--- conflicted
+++ resolved
@@ -206,11 +206,7 @@
 	?>
 <h2 class="title"><?php _e( 'Update Services' ); ?></h2>
 
-<<<<<<< HEAD
-	<?php if ( 1 === (int) get_option( 'blog_public' ) ) : ?>
-=======
 	<?php if ( '1' === get_option( 'blog_public' ) ) : ?>
->>>>>>> c5101f11
 
 	<p><label for="ping_sites">
 		<?php
