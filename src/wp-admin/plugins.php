--- conflicted
+++ resolved
@@ -22,9 +22,6 @@
 $s      = isset( $_REQUEST['s'] ) ? urlencode( wp_unslash( $_REQUEST['s'] ) ) : '';
 
 // Clean up request URI from temporary args for screen options/paging uri's to work as expected.
-<<<<<<< HEAD
-$_SERVER['REQUEST_URI'] = remove_query_arg( array( 'error', 'deleted', 'activate', 'activate-multi', 'deactivate', 'deactivate-multi', 'enable-auto-update', 'disable-auto-update', 'enable-auto-update-multi', 'disable-auto-update-multi', '_error_nonce' ), $_SERVER['REQUEST_URI'] );
-=======
 $query_args_to_remove = array(
 	'error',
 	'deleted',
@@ -40,7 +37,6 @@
 );
 
 $_SERVER['REQUEST_URI'] = remove_query_arg( $query_args_to_remove, $_SERVER['REQUEST_URI'] );
->>>>>>> 174ead22
 
 wp_enqueue_script( 'updates' );
 
@@ -515,135 +511,7 @@
 
 			update_site_option( 'auto_update_plugins', $auto_updates );
 
-<<<<<<< HEAD
-		case 'enable-auto-update':
-			if ( ! current_user_can( 'update_plugins' ) || ! wp_is_auto_update_enabled_for_type( 'plugin' ) ) {
-				wp_die( __( 'Sorry, you are not allowed to enable plugins automatic updates.' ) );
-			}
-
-			if ( is_multisite() && ! is_network_admin() ) {
-				wp_die( __( 'Please connect to your network admin to manage plugins automatic updates.' ) );
-			}
-
-			check_admin_referer( 'updates' );
-
-			if ( empty( $plugin ) ) {
-				wp_redirect( self_admin_url( "plugins.php?plugin_status=$status&paged=$page&s=$s" ) );
-				exit;
-			}
-
-			/** This filter is documented in wp-admin/includes/class-wp-plugins-list-table.php */
-			$all_items    = apply_filters( 'all_plugins', get_plugins() );
-			$auto_updates = (array) get_site_option( 'auto_update_plugins', array() );
-
-			$auto_updates[] = $plugin;
-			$auto_updates   = array_unique( $auto_updates );
-			// Remove plugins that have been deleted since the site option was last updated.
-			$auto_updates = array_intersect( $auto_updates, array_keys( $all_items ) );
-
-			update_site_option( 'auto_update_plugins', $auto_updates );
-
-			wp_redirect( self_admin_url( "plugins.php?enable-auto-update=true&plugin_status=$status&paged=$page&s=$s" ) );
-			exit;
-
-		case 'disable-auto-update':
-			if ( ! current_user_can( 'update_plugins' ) || ! wp_is_auto_update_enabled_for_type( 'plugin' ) ) {
-				wp_die( __( 'Sorry, you are not allowed to disable plugins automatic updates.' ) );
-			}
-
-			if ( is_multisite() && ! is_network_admin() ) {
-				wp_die( __( 'Please connect to your network admin to manage plugins automatic updates.' ) );
-			}
-
-			check_admin_referer( 'updates' );
-
-			if ( empty( $plugin ) ) {
-				wp_redirect( self_admin_url( "plugins.php?plugin_status=$status&paged=$page&s=$s" ) );
-				exit;
-			}
-
-			/** This filter is documented in wp-admin/includes/class-wp-plugins-list-table.php */
-			$all_items    = apply_filters( 'all_plugins', get_plugins() );
-			$auto_updates = (array) get_site_option( 'auto_update_plugins', array() );
-
-			$auto_updates = array_diff( $auto_updates, array( $plugin ) );
-			// Remove plugins that have been deleted since the site option was last updated.
-			$auto_updates = array_intersect( $auto_updates, array_keys( $all_items ) );
-
-			update_site_option( 'auto_update_plugins', $auto_updates );
-
-			wp_redirect( self_admin_url( "plugins.php?disable-auto-update=true&plugin_status=$status&paged=$page&s=$s" ) );
-			exit;
-
-		case 'enable-auto-update-selected':
-			if ( ! ( current_user_can( 'update_plugins' ) && wp_is_auto_update_enabled_for_type( 'plugin' ) ) ) {
-				wp_die( __( 'Sorry, you are not allowed to enable plugins automatic updates.' ) );
-			}
-
-			if ( is_multisite() && ! is_network_admin() ) {
-				wp_die( __( 'Please connect to your network admin to manage plugins automatic updates.' ) );
-			}
-
-			check_admin_referer( 'bulk-plugins' );
-
-			$plugins = isset( $_POST['checked'] ) ? (array) wp_unslash( $_POST['checked'] ) : array();
-
-			$auto_updates = (array) get_site_option( 'auto_update_plugins', array() );
-
-			$new_auto_updates = array_merge( $auto_updates, $plugins );
-			$new_auto_updates = array_unique( $new_auto_updates );
-
-			// Return early if all selected plugins already have auto-updates enabled.
-			// Must use non-strict comparison, so that array order is not treated as significant.
-			if ( $new_auto_updates == $auto_updates ) {
-				wp_redirect( self_admin_url( "plugins.php?plugin_status=$status&paged=$page&s=$s" ) );
-				exit;
-			}
-
-			/** This filter is documented in wp-admin/includes/class-wp-plugins-list-table.php */
-			$all_items = apply_filters( 'all_plugins', get_plugins() );
-			// Remove plugins that have been deleted since the site option was last updated.
-			$auto_updates = array_intersect( $new_auto_updates, array_keys( $all_items ) );
-
-			update_site_option( 'auto_update_plugins', $new_auto_updates );
-
-			wp_redirect( self_admin_url( "plugins.php?enable-auto-update-multi=true&plugin_status=$status&paged=$page&s=$s" ) );
-			exit;
-		case 'disable-auto-update-selected':
-			if ( ! ( current_user_can( 'update_plugins' ) && wp_is_auto_update_enabled_for_type( 'plugin' ) ) ) {
-				wp_die( __( 'Sorry, you are not allowed to disable plugins automatic updates.' ) );
-			}
-
-			if ( is_multisite() && ! is_network_admin() ) {
-				wp_die( __( 'Please connect to your network admin to manage plugins automatic updates.' ) );
-			}
-
-			check_admin_referer( 'bulk-plugins' );
-
-			$plugins = isset( $_POST['checked'] ) ? (array) wp_unslash( $_POST['checked'] ) : array();
-
-			$auto_updates     = (array) get_site_option( 'auto_update_plugins', array() );
-			$new_auto_updates = array_diff( $auto_updates, $plugins );
-			$new_auto_updates = array_unique( $new_auto_updates );
-
-			// Return early if all selected plugins already have auto-updates enabled.
-			// Must use non-strict comparison, so that array order is not treated as significant.
-			if ( $new_auto_updates == $auto_updates ) {
-				wp_redirect( self_admin_url( "plugins.php?plugin_status=$status&paged=$page&s=$s" ) );
-				exit;
-			}
-
-			/** This filter is documented in wp-admin/includes/class-wp-plugins-list-table.php */
-			$all_items = apply_filters( 'all_plugins', get_plugins() );
-			// Remove plugins that have been deleted since the site option was last updated.
-			$auto_updates = array_intersect( $new_auto_updates, array_keys( $all_items ) );
-
-			update_site_option( 'auto_update_plugins', $new_auto_updates );
-
-			wp_redirect( self_admin_url( "plugins.php?disable-auto-update-multi=true&plugin_status=$status&paged=$page&s=$s" ) );
-=======
 			wp_redirect( $redirect );
->>>>>>> 174ead22
 			exit;
 		default:
 			if ( isset( $_POST['checked'] ) ) {
@@ -816,15 +684,6 @@
 	<div id="message" class="updated notice is-dismissible"><p><?php _e( 'All selected plugins are up to date.' ); ?></p></div>
 <?php elseif ( isset( $_GET['resume'] ) ) : ?>
 	<div id="message" class="updated notice is-dismissible"><p><?php _e( 'Plugin resumed.' ); ?></p></div>
-<<<<<<< HEAD
-<?php elseif ( isset( $_GET['enable-auto-update'] ) ) : ?>
-	<div id="message" class="updated notice is-dismissible"><p><?php _e( 'Plugin will be auto-updated.' ); ?></p></div>
-<?php elseif ( isset( $_GET['disable-auto-update'] ) ) : ?>
-	<div id="message" class="updated notice is-dismissible"><p><?php _e( 'Plugin will no longer be auto-updated.' ); ?></p></div>
-<?php elseif ( isset( $_GET['enable-auto-update-multi'] ) ) : ?>
-	<div id="message" class="updated notice is-dismissible"><p><?php _e( 'Selected plugins will be auto-updated.' ); ?></p></div>
-<?php elseif ( isset( $_GET['disable-auto-update-multi'] ) ) : ?>
-=======
 <?php elseif ( isset( $_GET['enabled-auto-update'] ) ) : ?>
 	<div id="message" class="updated notice is-dismissible"><p><?php _e( 'Plugin will be auto-updated.' ); ?></p></div>
 <?php elseif ( isset( $_GET['disabled-auto-update'] ) ) : ?>
@@ -832,7 +691,6 @@
 <?php elseif ( isset( $_GET['enabled-auto-update-multi'] ) ) : ?>
 	<div id="message" class="updated notice is-dismissible"><p><?php _e( 'Selected plugins will be auto-updated.' ); ?></p></div>
 <?php elseif ( isset( $_GET['disabled-auto-update-multi'] ) ) : ?>
->>>>>>> 174ead22
 	<div id="message" class="updated notice is-dismissible"><p><?php _e( 'Selected plugins will no longer be auto-updated.' ); ?></p></div>
 <?php endif; ?>
 
