<?php
/**
 * Edit user administration panel.
 *
 * @package WordPress
 * @subpackage Administration
 */

/** WordPress Administration Bootstrap */
require_once __DIR__ . '/admin.php';

wp_reset_vars( array( 'action', 'user_id', 'wp_http_referer' ) );

$user_id      = (int) $user_id;
$current_user = wp_get_current_user();
if ( ! defined( 'IS_PROFILE_PAGE' ) ) {
	define( 'IS_PROFILE_PAGE', ( $user_id == $current_user->ID ) );
}

if ( ! $user_id && IS_PROFILE_PAGE ) {
	$user_id = $current_user->ID;
} elseif ( ! $user_id && ! IS_PROFILE_PAGE ) {
	wp_die( __( 'Invalid user ID.' ) );
} elseif ( ! get_userdata( $user_id ) ) {
	wp_die( __( 'Invalid user ID.' ) );
}

wp_enqueue_script( 'user-profile' );

if ( wp_is_application_passwords_available_for_user( $user_id ) ) {
	wp_enqueue_script( 'application-passwords' );
}

if ( IS_PROFILE_PAGE ) {
	$title = __( 'Profile' );
} else {
	/* translators: %s: User's display name. */
	$title = __( 'Edit User %s' );
}

if ( current_user_can( 'edit_users' ) && ! IS_PROFILE_PAGE ) {
	$submenu_file = 'users.php';
} else {
	$submenu_file = 'profile.php';
}

if ( current_user_can( 'edit_users' ) && ! is_user_admin() ) {
	$parent_file = 'users.php';
} else {
	$parent_file = 'profile.php';
}

$profile_help = '<p>' . __( 'Your profile contains information about you (your &#8220;account&#8221;) as well as some personal options related to using WordPress.' ) . '</p>' .
	'<p>' . __( 'You can change your password, turn on keyboard shortcuts, change the color scheme of your WordPress administration screens, and turn off the WYSIWYG (Visual) editor, among other things. You can hide the Toolbar (formerly called the Admin Bar) from the front end of your site, however it cannot be disabled on the admin screens.' ) . '</p>' .
	'<p>' . __( 'You can select the language you wish to use while using the WordPress administration screen without affecting the language site visitors see.' ) . '</p>' .
	'<p>' . __( 'Your username cannot be changed, but you can use other fields to enter your real name or a nickname, and change which name to display on your posts.' ) . '</p>' .
	'<p>' . __( 'You can log out of other devices, such as your phone or a public computer, by clicking the Log Out Everywhere Else button.' ) . '</p>' .
	'<p>' . __( 'Required fields are indicated; the rest are optional. Profile information will only be displayed if your theme is set up to do so.' ) . '</p>' .
	'<p>' . __( 'Remember to click the Update Profile button when you are finished.' ) . '</p>';

get_current_screen()->add_help_tab(
	array(
		'id'      => 'overview',
		'title'   => __( 'Overview' ),
		'content' => $profile_help,
	)
);

get_current_screen()->set_help_sidebar(
	'<p><strong>' . __( 'For more information:' ) . '</strong></p>' .
	'<p>' . __( '<a href="https://wordpress.org/support/article/users-your-profile-screen/">Documentation on User Profiles</a>' ) . '</p>' .
	'<p>' . __( '<a href="https://wordpress.org/support/">Support</a>' ) . '</p>'
);

$wp_http_referer = remove_query_arg( array( 'update', 'delete_count', 'user_id' ), $wp_http_referer );

$user_can_edit = current_user_can( 'edit_posts' ) || current_user_can( 'edit_pages' );

/**
 * Filters whether to allow administrators on Multisite to edit every user.
 *
 * Enabling the user editing form via this filter also hinges on the user holding
 * the 'manage_network_users' cap, and the logged-in user not matching the user
 * profile open for editing.
 *
 * The filter was introduced to replace the EDIT_ANY_USER constant.
 *
 * @since 3.0.0
 *
 * @param bool $allow Whether to allow editing of any user. Default true.
 */
if ( is_multisite()
	&& ! current_user_can( 'manage_network_users' )
	&& $user_id != $current_user->ID
	&& ! apply_filters( 'enable_edit_any_user_configuration', true )
) {
	wp_die( __( 'Sorry, you are not allowed to edit this user.' ) );
}

// Execute confirmed email change. See send_confirmation_on_profile_email().
if ( IS_PROFILE_PAGE && isset( $_GET['newuseremail'] ) && $current_user->ID ) {
	$new_email = get_user_meta( $current_user->ID, '_new_email', true );
	if ( $new_email && hash_equals( $new_email['hash'], $_GET['newuseremail'] ) ) {
		$user             = new stdClass;
		$user->ID         = $current_user->ID;
		$user->user_email = esc_html( trim( $new_email['newemail'] ) );
		if ( is_multisite() && $wpdb->get_var( $wpdb->prepare( "SELECT user_login FROM {$wpdb->signups} WHERE user_login = %s", $current_user->user_login ) ) ) {
			$wpdb->query( $wpdb->prepare( "UPDATE {$wpdb->signups} SET user_email = %s WHERE user_login = %s", $user->user_email, $current_user->user_login ) );
		}
		wp_update_user( $user );
		delete_user_meta( $current_user->ID, '_new_email' );
		wp_redirect( add_query_arg( array( 'updated' => 'true' ), self_admin_url( 'profile.php' ) ) );
		die();
	} else {
		wp_redirect( add_query_arg( array( 'error' => 'new-email' ), self_admin_url( 'profile.php' ) ) );
	}
} elseif ( IS_PROFILE_PAGE && ! empty( $_GET['dismiss'] ) && $current_user->ID . '_new_email' === $_GET['dismiss'] ) {
	check_admin_referer( 'dismiss-' . $current_user->ID . '_new_email' );
	delete_user_meta( $current_user->ID, '_new_email' );
	wp_redirect( add_query_arg( array( 'updated' => 'true' ), self_admin_url( 'profile.php' ) ) );
	die();
}

switch ( $action ) {
	case 'update':
		check_admin_referer( 'update-user_' . $user_id );

		if ( ! current_user_can( 'edit_user', $user_id ) ) {
			wp_die( __( 'Sorry, you are not allowed to edit this user.' ) );
		}

		if ( IS_PROFILE_PAGE ) {
			/**
			 * Fires before the page loads on the 'Profile' editing screen.
			 *
			 * The action only fires if the current user is editing their own profile.
			 *
			 * @since 2.0.0
			 *
			 * @param int $user_id The user ID.
			 */
			do_action( 'personal_options_update', $user_id );
		} else {
			/**
			 * Fires before the page loads on the 'Edit User' screen.
			 *
			 * @since 2.7.0
			 *
			 * @param int $user_id The user ID.
			 */
			do_action( 'edit_user_profile_update', $user_id );
		}

		// Update the email address in signups, if present.
		if ( is_multisite() ) {
			$user = get_userdata( $user_id );

			if ( $user->user_login && isset( $_POST['email'] ) && is_email( $_POST['email'] ) && $wpdb->get_var( $wpdb->prepare( "SELECT user_login FROM {$wpdb->signups} WHERE user_login = %s", $user->user_login ) ) ) {
				$wpdb->query( $wpdb->prepare( "UPDATE {$wpdb->signups} SET user_email = %s WHERE user_login = %s", $_POST['email'], $user_login ) );
			}
		}

		// Update the user.
		$errors = edit_user( $user_id );

		// Grant or revoke super admin status if requested.
		if ( is_multisite() && is_network_admin() && ! IS_PROFILE_PAGE && current_user_can( 'manage_network_options' ) && ! isset( $super_admins ) && empty( $_POST['super_admin'] ) == is_super_admin( $user_id ) ) {
			empty( $_POST['super_admin'] ) ? revoke_super_admin( $user_id ) : grant_super_admin( $user_id );
		}

		if ( ! is_wp_error( $errors ) ) {
			$redirect = add_query_arg( 'updated', true, get_edit_user_link( $user_id ) );
			if ( $wp_http_referer ) {
				$redirect = add_query_arg( 'wp_http_referer', urlencode( $wp_http_referer ), $redirect );
			}
			wp_redirect( $redirect );
			exit;
		}

		// Intentional fall-through to display $errors.
	default:
		$profileuser = get_user_to_edit( $user_id );

		if ( ! current_user_can( 'edit_user', $user_id ) ) {
			wp_die( __( 'Sorry, you are not allowed to edit this user.' ) );
		}

		$title    = sprintf( $title, $profileuser->display_name );
		$sessions = WP_Session_Tokens::get_instance( $profileuser->ID );

		require_once ABSPATH . 'wp-admin/admin-header.php';
		?>

		<?php if ( ! IS_PROFILE_PAGE && is_super_admin( $profileuser->ID ) && current_user_can( 'manage_network_options' ) ) { ?>
	<div class="notice notice-info"><p><strong><?php _e( 'Important:' ); ?></strong> <?php _e( 'This user has super admin privileges.' ); ?></p></div>
<?php } ?>
		<?php if ( isset( $_GET['updated'] ) ) : ?>
<div id="message" class="updated notice is-dismissible">
			<?php if ( IS_PROFILE_PAGE ) : ?>
	<p><strong><?php _e( 'Profile updated.' ); ?></strong></p>
	<?php else : ?>
	<p><strong><?php _e( 'User updated.' ); ?></strong></p>
	<?php endif; ?>
			<?php if ( $wp_http_referer && false === strpos( $wp_http_referer, 'user-new.php' ) && ! IS_PROFILE_PAGE ) : ?>
	<p><a href="<?php echo esc_url( wp_validate_redirect( esc_url_raw( $wp_http_referer ), self_admin_url( 'users.php' ) ) ); ?>"><?php _e( '&larr; Back to Users' ); ?></a></p>
	<?php endif; ?>
</div>
		<?php endif; ?>
		<?php if ( isset( $_GET['error'] ) ) : ?>
<div class="notice notice-error">
			<?php if ( 'new-email' === $_GET['error'] ) : ?>
	<p><?php _e( 'Error while saving the new email address. Please try again.' ); ?></p>
	<?php endif; ?>
</div>
		<?php endif; ?>
		<?php if ( isset( $errors ) && is_wp_error( $errors ) ) : ?>
<div class="error"><p><?php echo implode( "</p>\n<p>", $errors->get_error_messages() ); ?></p></div>
		<?php endif; ?>

<div class="wrap" id="profile-page">
<h1 class="wp-heading-inline">
		<?php
		echo esc_html( $title );
		?>
</h1>

		<?php
		if ( ! IS_PROFILE_PAGE ) {
			if ( current_user_can( 'create_users' ) ) {
				?>
		<a href="user-new.php" class="page-title-action"><?php echo esc_html_x( 'Add New', 'user' ); ?></a>
	<?php } elseif ( is_multisite() && current_user_can( 'promote_users' ) ) { ?>
		<a href="user-new.php" class="page-title-action"><?php echo esc_html_x( 'Add Existing', 'user' ); ?></a>
				<?php
	}
		}
		?>

<hr class="wp-header-end">

<form id="your-profile" action="<?php echo esc_url( self_admin_url( IS_PROFILE_PAGE ? 'profile.php' : 'user-edit.php' ) ); ?>" method="post" novalidate="novalidate"
		<?php
		/**
		 * Fires inside the your-profile form tag on the user editing screen.
		 *
		 * @since 3.0.0
		 */
		do_action( 'user_edit_form_tag' );
		?>
	>
		<?php wp_nonce_field( 'update-user_' . $user_id ); ?>
		<?php if ( $wp_http_referer ) : ?>
	<input type="hidden" name="wp_http_referer" value="<?php echo esc_url( $wp_http_referer ); ?>" />
		<?php endif; ?>
<p>
<input type="hidden" name="from" value="profile" />
<input type="hidden" name="checkuser_id" value="<?php echo get_current_user_id(); ?>" />
</p>

<h2><?php _e( 'Personal Options' ); ?></h2>

<table class="form-table" role="presentation">
		<?php if ( ! ( IS_PROFILE_PAGE && ! $user_can_edit ) ) : ?>
	<tr class="user-rich-editing-wrap">
		<th scope="row"><?php _e( 'Visual Editor' ); ?></th>
		<td>
			<label for="rich_editing"><input name="rich_editing" type="checkbox" id="rich_editing" value="false" <?php checked( 'false', $profileuser->rich_editing ); ?> />
				<?php _e( 'Disable the visual editor when writing' ); ?>
			</label>
		</td>
	</tr>
		<?php endif; ?>
		<?php
		$show_syntax_highlighting_preference = (
		// For Custom HTML widget and Additional CSS in Customizer.
		user_can( $profileuser, 'edit_theme_options' )
		||
		// Edit plugins.
		user_can( $profileuser, 'edit_plugins' )
		||
		// Edit themes.
		user_can( $profileuser, 'edit_themes' )
		);
		?>

		<?php if ( $show_syntax_highlighting_preference ) : ?>
	<tr class="user-syntax-highlighting-wrap">
		<th scope="row"><?php _e( 'Syntax Highlighting' ); ?></th>
		<td>
			<label for="syntax_highlighting"><input name="syntax_highlighting" type="checkbox" id="syntax_highlighting" value="false" <?php checked( 'false', $profileuser->syntax_highlighting ); ?> />
				<?php _e( 'Disable syntax highlighting when editing code' ); ?>
			</label>
		</td>
	</tr>
		<?php endif; ?>

		<?php if ( count( $_wp_admin_css_colors ) > 1 && has_action( 'admin_color_scheme_picker' ) ) : ?>
	<tr class="user-admin-color-wrap">
		<th scope="row"><?php _e( 'Admin Color Scheme' ); ?></th>
		<td>
			<?php
			/**
			 * Fires in the 'Admin Color Scheme' section of the user editing screen.
			 *
			 * The section is only enabled if a callback is hooked to the action,
			 * and if there is more than one defined color scheme for the admin.
			 *
			 * @since 3.0.0
			 * @since 3.8.1 Added `$user_id` parameter.
			 *
			 * @param int $user_id The user ID.
			 */
			do_action( 'admin_color_scheme_picker', $user_id );
			?>
		</td>
	</tr>
		<?php endif; // End if count ( $_wp_admin_css_colors ) > 1 ?>

		<?php if ( ! ( IS_PROFILE_PAGE && ! $user_can_edit ) ) : ?>
	<tr class="user-comment-shortcuts-wrap">
		<th scope="row"><?php _e( 'Keyboard Shortcuts' ); ?></th>
		<td>
			<label for="comment_shortcuts">
				<input type="checkbox" name="comment_shortcuts" id="comment_shortcuts" value="true" <?php checked( 'true', $profileuser->comment_shortcuts ); ?> />
				<?php _e( 'Enable keyboard shortcuts for comment moderation.' ); ?>
			</label>
			<?php _e( '<a href="https://wordpress.org/support/article/keyboard-shortcuts/" target="_blank">More information</a>' ); ?>
		</td>
	</tr>
		<?php endif; ?>

	<tr class="show-admin-bar user-admin-bar-front-wrap">
		<th scope="row"><?php _e( 'Toolbar' ); ?></th>
		<td>
			<label for="admin_bar_front">
				<input name="admin_bar_front" type="checkbox" id="admin_bar_front" value="1"<?php checked( _get_admin_bar_pref( 'front', $profileuser->ID ) ); ?> />
				<?php _e( 'Show Toolbar when viewing site' ); ?>
			</label><br />
		</td>
	</tr>

		<?php
		$languages = get_available_languages();
		if ( $languages ) :
			?>
	<tr class="user-language-wrap">
		<th scope="row">
			<?php /* translators: The user language selection field label. */ ?>
			<label for="locale"><?php _e( 'Language' ); ?><span class="dashicons dashicons-translation" aria-hidden="true"></span></label>
		</th>
		<td>
			<?php
				$user_locale = $profileuser->locale;

			if ( 'en_US' === $user_locale ) {
				$user_locale = '';
			} elseif ( '' === $user_locale || ! in_array( $user_locale, $languages, true ) ) {
				$user_locale = 'site-default';
			}

			wp_dropdown_languages(
				array(
					'name'                        => 'locale',
					'id'                          => 'locale',
					'selected'                    => $user_locale,
					'languages'                   => $languages,
					'show_available_translations' => false,
					'show_option_site_default'    => true,
				)
			);
			?>
		</td>
	</tr>
			<?php
endif;
		?>

		<?php
		/**
		 * Fires at the end of the 'Personal Options' settings table on the user editing screen.
		 *
		 * @since 2.7.0
		 *
		 * @param WP_User $profileuser The current WP_User object.
		 */
		do_action( 'personal_options', $profileuser );
		?>

</table>
		<?php
		if ( IS_PROFILE_PAGE ) {
			/**
			 * Fires after the 'Personal Options' settings table on the 'Profile' editing screen.
			 *
			 * The action only fires if the current user is editing their own profile.
			 *
			 * @since 2.0.0
			 *
			 * @param WP_User $profileuser The current WP_User object.
			 */
			do_action( 'profile_personal_options', $profileuser );
		}
		?>

<h2><?php _e( 'Name' ); ?></h2>

<table class="form-table" role="presentation">
	<tr class="user-user-login-wrap">
		<th><label for="user_login"><?php _e( 'Username' ); ?></label></th>
		<td><input type="text" name="user_login" id="user_login" value="<?php echo esc_attr( $profileuser->user_login ); ?>" disabled="disabled" class="regular-text" /> <span class="description"><?php _e( 'Usernames cannot be changed.' ); ?></span></td>
	</tr>

		<?php if ( ! IS_PROFILE_PAGE && ! is_network_admin() && current_user_can( 'promote_user', $profileuser->ID ) ) : ?>
<tr class="user-role-wrap"><th><label for="role"><?php _e( 'Role' ); ?></label></th>
<td><select name="role" id="role">
			<?php
			// Compare user role against currently editable roles.
			$user_roles = array_intersect( array_values( $profileuser->roles ), array_keys( get_editable_roles() ) );
			$user_role  = reset( $user_roles );

			// Print the full list of roles with the primary one selected.
			wp_dropdown_roles( $user_role );

			// Print the 'no role' option. Make it selected if the user has no role yet.
			if ( $user_role ) {
				echo '<option value="">' . __( '&mdash; No role for this site &mdash;' ) . '</option>';
			} else {
				echo '<option value="" selected="selected">' . __( '&mdash; No role for this site &mdash;' ) . '</option>';
			}
			?>
</select></td></tr>
			<?php
		endif; // End if ! IS_PROFILE_PAGE.

		if ( is_multisite() && is_network_admin() && ! IS_PROFILE_PAGE && current_user_can( 'manage_network_options' ) && ! isset( $super_admins ) ) {
			?>
<tr class="user-super-admin-wrap"><th><?php _e( 'Super Admin' ); ?></th>
<td>
			<?php if ( 0 !== strcasecmp( $profileuser->user_email, get_site_option( 'admin_email' ) ) || ! is_super_admin( $profileuser->ID ) ) : ?>
<p><label><input type="checkbox" id="super_admin" name="super_admin"<?php checked( is_super_admin( $profileuser->ID ) ); ?> /> <?php _e( 'Grant this user super admin privileges for the Network.' ); ?></label></p>
<?php else : ?>
<p><?php _e( 'Super admin privileges cannot be removed because this user has the network admin email.' ); ?></p>
<?php endif; ?>
</td></tr>
		<?php } ?>

<tr class="user-first-name-wrap">
	<th><label for="first_name"><?php _e( 'First Name' ); ?></label></th>
	<td><input type="text" name="first_name" id="first_name" value="<?php echo esc_attr( $profileuser->first_name ); ?>" class="regular-text" /></td>
</tr>

<tr class="user-last-name-wrap">
	<th><label for="last_name"><?php _e( 'Last Name' ); ?></label></th>
	<td><input type="text" name="last_name" id="last_name" value="<?php echo esc_attr( $profileuser->last_name ); ?>" class="regular-text" /></td>
</tr>

<tr class="user-nickname-wrap">
	<th><label for="nickname"><?php _e( 'Nickname' ); ?> <span class="description"><?php _e( '(required)' ); ?></span></label></th>
	<td><input type="text" name="nickname" id="nickname" value="<?php echo esc_attr( $profileuser->nickname ); ?>" class="regular-text" /></td>
</tr>

<tr class="user-display-name-wrap">
	<th><label for="display_name"><?php _e( 'Display name publicly as' ); ?></label></th>
	<td>
		<select name="display_name" id="display_name">
		<?php
			$public_display                     = array();
			$public_display['display_nickname'] = $profileuser->nickname;
			$public_display['display_username'] = $profileuser->user_login;

		if ( ! empty( $profileuser->first_name ) ) {
			$public_display['display_firstname'] = $profileuser->first_name;
		}

		if ( ! empty( $profileuser->last_name ) ) {
			$public_display['display_lastname'] = $profileuser->last_name;
		}

		if ( ! empty( $profileuser->first_name ) && ! empty( $profileuser->last_name ) ) {
			$public_display['display_firstlast'] = $profileuser->first_name . ' ' . $profileuser->last_name;
			$public_display['display_lastfirst'] = $profileuser->last_name . ' ' . $profileuser->first_name;
		}

		if ( ! in_array( $profileuser->display_name, $public_display, true ) ) { // Only add this if it isn't duplicated elsewhere.
			$public_display = array( 'display_displayname' => $profileuser->display_name ) + $public_display;
		}

			$public_display = array_map( 'trim', $public_display );
			$public_display = array_unique( $public_display );

		foreach ( $public_display as $id => $item ) {
			?>
		<option <?php selected( $profileuser->display_name, $item ); ?>><?php echo $item; ?></option>
			<?php
		}
		?>
		</select>
		</td>
	</tr>
	</table>

	<h2><?php _e( 'Contact Info' ); ?></h2>

	<table class="form-table" role="presentation">
	<tr class="user-email-wrap">
		<th><label for="email"><?php _e( 'Email' ); ?> <span class="description"><?php _e( '(required)' ); ?></span></label></th>
		<td><input type="email" name="email" id="email" aria-describedby="email-description" value="<?php echo esc_attr( $profileuser->user_email ); ?>" class="regular-text ltr" />
		<?php
		if ( $profileuser->ID == $current_user->ID ) :
			?>
		<p class="description" id="email-description">
			<?php _e( 'If you change this, we will send you an email at your new address to confirm it. <strong>The new address will not become active until confirmed.</strong>' ); ?>
		</p>
			<?php
		endif;

		$new_email = get_user_meta( $current_user->ID, '_new_email', true );
		if ( $new_email && $new_email['newemail'] != $current_user->user_email && $profileuser->ID == $current_user->ID ) :
			?>
		<div class="updated inline">
		<p>
			<?php
			printf(
				/* translators: %s: New email. */
				__( 'There is a pending change of your email to %s.' ),
				'<code>' . esc_html( $new_email['newemail'] ) . '</code>'
			);
			printf(
				' <a href="%1$s">%2$s</a>',
				esc_url( wp_nonce_url( self_admin_url( 'profile.php?dismiss=' . $current_user->ID . '_new_email' ), 'dismiss-' . $current_user->ID . '_new_email' ) ),
				__( 'Cancel' )
			);
			?>
		</p>
		</div>
		<?php endif; ?>
	</td>
	</tr>

	<tr class="user-url-wrap">
	<th><label for="url"><?php _e( 'Website' ); ?></label></th>
	<td><input type="url" name="url" id="url" value="<?php echo esc_attr( $profileuser->user_url ); ?>" class="regular-text code" /></td>
	</tr>

		<?php
		foreach ( wp_get_user_contact_methods( $profileuser ) as $name => $desc ) {
			?>
	<tr class="user-<?php echo $name; ?>-wrap">
<th><label for="<?php echo $name; ?>">
			<?php
			/**
			 * Filters a user contactmethod label.
			 *
			 * The dynamic portion of the filter hook, `$name`, refers to
			 * each of the keys in the contactmethods array.
			 *
			 * @since 2.9.0
			 *
			 * @param string $desc The translatable label for the contactmethod.
			 */
			echo apply_filters( "user_{$name}_label", $desc );
			?>
	</label></th>
	<td><input type="text" name="<?php echo $name; ?>" id="<?php echo $name; ?>" value="<?php echo esc_attr( $profileuser->$name ); ?>" class="regular-text" /></td>
	</tr>
			<?php
		}
		?>
	</table>

	<h2><?php IS_PROFILE_PAGE ? _e( 'About Yourself' ) : _e( 'About the user' ); ?></h2>

<table class="form-table" role="presentation">
<tr class="user-description-wrap">
	<th><label for="description"><?php _e( 'Biographical Info' ); ?></label></th>
	<td><textarea name="description" id="description" rows="5" cols="30"><?php echo $profileuser->description; // textarea_escaped ?></textarea>
	<p class="description"><?php _e( 'Share a little biographical information to fill out your profile. This may be shown publicly.' ); ?></p></td>
</tr>

		<?php if ( get_option( 'show_avatars' ) ) : ?>
<tr class="user-profile-picture">
	<th><?php _e( 'Profile Picture' ); ?></th>
	<td>
			<?php echo get_avatar( $user_id ); ?>
		<p class="description">
			<?php
			if ( IS_PROFILE_PAGE ) {
				$description = sprintf(
					/* translators: %s: Gravatar URL. */
					__( '<a href="%s">You can change your profile picture on Gravatar</a>.' ),
					__( 'https://en.gravatar.com/' )
				);
			} else {
				$description = '';
			}

			/**
			 * Filters the user profile picture description displayed under the Gravatar.
			 *
			 * @since 4.4.0
			 * @since 4.7.0 Added the `$profileuser` parameter.
			 *
			 * @param string  $description The description that will be printed.
			 * @param WP_User $profileuser The current WP_User object.
			 */
			echo apply_filters( 'user_profile_picture_description', $description, $profileuser );
			?>
		</p>
	</td>
</tr>
<?php endif; ?>

		<?php
		/**
		 * Filters the display of the password fields.
		 *
		 * @since 1.5.1
		 * @since 2.8.0 Added the `$profileuser` parameter.
		 * @since 4.4.0 Now evaluated only in user-edit.php.
		 *
		 * @param bool    $show        Whether to show the password fields. Default true.
		 * @param WP_User $profileuser User object for the current user to edit.
		 */
		$show_password_fields = apply_filters( 'show_password_fields', true, $profileuser );
		if ( $show_password_fields ) :
			?>
	</table>

	<h2><?php _e( 'Account Management' ); ?></h2>
<table class="form-table" role="presentation">
<tr id="password" class="user-pass1-wrap">
	<th><label for="pass1"><?php _e( 'New Password' ); ?></label></th>
	<td>
		<input class="hidden" value=" " /><!-- #24364 workaround -->
		<button type="button" class="button wp-generate-pw hide-if-no-js" aria-expanded="false"><?php _e( 'Set New Password' ); ?></button>
		<div class="wp-pwd hide-if-js">
			<span class="password-input-wrapper">
				<input type="password" name="pass1" id="pass1" class="regular-text" value="" autocomplete="off" data-pw="<?php echo esc_attr( wp_generate_password( 24 ) ); ?>" aria-describedby="pass-strength-result" />
			</span>
			<button type="button" class="button wp-hide-pw hide-if-no-js" data-toggle="0" aria-label="<?php esc_attr_e( 'Hide password' ); ?>">
				<span class="dashicons dashicons-hidden" aria-hidden="true"></span>
				<span class="text"><?php _e( 'Hide' ); ?></span>
			</button>
			<button type="button" class="button wp-cancel-pw hide-if-no-js" data-toggle="0" aria-label="<?php esc_attr_e( 'Cancel' ); ?>">
				<span class="dashicons dashicons-no" aria-hidden="true"></span>
				<span class="text"><?php _e( 'Cancel' ); ?></span>
			</button>
			<div style="display:none" id="pass-strength-result" aria-live="polite"></div>
		</div>
	</td>
</tr>
<tr class="user-pass2-wrap hide-if-js">
	<th scope="row"><label for="pass2"><?php _e( 'Repeat New Password' ); ?></label></th>
	<td>
	<input name="pass2" type="password" id="pass2" class="regular-text" value="" autocomplete="off" aria-describedby="pass2-desc" />
			<?php if ( IS_PROFILE_PAGE ) : ?>
				<p class="description" id="pass2-desc"><?php _e( 'Type your new password again.' ); ?></p>
			<?php else : ?>
				<p class="description" id="pass2-desc"><?php _e( 'Type the new password again.' ); ?></p>
			<?php endif; ?>
	</td>
</tr>
<tr class="pw-weak">
	<th><?php _e( 'Confirm Password' ); ?></th>
	<td>
		<label>
			<input type="checkbox" name="pw_weak" class="pw-checkbox" />
			<span id="pw-weak-text-label"><?php _e( 'Confirm use of weak password' ); ?></span>
		</label>
	</td>
</tr>
	<?php endif; ?>

		<?php
		if ( IS_PROFILE_PAGE && count( $sessions->get_all() ) === 1 ) :
			?>
	<tr class="user-sessions-wrap hide-if-no-js">
		<th><?php _e( 'Sessions' ); ?></th>
		<td aria-live="assertive">
			<div class="destroy-sessions"><button type="button" disabled class="button"><?php _e( 'Log Out Everywhere Else' ); ?></button></div>
			<p class="description">
				<?php _e( 'You are only logged in at this location.' ); ?>
			</p>
		</td>
	</tr>
<?php elseif ( IS_PROFILE_PAGE && count( $sessions->get_all() ) > 1 ) : ?>
	<tr class="user-sessions-wrap hide-if-no-js">
		<th><?php _e( 'Sessions' ); ?></th>
		<td aria-live="assertive">
			<div class="destroy-sessions"><button type="button" class="button" id="destroy-sessions"><?php _e( 'Log Out Everywhere Else' ); ?></button></div>
			<p class="description">
				<?php _e( 'Did you lose your phone or leave your account logged in at a public computer? You can log out everywhere else, and stay logged in here.' ); ?>
			</p>
		</td>
	</tr>
<?php elseif ( ! IS_PROFILE_PAGE && $sessions->get_all() ) : ?>
	<tr class="user-sessions-wrap hide-if-no-js">
		<th><?php _e( 'Sessions' ); ?></th>
		<td>
			<p><button type="button" class="button" id="destroy-sessions"><?php _e( 'Log Out Everywhere' ); ?></button></p>
			<p class="description">
				<?php
				/* translators: %s: User's display name. */
				printf( __( 'Log %s out of all locations.' ), $profileuser->display_name );
				?>
			</p>
		</td>
	</tr>
<?php endif; ?>

	</table>


		<?php if ( wp_is_application_passwords_available_for_user( $user_id ) ) : ?>
	<div class="application-passwords hide-if-no-js" id="application-passwords-section">
		<h2><?php _e( 'Application Passwords' ); ?></h2>
		<p><?php _e( 'Application passwords allow authentication via non-interactive systems, such as XML-RPC or the REST API, without providing your actual password. Application passwords can be easily revoked. They cannot be used for traditional logins to your website.' ); ?></p>
<<<<<<< HEAD
		<div class="create-application-password form-wrap">
			<div class="form-field">
				<label for="new_application_password_name"><?php _e( 'New Application Password Name' ); ?></label>
				<input type="text" size="30" id="new_application_password_name" name="new_application_password_name" placeholder="<?php esc_attr_e( 'WordPress App on My Phone' ); ?>" class="input" />
			</div>
=======
			<?php
			if ( is_multisite() ) {
				$blogs       = get_blogs_of_user( $user_id, true );
				$blogs_count = count( $blogs );
				if ( $blogs_count > 1 ) {
					?>
					<p>
						<?php
						printf(
							/* translators: 1: URL to my-sites.php, 2: Number of blogs the user has. */
							_n(
								'Application passwords grant access to <a href="%1$s">the %2$s blog in this installation that you have permissions on</a>.',
								'Application passwords grant access to <a href="%1$s">all %2$s blogs in this installation that you have permissions on</a>.',
								$blogs_count
							),
							admin_url( 'my-sites.php' ),
							number_format_i18n( $blogs_count )
						);
						?>
					</p>
					<?php
				}
			}
			?>
		<div class="create-application-password">
			<label for="new_application_password_name" class="screen-reader-text"><?php _e( 'New Application Password Name' ); ?></label>
			<input type="text" size="30" id="new_application_password_name" name="new_application_password_name" placeholder="<?php esc_attr_e( 'New Application Password Name' ); ?>" class="input" />
>>>>>>> 99b40eed

			<?php
			/**
			 * Fires in the create Application Passwords form.
			 *
			 * @since 5.6.0
			 *
			 * @param WP_User $profileuser The current WP_User object.
			 */
			do_action( 'wp_create_application_password_form', $profileuser );
			?>

			<?php submit_button( __( 'Add New' ), 'secondary', 'do_new_application_password' ); ?>
		</div>

		<div class="application-passwords-list-table-wrapper">
			<?php
			$application_passwords_list_table = _get_list_table( 'WP_Application_Passwords_List_Table', array( 'screen' => 'application-passwords-user' ) );
			$application_passwords_list_table->prepare_items();
			$application_passwords_list_table->display();
			?>
		</div>
	</div>
<?php endif; ?>

		<?php
		if ( IS_PROFILE_PAGE ) {
			/**
			 * Fires after the 'About Yourself' settings table on the 'Profile' editing screen.
			 *
			 * The action only fires if the current user is editing their own profile.
			 *
			 * @since 2.0.0
			 *
			 * @param WP_User $profileuser The current WP_User object.
			 */
			do_action( 'show_user_profile', $profileuser );
		} else {
			/**
			 * Fires after the 'About the User' settings table on the 'Edit User' screen.
			 *
			 * @since 2.0.0
			 *
			 * @param WP_User $profileuser The current WP_User object.
			 */
			do_action( 'edit_user_profile', $profileuser );
		}
		?>

		<?php
		/**
		 * Filters whether to display additional capabilities for the user.
		 *
		 * The 'Additional Capabilities' section will only be enabled if
		 * the number of the user's capabilities exceeds their number of
		 * roles.
		 *
		 * @since 2.8.0
		 *
		 * @param bool    $enable      Whether to display the capabilities. Default true.
		 * @param WP_User $profileuser The current WP_User object.
		 */
		if ( count( $profileuser->caps ) > count( $profileuser->roles )
		&& apply_filters( 'additional_capabilities_display', true, $profileuser )
		) :
			?>
	<h2><?php _e( 'Additional Capabilities' ); ?></h2>
<table class="form-table" role="presentation">
<tr class="user-capabilities-wrap">
	<th scope="row"><?php _e( 'Capabilities' ); ?></th>
	<td>
			<?php
			$output = '';
			foreach ( $profileuser->caps as $cap => $value ) {
				if ( ! $wp_roles->is_role( $cap ) ) {
					if ( '' != $output ) {
						$output .= ', ';
					}

					if ( $value ) {
						$output .= $cap;
					} else {
						/* translators: %s: Capability name. */
						$output .= sprintf( __( 'Denied: %s' ), $cap );
					}
				}
			}
			echo $output;
			?>
	</td>
</tr>
</table>
	<?php endif; ?>

<input type="hidden" name="action" value="update" />
<input type="hidden" name="user_id" id="user_id" value="<?php echo esc_attr( $user_id ); ?>" />

		<?php submit_button( IS_PROFILE_PAGE ? __( 'Update Profile' ) : __( 'Update User' ) ); ?>

</form>
</div>
		<?php
		break;
}
?>
<script type="text/javascript">
	if (window.location.hash == '#password') {
		document.getElementById('pass1').focus();
	}
</script>

<?php if ( isset( $application_passwords_list_table ) ) : ?>
	<script type="text/html" id="tmpl-new-application-password">
		<div class="notice notice-success is-dismissible new-application-password-notice" role="alert" tabindex="0">
			<p class="application-password-display">
				<?php
				printf(
					/* translators: 1: Application name, 2: Generated password. */
					esc_html__( 'Your new password for %1$s is: %2$s' ),
					'<strong>{{ data.name }}</strong>',
					'<input type="text" class="code" readonly="readonly" value="{{ data.password }}" />'
				);
				?>
			</p>
			<p><?php esc_attr_e( 'Be sure to save this in a safe location. You will not be able to retrieve it.' ); ?></p>
			<button type="button" class="notice-dismiss">
				<span class="screen-reader-text"><?php _e( 'Dismiss this notice.' ); ?></span>
			</button>
		</div>
	</script>

	<script type="text/html" id="tmpl-application-password-row">
		<?php $application_passwords_list_table->print_js_template_row(); ?>
	</script>
<?php endif; ?>
<?php
require_once ABSPATH . 'wp-admin/admin-footer.php';<|MERGE_RESOLUTION|>--- conflicted
+++ resolved
@@ -715,15 +715,7 @@
 	<div class="application-passwords hide-if-no-js" id="application-passwords-section">
 		<h2><?php _e( 'Application Passwords' ); ?></h2>
 		<p><?php _e( 'Application passwords allow authentication via non-interactive systems, such as XML-RPC or the REST API, without providing your actual password. Application passwords can be easily revoked. They cannot be used for traditional logins to your website.' ); ?></p>
-<<<<<<< HEAD
-		<div class="create-application-password form-wrap">
-			<div class="form-field">
-				<label for="new_application_password_name"><?php _e( 'New Application Password Name' ); ?></label>
-				<input type="text" size="30" id="new_application_password_name" name="new_application_password_name" placeholder="<?php esc_attr_e( 'WordPress App on My Phone' ); ?>" class="input" />
-			</div>
-=======
-			<?php
-			if ( is_multisite() ) {
+    <?php if ( is_multisite() ) {
 				$blogs       = get_blogs_of_user( $user_id, true );
 				$blogs_count = count( $blogs );
 				if ( $blogs_count > 1 ) {
@@ -745,11 +737,12 @@
 					<?php
 				}
 			}
-			?>
-		<div class="create-application-password">
-			<label for="new_application_password_name" class="screen-reader-text"><?php _e( 'New Application Password Name' ); ?></label>
-			<input type="text" size="30" id="new_application_password_name" name="new_application_password_name" placeholder="<?php esc_attr_e( 'New Application Password Name' ); ?>" class="input" />
->>>>>>> 99b40eed
+		?>
+		<div class="create-application-password form-wrap">
+			<div class="form-field">
+				<label for="new_application_password_name"><?php _e( 'New Application Password Name' ); ?></label>
+				<input type="text" size="30" id="new_application_password_name" name="new_application_password_name" placeholder="<?php esc_attr_e( 'WordPress App on My Phone' ); ?>" class="input" />
+			</div>
 
 			<?php
 			/**
