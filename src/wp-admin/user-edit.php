<?php
/**
 * Edit user administration panel.
 *
 * @package WordPress
 * @subpackage Administration
 */

/** WordPress Administration Bootstrap */
require_once __DIR__ . '/admin.php';

/** WordPress Translation Installation API */
require_once ABSPATH . 'wp-admin/includes/translation-install.php';

wp_reset_vars( array( 'action', 'user_id', 'wp_http_referer' ) );

$user_id      = (int) $user_id;
$current_user = wp_get_current_user();

if ( ! defined( 'IS_PROFILE_PAGE' ) ) {
	define( 'IS_PROFILE_PAGE', ( $user_id === $current_user->ID ) );
}

if ( ! $user_id && IS_PROFILE_PAGE ) {
	$user_id = $current_user->ID;
} elseif ( ! $user_id && ! IS_PROFILE_PAGE ) {
	wp_die( __( 'Invalid user ID.' ) );
} elseif ( ! get_userdata( $user_id ) ) {
	wp_die( __( 'Invalid user ID.' ) );
}

wp_enqueue_script( 'user-profile' );

if ( wp_is_application_passwords_available_for_user( $user_id ) ) {
	wp_enqueue_script( 'application-passwords' );
}

if ( IS_PROFILE_PAGE ) {
	// Used in the HTML title tag.
	$title = __( 'Profile' );
} else {
	// Used in the HTML title tag.
	/* translators: %s: User's display name. */
	$title = __( 'Edit User %s' );
}

if ( current_user_can( 'edit_users' ) && ! IS_PROFILE_PAGE ) {
	$submenu_file = 'users.php';
} else {
	$submenu_file = 'profile.php';
}

if ( current_user_can( 'edit_users' ) && ! is_user_admin() ) {
	$parent_file = 'users.php';
} else {
	$parent_file = 'profile.php';
}

$profile_help = '<p>' . __( 'Your profile contains information about you (your &#8220;account&#8221;) as well as some personal options related to using WordPress.' ) . '</p>' .
	'<p>' . __( 'You can change your password, turn on keyboard shortcuts, change the color scheme of your WordPress administration screens, and turn off the WYSIWYG (Visual) editor, among other things. You can hide the Toolbar (formerly called the Admin Bar) from the front end of your site, however it cannot be disabled on the admin screens.' ) . '</p>' .
	'<p>' . __( 'You can select the language you wish to use while using the WordPress administration screen without affecting the language site visitors see.' ) . '</p>' .
	'<p>' . __( 'Your username cannot be changed, but you can use other fields to enter your real name or a nickname, and change which name to display on your posts.' ) . '</p>' .
	'<p>' . __( 'You can log out of other devices, such as your phone or a public computer, by clicking the Log Out Everywhere Else button.' ) . '</p>' .
	'<p>' . __( 'Required fields are indicated; the rest are optional. Profile information will only be displayed if your theme is set up to do so.' ) . '</p>' .
	'<p>' . __( 'Remember to click the Update Profile button when you are finished.' ) . '</p>';

get_current_screen()->add_help_tab(
	array(
		'id'      => 'overview',
		'title'   => __( 'Overview' ),
		'content' => $profile_help,
	)
);

get_current_screen()->set_help_sidebar(
	'<p><strong>' . __( 'For more information:' ) . '</strong></p>' .
	'<p>' . __( '<a href="https://wordpress.org/documentation/article/users-your-profile-screen/">Documentation on User Profiles</a>' ) . '</p>' .
	'<p>' . __( '<a href="https://wordpress.org/support/forums/">Support forums</a>' ) . '</p>'
);

$wp_http_referer = remove_query_arg( array( 'update', 'delete_count', 'user_id' ), $wp_http_referer );

$user_can_edit = current_user_can( 'edit_posts' ) || current_user_can( 'edit_pages' );

/**
 * Filters whether to allow administrators on Multisite to edit every user.
 *
 * Enabling the user editing form via this filter also hinges on the user holding
 * the 'manage_network_users' cap, and the logged-in user not matching the user
 * profile open for editing.
 *
 * The filter was introduced to replace the EDIT_ANY_USER constant.
 *
 * @since 3.0.0
 *
 * @param bool $allow Whether to allow editing of any user. Default true.
 */
if ( is_multisite()
	&& ! current_user_can( 'manage_network_users' )
	&& $user_id !== $current_user->ID
	&& ! apply_filters( 'enable_edit_any_user_configuration', true )
) {
	wp_die( __( 'Sorry, you are not allowed to edit this user.' ) );
}

// Execute confirmed email change. See send_confirmation_on_profile_email().
if ( IS_PROFILE_PAGE && isset( $_GET['newuseremail'] ) && $current_user->ID ) {
	$new_email = get_user_meta( $current_user->ID, '_new_email', true );
	if ( $new_email && hash_equals( $new_email['hash'], $_GET['newuseremail'] ) ) {
		$user             = new stdClass();
		$user->ID         = $current_user->ID;
		$user->user_email = esc_html( trim( $new_email['newemail'] ) );
		if ( is_multisite() && $wpdb->get_var( $wpdb->prepare( "SELECT user_login FROM {$wpdb->signups} WHERE user_login = %s", $current_user->user_login ) ) ) {
			$wpdb->query( $wpdb->prepare( "UPDATE {$wpdb->signups} SET user_email = %s WHERE user_login = %s", $user->user_email, $current_user->user_login ) );
		}
		wp_update_user( $user );
		delete_user_meta( $current_user->ID, '_new_email' );
		wp_redirect( add_query_arg( array( 'updated' => 'true' ), self_admin_url( 'profile.php' ) ) );
		die();
	} else {
		wp_redirect( add_query_arg( array( 'error' => 'new-email' ), self_admin_url( 'profile.php' ) ) );
	}
} elseif ( IS_PROFILE_PAGE && ! empty( $_GET['dismiss'] ) && $current_user->ID . '_new_email' === $_GET['dismiss'] ) {
	check_admin_referer( 'dismiss-' . $current_user->ID . '_new_email' );
	delete_user_meta( $current_user->ID, '_new_email' );
	wp_redirect( add_query_arg( array( 'updated' => 'true' ), self_admin_url( 'profile.php' ) ) );
	die();
}

switch ( $action ) {
	case 'update':
		check_admin_referer( 'update-user_' . $user_id );

		if ( ! current_user_can( 'edit_user', $user_id ) ) {
			wp_die( __( 'Sorry, you are not allowed to edit this user.' ) );
		}

		if ( IS_PROFILE_PAGE ) {
			/**
			 * Fires before the page loads on the 'Profile' editing screen.
			 *
			 * The action only fires if the current user is editing their own profile.
			 *
			 * @since 2.0.0
			 *
			 * @param int $user_id The user ID.
			 */
			do_action( 'personal_options_update', $user_id );
		} else {
			/**
			 * Fires before the page loads on the 'Edit User' screen.
			 *
			 * @since 2.7.0
			 *
			 * @param int $user_id The user ID.
			 */
			do_action( 'edit_user_profile_update', $user_id );
		}

		// Update the email address in signups, if present.
		if ( is_multisite() ) {
			$user = get_userdata( $user_id );

			if ( $user->user_login && isset( $_POST['email'] ) && is_email( $_POST['email'] ) && $wpdb->get_var( $wpdb->prepare( "SELECT user_login FROM {$wpdb->signups} WHERE user_login = %s", $user->user_login ) ) ) {
				$wpdb->query( $wpdb->prepare( "UPDATE {$wpdb->signups} SET user_email = %s WHERE user_login = %s", $_POST['email'], $user_login ) );
			}
		}

		// Update the user.
		$errors = edit_user( $user_id );

		// Grant or revoke super admin status if requested.
		if ( is_multisite() && is_network_admin()
			&& ! IS_PROFILE_PAGE && current_user_can( 'manage_network_options' )
			&& ! isset( $super_admins ) && empty( $_POST['super_admin'] ) === is_super_admin( $user_id )
		) {
			empty( $_POST['super_admin'] ) ? revoke_super_admin( $user_id ) : grant_super_admin( $user_id );
		}

		if ( ! is_wp_error( $errors ) ) {
			$redirect = add_query_arg( 'updated', true, get_edit_user_link( $user_id ) );
			if ( $wp_http_referer ) {
				$redirect = add_query_arg( 'wp_http_referer', urlencode( $wp_http_referer ), $redirect );
			}
			wp_redirect( $redirect );
			exit;
		}

		// Intentional fall-through to display $errors.
	default:
		$profile_user = get_user_to_edit( $user_id );

		if ( ! current_user_can( 'edit_user', $user_id ) ) {
			wp_die( __( 'Sorry, you are not allowed to edit this user.' ) );
		}

		$title    = sprintf( $title, $profile_user->display_name );
		$sessions = WP_Session_Tokens::get_instance( $profile_user->ID );

		require_once ABSPATH . 'wp-admin/admin-header.php';
		?>

		<?php if ( ! IS_PROFILE_PAGE && is_super_admin( $profile_user->ID ) && current_user_can( 'manage_network_options' ) ) : ?>
			<div class="notice notice-info"><p><strong><?php _e( 'Important:' ); ?></strong> <?php _e( 'This user has super admin privileges.' ); ?></p></div>
		<?php endif; ?>

		<?php if ( isset( $_GET['updated'] ) ) : ?>
			<div id="message" class="updated notice is-dismissible">
				<?php if ( IS_PROFILE_PAGE ) : ?>
					<p><strong><?php _e( 'Profile updated.' ); ?></strong></p>
				<?php else : ?>
					<p><strong><?php _e( 'User updated.' ); ?></strong></p>
				<?php endif; ?>
				<?php if ( $wp_http_referer && ! str_contains( $wp_http_referer, 'user-new.php' ) && ! IS_PROFILE_PAGE ) : ?>
					<p><a href="<?php echo esc_url( wp_validate_redirect( sanitize_url( $wp_http_referer ), self_admin_url( 'users.php' ) ) ); ?>"><?php _e( '&larr; Go to Users' ); ?></a></p>
				<?php endif; ?>
			</div>
		<?php endif; ?>

		<?php if ( isset( $_GET['error'] ) ) : ?>
			<div class="notice notice-error">
			<?php if ( 'new-email' === $_GET['error'] ) : ?>
				<p><?php _e( 'Error while saving the new email address. Please try again.' ); ?></p>
			<?php endif; ?>
			</div>
		<?php endif; ?>

		<?php if ( isset( $errors ) && is_wp_error( $errors ) ) : ?>
			<div class="error">
				<p><?php echo implode( "</p>\n<p>", $errors->get_error_messages() ); ?></p>
			</div>
		<?php endif; ?>

		<div class="wrap" id="profile-page">
			<h1 class="wp-heading-inline">
					<?php echo esc_html( $title ); ?>
			</h1>

			<?php if ( ! IS_PROFILE_PAGE ) : ?>
				<?php if ( current_user_can( 'create_users' ) ) : ?>
					<a href="user-new.php" class="page-title-action"><?php echo esc_html_x( 'Add New', 'user' ); ?></a>
				<?php elseif ( is_multisite() && current_user_can( 'promote_users' ) ) : ?>
					<a href="user-new.php" class="page-title-action"><?php echo esc_html_x( 'Add Existing', 'user' ); ?></a>
				<?php endif; ?>
			<?php endif; ?>

			<hr class="wp-header-end">

			<form id="your-profile" action="<?php echo esc_url( self_admin_url( IS_PROFILE_PAGE ? 'profile.php' : 'user-edit.php' ) ); ?>" method="post" novalidate="novalidate"
				<?php
				/**
				 * Fires inside the your-profile form tag on the user editing screen.
				 *
				 * @since 3.0.0
				 */
				do_action( 'user_edit_form_tag' );
				?>
				>
				<?php wp_nonce_field( 'update-user_' . $user_id ); ?>
				<?php if ( $wp_http_referer ) : ?>
					<input type="hidden" name="wp_http_referer" value="<?php echo esc_url( $wp_http_referer ); ?>" />
				<?php endif; ?>
				<p>
					<input type="hidden" name="from" value="profile" />
					<input type="hidden" name="checkuser_id" value="<?php echo get_current_user_id(); ?>" />
				</p>

				<h2><?php _e( 'Personal Options' ); ?></h2>

				<table class="form-table" role="presentation">
					<?php if ( ! ( IS_PROFILE_PAGE && ! $user_can_edit ) ) : ?>
						<tr class="user-rich-editing-wrap">
							<th scope="row"><?php _e( 'Visual Editor' ); ?></th>
							<td>
								<label for="rich_editing"><input name="rich_editing" type="checkbox" id="rich_editing" value="false" <?php checked( 'false', $profile_user->rich_editing ); ?> />
									<?php _e( 'Disable the visual editor when writing' ); ?>
								</label>
							</td>
						</tr>
					<?php endif; ?>

					<?php
					$show_syntax_highlighting_preference = (
					// For Custom HTML widget and Additional CSS in Customizer.
					user_can( $profile_user, 'edit_theme_options' )
					||
					// Edit plugins.
					user_can( $profile_user, 'edit_plugins' )
					||
					// Edit themes.
					user_can( $profile_user, 'edit_themes' )
					);
					?>

					<?php if ( $show_syntax_highlighting_preference ) : ?>
					<tr class="user-syntax-highlighting-wrap">
						<th scope="row"><?php _e( 'Syntax Highlighting' ); ?></th>
						<td>
							<label for="syntax_highlighting"><input name="syntax_highlighting" type="checkbox" id="syntax_highlighting" value="false" <?php checked( 'false', $profile_user->syntax_highlighting ); ?> />
								<?php _e( 'Disable syntax highlighting when editing code' ); ?>
							</label>
						</td>
					</tr>
					<?php endif; ?>

					<?php if ( count( $_wp_admin_css_colors ) > 1 && has_action( 'admin_color_scheme_picker' ) ) : ?>
					<tr class="user-admin-color-wrap">
						<th scope="row"><?php _e( 'Admin Color Scheme' ); ?></th>
						<td>
							<?php
							/**
							 * Fires in the 'Admin Color Scheme' section of the user editing screen.
							 *
							 * The section is only enabled if a callback is hooked to the action,
							 * and if there is more than one defined color scheme for the admin.
							 *
							 * @since 3.0.0
							 * @since 3.8.1 Added `$user_id` parameter.
							 *
							 * @param int $user_id The user ID.
							 */
							do_action( 'admin_color_scheme_picker', $user_id );
							?>
						</td>
					</tr>
					<?php endif; // End if count ( $_wp_admin_css_colors ) > 1 ?>

					<?php if ( ! ( IS_PROFILE_PAGE && ! $user_can_edit ) ) : ?>
					<tr class="user-comment-shortcuts-wrap">
						<th scope="row"><?php _e( 'Keyboard Shortcuts' ); ?></th>
						<td>
							<label for="comment_shortcuts">
								<input type="checkbox" name="comment_shortcuts" id="comment_shortcuts" value="true" <?php checked( 'true', $profile_user->comment_shortcuts ); ?> />
								<?php _e( 'Enable keyboard shortcuts for comment moderation.' ); ?>
							</label>
							<?php _e( '<a href="https://wordpress.org/documentation/article/keyboard-shortcuts-classic-editor/#keyboard-shortcuts-for-comments">Documentation on Keyboard Shortcuts</a>' ); ?>
						</td>
					</tr>
					<?php endif; ?>

					<tr class="show-admin-bar user-admin-bar-front-wrap">
						<th scope="row"><?php _e( 'Toolbar' ); ?></th>
						<td>
							<label for="admin_bar_front">
								<input name="admin_bar_front" type="checkbox" id="admin_bar_front" value="1"<?php checked( _get_admin_bar_pref( 'front', $profile_user->ID ) ); ?> />
								<?php _e( 'Show Toolbar when viewing site' ); ?>
							</label><br />
						</td>
					</tr>

					<?php
					$languages                = get_available_languages();
					$can_install_translations = current_user_can( 'install_languages' ) && wp_can_install_language_pack();
					?>
					<?php if ( $languages || $can_install_translations ) : ?>
					<tr class="user-language-wrap">
						<th scope="row">
							<?php /* translators: The user language selection field label. */ ?>
							<label for="locale"><?php _e( 'Language' ); ?><span class="dashicons dashicons-translation" aria-hidden="true"></span></label>
						</th>
						<td>
							<?php
								$user_locale = $profile_user->locale;

							if ( 'en_US' === $user_locale ) {
								$user_locale = '';
							} elseif ( '' === $user_locale || ! in_array( $user_locale, $languages, true ) ) {
								$user_locale = 'site-default';
							}

							wp_dropdown_languages(
								array(
									'name'      => 'locale',
									'id'        => 'locale',
									'selected'  => $user_locale,
									'languages' => $languages,
									'show_available_translations' => $can_install_translations,
									'show_option_site_default' => true,
								)
							);
							?>
						</td>
					</tr>
					<?php endif; ?>

					<?php
					/**
					 * Fires at the end of the 'Personal Options' settings table on the user editing screen.
					 *
					 * @since 2.7.0
					 *
					 * @param WP_User $profile_user The current WP_User object.
					 */
					do_action( 'personal_options', $profile_user );
					?>

				</table>
				<?php
				if ( IS_PROFILE_PAGE ) {
					/**
					 * Fires after the 'Personal Options' settings table on the 'Profile' editing screen.
					 *
					 * The action only fires if the current user is editing their own profile.
					 *
					 * @since 2.0.0
					 *
					 * @param WP_User $profile_user The current WP_User object.
					 */
					do_action( 'profile_personal_options', $profile_user );
				}
				?>

				<h2><?php _e( 'Name' ); ?></h2>

				<table class="form-table" role="presentation">
					<tr class="user-user-login-wrap">
						<th><label for="user_login"><?php _e( 'Username' ); ?></label></th>
						<td><input type="text" name="user_login" id="user_login" value="<?php echo esc_attr( $profile_user->user_login ); ?>" disabled="disabled" class="regular-text ltr" /> <span class="description"><?php _e( 'Usernames cannot be changed.' ); ?></span></td>
					</tr>

					<?php if ( ! IS_PROFILE_PAGE && ! is_network_admin() && current_user_can( 'promote_user', $profile_user->ID ) ) : ?>
						<tr class="user-role-wrap">
							<th><label for="role"><?php _e( 'Role' ); ?></label></th>
							<td>
								<select name="role" id="role">
									<?php
									// Compare user role against currently editable roles.
									$user_roles = array_intersect( array_values( $profile_user->roles ), array_keys( get_editable_roles() ) );
									$user_role  = reset( $user_roles );

									// Print the full list of roles with the primary one selected.
									wp_dropdown_roles( $user_role );

									// Print the 'no role' option. Make it selected if the user has no role yet.
									if ( $user_role ) {
										echo '<option value="">' . __( '&mdash; No role for this site &mdash;' ) . '</option>';
									} else {
										echo '<option value="" selected="selected">' . __( '&mdash; No role for this site &mdash;' ) . '</option>';
									}
									?>
							</select>
							</td>
						</tr>
					<?php endif; // End if ! IS_PROFILE_PAGE. ?>

					<?php if ( is_multisite() && is_network_admin() && ! IS_PROFILE_PAGE && current_user_can( 'manage_network_options' ) && ! isset( $super_admins ) ) : ?>
						<tr class="user-super-admin-wrap">
							<th><?php _e( 'Super Admin' ); ?></th>
							<td>
								<?php if ( 0 !== strcasecmp( $profile_user->user_email, get_site_option( 'admin_email' ) ) || ! is_super_admin( $profile_user->ID ) ) : ?>
									<p><label><input type="checkbox" id="super_admin" name="super_admin"<?php checked( is_super_admin( $profile_user->ID ) ); ?> /> <?php _e( 'Grant this user super admin privileges for the Network.' ); ?></label></p>
								<?php else : ?>
									<p><?php _e( 'Super admin privileges cannot be removed because this user has the network admin email.' ); ?></p>
								<?php endif; ?>
							</td>
						</tr>
					<?php endif; ?>

					<tr class="user-first-name-wrap">
						<th><label for="first_name"><?php _e( 'First Name' ); ?></label></th>
						<td><input type="text" name="first_name" id="first_name" value="<?php echo esc_attr( $profile_user->first_name ); ?>" class="regular-text" /></td>
					</tr>

					<tr class="user-last-name-wrap">
						<th><label for="last_name"><?php _e( 'Last Name' ); ?></label></th>
						<td><input type="text" name="last_name" id="last_name" value="<?php echo esc_attr( $profile_user->last_name ); ?>" class="regular-text" /></td>
					</tr>

					<tr class="user-nickname-wrap">
						<th><label for="nickname"><?php _e( 'Nickname' ); ?> <span class="description"><?php _e( '(required)' ); ?></span></label></th>
						<td><input type="text" name="nickname" id="nickname" value="<?php echo esc_attr( $profile_user->nickname ); ?>" class="regular-text" /></td>
					</tr>

					<tr class="user-display-name-wrap">
						<th>
							<label for="display_name"><?php _e( 'Display name publicly as' ); ?></label>
						</th>
						<td>
							<select name="display_name" id="display_name">
								<?php
									$public_display                     = array();
									$public_display['display_nickname'] = $profile_user->nickname;
									$public_display['display_username'] = $profile_user->user_login;

								if ( ! empty( $profile_user->first_name ) ) {
									$public_display['display_firstname'] = $profile_user->first_name;
								}

								if ( ! empty( $profile_user->last_name ) ) {
									$public_display['display_lastname'] = $profile_user->last_name;
								}

								if ( ! empty( $profile_user->first_name ) && ! empty( $profile_user->last_name ) ) {
									$public_display['display_firstlast'] = $profile_user->first_name . ' ' . $profile_user->last_name;
									$public_display['display_lastfirst'] = $profile_user->last_name . ' ' . $profile_user->first_name;
								}

								if ( ! in_array( $profile_user->display_name, $public_display, true ) ) { // Only add this if it isn't duplicated elsewhere.
									$public_display = array( 'display_displayname' => $profile_user->display_name ) + $public_display;
								}

								$public_display = array_map( 'trim', $public_display );
								$public_display = array_unique( $public_display );

								?>
								<?php foreach ( $public_display as $id => $item ) : ?>
									<option <?php selected( $profile_user->display_name, $item ); ?>><?php echo $item; ?></option>
								<?php endforeach; ?>
							</select>
						</td>
					</tr>
				</table>

				<h2><?php _e( 'Contact Info' ); ?></h2>

				<table class="form-table" role="presentation">
					<tr class="user-email-wrap">
						<th><label for="email"><?php _e( 'Email' ); ?> <span class="description"><?php _e( '(required)' ); ?></span></label></th>
						<td>
							<input type="email" name="email" id="email" aria-describedby="email-description" value="<?php echo esc_attr( $profile_user->user_email ); ?>" class="regular-text ltr" />
							<?php if ( $profile_user->ID === $current_user->ID ) : ?>
								<p class="description" id="email-description">
									<?php _e( 'If you change this, an email will be sent at your new address to confirm it. <strong>The new address will not become active until confirmed.</strong>' ); ?>
								</p>
							<?php endif; ?>

							<?php $new_email = get_user_meta( $current_user->ID, '_new_email', true ); ?>
							<?php if ( $new_email && $new_email['newemail'] !== $current_user->user_email && $profile_user->ID === $current_user->ID ) : ?>
							<div class="updated inline">
								<p>
									<?php
									printf(
										/* translators: %s: New email. */
										__( 'There is a pending change of your email to %s.' ),
										'<code>' . esc_html( $new_email['newemail'] ) . '</code>'
									);
									printf(
										' <a href="%1$s">%2$s</a>',
										esc_url( wp_nonce_url( self_admin_url( 'profile.php?dismiss=' . $current_user->ID . '_new_email' ), 'dismiss-' . $current_user->ID . '_new_email' ) ),
										__( 'Cancel' )
									);
									?>
								</p>
							</div>
							<?php endif; ?>
						</td>
					</tr>

					<tr class="user-url-wrap">
						<th><label for="url"><?php _e( 'Website' ); ?></label></th>
						<td><input type="url" name="url" id="url" value="<?php echo esc_attr( $profile_user->user_url ); ?>" class="regular-text code" /></td>
					</tr>

					<?php foreach ( wp_get_user_contact_methods( $profile_user ) as $name => $desc ) : ?>
					<tr class="user-<?php echo $name; ?>-wrap">
						<th>
							<label for="<?php echo $name; ?>">
							<?php
							/**
							 * Filters a user contactmethod label.
							 *
							 * The dynamic portion of the hook name, `$name`, refers to
							 * each of the keys in the contact methods array.
							 *
							 * @since 2.9.0
							 *
							 * @param string $desc The translatable label for the contact method.
							 */
							echo apply_filters( "user_{$name}_label", $desc );
							?>
							</label>
						</th>
						<td>
							<input type="text" name="<?php echo $name; ?>" id="<?php echo $name; ?>" value="<?php echo esc_attr( $profile_user->$name ); ?>" class="regular-text" />
						</td>
					</tr>
					<?php endforeach; ?>
				</table>

				<h2><?php IS_PROFILE_PAGE ? _e( 'About Yourself' ) : _e( 'About the user' ); ?></h2>

				<table class="form-table" role="presentation">
					<tr class="user-description-wrap">
						<th><label for="description"><?php _e( 'Biographical Info' ); ?></label></th>
						<td><textarea name="description" id="description" rows="5" cols="30"><?php echo $profile_user->description; // textarea_escaped ?></textarea>
						<p class="description"><?php _e( 'Share a little biographical information to fill out your profile. This may be shown publicly.' ); ?></p></td>
					</tr>

					<?php if ( get_option( 'show_avatars' ) ) : ?>
						<tr class="user-profile-picture">
							<th><?php _e( 'Profile Picture' ); ?></th>
							<td>
								<?php echo get_avatar( $user_id ); ?>
								<p class="description">
									<?php
									if ( IS_PROFILE_PAGE ) {
										$description = sprintf(
											/* translators: %s: Gravatar URL. */
											__( '<a href="%s">You can change your profile picture on Gravatar</a>.' ),
											__( 'https://en.gravatar.com/' )
										);
									} else {
										$description = '';
									}

									/**
									 * Filters the user profile picture description displayed under the Gravatar.
									 *
									 * @since 4.4.0
									 * @since 4.7.0 Added the `$profile_user` parameter.
									 *
									 * @param string  $description  The description that will be printed.
									 * @param WP_User $profile_user The current WP_User object.
									 */
									echo apply_filters( 'user_profile_picture_description', $description, $profile_user );
									?>
								</p>
							</td>
						</tr>
					<?php endif; ?>
					<?php
					/**
					 * Filters the display of the password fields.
					 *
					 * @since 1.5.1
					 * @since 2.8.0 Added the `$profile_user` parameter.
					 * @since 4.4.0 Now evaluated only in user-edit.php.
					 *
					 * @param bool    $show         Whether to show the password fields. Default true.
					 * @param WP_User $profile_user User object for the current user to edit.
					 */
					$show_password_fields = apply_filters( 'show_password_fields', true, $profile_user );
					?>
					<?php if ( $show_password_fields ) : ?>
						</table>

						<h2><?php _e( 'Account Management' ); ?></h2>

						<table class="form-table" role="presentation">
							<tr id="password" class="user-pass1-wrap">
								<th><label for="pass1"><?php _e( 'New Password' ); ?></label></th>
								<td>
									<input type="hidden" value=" " /><!-- #24364 workaround -->
									<button type="button" class="button wp-generate-pw hide-if-no-js" aria-expanded="false"><?php _e( 'Set New Password' ); ?></button>
									<div class="wp-pwd hide-if-js">
<<<<<<< HEAD
										<span class="password-input-wrapper">
											<input type="password" name="pass1" id="pass1" class="regular-text ltr" value="" autocomplete="new-password" spellcheck="false" data-pw="<?php echo esc_attr( wp_generate_password( 24 ) ); ?>" aria-describedby="pass-strength-result" />
										</span>
=======
										<div class="password-input-wrapper">
											<input type="password" name="pass1" id="pass1" class="regular-text" value="" autocomplete="new-password" spellcheck="false" data-pw="<?php echo esc_attr( wp_generate_password( 24 ) ); ?>" aria-describedby="pass-strength-result" />
											<div style="display:none" id="pass-strength-result" aria-live="polite"></div>
										</div>
>>>>>>> 9d4f4a9b
										<button type="button" class="button wp-hide-pw hide-if-no-js" data-toggle="0" aria-label="<?php esc_attr_e( 'Hide password' ); ?>">
											<span class="dashicons dashicons-hidden" aria-hidden="true"></span>
											<span class="text"><?php _e( 'Hide' ); ?></span>
										</button>
										<button type="button" class="button wp-cancel-pw hide-if-no-js" data-toggle="0" aria-label="<?php esc_attr_e( 'Cancel password change' ); ?>">
											<span class="dashicons dashicons-no" aria-hidden="true"></span>
											<span class="text"><?php _e( 'Cancel' ); ?></span>
										</button>
									</div>
								</td>
							</tr>
							<tr class="user-pass2-wrap hide-if-js">
								<th scope="row"><label for="pass2"><?php _e( 'Repeat New Password' ); ?></label></th>
								<td>
								<input type="password" name="pass2" id="pass2" class="regular-text" value="" autocomplete="new-password" spellcheck="false" aria-describedby="pass2-desc" />
									<?php if ( IS_PROFILE_PAGE ) : ?>
										<p class="description" id="pass2-desc"><?php _e( 'Type your new password again.' ); ?></p>
									<?php else : ?>
										<p class="description" id="pass2-desc"><?php _e( 'Type the new password again.' ); ?></p>
									<?php endif; ?>
								</td>
							</tr>
							<tr class="pw-weak">
								<th><?php _e( 'Confirm Password' ); ?></th>
								<td>
									<label>
										<input type="checkbox" name="pw_weak" class="pw-checkbox" />
										<span id="pw-weak-text-label"><?php _e( 'Confirm use of weak password' ); ?></span>
									</label>
								</td>
							</tr>
							<?php endif; // End Show Password Fields. ?>

							<?php // Allow admins to send reset password link. ?>
							<?php if ( ! IS_PROFILE_PAGE ) : ?>
								<tr class="user-generate-reset-link-wrap hide-if-no-js">
									<th><?php _e( 'Password Reset' ); ?></th>
									<td>
										<div class="generate-reset-link">
											<button type="button" class="button button-secondary" id="generate-reset-link">
												<?php _e( 'Send Reset Link' ); ?>
											</button>
										</div>
										<p class="description">
											<?php
											printf(
												/* translators: %s: User's display name. */
												__( 'Send %s a link to reset their password. This will not change their password, nor will it force a change.' ),
												esc_html( $profile_user->display_name )
											);
											?>
										</p>
									</td>
								</tr>
							<?php endif; ?>

							<?php if ( IS_PROFILE_PAGE && count( $sessions->get_all() ) === 1 ) : ?>
								<tr class="user-sessions-wrap hide-if-no-js">
									<th><?php _e( 'Sessions' ); ?></th>
									<td aria-live="assertive">
										<div class="destroy-sessions"><button type="button" disabled class="button"><?php _e( 'Log Out Everywhere Else' ); ?></button></div>
										<p class="description">
											<?php _e( 'You are only logged in at this location.' ); ?>
										</p>
									</td>
								</tr>
							<?php elseif ( IS_PROFILE_PAGE && count( $sessions->get_all() ) > 1 ) : ?>
								<tr class="user-sessions-wrap hide-if-no-js">
									<th><?php _e( 'Sessions' ); ?></th>
									<td aria-live="assertive">
										<div class="destroy-sessions"><button type="button" class="button" id="destroy-sessions"><?php _e( 'Log Out Everywhere Else' ); ?></button></div>
										<p class="description">
											<?php _e( 'Did you lose your phone or leave your account logged in at a public computer? You can log out everywhere else, and stay logged in here.' ); ?>
										</p>
									</td>
								</tr>
							<?php elseif ( ! IS_PROFILE_PAGE && $sessions->get_all() ) : ?>
								<tr class="user-sessions-wrap hide-if-no-js">
									<th><?php _e( 'Sessions' ); ?></th>
									<td>
										<p><button type="button" class="button" id="destroy-sessions"><?php _e( 'Log Out Everywhere' ); ?></button></p>
										<p class="description">
											<?php
											/* translators: %s: User's display name. */
											printf( __( 'Log %s out of all locations.' ), $profile_user->display_name );
											?>
										</p>
									</td>
								</tr>
							<?php endif; ?>
						</table>

					<?php if ( wp_is_application_passwords_available_for_user( $user_id ) || ! wp_is_application_passwords_supported() ) : ?>
						<div class="application-passwords hide-if-no-js" id="application-passwords-section">
							<h2><?php _e( 'Application Passwords' ); ?></h2>
							<p><?php _e( 'Application passwords allow authentication via non-interactive systems, such as XML-RPC or the REST API, without providing your actual password. Application passwords can be easily revoked. They cannot be used for traditional logins to your website.' ); ?></p>
							<?php if ( wp_is_application_passwords_available_for_user( $user_id ) ) : ?>
								<?php
								if ( is_multisite() ) :
									$blogs       = get_blogs_of_user( $user_id, true );
									$blogs_count = count( $blogs );

									if ( $blogs_count > 1 ) :
										?>
										<p>
											<?php
											/* translators: 1: URL to my-sites.php, 2: Number of sites the user has. */
											$message = _n(
												'Application passwords grant access to <a href="%1$s">the %2$s site in this installation that you have permissions on</a>.',
												'Application passwords grant access to <a href="%1$s">all %2$s sites in this installation that you have permissions on</a>.',
												$blogs_count
											);

											if ( is_super_admin( $user_id ) ) {
												/* translators: 1: URL to my-sites.php, 2: Number of sites the user has. */
												$message = _n(
													'Application passwords grant access to <a href="%1$s">the %2$s site on the network as you have Super Admin rights</a>.',
													'Application passwords grant access to <a href="%1$s">all %2$s sites on the network as you have Super Admin rights</a>.',
													$blogs_count
												);
											}

											printf(
												$message,
												admin_url( 'my-sites.php' ),
												number_format_i18n( $blogs_count )
											);
											?>
										</p>
										<?php
									endif;
								endif;
								?>

								<?php if ( ! wp_is_site_protected_by_basic_auth( 'front' ) ) : ?>
									<div class="create-application-password form-wrap">
										<div class="form-field">
											<label for="new_application_password_name"><?php _e( 'New Application Password Name' ); ?></label>
											<input type="text" size="30" id="new_application_password_name" name="new_application_password_name" class="input ltr" aria-required="true" aria-describedby="new_application_password_name_desc" spellcheck="false" />
											<p class="description" id="new_application_password_name_desc"><?php _e( 'Required to create an Application Password, but not to update the user.' ); ?></p>
										</div>

										<?php
										/**
										 * Fires in the create Application Passwords form.
										 *
										 * @since 5.6.0
										 *
										 * @param WP_User $profile_user The current WP_User object.
										 */
										do_action( 'wp_create_application_password_form', $profile_user );
										?>

										<button type="button" name="do_new_application_password" id="do_new_application_password" class="button button-secondary"><?php _e( 'Add New Application Password' ); ?></button>
									</div>
								<?php else : ?>
									<div class="notice notice-error inline">
										<p><?php _e( 'Your website appears to use Basic Authentication, which is not currently compatible with Application Passwords.' ); ?></p>
									</div>
								<?php endif; ?>

								<div class="application-passwords-list-table-wrapper">
									<?php
									$application_passwords_list_table = _get_list_table( 'WP_Application_Passwords_List_Table', array( 'screen' => 'application-passwords-user' ) );
									$application_passwords_list_table->prepare_items();
									$application_passwords_list_table->display();
									?>
								</div>
							<?php elseif ( ! wp_is_application_passwords_supported() ) : ?>
								<p><?php _e( 'The application password feature requires HTTPS, which is not enabled on this site.' ); ?></p>
								<p>
									<?php
									printf(
										/* translators: %s: Documentation URL. */
										__( 'If this is a development website you can <a href="%s" target="_blank">set the environment type accordingly</a> to enable application passwords.' ),
										__( 'https://developer.wordpress.org/apis/wp-config-php/#wp-environment-type' )
									);
									?>
								</p>
							<?php endif; ?>
						</div>
					<?php endif; // End Application Passwords. ?>

					<?php
					if ( IS_PROFILE_PAGE ) {
						/**
						 * Fires after the 'About Yourself' settings table on the 'Profile' editing screen.
						 *
						 * The action only fires if the current user is editing their own profile.
						 *
						 * @since 2.0.0
						 *
						 * @param WP_User $profile_user The current WP_User object.
						 */
						do_action( 'show_user_profile', $profile_user );
					} else {
						/**
						 * Fires after the 'About the User' settings table on the 'Edit User' screen.
						 *
						 * @since 2.0.0
						 *
						 * @param WP_User $profile_user The current WP_User object.
						 */
						do_action( 'edit_user_profile', $profile_user );
					}
					?>

					<?php
					/**
					 * Filters whether to display additional capabilities for the user.
					 *
					 * The 'Additional Capabilities' section will only be enabled if
					 * the number of the user's capabilities exceeds their number of
					 * roles.
					 *
					 * @since 2.8.0
					 *
					 * @param bool    $enable      Whether to display the capabilities. Default true.
					 * @param WP_User $profile_user The current WP_User object.
					 */
					$display_additional_caps = apply_filters( 'additional_capabilities_display', true, $profile_user );
					?>

				<?php if ( count( $profile_user->caps ) > count( $profile_user->roles ) && ( true === $display_additional_caps ) ) : ?>
					<h2><?php _e( 'Additional Capabilities' ); ?></h2>

					<table class="form-table" role="presentation">
						<tr class="user-capabilities-wrap">
							<th scope="row"><?php _e( 'Capabilities' ); ?></th>
							<td>
								<?php
								$output = '';
								foreach ( $profile_user->caps as $cap => $value ) {
									if ( ! $wp_roles->is_role( $cap ) ) {
										if ( '' !== $output ) {
											$output .= ', ';
										}

										if ( $value ) {
											$output .= $cap;
										} else {
											/* translators: %s: Capability name. */
											$output .= sprintf( __( 'Denied: %s' ), $cap );
										}
									}
								}
								echo $output;
								?>
							</td>
						</tr>
					</table>
				<?php endif; // End Display Additional Capabilities. ?>

				<input type="hidden" name="action" value="update" />
				<input type="hidden" name="user_id" id="user_id" value="<?php echo esc_attr( $user_id ); ?>" />

				<?php submit_button( IS_PROFILE_PAGE ? __( 'Update Profile' ) : __( 'Update User' ) ); ?>

			</form>
		</div>
		<?php
		break;
}
?>
<script type="text/javascript">
	if (window.location.hash == '#password') {
		document.getElementById('pass1').focus();
	}
</script>

<script type="text/javascript">
	jQuery( function( $ ) {
		var languageSelect = $( '#locale' );
		$( 'form' ).on( 'submit', function() {
			// Don't show a spinner for English and installed languages,
			// as there is nothing to download.
			if ( ! languageSelect.find( 'option:selected' ).data( 'installed' ) ) {
				$( '#submit', this ).after( '<span class="spinner language-install-spinner is-active" />' );
			}
		});
	} );
</script>

<?php if ( isset( $application_passwords_list_table ) ) : ?>
	<script type="text/html" id="tmpl-new-application-password">
		<div class="notice notice-success is-dismissible new-application-password-notice" role="alert" tabindex="-1">
			<p class="application-password-display">
				<label for="new-application-password-value">
					<?php
					printf(
						/* translators: %s: Application name. */
						__( 'Your new password for %s is:' ),
						'<strong>{{ data.name }}</strong>'
					);
					?>
				</label>
				<input id="new-application-password-value" type="text" class="code" readonly="readonly" value="{{ data.password }}" />
			</p>
			<p><?php _e( 'Be sure to save this in a safe location. You will not be able to retrieve it.' ); ?></p>
			<button type="button" class="notice-dismiss">
				<span class="screen-reader-text">
					<?php
					/* translators: Hidden accessibility text. */
					_e( 'Dismiss this notice.' );
					?>
				</span>
			</button>
		</div>
	</script>

	<script type="text/html" id="tmpl-application-password-row">
		<?php $application_passwords_list_table->print_js_template_row(); ?>
	</script>
<?php endif; ?>
<?php
require_once ABSPATH . 'wp-admin/admin-footer.php';<|MERGE_RESOLUTION|>--- conflicted
+++ resolved
@@ -643,16 +643,10 @@
 									<input type="hidden" value=" " /><!-- #24364 workaround -->
 									<button type="button" class="button wp-generate-pw hide-if-no-js" aria-expanded="false"><?php _e( 'Set New Password' ); ?></button>
 									<div class="wp-pwd hide-if-js">
-<<<<<<< HEAD
-										<span class="password-input-wrapper">
+										<div class="password-input-wrapper">
 											<input type="password" name="pass1" id="pass1" class="regular-text ltr" value="" autocomplete="new-password" spellcheck="false" data-pw="<?php echo esc_attr( wp_generate_password( 24 ) ); ?>" aria-describedby="pass-strength-result" />
-										</span>
-=======
-										<div class="password-input-wrapper">
-											<input type="password" name="pass1" id="pass1" class="regular-text" value="" autocomplete="new-password" spellcheck="false" data-pw="<?php echo esc_attr( wp_generate_password( 24 ) ); ?>" aria-describedby="pass-strength-result" />
 											<div style="display:none" id="pass-strength-result" aria-live="polite"></div>
 										</div>
->>>>>>> 9d4f4a9b
 										<button type="button" class="button wp-hide-pw hide-if-no-js" data-toggle="0" aria-label="<?php esc_attr_e( 'Hide password' ); ?>">
 											<span class="dashicons dashicons-hidden" aria-hidden="true"></span>
 											<span class="text"><?php _e( 'Hide' ); ?></span>
