<?php
/**
 * Contribute administration panel.
 *
 * @package WordPress
 * @subpackage Administration
 */

/** WordPress Administration Bootstrap */
require_once __DIR__ . '/admin.php';

// Used in the HTML title tag.
$title = __( 'Get Involved' );

list( $display_version ) = explode( '-', get_bloginfo( 'version' ) );

require_once ABSPATH . 'wp-admin/admin-header.php';
?>
<div class="wrap about__container">

	<div class="about__header">
		<div class="about__header-title">
			<h1>
				<?php _e( 'Get Involved' ); ?>
			</h1>
		</div>

		<div class="about__header-text">
			<?php _e( 'Be the future of WordPress' ); ?>
		</div>
	</div>

	<nav class="about__header-navigation nav-tab-wrapper wp-clearfix" aria-label="<?php esc_attr_e( 'Secondary menu' ); ?>">
		<a href="about.php" class="nav-tab"><?php _e( 'What&#8217;s New' ); ?></a>
		<a href="credits.php" class="nav-tab"><?php _e( 'Credits' ); ?></a>
		<a href="freedoms.php" class="nav-tab"><?php _e( 'Freedoms' ); ?></a>
		<a href="privacy.php" class="nav-tab"><?php _e( 'Privacy' ); ?></a>
		<a href="contribute.php" class="nav-tab nav-tab-active" aria-current="page"><?php _e( 'Get Involved' ); ?></a>
	</nav>

	<div class="about__section has-2-columns is-wider-right">
		<div class="column about__image">
			<img src="<?php echo esc_url( admin_url( 'images/contribute-main.svg?ver=6.3' ) ); ?>" alt="" />
		</div>
		<div class="column is-vertically-aligned-center">
			<p><?php _e( 'Do you use WordPress for work, for personal projects, or even just for fun? You can help shape the long-term success of the open source project that powers millions of websites around the world.' ); ?></p>
			<p><?php _e( 'Join the WordPress contributor community and connect with others who are passionate about maintaining a free and open web.' ); ?></p>

			<ul>
				<li><?php _e( 'Be part of a global open source community.' ); ?></li>
				<li><?php _e( 'Apply your skills or learn new ones.' ); ?></li>
				<li><?php _e( 'Grow your network and make friends.' ); ?></li>
			</ul>
		</div>
	</div>

	<div class="about__section has-2-columns is-wider-left">
		<div class="column is-vertically-aligned-center">
			<h3><?php _e( 'No-code contribution' ); ?></h3>
			<p><?php _e( 'WordPress may thrive on technical contributions, but you don&#8217;t have to code to contribute. Here are some of the ways you can make an impact without writing a single line of code:' ); ?></p>
			<ul>
				<li><?php _e( '<strong>Share</strong> your knowledge in the WordPress support forums.' ); ?></li>
				<li><?php _e( '<strong>Write</strong> or improve documentation for WordPress.' ); ?></li>
				<li><?php _e( '<strong>Translate</strong> WordPress into your local language.' ); ?></li>
				<li><?php _e( '<strong>Create</strong> and improve WordPress educational materials.' ); ?></li>
				<li><?php _e( '<strong>Promote</strong> the WordPress project to your community.' ); ?></li>
				<li><?php _e( '<strong>Curate</strong> submissions or take photos for the WordPress Photos Directory.' ); ?></li>
				<li><?php _e( '<strong>Organize</strong> or participate in local WordPress Meetups and WordCamps.' ); ?></li>
				<li><?php _e( '<strong>Lend</strong> your creative imagination to the WordPress UI design.' ); ?></li>
				<li><?php _e( '<strong>Edit</strong> videos and add captions to WordPress.tv.' ); ?></li>
				<li><?php _e( '<strong>Explore</strong> ways to reduce the environmental impact of millions of websites.' ); ?></li>
			</ul>
		</div>
		<div class="column">
			<img src="<?php echo esc_url( admin_url( 'images/contribute-no-code.svg?ver=6.3' ) ); ?>" alt="" />
		</div>
	</div>
	<div class="about__section has-2-columns is-wider-right">
		<div class="column">
			<img src="<?php echo esc_url( admin_url( 'images/contribute-code.svg?ver=6.3' ) ); ?>" alt="" />
		</div>
		<div class="column is-vertically-aligned-center">
			<h3><?php _e( 'Code-based contribution' ); ?></h3>
			<p><?php _e( 'If you do code, or want to learn how, you can contribute technically in numerous ways:' ); ?></p>
			<ul>
				<li><?php _e( '<strong>Find</strong> and report bugs in the WordPress core software.' ); ?></li>
				<li><?php _e( '<strong>Test</strong> new releases and proposed features for the block editor.' ); ?></li>
				<li><?php _e( '<strong>Write</strong> and submit patches to fix bugs or help build new features.' ); ?></li>
				<li><?php _e( '<strong>Contribute</strong> to the code, improve the UX, and test the WordPress app.' ); ?></li>
			</ul>
			<p><?php _e( 'WordPress embraces new technologies, while being committed to backward compatibility. The WordPress project uses the following languages and libraries:' ); ?></p>
			<ul>
				<li><?php _e( 'Core and Block Editor: HTML, CSS, PHP, SQL, JavaScript, and React' ); ?></li>
				<li><?php _e( 'WordPress app: Kotlin, Java, Swift, Objective-C, Vue, Python, and TypeScript' ); ?></li>
			</ul>
		</div>
	</div>

	<div class="about__section is-feature has-subtle-background-color">
		<div class="column">
			<h2><?php _e( 'Shape the future of the web with WordPress' ); ?></h2>
			<p><?php _e( 'Finding the area that aligns with your skills and interests is the first step toward meaningful contribution. With more than 20 Make WordPress teams working on different parts of the open source WordPress project, there&#8217;s a place for everyone, no matter what your skill set is.' ); ?></p>
<<<<<<< HEAD
			<p class="aligncenter"><a href="https://make.wordpress.org/contribute/"><?php _e( 'Find your team &rarr;' ); ?></a></p>
=======
			<p class="aligncenter"><a href="<?php _e( 'https://make.wordpress.org/contribute/' ); ?>" target="_blank"><?php _e( 'Find your team &rarr;' ); ?></a></p>
>>>>>>> 40dd2f98
		</div>
	</div>

</div>
<?php
require_once ABSPATH . 'wp-admin/admin-footer.php';<|MERGE_RESOLUTION|>--- conflicted
+++ resolved
@@ -100,11 +100,7 @@
 		<div class="column">
 			<h2><?php _e( 'Shape the future of the web with WordPress' ); ?></h2>
 			<p><?php _e( 'Finding the area that aligns with your skills and interests is the first step toward meaningful contribution. With more than 20 Make WordPress teams working on different parts of the open source WordPress project, there&#8217;s a place for everyone, no matter what your skill set is.' ); ?></p>
-<<<<<<< HEAD
-			<p class="aligncenter"><a href="https://make.wordpress.org/contribute/"><?php _e( 'Find your team &rarr;' ); ?></a></p>
-=======
-			<p class="aligncenter"><a href="<?php _e( 'https://make.wordpress.org/contribute/' ); ?>" target="_blank"><?php _e( 'Find your team &rarr;' ); ?></a></p>
->>>>>>> 40dd2f98
+			<p class="aligncenter"><a href="<?php _e( 'https://make.wordpress.org/contribute/' ); ?>"><?php _e( 'Find your team &rarr;' ); ?></a></p>
 		</div>
 	</div>
 
