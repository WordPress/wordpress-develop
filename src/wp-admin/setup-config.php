<?php
/**
 * Retrieves and creates the wp-config.php file.
 *
 * The permissions for the base directory must allow for writing files in order
 * for the wp-config.php to be created using this page.
 *
 * @package WordPress
 * @subpackage Administration
 */

/**
 * We are installing.
 */
define( 'WP_INSTALLING', true );

/**
 * We are blissfully unaware of anything.
 */
define( 'WP_SETUP_CONFIG', true );

/**
 * Disable error reporting
 *
 * Set this to error_reporting( -1 ) for debugging
 */
error_reporting( 0 );

if ( ! defined( 'ABSPATH' ) ) {
	define( 'ABSPATH', dirname( __DIR__ ) . '/' );
}

require ABSPATH . 'wp-settings.php';

/** Load WordPress Administration Upgrade API */
require_once ABSPATH . 'wp-admin/includes/upgrade.php';

/** Load WordPress Translation Installation API */
require_once ABSPATH . 'wp-admin/includes/translation-install.php';

nocache_headers();

// Support wp-config-sample.php one level up, for the develop repo.
if ( file_exists( ABSPATH . 'wp-config-sample.php' ) ) {
	$config_file = file( ABSPATH . 'wp-config-sample.php' );
} elseif ( file_exists( dirname( ABSPATH ) . '/wp-config-sample.php' ) ) {
	$config_file = file( dirname( ABSPATH ) . '/wp-config-sample.php' );
} else {
	wp_die(
		sprintf(
			/* translators: %s: wp-config-sample.php */
			__( 'Sorry, I need a %s file to work from. Please re-upload this file to your WordPress installation.' ),
			'<code>wp-config-sample.php</code>'
		)
	);
}

// Check if wp-config.php has been created.
if ( file_exists( ABSPATH . 'wp-config.php' ) ) {
	wp_die(
		'<p>' . sprintf(
			/* translators: 1: wp-config.php, 2: install.php */
			__( 'The file %1$s already exists. If you need to reset any of the configuration items in this file, please delete it first. You may try <a href="%2$s">installing now</a>.' ),
			'<code>wp-config.php</code>',
			'install.php'
		) . '</p>',
		409
	);
}

// Check if wp-config.php exists above the root directory but is not part of another installation.
if ( @file_exists( ABSPATH . '../wp-config.php' ) && ! @file_exists( ABSPATH . '../wp-settings.php' ) ) {
	wp_die(
		'<p>' . sprintf(
			/* translators: 1: wp-config.php, 2: install.php */
			__( 'The file %1$s already exists one level above your WordPress installation. If you need to reset any of the configuration items in this file, please delete it first. You may try <a href="%2$s">installing now</a>.' ),
			'<code>wp-config.php</code>',
			'install.php'
		) . '</p>',
		409
	);
}

$step = isset( $_GET['step'] ) ? (int) $_GET['step'] : -1;

/**
 * Display setup wp-config.php file header.
 *
 * @ignore
 * @since 2.3.0
 *
 * @param string|string[] $body_classes Class attribute values for the body tag.
 */
function setup_config_display_header( $body_classes = array() ) {
	$body_classes   = (array) $body_classes;
	$body_classes[] = 'wp-core-ui';
	$dir_attr       = '';
	if ( is_rtl() ) {
		$body_classes[] = 'rtl';
		$dir_attr       = ' dir="rtl"';
	}

	header( 'Content-Type: text/html; charset=utf-8' );
	?>
<!DOCTYPE html>
<html<?php echo $dir_attr; ?>>
<head>
	<meta name="viewport" content="width=device-width" />
	<meta http-equiv="Content-Type" content="text/html; charset=utf-8" />
	<meta name="robots" content="noindex,nofollow" />
	<title><?php _e( 'WordPress &rsaquo; Setup Configuration File' ); ?></title>
	<?php wp_admin_css( 'install', true ); ?>
</head>
<body class="<?php echo implode( ' ', $body_classes ); ?>">
<p id="logo"><?php _e( 'WordPress' ); ?></p>
	<?php
} // End function setup_config_display_header();

$language = '';
if ( ! empty( $_REQUEST['language'] ) ) {
	$language = preg_replace( '/[^a-zA-Z0-9_]/', '', $_REQUEST['language'] );
} elseif ( isset( $GLOBALS['wp_local_package'] ) ) {
	$language = $GLOBALS['wp_local_package'];
}

switch ( $step ) {
	case -1:
		if ( wp_can_install_language_pack() && empty( $language ) ) {
			$languages = wp_get_available_translations();
			if ( $languages ) {
				setup_config_display_header( 'language-chooser' );
				echo '<h1 class="screen-reader-text">Select a default language</h1>';
				echo '<form id="setup" method="post" action="?step=0">';
				wp_install_language_form( $languages );
				echo '</form>';
				break;
			}
		}

		// Deliberately fall through if we can't reach the translations API.

	case 0:
		if ( ! empty( $language ) ) {
			$loaded_language = wp_download_language_pack( $language );
			if ( $loaded_language ) {
				load_default_textdomain( $loaded_language );
				$GLOBALS['wp_locale'] = new WP_Locale();
			}
		}

		setup_config_display_header();
		$step_1 = 'setup-config.php?step=1';
		if ( isset( $_REQUEST['noapi'] ) ) {
			$step_1 .= '&amp;noapi';
		}
		if ( ! empty( $loaded_language ) ) {
			$step_1 .= '&amp;language=' . $loaded_language;
		}
		?>
<h1 class="screen-reader-text"><?php _e( 'Before getting started' ); ?></h1>
<p><?php _e( 'Welcome to WordPress. Before getting started, some information on the database is needed. You will need to know the following items before proceeding.' ); ?></p>
<ol>
	<li><?php _e( 'Database name' ); ?></li>
	<li><?php _e( 'Database username' ); ?></li>
	<li><?php _e( 'Database password' ); ?></li>
	<li><?php _e( 'Database host' ); ?></li>
	<li><?php _e( 'Table prefix (if you want to run more than one WordPress in a single database)' ); ?></li>
</ol>
<p>
		<?php
		printf(
			/* translators: %s: wp-config.php */
<<<<<<< HEAD
			__( 'This information is being used to create a %s file.' ),
=======
			__( 'We are going to use this information to create a %s file.' ),
>>>>>>> 09f7209d
			'<code>wp-config.php</code>'
		);
		?>
	<strong>
		<?php
		printf(
			/* translators: 1: wp-config-sample.php, 2: wp-config.php */
			__( 'If for any reason this automatic file creation does not work, do not worry. All this does is fill in the database information to a configuration file. You may also simply open %1$s in a text editor, fill in your information, and save it as %2$s.' ),
			'<code>wp-config-sample.php</code>',
			'<code>wp-config.php</code>'
		);
		?>
	</strong>
		<?php
		printf(
			/* translators: %s: Documentation URL. */
			__( 'Need more help? <a href="%s">Read the support article on wp-config.php</a>.' ),
			__( 'https://wordpress.org/support/article/editing-wp-config-php/' )
		);
		?>
</p>
<p><?php _e( 'In all likelihood, these items were supplied to you by your web host. If you do not have this information, then you will need to contact them before you can continue. If you are ready&hellip;' ); ?></p>

<p class="step"><a href="<?php echo $step_1; ?>" class="button button-large"><?php _e( 'Let&#8217;s go!' ); ?></a></p>
		<?php
		break;

	case 1:
		load_default_textdomain( $language );
		$GLOBALS['wp_locale'] = new WP_Locale();

		setup_config_display_header();

		$autofocus = wp_is_mobile() ? '' : ' autofocus';
		?>
<h1 class="screen-reader-text"><?php _e( 'Set up your database connection' ); ?></h1>
<form method="post" action="setup-config.php?step=2">
	<p><?php _e( 'Below you should enter your database connection details. If you are not sure about these, contact your host.' ); ?></p>
	<table class="form-table" role="presentation">
		<tr>
			<th scope="row"><label for="dbname"><?php _e( 'Database Name' ); ?></label></th>
			<td><input name="dbname" id="dbname" type="text" aria-describedby="dbname-desc" size="25" value="wordpress"<?php echo $autofocus; ?>/></td>
			<td id="dbname-desc"><?php _e( 'The name of the database you want to use with WordPress.' ); ?></td>
		</tr>
		<tr>
			<th scope="row"><label for="uname"><?php _e( 'Username' ); ?></label></th>
			<td><input name="uname" id="uname" type="text" aria-describedby="uname-desc" size="25" value="<?php echo htmlspecialchars( _x( 'username', 'example username' ), ENT_QUOTES ); ?>" /></td>
			<td id="uname-desc"><?php _e( 'Your database username.' ); ?></td>
		</tr>
		<tr>
			<th scope="row"><label for="pwd"><?php _e( 'Password' ); ?></label></th>
			<td><input name="pwd" id="pwd" type="text" aria-describedby="pwd-desc" size="25" value="<?php echo htmlspecialchars( _x( 'password', 'example password' ), ENT_QUOTES ); ?>" autocomplete="off" /></td>
			<td id="pwd-desc"><?php _e( 'Your database password.' ); ?></td>
		</tr>
		<tr>
			<th scope="row"><label for="dbhost"><?php _e( 'Database Host' ); ?></label></th>
			<td><input name="dbhost" id="dbhost" type="text" aria-describedby="dbhost-desc" size="25" value="localhost" /></td>
			<td id="dbhost-desc">
			<?php
				/* translators: %s: localhost */
				printf( __( 'You should be able to get this info from your web host, if %s does not work.' ), '<code>localhost</code>' );
			?>
			</td>
		</tr>
		<tr>
			<th scope="row"><label for="prefix"><?php _e( 'Table Prefix' ); ?></label></th>
			<td><input name="prefix" id="prefix" type="text" aria-describedby="prefix-desc" value="wp_" size="25" /></td>
			<td id="prefix-desc"><?php _e( 'If you want to run multiple WordPress installations in a single database, change this.' ); ?></td>
		</tr>
	</table>
		<?php
		if ( isset( $_GET['noapi'] ) ) {
			?>
<input name="noapi" type="hidden" value="1" /><?php } ?>
	<input type="hidden" name="language" value="<?php echo esc_attr( $language ); ?>" />
	<p class="step"><input name="submit" type="submit" value="<?php echo htmlspecialchars( __( 'Submit' ), ENT_QUOTES ); ?>" class="button button-large" /></p>
</form>
		<?php
		break;

	case 2:
		load_default_textdomain( $language );
		$GLOBALS['wp_locale'] = new WP_Locale();

		$dbname = trim( wp_unslash( $_POST['dbname'] ) );
		$uname  = trim( wp_unslash( $_POST['uname'] ) );
		$pwd    = trim( wp_unslash( $_POST['pwd'] ) );
		$dbhost = trim( wp_unslash( $_POST['dbhost'] ) );
		$prefix = trim( wp_unslash( $_POST['prefix'] ) );

		$step_1  = 'setup-config.php?step=1';
		$install = 'install.php';
		if ( isset( $_REQUEST['noapi'] ) ) {
			$step_1 .= '&amp;noapi';
		}

		if ( ! empty( $language ) ) {
			$step_1  .= '&amp;language=' . $language;
			$install .= '?language=' . $language;
		} else {
			$install .= '?language=en_US';
		}

		$tryagain_link = '</p><p class="step"><a href="' . $step_1 . '" onclick="javascript:history.go(-1);return false;" class="button button-large">' . __( 'Try Again' ) . '</a>';

		if ( empty( $prefix ) ) {
			wp_die( __( '<strong>Error</strong>: "Table Prefix" must not be empty.' ) . $tryagain_link );
		}

		// Validate $prefix: it can only contain letters, numbers and underscores.
		if ( preg_match( '|[^a-z0-9_]|i', $prefix ) ) {
			wp_die( __( '<strong>Error</strong>: "Table Prefix" can only contain numbers, letters, and underscores.' ) . $tryagain_link );
		}

		// Test the DB connection.
		/**#@+
		 *
		 * @ignore
		 */
		define( 'DB_NAME', $dbname );
		define( 'DB_USER', $uname );
		define( 'DB_PASSWORD', $pwd );
		define( 'DB_HOST', $dbhost );
		/**#@-*/

		// Re-construct $wpdb with these new values.
		unset( $wpdb );
		require_wp_db();

		/*
		* The wpdb constructor bails when WP_SETUP_CONFIG is set, so we must
		* fire this manually. We'll fail here if the values are no good.
		*/
		$wpdb->db_connect();

		if ( ! empty( $wpdb->error ) ) {
			wp_die( $wpdb->error->get_error_message() . $tryagain_link );
		}

		$errors = $wpdb->hide_errors();
		$wpdb->query( "SELECT $prefix" );
		$wpdb->show_errors( $errors );
		if ( ! $wpdb->last_error ) {
			// MySQL was able to parse the prefix as a value, which we don't want. Bail.
			wp_die( __( '<strong>Error</strong>: "Table Prefix" is invalid.' ) );
		}

		// Generate keys and salts using secure CSPRNG; fallback to API if enabled; further fallback to original wp_generate_password().
		try {
			$chars = 'abcdefghijklmnopqrstuvwxyzABCDEFGHIJKLMNOPQRSTUVWXYZ0123456789!@#$%^&*()-_ []{}<>~`+=,.;:/?|';
			$max   = strlen( $chars ) - 1;
			for ( $i = 0; $i < 8; $i++ ) {
				$key = '';
				for ( $j = 0; $j < 64; $j++ ) {
					$key .= substr( $chars, random_int( 0, $max ), 1 );
				}
				$secret_keys[] = $key;
			}
		} catch ( Exception $ex ) {
			$no_api = isset( $_POST['noapi'] );

			if ( ! $no_api ) {
				$secret_keys = wp_remote_get( 'https://api.wordpress.org/secret-key/1.1/salt/' );
			}

			if ( $no_api || is_wp_error( $secret_keys ) ) {
				$secret_keys = array();
				for ( $i = 0; $i < 8; $i++ ) {
					$secret_keys[] = wp_generate_password( 64, true, true );
				}
			} else {
				$secret_keys = explode( "\n", wp_remote_retrieve_body( $secret_keys ) );
				foreach ( $secret_keys as $k => $v ) {
					$secret_keys[ $k ] = substr( $v, 28, 64 );
				}
			}
		}

		$key = 0;
		foreach ( $config_file as $line_num => $line ) {
			if ( '$table_prefix =' === substr( $line, 0, 15 ) ) {
				$config_file[ $line_num ] = '$table_prefix = \'' . addcslashes( $prefix, "\\'" ) . "';\r\n";
				continue;
			}

			if ( ! preg_match( '/^define\(\s*\'([A-Z_]+)\',([ ]+)/', $line, $match ) ) {
				continue;
			}

			$constant = $match[1];
			$padding  = $match[2];

			switch ( $constant ) {
				case 'DB_NAME':
				case 'DB_USER':
				case 'DB_PASSWORD':
				case 'DB_HOST':
					$config_file[ $line_num ] = "define( '" . $constant . "'," . $padding . "'" . addcslashes( constant( $constant ), "\\'" ) . "' );\r\n";
					break;
				case 'DB_CHARSET':
					if ( 'utf8mb4' === $wpdb->charset || ( ! $wpdb->charset && $wpdb->has_cap( 'utf8mb4' ) ) ) {
						$config_file[ $line_num ] = "define( '" . $constant . "'," . $padding . "'utf8mb4' );\r\n";
					}
					break;
				case 'AUTH_KEY':
				case 'SECURE_AUTH_KEY':
				case 'LOGGED_IN_KEY':
				case 'NONCE_KEY':
				case 'AUTH_SALT':
				case 'SECURE_AUTH_SALT':
				case 'LOGGED_IN_SALT':
				case 'NONCE_SALT':
					$config_file[ $line_num ] = "define( '" . $constant . "'," . $padding . "'" . $secret_keys[ $key++ ] . "' );\r\n";
					break;
			}
		}
		unset( $line );

		if ( ! is_writable( ABSPATH ) ) :
			setup_config_display_header();
			?>
	<p>
			<?php
			/* translators: %s: wp-config.php */
			printf( __( 'Unable to write to %s file.' ), '<code>wp-config.php</code>' );
			?>
</p>
<p>
			<?php
			/* translators: %s: wp-config.php */
			printf( __( 'You can create the %s file manually and paste the following text into it.' ), '<code>wp-config.php</code>' );

			$config_text = '';

			foreach ( $config_file as $line ) {
				$config_text .= htmlentities( $line, ENT_COMPAT, 'UTF-8' );
			}
			?>
</p>
<textarea id="wp-config" cols="98" rows="15" class="code" readonly="readonly"><?php echo $config_text; ?></textarea>
<p><?php _e( 'After you&#8217;ve done that, click &#8220;Run the installation&#8221;.' ); ?></p>
<p class="step"><a href="<?php echo $install; ?>" class="button button-large"><?php _e( 'Run the installation' ); ?></a></p>
<script>
(function(){
if ( ! /iPad|iPod|iPhone/.test( navigator.userAgent ) ) {
	var el = document.getElementById('wp-config');
	el.focus();
	el.select();
}
})();
</script>
			<?php
		else :
			/*
			 * If this file doesn't exist, then we are using the wp-config-sample.php
			 * file one level up, which is for the develop repo.
			 */
			if ( file_exists( ABSPATH . 'wp-config-sample.php' ) ) {
				$path_to_wp_config = ABSPATH . 'wp-config.php';
			} else {
				$path_to_wp_config = dirname( ABSPATH ) . '/wp-config.php';
			}

			$error_message = '';
			$handle        = fopen( $path_to_wp_config, 'w' );
			/*
			 * Why check for the absence of false instead of checking for resource with is_resource()?
			 * To future-proof the check for when fopen returns object instead of resource, i.e. a known
			 * change coming in PHP.
			 */
			if ( false !== $handle ) {
				foreach ( $config_file as $line ) {
					fwrite( $handle, $line );
				}
				fclose( $handle );
			} else {
				$wp_config_perms = fileperms( $path_to_wp_config );
				if ( ! empty( $wp_config_perms ) && ! is_writable( $path_to_wp_config ) ) {
					$error_message = sprintf(
						/* translators: 1: wp-config.php, 2: Documentation URL. */
						__( 'You need to make the file %1$s writable before you can save your changes. See <a href="%2$s">Changing File Permissions</a> for more information.' ),
						'<code>wp-config.php</code>',
						__( 'https://wordpress.org/support/article/changing-file-permissions/' )
					);
				} else {
					$error_message = sprintf(
						/* translators: %s: wp-config.php */
						__( 'Unable to write to %s file.' ),
						'<code>wp-config.php</code>'
					);
				}
			}

			chmod( $path_to_wp_config, 0666 );
			setup_config_display_header();

			if ( false !== $handle ) :
				?>
<h1 class="screen-reader-text"><?php _e( 'Successful database connection' ); ?></h1>
<p><?php _e( 'All right, sparky! You&#8217;ve made it through this part of the installation. WordPress can now communicate with your database. If you are ready, time now to&hellip;' ); ?></p>

<p class="step"><a href="<?php echo $install; ?>" class="button button-large"><?php _e( 'Run the installation' ); ?></a></p>
				<?php
			else :
				printf( '<p>%s</p>', $error_message );
			endif;
		endif;
		break;
} // End of the steps switch.
?>
<?php wp_print_scripts( 'language-chooser' ); ?>
</body>
</html><|MERGE_RESOLUTION|>--- conflicted
+++ resolved
@@ -170,11 +170,7 @@
 		<?php
 		printf(
 			/* translators: %s: wp-config.php */
-<<<<<<< HEAD
 			__( 'This information is being used to create a %s file.' ),
-=======
-			__( 'We are going to use this information to create a %s file.' ),
->>>>>>> 09f7209d
 			'<code>wp-config.php</code>'
 		);
 		?>
