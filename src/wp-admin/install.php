--- conflicted
+++ resolved
@@ -140,11 +140,7 @@
 			<td>
 				<div class="wp-pwd">
 					<?php $initial_password = isset( $_POST['admin_password'] ) ? stripslashes( $_POST['admin_password'] ) : wp_generate_password( 18 ); ?>
-<<<<<<< HEAD
-					<input type="password" name="admin_password" id="pass1" class="regular-text ltr" autocomplete="new-password" data-reveal="1" data-pw="<?php echo esc_attr( $initial_password ); ?>" aria-describedby="pass-strength-result" />
-=======
-					<input type="password" name="admin_password" id="pass1" class="regular-text" spellcheck="false" autocomplete="new-password" data-reveal="1" data-pw="<?php echo esc_attr( $initial_password ); ?>" aria-describedby="pass-strength-result" />
->>>>>>> 824c70c6
+					<input type="password" name="admin_password" id="pass1" class="regular-text ltr" spellcheck="false" autocomplete="new-password" data-reveal="1" data-pw="<?php echo esc_attr( $initial_password ); ?>" aria-describedby="pass-strength-result" />
 					<button type="button" class="button wp-hide-pw hide-if-no-js" data-start-masked="<?php echo (int) isset( $_POST['admin_password'] ); ?>" data-toggle="0" aria-label="<?php esc_attr_e( 'Hide password' ); ?>">
 						<span class="dashicons dashicons-hidden"></span>
 						<span class="text"><?php _e( 'Hide' ); ?></span>
