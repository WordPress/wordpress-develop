<?php
/**
 * WordPress Installer
 *
 * @package WordPress
 * @subpackage Administration
 */

// Sanity check.
if ( false ) {
	?>
<!DOCTYPE html>
<html>
<head>
	<meta http-equiv="Content-Type" content="text/html; charset=utf-8" />
	<title>Error: PHP is not running</title>
</head>
<body class="wp-core-ui">
	<p id="logo"><a href="https://wordpress.org/">WordPress</a></p>
	<h1>Error: PHP is not running</h1>
	<p>WordPress requires that your web server is running PHP. Your server does not have PHP installed, or PHP is turned off.</p>
</body>
</html>
	<?php
}

/**
 * We are installing WordPress.
 *
 * @since 1.5.1
 * @var bool
 */
define( 'WP_INSTALLING', true );

/** Load WordPress Bootstrap */
require_once dirname( __DIR__ ) . '/wp-load.php';

/** Load WordPress Administration Upgrade API */
require_once ABSPATH . 'wp-admin/includes/upgrade.php';

/** Load WordPress Translation Install API */
require_once ABSPATH . 'wp-admin/includes/translation-install.php';

/** Load wpdb */
require_once ABSPATH . WPINC . '/class-wpdb.php';

nocache_headers();

$step = isset( $_GET['step'] ) ? (int) $_GET['step'] : 0;

/**
 * Display installation header.
 *
 * @since 2.5.0
 *
 * @param string $body_classes
 */
function display_header( $body_classes = '' ) {
	header( 'Content-Type: text/html; charset=utf-8' );
	if ( is_rtl() ) {
		$body_classes .= 'rtl';
	}
	if ( $body_classes ) {
		$body_classes = ' ' . $body_classes;
	}
	?>
<!DOCTYPE html>
<html <?php language_attributes(); ?>>
<head>
	<meta name="viewport" content="width=device-width" />
	<meta http-equiv="Content-Type" content="text/html; charset=utf-8" />
	<meta name="robots" content="noindex,nofollow" />
	<title><?php _e( 'WordPress &rsaquo; Installation' ); ?></title>
	<?php wp_admin_css( 'install', true ); ?>
</head>
<body class="wp-core-ui<?php echo $body_classes; ?>">
<p id="logo"><?php _e( 'WordPress' ); ?></p>

	<?php
} // End display_header().

/**
 * Displays installer setup form.
 *
 * @since 2.8.0
 *
 * @global wpdb $wpdb WordPress database abstraction object.
 *
 * @param string|null $error
 */
function display_setup_form( $error = null ) {
	global $wpdb;

	$user_table = ( $wpdb->get_var( $wpdb->prepare( 'SHOW TABLES LIKE %s', $wpdb->esc_like( $wpdb->users ) ) ) !== null );

	// Ensure that sites appear in search engines by default.
	$blog_public = 1;
	if ( isset( $_POST['weblog_title'] ) ) {
		$blog_public = isset( $_POST['blog_public'] ) ? (int) $_POST['blog_public'] : $blog_public;
	}

	$weblog_title = isset( $_POST['weblog_title'] ) ? trim( wp_unslash( $_POST['weblog_title'] ) ) : '';
	$user_name    = isset( $_POST['user_name'] ) ? trim( wp_unslash( $_POST['user_name'] ) ) : '';
	$admin_email  = isset( $_POST['admin_email'] ) ? trim( wp_unslash( $_POST['admin_email'] ) ) : '';

	if ( ! is_null( $error ) ) {
		?>
<h1><?php _ex( 'Welcome', 'Howdy' ); ?></h1>
<p class="message"><?php echo $error; ?></p>
<?php } ?>
<form id="setup" method="post" action="install.php?step=2" novalidate="novalidate">
	<table class="form-table" role="presentation">
		<tr>
			<th scope="row"><label for="weblog_title"><?php _e( 'Site Title' ); ?></label></th>
			<td><input name="weblog_title" type="text" id="weblog_title" size="25" value="<?php echo esc_attr( $weblog_title ); ?>" /></td>
		</tr>
		<tr>
			<th scope="row"><label for="user_login"><?php _e( 'Username' ); ?></label></th>
			<td>
			<?php
			if ( $user_table ) {
				_e( 'User(s) already exists.' );
				echo '<input name="user_name" type="hidden" value="admin" />';
			} else {
				?>
				<input name="user_name" type="text" id="user_login" size="25" value="<?php echo esc_attr( sanitize_user( $user_name, true ) ); ?>" />
				<p><?php _e( 'Usernames can have only alphanumeric characters, spaces, underscores, hyphens, periods, and the @ symbol.' ); ?></p>
				<?php
			}
			?>
			</td>
		</tr>
		<?php if ( ! $user_table ) : ?>
		<tr class="form-field form-required user-pass1-wrap">
			<th scope="row">
				<label for="pass1">
					<?php _e( 'Password' ); ?>
				</label>
			</th>
			<td>
				<div class="wp-pwd">
					<?php $initial_password = isset( $_POST['admin_password'] ) ? stripslashes( $_POST['admin_password'] ) : wp_generate_password( 18 ); ?>
<<<<<<< HEAD
					<span class="password-input-wrapper">
						<input type="password" name="admin_password" id="pass1" class="regular-text" spellcheck="false" autocomplete="new-password" data-reveal="1" data-pw="<?php echo esc_attr( $initial_password ); ?>" aria-describedby="pass-strength-result" />
						<div id="pass-strength-result" aria-live="polite"></div>
					</span>
=======
					<input type="password" name="admin_password" id="pass1" class="regular-text" autocomplete="new-password" spellcheck="false" data-reveal="1" data-pw="<?php echo esc_attr( $initial_password ); ?>" aria-describedby="pass-strength-result" />
>>>>>>> 6036ee03
					<button type="button" class="button wp-hide-pw hide-if-no-js" data-start-masked="<?php echo (int) isset( $_POST['admin_password'] ); ?>" data-toggle="0" aria-label="<?php esc_attr_e( 'Hide password' ); ?>">
						<span class="dashicons dashicons-hidden"></span>
						<span class="text"><?php _e( 'Hide' ); ?></span>
					</button>
				</div>
				<p><span class="description important hide-if-no-js">
				<strong><?php _e( 'Important:' ); ?></strong>
				<?php /* translators: The non-breaking space prevents 1Password from thinking the text "log in" should trigger a password save prompt. */ ?>
				<?php _e( 'You will need this password to log&nbsp;in. Please store it in a secure location.' ); ?></span></p>
			</td>
		</tr>
		<tr class="form-field form-required user-pass2-wrap hide-if-js">
			<th scope="row">
				<label for="pass2"><?php _e( 'Repeat Password' ); ?>
					<span class="description"><?php _e( '(required)' ); ?></span>
				</label>
			</th>
			<td>
				<input type="password" name="admin_password2" id="pass2" autocomplete="new-password" spellcheck="false" />
			</td>
		</tr>
		<tr class="pw-weak">
			<th scope="row"><?php _e( 'Confirm Password' ); ?></th>
			<td>
				<label>
					<input type="checkbox" name="pw_weak" class="pw-checkbox" />
					<?php _e( 'Confirm use of weak password' ); ?>
				</label>
			</td>
		</tr>
		<?php endif; ?>
		<tr>
			<th scope="row"><label for="admin_email"><?php _e( 'Your Email' ); ?></label></th>
			<td><input name="admin_email" type="email" id="admin_email" size="25" value="<?php echo esc_attr( $admin_email ); ?>" />
			<p><?php _e( 'Double-check your email address before continuing.' ); ?></p></td>
		</tr>
		<tr>
			<th scope="row"><?php has_action( 'blog_privacy_selector' ) ? _e( 'Site visibility' ) : _e( 'Search engine visibility' ); ?></th>
			<td>
				<fieldset>
					<legend class="screen-reader-text"><span><?php has_action( 'blog_privacy_selector' ) ? _e( 'Site visibility' ) : _e( 'Search engine visibility' ); ?> </span></legend>
					<?php
					if ( has_action( 'blog_privacy_selector' ) ) {
						?>
						<input id="blog-public" type="radio" name="blog_public" value="1" <?php checked( 1, $blog_public ); ?> />
						<label for="blog-public"><?php _e( 'Allow search engines to index this site' ); ?></label><br />
						<input id="blog-norobots" type="radio" name="blog_public" value="0" <?php checked( 0, $blog_public ); ?> />
						<label for="blog-norobots"><?php _e( 'Discourage search engines from indexing this site' ); ?></label>
						<p class="description"><?php _e( 'Note: Neither of these options blocks access to your site &mdash; it is up to search engines to honor your request.' ); ?></p>
						<?php
						/** This action is documented in wp-admin/options-reading.php */
						do_action( 'blog_privacy_selector' );
					} else {
						?>
						<label for="blog_public"><input name="blog_public" type="checkbox" id="blog_public" value="0" <?php checked( 0, $blog_public ); ?> />
						<?php _e( 'Discourage search engines from indexing this site' ); ?></label>
						<p class="description"><?php _e( 'It is up to search engines to honor this request.' ); ?></p>
					<?php } ?>
				</fieldset>
			</td>
		</tr>
	</table>
	<p class="step"><?php submit_button( __( 'Install WordPress' ), 'large', 'Submit', false, array( 'id' => 'submit' ) ); ?></p>
	<input type="hidden" name="language" value="<?php echo isset( $_REQUEST['language'] ) ? esc_attr( $_REQUEST['language'] ) : ''; ?>" />
</form>
	<?php
} // End display_setup_form().

// Let's check to make sure WP isn't already installed.
if ( is_blog_installed() ) {
	display_header();
	die(
		'<h1>' . __( 'Already Installed' ) . '</h1>' .
		'<p>' . __( 'You appear to have already installed WordPress. To reinstall please clear your old database tables first.' ) . '</p>' .
		'<p class="step"><a href="' . esc_url( wp_login_url() ) . '" class="button button-large">' . __( 'Log In' ) . '</a></p>' .
		'</body></html>'
	);
}

/**
 * @global string $wp_version             The WordPress version string.
 * @global string $required_php_version   The required PHP version string.
 * @global string $required_mysql_version The required MySQL version string.
 * @global wpdb   $wpdb                   WordPress database abstraction object.
 */
global $wp_version, $required_php_version, $required_mysql_version, $wpdb;

$php_version   = PHP_VERSION;
$mysql_version = $wpdb->db_version();
$php_compat    = version_compare( $php_version, $required_php_version, '>=' );
$mysql_compat  = version_compare( $mysql_version, $required_mysql_version, '>=' ) || file_exists( WP_CONTENT_DIR . '/db.php' );

$version_url = sprintf(
	/* translators: %s: WordPress version. */
	esc_url( __( 'https://wordpress.org/support/wordpress-version/version-%s/' ) ),
	sanitize_title( $wp_version )
);

$php_update_message = '</p><p>' . sprintf(
	/* translators: %s: URL to Update PHP page. */
	__( '<a href="%s">Learn more about updating PHP</a>.' ),
	esc_url( wp_get_update_php_url() )
);

$annotation = wp_get_update_php_annotation();

if ( $annotation ) {
	$php_update_message .= '</p><p><em>' . $annotation . '</em>';
}

if ( ! $mysql_compat && ! $php_compat ) {
	$compat = sprintf(
		/* translators: 1: URL to WordPress release notes, 2: WordPress version number, 3: Minimum required PHP version number, 4: Minimum required MySQL version number, 5: Current PHP version number, 6: Current MySQL version number. */
		__( 'You cannot install because <a href="%1$s">WordPress %2$s</a> requires PHP version %3$s or higher and MySQL version %4$s or higher. You are running PHP version %5$s and MySQL version %6$s.' ),
		$version_url,
		$wp_version,
		$required_php_version,
		$required_mysql_version,
		$php_version,
		$mysql_version
	) . $php_update_message;
} elseif ( ! $php_compat ) {
	$compat = sprintf(
		/* translators: 1: URL to WordPress release notes, 2: WordPress version number, 3: Minimum required PHP version number, 4: Current PHP version number. */
		__( 'You cannot install because <a href="%1$s">WordPress %2$s</a> requires PHP version %3$s or higher. You are running version %4$s.' ),
		$version_url,
		$wp_version,
		$required_php_version,
		$php_version
	) . $php_update_message;
} elseif ( ! $mysql_compat ) {
	$compat = sprintf(
		/* translators: 1: URL to WordPress release notes, 2: WordPress version number, 3: Minimum required MySQL version number, 4: Current MySQL version number. */
		__( 'You cannot install because <a href="%1$s">WordPress %2$s</a> requires MySQL version %3$s or higher. You are running version %4$s.' ),
		$version_url,
		$wp_version,
		$required_mysql_version,
		$mysql_version
	);
}

if ( ! $mysql_compat || ! $php_compat ) {
	display_header();
	die( '<h1>' . __( 'Requirements Not Met' ) . '</h1><p>' . $compat . '</p></body></html>' );
}

if ( ! is_string( $wpdb->base_prefix ) || '' === $wpdb->base_prefix ) {
	display_header();
	die(
		'<h1>' . __( 'Configuration Error' ) . '</h1>' .
		'<p>' . sprintf(
			/* translators: %s: wp-config.php */
			__( 'Your %s file has an empty database table prefix, which is not supported.' ),
			'<code>wp-config.php</code>'
		) . '</p></body></html>'
	);
}

// Set error message if DO_NOT_UPGRADE_GLOBAL_TABLES isn't set as it will break install.
if ( defined( 'DO_NOT_UPGRADE_GLOBAL_TABLES' ) ) {
	display_header();
	die(
		'<h1>' . __( 'Configuration Error' ) . '</h1>' .
		'<p>' . sprintf(
			/* translators: %s: DO_NOT_UPGRADE_GLOBAL_TABLES */
			__( 'The constant %s cannot be defined when installing WordPress.' ),
			'<code>DO_NOT_UPGRADE_GLOBAL_TABLES</code>'
		) . '</p></body></html>'
	);
}

/**
 * @global string    $wp_local_package Locale code of the package.
 * @global WP_Locale $wp_locale        WordPress date and time locale object.
 */
$language = '';
if ( ! empty( $_REQUEST['language'] ) ) {
	$language = preg_replace( '/[^a-zA-Z0-9_]/', '', $_REQUEST['language'] );
} elseif ( isset( $GLOBALS['wp_local_package'] ) ) {
	$language = $GLOBALS['wp_local_package'];
}

$scripts_to_print = array( 'jquery' );

switch ( $step ) {
	case 0: // Step 0.
		if ( wp_can_install_language_pack() && empty( $language ) ) {
			$languages = wp_get_available_translations();
			if ( $languages ) {
				$scripts_to_print[] = 'language-chooser';
				display_header( 'language-chooser' );
				echo '<form id="setup" method="post" action="?step=1">';
				wp_install_language_form( $languages );
				echo '</form>';
				break;
			}
		}

		// Deliberately fall through if we can't reach the translations API.

	case 1: // Step 1, direct link or from language chooser.
		if ( ! empty( $language ) ) {
			$loaded_language = wp_download_language_pack( $language );
			if ( $loaded_language ) {
				load_default_textdomain( $loaded_language );
				$GLOBALS['wp_locale'] = new WP_Locale();
			}
		}

		$scripts_to_print[] = 'user-profile';

		display_header();
		?>
<h1><?php _ex( 'Welcome', 'Howdy' ); ?></h1>
<p><?php _e( 'Welcome to the famous five-minute WordPress installation process! Just fill in the information below and you&#8217;ll be on your way to using the most extendable and powerful personal publishing platform in the world.' ); ?></p>

<h2><?php _e( 'Information needed' ); ?></h2>
<p><?php _e( 'Please provide the following information. Do not worry, you can always change these settings later.' ); ?></p>

		<?php
		display_setup_form();
		break;
	case 2:
		if ( ! empty( $language ) && load_default_textdomain( $language ) ) {
			$loaded_language      = $language;
			$GLOBALS['wp_locale'] = new WP_Locale();
		} else {
			$loaded_language = 'en_US';
		}

		if ( ! empty( $wpdb->error ) ) {
			wp_die( $wpdb->error->get_error_message() );
		}

		$scripts_to_print[] = 'user-profile';

		display_header();
		// Fill in the data we gathered.
		$weblog_title         = isset( $_POST['weblog_title'] ) ? trim( wp_unslash( $_POST['weblog_title'] ) ) : '';
		$user_name            = isset( $_POST['user_name'] ) ? trim( wp_unslash( $_POST['user_name'] ) ) : '';
		$admin_password       = isset( $_POST['admin_password'] ) ? wp_unslash( $_POST['admin_password'] ) : '';
		$admin_password_check = isset( $_POST['admin_password2'] ) ? wp_unslash( $_POST['admin_password2'] ) : '';
		$admin_email          = isset( $_POST['admin_email'] ) ? trim( wp_unslash( $_POST['admin_email'] ) ) : '';
		$public               = isset( $_POST['blog_public'] ) ? (int) $_POST['blog_public'] : 1;

		// Check email address.
		$error = false;
		if ( empty( $user_name ) ) {
			// TODO: Poka-yoke.
			display_setup_form( __( 'Please provide a valid username.' ) );
			$error = true;
		} elseif ( sanitize_user( $user_name, true ) !== $user_name ) {
			display_setup_form( __( 'The username you provided has invalid characters.' ) );
			$error = true;
		} elseif ( $admin_password !== $admin_password_check ) {
			// TODO: Poka-yoke.
			display_setup_form( __( 'Your passwords do not match. Please try again.' ) );
			$error = true;
		} elseif ( empty( $admin_email ) ) {
			// TODO: Poka-yoke.
			display_setup_form( __( 'You must provide an email address.' ) );
			$error = true;
		} elseif ( ! is_email( $admin_email ) ) {
			// TODO: Poka-yoke.
			display_setup_form( __( 'Sorry, that is not a valid email address. Email addresses look like <code>username@example.com</code>.' ) );
			$error = true;
		}

		if ( false === $error ) {
			$wpdb->show_errors();
			$result = wp_install( $weblog_title, $user_name, $admin_email, $public, '', wp_slash( $admin_password ), $loaded_language );
			?>

<h1><?php _e( 'Success!' ); ?></h1>

<p><?php _e( 'WordPress has been installed. Thank you, and enjoy!' ); ?></p>

<table class="form-table install-success">
	<tr>
		<th><?php _e( 'Username' ); ?></th>
		<td><?php echo esc_html( sanitize_user( $user_name, true ) ); ?></td>
	</tr>
	<tr>
		<th><?php _e( 'Password' ); ?></th>
		<td>
			<?php if ( ! empty( $result['password'] ) && empty( $admin_password_check ) ) : ?>
				<code><?php echo esc_html( $result['password'] ); ?></code><br />
			<?php endif; ?>
			<p><?php echo $result['password_message']; ?></p>
		</td>
	</tr>
</table>

<p class="step"><a href="<?php echo esc_url( wp_login_url() ); ?>" class="button button-large"><?php _e( 'Log In' ); ?></a></p>

			<?php
		}
		break;
}

if ( ! wp_is_mobile() ) {
	?>
<script type="text/javascript">var t = document.getElementById('weblog_title'); if (t){ t.focus(); }</script>
	<?php
}

wp_print_scripts( $scripts_to_print );
?>
<script type="text/javascript">
jQuery( function( $ ) {
	$( '.hide-if-no-js' ).removeClass( 'hide-if-no-js' );
} );
</script>
</body>
</html><|MERGE_RESOLUTION|>--- conflicted
+++ resolved
@@ -140,14 +140,10 @@
 			<td>
 				<div class="wp-pwd">
 					<?php $initial_password = isset( $_POST['admin_password'] ) ? stripslashes( $_POST['admin_password'] ) : wp_generate_password( 18 ); ?>
-<<<<<<< HEAD
 					<span class="password-input-wrapper">
-						<input type="password" name="admin_password" id="pass1" class="regular-text" spellcheck="false" autocomplete="new-password" data-reveal="1" data-pw="<?php echo esc_attr( $initial_password ); ?>" aria-describedby="pass-strength-result" />
+						<input type="password" name="admin_password" id="pass1" class="regular-text" autocomplete="new-password" spellcheck="false" data-reveal="1" data-pw="<?php echo esc_attr( $initial_password ); ?>" aria-describedby="pass-strength-result" />
 						<div id="pass-strength-result" aria-live="polite"></div>
 					</span>
-=======
-					<input type="password" name="admin_password" id="pass1" class="regular-text" autocomplete="new-password" spellcheck="false" data-reveal="1" data-pw="<?php echo esc_attr( $initial_password ); ?>" aria-describedby="pass-strength-result" />
->>>>>>> 6036ee03
 					<button type="button" class="button wp-hide-pw hide-if-no-js" data-start-masked="<?php echo (int) isset( $_POST['admin_password'] ); ?>" data-toggle="0" aria-label="<?php esc_attr_e( 'Hide password' ); ?>">
 						<span class="dashicons dashicons-hidden"></span>
 						<span class="text"><?php _e( 'Hide' ); ?></span>
