<?php
/**
 * New User Administration Screen.
 *
 * @package WordPress
 * @subpackage Administration
 */

/** WordPress Administration Bootstrap */
require_once __DIR__ . '/admin.php';

if ( is_multisite() ) {
	if ( ! current_user_can( 'create_users' ) && ! current_user_can( 'promote_users' ) ) {
		wp_die(
			'<h1>' . __( 'You need a higher level of permission.' ) . '</h1>' .
			'<p>' . __( 'Sorry, you are not allowed to add users to this network.' ) . '</p>',
			403
		);
	}
} elseif ( ! current_user_can( 'create_users' ) ) {
	wp_die(
		'<h1>' . __( 'You need a higher level of permission.' ) . '</h1>' .
		'<p>' . __( 'Sorry, you are not allowed to create users.' ) . '</p>',
		403
	);
}

if ( is_multisite() ) {
	add_filter( 'wpmu_signup_user_notification_email', 'admin_created_user_email' );
}

if ( isset( $_REQUEST['action'] ) && 'adduser' === $_REQUEST['action'] ) {
	check_admin_referer( 'add-user', '_wpnonce_add-user' );

	$user_details = null;
	$user_email   = wp_unslash( $_REQUEST['email'] );
	if ( false !== strpos( $user_email, '@' ) ) {
		$user_details = get_user_by( 'email', $user_email );
	} else {
		if ( current_user_can( 'manage_network_users' ) ) {
			$user_details = get_user_by( 'login', $user_email );
		} else {
			wp_redirect( add_query_arg( array( 'update' => 'enter_email' ), 'user-new.php' ) );
			die();
		}
	}

	if ( ! $user_details ) {
		wp_redirect( add_query_arg( array( 'update' => 'does_not_exist' ), 'user-new.php' ) );
		die();
	}

	if ( ! current_user_can( 'promote_user', $user_details->ID ) ) {
		wp_die(
			'<h1>' . __( 'You need a higher level of permission.' ) . '</h1>' .
			'<p>' . __( 'Sorry, you are not allowed to add users to this network.' ) . '</p>',
			403
		);
	}

	// Adding an existing user to this blog.
	$new_user_email = array();
	$redirect       = 'user-new.php';
	$username       = $user_details->user_login;
	$user_id        = $user_details->ID;
	if ( null != $username && array_key_exists( $blog_id, get_blogs_of_user( $user_id ) ) ) {
		$redirect = add_query_arg( array( 'update' => 'addexisting' ), 'user-new.php' );
	} else {
		if ( isset( $_POST['noconfirmation'] ) && current_user_can( 'manage_network_users' ) ) {
			$result = add_existing_user_to_blog(
				array(
					'user_id' => $user_id,
					'role'    => $_REQUEST['role'],
				)
			);

			if ( ! is_wp_error( $result ) ) {
				$redirect = add_query_arg(
					array(
						'update'  => 'addnoconfirmation',
						'user_id' => $user_id,
					),
					'user-new.php'
				);
			} else {
				$redirect = add_query_arg( array( 'update' => 'could_not_add' ), 'user-new.php' );
			}
		} else {
			$newuser_key = wp_generate_password( 20, false );
			add_option(
				'new_user_' . $newuser_key,
				array(
					'user_id' => $user_id,
					'email'   => $user_details->user_email,
					'role'    => $_REQUEST['role'],
				)
			);

			$roles = get_editable_roles();
			$role  = $roles[ $_REQUEST['role'] ];

			/**
			 * Fires immediately after an existing user is invited to join the site, but before the notification is sent.
			 *
			 * @since 4.4.0
			 *
			 * @param int    $user_id     The invited user's ID.
			 * @param array  $role        Array containing role information for the invited user.
			 * @param string $newuser_key The key of the invitation.
			 */
			do_action( 'invite_user', $user_id, $role, $newuser_key );

			$switched_locale = switch_to_locale( get_user_locale( $user_details ) );

			if ( '' !== get_option( 'blogname' ) ) {
				$site_title = wp_specialchars_decode( get_option( 'blogname' ), ENT_QUOTES );
			} else {
				$site_title = parse_url( home_url(), PHP_URL_HOST );
			}

			/* translators: 1: Site title, 2: Site URL, 3: User role, 4: Activation URL. */
			$message = __(
				'Hi,

You\'ve been invited to join \'%1$s\' at
%2$s with the role of %3$s.

Please click the following link to confirm the invite:
%4$s'
			);

			$new_user_email['to']      = $user_details->user_email;
			$new_user_email['subject'] = sprintf(
				/* translators: Joining confirmation notification email subject. %s: Site title. */
				__( '[%s] Joining Confirmation' ),
				$site_title
			);
			$new_user_email['message'] = sprintf(
				$message,
				get_option( 'blogname' ),
				home_url(),
				wp_specialchars_decode( translate_user_role( $role['name'] ) ),
				home_url( "/newbloguser/$newuser_key/" )
			);
			$new_user_email['headers'] = '';

			/**
			 * Filters the contents of the email sent when an existing user is invited to join the site.
			 *
			 * @since 5.6.0
			 *
			 * @param array $new_user_email {
			 *     Used to build wp_mail().
			 *
			 *     @type string $to      The email address of the invited user.
			 *     @type string $subject The subject of the email.
			 *     @type string $message The content of the email.
			 *     @type string $headers Headers.
			 * }
			 * @param int    $user_id     The invited user's ID.
			 * @param array  $role        Array containing role information for the invited user.
			 * @param string $newuser_key The key of the invitation.
			 *
			 */
			$new_user_email = apply_filters( 'invited_user_email', $new_user_email, $user_id, $role, $newuser_key );

			wp_mail(
				$new_user_email['to'],
				$new_user_email['subject'],
				$new_user_email['message'],
				$new_user_email['headers']
			);

			if ( $switched_locale ) {
				restore_previous_locale();
			}

			$redirect = add_query_arg( array( 'update' => 'add' ), 'user-new.php' );
		}
	}
	wp_redirect( $redirect );
	die();
} elseif ( isset( $_REQUEST['action'] ) && 'createuser' === $_REQUEST['action'] ) {
	check_admin_referer( 'create-user', '_wpnonce_create-user' );

	if ( ! current_user_can( 'create_users' ) ) {
		wp_die(
			'<h1>' . __( 'You need a higher level of permission.' ) . '</h1>' .
			'<p>' . __( 'Sorry, you are not allowed to create users.' ) . '</p>',
			403
		);
	}

	if ( ! is_multisite() ) {
		$user_id = edit_user();

		if ( is_wp_error( $user_id ) ) {
			$add_user_errors = $user_id;
		} else {
			if ( current_user_can( 'list_users' ) ) {
				$redirect = 'users.php?update=add&id=' . $user_id;
			} else {
				$redirect = add_query_arg( 'update', 'add', 'user-new.php' );
			}
			wp_redirect( $redirect );
			die();
		}
	} else {
		// Adding a new user to this site.
		$new_user_email = wp_unslash( $_REQUEST['email'] );
		$user_details   = wpmu_validate_user_signup( $_REQUEST['user_login'], $new_user_email );
		if ( is_wp_error( $user_details['errors'] ) && $user_details['errors']->has_errors() ) {
			$add_user_errors = $user_details['errors'];
		} else {
			/** This filter is documented in wp-includes/user.php */
			$new_user_login = apply_filters( 'pre_user_login', sanitize_user( wp_unslash( $_REQUEST['user_login'] ), true ) );
			if ( isset( $_POST['noconfirmation'] ) && current_user_can( 'manage_network_users' ) ) {
				add_filter( 'wpmu_signup_user_notification', '__return_false' );  // Disable confirmation email.
				add_filter( 'wpmu_welcome_user_notification', '__return_false' ); // Disable welcome email.
			}
			wpmu_signup_user(
				$new_user_login,
				$new_user_email,
				array(
					'add_to_blog' => get_current_blog_id(),
					'new_role'    => $_REQUEST['role'],
				)
			);
			if ( isset( $_POST['noconfirmation'] ) && current_user_can( 'manage_network_users' ) ) {
				$key      = $wpdb->get_var( $wpdb->prepare( "SELECT activation_key FROM {$wpdb->signups} WHERE user_login = %s AND user_email = %s", $new_user_login, $new_user_email ) );
				$new_user = wpmu_activate_signup( $key );
				if ( is_wp_error( $new_user ) ) {
					$redirect = add_query_arg( array( 'update' => 'addnoconfirmation' ), 'user-new.php' );
				} elseif ( ! is_user_member_of_blog( $new_user['user_id'] ) ) {
					$redirect = add_query_arg( array( 'update' => 'created_could_not_add' ), 'user-new.php' );
				} else {
					$redirect = add_query_arg(
						array(
							'update'  => 'addnoconfirmation',
							'user_id' => $new_user['user_id'],
						),
						'user-new.php'
					);
				}
			} else {
				$redirect = add_query_arg( array( 'update' => 'newuserconfirmation' ), 'user-new.php' );
			}
			wp_redirect( $redirect );
			die();
		}
	}
}

// Used in the HTML title tag.
$title       = __( 'Add New User' );
$parent_file = 'users.php';

$do_both = false;
if ( is_multisite() && current_user_can( 'promote_users' ) && current_user_can( 'create_users' ) ) {
	$do_both = true;
}

$help = '<p>' . __( 'To add a new user to your site, fill in the form on this screen and click the Add New User button at the bottom.' ) . '</p>';

if ( is_multisite() ) {
	$help .= '<p>' . __( 'Because this is a multisite installation, you may add accounts that already exist on the Network by specifying a username or email, and defining a role. For more options, such as specifying a password, you have to be a Network Administrator and use the hover link under an existing user&#8217;s name to Edit the user profile under Network Admin > All Users.' ) . '</p>' .
	'<p>' . __( 'New users will receive an email letting them know they&#8217;ve been added as a user for your site. This email will also contain their password. Check the box if you do not want the user to receive a welcome email.' ) . '</p>';
} else {
	$help .= '<p>' . __( 'New users are automatically assigned a password, which they can change after logging in. You can view or edit the assigned password by clicking the Show Password button. The username cannot be changed once the user has been added.' ) . '</p>' .

	'<p>' . __( 'By default, new users will receive an email letting them know they&#8217;ve been added as a user for your site. This email will also contain a password reset link. Uncheck the box if you do not want to send the new user a welcome email.' ) . '</p>';
}

$help .= '<p>' . __( 'Remember to click the Add New User button at the bottom of this screen when you are finished.' ) . '</p>';

get_current_screen()->add_help_tab(
	array(
		'id'      => 'overview',
		'title'   => __( 'Overview' ),
		'content' => $help,
	)
);

get_current_screen()->add_help_tab(
	array(
		'id'      => 'user-roles',
		'title'   => __( 'User Roles' ),
		'content' => '<p>' . __( 'Here is a basic overview of the different user roles and the permissions associated with each one:' ) . '</p>' .
							'<ul>' .
							'<li>' . __( 'Subscribers can read comments/comment/receive newsletters, etc. but cannot create regular site content.' ) . '</li>' .
							'<li>' . __( 'Contributors can write and manage their posts but not publish posts or upload media files.' ) . '</li>' .
							'<li>' . __( 'Authors can publish and manage their own posts, and are able to upload files.' ) . '</li>' .
							'<li>' . __( 'Editors can publish posts, manage posts as well as manage other people&#8217;s posts, etc.' ) . '</li>' .
							'<li>' . __( 'Administrators have access to all the administration features.' ) . '</li>' .
							'</ul>',
	)
);

get_current_screen()->set_help_sidebar(
	'<p><strong>' . __( 'For more information:' ) . '</strong></p>' .
	'<p>' . __( '<a href="https://wordpress.org/support/article/users-add-new-screen/">Documentation on Adding New Users</a>' ) . '</p>' .
	'<p>' . __( '<a href="https://wordpress.org/support/">Support</a>' ) . '</p>'
);

wp_enqueue_script( 'wp-ajax-response' );
wp_enqueue_script( 'user-profile' );

/**
 * Filters whether to enable user auto-complete for non-super admins in Multisite.
 *
 * @since 3.4.0
 *
 * @param bool $enable Whether to enable auto-complete for non-super admins. Default false.
 */
if ( is_multisite() && current_user_can( 'promote_users' ) && ! wp_is_large_network( 'users' )
	&& ( current_user_can( 'manage_network_users' ) || apply_filters( 'autocomplete_users_for_site_admins', false ) )
) {
	wp_enqueue_script( 'user-suggest' );
}

require_once ABSPATH . 'wp-admin/admin-header.php';

if ( isset( $_GET['update'] ) ) {
	$messages = array();
	if ( is_multisite() ) {
		$edit_link = '';
		if ( ( isset( $_GET['user_id'] ) ) ) {
			$user_id_new = absint( $_GET['user_id'] );
			if ( $user_id_new ) {
				$edit_link = esc_url( add_query_arg( 'wp_http_referer', urlencode( wp_unslash( $_SERVER['REQUEST_URI'] ) ), get_edit_user_link( $user_id_new ) ) );
			}
		}

		switch ( $_GET['update'] ) {
			case 'newuserconfirmation':
				$messages[] = __( 'Invitation email sent to new user. A confirmation link must be clicked before their account is created.' );
				break;
			case 'add':
				$messages[] = __( 'Invitation email sent to user. A confirmation link must be clicked for them to be added to your site.' );
				break;
			case 'addnoconfirmation':
				$message = __( 'User has been added to your site.' );

				if ( $edit_link ) {
					$message .= sprintf( ' <a href="%s">%s</a>', $edit_link, __( 'Edit user' ) );
				}

				$messages[] = $message;
				break;
			case 'addexisting':
				$messages[] = __( 'That user is already a member of this site.' );
				break;
			case 'could_not_add':
				$add_user_errors = new WP_Error( 'could_not_add', __( 'That user could not be added to this site.' ) );
				break;
			case 'created_could_not_add':
				$add_user_errors = new WP_Error( 'created_could_not_add', __( 'User has been created, but could not be added to this site.' ) );
				break;
			case 'does_not_exist':
				$add_user_errors = new WP_Error( 'does_not_exist', __( 'The requested user does not exist.' ) );
				break;
			case 'enter_email':
				$add_user_errors = new WP_Error( 'enter_email', __( 'Please enter a valid email address.' ) );
				break;
		}
	} else {
		if ( 'add' === $_GET['update'] ) {
			$messages[] = __( 'User added.' );
		}
	}
}
?>
<div class="wrap">
<h1 id="add-new-user">
<?php
if ( current_user_can( 'create_users' ) ) {
	_e( 'Add New User' );
} elseif ( current_user_can( 'promote_users' ) ) {
	_e( 'Add Existing User' );
}
?>
</h1>

<?php if ( isset( $errors ) && is_wp_error( $errors ) ) : ?>
	<div class="error">
		<ul>
		<?php
		foreach ( $errors->get_error_messages() as $err ) {
			echo "<li>$err</li>\n";
		}
		?>
		</ul>
	</div>
	<?php
endif;

if ( ! empty( $messages ) ) {
	foreach ( $messages as $msg ) {
		echo '<div id="message" class="updated notice is-dismissible"><p>' . $msg . '</p></div>';
	}
}
?>

<?php if ( isset( $add_user_errors ) && is_wp_error( $add_user_errors ) ) : ?>
	<div class="error">
		<?php
		foreach ( $add_user_errors->get_error_messages() as $message ) {
			echo "<p>$message</p>";
		}
		?>
	</div>
<?php endif; ?>
<div id="ajax-response"></div>

<?php
if ( is_multisite() && current_user_can( 'promote_users' ) ) {
	if ( $do_both ) {
		echo '<h2 id="add-existing-user">' . __( 'Add Existing User' ) . '</h2>';
	}
	if ( ! current_user_can( 'manage_network_users' ) ) {
		echo '<p>' . __( 'Enter the email address of an existing user on this network to invite them to this site. That person will be sent an email asking them to confirm the invite.' ) . '</p>';
		$label = __( 'Email' );
		$type  = 'email';
	} else {
		echo '<p>' . __( 'Enter the email address or username of an existing user on this network to invite them to this site. That person will be sent an email asking them to confirm the invite.' ) . '</p>';
		$label = __( 'Email or Username' );
		$type  = 'text';
	}
	?>
<form method="post" name="adduser" id="adduser" class="validate" novalidate="novalidate"
	<?php
	/**
	 * Fires inside the adduser form tag.
	 *
	 * @since 3.0.0
	 */
	do_action( 'user_new_form_tag' );
	?>
>
<input name="action" type="hidden" value="adduser" />
	<?php wp_nonce_field( 'add-user', '_wpnonce_add-user' ); ?>

<table class="form-table" role="presentation">
	<tr class="form-field form-required">
		<th scope="row"><label for="adduser-email"><?php echo esc_html( $label ); ?></label></th>
		<td><input name="email" type="<?php echo esc_attr( $type ); ?>" id="adduser-email" class="wp-suggest-user" value="" /></td>
	</tr>
	<tr class="form-field">
		<th scope="row"><label for="adduser-role"><?php _e( 'Role' ); ?></label></th>
		<td><select name="role" id="adduser-role">
			<?php wp_dropdown_roles( get_option( 'default_role' ) ); ?>
			</select>
		</td>
	</tr>
	<?php if ( current_user_can( 'manage_network_users' ) ) { ?>
	<tr>
		<th scope="row"><?php _e( 'Skip Confirmation Email' ); ?></th>
		<td>
			<input type="checkbox" name="noconfirmation" id="adduser-noconfirmation" value="1" />
			<label for="adduser-noconfirmation"><?php _e( 'Add the user without sending an email that requires their confirmation.' ); ?></label>
		</td>
	</tr>
	<?php } ?>
</table>
	<?php
	/**
	 * Fires at the end of the new user form.
	 *
	 * Passes a contextual string to make both types of new user forms
	 * uniquely targetable. Contexts are 'add-existing-user' (Multisite),
	 * and 'add-new-user' (single site and network admin).
	 *
	 * @since 3.7.0
	 *
	 * @param string $type A contextual string specifying which type of new user form the hook follows.
	 */
	do_action( 'user_new_form', 'add-existing-user' );
	?>
	<?php submit_button( __( 'Add Existing User' ), 'primary', 'adduser', true, array( 'id' => 'addusersub' ) ); ?>
</form>
	<?php
} // End if is_multisite().

if ( current_user_can( 'create_users' ) ) {
	if ( $do_both ) {
		echo '<h2 id="create-new-user">' . __( 'Add New User' ) . '</h2>';
	}
	?>
<p><?php _e( 'Create a brand new user and add them to this site.' ); ?></p>
<form method="post" name="createuser" id="createuser" class="validate" novalidate="novalidate"
	<?php
	/** This action is documented in wp-admin/user-new.php */
	do_action( 'user_new_form_tag' );
	?>
>
<input name="action" type="hidden" value="createuser" />
	<?php wp_nonce_field( 'create-user', '_wpnonce_create-user' ); ?>
	<?php
	// Load up the passed data, else set to a default.
	$creating = isset( $_POST['createuser'] );

	$new_user_login             = $creating && isset( $_POST['user_login'] ) ? wp_unslash( $_POST['user_login'] ) : '';
	$new_user_firstname         = $creating && isset( $_POST['first_name'] ) ? wp_unslash( $_POST['first_name'] ) : '';
	$new_user_lastname          = $creating && isset( $_POST['last_name'] ) ? wp_unslash( $_POST['last_name'] ) : '';
	$new_user_email             = $creating && isset( $_POST['email'] ) ? wp_unslash( $_POST['email'] ) : '';
	$new_user_uri               = $creating && isset( $_POST['url'] ) ? wp_unslash( $_POST['url'] ) : '';
	$new_user_role              = $creating && isset( $_POST['role'] ) ? wp_unslash( $_POST['role'] ) : '';
	$new_user_send_notification = $creating && ! isset( $_POST['send_user_notification'] ) ? false : true;
	$new_user_ignore_pass       = $creating && isset( $_POST['noconfirmation'] ) ? wp_unslash( $_POST['noconfirmation'] ) : '';

	?>
<table class="form-table" role="presentation">
	<tr class="form-field form-required">
		<th scope="row"><label for="user_login"><?php _e( 'Username' ); ?> <span class="description"><?php _e( '(required)' ); ?></span></label></th>
		<td><input name="user_login" type="text" id="user_login" value="<?php echo esc_attr( $new_user_login ); ?>" aria-required="true" autocapitalize="none" autocorrect="off" autocomplete="off" maxlength="60" /></td>
	</tr>
	<tr class="form-field form-required">
		<th scope="row"><label for="email"><?php _e( 'Email' ); ?> <span class="description"><?php _e( '(required)' ); ?></span></label></th>
		<td><input name="email" type="email" id="email" value="<?php echo esc_attr( $new_user_email ); ?>" /></td>
	</tr>
	<?php if ( ! is_multisite() ) { ?>
	<tr class="form-field">
		<th scope="row"><label for="first_name"><?php _e( 'First Name' ); ?> </label></th>
		<td><input name="first_name" type="text" id="first_name" value="<?php echo esc_attr( $new_user_firstname ); ?>" /></td>
	</tr>
	<tr class="form-field">
		<th scope="row"><label for="last_name"><?php _e( 'Last Name' ); ?> </label></th>
		<td><input name="last_name" type="text" id="last_name" value="<?php echo esc_attr( $new_user_lastname ); ?>" /></td>
	</tr>
	<tr class="form-field">
		<th scope="row"><label for="url"><?php _e( 'Website' ); ?></label></th>
		<td><input name="url" type="url" id="url" class="code" value="<?php echo esc_attr( $new_user_uri ); ?>" /></td>
	</tr>
		<?php
		$languages = get_available_languages();
		if ( $languages ) :
			?>
		<tr class="form-field user-language-wrap">
			<th scope="row">
				<label for="locale">
					<?php /* translators: The user language selection field label. */ ?>
					<?php _e( 'Language' ); ?><span class="dashicons dashicons-translation" aria-hidden="true"></span>
				</label>
			</th>
			<td>
				<?php
				wp_dropdown_languages(
					array(
						'name'                        => 'locale',
						'id'                          => 'locale',
						'selected'                    => 'site-default',
						'languages'                   => $languages,
						'show_available_translations' => false,
						'show_option_site_default'    => true,
					)
				);
				?>
			</td>
		</tr>
		<?php endif; ?>
	<tr class="form-field form-required user-pass1-wrap">
		<th scope="row">
			<label for="pass1">
				<?php _e( 'Password' ); ?>
				<span class="description hide-if-js"><?php _e( '(required)' ); ?></span>
			</label>
		</th>
		<td>
			<input class="hidden" value=" " /><!-- #24364 workaround -->
			<button type="button" class="button wp-generate-pw hide-if-no-js"><?php _e( 'Generate password' ); ?></button>
			<div class="wp-pwd">
				<?php $initial_password = wp_generate_password( 24 ); ?>
				<span class="password-input-wrapper">
<<<<<<< HEAD
					<input type="password" name="pass1" id="pass1" class="regular-text" autocomplete="new-password" data-reveal="1" data-pw="<?php echo esc_attr( $initial_password ); ?>" aria-describedby="pass-strength-result" />
					<div style="display:none" id="pass-strength-result" aria-live="polite"></div>
=======
					<input type="password" name="pass1" id="pass1" class="regular-text" autocomplete="new-password" spellcheck="false" data-reveal="1" data-pw="<?php echo esc_attr( $initial_password ); ?>" aria-describedby="pass-strength-result" />
>>>>>>> d8368e7e
				</span>
				<button type="button" class="button wp-hide-pw hide-if-no-js" data-toggle="0" aria-label="<?php esc_attr_e( 'Hide password' ); ?>">
					<span class="dashicons dashicons-hidden" aria-hidden="true"></span>
					<span class="text"><?php _e( 'Hide' ); ?></span>
				</button>
			</div>
		</td>
	</tr>
	<tr class="form-field form-required user-pass2-wrap hide-if-js">
		<th scope="row"><label for="pass2"><?php _e( 'Repeat Password' ); ?> <span class="description"><?php _e( '(required)' ); ?></span></label></th>
		<td>
		<input name="pass2" type="password" id="pass2" autocomplete="new-password" spellcheck="false" aria-describedby="pass2-desc" />
		<p class="description" id="pass2-desc"><?php _e( 'Type the password again.' ); ?></p>
		</td>
	</tr>
	<tr class="pw-weak">
		<th><?php _e( 'Confirm Password' ); ?></th>
		<td>
			<label>
				<input type="checkbox" name="pw_weak" class="pw-checkbox" />
				<?php _e( 'Confirm use of weak password' ); ?>
			</label>
		</td>
	</tr>
	<tr>
		<th scope="row"><?php _e( 'Send User Notification' ); ?></th>
		<td>
			<input type="checkbox" name="send_user_notification" id="send_user_notification" value="1" <?php checked( $new_user_send_notification ); ?> />
			<label for="send_user_notification"><?php _e( 'Send the new user an email about their account.' ); ?></label>
		</td>
	</tr>
	<?php } // End if ! is_multisite(). ?>
	<?php if ( current_user_can( 'promote_users' ) ) { ?>
	<tr class="form-field">
		<th scope="row"><label for="role"><?php _e( 'Role' ); ?></label></th>
		<td><select name="role" id="role">
			<?php
			if ( ! $new_user_role ) {
				$new_user_role = get_option( 'default_role' );
			}
			wp_dropdown_roles( $new_user_role );
			?>
			</select>
		</td>
	</tr>
	<?php } ?>
	<?php if ( is_multisite() && current_user_can( 'manage_network_users' ) ) { ?>
	<tr>
		<th scope="row"><?php _e( 'Skip Confirmation Email' ); ?></th>
		<td>
			<input type="checkbox" name="noconfirmation" id="noconfirmation" value="1" <?php checked( $new_user_ignore_pass ); ?> />
			<label for="noconfirmation"><?php _e( 'Add the user without sending an email that requires their confirmation.' ); ?></label>
		</td>
	</tr>
	<?php } ?>
</table>

	<?php
	/** This action is documented in wp-admin/user-new.php */
	do_action( 'user_new_form', 'add-new-user' );
	?>

	<?php submit_button( __( 'Add New User' ), 'primary', 'createuser', true, array( 'id' => 'createusersub' ) ); ?>

</form>
<?php } // End if current_user_can( 'create_users' ). ?>
</div>
<?php
require_once ABSPATH . 'wp-admin/admin-footer.php';<|MERGE_RESOLUTION|>--- conflicted
+++ resolved
@@ -571,12 +571,8 @@
 			<div class="wp-pwd">
 				<?php $initial_password = wp_generate_password( 24 ); ?>
 				<span class="password-input-wrapper">
-<<<<<<< HEAD
-					<input type="password" name="pass1" id="pass1" class="regular-text" autocomplete="new-password" data-reveal="1" data-pw="<?php echo esc_attr( $initial_password ); ?>" aria-describedby="pass-strength-result" />
+					<input type="password" name="pass1" id="pass1" class="regular-text" autocomplete="new-password" spellcheck="false" data-reveal="1" data-pw="<?php echo esc_attr( $initial_password ); ?>" aria-describedby="pass-strength-result" />
 					<div style="display:none" id="pass-strength-result" aria-live="polite"></div>
-=======
-					<input type="password" name="pass1" id="pass1" class="regular-text" autocomplete="new-password" spellcheck="false" data-reveal="1" data-pw="<?php echo esc_attr( $initial_password ); ?>" aria-describedby="pass-strength-result" />
->>>>>>> d8368e7e
 				</span>
 				<button type="button" class="button wp-hide-pw hide-if-no-js" data-toggle="0" aria-label="<?php esc_attr_e( 'Hide password' ); ?>">
 					<span class="dashicons dashicons-hidden" aria-hidden="true"></span>
