<?php
/**
 * New User Administration Screen.
 *
 * @package WordPress
 * @subpackage Administration
 */

/** WordPress Administration Bootstrap */
require_once __DIR__ . '/admin.php';

if ( is_multisite() ) {
	if ( ! current_user_can( 'create_users' ) && ! current_user_can( 'promote_users' ) ) {
		wp_die(
			'<h1>' . __( 'You need a higher level of permission.' ) . '</h1>' .
			'<p>' . __( 'Sorry, you are not allowed to add users to this network.' ) . '</p>',
			403
		);
	}
} elseif ( ! current_user_can( 'create_users' ) ) {
	wp_die(
		'<h1>' . __( 'You need a higher level of permission.' ) . '</h1>' .
		'<p>' . __( 'Sorry, you are not allowed to create users.' ) . '</p>',
		403
	);
}

if ( is_multisite() ) {
	add_filter( 'wpmu_signup_user_notification_email', 'admin_created_user_email' );
}

if ( isset( $_REQUEST['action'] ) && 'adduser' === $_REQUEST['action'] ) {
	check_admin_referer( 'add-user', '_wpnonce_add-user' );

	$user_details = null;
	$user_email   = wp_unslash( $_REQUEST['email'] );

	if ( str_contains( $user_email, '@' ) ) {
		$user_details = get_user_by( 'email', $user_email );
	} else {
		if ( current_user_can( 'manage_network_users' ) ) {
			$user_details = get_user_by( 'login', $user_email );
		} else {
			wp_redirect( add_query_arg( array( 'update' => 'enter_email' ), 'user-new.php' ) );
			die();
		}
	}

	if ( ! $user_details ) {
		wp_redirect( add_query_arg( array( 'update' => 'does_not_exist' ), 'user-new.php' ) );
		die();
	}

	if ( ! current_user_can( 'promote_user', $user_details->ID ) ) {
		wp_die(
			'<h1>' . __( 'You need a higher level of permission.' ) . '</h1>' .
			'<p>' . __( 'Sorry, you are not allowed to add users to this network.' ) . '</p>',
			403
		);
	}

	// Adding an existing user to this blog.
	$new_user_email = array();
	$redirect       = 'user-new.php';
	$username       = $user_details->user_login;
	$user_id        = $user_details->ID;
<<<<<<< HEAD
=======

>>>>>>> a30b9b44
	if ( array_key_exists( $blog_id, get_blogs_of_user( $user_id ) ) ) {
		$redirect = add_query_arg( array( 'update' => 'addexisting' ), 'user-new.php' );
	} else {
		if ( isset( $_POST['noconfirmation'] ) && current_user_can( 'manage_network_users' ) ) {
			$result = add_existing_user_to_blog(
				array(
					'user_id' => $user_id,
					'role'    => $_REQUEST['role'],
				)
			);

			if ( ! is_wp_error( $result ) ) {
				$redirect = add_query_arg(
					array(
						'update'  => 'addnoconfirmation',
						'user_id' => $user_id,
					),
					'user-new.php'
				);
			} else {
				$redirect = add_query_arg( array( 'update' => 'could_not_add' ), 'user-new.php' );
			}
		} else {
			$newuser_key = wp_generate_password( 20, false );
			add_option(
				'new_user_' . $newuser_key,
				array(
					'user_id' => $user_id,
					'email'   => $user_details->user_email,
					'role'    => $_REQUEST['role'],
				)
			);

			$roles = get_editable_roles();
			$role  = $roles[ $_REQUEST['role'] ];

			/**
			 * Fires immediately after an existing user is invited to join the site, but before the notification is sent.
			 *
			 * @since 4.4.0
			 *
			 * @param int    $user_id     The invited user's ID.
			 * @param array  $role        Array containing role information for the invited user.
			 * @param string $newuser_key The key of the invitation.
			 */
			do_action( 'invite_user', $user_id, $role, $newuser_key );

			$switched_locale = switch_to_user_locale( $user_id );

			if ( '' !== get_option( 'blogname' ) ) {
				$site_title = wp_specialchars_decode( get_option( 'blogname' ), ENT_QUOTES );
			} else {
				$site_title = parse_url( home_url(), PHP_URL_HOST );
			}

			/* translators: 1: Site title, 2: Site URL, 3: User role, 4: Activation URL. */
			$message = __(
				'Hi,

You\'ve been invited to join \'%1$s\' at
%2$s with the role of %3$s.

Please click the following link to confirm the invite:
%4$s'
			);

			$new_user_email['to']      = $user_details->user_email;
			$new_user_email['subject'] = sprintf(
				/* translators: Joining confirmation notification email subject. %s: Site title. */
				__( '[%s] Joining Confirmation' ),
				$site_title
			);
			$new_user_email['message'] = sprintf(
				$message,
				get_option( 'blogname' ),
				home_url(),
				wp_specialchars_decode( translate_user_role( $role['name'] ) ),
				home_url( "/newbloguser/$newuser_key/" )
			);
			$new_user_email['headers'] = '';

			/**
			 * Filters the contents of the email sent when an existing user is invited to join the site.
			 *
			 * @since 5.6.0
			 *
			 * @param array $new_user_email {
			 *     Used to build wp_mail().
			 *
			 *     @type string $to      The email address of the invited user.
			 *     @type string $subject The subject of the email.
			 *     @type string $message The content of the email.
			 *     @type string $headers Headers.
			 * }
			 * @param int    $user_id     The invited user's ID.
			 * @param array  $role        Array containing role information for the invited user.
			 * @param string $newuser_key The key of the invitation.
			 *
			 */
			$new_user_email = apply_filters( 'invited_user_email', $new_user_email, $user_id, $role, $newuser_key );

			wp_mail(
				$new_user_email['to'],
				$new_user_email['subject'],
				$new_user_email['message'],
				$new_user_email['headers']
			);

			if ( $switched_locale ) {
				restore_previous_locale();
			}

			$redirect = add_query_arg( array( 'update' => 'add' ), 'user-new.php' );
		}
	}

	wp_redirect( $redirect );
	die();
} elseif ( isset( $_REQUEST['action'] ) && 'createuser' === $_REQUEST['action'] ) {
	check_admin_referer( 'create-user', '_wpnonce_create-user' );

	if ( ! current_user_can( 'create_users' ) ) {
		wp_die(
			'<h1>' . __( 'You need a higher level of permission.' ) . '</h1>' .
			'<p>' . __( 'Sorry, you are not allowed to create users.' ) . '</p>',
			403
		);
	}

	if ( ! is_multisite() ) {
		$user_id = edit_user();

		if ( is_wp_error( $user_id ) ) {
			$add_user_errors = $user_id;
		} else {
			if ( current_user_can( 'list_users' ) ) {
				$redirect = 'users.php?update=add&id=' . $user_id;
			} else {
				$redirect = add_query_arg( 'update', 'add', 'user-new.php' );
			}

			wp_redirect( $redirect );
			die();
		}
	} else {
		// Adding a new user to this site.
		$new_user_email = wp_unslash( $_REQUEST['email'] );
		$user_details   = wpmu_validate_user_signup( $_REQUEST['user_login'], $new_user_email );

		if ( is_wp_error( $user_details['errors'] ) && $user_details['errors']->has_errors() ) {
			$add_user_errors = $user_details['errors'];
		} else {
			/** This filter is documented in wp-includes/user.php */
			$new_user_login = apply_filters( 'pre_user_login', sanitize_user( wp_unslash( $_REQUEST['user_login'] ), true ) );

			if ( isset( $_POST['noconfirmation'] ) && current_user_can( 'manage_network_users' ) ) {
				add_filter( 'wpmu_signup_user_notification', '__return_false' );  // Disable confirmation email.
				add_filter( 'wpmu_welcome_user_notification', '__return_false' ); // Disable welcome email.
			}

			wpmu_signup_user(
				$new_user_login,
				$new_user_email,
				array(
					'add_to_blog' => get_current_blog_id(),
					'new_role'    => $_REQUEST['role'],
				)
			);

			if ( isset( $_POST['noconfirmation'] ) && current_user_can( 'manage_network_users' ) ) {
				$key      = $wpdb->get_var( $wpdb->prepare( "SELECT activation_key FROM {$wpdb->signups} WHERE user_login = %s AND user_email = %s", $new_user_login, $new_user_email ) );
				$new_user = wpmu_activate_signup( $key );
				if ( is_wp_error( $new_user ) ) {
					$redirect = add_query_arg( array( 'update' => 'addnoconfirmation' ), 'user-new.php' );
				} elseif ( ! is_user_member_of_blog( $new_user['user_id'] ) ) {
					$redirect = add_query_arg( array( 'update' => 'created_could_not_add' ), 'user-new.php' );
				} else {
					$redirect = add_query_arg(
						array(
							'update'  => 'addnoconfirmation',
							'user_id' => $new_user['user_id'],
						),
						'user-new.php'
					);
				}
			} else {
				$redirect = add_query_arg( array( 'update' => 'newuserconfirmation' ), 'user-new.php' );
			}

			wp_redirect( $redirect );
			die();
		}
	}
}

// Used in the HTML title tag.
$title       = __( 'Add New User' );
$parent_file = 'users.php';

$do_both = false;
if ( is_multisite() && current_user_can( 'promote_users' ) && current_user_can( 'create_users' ) ) {
	$do_both = true;
}

$help = '<p>' . __( 'To add a new user to your site, fill in the form on this screen and click the Add New User button at the bottom.' ) . '</p>';

if ( is_multisite() ) {
	$help .= '<p>' . __( 'Because this is a multisite installation, you may add accounts that already exist on the Network by specifying a username or email, and defining a role. For more options, such as specifying a password, you have to be a Network Administrator and use the hover link under an existing user&#8217;s name to Edit the user profile under Network Admin > All Users.' ) . '</p>' .
	'<p>' . __( 'New users will receive an email letting them know they&#8217;ve been added as a user for your site. This email will also contain their password. Check the box if you do not want the user to receive a welcome email.' ) . '</p>';
} else {
	$help .= '<p>' . __( 'New users are automatically assigned a password, which they can change after logging in. You can view or edit the assigned password by clicking the Show Password button. The username cannot be changed once the user has been added.' ) . '</p>' .

	'<p>' . __( 'By default, new users will receive an email letting them know they&#8217;ve been added as a user for your site. This email will also contain a password reset link. Uncheck the box if you do not want to send the new user a welcome email.' ) . '</p>';
}

$help .= '<p>' . __( 'Remember to click the Add New User button at the bottom of this screen when you are finished.' ) . '</p>';

get_current_screen()->add_help_tab(
	array(
		'id'      => 'overview',
		'title'   => __( 'Overview' ),
		'content' => $help,
	)
);

get_current_screen()->add_help_tab(
	array(
		'id'      => 'user-roles',
		'title'   => __( 'User Roles' ),
		'content' => '<p>' . __( 'Here is a basic overview of the different user roles and the permissions associated with each one:' ) . '</p>' .
							'<ul>' .
							'<li>' . __( 'Subscribers can read comments/comment/receive newsletters, etc. but cannot create regular site content.' ) . '</li>' .
							'<li>' . __( 'Contributors can write and manage their posts but not publish posts or upload media files.' ) . '</li>' .
							'<li>' . __( 'Authors can publish and manage their own posts, and are able to upload files.' ) . '</li>' .
							'<li>' . __( 'Editors can publish posts, manage posts as well as manage other people&#8217;s posts, etc.' ) . '</li>' .
							'<li>' . __( 'Administrators have access to all the administration features.' ) . '</li>' .
							'</ul>',
	)
);

get_current_screen()->set_help_sidebar(
	'<p><strong>' . __( 'For more information:' ) . '</strong></p>' .
	'<p>' . __( '<a href="https://wordpress.org/documentation/article/users-add-new-screen/">Documentation on Adding New Users</a>' ) . '</p>' .
	'<p>' . __( '<a href="https://wordpress.org/support/forums/">Support forums</a>' ) . '</p>'
);

wp_enqueue_script( 'wp-ajax-response' );
wp_enqueue_script( 'user-profile' );

/**
 * Filters whether to enable user auto-complete for non-super admins in Multisite.
 *
 * @since 3.4.0
 *
 * @param bool $enable Whether to enable auto-complete for non-super admins. Default false.
 */
if ( is_multisite() && current_user_can( 'promote_users' ) && ! wp_is_large_network( 'users' )
	&& ( current_user_can( 'manage_network_users' ) || apply_filters( 'autocomplete_users_for_site_admins', false ) )
) {
	wp_enqueue_script( 'user-suggest' );
}

require_once ABSPATH . 'wp-admin/admin-header.php';

if ( isset( $_GET['update'] ) ) {
	$messages = array();
	if ( is_multisite() ) {
		$edit_link = '';
		if ( ( isset( $_GET['user_id'] ) ) ) {
			$user_id_new = absint( $_GET['user_id'] );
			if ( $user_id_new ) {
				$edit_link = esc_url( add_query_arg( 'wp_http_referer', urlencode( wp_unslash( $_SERVER['REQUEST_URI'] ) ), get_edit_user_link( $user_id_new ) ) );
			}
		}

		switch ( $_GET['update'] ) {
			case 'newuserconfirmation':
				$messages[] = __( 'Invitation email sent to new user. A confirmation link must be clicked before their account is created.' );
				break;
			case 'add':
				$messages[] = __( 'Invitation email sent to user. A confirmation link must be clicked for them to be added to your site.' );
				break;
			case 'addnoconfirmation':
				$message = __( 'User has been added to your site.' );

				if ( $edit_link ) {
					$message .= sprintf( ' <a href="%s">%s</a>', $edit_link, __( 'Edit user' ) );
				}

				$messages[] = $message;
				break;
			case 'addexisting':
				$messages[] = __( 'That user is already a member of this site.' );
				break;
			case 'could_not_add':
				$add_user_errors = new WP_Error( 'could_not_add', __( 'That user could not be added to this site.' ) );
				break;
			case 'created_could_not_add':
				$add_user_errors = new WP_Error( 'created_could_not_add', __( 'User has been created, but could not be added to this site.' ) );
				break;
			case 'does_not_exist':
				$add_user_errors = new WP_Error( 'does_not_exist', __( 'The requested user does not exist.' ) );
				break;
			case 'enter_email':
				$add_user_errors = new WP_Error( 'enter_email', __( 'Please enter a valid email address.' ) );
				break;
		}
	} else {
		if ( 'add' === $_GET['update'] ) {
			$messages[] = __( 'User added.' );
		}
	}
}
?>
<div class="wrap">
<h1 id="add-new-user">
<?php
if ( current_user_can( 'create_users' ) ) {
	_e( 'Add New User' );
} elseif ( current_user_can( 'promote_users' ) ) {
	_e( 'Add Existing User' );
}
?>
</h1>

<?php
if ( isset( $errors ) && is_wp_error( $errors ) ) :
	$error_message = '';
	foreach ( $errors->get_error_messages() as $err ) {
		$error_message .= "<li>$err</li>\n";
	}
	wp_admin_notice(
		'<ul>' . $error_message . '</ul>',
		array(
			'additional_classes' => array( 'error' ),
			'paragraph_wrap'     => false,
		)
	);
endif;

if ( ! empty( $messages ) ) {
	foreach ( $messages as $msg ) {
		wp_admin_notice(
			$msg,
			array(
				'id'                 => 'message',
				'additional_classes' => array( 'updated' ),
				'dismissible'        => true,
			)
		);
	}
}
?>

<?php
if ( isset( $add_user_errors ) && is_wp_error( $add_user_errors ) ) :
	$error_message = '';
	foreach ( $add_user_errors->get_error_messages() as $message ) {
		$error_message .= "<p>$message</p>\n";
	}
	wp_admin_notice(
		$error_message,
		array(
			'additional_classes' => array( 'error' ),
			'paragraph_wrap'     => false,
		)
	);
endif;
?>
<div id="ajax-response"></div>

<?php
if ( is_multisite() && current_user_can( 'promote_users' ) ) {
	if ( $do_both ) {
		echo '<h2 id="add-existing-user">' . __( 'Add Existing User' ) . '</h2>';
	}
	if ( ! current_user_can( 'manage_network_users' ) ) {
		echo '<p>' . __( 'Enter the email address of an existing user on this network to invite them to this site. That person will be sent an email asking them to confirm the invite.' ) . '</p>';
		$label = __( 'Email' );
		$type  = 'email';
	} else {
		echo '<p>' . __( 'Enter the email address or username of an existing user on this network to invite them to this site. That person will be sent an email asking them to confirm the invite.' ) . '</p>';
		$label = __( 'Email or Username' );
		$type  = 'text';
	}
	?>
<form method="post" name="adduser" id="adduser" class="validate" novalidate="novalidate"
	<?php
	/**
	 * Fires inside the adduser form tag.
	 *
	 * @since 3.0.0
	 */
	do_action( 'user_new_form_tag' );
	?>
>
<input name="action" type="hidden" value="adduser" />
	<?php wp_nonce_field( 'add-user', '_wpnonce_add-user' ); ?>

<table class="form-table" role="presentation">
	<tr class="form-field form-required">
		<th scope="row"><label for="adduser-email"><?php echo esc_html( $label ); ?></label></th>
		<td><input name="email" type="<?php echo esc_attr( $type ); ?>" id="adduser-email" class="wp-suggest-user" value="" /></td>
	</tr>
	<tr class="form-field">
		<th scope="row"><label for="adduser-role"><?php _e( 'Role' ); ?></label></th>
		<td><select name="role" id="adduser-role">
			<?php wp_dropdown_roles( get_option( 'default_role' ) ); ?>
			</select>
		</td>
	</tr>
	<?php if ( current_user_can( 'manage_network_users' ) ) { ?>
	<tr>
		<th scope="row"><?php _e( 'Skip Confirmation Email' ); ?></th>
		<td>
			<input type="checkbox" name="noconfirmation" id="adduser-noconfirmation" value="1" />
			<label for="adduser-noconfirmation"><?php _e( 'Add the user without sending an email that requires their confirmation' ); ?></label>
		</td>
	</tr>
	<?php } ?>
</table>
	<?php
	/**
	 * Fires at the end of the new user form.
	 *
	 * Passes a contextual string to make both types of new user forms
	 * uniquely targetable. Contexts are 'add-existing-user' (Multisite),
	 * and 'add-new-user' (single site and network admin).
	 *
	 * @since 3.7.0
	 *
	 * @param string $type A contextual string specifying which type of new user form the hook follows.
	 */
	do_action( 'user_new_form', 'add-existing-user' );
	?>
	<?php submit_button( __( 'Add Existing User' ), 'primary', 'adduser', true, array( 'id' => 'addusersub' ) ); ?>
</form>
	<?php
} // End if is_multisite().

if ( current_user_can( 'create_users' ) ) {
	if ( $do_both ) {
		echo '<h2 id="create-new-user">' . __( 'Add New User' ) . '</h2>';
	}
	?>
<p><?php _e( 'Create a brand new user and add them to this site.' ); ?></p>
<form method="post" name="createuser" id="createuser" class="validate" novalidate="novalidate"
	<?php
	/** This action is documented in wp-admin/user-new.php */
	do_action( 'user_new_form_tag' );
	?>
>
<input name="action" type="hidden" value="createuser" />
	<?php wp_nonce_field( 'create-user', '_wpnonce_create-user' ); ?>
	<?php
	// Load up the passed data, else set to a default.
	$creating = isset( $_POST['createuser'] );

	$new_user_login             = $creating && isset( $_POST['user_login'] ) ? wp_unslash( $_POST['user_login'] ) : '';
	$new_user_firstname         = $creating && isset( $_POST['first_name'] ) ? wp_unslash( $_POST['first_name'] ) : '';
	$new_user_lastname          = $creating && isset( $_POST['last_name'] ) ? wp_unslash( $_POST['last_name'] ) : '';
	$new_user_email             = $creating && isset( $_POST['email'] ) ? wp_unslash( $_POST['email'] ) : '';
	$new_user_uri               = $creating && isset( $_POST['url'] ) ? wp_unslash( $_POST['url'] ) : '';
	$new_user_role              = $creating && isset( $_POST['role'] ) ? wp_unslash( $_POST['role'] ) : '';
	$new_user_send_notification = $creating && ! isset( $_POST['send_user_notification'] ) ? false : true;
	$new_user_ignore_pass       = $creating && isset( $_POST['noconfirmation'] ) ? wp_unslash( $_POST['noconfirmation'] ) : '';

	?>
<table class="form-table" role="presentation">
	<tr class="form-field form-required">
		<th scope="row"><label for="user_login"><?php _e( 'Username' ); ?> <span class="description"><?php _e( '(required)' ); ?></span></label></th>
		<td><input name="user_login" type="text" id="user_login" value="<?php echo esc_attr( $new_user_login ); ?>" aria-required="true" autocapitalize="none" autocorrect="off" autocomplete="off" maxlength="60" /></td>
	</tr>
	<tr class="form-field form-required">
		<th scope="row"><label for="email"><?php _e( 'Email' ); ?> <span class="description"><?php _e( '(required)' ); ?></span></label></th>
		<td><input name="email" type="email" id="email" value="<?php echo esc_attr( $new_user_email ); ?>" /></td>
	</tr>
	<?php if ( ! is_multisite() ) { ?>
	<tr class="form-field">
		<th scope="row"><label for="first_name"><?php _e( 'First Name' ); ?> </label></th>
		<td><input name="first_name" type="text" id="first_name" value="<?php echo esc_attr( $new_user_firstname ); ?>" /></td>
	</tr>
	<tr class="form-field">
		<th scope="row"><label for="last_name"><?php _e( 'Last Name' ); ?> </label></th>
		<td><input name="last_name" type="text" id="last_name" value="<?php echo esc_attr( $new_user_lastname ); ?>" /></td>
	</tr>
	<tr class="form-field">
		<th scope="row"><label for="url"><?php _e( 'Website' ); ?></label></th>
		<td><input name="url" type="url" id="url" class="code" value="<?php echo esc_attr( $new_user_uri ); ?>" /></td>
	</tr>
		<?php
		$languages = get_available_languages();
		if ( $languages ) :
			?>
		<tr class="form-field user-language-wrap">
			<th scope="row">
				<label for="locale">
					<?php /* translators: The user language selection field label. */ ?>
					<?php _e( 'Language' ); ?><span class="dashicons dashicons-translation" aria-hidden="true"></span>
				</label>
			</th>
			<td>
				<?php
				wp_dropdown_languages(
					array(
						'name'                        => 'locale',
						'id'                          => 'locale',
						'selected'                    => 'site-default',
						'languages'                   => $languages,
						'show_available_translations' => false,
						'show_option_site_default'    => true,
					)
				);
				?>
			</td>
		</tr>
		<?php endif; ?>
	<tr class="form-field form-required user-pass1-wrap">
		<th scope="row">
			<label for="pass1">
				<?php _e( 'Password' ); ?>
				<span class="description hide-if-js"><?php _e( '(required)' ); ?></span>
			</label>
		</th>
		<td>
			<input type="hidden" value=" " /><!-- #24364 workaround -->
			<button type="button" class="button wp-generate-pw hide-if-no-js"><?php _e( 'Generate password' ); ?></button>
			<div class="wp-pwd">
				<?php $initial_password = wp_generate_password( 24 ); ?>
				<div class="password-input-wrapper">
					<input type="password" name="pass1" id="pass1" class="regular-text" autocomplete="new-password" spellcheck="false" data-reveal="1" data-pw="<?php echo esc_attr( $initial_password ); ?>" aria-describedby="pass-strength-result" />
					<div style="display:none" id="pass-strength-result" aria-live="polite"></div>
				</div>
				<button type="button" class="button wp-hide-pw hide-if-no-js" data-toggle="0" aria-label="<?php esc_attr_e( 'Hide password' ); ?>">
					<span class="dashicons dashicons-hidden" aria-hidden="true"></span>
					<span class="text"><?php _e( 'Hide' ); ?></span>
				</button>
			</div>
		</td>
	</tr>
	<tr class="form-field form-required user-pass2-wrap hide-if-js">
		<th scope="row"><label for="pass2"><?php _e( 'Repeat Password' ); ?> <span class="description"><?php _e( '(required)' ); ?></span></label></th>
		<td>
		<input type="password" name="pass2" id="pass2" autocomplete="new-password" spellcheck="false" aria-describedby="pass2-desc" />
		<p class="description" id="pass2-desc"><?php _e( 'Type the password again.' ); ?></p>
		</td>
	</tr>
	<tr class="pw-weak">
		<th><?php _e( 'Confirm Password' ); ?></th>
		<td>
			<label>
				<input type="checkbox" name="pw_weak" class="pw-checkbox" />
				<?php _e( 'Confirm use of weak password' ); ?>
			</label>
		</td>
	</tr>
	<tr>
		<th scope="row"><?php _e( 'Send User Notification' ); ?></th>
		<td>
			<input type="checkbox" name="send_user_notification" id="send_user_notification" value="1" <?php checked( $new_user_send_notification ); ?> />
			<label for="send_user_notification"><?php _e( 'Send the new user an email about their account' ); ?></label>
		</td>
	</tr>
	<?php } // End if ! is_multisite(). ?>
	<?php if ( current_user_can( 'promote_users' ) ) { ?>
	<tr class="form-field">
		<th scope="row"><label for="role"><?php _e( 'Role' ); ?></label></th>
		<td><select name="role" id="role">
			<?php
			if ( ! $new_user_role ) {
				$new_user_role = get_option( 'default_role' );
			}
			wp_dropdown_roles( $new_user_role );
			?>
			</select>
		</td>
	</tr>
	<?php } ?>
	<?php if ( is_multisite() && current_user_can( 'manage_network_users' ) ) { ?>
	<tr>
		<th scope="row"><?php _e( 'Skip Confirmation Email' ); ?></th>
		<td>
			<input type="checkbox" name="noconfirmation" id="noconfirmation" value="1" <?php checked( $new_user_ignore_pass ); ?> />
			<label for="noconfirmation"><?php _e( 'Add the user without sending an email that requires their confirmation' ); ?></label>
		</td>
	</tr>
	<?php } ?>
</table>

	<?php
	/** This action is documented in wp-admin/user-new.php */
	do_action( 'user_new_form', 'add-new-user' );
	?>

	<?php submit_button( __( 'Add New User' ), 'primary', 'createuser', true, array( 'id' => 'createusersub' ) ); ?>

</form>
<?php } // End if current_user_can( 'create_users' ). ?>
</div>
<?php
require_once ABSPATH . 'wp-admin/admin-footer.php';<|MERGE_RESOLUTION|>--- conflicted
+++ resolved
@@ -64,10 +64,7 @@
 	$redirect       = 'user-new.php';
 	$username       = $user_details->user_login;
 	$user_id        = $user_details->ID;
-<<<<<<< HEAD
-=======
-
->>>>>>> a30b9b44
+
 	if ( array_key_exists( $blog_id, get_blogs_of_user( $user_id ) ) ) {
 		$redirect = add_query_arg( array( 'update' => 'addexisting' ), 'user-new.php' );
 	} else {
