--- conflicted
+++ resolved
@@ -1185,11 +1185,7 @@
 
 .show-filters .wp-filter .drawer-toggle:hover,
 .show-filters .wp-filter .drawer-toggle:focus {
-<<<<<<< HEAD
-	background: #0073aa;
-=======
 	background: #2271b1;
->>>>>>> d373e6e0
 }
 
 .show-filters .wp-filter .drawer-toggle:before {
