.response-links {
	display: block;
	margin-bottom: 1em;
}

.response-links a {
	display: block;
}

.response-links a.comments-edit-item-link {
	font-weight: 600;
}

.response-links a.comments-view-item-link {
	font-size: 12px;
}

.post-com-count-wrapper strong {
	font-weight: 400;
}

.comments-view-item-link {
	display: inline-block;
	clear: both;
}

.column-response .post-com-count-wrapper,
.column-comments .post-com-count-wrapper {
	white-space: nowrap;
	word-wrap: normal;
}

/* comments bubble common */
.column-response .post-com-count,
.column-comments .post-com-count {
	display: inline-block;
	vertical-align: top;
}

/* comments bubble approved */
.column-response .post-com-count-no-comments,
.column-response .post-com-count-approved,
.column-comments .post-com-count-no-comments,
.column-comments .post-com-count-approved {
	margin-top: 5px;
}

.column-response .comment-count-no-comments,
.column-response .comment-count-approved,
.column-comments .comment-count-no-comments,
.column-comments .comment-count-approved {
	box-sizing: border-box;
	display: block;
	padding: 0 8px;
	min-width: 24px;
	height: 2em;
	border-radius: 5px;
	background-color: #646970;
	color: #fff;
	font-size: 11px;
	line-height: 1.90909090;
	text-align: center;
}

.column-response .post-com-count-no-comments:after,
.column-response .post-com-count-approved:after,
.column-comments .post-com-count-no-comments:after,
.column-comments .post-com-count-approved:after {
	content: "";
	display: block;
	margin-left: 8px;
	width: 0;
	height: 0;
	border-top: 5px solid #646970;
	border-right: 5px solid transparent;
}

.column-response a.post-com-count-approved:hover .comment-count-approved,
.column-response a.post-com-count-approved:focus .comment-count-approved,
.column-comments a.post-com-count-approved:hover .comment-count-approved,
.column-comments a.post-com-count-approved:focus .comment-count-approved {
	background: #2271b1;
}

.column-response a.post-com-count-approved:hover:after,
.column-response a.post-com-count-approved:focus:after,
.column-comments a.post-com-count-approved:hover:after,
.column-comments a.post-com-count-approved:focus:after {
	border-top-color: #2271b1;
}

/* @todo: consider to use a single rule for these counters and the admin menu counters. */
.column-response .post-com-count-pending,
.column-comments .post-com-count-pending {
	position: relative;
	left: -3px;
	padding: 0 5px;
	min-width: 7px;
	height: 17px;
	border: 2px solid #fff;
	border-radius: 11px;
	background: #d63638;
	color: #fff;
	font-size: 9px;
	line-height: 1.88888888;
	text-align: center;
}

.column-response .post-com-count-no-pending,
.column-comments .post-com-count-no-pending {
	display: none;
}

/* comments */

.commentlist li {
	padding: 1em 1em .2em;
	margin: 0;
	border-bottom: 1px solid #c3c4c7;
}

.commentlist li li {
	border-bottom: 0;
	padding: 0;
}

.commentlist p {
	padding: 0;
	margin: 0 0 .8em;
}

#submitted-on,
.submitted-on {
	color: #50575e;
}

/* reply to comments */
#replyrow td {
	padding: 2px;
}

#replysubmit {
	margin: 0;
	padding: 5px 7px 10px;
	overflow: hidden;
}

#replysubmit .reply-submit-buttons {
	margin-bottom: 0;
}

#replysubmit .button {
	margin-right: 5px;
}

#replysubmit .spinner {
	float: none;
	margin: -4px 0 0;
}

#replyrow.inline-edit-row fieldset.comment-reply {
	font-size: inherit;
	line-height: inherit;
}

#replyrow legend {
	margin: 0;
	padding: .2em 5px 0;
	font-size: 13px;
	line-height: 1.4;
	font-weight: 600;
}

#replyrow.inline-edit-row label {
	display: inline;
	vertical-align: baseline;
	line-height: inherit;
}

#edithead .inside,
#commentsdiv #edithead .inside {
	float: left;
	padding: 3px 0 2px 5px;
	margin: 0;
	text-align: center;
}

#edithead .inside input {
	width: 180px;
}

#edithead label {
	padding: 2px 0;
}

#replycontainer {
	padding: 5px;
}

#replycontent {
	height: 120px;
	box-shadow: none;
}

#replyerror {
	border-color: #dcdcde;
	background-color: #f6f7f7;
}

/* @todo: is this used? */
.commentlist .avatar {
	vertical-align: text-top;
}

#the-comment-list tr.undo,
#the-comment-list div.undo {
	background-color: #f6f7f7;
}

#the-comment-list .unapproved th,
#the-comment-list .unapproved td {
	background-color: #fcf9e8;
}

#the-comment-list .unapproved th.check-column {
	border-left: 4px solid #d63638;
}

#the-comment-list .unapproved th.check-column input {
	margin-left: 4px;
}

#the-comment-list .approve a {
	color: #007017;
}

#the-comment-list .unapprove a {
	color: #996800;
}

#the-comment-list th,
#the-comment-list td {
	box-shadow: inset 0 -1px 0 rgba(0, 0, 0, 0.1);
}

#the-comment-list tr:last-child th,
#the-comment-list tr:last-child td {
	box-shadow: none;
}

#the-comment-list tr.unapproved + tr.approved th,
#the-comment-list tr.unapproved + tr.approved td {
	border-top: 1px solid rgba(0, 0, 0, 0.03);
}

/* table vim shortcuts */
.vim-current,
.vim-current th,
.vim-current td {
	background-color: #f0f6fc !important;
}

th .comment-grey-bubble {
	height: 16px;
	width: 16px;
}

th .comment-grey-bubble:before {
	content: "\f101";
	font: normal 20px/.5 dashicons;
	speak: never;
	display: inline-block;
	padding: 0;
	top: 4px;
	left: -4px;
	position: relative;
	vertical-align: top;
	-webkit-font-smoothing: antialiased;
	-moz-osx-font-smoothing: grayscale;
	text-decoration: none !important;
	color: #3c434a;
}

/*------------------------------------------------------------------------------
  10.0 - List Posts (/Pages/etc)
------------------------------------------------------------------------------*/

table.fixed {
	table-layout: fixed;
}

.fixed .column-rating,
.fixed .column-visible {
	width: 8%;
}

.fixed .column-posts,
.fixed .column-parent,
.fixed .column-links,
.fixed .column-author,
.fixed .column-format {
	width: 10%;
}

.fixed .column-date {
	width: 14%;
}

.column-date span[title] {
	-webkit-text-decoration: dotted underline;
	text-decoration: dotted underline;
}

.fixed .column-posts {
	width: 74px;
}

.fixed .column-role,
.fixed .column-posts {
	-webkit-hyphens: auto;
	hyphens: auto;
}

.fixed .column-comment .comment-author {
	display: none;
}

.fixed .column-response,
.fixed .column-categories,
.fixed .column-tags,
.fixed .column-rel,
.fixed .column-role {
	width: 15%;
}

.fixed .column-slug {
	width: 25%;
}

.fixed .column-locations {
	width: 35%;
}

.fixed .column-comments {
	width: 5.5em;
	padding: 8px 0;
	text-align: left;
}

.fixed .column-comments .vers {
	padding-left: 3px;
}

td.column-title strong,
td.plugin-title strong {
	display: block;
	margin-bottom: .2em;
	font-size: 14px;
}

td.column-title p,
td.plugin-title p {
	margin: 6px 0;
}

/* Media file column */
table.media .column-title .media-icon {
	float: left;
	min-height: 60px;
	margin: 0 9px 0 0;
}

table.media .column-title .media-icon img {
	max-width: 60px;
	height: auto;
	vertical-align: top; /* Remove descender white-space. */
}

table.media .column-title .has-media-icon ~ .row-actions {
	margin-left: 70px; /* 60px image + margin */
}

table.media .column-title .filename {
	margin-bottom: 0.2em;
}

/* Media Copy to clipboard row action */
.media .row-actions .copy-to-clipboard-container {
	display: inline;
	position: relative;
}

.media .row-actions .copy-to-clipboard-container .success {
	position: absolute;
	left: 50%;
	transform: translate(-50%, -100%);
	background: #000;
	color: #fff;
	border-radius: 5px;
	margin: 0;
	padding: 2px 5px;
}

/* @todo: pick a consistent list table selector */
.wp-list-table a {
	transition: none;
}

#the-list tr:last-child td,
#the-list tr:last-child th {
	border-bottom: none !important;
	box-shadow: none;
}

#comments-form .fixed .column-author {
	width: 20%;
}

#commentsdiv.postbox .inside {
	margin: 0;
	padding: 0;
}

#commentsdiv .inside .row-actions {
	line-height: 1.38461538;
}

#commentsdiv .inside .column-author {
	width: 25%;
}

#commentsdiv .column-comment p {
	margin: 0.6em 0;
	padding: 0;
}

#commentsdiv #replyrow td {
	padding: 0;
}

#commentsdiv p {
	padding: 8px 10px;
	margin: 0;
}

#commentsdiv .comments-box {
	border: 0 none;
}

#commentsdiv .comments-box thead th,
#commentsdiv .comments-box thead td {
	background: transparent;
	padding: 0 7px 4px;
}

#commentsdiv .comments-box tr:last-child td {
	border-bottom: 0 none;
}

#commentsdiv #edithead .inside input {
	width: 160px;
}

.sorting-indicators {
	display: grid;
}

.sorting-indicator {
	display: block;
	width: 10px;
	height: 4px;
	margin-top: 4px;
	margin-left: 7px;
}

.sorting-indicator:before {
	font: normal 20px/1 dashicons;
	speak: never;
	display: inline-block;
	padding: 0;
	top: -4px;
	left: -8px;
	line-height: 0.5;
	position: relative;
	vertical-align: top;
	-webkit-font-smoothing: antialiased;
	-moz-osx-font-smoothing: grayscale;
	text-decoration: none !important;
	color: #a7aaad;
}

.sorting-indicator.asc:before {
	content: "\f142";
}

.sorting-indicator.desc:before {
	content: "\f140";
}

th.sorted.desc .sorting-indicator.desc:before {
	color: #1d2327;
}

th.sorted.asc .sorting-indicator.asc:before {
	color: #1d2327;
}

th.sorted.asc a:focus .sorting-indicator.asc:before,
th.sorted.asc:hover .sorting-indicator.asc:before,
th.sorted.desc a:focus .sorting-indicator.desc:before,
th.sorted.desc:hover .sorting-indicator.desc:before {
	color: #a7aaad;
}

th.sorted.asc a:focus .sorting-indicator.desc:before,
th.sorted.asc:hover .sorting-indicator.desc:before,
th.sorted.desc a:focus .sorting-indicator.asc:before,
th.sorted.desc:hover .sorting-indicator.asc:before {
	color: #1d2327;
}

.wp-list-table .toggle-row {
	position: absolute;
	right: 8px;
	top: 10px;
	display: none;
	padding: 0;
	width: 40px;
	height: 40px;
	border: none;
	outline: none;
	background: transparent;
}

.wp-list-table .toggle-row:hover {
	cursor: pointer;
}

.wp-list-table .toggle-row:focus:before {
	box-shadow:
		0 0 0 1px #4f94d4,
		0 0 2px 1px rgba(79, 148, 212, 0.8);
}

.wp-list-table .toggle-row:active {
	box-shadow: none;
}

.wp-list-table .toggle-row:before {
	position: absolute;
	top: -5px;
	left: 10px;
	border-radius: 50%;
	display: block;
	padding: 1px 2px 1px 0;
	color: #3c434a; /* same as table headers sort arrows */
	content: "\f140";
	font: normal 20px/1 dashicons;
	line-height: 1;
	-webkit-font-smoothing: antialiased;
	-moz-osx-font-smoothing: grayscale;
	speak: never;
}

.wp-list-table .is-expanded .toggle-row:before {
	content: "\f142";
}

.check-column {
	position: relative;
}

.check-column label {
	box-sizing: border-box;
	width: 100%;
	height: 100%;
	display: block;
	position: absolute;
	top: 0;
	left: 0;
}

.check-column input {
	position: relative;
	z-index: 1;
}

<<<<<<< HEAD
.check-column .label-covers-full-cell:hover + input:not(:disabled) {
=======
.check-column input:where(:not(:disabled)):hover,
.check-column:hover input:where(:not(:disabled)) {
>>>>>>> 1092ac0e
	box-shadow: 0 0 0 1px #2271b1;
}

.check-column label:hover,
.check-column input:hover + label {
	background: rgba(0, 0, 0, 0.05);
}

.locked-indicator {
	display: none;
	margin-left: 6px;
	height: 20px;
	width: 16px;
}

.locked-indicator-icon:before {
	color: #8c8f94;
	content: "\f160";
	display: inline-block;
	font: normal 20px/1 dashicons;
	speak: never;
	vertical-align: middle;
	-webkit-font-smoothing: antialiased;
	-moz-osx-font-smoothing: grayscale;
}

.locked-info {
	display: none;
	margin-top: 4px;
}

.locked-text {
	vertical-align: top;
}

.wp-locked .locked-indicator,
.wp-locked .locked-info {
	display: block;
}

tr.wp-locked .check-column label,
tr.wp-locked .check-column input[type="checkbox"],
tr.wp-locked .row-actions .inline,
tr.wp-locked .row-actions .trash {
	display: none;
}

#menu-locations-wrap .widefat {
	width: 60%;
}

.widefat th.sortable,
.widefat th.sorted {
	padding: 0;
}

th.sortable a,
th.sorted a {
	display: block;
	overflow: hidden;
	padding: 8px;
}

.fixed .column-comments.sortable a,
.fixed .column-comments.sorted a {
	padding: 8px 0;
}

th.sortable a span,
th.sorted a span {
	float: left;
	cursor: pointer;
}

.tablenav-pages .current-page {
	margin: 0 2px 0 0;
	font-size: 13px;
	text-align: center;
}

.tablenav .total-pages {
	margin-right: 2px;
}

.tablenav #table-paging {
	margin-left: 2px;
}

.tablenav {
	clear: both;
	height: 30px;
	margin: 6px 0 4px;
	padding-top: 5px;
	vertical-align: middle;
}

.tablenav.themes {
	max-width: 98%;
}

.tablenav .tablenav-pages {
	float: right;
	margin: 0 0 9px;
}

.tablenav .no-pages,
.tablenav .one-page .pagination-links {
	display: none;
}

.tablenav .tablenav-pages .button,
.tablenav .tablenav-pages .tablenav-pages-navspan {
	display: inline-block;
	vertical-align: baseline;
	min-width: 30px;
	min-height: 30px;
	margin: 0;
	padding: 0 4px;
	font-size: 16px;
	line-height: 1.625; /* 26px */
	text-align: center;
}

.tablenav .displaying-num {
	margin-right: 7px;
}

.tablenav .one-page .displaying-num {
	display: inline-block;
	margin: 5px 0;
}

.tablenav .actions {
	padding: 0 8px 0 0;
}

.wp-filter .actions {
	display: inline-block;
	vertical-align: middle;
}

.tablenav .delete {
	margin-right: 20px;
}

/* This view-switcher is still used on multisite. */
.tablenav .view-switch {
	float: right;
	margin: 0 5px;
	padding-top: 3px;
}

.wp-filter .view-switch {
	display: inline-block;
	vertical-align: middle;
	padding: 12px 0;
	margin: 0 8px 0 2px;
}

.media-toolbar.wp-filter .view-switch {
	margin: 0 12px 0 2px;
}

.view-switch a {
	float: left;
	width: 28px;
	height: 28px;
	text-align: center;
	line-height: 1.84615384;
	text-decoration: none;
}

.view-switch a:before {
	color: #c3c4c7;
	display: inline-block;
	font: normal 20px/1 dashicons;
	speak: never;
	vertical-align: middle;
	-webkit-font-smoothing: antialiased;
	-moz-osx-font-smoothing: grayscale;
}

.view-switch a:hover:before,
.view-switch a:focus:before {
	color: #787c82;
}

.view-switch a.current:before {
	color: #2271b1;
}

.view-switch .view-list:before {
	content: "\f163";
}

.view-switch .view-excerpt:before {
	content: "\f164";
}

.view-switch .view-grid:before {
	content: "\f509";
}

.filter {
	float: left;
	margin: -5px 0 0 10px;
}

.filter .subsubsub {
	margin-left: -10px;
	margin-top: 13px;
}
.screen-per-page {
	width: 4em;
}

#posts-filter .wp-filter {
	margin-bottom: 0;
}

#posts-filter fieldset {
	float: left;
	margin: 0 1.5ex 1em 0;
	padding: 0;
}

#posts-filter fieldset legend {
	padding: 0 0 .2em 1px;
}

p.pagenav {
	margin: 0;
	display: inline;
}

.pagenav span {
	font-weight: 600;
	margin: 0 6px;
}

.row-title {
	font-size: 14px !important;
	font-weight: 600;
}

.column-comment .comment-author {
	margin-bottom: 0.6em;
}

.column-author img,
.column-username img,
.column-comment .comment-author img {
	float: left;
	margin-right: 10px;
	margin-top: 1px;
}

.row-actions {
	color: #a7aaad;
	font-size: 13px;
	padding: 2px 0 0;
	position: relative;
	left: -9999em;
}

/* ticket #34150 */
.rtl .row-actions a {
	display: inline-block;
}

.row-actions .network_only,
.row-actions .network_active {
	color: #000;
}

.no-js .row-actions,
tr:hover .row-actions,
.mobile .row-actions,
.row-actions.visible,
.comment-item:hover .row-actions {
	position: static;
}

/* deprecated */
.row-actions-visible {
	padding: 2px 0 0;
}


/*------------------------------------------------------------------------------
  10.1 - Inline Editing
------------------------------------------------------------------------------*/

/*
.quick-edit* is for Quick Edit
.bulk-edit* is for Bulk Edit
.inline-edit* is for everything
*/

/*	Layout */

#wpbody-content .inline-edit-row fieldset {
	float: left;
	margin: 0;
	padding: 0 12px 0 0;
	width: 100%;
	box-sizing: border-box;
}

#wpbody-content .inline-edit-row td fieldset:last-of-type {
	padding-right: 0;
}

tr.inline-edit-row td {
	padding: 0;
	/* Prevents the focus style on .inline-edit-wrapper from being cutted-off */
	position: relative;
}

.inline-edit-wrapper {
	display: flow-root;
	padding: 0 12px;
	border: 1px solid transparent;
	border-radius: 4px;
}

.inline-edit-wrapper:focus {
	border-color: #2271b1;
	box-shadow: 0 0 0 1px #2271b1;
	/* Only visible in Windows High Contrast mode */
	outline: 2px solid transparent;
}

#wpbody-content .quick-edit-row-post .inline-edit-col-left {
	width: 40%;
}

#wpbody-content .quick-edit-row-post .inline-edit-col-right {
	width: 39%;
}

#wpbody-content .inline-edit-row-post .inline-edit-col-center {
	width: 20%;
}

#wpbody-content .quick-edit-row-page .inline-edit-col-left {
	width: 50%;
}

#wpbody-content .quick-edit-row-page .inline-edit-col-right,
#wpbody-content .bulk-edit-row-post .inline-edit-col-right {
	width: 50%;
}

#wpbody-content .bulk-edit-row .inline-edit-col-left {
	width: 30%;
}

#wpbody-content .bulk-edit-row-page .inline-edit-col-right {
	width: 69%;
}

#wpbody-content .bulk-edit-row .inline-edit-col-bottom {
	float: right;
	width: 69%;
}

#wpbody-content .inline-edit-row-page .inline-edit-col-right {
	margin-top: 27px;
}

.inline-edit-row fieldset .inline-edit-group {
	clear: both;
	line-height: 2.5;
}

.inline-edit-row .submit {
	display: flex;
	flex-wrap: wrap;
	align-items: center;
	clear: both;
	margin: 0;
	padding: 0.5em 0 1em;
}

.inline-edit-save.submit .button {
	margin-right: 8px;
}

.inline-edit-save .spinner {
	float: none;
	margin: 0;
}

.inline-edit-row .notice-error {
	box-sizing: border-box;
	min-width: 100%;
	margin-top: 1em;
}

.inline-edit-row .notice-error .error {
	margin: 0.5em 0;
	padding: 2px;
}

/*	Positioning */

/* Needs higher specificity for the padding */
#the-list .inline-edit-row .inline-edit-legend {
	margin: 0;
	padding: 0.2em 0;
	line-height: 2.5;
	font-weight: 600;
}

.inline-edit-row fieldset span.title,
.inline-edit-row fieldset span.checkbox-title {
	margin: 0;
	padding: 0;
}

.inline-edit-row fieldset label,
.inline-edit-row fieldset span.inline-edit-categories-label {
	display: block;
	margin: .2em 0;
	line-height: 2.5;
}

.inline-edit-row fieldset.inline-edit-date label {
	display: inline-block;
	margin: 0;
	vertical-align: baseline;
	line-height: 2;
}

.inline-edit-row fieldset label.inline-edit-tags {
	margin-top: 0;
}

.inline-edit-row fieldset label.inline-edit-tags span.title {
	margin: .2em 0;
	width: auto;
}

.inline-edit-row fieldset label span.title,
.inline-edit-row fieldset.inline-edit-date legend {
	display: block;
	float: left;
	width: 6em;
	line-height: 2.5;
}

#posts-filter fieldset.inline-edit-date legend {
	padding: 0;
}

.inline-edit-row fieldset label span.input-text-wrap,
.inline-edit-row fieldset .timestamp-wrap {
	display: block;
	margin-left: 6em;
}

.quick-edit-row-post fieldset.inline-edit-col-right label span.title {
	width: auto;
	padding-right: 0.5em;
}

.inline-edit-row .inline-edit-or {
	margin: .2em 6px .2em 0;
	line-height: 2.5;
}

.inline-edit-row .input-text-wrap input[type=text] {
	width: 100%;
}

.inline-edit-row fieldset label input[type=checkbox] {
	vertical-align: middle;
}

.inline-edit-row fieldset label textarea {
	width: 100%;
	height: 4em;
	vertical-align: top;
}

#wpbody-content .bulk-edit-row fieldset .inline-edit-group label {
	max-width: 50%;
}

#wpbody-content .quick-edit-row fieldset .inline-edit-group label.alignleft:first-child {
	margin-right: 0.5em
}

.inline-edit-col-right .input-text-wrap input.inline-edit-menu-order-input {
	width: 6em;
}

/*	Styling */
.inline-edit-row .inline-edit-legend {
	text-transform: uppercase;
}

/*	Specific Elements */
.inline-edit-row fieldset .inline-edit-date {
	float: left;
}

.inline-edit-row fieldset input[name=jj],
.inline-edit-row fieldset input[name=hh],
.inline-edit-row fieldset input[name=mn],
.inline-edit-row fieldset input[name=aa] {
	vertical-align: middle;
	text-align: center;
	padding: 0 4px;
}

.inline-edit-row fieldset label input.inline-edit-password-input {
	width: 8em;
}

#bulk-titles-list,
#bulk-titles-list li,
.inline-edit-row fieldset ul.cat-checklist li,
.inline-edit-row fieldset ul.cat-checklist input {
	margin: 0;
	position: relative; /* RTL fix, #WP27629 */
}

.inline-edit-row fieldset ul.cat-checklist input {
	margin-top: -1px;
	margin-left: 3px;
}

.inline-edit-row fieldset label input.inline-edit-menu-order-input {
	width: 3em;
}

.inline-edit-row fieldset label input.inline-edit-slug-input {
	width: 75%;
}

.inline-edit-row #post_parent,
.inline-edit-row select[name="page_template"] {
	max-width: 80%;
}

.quick-edit-row-post fieldset label.inline-edit-status {
	float: left;
}

#bulk-titles,
ul.cat-checklist {
	height: 14em;
	border: 1px solid #ddd;
	margin: 0 0 5px;
	padding: 0.2em 5px;
	overflow-y: scroll;
}

ul.cat-checklist input[name="post_category[]"]:indeterminate::before {
	content: '';
	border-top: 2px solid grey;
	width: 65%;
	height: 2px;
	position: absolute;
	top: calc( 50% + 1px );
	left: 50%;
	transform: translate( -50%, -50% );
}

#bulk-titles .ntdelbutton,
#bulk-titles .ntdeltitle,
.inline-edit-row fieldset ul.cat-checklist label {
	display: inline-block;
	margin: 0;
	padding: 3px 0;
	line-height: 20px;
	vertical-align: top;
}

#bulk-titles .ntdelitem {
	padding-left: 23px;
}

#bulk-titles .ntdelbutton {
	width: 26px;
	height: 26px;
	margin: 0 0 0 -26px;
	text-align: center;
	border-radius: 3px;
}

#bulk-titles .ntdelbutton:before {
	display: inline-block;
	vertical-align: top;
}

#bulk-titles .ntdelbutton:focus {
	box-shadow: 0 0 0 2px #3582c4;
	/* Only visible in Windows High Contrast mode */
	outline: 2px solid transparent;
	/* Reset inherited offset from Gutenberg */
	outline-offset: 0;
}

/*------------------------------------------------------------------------------
  17.0 - Plugins
------------------------------------------------------------------------------*/

.plugins tbody th.check-column,
.plugins tbody {
	padding: 8px 0 0 2px;
}

.plugins tbody th.check-column input[type=checkbox] {
	margin-top: 4px;
}

.updates-table .plugin-title p {
	margin-top: 0;
}

.plugins thead td.check-column,
.plugins tfoot td.check-column,
.plugins .inactive th.check-column {
	padding-left: 6px;
}

.plugins,
.plugins th,
.plugins td {
	color: #000;
}

.plugins tr {
	background: #fff;
}

.plugins p {
	margin: 0 4px;
	padding: 0;
}

.plugins .desc p {
	margin: 0 0 8px;
}

.plugins td.desc {
	line-height: 1.5;
}

.plugins .desc ul,
.plugins .desc ol {
	margin: 0 0 0 2em;
}

.plugins .desc ul {
	list-style-type: disc;
}

.plugins .row-actions {
	font-size: 13px;
	padding: 0;
}

.plugins .inactive td,
.plugins .inactive th,
.plugins .active td,
.plugins .active th {
	padding: 10px 9px;
}

.plugins .active td,
.plugins .active th {
	background-color: #f0f6fc;
}

.plugins .update th,
.plugins .update td {
	border-bottom: 0;
}

.plugins .inactive td,
.plugins .inactive th,
.plugins .active td,
.plugins .active th,
.plugin-install #the-list td,
.upgrade .plugins td,
.upgrade .plugins th {
	box-shadow: inset 0 -1px 0 rgba(0, 0, 0, 0.1);
}

.plugins tr.active.plugin-update-tr + tr.inactive th,
.plugins tr.active.plugin-update-tr + tr.inactive td,
.plugins tr.active + tr.inactive th,
.plugins tr.active + tr.inactive td {
	border-top: 1px solid rgba(0, 0, 0, 0.03);
	box-shadow: inset 0 1px 0 rgba(0, 0, 0, 0.02), inset 0 -1px 0 #dcdcde;
}

.plugins .update td,
.plugins .update th,
.upgrade .plugins tr:last-of-type td,
.upgrade .plugins tr:last-of-type th,
.plugins tr.active + tr.inactive.update th,
.plugins tr.active + tr.inactive.update td,
.plugins .updated td,
.plugins .updated th,
.plugins tr.active + tr.inactive.updated th,
.plugins tr.active + tr.inactive.updated td {
	box-shadow: none;
}

.plugins .active th.check-column,
.plugin-update-tr.active td {
	border-left: 4px solid #72aee6;
}

.wp-list-table.plugins .plugin-title,
.wp-list-table.plugins .theme-title {
	padding-right: 12px;
	white-space: nowrap;
}

.plugins .plugin-title img,
.plugins .plugin-title .dashicons {
	float: left;
	padding: 0 10px 0 0;
	width: 64px;
	height: 64px;
}

.plugins .plugin-title .dashicons:before {
	padding: 2px;
	background-color: #f0f0f1;
	box-shadow: inset 0 0 10px rgba(167, 170, 173, 0.15);
	font-size: 60px;
	color: #c3c4c7;
}

#update-themes-table .plugin-title img,
#update-themes-table .plugin-title .dashicons {
	width: 85px;
}

.plugins .column-auto-updates {
	width: 14.2em;
}

.plugins .inactive .plugin-title strong {
	font-weight: 400;
}

.plugins .second,
.plugins .row-actions {
	padding: 0 0 5px;
}

.plugins .row-actions {
	white-space: normal;
	min-width: 12em;
}

.plugins .update .second,
.plugins .update .row-actions,
.plugins .updated .second,
.plugins .updated .row-actions {
	padding-bottom: 0;
}

.plugins-php .widefat tfoot th,
.plugins-php .widefat tfoot td {
	border-top-style: solid;
	border-top-width: 1px;
}

.plugins .plugin-update-tr .plugin-update {
	box-shadow: inset 0 -1px 0 rgba(0, 0, 0, 0.1);
	overflow: hidden; /* clearfix */
	padding: 0;
}

.plugins .plugin-update-tr .notice,
.plugins .plugin-update-tr div[class="update-message"] { /* back-compat for pre-4.6 */
	margin: 5px 20px 15px 40px;
}

.plugins .notice p {
	margin: 0.5em 0;
}

.plugins .plugin-description a,
.plugins .plugin-update a,
.updates-table .plugin-title a {
	text-decoration: underline;
}

.plugins tr.paused th.check-column {
	border-left: 4px solid #b32d2e;
}

.plugins tr.paused th,
.plugins tr.paused td {
	background-color: #f6f7f7;
}

.plugins tr.paused .plugin-title,
.plugins .paused .dashicons-warning {
	color: #b32d2e;
}

.plugins .paused .error-display p,
.plugins .paused .error-display code {
	font-size: 90%;
	color: rgba(0, 0, 0, 0.7);
}

.plugins .resume-link {
	color: #b32d2e;
}

.plugin-card .update-now:before {
	color: #d63638;
	content: "\f463";
	display: inline-block;
	font: normal 20px/1 dashicons;
	margin: -3px 5px 0 -2px;
	speak: never;
	-webkit-font-smoothing: antialiased;
	-moz-osx-font-smoothing: grayscale;
	vertical-align: middle;
}

.plugin-card .updating-message:before {
	content: "\f463";
	animation: rotation 2s infinite linear;
}

@keyframes rotation {
	0% {
		transform: rotate(0deg);
	}
	100% {
		transform: rotate(359deg);
	}
}

.plugin-card .updated-message:before {
	color: #68de7c;
	content: "\f147";
}

.plugin-install-php #the-list {
	display: flex;
	flex-wrap: wrap;
}

.plugin-install-php .plugin-card {
	display: flex;
	flex-direction: column;
	justify-content: space-between;
}

.plugin-install-php h2 {
	clear: both;
}

.plugin-install-php h3 {
	margin: 2.5em 0 8px;
}

.plugin-install-php .wp-filter {
	margin-bottom: 0;
}

/* Plugin card table view */
.plugin-group {
	overflow: hidden; /* clearfix */
	margin-top: 1.5em;
}

.plugin-group h3 {
	margin-top: 0;
}

.plugin-card {
	float: left;
	margin: 0 8px 16px;
	width: 48.5%;
	width: calc( 50% - 8px );
	background-color: #fff;
	border: 1px solid #dcdcde;
	box-sizing: border-box;
}

.plugin-card:nth-child(odd) {
	clear: both;
	margin-left: 0;
}

.plugin-card:nth-child(even) {
	margin-right: 0;
}

@media screen and (min-width: 1600px) and ( max-width: 2299px ) {
	.plugin-card {
		width: 30%;
		width: calc( 33.1% - 8px );
	}

	.plugin-card:nth-child(odd) {
		clear: none;
		margin-left: 8px;
	}

	.plugin-card:nth-child(even) {
		margin-right: 8px;
	}

	.plugin-card:nth-child(3n+1) {
		clear: both;
		margin-left: 0;
	}

	.plugin-card:nth-child(3n) {
		margin-right: 0;
	}
}

@media screen and (min-width: 2300px) {
	.plugin-card {
		width: 25%;
		width: calc( 25% - 12px );
	}

	.plugin-card:nth-child(odd) {
		clear: none;
		margin-left: 8px;
	}

	.plugin-card:nth-child(even) {
		margin-right: 8px;
	}

	.plugin-card:nth-child(4n+1) {
		clear: both;
		margin-left: 0;
	}

	.plugin-card:nth-child(4n) {
		margin-right: 0;
	}
}

.plugin-card-top {
	position: relative;
	padding: 20px 20px 10px;
	min-height: 135px;
}

div.action-links,
.plugin-action-buttons {
	margin: 0; /* Override existing margins */
}

.plugin-card h3 {
	margin: 0 12px 12px 0;
	font-size: 18px;
	line-height: 1.3;
}

.plugin-card .desc {
	margin-inline: 0;
}

.plugin-card .name, .plugin-card .desc > p {
	margin-left: 148px;
}

@media (min-width: 1101px) {
	.plugin-card .name, .plugin-card .desc > p {
		margin-right: 128px;
	}
}

@media (min-width: 481px) and (max-width: 781px) {
	.plugin-card .name, .plugin-card .desc > p {
		margin-right: 128px;
	}
}

.plugin-card .column-description {
	display: flex;
	flex-direction: column;
	justify-content: flex-start;
}

.plugin-card .column-description > p {
	margin-top: 0;
}

.plugin-card .column-description .authors {
	order: 1;
}

.plugin-card .column-description .plugin-dependencies {
	order: 2;
}

.plugin-card .column-description p:empty {
	display: none;
}

.plugin-card .plugin-dependencies {
	background-color: #e5f5fa;
	border-left: 3px solid #72aee6;
	margin-bottom: .5em;
	padding: 15px;
}

.plugin-card .plugin-dependencies-explainer-text {
	margin-block: 0;
}

.plugin-card .plugin-dependency {
	align-items: center;
	display: flex;
	flex-wrap: wrap;
	margin-top: .5em;
	column-gap: 1%;
	row-gap: .5em;
}

.plugin-card .plugin-dependency:nth-child(2),
.plugin-card .plugin-dependency:last-child {
	margin-top: 1em;
}

.plugin-card .plugin-dependency-name {
	flex-basis: 74%;
}

.plugin-card .plugin-dependency .more-details-link {
	margin-left: auto;
}

.rtl .plugin-card .plugin-dependency .more-details-link {
	margin-right: auto;
}

@media (max-width: 939px) {
	.plugin-card .plugin-dependency-name {
		flex-basis: 69%;
	}
	.plugin-card .plugin-dependency .more-details-link {
	}
}

.plugins #the-list .required-by,
.plugins #the-list .requires {
	margin-top: 1em;
}

.plugin-card .action-links {
	position: absolute;
	top: 20px;
	right: 20px;
	width: 120px;
}

.plugin-action-buttons {
	clear: right;
	float: right;
	margin-bottom: 1em;
	text-align: right;
}

.plugin-action-buttons li {
	margin-bottom: 10px;
}

.plugin-card-bottom {
	clear: both;
	padding: 12px 20px;
	background-color: #f6f7f7;
	border-top: 1px solid #dcdcde;
	overflow: hidden;
}

.plugin-card-bottom .star-rating {
	display: inline;
}

.plugin-card-update-failed .update-now {
	font-weight: 600;
}

.plugin-card-update-failed .notice-error {
	margin: 0;
	padding-left: 16px;
	box-shadow: 0 -1px 0 #dcdcde;
}

.plugin-card-update-failed .plugin-card-bottom {
	display: none;
}

.plugin-card .column-rating {
	line-height: 1.76923076;
}

.plugin-card .column-rating,
.plugin-card .column-updated {
	margin-bottom: 4px;
}

.plugin-card .column-rating,
.plugin-card .column-downloaded {
	float: left;
	clear: left;
	max-width: 180px;
}

.plugin-card .column-updated,
.plugin-card .column-compatibility {
	text-align: right;
	float: right;
	clear: right;
	width: 65%;
	width: calc( 100% - 180px );
}

.plugin-card .column-compatibility span:before {
	font: normal 20px/.5 dashicons;
	speak: never;
	display: inline-block;
	padding: 0;
	top: 4px;
	left: -2px;
	position: relative;
	vertical-align: top;
	-webkit-font-smoothing: antialiased;
	-moz-osx-font-smoothing: grayscale;
	text-decoration: none !important;
	color: #3c434a;
}

.plugin-card .column-compatibility .compatibility-incompatible:before {
	content: "\f158";
	color: #d63638;
}

.plugin-card .column-compatibility .compatibility-compatible:before {
	content: "\f147";
	color: #007017;
}

.plugin-card .notice {
	margin: 20px 20px 0;
}

.plugin-icon {
	position: absolute;
	top: 20px;
	left: 20px;
	width: 128px;
	height: 128px;
	margin: 0 20px 20px 0;
}

.no-plugin-results {
	color: #646970; /* same as no themes and no media */
	font-size: 18px;
	font-style: normal;
	margin: 0;
	padding: 100px 0 0;
	width: 100%;
	text-align: center;
}

/* ms */
/* Background Color for Site Status */
.wp-list-table .site-deleted,
.wp-list-table tr.site-deleted,
.wp-list-table .site-archived,
.wp-list-table tr.site-archived {
	background: #fcf0f1;
}
.wp-list-table .site-spammed,
.wp-list-table tr.site-spammed,
.wp-list-table .site-mature,
.wp-list-table tr.site-mature {
	background: #fcf9e8;
}

.sites.fixed .column-lastupdated,
.sites.fixed .column-registered {
	width: 20%;
}

.sites.fixed .column-users {
	width: 80px;
}

/* =Media Queries
-------------------------------------------------------------- */

@media screen and (max-width: 1100px) and (min-width: 782px), (max-width: 480px) {
	.plugin-card .action-links {
		position: static;
		margin-left: 148px;
		width: auto;
	}

	.plugin-action-buttons {
		float: none;
		margin: 1em 0 0;
		text-align: left;
	}

	.plugin-action-buttons li {
		display: inline-block;
		vertical-align: middle;
	}

	.plugin-action-buttons li .button {
		margin-right: 20px;
	}

	.plugin-card h3 {
		margin-right: 24px;
	}

	.plugin-card .name,
	.plugin-card .desc {
		margin-right: 0;
	}

	.plugin-card .desc p:first-of-type {
		margin-top: 0;
	}
}

@media screen and (max-width: 782px) {
	/* WP List Table Options & Filters */
	.tablenav {
		height: auto;
	}

	.tablenav.top {
		margin: 20px 0 5px;
	}

	.tablenav.bottom {
		position: relative;
		margin-top: 15px;
	}

	.tablenav br {
		display: none;
	}

	.tablenav br.clear {
		display: block;
	}

	.tablenav.top .actions,
	.tablenav .view-switch {
		display: none;
	}

	.view-switch a {
		width: 36px;
		height: 36px;
		line-height: 2.53846153;
	}

	/* Pagination */
	.tablenav.top .displaying-num {
		display: none;
	}

	.tablenav.bottom .displaying-num {
		position: absolute;
		right: 0;
		top: 11px;
		margin: 0;
		font-size: 14px;
	}

	.tablenav .tablenav-pages {
		width: 100%;
		text-align: center;
		margin: 0 0 25px;
	}

	.tablenav.bottom .tablenav-pages {
		margin-top: 25px;
	}

	.tablenav.top .tablenav-pages.one-page {
		display: none;
	}

	.tablenav.bottom .actions select {
		margin-bottom: 5px;
	}

	.tablenav.bottom .actions.alignleft + .actions.alignleft {
		clear: left;
		margin-top: 10px;
	}

	.tablenav.bottom .tablenav-pages.one-page {
		margin-top: 15px;
		height: 0;
	}

	.tablenav-pages .pagination-links {
		font-size: 16px;
	}

	.tablenav .tablenav-pages .button,
	.tablenav .tablenav-pages .tablenav-pages-navspan {
		min-width: 44px;
		padding: 12px 8px;
		font-size: 18px;
		line-height: 1;
	}

	.tablenav-pages .pagination-links .current-page {
		min-width: 44px;
		padding: 12px 6px;
		font-size: 16px;
		line-height: 1.125;
	}

	/* WP List Table Adjustments: General */
	.form-wrap > p {
		display: none;
	}

	.wp-list-table th.column-primary ~ th,
	.wp-list-table tr:not(.inline-edit-row):not(.no-items) td.column-primary ~ td:not(.check-column) {
		display: none;
	}

	.wp-list-table thead th.column-primary {
		width: 100%;
	}

	/* Checkboxes need to show */
	.wp-list-table tr th.check-column {
		display: table-cell;
	}

	.wp-list-table .check-column {
		width: 2.5em;
	}

	.wp-list-table .column-primary .toggle-row {
		display: block;
	}

	.wp-list-table tr:not(.inline-edit-row):not(.no-items) td:not(.check-column) {
		position: relative;
		clear: both;
		width: auto !important; /* needs to override some columns that are more specifically targeted */
	}

	.wp-list-table td.column-primary {
		padding-right: 50px; /* space for toggle button */
	}

	.wp-list-table tr:not(.inline-edit-row):not(.no-items) td.column-primary ~ td:not(.check-column) {
		padding: 3px 8px 3px 35%;
	}

	.wp-list-table tr:not(.inline-edit-row):not(.no-items) td:not(.column-primary)::before {
		position: absolute;
		left: 10px; /* match padding of regular table cell */
		display: block;
		overflow: hidden;
		width: 32%; /* leave a little space for a gutter */
		content: attr(data-colname);
		white-space: nowrap;
		text-overflow: ellipsis;
	}

	.wp-list-table .is-expanded td:not(.hidden) {
		display: block !important;
		overflow: hidden; /* clearfix */
	}

	/* Special cases */
	.widefat .num,
	.column-posts {
		text-align: left;
	}

	#comments-form .fixed .column-author,
	#commentsdiv .fixed .column-author {
		display: none !important;
	}

	.fixed .column-comment .comment-author {
		display: block;
	}

	/* Comment author hidden via Screen Options */
	.fixed .column-author.hidden ~ .column-comment .comment-author {
		display: none;
	}

	#the-comment-list .is-expanded td {
		box-shadow: none;
	}

	#the-comment-list .is-expanded td:last-child {
		box-shadow: inset 0 -1px 0 rgba(0, 0, 0, 0.1);
	}

	/* Show comment bubble as text instead */
	.post-com-count .screen-reader-text {
		position: static;
		-webkit-clip-path: none;
		clip-path: none;
		width: auto;
		height: auto;
		margin: 0;
	}

	.column-response .post-com-count-no-comments:after,
	.column-response .post-com-count-approved:after,
	.column-comments .post-com-count-no-comments:after,
	.column-comments .post-com-count-approved:after {
		content: none;
	}

	.column-response .post-com-count [aria-hidden="true"],
	.column-comments .post-com-count [aria-hidden="true"] {
		display: none;
	}

	.column-response .post-com-count-wrapper,
	.column-comments .post-com-count-wrapper {
		white-space: normal;
	}

	.column-response .post-com-count-wrapper > a,
	.column-comments .post-com-count-wrapper > a {
		display: block;
	}

	.column-response .post-com-count-no-comments,
	.column-response .post-com-count-approved,
	.column-comments .post-com-count-no-comments,
	.column-comments .post-com-count-approved {
		margin-top: 0;
		margin-right: 0.5em;
	}

	.column-response .post-com-count-pending,
	.column-comments .post-com-count-pending {
		position: static;
		height: auto;
		min-width: 0;
		padding: 0;
		border: none;
		border-radius: 0;
		background: none;
		color: #b32d2e;
		font-size: inherit;
		line-height: inherit;
		text-align: left;
	}

	.column-response .post-com-count-pending:hover,
	.column-comments .post-com-count-pending:hover {
		color: #d63638;
	}

	.widefat thead td.check-column,
	.widefat tfoot td.check-column {
		padding-top: 10px;
	}

	.row-actions {
		margin-left: -8px;
		margin-right: -8px;
		padding-top: 4px;
	}

	/* Make row actions more easy to select on mobile */
	body:not(.plugins-php) .row-actions {
		display: flex;
		flex-wrap: wrap;
		gap: 8px;
		color: transparent;
	}

	.row-actions span a,
	.row-actions span .button-link {
		display: inline-block;
		padding: 4px 8px;
		line-height: 1.5;
	}

	.row-actions span.approve:before,
	.row-actions span.unapprove:before {
		content: "| ";
	}

	/* Quick Edit and Bulk Edit */
	#wpbody-content .quick-edit-row-post .inline-edit-col-left,
	#wpbody-content .quick-edit-row-post .inline-edit-col-right,
	#wpbody-content .inline-edit-row-post .inline-edit-col-center,
	#wpbody-content .quick-edit-row-page .inline-edit-col-left,
	#wpbody-content .quick-edit-row-page .inline-edit-col-right,
	#wpbody-content .bulk-edit-row-post .inline-edit-col-right,
	#wpbody-content .bulk-edit-row .inline-edit-col-left,
	#wpbody-content .bulk-edit-row-page .inline-edit-col-right,
	#wpbody-content .bulk-edit-row .inline-edit-col-bottom {
		float: none;
		width: 100%;
		padding: 0;
	}

	#the-list .inline-edit-row .inline-edit-legend,
	.inline-edit-row span.title {
		font-size: 16px;
	}

	.inline-edit-row p.howto {
		font-size: 14px;
	}

	#wpbody-content .inline-edit-row-page .inline-edit-col-right {
		margin-top: 0;
	}

	#wpbody-content .quick-edit-row fieldset .inline-edit-col label,
	#wpbody-content .quick-edit-row fieldset .inline-edit-group label,
	#wpbody-content .bulk-edit-row fieldset .inline-edit-col label,
	#wpbody-content .bulk-edit-row fieldset .inline-edit-group label {
		max-width: none;
		float: none;
		margin-bottom: 5px;
	}

	#wpbody .bulk-edit-row fieldset select {
		display: block;
		width: 100%;
		max-width: none;
		box-sizing: border-box;
	}

	.inline-edit-row fieldset input[name=jj],
	.inline-edit-row fieldset input[name=hh],
	.inline-edit-row fieldset input[name=mn],
	.inline-edit-row fieldset input[name=aa] {
		font-size: 16px;
		line-height: 2;
		padding: 3px 4px;
	}

	#bulk-titles .ntdelbutton,
	#bulk-titles .ntdeltitle,
	.inline-edit-row fieldset ul.cat-checklist label {
		padding: 6px 0;
		font-size: 16px;
		line-height: 28px;
	}

	#bulk-titles .ntdelitem {
		padding-left: 37px;
	}

	#bulk-titles .ntdelbutton {
		width: 40px;
		height: 40px;
		margin: 0 0 0 -40px;
		overflow: hidden;
	}

	#bulk-titles .ntdelbutton:before {
		font-size: 20px;
		line-height: 28px;
	}

	.inline-edit-row fieldset label span.title,
	.inline-edit-row fieldset.inline-edit-date legend {
		float: none;
	}

	.inline-edit-row fieldset .inline-edit-col label.inline-edit-tags {
		padding: 0;
	}

	.inline-edit-row fieldset label span.input-text-wrap,
	.inline-edit-row fieldset .timestamp-wrap {
		margin-left: 0;
	}

	.inline-edit-row .inline-edit-or {
		margin: 0 6px 0 0;
	}

	#edithead .inside,
	#commentsdiv #edithead .inside {
		float: none;
		text-align: left;
		padding: 3px 5px;
	}

	#commentsdiv #edithead .inside input,
	#edithead .inside input {
		width: 100%;
	}

	#edithead label {
		display: block;
	}

	/* Updates */
	#wpbody-content .updates-table .plugin-title {
		width: auto;
		white-space: normal;
	}

	/* Links */
	.link-manager-php #posts-filter {
		margin-top: 25px;
	}

	.link-manager-php .tablenav.bottom {
		overflow: hidden;
	}

	/* List tables that don't toggle rows */
	.comments-box .toggle-row,
	.wp-list-table.plugins .toggle-row {
		display: none;
	}

	/* Plugin/Theme Management */
	#wpbody-content .wp-list-table.plugins td {
		display: block;
		width: auto;
		padding: 10px 9px; /* reset from other list tables that have a label at this width */
	}

	/* Plugin description hidden via Screen Options */
	#wpbody-content .wp-list-table.plugins .desc.hidden {
		display: none;
	}

	#wpbody-content .wp-list-table.plugins .column-description {
		padding-top: 2px;
	}

	#wpbody-content .wp-list-table.plugins .plugin-title,
	#wpbody-content .wp-list-table.plugins .theme-title {
		padding-right: 12px;
		white-space: normal;
	}

	.wp-list-table.plugins .plugin-title,
	.wp-list-table.plugins .theme-title {
		padding-top: 13px;
		padding-bottom: 4px;
	}

	.plugins #the-list tr > td:not(:last-child),
	.plugins #the-list .update th,
	.plugins #the-list .update td,
	.wp-list-table.plugins #the-list .theme-title {
		box-shadow: none;
		border-top: none;
	}

	.plugins #the-list tr td {
		border-top: none;
	}

	.plugins tbody {
		padding: 1px 0 0;
	}

	.plugins tr.active + tr.inactive th.check-column,
	.plugins tr.active + tr.inactive td.column-description,
	.plugins .plugin-update-tr:before {
		box-shadow: inset 0 -1px 0 rgba(0, 0, 0, 0.1);
	}

	.plugins tr.active + tr.inactive th.check-column,
	.plugins tr.active + tr.inactive td {
		border-top: none;
	}

	/* mimic the checkbox th */
	.plugins .plugin-update-tr:before {
		content: "";
		display: table-cell;
	}

	.plugins #the-list .plugin-update-tr .plugin-update {
		border-left: none;
	}

	.plugin-update-tr .update-message {
		margin-left: 0;
	}

	.plugins .active.update + .plugin-update-tr:before,
	.plugins .active.updated + .plugin-update-tr:before {
		background-color: #f0f6fc;
		border-left: 4px solid #72aee6;
	}

	.plugins .plugin-update-tr .update-message {
		margin-left: 0;
	}

	.wp-list-table.plugins .plugin-title strong,
	.wp-list-table.plugins .theme-title strong {
		font-size: 1.4em;
		line-height: 1.5;
	}

	.plugins tbody th.check-column {
		padding: 8px 0 0 5px;
	}

	.plugins thead td.check-column,
	.plugins tfoot td.check-column,
	.plugins .inactive th.check-column {
		padding-left: 9px;
	}

	/* Add New plugins page */
	table.plugin-install .column-name,
	table.plugin-install .column-version,
	table.plugin-install .column-rating,
	table.plugin-install .column-description {
		display: block;
		width: auto;
	}

	table.plugin-install th.column-name,
	table.plugin-install th.column-version,
	table.plugin-install th.column-rating,
	table.plugin-install th.column-description {
		display: none;
	}

	table.plugin-install td.column-name strong {
		font-size: 1.4em;
		line-height: 1.6em;
	}

	table.plugin-install #the-list td {
		box-shadow: none;
	}

	table.plugin-install #the-list tr {
		display: block;
		box-shadow: inset 0 -1px 0 rgba(0, 0, 0, 0.1);
	}

	.plugin-card {
		margin-left: 0;
		margin-right: 0;
		width: 100%;
	}

	table.media .column-title .has-media-icon ~ .row-actions {
		margin-left: 0;
		clear: both;
	}
}

@media screen and (max-width: 480px) {
	.tablenav-pages .current-page {
		margin: 0;
	}

	.tablenav.bottom .displaying-num {
		position: relative;
		top: 0;
		display: block;
		text-align: right;
		padding-bottom: 0.5em;
	}

	.tablenav.bottom .tablenav-pages.one-page {
		height: auto;
	}

	.tablenav-pages .tablenav-paging-text {
		float: left;
		width: 100%;
		padding-top: 0.5em;
	}
}<|MERGE_RESOLUTION|>--- conflicted
+++ resolved
@@ -585,12 +585,7 @@
 	z-index: 1;
 }
 
-<<<<<<< HEAD
 .check-column .label-covers-full-cell:hover + input:not(:disabled) {
-=======
-.check-column input:where(:not(:disabled)):hover,
-.check-column:hover input:where(:not(:disabled)) {
->>>>>>> 1092ac0e
 	box-shadow: 0 0 0 1px #2271b1;
 }
 
