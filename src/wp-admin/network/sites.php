<?php
/**
 * Multisite sites administration panel.
 *
 * @package WordPress
 * @subpackage Multisite
 * @since 3.0.0
 */

/** Load WordPress Administration Bootstrap */
require_once __DIR__ . '/admin.php';

if ( ! current_user_can( 'manage_sites' ) ) {
	wp_die( __( 'Sorry, you are not allowed to access this page.' ), 403 );
}

$wp_list_table = _get_list_table( 'WP_MS_Sites_List_Table' );
$pagenum       = $wp_list_table->get_pagenum();

// Used in the HTML title tag.
$title       = __( 'Sites' );
$parent_file = 'sites.php';

add_screen_option( 'per_page' );

get_current_screen()->add_help_tab(
	array(
		'id'      => 'overview',
		'title'   => __( 'Overview' ),
		'content' =>
			'<p>' . __( 'Add New takes you to the Add New Site screen. You can search for a site by Name, ID number, or IP address. Screen Options allows you to choose how many sites to display on one page.' ) . '</p>' .
			'<p>' . __( 'This is the main table of all sites on this network. Switch between list and excerpt views by using the icons above the right side of the table.' ) . '</p>' .
			'<p>' . __( 'Hovering over each site reveals seven options (three for the primary site):' ) . '</p>' .
			'<ul><li>' . __( 'An Edit link to a separate Edit Site screen.' ) . '</li>' .
			'<li>' . __( 'Dashboard leads to the Dashboard for that site.' ) . '</li>' .
			'<li>' . __( 'Deactivate, Archive, and Spam which lead to confirmation screens. These actions can be reversed later.' ) . '</li>' .
			'<li>' . __( 'Delete which is a permanent action after the confirmation screens.' ) . '</li>' .
			'<li>' . __( 'Visit to go to the front-end site live.' ) . '</li></ul>' .
			'<p>' . __( 'The site ID is used internally, and is not shown on the front end of the site or to users/viewers.' ) . '</p>' .
			'<p>' . __( 'Clicking on bold headings can re-sort this table.' ) . '</p>',
	)
);

get_current_screen()->set_help_sidebar(
	'<p><strong>' . __( 'For more information:' ) . '</strong></p>' .
	'<p>' . __( '<a href="https://wordpress.org/documentation/article/network-admin-sites-screen/">Documentation on Site Management</a>' ) . '</p>' .
	'<p>' . __( '<a href="https://wordpress.org/support/forum/multisite/">Support forums</a>' ) . '</p>'
);

get_current_screen()->set_screen_reader_content(
	array(
		'heading_pagination' => __( 'Sites list navigation' ),
		'heading_list'       => __( 'Sites list' ),
	)
);

$id = isset( $_REQUEST['id'] ) ? (int) $_REQUEST['id'] : 0;

if ( isset( $_GET['action'] ) ) {
	/** This action is documented in wp-admin/network/edit.php */
	do_action( 'wpmuadminedit' );

	// A list of valid actions and their associated messaging for confirmation output.
	$manage_actions = array(
		/* translators: %s: Site URL. */
		'activateblog'   => __( 'You are about to activate the site %s.' ),
		/* translators: %s: Site URL. */
		'deactivateblog' => __( 'You are about to deactivate the site %s.' ),
		/* translators: %s: Site URL. */
		'unarchiveblog'  => __( 'You are about to unarchive the site %s.' ),
		/* translators: %s: Site URL. */
		'archiveblog'    => __( 'You are about to archive the site %s.' ),
		/* translators: %s: Site URL. */
		'unspamblog'     => __( 'You are about to unspam the site %s.' ),
		/* translators: %s: Site URL. */
		'spamblog'       => __( 'You are about to mark the site %s as spam.' ),
		/* translators: %s: Site URL. */
		'deleteblog'     => __( 'You are about to delete the site %s.' ),
		/* translators: %s: Site URL. */
		'unmatureblog'   => __( 'You are about to mark the site %s as mature.' ),
		/* translators: %s: Site URL. */
		'matureblog'     => __( 'You are about to mark the site %s as not mature.' ),
	);

	if ( 'confirm' === $_GET['action'] ) {
		// The action2 parameter contains the action being taken on the site.
		$site_action = $_GET['action2'];

		if ( ! array_key_exists( $site_action, $manage_actions ) ) {
			wp_die( __( 'The requested action is not valid.' ) );
		}

		// The mature/unmature UI exists only as external code. Check the "confirm" nonce for backward compatibility.
		if ( 'matureblog' === $site_action || 'unmatureblog' === $site_action ) {
			check_admin_referer( 'confirm' );
		} else {
			check_admin_referer( $site_action . '_' . $id );
		}

		if ( ! headers_sent() ) {
			nocache_headers();
			header( 'Content-Type: text/html; charset=utf-8' );
		}

		if ( is_main_site( $id ) ) {
			wp_die( __( 'Sorry, you are not allowed to change the current site.' ) );
		}

		$site_details = get_site( $id );
		$site_address = untrailingslashit( $site_details->domain . $site_details->path );

		require_once ABSPATH . 'wp-admin/admin-header.php';
		?>
			<div class="wrap">
				<h1><?php _e( 'Confirm your action' ); ?></h1>
				<form action="sites.php?action=<?php echo esc_attr( $site_action ); ?>" method="post">
					<input type="hidden" name="action" value="<?php echo esc_attr( $site_action ); ?>" />
					<input type="hidden" name="id" value="<?php echo esc_attr( $id ); ?>" />
					<input type="hidden" name="_wp_http_referer" value="<?php echo esc_attr( wp_get_referer() ); ?>" />
					<?php wp_nonce_field( $site_action . '_' . $id, '_wpnonce', false ); ?>
					<p><?php printf( $manage_actions[ $site_action ], $site_address ); ?></p>
					<?php submit_button( __( 'Confirm' ), 'primary' ); ?>
				</form>
			</div>
		<?php
		require_once ABSPATH . 'wp-admin/admin-footer.php';
		exit;
	} elseif ( array_key_exists( $_GET['action'], $manage_actions ) ) {
		$action = $_GET['action'];
		check_admin_referer( $action . '_' . $id );
	} elseif ( 'allblogs' === $_GET['action'] ) {
		check_admin_referer( 'bulk-sites' );
	}

	$updated_action = '';

	switch ( $_GET['action'] ) {

		case 'deleteblog':
			if ( ! current_user_can( 'delete_sites' ) ) {
				wp_die( __( 'Sorry, you are not allowed to access this page.' ), '', array( 'response' => 403 ) );
			}

			$updated_action = 'not_deleted';
			if ( 0 !== $id && ! is_main_site( $id ) && current_user_can( 'delete_site', $id ) ) {
				wpmu_delete_blog( $id, true );
				$updated_action = 'delete';
			}
			break;

		case 'delete_sites':
			check_admin_referer( 'ms-delete-sites' );

			foreach ( (array) $_POST['site_ids'] as $site_id ) {
				$site_id = (int) $site_id;

				if ( is_main_site( $site_id ) ) {
					continue;
				}

				if ( ! current_user_can( 'delete_site', $site_id ) ) {
					$site         = get_site( $site_id );
					$site_address = untrailingslashit( $site->domain . $site->path );

					wp_die(
						sprintf(
							/* translators: %s: Site URL. */
							__( 'Sorry, you are not allowed to delete the site %s.' ),
							$site_address
						),
						403
					);
				}

				$updated_action = 'all_delete';
				wpmu_delete_blog( $site_id, true );
			}
			break;

		case 'allblogs':
			if ( isset( $_POST['action'] ) && isset( $_POST['allblogs'] ) ) {
				$doaction = $_POST['action'];

				foreach ( (array) $_POST['allblogs'] as $site_id ) {
<<<<<<< HEAD
					if ( '0' !== $site_id && ! is_main_site( $site_id ) ) {
=======
					$site_id = (int) $site_id;

					if ( 0 !== $site_id && ! is_main_site( $site_id ) ) {
>>>>>>> a5da7e15
						switch ( $doaction ) {
							case 'delete':
								require_once ABSPATH . 'wp-admin/admin-header.php';
								?>
								<div class="wrap">
									<h1><?php _e( 'Confirm your action' ); ?></h1>
									<form action="sites.php?action=delete_sites" method="post">
										<input type="hidden" name="action" value="delete_sites" />
										<input type="hidden" name="_wp_http_referer" value="<?php echo esc_attr( wp_get_referer() ); ?>" />
										<?php wp_nonce_field( 'ms-delete-sites', '_wpnonce', false ); ?>
										<p><?php _e( 'You are about to delete the following sites:' ); ?></p>
										<ul class="ul-disc">
											<?php
											foreach ( $_POST['allblogs'] as $site_id ) :
												$site_id = (int) $site_id;

												$site         = get_site( $site_id );
												$site_address = untrailingslashit( $site->domain . $site->path );
												?>
												<li>
													<?php echo $site_address; ?>
													<input type="hidden" name="site_ids[]" value="<?php echo esc_attr( $site_id ); ?>" />
												</li>
											<?php endforeach; ?>
										</ul>
										<?php submit_button( __( 'Confirm' ), 'primary' ); ?>
									</form>
								</div>
								<?php
								require_once ABSPATH . 'wp-admin/admin-footer.php';
								exit;
							break;

							case 'spam':
							case 'notspam':
								$updated_action = ( 'spam' === $doaction ) ? 'all_spam' : 'all_notspam';
								update_blog_status( $site_id, 'spam', ( 'spam' === $doaction ) ? '1' : '0' );
								break;
						}
					} else {
						wp_die( __( 'Sorry, you are not allowed to change the current site.' ) );
					}
				}

				if ( ! in_array( $doaction, array( 'delete', 'spam', 'notspam' ), true ) ) {
					$redirect_to = wp_get_referer();
					$blogs       = (array) $_POST['allblogs'];

					/** This action is documented in wp-admin/network/site-themes.php */
					$redirect_to = apply_filters( 'handle_network_bulk_actions-' . get_current_screen()->id, $redirect_to, $doaction, $blogs, $id ); // phpcs:ignore WordPress.NamingConventions.ValidHookName.UseUnderscores

					wp_safe_redirect( $redirect_to );
					exit;
				}
			} else {
				// Process query defined by WP_MS_Site_List_Table::extra_table_nav().
				$location = remove_query_arg(
					array( '_wp_http_referer', '_wpnonce' ),
					add_query_arg( $_POST, network_admin_url( 'sites.php' ) )
				);

				wp_redirect( $location );
				exit;
			}

			break;

		case 'archiveblog':
		case 'unarchiveblog':
			update_blog_status( $id, 'archived', ( 'archiveblog' === $_GET['action'] ) ? '1' : '0' );
			break;

		case 'activateblog':
			update_blog_status( $id, 'deleted', '0' );

			/**
			 * Fires after a network site is activated.
			 *
			 * @since MU (3.0.0)
			 *
			 * @param int $id The ID of the activated site.
			 */
			do_action( 'activate_blog', $id );
			break;

		case 'deactivateblog':
			/**
			 * Fires before a network site is deactivated.
			 *
			 * @since MU (3.0.0)
			 *
			 * @param int $id The ID of the site being deactivated.
			 */
			do_action( 'deactivate_blog', $id );

			update_blog_status( $id, 'deleted', '1' );
			break;

		case 'unspamblog':
		case 'spamblog':
			update_blog_status( $id, 'spam', ( 'spamblog' === $_GET['action'] ) ? '1' : '0' );
			break;

		case 'unmatureblog':
		case 'matureblog':
			update_blog_status( $id, 'mature', ( 'matureblog' === $_GET['action'] ) ? '1' : '0' );
			break;
	}

	if ( empty( $updated_action ) && array_key_exists( $_GET['action'], $manage_actions ) ) {
		$updated_action = $_GET['action'];
	}

	if ( ! empty( $updated_action ) ) {
		wp_safe_redirect( add_query_arg( array( 'updated' => $updated_action ), wp_get_referer() ) );
		exit;
	}
}

$msg = '';
if ( isset( $_GET['updated'] ) ) {
	$action = $_GET['updated'];

	switch ( $action ) {
		case 'all_notspam':
			$msg = __( 'Sites removed from spam.' );
			break;
		case 'all_spam':
			$msg = __( 'Sites marked as spam.' );
			break;
		case 'all_delete':
			$msg = __( 'Sites deleted.' );
			break;
		case 'delete':
			$msg = __( 'Site deleted.' );
			break;
		case 'not_deleted':
			$msg = __( 'Sorry, you are not allowed to delete that site.' );
			break;
		case 'archiveblog':
			$msg = __( 'Site archived.' );
			break;
		case 'unarchiveblog':
			$msg = __( 'Site unarchived.' );
			break;
		case 'activateblog':
			$msg = __( 'Site activated.' );
			break;
		case 'deactivateblog':
			$msg = __( 'Site deactivated.' );
			break;
		case 'unspamblog':
			$msg = __( 'Site removed from spam.' );
			break;
		case 'spamblog':
			$msg = __( 'Site marked as spam.' );
			break;
		default:
			/**
			 * Filters a specific, non-default, site-updated message in the Network admin.
			 *
			 * The dynamic portion of the hook name, `$action`, refers to the non-default
			 * site update action.
			 *
			 * @since 3.1.0
			 *
			 * @param string $msg The update message. Default 'Settings saved'.
			 */
			$msg = apply_filters( "network_sites_updated_message_{$action}", __( 'Settings saved.' ) );
			break;
	}

	if ( ! empty( $msg ) ) {
		$msg = '<div id="message" class="notice notice-success is-dismissible"><p>' . $msg . '</p></div>';
	}
}

$wp_list_table->prepare_items();

require_once ABSPATH . 'wp-admin/admin-header.php';
?>

<div class="wrap">
<h1 class="wp-heading-inline"><?php _e( 'Sites' ); ?></h1>

<?php if ( current_user_can( 'create_sites' ) ) : ?>
	<a href="<?php echo esc_url( network_admin_url( 'site-new.php' ) ); ?>" class="page-title-action"><?php echo esc_html_x( 'Add New', 'site' ); ?></a>
<?php endif; ?>

<?php
if ( isset( $_REQUEST['s'] ) && strlen( $_REQUEST['s'] ) ) {
	echo '<span class="subtitle">';
	printf(
		/* translators: %s: Search query. */
		__( 'Search results for: %s' ),
		'<strong>' . esc_html( $s ) . '</strong>'
	);
	echo '</span>';
}
?>

<hr class="wp-header-end">

<?php $wp_list_table->views(); ?>

<?php echo $msg; ?>

<form method="get" id="ms-search" class="wp-clearfix">
<?php $wp_list_table->search_box( __( 'Search Sites' ), 'site' ); ?>
<input type="hidden" name="action" value="blogs" />
</form>

<form id="form-site-list" action="sites.php?action=allblogs" method="post">
	<?php $wp_list_table->display(); ?>
</form>
</div>
<?php

require_once ABSPATH . 'wp-admin/admin-footer.php'; ?><|MERGE_RESOLUTION|>--- conflicted
+++ resolved
@@ -182,13 +182,9 @@
 				$doaction = $_POST['action'];
 
 				foreach ( (array) $_POST['allblogs'] as $site_id ) {
-<<<<<<< HEAD
-					if ( '0' !== $site_id && ! is_main_site( $site_id ) ) {
-=======
 					$site_id = (int) $site_id;
 
 					if ( 0 !== $site_id && ! is_main_site( $site_id ) ) {
->>>>>>> a5da7e15
 						switch ( $doaction ) {
 							case 'delete':
 								require_once ABSPATH . 'wp-admin/admin-header.php';
