--- conflicted
+++ resolved
@@ -102,11 +102,7 @@
 			header( 'Content-Type: text/html; charset=utf-8' );
 		}
 
-<<<<<<< HEAD
-		if ( get_network()->site_id === $id ) {
-=======
 		if ( is_main_site( $id ) ) {
->>>>>>> b55b935c
 			wp_die( __( 'Sorry, you are not allowed to change the current site.' ) );
 		}
 
@@ -146,11 +142,7 @@
 			}
 
 			$updated_action = 'not_deleted';
-<<<<<<< HEAD
-			if ( 0 !== $id && get_network()->site_id !== $id && current_user_can( 'delete_site', $id ) ) {
-=======
-			if ( '0' != $id && ! is_main_site( $id ) && current_user_can( 'delete_site', $id ) ) {
->>>>>>> b55b935c
+			if ( 0 !== $id && ! is_main_site( $id ) && current_user_can( 'delete_site', $id ) ) {
 				wpmu_delete_blog( $id, true );
 				$updated_action = 'delete';
 			}
@@ -162,11 +154,7 @@
 			foreach ( (array) $_POST['site_ids'] as $site_id ) {
 				$site_id = (int) $site_id;
 
-<<<<<<< HEAD
-				if ( get_network()->site_id === $site_id ) {
-=======
 				if ( is_main_site( $site_id ) ) {
->>>>>>> b55b935c
 					continue;
 				}
 
@@ -193,13 +181,8 @@
 			if ( isset( $_POST['action'] ) && isset( $_POST['allblogs'] ) ) {
 				$doaction = $_POST['action'];
 
-<<<<<<< HEAD
-				foreach ( (array) $_POST['allblogs'] as $key => $val ) {
-					if ( '0' !== $val && get_network()->site_id !== (int) $val ) {
-=======
 				foreach ( (array) $_POST['allblogs'] as $site_id ) {
-					if ( '0' != $site_id && ! is_main_site( $site_id ) ) {
->>>>>>> b55b935c
+					if ( '0' !== $site_id && ! is_main_site( $site_id ) ) {
 						switch ( $doaction ) {
 							case 'delete':
 								require_once ABSPATH . 'wp-admin/admin-header.php';
