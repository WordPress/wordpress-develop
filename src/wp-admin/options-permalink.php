<?php
/**
 * Permalink Settings Administration Screen.
 *
 * @package WordPress
 * @subpackage Administration
 */

/** WordPress Administration Bootstrap */
require_once __DIR__ . '/admin.php';

if ( ! current_user_can( 'manage_options' ) ) {
	wp_die( __( 'Sorry, you are not allowed to manage options for this site.' ) );
}

// Used in the HTML title tag.
$title       = __( 'Permalink Settings' );
$parent_file = 'options-general.php';

get_current_screen()->add_help_tab(
	array(
		'id'      => 'overview',
		'title'   => __( 'Overview' ),
		'content' => '<p>' . __( 'Permalinks are the permanent URLs to your individual pages and blog posts, as well as your category and tag archives. A permalink is the web address used to link to your content. The URL to each post should be permanent, and never change &#8212; hence the name permalink.' ) . '</p>' .
			'<p>' . __( 'This screen allows you to choose your permalink structure. You can choose from common settings or create custom URL structures.' ) . '</p>' .
			'<p>' . __( 'You must click the Save Changes button at the bottom of the screen for new settings to take effect.' ) . '</p>',
	)
);

get_current_screen()->add_help_tab(
	array(
		'id'      => 'permalink-settings',
		'title'   => __( 'Permalink Settings' ),
		'content' => '<p>' . __( 'Permalinks can contain useful information, such as the post date, title, or other elements. You can choose from any of the suggested permalink formats, or you can craft your own if you select Custom Structure.' ) . '</p>' .
			'<p>' . sprintf(
				/* translators: %s: Percent sign (%). */
				__( 'If you pick an option other than Plain, your general URL path with structure tags (terms surrounded by %s) will also appear in the custom structure field and your path can be further modified there.' ),
				'<code>%</code>'
			) . '</p>' .
			'<p>' . sprintf(
				/* translators: 1: %category%, 2: %tag% */
				__( 'When you assign multiple categories or tags to a post, only one can show up in the permalink: the lowest numbered category. This applies if your custom structure includes %1$s or %2$s.' ),
				'<code>%category%</code>',
				'<code>%tag%</code>'
			) . '</p>' .
			'<p>' . __( 'You must click the Save Changes button at the bottom of the screen for new settings to take effect.' ) . '</p>',
	)
);

get_current_screen()->add_help_tab(
	array(
		'id'      => 'custom-structures',
		'title'   => __( 'Custom Structures' ),
		'content' => '<p>' . __( 'The Optional fields let you customize the &#8220;category&#8221; and &#8220;tag&#8221; base names that will appear in archive URLs. For example, the page listing all posts in the &#8220;Uncategorized&#8221; category could be <code>/topics/uncategorized</code> instead of <code>/category/uncategorized</code>.' ) . '</p>' .
			'<p>' . __( 'You must click the Save Changes button at the bottom of the screen for new settings to take effect.' ) . '</p>',
	)
);

$help_sidebar_content = '<p><strong>' . __( 'For more information:' ) . '</strong></p>' .
						'<p>' . __( '<a href="https://wordpress.org/support/article/settings-permalinks-screen/">Documentation on Permalinks Settings</a>' ) . '</p>' .
						'<p>' . __( '<a href="https://wordpress.org/support/article/using-permalinks/">Documentation on Using Permalinks</a>' ) . '</p>';

if ( $is_nginx ) {
	$help_sidebar_content .= '<p>' . __( '<a href="https://wordpress.org/support/article/nginx/">Documentation on Nginx configuration</a>.' ) . '</p>';
}

$help_sidebar_content .= '<p>' . __( '<a href="https://wordpress.org/support/">Support</a>' ) . '</p>';

get_current_screen()->set_help_sidebar( $help_sidebar_content );
unset( $help_sidebar_content );

$home_path           = get_home_path();
$iis7_permalinks     = iis7_supports_permalinks();
$permalink_structure = get_option( 'permalink_structure' );

$prefix      = '';
$blog_prefix = '';
if ( ! got_url_rewrite() ) {
	$prefix = '/index.php';
}

/*
 * In a subdirectory configuration of multisite, the `/blog` prefix is used by
 * default on the main site to avoid collisions with other sites created on that
 * network. If the `permalink_structure` option has been changed to remove this
 * base prefix, WordPress core can no longer account for the possible collision.
 */
if ( is_multisite() && ! is_subdomain_install() && is_main_site() && 0 === strpos( $permalink_structure, '/blog/' ) ) {
	$blog_prefix = '/blog';
}

$category_base = get_option( 'category_base' );
$tag_base      = get_option( 'tag_base' );

$structure_updated        = false;
$htaccess_update_required = false;

if ( isset( $_POST['permalink_structure'] ) || isset( $_POST['category_base'] ) ) {
	check_admin_referer( 'update-permalink' );

	if ( isset( $_POST['permalink_structure'] ) ) {
		if ( isset( $_POST['selection'] ) && 'custom' !== $_POST['selection'] ) {
			$permalink_structure = $_POST['selection'];
		} else {
			$permalink_structure = $_POST['permalink_structure'];
		}

		if ( ! empty( $permalink_structure ) ) {
			$permalink_structure = preg_replace( '#/+#', '/', '/' . str_replace( '#', '', $permalink_structure ) );
			if ( $prefix && $blog_prefix ) {
				$permalink_structure = $prefix . preg_replace( '#^/?index\.php#', '', $permalink_structure );
			} else {
				$permalink_structure = $blog_prefix . $permalink_structure;
			}
		}

		$permalink_structure = sanitize_option( 'permalink_structure', $permalink_structure );

		$wp_rewrite->set_permalink_structure( $permalink_structure );

		$structure_updated = true;
	}

	if ( isset( $_POST['category_base'] ) ) {
		$category_base = $_POST['category_base'];

		if ( ! empty( $category_base ) ) {
			$category_base = $blog_prefix . preg_replace( '#/+#', '/', '/' . str_replace( '#', '', $category_base ) );
		}

		$wp_rewrite->set_category_base( $category_base );
	}

	if ( isset( $_POST['tag_base'] ) ) {
		$tag_base = $_POST['tag_base'];

		if ( ! empty( $tag_base ) ) {
			$tag_base = $blog_prefix . preg_replace( '#/+#', '/', '/' . str_replace( '#', '', $tag_base ) );
		}

		$wp_rewrite->set_tag_base( $tag_base );
	}
}

if ( $iis7_permalinks ) {
	if ( ( ! file_exists( $home_path . 'web.config' ) && win_is_writable( $home_path ) ) || win_is_writable( $home_path . 'web.config' ) ) {
		$writable = true;
	} else {
		$writable = false;
	}
} elseif ( $is_nginx ) {
	$writable = false;
} else {
	if ( ( ! file_exists( $home_path . '.htaccess' ) && is_writable( $home_path ) ) || is_writable( $home_path . '.htaccess' ) ) {
		$writable = true;
	} else {
		$writable       = false;
		$existing_rules = array_filter( extract_from_markers( $home_path . '.htaccess', 'WordPress' ) );
		$new_rules      = array_filter( explode( "\n", $wp_rewrite->mod_rewrite_rules() ) );

		$htaccess_update_required = ( $new_rules !== $existing_rules );
	}
}

$using_index_permalinks = $wp_rewrite->using_index_permalinks();

if ( $structure_updated ) {
	$message = __( 'Permalink structure updated.' );

	if ( ! is_multisite() && $permalink_structure && ! $using_index_permalinks ) {
		if ( $iis7_permalinks ) {
			if ( ! $writable ) {
				$message = sprintf(
					/* translators: %s: web.config */
					__( 'You should update your %s file now.' ),
					'<code>web.config</code>'
				);
			} else {
				$message = sprintf(
					/* translators: %s: web.config */
					__( 'Permalink structure updated. Remove write access on %s file now!' ),
					'<code>web.config</code>'
				);
			}
		} elseif ( ! $is_nginx && $htaccess_update_required && ! $writable ) {
			$message = sprintf(
				/* translators: %s: .htaccess */
				__( 'You should update your %s file now.' ),
				'<code>.htaccess</code>'
			);
		}
	}

	if ( ! get_settings_errors() ) {
		add_settings_error( 'general', 'settings_updated', $message, 'success' );
	}

	set_transient( 'settings_errors', get_settings_errors(), 30 );

	wp_redirect( admin_url( 'options-permalink.php?settings-updated=true' ) );
	exit;
}

flush_rewrite_rules();

require_once ABSPATH . 'wp-admin/admin-header.php';
?>
<div class="wrap">
<h1><?php echo esc_html( $title ); ?></h1>

<form name="form" action="options-permalink.php" method="post">
<?php wp_nonce_field( 'update-permalink' ); ?>

	<p>
	<?php
		printf(
			/* translators: %s: Documentation URL. */
			__( 'WordPress offers you the ability to create a custom URL structure for your permalinks and archives. Custom URL structures can improve the aesthetics, usability, and forward-compatibility of your links. A <a href="%s">number of tags are available</a>, and here are some examples to get you started.' ),
			__( 'https://wordpress.org/support/article/using-permalinks/' )
		);
		?>
	</p>

<?php
if ( is_multisite() && ! is_subdomain_install() && is_main_site() && 0 === strpos( $permalink_structure, '/blog/' ) ) {
	$permalink_structure = preg_replace( '|^/?blog|', '', $permalink_structure );
	$category_base       = preg_replace( '|^/?blog|', '', $category_base );
	$tag_base            = preg_replace( '|^/?blog|', '', $tag_base );
}

$structures = array(
	0 => '',
	1 => $prefix . '/%year%/%monthnum%/%day%/%postname%/',
	2 => $prefix . '/%year%/%monthnum%/%postname%/',
	3 => $prefix . '/' . _x( 'archives', 'sample permalink base' ) . '/%post_id%',
	4 => $prefix . '/%postname%/',
);
?>
<h2 class="title"><?php _e( 'Common Settings' ); ?></h2>
<table class="form-table permalink-structure">
	<tr>
		<th scope="row"><label><input name="selection" type="radio" value="" <?php checked( '', $permalink_structure ); ?> /> <?php _e( 'Plain' ); ?></label></th>
		<td><code><?php echo get_option( 'home' ); ?>/?p=123</code></td>
	</tr>
	<tr>
		<th scope="row"><label><input name="selection" type="radio" value="<?php echo esc_attr( $structures[1] ); ?>" <?php checked( $structures[1], $permalink_structure ); ?> /> <?php _e( 'Day and name' ); ?></label></th>
		<td><code><?php echo get_option( 'home' ) . $blog_prefix . $prefix . '/' . gmdate( 'Y' ) . '/' . gmdate( 'm' ) . '/' . gmdate( 'd' ) . '/' . _x( 'sample-post', 'sample permalink structure' ) . '/'; ?></code></td>
	</tr>
	<tr>
		<th scope="row"><label><input name="selection" type="radio" value="<?php echo esc_attr( $structures[2] ); ?>" <?php checked( $structures[2], $permalink_structure ); ?> /> <?php _e( 'Month and name' ); ?></label></th>
		<td><code><?php echo get_option( 'home' ) . $blog_prefix . $prefix . '/' . gmdate( 'Y' ) . '/' . gmdate( 'm' ) . '/' . _x( 'sample-post', 'sample permalink structure' ) . '/'; ?></code></td>
	</tr>
	<tr>
		<th scope="row"><label><input name="selection" type="radio" value="<?php echo esc_attr( $structures[3] ); ?>" <?php checked( $structures[3], $permalink_structure ); ?> /> <?php _e( 'Numeric' ); ?></label></th>
		<td><code><?php echo get_option( 'home' ) . $blog_prefix . $prefix . '/' . _x( 'archives', 'sample permalink base' ) . '/123'; ?></code></td>
	</tr>
	<tr>
		<th scope="row"><label><input name="selection" type="radio" value="<?php echo esc_attr( $structures[4] ); ?>" <?php checked( $structures[4], $permalink_structure ); ?> /> <?php _e( 'Post name' ); ?></label></th>
		<td><code><?php echo get_option( 'home' ) . $blog_prefix . $prefix . '/' . _x( 'sample-post', 'sample permalink structure' ) . '/'; ?></code></td>
	</tr>
	<tr>
		<th scope="row">
			<label><input name="selection" id="custom_selection" type="radio" value="custom" <?php checked( ! in_array( $permalink_structure, $structures, true ) ); ?> />
			<?php _e( 'Custom Structure' ); ?>
			</label>
		</th>
		<td>
			<code><?php echo get_option( 'home' ) . $blog_prefix; ?></code>
			<input name="permalink_structure" id="permalink_structure" type="text" value="<?php echo esc_attr( $permalink_structure ); ?>" class="regular-text code" />
			<div class="available-structure-tags hide-if-no-js">
				<div id="custom_selection_updated" aria-live="assertive" class="screen-reader-text"></div>
				<?php
				$available_tags = array(
					/* translators: %s: Permalink structure tag. */
					'year'     => __( '%s (The year of the post, four digits, for example 2004.)' ),
					/* translators: %s: Permalink structure tag. */
					'monthnum' => __( '%s (Month of the year, for example 05.)' ),
					/* translators: %s: Permalink structure tag. */
					'day'      => __( '%s (Day of the month, for example 28.)' ),
					/* translators: %s: Permalink structure tag. */
					'hour'     => __( '%s (Hour of the day, for example 15.)' ),
					/* translators: %s: Permalink structure tag. */
					'minute'   => __( '%s (Minute of the hour, for example 43.)' ),
					/* translators: %s: Permalink structure tag. */
					'second'   => __( '%s (Second of the minute, for example 33.)' ),
					/* translators: %s: Permalink structure tag. */
					'post_id'  => __( '%s (The unique ID of the post, for example 423.)' ),
					/* translators: %s: Permalink structure tag. */
					'postname' => __( '%s (The sanitized post title (slug).)' ),
					/* translators: %s: Permalink structure tag. */
					'category' => __( '%s (Category slug. Nested sub-categories appear as nested directories in the URL.)' ),
					/* translators: %s: Permalink structure tag. */
					'author'   => __( '%s (A sanitized version of the author name.)' ),
				);

				/**
				 * Filters the list of available permalink structure tags on the Permalinks settings page.
				 *
				 * @since 4.9.0
				 *
				 * @param string[] $available_tags An array of key => value pairs of available permalink structure tags.
				 */
				$available_tags = apply_filters( 'available_permalink_structure_tags', $available_tags );

				/* translators: %s: Permalink structure tag. */
				$structure_tag_added = __( '%s added to permalink structure' );

				/* translators: %s: Permalink structure tag. */
				$structure_tag_already_used = __( '%s (already used in permalink structure)' );

				if ( ! empty( $available_tags ) ) :
					?>
					<p><?php _e( 'Available tags:' ); ?></p>
					<ul role="list">
						<?php
						foreach ( $available_tags as $tag => $explanation ) {
							?>
							<li>
								<button type="button"
										class="button button-secondary"
										aria-label="<?php echo esc_attr( sprintf( $explanation, $tag ) ); ?>"
										data-added="<?php echo esc_attr( sprintf( $structure_tag_added, $tag ) ); ?>"
										data-used="<?php echo esc_attr( sprintf( $structure_tag_already_used, $tag ) ); ?>">
									<?php echo '%' . $tag . '%'; ?>
								</button>
							</li>
							<?php
						}
						?>
					</ul>
				<?php endif; ?>
			</div>
		</td>
	</tr>
</table>

<h2 class="title"><?php _e( 'Optional' ); ?></h2>
<p>
<?php
/* translators: %s: Placeholder that must come at the start of the URL. */
printf( __( 'If you like, you may enter custom structures for your category and tag URLs here. For example, using <code>topics</code> as your category base would make your category links like <code>%s/topics/uncategorized/</code>. If you leave these blank the defaults will be used.' ), get_option( 'home' ) . $blog_prefix . $prefix );
?>
</p>

<table class="form-table" role="presentation">
	<tr>
		<th><label for="category_base"><?php /* translators: Prefix for category permalinks. */ _e( 'Category base' ); ?></label></th>
		<td><?php echo $blog_prefix; ?> <input name="category_base" id="category_base" type="text" value="<?php echo esc_attr( $category_base ); ?>" class="regular-text code" /></td>
	</tr>
	<tr>
		<th><label for="tag_base"><?php _e( 'Tag base' ); ?></label></th>
		<td><?php echo $blog_prefix; ?> <input name="tag_base" id="tag_base" type="text" value="<?php echo esc_attr( $tag_base ); ?>" class="regular-text code" /></td>
	</tr>
	<?php do_settings_fields( 'permalink', 'optional' ); ?>
</table>

<?php do_settings_sections( 'permalink' ); ?>

<?php submit_button(); ?>
</form>
<?php if ( ! is_multisite() ) { ?>
	<?php
	if ( $iis7_permalinks ) :
		if ( isset( $_POST['submit'] ) && $permalink_structure && ! $using_index_permalinks && ! $writable ) :
			if ( file_exists( $home_path . 'web.config' ) ) :
				?>
<p id="iis-description-a">
				<?php
				printf(
					/* translators: 1: web.config, 2: Documentation URL, 3: Ctrl + A, 4: ⌘ + A, 5: Element code. */
<<<<<<< HEAD
					__( 'If your %1$s file was <a href="%2$s">writable</a>, this could be added automatically, but it is not so this is the url rewrite rule you should have in your %1$s file. Click in the field and press %3$s (or %4$s on Mac) to select all. Then insert this rule inside of the %5$s element in %1$s file.' ),
=======
					__( 'Error: Your %1$s file is not <a href="%2$s">writable</a>, so updating it automatically was not possible. This is the URL rewrite rule you should have in your %1$s file. Click in the field and press %3$s (or %4$s on Mac) to select all. Then insert this rule inside of the %5$s element in %1$s file.' ),
>>>>>>> a5a6d0d0
					'<code>web.config</code>',
					__( 'https://wordpress.org/support/article/changing-file-permissions/' ),
					'<kbd>Ctrl + A</kbd>',
					'<kbd>⌘ + A</kbd>',
					'<code>/&lt;configuration&gt;/&lt;system.webServer&gt;/&lt;rewrite&gt;/&lt;rules&gt;</code>'
				);
				?>
</p>
<form action="options-permalink.php" method="post">
				<?php wp_nonce_field( 'update-permalink' ); ?>
	<p><label for="rules"><?php _e( 'Rewrite rules:' ); ?></label><br /><textarea rows="9" class="large-text readonly" name="rules" id="rules" readonly="readonly" aria-describedby="iis-description-a"><?php echo esc_textarea( $wp_rewrite->iis7_url_rewrite_rules() ); ?></textarea></p>
</form>
<p>
				<?php
				printf(
					/* translators: %s: web.config */
					__( 'If you temporarily make your %s file writable to generate rewrite rules automatically, do not forget to revert the permissions after the rule has been saved.' ),
					'<code>web.config</code>'
				);
				?>
</p>
		<?php else : ?>
<p id="iis-description-b">
			<?php
			printf(
				/* translators: 1: Documentation URL, 2: web.config, 3: Ctrl + A, 4: ⌘ + A */
<<<<<<< HEAD
				__( 'If the root directory of your site was <a href="%1$s">writable</a>, this could be added automatically, but it is not so this is the url rewrite rule you should have in your %2$s file. Create a new file, called %2$s in the root directory of your site. Click in the field and press %3$s (or %4$s on Mac) to select all. Then insert this code into the %2$s file.' ),
=======
				__( 'Error: The root directory of your site is not <a href="%1$s">writable</a>, so creating a file automatically was not possible. This is the URL rewrite rule you should have in your %2$s file. Create a new file called %2$s in the root directory of your site. Click in the field and press %3$s (or %4$s on Mac) to select all. Then insert this code into the %2$s file.' ),
>>>>>>> a5a6d0d0
				__( 'https://wordpress.org/support/article/changing-file-permissions/' ),
				'<code>web.config</code>',
				'<kbd>Ctrl + A</kbd>',
				'<kbd>⌘ + A</kbd>'
			);
			?>
</p>
<form action="options-permalink.php" method="post">
			<?php wp_nonce_field( 'update-permalink' ); ?>
	<p><label for="rules"><?php _e( 'Rewrite rules:' ); ?></label><br /><textarea rows="18" class="large-text readonly" name="rules" id="rules" readonly="readonly" aria-describedby="iis-description-b"><?php echo esc_textarea( $wp_rewrite->iis7_url_rewrite_rules( true ) ); ?></textarea></p>
</form>
<p>
			<?php
			printf(
				/* translators: %s: web.config */
				__( 'If you temporarily make your site&#8217;s root directory writable to generate the %s file automatically, do not forget to revert the permissions after the file has been created.' ),
				'<code>web.config</code>'
			);
			?>
</p>
		<?php endif; ?>
	<?php endif; ?>
		<?php
else :
	if ( $permalink_structure && ! $using_index_permalinks && ! $writable && $htaccess_update_required ) :
		?>
<p id="htaccess-description">
		<?php
		printf(
			/* translators: 1: .htaccess, 2: Documentation URL, 3: Ctrl + A, 4: ⌘ + A */
<<<<<<< HEAD
			__( 'If your %1$s file was <a href="%2$s">writable</a>, this could be added automatically, but it is not so these are the mod_rewrite rules you should have in your %1$s file. Click in the field and press %3$s (or %4$s on Mac) to select all.' ),
=======
			__( 'Error: Your %1$s file is not <a href="%2$s">writable</a>, so updating it automatically was not possible. These are the mod_rewrite rules you should have in your %1$s file. Click in the field and press %3$s (or %4$s on Mac) to select all.' ),
>>>>>>> a5a6d0d0
			'<code>.htaccess</code>',
			__( 'https://wordpress.org/support/article/changing-file-permissions/' ),
			'<kbd>Ctrl + A</kbd>',
			'<kbd>⌘ + A</kbd>'
		);
		?>
</p>
<form action="options-permalink.php" method="post">
		<?php wp_nonce_field( 'update-permalink' ); ?>
	<p><label for="rules"><?php _e( 'Rewrite rules:' ); ?></label><br /><textarea rows="8" class="large-text readonly" name="rules" id="rules" readonly="readonly" aria-describedby="htaccess-description"><?php echo esc_textarea( $wp_rewrite->mod_rewrite_rules() ); ?></textarea></p>
</form>
	<?php endif; ?>
<?php endif; ?>
<?php } // End if ! is_multisite(). ?>

</div>

<?php require_once ABSPATH . 'wp-admin/admin-footer.php'; ?><|MERGE_RESOLUTION|>--- conflicted
+++ resolved
@@ -368,11 +368,7 @@
 				<?php
 				printf(
 					/* translators: 1: web.config, 2: Documentation URL, 3: Ctrl + A, 4: ⌘ + A, 5: Element code. */
-<<<<<<< HEAD
-					__( 'If your %1$s file was <a href="%2$s">writable</a>, this could be added automatically, but it is not so this is the url rewrite rule you should have in your %1$s file. Click in the field and press %3$s (or %4$s on Mac) to select all. Then insert this rule inside of the %5$s element in %1$s file.' ),
-=======
 					__( 'Error: Your %1$s file is not <a href="%2$s">writable</a>, so updating it automatically was not possible. This is the URL rewrite rule you should have in your %1$s file. Click in the field and press %3$s (or %4$s on Mac) to select all. Then insert this rule inside of the %5$s element in %1$s file.' ),
->>>>>>> a5a6d0d0
 					'<code>web.config</code>',
 					__( 'https://wordpress.org/support/article/changing-file-permissions/' ),
 					'<kbd>Ctrl + A</kbd>',
@@ -399,11 +395,7 @@
 			<?php
 			printf(
 				/* translators: 1: Documentation URL, 2: web.config, 3: Ctrl + A, 4: ⌘ + A */
-<<<<<<< HEAD
-				__( 'If the root directory of your site was <a href="%1$s">writable</a>, this could be added automatically, but it is not so this is the url rewrite rule you should have in your %2$s file. Create a new file, called %2$s in the root directory of your site. Click in the field and press %3$s (or %4$s on Mac) to select all. Then insert this code into the %2$s file.' ),
-=======
 				__( 'Error: The root directory of your site is not <a href="%1$s">writable</a>, so creating a file automatically was not possible. This is the URL rewrite rule you should have in your %2$s file. Create a new file called %2$s in the root directory of your site. Click in the field and press %3$s (or %4$s on Mac) to select all. Then insert this code into the %2$s file.' ),
->>>>>>> a5a6d0d0
 				__( 'https://wordpress.org/support/article/changing-file-permissions/' ),
 				'<code>web.config</code>',
 				'<kbd>Ctrl + A</kbd>',
@@ -434,11 +426,7 @@
 		<?php
 		printf(
 			/* translators: 1: .htaccess, 2: Documentation URL, 3: Ctrl + A, 4: ⌘ + A */
-<<<<<<< HEAD
-			__( 'If your %1$s file was <a href="%2$s">writable</a>, this could be added automatically, but it is not so these are the mod_rewrite rules you should have in your %1$s file. Click in the field and press %3$s (or %4$s on Mac) to select all.' ),
-=======
 			__( 'Error: Your %1$s file is not <a href="%2$s">writable</a>, so updating it automatically was not possible. These are the mod_rewrite rules you should have in your %1$s file. Click in the field and press %3$s (or %4$s on Mac) to select all.' ),
->>>>>>> a5a6d0d0
 			'<code>.htaccess</code>',
 			__( 'https://wordpress.org/support/article/changing-file-permissions/' ),
 			'<kbd>Ctrl + A</kbd>',
