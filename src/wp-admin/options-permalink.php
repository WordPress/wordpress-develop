<?php
/**
 * Permalink Settings Administration Screen.
 *
 * @package WordPress
 * @subpackage Administration
 */

/** WordPress Administration Bootstrap */
require_once __DIR__ . '/admin.php';

if ( ! current_user_can( 'manage_options' ) ) {
	wp_die( __( 'Sorry, you are not allowed to manage options for this site.' ) );
}

// Used in the HTML title tag.
$title       = __( 'Permalink Settings' );
$parent_file = 'options-general.php';

get_current_screen()->add_help_tab(
	array(
		'id'      => 'overview',
		'title'   => __( 'Overview' ),
		'content' => '<p>' . __( 'Permalinks are the permanent URLs to your individual pages and blog posts, as well as your category and tag archives. A permalink is the web address used to link to your content. The URL to each post should be permanent, and never change &#8212; hence the name permalink.' ) . '</p>' .
			'<p>' . __( 'This screen allows you to choose your permalink structure. You can choose from common settings or create custom URL structures.' ) . '</p>' .
			'<p>' . __( 'You must click the Save Changes button at the bottom of the screen for new settings to take effect.' ) . '</p>',
	)
);

get_current_screen()->add_help_tab(
	array(
		'id'      => 'permalink-settings',
		'title'   => __( 'Permalink Settings' ),
		'content' => '<p>' . __( 'Permalinks can contain useful information, such as the post date, title, or other elements. You can choose from any of the suggested permalink formats, or you can craft your own if you select Custom Structure.' ) . '</p>' .
			'<p>' . sprintf(
				/* translators: %s: Percent sign (%). */
				__( 'If you pick an option other than Plain, your general URL path with structure tags (terms surrounded by %s) will also appear in the custom structure field and your path can be further modified there.' ),
				'<code>%</code>'
			) . '</p>' .
			'<p>' . sprintf(
				/* translators: 1: %category%, 2: %tag% */
				__( 'When you assign multiple categories or tags to a post, only one can show up in the permalink: the lowest numbered category. This applies if your custom structure includes %1$s or %2$s.' ),
				'<code>%category%</code>',
				'<code>%tag%</code>'
			) . '</p>' .
			'<p>' . __( 'You must click the Save Changes button at the bottom of the screen for new settings to take effect.' ) . '</p>',
	)
);

get_current_screen()->add_help_tab(
	array(
		'id'      => 'custom-structures',
		'title'   => __( 'Custom Structures' ),
		'content' => '<p>' . __( 'The Optional fields let you customize the &#8220;category&#8221; and &#8220;tag&#8221; base names that will appear in archive URLs. For example, the page listing all posts in the &#8220;Uncategorized&#8221; category could be <code>/topics/uncategorized</code> instead of <code>/category/uncategorized</code>.' ) . '</p>' .
			'<p>' . __( 'You must click the Save Changes button at the bottom of the screen for new settings to take effect.' ) . '</p>',
	)
);

$help_sidebar_content = '<p><strong>' . __( 'For more information:' ) . '</strong></p>' .
						'<p>' . __( '<a href="https://wordpress.org/support/article/settings-permalinks-screen/">Documentation on Permalinks Settings</a>' ) . '</p>' .
						'<p>' . __( '<a href="https://wordpress.org/support/article/using-permalinks/">Documentation on Using Permalinks</a>' ) . '</p>';

if ( $is_nginx ) {
	$help_sidebar_content .= '<p>' . __( '<a href="https://wordpress.org/support/article/nginx/">Documentation on Nginx configuration</a>.' ) . '</p>';
}

$help_sidebar_content .= '<p>' . __( '<a href="https://wordpress.org/support/">Support</a>' ) . '</p>';

get_current_screen()->set_help_sidebar( $help_sidebar_content );
unset( $help_sidebar_content );

$home_path           = get_home_path();
$iis7_permalinks     = iis7_supports_permalinks();
$permalink_structure = get_option( 'permalink_structure' );

$prefix      = '';
$blog_prefix = '';
if ( ! got_url_rewrite() ) {
	$prefix = '/index.php';
}

/*
 * In a subdirectory configuration of multisite, the `/blog` prefix is used by
 * default on the main site to avoid collisions with other sites created on that
 * network. If the `permalink_structure` option has been changed to remove this
 * base prefix, WordPress core can no longer account for the possible collision.
 */
if ( is_multisite() && ! is_subdomain_install() && is_main_site() && 0 === strpos( $permalink_structure, '/blog/' ) ) {
	$blog_prefix = '/blog';
}

$category_base = get_option( 'category_base' );
$tag_base      = get_option( 'tag_base' );

$structure_updated        = false;
$htaccess_update_required = false;

if ( isset( $_POST['permalink_structure'] ) || isset( $_POST['category_base'] ) ) {
	check_admin_referer( 'update-permalink' );

	if ( isset( $_POST['permalink_structure'] ) ) {
		if ( isset( $_POST['selection'] ) && 'custom' !== $_POST['selection'] ) {
			$permalink_structure = $_POST['selection'];
		} else {
			$permalink_structure = $_POST['permalink_structure'];
		}

		if ( ! empty( $permalink_structure ) ) {
			$permalink_structure = preg_replace( '#/+#', '/', '/' . str_replace( '#', '', $permalink_structure ) );
			if ( $prefix && $blog_prefix ) {
				$permalink_structure = $prefix . preg_replace( '#^/?index\.php#', '', $permalink_structure );
			} else {
				$permalink_structure = $blog_prefix . $permalink_structure;
			}
		}

		$permalink_structure = sanitize_option( 'permalink_structure', $permalink_structure );

		$wp_rewrite->set_permalink_structure( $permalink_structure );

		$structure_updated = true;
	}

	if ( isset( $_POST['category_base'] ) ) {
		$category_base = $_POST['category_base'];

		if ( ! empty( $category_base ) ) {
			$category_base = $blog_prefix . preg_replace( '#/+#', '/', '/' . str_replace( '#', '', $category_base ) );
		}

		$wp_rewrite->set_category_base( $category_base );
	}

	if ( isset( $_POST['tag_base'] ) ) {
		$tag_base = $_POST['tag_base'];

		if ( ! empty( $tag_base ) ) {
			$tag_base = $blog_prefix . preg_replace( '#/+#', '/', '/' . str_replace( '#', '', $tag_base ) );
		}

		$wp_rewrite->set_tag_base( $tag_base );
	}
}

if ( $iis7_permalinks ) {
	if ( ( ! file_exists( $home_path . 'web.config' ) && win_is_writable( $home_path ) ) || win_is_writable( $home_path . 'web.config' ) ) {
		$writable = true;
	} else {
		$writable = false;
	}
} elseif ( $is_nginx ) {
	$writable = false;
} else {
	if ( ( ! file_exists( $home_path . '.htaccess' ) && is_writable( $home_path ) ) || is_writable( $home_path . '.htaccess' ) ) {
		$writable = true;
	} else {
		$writable       = false;
		$existing_rules = array_filter( extract_from_markers( $home_path . '.htaccess', 'WordPress' ) );
		$new_rules      = array_filter( explode( "\n", $wp_rewrite->mod_rewrite_rules() ) );

		$htaccess_update_required = ( $new_rules !== $existing_rules );
	}
}

$using_index_permalinks = $wp_rewrite->using_index_permalinks();

if ( $structure_updated ) {
	$message = __( 'Permalink structure updated.' );

	if ( ! is_multisite() && $permalink_structure && ! $using_index_permalinks ) {
		if ( $iis7_permalinks ) {
			if ( ! $writable ) {
				$message = sprintf(
					/* translators: %s: web.config */
					__( 'You should update your %s file now.' ),
					'<code>web.config</code>'
				);
			} else {
				$message = sprintf(
					/* translators: %s: web.config */
					__( 'Permalink structure updated. Remove write access on %s file now!' ),
					'<code>web.config</code>'
				);
			}
		} elseif ( ! $is_nginx && $htaccess_update_required && ! $writable ) {
			$message = sprintf(
				/* translators: %s: .htaccess */
				__( 'You should update your %s file now.' ),
				'<code>.htaccess</code>'
			);
		}
	}

	if ( ! get_settings_errors() ) {
		add_settings_error( 'general', 'settings_updated', $message, 'success' );
	}

	set_transient( 'settings_errors', get_settings_errors(), 30 );

	wp_redirect( admin_url( 'options-permalink.php?settings-updated=true' ) );
	exit;
}

flush_rewrite_rules();

require_once ABSPATH . 'wp-admin/admin-header.php';
?>
<div class="wrap">
<h1><?php echo esc_html( $title ); ?></h1>

<form name="form" action="options-permalink.php" method="post">
<?php wp_nonce_field( 'update-permalink' ); ?>

	<p>
	<?php
		printf(
			/* translators: %s: Documentation URL. */
			__( 'WordPress offers you the ability to create a custom URL structure for your permalinks and archives. Custom URL structures can improve the aesthetics, usability, and forward-compatibility of your links. A <a href="%s">number of tags are available</a>, and here are some examples to get you started.' ),
			__( 'https://wordpress.org/support/article/using-permalinks/' )
		);
		?>
	</p>

<?php
if ( is_multisite() && ! is_subdomain_install() && is_main_site() && 0 === strpos( $permalink_structure, '/blog/' ) ) {
	$permalink_structure = preg_replace( '|^/?blog|', '', $permalink_structure );
	$category_base       = preg_replace( '|^/?blog|', '', $category_base );
	$tag_base            = preg_replace( '|^/?blog|', '', $tag_base );
}

$structures = array(
	0 => '',
	1 => $prefix . '/%year%/%monthnum%/%day%/%postname%/',
	2 => $prefix . '/%year%/%monthnum%/%postname%/',
	3 => $prefix . '/' . _x( 'archives', 'sample permalink base' ) . '/%post_id%',
	4 => $prefix . '/%postname%/',
);
?>
<h2 class="title"><?php _e( 'Common Settings' ); ?></h2>
<table class="form-table permalink-structure">
	<tr>
		<th scope="row"><label><input name="selection" type="radio" value="" <?php checked( '', $permalink_structure ); ?> /> <?php _e( 'Plain' ); ?></label></th>
		<td><code><?php echo get_option( 'home' ); ?>/?p=123</code></td>
	</tr>
	<tr>
		<th scope="row"><label><input name="selection" type="radio" value="<?php echo esc_attr( $structures[1] ); ?>" <?php checked( $structures[1], $permalink_structure ); ?> /> <?php _e( 'Day and name' ); ?></label></th>
		<td><code><?php echo get_option( 'home' ) . $blog_prefix . $prefix . '/' . gmdate( 'Y' ) . '/' . gmdate( 'm' ) . '/' . gmdate( 'd' ) . '/' . _x( 'sample-post', 'sample permalink structure' ) . '/'; ?></code></td>
	</tr>
	<tr>
		<th scope="row"><label><input name="selection" type="radio" value="<?php echo esc_attr( $structures[2] ); ?>" <?php checked( $structures[2], $permalink_structure ); ?> /> <?php _e( 'Month and name' ); ?></label></th>
		<td><code><?php echo get_option( 'home' ) . $blog_prefix . $prefix . '/' . gmdate( 'Y' ) . '/' . gmdate( 'm' ) . '/' . _x( 'sample-post', 'sample permalink structure' ) . '/'; ?></code></td>
	</tr>
	<tr>
		<th scope="row"><label><input name="selection" type="radio" value="<?php echo esc_attr( $structures[3] ); ?>" <?php checked( $structures[3], $permalink_structure ); ?> /> <?php _e( 'Numeric' ); ?></label></th>
		<td><code><?php echo get_option( 'home' ) . $blog_prefix . $prefix . '/' . _x( 'archives', 'sample permalink base' ) . '/123'; ?></code></td>
	</tr>
	<tr>
		<th scope="row"><label><input name="selection" type="radio" value="<?php echo esc_attr( $structures[4] ); ?>" <?php checked( $structures[4], $permalink_structure ); ?> /> <?php _e( 'Post name' ); ?></label></th>
		<td><code><?php echo get_option( 'home' ) . $blog_prefix . $prefix . '/' . _x( 'sample-post', 'sample permalink structure' ) . '/'; ?></code></td>
	</tr>
	<tr>
		<th scope="row">
			<label><input name="selection" id="custom_selection" type="radio" value="custom" <?php checked( ! in_array( $permalink_structure, $structures, true ) ); ?> />
			<?php _e( 'Custom Structure' ); ?>
			</label>
		</th>
		<td>
			<code><?php echo get_option( 'home' ) . $blog_prefix; ?></code>
			<input name="permalink_structure" id="permalink_structure" type="text" value="<?php echo esc_attr( $permalink_structure ); ?>" class="regular-text code" />
			<div class="available-structure-tags hide-if-no-js">
				<div id="custom_selection_updated" aria-live="assertive" class="screen-reader-text"></div>
				<?php
				$available_tags = array(
					/* translators: %s: Permalink structure tag. */
					'year'     => __( '%s (The year of the post, four digits, for example 2004.)' ),
					/* translators: %s: Permalink structure tag. */
					'monthnum' => __( '%s (Month of the year, for example 05.)' ),
					/* translators: %s: Permalink structure tag. */
					'day'      => __( '%s (Day of the month, for example 28.)' ),
					/* translators: %s: Permalink structure tag. */
					'hour'     => __( '%s (Hour of the day, for example 15.)' ),
					/* translators: %s: Permalink structure tag. */
					'minute'   => __( '%s (Minute of the hour, for example 43.)' ),
					/* translators: %s: Permalink structure tag. */
					'second'   => __( '%s (Second of the minute, for example 33.)' ),
					/* translators: %s: Permalink structure tag. */
					'post_id'  => __( '%s (The unique ID of the post, for example 423.)' ),
					/* translators: %s: Permalink structure tag. */
					'postname' => __( '%s (The sanitized post title (slug).)' ),
					/* translators: %s: Permalink structure tag. */
					'category' => __( '%s (Category slug. Nested sub-categories appear as nested directories in the URL.)' ),
					/* translators: %s: Permalink structure tag. */
					'author'   => __( '%s (A sanitized version of the author name.)' ),
				);

				/**
				 * Filters the list of available permalink structure tags on the Permalinks settings page.
				 *
				 * @since 4.9.0
				 *
				 * @param string[] $available_tags An array of key => value pairs of available permalink structure tags.
				 */
				$available_tags = apply_filters( 'available_permalink_structure_tags', $available_tags );

				/* translators: %s: Permalink structure tag. */
				$structure_tag_added = __( '%s added to permalink structure' );

				/* translators: %s: Permalink structure tag. */
				$structure_tag_already_used = __( '%s (already used in permalink structure)' );

				if ( ! empty( $available_tags ) ) :
					?>
					<p><?php _e( 'Available tags:' ); ?></p>
					<ul role="list">
						<?php
						foreach ( $available_tags as $tag => $explanation ) {
							?>
							<li>
								<button type="button"
										class="button button-secondary"
										aria-label="<?php echo esc_attr( sprintf( $explanation, $tag ) ); ?>"
										data-added="<?php echo esc_attr( sprintf( $structure_tag_added, $tag ) ); ?>"
										data-used="<?php echo esc_attr( sprintf( $structure_tag_already_used, $tag ) ); ?>">
									<?php echo '%' . $tag . '%'; ?>
								</button>
							</li>
							<?php
						}
						?>
					</ul>
				<?php endif; ?>
			</div>
		</td>
	</tr>
</table>

<h2 class="title"><?php _e( 'Optional' ); ?></h2>
<p>
<?php
/* translators: %s: Placeholder that must come at the start of the URL. */
printf( __( 'If you like, you may enter custom structures for your category and tag URLs here. For example, using <code>topics</code> as your category base would make your category links like <code>%s/topics/uncategorized/</code>. If you leave these blank the defaults will be used.' ), get_option( 'home' ) . $blog_prefix . $prefix );
?>
</p>

<table class="form-table" role="presentation">
	<tr>
		<th><label for="category_base"><?php /* translators: Prefix for category permalinks. */ _e( 'Category base' ); ?></label></th>
		<td><?php echo $blog_prefix; ?> <input name="category_base" id="category_base" type="text" value="<?php echo esc_attr( $category_base ); ?>" class="regular-text code" /></td>
	</tr>
	<tr>
		<th><label for="tag_base"><?php _e( 'Tag base' ); ?></label></th>
		<td><?php echo $blog_prefix; ?> <input name="tag_base" id="tag_base" type="text" value="<?php echo esc_attr( $tag_base ); ?>" class="regular-text code" /></td>
	</tr>
	<?php do_settings_fields( 'permalink', 'optional' ); ?>
</table>

<?php do_settings_sections( 'permalink' ); ?>

<?php submit_button(); ?>
</form>
<?php if ( ! is_multisite() ) { ?>
	<?php
	if ( $iis7_permalinks ) :
		if ( isset( $_POST['submit'] ) && $permalink_structure && ! $using_index_permalinks && ! $writable ) :
			if ( file_exists( $home_path . 'web.config' ) ) :
				?>
<p id="iis-description-a">
				<?php
				printf(
<<<<<<< HEAD
					/* translators: 1: web.config, 2: Documentation URL, 3: CTRL + a, 4: Element code. */
					__( 'If your %1$s file was <a href="%2$s">writable</a>, this could be added automatically, but it isn&#8217;t so this is the url rewrite rule you should have in your %1$s file. Click in the field and press %3$s to select all. Then insert this rule inside of the %4$s element in %1$s file.' ),
=======
					/* translators: 1: web.config, 2: Documentation URL, 3: Ctrl + A, 4: ⌘ + A, 5: Element code. */
					__( 'If your %1$s file was <a href="%2$s">writable</a>, we could do this automatically, but it is not so this is the url rewrite rule you should have in your %1$s file. Click in the field and press %3$s (or %4$s on Mac) to select all. Then insert this rule inside of the %5$s element in %1$s file.' ),
>>>>>>> 09f7209d
					'<code>web.config</code>',
					__( 'https://wordpress.org/support/article/changing-file-permissions/' ),
					'<kbd>Ctrl + A</kbd>',
					'<kbd>⌘ + A</kbd>',
					'<code>/&lt;configuration&gt;/&lt;system.webServer&gt;/&lt;rewrite&gt;/&lt;rules&gt;</code>'
				);
				?>
</p>
<form action="options-permalink.php" method="post">
				<?php wp_nonce_field( 'update-permalink' ); ?>
	<p><label for="rules"><?php _e( 'Rewrite rules:' ); ?></label><br /><textarea rows="9" class="large-text readonly" name="rules" id="rules" readonly="readonly" aria-describedby="iis-description-a"><?php echo esc_textarea( $wp_rewrite->iis7_url_rewrite_rules() ); ?></textarea></p>
</form>
<p>
				<?php
				printf(
					/* translators: %s: web.config */
					__( 'If you temporarily make your %s file writable for us to generate rewrite rules automatically, do not forget to revert the permissions after rule has been saved.' ),
					'<code>web.config</code>'
				);
				?>
</p>
		<?php else : ?>
<p id="iis-description-b">
			<?php
			printf(
<<<<<<< HEAD
				/* translators: 1: Documentation URL, 2: web.config, 3: CTRL + a */
				__( 'If the root directory of your site was <a href="%1$s">writable</a>, this could be added automatically, but it isn&#8217;t so this is the url rewrite rule you should have in your %2$s file. Create a new file, called %2$s in the root directory of your site. Click in the field and press %3$s to select all. Then insert this code into the %2$s file.' ),
=======
				/* translators: 1: Documentation URL, 2: web.config, 3: Ctrl + A, 4: ⌘ + A */
				__( 'If the root directory of your site was <a href="%1$s">writable</a>, we could do this automatically, but it is not so this is the url rewrite rule you should have in your %2$s file. Create a new file, called %2$s in the root directory of your site. Click in the field and press %3$s (or %4$s on Mac) to select all. Then insert this code into the %2$s file.' ),
>>>>>>> 09f7209d
				__( 'https://wordpress.org/support/article/changing-file-permissions/' ),
				'<code>web.config</code>',
				'<kbd>Ctrl + A</kbd>',
				'<kbd>⌘ + A</kbd>'
			);
			?>
</p>
<form action="options-permalink.php" method="post">
			<?php wp_nonce_field( 'update-permalink' ); ?>
	<p><label for="rules"><?php _e( 'Rewrite rules:' ); ?></label><br /><textarea rows="18" class="large-text readonly" name="rules" id="rules" readonly="readonly" aria-describedby="iis-description-b"><?php echo esc_textarea( $wp_rewrite->iis7_url_rewrite_rules( true ) ); ?></textarea></p>
</form>
<p>
			<?php
			printf(
				/* translators: %s: web.config */
				__( 'If you temporarily make your site&#8217;s root directory writable for us to generate the %s file automatically, do not forget to revert the permissions after the file has been created.' ),
				'<code>web.config</code>'
			);
			?>
</p>
		<?php endif; ?>
	<?php endif; ?>
		<?php
else :
	if ( $permalink_structure && ! $using_index_permalinks && ! $writable && $htaccess_update_required ) :
		?>
<p id="htaccess-description">
		<?php
		printf(
<<<<<<< HEAD
			/* translators: 1: .htaccess, 2: Documentation URL, 3: CTRL + a */
			__( 'If your %1$s file was <a href="%2$s">writable</a>, this could be added automatically, but it isn&#8217;t so these are the mod_rewrite rules you should have in your %1$s file. Click in the field and press %3$s to select all.' ),
=======
			/* translators: 1: .htaccess, 2: Documentation URL, 3: Ctrl + A, 4: ⌘ + A */
			__( 'If your %1$s file was <a href="%2$s">writable</a>, we could do this automatically, but it is not so these are the mod_rewrite rules you should have in your %1$s file. Click in the field and press %3$s (or %4$s on Mac) to select all.' ),
>>>>>>> 09f7209d
			'<code>.htaccess</code>',
			__( 'https://wordpress.org/support/article/changing-file-permissions/' ),
			'<kbd>Ctrl + A</kbd>',
			'<kbd>⌘ + A</kbd>'
		);
		?>
</p>
<form action="options-permalink.php" method="post">
		<?php wp_nonce_field( 'update-permalink' ); ?>
	<p><label for="rules"><?php _e( 'Rewrite rules:' ); ?></label><br /><textarea rows="8" class="large-text readonly" name="rules" id="rules" readonly="readonly" aria-describedby="htaccess-description"><?php echo esc_textarea( $wp_rewrite->mod_rewrite_rules() ); ?></textarea></p>
</form>
	<?php endif; ?>
<?php endif; ?>
<?php } // End if ! is_multisite(). ?>

</div>

<?php require_once ABSPATH . 'wp-admin/admin-footer.php'; ?><|MERGE_RESOLUTION|>--- conflicted
+++ resolved
@@ -367,13 +367,8 @@
 <p id="iis-description-a">
 				<?php
 				printf(
-<<<<<<< HEAD
-					/* translators: 1: web.config, 2: Documentation URL, 3: CTRL + a, 4: Element code. */
-					__( 'If your %1$s file was <a href="%2$s">writable</a>, this could be added automatically, but it isn&#8217;t so this is the url rewrite rule you should have in your %1$s file. Click in the field and press %3$s to select all. Then insert this rule inside of the %4$s element in %1$s file.' ),
-=======
 					/* translators: 1: web.config, 2: Documentation URL, 3: Ctrl + A, 4: ⌘ + A, 5: Element code. */
-					__( 'If your %1$s file was <a href="%2$s">writable</a>, we could do this automatically, but it is not so this is the url rewrite rule you should have in your %1$s file. Click in the field and press %3$s (or %4$s on Mac) to select all. Then insert this rule inside of the %5$s element in %1$s file.' ),
->>>>>>> 09f7209d
+					__( 'If your %1$s file was <a href="%2$s">writable</a>, this could be added automatically, but it is not so this is the url rewrite rule you should have in your %1$s file. Click in the field and press %3$s (or %4$s on Mac) to select all. Then insert this rule inside of the %5$s element in %1$s file.' ),
 					'<code>web.config</code>',
 					__( 'https://wordpress.org/support/article/changing-file-permissions/' ),
 					'<kbd>Ctrl + A</kbd>',
@@ -399,13 +394,8 @@
 <p id="iis-description-b">
 			<?php
 			printf(
-<<<<<<< HEAD
-				/* translators: 1: Documentation URL, 2: web.config, 3: CTRL + a */
-				__( 'If the root directory of your site was <a href="%1$s">writable</a>, this could be added automatically, but it isn&#8217;t so this is the url rewrite rule you should have in your %2$s file. Create a new file, called %2$s in the root directory of your site. Click in the field and press %3$s to select all. Then insert this code into the %2$s file.' ),
-=======
 				/* translators: 1: Documentation URL, 2: web.config, 3: Ctrl + A, 4: ⌘ + A */
-				__( 'If the root directory of your site was <a href="%1$s">writable</a>, we could do this automatically, but it is not so this is the url rewrite rule you should have in your %2$s file. Create a new file, called %2$s in the root directory of your site. Click in the field and press %3$s (or %4$s on Mac) to select all. Then insert this code into the %2$s file.' ),
->>>>>>> 09f7209d
+				__( 'If the root directory of your site was <a href="%1$s">writable</a>, this could be added automatically, but it is not so this is the url rewrite rule you should have in your %2$s file. Create a new file, called %2$s in the root directory of your site. Click in the field and press %3$s (or %4$s on Mac) to select all. Then insert this code into the %2$s file.' ),
 				__( 'https://wordpress.org/support/article/changing-file-permissions/' ),
 				'<code>web.config</code>',
 				'<kbd>Ctrl + A</kbd>',
@@ -435,13 +425,8 @@
 <p id="htaccess-description">
 		<?php
 		printf(
-<<<<<<< HEAD
-			/* translators: 1: .htaccess, 2: Documentation URL, 3: CTRL + a */
-			__( 'If your %1$s file was <a href="%2$s">writable</a>, this could be added automatically, but it isn&#8217;t so these are the mod_rewrite rules you should have in your %1$s file. Click in the field and press %3$s to select all.' ),
-=======
 			/* translators: 1: .htaccess, 2: Documentation URL, 3: Ctrl + A, 4: ⌘ + A */
-			__( 'If your %1$s file was <a href="%2$s">writable</a>, we could do this automatically, but it is not so these are the mod_rewrite rules you should have in your %1$s file. Click in the field and press %3$s (or %4$s on Mac) to select all.' ),
->>>>>>> 09f7209d
+			__( 'If your %1$s file was <a href="%2$s">writable</a>, this could be added automatically, but it is not so these are the mod_rewrite rules you should have in your %1$s file. Click in the field and press %3$s (or %4$s on Mac) to select all.' ),
 			'<code>.htaccess</code>',
 			__( 'https://wordpress.org/support/article/changing-file-permissions/' ),
 			'<kbd>Ctrl + A</kbd>',
