--- conflicted
+++ resolved
@@ -170,13 +170,8 @@
 	$admin_body_class .= ' taxonomy-' . $current_screen->taxonomy;
 }
 
-<<<<<<< HEAD
-$admin_body_class .= ' branch-' . str_replace( array( '.', ',' ), '-', (string) floatval( get_bloginfo( 'version' ) ) );
+$admin_body_class .= ' branch-' . str_replace( array( '.', ',' ), '-', (string) ( (float) get_bloginfo( 'version' ) ) );
 $admin_body_class .= ' version-' . str_replace( '.', '-', (string) preg_replace( '/^([.0-9]+).*/', '$1', get_bloginfo( 'version' ) ) );
-=======
-$admin_body_class .= ' branch-' . str_replace( array( '.', ',' ), '-', (float) get_bloginfo( 'version' ) );
-$admin_body_class .= ' version-' . str_replace( '.', '-', preg_replace( '/^([.0-9]+).*/', '$1', get_bloginfo( 'version' ) ) );
->>>>>>> 98866f50
 $admin_body_class .= ' admin-color-' . sanitize_html_class( get_user_option( 'admin_color' ), 'fresh' );
 $admin_body_class .= ' locale-' . sanitize_html_class( strtolower( str_replace( '_', '-', get_user_locale() ) ) );
 
