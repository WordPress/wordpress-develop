--- conflicted
+++ resolved
@@ -61,22 +61,12 @@
 
 $block_editor_context = new WP_Block_Editor_Context( array( 'name' => 'core/edit-site' ) );
 $custom_settings      = array(
-<<<<<<< HEAD
-	'siteUrl'                              => home_url(),
-	'postsPerPage'                         => get_option( 'posts_per_page' ),
-	'styles'                               => get_block_editor_theme_styles(),
-	'defaultTemplateTypes'                 => $indexed_template_types,
-	'defaultTemplatePartAreas'             => get_allowed_block_template_part_areas(),
-	'__experimentalBlockPatterns'          => WP_Block_Patterns_Registry::get_instance()->get_all_registered(),
-	'__experimentalBlockPatternCategories' => WP_Block_Pattern_Categories_Registry::get_instance()->get_all_registered(),
-=======
-	'siteUrl'                  => site_url(),
+	'siteUrl'                  => home_url(),
 	'postsPerPage'             => get_option( 'posts_per_page' ),
 	'styles'                   => get_block_editor_theme_styles(),
 	'defaultTemplateTypes'     => $indexed_template_types,
 	'defaultTemplatePartAreas' => get_allowed_block_template_part_areas(),
 	'__unstableHomeTemplate'   => $home_template,
->>>>>>> 0907c144
 );
 $editor_settings      = get_block_editor_settings( $custom_settings, $block_editor_context );
 
