--- conflicted
+++ resolved
@@ -64,58 +64,7 @@
 	}
 }
 
-<<<<<<< HEAD
-	// Used in the HTML title tag.
-	$title = $post_type->labels->name;
-
-	$preload_paths = array(
-		'/',
-		'/wp/v2/types/' . $post_type->name . '?context=edit',
-		'/wp/v2/types?context=edit',
-		add_query_arg( 'context', 'edit', rest_get_route_for_post_type_items( $post_type->name ) ),
-	);
-
-	block_editor_rest_api_preload( $preload_paths, $block_editor_context );
-
-	wp_add_inline_script(
-		'wp-edit-site',
-		sprintf(
-			'wp.domReady( function() {
-				wp.editSite.initializeList( "site-editor", "%s", %s );
-			} );',
-			$post_type->name,
-			wp_json_encode( $editor_settings )
-		)
-	);
-
-} else {
-
-	// Used in the HTML title tag.
-	$title = __( 'Editor (beta)' );
-
-	$active_global_styles_id = WP_Theme_JSON_Resolver::get_user_global_styles_post_id();
-	$active_theme            = wp_get_theme()->get_stylesheet();
-	$preload_paths           = array(
-		array( rest_get_route_for_post_type_items( 'attachment' ), 'OPTIONS' ),
-		'/',
-		'/wp/v2/types?context=edit',
-		'/wp/v2/taxonomies?context=edit',
-		add_query_arg( 'context', 'edit', rest_get_route_for_post_type_items( 'page' ) ),
-		add_query_arg( 'context', 'edit', rest_get_route_for_post_type_items( 'post' ) ),
-		add_query_arg( 'context', 'edit', rest_get_route_for_taxonomy_items( 'category' ) ),
-		add_query_arg( 'context', 'edit', rest_get_route_for_taxonomy_items( 'post_tag' ) ),
-		add_query_arg( 'context', 'edit', rest_get_route_for_post_type_items( 'wp_template' ) ),
-		add_query_arg( 'context', 'edit', rest_get_route_for_post_type_items( 'wp_template_part' ) ),
-		'/wp/v2/settings',
-		'/wp/v2/themes?context=edit&status=active',
-		'/wp/v2/global-styles/' . $active_global_styles_id . '?context=edit',
-		'/wp/v2/global-styles/' . $active_global_styles_id,
-		'/wp/v2/themes/' . $active_theme . '/global-styles',
-	);
-
-	block_editor_rest_api_preload( $preload_paths, $block_editor_context );
-=======
-$active_global_styles_id = WP_Theme_JSON_Resolver::get_user_custom_post_type_id();
+$active_global_styles_id = WP_Theme_JSON_Resolver::get_user_global_styles_post_id();
 $active_theme            = wp_get_theme()->get_stylesheet();
 $preload_paths           = array(
 	array( '/wp/v2/media', 'OPTIONS' ),
@@ -136,7 +85,6 @@
 	'/wp/v2/global-styles/' . $active_global_styles_id,
 	'/wp/v2/global-styles/themes/' . $active_theme,
 );
->>>>>>> 4b35425d
 
 block_editor_rest_api_preload( $preload_paths, $block_editor_context );
 
