--- conflicted
+++ resolved
@@ -176,14 +176,11 @@
 
 $editor_settings = array(
 	'availableTemplates'                   => $available_templates,
-<<<<<<< HEAD
 	'allowedBlockTypes'                    => $allowed_block_types,
 	'allowedHtmlTags'                      => wp_kses_allowed_html(),
 	'disableCustomColors'                  => get_theme_support( 'disable-custom-colors' ),
 	'disableCustomFontSizes'               => get_theme_support( 'disable-custom-font-sizes' ),
 	'disableCustomGradients'               => get_theme_support( 'disable-custom-gradients' ),
-=======
->>>>>>> 9aa70c8e
 	'disablePostFormats'                   => ! current_theme_supports( 'post-formats' ),
 	/** This filter is documented in wp-admin/edit-form-advanced.php */
 	'titlePlaceholder'                     => apply_filters( 'enter_title_here', __( 'Add title' ), $post ),
