--- conflicted
+++ resolved
@@ -246,175 +246,6 @@
 					$wp_dotorg->get_error_message()
 				),
 				'debug' => $wp_dotorg->get_error_message(),
-			);
-		}
-
-<<<<<<< HEAD
-		// List all available plugins.
-		$plugins        = get_plugins();
-		$plugin_updates = get_plugin_updates();
-		$transient      = get_site_transient( 'update_plugins' );
-
-		$auto_updates = array();
-
-		$auto_updates_enabled = wp_is_auto_update_enabled_for_type( 'plugin' );
-
-		if ( $auto_updates_enabled ) {
-			$auto_updates = (array) get_site_option( 'auto_update_plugins', array() );
-		}
-
-		foreach ( $plugins as $plugin_path => $plugin ) {
-			$plugin_part = ( is_plugin_active( $plugin_path ) ) ? 'wp-plugins-active' : 'wp-plugins-inactive';
-
-			$plugin_version = $plugin['Version'];
-			$plugin_author  = $plugin['Author'];
-
-			$plugin_version_string       = __( 'No version or author information is available.' );
-			$plugin_version_string_debug = 'author: (undefined), version: (undefined)';
-
-			if ( ! empty( $plugin_version ) && ! empty( $plugin_author ) ) {
-				/* translators: 1: Plugin version number. 2: Plugin author name. */
-				$plugin_version_string       = sprintf( __( 'Version %1$s by %2$s' ), $plugin_version, $plugin_author );
-				$plugin_version_string_debug = sprintf( 'version: %s, author: %s', $plugin_version, $plugin_author );
-			} else {
-				if ( ! empty( $plugin_author ) ) {
-					/* translators: %s: Plugin author name. */
-					$plugin_version_string       = sprintf( __( 'By %s' ), $plugin_author );
-					$plugin_version_string_debug = sprintf( 'author: %s, version: (undefined)', $plugin_author );
-				}
-
-				if ( ! empty( $plugin_version ) ) {
-					/* translators: %s: Plugin version number. */
-					$plugin_version_string       = sprintf( __( 'Version %s' ), $plugin_version );
-					$plugin_version_string_debug = sprintf( 'author: (undefined), version: %s', $plugin_version );
-				}
-			}
-
-			if ( array_key_exists( $plugin_path, $plugin_updates ) ) {
-				/* translators: %s: Latest plugin version number. */
-				$plugin_version_string       .= ' ' . sprintf( __( '(Latest version: %s)' ), $plugin_updates[ $plugin_path ]->update->new_version );
-				$plugin_version_string_debug .= sprintf( ' (latest version: %s)', $plugin_updates[ $plugin_path ]->update->new_version );
-			}
-
-			if ( $auto_updates_enabled ) {
-				if ( isset( $transient->response[ $plugin_path ] ) ) {
-					$item = $transient->response[ $plugin_path ];
-				} elseif ( isset( $transient->no_update[ $plugin_path ] ) ) {
-					$item = $transient->no_update[ $plugin_path ];
-				} else {
-					$item = array(
-						'id'            => $plugin_path,
-						'slug'          => '',
-						'plugin'        => $plugin_path,
-						'new_version'   => '',
-						'url'           => '',
-						'package'       => '',
-						'icons'         => array(),
-						'banners'       => array(),
-						'banners_rtl'   => array(),
-						'tested'        => '',
-						'requires_php'  => '',
-						'compatibility' => new stdClass(),
-					);
-					$item = wp_parse_args( $plugin, $item );
-				}
-
-				$auto_update_forced = wp_is_auto_update_forced_for_item( 'plugin', null, (object) $item );
-
-				if ( ! is_null( $auto_update_forced ) ) {
-					$enabled = $auto_update_forced;
-				} else {
-					$enabled = in_array( $plugin_path, $auto_updates, true );
-				}
-
-				if ( $enabled ) {
-					$auto_updates_string = __( 'Auto-updates enabled' );
-				} else {
-					$auto_updates_string = __( 'Auto-updates disabled' );
-				}
-
-				/**
-				 * Filters the text string of the auto-updates setting for each plugin in the Site Health debug data.
-				 *
-				 * @since 5.5.0
-				 *
-				 * @param string $auto_updates_string The string output for the auto-updates column.
-				 * @param string $plugin_path         The path to the plugin file.
-				 * @param array  $plugin              An array of plugin data.
-				 * @param bool   $enabled             Whether auto-updates are enabled for this item.
-				 */
-				$auto_updates_string = apply_filters( 'plugin_auto_update_debug_string', $auto_updates_string, $plugin_path, $plugin, $enabled );
-
-				$plugin_version_string       .= ' | ' . $auto_updates_string;
-				$plugin_version_string_debug .= ', ' . $auto_updates_string;
-			}
-
-			$info[ $plugin_part ]['fields'][ sanitize_text_field( $plugin['Name'] ) ] = array(
-				'label' => $plugin['Name'],
-				'value' => $plugin_version_string,
-				'debug' => $plugin_version_string_debug,
-=======
-		// Remove accordion for Directories and Sizes if in Multisite.
-		if ( ! $is_multisite ) {
-			$loading = __( 'Loading&hellip;' );
-
-			$info['wp-paths-sizes']['fields'] = array(
-				'wordpress_path' => array(
-					'label' => __( 'WordPress directory location' ),
-					'value' => untrailingslashit( ABSPATH ),
-				),
-				'wordpress_size' => array(
-					'label' => __( 'WordPress directory size' ),
-					'value' => $loading,
-					'debug' => 'loading...',
-				),
-				'uploads_path'   => array(
-					'label' => __( 'Uploads directory location' ),
-					'value' => $upload_dir['basedir'],
-				),
-				'uploads_size'   => array(
-					'label' => __( 'Uploads directory size' ),
-					'value' => $loading,
-					'debug' => 'loading...',
-				),
-				'themes_path'    => array(
-					'label' => __( 'Themes directory location' ),
-					'value' => get_theme_root(),
-				),
-				'themes_size'    => array(
-					'label' => __( 'Themes directory size' ),
-					'value' => $loading,
-					'debug' => 'loading...',
-				),
-				'plugins_path'   => array(
-					'label' => __( 'Plugins directory location' ),
-					'value' => WP_PLUGIN_DIR,
-				),
-				'plugins_size'   => array(
-					'label' => __( 'Plugins directory size' ),
-					'value' => $loading,
-					'debug' => 'loading...',
-				),
-				'fonts_path'     => array(
-					'label' => __( 'Fonts directory location' ),
-					'value' => wp_get_font_dir()['basedir'],
-				),
-				'fonts_size'     => array(
-					'label' => __( 'Fonts directory size' ),
-					'value' => $loading,
-					'debug' => 'loading...',
-				),
-				'database_size'  => array(
-					'label' => __( 'Database size' ),
-					'value' => $loading,
-					'debug' => 'loading...',
-				),
-				'total_size'     => array(
-					'label' => __( 'Total installation size' ),
-					'value' => $loading,
-					'debug' => 'loading...',
-				),
->>>>>>> 6c1d6045
 			);
 		}
 
@@ -1276,7 +1107,6 @@
 	}
 
 	/**
-<<<<<<< HEAD
 	 * Gets the WordPress paths and sizes section of the debug data.
 	 *
 	 * @since 6.7.0
@@ -1354,7 +1184,9 @@
 			'label'  => __( 'Directories and Sizes' ),
 			'fields' => $fields,
 		);
-=======
+	}
+
+	/**
 	 * Gets the WordPress active plugins section of the debug data.
 	 *
 	 * @since 6.7.0
@@ -1503,7 +1335,6 @@
 		}
 
 		return $fields;
->>>>>>> 6c1d6045
 	}
 
 	/**
