--- conflicted
+++ resolved
@@ -80,70 +80,6 @@
 				return isset( $section );
 			}
 		);
-
-<<<<<<< HEAD
-		// Remove accordion for Directories and Sizes if in Multisite.
-		if ( ! $is_multisite ) {
-			$loading = __( 'Loading&hellip;' );
-
-			$info['wp-paths-sizes']['fields'] = array(
-				'wordpress_path' => array(
-					'label' => __( 'WordPress directory location' ),
-					'value' => untrailingslashit( ABSPATH ),
-				),
-				'wordpress_size' => array(
-					'label' => __( 'WordPress directory size' ),
-					'value' => $loading,
-					'debug' => 'loading...',
-				),
-				'uploads_path'   => array(
-					'label' => __( 'Uploads directory location' ),
-					'value' => $upload_dir['basedir'],
-				),
-				'uploads_size'   => array(
-					'label' => __( 'Uploads directory size' ),
-					'value' => $loading,
-					'debug' => 'loading...',
-				),
-				'themes_path'    => array(
-					'label' => __( 'Themes directory location' ),
-					'value' => get_theme_root(),
-				),
-				'themes_size'    => array(
-					'label' => __( 'Themes directory size' ),
-					'value' => $loading,
-					'debug' => 'loading...',
-				),
-				'plugins_path'   => array(
-					'label' => __( 'Plugins directory location' ),
-					'value' => WP_PLUGIN_DIR,
-				),
-				'plugins_size'   => array(
-					'label' => __( 'Plugins directory size' ),
-					'value' => $loading,
-					'debug' => 'loading...',
-				),
-				'fonts_path'     => array(
-					'label' => __( 'Fonts directory location' ),
-					'value' => wp_get_font_dir()['basedir'],
-				),
-				'fonts_size'     => array(
-					'label' => __( 'Fonts directory size' ),
-					'value' => $loading,
-					'debug' => 'loading...',
-				),
-				'database_size'  => array(
-					'label' => __( 'Database size' ),
-					'value' => $loading,
-					'debug' => 'loading...',
-				),
-				'total_size'     => array(
-					'label' => __( 'Total installation size' ),
-					'value' => $loading,
-					'debug' => 'loading...',
-				),
-			);
-		}
 
 		/**
 		 * Filters the debug information shown on the Tools -> Site Health -> Info screen.
@@ -206,48 +142,6 @@
 		 * }
 		 */
 		$info = apply_filters( 'debug_information', $info );
-=======
-		$info['wp-active-theme'] = array(
-			'label'  => __( 'Active Theme' ),
-			'fields' => array(),
-		);
-
-		$info['wp-parent-theme'] = array(
-			'label'  => __( 'Parent Theme' ),
-			'fields' => array(),
-		);
-
-		$info['wp-themes-inactive'] = array(
-			'label'      => __( 'Inactive Themes' ),
-			'show_count' => true,
-			'fields'     => array(),
-		);
-
-		// Populate the section for the currently active theme.
-		$theme_features = array();
-
-		if ( ! empty( $_wp_theme_features ) ) {
-			foreach ( $_wp_theme_features as $feature => $options ) {
-				$theme_features[] = $feature;
-			}
-		}
-
-		$active_theme  = wp_get_theme();
-		$theme_updates = get_theme_updates();
-		$transient     = get_site_transient( 'update_themes' );
-
-		$active_theme_version       = $active_theme->version;
-		$active_theme_version_debug = $active_theme_version;
-
-		$auto_updates         = array();
-		$auto_updates_enabled = wp_is_auto_update_enabled_for_type( 'theme' );
-		if ( $auto_updates_enabled ) {
-			$auto_updates = (array) get_site_option( 'auto_update_themes', array() );
-		}
-
-		if ( array_key_exists( $active_theme->stylesheet, $theme_updates ) ) {
-			$theme_update_new_version = $theme_updates[ $active_theme->stylesheet ]->update['new_version'];
->>>>>>> 2859999e
 
 		return $info;
 	}
@@ -838,7 +732,7 @@
 
 
 	/**
-	 * Gets the WordPress plugins section of the debug data.
+	 * Gets the WordPress MU plugins section of the debug data.
 	 *
 	 * @since 6.7.0
 	 *
@@ -889,6 +783,86 @@
 	}
 
 	/**
+	 * Gets the WordPress paths and sizes section of the debug data.
+	 *
+	 * @since 6.7.0
+	 *
+	 * @return array|null Paths and sizes debug data for single sites,
+	 *                    otherwise `null` for multi-site installs.
+	 */
+	private static function get_wp_paths_sizes(): ?array {
+		if ( is_multisite() ) {
+			return null;
+		}
+
+		$loading = __( 'Loading&hellip;' );
+
+		$fields = array(
+			'wordpress_path' => array(
+				'label' => __( 'WordPress directory location' ),
+				'value' => untrailingslashit( ABSPATH ),
+			),
+			'wordpress_size' => array(
+				'label' => __( 'WordPress directory size' ),
+				'value' => $loading,
+				'debug' => 'loading...',
+			),
+			'uploads_path'   => array(
+				'label' => __( 'Uploads directory location' ),
+				'value' => wp_upload_dir()['basedir'],
+			),
+			'uploads_size'   => array(
+				'label' => __( 'Uploads directory size' ),
+				'value' => $loading,
+				'debug' => 'loading...',
+			),
+			'themes_path'    => array(
+				'label' => __( 'Themes directory location' ),
+				'value' => get_theme_root(),
+			),
+			'themes_size'    => array(
+				'label' => __( 'Themes directory size' ),
+				'value' => $loading,
+				'debug' => 'loading...',
+			),
+			'plugins_path'   => array(
+				'label' => __( 'Plugins directory location' ),
+				'value' => WP_PLUGIN_DIR,
+			),
+			'plugins_size'   => array(
+				'label' => __( 'Plugins directory size' ),
+				'value' => $loading,
+				'debug' => 'loading...',
+			),
+			'fonts_path'     => array(
+				'label' => __( 'Fonts directory location' ),
+				'value' => wp_get_font_dir()['basedir'],
+			),
+			'fonts_size'     => array(
+				'label' => __( 'Fonts directory size' ),
+				'value' => $loading,
+				'debug' => 'loading...',
+			),
+			'database_size'  => array(
+				'label' => __( 'Database size' ),
+				'value' => $loading,
+				'debug' => 'loading...',
+			),
+			'total_size'     => array(
+				'label' => __( 'Total installation size' ),
+				'value' => $loading,
+				'debug' => 'loading...',
+			),
+		);
+
+		return array(
+			/* translators: Filesystem directory paths and storage sizes. */
+			'label'  => __( 'Directories and Sizes' ),
+			'fields' => $fields,
+		);
+	}
+
+	/**
 	 * Gets the WordPress active plugins section of the debug data.
 	 *
 	 * @since 6.7.0
@@ -919,11 +893,7 @@
 	}
 
 	/**
-<<<<<<< HEAD
 	 * Gets the raw plugin data for the WordPress active and inactive sections of the debug data.
-=======
-	 * Gets the WordPress MU plugins section of the debug data.
->>>>>>> 2859999e
 	 *
 	 * @since 6.7.0
 	 *
@@ -1044,91 +1014,7 @@
 	}
 
 	/**
-<<<<<<< HEAD
 	 * Gets the WordPress active theme section of the debug data.
-=======
-	 * Gets the WordPress paths and sizes section of the debug data.
-	 *
-	 * @since 6.7.0
-	 *
-	 * @return array|null Paths and sizes debug data for single sites,
-	 *                    otherwise `null` for multi-site installs.
-	 */
-	private static function get_wp_paths_sizes(): ?array {
-		if ( is_multisite() ) {
-			return null;
-		}
-
-		$loading = __( 'Loading&hellip;' );
-
-		$fields = array(
-			'wordpress_path' => array(
-				'label' => __( 'WordPress directory location' ),
-				'value' => untrailingslashit( ABSPATH ),
-			),
-			'wordpress_size' => array(
-				'label' => __( 'WordPress directory size' ),
-				'value' => $loading,
-				'debug' => 'loading...',
-			),
-			'uploads_path'   => array(
-				'label' => __( 'Uploads directory location' ),
-				'value' => wp_upload_dir()['basedir'],
-			),
-			'uploads_size'   => array(
-				'label' => __( 'Uploads directory size' ),
-				'value' => $loading,
-				'debug' => 'loading...',
-			),
-			'themes_path'    => array(
-				'label' => __( 'Themes directory location' ),
-				'value' => get_theme_root(),
-			),
-			'themes_size'    => array(
-				'label' => __( 'Themes directory size' ),
-				'value' => $loading,
-				'debug' => 'loading...',
-			),
-			'plugins_path'   => array(
-				'label' => __( 'Plugins directory location' ),
-				'value' => WP_PLUGIN_DIR,
-			),
-			'plugins_size'   => array(
-				'label' => __( 'Plugins directory size' ),
-				'value' => $loading,
-				'debug' => 'loading...',
-			),
-			'fonts_path'     => array(
-				'label' => __( 'Fonts directory location' ),
-				'value' => wp_get_font_dir()['basedir'],
-			),
-			'fonts_size'     => array(
-				'label' => __( 'Fonts directory size' ),
-				'value' => $loading,
-				'debug' => 'loading...',
-			),
-			'database_size'  => array(
-				'label' => __( 'Database size' ),
-				'value' => $loading,
-				'debug' => 'loading...',
-			),
-			'total_size'     => array(
-				'label' => __( 'Total installation size' ),
-				'value' => $loading,
-				'debug' => 'loading...',
-			),
-		);
-
-		return array(
-			/* translators: Filesystem directory paths and storage sizes. */
-			'label'  => __( 'Directories and Sizes' ),
-			'fields' => $fields,
-		);
-	}
-
-	/**
-	 * Gets the WordPress active plugins section of the debug data.
->>>>>>> 2859999e
 	 *
 	 * @since 6.7.0
 	 *
