<?php
/**
 * Class for providing debug data based on a users WordPress environment.
 *
 * @package WordPress
 * @subpackage Site_Health
 * @since 5.2.0
 */

#[AllowDynamicProperties]
class WP_Debug_Data {
	/**
	 * Calls all core functions to check for updates.
	 *
	 * @since 5.2.0
	 */
	public static function check_for_updates() {
		wp_version_check();
		wp_update_plugins();
		wp_update_themes();
	}

	/**
	 * Static function for generating site debug data when required.
	 *
	 * @since 5.2.0
	 * @since 5.3.0 Added database charset, database collation,
	 *              and timezone information.
	 * @since 5.5.0 Added pretty permalinks support information.
	 * @since 6.7.0 Modularized into separate theme-oriented methods.
	 *
	 * @throws ImagickException
	 * @global array $_wp_theme_features
	 *
	 * @return array The debug data for the site.
	 */
	public static function debug_data() {
		global $_wp_theme_features;

		// Save few function calls.
		$upload_dir             = wp_upload_dir();
		$permalink_structure    = get_option( 'permalink_structure' );
		$is_ssl                 = is_ssl();
		$is_multisite           = is_multisite();
		$users_can_register     = get_option( 'users_can_register' );
		$blog_public            = get_option( 'blog_public' );
		$default_comment_status = get_option( 'default_comment_status' );
		$environment_type       = wp_get_environment_type();
		$core_version           = get_bloginfo( 'version' );
		$core_updates           = get_core_updates();
		$core_update_needed     = '';

		if ( is_array( $core_updates ) ) {
			foreach ( $core_updates as $core => $update ) {
				if ( 'upgrade' === $update->response ) {
					/* translators: %s: Latest WordPress version number. */
					$core_update_needed = ' ' . sprintf( __( '(Latest version: %s)' ), $update->version );
				} else {
					$core_update_needed = '';
				}
			}
		}

		/*
		 * Set up the array that holds all debug information.
		 *
		 * When iterating through the debug data, the ordering of the sections
		 * occurs in insertion-order of the assignments into this array. Setting
		 * up empty values here preserves that specific ordering so it doesn't
		 * depend on when inside this method each section is otherwise assigned.
		 *
		 * When all sections have been modularized, this will be the final single
		 * assignment of the sections before filtering and none will be empty.
		 *
		 * @ticket 61648
		 */
		$info = array(
			'wp-core'             => array(),
			'wp-paths-sizes'      => array(),
			'wp-dropins'          => array(),
			'wp-active-theme'     => array(),
			'wp-parent-theme'     => array(),
			'wp-themes-inactive'  => array(),
			'wp-mu-plugins'       => self::get_wp_mu_plugins(),
			'wp-plugins-active'   => array(),
			'wp-plugins-inactive' => array(),
			'wp-media'            => array(),
			'wp-server'           => self::get_wp_server(),
			'wp-database'         => self::get_wp_database(),
			'wp-constants'        => self::get_wp_constants(),
			'wp-filesystem'       => self::get_wp_filesystem(),
		);

		// Remove debug data which is only relevant on single-site installs.
		if ( is_multisite() ) {
			unset( $info['wp-paths-sizes'] );
		}

		$info['wp-core'] = array(
			'label'  => __( 'WordPress' ),
			'fields' => array(
				'version'                => array(
					'label' => __( 'Version' ),
					'value' => $core_version . $core_update_needed,
					'debug' => $core_version,
				),
				'site_language'          => array(
					'label' => __( 'Site Language' ),
					'value' => get_locale(),
				),
				'user_language'          => array(
					'label' => __( 'User Language' ),
					'value' => get_user_locale(),
				),
				'timezone'               => array(
					'label' => __( 'Timezone' ),
					'value' => wp_timezone_string(),
				),
				'home_url'               => array(
					'label'   => __( 'Home URL' ),
					'value'   => get_bloginfo( 'url' ),
					'private' => true,
				),
				'site_url'               => array(
					'label'   => __( 'Site URL' ),
					'value'   => get_bloginfo( 'wpurl' ),
					'private' => true,
				),
				'permalink'              => array(
					'label' => __( 'Permalink structure' ),
					'value' => $permalink_structure ? $permalink_structure : __( 'No permalink structure set' ),
					'debug' => $permalink_structure,
				),
				'https_status'           => array(
					'label' => __( 'Is this site using HTTPS?' ),
					'value' => $is_ssl ? __( 'Yes' ) : __( 'No' ),
					'debug' => $is_ssl,
				),
				'multisite'              => array(
					'label' => __( 'Is this a multisite?' ),
					'value' => $is_multisite ? __( 'Yes' ) : __( 'No' ),
					'debug' => $is_multisite,
				),
				'user_registration'      => array(
					'label' => __( 'Can anyone register on this site?' ),
					'value' => $users_can_register ? __( 'Yes' ) : __( 'No' ),
					'debug' => $users_can_register,
				),
				'blog_public'            => array(
					'label' => __( 'Is this site discouraging search engines?' ),
					'value' => $blog_public ? __( 'No' ) : __( 'Yes' ),
					'debug' => $blog_public,
				),
				'default_comment_status' => array(
					'label' => __( 'Default comment status' ),
					'value' => 'open' === $default_comment_status ? _x( 'Open', 'comment status' ) : _x( 'Closed', 'comment status' ),
					'debug' => $default_comment_status,
				),
				'environment_type'       => array(
					'label' => __( 'Environment type' ),
					'value' => $environment_type,
					'debug' => $environment_type,
				),
			),
		);

		if ( ! $is_multisite ) {
			$info['wp-paths-sizes'] = array(
				/* translators: Filesystem directory paths and storage sizes. */
				'label'  => __( 'Directories and Sizes' ),
				'fields' => array(),
			);
		}

		$info['wp-dropins'] = array(
			'label'       => __( 'Drop-ins' ),
			'show_count'  => true,
			'description' => sprintf(
				/* translators: %s: wp-content directory name. */
				__( 'Drop-ins are single files, found in the %s directory, that replace or enhance WordPress features in ways that are not possible for traditional plugins.' ),
				'<code>' . str_replace( ABSPATH, '', WP_CONTENT_DIR ) . '</code>'
			),
			'fields'      => array(),
		);

		$info['wp-active-theme'] = array(
			'label'  => __( 'Active Theme' ),
			'fields' => array(),
		);

		$info['wp-parent-theme'] = array(
			'label'  => __( 'Parent Theme' ),
			'fields' => array(),
		);

		$info['wp-themes-inactive'] = array(
			'label'      => __( 'Inactive Themes' ),
			'show_count' => true,
			'fields'     => array(),
		);

		$info['wp-plugins-active'] = array(
			'label'      => __( 'Active Plugins' ),
			'show_count' => true,
			'fields'     => array(),
		);

		$info['wp-plugins-inactive'] = array(
			'label'      => __( 'Inactive Plugins' ),
			'show_count' => true,
			'fields'     => array(),
		);

		$info['wp-media'] = array(
			'label'  => __( 'Media Handling' ),
			'fields' => array(),
		);

		// Conditionally add debug information for multisite setups.
		if ( is_multisite() ) {
			$site_id = get_current_blog_id();

			$info['wp-core']['fields']['site_id'] = array(
				'label' => __( 'Site ID' ),
				'value' => $site_id,
				'debug' => $site_id,
			);

			$network_query = new WP_Network_Query();
			$network_ids   = $network_query->query(
				array(
					'fields'        => 'ids',
					'number'        => 100,
					'no_found_rows' => false,
				)
			);

			$site_count = 0;
			foreach ( $network_ids as $network_id ) {
				$site_count += get_blog_count( $network_id );
			}

			$info['wp-core']['fields']['site_count'] = array(
				'label' => __( 'Site count' ),
				'value' => $site_count,
			);

			$info['wp-core']['fields']['network_count'] = array(
				'label' => __( 'Network count' ),
				'value' => $network_query->found_networks,
			);
		}

		$info['wp-core']['fields']['user_count'] = array(
			'label' => __( 'User count' ),
			'value' => get_user_count(),
		);

		// WordPress features requiring processing.
		$wp_dotorg = wp_remote_get( 'https://wordpress.org', array( 'timeout' => 10 ) );

		if ( ! is_wp_error( $wp_dotorg ) ) {
			$info['wp-core']['fields']['dotorg_communication'] = array(
				'label' => __( 'Communication with WordPress.org' ),
				'value' => __( 'WordPress.org is reachable' ),
				'debug' => 'true',
			);
		} else {
			$info['wp-core']['fields']['dotorg_communication'] = array(
				'label' => __( 'Communication with WordPress.org' ),
				'value' => sprintf(
					/* translators: 1: The IP address WordPress.org resolves to. 2: The error returned by the lookup. */
					__( 'Unable to reach WordPress.org at %1$s: %2$s' ),
					gethostbyname( 'wordpress.org' ),
					$wp_dotorg->get_error_message()
				),
				'debug' => $wp_dotorg->get_error_message(),
			);
		}

		// Remove accordion for Directories and Sizes if in Multisite.
		if ( ! $is_multisite ) {
			$loading = __( 'Loading&hellip;' );

			$info['wp-paths-sizes']['fields'] = array(
				'wordpress_path' => array(
					'label' => __( 'WordPress directory location' ),
					'value' => untrailingslashit( ABSPATH ),
				),
				'wordpress_size' => array(
					'label' => __( 'WordPress directory size' ),
					'value' => $loading,
					'debug' => 'loading...',
				),
				'uploads_path'   => array(
					'label' => __( 'Uploads directory location' ),
					'value' => $upload_dir['basedir'],
				),
				'uploads_size'   => array(
					'label' => __( 'Uploads directory size' ),
					'value' => $loading,
					'debug' => 'loading...',
				),
				'themes_path'    => array(
					'label' => __( 'Themes directory location' ),
					'value' => get_theme_root(),
				),
				'themes_size'    => array(
					'label' => __( 'Themes directory size' ),
					'value' => $loading,
					'debug' => 'loading...',
				),
				'plugins_path'   => array(
					'label' => __( 'Plugins directory location' ),
					'value' => WP_PLUGIN_DIR,
				),
				'plugins_size'   => array(
					'label' => __( 'Plugins directory size' ),
					'value' => $loading,
					'debug' => 'loading...',
				),
				'fonts_path'     => array(
					'label' => __( 'Fonts directory location' ),
					'value' => wp_get_font_dir()['basedir'],
				),
				'fonts_size'     => array(
					'label' => __( 'Fonts directory size' ),
					'value' => $loading,
					'debug' => 'loading...',
				),
				'database_size'  => array(
					'label' => __( 'Database size' ),
					'value' => $loading,
					'debug' => 'loading...',
				),
				'total_size'     => array(
					'label' => __( 'Total installation size' ),
					'value' => $loading,
					'debug' => 'loading...',
				),
			);
		}

		// Get a list of all drop-in replacements.
		$dropins = get_dropins();

		// Get dropins descriptions.
		$dropin_descriptions = _get_dropins();

		// Spare few function calls.
		$not_available = __( 'Not available' );

		foreach ( $dropins as $dropin_key => $dropin ) {
			$info['wp-dropins']['fields'][ sanitize_text_field( $dropin_key ) ] = array(
				'label' => $dropin_key,
				'value' => $dropin_descriptions[ $dropin_key ][0],
				'debug' => 'true',
			);
		}

		// Populate the media fields.
		$info['wp-media']['fields']['image_editor'] = array(
			'label' => __( 'Active editor' ),
			'value' => _wp_image_editor_choose(),
		);

		// Get ImageMagic information, if available.
		if ( class_exists( 'Imagick' ) ) {
			// Save the Imagick instance for later use.
			$imagick             = new Imagick();
			$imagemagick_version = $imagick->getVersion();
		} else {
			$imagemagick_version = __( 'Not available' );
		}

		$info['wp-media']['fields']['imagick_module_version'] = array(
			'label' => __( 'ImageMagick version number' ),
			'value' => ( is_array( $imagemagick_version ) ? $imagemagick_version['versionNumber'] : $imagemagick_version ),
		);

		$info['wp-media']['fields']['imagemagick_version'] = array(
			'label' => __( 'ImageMagick version string' ),
			'value' => ( is_array( $imagemagick_version ) ? $imagemagick_version['versionString'] : $imagemagick_version ),
		);

		$imagick_version = phpversion( 'imagick' );

		$info['wp-media']['fields']['imagick_version'] = array(
			'label' => __( 'Imagick version' ),
			'value' => ( $imagick_version ) ? $imagick_version : __( 'Not available' ),
		);

		if ( ! function_exists( 'ini_get' ) ) {
			$info['wp-media']['fields']['ini_get'] = array(
				'label' => __( 'File upload settings' ),
				'value' => sprintf(
					/* translators: %s: ini_get() */
					__( 'Unable to determine some settings, as the %s function has been disabled.' ),
					'ini_get()'
				),
				'debug' => 'ini_get() is disabled',
			);
		} else {
			// Get the PHP ini directive values.
			$file_uploads        = ini_get( 'file_uploads' );
			$post_max_size       = ini_get( 'post_max_size' );
			$upload_max_filesize = ini_get( 'upload_max_filesize' );
			$max_file_uploads    = ini_get( 'max_file_uploads' );
			$effective           = min( wp_convert_hr_to_bytes( $post_max_size ), wp_convert_hr_to_bytes( $upload_max_filesize ) );

			// Add info in Media section.
			$info['wp-media']['fields']['file_uploads']        = array(
				'label' => __( 'File uploads' ),
				'value' => $file_uploads ? __( 'Enabled' ) : __( 'Disabled' ),
				'debug' => $file_uploads,
			);
			$info['wp-media']['fields']['post_max_size']       = array(
				'label' => __( 'Max size of post data allowed' ),
				'value' => $post_max_size,
			);
			$info['wp-media']['fields']['upload_max_filesize'] = array(
				'label' => __( 'Max size of an uploaded file' ),
				'value' => $upload_max_filesize,
			);
			$info['wp-media']['fields']['max_effective_size']  = array(
				'label' => __( 'Max effective file size' ),
				'value' => size_format( $effective ),
			);
			$info['wp-media']['fields']['max_file_uploads']    = array(
				'label' => __( 'Max simultaneous file uploads' ),
				'value' => $max_file_uploads,
			);
		}

		// If Imagick is used as our editor, provide some more information about its limitations.
		if ( 'WP_Image_Editor_Imagick' === _wp_image_editor_choose() && isset( $imagick ) && $imagick instanceof Imagick ) {
			$limits = array(
				'area'   => ( defined( 'imagick::RESOURCETYPE_AREA' ) ? size_format( $imagick->getResourceLimit( imagick::RESOURCETYPE_AREA ) ) : $not_available ),
				'disk'   => ( defined( 'imagick::RESOURCETYPE_DISK' ) ? $imagick->getResourceLimit( imagick::RESOURCETYPE_DISK ) : $not_available ),
				'file'   => ( defined( 'imagick::RESOURCETYPE_FILE' ) ? $imagick->getResourceLimit( imagick::RESOURCETYPE_FILE ) : $not_available ),
				'map'    => ( defined( 'imagick::RESOURCETYPE_MAP' ) ? size_format( $imagick->getResourceLimit( imagick::RESOURCETYPE_MAP ) ) : $not_available ),
				'memory' => ( defined( 'imagick::RESOURCETYPE_MEMORY' ) ? size_format( $imagick->getResourceLimit( imagick::RESOURCETYPE_MEMORY ) ) : $not_available ),
				'thread' => ( defined( 'imagick::RESOURCETYPE_THREAD' ) ? $imagick->getResourceLimit( imagick::RESOURCETYPE_THREAD ) : $not_available ),
				'time'   => ( defined( 'imagick::RESOURCETYPE_TIME' ) ? $imagick->getResourceLimit( imagick::RESOURCETYPE_TIME ) : $not_available ),
			);

			$limits_debug = array(
				'imagick::RESOURCETYPE_AREA'   => ( defined( 'imagick::RESOURCETYPE_AREA' ) ? size_format( $imagick->getResourceLimit( imagick::RESOURCETYPE_AREA ) ) : 'not available' ),
				'imagick::RESOURCETYPE_DISK'   => ( defined( 'imagick::RESOURCETYPE_DISK' ) ? $imagick->getResourceLimit( imagick::RESOURCETYPE_DISK ) : 'not available' ),
				'imagick::RESOURCETYPE_FILE'   => ( defined( 'imagick::RESOURCETYPE_FILE' ) ? $imagick->getResourceLimit( imagick::RESOURCETYPE_FILE ) : 'not available' ),
				'imagick::RESOURCETYPE_MAP'    => ( defined( 'imagick::RESOURCETYPE_MAP' ) ? size_format( $imagick->getResourceLimit( imagick::RESOURCETYPE_MAP ) ) : 'not available' ),
				'imagick::RESOURCETYPE_MEMORY' => ( defined( 'imagick::RESOURCETYPE_MEMORY' ) ? size_format( $imagick->getResourceLimit( imagick::RESOURCETYPE_MEMORY ) ) : 'not available' ),
				'imagick::RESOURCETYPE_THREAD' => ( defined( 'imagick::RESOURCETYPE_THREAD' ) ? $imagick->getResourceLimit( imagick::RESOURCETYPE_THREAD ) : 'not available' ),
				'imagick::RESOURCETYPE_TIME'   => ( defined( 'imagick::RESOURCETYPE_TIME' ) ? $imagick->getResourceLimit( imagick::RESOURCETYPE_TIME ) : 'not available' ),
			);

			$info['wp-media']['fields']['imagick_limits'] = array(
				'label' => __( 'Imagick Resource Limits' ),
				'value' => $limits,
				'debug' => $limits_debug,
			);

			try {
				$formats = Imagick::queryFormats( '*' );
			} catch ( Exception $e ) {
				$formats = array();
			}

			$info['wp-media']['fields']['imagemagick_file_formats'] = array(
				'label' => __( 'ImageMagick supported file formats' ),
				'value' => ( empty( $formats ) ) ? __( 'Unable to determine' ) : implode( ', ', $formats ),
				'debug' => ( empty( $formats ) ) ? 'Unable to determine' : implode( ', ', $formats ),
			);
		}

		// Get GD information, if available.
		if ( function_exists( 'gd_info' ) ) {
			$gd = gd_info();
		} else {
			$gd = false;
		}

		$info['wp-media']['fields']['gd_version'] = array(
			'label' => __( 'GD version' ),
			'value' => ( is_array( $gd ) ? $gd['GD Version'] : $not_available ),
			'debug' => ( is_array( $gd ) ? $gd['GD Version'] : 'not available' ),
		);

		$gd_image_formats     = array();
		$gd_supported_formats = array(
			'GIF Create' => 'GIF',
			'JPEG'       => 'JPEG',
			'PNG'        => 'PNG',
			'WebP'       => 'WebP',
			'BMP'        => 'BMP',
			'AVIF'       => 'AVIF',
			'HEIF'       => 'HEIF',
			'TIFF'       => 'TIFF',
			'XPM'        => 'XPM',
		);

		foreach ( $gd_supported_formats as $format_key => $format ) {
			$index = $format_key . ' Support';
			if ( isset( $gd[ $index ] ) && $gd[ $index ] ) {
				array_push( $gd_image_formats, $format );
			}
		}

		if ( ! empty( $gd_image_formats ) ) {
			$info['wp-media']['fields']['gd_formats'] = array(
				'label' => __( 'GD supported file formats' ),
				'value' => implode( ', ', $gd_image_formats ),
			);
		}

		// Get Ghostscript information, if available.
		if ( function_exists( 'exec' ) ) {
			$gs = exec( 'gs --version' );

			if ( empty( $gs ) ) {
				$gs       = $not_available;
				$gs_debug = 'not available';
			} else {
				$gs_debug = $gs;
			}
		} else {
			$gs       = __( 'Unable to determine if Ghostscript is installed' );
			$gs_debug = 'unknown';
		}

		$info['wp-media']['fields']['ghostscript_version'] = array(
			'label' => __( 'Ghostscript version' ),
			'value' => $gs,
			'debug' => $gs_debug,
		);

<<<<<<< HEAD
		// Populate the server debug fields.
		if ( function_exists( 'php_uname' ) ) {
			$server_architecture = sprintf( '%s %s %s', php_uname( 's' ), php_uname( 'r' ), php_uname( 'm' ) );
		} else {
			$server_architecture = 'unknown';
		}

		$php_version_debug = PHP_VERSION;
		// Whether PHP supports 64-bit.
		$php64bit = ( PHP_INT_SIZE * 8 === 64 );

		$php_version = sprintf(
			'%s %s',
			$php_version_debug,
			( $php64bit ? __( '(Supports 64bit values)' ) : __( '(Does not support 64bit values)' ) )
		);

		if ( $php64bit ) {
			$php_version_debug .= ' 64bit';
		}

		$info['wp-server']['fields']['server_architecture'] = array(
			'label' => __( 'Server architecture' ),
			'value' => ( 'unknown' !== $server_architecture ? $server_architecture : __( 'Unable to determine server architecture' ) ),
			'debug' => $server_architecture,
		);
		$info['wp-server']['fields']['httpd_software']      = array(
			'label' => __( 'Web server' ),
			'value' => ( isset( $_SERVER['SERVER_SOFTWARE'] ) ? $_SERVER['SERVER_SOFTWARE'] : __( 'Unable to determine what web server software is used' ) ),
			'debug' => ( isset( $_SERVER['SERVER_SOFTWARE'] ) ? $_SERVER['SERVER_SOFTWARE'] : 'unknown' ),
		);
		$info['wp-server']['fields']['php_version']         = array(
			'label' => __( 'PHP version' ),
			'value' => $php_version,
			'debug' => $php_version_debug,
		);
		$info['wp-server']['fields']['php_sapi']            = array(
			'label' => __( 'PHP SAPI' ),
			'value' => PHP_SAPI,
			'debug' => PHP_SAPI,
		);

		// Some servers disable `ini_set()` and `ini_get()`, we check this before trying to get configuration values.
		if ( ! function_exists( 'ini_get' ) ) {
			$info['wp-server']['fields']['ini_get'] = array(
				'label' => __( 'Server settings' ),
				'value' => sprintf(
					/* translators: %s: ini_get() */
					__( 'Unable to determine some settings, as the %s function has been disabled.' ),
					'ini_get()'
				),
				'debug' => 'ini_get() is disabled',
			);
		} else {
			$info['wp-server']['fields']['max_input_variables'] = array(
				'label' => __( 'PHP max input variables' ),
				'value' => ini_get( 'max_input_vars' ),
			);
			$info['wp-server']['fields']['time_limit']          = array(
				'label' => __( 'PHP time limit' ),
				'value' => ini_get( 'max_execution_time' ),
			);

			if ( WP_Site_Health::get_instance()->php_memory_limit !== ini_get( 'memory_limit' ) ) {
				$info['wp-server']['fields']['memory_limit']       = array(
					'label' => __( 'PHP memory limit' ),
					'value' => WP_Site_Health::get_instance()->php_memory_limit,
				);
				$info['wp-server']['fields']['admin_memory_limit'] = array(
					'label' => __( 'PHP memory limit (only for admin screens)' ),
					'value' => ini_get( 'memory_limit' ),
				);
			} else {
				$info['wp-server']['fields']['memory_limit'] = array(
					'label' => __( 'PHP memory limit' ),
					'value' => ini_get( 'memory_limit' ),
				);
			}

			$info['wp-server']['fields']['max_input_time']      = array(
				'label' => __( 'Max input time' ),
				'value' => ini_get( 'max_input_time' ),
			);
			$info['wp-server']['fields']['upload_max_filesize'] = array(
				'label' => __( 'Upload max filesize' ),
				'value' => ini_get( 'upload_max_filesize' ),
			);
			$info['wp-server']['fields']['php_post_max_size']   = array(
				'label' => __( 'PHP post max size' ),
				'value' => ini_get( 'post_max_size' ),
			);
		}

		if ( function_exists( 'curl_version' ) ) {
			$curl = curl_version();

			$info['wp-server']['fields']['curl_version'] = array(
				'label' => __( 'cURL version' ),
				'value' => sprintf( '%s %s', $curl['version'], $curl['ssl_version'] ),
			);
		} else {
			$info['wp-server']['fields']['curl_version'] = array(
				'label' => __( 'cURL version' ),
				'value' => $not_available,
				'debug' => 'not available',
			);
		}

		// SUHOSIN.
		$suhosin_loaded = ( extension_loaded( 'suhosin' ) || ( defined( 'SUHOSIN_PATCH' ) && constant( 'SUHOSIN_PATCH' ) ) );

		$info['wp-server']['fields']['suhosin'] = array(
			'label' => __( 'Is SUHOSIN installed?' ),
			'value' => ( $suhosin_loaded ? __( 'Yes' ) : __( 'No' ) ),
			'debug' => $suhosin_loaded,
		);

		// Imagick.
		$imagick_loaded = extension_loaded( 'imagick' );

		$info['wp-server']['fields']['imagick_availability'] = array(
			'label' => __( 'Is the Imagick library available?' ),
			'value' => ( $imagick_loaded ? __( 'Yes' ) : __( 'No' ) ),
			'debug' => $imagick_loaded,
		);

		// Pretty permalinks.
		$pretty_permalinks_supported = got_url_rewrite();

		$info['wp-server']['fields']['pretty_permalinks'] = array(
			'label' => __( 'Are pretty permalinks supported?' ),
			'value' => ( $pretty_permalinks_supported ? __( 'Yes' ) : __( 'No' ) ),
			'debug' => $pretty_permalinks_supported,
		);

		// Check if a .htaccess file exists.
		if ( is_file( ABSPATH . '.htaccess' ) ) {
			// If the file exists, grab the content of it.
			$htaccess_content = file_get_contents( ABSPATH . '.htaccess' );

			// Filter away the core WordPress rules.
			$filtered_htaccess_content = trim( preg_replace( '/\# BEGIN WordPress[\s\S]+?# END WordPress/si', '', $htaccess_content ) );
			$filtered_htaccess_content = ! empty( $filtered_htaccess_content );

			if ( $filtered_htaccess_content ) {
				/* translators: %s: .htaccess */
				$htaccess_rules_string = sprintf( __( 'Custom rules have been added to your %s file.' ), '.htaccess' );
			} else {
				/* translators: %s: .htaccess */
				$htaccess_rules_string = sprintf( __( 'Your %s file contains only core WordPress features.' ), '.htaccess' );
			}

			$info['wp-server']['fields']['htaccess_extra_rules'] = array(
				'label' => __( '.htaccess rules' ),
				'value' => $htaccess_rules_string,
				'debug' => $filtered_htaccess_content,
			);
		}

		// Server time.
		$date = new DateTime( 'now', new DateTimeZone( 'UTC' ) );

		$info['wp-server']['fields']['current']     = array(
			'label' => __( 'Current time' ),
			'value' => $date->format( DateTime::ATOM ),
		);
		$info['wp-server']['fields']['utc-time']    = array(
			'label' => __( 'Current UTC time' ),
			'value' => $date->format( DateTime::RFC850 ),
		);
		$info['wp-server']['fields']['server-time'] = array(
			'label' => __( 'Current Server time' ),
			'value' => wp_date( 'c', $_SERVER['REQUEST_TIME'] ),
		);

=======
		// List must use plugins if there are any.
		$mu_plugins = get_mu_plugins();

		foreach ( $mu_plugins as $plugin_path => $plugin ) {
			$plugin_version = $plugin['Version'];
			$plugin_author  = $plugin['Author'];

			$plugin_version_string       = __( 'No version or author information is available.' );
			$plugin_version_string_debug = 'author: (undefined), version: (undefined)';

			if ( ! empty( $plugin_version ) && ! empty( $plugin_author ) ) {
				/* translators: 1: Plugin version number. 2: Plugin author name. */
				$plugin_version_string       = sprintf( __( 'Version %1$s by %2$s' ), $plugin_version, $plugin_author );
				$plugin_version_string_debug = sprintf( 'version: %s, author: %s', $plugin_version, $plugin_author );
			} else {
				if ( ! empty( $plugin_author ) ) {
					/* translators: %s: Plugin author name. */
					$plugin_version_string       = sprintf( __( 'By %s' ), $plugin_author );
					$plugin_version_string_debug = sprintf( 'author: %s, version: (undefined)', $plugin_author );
				}

				if ( ! empty( $plugin_version ) ) {
					/* translators: %s: Plugin version number. */
					$plugin_version_string       = sprintf( __( 'Version %s' ), $plugin_version );
					$plugin_version_string_debug = sprintf( 'author: (undefined), version: %s', $plugin_version );
				}
			}

			$info['wp-mu-plugins']['fields'][ sanitize_text_field( $plugin['Name'] ) ] = array(
				'label' => $plugin['Name'],
				'value' => $plugin_version_string,
				'debug' => $plugin_version_string_debug,
			);
		}

>>>>>>> 19fc9c7a
		// List all available plugins.
		$plugins        = get_plugins();
		$plugin_updates = get_plugin_updates();
		$transient      = get_site_transient( 'update_plugins' );

		$auto_updates = array();

		$auto_updates_enabled = wp_is_auto_update_enabled_for_type( 'plugin' );

		if ( $auto_updates_enabled ) {
			$auto_updates = (array) get_site_option( 'auto_update_plugins', array() );
		}

		foreach ( $plugins as $plugin_path => $plugin ) {
			$plugin_part = ( is_plugin_active( $plugin_path ) ) ? 'wp-plugins-active' : 'wp-plugins-inactive';

			$plugin_version = $plugin['Version'];
			$plugin_author  = $plugin['Author'];

			$plugin_version_string       = __( 'No version or author information is available.' );
			$plugin_version_string_debug = 'author: (undefined), version: (undefined)';

			if ( ! empty( $plugin_version ) && ! empty( $plugin_author ) ) {
				/* translators: 1: Plugin version number. 2: Plugin author name. */
				$plugin_version_string       = sprintf( __( 'Version %1$s by %2$s' ), $plugin_version, $plugin_author );
				$plugin_version_string_debug = sprintf( 'version: %s, author: %s', $plugin_version, $plugin_author );
			} else {
				if ( ! empty( $plugin_author ) ) {
					/* translators: %s: Plugin author name. */
					$plugin_version_string       = sprintf( __( 'By %s' ), $plugin_author );
					$plugin_version_string_debug = sprintf( 'author: %s, version: (undefined)', $plugin_author );
				}

				if ( ! empty( $plugin_version ) ) {
					/* translators: %s: Plugin version number. */
					$plugin_version_string       = sprintf( __( 'Version %s' ), $plugin_version );
					$plugin_version_string_debug = sprintf( 'author: (undefined), version: %s', $plugin_version );
				}
			}

			if ( array_key_exists( $plugin_path, $plugin_updates ) ) {
				/* translators: %s: Latest plugin version number. */
				$plugin_version_string       .= ' ' . sprintf( __( '(Latest version: %s)' ), $plugin_updates[ $plugin_path ]->update->new_version );
				$plugin_version_string_debug .= sprintf( ' (latest version: %s)', $plugin_updates[ $plugin_path ]->update->new_version );
			}

			if ( $auto_updates_enabled ) {
				if ( isset( $transient->response[ $plugin_path ] ) ) {
					$item = $transient->response[ $plugin_path ];
				} elseif ( isset( $transient->no_update[ $plugin_path ] ) ) {
					$item = $transient->no_update[ $plugin_path ];
				} else {
					$item = array(
						'id'            => $plugin_path,
						'slug'          => '',
						'plugin'        => $plugin_path,
						'new_version'   => '',
						'url'           => '',
						'package'       => '',
						'icons'         => array(),
						'banners'       => array(),
						'banners_rtl'   => array(),
						'tested'        => '',
						'requires_php'  => '',
						'compatibility' => new stdClass(),
					);
					$item = wp_parse_args( $plugin, $item );
				}

				$auto_update_forced = wp_is_auto_update_forced_for_item( 'plugin', null, (object) $item );

				if ( ! is_null( $auto_update_forced ) ) {
					$enabled = $auto_update_forced;
				} else {
					$enabled = in_array( $plugin_path, $auto_updates, true );
				}

				if ( $enabled ) {
					$auto_updates_string = __( 'Auto-updates enabled' );
				} else {
					$auto_updates_string = __( 'Auto-updates disabled' );
				}

				/**
				 * Filters the text string of the auto-updates setting for each plugin in the Site Health debug data.
				 *
				 * @since 5.5.0
				 *
				 * @param string $auto_updates_string The string output for the auto-updates column.
				 * @param string $plugin_path         The path to the plugin file.
				 * @param array  $plugin              An array of plugin data.
				 * @param bool   $enabled             Whether auto-updates are enabled for this item.
				 */
				$auto_updates_string = apply_filters( 'plugin_auto_update_debug_string', $auto_updates_string, $plugin_path, $plugin, $enabled );

				$plugin_version_string       .= ' | ' . $auto_updates_string;
				$plugin_version_string_debug .= ', ' . $auto_updates_string;
			}

			$info[ $plugin_part ]['fields'][ sanitize_text_field( $plugin['Name'] ) ] = array(
				'label' => $plugin['Name'],
				'value' => $plugin_version_string,
				'debug' => $plugin_version_string_debug,
			);
		}

		// Populate the section for the currently active theme.
		$theme_features = array();

		if ( ! empty( $_wp_theme_features ) ) {
			foreach ( $_wp_theme_features as $feature => $options ) {
				$theme_features[] = $feature;
			}
		}

		$active_theme  = wp_get_theme();
		$theme_updates = get_theme_updates();
		$transient     = get_site_transient( 'update_themes' );

		$active_theme_version       = $active_theme->version;
		$active_theme_version_debug = $active_theme_version;

		$auto_updates         = array();
		$auto_updates_enabled = wp_is_auto_update_enabled_for_type( 'theme' );
		if ( $auto_updates_enabled ) {
			$auto_updates = (array) get_site_option( 'auto_update_themes', array() );
		}

		if ( array_key_exists( $active_theme->stylesheet, $theme_updates ) ) {
			$theme_update_new_version = $theme_updates[ $active_theme->stylesheet ]->update['new_version'];

			/* translators: %s: Latest theme version number. */
			$active_theme_version       .= ' ' . sprintf( __( '(Latest version: %s)' ), $theme_update_new_version );
			$active_theme_version_debug .= sprintf( ' (latest version: %s)', $theme_update_new_version );
		}

		$active_theme_author_uri = $active_theme->display( 'AuthorURI' );

		if ( $active_theme->parent_theme ) {
			$active_theme_parent_theme = sprintf(
				/* translators: 1: Theme name. 2: Theme slug. */
				__( '%1$s (%2$s)' ),
				$active_theme->parent_theme,
				$active_theme->template
			);
			$active_theme_parent_theme_debug = sprintf(
				'%s (%s)',
				$active_theme->parent_theme,
				$active_theme->template
			);
		} else {
			$active_theme_parent_theme       = __( 'None' );
			$active_theme_parent_theme_debug = 'none';
		}

		$info['wp-active-theme']['fields'] = array(
			'name'           => array(
				'label' => __( 'Name' ),
				'value' => sprintf(
					/* translators: 1: Theme name. 2: Theme slug. */
					__( '%1$s (%2$s)' ),
					$active_theme->name,
					$active_theme->stylesheet
				),
			),
			'version'        => array(
				'label' => __( 'Version' ),
				'value' => $active_theme_version,
				'debug' => $active_theme_version_debug,
			),
			'author'         => array(
				'label' => __( 'Author' ),
				'value' => wp_kses( $active_theme->author, array() ),
			),
			'author_website' => array(
				'label' => __( 'Author website' ),
				'value' => ( $active_theme_author_uri ? $active_theme_author_uri : __( 'Undefined' ) ),
				'debug' => ( $active_theme_author_uri ? $active_theme_author_uri : '(undefined)' ),
			),
			'parent_theme'   => array(
				'label' => __( 'Parent theme' ),
				'value' => $active_theme_parent_theme,
				'debug' => $active_theme_parent_theme_debug,
			),
			'theme_features' => array(
				'label' => __( 'Theme features' ),
				'value' => implode( ', ', $theme_features ),
			),
			'theme_path'     => array(
				'label' => __( 'Theme directory location' ),
				'value' => get_stylesheet_directory(),
			),
		);

		if ( $auto_updates_enabled ) {
			if ( isset( $transient->response[ $active_theme->stylesheet ] ) ) {
				$item = $transient->response[ $active_theme->stylesheet ];
			} elseif ( isset( $transient->no_update[ $active_theme->stylesheet ] ) ) {
				$item = $transient->no_update[ $active_theme->stylesheet ];
			} else {
				$item = array(
					'theme'        => $active_theme->stylesheet,
					'new_version'  => $active_theme->version,
					'url'          => '',
					'package'      => '',
					'requires'     => '',
					'requires_php' => '',
				);
			}

			$auto_update_forced = wp_is_auto_update_forced_for_item( 'theme', null, (object) $item );

			if ( ! is_null( $auto_update_forced ) ) {
				$enabled = $auto_update_forced;
			} else {
				$enabled = in_array( $active_theme->stylesheet, $auto_updates, true );
			}

			if ( $enabled ) {
				$auto_updates_string = __( 'Enabled' );
			} else {
				$auto_updates_string = __( 'Disabled' );
			}

			/** This filter is documented in wp-admin/includes/class-wp-debug-data.php */
			$auto_updates_string = apply_filters( 'theme_auto_update_debug_string', $auto_updates_string, $active_theme, $enabled );

			$info['wp-active-theme']['fields']['auto_update'] = array(
				'label' => __( 'Auto-updates' ),
				'value' => $auto_updates_string,
				'debug' => $auto_updates_string,
			);
		}

		$parent_theme = $active_theme->parent();

		if ( $parent_theme ) {
			$parent_theme_version       = $parent_theme->version;
			$parent_theme_version_debug = $parent_theme_version;

			if ( array_key_exists( $parent_theme->stylesheet, $theme_updates ) ) {
				$parent_theme_update_new_version = $theme_updates[ $parent_theme->stylesheet ]->update['new_version'];

				/* translators: %s: Latest theme version number. */
				$parent_theme_version       .= ' ' . sprintf( __( '(Latest version: %s)' ), $parent_theme_update_new_version );
				$parent_theme_version_debug .= sprintf( ' (latest version: %s)', $parent_theme_update_new_version );
			}

			$parent_theme_author_uri = $parent_theme->display( 'AuthorURI' );

			$info['wp-parent-theme']['fields'] = array(
				'name'           => array(
					'label' => __( 'Name' ),
					'value' => sprintf(
						/* translators: 1: Theme name. 2: Theme slug. */
						__( '%1$s (%2$s)' ),
						$parent_theme->name,
						$parent_theme->stylesheet
					),
				),
				'version'        => array(
					'label' => __( 'Version' ),
					'value' => $parent_theme_version,
					'debug' => $parent_theme_version_debug,
				),
				'author'         => array(
					'label' => __( 'Author' ),
					'value' => wp_kses( $parent_theme->author, array() ),
				),
				'author_website' => array(
					'label' => __( 'Author website' ),
					'value' => ( $parent_theme_author_uri ? $parent_theme_author_uri : __( 'Undefined' ) ),
					'debug' => ( $parent_theme_author_uri ? $parent_theme_author_uri : '(undefined)' ),
				),
				'theme_path'     => array(
					'label' => __( 'Theme directory location' ),
					'value' => get_template_directory(),
				),
			);

			if ( $auto_updates_enabled ) {
				if ( isset( $transient->response[ $parent_theme->stylesheet ] ) ) {
					$item = $transient->response[ $parent_theme->stylesheet ];
				} elseif ( isset( $transient->no_update[ $parent_theme->stylesheet ] ) ) {
					$item = $transient->no_update[ $parent_theme->stylesheet ];
				} else {
					$item = array(
						'theme'        => $parent_theme->stylesheet,
						'new_version'  => $parent_theme->version,
						'url'          => '',
						'package'      => '',
						'requires'     => '',
						'requires_php' => '',
					);
				}

				$auto_update_forced = wp_is_auto_update_forced_for_item( 'theme', null, (object) $item );

				if ( ! is_null( $auto_update_forced ) ) {
					$enabled = $auto_update_forced;
				} else {
					$enabled = in_array( $parent_theme->stylesheet, $auto_updates, true );
				}

				if ( $enabled ) {
					$parent_theme_auto_update_string = __( 'Enabled' );
				} else {
					$parent_theme_auto_update_string = __( 'Disabled' );
				}

				/** This filter is documented in wp-admin/includes/class-wp-debug-data.php */
				$parent_theme_auto_update_string = apply_filters( 'theme_auto_update_debug_string', $parent_theme_auto_update_string, $parent_theme, $enabled );

				$info['wp-parent-theme']['fields']['auto_update'] = array(
					'label' => __( 'Auto-update' ),
					'value' => $parent_theme_auto_update_string,
					'debug' => $parent_theme_auto_update_string,
				);
			}
		}

		// Populate a list of all themes available in the install.
		$all_themes = wp_get_themes();

		foreach ( $all_themes as $theme_slug => $theme ) {
			// Exclude the currently active theme from the list of all themes.
			if ( $active_theme->stylesheet === $theme_slug ) {
				continue;
			}

			// Exclude the currently active parent theme from the list of all themes.
			if ( ! empty( $parent_theme ) && $parent_theme->stylesheet === $theme_slug ) {
				continue;
			}

			$theme_version = $theme->version;
			$theme_author  = $theme->author;

			// Sanitize.
			$theme_author = wp_kses( $theme_author, array() );

			$theme_version_string       = __( 'No version or author information is available.' );
			$theme_version_string_debug = 'undefined';

			if ( ! empty( $theme_version ) && ! empty( $theme_author ) ) {
				/* translators: 1: Theme version number. 2: Theme author name. */
				$theme_version_string       = sprintf( __( 'Version %1$s by %2$s' ), $theme_version, $theme_author );
				$theme_version_string_debug = sprintf( 'version: %s, author: %s', $theme_version, $theme_author );
			} else {
				if ( ! empty( $theme_author ) ) {
					/* translators: %s: Theme author name. */
					$theme_version_string       = sprintf( __( 'By %s' ), $theme_author );
					$theme_version_string_debug = sprintf( 'author: %s, version: (undefined)', $theme_author );
				}

				if ( ! empty( $theme_version ) ) {
					/* translators: %s: Theme version number. */
					$theme_version_string       = sprintf( __( 'Version %s' ), $theme_version );
					$theme_version_string_debug = sprintf( 'author: (undefined), version: %s', $theme_version );
				}
			}

			if ( array_key_exists( $theme_slug, $theme_updates ) ) {
				/* translators: %s: Latest theme version number. */
				$theme_version_string       .= ' ' . sprintf( __( '(Latest version: %s)' ), $theme_updates[ $theme_slug ]->update['new_version'] );
				$theme_version_string_debug .= sprintf( ' (latest version: %s)', $theme_updates[ $theme_slug ]->update['new_version'] );
			}

			if ( $auto_updates_enabled ) {
				if ( isset( $transient->response[ $theme_slug ] ) ) {
					$item = $transient->response[ $theme_slug ];
				} elseif ( isset( $transient->no_update[ $theme_slug ] ) ) {
					$item = $transient->no_update[ $theme_slug ];
				} else {
					$item = array(
						'theme'        => $theme_slug,
						'new_version'  => $theme->version,
						'url'          => '',
						'package'      => '',
						'requires'     => '',
						'requires_php' => '',
					);
				}

				$auto_update_forced = wp_is_auto_update_forced_for_item( 'theme', null, (object) $item );

				if ( ! is_null( $auto_update_forced ) ) {
					$enabled = $auto_update_forced;
				} else {
					$enabled = in_array( $theme_slug, $auto_updates, true );
				}

				if ( $enabled ) {
					$auto_updates_string = __( 'Auto-updates enabled' );
				} else {
					$auto_updates_string = __( 'Auto-updates disabled' );
				}

				/**
				 * Filters the text string of the auto-updates setting for each theme in the Site Health debug data.
				 *
				 * @since 5.5.0
				 *
				 * @param string   $auto_updates_string The string output for the auto-updates column.
				 * @param WP_Theme $theme               An object of theme data.
				 * @param bool     $enabled             Whether auto-updates are enabled for this item.
				 */
				$auto_updates_string = apply_filters( 'theme_auto_update_debug_string', $auto_updates_string, $theme, $enabled );

				$theme_version_string       .= ' | ' . $auto_updates_string;
				$theme_version_string_debug .= ', ' . $auto_updates_string;
			}

			$info['wp-themes-inactive']['fields'][ sanitize_text_field( $theme->name ) ] = array(
				'label' => sprintf(
					/* translators: 1: Theme name. 2: Theme slug. */
					__( '%1$s (%2$s)' ),
					$theme->name,
					$theme_slug
				),
				'value' => $theme_version_string,
				'debug' => $theme_version_string_debug,
			);
		}

		/**
		 * Filters the debug information shown on the Tools -> Site Health -> Info screen.
		 *
		 * Plugin or themes may wish to introduce their own debug information without creating
		 * additional admin pages. They can utilize this filter to introduce their own sections
		 * or add more data to existing sections.
		 *
		 * Array keys for sections added by core are all prefixed with `wp-`. Plugins and themes
		 * should use their own slug as a prefix, both for consistency as well as avoiding
		 * key collisions. Note that the array keys are used as labels for the copied data.
		 *
		 * All strings are expected to be plain text except `$description` that can contain
		 * inline HTML tags (see below).
		 *
		 * @since 5.2.0
		 *
		 * @param array $args {
		 *     The debug information to be added to the core information page.
		 *
		 *     This is an associative multi-dimensional array, up to three levels deep.
		 *     The topmost array holds the sections, keyed by section ID.
		 *
		 *     @type array ...$0 {
		 *         Each section has a `$fields` associative array (see below), and each `$value` in `$fields`
		 *         can be another associative array of name/value pairs when there is more structured data
		 *         to display.
		 *
		 *         @type string $label       Required. The title for this section of the debug output.
		 *         @type string $description Optional. A description for your information section which
		 *                                   may contain basic HTML markup, inline tags only as it is
		 *                                   outputted in a paragraph.
		 *         @type bool   $show_count  Optional. If set to `true`, the amount of fields will be included
		 *                                   in the title for this section. Default false.
		 *         @type bool   $private     Optional. If set to `true`, the section and all associated fields
		 *                                   will be excluded from the copied data. Default false.
		 *         @type array  $fields {
		 *             Required. An associative array containing the fields to be displayed in the section,
		 *             keyed by field ID.
		 *
		 *             @type array ...$0 {
		 *                 An associative array containing the data to be displayed for the field.
		 *
		 *                 @type string $label    Required. The label for this piece of information.
		 *                 @type mixed  $value    Required. The output that is displayed for this field.
		 *                                        Text should be translated. Can be an associative array
		 *                                        that is displayed as name/value pairs.
		 *                                        Accepted types: `string|int|float|(string|int|float)[]`.
		 *                 @type string $debug    Optional. The output that is used for this field when
		 *                                        the user copies the data. It should be more concise and
		 *                                        not translated. If not set, the content of `$value`
		 *                                        is used. Note that the array keys are used as labels
		 *                                        for the copied data.
		 *                 @type bool   $private  Optional. If set to `true`, the field will be excluded
		 *                                        from the copied data, allowing you to show, for example,
		 *                                        API keys here. Default false.
		 *             }
		 *         }
		 *     }
		 * }
		 */
		$info = apply_filters( 'debug_information', $info );

		return $info;
	}

	/**
<<<<<<< HEAD
	 * Gets the WordPress plugins section of the debug data.
=======
	 * Gets the WordPress server section of the debug data.
>>>>>>> 19fc9c7a
	 *
	 * @since 6.7.0
	 *
	 * @return array
	 */
<<<<<<< HEAD
	public static function get_wp_mu_plugins(): array {
		// List must use plugins if there are any.
		$mu_plugins = get_mu_plugins();
		$fields = array();

		foreach ( $mu_plugins as $plugin_path => $plugin ) {
			$plugin_version = $plugin['Version'];
			$plugin_author  = $plugin['Author'];

			$plugin_version_string       = __( 'No version or author information is available.' );
			$plugin_version_string_debug = 'author: (undefined), version: (undefined)';

			if ( ! empty( $plugin_version ) && ! empty( $plugin_author ) ) {
				/* translators: 1: Plugin version number. 2: Plugin author name. */
				$plugin_version_string       = sprintf( __( 'Version %1$s by %2$s' ), $plugin_version, $plugin_author );
				$plugin_version_string_debug = sprintf( 'version: %s, author: %s', $plugin_version, $plugin_author );
			} else {
				if ( ! empty( $plugin_author ) ) {
					/* translators: %s: Plugin author name. */
					$plugin_version_string       = sprintf( __( 'By %s' ), $plugin_author );
					$plugin_version_string_debug = sprintf( 'author: %s, version: (undefined)', $plugin_author );
				}

				if ( ! empty( $plugin_version ) ) {
					/* translators: %s: Plugin version number. */
					$plugin_version_string       = sprintf( __( 'Version %s' ), $plugin_version );
					$plugin_version_string_debug = sprintf( 'author: (undefined), version: %s', $plugin_version );
				}
			}

			$fields[ sanitize_text_field( $plugin['Name'] ) ] = array(
				'label' => $plugin['Name'],
				'value' => $plugin_version_string,
				'debug' => $plugin_version_string_debug,
			);
		}

		return array(
			'label'      => __( 'Must Use Plugins' ),
			'show_count' => true,
			'fields'     => $fields,
=======
	public static function get_wp_server(): array {
		// Populate the server debug fields.
		if ( function_exists( 'php_uname' ) ) {
			$server_architecture = sprintf( '%s %s %s', php_uname( 's' ), php_uname( 'r' ), php_uname( 'm' ) );
		} else {
			$server_architecture = 'unknown';
		}

		$php_version_debug = PHP_VERSION;
		// Whether PHP supports 64-bit.
		$php64bit = ( PHP_INT_SIZE * 8 === 64 );

		$php_version = sprintf(
			'%s %s',
			$php_version_debug,
			( $php64bit ? __( '(Supports 64bit values)' ) : __( '(Does not support 64bit values)' ) )
		);

		if ( $php64bit ) {
			$php_version_debug .= ' 64bit';
		}

		$fields = array();

		$fields['server_architecture'] = array(
			'label' => __( 'Server architecture' ),
			'value' => ( 'unknown' !== $server_architecture ? $server_architecture : __( 'Unable to determine server architecture' ) ),
			'debug' => $server_architecture,
		);
		$fields['httpd_software']      = array(
			'label' => __( 'Web server' ),
			'value' => ( isset( $_SERVER['SERVER_SOFTWARE'] ) ? $_SERVER['SERVER_SOFTWARE'] : __( 'Unable to determine what web server software is used' ) ),
			'debug' => ( isset( $_SERVER['SERVER_SOFTWARE'] ) ? $_SERVER['SERVER_SOFTWARE'] : 'unknown' ),
		);
		$fields['php_version']         = array(
			'label' => __( 'PHP version' ),
			'value' => $php_version,
			'debug' => $php_version_debug,
		);
		$fields['php_sapi']            = array(
			'label' => __( 'PHP SAPI' ),
			'value' => PHP_SAPI,
			'debug' => PHP_SAPI,
		);

		// Some servers disable `ini_set()` and `ini_get()`, we check this before trying to get configuration values.
		if ( ! function_exists( 'ini_get' ) ) {
			$fields['ini_get'] = array(
				'label' => __( 'Server settings' ),
				'value' => sprintf(
				/* translators: %s: ini_get() */
					__( 'Unable to determine some settings, as the %s function has been disabled.' ),
					'ini_get()'
				),
				'debug' => 'ini_get() is disabled',
			);
		} else {
			$fields['max_input_variables'] = array(
				'label' => __( 'PHP max input variables' ),
				'value' => ini_get( 'max_input_vars' ),
			);
			$fields['time_limit']          = array(
				'label' => __( 'PHP time limit' ),
				'value' => ini_get( 'max_execution_time' ),
			);

			if ( WP_Site_Health::get_instance()->php_memory_limit !== ini_get( 'memory_limit' ) ) {
				$fields['memory_limit']       = array(
					'label' => __( 'PHP memory limit' ),
					'value' => WP_Site_Health::get_instance()->php_memory_limit,
				);
				$fields['admin_memory_limit'] = array(
					'label' => __( 'PHP memory limit (only for admin screens)' ),
					'value' => ini_get( 'memory_limit' ),
				);
			} else {
				$fields['memory_limit'] = array(
					'label' => __( 'PHP memory limit' ),
					'value' => ini_get( 'memory_limit' ),
				);
			}

			$fields['max_input_time']      = array(
				'label' => __( 'Max input time' ),
				'value' => ini_get( 'max_input_time' ),
			);
			$fields['upload_max_filesize'] = array(
				'label' => __( 'Upload max filesize' ),
				'value' => ini_get( 'upload_max_filesize' ),
			);
			$fields['php_post_max_size']   = array(
				'label' => __( 'PHP post max size' ),
				'value' => ini_get( 'post_max_size' ),
			);
		}

		if ( function_exists( 'curl_version' ) ) {
			$curl = curl_version();

			$fields['curl_version'] = array(
				'label' => __( 'cURL version' ),
				'value' => sprintf( '%s %s', $curl['version'], $curl['ssl_version'] ),
			);
		} else {
			$fields['curl_version'] = array(
				'label' => __( 'cURL version' ),
				'value' => __( 'Not available' ),
				'debug' => 'not available',
			);
		}

		// SUHOSIN.
		$suhosin_loaded = ( extension_loaded( 'suhosin' ) || ( defined( 'SUHOSIN_PATCH' ) && constant( 'SUHOSIN_PATCH' ) ) );

		$fields['suhosin'] = array(
			'label' => __( 'Is SUHOSIN installed?' ),
			'value' => ( $suhosin_loaded ? __( 'Yes' ) : __( 'No' ) ),
			'debug' => $suhosin_loaded,
		);

		// Imagick.
		$imagick_loaded = extension_loaded( 'imagick' );

		$fields['imagick_availability'] = array(
			'label' => __( 'Is the Imagick library available?' ),
			'value' => ( $imagick_loaded ? __( 'Yes' ) : __( 'No' ) ),
			'debug' => $imagick_loaded,
		);

		// Pretty permalinks.
		$pretty_permalinks_supported = got_url_rewrite();

		$fields['pretty_permalinks'] = array(
			'label' => __( 'Are pretty permalinks supported?' ),
			'value' => ( $pretty_permalinks_supported ? __( 'Yes' ) : __( 'No' ) ),
			'debug' => $pretty_permalinks_supported,
		);

		// Check if a .htaccess file exists.
		if ( is_file( ABSPATH . '.htaccess' ) ) {
			// If the file exists, grab the content of it.
			$htaccess_content = file_get_contents( ABSPATH . '.htaccess' );

			// Filter away the core WordPress rules.
			$filtered_htaccess_content = trim( preg_replace( '/\# BEGIN WordPress[\s\S]+?# END WordPress/si', '', $htaccess_content ) );
			$filtered_htaccess_content = ! empty( $filtered_htaccess_content );

			if ( $filtered_htaccess_content ) {
				/* translators: %s: .htaccess */
				$htaccess_rules_string = sprintf( __( 'Custom rules have been added to your %s file.' ), '.htaccess' );
			} else {
				/* translators: %s: .htaccess */
				$htaccess_rules_string = sprintf( __( 'Your %s file contains only core WordPress features.' ), '.htaccess' );
			}

			$fields['htaccess_extra_rules'] = array(
				'label' => __( '.htaccess rules' ),
				'value' => $htaccess_rules_string,
				'debug' => $filtered_htaccess_content,
			);
		}

		// Server time.
		$date = new DateTime( 'now', new DateTimeZone( 'UTC' ) );

		$fields['current']     = array(
			'label' => __( 'Current time' ),
			'value' => $date->format( DateTime::ATOM ),
		);
		$fields['utc-time']    = array(
			'label' => __( 'Current UTC time' ),
			'value' => $date->format( DateTime::RFC850 ),
		);
		$fields['server-time'] = array(
			'label' => __( 'Current Server time' ),
			'value' => wp_date( 'c', $_SERVER['REQUEST_TIME'] ),
		);

		return array(
			'label'       => __( 'Server' ),
			'description' => __( 'The options shown below relate to your server setup. If changes are required, you may need your web host&#8217;s assistance.' ),
			'fields'      => $fields,
>>>>>>> 19fc9c7a
		);
	}

	/**
	 * Gets the WordPress constants section of the debug data.
	 *
	 * @since 6.7.0
	 *
	 * @return array
	 */
	public static function get_wp_constants(): array {
		// Check if WP_DEBUG_LOG is set.
		$wp_debug_log_value = __( 'Disabled' );
		if ( is_string( WP_DEBUG_LOG ) ) {
			$wp_debug_log_value = WP_DEBUG_LOG;
		} elseif ( WP_DEBUG_LOG ) {
			$wp_debug_log_value = __( 'Enabled' );
		}

		// Check CONCATENATE_SCRIPTS.
		if ( defined( 'CONCATENATE_SCRIPTS' ) ) {
			$concatenate_scripts       = CONCATENATE_SCRIPTS ? __( 'Enabled' ) : __( 'Disabled' );
			$concatenate_scripts_debug = CONCATENATE_SCRIPTS ? 'true' : 'false';
		} else {
			$concatenate_scripts       = __( 'Undefined' );
			$concatenate_scripts_debug = 'undefined';
		}

		// Check COMPRESS_SCRIPTS.
		if ( defined( 'COMPRESS_SCRIPTS' ) ) {
			$compress_scripts       = COMPRESS_SCRIPTS ? __( 'Enabled' ) : __( 'Disabled' );
			$compress_scripts_debug = COMPRESS_SCRIPTS ? 'true' : 'false';
		} else {
			$compress_scripts       = __( 'Undefined' );
			$compress_scripts_debug = 'undefined';
		}

		// Check COMPRESS_CSS.
		if ( defined( 'COMPRESS_CSS' ) ) {
			$compress_css       = COMPRESS_CSS ? __( 'Enabled' ) : __( 'Disabled' );
			$compress_css_debug = COMPRESS_CSS ? 'true' : 'false';
		} else {
			$compress_css       = __( 'Undefined' );
			$compress_css_debug = 'undefined';
		}

		// Check WP_ENVIRONMENT_TYPE.
		if ( defined( 'WP_ENVIRONMENT_TYPE' ) && WP_ENVIRONMENT_TYPE ) {
			$wp_environment_type = WP_ENVIRONMENT_TYPE;
		} else {
			$wp_environment_type = __( 'Undefined' );
		}

		$fields = array(
			'ABSPATH'             => array(
				'label'   => 'ABSPATH',
				'value'   => ABSPATH,
				'private' => true,
			),
			'WP_HOME'             => array(
				'label' => 'WP_HOME',
				'value' => ( defined( 'WP_HOME' ) ? WP_HOME : __( 'Undefined' ) ),
				'debug' => ( defined( 'WP_HOME' ) ? WP_HOME : 'undefined' ),
			),
			'WP_SITEURL'          => array(
				'label' => 'WP_SITEURL',
				'value' => ( defined( 'WP_SITEURL' ) ? WP_SITEURL : __( 'Undefined' ) ),
				'debug' => ( defined( 'WP_SITEURL' ) ? WP_SITEURL : 'undefined' ),
			),
			'WP_CONTENT_DIR'      => array(
				'label' => 'WP_CONTENT_DIR',
				'value' => WP_CONTENT_DIR,
			),
			'WP_PLUGIN_DIR'       => array(
				'label' => 'WP_PLUGIN_DIR',
				'value' => WP_PLUGIN_DIR,
			),
			'WP_MEMORY_LIMIT'     => array(
				'label' => 'WP_MEMORY_LIMIT',
				'value' => WP_MEMORY_LIMIT,
			),
			'WP_MAX_MEMORY_LIMIT' => array(
				'label' => 'WP_MAX_MEMORY_LIMIT',
				'value' => WP_MAX_MEMORY_LIMIT,
			),
			'WP_DEBUG'            => array(
				'label' => 'WP_DEBUG',
				'value' => WP_DEBUG ? __( 'Enabled' ) : __( 'Disabled' ),
				'debug' => WP_DEBUG,
			),
			'WP_DEBUG_DISPLAY'    => array(
				'label' => 'WP_DEBUG_DISPLAY',
				'value' => WP_DEBUG_DISPLAY ? __( 'Enabled' ) : __( 'Disabled' ),
				'debug' => WP_DEBUG_DISPLAY,
			),
			'WP_DEBUG_LOG'        => array(
				'label' => 'WP_DEBUG_LOG',
				'value' => $wp_debug_log_value,
				'debug' => WP_DEBUG_LOG,
			),
			'SCRIPT_DEBUG'        => array(
				'label' => 'SCRIPT_DEBUG',
				'value' => SCRIPT_DEBUG ? __( 'Enabled' ) : __( 'Disabled' ),
				'debug' => SCRIPT_DEBUG,
			),
			'WP_CACHE'            => array(
				'label' => 'WP_CACHE',
				'value' => WP_CACHE ? __( 'Enabled' ) : __( 'Disabled' ),
				'debug' => WP_CACHE,
			),
			'CONCATENATE_SCRIPTS' => array(
				'label' => 'CONCATENATE_SCRIPTS',
				'value' => $concatenate_scripts,
				'debug' => $concatenate_scripts_debug,
			),
			'COMPRESS_SCRIPTS'    => array(
				'label' => 'COMPRESS_SCRIPTS',
				'value' => $compress_scripts,
				'debug' => $compress_scripts_debug,
			),
			'COMPRESS_CSS'        => array(
				'label' => 'COMPRESS_CSS',
				'value' => $compress_css,
				'debug' => $compress_css_debug,
			),
			'WP_ENVIRONMENT_TYPE' => array(
				'label' => 'WP_ENVIRONMENT_TYPE',
				'value' => $wp_environment_type,
				'debug' => $wp_environment_type,
			),
			'WP_DEVELOPMENT_MODE' => array(
				'label' => 'WP_DEVELOPMENT_MODE',
				'value' => WP_DEVELOPMENT_MODE ? WP_DEVELOPMENT_MODE : __( 'Disabled' ),
				'debug' => WP_DEVELOPMENT_MODE,
			),
			'DB_CHARSET'          => array(
				'label' => 'DB_CHARSET',
				'value' => ( defined( 'DB_CHARSET' ) ? DB_CHARSET : __( 'Undefined' ) ),
				'debug' => ( defined( 'DB_CHARSET' ) ? DB_CHARSET : 'undefined' ),
			),
			'DB_COLLATE'          => array(
				'label' => 'DB_COLLATE',
				'value' => ( defined( 'DB_COLLATE' ) ? DB_COLLATE : __( 'Undefined' ) ),
				'debug' => ( defined( 'DB_COLLATE' ) ? DB_COLLATE : 'undefined' ),
			),
		);

		return array(
			'label'       => __( 'WordPress Constants' ),
			'description' => __( 'These settings alter where and how parts of WordPress are loaded.' ),
			'fields'      => $fields,
		);
	}

	/**
	 * Gets the WordPress database section of the debug data.
	 *
	 * @since 6.7.0
	 *
	 * @global wpdb $wpdb WordPress database abstraction object.
	 *
	 * @return array
	 */
	public static function get_wp_database(): array {
		global $wpdb;

		// Populate the database debug fields.
		if ( is_object( $wpdb->dbh ) ) {
			// mysqli or PDO.
			$extension = get_class( $wpdb->dbh );
		} else {
			// Unknown sql extension.
			$extension = null;
		}

		$server = $wpdb->get_var( 'SELECT VERSION()' );

		$client_version = $wpdb->dbh->client_info;

		$fields = array(
			'extension'          => array(
				'label' => __( 'Database Extension' ),
				'value' => $extension,
			),
			'server_version'     => array(
				'label' => __( 'Server version' ),
				'value' => $server,
			),
			'client_version'     => array(
				'label' => __( 'Client version' ),
				'value' => $client_version,
			),
			'database_user'      => array(
				'label'   => __( 'Database username' ),
				'value'   => $wpdb->dbuser,
				'private' => true,
			),
			'database_host'      => array(
				'label'   => __( 'Database host' ),
				'value'   => $wpdb->dbhost,
				'private' => true,
			),
			'database_name'      => array(
				'label'   => __( 'Database name' ),
				'value'   => $wpdb->dbname,
				'private' => true,
			),
			'database_prefix'    => array(
				'label'   => __( 'Table prefix' ),
				'value'   => $wpdb->prefix,
				'private' => true,
			),
			'database_charset'   => array(
				'label'   => __( 'Database charset' ),
				'value'   => $wpdb->charset,
				'private' => true,
			),
			'database_collate'   => array(
				'label'   => __( 'Database collation' ),
				'value'   => $wpdb->collate,
				'private' => true,
			),
			'max_allowed_packet' => array(
				'label' => __( 'Max allowed packet size' ),
				'value' => self::get_mysql_var( 'max_allowed_packet' ),
			),
			'max_connections'    => array(
				'label' => __( 'Max connections number' ),
				'value' => self::get_mysql_var( 'max_connections' ),
			),
		);

		return array(
			'label'  => __( 'Database' ),
			'fields' => $fields,
		);
	}

	/**
	 * Gets the file system section of the debug data.
	 *
	 * @since 6.7.0
	 *
	 * @return array
	 */
	private static function get_wp_filesystem(): array {
		$upload_dir                     = wp_upload_dir();
		$is_writable_abspath            = wp_is_writable( ABSPATH );
		$is_writable_wp_content_dir     = wp_is_writable( WP_CONTENT_DIR );
		$is_writable_upload_dir         = wp_is_writable( $upload_dir['basedir'] );
		$is_writable_wp_plugin_dir      = wp_is_writable( WP_PLUGIN_DIR );
		$is_writable_template_directory = wp_is_writable( get_theme_root( get_template() ) );
		$is_writable_fonts_dir          = wp_is_writable( wp_get_font_dir()['basedir'] );

		$fields = array(
			'wordpress'  => array(
				'label' => __( 'The main WordPress directory' ),
				'value' => ( $is_writable_abspath ? __( 'Writable' ) : __( 'Not writable' ) ),
				'debug' => ( $is_writable_abspath ? 'writable' : 'not writable' ),
			),
			'wp-content' => array(
				'label' => __( 'The wp-content directory' ),
				'value' => ( $is_writable_wp_content_dir ? __( 'Writable' ) : __( 'Not writable' ) ),
				'debug' => ( $is_writable_wp_content_dir ? 'writable' : 'not writable' ),
			),
			'uploads'    => array(
				'label' => __( 'The uploads directory' ),
				'value' => ( $is_writable_upload_dir ? __( 'Writable' ) : __( 'Not writable' ) ),
				'debug' => ( $is_writable_upload_dir ? 'writable' : 'not writable' ),
			),
			'plugins'    => array(
				'label' => __( 'The plugins directory' ),
				'value' => ( $is_writable_wp_plugin_dir ? __( 'Writable' ) : __( 'Not writable' ) ),
				'debug' => ( $is_writable_wp_plugin_dir ? 'writable' : 'not writable' ),
			),
			'themes'     => array(
				'label' => __( 'The themes directory' ),
				'value' => ( $is_writable_template_directory ? __( 'Writable' ) : __( 'Not writable' ) ),
				'debug' => ( $is_writable_template_directory ? 'writable' : 'not writable' ),
			),
			'fonts'      => array(
				'label' => __( 'The fonts directory' ),
				'value' => ( $is_writable_fonts_dir ? __( 'Writable' ) : __( 'Not writable' ) ),
				'debug' => ( $is_writable_fonts_dir ? 'writable' : 'not writable' ),
			),
		);

		// Add more filesystem checks.
		if ( defined( 'WPMU_PLUGIN_DIR' ) && is_dir( WPMU_PLUGIN_DIR ) ) {
			$is_writable_wpmu_plugin_dir = wp_is_writable( WPMU_PLUGIN_DIR );

			$fields['mu-plugins'] = array(
				'label' => __( 'The must use plugins directory' ),
				'value' => ( $is_writable_wpmu_plugin_dir ? __( 'Writable' ) : __( 'Not writable' ) ),
				'debug' => ( $is_writable_wpmu_plugin_dir ? 'writable' : 'not writable' ),
			);
		}

		return array(
			'label'       => __( 'Filesystem Permissions' ),
			'description' => __( 'Shows whether WordPress is able to write to the directories it needs access to.' ),
			'fields'      => $fields,
		);
	}

	/**
	 * Returns the value of a MySQL system variable.
	 *
	 * @since 5.9.0
	 *
	 * @global wpdb $wpdb WordPress database abstraction object.
	 *
	 * @param string $mysql_var Name of the MySQL system variable.
	 * @return string|null The variable value on success. Null if the variable does not exist.
	 */
	public static function get_mysql_var( $mysql_var ) {
		global $wpdb;

		$result = $wpdb->get_row(
			$wpdb->prepare( 'SHOW VARIABLES LIKE %s', $mysql_var ),
			ARRAY_A
		);

		if ( ! empty( $result ) && array_key_exists( 'Value', $result ) ) {
			return $result['Value'];
		}

		return null;
	}

	/**
	 * Formats the information gathered for debugging, in a manner suitable for copying to a forum or support ticket.
	 *
	 * @since 5.2.0
	 *
	 * @param array  $info_array Information gathered from the `WP_Debug_Data::debug_data()` function.
	 * @param string $data_type  The data type to return, either 'info' or 'debug'.
	 * @return string The formatted data.
	 */
	public static function format( $info_array, $data_type ) {
		$return = "`\n";

		foreach ( $info_array as $section => $details ) {
			// Skip this section if there are no fields, or the section has been declared as private.
			if ( empty( $details['fields'] ) || ( isset( $details['private'] ) && $details['private'] ) ) {
				continue;
			}

			$section_label = 'debug' === $data_type ? $section : $details['label'];

			$return .= sprintf(
				"### %s%s ###\n\n",
				$section_label,
				( isset( $details['show_count'] ) && $details['show_count'] ? sprintf( ' (%d)', count( $details['fields'] ) ) : '' )
			);

			foreach ( $details['fields'] as $field_name => $field ) {
				if ( isset( $field['private'] ) && true === $field['private'] ) {
					continue;
				}

				if ( 'debug' === $data_type && isset( $field['debug'] ) ) {
					$debug_data = $field['debug'];
				} else {
					$debug_data = $field['value'];
				}

				// Can be array, one level deep only.
				if ( is_array( $debug_data ) ) {
					$value = '';

					foreach ( $debug_data as $sub_field_name => $sub_field_value ) {
						$value .= sprintf( "\n\t%s: %s", $sub_field_name, $sub_field_value );
					}
				} elseif ( is_bool( $debug_data ) ) {
					$value = $debug_data ? 'true' : 'false';
				} elseif ( empty( $debug_data ) && '0' !== $debug_data ) {
					$value = 'undefined';
				} else {
					$value = $debug_data;
				}

				if ( 'debug' === $data_type ) {
					$label = $field_name;
				} else {
					$label = $field['label'];
				}

				$return .= sprintf( "%s: %s\n", $label, $value );
			}

			$return .= "\n";
		}

		$return .= '`';

		return $return;
	}

	/**
	 * Fetches the total size of all the database tables for the active database user.
	 *
	 * @since 5.2.0
	 *
	 * @global wpdb $wpdb WordPress database abstraction object.
	 *
	 * @return int The size of the database, in bytes.
	 */
	public static function get_database_size() {
		global $wpdb;
		$size = 0;
		$rows = $wpdb->get_results( 'SHOW TABLE STATUS', ARRAY_A );

		if ( $wpdb->num_rows > 0 ) {
			foreach ( $rows as $row ) {
				$size += $row['Data_length'] + $row['Index_length'];
			}
		}

		return (int) $size;
	}

	/**
	 * Fetches the sizes of the WordPress directories: `wordpress` (ABSPATH), `plugins`, `themes`, and `uploads`.
	 * Intended to supplement the array returned by `WP_Debug_Data::debug_data()`.
	 *
	 * @since 5.2.0
	 *
	 * @return array The sizes of the directories, also the database size and total installation size.
	 */
	public static function get_sizes() {
		$size_db    = self::get_database_size();
		$upload_dir = wp_get_upload_dir();

		/*
		 * We will be using the PHP max execution time to prevent the size calculations
		 * from causing a timeout. The default value is 30 seconds, and some
		 * hosts do not allow you to read configuration values.
		 */
		if ( function_exists( 'ini_get' ) ) {
			$max_execution_time = ini_get( 'max_execution_time' );
		}

		/*
		 * The max_execution_time defaults to 0 when PHP runs from cli.
		 * We still want to limit it below.
		 */
		if ( empty( $max_execution_time ) ) {
			$max_execution_time = 30; // 30 seconds.
		}

		if ( $max_execution_time > 20 ) {
			/*
			 * If the max_execution_time is set to lower than 20 seconds, reduce it a bit to prevent
			 * edge-case timeouts that may happen after the size loop has finished running.
			 */
			$max_execution_time -= 2;
		}

		/*
		 * Go through the various installation directories and calculate their sizes.
		 * No trailing slashes.
		 */
		$paths = array(
			'wordpress_size' => untrailingslashit( ABSPATH ),
			'themes_size'    => get_theme_root(),
			'plugins_size'   => WP_PLUGIN_DIR,
			'uploads_size'   => $upload_dir['basedir'],
			'fonts_size'     => wp_get_font_dir()['basedir'],
		);

		$exclude = $paths;
		unset( $exclude['wordpress_size'] );
		$exclude = array_values( $exclude );

		$size_total = 0;
		$all_sizes  = array();

		// Loop over all the directories we want to gather the sizes for.
		foreach ( $paths as $name => $path ) {
			$dir_size = null; // Default to timeout.
			$results  = array(
				'path' => $path,
				'raw'  => 0,
			);

			// If the directory does not exist, skip checking it, as it will skew the other results.
			if ( ! is_dir( $path ) ) {
				$all_sizes[ $name ] = array(
					'path'  => $path,
					'raw'   => 0,
					'size'  => __( 'The directory does not exist.' ),
					'debug' => 'directory not found',
				);

				continue;
			}

			if ( microtime( true ) - WP_START_TIMESTAMP < $max_execution_time ) {
				if ( 'wordpress_size' === $name ) {
					$dir_size = recurse_dirsize( $path, $exclude, $max_execution_time );
				} else {
					$dir_size = recurse_dirsize( $path, null, $max_execution_time );
				}
			}

			if ( false === $dir_size ) {
				// Error reading.
				$results['size']  = __( 'The size cannot be calculated. The directory is not accessible. Usually caused by invalid permissions.' );
				$results['debug'] = 'not accessible';

				// Stop total size calculation.
				$size_total = null;
			} elseif ( null === $dir_size ) {
				// Timeout.
				$results['size']  = __( 'The directory size calculation has timed out. Usually caused by a very large number of sub-directories and files.' );
				$results['debug'] = 'timeout while calculating size';

				// Stop total size calculation.
				$size_total = null;
			} else {
				if ( null !== $size_total ) {
					$size_total += $dir_size;
				}

				$results['raw']   = $dir_size;
				$results['size']  = size_format( $dir_size, 2 );
				$results['debug'] = $results['size'] . " ({$dir_size} bytes)";
			}

			$all_sizes[ $name ] = $results;
		}

		if ( $size_db > 0 ) {
			$database_size = size_format( $size_db, 2 );

			$all_sizes['database_size'] = array(
				'raw'   => $size_db,
				'size'  => $database_size,
				'debug' => $database_size . " ({$size_db} bytes)",
			);
		} else {
			$all_sizes['database_size'] = array(
				'size'  => __( 'Not available' ),
				'debug' => 'not available',
			);
		}

		if ( null !== $size_total && $size_db > 0 ) {
			$total_size    = $size_total + $size_db;
			$total_size_mb = size_format( $total_size, 2 );

			$all_sizes['total_size'] = array(
				'raw'   => $total_size,
				'size'  => $total_size_mb,
				'debug' => $total_size_mb . " ({$total_size} bytes)",
			);
		} else {
			$all_sizes['total_size'] = array(
				'size'  => __( 'Total size is not available. Some errors were encountered when determining the size of your installation.' ),
				'debug' => 'not available',
			);
		}

		return $all_sizes;
	}
}<|MERGE_RESOLUTION|>--- conflicted
+++ resolved
@@ -534,219 +534,6 @@
 			'debug' => $gs_debug,
 		);
 
-<<<<<<< HEAD
-		// Populate the server debug fields.
-		if ( function_exists( 'php_uname' ) ) {
-			$server_architecture = sprintf( '%s %s %s', php_uname( 's' ), php_uname( 'r' ), php_uname( 'm' ) );
-		} else {
-			$server_architecture = 'unknown';
-		}
-
-		$php_version_debug = PHP_VERSION;
-		// Whether PHP supports 64-bit.
-		$php64bit = ( PHP_INT_SIZE * 8 === 64 );
-
-		$php_version = sprintf(
-			'%s %s',
-			$php_version_debug,
-			( $php64bit ? __( '(Supports 64bit values)' ) : __( '(Does not support 64bit values)' ) )
-		);
-
-		if ( $php64bit ) {
-			$php_version_debug .= ' 64bit';
-		}
-
-		$info['wp-server']['fields']['server_architecture'] = array(
-			'label' => __( 'Server architecture' ),
-			'value' => ( 'unknown' !== $server_architecture ? $server_architecture : __( 'Unable to determine server architecture' ) ),
-			'debug' => $server_architecture,
-		);
-		$info['wp-server']['fields']['httpd_software']      = array(
-			'label' => __( 'Web server' ),
-			'value' => ( isset( $_SERVER['SERVER_SOFTWARE'] ) ? $_SERVER['SERVER_SOFTWARE'] : __( 'Unable to determine what web server software is used' ) ),
-			'debug' => ( isset( $_SERVER['SERVER_SOFTWARE'] ) ? $_SERVER['SERVER_SOFTWARE'] : 'unknown' ),
-		);
-		$info['wp-server']['fields']['php_version']         = array(
-			'label' => __( 'PHP version' ),
-			'value' => $php_version,
-			'debug' => $php_version_debug,
-		);
-		$info['wp-server']['fields']['php_sapi']            = array(
-			'label' => __( 'PHP SAPI' ),
-			'value' => PHP_SAPI,
-			'debug' => PHP_SAPI,
-		);
-
-		// Some servers disable `ini_set()` and `ini_get()`, we check this before trying to get configuration values.
-		if ( ! function_exists( 'ini_get' ) ) {
-			$info['wp-server']['fields']['ini_get'] = array(
-				'label' => __( 'Server settings' ),
-				'value' => sprintf(
-					/* translators: %s: ini_get() */
-					__( 'Unable to determine some settings, as the %s function has been disabled.' ),
-					'ini_get()'
-				),
-				'debug' => 'ini_get() is disabled',
-			);
-		} else {
-			$info['wp-server']['fields']['max_input_variables'] = array(
-				'label' => __( 'PHP max input variables' ),
-				'value' => ini_get( 'max_input_vars' ),
-			);
-			$info['wp-server']['fields']['time_limit']          = array(
-				'label' => __( 'PHP time limit' ),
-				'value' => ini_get( 'max_execution_time' ),
-			);
-
-			if ( WP_Site_Health::get_instance()->php_memory_limit !== ini_get( 'memory_limit' ) ) {
-				$info['wp-server']['fields']['memory_limit']       = array(
-					'label' => __( 'PHP memory limit' ),
-					'value' => WP_Site_Health::get_instance()->php_memory_limit,
-				);
-				$info['wp-server']['fields']['admin_memory_limit'] = array(
-					'label' => __( 'PHP memory limit (only for admin screens)' ),
-					'value' => ini_get( 'memory_limit' ),
-				);
-			} else {
-				$info['wp-server']['fields']['memory_limit'] = array(
-					'label' => __( 'PHP memory limit' ),
-					'value' => ini_get( 'memory_limit' ),
-				);
-			}
-
-			$info['wp-server']['fields']['max_input_time']      = array(
-				'label' => __( 'Max input time' ),
-				'value' => ini_get( 'max_input_time' ),
-			);
-			$info['wp-server']['fields']['upload_max_filesize'] = array(
-				'label' => __( 'Upload max filesize' ),
-				'value' => ini_get( 'upload_max_filesize' ),
-			);
-			$info['wp-server']['fields']['php_post_max_size']   = array(
-				'label' => __( 'PHP post max size' ),
-				'value' => ini_get( 'post_max_size' ),
-			);
-		}
-
-		if ( function_exists( 'curl_version' ) ) {
-			$curl = curl_version();
-
-			$info['wp-server']['fields']['curl_version'] = array(
-				'label' => __( 'cURL version' ),
-				'value' => sprintf( '%s %s', $curl['version'], $curl['ssl_version'] ),
-			);
-		} else {
-			$info['wp-server']['fields']['curl_version'] = array(
-				'label' => __( 'cURL version' ),
-				'value' => $not_available,
-				'debug' => 'not available',
-			);
-		}
-
-		// SUHOSIN.
-		$suhosin_loaded = ( extension_loaded( 'suhosin' ) || ( defined( 'SUHOSIN_PATCH' ) && constant( 'SUHOSIN_PATCH' ) ) );
-
-		$info['wp-server']['fields']['suhosin'] = array(
-			'label' => __( 'Is SUHOSIN installed?' ),
-			'value' => ( $suhosin_loaded ? __( 'Yes' ) : __( 'No' ) ),
-			'debug' => $suhosin_loaded,
-		);
-
-		// Imagick.
-		$imagick_loaded = extension_loaded( 'imagick' );
-
-		$info['wp-server']['fields']['imagick_availability'] = array(
-			'label' => __( 'Is the Imagick library available?' ),
-			'value' => ( $imagick_loaded ? __( 'Yes' ) : __( 'No' ) ),
-			'debug' => $imagick_loaded,
-		);
-
-		// Pretty permalinks.
-		$pretty_permalinks_supported = got_url_rewrite();
-
-		$info['wp-server']['fields']['pretty_permalinks'] = array(
-			'label' => __( 'Are pretty permalinks supported?' ),
-			'value' => ( $pretty_permalinks_supported ? __( 'Yes' ) : __( 'No' ) ),
-			'debug' => $pretty_permalinks_supported,
-		);
-
-		// Check if a .htaccess file exists.
-		if ( is_file( ABSPATH . '.htaccess' ) ) {
-			// If the file exists, grab the content of it.
-			$htaccess_content = file_get_contents( ABSPATH . '.htaccess' );
-
-			// Filter away the core WordPress rules.
-			$filtered_htaccess_content = trim( preg_replace( '/\# BEGIN WordPress[\s\S]+?# END WordPress/si', '', $htaccess_content ) );
-			$filtered_htaccess_content = ! empty( $filtered_htaccess_content );
-
-			if ( $filtered_htaccess_content ) {
-				/* translators: %s: .htaccess */
-				$htaccess_rules_string = sprintf( __( 'Custom rules have been added to your %s file.' ), '.htaccess' );
-			} else {
-				/* translators: %s: .htaccess */
-				$htaccess_rules_string = sprintf( __( 'Your %s file contains only core WordPress features.' ), '.htaccess' );
-			}
-
-			$info['wp-server']['fields']['htaccess_extra_rules'] = array(
-				'label' => __( '.htaccess rules' ),
-				'value' => $htaccess_rules_string,
-				'debug' => $filtered_htaccess_content,
-			);
-		}
-
-		// Server time.
-		$date = new DateTime( 'now', new DateTimeZone( 'UTC' ) );
-
-		$info['wp-server']['fields']['current']     = array(
-			'label' => __( 'Current time' ),
-			'value' => $date->format( DateTime::ATOM ),
-		);
-		$info['wp-server']['fields']['utc-time']    = array(
-			'label' => __( 'Current UTC time' ),
-			'value' => $date->format( DateTime::RFC850 ),
-		);
-		$info['wp-server']['fields']['server-time'] = array(
-			'label' => __( 'Current Server time' ),
-			'value' => wp_date( 'c', $_SERVER['REQUEST_TIME'] ),
-		);
-
-=======
-		// List must use plugins if there are any.
-		$mu_plugins = get_mu_plugins();
-
-		foreach ( $mu_plugins as $plugin_path => $plugin ) {
-			$plugin_version = $plugin['Version'];
-			$plugin_author  = $plugin['Author'];
-
-			$plugin_version_string       = __( 'No version or author information is available.' );
-			$plugin_version_string_debug = 'author: (undefined), version: (undefined)';
-
-			if ( ! empty( $plugin_version ) && ! empty( $plugin_author ) ) {
-				/* translators: 1: Plugin version number. 2: Plugin author name. */
-				$plugin_version_string       = sprintf( __( 'Version %1$s by %2$s' ), $plugin_version, $plugin_author );
-				$plugin_version_string_debug = sprintf( 'version: %s, author: %s', $plugin_version, $plugin_author );
-			} else {
-				if ( ! empty( $plugin_author ) ) {
-					/* translators: %s: Plugin author name. */
-					$plugin_version_string       = sprintf( __( 'By %s' ), $plugin_author );
-					$plugin_version_string_debug = sprintf( 'author: %s, version: (undefined)', $plugin_author );
-				}
-
-				if ( ! empty( $plugin_version ) ) {
-					/* translators: %s: Plugin version number. */
-					$plugin_version_string       = sprintf( __( 'Version %s' ), $plugin_version );
-					$plugin_version_string_debug = sprintf( 'author: (undefined), version: %s', $plugin_version );
-				}
-			}
-
-			$info['wp-mu-plugins']['fields'][ sanitize_text_field( $plugin['Name'] ) ] = array(
-				'label' => $plugin['Name'],
-				'value' => $plugin_version_string,
-				'debug' => $plugin_version_string_debug,
-			);
-		}
-
->>>>>>> 19fc9c7a
 		// List all available plugins.
 		$plugins        = get_plugins();
 		$plugin_updates = get_plugin_updates();
@@ -1238,59 +1025,12 @@
 	}
 
 	/**
-<<<<<<< HEAD
-	 * Gets the WordPress plugins section of the debug data.
-=======
 	 * Gets the WordPress server section of the debug data.
->>>>>>> 19fc9c7a
 	 *
 	 * @since 6.7.0
 	 *
 	 * @return array
 	 */
-<<<<<<< HEAD
-	public static function get_wp_mu_plugins(): array {
-		// List must use plugins if there are any.
-		$mu_plugins = get_mu_plugins();
-		$fields = array();
-
-		foreach ( $mu_plugins as $plugin_path => $plugin ) {
-			$plugin_version = $plugin['Version'];
-			$plugin_author  = $plugin['Author'];
-
-			$plugin_version_string       = __( 'No version or author information is available.' );
-			$plugin_version_string_debug = 'author: (undefined), version: (undefined)';
-
-			if ( ! empty( $plugin_version ) && ! empty( $plugin_author ) ) {
-				/* translators: 1: Plugin version number. 2: Plugin author name. */
-				$plugin_version_string       = sprintf( __( 'Version %1$s by %2$s' ), $plugin_version, $plugin_author );
-				$plugin_version_string_debug = sprintf( 'version: %s, author: %s', $plugin_version, $plugin_author );
-			} else {
-				if ( ! empty( $plugin_author ) ) {
-					/* translators: %s: Plugin author name. */
-					$plugin_version_string       = sprintf( __( 'By %s' ), $plugin_author );
-					$plugin_version_string_debug = sprintf( 'author: %s, version: (undefined)', $plugin_author );
-				}
-
-				if ( ! empty( $plugin_version ) ) {
-					/* translators: %s: Plugin version number. */
-					$plugin_version_string       = sprintf( __( 'Version %s' ), $plugin_version );
-					$plugin_version_string_debug = sprintf( 'author: (undefined), version: %s', $plugin_version );
-				}
-			}
-
-			$fields[ sanitize_text_field( $plugin['Name'] ) ] = array(
-				'label' => $plugin['Name'],
-				'value' => $plugin_version_string,
-				'debug' => $plugin_version_string_debug,
-			);
-		}
-
-		return array(
-			'label'      => __( 'Must Use Plugins' ),
-			'show_count' => true,
-			'fields'     => $fields,
-=======
 	public static function get_wp_server(): array {
 		// Populate the server debug fields.
 		if ( function_exists( 'php_uname' ) ) {
@@ -1473,7 +1213,57 @@
 			'label'       => __( 'Server' ),
 			'description' => __( 'The options shown below relate to your server setup. If changes are required, you may need your web host&#8217;s assistance.' ),
 			'fields'      => $fields,
->>>>>>> 19fc9c7a
+		);
+	}
+
+	/**
+	 * Gets the WordPress plugins section of the debug data.
+	 *
+	 * @since 6.7.0
+	 *
+	 * @return array
+	 */
+	public static function get_wp_mu_plugins(): array {
+		// List must use plugins if there are any.
+		$mu_plugins = get_mu_plugins();
+		$fields = array();
+
+		foreach ( $mu_plugins as $plugin_path => $plugin ) {
+			$plugin_version = $plugin['Version'];
+			$plugin_author  = $plugin['Author'];
+
+			$plugin_version_string       = __( 'No version or author information is available.' );
+			$plugin_version_string_debug = 'author: (undefined), version: (undefined)';
+
+			if ( ! empty( $plugin_version ) && ! empty( $plugin_author ) ) {
+				/* translators: 1: Plugin version number. 2: Plugin author name. */
+				$plugin_version_string       = sprintf( __( 'Version %1$s by %2$s' ), $plugin_version, $plugin_author );
+				$plugin_version_string_debug = sprintf( 'version: %s, author: %s', $plugin_version, $plugin_author );
+			} else {
+				if ( ! empty( $plugin_author ) ) {
+					/* translators: %s: Plugin author name. */
+					$plugin_version_string       = sprintf( __( 'By %s' ), $plugin_author );
+					$plugin_version_string_debug = sprintf( 'author: %s, version: (undefined)', $plugin_author );
+				}
+
+				if ( ! empty( $plugin_version ) ) {
+					/* translators: %s: Plugin version number. */
+					$plugin_version_string       = sprintf( __( 'Version %s' ), $plugin_version );
+					$plugin_version_string_debug = sprintf( 'author: (undefined), version: %s', $plugin_version );
+				}
+			}
+
+			$fields[ sanitize_text_field( $plugin['Name'] ) ] = array(
+				'label' => $plugin['Name'],
+				'value' => $plugin_version_string,
+				'debug' => $plugin_version_string_debug,
+			);
+		}
+
+		return array(
+			'label'      => __( 'Must Use Plugins' ),
+			'show_count' => true,
+			'fields'     => $fields,
 		);
 	}
 
