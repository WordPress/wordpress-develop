<?php
/**
 * Class for providing debug data based on a users WordPress environment.
 *
 * @package WordPress
 * @subpackage Site_Health
 * @since 5.2.0
 */

class WP_Debug_Data {
	/**
	 * Calls all core functions to check for updates.
	 *
	 * @since 5.2.0
	 */
	public static function check_for_updates() {
		wp_version_check();
		wp_update_plugins();
		wp_update_themes();
	}

	/**
	 * Static function for generating site debug data when required.
	 *
	 * @since 5.2.0
	 * @since 5.3.0 Added database charset, database collation,
	 *              and timezone information.
	 * @since 5.5.0 Added pretty permalinks support information.
	 *
	 * @throws ImagickException
	 * @global wpdb $wpdb WordPress database abstraction object.
	 *
	 * @return array The debug data for the site.
	 */
	public static function debug_data() {
		global $wpdb;

		// Save few function calls.
		$upload_dir             = wp_upload_dir();
		$permalink_structure    = get_option( 'permalink_structure' );
		$is_ssl                 = is_ssl();
		$is_multisite           = is_multisite();
		$users_can_register     = get_option( 'users_can_register' );
		$blog_public            = get_option( 'blog_public' );
		$default_comment_status = get_option( 'default_comment_status' );
		$environment_type       = wp_get_environment_type();
		$core_version           = get_bloginfo( 'version' );
		$core_updates           = get_core_updates();
		$core_update_needed     = '';

		if ( is_array( $core_updates ) ) {
			foreach ( $core_updates as $core => $update ) {
				if ( 'upgrade' === $update->response ) {
					/* translators: %s: Latest WordPress version number. */
					$core_update_needed = ' ' . sprintf( __( '(Latest version: %s)' ), $update->version );
				} else {
					$core_update_needed = '';
				}
			}
		}

		// Set up the array that holds all debug information.
		$info = array();

		$info['wp-core'] = array(
			'label'  => __( 'WordPress' ),
			'fields' => array(
				'version'                => array(
					'label' => __( 'Version' ),
					'value' => $core_version . $core_update_needed,
					'debug' => $core_version,
				),
				'site_language'          => array(
					'label' => __( 'Site Language' ),
					'value' => get_locale(),
				),
				'user_language'          => array(
					'label' => __( 'User Language' ),
					'value' => get_user_locale(),
				),
				'timezone'               => array(
					'label' => __( 'Timezone' ),
					'value' => wp_timezone_string(),
				),
				'home_url'               => array(
					'label'   => __( 'Home URL' ),
					'value'   => get_bloginfo( 'url' ),
					'private' => true,
				),
				'site_url'               => array(
					'label'   => __( 'Site URL' ),
					'value'   => get_bloginfo( 'wpurl' ),
					'private' => true,
				),
				'permalink'              => array(
					'label' => __( 'Permalink structure' ),
					'value' => $permalink_structure ? $permalink_structure : __( 'No permalink structure set' ),
					'debug' => $permalink_structure,
				),
				'https_status'           => array(
					'label' => __( 'Is this site using HTTPS?' ),
					'value' => $is_ssl ? __( 'Yes' ) : __( 'No' ),
					'debug' => $is_ssl,
				),
				'multisite'              => array(
					'label' => __( 'Is this a multisite?' ),
					'value' => $is_multisite ? __( 'Yes' ) : __( 'No' ),
					'debug' => $is_multisite,
				),
				'user_registration'      => array(
					'label' => __( 'Can anyone register on this site?' ),
					'value' => $users_can_register ? __( 'Yes' ) : __( 'No' ),
					'debug' => $users_can_register,
				),
				'blog_public'            => array(
					'label' => __( 'Is this site discouraging search engines?' ),
					'value' => $blog_public ? __( 'No' ) : __( 'Yes' ),
					'debug' => $blog_public,
				),
				'default_comment_status' => array(
					'label' => __( 'Default comment status' ),
					'value' => 'open' === $default_comment_status ? _x( 'Open', 'comment status' ) : _x( 'Closed', 'comment status' ),
					'debug' => $default_comment_status,
				),
				'environment_type'       => array(
					'label' => __( 'Environment type' ),
					'value' => $environment_type,
					'debug' => $environment_type,
				),
			),
		);

		if ( ! $is_multisite ) {
			$info['wp-paths-sizes'] = array(
				'label'  => __( 'Directories and Sizes' ),
				'fields' => array(),
			);
		}

		$info['wp-dropins'] = array(
			'label'       => __( 'Drop-ins' ),
			'show_count'  => true,
			'description' => sprintf(
				/* translators: %s: wp-content directory name. */
				__( 'Drop-ins are single files, found in the %s directory, that replace or enhance WordPress features in ways that are not possible for traditional plugins.' ),
				'<code>' . str_replace( ABSPATH, '', WP_CONTENT_DIR ) . '</code>'
			),
			'fields'      => array(),
		);

		$info['wp-active-theme'] = array(
			'label'  => __( 'Active Theme' ),
			'fields' => array(),
		);

		$info['wp-parent-theme'] = array(
			'label'  => __( 'Parent Theme' ),
			'fields' => array(),
		);

		$info['wp-themes-inactive'] = array(
			'label'      => __( 'Inactive Themes' ),
			'show_count' => true,
			'fields'     => array(),
		);

		$info['wp-mu-plugins'] = array(
			'label'      => __( 'Must Use Plugins' ),
			'show_count' => true,
			'fields'     => array(),
		);

		$info['wp-plugins-active'] = array(
			'label'      => __( 'Active Plugins' ),
			'show_count' => true,
			'fields'     => array(),
		);

		$info['wp-plugins-inactive'] = array(
			'label'      => __( 'Inactive Plugins' ),
			'show_count' => true,
			'fields'     => array(),
		);

		$info['wp-media'] = array(
			'label'  => __( 'Media Handling' ),
			'fields' => array(),
		);

		$info['wp-server'] = array(
			'label'       => __( 'Server' ),
			'description' => __( 'The options shown below relate to your server setup. If changes are required, you may need your web host&#8217;s assistance.' ),
			'fields'      => array(),
		);

		$info['wp-database'] = array(
			'label'  => __( 'Database' ),
			'fields' => array(),
		);

		// Check if WP_DEBUG_LOG is set.
		$wp_debug_log_value = __( 'Disabled' );

		if ( is_string( WP_DEBUG_LOG ) ) {
			$wp_debug_log_value = WP_DEBUG_LOG;
		} elseif ( WP_DEBUG_LOG ) {
			$wp_debug_log_value = __( 'Enabled' );
		}

		// Check CONCATENATE_SCRIPTS.
		if ( defined( 'CONCATENATE_SCRIPTS' ) ) {
			$concatenate_scripts       = CONCATENATE_SCRIPTS ? __( 'Enabled' ) : __( 'Disabled' );
			$concatenate_scripts_debug = CONCATENATE_SCRIPTS ? 'true' : 'false';
		} else {
			$concatenate_scripts       = __( 'Undefined' );
			$concatenate_scripts_debug = 'undefined';
		}

		// Check COMPRESS_SCRIPTS.
		if ( defined( 'COMPRESS_SCRIPTS' ) ) {
			$compress_scripts       = COMPRESS_SCRIPTS ? __( 'Enabled' ) : __( 'Disabled' );
			$compress_scripts_debug = COMPRESS_SCRIPTS ? 'true' : 'false';
		} else {
			$compress_scripts       = __( 'Undefined' );
			$compress_scripts_debug = 'undefined';
		}

		// Check COMPRESS_CSS.
		if ( defined( 'COMPRESS_CSS' ) ) {
			$compress_css       = COMPRESS_CSS ? __( 'Enabled' ) : __( 'Disabled' );
			$compress_css_debug = COMPRESS_CSS ? 'true' : 'false';
		} else {
			$compress_css       = __( 'Undefined' );
			$compress_css_debug = 'undefined';
		}

		// Check WP_ENVIRONMENT_TYPE.
		if ( defined( 'WP_ENVIRONMENT_TYPE' ) ) {
			$wp_environment_type = WP_ENVIRONMENT_TYPE;
		} else {
			$wp_environment_type = __( 'Undefined' );
		}

		$info['wp-constants'] = array(
			'label'       => __( 'WordPress Constants' ),
			'description' => __( 'These settings alter where and how parts of WordPress are loaded.' ),
			'fields'      => array(
				'ABSPATH'             => array(
					'label'   => 'ABSPATH',
					'value'   => ABSPATH,
					'private' => true,
				),
				'WP_HOME'             => array(
					'label' => 'WP_HOME',
					'value' => ( defined( 'WP_HOME' ) ? WP_HOME : __( 'Undefined' ) ),
					'debug' => ( defined( 'WP_HOME' ) ? WP_HOME : 'undefined' ),
				),
				'WP_SITEURL'          => array(
					'label' => 'WP_SITEURL',
					'value' => ( defined( 'WP_SITEURL' ) ? WP_SITEURL : __( 'Undefined' ) ),
					'debug' => ( defined( 'WP_SITEURL' ) ? WP_SITEURL : 'undefined' ),
				),
				'WP_CONTENT_DIR'      => array(
					'label' => 'WP_CONTENT_DIR',
					'value' => WP_CONTENT_DIR,
				),
				'WP_PLUGIN_DIR'       => array(
					'label' => 'WP_PLUGIN_DIR',
					'value' => WP_PLUGIN_DIR,
				),
				'WP_MEMORY_LIMIT'     => array(
					'label' => 'WP_MEMORY_LIMIT',
					'value' => WP_MEMORY_LIMIT,
				),
				'WP_MAX_MEMORY_LIMIT' => array(
					'label' => 'WP_MAX_MEMORY_LIMIT',
					'value' => WP_MAX_MEMORY_LIMIT,
				),
				'WP_DEBUG'            => array(
					'label' => 'WP_DEBUG',
					'value' => WP_DEBUG ? __( 'Enabled' ) : __( 'Disabled' ),
					'debug' => WP_DEBUG,
				),
				'WP_DEBUG_DISPLAY'    => array(
					'label' => 'WP_DEBUG_DISPLAY',
					'value' => WP_DEBUG_DISPLAY ? __( 'Enabled' ) : __( 'Disabled' ),
					'debug' => WP_DEBUG_DISPLAY,
				),
				'WP_DEBUG_LOG'        => array(
					'label' => 'WP_DEBUG_LOG',
					'value' => $wp_debug_log_value,
					'debug' => WP_DEBUG_LOG,
				),
				'SCRIPT_DEBUG'        => array(
					'label' => 'SCRIPT_DEBUG',
					'value' => SCRIPT_DEBUG ? __( 'Enabled' ) : __( 'Disabled' ),
					'debug' => SCRIPT_DEBUG,
				),
				'WP_CACHE'            => array(
					'label' => 'WP_CACHE',
					'value' => WP_CACHE ? __( 'Enabled' ) : __( 'Disabled' ),
					'debug' => WP_CACHE,
				),
				'CONCATENATE_SCRIPTS' => array(
					'label' => 'CONCATENATE_SCRIPTS',
					'value' => $concatenate_scripts,
					'debug' => $concatenate_scripts_debug,
				),
				'COMPRESS_SCRIPTS'    => array(
					'label' => 'COMPRESS_SCRIPTS',
					'value' => $compress_scripts,
					'debug' => $compress_scripts_debug,
				),
				'COMPRESS_CSS'        => array(
					'label' => 'COMPRESS_CSS',
					'value' => $compress_css,
					'debug' => $compress_css_debug,
				),
				'WP_ENVIRONMENT_TYPE' => array(
					'label' => 'WP_ENVIRONMENT_TYPE',
					'value' => $wp_environment_type,
					'debug' => $wp_environment_type,
				),
				'DB_CHARSET'          => array(
					'label' => 'DB_CHARSET',
					'value' => ( defined( 'DB_CHARSET' ) ? DB_CHARSET : __( 'Undefined' ) ),
					'debug' => ( defined( 'DB_CHARSET' ) ? DB_CHARSET : 'undefined' ),
				),
				'DB_COLLATE'          => array(
					'label' => 'DB_COLLATE',
					'value' => ( defined( 'DB_COLLATE' ) ? DB_COLLATE : __( 'Undefined' ) ),
					'debug' => ( defined( 'DB_COLLATE' ) ? DB_COLLATE : 'undefined' ),
				),
			),
		);

		$is_writable_abspath            = wp_is_writable( ABSPATH );
		$is_writable_wp_content_dir     = wp_is_writable( WP_CONTENT_DIR );
		$is_writable_upload_dir         = wp_is_writable( $upload_dir['basedir'] );
		$is_writable_wp_plugin_dir      = wp_is_writable( WP_PLUGIN_DIR );
		$is_writable_template_directory = wp_is_writable( get_theme_root( get_template() ) );

		$info['wp-filesystem'] = array(
			'label'       => __( 'Filesystem Permissions' ),
			'description' => __( 'Shows whether WordPress is able to write to the directories it needs access to.' ),
			'fields'      => array(
				'wordpress'  => array(
					'label' => __( 'The main WordPress directory' ),
					'value' => ( $is_writable_abspath ? __( 'Writable' ) : __( 'Not writable' ) ),
					'debug' => ( $is_writable_abspath ? 'writable' : 'not writable' ),
				),
				'wp-content' => array(
					'label' => __( 'The wp-content directory' ),
					'value' => ( $is_writable_wp_content_dir ? __( 'Writable' ) : __( 'Not writable' ) ),
					'debug' => ( $is_writable_wp_content_dir ? 'writable' : 'not writable' ),
				),
				'uploads'    => array(
					'label' => __( 'The uploads directory' ),
					'value' => ( $is_writable_upload_dir ? __( 'Writable' ) : __( 'Not writable' ) ),
					'debug' => ( $is_writable_upload_dir ? 'writable' : 'not writable' ),
				),
				'plugins'    => array(
					'label' => __( 'The plugins directory' ),
					'value' => ( $is_writable_wp_plugin_dir ? __( 'Writable' ) : __( 'Not writable' ) ),
					'debug' => ( $is_writable_wp_plugin_dir ? 'writable' : 'not writable' ),
				),
				'themes'     => array(
					'label' => __( 'The themes directory' ),
					'value' => ( $is_writable_template_directory ? __( 'Writable' ) : __( 'Not writable' ) ),
					'debug' => ( $is_writable_template_directory ? 'writable' : 'not writable' ),
				),
			),
		);

		// Conditionally add debug information for multisite setups.
		if ( is_multisite() ) {
			$network_query = new WP_Network_Query();
			$network_ids   = $network_query->query(
				array(
					'fields'        => 'ids',
					'number'        => 100,
					'no_found_rows' => false,
				)
			);

			$site_count = 0;
			foreach ( $network_ids as $network_id ) {
				$site_count += get_blog_count( $network_id );
			}

			$info['wp-core']['fields']['site_count'] = array(
				'label' => __( 'Site count' ),
				'value' => $site_count,
			);

			$info['wp-core']['fields']['network_count'] = array(
				'label' => __( 'Network count' ),
				'value' => $network_query->found_networks,
			);
		}

		$info['wp-core']['fields']['user_count'] = array(
			'label' => __( 'User count' ),
			'value' => get_user_count(),
		);

		// WordPress features requiring processing.
		$wp_dotorg = wp_remote_get( 'https://wordpress.org', array( 'timeout' => 10 ) );

		if ( ! is_wp_error( $wp_dotorg ) ) {
			$info['wp-core']['fields']['dotorg_communication'] = array(
				'label' => __( 'Communication with WordPress.org' ),
				'value' => __( 'WordPress.org is reachable' ),
				'debug' => 'true',
			);
		} else {
			$info['wp-core']['fields']['dotorg_communication'] = array(
				'label' => __( 'Communication with WordPress.org' ),
				'value' => sprintf(
					/* translators: 1: The IP address WordPress.org resolves to. 2: The error returned by the lookup. */
					__( 'Unable to reach WordPress.org at %1$s: %2$s' ),
					gethostbyname( 'wordpress.org' ),
					$wp_dotorg->get_error_message()
				),
				'debug' => $wp_dotorg->get_error_message(),
			);
		}

		// Remove accordion for Directories and Sizes if in Multisite.
		if ( ! $is_multisite ) {
			$loading = __( 'Loading&hellip;' );

			$info['wp-paths-sizes']['fields'] = array(
				'wordpress_path' => array(
					'label' => __( 'WordPress directory location' ),
					'value' => untrailingslashit( ABSPATH ),
				),
				'wordpress_size' => array(
					'label' => __( 'WordPress directory size' ),
					'value' => $loading,
					'debug' => 'loading...',
				),
				'uploads_path'   => array(
					'label' => __( 'Uploads directory location' ),
					'value' => $upload_dir['basedir'],
				),
				'uploads_size'   => array(
					'label' => __( 'Uploads directory size' ),
					'value' => $loading,
					'debug' => 'loading...',
				),
				'themes_path'    => array(
					'label' => __( 'Themes directory location' ),
					'value' => get_theme_root(),
				),
				'themes_size'    => array(
					'label' => __( 'Themes directory size' ),
					'value' => $loading,
					'debug' => 'loading...',
				),
				'plugins_path'   => array(
					'label' => __( 'Plugins directory location' ),
					'value' => WP_PLUGIN_DIR,
				),
				'plugins_size'   => array(
					'label' => __( 'Plugins directory size' ),
					'value' => $loading,
					'debug' => 'loading...',
				),
				'database_size'  => array(
					'label' => __( 'Database size' ),
					'value' => $loading,
					'debug' => 'loading...',
				),
				'total_size'     => array(
					'label' => __( 'Total installation size' ),
					'value' => $loading,
					'debug' => 'loading...',
				),
			);
		}

		// Get a list of all drop-in replacements.
		$dropins = get_dropins();

		// Get dropins descriptions.
		$dropin_descriptions = _get_dropins();

		// Spare few function calls.
		$not_available = __( 'Not available' );

		foreach ( $dropins as $dropin_key => $dropin ) {
			$info['wp-dropins']['fields'][ sanitize_text_field( $dropin_key ) ] = array(
				'label' => $dropin_key,
				'value' => $dropin_descriptions[ $dropin_key ][0],
				'debug' => 'true',
			);
		}

		// Populate the media fields.
		$info['wp-media']['fields']['image_editor'] = array(
			'label' => __( 'Active editor' ),
			'value' => _wp_image_editor_choose(),
		);

		// Get ImageMagic information, if available.
		if ( class_exists( 'Imagick' ) ) {
			// Save the Imagick instance for later use.
			$imagick             = new Imagick();
			$imagemagick_version = $imagick->getVersion();
		} else {
			$imagemagick_version = __( 'Not available' );
		}

		$info['wp-media']['fields']['imagick_module_version'] = array(
			'label' => __( 'ImageMagick version number' ),
			'value' => ( is_array( $imagemagick_version ) ? $imagemagick_version['versionNumber'] : $imagemagick_version ),
		);

		$info['wp-media']['fields']['imagemagick_version'] = array(
			'label' => __( 'ImageMagick version string' ),
			'value' => ( is_array( $imagemagick_version ) ? $imagemagick_version['versionString'] : $imagemagick_version ),
		);

		$imagick_version = phpversion( 'imagick' );

		$info['wp-media']['fields']['imagick_version'] = array(
			'label' => __( 'Imagick version' ),
			'value' => ( $imagick_version ) ? $imagick_version : __( 'Not available' ),
		);

		if ( ! function_exists( 'ini_get' ) ) {
			$info['wp-media']['fields']['ini_get'] = array(
				'label' => __( 'File upload settings' ),
				'value' => sprintf(
					/* translators: %s: ini_get() */
					__( 'Unable to determine some settings, as the %s function has been disabled.' ),
					'ini_get()'
				),
				'debug' => 'ini_get() is disabled',
			);
		} else {
			// Get the PHP ini directive values.
			$post_max_size       = ini_get( 'post_max_size' );
			$upload_max_filesize = ini_get( 'upload_max_filesize' );
			$max_file_uploads    = ini_get( 'max_file_uploads' );
			$effective           = min( wp_convert_hr_to_bytes( $post_max_size ), wp_convert_hr_to_bytes( $upload_max_filesize ) );

			// Add info in Media section.
			$info['wp-media']['fields']['file_uploads']        = array(
				'label' => __( 'File uploads' ),
				'value' => empty( ini_get( 'file_uploads' ) ) ? __( 'Disabled' ) : __( 'Enabled' ),
				'debug' => 'File uploads is turned off',
			);
			$info['wp-media']['fields']['post_max_size']       = array(
				'label' => __( 'Max size of post data allowed' ),
				'value' => $post_max_size,
			);
			$info['wp-media']['fields']['upload_max_filesize'] = array(
				'label' => __( 'Max size of an uploaded file' ),
				'value' => $upload_max_filesize,
			);
			$info['wp-media']['fields']['max_effective_size']  = array(
				'label' => __( 'Max effective file size' ),
				'value' => size_format( $effective ),
			);
			$info['wp-media']['fields']['max_file_uploads']    = array(
				'label' => __( 'Max number of files allowed' ),
				'value' => number_format( $max_file_uploads ),
			);
		}

		// If Imagick is used as our editor, provide some more information about its limitations.
		if ( 'WP_Image_Editor_Imagick' === _wp_image_editor_choose() && isset( $imagick ) && $imagick instanceof Imagick ) {
			$limits = array(
				'area'   => ( defined( 'imagick::RESOURCETYPE_AREA' ) ? size_format( $imagick->getResourceLimit( imagick::RESOURCETYPE_AREA ) ) : $not_available ),
				'disk'   => ( defined( 'imagick::RESOURCETYPE_DISK' ) ? $imagick->getResourceLimit( imagick::RESOURCETYPE_DISK ) : $not_available ),
				'file'   => ( defined( 'imagick::RESOURCETYPE_FILE' ) ? $imagick->getResourceLimit( imagick::RESOURCETYPE_FILE ) : $not_available ),
				'map'    => ( defined( 'imagick::RESOURCETYPE_MAP' ) ? size_format( $imagick->getResourceLimit( imagick::RESOURCETYPE_MAP ) ) : $not_available ),
				'memory' => ( defined( 'imagick::RESOURCETYPE_MEMORY' ) ? size_format( $imagick->getResourceLimit( imagick::RESOURCETYPE_MEMORY ) ) : $not_available ),
				'thread' => ( defined( 'imagick::RESOURCETYPE_THREAD' ) ? $imagick->getResourceLimit( imagick::RESOURCETYPE_THREAD ) : $not_available ),
			);

			$limits_debug = array(
				'imagick::RESOURCETYPE_AREA'   => ( defined( 'imagick::RESOURCETYPE_AREA' ) ? size_format( $imagick->getResourceLimit( imagick::RESOURCETYPE_AREA ) ) : 'not available' ),
				'imagick::RESOURCETYPE_DISK'   => ( defined( 'imagick::RESOURCETYPE_DISK' ) ? $imagick->getResourceLimit( imagick::RESOURCETYPE_DISK ) : 'not available' ),
				'imagick::RESOURCETYPE_FILE'   => ( defined( 'imagick::RESOURCETYPE_FILE' ) ? $imagick->getResourceLimit( imagick::RESOURCETYPE_FILE ) : 'not available' ),
				'imagick::RESOURCETYPE_MAP'    => ( defined( 'imagick::RESOURCETYPE_MAP' ) ? size_format( $imagick->getResourceLimit( imagick::RESOURCETYPE_MAP ) ) : 'not available' ),
				'imagick::RESOURCETYPE_MEMORY' => ( defined( 'imagick::RESOURCETYPE_MEMORY' ) ? size_format( $imagick->getResourceLimit( imagick::RESOURCETYPE_MEMORY ) ) : 'not available' ),
				'imagick::RESOURCETYPE_THREAD' => ( defined( 'imagick::RESOURCETYPE_THREAD' ) ? $imagick->getResourceLimit( imagick::RESOURCETYPE_THREAD ) : 'not available' ),
			);

			$info['wp-media']['fields']['imagick_limits'] = array(
				'label' => __( 'Imagick Resource Limits' ),
				'value' => $limits,
				'debug' => $limits_debug,
			);

			try {
				$formats = Imagick::queryFormats( '*' );
			} catch ( Exception $e ) {
				$formats = array();
			}

			$info['wp-media']['fields']['imagemagick_file_formats'] = array(
				'label' => __( 'ImageMagick supported file formats' ),
				'value' => ( empty( $formats ) ) ? __( 'Unable to determine' ) : implode( ', ', $formats ),
				'debug' => ( empty( $formats ) ) ? 'Unable to determine' : implode( ', ', $formats ),
			);
		}

		// Get GD information, if available.
		if ( function_exists( 'gd_info' ) ) {
			$gd = gd_info();
		} else {
			$gd = false;
		}

		$info['wp-media']['fields']['gd_version'] = array(
			'label' => __( 'GD version' ),
			'value' => ( is_array( $gd ) ? $gd['GD Version'] : $not_available ),
			'debug' => ( is_array( $gd ) ? $gd['GD Version'] : 'not available' ),
		);

		$gd_image_formats     = array();
		$gd_supported_formats = array(
			'GIF Create' => 'GIF',
			'JPEG'       => 'JPEG',
			'PNG'        => 'PNG',
			'WebP'       => 'WebP',
			'BMP'        => 'BMP',
			'AVIF'       => 'AVIF',
			'HEIF'       => 'HEIF',
			'TIFF'       => 'TIFF',
			'XPM'        => 'XPM',
		);

		foreach ( $gd_supported_formats as $format_key => $format ) {
			$index = $format_key . ' Support';
			if ( isset( $gd[ $index ] ) && $gd[ $index ] ) {
				array_push( $gd_image_formats, $format );
			}
		}

		if ( ! empty( $gd_image_formats ) ) {
			$info['wp-media']['fields']['gd_formats'] = array(
				'label' => __( 'GD supported file formats' ),
				'value' => implode( ', ', $gd_image_formats ),
			);
		}

		// Get Ghostscript information, if available.
		if ( function_exists( 'exec' ) ) {
			$gs = exec( 'gs --version' );

			if ( empty( $gs ) ) {
				$gs       = $not_available;
				$gs_debug = 'not available';
			} else {
				$gs_debug = $gs;
			}
		} else {
			$gs       = __( 'Unable to determine if Ghostscript is installed' );
			$gs_debug = 'unknown';
		}

		$info['wp-media']['fields']['ghostscript_version'] = array(
			'label' => __( 'Ghostscript version' ),
			'value' => $gs,
			'debug' => $gs_debug,
		);

		// Populate the server debug fields.
		if ( function_exists( 'php_uname' ) ) {
			$server_architecture = sprintf( '%s %s %s', php_uname( 's' ), php_uname( 'r' ), php_uname( 'm' ) );
		} else {
			$server_architecture = 'unknown';
		}

		if ( function_exists( 'phpversion' ) ) {
			$php_version_debug = phpversion();
			// Whether PHP supports 64-bit.
			$php64bit = ( PHP_INT_SIZE * 8 === 64 );

			$php_version = sprintf(
				'%s %s',
				$php_version_debug,
				( $php64bit ? __( '(Supports 64bit values)' ) : __( '(Does not support 64bit values)' ) )
			);

			if ( $php64bit ) {
				$php_version_debug .= ' 64bit';
			}
		} else {
			$php_version       = __( 'Unable to determine PHP version' );
			$php_version_debug = 'unknown';
		}

		if ( function_exists( 'php_sapi_name' ) ) {
			$php_sapi = php_sapi_name();
		} else {
			$php_sapi = 'unknown';
		}

		$info['wp-server']['fields']['server_architecture'] = array(
			'label' => __( 'Server architecture' ),
			'value' => ( 'unknown' !== $server_architecture ? $server_architecture : __( 'Unable to determine server architecture' ) ),
			'debug' => $server_architecture,
		);
		$info['wp-server']['fields']['httpd_software']      = array(
			'label' => __( 'Web server' ),
			'value' => ( isset( $_SERVER['SERVER_SOFTWARE'] ) ? $_SERVER['SERVER_SOFTWARE'] : __( 'Unable to determine what web server software is used' ) ),
			'debug' => ( isset( $_SERVER['SERVER_SOFTWARE'] ) ? $_SERVER['SERVER_SOFTWARE'] : 'unknown' ),
		);
		$info['wp-server']['fields']['php_version']         = array(
			'label' => __( 'PHP version' ),
			'value' => $php_version,
			'debug' => $php_version_debug,
		);
		$info['wp-server']['fields']['php_sapi']            = array(
			'label' => __( 'PHP SAPI' ),
			'value' => ( 'unknown' !== $php_sapi ? $php_sapi : __( 'Unable to determine PHP SAPI' ) ),
			'debug' => $php_sapi,
		);

		// Some servers disable `ini_set()` and `ini_get()`, we check this before trying to get configuration values.
		if ( ! function_exists( 'ini_get' ) ) {
			$info['wp-server']['fields']['ini_get'] = array(
				'label' => __( 'Server settings' ),
				'value' => sprintf(
					/* translators: %s: ini_get() */
					__( 'Unable to determine some settings, as the %s function has been disabled.' ),
					'ini_get()'
				),
				'debug' => 'ini_get() is disabled',
			);
		} else {
			$info['wp-server']['fields']['max_input_variables'] = array(
				'label' => __( 'PHP max input variables' ),
				'value' => ini_get( 'max_input_vars' ),
			);
			$info['wp-server']['fields']['time_limit']          = array(
				'label' => __( 'PHP time limit' ),
				'value' => ini_get( 'max_execution_time' ),
			);

			if ( WP_Site_Health::get_instance()->php_memory_limit !== ini_get( 'memory_limit' ) ) {
				$info['wp-server']['fields']['memory_limit']       = array(
					'label' => __( 'PHP memory limit' ),
					'value' => WP_Site_Health::get_instance()->php_memory_limit,
				);
				$info['wp-server']['fields']['admin_memory_limit'] = array(
					'label' => __( 'PHP memory limit (only for admin screens)' ),
					'value' => ini_get( 'memory_limit' ),
				);
			} else {
				$info['wp-server']['fields']['memory_limit'] = array(
					'label' => __( 'PHP memory limit' ),
					'value' => ini_get( 'memory_limit' ),
				);
			}

			$info['wp-server']['fields']['max_input_time']      = array(
				'label' => __( 'Max input time' ),
				'value' => ini_get( 'max_input_time' ),
			);
			$info['wp-server']['fields']['upload_max_filesize'] = array(
				'label' => __( 'Upload max filesize' ),
				'value' => ini_get( 'upload_max_filesize' ),
			);
			$info['wp-server']['fields']['php_post_max_size']   = array(
				'label' => __( 'PHP post max size' ),
				'value' => ini_get( 'post_max_size' ),
			);
		}

		if ( function_exists( 'curl_version' ) ) {
			$curl = curl_version();

			$info['wp-server']['fields']['curl_version'] = array(
				'label' => __( 'cURL version' ),
				'value' => sprintf( '%s %s', $curl['version'], $curl['ssl_version'] ),
			);
		} else {
			$info['wp-server']['fields']['curl_version'] = array(
				'label' => __( 'cURL version' ),
				'value' => $not_available,
				'debug' => 'not available',
			);
		}

		// SUHOSIN.
		$suhosin_loaded = ( extension_loaded( 'suhosin' ) || ( defined( 'SUHOSIN_PATCH' ) && constant( 'SUHOSIN_PATCH' ) ) );

		$info['wp-server']['fields']['suhosin'] = array(
			'label' => __( 'Is SUHOSIN installed?' ),
			'value' => ( $suhosin_loaded ? __( 'Yes' ) : __( 'No' ) ),
			'debug' => $suhosin_loaded,
		);

		// Imagick.
		$imagick_loaded = extension_loaded( 'imagick' );

		$info['wp-server']['fields']['imagick_availability'] = array(
			'label' => __( 'Is the Imagick library available?' ),
			'value' => ( $imagick_loaded ? __( 'Yes' ) : __( 'No' ) ),
			'debug' => $imagick_loaded,
		);

		// Pretty permalinks.
		$pretty_permalinks_supported = got_url_rewrite();

		$info['wp-server']['fields']['pretty_permalinks'] = array(
			'label' => __( 'Are pretty permalinks supported?' ),
			'value' => ( $pretty_permalinks_supported ? __( 'Yes' ) : __( 'No' ) ),
			'debug' => $pretty_permalinks_supported,
		);

		// Check if a .htaccess file exists.
		if ( is_file( ABSPATH . '.htaccess' ) ) {
			// If the file exists, grab the content of it.
			$htaccess_content = file_get_contents( ABSPATH . '.htaccess' );

			// Filter away the core WordPress rules.
			$filtered_htaccess_content = trim( preg_replace( '/\# BEGIN WordPress[\s\S]+?# END WordPress/si', '', $htaccess_content ) );
			$filtered_htaccess_content = ! empty( $filtered_htaccess_content );

			if ( $filtered_htaccess_content ) {
				/* translators: %s: .htaccess */
				$htaccess_rules_string = sprintf( __( 'Custom rules have been added to your %s file.' ), '.htaccess' );
			} else {
				/* translators: %s: .htaccess */
				$htaccess_rules_string = sprintf( __( 'Your %s file contains only core WordPress features.' ), '.htaccess' );
			}

			$info['wp-server']['fields']['htaccess_extra_rules'] = array(
				'label' => __( '.htaccess rules' ),
				'value' => $htaccess_rules_string,
				'debug' => $filtered_htaccess_content,
			);
		}

		// Populate the database debug fields.
		if ( is_resource( $wpdb->dbh ) ) {
			// Old mysql extension.
			$extension = 'mysql';
		} elseif ( is_object( $wpdb->dbh ) ) {
			// mysqli or PDO.
			$extension = get_class( $wpdb->dbh );
		} else {
			// Unknown sql extension.
			$extension = null;
		}

		$server = $wpdb->get_var( 'SELECT VERSION()' );

		if ( isset( $wpdb->use_mysqli ) && $wpdb->use_mysqli ) {
			$client_version = $wpdb->dbh->client_info;
		} else {
			// phpcs:ignore WordPress.DB.RestrictedFunctions.mysql_mysql_get_client_info,PHPCompatibility.Extensions.RemovedExtensions.mysql_DeprecatedRemoved
			if ( preg_match( '|[0-9]{1,2}\.[0-9]{1,2}\.[0-9]{1,2}|', mysql_get_client_info(), $matches ) ) {
				$client_version = $matches[0];
			} else {
				$client_version = null;
			}
		}

		$info['wp-database']['fields']['extension'] = array(
			'label' => __( 'Extension' ),
			'value' => $extension,
		);

		$info['wp-database']['fields']['server_version'] = array(
			'label' => __( 'Server version' ),
			'value' => $server,
		);

		$info['wp-database']['fields']['client_version'] = array(
			'label' => __( 'Client version' ),
			'value' => $client_version,
		);

		$info['wp-database']['fields']['database_user'] = array(
			'label'   => __( 'Database username' ),
			'value'   => $wpdb->dbuser,
			'private' => true,
		);

		$info['wp-database']['fields']['database_host'] = array(
			'label'   => __( 'Database host' ),
			'value'   => $wpdb->dbhost,
			'private' => true,
		);

		$info['wp-database']['fields']['database_name'] = array(
			'label'   => __( 'Database name' ),
			'value'   => $wpdb->dbname,
			'private' => true,
		);

		$info['wp-database']['fields']['database_prefix'] = array(
			'label'   => __( 'Table prefix' ),
			'value'   => $wpdb->prefix,
			'private' => true,
		);

		$info['wp-database']['fields']['database_charset'] = array(
			'label'   => __( 'Database charset' ),
			'value'   => $wpdb->charset,
			'private' => true,
		);

		$info['wp-database']['fields']['database_collate'] = array(
			'label'   => __( 'Database collation' ),
			'value'   => $wpdb->collate,
			'private' => true,
		);

		$info['wp-database']['fields']['max_allowed_packet'] = array(
			'label' => __( 'Max allowed packet size' ),
			'value' => self::get_mysql_var( 'max_allowed_packet' ),
		);

		$info['wp-database']['fields']['max_connections'] = array(
			'label' => __( 'Max connections number' ),
			'value' => self::get_mysql_var( 'max_connections' ),
		);

		// List must use plugins if there are any.
		$mu_plugins = get_mu_plugins();

		foreach ( $mu_plugins as $plugin_path => $plugin ) {
			$plugin_version = $plugin['Version'];
			$plugin_author  = $plugin['Author'];

			$plugin_version_string       = __( 'No version or author information is available.' );
			$plugin_version_string_debug = 'author: (undefined), version: (undefined)';

			if ( ! empty( $plugin_version ) && ! empty( $plugin_author ) ) {
				/* translators: 1: Plugin version number. 2: Plugin author name. */
				$plugin_version_string       = sprintf( __( 'Version %1$s by %2$s' ), $plugin_version, $plugin_author );
				$plugin_version_string_debug = sprintf( 'version: %s, author: %s', $plugin_version, $plugin_author );
			} else {
				if ( ! empty( $plugin_author ) ) {
					/* translators: %s: Plugin author name. */
					$plugin_version_string       = sprintf( __( 'By %s' ), $plugin_author );
					$plugin_version_string_debug = sprintf( 'author: %s, version: (undefined)', $plugin_author );
				}

				if ( ! empty( $plugin_version ) ) {
					/* translators: %s: Plugin version number. */
					$plugin_version_string       = sprintf( __( 'Version %s' ), $plugin_version );
					$plugin_version_string_debug = sprintf( 'author: (undefined), version: %s', $plugin_version );
				}
			}

			$info['wp-mu-plugins']['fields'][ sanitize_text_field( $plugin['Name'] ) ] = array(
				'label' => $plugin['Name'],
				'value' => $plugin_version_string,
				'debug' => $plugin_version_string_debug,
			);
		}

		// List all available plugins.
		$plugins        = get_plugins();
		$plugin_updates = get_plugin_updates();
		$transient      = get_site_transient( 'update_plugins' );

		$auto_updates = array();

		$auto_updates_enabled = wp_is_auto_update_enabled_for_type( 'plugin' );

		if ( $auto_updates_enabled ) {
			$auto_updates = (array) get_site_option( 'auto_update_plugins', array() );
		}

		foreach ( $plugins as $plugin_path => $plugin ) {
			$plugin_part = ( is_plugin_active( $plugin_path ) ) ? 'wp-plugins-active' : 'wp-plugins-inactive';

			$plugin_version = $plugin['Version'];
			$plugin_author  = $plugin['Author'];

			$plugin_version_string       = __( 'No version or author information is available.' );
			$plugin_version_string_debug = 'author: (undefined), version: (undefined)';

			if ( ! empty( $plugin_version ) && ! empty( $plugin_author ) ) {
				/* translators: 1: Plugin version number. 2: Plugin author name. */
				$plugin_version_string       = sprintf( __( 'Version %1$s by %2$s' ), $plugin_version, $plugin_author );
				$plugin_version_string_debug = sprintf( 'version: %s, author: %s', $plugin_version, $plugin_author );
			} else {
				if ( ! empty( $plugin_author ) ) {
					/* translators: %s: Plugin author name. */
					$plugin_version_string       = sprintf( __( 'By %s' ), $plugin_author );
					$plugin_version_string_debug = sprintf( 'author: %s, version: (undefined)', $plugin_author );
				}

				if ( ! empty( $plugin_version ) ) {
					/* translators: %s: Plugin version number. */
					$plugin_version_string       = sprintf( __( 'Version %s' ), $plugin_version );
					$plugin_version_string_debug = sprintf( 'author: (undefined), version: %s', $plugin_version );
				}
			}

			if ( array_key_exists( $plugin_path, $plugin_updates ) ) {
				/* translators: %s: Latest plugin version number. */
				$plugin_version_string       .= ' ' . sprintf( __( '(Latest version: %s)' ), $plugin_updates[ $plugin_path ]->update->new_version );
				$plugin_version_string_debug .= sprintf( ' (latest version: %s)', $plugin_updates[ $plugin_path ]->update->new_version );
			}

			if ( $auto_updates_enabled ) {
				if ( isset( $transient->response[ $plugin_path ] ) ) {
					$item = $transient->response[ $plugin_path ];
				} elseif ( isset( $transient->no_update[ $plugin_path ] ) ) {
					$item = $transient->no_update[ $plugin_path ];
				} else {
					$item = array(
						'id'            => $plugin_path,
						'slug'          => '',
						'plugin'        => $plugin_path,
						'new_version'   => '',
						'url'           => '',
						'package'       => '',
						'icons'         => array(),
						'banners'       => array(),
						'banners_rtl'   => array(),
						'tested'        => '',
						'requires_php'  => '',
						'compatibility' => new stdClass(),
					);
					$item = wp_parse_args( $plugin, $item );
				}

				$auto_update_forced = wp_is_auto_update_forced_for_item( 'plugin', null, (object) $item );

				if ( ! is_null( $auto_update_forced ) ) {
					$enabled = $auto_update_forced;
				} else {
					$enabled = in_array( $plugin_path, $auto_updates, true );
				}

				if ( $enabled ) {
					$auto_updates_string = __( 'Auto-updates enabled' );
				} else {
					$auto_updates_string = __( 'Auto-updates disabled' );
				}

				/**
				 * Filters the text string of the auto-updates setting for each plugin in the Site Health debug data.
				 *
				 * @since 5.5.0
				 *
				 * @param string $auto_updates_string The string output for the auto-updates column.
				 * @param string $plugin_path         The path to the plugin file.
				 * @param array  $plugin              An array of plugin data.
				 * @param bool   $enabled             Whether auto-updates are enabled for this item.
				 */
				$auto_updates_string = apply_filters( 'plugin_auto_update_debug_string', $auto_updates_string, $plugin_path, $plugin, $enabled );

				$plugin_version_string       .= ' | ' . $auto_updates_string;
				$plugin_version_string_debug .= ', ' . $auto_updates_string;
			}

			$info[ $plugin_part ]['fields'][ sanitize_text_field( $plugin['Name'] ) ] = array(
				'label' => $plugin['Name'],
				'value' => $plugin_version_string,
				'debug' => $plugin_version_string_debug,
			);
		}

		// Populate the section for the currently active theme.
		global $_wp_theme_features;
		$theme_features = array();

		if ( ! empty( $_wp_theme_features ) ) {
			foreach ( $_wp_theme_features as $feature => $options ) {
				$theme_features[] = $feature;
			}
		}

		$active_theme  = wp_get_theme();
		$theme_updates = get_theme_updates();
		$transient     = get_site_transient( 'update_themes' );

		$active_theme_version       = $active_theme->version;
		$active_theme_version_debug = $active_theme_version;

		$auto_updates         = array();
		$auto_updates_enabled = wp_is_auto_update_enabled_for_type( 'theme' );
		if ( $auto_updates_enabled ) {
			$auto_updates = (array) get_site_option( 'auto_update_themes', array() );
		}

		if ( array_key_exists( $active_theme->stylesheet, $theme_updates ) ) {
			$theme_update_new_version = $theme_updates[ $active_theme->stylesheet ]->update['new_version'];

			/* translators: %s: Latest theme version number. */
			$active_theme_version       .= ' ' . sprintf( __( '(Latest version: %s)' ), $theme_update_new_version );
			$active_theme_version_debug .= sprintf( ' (latest version: %s)', $theme_update_new_version );
		}

		$active_theme_author_uri = $active_theme->display( 'AuthorURI' );

		if ( $active_theme->parent_theme ) {
			$active_theme_parent_theme = sprintf(
				/* translators: 1: Theme name. 2: Theme slug. */
				__( '%1$s (%2$s)' ),
				$active_theme->parent_theme,
				$active_theme->template
			);
			$active_theme_parent_theme_debug = sprintf(
				'%s (%s)',
				$active_theme->parent_theme,
				$active_theme->template
			);
		} else {
			$active_theme_parent_theme       = __( 'None' );
			$active_theme_parent_theme_debug = 'none';
		}

		$info['wp-active-theme']['fields'] = array(
			'name'           => array(
				'label' => __( 'Name' ),
				'value' => sprintf(
					/* translators: 1: Theme name. 2: Theme slug. */
					__( '%1$s (%2$s)' ),
					$active_theme->name,
					$active_theme->stylesheet
				),
			),
			'version'        => array(
				'label' => __( 'Version' ),
				'value' => $active_theme_version,
				'debug' => $active_theme_version_debug,
			),
			'author'         => array(
				'label' => __( 'Author' ),
				'value' => wp_kses( $active_theme->author, array() ),
			),
			'author_website' => array(
				'label' => __( 'Author website' ),
				'value' => ( $active_theme_author_uri ? $active_theme_author_uri : __( 'Undefined' ) ),
				'debug' => ( $active_theme_author_uri ? $active_theme_author_uri : '(undefined)' ),
			),
			'parent_theme'   => array(
				'label' => __( 'Parent theme' ),
				'value' => $active_theme_parent_theme,
				'debug' => $active_theme_parent_theme_debug,
			),
			'theme_features' => array(
				'label' => __( 'Theme features' ),
				'value' => implode( ', ', $theme_features ),
			),
			'theme_path'     => array(
				'label' => __( 'Theme directory location' ),
				'value' => get_stylesheet_directory(),
			),
		);

		if ( $auto_updates_enabled ) {
			if ( isset( $transient->response[ $active_theme->stylesheet ] ) ) {
				$item = $transient->response[ $active_theme->stylesheet ];
			} elseif ( isset( $transient->no_update[ $active_theme->stylesheet ] ) ) {
				$item = $transient->no_update[ $active_theme->stylesheet ];
			} else {
				$item = array(
					'theme'        => $active_theme->stylesheet,
					'new_version'  => $active_theme->version,
					'url'          => '',
					'package'      => '',
					'requires'     => '',
					'requires_php' => '',
				);
			}

			$auto_update_forced = wp_is_auto_update_forced_for_item( 'theme', null, (object) $item );

			if ( ! is_null( $auto_update_forced ) ) {
				$enabled = $auto_update_forced;
			} else {
				$enabled = in_array( $active_theme->stylesheet, $auto_updates, true );
			}

			if ( $enabled ) {
				$auto_updates_string = __( 'Enabled' );
			} else {
				$auto_updates_string = __( 'Disabled' );
			}

			/** This filter is documented in wp-admin/includes/class-wp-debug-data.php */
			$auto_updates_string = apply_filters( 'theme_auto_update_debug_string', $auto_updates_string, $active_theme, $enabled );

			$info['wp-active-theme']['fields']['auto_update'] = array(
				'label' => __( 'Auto-updates' ),
				'value' => $auto_updates_string,
				'debug' => $auto_updates_string,
			);
		}

		$parent_theme = $active_theme->parent();

		if ( $parent_theme ) {
			$parent_theme_version       = $parent_theme->version;
			$parent_theme_version_debug = $parent_theme_version;

			if ( array_key_exists( $parent_theme->stylesheet, $theme_updates ) ) {
				$parent_theme_update_new_version = $theme_updates[ $parent_theme->stylesheet ]->update['new_version'];

				/* translators: %s: Latest theme version number. */
				$parent_theme_version       .= ' ' . sprintf( __( '(Latest version: %s)' ), $parent_theme_update_new_version );
				$parent_theme_version_debug .= sprintf( ' (latest version: %s)', $parent_theme_update_new_version );
			}

			$parent_theme_author_uri = $parent_theme->display( 'AuthorURI' );

			$info['wp-parent-theme']['fields'] = array(
				'name'           => array(
					'label' => __( 'Name' ),
					'value' => sprintf(
						/* translators: 1: Theme name. 2: Theme slug. */
						__( '%1$s (%2$s)' ),
						$parent_theme->name,
						$parent_theme->stylesheet
					),
				),
				'version'        => array(
					'label' => __( 'Version' ),
					'value' => $parent_theme_version,
					'debug' => $parent_theme_version_debug,
				),
				'author'         => array(
					'label' => __( 'Author' ),
					'value' => wp_kses( $parent_theme->author, array() ),
				),
				'author_website' => array(
					'label' => __( 'Author website' ),
					'value' => ( $parent_theme_author_uri ? $parent_theme_author_uri : __( 'Undefined' ) ),
					'debug' => ( $parent_theme_author_uri ? $parent_theme_author_uri : '(undefined)' ),
				),
				'theme_path'     => array(
					'label' => __( 'Theme directory location' ),
					'value' => get_template_directory(),
				),
			);

			if ( $auto_updates_enabled ) {
				if ( isset( $transient->response[ $parent_theme->stylesheet ] ) ) {
					$item = $transient->response[ $parent_theme->stylesheet ];
				} elseif ( isset( $transient->no_update[ $parent_theme->stylesheet ] ) ) {
					$item = $transient->no_update[ $parent_theme->stylesheet ];
				} else {
					$item = array(
						'theme'        => $parent_theme->stylesheet,
						'new_version'  => $parent_theme->version,
						'url'          => '',
						'package'      => '',
						'requires'     => '',
						'requires_php' => '',
					);
				}

				$auto_update_forced = wp_is_auto_update_forced_for_item( 'theme', null, (object) $item );

				if ( ! is_null( $auto_update_forced ) ) {
					$enabled = $auto_update_forced;
				} else {
					$enabled = in_array( $parent_theme->stylesheet, $auto_updates, true );
				}

				if ( $enabled ) {
					$parent_theme_auto_update_string = __( 'Enabled' );
				} else {
					$parent_theme_auto_update_string = __( 'Disabled' );
				}

				/** This filter is documented in wp-admin/includes/class-wp-debug-data.php */
				$parent_theme_auto_update_string = apply_filters( 'theme_auto_update_debug_string', $auto_updates_string, $parent_theme, $enabled );

				$info['wp-parent-theme']['fields']['auto_update'] = array(
					'label' => __( 'Auto-update' ),
					'value' => $parent_theme_auto_update_string,
					'debug' => $parent_theme_auto_update_string,
				);
			}
		}

		// Populate a list of all themes available in the install.
		$all_themes = wp_get_themes();

		foreach ( $all_themes as $theme_slug => $theme ) {
			// Exclude the currently active theme from the list of all themes.
			if ( $active_theme->stylesheet === $theme_slug ) {
				continue;
			}

			// Exclude the currently active parent theme from the list of all themes.
			if ( ! empty( $parent_theme ) && $parent_theme->stylesheet === $theme_slug ) {
				continue;
			}

			$theme_version = $theme->version;
			$theme_author  = $theme->author;

			// Sanitize.
			$theme_author = wp_kses( $theme_author, array() );

			$theme_version_string       = __( 'No version or author information is available.' );
			$theme_version_string_debug = 'undefined';

			if ( ! empty( $theme_version ) && ! empty( $theme_author ) ) {
				/* translators: 1: Theme version number. 2: Theme author name. */
				$theme_version_string       = sprintf( __( 'Version %1$s by %2$s' ), $theme_version, $theme_author );
				$theme_version_string_debug = sprintf( 'version: %s, author: %s', $theme_version, $theme_author );
			} else {
				if ( ! empty( $theme_author ) ) {
					/* translators: %s: Theme author name. */
					$theme_version_string       = sprintf( __( 'By %s' ), $theme_author );
					$theme_version_string_debug = sprintf( 'author: %s, version: (undefined)', $theme_author );
				}

				if ( ! empty( $theme_version ) ) {
					/* translators: %s: Theme version number. */
					$theme_version_string       = sprintf( __( 'Version %s' ), $theme_version );
					$theme_version_string_debug = sprintf( 'author: (undefined), version: %s', $theme_version );
				}
			}

			if ( array_key_exists( $theme_slug, $theme_updates ) ) {
				/* translators: %s: Latest theme version number. */
				$theme_version_string       .= ' ' . sprintf( __( '(Latest version: %s)' ), $theme_updates[ $theme_slug ]->update['new_version'] );
				$theme_version_string_debug .= sprintf( ' (latest version: %s)', $theme_updates[ $theme_slug ]->update['new_version'] );
			}

			if ( $auto_updates_enabled ) {
				if ( isset( $transient->response[ $theme_slug ] ) ) {
					$item = $transient->response[ $theme_slug ];
				} elseif ( isset( $transient->no_update[ $theme_slug ] ) ) {
					$item = $transient->no_update[ $theme_slug ];
				} else {
					$item = array(
						'theme'        => $theme_slug,
						'new_version'  => $theme->version,
						'url'          => '',
						'package'      => '',
						'requires'     => '',
						'requires_php' => '',
					);
				}

				$auto_update_forced = wp_is_auto_update_forced_for_item( 'theme', null, (object) $item );

				if ( ! is_null( $auto_update_forced ) ) {
					$enabled = $auto_update_forced;
				} else {
					$enabled = in_array( $theme_slug, $auto_updates, true );
				}

				if ( $enabled ) {
					$auto_updates_string = __( 'Auto-updates enabled' );
				} else {
					$auto_updates_string = __( 'Auto-updates disabled' );
				}

				/**
				 * Filters the text string of the auto-updates setting for each theme in the Site Health debug data.
				 *
				 * @since 5.5.0
				 *
				 * @param string   $auto_updates_string The string output for the auto-updates column.
				 * @param WP_Theme $theme               An object of theme data.
				 * @param bool     $enabled             Whether auto-updates are enabled for this item.
				 */
				$auto_updates_string = apply_filters( 'theme_auto_update_debug_string', $auto_updates_string, $theme, $enabled );

				$theme_version_string       .= ' | ' . $auto_updates_string;
				$theme_version_string_debug .= ', ' . $auto_updates_string;
			}

			$info['wp-themes-inactive']['fields'][ sanitize_text_field( $theme->name ) ] = array(
				'label' => sprintf(
					/* translators: 1: Theme name. 2: Theme slug. */
					__( '%1$s (%2$s)' ),
					$theme->name,
					$theme_slug
				),
				'value' => $theme_version_string,
				'debug' => $theme_version_string_debug,
			);
		}

		// Add more filesystem checks.
		if ( defined( 'WPMU_PLUGIN_DIR' ) && is_dir( WPMU_PLUGIN_DIR ) ) {
			$is_writable_wpmu_plugin_dir = wp_is_writable( WPMU_PLUGIN_DIR );

			$info['wp-filesystem']['fields']['mu-plugins'] = array(
				'label' => __( 'The must use plugins directory' ),
				'value' => ( $is_writable_wpmu_plugin_dir ? __( 'Writable' ) : __( 'Not writable' ) ),
				'debug' => ( $is_writable_wpmu_plugin_dir ? 'writable' : 'not writable' ),
			);
		}

		/**
		 * Add to or modify the debug information shown on the Tools -> Site Health -> Info screen.
		 *
		 * Plugin or themes may wish to introduce their own debug information without creating
		 * additional admin pages. They can utilize this filter to introduce their own sections
		 * or add more data to existing sections.
		 *
		 * Array keys for sections added by core are all prefixed with `wp-`. Plugins and themes
		 * should use their own slug as a prefix, both for consistency as well as avoiding
		 * key collisions. Note that the array keys are used as labels for the copied data.
		 *
		 * All strings are expected to be plain text except `$description` that can contain
		 * inline HTML tags (see below).
		 *
		 * @since 5.2.0
		 *
		 * @param array $args {
		 *     The debug information to be added to the core information page.
		 *
		 *     This is an associative multi-dimensional array, up to three levels deep.
		 *     The topmost array holds the sections, keyed by section ID.
		 *
		 *     @type array ...$0 {
		 *         Each section has a `$fields` associative array (see below), and each `$value` in `$fields`
		 *         can be another associative array of name/value pairs when there is more structured data
		 *         to display.
		 *
		 *         @type string $label       Required. The title for this section of the debug output.
		 *         @type string $description Optional. A description for your information section which
		 *                                   may contain basic HTML markup, inline tags only as it is
		 *                                   outputted in a paragraph.
		 *         @type bool   $show_count  Optional. If set to `true`, the amount of fields will be included
		 *                                   in the title for this section. Default false.
		 *         @type bool   $private     Optional. If set to `true`, the section and all associated fields
		 *                                   will be excluded from the copied data. Default false.
		 *         @type array  $fields {
		 *             Required. An associative array containing the fields to be displayed in the section,
		 *             keyed by field ID.
		 *
		 *             @type array ...$0 {
		 *                 An associative array containing the data to be displayed for the field.
		 *
		 *                 @type string $label    Required. The label for this piece of information.
		 *                 @type mixed  $value    Required. The output that is displayed for this field.
		 *                                        Text should be translated. Can be an associative array
		 *                                        that is displayed as name/value pairs.
		 *                                        Accepted types: `string|int|float|(string|int|float)[]`.
		 *                 @type string $debug    Optional. The output that is used for this field when
		 *                                        the user copies the data. It should be more concise and
		 *                                        not translated. If not set, the content of `$value`
		 *                                        is used. Note that the array keys are used as labels
		 *                                        for the copied data.
		 *                 @type bool   $private  Optional. If set to `true`, the field will be excluded
		 *                                        from the copied data, allowing you to show, for example,
		 *                                        API keys here. Default false.
		 *             }
		 *         }
		 *     }
		 * }
		 */
		$info = apply_filters( 'debug_information', $info );

		return $info;
	}

	/**
	 * Returns the value of a MySQL system variable.
	 *
	 * @since 5.9.0
	 *
	 * @global wpdb $wpdb WordPress database abstraction object.
	 *
	 * @param string $mysql_var Name of the MySQL system variable.
	 * @return string|null The variable value on success. Null if the variable does not exist.
	 */
	public static function get_mysql_var( $mysql_var ) {
		global $wpdb;

		$result = $wpdb->get_row(
			$wpdb->prepare( 'SHOW VARIABLES LIKE %s', $mysql_var ),
			ARRAY_A
		);

		if ( ! empty( $result ) && array_key_exists( 'Value', $result ) ) {
			return $result['Value'];
		}

		return null;
	}

	/**
	 * Format the information gathered for debugging, in a manner suitable for copying to a forum or support ticket.
	 *
	 * @since 5.2.0
	 *
<<<<<<< HEAD
	 * @param array  $info_array Information gathered from the `WP_Debug_Data::debug_data` function.
=======
	 * @param array  $info_array Information gathered from the `WP_Debug_Data::debug_data()` function.
>>>>>>> 05141500
	 * @param string $data_type  The data type to return, either 'info' or 'debug'.
	 * @return string The formatted data.
	 */
	public static function format( $info_array, $data_type ) {
		$return = "`\n";

		foreach ( $info_array as $section => $details ) {
			// Skip this section if there are no fields, or the section has been declared as private.
			if ( empty( $details['fields'] ) || ( isset( $details['private'] ) && $details['private'] ) ) {
				continue;
			}

			$section_label = 'debug' === $data_type ? $section : $details['label'];

			$return .= sprintf(
				"### %s%s ###\n\n",
				$section_label,
				( isset( $details['show_count'] ) && $details['show_count'] ? sprintf( ' (%d)', count( $details['fields'] ) ) : '' )
			);

			foreach ( $details['fields'] as $field_name => $field ) {
				if ( isset( $field['private'] ) && true === $field['private'] ) {
					continue;
				}

				if ( 'debug' === $data_type && isset( $field['debug'] ) ) {
					$debug_data = $field['debug'];
				} else {
					$debug_data = $field['value'];
				}

				// Can be array, one level deep only.
				if ( is_array( $debug_data ) ) {
					$value = '';

					foreach ( $debug_data as $sub_field_name => $sub_field_value ) {
						$value .= sprintf( "\n\t%s: %s", $sub_field_name, $sub_field_value );
					}
				} elseif ( is_bool( $debug_data ) ) {
					$value = $debug_data ? 'true' : 'false';
				} elseif ( empty( $debug_data ) && '0' !== $debug_data ) {
					$value = 'undefined';
				} else {
					$value = $debug_data;
				}

				if ( 'debug' === $data_type ) {
					$label = $field_name;
				} else {
					$label = $field['label'];
				}

				$return .= sprintf( "%s: %s\n", $label, $value );
			}

			$return .= "\n";
		}

		$return .= '`';

		return $return;
	}

	/**
	 * Fetch the total size of all the database tables for the active database user.
	 *
	 * @since 5.2.0
	 *
	 * @return int The size of the database, in bytes.
	 */
	public static function get_database_size() {
		global $wpdb;
		$size = 0;
		$rows = $wpdb->get_results( 'SHOW TABLE STATUS', ARRAY_A );

		if ( $wpdb->num_rows > 0 ) {
			foreach ( $rows as $row ) {
				$size += $row['Data_length'] + $row['Index_length'];
			}
		}

		return (int) $size;
	}

	/**
	 * Fetch the sizes of the WordPress directories: `wordpress` (ABSPATH), `plugins`, `themes`, and `uploads`.
	 * Intended to supplement the array returned by `WP_Debug_Data::debug_data()`.
	 *
	 * @since 5.2.0
	 *
	 * @return array The sizes of the directories, also the database size and total installation size.
	 */
	public static function get_sizes() {
		$size_db    = self::get_database_size();
		$upload_dir = wp_get_upload_dir();

		/*
		 * We will be using the PHP max execution time to prevent the size calculations
		 * from causing a timeout. The default value is 30 seconds, and some
		 * hosts do not allow you to read configuration values.
		 */
		if ( function_exists( 'ini_get' ) ) {
			$max_execution_time = ini_get( 'max_execution_time' );
		}

		// The max_execution_time defaults to 0 when PHP runs from cli.
		// We still want to limit it below.
		if ( empty( $max_execution_time ) ) {
			$max_execution_time = 30;
		}

		if ( $max_execution_time > 20 ) {
			// If the max_execution_time is set to lower than 20 seconds, reduce it a bit to prevent
			// edge-case timeouts that may happen after the size loop has finished running.
			$max_execution_time -= 2;
		}

		// Go through the various installation directories and calculate their sizes.
		// No trailing slashes.
		$paths = array(
			'wordpress_size' => untrailingslashit( ABSPATH ),
			'themes_size'    => get_theme_root(),
			'plugins_size'   => WP_PLUGIN_DIR,
			'uploads_size'   => $upload_dir['basedir'],
		);

		$exclude = $paths;
		unset( $exclude['wordpress_size'] );
		$exclude = array_values( $exclude );

		$size_total = 0;
		$all_sizes  = array();

		// Loop over all the directories we want to gather the sizes for.
		foreach ( $paths as $name => $path ) {
			$dir_size = null; // Default to timeout.
			$results  = array(
				'path' => $path,
				'raw'  => 0,
			);

			if ( microtime( true ) - WP_START_TIMESTAMP < $max_execution_time ) {
				if ( 'wordpress_size' === $name ) {
					$dir_size = recurse_dirsize( $path, $exclude, $max_execution_time );
				} else {
					$dir_size = recurse_dirsize( $path, null, $max_execution_time );
				}
			}

			if ( false === $dir_size ) {
				// Error reading.
				$results['size']  = __( 'The size cannot be calculated. The directory is not accessible. Usually caused by invalid permissions.' );
				$results['debug'] = 'not accessible';

				// Stop total size calculation.
				$size_total = null;
			} elseif ( null === $dir_size ) {
				// Timeout.
				$results['size']  = __( 'The directory size calculation has timed out. Usually caused by a very large number of sub-directories and files.' );
				$results['debug'] = 'timeout while calculating size';

				// Stop total size calculation.
				$size_total = null;
			} else {
				if ( null !== $size_total ) {
					$size_total += $dir_size;
				}

				$results['raw']   = $dir_size;
				$results['size']  = size_format( $dir_size, 2 );
				$results['debug'] = $results['size'] . " ({$dir_size} bytes)";
			}

			$all_sizes[ $name ] = $results;
		}

		if ( $size_db > 0 ) {
			$database_size = size_format( $size_db, 2 );

			$all_sizes['database_size'] = array(
				'raw'   => $size_db,
				'size'  => $database_size,
				'debug' => $database_size . " ({$size_db} bytes)",
			);
		} else {
			$all_sizes['database_size'] = array(
				'size'  => __( 'Not available' ),
				'debug' => 'not available',
			);
		}

		if ( null !== $size_total && $size_db > 0 ) {
			$total_size    = $size_total + $size_db;
			$total_size_mb = size_format( $total_size, 2 );

			$all_sizes['total_size'] = array(
				'raw'   => $total_size,
				'size'  => $total_size_mb,
				'debug' => $total_size_mb . " ({$total_size} bytes)",
			);
		} else {
			$all_sizes['total_size'] = array(
				'size'  => __( 'Total size is not available. Some errors were encountered when determining the size of your installation.' ),
				'debug' => 'not available',
			);
		}

		return $all_sizes;
	}
}<|MERGE_RESOLUTION|>--- conflicted
+++ resolved
@@ -1493,11 +1493,7 @@
 	 *
 	 * @since 5.2.0
 	 *
-<<<<<<< HEAD
-	 * @param array  $info_array Information gathered from the `WP_Debug_Data::debug_data` function.
-=======
 	 * @param array  $info_array Information gathered from the `WP_Debug_Data::debug_data()` function.
->>>>>>> 05141500
 	 * @param string $data_type  The data type to return, either 'info' or 'debug'.
 	 * @return string The formatted data.
 	 */
