<?php
/**
 * Class for providing debug data based on a users WordPress environment.
 *
 * @package WordPress
 * @subpackage Site_Health
 * @since 5.2.0
 */

#[AllowDynamicProperties]
class WP_Debug_Data {
	/**
	 * Calls all core functions to check for updates.
	 *
	 * @since 5.2.0
	 */
	public static function check_for_updates() {
		wp_version_check();
		wp_update_plugins();
		wp_update_themes();
	}

	/**
	 * Static function for generating site debug data when required.
	 *
	 * @since 5.2.0
	 * @since 5.3.0 Added database charset, database collation,
	 *              and timezone information.
	 * @since 5.5.0 Added pretty permalinks support information.
	 * @since 6.7.0 Modularized into separate theme-oriented methods.
	 *
	 * @throws ImagickException
	 * @global array $_wp_theme_features
	 *
	 * @return array The debug data for the site.
	 */
	public static function debug_data() {
		global $_wp_theme_features;

		// Save few function calls.
		$upload_dir             = wp_upload_dir();
		$is_multisite           = is_multisite();

		/*
		 * Set up the array that holds all debug information.
		 *
		 * When iterating through the debug data, the ordering of the sections
		 * occurs in insertion-order of the assignments into this array. Setting
		 * up empty values here preserves that specific ordering so it doesn't
		 * depend on when inside this method each section is otherwise assigned.
		 *
		 * When all sections have been modularized, this will be the final single
		 * assignment of the sections before filtering and none will be empty.
		 *
		 * @ticket 61648
		 */
		$info = array(
			'wp-core'             => self::get_wp_core(),
			'wp-paths-sizes'      => array(),
			'wp-dropins'          => self::get_wp_dropins(),
			'wp-active-theme'     => array(),
			'wp-parent-theme'     => array(),
			'wp-themes-inactive'  => array(),
			'wp-mu-plugins'       => self::get_wp_mu_plugins(),
			'wp-plugins-active'   => self::get_wp_plugins_active(),
			'wp-plugins-inactive' => self::get_wp_plugins_inactive(),
			'wp-media'            => self::get_wp_media(),
			'wp-server'           => self::get_wp_server(),
			'wp-database'         => self::get_wp_database(),
			'wp-constants'        => self::get_wp_constants(),
			'wp-filesystem'       => self::get_wp_filesystem(),
		);

		// Remove debug data which is only relevant on single-site installs.
		if ( is_multisite() ) {
			unset( $info['wp-paths-sizes'] );
		}

		if ( ! $is_multisite ) {
			$info['wp-paths-sizes'] = array(
				/* translators: Filesystem directory paths and storage sizes. */
				'label'  => __( 'Directories and Sizes' ),
				'fields' => array(),
			);
		}

		$info['wp-active-theme'] = array(
			'label'  => __( 'Active Theme' ),
			'fields' => array(),
		);

		$info['wp-parent-theme'] = array(
			'label'  => __( 'Parent Theme' ),
			'fields' => array(),
		);

		$info['wp-themes-inactive'] = array(
			'label'      => __( 'Inactive Themes' ),
			'show_count' => true,
			'fields'     => array(),
		);

<<<<<<< HEAD
		$info['wp-plugins-active'] = array(
			'label'      => __( 'Active Plugins' ),
			'show_count' => true,
			'fields'     => array(),
		);

		$info['wp-plugins-inactive'] = array(
			'label'      => __( 'Inactive Plugins' ),
			'show_count' => true,
			'fields'     => array(),
		);

=======
		// Conditionally add debug information for multisite setups.
		if ( is_multisite() ) {
			$site_id = get_current_blog_id();

			$info['wp-core']['fields']['site_id'] = array(
				'label' => __( 'Site ID' ),
				'value' => $site_id,
				'debug' => $site_id,
			);

			$network_query = new WP_Network_Query();
			$network_ids   = $network_query->query(
				array(
					'fields'        => 'ids',
					'number'        => 100,
					'no_found_rows' => false,
				)
			);

			$site_count = 0;
			foreach ( $network_ids as $network_id ) {
				$site_count += get_blog_count( $network_id );
			}

			$info['wp-core']['fields']['site_count'] = array(
				'label' => __( 'Site count' ),
				'value' => $site_count,
			);

			$info['wp-core']['fields']['network_count'] = array(
				'label' => __( 'Network count' ),
				'value' => $network_query->found_networks,
			);
		}

		$info['wp-core']['fields']['user_count'] = array(
			'label' => __( 'User count' ),
			'value' => get_user_count(),
		);

		// WordPress features requiring processing.
		$wp_dotorg = wp_remote_get( 'https://wordpress.org', array( 'timeout' => 10 ) );

		if ( ! is_wp_error( $wp_dotorg ) ) {
			$info['wp-core']['fields']['dotorg_communication'] = array(
				'label' => __( 'Communication with WordPress.org' ),
				'value' => __( 'WordPress.org is reachable' ),
				'debug' => 'true',
			);
		} else {
			$info['wp-core']['fields']['dotorg_communication'] = array(
				'label' => __( 'Communication with WordPress.org' ),
				'value' => sprintf(
					/* translators: 1: The IP address WordPress.org resolves to. 2: The error returned by the lookup. */
					__( 'Unable to reach WordPress.org at %1$s: %2$s' ),
					gethostbyname( 'wordpress.org' ),
					$wp_dotorg->get_error_message()
				),
				'debug' => $wp_dotorg->get_error_message(),
			);
		}

>>>>>>> 6c1d6045
		// Remove accordion for Directories and Sizes if in Multisite.
		if ( ! $is_multisite ) {
			$loading = __( 'Loading&hellip;' );

			$info['wp-paths-sizes']['fields'] = array(
				'wordpress_path' => array(
					'label' => __( 'WordPress directory location' ),
					'value' => untrailingslashit( ABSPATH ),
				),
				'wordpress_size' => array(
					'label' => __( 'WordPress directory size' ),
					'value' => $loading,
					'debug' => 'loading...',
				),
				'uploads_path'   => array(
					'label' => __( 'Uploads directory location' ),
					'value' => $upload_dir['basedir'],
				),
				'uploads_size'   => array(
					'label' => __( 'Uploads directory size' ),
					'value' => $loading,
					'debug' => 'loading...',
				),
				'themes_path'    => array(
					'label' => __( 'Themes directory location' ),
					'value' => get_theme_root(),
				),
				'themes_size'    => array(
					'label' => __( 'Themes directory size' ),
					'value' => $loading,
					'debug' => 'loading...',
				),
				'plugins_path'   => array(
					'label' => __( 'Plugins directory location' ),
					'value' => WP_PLUGIN_DIR,
				),
				'plugins_size'   => array(
					'label' => __( 'Plugins directory size' ),
					'value' => $loading,
					'debug' => 'loading...',
				),
				'fonts_path'     => array(
					'label' => __( 'Fonts directory location' ),
					'value' => wp_get_font_dir()['basedir'],
				),
				'fonts_size'     => array(
					'label' => __( 'Fonts directory size' ),
					'value' => $loading,
					'debug' => 'loading...',
				),
				'database_size'  => array(
					'label' => __( 'Database size' ),
					'value' => $loading,
					'debug' => 'loading...',
				),
				'total_size'     => array(
					'label' => __( 'Total installation size' ),
					'value' => $loading,
					'debug' => 'loading...',
				),
			);
		}

		// Populate the section for the currently active theme.
		$theme_features = array();

		if ( ! empty( $_wp_theme_features ) ) {
			foreach ( $_wp_theme_features as $feature => $options ) {
				$theme_features[] = $feature;
			}
		}

		$active_theme  = wp_get_theme();
		$theme_updates = get_theme_updates();
		$transient     = get_site_transient( 'update_themes' );

		$active_theme_version       = $active_theme->version;
		$active_theme_version_debug = $active_theme_version;

		$auto_updates         = array();
		$auto_updates_enabled = wp_is_auto_update_enabled_for_type( 'theme' );
		if ( $auto_updates_enabled ) {
			$auto_updates = (array) get_site_option( 'auto_update_themes', array() );
		}

		if ( array_key_exists( $active_theme->stylesheet, $theme_updates ) ) {
			$theme_update_new_version = $theme_updates[ $active_theme->stylesheet ]->update['new_version'];

			/* translators: %s: Latest theme version number. */
			$active_theme_version       .= ' ' . sprintf( __( '(Latest version: %s)' ), $theme_update_new_version );
			$active_theme_version_debug .= sprintf( ' (latest version: %s)', $theme_update_new_version );
		}

		$active_theme_author_uri = $active_theme->display( 'AuthorURI' );

		if ( $active_theme->parent_theme ) {
			$active_theme_parent_theme = sprintf(
				/* translators: 1: Theme name. 2: Theme slug. */
				__( '%1$s (%2$s)' ),
				$active_theme->parent_theme,
				$active_theme->template
			);
			$active_theme_parent_theme_debug = sprintf(
				'%s (%s)',
				$active_theme->parent_theme,
				$active_theme->template
			);
		} else {
			$active_theme_parent_theme       = __( 'None' );
			$active_theme_parent_theme_debug = 'none';
		}

		$info['wp-active-theme']['fields'] = array(
			'name'           => array(
				'label' => __( 'Name' ),
				'value' => sprintf(
					/* translators: 1: Theme name. 2: Theme slug. */
					__( '%1$s (%2$s)' ),
					$active_theme->name,
					$active_theme->stylesheet
				),
			),
			'version'        => array(
				'label' => __( 'Version' ),
				'value' => $active_theme_version,
				'debug' => $active_theme_version_debug,
			),
			'author'         => array(
				'label' => __( 'Author' ),
				'value' => wp_kses( $active_theme->author, array() ),
			),
			'author_website' => array(
				'label' => __( 'Author website' ),
				'value' => ( $active_theme_author_uri ? $active_theme_author_uri : __( 'Undefined' ) ),
				'debug' => ( $active_theme_author_uri ? $active_theme_author_uri : '(undefined)' ),
			),
			'parent_theme'   => array(
				'label' => __( 'Parent theme' ),
				'value' => $active_theme_parent_theme,
				'debug' => $active_theme_parent_theme_debug,
			),
			'theme_features' => array(
				'label' => __( 'Theme features' ),
				'value' => implode( ', ', $theme_features ),
			),
			'theme_path'     => array(
				'label' => __( 'Theme directory location' ),
				'value' => get_stylesheet_directory(),
			),
		);

		if ( $auto_updates_enabled ) {
			if ( isset( $transient->response[ $active_theme->stylesheet ] ) ) {
				$item = $transient->response[ $active_theme->stylesheet ];
			} elseif ( isset( $transient->no_update[ $active_theme->stylesheet ] ) ) {
				$item = $transient->no_update[ $active_theme->stylesheet ];
			} else {
				$item = array(
					'theme'        => $active_theme->stylesheet,
					'new_version'  => $active_theme->version,
					'url'          => '',
					'package'      => '',
					'requires'     => '',
					'requires_php' => '',
				);
			}

			$auto_update_forced = wp_is_auto_update_forced_for_item( 'theme', null, (object) $item );

			if ( ! is_null( $auto_update_forced ) ) {
				$enabled = $auto_update_forced;
			} else {
				$enabled = in_array( $active_theme->stylesheet, $auto_updates, true );
			}

			if ( $enabled ) {
				$auto_updates_string = __( 'Enabled' );
			} else {
				$auto_updates_string = __( 'Disabled' );
			}

			/** This filter is documented in wp-admin/includes/class-wp-debug-data.php */
			$auto_updates_string = apply_filters( 'theme_auto_update_debug_string', $auto_updates_string, $active_theme, $enabled );

			$info['wp-active-theme']['fields']['auto_update'] = array(
				'label' => __( 'Auto-updates' ),
				'value' => $auto_updates_string,
				'debug' => $auto_updates_string,
			);
		}

		$parent_theme = $active_theme->parent();

		if ( $parent_theme ) {
			$parent_theme_version       = $parent_theme->version;
			$parent_theme_version_debug = $parent_theme_version;

			if ( array_key_exists( $parent_theme->stylesheet, $theme_updates ) ) {
				$parent_theme_update_new_version = $theme_updates[ $parent_theme->stylesheet ]->update['new_version'];

				/* translators: %s: Latest theme version number. */
				$parent_theme_version       .= ' ' . sprintf( __( '(Latest version: %s)' ), $parent_theme_update_new_version );
				$parent_theme_version_debug .= sprintf( ' (latest version: %s)', $parent_theme_update_new_version );
			}

			$parent_theme_author_uri = $parent_theme->display( 'AuthorURI' );

			$info['wp-parent-theme']['fields'] = array(
				'name'           => array(
					'label' => __( 'Name' ),
					'value' => sprintf(
						/* translators: 1: Theme name. 2: Theme slug. */
						__( '%1$s (%2$s)' ),
						$parent_theme->name,
						$parent_theme->stylesheet
					),
				),
				'version'        => array(
					'label' => __( 'Version' ),
					'value' => $parent_theme_version,
					'debug' => $parent_theme_version_debug,
				),
				'author'         => array(
					'label' => __( 'Author' ),
					'value' => wp_kses( $parent_theme->author, array() ),
				),
				'author_website' => array(
					'label' => __( 'Author website' ),
					'value' => ( $parent_theme_author_uri ? $parent_theme_author_uri : __( 'Undefined' ) ),
					'debug' => ( $parent_theme_author_uri ? $parent_theme_author_uri : '(undefined)' ),
				),
				'theme_path'     => array(
					'label' => __( 'Theme directory location' ),
					'value' => get_template_directory(),
				),
			);

			if ( $auto_updates_enabled ) {
				if ( isset( $transient->response[ $parent_theme->stylesheet ] ) ) {
					$item = $transient->response[ $parent_theme->stylesheet ];
				} elseif ( isset( $transient->no_update[ $parent_theme->stylesheet ] ) ) {
					$item = $transient->no_update[ $parent_theme->stylesheet ];
				} else {
					$item = array(
						'theme'        => $parent_theme->stylesheet,
						'new_version'  => $parent_theme->version,
						'url'          => '',
						'package'      => '',
						'requires'     => '',
						'requires_php' => '',
					);
				}

				$auto_update_forced = wp_is_auto_update_forced_for_item( 'theme', null, (object) $item );

				if ( ! is_null( $auto_update_forced ) ) {
					$enabled = $auto_update_forced;
				} else {
					$enabled = in_array( $parent_theme->stylesheet, $auto_updates, true );
				}

				if ( $enabled ) {
					$parent_theme_auto_update_string = __( 'Enabled' );
				} else {
					$parent_theme_auto_update_string = __( 'Disabled' );
				}

				/** This filter is documented in wp-admin/includes/class-wp-debug-data.php */
				$parent_theme_auto_update_string = apply_filters( 'theme_auto_update_debug_string', $parent_theme_auto_update_string, $parent_theme, $enabled );

				$info['wp-parent-theme']['fields']['auto_update'] = array(
					'label' => __( 'Auto-update' ),
					'value' => $parent_theme_auto_update_string,
					'debug' => $parent_theme_auto_update_string,
				);
			}
		}

		// Populate a list of all themes available in the install.
		$all_themes = wp_get_themes();

		foreach ( $all_themes as $theme_slug => $theme ) {
			// Exclude the currently active theme from the list of all themes.
			if ( $active_theme->stylesheet === $theme_slug ) {
				continue;
			}

			// Exclude the currently active parent theme from the list of all themes.
			if ( ! empty( $parent_theme ) && $parent_theme->stylesheet === $theme_slug ) {
				continue;
			}

			$theme_version = $theme->version;
			$theme_author  = $theme->author;

			// Sanitize.
			$theme_author = wp_kses( $theme_author, array() );

			$theme_version_string       = __( 'No version or author information is available.' );
			$theme_version_string_debug = 'undefined';

			if ( ! empty( $theme_version ) && ! empty( $theme_author ) ) {
				/* translators: 1: Theme version number. 2: Theme author name. */
				$theme_version_string       = sprintf( __( 'Version %1$s by %2$s' ), $theme_version, $theme_author );
				$theme_version_string_debug = sprintf( 'version: %s, author: %s', $theme_version, $theme_author );
			} else {
				if ( ! empty( $theme_author ) ) {
					/* translators: %s: Theme author name. */
					$theme_version_string       = sprintf( __( 'By %s' ), $theme_author );
					$theme_version_string_debug = sprintf( 'author: %s, version: (undefined)', $theme_author );
				}

				if ( ! empty( $theme_version ) ) {
					/* translators: %s: Theme version number. */
					$theme_version_string       = sprintf( __( 'Version %s' ), $theme_version );
					$theme_version_string_debug = sprintf( 'author: (undefined), version: %s', $theme_version );
				}
			}

			if ( array_key_exists( $theme_slug, $theme_updates ) ) {
				/* translators: %s: Latest theme version number. */
				$theme_version_string       .= ' ' . sprintf( __( '(Latest version: %s)' ), $theme_updates[ $theme_slug ]->update['new_version'] );
				$theme_version_string_debug .= sprintf( ' (latest version: %s)', $theme_updates[ $theme_slug ]->update['new_version'] );
			}

			if ( $auto_updates_enabled ) {
				if ( isset( $transient->response[ $theme_slug ] ) ) {
					$item = $transient->response[ $theme_slug ];
				} elseif ( isset( $transient->no_update[ $theme_slug ] ) ) {
					$item = $transient->no_update[ $theme_slug ];
				} else {
					$item = array(
						'theme'        => $theme_slug,
						'new_version'  => $theme->version,
						'url'          => '',
						'package'      => '',
						'requires'     => '',
						'requires_php' => '',
					);
				}

				$auto_update_forced = wp_is_auto_update_forced_for_item( 'theme', null, (object) $item );

				if ( ! is_null( $auto_update_forced ) ) {
					$enabled = $auto_update_forced;
				} else {
					$enabled = in_array( $theme_slug, $auto_updates, true );
				}

				if ( $enabled ) {
					$auto_updates_string = __( 'Auto-updates enabled' );
				} else {
					$auto_updates_string = __( 'Auto-updates disabled' );
				}

				/**
				 * Filters the text string of the auto-updates setting for each theme in the Site Health debug data.
				 *
				 * @since 5.5.0
				 *
				 * @param string   $auto_updates_string The string output for the auto-updates column.
				 * @param WP_Theme $theme               An object of theme data.
				 * @param bool     $enabled             Whether auto-updates are enabled for this item.
				 */
				$auto_updates_string = apply_filters( 'theme_auto_update_debug_string', $auto_updates_string, $theme, $enabled );

				$theme_version_string       .= ' | ' . $auto_updates_string;
				$theme_version_string_debug .= ', ' . $auto_updates_string;
			}

			$info['wp-themes-inactive']['fields'][ sanitize_text_field( $theme->name ) ] = array(
				'label' => sprintf(
					/* translators: 1: Theme name. 2: Theme slug. */
					__( '%1$s (%2$s)' ),
					$theme->name,
					$theme_slug
				),
				'value' => $theme_version_string,
				'debug' => $theme_version_string_debug,
			);
		}

		/**
		 * Filters the debug information shown on the Tools -> Site Health -> Info screen.
		 *
		 * Plugin or themes may wish to introduce their own debug information without creating
		 * additional admin pages. They can utilize this filter to introduce their own sections
		 * or add more data to existing sections.
		 *
		 * Array keys for sections added by core are all prefixed with `wp-`. Plugins and themes
		 * should use their own slug as a prefix, both for consistency as well as avoiding
		 * key collisions. Note that the array keys are used as labels for the copied data.
		 *
		 * All strings are expected to be plain text except `$description` that can contain
		 * inline HTML tags (see below).
		 *
		 * @since 5.2.0
		 *
		 * @param array $args {
		 *     The debug information to be added to the core information page.
		 *
		 *     This is an associative multi-dimensional array, up to three levels deep.
		 *     The topmost array holds the sections, keyed by section ID.
		 *
		 *     @type array ...$0 {
		 *         Each section has a `$fields` associative array (see below), and each `$value` in `$fields`
		 *         can be another associative array of name/value pairs when there is more structured data
		 *         to display.
		 *
		 *         @type string $label       Required. The title for this section of the debug output.
		 *         @type string $description Optional. A description for your information section which
		 *                                   may contain basic HTML markup, inline tags only as it is
		 *                                   outputted in a paragraph.
		 *         @type bool   $show_count  Optional. If set to `true`, the amount of fields will be included
		 *                                   in the title for this section. Default false.
		 *         @type bool   $private     Optional. If set to `true`, the section and all associated fields
		 *                                   will be excluded from the copied data. Default false.
		 *         @type array  $fields {
		 *             Required. An associative array containing the fields to be displayed in the section,
		 *             keyed by field ID.
		 *
		 *             @type array ...$0 {
		 *                 An associative array containing the data to be displayed for the field.
		 *
		 *                 @type string $label    Required. The label for this piece of information.
		 *                 @type mixed  $value    Required. The output that is displayed for this field.
		 *                                        Text should be translated. Can be an associative array
		 *                                        that is displayed as name/value pairs.
		 *                                        Accepted types: `string|int|float|(string|int|float)[]`.
		 *                 @type string $debug    Optional. The output that is used for this field when
		 *                                        the user copies the data. It should be more concise and
		 *                                        not translated. If not set, the content of `$value`
		 *                                        is used. Note that the array keys are used as labels
		 *                                        for the copied data.
		 *                 @type bool   $private  Optional. If set to `true`, the field will be excluded
		 *                                        from the copied data, allowing you to show, for example,
		 *                                        API keys here. Default false.
		 *             }
		 *         }
		 *     }
		 * }
		 */
		$info = apply_filters( 'debug_information', $info );

		return $info;
	}

	/**
	 * Gets the WordPress core section of the debug data.
	 *
	 * @since 6.7.0
	 *
	 * @return array
	 */
	private static function get_wp_core(): array {
		// Save few function calls.
		$permalink_structure    = get_option( 'permalink_structure' );
		$is_ssl                 = is_ssl();
		$users_can_register     = get_option( 'users_can_register' );
		$blog_public            = get_option( 'blog_public' );
		$default_comment_status = get_option( 'default_comment_status' );
		$environment_type       = wp_get_environment_type();
		$core_version           = wp_get_wp_version();
		$core_updates           = get_core_updates();
		$core_update_needed     = '';

		if ( is_array( $core_updates ) ) {
			foreach ( $core_updates as $core => $update ) {
				if ( 'upgrade' === $update->response ) {
					/* translators: %s: Latest WordPress version number. */
					$core_update_needed = ' ' . sprintf( __( '(Latest version: %s)' ), $update->version );
				} else {
					$core_update_needed = '';
				}
			}
		}

		$fields = array(
			'version'                => array(
				'label' => __( 'Version' ),
				'value' => $core_version . $core_update_needed,
				'debug' => $core_version,
			),
			'site_language'          => array(
				'label' => __( 'Site Language' ),
				'value' => get_locale(),
			),
			'user_language'          => array(
				'label' => __( 'User Language' ),
				'value' => get_user_locale(),
			),
			'timezone'               => array(
				'label' => __( 'Timezone' ),
				'value' => wp_timezone_string(),
			),
			'home_url'               => array(
				'label'   => __( 'Home URL' ),
				'value'   => get_bloginfo( 'url' ),
				'private' => true,
			),
			'site_url'               => array(
				'label'   => __( 'Site URL' ),
				'value'   => get_bloginfo( 'wpurl' ),
				'private' => true,
			),
			'permalink'              => array(
				'label' => __( 'Permalink structure' ),
				'value' => $permalink_structure ? $permalink_structure : __( 'No permalink structure set' ),
				'debug' => $permalink_structure,
			),
			'https_status'           => array(
				'label' => __( 'Is this site using HTTPS?' ),
				'value' => $is_ssl ? __( 'Yes' ) : __( 'No' ),
				'debug' => $is_ssl,
			),
			'multisite'              => array(
				'label' => __( 'Is this a multisite?' ),
				'value' => is_multisite() ? __( 'Yes' ) : __( 'No' ),
				'debug' => is_multisite(),
			),
			'user_registration'      => array(
				'label' => __( 'Can anyone register on this site?' ),
				'value' => $users_can_register ? __( 'Yes' ) : __( 'No' ),
				'debug' => $users_can_register,
			),
			'blog_public'            => array(
				'label' => __( 'Is this site discouraging search engines?' ),
				'value' => $blog_public ? __( 'No' ) : __( 'Yes' ),
				'debug' => $blog_public,
			),
			'default_comment_status' => array(
				'label' => __( 'Default comment status' ),
				'value' => 'open' === $default_comment_status ? _x( 'Open', 'comment status' ) : _x( 'Closed', 'comment status' ),
				'debug' => $default_comment_status,
			),
			'environment_type'       => array(
				'label' => __( 'Environment type' ),
				'value' => $environment_type,
				'debug' => $environment_type,
			),
		);

		// Conditionally add debug information for multisite setups.
		if ( is_multisite() ) {
			$site_id = get_current_blog_id();

			$fields['site_id'] = array(
				'label' => __( 'Site ID' ),
				'value' => $site_id,
				'debug' => $site_id,
			);

			$network_query = new WP_Network_Query();
			$network_ids   = $network_query->query(
				array(
					'fields'        => 'ids',
					'number'        => 100,
					'no_found_rows' => false,
				)
			);

			$site_count = 0;
			foreach ( $network_ids as $network_id ) {
				$site_count += get_blog_count( $network_id );
			}

			$fields['site_count'] = array(
				'label' => __( 'Site count' ),
				'value' => $site_count,
			);

			$fields['network_count'] = array(
				'label' => __( 'Network count' ),
				'value' => $network_query->found_networks,
			);
		}

		$fields['user_count'] = array(
			'label' => __( 'User count' ),
			'value' => get_user_count(),
		);

		// WordPress features requiring processing.
		$wp_dotorg = wp_remote_get( 'https://wordpress.org', array( 'timeout' => 10 ) );

		if ( ! is_wp_error( $wp_dotorg ) ) {
			$fields['dotorg_communication'] = array(
				'label' => __( 'Communication with WordPress.org' ),
				'value' => __( 'WordPress.org is reachable' ),
				'debug' => 'true',
			);
		} else {
			$fields['dotorg_communication'] = array(
				'label' => __( 'Communication with WordPress.org' ),
				'value' => sprintf(
				/* translators: 1: The IP address WordPress.org resolves to. 2: The error returned by the lookup. */
					__( 'Unable to reach WordPress.org at %1$s: %2$s' ),
					gethostbyname( 'wordpress.org' ),
					$wp_dotorg->get_error_message()
				),
				'debug' => $wp_dotorg->get_error_message(),
			);
		}

		return array(
			'label'  => __( 'WordPress' ),
			'fields' => $fields,
		);
	}

	/**
	 * Gets the WordPress drop-in section of the debug data.
	 *
	 * @since 6.7.0
	 *
	 * @return array
	 */
	private static function get_wp_dropins(): array {
		// Get a list of all drop-in replacements.
		$dropins = get_dropins();

		// Get drop-ins descriptions.
		$dropin_descriptions = _get_dropins();

		$fields = array();
		foreach ( $dropins as $dropin_key => $dropin ) {
			$fields[ sanitize_text_field( $dropin_key ) ] = array(
				'label' => $dropin_key,
				'value' => $dropin_descriptions[ $dropin_key ][0],
				'debug' => 'true',
			);
		}

		return array(
			'label'       => __( 'Drop-ins' ),
			'show_count'  => true,
			'description' => sprintf(
				/* translators: %s: wp-content directory name. */
				__( 'Drop-ins are single files, found in the %s directory, that replace or enhance WordPress features in ways that are not possible for traditional plugins.' ),
				'<code>' . str_replace( ABSPATH, '', WP_CONTENT_DIR ) . '</code>'
			),
			'fields'      => $fields,
		);
	}

	/**
	 * Gets the WordPress server section of the debug data.
	 *
	 * @since 6.7.0
	 *
	 * @return array
	 */
	private static function get_wp_server(): array {
		// Populate the server debug fields.
		if ( function_exists( 'php_uname' ) ) {
			$server_architecture = sprintf( '%s %s %s', php_uname( 's' ), php_uname( 'r' ), php_uname( 'm' ) );
		} else {
			$server_architecture = 'unknown';
		}

		$php_version_debug = PHP_VERSION;
		// Whether PHP supports 64-bit.
		$php64bit = ( PHP_INT_SIZE * 8 === 64 );

		$php_version = sprintf(
			'%s %s',
			$php_version_debug,
			( $php64bit ? __( '(Supports 64bit values)' ) : __( '(Does not support 64bit values)' ) )
		);

		if ( $php64bit ) {
			$php_version_debug .= ' 64bit';
		}

		$fields = array();

		$fields['server_architecture'] = array(
			'label' => __( 'Server architecture' ),
			'value' => ( 'unknown' !== $server_architecture ? $server_architecture : __( 'Unable to determine server architecture' ) ),
			'debug' => $server_architecture,
		);
		$fields['httpd_software']      = array(
			'label' => __( 'Web server' ),
			'value' => ( isset( $_SERVER['SERVER_SOFTWARE'] ) ? $_SERVER['SERVER_SOFTWARE'] : __( 'Unable to determine what web server software is used' ) ),
			'debug' => ( isset( $_SERVER['SERVER_SOFTWARE'] ) ? $_SERVER['SERVER_SOFTWARE'] : 'unknown' ),
		);
		$fields['php_version']         = array(
			'label' => __( 'PHP version' ),
			'value' => $php_version,
			'debug' => $php_version_debug,
		);
		$fields['php_sapi']            = array(
			'label' => __( 'PHP SAPI' ),
			'value' => PHP_SAPI,
			'debug' => PHP_SAPI,
		);

		// Some servers disable `ini_set()` and `ini_get()`, we check this before trying to get configuration values.
		if ( ! function_exists( 'ini_get' ) ) {
			$fields['ini_get'] = array(
				'label' => __( 'Server settings' ),
				'value' => sprintf(
				/* translators: %s: ini_get() */
					__( 'Unable to determine some settings, as the %s function has been disabled.' ),
					'ini_get()'
				),
				'debug' => 'ini_get() is disabled',
			);
		} else {
			$fields['max_input_variables'] = array(
				'label' => __( 'PHP max input variables' ),
				'value' => ini_get( 'max_input_vars' ),
			);
			$fields['time_limit']          = array(
				'label' => __( 'PHP time limit' ),
				'value' => ini_get( 'max_execution_time' ),
			);

			if ( WP_Site_Health::get_instance()->php_memory_limit !== ini_get( 'memory_limit' ) ) {
				$fields['memory_limit']       = array(
					'label' => __( 'PHP memory limit' ),
					'value' => WP_Site_Health::get_instance()->php_memory_limit,
				);
				$fields['admin_memory_limit'] = array(
					'label' => __( 'PHP memory limit (only for admin screens)' ),
					'value' => ini_get( 'memory_limit' ),
				);
			} else {
				$fields['memory_limit'] = array(
					'label' => __( 'PHP memory limit' ),
					'value' => ini_get( 'memory_limit' ),
				);
			}

			$fields['max_input_time']      = array(
				'label' => __( 'Max input time' ),
				'value' => ini_get( 'max_input_time' ),
			);
			$fields['upload_max_filesize'] = array(
				'label' => __( 'Upload max filesize' ),
				'value' => ini_get( 'upload_max_filesize' ),
			);
			$fields['php_post_max_size']   = array(
				'label' => __( 'PHP post max size' ),
				'value' => ini_get( 'post_max_size' ),
			);
		}

		if ( function_exists( 'curl_version' ) ) {
			$curl = curl_version();

			$fields['curl_version'] = array(
				'label' => __( 'cURL version' ),
				'value' => sprintf( '%s %s', $curl['version'], $curl['ssl_version'] ),
			);
		} else {
			$fields['curl_version'] = array(
				'label' => __( 'cURL version' ),
				'value' => __( 'Not available' ),
				'debug' => 'not available',
			);
		}

		// SUHOSIN.
		$suhosin_loaded = ( extension_loaded( 'suhosin' ) || ( defined( 'SUHOSIN_PATCH' ) && constant( 'SUHOSIN_PATCH' ) ) );

		$fields['suhosin'] = array(
			'label' => __( 'Is SUHOSIN installed?' ),
			'value' => ( $suhosin_loaded ? __( 'Yes' ) : __( 'No' ) ),
			'debug' => $suhosin_loaded,
		);

		// Imagick.
		$imagick_loaded = extension_loaded( 'imagick' );

		$fields['imagick_availability'] = array(
			'label' => __( 'Is the Imagick library available?' ),
			'value' => ( $imagick_loaded ? __( 'Yes' ) : __( 'No' ) ),
			'debug' => $imagick_loaded,
		);

		// Pretty permalinks.
		$pretty_permalinks_supported = got_url_rewrite();

		$fields['pretty_permalinks'] = array(
			'label' => __( 'Are pretty permalinks supported?' ),
			'value' => ( $pretty_permalinks_supported ? __( 'Yes' ) : __( 'No' ) ),
			'debug' => $pretty_permalinks_supported,
		);

		// Check if a .htaccess file exists.
		if ( is_file( ABSPATH . '.htaccess' ) ) {
			// If the file exists, grab the content of it.
			$htaccess_content = file_get_contents( ABSPATH . '.htaccess' );

			// Filter away the core WordPress rules.
			$filtered_htaccess_content = trim( preg_replace( '/\# BEGIN WordPress[\s\S]+?# END WordPress/si', '', $htaccess_content ) );
			$filtered_htaccess_content = ! empty( $filtered_htaccess_content );

			if ( $filtered_htaccess_content ) {
				/* translators: %s: .htaccess */
				$htaccess_rules_string = sprintf( __( 'Custom rules have been added to your %s file.' ), '.htaccess' );
			} else {
				/* translators: %s: .htaccess */
				$htaccess_rules_string = sprintf( __( 'Your %s file contains only core WordPress features.' ), '.htaccess' );
			}

			$fields['htaccess_extra_rules'] = array(
				'label' => __( '.htaccess rules' ),
				'value' => $htaccess_rules_string,
				'debug' => $filtered_htaccess_content,
			);
		}

		// Server time.
		$date = new DateTime( 'now', new DateTimeZone( 'UTC' ) );

		$fields['current']     = array(
			'label' => __( 'Current time' ),
			'value' => $date->format( DateTime::ATOM ),
		);
		$fields['utc-time']    = array(
			'label' => __( 'Current UTC time' ),
			'value' => $date->format( DateTime::RFC850 ),
		);
		$fields['server-time'] = array(
			'label' => __( 'Current Server time' ),
			'value' => wp_date( 'c', $_SERVER['REQUEST_TIME'] ),
		);

		return array(
			'label'       => __( 'Server' ),
			'description' => __( 'The options shown below relate to your server setup. If changes are required, you may need your web host&#8217;s assistance.' ),
			'fields'      => $fields,
		);
	}

	/**
	 * Gets the WordPress media section of the debug data.
	 *
	 * @since 6.7.0
	 *
	 * @throws ImagickException
	 * @return array
	 */
	private static function get_wp_media(): array {
		// Spare few function calls.
		$not_available = __( 'Not available' );

		// Populate the media fields.
		$fields['image_editor'] = array(
			'label' => __( 'Active editor' ),
			'value' => _wp_image_editor_choose(),
		);

		// Get ImageMagic information, if available.
		if ( class_exists( 'Imagick' ) ) {
			// Save the Imagick instance for later use.
			$imagick             = new Imagick();
			$imagemagick_version = $imagick->getVersion();
		} else {
			$imagemagick_version = __( 'Not available' );
		}

		$fields['imagick_module_version'] = array(
			'label' => __( 'ImageMagick version number' ),
			'value' => ( is_array( $imagemagick_version ) ? $imagemagick_version['versionNumber'] : $imagemagick_version ),
		);

		$fields['imagemagick_version'] = array(
			'label' => __( 'ImageMagick version string' ),
			'value' => ( is_array( $imagemagick_version ) ? $imagemagick_version['versionString'] : $imagemagick_version ),
		);

		$imagick_version = phpversion( 'imagick' );

		$fields['imagick_version'] = array(
			'label' => __( 'Imagick version' ),
			'value' => ( $imagick_version ) ? $imagick_version : __( 'Not available' ),
		);

		if ( ! function_exists( 'ini_get' ) ) {
			$fields['ini_get'] = array(
				'label' => __( 'File upload settings' ),
				'value' => sprintf(
				/* translators: %s: ini_get() */
					__( 'Unable to determine some settings, as the %s function has been disabled.' ),
					'ini_get()'
				),
				'debug' => 'ini_get() is disabled',
			);
		} else {
			// Get the PHP ini directive values.
			$file_uploads        = ini_get( 'file_uploads' );
			$post_max_size       = ini_get( 'post_max_size' );
			$upload_max_filesize = ini_get( 'upload_max_filesize' );
			$max_file_uploads    = ini_get( 'max_file_uploads' );
			$effective           = min( wp_convert_hr_to_bytes( $post_max_size ), wp_convert_hr_to_bytes( $upload_max_filesize ) );

			// Add info in Media section.
			$fields['file_uploads']        = array(
				'label' => __( 'File uploads' ),
				'value' => $file_uploads ? __( 'Enabled' ) : __( 'Disabled' ),
				'debug' => $file_uploads,
			);
			$fields['post_max_size']       = array(
				'label' => __( 'Max size of post data allowed' ),
				'value' => $post_max_size,
			);
			$fields['upload_max_filesize'] = array(
				'label' => __( 'Max size of an uploaded file' ),
				'value' => $upload_max_filesize,
			);
			$fields['max_effective_size']  = array(
				'label' => __( 'Max effective file size' ),
				'value' => size_format( $effective ),
			);
			$fields['max_file_uploads']    = array(
				'label' => __( 'Max simultaneous file uploads' ),
				'value' => $max_file_uploads,
			);
		}

		// If Imagick is used as our editor, provide some more information about its limitations.
		if ( 'WP_Image_Editor_Imagick' === _wp_image_editor_choose() && isset( $imagick ) && $imagick instanceof Imagick ) {
			$limits = array(
				'area'   => ( defined( 'imagick::RESOURCETYPE_AREA' ) ? size_format( $imagick->getResourceLimit( imagick::RESOURCETYPE_AREA ) ) : $not_available ),
				'disk'   => ( defined( 'imagick::RESOURCETYPE_DISK' ) ? $imagick->getResourceLimit( imagick::RESOURCETYPE_DISK ) : $not_available ),
				'file'   => ( defined( 'imagick::RESOURCETYPE_FILE' ) ? $imagick->getResourceLimit( imagick::RESOURCETYPE_FILE ) : $not_available ),
				'map'    => ( defined( 'imagick::RESOURCETYPE_MAP' ) ? size_format( $imagick->getResourceLimit( imagick::RESOURCETYPE_MAP ) ) : $not_available ),
				'memory' => ( defined( 'imagick::RESOURCETYPE_MEMORY' ) ? size_format( $imagick->getResourceLimit( imagick::RESOURCETYPE_MEMORY ) ) : $not_available ),
				'thread' => ( defined( 'imagick::RESOURCETYPE_THREAD' ) ? $imagick->getResourceLimit( imagick::RESOURCETYPE_THREAD ) : $not_available ),
				'time'   => ( defined( 'imagick::RESOURCETYPE_TIME' ) ? $imagick->getResourceLimit( imagick::RESOURCETYPE_TIME ) : $not_available ),
			);

			$limits_debug = array(
				'imagick::RESOURCETYPE_AREA'   => ( defined( 'imagick::RESOURCETYPE_AREA' ) ? size_format( $imagick->getResourceLimit( imagick::RESOURCETYPE_AREA ) ) : 'not available' ),
				'imagick::RESOURCETYPE_DISK'   => ( defined( 'imagick::RESOURCETYPE_DISK' ) ? $imagick->getResourceLimit( imagick::RESOURCETYPE_DISK ) : 'not available' ),
				'imagick::RESOURCETYPE_FILE'   => ( defined( 'imagick::RESOURCETYPE_FILE' ) ? $imagick->getResourceLimit( imagick::RESOURCETYPE_FILE ) : 'not available' ),
				'imagick::RESOURCETYPE_MAP'    => ( defined( 'imagick::RESOURCETYPE_MAP' ) ? size_format( $imagick->getResourceLimit( imagick::RESOURCETYPE_MAP ) ) : 'not available' ),
				'imagick::RESOURCETYPE_MEMORY' => ( defined( 'imagick::RESOURCETYPE_MEMORY' ) ? size_format( $imagick->getResourceLimit( imagick::RESOURCETYPE_MEMORY ) ) : 'not available' ),
				'imagick::RESOURCETYPE_THREAD' => ( defined( 'imagick::RESOURCETYPE_THREAD' ) ? $imagick->getResourceLimit( imagick::RESOURCETYPE_THREAD ) : 'not available' ),
				'imagick::RESOURCETYPE_TIME'   => ( defined( 'imagick::RESOURCETYPE_TIME' ) ? $imagick->getResourceLimit( imagick::RESOURCETYPE_TIME ) : 'not available' ),
			);

			$fields['imagick_limits'] = array(
				'label' => __( 'Imagick Resource Limits' ),
				'value' => $limits,
				'debug' => $limits_debug,
			);

			try {
				$formats = Imagick::queryFormats( '*' );
			} catch ( Exception $e ) {
				$formats = array();
			}

			$fields['imagemagick_file_formats'] = array(
				'label' => __( 'ImageMagick supported file formats' ),
				'value' => ( empty( $formats ) ) ? __( 'Unable to determine' ) : implode( ', ', $formats ),
				'debug' => ( empty( $formats ) ) ? 'Unable to determine' : implode( ', ', $formats ),
			);
		}

		// Get GD information, if available.
		if ( function_exists( 'gd_info' ) ) {
			$gd = gd_info();
		} else {
			$gd = false;
		}

		$fields['gd_version'] = array(
			'label' => __( 'GD version' ),
			'value' => ( is_array( $gd ) ? $gd['GD Version'] : $not_available ),
			'debug' => ( is_array( $gd ) ? $gd['GD Version'] : 'not available' ),
		);

		$gd_image_formats     = array();
		$gd_supported_formats = array(
			'GIF Create' => 'GIF',
			'JPEG'       => 'JPEG',
			'PNG'        => 'PNG',
			'WebP'       => 'WebP',
			'BMP'        => 'BMP',
			'AVIF'       => 'AVIF',
			'HEIF'       => 'HEIF',
			'TIFF'       => 'TIFF',
			'XPM'        => 'XPM',
		);

		foreach ( $gd_supported_formats as $format_key => $format ) {
			$index = $format_key . ' Support';
			if ( isset( $gd[ $index ] ) && $gd[ $index ] ) {
				array_push( $gd_image_formats, $format );
			}
		}

		if ( ! empty( $gd_image_formats ) ) {
			$fields['gd_formats'] = array(
				'label' => __( 'GD supported file formats' ),
				'value' => implode( ', ', $gd_image_formats ),
			);
		}

		// Get Ghostscript information, if available.
		if ( function_exists( 'exec' ) ) {
			$gs = exec( 'gs --version' );

			if ( empty( $gs ) ) {
				$gs       = $not_available;
				$gs_debug = 'not available';
			} else {
				$gs_debug = $gs;
			}
		} else {
			$gs       = __( 'Unable to determine if Ghostscript is installed' );
			$gs_debug = 'unknown';
		}

		$fields['ghostscript_version'] = array(
			'label' => __( 'Ghostscript version' ),
			'value' => $gs,
			'debug' => $gs_debug,
		);

		return array(
			'label'  => __( 'Media Handling' ),
			'fields' => $fields,
		);
	}


	/**
	 * Gets the WordPress plugins section of the debug data.
	 *
	 * @since 6.7.0
	 *
	 * @return array
	 */
	private static function get_wp_mu_plugins(): array {
		// List must use plugins if there are any.
		$mu_plugins = get_mu_plugins();
		$fields     = array();

		foreach ( $mu_plugins as $plugin_path => $plugin ) {
			$plugin_version = $plugin['Version'];
			$plugin_author  = $plugin['Author'];

			$plugin_version_string       = __( 'No version or author information is available.' );
			$plugin_version_string_debug = 'author: (undefined), version: (undefined)';

			if ( ! empty( $plugin_version ) && ! empty( $plugin_author ) ) {
				/* translators: 1: Plugin version number. 2: Plugin author name. */
				$plugin_version_string       = sprintf( __( 'Version %1$s by %2$s' ), $plugin_version, $plugin_author );
				$plugin_version_string_debug = sprintf( 'version: %s, author: %s', $plugin_version, $plugin_author );
			} else {
				if ( ! empty( $plugin_author ) ) {
					/* translators: %s: Plugin author name. */
					$plugin_version_string       = sprintf( __( 'By %s' ), $plugin_author );
					$plugin_version_string_debug = sprintf( 'author: %s, version: (undefined)', $plugin_author );
				}

				if ( ! empty( $plugin_version ) ) {
					/* translators: %s: Plugin version number. */
					$plugin_version_string       = sprintf( __( 'Version %s' ), $plugin_version );
					$plugin_version_string_debug = sprintf( 'author: (undefined), version: %s', $plugin_version );
				}
			}

			$fields[ sanitize_text_field( $plugin['Name'] ) ] = array(
				'label' => $plugin['Name'],
				'value' => $plugin_version_string,
				'debug' => $plugin_version_string_debug,
			);
		}

		return array(
			'label'      => __( 'Must Use Plugins' ),
			'show_count' => true,
			'fields'     => $fields,
		);
	}

	/**
	 * Gets the WordPress active plugins section of the debug data.
	 *
	 * @since 6.7.0
	 *
	 * @return array
	 */
	private static function get_wp_plugins_active(): array {
		return array(
			'label'      => __( 'Active Plugins' ),
			'show_count' => true,
			'fields'     => self::get_wp_plugins_raw_data()['wp-plugins-active'],
		);
	}

	/**
	 * Gets the WordPress inactive plugins section of the debug data.
	 *
	 * @since 6.7.0
	 *
	 * @return array
	 */
	private static function get_wp_plugins_inactive(): array {
		return array(
			'label'      => __( 'Inactive Plugins' ),
			'show_count' => true,
			'fields'     => self::get_wp_plugins_raw_data()['wp-plugins-inactive'],
		);
	}

	/**
	 * Gets the raw plugin data for the WordPress active and inactive sections of the debug data.
	 *
	 * @since 6.7.0
	 *
	 * @return array
	 */
	private static function get_wp_plugins_raw_data(): array {
		// List all available plugins.
		$plugins        = get_plugins();
		$plugin_updates = get_plugin_updates();
		$transient      = get_site_transient( 'update_plugins' );

		$auto_updates = array();
		$fields       = array(
			'wp-plugins-active'   => array(),
			'wp-plugins-inactive' => array(),
		);

		$auto_updates_enabled = wp_is_auto_update_enabled_for_type( 'plugin' );

		if ( $auto_updates_enabled ) {
			$auto_updates = (array) get_site_option( 'auto_update_plugins', array() );
		}

		foreach ( $plugins as $plugin_path => $plugin ) {
			$plugin_part = ( is_plugin_active( $plugin_path ) ) ? 'wp-plugins-active' : 'wp-plugins-inactive';

			$plugin_version = $plugin['Version'];
			$plugin_author  = $plugin['Author'];

			$plugin_version_string       = __( 'No version or author information is available.' );
			$plugin_version_string_debug = 'author: (undefined), version: (undefined)';

			if ( ! empty( $plugin_version ) && ! empty( $plugin_author ) ) {
				/* translators: 1: Plugin version number. 2: Plugin author name. */
				$plugin_version_string       = sprintf( __( 'Version %1$s by %2$s' ), $plugin_version, $plugin_author );
				$plugin_version_string_debug = sprintf( 'version: %s, author: %s', $plugin_version, $plugin_author );
			} else {
				if ( ! empty( $plugin_author ) ) {
					/* translators: %s: Plugin author name. */
					$plugin_version_string       = sprintf( __( 'By %s' ), $plugin_author );
					$plugin_version_string_debug = sprintf( 'author: %s, version: (undefined)', $plugin_author );
				}

				if ( ! empty( $plugin_version ) ) {
					/* translators: %s: Plugin version number. */
					$plugin_version_string       = sprintf( __( 'Version %s' ), $plugin_version );
					$plugin_version_string_debug = sprintf( 'author: (undefined), version: %s', $plugin_version );
				}
			}

			if ( array_key_exists( $plugin_path, $plugin_updates ) ) {
				/* translators: %s: Latest plugin version number. */
				$plugin_version_string       .= ' ' . sprintf( __( '(Latest version: %s)' ), $plugin_updates[ $plugin_path ]->update->new_version );
				$plugin_version_string_debug .= sprintf( ' (latest version: %s)', $plugin_updates[ $plugin_path ]->update->new_version );
			}

			if ( $auto_updates_enabled ) {
				if ( isset( $transient->response[ $plugin_path ] ) ) {
					$item = $transient->response[ $plugin_path ];
				} elseif ( isset( $transient->no_update[ $plugin_path ] ) ) {
					$item = $transient->no_update[ $plugin_path ];
				} else {
					$item = array(
						'id'            => $plugin_path,
						'slug'          => '',
						'plugin'        => $plugin_path,
						'new_version'   => '',
						'url'           => '',
						'package'       => '',
						'icons'         => array(),
						'banners'       => array(),
						'banners_rtl'   => array(),
						'tested'        => '',
						'requires_php'  => '',
						'compatibility' => new stdClass(),
					);
					$item = wp_parse_args( $plugin, $item );
				}

				$auto_update_forced = wp_is_auto_update_forced_for_item( 'plugin', null, (object) $item );

				if ( ! is_null( $auto_update_forced ) ) {
					$enabled = $auto_update_forced;
				} else {
					$enabled = in_array( $plugin_path, $auto_updates, true );
				}

				if ( $enabled ) {
					$auto_updates_string = __( 'Auto-updates enabled' );
				} else {
					$auto_updates_string = __( 'Auto-updates disabled' );
				}

				/**
				 * Filters the text string of the auto-updates setting for each plugin in the Site Health debug data.
				 *
				 * @since 5.5.0
				 *
				 * @param string $auto_updates_string The string output for the auto-updates column.
				 * @param string $plugin_path         The path to the plugin file.
				 * @param array  $plugin              An array of plugin data.
				 * @param bool   $enabled             Whether auto-updates are enabled for this item.
				 */
				$auto_updates_string = apply_filters( 'plugin_auto_update_debug_string', $auto_updates_string, $plugin_path, $plugin, $enabled );

				$plugin_version_string       .= ' | ' . $auto_updates_string;
				$plugin_version_string_debug .= ', ' . $auto_updates_string;
			}

			$fields[ $plugin_part ][ sanitize_text_field( $plugin['Name'] ) ] = array(
				'label' => $plugin['Name'],
				'value' => $plugin_version_string,
				'debug' => $plugin_version_string_debug,
			);
		}

		return $fields;
	}

	/**
	 * Gets the WordPress constants section of the debug data.
	 *
	 * @since 6.7.0
	 *
	 * @return array
	 */
	private static function get_wp_constants(): array {
		// Check if WP_DEBUG_LOG is set.
		$wp_debug_log_value = __( 'Disabled' );
		if ( is_string( WP_DEBUG_LOG ) ) {
			$wp_debug_log_value = WP_DEBUG_LOG;
		} elseif ( WP_DEBUG_LOG ) {
			$wp_debug_log_value = __( 'Enabled' );
		}

		// Check CONCATENATE_SCRIPTS.
		if ( defined( 'CONCATENATE_SCRIPTS' ) ) {
			$concatenate_scripts       = CONCATENATE_SCRIPTS ? __( 'Enabled' ) : __( 'Disabled' );
			$concatenate_scripts_debug = CONCATENATE_SCRIPTS ? 'true' : 'false';
		} else {
			$concatenate_scripts       = __( 'Undefined' );
			$concatenate_scripts_debug = 'undefined';
		}

		// Check COMPRESS_SCRIPTS.
		if ( defined( 'COMPRESS_SCRIPTS' ) ) {
			$compress_scripts       = COMPRESS_SCRIPTS ? __( 'Enabled' ) : __( 'Disabled' );
			$compress_scripts_debug = COMPRESS_SCRIPTS ? 'true' : 'false';
		} else {
			$compress_scripts       = __( 'Undefined' );
			$compress_scripts_debug = 'undefined';
		}

		// Check COMPRESS_CSS.
		if ( defined( 'COMPRESS_CSS' ) ) {
			$compress_css       = COMPRESS_CSS ? __( 'Enabled' ) : __( 'Disabled' );
			$compress_css_debug = COMPRESS_CSS ? 'true' : 'false';
		} else {
			$compress_css       = __( 'Undefined' );
			$compress_css_debug = 'undefined';
		}

		// Check WP_ENVIRONMENT_TYPE.
		if ( defined( 'WP_ENVIRONMENT_TYPE' ) ) {
			$wp_environment_type       = WP_ENVIRONMENT_TYPE ? WP_ENVIRONMENT_TYPE : __( 'Empty value' );
			$wp_environment_type_debug = WP_ENVIRONMENT_TYPE;
		} else {
			$wp_environment_type       = __( 'Undefined' );
			$wp_environment_type_debug = 'undefined';
		}

		// Check DB_COLLATE.
		if ( defined( 'DB_COLLATE' ) ) {
			$db_collate       = DB_COLLATE ? DB_COLLATE : __( 'Empty value' );
			$db_collate_debug = DB_COLLATE;
		} else {
			$db_collate       = __( 'Undefined' );
			$db_collate_debug = 'undefined';
		}

		$fields = array(
			'ABSPATH'             => array(
				'label'   => 'ABSPATH',
				'value'   => ABSPATH,
				'private' => true,
			),
			'WP_HOME'             => array(
				'label' => 'WP_HOME',
				'value' => ( defined( 'WP_HOME' ) ? WP_HOME : __( 'Undefined' ) ),
				'debug' => ( defined( 'WP_HOME' ) ? WP_HOME : 'undefined' ),
			),
			'WP_SITEURL'          => array(
				'label' => 'WP_SITEURL',
				'value' => ( defined( 'WP_SITEURL' ) ? WP_SITEURL : __( 'Undefined' ) ),
				'debug' => ( defined( 'WP_SITEURL' ) ? WP_SITEURL : 'undefined' ),
			),
			'WP_CONTENT_DIR'      => array(
				'label' => 'WP_CONTENT_DIR',
				'value' => WP_CONTENT_DIR,
			),
			'WP_PLUGIN_DIR'       => array(
				'label' => 'WP_PLUGIN_DIR',
				'value' => WP_PLUGIN_DIR,
			),
			'WP_MEMORY_LIMIT'     => array(
				'label' => 'WP_MEMORY_LIMIT',
				'value' => WP_MEMORY_LIMIT,
			),
			'WP_MAX_MEMORY_LIMIT' => array(
				'label' => 'WP_MAX_MEMORY_LIMIT',
				'value' => WP_MAX_MEMORY_LIMIT,
			),
			'WP_DEBUG'            => array(
				'label' => 'WP_DEBUG',
				'value' => WP_DEBUG ? __( 'Enabled' ) : __( 'Disabled' ),
				'debug' => WP_DEBUG,
			),
			'WP_DEBUG_DISPLAY'    => array(
				'label' => 'WP_DEBUG_DISPLAY',
				'value' => WP_DEBUG_DISPLAY ? __( 'Enabled' ) : __( 'Disabled' ),
				'debug' => WP_DEBUG_DISPLAY,
			),
			'WP_DEBUG_LOG'        => array(
				'label' => 'WP_DEBUG_LOG',
				'value' => $wp_debug_log_value,
				'debug' => WP_DEBUG_LOG,
			),
			'SCRIPT_DEBUG'        => array(
				'label' => 'SCRIPT_DEBUG',
				'value' => SCRIPT_DEBUG ? __( 'Enabled' ) : __( 'Disabled' ),
				'debug' => SCRIPT_DEBUG,
			),
			'WP_CACHE'            => array(
				'label' => 'WP_CACHE',
				'value' => WP_CACHE ? __( 'Enabled' ) : __( 'Disabled' ),
				'debug' => WP_CACHE,
			),
			'CONCATENATE_SCRIPTS' => array(
				'label' => 'CONCATENATE_SCRIPTS',
				'value' => $concatenate_scripts,
				'debug' => $concatenate_scripts_debug,
			),
			'COMPRESS_SCRIPTS'    => array(
				'label' => 'COMPRESS_SCRIPTS',
				'value' => $compress_scripts,
				'debug' => $compress_scripts_debug,
			),
			'COMPRESS_CSS'        => array(
				'label' => 'COMPRESS_CSS',
				'value' => $compress_css,
				'debug' => $compress_css_debug,
			),
			'WP_ENVIRONMENT_TYPE' => array(
				'label' => 'WP_ENVIRONMENT_TYPE',
				'value' => $wp_environment_type,
				'debug' => $wp_environment_type_debug,
			),
			'WP_DEVELOPMENT_MODE' => array(
				'label' => 'WP_DEVELOPMENT_MODE',
				'value' => WP_DEVELOPMENT_MODE ? WP_DEVELOPMENT_MODE : __( 'Disabled' ),
				'debug' => WP_DEVELOPMENT_MODE,
			),
			'DB_CHARSET'          => array(
				'label' => 'DB_CHARSET',
				'value' => ( defined( 'DB_CHARSET' ) ? DB_CHARSET : __( 'Undefined' ) ),
				'debug' => ( defined( 'DB_CHARSET' ) ? DB_CHARSET : 'undefined' ),
			),
			'DB_COLLATE'          => array(
				'label' => 'DB_COLLATE',
				'value' => $db_collate,
				'debug' => $db_collate_debug,
			),
		);

		return array(
			'label'       => __( 'WordPress Constants' ),
			'description' => __( 'These settings alter where and how parts of WordPress are loaded.' ),
			'fields'      => $fields,
		);
	}

	/**
	 * Gets the WordPress database section of the debug data.
	 *
	 * @since 6.7.0
	 *
	 * @global wpdb $wpdb WordPress database abstraction object.
	 *
	 * @return array
	 */
	private static function get_wp_database(): array {
		global $wpdb;

		// Populate the database debug fields.
		if ( is_object( $wpdb->dbh ) ) {
			// mysqli or PDO.
			$extension = get_class( $wpdb->dbh );
		} else {
			// Unknown sql extension.
			$extension = null;
		}

		$server = $wpdb->get_var( 'SELECT VERSION()' );

		$client_version = $wpdb->dbh->client_info;

		$fields = array(
			'extension'          => array(
				'label' => __( 'Database Extension' ),
				'value' => $extension,
			),
			'server_version'     => array(
				'label' => __( 'Server version' ),
				'value' => $server,
			),
			'client_version'     => array(
				'label' => __( 'Client version' ),
				'value' => $client_version,
			),
			'database_user'      => array(
				'label'   => __( 'Database username' ),
				'value'   => $wpdb->dbuser,
				'private' => true,
			),
			'database_host'      => array(
				'label'   => __( 'Database host' ),
				'value'   => $wpdb->dbhost,
				'private' => true,
			),
			'database_name'      => array(
				'label'   => __( 'Database name' ),
				'value'   => $wpdb->dbname,
				'private' => true,
			),
			'database_prefix'    => array(
				'label'   => __( 'Table prefix' ),
				'value'   => $wpdb->prefix,
				'private' => true,
			),
			'database_charset'   => array(
				'label'   => __( 'Database charset' ),
				'value'   => $wpdb->charset,
				'private' => true,
			),
			'database_collate'   => array(
				'label'   => __( 'Database collation' ),
				'value'   => $wpdb->collate,
				'private' => true,
			),
			'max_allowed_packet' => array(
				'label' => __( 'Max allowed packet size' ),
				'value' => self::get_mysql_var( 'max_allowed_packet' ),
			),
			'max_connections'    => array(
				'label' => __( 'Max connections number' ),
				'value' => self::get_mysql_var( 'max_connections' ),
			),
		);

		return array(
			'label'  => __( 'Database' ),
			'fields' => $fields,
		);
	}

	/**
	 * Gets the file system section of the debug data.
	 *
	 * @since 6.7.0
	 *
	 * @return array
	 */
	private static function get_wp_filesystem(): array {
		$upload_dir                     = wp_upload_dir();
		$is_writable_abspath            = wp_is_writable( ABSPATH );
		$is_writable_wp_content_dir     = wp_is_writable( WP_CONTENT_DIR );
		$is_writable_upload_dir         = wp_is_writable( $upload_dir['basedir'] );
		$is_writable_wp_plugin_dir      = wp_is_writable( WP_PLUGIN_DIR );
		$is_writable_template_directory = wp_is_writable( get_theme_root( get_template() ) );
		$is_writable_fonts_dir          = wp_is_writable( wp_get_font_dir()['basedir'] );

		$fields = array(
			'wordpress'  => array(
				'label' => __( 'The main WordPress directory' ),
				'value' => ( $is_writable_abspath ? __( 'Writable' ) : __( 'Not writable' ) ),
				'debug' => ( $is_writable_abspath ? 'writable' : 'not writable' ),
			),
			'wp-content' => array(
				'label' => __( 'The wp-content directory' ),
				'value' => ( $is_writable_wp_content_dir ? __( 'Writable' ) : __( 'Not writable' ) ),
				'debug' => ( $is_writable_wp_content_dir ? 'writable' : 'not writable' ),
			),
			'uploads'    => array(
				'label' => __( 'The uploads directory' ),
				'value' => ( $is_writable_upload_dir ? __( 'Writable' ) : __( 'Not writable' ) ),
				'debug' => ( $is_writable_upload_dir ? 'writable' : 'not writable' ),
			),
			'plugins'    => array(
				'label' => __( 'The plugins directory' ),
				'value' => ( $is_writable_wp_plugin_dir ? __( 'Writable' ) : __( 'Not writable' ) ),
				'debug' => ( $is_writable_wp_plugin_dir ? 'writable' : 'not writable' ),
			),
			'themes'     => array(
				'label' => __( 'The themes directory' ),
				'value' => ( $is_writable_template_directory ? __( 'Writable' ) : __( 'Not writable' ) ),
				'debug' => ( $is_writable_template_directory ? 'writable' : 'not writable' ),
			),
			'fonts'      => array(
				'label' => __( 'The fonts directory' ),
				'value' => ( $is_writable_fonts_dir ? __( 'Writable' ) : __( 'Not writable' ) ),
				'debug' => ( $is_writable_fonts_dir ? 'writable' : 'not writable' ),
			),
		);

		// Add more filesystem checks.
		if ( defined( 'WPMU_PLUGIN_DIR' ) && is_dir( WPMU_PLUGIN_DIR ) ) {
			$is_writable_wpmu_plugin_dir = wp_is_writable( WPMU_PLUGIN_DIR );

			$fields['mu-plugins'] = array(
				'label' => __( 'The must use plugins directory' ),
				'value' => ( $is_writable_wpmu_plugin_dir ? __( 'Writable' ) : __( 'Not writable' ) ),
				'debug' => ( $is_writable_wpmu_plugin_dir ? 'writable' : 'not writable' ),
			);
		}

		return array(
			'label'       => __( 'Filesystem Permissions' ),
			'description' => __( 'Shows whether WordPress is able to write to the directories it needs access to.' ),
			'fields'      => $fields,
		);
	}

	/**
	 * Returns the value of a MySQL system variable.
	 *
	 * @since 5.9.0
	 *
	 * @global wpdb $wpdb WordPress database abstraction object.
	 *
	 * @param string $mysql_var Name of the MySQL system variable.
	 * @return string|null The variable value on success. Null if the variable does not exist.
	 */
	public static function get_mysql_var( $mysql_var ) {
		global $wpdb;

		$result = $wpdb->get_row(
			$wpdb->prepare( 'SHOW VARIABLES LIKE %s', $mysql_var ),
			ARRAY_A
		);

		if ( ! empty( $result ) && array_key_exists( 'Value', $result ) ) {
			return $result['Value'];
		}

		return null;
	}

	/**
	 * Formats the information gathered for debugging, in a manner suitable for copying to a forum or support ticket.
	 *
	 * @since 5.2.0
	 *
	 * @param array  $info_array Information gathered from the `WP_Debug_Data::debug_data()` function.
	 * @param string $data_type  The data type to return, either 'info' or 'debug'.
	 * @return string The formatted data.
	 */
	public static function format( $info_array, $data_type ) {
		$return = "`\n";

		foreach ( $info_array as $section => $details ) {
			// Skip this section if there are no fields, or the section has been declared as private.
			if ( empty( $details['fields'] ) || ( isset( $details['private'] ) && $details['private'] ) ) {
				continue;
			}

			$section_label = 'debug' === $data_type ? $section : $details['label'];

			$return .= sprintf(
				"### %s%s ###\n\n",
				$section_label,
				( isset( $details['show_count'] ) && $details['show_count'] ? sprintf( ' (%d)', count( $details['fields'] ) ) : '' )
			);

			foreach ( $details['fields'] as $field_name => $field ) {
				if ( isset( $field['private'] ) && true === $field['private'] ) {
					continue;
				}

				if ( 'debug' === $data_type && isset( $field['debug'] ) ) {
					$debug_data = $field['debug'];
				} else {
					$debug_data = $field['value'];
				}

				// Can be array, one level deep only.
				if ( is_array( $debug_data ) ) {
					$value = '';

					foreach ( $debug_data as $sub_field_name => $sub_field_value ) {
						$value .= sprintf( "\n\t%s: %s", $sub_field_name, $sub_field_value );
					}
				} elseif ( is_bool( $debug_data ) ) {
					$value = $debug_data ? 'true' : 'false';
				} elseif ( empty( $debug_data ) && '0' !== $debug_data ) {
					$value = 'undefined';
				} else {
					$value = $debug_data;
				}

				if ( 'debug' === $data_type ) {
					$label = $field_name;
				} else {
					$label = $field['label'];
				}

				$return .= sprintf( "%s: %s\n", $label, $value );
			}

			$return .= "\n";
		}

		$return .= '`';

		return $return;
	}

	/**
	 * Fetches the total size of all the database tables for the active database user.
	 *
	 * @since 5.2.0
	 *
	 * @global wpdb $wpdb WordPress database abstraction object.
	 *
	 * @return int The size of the database, in bytes.
	 */
	public static function get_database_size() {
		global $wpdb;
		$size = 0;
		$rows = $wpdb->get_results( 'SHOW TABLE STATUS', ARRAY_A );

		if ( $wpdb->num_rows > 0 ) {
			foreach ( $rows as $row ) {
				$size += $row['Data_length'] + $row['Index_length'];
			}
		}

		return (int) $size;
	}

	/**
	 * Fetches the sizes of the WordPress directories: `wordpress` (ABSPATH), `plugins`, `themes`, and `uploads`.
	 * Intended to supplement the array returned by `WP_Debug_Data::debug_data()`.
	 *
	 * @since 5.2.0
	 *
	 * @return array The sizes of the directories, also the database size and total installation size.
	 */
	public static function get_sizes() {
		$size_db    = self::get_database_size();
		$upload_dir = wp_get_upload_dir();

		/*
		 * We will be using the PHP max execution time to prevent the size calculations
		 * from causing a timeout. The default value is 30 seconds, and some
		 * hosts do not allow you to read configuration values.
		 */
		if ( function_exists( 'ini_get' ) ) {
			$max_execution_time = ini_get( 'max_execution_time' );
		}

		/*
		 * The max_execution_time defaults to 0 when PHP runs from cli.
		 * We still want to limit it below.
		 */
		if ( empty( $max_execution_time ) ) {
			$max_execution_time = 30; // 30 seconds.
		}

		if ( $max_execution_time > 20 ) {
			/*
			 * If the max_execution_time is set to lower than 20 seconds, reduce it a bit to prevent
			 * edge-case timeouts that may happen after the size loop has finished running.
			 */
			$max_execution_time -= 2;
		}

		/*
		 * Go through the various installation directories and calculate their sizes.
		 * No trailing slashes.
		 */
		$paths = array(
			'wordpress_size' => untrailingslashit( ABSPATH ),
			'themes_size'    => get_theme_root(),
			'plugins_size'   => WP_PLUGIN_DIR,
			'uploads_size'   => $upload_dir['basedir'],
			'fonts_size'     => wp_get_font_dir()['basedir'],
		);

		$exclude = $paths;
		unset( $exclude['wordpress_size'] );
		$exclude = array_values( $exclude );

		$size_total = 0;
		$all_sizes  = array();

		// Loop over all the directories we want to gather the sizes for.
		foreach ( $paths as $name => $path ) {
			$dir_size = null; // Default to timeout.
			$results  = array(
				'path' => $path,
				'raw'  => 0,
			);

			// If the directory does not exist, skip checking it, as it will skew the other results.
			if ( ! is_dir( $path ) ) {
				$all_sizes[ $name ] = array(
					'path'  => $path,
					'raw'   => 0,
					'size'  => __( 'The directory does not exist.' ),
					'debug' => 'directory not found',
				);

				continue;
			}

			if ( microtime( true ) - WP_START_TIMESTAMP < $max_execution_time ) {
				if ( 'wordpress_size' === $name ) {
					$dir_size = recurse_dirsize( $path, $exclude, $max_execution_time );
				} else {
					$dir_size = recurse_dirsize( $path, null, $max_execution_time );
				}
			}

			if ( false === $dir_size ) {
				// Error reading.
				$results['size']  = __( 'The size cannot be calculated. The directory is not accessible. Usually caused by invalid permissions.' );
				$results['debug'] = 'not accessible';

				// Stop total size calculation.
				$size_total = null;
			} elseif ( null === $dir_size ) {
				// Timeout.
				$results['size']  = __( 'The directory size calculation has timed out. Usually caused by a very large number of sub-directories and files.' );
				$results['debug'] = 'timeout while calculating size';

				// Stop total size calculation.
				$size_total = null;
			} else {
				if ( null !== $size_total ) {
					$size_total += $dir_size;
				}

				$results['raw']   = $dir_size;
				$results['size']  = size_format( $dir_size, 2 );
				$results['debug'] = $results['size'] . " ({$dir_size} bytes)";
			}

			$all_sizes[ $name ] = $results;
		}

		if ( $size_db > 0 ) {
			$database_size = size_format( $size_db, 2 );

			$all_sizes['database_size'] = array(
				'raw'   => $size_db,
				'size'  => $database_size,
				'debug' => $database_size . " ({$size_db} bytes)",
			);
		} else {
			$all_sizes['database_size'] = array(
				'size'  => __( 'Not available' ),
				'debug' => 'not available',
			);
		}

		if ( null !== $size_total && $size_db > 0 ) {
			$total_size    = $size_total + $size_db;
			$total_size_mb = size_format( $total_size, 2 );

			$all_sizes['total_size'] = array(
				'raw'   => $total_size,
				'size'  => $total_size_mb,
				'debug' => $total_size_mb . " ({$total_size} bytes)",
			);
		} else {
			$all_sizes['total_size'] = array(
				'size'  => __( 'Total size is not available. Some errors were encountered when determining the size of your installation.' ),
				'debug' => 'not available',
			);
		}

		return $all_sizes;
	}
}<|MERGE_RESOLUTION|>--- conflicted
+++ resolved
@@ -100,83 +100,6 @@
 			'fields'     => array(),
 		);
 
-<<<<<<< HEAD
-		$info['wp-plugins-active'] = array(
-			'label'      => __( 'Active Plugins' ),
-			'show_count' => true,
-			'fields'     => array(),
-		);
-
-		$info['wp-plugins-inactive'] = array(
-			'label'      => __( 'Inactive Plugins' ),
-			'show_count' => true,
-			'fields'     => array(),
-		);
-
-=======
-		// Conditionally add debug information for multisite setups.
-		if ( is_multisite() ) {
-			$site_id = get_current_blog_id();
-
-			$info['wp-core']['fields']['site_id'] = array(
-				'label' => __( 'Site ID' ),
-				'value' => $site_id,
-				'debug' => $site_id,
-			);
-
-			$network_query = new WP_Network_Query();
-			$network_ids   = $network_query->query(
-				array(
-					'fields'        => 'ids',
-					'number'        => 100,
-					'no_found_rows' => false,
-				)
-			);
-
-			$site_count = 0;
-			foreach ( $network_ids as $network_id ) {
-				$site_count += get_blog_count( $network_id );
-			}
-
-			$info['wp-core']['fields']['site_count'] = array(
-				'label' => __( 'Site count' ),
-				'value' => $site_count,
-			);
-
-			$info['wp-core']['fields']['network_count'] = array(
-				'label' => __( 'Network count' ),
-				'value' => $network_query->found_networks,
-			);
-		}
-
-		$info['wp-core']['fields']['user_count'] = array(
-			'label' => __( 'User count' ),
-			'value' => get_user_count(),
-		);
-
-		// WordPress features requiring processing.
-		$wp_dotorg = wp_remote_get( 'https://wordpress.org', array( 'timeout' => 10 ) );
-
-		if ( ! is_wp_error( $wp_dotorg ) ) {
-			$info['wp-core']['fields']['dotorg_communication'] = array(
-				'label' => __( 'Communication with WordPress.org' ),
-				'value' => __( 'WordPress.org is reachable' ),
-				'debug' => 'true',
-			);
-		} else {
-			$info['wp-core']['fields']['dotorg_communication'] = array(
-				'label' => __( 'Communication with WordPress.org' ),
-				'value' => sprintf(
-					/* translators: 1: The IP address WordPress.org resolves to. 2: The error returned by the lookup. */
-					__( 'Unable to reach WordPress.org at %1$s: %2$s' ),
-					gethostbyname( 'wordpress.org' ),
-					$wp_dotorg->get_error_message()
-				),
-				'debug' => $wp_dotorg->get_error_message(),
-			);
-		}
-
->>>>>>> 6c1d6045
 		// Remove accordion for Directories and Sizes if in Multisite.
 		if ( ! $is_multisite ) {
 			$loading = __( 'Loading&hellip;' );
