--- conflicted
+++ resolved
@@ -1175,7 +1175,6 @@
 			);
 		}
 
-<<<<<<< HEAD
 		if ( isset( $active_theme->last_updated ) ) {
 			$info['wp-active-theme']['fields']['last_release'] = array(
 				'label' => __( 'Last Theme Release' ),
@@ -1184,8 +1183,6 @@
 			);
 		}
 
-=======
->>>>>>> 6917c731
 		$parent_theme = $active_theme->parent();
 
 		if ( $parent_theme ) {
