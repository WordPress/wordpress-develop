<?php
/**
 * Core Navigation Menu API
 *
 * @package WordPress
 * @subpackage Nav_Menus
 * @since 3.0.0
 */

/** Walker_Nav_Menu_Edit class */
require_once ABSPATH . 'wp-admin/includes/class-walker-nav-menu-edit.php';

/** Walker_Nav_Menu_Checklist class */
require_once ABSPATH . 'wp-admin/includes/class-walker-nav-menu-checklist.php';

/**
 * Prints the appropriate response to a menu quick search.
 *
 * @since 3.0.0
 *
 * @param array $request The unsanitized request values.
 */
function _wp_ajax_menu_quick_search( $request = array() ) {
	$args            = array();
	$type            = isset( $request['type'] ) ? $request['type'] : '';
	$object_type     = isset( $request['object_type'] ) ? $request['object_type'] : '';
	$query           = isset( $request['q'] ) ? $request['q'] : '';
	$response_format = isset( $request['response-format'] ) ? $request['response-format'] : '';

	if ( ! $response_format || ! in_array( $response_format, array( 'json', 'markup' ), true ) ) {
		$response_format = 'json';
	}

	if ( 'markup' === $response_format ) {
		$args['walker'] = new Walker_Nav_Menu_Checklist;
	}

	if ( 'get-post-item' === $type ) {
		if ( post_type_exists( $object_type ) ) {
			if ( isset( $request['ID'] ) ) {
				$object_id = (int) $request['ID'];
				if ( 'markup' === $response_format ) {
					echo walk_nav_menu_tree( array_map( 'wp_setup_nav_menu_item', array( get_post( $object_id ) ) ), 0, (object) $args );
				} elseif ( 'json' === $response_format ) {
					echo wp_json_encode(
						array(
							'ID'         => $object_id,
							'post_title' => get_the_title( $object_id ),
							'post_type'  => get_post_type( $object_id ),
						)
					);
					echo "\n";
				}
			}
		} elseif ( taxonomy_exists( $object_type ) ) {
			if ( isset( $request['ID'] ) ) {
				$object_id = (int) $request['ID'];
				if ( 'markup' === $response_format ) {
					echo walk_nav_menu_tree( array_map( 'wp_setup_nav_menu_item', array( get_term( $object_id, $object_type ) ) ), 0, (object) $args );
				} elseif ( 'json' === $response_format ) {
					$post_obj = get_term( $object_id, $object_type );
					echo wp_json_encode(
						array(
							'ID'         => $object_id,
							'post_title' => $post_obj->name,
							'post_type'  => $object_type,
						)
					);
					echo "\n";
				}
			}
		}
	} elseif ( preg_match( '/quick-search-(posttype|taxonomy)-([a-zA-Z_-]*\b)/', $type, $matches ) ) {
		if ( 'posttype' === $matches[1] && get_post_type_object( $matches[2] ) ) {
			$post_type_obj = _wp_nav_menu_meta_box_object( get_post_type_object( $matches[2] ) );
			$args          = array_merge(
				$args,
				array(
					'no_found_rows'          => true,
					'update_post_meta_cache' => false,
					'update_post_term_cache' => false,
					'posts_per_page'         => 10,
					'post_type'              => $matches[2],
					's'                      => $query,
				)
			);
			if ( isset( $post_type_obj->_default_query ) ) {
				$args = array_merge( $args, (array) $post_type_obj->_default_query );
			}
			$search_results_query = new WP_Query( $args );
			if ( ! $search_results_query->have_posts() ) {
				return;
			}
			while ( $search_results_query->have_posts() ) {
				$post = $search_results_query->next_post();
				if ( 'markup' === $response_format ) {
					$var_by_ref = $post->ID;
					echo walk_nav_menu_tree( array_map( 'wp_setup_nav_menu_item', array( get_post( $var_by_ref ) ) ), 0, (object) $args );
				} elseif ( 'json' === $response_format ) {
					echo wp_json_encode(
						array(
							'ID'         => $post->ID,
							'post_title' => get_the_title( $post->ID ),
							'post_type'  => $matches[2],
						)
					);
					echo "\n";
				}
			}
		} elseif ( 'taxonomy' === $matches[1] ) {
			$terms = get_terms(
				array(
					'taxonomy'   => $matches[2],
					'name__like' => $query,
					'number'     => 10,
					'hide_empty' => false,
				)
			);
			if ( empty( $terms ) || is_wp_error( $terms ) ) {
				return;
			}
			foreach ( (array) $terms as $term ) {
				if ( 'markup' === $response_format ) {
					echo walk_nav_menu_tree( array_map( 'wp_setup_nav_menu_item', array( $term ) ), 0, (object) $args );
				} elseif ( 'json' === $response_format ) {
					echo wp_json_encode(
						array(
							'ID'         => $term->term_id,
							'post_title' => $term->name,
							'post_type'  => $matches[2],
						)
					);
					echo "\n";
				}
			}
		}
	}
}

/**
 * Register nav menu meta boxes and advanced menu items.
 *
 * @since 3.0.0
 */
function wp_nav_menu_setup() {
	// Register meta boxes.
	wp_nav_menu_post_type_meta_boxes();
	add_meta_box( 'add-custom-links', __( 'Custom Links' ), 'wp_nav_menu_item_link_meta_box', 'nav-menus', 'side', 'default' );
	wp_nav_menu_taxonomy_meta_boxes();

	// Register advanced menu items (columns).
	add_filter( 'manage_nav-menus_columns', 'wp_nav_menu_manage_columns' );

	// If first time editing, disable advanced items by default.
	if ( false === get_user_option( 'managenav-menuscolumnshidden' ) ) {
		$user = wp_get_current_user();
		update_user_meta(
			$user->ID,
			'managenav-menuscolumnshidden',
			array(
				0 => 'link-target',
				1 => 'css-classes',
				2 => 'xfn',
				3 => 'description',
				4 => 'title-attribute',
			)
		);
	}
}

/**
 * Limit the amount of meta boxes to pages, posts, links, and categories for first time users.
 *
 * @since 3.0.0
 *
 * @global array $wp_meta_boxes
 */
function wp_initial_nav_menu_meta_boxes() {
	global $wp_meta_boxes;

	if ( get_user_option( 'metaboxhidden_nav-menus' ) !== false || ! is_array( $wp_meta_boxes ) ) {
		return;
	}

	$initial_meta_boxes = array( 'add-post-type-page', 'add-post-type-post', 'add-custom-links', 'add-category' );
	$hidden_meta_boxes  = array();

	foreach ( array_keys( $wp_meta_boxes['nav-menus'] ) as $context ) {
		foreach ( array_keys( $wp_meta_boxes['nav-menus'][ $context ] ) as $priority ) {
			foreach ( $wp_meta_boxes['nav-menus'][ $context ][ $priority ] as $box ) {
				if ( in_array( $box['id'], $initial_meta_boxes, true ) ) {
					unset( $box['id'] );
				} else {
					$hidden_meta_boxes[] = $box['id'];
				}
			}
		}
	}

	$user = wp_get_current_user();
	update_user_meta( $user->ID, 'metaboxhidden_nav-menus', $hidden_meta_boxes );
}

/**
 * Creates meta boxes for any post type menu item..
 *
 * @since 3.0.0
 */
function wp_nav_menu_post_type_meta_boxes() {
	$post_types = get_post_types( array( 'show_in_nav_menus' => true ), 'object' );

	if ( ! $post_types ) {
		return;
	}

	foreach ( $post_types as $post_type ) {
		/**
		 * Filters whether a menu items meta box will be added for the current
		 * object type.
		 *
		 * If a falsey value is returned instead of an object, the menu items
		 * meta box for the current meta box object will not be added.
		 *
		 * @since 3.0.0
		 *
		 * @param WP_Post_Type|false $post_type The current object to add a menu items
		 *                                      meta box for.
		 */
		$post_type = apply_filters( 'nav_menu_meta_box_object', $post_type );
		if ( $post_type ) {
			$id = $post_type->name;
			// Give pages a higher priority.
			$priority = ( 'page' === $post_type->name ? 'core' : 'default' );
			add_meta_box( "add-post-type-{$id}", $post_type->labels->name, 'wp_nav_menu_item_post_type_meta_box', 'nav-menus', 'side', $priority, $post_type );
		}
	}
}

/**
 * Creates meta boxes for any taxonomy menu item.
 *
 * @since 3.0.0
 */
function wp_nav_menu_taxonomy_meta_boxes() {
	$taxonomies = get_taxonomies( array( 'show_in_nav_menus' => true ), 'object' );

	if ( ! $taxonomies ) {
		return;
	}

	foreach ( $taxonomies as $tax ) {
		/** This filter is documented in wp-admin/includes/nav-menu.php */
		$tax = apply_filters( 'nav_menu_meta_box_object', $tax );
		if ( $tax ) {
			$id = $tax->name;
			add_meta_box( "add-{$id}", $tax->labels->name, 'wp_nav_menu_item_taxonomy_meta_box', 'nav-menus', 'side', 'default', $tax );
		}
	}
}

/**
 * Check whether to disable the Menu Locations meta box submit button and inputs.
 *
 * @since 3.6.0
 * @since 5.3.1 The `$display` parameter was added.
 *
 * @global bool $one_theme_location_no_menus to determine if no menus exist
 *
 * @param int|string $nav_menu_selected_id ID, name, or slug of the currently selected menu.
<<<<<<< HEAD
 * @param bool       $display              Whether to echo or just return the string.
=======
 * @param bool       $display              Whether to display or just return the string.
>>>>>>> 7e65fcbb
 * @return string|false Disabled attribute if at least one menu exists, false if not.
 */
function wp_nav_menu_disabled_check( $nav_menu_selected_id, $display = true ) {
	global $one_theme_location_no_menus;

	if ( $one_theme_location_no_menus ) {
		return false;
	}

	return disabled( $nav_menu_selected_id, 0, $display );
}

/**
 * Displays a meta box for the custom links menu item.
 *
 * @since 3.0.0
 *
 * @global int        $_nav_menu_placeholder
 * @global int|string $nav_menu_selected_id
 */
function wp_nav_menu_item_link_meta_box() {
	global $_nav_menu_placeholder, $nav_menu_selected_id;

	$_nav_menu_placeholder = 0 > $_nav_menu_placeholder ? $_nav_menu_placeholder - 1 : -1;

	?>
	<div class="customlinkdiv" id="customlinkdiv">
		<input type="hidden" value="custom" name="menu-item[<?php echo $_nav_menu_placeholder; ?>][menu-item-type]" />
		<p id="menu-item-url-wrap" class="wp-clearfix">
			<label class="howto" for="custom-menu-item-url"><?php _e( 'URL' ); ?></label>
			<input id="custom-menu-item-url" name="menu-item[<?php echo $_nav_menu_placeholder; ?>][menu-item-url]" type="text"<?php wp_nav_menu_disabled_check( $nav_menu_selected_id ); ?> class="code menu-item-textbox form-required" placeholder="https://" />
		</p>

		<p id="menu-item-name-wrap" class="wp-clearfix">
			<label class="howto" for="custom-menu-item-name"><?php _e( 'Link Text' ); ?></label>
			<input id="custom-menu-item-name" name="menu-item[<?php echo $_nav_menu_placeholder; ?>][menu-item-title]" type="text"<?php wp_nav_menu_disabled_check( $nav_menu_selected_id ); ?> class="regular-text menu-item-textbox" />
		</p>

		<p class="button-controls wp-clearfix">
			<span class="add-to-menu">
				<input type="submit"<?php wp_nav_menu_disabled_check( $nav_menu_selected_id ); ?> class="button submit-add-to-menu right" value="<?php esc_attr_e( 'Add to Menu' ); ?>" name="add-custom-menu-item" id="submit-customlinkdiv" />
				<span class="spinner"></span>
			</span>
		</p>

	</div><!-- /.customlinkdiv -->
	<?php
}

/**
 * Displays a meta box for a post type menu item.
 *
 * @since 3.0.0
 *
 * @global int        $_nav_menu_placeholder
 * @global int|string $nav_menu_selected_id
 *
 * @param string $item_object Not used.
 * @param array  $box {
 *     Post type menu item meta box arguments.
 *
 *     @type string       $id       Meta box 'id' attribute.
 *     @type string       $title    Meta box title.
 *     @type callable     $callback Meta box display callback.
 *     @type WP_Post_Type $args     Extra meta box arguments (the post type object for this meta box).
 * }
 */
function wp_nav_menu_item_post_type_meta_box( $item_object, $box ) {
	global $_nav_menu_placeholder, $nav_menu_selected_id;

	$post_type_name = $box['args']->name;
	$post_type      = get_post_type_object( $post_type_name );
	$tab_name       = $post_type_name . '-tab';

	// Paginate browsing for large numbers of post objects.
	$per_page = 50;
	$pagenum  = isset( $_REQUEST[ $tab_name ] ) && isset( $_REQUEST['paged'] ) ? absint( $_REQUEST['paged'] ) : 1;
	$offset   = 0 < $pagenum ? $per_page * ( $pagenum - 1 ) : 0;

	$args = array(
		'offset'                 => $offset,
		'order'                  => 'ASC',
		'orderby'                => 'title',
		'posts_per_page'         => $per_page,
		'post_type'              => $post_type_name,
		'suppress_filters'       => true,
		'update_post_term_cache' => false,
		'update_post_meta_cache' => false,
	);

	if ( isset( $box['args']->_default_query ) ) {
		$args = array_merge( $args, (array) $box['args']->_default_query );
	}

	/*
	 * If we're dealing with pages, let's prioritize the Front Page,
	 * Posts Page and Privacy Policy Page at the top of the list.
	 */
	$important_pages = array();
	if ( 'page' === $post_type_name ) {
		$suppress_page_ids = array();

		// Insert Front Page or custom Home link.
		$front_page = 'page' === get_option( 'show_on_front' ) ? (int) get_option( 'page_on_front' ) : 0;

		$front_page_obj = null;
		if ( ! empty( $front_page ) ) {
			$front_page_obj                = get_post( $front_page );
			$front_page_obj->front_or_home = true;

			$important_pages[]   = $front_page_obj;
			$suppress_page_ids[] = $front_page_obj->ID;
		} else {
			$_nav_menu_placeholder = ( 0 > $_nav_menu_placeholder ) ? (int) $_nav_menu_placeholder - 1 : -1;
			$front_page_obj        = (object) array(
				'front_or_home' => true,
				'ID'            => 0,
				'object_id'     => $_nav_menu_placeholder,
				'post_content'  => '',
				'post_excerpt'  => '',
				'post_parent'   => '',
				'post_title'    => _x( 'Home', 'nav menu home label' ),
				'post_type'     => 'nav_menu_item',
				'type'          => 'custom',
				'url'           => home_url( '/' ),
			);

			$important_pages[] = $front_page_obj;
		}

		// Insert Posts Page.
		$posts_page = 'page' === get_option( 'show_on_front' ) ? (int) get_option( 'page_for_posts' ) : 0;

		if ( ! empty( $posts_page ) ) {
			$posts_page_obj             = get_post( $posts_page );
			$posts_page_obj->posts_page = true;

			$important_pages[]   = $posts_page_obj;
			$suppress_page_ids[] = $posts_page_obj->ID;
		}

		// Insert Privacy Policy Page.
		$privacy_policy_page_id = (int) get_option( 'wp_page_for_privacy_policy' );

		if ( ! empty( $privacy_policy_page_id ) ) {
			$privacy_policy_page = get_post( $privacy_policy_page_id );
			if ( $privacy_policy_page instanceof WP_Post && 'publish' === $privacy_policy_page->post_status ) {
				$privacy_policy_page->privacy_policy_page = true;

				$important_pages[]   = $privacy_policy_page;
				$suppress_page_ids[] = $privacy_policy_page->ID;
			}
		}

		// Add suppression array to arguments for WP_Query.
		if ( ! empty( $suppress_page_ids ) ) {
			$args['post__not_in'] = $suppress_page_ids;
		}
	}

	// @todo Transient caching of these results with proper invalidation on updating of a post of this type.
	$get_posts = new WP_Query;
	$posts     = $get_posts->query( $args );

	// Only suppress and insert when more than just suppression pages available.
	if ( ! $get_posts->post_count ) {
		if ( ! empty( $suppress_page_ids ) ) {
			unset( $args['post__not_in'] );
			$get_posts = new WP_Query;
			$posts     = $get_posts->query( $args );
		} else {
			echo '<p>' . __( 'No items.' ) . '</p>';
			return;
		}
	} elseif ( ! empty( $important_pages ) ) {
		$posts = array_merge( $important_pages, $posts );
	}

	$num_pages = $get_posts->max_num_pages;

	$page_links = paginate_links(
		array(
			'base'               => add_query_arg(
				array(
					$tab_name     => 'all',
					'paged'       => '%#%',
					'item-type'   => 'post_type',
					'item-object' => $post_type_name,
				)
			),
			'format'             => '',
			'prev_text'          => '<span aria-label="' . esc_attr__( 'Previous page' ) . '">' . __( '&laquo;' ) . '</span>',
			'next_text'          => '<span aria-label="' . esc_attr__( 'Next page' ) . '">' . __( '&raquo;' ) . '</span>',
			'before_page_number' => '<span class="screen-reader-text">' . __( 'Page' ) . '</span> ',
			'total'              => $num_pages,
			'current'            => $pagenum,
		)
	);

	$db_fields = false;
	if ( is_post_type_hierarchical( $post_type_name ) ) {
		$db_fields = array(
			'parent' => 'post_parent',
			'id'     => 'ID',
		);
	}

	$walker = new Walker_Nav_Menu_Checklist( $db_fields );

	$current_tab = 'most-recent';

	if ( isset( $_REQUEST[ $tab_name ] ) && in_array( $_REQUEST[ $tab_name ], array( 'all', 'search' ), true ) ) {
		$current_tab = $_REQUEST[ $tab_name ];
	}

	if ( ! empty( $_REQUEST[ 'quick-search-posttype-' . $post_type_name ] ) ) {
		$current_tab = 'search';
	}

	$removed_args = array(
		'action',
		'customlink-tab',
		'edit-menu-item',
		'menu-item',
		'page-tab',
		'_wpnonce',
	);

	$most_recent_url = '';
	$view_all_url    = '';
	$search_url      = '';
	if ( $nav_menu_selected_id ) {
		$most_recent_url = esc_url( add_query_arg( $tab_name, 'most-recent', remove_query_arg( $removed_args ) ) );
		$view_all_url    = esc_url( add_query_arg( $tab_name, 'all', remove_query_arg( $removed_args ) ) );
		$search_url      = esc_url( add_query_arg( $tab_name, 'search', remove_query_arg( $removed_args ) ) );
	}
	?>
	<div id="posttype-<?php echo $post_type_name; ?>" class="posttypediv">
		<ul id="posttype-<?php echo $post_type_name; ?>-tabs" class="posttype-tabs add-menu-item-tabs">
			<li <?php echo ( 'most-recent' === $current_tab ? ' class="tabs"' : '' ); ?>>
				<a class="nav-tab-link" data-type="tabs-panel-posttype-<?php echo esc_attr( $post_type_name ); ?>-most-recent" href="<?php echo $most_recent_url; ?>#tabs-panel-posttype-<?php echo $post_type_name; ?>-most-recent">
					<?php _e( 'Most Recent' ); ?>
				</a>
			</li>
			<li <?php echo ( 'all' === $current_tab ? ' class="tabs"' : '' ); ?>>
				<a class="nav-tab-link" data-type="<?php echo esc_attr( $post_type_name ); ?>-all" href="<?php echo $view_all_url; ?>#<?php echo $post_type_name; ?>-all">
					<?php _e( 'View All' ); ?>
				</a>
			</li>
			<li <?php echo ( 'search' === $current_tab ? ' class="tabs"' : '' ); ?>>
				<a class="nav-tab-link" data-type="tabs-panel-posttype-<?php echo esc_attr( $post_type_name ); ?>-search" href="<?php echo $search_url; ?>#tabs-panel-posttype-<?php echo $post_type_name; ?>-search">
					<?php _e( 'Search' ); ?>
				</a>
			</li>
		</ul><!-- .posttype-tabs -->

		<div id="tabs-panel-posttype-<?php echo $post_type_name; ?>-most-recent" class="tabs-panel <?php echo ( 'most-recent' === $current_tab ? 'tabs-panel-active' : 'tabs-panel-inactive' ); ?>" role="region" aria-label="<?php _e( 'Most Recent' ); ?>" tabindex="0">
			<ul id="<?php echo $post_type_name; ?>checklist-most-recent" class="categorychecklist form-no-clear">
				<?php
				$recent_args    = array_merge(
					$args,
					array(
						'orderby'        => 'post_date',
						'order'          => 'DESC',
						'posts_per_page' => 15,
					)
				);
				$most_recent    = $get_posts->query( $recent_args );
				$args['walker'] = $walker;

				/**
				 * Filters the posts displayed in the 'Most Recent' tab of the current
				 * post type's menu items meta box.
				 *
				 * The dynamic portion of the hook name, `$post_type_name`, refers to the post type name.
				 *
				 * Possible hook names include:
				 *
				 *  - `nav_menu_items_post_recent`
				 *  - `nav_menu_items_page_recent`
				 *
				 * @since 4.3.0
				 * @since 4.9.0 Added the `$recent_args` parameter.
				 *
				 * @param WP_Post[] $most_recent An array of post objects being listed.
				 * @param array     $args        An array of `WP_Query` arguments for the meta box.
				 * @param array     $box         Arguments passed to `wp_nav_menu_item_post_type_meta_box()`.
				 * @param array     $recent_args An array of `WP_Query` arguments for 'Most Recent' tab.
				 */
				$most_recent = apply_filters( "nav_menu_items_{$post_type_name}_recent", $most_recent, $args, $box, $recent_args );

				echo walk_nav_menu_tree( array_map( 'wp_setup_nav_menu_item', $most_recent ), 0, (object) $args );
				?>
			</ul>
		</div><!-- /.tabs-panel -->

		<div class="tabs-panel <?php echo ( 'search' === $current_tab ? 'tabs-panel-active' : 'tabs-panel-inactive' ); ?>" id="tabs-panel-posttype-<?php echo $post_type_name; ?>-search" role="region" aria-label="<?php echo $post_type->labels->search_items; ?>" tabindex="0">
			<?php
			if ( isset( $_REQUEST[ 'quick-search-posttype-' . $post_type_name ] ) ) {
				$searched       = esc_attr( $_REQUEST[ 'quick-search-posttype-' . $post_type_name ] );
				$search_results = get_posts(
					array(
						's'         => $searched,
						'post_type' => $post_type_name,
						'fields'    => 'all',
						'order'     => 'DESC',
					)
				);
			} else {
				$searched       = '';
				$search_results = array();
			}
			?>
			<p class="quick-search-wrap">
				<label for="quick-search-posttype-<?php echo $post_type_name; ?>" class="screen-reader-text"><?php _e( 'Search' ); ?></label>
				<input type="search"<?php wp_nav_menu_disabled_check( $nav_menu_selected_id ); ?> class="quick-search" value="<?php echo $searched; ?>" name="quick-search-posttype-<?php echo $post_type_name; ?>" id="quick-search-posttype-<?php echo $post_type_name; ?>" />
				<span class="spinner"></span>
				<?php submit_button( __( 'Search' ), 'small quick-search-submit hide-if-js', 'submit', false, array( 'id' => 'submit-quick-search-posttype-' . $post_type_name ) ); ?>
			</p>

			<ul id="<?php echo $post_type_name; ?>-search-checklist" data-wp-lists="list:<?php echo $post_type_name; ?>" class="categorychecklist form-no-clear">
			<?php if ( ! empty( $search_results ) && ! is_wp_error( $search_results ) ) : ?>
				<?php
				$args['walker'] = $walker;
				echo walk_nav_menu_tree( array_map( 'wp_setup_nav_menu_item', $search_results ), 0, (object) $args );
				?>
			<?php elseif ( is_wp_error( $search_results ) ) : ?>
				<li><?php echo $search_results->get_error_message(); ?></li>
			<?php elseif ( ! empty( $searched ) ) : ?>
				<li><?php _e( 'No results found.' ); ?></li>
			<?php endif; ?>
			</ul>
		</div><!-- /.tabs-panel -->

		<div id="<?php echo $post_type_name; ?>-all" class="tabs-panel tabs-panel-view-all <?php echo ( 'all' === $current_tab ? 'tabs-panel-active' : 'tabs-panel-inactive' ); ?>" role="region" aria-label="<?php echo $post_type->labels->all_items; ?>" tabindex="0">
			<?php if ( ! empty( $page_links ) ) : ?>
				<div class="add-menu-item-pagelinks">
					<?php echo $page_links; ?>
				</div>
			<?php endif; ?>
			<ul id="<?php echo $post_type_name; ?>checklist" data-wp-lists="list:<?php echo $post_type_name; ?>" class="categorychecklist form-no-clear">
				<?php
				$args['walker'] = $walker;

				if ( $post_type->has_archive ) {
					$_nav_menu_placeholder = ( 0 > $_nav_menu_placeholder ) ? (int) $_nav_menu_placeholder - 1 : -1;
					array_unshift(
						$posts,
						(object) array(
							'ID'           => 0,
							'object_id'    => $_nav_menu_placeholder,
							'object'       => $post_type_name,
							'post_content' => '',
							'post_excerpt' => '',
							'post_title'   => $post_type->labels->archives,
							'post_type'    => 'nav_menu_item',
							'type'         => 'post_type_archive',
							'url'          => get_post_type_archive_link( $post_type_name ),
						)
					);
				}

				/**
				 * Filters the posts displayed in the 'View All' tab of the current
				 * post type's menu items meta box.
				 *
				 * The dynamic portion of the hook name, `$post_type_name`, refers
				 * to the slug of the current post type.
				 *
				 * Possible hook names include:
				 *
				 *  - `nav_menu_items_post`
				 *  - `nav_menu_items_page`
				 *
				 * @since 3.2.0
				 * @since 4.6.0 Converted the `$post_type` parameter to accept a WP_Post_Type object.
				 *
				 * @see WP_Query::query()
				 *
				 * @param object[]     $posts     The posts for the current post type. Mostly `WP_Post` objects, but
				 *                                can also contain "fake" post objects to represent other menu items.
				 * @param array        $args      An array of `WP_Query` arguments.
				 * @param WP_Post_Type $post_type The current post type object for this menu item meta box.
				 */
				$posts = apply_filters( "nav_menu_items_{$post_type_name}", $posts, $args, $post_type );

				$checkbox_items = walk_nav_menu_tree( array_map( 'wp_setup_nav_menu_item', $posts ), 0, (object) $args );

				echo $checkbox_items;
				?>
			</ul>
			<?php if ( ! empty( $page_links ) ) : ?>
				<div class="add-menu-item-pagelinks">
					<?php echo $page_links; ?>
				</div>
			<?php endif; ?>
		</div><!-- /.tabs-panel -->

		<p class="button-controls wp-clearfix" data-items-type="posttype-<?php echo esc_attr( $post_type_name ); ?>">
			<span class="list-controls hide-if-no-js">
				<input type="checkbox"<?php wp_nav_menu_disabled_check( $nav_menu_selected_id ); ?> id="<?php echo esc_attr( $tab_name ); ?>" class="select-all" />
				<label for="<?php echo esc_attr( $tab_name ); ?>"><?php _e( 'Select All' ); ?></label>
			</span>

			<span class="add-to-menu">
				<input type="submit"<?php wp_nav_menu_disabled_check( $nav_menu_selected_id ); ?> class="button submit-add-to-menu right" value="<?php esc_attr_e( 'Add to Menu' ); ?>" name="add-post-type-menu-item" id="<?php echo esc_attr( 'submit-posttype-' . $post_type_name ); ?>" />
				<span class="spinner"></span>
			</span>
		</p>

	</div><!-- /.posttypediv -->
	<?php
}

/**
 * Displays a meta box for a taxonomy menu item.
 *
 * @since 3.0.0
 *
 * @global int|string $nav_menu_selected_id
 *
 * @param string $item_object Not used.
 * @param array  $box {
 *     Taxonomy menu item meta box arguments.
 *
 *     @type string   $id       Meta box 'id' attribute.
 *     @type string   $title    Meta box title.
 *     @type callable $callback Meta box display callback.
 *     @type object   $args     Extra meta box arguments (the taxonomy object for this meta box).
 * }
 */
function wp_nav_menu_item_taxonomy_meta_box( $item_object, $box ) {
	global $nav_menu_selected_id;

	$taxonomy_name = $box['args']->name;
	$taxonomy      = get_taxonomy( $taxonomy_name );
	$tab_name      = $taxonomy_name . '-tab';

	// Paginate browsing for large numbers of objects.
	$per_page = 50;
	$pagenum  = isset( $_REQUEST[ $tab_name ] ) && isset( $_REQUEST['paged'] ) ? absint( $_REQUEST['paged'] ) : 1;
	$offset   = 0 < $pagenum ? $per_page * ( $pagenum - 1 ) : 0;

	$args = array(
		'taxonomy'     => $taxonomy_name,
		'child_of'     => 0,
		'exclude'      => '',
		'hide_empty'   => false,
		'hierarchical' => 1,
		'include'      => '',
		'number'       => $per_page,
		'offset'       => $offset,
		'order'        => 'ASC',
		'orderby'      => 'name',
		'pad_counts'   => false,
	);

	$terms = get_terms( $args );

	if ( ! $terms || is_wp_error( $terms ) ) {
		echo '<p>' . __( 'No items.' ) . '</p>';
		return;
	}

	$num_pages = ceil(
		wp_count_terms(
			array_merge(
				$args,
				array(
					'number' => '',
					'offset' => '',
				)
			)
		) / $per_page
	);

	$page_links = paginate_links(
		array(
			'base'               => add_query_arg(
				array(
					$tab_name     => 'all',
					'paged'       => '%#%',
					'item-type'   => 'taxonomy',
					'item-object' => $taxonomy_name,
				)
			),
			'format'             => '',
			'prev_text'          => '<span aria-label="' . esc_attr__( 'Previous page' ) . '">' . __( '&laquo;' ) . '</span>',
			'next_text'          => '<span aria-label="' . esc_attr__( 'Next page' ) . '">' . __( '&raquo;' ) . '</span>',
			'before_page_number' => '<span class="screen-reader-text">' . __( 'Page' ) . '</span> ',
			'total'              => $num_pages,
			'current'            => $pagenum,
		)
	);

	$db_fields = false;
	if ( is_taxonomy_hierarchical( $taxonomy_name ) ) {
		$db_fields = array(
			'parent' => 'parent',
			'id'     => 'term_id',
		);
	}

	$walker = new Walker_Nav_Menu_Checklist( $db_fields );

	$current_tab = 'most-used';

	if ( isset( $_REQUEST[ $tab_name ] ) && in_array( $_REQUEST[ $tab_name ], array( 'all', 'most-used', 'search' ), true ) ) {
		$current_tab = $_REQUEST[ $tab_name ];
	}

	if ( ! empty( $_REQUEST[ 'quick-search-taxonomy-' . $taxonomy_name ] ) ) {
		$current_tab = 'search';
	}

	$removed_args = array(
		'action',
		'customlink-tab',
		'edit-menu-item',
		'menu-item',
		'page-tab',
		'_wpnonce',
	);

	$most_used_url = '';
	$view_all_url  = '';
	$search_url    = '';
	if ( $nav_menu_selected_id ) {
		$most_used_url = esc_url( add_query_arg( $tab_name, 'most-used', remove_query_arg( $removed_args ) ) );
		$view_all_url  = esc_url( add_query_arg( $tab_name, 'all', remove_query_arg( $removed_args ) ) );
		$search_url    = esc_url( add_query_arg( $tab_name, 'search', remove_query_arg( $removed_args ) ) );
	}
	?>
	<div id="taxonomy-<?php echo $taxonomy_name; ?>" class="taxonomydiv">
		<ul id="taxonomy-<?php echo $taxonomy_name; ?>-tabs" class="taxonomy-tabs add-menu-item-tabs">
			<li <?php echo ( 'most-used' === $current_tab ? ' class="tabs"' : '' ); ?>>
				<a class="nav-tab-link" data-type="tabs-panel-<?php echo esc_attr( $taxonomy_name ); ?>-pop" href="<?php echo $most_used_url; ?>#tabs-panel-<?php echo $taxonomy_name; ?>-pop">
					<?php echo esc_html( $taxonomy->labels->most_used ); ?>
				</a>
			</li>
			<li <?php echo ( 'all' === $current_tab ? ' class="tabs"' : '' ); ?>>
				<a class="nav-tab-link" data-type="tabs-panel-<?php echo esc_attr( $taxonomy_name ); ?>-all" href="<?php echo $view_all_url; ?>#tabs-panel-<?php echo $taxonomy_name; ?>-all">
					<?php _e( 'View All' ); ?>
				</a>
			</li>
			<li <?php echo ( 'search' === $current_tab ? ' class="tabs"' : '' ); ?>>
				<a class="nav-tab-link" data-type="tabs-panel-search-taxonomy-<?php echo esc_attr( $taxonomy_name ); ?>" href="<?php echo $search_url; ?>#tabs-panel-search-taxonomy-<?php echo $taxonomy_name; ?>">
					<?php _e( 'Search' ); ?>
				</a>
			</li>
		</ul><!-- .taxonomy-tabs -->

		<div id="tabs-panel-<?php echo $taxonomy_name; ?>-pop" class="tabs-panel <?php echo ( 'most-used' === $current_tab ? 'tabs-panel-active' : 'tabs-panel-inactive' ); ?>" role="region" aria-label="<?php echo $taxonomy->labels->most_used; ?>" tabindex="0">
			<ul id="<?php echo $taxonomy_name; ?>checklist-pop" class="categorychecklist form-no-clear" >
				<?php
				$popular_terms  = get_terms(
					array(
						'taxonomy'     => $taxonomy_name,
						'orderby'      => 'count',
						'order'        => 'DESC',
						'number'       => 10,
						'hierarchical' => false,
					)
				);
				$args['walker'] = $walker;
				echo walk_nav_menu_tree( array_map( 'wp_setup_nav_menu_item', $popular_terms ), 0, (object) $args );
				?>
			</ul>
		</div><!-- /.tabs-panel -->

		<div id="tabs-panel-<?php echo $taxonomy_name; ?>-all" class="tabs-panel tabs-panel-view-all <?php echo ( 'all' === $current_tab ? 'tabs-panel-active' : 'tabs-panel-inactive' ); ?>" role="region" aria-label="<?php echo $taxonomy->labels->all_items; ?>" tabindex="0">
			<?php if ( ! empty( $page_links ) ) : ?>
				<div class="add-menu-item-pagelinks">
					<?php echo $page_links; ?>
				</div>
			<?php endif; ?>
			<ul id="<?php echo $taxonomy_name; ?>checklist" data-wp-lists="list:<?php echo $taxonomy_name; ?>" class="categorychecklist form-no-clear">
				<?php
				$args['walker'] = $walker;
				echo walk_nav_menu_tree( array_map( 'wp_setup_nav_menu_item', $terms ), 0, (object) $args );
				?>
			</ul>
			<?php if ( ! empty( $page_links ) ) : ?>
				<div class="add-menu-item-pagelinks">
					<?php echo $page_links; ?>
				</div>
			<?php endif; ?>
		</div><!-- /.tabs-panel -->

		<div class="tabs-panel <?php echo ( 'search' === $current_tab ? 'tabs-panel-active' : 'tabs-panel-inactive' ); ?>" id="tabs-panel-search-taxonomy-<?php echo $taxonomy_name; ?>" role="region" aria-label="<?php echo $taxonomy->labels->search_items; ?>" tabindex="0">
			<?php
			if ( isset( $_REQUEST[ 'quick-search-taxonomy-' . $taxonomy_name ] ) ) {
				$searched       = esc_attr( $_REQUEST[ 'quick-search-taxonomy-' . $taxonomy_name ] );
				$search_results = get_terms(
					array(
						'taxonomy'     => $taxonomy_name,
						'name__like'   => $searched,
						'fields'       => 'all',
						'orderby'      => 'count',
						'order'        => 'DESC',
						'hierarchical' => false,
					)
				);
			} else {
				$searched       = '';
				$search_results = array();
			}
			?>
			<p class="quick-search-wrap">
				<label for="quick-search-taxonomy-<?php echo $taxonomy_name; ?>" class="screen-reader-text"><?php _e( 'Search' ); ?></label>
				<input type="search" class="quick-search" value="<?php echo $searched; ?>" name="quick-search-taxonomy-<?php echo $taxonomy_name; ?>" id="quick-search-taxonomy-<?php echo $taxonomy_name; ?>" />
				<span class="spinner"></span>
				<?php submit_button( __( 'Search' ), 'small quick-search-submit hide-if-js', 'submit', false, array( 'id' => 'submit-quick-search-taxonomy-' . $taxonomy_name ) ); ?>
			</p>

			<ul id="<?php echo $taxonomy_name; ?>-search-checklist" data-wp-lists="list:<?php echo $taxonomy_name; ?>" class="categorychecklist form-no-clear">
			<?php if ( ! empty( $search_results ) && ! is_wp_error( $search_results ) ) : ?>
				<?php
				$args['walker'] = $walker;
				echo walk_nav_menu_tree( array_map( 'wp_setup_nav_menu_item', $search_results ), 0, (object) $args );
				?>
			<?php elseif ( is_wp_error( $search_results ) ) : ?>
				<li><?php echo $search_results->get_error_message(); ?></li>
			<?php elseif ( ! empty( $searched ) ) : ?>
				<li><?php _e( 'No results found.' ); ?></li>
			<?php endif; ?>
			</ul>
		</div><!-- /.tabs-panel -->

		<p class="button-controls wp-clearfix" data-items-type="taxonomy-<?php echo esc_attr( $taxonomy_name ); ?>">
			<span class="list-controls hide-if-no-js">
				<input type="checkbox"<?php wp_nav_menu_disabled_check( $nav_menu_selected_id ); ?> id="<?php echo esc_attr( $tab_name ); ?>" class="select-all" />
				<label for="<?php echo esc_attr( $tab_name ); ?>"><?php _e( 'Select All' ); ?></label>
			</span>

			<span class="add-to-menu">
				<input type="submit"<?php wp_nav_menu_disabled_check( $nav_menu_selected_id ); ?> class="button submit-add-to-menu right" value="<?php esc_attr_e( 'Add to Menu' ); ?>" name="add-taxonomy-menu-item" id="<?php echo esc_attr( 'submit-taxonomy-' . $taxonomy_name ); ?>" />
				<span class="spinner"></span>
			</span>
		</p>

	</div><!-- /.taxonomydiv -->
	<?php
}

/**
 * Save posted nav menu item data.
 *
 * @since 3.0.0
 *
 * @param int     $menu_id   The menu ID for which to save this item. Value of 0 makes a draft, orphaned menu item. Default 0.
 * @param array[] $menu_data The unsanitized POSTed menu item data.
 * @return int[] The database IDs of the items saved
 */
function wp_save_nav_menu_items( $menu_id = 0, $menu_data = array() ) {
	$menu_id     = (int) $menu_id;
	$items_saved = array();

	if ( 0 == $menu_id || is_nav_menu( $menu_id ) ) {

		// Loop through all the menu items' POST values.
		foreach ( (array) $menu_data as $_possible_db_id => $_item_object_data ) {
			if (
				// Checkbox is not checked.
				empty( $_item_object_data['menu-item-object-id'] ) &&
				(
					// And item type either isn't set.
					! isset( $_item_object_data['menu-item-type'] ) ||
					// Or URL is the default.
					in_array( $_item_object_data['menu-item-url'], array( 'https://', 'http://', '' ), true ) ||
					// Or it's not a custom menu item (but not the custom home page).
					! ( 'custom' === $_item_object_data['menu-item-type'] && ! isset( $_item_object_data['menu-item-db-id'] ) ) ||
					// Or it *is* a custom menu item that already exists.
					! empty( $_item_object_data['menu-item-db-id'] )
				)
			) {
				// Then this potential menu item is not getting added to this menu.
				continue;
			}

			// If this possible menu item doesn't actually have a menu database ID yet.
			if (
				empty( $_item_object_data['menu-item-db-id'] ) ||
				( 0 > $_possible_db_id ) ||
				$_possible_db_id != $_item_object_data['menu-item-db-id']
			) {
				$_actual_db_id = 0;
			} else {
				$_actual_db_id = (int) $_item_object_data['menu-item-db-id'];
			}

			$args = array(
				'menu-item-db-id'       => ( isset( $_item_object_data['menu-item-db-id'] ) ? $_item_object_data['menu-item-db-id'] : '' ),
				'menu-item-object-id'   => ( isset( $_item_object_data['menu-item-object-id'] ) ? $_item_object_data['menu-item-object-id'] : '' ),
				'menu-item-object'      => ( isset( $_item_object_data['menu-item-object'] ) ? $_item_object_data['menu-item-object'] : '' ),
				'menu-item-parent-id'   => ( isset( $_item_object_data['menu-item-parent-id'] ) ? $_item_object_data['menu-item-parent-id'] : '' ),
				'menu-item-position'    => ( isset( $_item_object_data['menu-item-position'] ) ? $_item_object_data['menu-item-position'] : '' ),
				'menu-item-type'        => ( isset( $_item_object_data['menu-item-type'] ) ? $_item_object_data['menu-item-type'] : '' ),
				'menu-item-title'       => ( isset( $_item_object_data['menu-item-title'] ) ? $_item_object_data['menu-item-title'] : '' ),
				'menu-item-url'         => ( isset( $_item_object_data['menu-item-url'] ) ? $_item_object_data['menu-item-url'] : '' ),
				'menu-item-description' => ( isset( $_item_object_data['menu-item-description'] ) ? $_item_object_data['menu-item-description'] : '' ),
				'menu-item-attr-title'  => ( isset( $_item_object_data['menu-item-attr-title'] ) ? $_item_object_data['menu-item-attr-title'] : '' ),
				'menu-item-target'      => ( isset( $_item_object_data['menu-item-target'] ) ? $_item_object_data['menu-item-target'] : '' ),
				'menu-item-classes'     => ( isset( $_item_object_data['menu-item-classes'] ) ? $_item_object_data['menu-item-classes'] : '' ),
				'menu-item-xfn'         => ( isset( $_item_object_data['menu-item-xfn'] ) ? $_item_object_data['menu-item-xfn'] : '' ),
			);

			$items_saved[] = wp_update_nav_menu_item( $menu_id, $_actual_db_id, $args );

		}
	}
	return $items_saved;
}

/**
 * Adds custom arguments to some of the meta box object types.
 *
 * @since 3.0.0
 *
 * @access private
 *
 * @param object $item_object The post type or taxonomy meta-object.
 * @return object The post type or taxonomy object.
 */
function _wp_nav_menu_meta_box_object( $item_object = null ) {
	if ( isset( $item_object->name ) ) {

		if ( 'page' === $item_object->name ) {
			$item_object->_default_query = array(
				'orderby'     => 'menu_order title',
				'post_status' => 'publish',
			);

			// Posts should show only published items.
		} elseif ( 'post' === $item_object->name ) {
			$item_object->_default_query = array(
				'post_status' => 'publish',
			);

			// Categories should be in reverse chronological order.
		} elseif ( 'category' === $item_object->name ) {
			$item_object->_default_query = array(
				'orderby' => 'id',
				'order'   => 'DESC',
			);

			// Custom post types should show only published items.
		} else {
			$item_object->_default_query = array(
				'post_status' => 'publish',
			);
		}
	}

	return $item_object;
}

/**
 * Returns the menu formatted to edit.
 *
 * @since 3.0.0
 *
 * @param int $menu_id Optional. The ID of the menu to format. Default 0.
 * @return string|WP_Error The menu formatted to edit or error object on failure.
 */
function wp_get_nav_menu_to_edit( $menu_id = 0 ) {
	$menu = wp_get_nav_menu_object( $menu_id );

	// If the menu exists, get its items.
	if ( is_nav_menu( $menu ) ) {
		$menu_items = wp_get_nav_menu_items( $menu->term_id, array( 'post_status' => 'any' ) );
		$result     = '<div id="menu-instructions" class="post-body-plain';
		$result    .= ( ! empty( $menu_items ) ) ? ' menu-instructions-inactive">' : '">';
		$result    .= '<p>' . __( 'Add menu items from the column on the left.' ) . '</p>';
		$result    .= '</div>';

		if ( empty( $menu_items ) ) {
			return $result . ' <ul class="menu" id="menu-to-edit"> </ul>';
		}

		/**
		 * Filters the Walker class used when adding nav menu items.
		 *
		 * @since 3.0.0
		 *
		 * @param string $class   The walker class to use. Default 'Walker_Nav_Menu_Edit'.
		 * @param int    $menu_id ID of the menu being rendered.
		 */
		$walker_class_name = apply_filters( 'wp_edit_nav_menu_walker', 'Walker_Nav_Menu_Edit', $menu_id );

		if ( class_exists( $walker_class_name ) ) {
			$walker = new $walker_class_name;
		} else {
			return new WP_Error(
				'menu_walker_not_exist',
				sprintf(
					/* translators: %s: Walker class name. */
					__( 'The Walker class named %s does not exist.' ),
					'<strong>' . $walker_class_name . '</strong>'
				)
			);
		}

		$some_pending_menu_items = false;
		$some_invalid_menu_items = false;
		foreach ( (array) $menu_items as $menu_item ) {
			if ( isset( $menu_item->post_status ) && 'draft' === $menu_item->post_status ) {
				$some_pending_menu_items = true;
			}
			if ( ! empty( $menu_item->_invalid ) ) {
				$some_invalid_menu_items = true;
			}
		}

		if ( $some_pending_menu_items ) {
			$result .= '<div class="notice notice-info notice-alt inline"><p>' . __( 'Click Save Menu to make pending menu items public.' ) . '</p></div>';
		}

		if ( $some_invalid_menu_items ) {
			$result .= '<div class="notice notice-error notice-alt inline"><p>' . __( 'There are some invalid menu items. Please check or delete them.' ) . '</p></div>';
		}

		$result .= '<ul class="menu" id="menu-to-edit"> ';
		$result .= walk_nav_menu_tree( array_map( 'wp_setup_nav_menu_item', $menu_items ), 0, (object) array( 'walker' => $walker ) );
		$result .= ' </ul> ';
		return $result;
	} elseif ( is_wp_error( $menu ) ) {
		return $menu;
	}

}

/**
 * Returns the columns for the nav menus page.
 *
 * @since 3.0.0
 *
 * @return string[] Array of column titles keyed by their column name.
 */
function wp_nav_menu_manage_columns() {
	return array(
		'_title'          => __( 'Show advanced menu properties' ),
		'cb'              => '<input type="checkbox" />',
		'link-target'     => __( 'Link Target' ),
		'title-attribute' => __( 'Title Attribute' ),
		'css-classes'     => __( 'CSS Classes' ),
		'xfn'             => __( 'Link Relationship (XFN)' ),
		'description'     => __( 'Description' ),
	);
}

/**
 * Deletes orphaned draft menu items
 *
 * @access private
 * @since 3.0.0
 *
 * @global wpdb $wpdb WordPress database abstraction object.
 */
function _wp_delete_orphaned_draft_menu_items() {
	global $wpdb;
	$delete_timestamp = time() - ( DAY_IN_SECONDS * EMPTY_TRASH_DAYS );

	// Delete orphaned draft menu items.
	$menu_items_to_delete = $wpdb->get_col( $wpdb->prepare( "SELECT ID FROM $wpdb->posts AS p LEFT JOIN $wpdb->postmeta AS m ON p.ID = m.post_id WHERE post_type = 'nav_menu_item' AND post_status = 'draft' AND meta_key = '_menu_item_orphaned' AND meta_value < %d", $delete_timestamp ) );

	foreach ( (array) $menu_items_to_delete as $menu_item_id ) {
		wp_delete_post( $menu_item_id, true );
	}
}

/**
 * Saves nav menu items
 *
 * @since 3.6.0
 *
 * @param int|string $nav_menu_selected_id    ID, slug, or name of the currently-selected menu.
 * @param string     $nav_menu_selected_title Title of the currently-selected menu.
 * @return array The menu updated message
 */
function wp_nav_menu_update_menu_items( $nav_menu_selected_id, $nav_menu_selected_title ) {
	$unsorted_menu_items = wp_get_nav_menu_items(
		$nav_menu_selected_id,
		array(
			'orderby'     => 'ID',
			'output'      => ARRAY_A,
			'output_key'  => 'ID',
			'post_status' => 'draft,publish',
		)
	);

	$messages   = array();
	$menu_items = array();

	// Index menu items by DB ID.
	foreach ( $unsorted_menu_items as $_item ) {
		$menu_items[ $_item->db_id ] = $_item;
	}

	$post_fields = array(
		'menu-item-db-id',
		'menu-item-object-id',
		'menu-item-object',
		'menu-item-parent-id',
		'menu-item-position',
		'menu-item-type',
		'menu-item-title',
		'menu-item-url',
		'menu-item-description',
		'menu-item-attr-title',
		'menu-item-target',
		'menu-item-classes',
		'menu-item-xfn',
	);

	wp_defer_term_counting( true );

	// Loop through all the menu items' POST variables.
	if ( ! empty( $_POST['menu-item-db-id'] ) ) {
		foreach ( (array) $_POST['menu-item-db-id'] as $_key => $k ) {

			// Menu item title can't be blank.
			if ( ! isset( $_POST['menu-item-title'][ $_key ] ) || '' === $_POST['menu-item-title'][ $_key ] ) {
				continue;
			}

			$args = array();
			foreach ( $post_fields as $field ) {
				$args[ $field ] = isset( $_POST[ $field ][ $_key ] ) ? $_POST[ $field ][ $_key ] : '';
			}

			$menu_item_db_id = wp_update_nav_menu_item( $nav_menu_selected_id, ( $_POST['menu-item-db-id'][ $_key ] != $_key ? 0 : $_key ), $args );

			if ( is_wp_error( $menu_item_db_id ) ) {
				$messages[] = '<div id="message" class="error"><p>' . $menu_item_db_id->get_error_message() . '</p></div>';
			} else {
				unset( $menu_items[ $menu_item_db_id ] );
			}
		}
	}

	// Remove menu items from the menu that weren't in $_POST.
	if ( ! empty( $menu_items ) ) {
		foreach ( array_keys( $menu_items ) as $menu_item_id ) {
			if ( is_nav_menu_item( $menu_item_id ) ) {
				wp_delete_post( $menu_item_id );
			}
		}
	}

	// Store 'auto-add' pages.
	$auto_add        = ! empty( $_POST['auto-add-pages'] );
	$nav_menu_option = (array) get_option( 'nav_menu_options' );

	if ( ! isset( $nav_menu_option['auto_add'] ) ) {
		$nav_menu_option['auto_add'] = array();
	}

	if ( $auto_add ) {
		if ( ! in_array( $nav_menu_selected_id, $nav_menu_option['auto_add'], true ) ) {
			$nav_menu_option['auto_add'][] = $nav_menu_selected_id;
		}
	} else {
		$key = array_search( $nav_menu_selected_id, $nav_menu_option['auto_add'], true );
		if ( false !== $key ) {
			unset( $nav_menu_option['auto_add'][ $key ] );
		}
	}

	// Remove non-existent/deleted menus.
	$nav_menu_option['auto_add'] = array_intersect( $nav_menu_option['auto_add'], wp_get_nav_menus( array( 'fields' => 'ids' ) ) );
	update_option( 'nav_menu_options', $nav_menu_option );

	wp_defer_term_counting( false );

	/** This action is documented in wp-includes/nav-menu.php */
	do_action( 'wp_update_nav_menu', $nav_menu_selected_id );

	$messages[] = '<div id="message" class="updated notice is-dismissible"><p>' .
		sprintf(
			/* translators: %s: Nav menu title. */
			__( '%s has been updated.' ),
			'<strong>' . $nav_menu_selected_title . '</strong>'
		) . '</p></div>';

	unset( $menu_items, $unsorted_menu_items );

	return $messages;
}

/**
 * If a JSON blob of navigation menu data is in POST data, expand it and inject
 * it into `$_POST` to avoid PHP `max_input_vars` limitations. See #14134.
 *
 * @ignore
 * @since 4.5.3
 * @access private
 */
function _wp_expand_nav_menu_post_data() {
	if ( ! isset( $_POST['nav-menu-data'] ) ) {
		return;
	}

	$data = json_decode( stripslashes( $_POST['nav-menu-data'] ) );

	if ( ! is_null( $data ) && $data ) {
		foreach ( $data as $post_input_data ) {
			// For input names that are arrays (e.g. `menu-item-db-id[3][4][5]`),
			// derive the array path keys via regex and set the value in $_POST.
			preg_match( '#([^\[]*)(\[(.+)\])?#', $post_input_data->name, $matches );

			$array_bits = array( $matches[1] );

			if ( isset( $matches[3] ) ) {
				$array_bits = array_merge( $array_bits, explode( '][', $matches[3] ) );
			}

			$new_post_data = array();

			// Build the new array value from leaf to trunk.
			for ( $i = count( $array_bits ) - 1; $i >= 0; $i-- ) {
				if ( count( $array_bits ) - 1 == $i ) {
					$new_post_data[ $array_bits[ $i ] ] = wp_slash( $post_input_data->value );
				} else {
					$new_post_data = array( $array_bits[ $i ] => $new_post_data );
				}
			}

			$_POST = array_replace_recursive( $_POST, $new_post_data );
		}
	}
}<|MERGE_RESOLUTION|>--- conflicted
+++ resolved
@@ -267,11 +267,7 @@
  * @global bool $one_theme_location_no_menus to determine if no menus exist
  *
  * @param int|string $nav_menu_selected_id ID, name, or slug of the currently selected menu.
-<<<<<<< HEAD
- * @param bool       $display              Whether to echo or just return the string.
-=======
  * @param bool       $display              Whether to display or just return the string.
->>>>>>> 7e65fcbb
  * @return string|false Disabled attribute if at least one menu exists, false if not.
  */
 function wp_nav_menu_disabled_check( $nav_menu_selected_id, $display = true ) {
