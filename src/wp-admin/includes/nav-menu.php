<?php
/**
 * Core Navigation Menu API
 *
 * @package WordPress
 * @subpackage Nav_Menus
 * @since 3.0.0
 */

/** Walker_Nav_Menu_Edit class */
require_once ABSPATH . 'wp-admin/includes/class-walker-nav-menu-edit.php';

/** Walker_Nav_Menu_Checklist class */
require_once ABSPATH . 'wp-admin/includes/class-walker-nav-menu-checklist.php';

/**
 * Prints the appropriate response to a menu quick search.
 *
 * @since 3.0.0
 *
 * @param array $request The unsanitized request values.
 */
function _wp_ajax_menu_quick_search( $request = array() ) {
	$args            = array();
	$type            = isset( $request['type'] ) ? $request['type'] : '';
	$object_type     = isset( $request['object_type'] ) ? $request['object_type'] : '';
	$query           = isset( $request['q'] ) ? $request['q'] : '';
	$response_format = isset( $request['response-format'] ) ? $request['response-format'] : '';

	if ( ! $response_format || ! in_array( $response_format, array( 'json', 'markup' ), true ) ) {
		$response_format = 'json';
	}

	if ( 'markup' === $response_format ) {
		$args['walker'] = new Walker_Nav_Menu_Checklist();
	}

	if ( 'get-post-item' === $type ) {
		if ( post_type_exists( $object_type ) ) {
			if ( isset( $request['ID'] ) ) {
				$object_id = (int) $request['ID'];

				if ( 'markup' === $response_format ) {
					echo walk_nav_menu_tree(
						array_map( 'wp_setup_nav_menu_item', array( get_post( $object_id ) ) ),
						0,
						(object) $args
					);
				} elseif ( 'json' === $response_format ) {
					echo wp_json_encode(
						array(
							'ID'         => $object_id,
							'post_title' => get_the_title( $object_id ),
							'post_type'  => get_post_type( $object_id ),
						)
					);
					echo "\n";
				}
			}
		} elseif ( taxonomy_exists( $object_type ) ) {
			if ( isset( $request['ID'] ) ) {
				$object_id = (int) $request['ID'];

				if ( 'markup' === $response_format ) {
					echo walk_nav_menu_tree(
						array_map( 'wp_setup_nav_menu_item', array( get_term( $object_id, $object_type ) ) ),
						0,
						(object) $args
					);
				} elseif ( 'json' === $response_format ) {
					$post_obj = get_term( $object_id, $object_type );
					echo wp_json_encode(
						array(
							'ID'         => $object_id,
							'post_title' => $post_obj->name,
							'post_type'  => $object_type,
						)
					);
					echo "\n";
				}
			}
		}
	} elseif ( preg_match( '/quick-search-(posttype|taxonomy)-([a-zA-Z_-]*\b)/', $type, $matches ) ) {
		if ( 'posttype' === $matches[1] && get_post_type_object( $matches[2] ) ) {
			$post_type_obj = _wp_nav_menu_meta_box_object( get_post_type_object( $matches[2] ) );
			$args          = array_merge(
				$args,
				array(
					'no_found_rows'          => true,
					'update_post_meta_cache' => false,
					'update_post_term_cache' => false,
					'posts_per_page'         => 10,
					'post_type'              => $matches[2],
					's'                      => $query,
				)
			);

			if ( isset( $post_type_obj->_default_query ) ) {
				$args = array_merge( $args, (array) $post_type_obj->_default_query );
			}

			$search_results_query = new WP_Query( $args );
			if ( ! $search_results_query->have_posts() ) {
				return;
			}

			while ( $search_results_query->have_posts() ) {
				$post = $search_results_query->next_post();

				if ( 'markup' === $response_format ) {
					$var_by_ref = $post->ID;
					echo walk_nav_menu_tree(
						array_map( 'wp_setup_nav_menu_item', array( get_post( $var_by_ref ) ) ),
						0,
						(object) $args
					);
				} elseif ( 'json' === $response_format ) {
					echo wp_json_encode(
						array(
							'ID'         => $post->ID,
							'post_title' => get_the_title( $post->ID ),
							'post_type'  => $matches[2],
						)
					);
					echo "\n";
				}
			}
		} elseif ( 'taxonomy' === $matches[1] ) {
			$terms = get_terms(
				array(
					'taxonomy'   => $matches[2],
					'name__like' => $query,
					'number'     => 10,
					'hide_empty' => false,
				)
			);

			if ( empty( $terms ) || is_wp_error( $terms ) ) {
				return;
			}

			foreach ( (array) $terms as $term ) {
				if ( 'markup' === $response_format ) {
					echo walk_nav_menu_tree(
						array_map( 'wp_setup_nav_menu_item', array( $term ) ),
						0,
						(object) $args
					);
				} elseif ( 'json' === $response_format ) {
					echo wp_json_encode(
						array(
							'ID'         => $term->term_id,
							'post_title' => $term->name,
							'post_type'  => $matches[2],
						)
					);
					echo "\n";
				}
			}
		}
	}
}

/**
 * Register nav menu meta boxes and advanced menu items.
 *
 * @since 3.0.0
 */
function wp_nav_menu_setup() {
	// Register meta boxes.
	wp_nav_menu_post_type_meta_boxes();
	add_meta_box(
		'add-custom-links',
		__( 'Custom Links' ),
		'wp_nav_menu_item_link_meta_box',
		'nav-menus',
		'side',
		'default'
	);
	wp_nav_menu_taxonomy_meta_boxes();

	// Register advanced menu items (columns).
	add_filter( 'manage_nav-menus_columns', 'wp_nav_menu_manage_columns' );

	// If first time editing, disable advanced items by default.
	if ( false === get_user_option( 'managenav-menuscolumnshidden' ) ) {
		$user = wp_get_current_user();
		update_user_meta(
			$user->ID,
			'managenav-menuscolumnshidden',
			array(
				0 => 'link-target',
				1 => 'css-classes',
				2 => 'xfn',
				3 => 'description',
				4 => 'title-attribute',
			)
		);
	}
}

/**
 * Limit the amount of meta boxes to pages, posts, links, and categories for first time users.
 *
 * @since 3.0.0
 *
 * @global array $wp_meta_boxes
 */
function wp_initial_nav_menu_meta_boxes() {
	global $wp_meta_boxes;

	if ( get_user_option( 'metaboxhidden_nav-menus' ) !== false || ! is_array( $wp_meta_boxes ) ) {
		return;
	}

	$initial_meta_boxes = array( 'add-post-type-page', 'add-post-type-post', 'add-custom-links', 'add-category' );
	$hidden_meta_boxes  = array();

	foreach ( array_keys( $wp_meta_boxes['nav-menus'] ) as $context ) {
		foreach ( array_keys( $wp_meta_boxes['nav-menus'][ $context ] ) as $priority ) {
			foreach ( $wp_meta_boxes['nav-menus'][ $context ][ $priority ] as $box ) {
				if ( in_array( $box['id'], $initial_meta_boxes, true ) ) {
					unset( $box['id'] );
				} else {
					$hidden_meta_boxes[] = $box['id'];
				}
			}
		}
	}

	$user = wp_get_current_user();
	update_user_meta( $user->ID, 'metaboxhidden_nav-menus', $hidden_meta_boxes );
}

/**
 * Creates meta boxes for any post type menu item..
 *
 * @since 3.0.0
 */
function wp_nav_menu_post_type_meta_boxes() {
	$post_types = get_post_types( array( 'show_in_nav_menus' => true ), 'object' );

	if ( ! $post_types ) {
		return;
	}

	foreach ( $post_types as $post_type ) {
		/**
		 * Filters whether a menu items meta box will be added for the current
		 * object type.
		 *
		 * If a falsey value is returned instead of an object, the menu items
		 * meta box for the current meta box object will not be added.
		 *
		 * @since 3.0.0
		 *
		 * @param WP_Post_Type|false $post_type The current object to add a menu items
		 *                                      meta box for.
		 */
		$post_type = apply_filters( 'nav_menu_meta_box_object', $post_type );

		if ( $post_type ) {
			$id = $post_type->name;
			// Give pages a higher priority.
			$priority = ( 'page' === $post_type->name ? 'core' : 'default' );
			add_meta_box(
				"add-post-type-{$id}",
				$post_type->labels->name,
				'wp_nav_menu_item_post_type_meta_box',
				'nav-menus',
				'side',
				$priority,
				$post_type
			);
		}
	}
}

/**
 * Creates meta boxes for any taxonomy menu item.
 *
 * @since 3.0.0
 */
function wp_nav_menu_taxonomy_meta_boxes() {
	$taxonomies = get_taxonomies( array( 'show_in_nav_menus' => true ), 'object' );

	if ( ! $taxonomies ) {
		return;
	}

	foreach ( $taxonomies as $tax ) {
		/** This filter is documented in wp-admin/includes/nav-menu.php */
		$tax = apply_filters( 'nav_menu_meta_box_object', $tax );

		if ( $tax ) {
			$id = $tax->name;
			add_meta_box(
				"add-{$id}",
				$tax->labels->name,
				'wp_nav_menu_item_taxonomy_meta_box',
				'nav-menus',
				'side',
				'default',
				$tax
			);
		}
	}
}

/**
 * Check whether to disable the Menu Locations meta box submit button and inputs.
 *
 * @since 3.6.0
 * @since 5.3.1 The `$display` parameter was added.
 *
 * @global bool $one_theme_location_no_menus to determine if no menus exist
 *
 * @param int|string $nav_menu_selected_id ID, name, or slug of the currently selected menu.
 * @param bool       $display              Whether to display or just return the string.
 * @return string|false Disabled attribute if at least one menu exists, false if not.
 */
function wp_nav_menu_disabled_check( $nav_menu_selected_id, $display = true ) {
	global $one_theme_location_no_menus;

	if ( $one_theme_location_no_menus ) {
		return false;
	}

	return disabled( $nav_menu_selected_id, 0, $display );
}

/**
 * Displays a meta box for the custom links menu item.
 *
 * @since 3.0.0
 *
 * @global int        $_nav_menu_placeholder
 * @global int|string $nav_menu_selected_id
 */
function wp_nav_menu_item_link_meta_box() {
	global $_nav_menu_placeholder, $nav_menu_selected_id;

	$_nav_menu_placeholder = 0 > $_nav_menu_placeholder ? $_nav_menu_placeholder - 1 : -1;

	?>
	<div class="customlinkdiv" id="customlinkdiv">
		<input type="hidden" value="custom" name="menu-item[<?php echo $_nav_menu_placeholder; ?>][menu-item-type]" />
		<p id="menu-item-url-wrap" class="wp-clearfix">
			<label class="howto" for="custom-menu-item-url"><?php _e( 'URL' ); ?></label>
			<input id="custom-menu-item-url" name="menu-item[<?php echo $_nav_menu_placeholder; ?>][menu-item-url]"
				type="text"<?php wp_nav_menu_disabled_check( $nav_menu_selected_id ); ?>
				class="code menu-item-textbox form-required" placeholder="https://"
			/>
		</p>

		<p id="menu-item-name-wrap" class="wp-clearfix">
			<label class="howto" for="custom-menu-item-name"><?php _e( 'Link Text' ); ?></label>
			<input id="custom-menu-item-name" name="menu-item[<?php echo $_nav_menu_placeholder; ?>][menu-item-title]"
				type="text"<?php wp_nav_menu_disabled_check( $nav_menu_selected_id ); ?>
				class="regular-text menu-item-textbox"
			/>
		</p>

		<p class="button-controls wp-clearfix">
			<span class="add-to-menu">
				<input id="submit-customlinkdiv" name="add-custom-menu-item"
					type="submit"<?php wp_nav_menu_disabled_check( $nav_menu_selected_id ); ?>
					class="button submit-add-to-menu right" value="<?php esc_attr_e( 'Add to Menu' ); ?>"
				/>
				<span class="spinner"></span>
			</span>
		</p>

	</div><!-- /.customlinkdiv -->
	<?php
}

/**
 * Displays a meta box for a post type menu item.
 *
 * @since 3.0.0
 *
 * @global int        $_nav_menu_placeholder
 * @global int|string $nav_menu_selected_id
 *
 * @param string $data_object Not used.
 * @param array  $box {
 *     Post type menu item meta box arguments.
 *
 *     @type string       $id       Meta box 'id' attribute.
 *     @type string       $title    Meta box title.
 *     @type callable     $callback Meta box display callback.
 *     @type WP_Post_Type $args     Extra meta box arguments (the post type object for this meta box).
 * }
 */
function wp_nav_menu_item_post_type_meta_box( $data_object, $box ) {
	global $_nav_menu_placeholder, $nav_menu_selected_id;

	$post_type_name = $box['args']->name;
	$post_type      = get_post_type_object( $post_type_name );
	$tab_name       = $post_type_name . '-tab';

	// Paginate browsing for large numbers of post objects.
	$per_page = 50;
	$pagenum  = isset( $_REQUEST[ $tab_name ] ) && isset( $_REQUEST['paged'] ) ? absint( $_REQUEST['paged'] ) : 1;
	$offset   = 0 < $pagenum ? $per_page * ( $pagenum - 1 ) : 0;

	$args = array(
		'offset'                 => $offset,
		'order'                  => 'ASC',
		'orderby'                => 'title',
		'posts_per_page'         => $per_page,
		'post_type'              => $post_type_name,
		'suppress_filters'       => true,
		'update_post_term_cache' => false,
		'update_post_meta_cache' => false,
	);

	if ( isset( $box['args']->_default_query ) ) {
		$args = array_merge( $args, (array) $box['args']->_default_query );
	}

	/*
	 * If we're dealing with pages, let's prioritize the Front Page,
	 * Posts Page and Privacy Policy Page at the top of the list.
	 */
	$important_pages = array();
	if ( 'page' === $post_type_name ) {
		$suppress_page_ids = array();

		// Insert Front Page or custom Home link.
		$front_page = 'page' === get_option( 'show_on_front' ) ? (int) get_option( 'page_on_front' ) : 0;

		$front_page_obj = null;
		if ( ! empty( $front_page ) ) {
			$front_page_obj                = get_post( $front_page );
			$front_page_obj->front_or_home = true;

			$important_pages[]   = $front_page_obj;
			$suppress_page_ids[] = $front_page_obj->ID;
		} else {
			$_nav_menu_placeholder = ( 0 > $_nav_menu_placeholder ) ? (int) $_nav_menu_placeholder - 1 : -1;
			$front_page_obj        = (object) array(
				'front_or_home' => true,
				'ID'            => 0,
				'object_id'     => $_nav_menu_placeholder,
				'post_content'  => '',
				'post_excerpt'  => '',
				'post_parent'   => '',
				'post_title'    => _x( 'Home', 'nav menu home label' ),
				'post_type'     => 'nav_menu_item',
				'type'          => 'custom',
				'url'           => home_url( '/' ),
			);

			$important_pages[] = $front_page_obj;
		}

		// Insert Posts Page.
		$posts_page = 'page' === get_option( 'show_on_front' ) ? (int) get_option( 'page_for_posts' ) : 0;

		if ( ! empty( $posts_page ) ) {
			$posts_page_obj             = get_post( $posts_page );
			$posts_page_obj->posts_page = true;

			$important_pages[]   = $posts_page_obj;
			$suppress_page_ids[] = $posts_page_obj->ID;
		}

		// Insert Privacy Policy Page.
		$privacy_policy_page_id = (int) get_option( 'wp_page_for_privacy_policy' );

		if ( ! empty( $privacy_policy_page_id ) ) {
			$privacy_policy_page = get_post( $privacy_policy_page_id );

			if ( $privacy_policy_page instanceof WP_Post && 'publish' === $privacy_policy_page->post_status ) {
				$privacy_policy_page->privacy_policy_page = true;

				$important_pages[]   = $privacy_policy_page;
				$suppress_page_ids[] = $privacy_policy_page->ID;
			}
		}

		// Add suppression array to arguments for WP_Query.
		if ( ! empty( $suppress_page_ids ) ) {
			$args['post__not_in'] = $suppress_page_ids;
		}
	}

	// @todo Transient caching of these results with proper invalidation on updating of a post of this type.
	$get_posts = new WP_Query();
	$posts     = $get_posts->query( $args );

	// Only suppress and insert when more than just suppression pages available.
	if ( ! $get_posts->post_count ) {
		if ( ! empty( $suppress_page_ids ) ) {
			unset( $args['post__not_in'] );
			$get_posts = new WP_Query();
			$posts     = $get_posts->query( $args );
		} else {
			echo '<p>' . __( 'No items.' ) . '</p>';
			return;
		}
	} elseif ( ! empty( $important_pages ) ) {
		$posts = array_merge( $important_pages, $posts );
	}

	$num_pages = $get_posts->max_num_pages;

	$page_links = paginate_links(
		array(
			'base'               => add_query_arg(
				array(
					$tab_name     => 'all',
					'paged'       => '%#%',
					'item-type'   => 'post_type',
					'item-object' => $post_type_name,
				)
			),
			'format'             => '',
			'prev_text'          => '<span aria-label="' . esc_attr__( 'Previous page' ) . '">' . __( '&laquo;' ) . '</span>',
			'next_text'          => '<span aria-label="' . esc_attr__( 'Next page' ) . '">' . __( '&raquo;' ) . '</span>',
			/* translators: Hidden accessibility text. */
			'before_page_number' => '<span class="screen-reader-text">' . __( 'Page' ) . '</span> ',
			'total'              => $num_pages,
			'current'            => $pagenum,
		)
	);

	$db_fields = false;
	if ( is_post_type_hierarchical( $post_type_name ) ) {
		$db_fields = array(
			'parent' => 'post_parent',
			'id'     => 'ID',
		);
	}

	$walker = new Walker_Nav_Menu_Checklist( $db_fields );

	$current_tab = 'most-recent';

	if ( isset( $_REQUEST[ $tab_name ] ) && in_array( $_REQUEST[ $tab_name ], array( 'all', 'search' ), true ) ) {
		$current_tab = $_REQUEST[ $tab_name ];
	}

	if ( ! empty( $_REQUEST[ "quick-search-posttype-{$post_type_name}" ] ) ) {
		$current_tab = 'search';
	}

	$removed_args = array(
		'action',
		'customlink-tab',
		'edit-menu-item',
		'menu-item',
		'page-tab',
		'_wpnonce',
	);

	$most_recent_url = '';
	$view_all_url    = '';
	$search_url      = '';

	if ( $nav_menu_selected_id ) {
		$most_recent_url = add_query_arg( $tab_name, 'most-recent', remove_query_arg( $removed_args ) );
		$view_all_url    = add_query_arg( $tab_name, 'all', remove_query_arg( $removed_args ) );
		$search_url      = add_query_arg( $tab_name, 'search', remove_query_arg( $removed_args ) );
	}
	?>
	<div id="<?php echo esc_attr( "posttype-{$post_type_name}" ); ?>" class="posttypediv">
		<ul id="<?php echo esc_attr( "posttype-{$post_type_name}-tabs" ); ?>" class="posttype-tabs add-menu-item-tabs">
			<li <?php echo ( 'most-recent' === $current_tab ? ' class="tabs"' : '' ); ?>>
				<a class="nav-tab-link"
					data-type="<?php echo esc_attr( "tabs-panel-posttype-{$post_type_name}-most-recent" ); ?>"
					href="<?php echo esc_url( $most_recent_url . "#tabs-panel-posttype-{$post_type_name}-most-recent" ); ?>"
				>
					<?php _e( 'Most Recent' ); ?>
				</a>
			</li>
			<li <?php echo ( 'all' === $current_tab ? ' class="tabs"' : '' ); ?>>
				<a class="nav-tab-link"
					data-type="<?php echo esc_attr( "{$post_type_name}-all" ); ?>"
					href="<?php echo esc_url( $view_all_url . "#{$post_type_name}-all" ); ?>"
				>
					<?php _e( 'View All' ); ?>
				</a>
			</li>
			<li <?php echo ( 'search' === $current_tab ? ' class="tabs"' : '' ); ?>>
				<a class="nav-tab-link"
					data-type="<?php echo esc_attr( "tabs-panel-posttype-{$post_type_name}-search" ); ?>"
					href="<?php echo esc_url( $search_url . "#tabs-panel-posttype-{$post_type_name}-search" ); ?>"
				>
					<?php _e( 'Search' ); ?>
				</a>
			</li>
		</ul><!-- .posttype-tabs -->

		<div id="<?php echo esc_attr( "tabs-panel-posttype-{$post_type_name}-most-recent" ); ?>"
			class="tabs-panel <?php echo ( 'most-recent' === $current_tab ? 'tabs-panel-active' : 'tabs-panel-inactive' ); ?>"
			role="region" aria-label="<?php esc_attr_e( 'Most Recent' ); ?>" tabindex="0"
		>
			<ul id="<?php echo esc_attr( "{$post_type_name}checklist-most-recent" ); ?>"
				class="categorychecklist form-no-clear"
			>
				<?php
				$recent_args = array_merge(
					$args,
					array(
						'orderby'        => 'post_date',
						'order'          => 'DESC',
						'posts_per_page' => 15,
					)
				);
				$most_recent = $get_posts->query( $recent_args );

				$args['walker'] = $walker;

				/**
				 * Filters the posts displayed in the 'Most Recent' tab of the current
				 * post type's menu items meta box.
				 *
				 * The dynamic portion of the hook name, `$post_type_name`, refers to the post type name.
				 *
				 * Possible hook names include:
				 *
				 *  - `nav_menu_items_post_recent`
				 *  - `nav_menu_items_page_recent`
				 *
				 * @since 4.3.0
				 * @since 4.9.0 Added the `$recent_args` parameter.
				 *
				 * @param WP_Post[] $most_recent An array of post objects being listed.
				 * @param array     $args        An array of `WP_Query` arguments for the meta box.
				 * @param array     $box         Arguments passed to `wp_nav_menu_item_post_type_meta_box()`.
				 * @param array     $recent_args An array of `WP_Query` arguments for 'Most Recent' tab.
				 */
				$most_recent = apply_filters(
					"nav_menu_items_{$post_type_name}_recent",
					$most_recent,
					$args,
					$box,
					$recent_args
				);

				echo walk_nav_menu_tree(
					array_map( 'wp_setup_nav_menu_item', $most_recent ),
					0,
					(object) $args
				);
				?>
			</ul>
		</div><!-- /.tabs-panel -->

		<div id="<?php echo esc_attr( "tabs-panel-posttype-{$post_type_name}-search" ); ?>"
			class="tabs-panel <?php echo ( 'search' === $current_tab ? 'tabs-panel-active' : 'tabs-panel-inactive' ); ?>"
			role="region" aria-label="<?php echo esc_attr( $post_type->labels->search_items ); ?>" tabindex="0"
		>
			<?php
			if ( isset( $_REQUEST[ "quick-search-posttype-{$post_type_name}" ] ) ) {
				$searched       = esc_attr( $_REQUEST[ "quick-search-posttype-{$post_type_name}" ] );
				$search_results = get_posts(
					array(
						's'         => $searched,
						'post_type' => $post_type_name,
						'fields'    => 'all',
						'order'     => 'DESC',
					)
				);
			} else {
				$searched       = '';
				$search_results = array();
			}
			?>
			<p class="quick-search-wrap">
				<label for="<?php echo esc_attr( "quick-search-posttype-{$post_type_name}" ); ?>" class="screen-reader-text">
					<?php
					/* translators: Hidden accessibility text. */
					_e( 'Search' );
					?>
				</label>
				<input type="search"<?php wp_nav_menu_disabled_check( $nav_menu_selected_id ); ?>
					class="quick-search" value="<?php echo $searched; ?>"
					name="<?php echo esc_attr( "quick-search-posttype-{$post_type_name}" ); ?>"
					id="<?php echo esc_attr( "quick-search-posttype-{$post_type_name}" ); ?>"
				/>
				<span class="spinner"></span>
				<?php
				submit_button(
					__( 'Search' ),
					'small quick-search-submit hide-if-js',
					'submit',
					false,
					array( 'id' => "submit-quick-search-posttype-{$post_type_name}" )
				);
				?>
			</p>

			<ul id="<?php echo esc_attr( "{$post_type_name}-search-checklist" ); ?>"
				data-wp-lists="<?php echo esc_attr( "list:{$post_type_name}" ); ?>"
				class="categorychecklist form-no-clear"
			>
			<?php if ( ! empty( $search_results ) && ! is_wp_error( $search_results ) ) : ?>
				<?php
				$args['walker'] = $walker;
				echo walk_nav_menu_tree(
					array_map( 'wp_setup_nav_menu_item', $search_results ),
					0,
					(object) $args
				);
				?>
			<?php elseif ( is_wp_error( $search_results ) ) : ?>
				<li><?php echo $search_results->get_error_message(); ?></li>
			<?php elseif ( ! empty( $searched ) ) : ?>
				<li><?php _e( 'No results found.' ); ?></li>
			<?php endif; ?>
			</ul>
		</div><!-- /.tabs-panel -->

		<div id="<?php echo esc_attr( "{$post_type_name}-all" ); ?>"
			class="tabs-panel tabs-panel-view-all <?php echo ( 'all' === $current_tab ? 'tabs-panel-active' : 'tabs-panel-inactive' ); ?>"
			role="region" aria-label="<?php echo esc_attr( $post_type->labels->all_items ); ?>" tabindex="0"
		>
			<?php if ( ! empty( $page_links ) ) : ?>
				<div class="add-menu-item-pagelinks">
					<?php echo $page_links; ?>
				</div>
			<?php endif; ?>

			<ul id="<?php echo esc_attr( "{$post_type_name}checklist" ); ?>"
				data-wp-lists="<?php echo esc_attr( "list:{$post_type_name}" ); ?>"
				class="categorychecklist form-no-clear"
			>
				<?php
				$args['walker'] = $walker;

				if ( $post_type->has_archive ) {
					$_nav_menu_placeholder = ( 0 > $_nav_menu_placeholder ) ? (int) $_nav_menu_placeholder - 1 : -1;
					array_unshift(
						$posts,
						(object) array(
							'ID'           => 0,
							'object_id'    => $_nav_menu_placeholder,
							'object'       => $post_type_name,
							'post_content' => '',
							'post_excerpt' => '',
							'post_title'   => $post_type->labels->archives,
							'post_type'    => 'nav_menu_item',
							'type'         => 'post_type_archive',
							'url'          => get_post_type_archive_link( $post_type_name ),
						)
					);
				}

				/**
				 * Filters the posts displayed in the 'View All' tab of the current
				 * post type's menu items meta box.
				 *
				 * The dynamic portion of the hook name, `$post_type_name`, refers
				 * to the slug of the current post type.
				 *
				 * Possible hook names include:
				 *
				 *  - `nav_menu_items_post`
				 *  - `nav_menu_items_page`
				 *
				 * @since 3.2.0
				 * @since 4.6.0 Converted the `$post_type` parameter to accept a WP_Post_Type object.
				 *
				 * @see WP_Query::query()
				 *
				 * @param object[]     $posts     The posts for the current post type. Mostly `WP_Post` objects, but
				 *                                can also contain "fake" post objects to represent other menu items.
				 * @param array        $args      An array of `WP_Query` arguments.
				 * @param WP_Post_Type $post_type The current post type object for this menu item meta box.
				 */
				$posts = apply_filters(
					"nav_menu_items_{$post_type_name}",
					$posts,
					$args,
					$post_type
				);

				$checkbox_items = walk_nav_menu_tree(
					array_map( 'wp_setup_nav_menu_item', $posts ),
					0,
					(object) $args
				);

				echo $checkbox_items;
				?>
			</ul>

			<?php if ( ! empty( $page_links ) ) : ?>
				<div class="add-menu-item-pagelinks">
					<?php echo $page_links; ?>
				</div>
			<?php endif; ?>
		</div><!-- /.tabs-panel -->

		<p class="button-controls wp-clearfix" data-items-type="<?php echo esc_attr( "posttype-{$post_type_name}" ); ?>">
			<span class="list-controls hide-if-no-js">
				<input type="checkbox"<?php wp_nav_menu_disabled_check( $nav_menu_selected_id ); ?>
					id="<?php echo esc_attr( $tab_name ); ?>" class="select-all"
				/>
				<label for="<?php echo esc_attr( $tab_name ); ?>"><?php _e( 'Select All' ); ?></label>
			</span>

			<span class="add-to-menu">
				<input type="submit"<?php wp_nav_menu_disabled_check( $nav_menu_selected_id ); ?>
					class="button submit-add-to-menu right" value="<?php esc_attr_e( 'Add to Menu' ); ?>"
					name="add-post-type-menu-item" id="<?php echo esc_attr( "submit-posttype-{$post_type_name}" ); ?>"
				/>
				<span class="spinner"></span>
			</span>
		</p>

	</div><!-- /.posttypediv -->
	<?php
}

/**
 * Displays a meta box for a taxonomy menu item.
 *
 * @since 3.0.0
 *
 * @global int|string $nav_menu_selected_id
 *
 * @param string $data_object Not used.
 * @param array  $box {
 *     Taxonomy menu item meta box arguments.
 *
 *     @type string   $id       Meta box 'id' attribute.
 *     @type string   $title    Meta box title.
 *     @type callable $callback Meta box display callback.
 *     @type object   $args     Extra meta box arguments (the taxonomy object for this meta box).
 * }
 */
function wp_nav_menu_item_taxonomy_meta_box( $data_object, $box ) {
	global $nav_menu_selected_id;

	$taxonomy_name = $box['args']->name;
	$taxonomy      = get_taxonomy( $taxonomy_name );
	$tab_name      = $taxonomy_name . '-tab';

	// Paginate browsing for large numbers of objects.
	$per_page = 50;
	$pagenum  = isset( $_REQUEST[ $tab_name ] ) && isset( $_REQUEST['paged'] ) ? absint( $_REQUEST['paged'] ) : 1;
	$offset   = 0 < $pagenum ? $per_page * ( $pagenum - 1 ) : 0;

	$args = array(
		'taxonomy'     => $taxonomy_name,
		'child_of'     => 0,
		'exclude'      => '',
		'hide_empty'   => false,
		'hierarchical' => 1,
		'include'      => '',
		'number'       => $per_page,
		'offset'       => $offset,
		'order'        => 'ASC',
		'orderby'      => 'name',
		'pad_counts'   => false,
	);

	$terms = get_terms( $args );

	if ( ! $terms || is_wp_error( $terms ) ) {
		echo '<p>' . __( 'No items.' ) . '</p>';
		return;
	}

	$num_pages = ceil(
		wp_count_terms(
			array_merge(
				$args,
				array(
					'number' => '',
					'offset' => '',
				)
			)
		) / $per_page
	);

	$page_links = paginate_links(
		array(
			'base'               => add_query_arg(
				array(
					$tab_name     => 'all',
					'paged'       => '%#%',
					'item-type'   => 'taxonomy',
					'item-object' => $taxonomy_name,
				)
			),
			'format'             => '',
			'prev_text'          => '<span aria-label="' . esc_attr__( 'Previous page' ) . '">' . __( '&laquo;' ) . '</span>',
			'next_text'          => '<span aria-label="' . esc_attr__( 'Next page' ) . '">' . __( '&raquo;' ) . '</span>',
			/* translators: Hidden accessibility text. */
			'before_page_number' => '<span class="screen-reader-text">' . __( 'Page' ) . '</span> ',
			'total'              => $num_pages,
			'current'            => $pagenum,
		)
	);

	$db_fields = false;
	if ( is_taxonomy_hierarchical( $taxonomy_name ) ) {
		$db_fields = array(
			'parent' => 'parent',
			'id'     => 'term_id',
		);
	}

	$walker = new Walker_Nav_Menu_Checklist( $db_fields );

	$current_tab = 'most-used';

	if ( isset( $_REQUEST[ $tab_name ] ) && in_array( $_REQUEST[ $tab_name ], array( 'all', 'most-used', 'search' ), true ) ) {
		$current_tab = $_REQUEST[ $tab_name ];
	}

	if ( ! empty( $_REQUEST[ "quick-search-taxonomy-{$taxonomy_name}" ] ) ) {
		$current_tab = 'search';
	}

	$removed_args = array(
		'action',
		'customlink-tab',
		'edit-menu-item',
		'menu-item',
		'page-tab',
		'_wpnonce',
	);

	$most_used_url = '';
	$view_all_url  = '';
	$search_url    = '';

	if ( $nav_menu_selected_id ) {
		$most_used_url = add_query_arg( $tab_name, 'most-used', remove_query_arg( $removed_args ) );
		$view_all_url  = add_query_arg( $tab_name, 'all', remove_query_arg( $removed_args ) );
		$search_url    = add_query_arg( $tab_name, 'search', remove_query_arg( $removed_args ) );
	}
	?>
	<div id="<?php echo esc_attr( "taxonomy-{$taxonomy_name}" ); ?>" class="taxonomydiv">
		<ul id="<?php echo esc_attr( "taxonomy-{$taxonomy_name}-tabs" ); ?>" class="taxonomy-tabs add-menu-item-tabs">
			<li <?php echo ( 'most-used' === $current_tab ? ' class="tabs"' : '' ); ?>>
				<a class="nav-tab-link"
					data-type="<?php echo esc_attr( "tabs-panel-{$taxonomy_name}-pop" ); ?>"
					href="<?php echo esc_url( $most_used_url . "#tabs-panel-{$taxonomy_name}-pop" ); ?>"
				>
					<?php echo esc_html( $taxonomy->labels->most_used ); ?>
				</a>
			</li>
			<li <?php echo ( 'all' === $current_tab ? ' class="tabs"' : '' ); ?>>
				<a class="nav-tab-link"
					data-type="<?php echo esc_attr( "tabs-panel-{$taxonomy_name}-all" ); ?>"
					href="<?php echo esc_url( $view_all_url . "#tabs-panel-{$taxonomy_name}-all" ); ?>"
				>
					<?php _e( 'View All' ); ?>
				</a>
			</li>
			<li <?php echo ( 'search' === $current_tab ? ' class="tabs"' : '' ); ?>>
				<a class="nav-tab-link"
					data-type="<?php echo esc_attr( "tabs-panel-search-taxonomy-{$taxonomy_name}" ); ?>"
					href="<?php echo esc_url( $search_url . "#tabs-panel-search-taxonomy-{$taxonomy_name}" ); ?>"
				>
					<?php _e( 'Search' ); ?>
				</a>
			</li>
		</ul><!-- .taxonomy-tabs -->

		<div id="<?php echo esc_attr( "tabs-panel-{$taxonomy_name}-pop" ); ?>"
			class="tabs-panel <?php echo ( 'most-used' === $current_tab ? 'tabs-panel-active' : 'tabs-panel-inactive' ); ?>"
			role="region" aria-label="<?php echo esc_attr( $taxonomy->labels->most_used ); ?>" tabindex="0"
		>
			<ul id="<?php echo esc_attr( "{$taxonomy_name}checklist-pop" ); ?>"
				class="categorychecklist form-no-clear"
			>
				<?php
				$popular_terms = get_terms(
					array(
						'taxonomy'     => $taxonomy_name,
						'orderby'      => 'count',
						'order'        => 'DESC',
						'number'       => 10,
						'hierarchical' => false,
					)
				);

				$args['walker'] = $walker;
				echo walk_nav_menu_tree(
					array_map( 'wp_setup_nav_menu_item', $popular_terms ),
					0,
					(object) $args
				);
				?>
			</ul>
		</div><!-- /.tabs-panel -->

		<div id="<?php echo esc_attr( "tabs-panel-{$taxonomy_name}-all" ); ?>"
			class="tabs-panel tabs-panel-view-all <?php echo ( 'all' === $current_tab ? 'tabs-panel-active' : 'tabs-panel-inactive' ); ?>"
			role="region" aria-label="<?php echo esc_attr( $taxonomy->labels->all_items ); ?>" tabindex="0"
		>
			<?php if ( ! empty( $page_links ) ) : ?>
				<div class="add-menu-item-pagelinks">
					<?php echo $page_links; ?>
				</div>
			<?php endif; ?>

			<ul id="<?php echo esc_attr( "{$taxonomy_name}checklist" ); ?>"
				data-wp-lists="<?php echo esc_attr( "list:{$taxonomy_name}" ); ?>"
				class="categorychecklist form-no-clear"
			>
				<?php
				$args['walker'] = $walker;
				echo walk_nav_menu_tree(
					array_map( 'wp_setup_nav_menu_item', $terms ),
					0,
					(object) $args
				);
				?>
			</ul>

			<?php if ( ! empty( $page_links ) ) : ?>
				<div class="add-menu-item-pagelinks">
					<?php echo $page_links; ?>
				</div>
			<?php endif; ?>
		</div><!-- /.tabs-panel -->

		<div id="<?php echo esc_attr( "tabs-panel-search-taxonomy-{$taxonomy_name}" ); ?>"
			class="tabs-panel <?php echo ( 'search' === $current_tab ? 'tabs-panel-active' : 'tabs-panel-inactive' ); ?>"
			role="region" aria-label="<?php echo esc_attr( $taxonomy->labels->search_items ); ?>" tabindex="0">
			<?php
			if ( isset( $_REQUEST[ "quick-search-taxonomy-{$taxonomy_name}" ] ) ) {
				$searched       = esc_attr( $_REQUEST[ "quick-search-taxonomy-{$taxonomy_name}" ] );
				$search_results = get_terms(
					array(
						'taxonomy'     => $taxonomy_name,
						'name__like'   => $searched,
						'fields'       => 'all',
						'orderby'      => 'count',
						'order'        => 'DESC',
						'hierarchical' => false,
					)
				);
			} else {
				$searched       = '';
				$search_results = array();
			}
			?>
			<p class="quick-search-wrap">
				<label for="<?php echo esc_attr( "quick-search-taxonomy-{$taxonomy_name}" ); ?>" class="screen-reader-text">
					<?php
					/* translators: Hidden accessibility text. */
					_e( 'Search' );
					?>
				</label>
				<input type="search"
					class="quick-search" value="<?php echo $searched; ?>"
					name="<?php echo esc_attr( "quick-search-taxonomy-{$taxonomy_name}" ); ?>"
					id="<?php echo esc_attr( "quick-search-taxonomy-{$taxonomy_name}" ); ?>"
				/>
				<span class="spinner"></span>
				<?php
				submit_button(
					__( 'Search' ),
					'small quick-search-submit hide-if-js',
					'submit',
					false,
					array( 'id' => "submit-quick-search-taxonomy-{$taxonomy_name}" )
				);
				?>
			</p>

			<ul id="<?php echo esc_attr( "{$taxonomy_name}-search-checklist" ); ?>"
				data-wp-lists="<?php echo esc_attr( "list:{$taxonomy_name}" ); ?>"
				class="categorychecklist form-no-clear"
			>
			<?php if ( ! empty( $search_results ) && ! is_wp_error( $search_results ) ) : ?>
				<?php
				$args['walker'] = $walker;
				echo walk_nav_menu_tree(
					array_map( 'wp_setup_nav_menu_item', $search_results ),
					0,
					(object) $args
				);
				?>
			<?php elseif ( is_wp_error( $search_results ) ) : ?>
				<li><?php echo $search_results->get_error_message(); ?></li>
			<?php elseif ( ! empty( $searched ) ) : ?>
				<li><?php _e( 'No results found.' ); ?></li>
			<?php endif; ?>
			</ul>
		</div><!-- /.tabs-panel -->

		<p class="button-controls wp-clearfix" data-items-type="<?php echo esc_attr( "taxonomy-{$taxonomy_name}" ); ?>">
			<span class="list-controls hide-if-no-js">
				<input type="checkbox"<?php wp_nav_menu_disabled_check( $nav_menu_selected_id ); ?>
					id="<?php echo esc_attr( $tab_name ); ?>" class="select-all"
				/>
				<label for="<?php echo esc_attr( $tab_name ); ?>"><?php _e( 'Select All' ); ?></label>
			</span>

			<span class="add-to-menu">
				<input type="submit"<?php wp_nav_menu_disabled_check( $nav_menu_selected_id ); ?>
					class="button submit-add-to-menu right" value="<?php esc_attr_e( 'Add to Menu' ); ?>"
					name="add-taxonomy-menu-item" id="<?php echo esc_attr( "submit-taxonomy-{$taxonomy_name}" ); ?>"
				/>
				<span class="spinner"></span>
			</span>
		</p>

	</div><!-- /.taxonomydiv -->
	<?php
}

/**
 * Save posted nav menu item data.
 *
 * @since 3.0.0
 *
 * @param int     $menu_id   The menu ID for which to save this item. Value of 0 makes a draft, orphaned menu item. Default 0.
 * @param array[] $menu_data The unsanitized POSTed menu item data.
 * @return int[] The database IDs of the items saved
 */
function wp_save_nav_menu_items( $menu_id = 0, $menu_data = array() ) {
	$menu_id     = (int) $menu_id;
	$items_saved = array();

	if ( 0 === $menu_id || is_nav_menu( $menu_id ) ) {

		// Loop through all the menu items' POST values.
		foreach ( (array) $menu_data as $_possible_db_id => $_item_object_data ) {
			if (
				// Checkbox is not checked.
				empty( $_item_object_data['menu-item-object-id'] ) &&
				(
					// And item type either isn't set.
					! isset( $_item_object_data['menu-item-type'] ) ||
					// Or URL is the default.
					in_array( $_item_object_data['menu-item-url'], array( 'https://', 'http://', '' ), true ) ||
					// Or it's not a custom menu item (but not the custom home page).
					! ( 'custom' === $_item_object_data['menu-item-type'] && ! isset( $_item_object_data['menu-item-db-id'] ) ) ||
					// Or it *is* a custom menu item that already exists.
					! empty( $_item_object_data['menu-item-db-id'] )
				)
			) {
				// Then this potential menu item is not getting added to this menu.
				continue;
			}

			// If this possible menu item doesn't actually have a menu database ID yet.
			if (
				empty( $_item_object_data['menu-item-db-id'] ) ||
				( 0 > $_possible_db_id ) ||
<<<<<<< HEAD
				$_possible_db_id !== $_item_object_data['menu-item-db-id']
=======
				$_possible_db_id !== (int) $_item_object_data['menu-item-db-id']
>>>>>>> b6b6ded7
			) {
				$_actual_db_id = 0;
			} else {
				$_actual_db_id = (int) $_item_object_data['menu-item-db-id'];
			}

			$args = array(
				'menu-item-db-id'       => ( isset( $_item_object_data['menu-item-db-id'] ) ? $_item_object_data['menu-item-db-id'] : '' ),
				'menu-item-object-id'   => ( isset( $_item_object_data['menu-item-object-id'] ) ? $_item_object_data['menu-item-object-id'] : '' ),
				'menu-item-object'      => ( isset( $_item_object_data['menu-item-object'] ) ? $_item_object_data['menu-item-object'] : '' ),
				'menu-item-parent-id'   => ( isset( $_item_object_data['menu-item-parent-id'] ) ? $_item_object_data['menu-item-parent-id'] : '' ),
				'menu-item-position'    => ( isset( $_item_object_data['menu-item-position'] ) ? $_item_object_data['menu-item-position'] : '' ),
				'menu-item-type'        => ( isset( $_item_object_data['menu-item-type'] ) ? $_item_object_data['menu-item-type'] : '' ),
				'menu-item-title'       => ( isset( $_item_object_data['menu-item-title'] ) ? $_item_object_data['menu-item-title'] : '' ),
				'menu-item-url'         => ( isset( $_item_object_data['menu-item-url'] ) ? $_item_object_data['menu-item-url'] : '' ),
				'menu-item-description' => ( isset( $_item_object_data['menu-item-description'] ) ? $_item_object_data['menu-item-description'] : '' ),
				'menu-item-attr-title'  => ( isset( $_item_object_data['menu-item-attr-title'] ) ? $_item_object_data['menu-item-attr-title'] : '' ),
				'menu-item-target'      => ( isset( $_item_object_data['menu-item-target'] ) ? $_item_object_data['menu-item-target'] : '' ),
				'menu-item-classes'     => ( isset( $_item_object_data['menu-item-classes'] ) ? $_item_object_data['menu-item-classes'] : '' ),
				'menu-item-xfn'         => ( isset( $_item_object_data['menu-item-xfn'] ) ? $_item_object_data['menu-item-xfn'] : '' ),
			);

			$items_saved[] = wp_update_nav_menu_item( $menu_id, $_actual_db_id, $args );

		}
	}

	return $items_saved;
}

/**
 * Adds custom arguments to some of the meta box object types.
 *
 * @since 3.0.0
 *
 * @access private
 *
 * @param object $data_object The post type or taxonomy meta-object.
 * @return object The post type or taxonomy object.
 */
function _wp_nav_menu_meta_box_object( $data_object = null ) {
	if ( isset( $data_object->name ) ) {

		if ( 'page' === $data_object->name ) {
			$data_object->_default_query = array(
				'orderby'     => 'menu_order title',
				'post_status' => 'publish',
			);

			// Posts should show only published items.
		} elseif ( 'post' === $data_object->name ) {
			$data_object->_default_query = array(
				'post_status' => 'publish',
			);

			// Categories should be in reverse chronological order.
		} elseif ( 'category' === $data_object->name ) {
			$data_object->_default_query = array(
				'orderby' => 'id',
				'order'   => 'DESC',
			);

			// Custom post types should show only published items.
		} else {
			$data_object->_default_query = array(
				'post_status' => 'publish',
			);
		}
	}

	return $data_object;
}

/**
 * Returns the menu formatted to edit.
 *
 * @since 3.0.0
 *
 * @param int $menu_id Optional. The ID of the menu to format. Default 0.
 * @return string|WP_Error The menu formatted to edit or error object on failure.
 */
function wp_get_nav_menu_to_edit( $menu_id = 0 ) {
	$menu = wp_get_nav_menu_object( $menu_id );

	// If the menu exists, get its items.
	if ( is_nav_menu( $menu ) ) {
		$menu_items = wp_get_nav_menu_items( $menu->term_id, array( 'post_status' => 'any' ) );
		$result     = '<div id="menu-instructions" class="post-body-plain';
		$result    .= ( ! empty( $menu_items ) ) ? ' menu-instructions-inactive">' : '">';
		$result    .= '<p>' . __( 'Add menu items from the column on the left.' ) . '</p>';
		$result    .= '</div>';

		if ( empty( $menu_items ) ) {
			return $result . ' <ul class="menu" id="menu-to-edit"> </ul>';
		}

		/**
		 * Filters the Walker class used when adding nav menu items.
		 *
		 * @since 3.0.0
		 *
		 * @param string $class   The walker class to use. Default 'Walker_Nav_Menu_Edit'.
		 * @param int    $menu_id ID of the menu being rendered.
		 */
		$walker_class_name = apply_filters( 'wp_edit_nav_menu_walker', 'Walker_Nav_Menu_Edit', $menu_id );

		if ( class_exists( $walker_class_name ) ) {
			$walker = new $walker_class_name();
		} else {
			return new WP_Error(
				'menu_walker_not_exist',
				sprintf(
					/* translators: %s: Walker class name. */
					__( 'The Walker class named %s does not exist.' ),
					'<strong>' . $walker_class_name . '</strong>'
				)
			);
		}

		$some_pending_menu_items = false;
		$some_invalid_menu_items = false;

		foreach ( (array) $menu_items as $menu_item ) {
			if ( isset( $menu_item->post_status ) && 'draft' === $menu_item->post_status ) {
				$some_pending_menu_items = true;
			}
			if ( ! empty( $menu_item->_invalid ) ) {
				$some_invalid_menu_items = true;
			}
		}

		if ( $some_pending_menu_items ) {
			$result .= '<div class="notice notice-info notice-alt inline"><p>'
				. __( 'Click Save Menu to make pending menu items public.' )
				. '</p></div>';
		}

		if ( $some_invalid_menu_items ) {
			$result .= '<div class="notice notice-error notice-alt inline"><p>'
				. __( 'There are some invalid menu items. Please check or delete them.' )
				. '</p></div>';
		}

		$result .= '<ul class="menu" id="menu-to-edit"> ';
		$result .= walk_nav_menu_tree(
			array_map( 'wp_setup_nav_menu_item', $menu_items ),
			0,
			(object) array( 'walker' => $walker )
		);
		$result .= ' </ul> ';

		return $result;
	} elseif ( is_wp_error( $menu ) ) {
		return $menu;
	}

}

/**
 * Returns the columns for the nav menus page.
 *
 * @since 3.0.0
 *
 * @return string[] Array of column titles keyed by their column name.
 */
function wp_nav_menu_manage_columns() {
	return array(
		'_title'          => __( 'Show advanced menu properties' ),
		'cb'              => '<input type="checkbox" />',
		'link-target'     => __( 'Link Target' ),
		'title-attribute' => __( 'Title Attribute' ),
		'css-classes'     => __( 'CSS Classes' ),
		'xfn'             => __( 'Link Relationship (XFN)' ),
		'description'     => __( 'Description' ),
	);
}

/**
 * Deletes orphaned draft menu items
 *
 * @access private
 * @since 3.0.0
 *
 * @global wpdb $wpdb WordPress database abstraction object.
 */
function _wp_delete_orphaned_draft_menu_items() {
	global $wpdb;

	$delete_timestamp = time() - ( DAY_IN_SECONDS * EMPTY_TRASH_DAYS );

	// Delete orphaned draft menu items.
	$menu_items_to_delete = $wpdb->get_col(
		$wpdb->prepare(
			"SELECT ID FROM $wpdb->posts AS p
			LEFT JOIN $wpdb->postmeta AS m ON p.ID = m.post_id
			WHERE post_type = 'nav_menu_item' AND post_status = 'draft'
			AND meta_key = '_menu_item_orphaned' AND meta_value < %d",
			$delete_timestamp
		)
	);

	foreach ( (array) $menu_items_to_delete as $menu_item_id ) {
		wp_delete_post( $menu_item_id, true );
	}
}

/**
 * Saves nav menu items.
 *
 * @since 3.6.0
 *
 * @param int|string $nav_menu_selected_id    ID, slug, or name of the currently-selected menu.
 * @param string     $nav_menu_selected_title Title of the currently-selected menu.
 * @return string[] The menu updated messages.
 */
function wp_nav_menu_update_menu_items( $nav_menu_selected_id, $nav_menu_selected_title ) {
	$unsorted_menu_items = wp_get_nav_menu_items(
		$nav_menu_selected_id,
		array(
			'orderby'     => 'ID',
			'output'      => ARRAY_A,
			'output_key'  => 'ID',
			'post_status' => 'draft,publish',
		)
	);

	$messages   = array();
	$menu_items = array();

	// Index menu items by DB ID.
	foreach ( $unsorted_menu_items as $_item ) {
		$menu_items[ $_item->db_id ] = $_item;
	}

	$post_fields = array(
		'menu-item-db-id',
		'menu-item-object-id',
		'menu-item-object',
		'menu-item-parent-id',
		'menu-item-position',
		'menu-item-type',
		'menu-item-title',
		'menu-item-url',
		'menu-item-description',
		'menu-item-attr-title',
		'menu-item-target',
		'menu-item-classes',
		'menu-item-xfn',
	);

	wp_defer_term_counting( true );

	// Loop through all the menu items' POST variables.
	if ( ! empty( $_POST['menu-item-db-id'] ) ) {
		foreach ( (array) $_POST['menu-item-db-id'] as $_key => $k ) {

			// Menu item title can't be blank.
			if ( ! isset( $_POST['menu-item-title'][ $_key ] ) || '' === $_POST['menu-item-title'][ $_key ] ) {
				continue;
			}

			$args = array();
			foreach ( $post_fields as $field ) {
				$args[ $field ] = isset( $_POST[ $field ][ $_key ] ) ? $_POST[ $field ][ $_key ] : '';
			}

<<<<<<< HEAD
			$menu_item_db_id = wp_update_nav_menu_item( $nav_menu_selected_id, ( $_POST['menu-item-db-id'][ $_key ] !== $_key ? 0 : $_key ), $args );
=======
			$menu_item_db_id = wp_update_nav_menu_item(
				$nav_menu_selected_id,
				( (int) $_POST['menu-item-db-id'][ $_key ] !== $_key ? 0 : $_key ),
				$args
			);
>>>>>>> b6b6ded7

			if ( is_wp_error( $menu_item_db_id ) ) {
				$messages[] = '<div id="message" class="error"><p>' . $menu_item_db_id->get_error_message() . '</p></div>';
			} else {
				unset( $menu_items[ $menu_item_db_id ] );
			}
		}
	}

	// Remove menu items from the menu that weren't in $_POST.
	if ( ! empty( $menu_items ) ) {
		foreach ( array_keys( $menu_items ) as $menu_item_id ) {
			if ( is_nav_menu_item( $menu_item_id ) ) {
				wp_delete_post( $menu_item_id );
			}
		}
	}

	// Store 'auto-add' pages.
	$auto_add        = ! empty( $_POST['auto-add-pages'] );
	$nav_menu_option = (array) get_option( 'nav_menu_options' );

	if ( ! isset( $nav_menu_option['auto_add'] ) ) {
		$nav_menu_option['auto_add'] = array();
	}

	if ( $auto_add ) {
		if ( ! in_array( $nav_menu_selected_id, $nav_menu_option['auto_add'], true ) ) {
			$nav_menu_option['auto_add'][] = $nav_menu_selected_id;
		}
	} else {
		$key = array_search( $nav_menu_selected_id, $nav_menu_option['auto_add'], true );
		if ( false !== $key ) {
			unset( $nav_menu_option['auto_add'][ $key ] );
		}
	}

	// Remove non-existent/deleted menus.
	$nav_menu_option['auto_add'] = array_intersect(
		$nav_menu_option['auto_add'],
		wp_get_nav_menus( array( 'fields' => 'ids' ) )
	);

	update_option( 'nav_menu_options', $nav_menu_option );

	wp_defer_term_counting( false );

	/** This action is documented in wp-includes/nav-menu.php */
	do_action( 'wp_update_nav_menu', $nav_menu_selected_id );

	$messages[] = '<div id="message" class="updated notice is-dismissible"><p>' .
		sprintf(
			/* translators: %s: Nav menu title. */
			__( '%s has been updated.' ),
			'<strong>' . $nav_menu_selected_title . '</strong>'
		) . '</p></div>';

	unset( $menu_items, $unsorted_menu_items );

	return $messages;
}

/**
 * If a JSON blob of navigation menu data is in POST data, expand it and inject
 * it into `$_POST` to avoid PHP `max_input_vars` limitations. See #14134.
 *
 * @ignore
 * @since 4.5.3
 * @access private
 */
function _wp_expand_nav_menu_post_data() {
	if ( ! isset( $_POST['nav-menu-data'] ) ) {
		return;
	}

	$data = json_decode( stripslashes( $_POST['nav-menu-data'] ) );

	if ( ! is_null( $data ) && $data ) {
		foreach ( $data as $post_input_data ) {
			// For input names that are arrays (e.g. `menu-item-db-id[3][4][5]`),
			// derive the array path keys via regex and set the value in $_POST.
			preg_match( '#([^\[]*)(\[(.+)\])?#', $post_input_data->name, $matches );

			$array_bits = array( $matches[1] );

			if ( isset( $matches[3] ) ) {
				$array_bits = array_merge( $array_bits, explode( '][', $matches[3] ) );
			}

			$new_post_data = array();

			// Build the new array value from leaf to trunk.
			for ( $i = count( $array_bits ) - 1; $i >= 0; $i-- ) {
				if ( count( $array_bits ) - 1 === $i ) {
					$new_post_data[ $array_bits[ $i ] ] = wp_slash( $post_input_data->value );
				} else {
					$new_post_data = array( $array_bits[ $i ] => $new_post_data );
				}
			}

			$_POST = array_replace_recursive( $_POST, $new_post_data );
		}
	}
}<|MERGE_RESOLUTION|>--- conflicted
+++ resolved
@@ -1151,11 +1151,7 @@
 			if (
 				empty( $_item_object_data['menu-item-db-id'] ) ||
 				( 0 > $_possible_db_id ) ||
-<<<<<<< HEAD
-				$_possible_db_id !== $_item_object_data['menu-item-db-id']
-=======
 				$_possible_db_id !== (int) $_item_object_data['menu-item-db-id']
->>>>>>> b6b6ded7
 			) {
 				$_actual_db_id = 0;
 			} else {
@@ -1422,15 +1418,11 @@
 				$args[ $field ] = isset( $_POST[ $field ][ $_key ] ) ? $_POST[ $field ][ $_key ] : '';
 			}
 
-<<<<<<< HEAD
-			$menu_item_db_id = wp_update_nav_menu_item( $nav_menu_selected_id, ( $_POST['menu-item-db-id'][ $_key ] !== $_key ? 0 : $_key ), $args );
-=======
 			$menu_item_db_id = wp_update_nav_menu_item(
 				$nav_menu_selected_id,
 				( (int) $_POST['menu-item-db-id'][ $_key ] !== $_key ? 0 : $_key ),
 				$args
 			);
->>>>>>> b6b6ded7
 
 			if ( is_wp_error( $menu_item_db_id ) ) {
 				$messages[] = '<div id="message" class="error"><p>' . $menu_item_db_id->get_error_message() . '</p></div>';
