<?php
/**
 * List Table API: WP_MS_Sites_List_Table class
 *
 * @package WordPress
 * @subpackage Administration
 * @since 3.1.0
 */

/**
 * Core class used to implement displaying sites in a list table for the network admin.
 *
 * @since 3.1.0
 *
 * @see WP_List_Table
 */
class WP_MS_Sites_List_Table extends WP_List_Table {

	/**
	 * Site status list.
	 *
	 * @since 4.3.0
	 * @var array
	 */
	public $status_list;

	/**
	 * Constructor.
	 *
	 * @since 3.1.0
	 *
	 * @see WP_List_Table::__construct() for more information on default arguments.
	 *
	 * @param array $args An associative array of arguments.
	 */
	public function __construct( $args = array() ) {
		$this->status_list = array(
			'archived' => array( 'site-archived', __( 'Archived' ) ),
			'spam'     => array( 'site-spammed', _x( 'Spam', 'site' ) ),
			'deleted'  => array( 'site-deleted', __( 'Deleted' ) ),
			'mature'   => array( 'site-mature', __( 'Mature' ) ),
		);

		parent::__construct(
			array(
				'plural' => 'sites',
				'screen' => isset( $args['screen'] ) ? $args['screen'] : null,
			)
		);
	}

	/**
	 * @return bool
	 */
	public function ajax_user_can() {
		return current_user_can( 'manage_sites' );
	}

	/**
	 * Prepares the list of sites for display.
	 *
	 * @since 3.1.0
	 *
	 * @global string $mode List table view mode.
	 * @global string $s
	 * @global wpdb   $wpdb WordPress database abstraction object.
	 */
	public function prepare_items() {
		global $mode, $s, $wpdb;

		if ( ! empty( $_REQUEST['mode'] ) ) {
			$mode = 'excerpt' === $_REQUEST['mode'] ? 'excerpt' : 'list';
			set_user_setting( 'sites_list_mode', $mode );
		} else {
			$mode = get_user_setting( 'sites_list_mode', 'list' );
		}

		$per_page = $this->get_items_per_page( 'sites_network_per_page' );

		$pagenum = $this->get_pagenum();

		$s    = isset( $_REQUEST['s'] ) ? wp_unslash( trim( $_REQUEST['s'] ) ) : '';
		$wild = '';
		if ( false !== strpos( $s, '*' ) ) {
			$wild = '*';
			$s    = trim( $s, '*' );
		}

		/*
		 * If the network is large and a search is not being performed, show only
		 * the latest sites with no paging in order to avoid expensive count queries.
		 */
		if ( ! $s && wp_is_large_network() ) {
			if ( ! isset( $_REQUEST['orderby'] ) ) {
				$_GET['orderby']     = '';
				$_REQUEST['orderby'] = '';
			}
			if ( ! isset( $_REQUEST['order'] ) ) {
				$_GET['order']     = 'DESC';
				$_REQUEST['order'] = 'DESC';
			}
		}

		$args = array(
			'number'     => (int) $per_page,
			'offset'     => (int) ( ( $pagenum - 1 ) * $per_page ),
			'network_id' => get_current_network_id(),
		);

		if ( empty( $s ) ) {
			// Nothing to do.
		} elseif ( preg_match( '/^[0-9]{1,3}\.[0-9]{1,3}\.[0-9]{1,3}\.[0-9]{1,3}$/', $s )
			|| preg_match( '/^[0-9]{1,3}\.[0-9]{1,3}\.[0-9]{1,3}\.?$/', $s )
			|| preg_match( '/^[0-9]{1,3}\.[0-9]{1,3}\.?$/', $s )
			|| preg_match( '/^[0-9]{1,3}\.$/', $s )
		) {
			// IPv4 address.
			$sql = $wpdb->prepare(
				"SELECT blog_id FROM {$wpdb->registration_log} WHERE {$wpdb->registration_log}.IP LIKE %s",
				$wpdb->esc_like( $s ) . ( ! empty( $wild ) ? '%' : '' )
			);

			$reg_blog_ids = $wpdb->get_col( $sql );

			if ( $reg_blog_ids ) {
				$args['site__in'] = $reg_blog_ids;
			}
		} elseif ( is_numeric( $s ) && empty( $wild ) ) {
			$args['ID'] = $s;
		} else {
			$args['search'] = $s;

			if ( ! is_subdomain_install() ) {
				$args['search_columns'] = array( 'path' );
			}
		}

		$order_by = isset( $_REQUEST['orderby'] ) ? $_REQUEST['orderby'] : '';
		if ( 'registered' === $order_by ) {
			// 'registered' is a valid field name.
		} elseif ( 'lastupdated' === $order_by ) {
			$order_by = 'last_updated';
		} elseif ( 'blogname' === $order_by ) {
			if ( is_subdomain_install() ) {
				$order_by = 'domain';
			} else {
				$order_by = 'path';
			}
		} elseif ( 'blog_id' === $order_by ) {
			$order_by = 'id';
		} elseif ( ! $order_by ) {
			$order_by = false;
		}

		$args['orderby'] = $order_by;

		if ( $order_by ) {
			$args['order'] = ( isset( $_REQUEST['order'] ) && 'DESC' === strtoupper( $_REQUEST['order'] ) ) ? 'DESC' : 'ASC';
		}

		if ( wp_is_large_network() ) {
			$args['no_found_rows'] = true;
		} else {
			$args['no_found_rows'] = false;
		}

		// Take into account the role the user has selected.
		$status = isset( $_REQUEST['status'] ) ? wp_unslash( trim( $_REQUEST['status'] ) ) : '';
		if ( in_array( $status, array( 'public', 'archived', 'mature', 'spam', 'deleted' ), true ) ) {
			$args[ $status ] = 1;
		}

		/**
		 * Filters the arguments for the site query in the sites list table.
		 *
		 * @since 4.6.0
		 *
		 * @param array $args An array of get_sites() arguments.
		 */
		$args = apply_filters( 'ms_sites_list_table_query_args', $args );

		$_sites = get_sites( $args );
		if ( is_array( $_sites ) ) {
			update_site_cache( $_sites );

			$this->items = array_slice( $_sites, 0, $per_page );
		}

		$total_sites = get_sites(
			array_merge(
				$args,
				array(
					'count'  => true,
					'offset' => 0,
					'number' => 0,
				)
			)
		);

		$this->set_pagination_args(
			array(
				'total_items' => $total_sites,
				'per_page'    => $per_page,
			)
		);
	}

	/**
	 */
	public function no_items() {
		_e( 'No sites found.' );
	}

	/**
	 * Gets links to filter sites by status.
	 *
	 * @since 5.3.0
	 *
	 * @return array
	 */
	protected function get_views() {
		$counts = wp_count_sites();

		$statuses = array(
			/* translators: %s: Number of sites. */
			'all'      => _nx_noop(
				'All <span class="count">(%s)</span>',
				'All <span class="count">(%s)</span>',
				'sites'
			),

			/* translators: %s: Number of sites. */
			'public'   => _n_noop(
				'Public <span class="count">(%s)</span>',
				'Public <span class="count">(%s)</span>'
			),

			/* translators: %s: Number of sites. */
			'archived' => _n_noop(
				'Archived <span class="count">(%s)</span>',
				'Archived <span class="count">(%s)</span>'
			),

			/* translators: %s: Number of sites. */
			'mature'   => _n_noop(
				'Mature <span class="count">(%s)</span>',
				'Mature <span class="count">(%s)</span>'
			),

			/* translators: %s: Number of sites. */
			'spam'     => _nx_noop(
				'Spam <span class="count">(%s)</span>',
				'Spam <span class="count">(%s)</span>',
				'sites'
			),

			/* translators: %s: Number of sites. */
			'deleted'  => _n_noop(
				'Deleted <span class="count">(%s)</span>',
				'Deleted <span class="count">(%s)</span>'
			),
		);

		$view_links       = array();
		$requested_status = isset( $_REQUEST['status'] ) ? wp_unslash( trim( $_REQUEST['status'] ) ) : '';
		$url              = 'sites.php';

		foreach ( $statuses as $status => $label_count ) {
			if ( (int) $counts[ $status ] > 0 ) {
				$label = sprintf(
					translate_nooped_plural( $label_count, $counts[ $status ] ),
					number_format_i18n( $counts[ $status ] )
				);

				$full_url = 'all' === $status ? $url : add_query_arg( 'status', $status, $url );

				$view_links[ $status ] = array(
					'url'     => esc_url( $full_url ),
					'label'   => $label,
					'current' => $requested_status === $status || ( '' === $requested_status && 'all' === $status ),
				);
			}
		}

		return $this->get_views_links( $view_links );
	}

	/**
	 * @return array
	 */
	protected function get_bulk_actions() {
		$actions = array();
		if ( current_user_can( 'delete_sites' ) ) {
			$actions['delete'] = __( 'Delete' );
		}
		$actions['spam']    = _x( 'Mark as spam', 'site' );
		$actions['notspam'] = _x( 'Not spam', 'site' );

		return $actions;
	}

	/**
	 * @global string $mode List table view mode.
	 *
	 * @param string $which The location of the pagination nav markup: 'top' or 'bottom'.
	 */
	protected function pagination( $which ) {
		global $mode;

		parent::pagination( $which );

		if ( 'top' === $which ) {
			$this->view_switcher( $mode );
		}
	}

	/**
	 * Extra controls to be displayed between bulk actions and pagination.
	 *
	 * @since 5.3.0
	 *
	 * @param string $which The location of the extra table nav markup: 'top' or 'bottom'.
	 */
	protected function extra_tablenav( $which ) {
		?>
		<div class="alignleft actions">
		<?php
		if ( 'top' === $which ) {
			ob_start();

			/**
			 * Fires before the Filter button on the MS sites list table.
			 *
			 * @since 5.3.0
			 *
			 * @param string $which The location of the extra table nav markup: 'top' or 'bottom'.
			 */
			do_action( 'restrict_manage_sites', $which );

			$output = ob_get_clean();

			if ( ! empty( $output ) ) {
				echo $output;
				submit_button( __( 'Filter' ), '', 'filter_action', false, array( 'id' => 'site-query-submit' ) );
			}
		}
		?>
		</div>
		<?php
		/**
		 * Fires immediately following the closing "actions" div in the tablenav for the
		 * MS sites list table.
		 *
		 * @since 5.3.0
		 *
		 * @param string $which The location of the extra table nav markup: 'top' or 'bottom'.
		 */
		do_action( 'manage_sites_extra_tablenav', $which );
	}

	/**
	 * @return array
	 */
	public function get_columns() {
		$sites_columns = array(
			'cb'          => '<input type="checkbox" />',
			'blogname'    => __( 'URL' ),
			'lastupdated' => __( 'Last Updated' ),
			'registered'  => _x( 'Registered', 'site' ),
			'users'       => __( 'Users' ),
		);

		if ( has_filter( 'wpmublogsaction' ) ) {
			$sites_columns['plugins'] = __( 'Actions' );
		}

		/**
		 * Filters the displayed site columns in Sites list table.
		 *
		 * @since MU (3.0.0)
		 *
		 * @param string[] $sites_columns An array of displayed site columns. Default 'cb',
		 *                               'blogname', 'lastupdated', 'registered', 'users'.
		 */
		return apply_filters( 'wpmu_blogs_columns', $sites_columns );
	}

	/**
	 * @return array
	 */
	protected function get_sortable_columns() {
		return array(
			'blogname'    => 'blogname',
			'lastupdated' => 'lastupdated',
			'registered'  => 'blog_id',
		);
	}

	/**
	 * Handles the checkbox column output.
	 *
	 * @since 4.3.0
	 * @since 5.9.0 Renamed `$blog` to `$item` to match parent class for PHP 8 named parameter support.
	 *
	 * @param array $item Current site.
	 */
	public function column_cb( $item ) {
		// Restores the more descriptive, specific name for use within this method.
		$blog = $item;

		if ( ! is_main_site( $blog['blog_id'] ) ) :
			$blogname = untrailingslashit( $blog['domain'] . $blog['path'] );
			?>
			<label class="screen-reader-text" for="blog_<?php echo $blog['blog_id']; ?>">
				<?php
				/* translators: %s: Site URL. */
				printf( __( 'Select %s' ), $blogname );
				?>
			</label>
			<input type="checkbox" id="blog_<?php echo $blog['blog_id']; ?>" name="allblogs[]"
				value="<?php echo esc_attr( $blog['blog_id'] ); ?>" />
			<?php
		endif;
	}

	/**
	 * Handles the ID column output.
	 *
	 * @since 4.4.0
	 *
	 * @param array $blog Current site.
	 */
	public function column_id( $blog ) {
		echo $blog['blog_id'];
	}

	/**
	 * Handles the site name column output.
	 *
	 * @since 4.3.0
	 *
	 * @global string $mode List table view mode.
	 *
	 * @param array $blog Current site.
	 */
	public function column_blogname( $blog ) {
		global $mode;

		$blogname = untrailingslashit( $blog['domain'] . $blog['path'] );

		?>
		<strong>
			<?php
			printf(
				'<a href="%1$s" class="edit">%2$s</a>',
				esc_url( network_admin_url( 'site-info.php?id=' . $blog['blog_id'] ) ),
				$blogname
			);

			$this->site_states( $blog );
			?>
		</strong>
		<?php
		if ( 'list' !== $mode ) {
			switch_to_blog( $blog['blog_id'] );
			echo '<p>';
			printf(
				/* translators: 1: Site title, 2: Site tagline. */
				__( '%1$s &#8211; %2$s' ),
				get_option( 'blogname' ),
				'<em>' . get_option( 'blogdescription' ) . '</em>'
			);
			echo '</p>';
			restore_current_blog();
		}
	}

	/**
	 * Handles the lastupdated column output.
	 *
	 * @since 4.3.0
	 *
	 * @global string $mode List table view mode.
	 *
	 * @param array $blog Current site.
	 */
	public function column_lastupdated( $blog ) {
		global $mode;

		if ( 'list' === $mode ) {
			$date = __( 'Y/m/d' );
		} else {
			$date = __( 'Y/m/d g:i:s a' );
		}

		if ( '0000-00-00 00:00:00' === $blog['last_updated'] ) {
			_e( 'Never' );
		} else {
			echo mysql2date( $date, $blog['last_updated'] );
		}
	}

	/**
	 * Handles the registered column output.
	 *
	 * @since 4.3.0
	 *
	 * @global string $mode List table view mode.
	 *
	 * @param array $blog Current site.
	 */
	public function column_registered( $blog ) {
		global $mode;

		if ( 'list' === $mode ) {
			$date = __( 'Y/m/d' );
		} else {
			$date = __( 'Y/m/d g:i:s a' );
		}

		if ( '0000-00-00 00:00:00' === $blog['registered'] ) {
			echo '&#x2014;';
		} else {
			echo mysql2date( $date, $blog['registered'] );
		}
	}

	/**
	 * Handles the users column output.
	 *
	 * @since 4.3.0
	 *
	 * @param array $blog Current site.
	 */
	public function column_users( $blog ) {
		$user_count = wp_cache_get( $blog['blog_id'] . '_user_count', 'blog-details' );
		if ( ! $user_count ) {
			$blog_users = new WP_User_Query(
				array(
					'blog_id'     => $blog['blog_id'],
					'fields'      => 'ID',
					'number'      => 1,
					'count_total' => true,
				)
			);
			$user_count = $blog_users->get_total();
			wp_cache_set( $blog['blog_id'] . '_user_count', $user_count, 'blog-details', 12 * HOUR_IN_SECONDS );
		}

		printf(
			'<a href="%1$s">%2$s</a>',
			esc_url( network_admin_url( 'site-users.php?id=' . $blog['blog_id'] ) ),
			number_format_i18n( $user_count )
		);
	}

	/**
	 * Handles the plugins column output.
	 *
	 * @since 4.3.0
	 *
	 * @param array $blog Current site.
	 */
	public function column_plugins( $blog ) {
		if ( has_filter( 'wpmublogsaction' ) ) {
			/**
			 * Fires inside the auxiliary 'Actions' column of the Sites list table.
			 *
			 * By default this column is hidden unless something is hooked to the action.
			 *
			 * @since MU (3.0.0)
			 *
			 * @param int $blog_id The site ID.
			 */
			do_action( 'wpmublogsaction', $blog['blog_id'] );
		}
	}

	/**
	 * Handles output for the default column.
	 *
	 * @since 4.3.0
	 * @since 5.9.0 Renamed `$blog` to `$item` to match parent class for PHP 8 named parameter support.
	 *
	 * @param array  $item        Current site.
	 * @param string $column_name Current column name.
	 */
	public function column_default( $item, $column_name ) {
		/**
		 * Fires for each registered custom column in the Sites list table.
		 *
		 * @since 3.1.0
		 *
		 * @param string $column_name The name of the column to display.
		 * @param int    $blog_id     The site ID.
		 */
		do_action( 'manage_sites_custom_column', $column_name, $item['blog_id'] );
	}

	/**
	 * @global string $mode List table view mode.
	 */
	public function display_rows() {
		foreach ( $this->items as $blog ) {
			$blog  = $blog->to_array();
			$class = '';
			reset( $this->status_list );

			foreach ( $this->status_list as $status => $col ) {
<<<<<<< HEAD
				if ( 1 === (int) $blog[ $status ] ) {
=======
				if ( '1' === $blog[ $status ] ) {
>>>>>>> b55b935c
					$class = " class='{$col[0]}'";
				}
			}

			echo "<tr{$class}>";

			$this->single_row_columns( $blog );

			echo '</tr>';
		}
	}

	/**
	 * Maybe output comma-separated site states.
	 *
	 * @since 5.3.0
	 *
	 * @param array $site
	 */
	protected function site_states( $site ) {
		$site_states = array();

		// $site is still an array, so get the object.
		$_site = WP_Site::get_instance( $site['blog_id'] );

		if ( is_main_site( $_site->id ) ) {
			$site_states['main'] = __( 'Main' );
		}

		reset( $this->status_list );

		$site_status = isset( $_REQUEST['status'] ) ? wp_unslash( trim( $_REQUEST['status'] ) ) : '';
		foreach ( $this->status_list as $status => $col ) {
			if ( '1' === $_site->{$status} && $site_status !== $status ) {
				$site_states[ $col[0] ] = $col[1];
			}
		}

		/**
		 * Filters the default site display states for items in the Sites list table.
		 *
		 * @since 5.3.0
		 *
		 * @param string[] $site_states An array of site states. Default 'Main',
		 *                              'Archived', 'Mature', 'Spam', 'Deleted'.
		 * @param WP_Site  $site        The current site object.
		 */
		$site_states = apply_filters( 'display_site_states', $site_states, $_site );

		if ( ! empty( $site_states ) ) {
			$state_count = count( $site_states );

			$i = 0;

			echo ' &mdash; ';

			foreach ( $site_states as $state ) {
				++$i;

				$separator = ( $i < $state_count ) ? ', ' : '';

				echo "<span class='post-state'>{$state}{$separator}</span>";
			}
		}
	}

	/**
	 * Gets the name of the default primary column.
	 *
	 * @since 4.3.0
	 *
	 * @return string Name of the default primary column, in this case, 'blogname'.
	 */
	protected function get_default_primary_column_name() {
		return 'blogname';
	}

	/**
	 * Generates and displays row action links.
	 *
	 * @since 4.3.0
	 * @since 5.9.0 Renamed `$blog` to `$item` to match parent class for PHP 8 named parameter support.
	 *
	 * @param array  $item        Site being acted upon.
	 * @param string $column_name Current column name.
	 * @param string $primary     Primary column name.
	 * @return string Row actions output for sites in Multisite, or an empty string
	 *                if the current column is not the primary column.
	 */
	protected function handle_row_actions( $item, $column_name, $primary ) {
		if ( $primary !== $column_name ) {
			return '';
		}

		// Restores the more descriptive, specific name for use within this method.
		$blog     = $item;
		$blogname = untrailingslashit( $blog['domain'] . $blog['path'] );

		// Preordered.
		$actions = array(
			'edit'       => '',
			'backend'    => '',
			'activate'   => '',
			'deactivate' => '',
			'archive'    => '',
			'unarchive'  => '',
			'spam'       => '',
			'unspam'     => '',
			'delete'     => '',
			'visit'      => '',
		);

		$actions['edit'] = sprintf(
			'<a href="%1$s">%2$s</a>',
			esc_url( network_admin_url( 'site-info.php?id=' . $blog['blog_id'] ) ),
			__( 'Edit' )
		);

		$actions['backend'] = sprintf(
			'<a href="%1$s" class="edit">%2$s</a>',
			esc_url( get_admin_url( $blog['blog_id'] ) ),
			__( 'Dashboard' )
		);

		if ( ! is_main_site( $blog['blog_id'] ) ) {
			if ( '1' === $blog['deleted'] ) {
				$actions['activate'] = sprintf(
					'<a href="%1$s">%2$s</a>',
					esc_url(
						wp_nonce_url(
							network_admin_url( 'sites.php?action=confirm&amp;action2=activateblog&amp;id=' . $blog['blog_id'] ),
							'activateblog_' . $blog['blog_id']
						)
					),
					__( 'Activate' )
				);
			} else {
				$actions['deactivate'] = sprintf(
					'<a href="%1$s">%2$s</a>',
					esc_url(
						wp_nonce_url(
							network_admin_url( 'sites.php?action=confirm&amp;action2=deactivateblog&amp;id=' . $blog['blog_id'] ),
							'deactivateblog_' . $blog['blog_id']
						)
					),
					__( 'Deactivate' )
				);
			}

			if ( '1' === $blog['archived'] ) {
				$actions['unarchive'] = sprintf(
					'<a href="%1$s">%2$s</a>',
					esc_url(
						wp_nonce_url(
							network_admin_url( 'sites.php?action=confirm&amp;action2=unarchiveblog&amp;id=' . $blog['blog_id'] ),
							'unarchiveblog_' . $blog['blog_id']
						)
					),
					__( 'Unarchive' )
				);
			} else {
				$actions['archive'] = sprintf(
					'<a href="%1$s">%2$s</a>',
					esc_url(
						wp_nonce_url(
							network_admin_url( 'sites.php?action=confirm&amp;action2=archiveblog&amp;id=' . $blog['blog_id'] ),
							'archiveblog_' . $blog['blog_id']
						)
					),
					_x( 'Archive', 'verb; site' )
				);
			}

			if ( '1' === $blog['spam'] ) {
				$actions['unspam'] = sprintf(
					'<a href="%1$s">%2$s</a>',
					esc_url(
						wp_nonce_url(
							network_admin_url( 'sites.php?action=confirm&amp;action2=unspamblog&amp;id=' . $blog['blog_id'] ),
							'unspamblog_' . $blog['blog_id']
						)
					),
					_x( 'Not Spam', 'site' )
				);
			} else {
				$actions['spam'] = sprintf(
					'<a href="%1$s">%2$s</a>',
					esc_url(
						wp_nonce_url(
							network_admin_url( 'sites.php?action=confirm&amp;action2=spamblog&amp;id=' . $blog['blog_id'] ),
							'spamblog_' . $blog['blog_id']
						)
					),
					_x( 'Spam', 'site' )
				);
			}

			if ( current_user_can( 'delete_site', $blog['blog_id'] ) ) {
				$actions['delete'] = sprintf(
					'<a href="%1$s">%2$s</a>',
					esc_url(
						wp_nonce_url(
							network_admin_url( 'sites.php?action=confirm&amp;action2=deleteblog&amp;id=' . $blog['blog_id'] ),
							'deleteblog_' . $blog['blog_id']
						)
					),
					__( 'Delete' )
				);
			}
		}

		$actions['visit'] = sprintf(
			'<a href="%1$s" rel="bookmark">%2$s</a>',
			esc_url( get_home_url( $blog['blog_id'], '/' ) ),
			__( 'Visit' )
		);

		/**
		 * Filters the action links displayed for each site in the Sites list table.
		 *
		 * The 'Edit', 'Dashboard', 'Delete', and 'Visit' links are displayed by
		 * default for each site. The site's status determines whether to show the
		 * 'Activate' or 'Deactivate' link, 'Unarchive' or 'Archive' links, and
		 * 'Not Spam' or 'Spam' link for each site.
		 *
		 * @since 3.1.0
		 *
		 * @param string[] $actions  An array of action links to be displayed.
		 * @param int      $blog_id  The site ID.
		 * @param string   $blogname Site path, formatted depending on whether it is a sub-domain
		 *                           or subdirectory multisite installation.
		 */
		$actions = apply_filters( 'manage_sites_action_links', array_filter( $actions ), $blog['blog_id'], $blogname );

		return $this->row_actions( $actions );
	}
}<|MERGE_RESOLUTION|>--- conflicted
+++ resolved
@@ -607,11 +607,7 @@
 			reset( $this->status_list );
 
 			foreach ( $this->status_list as $status => $col ) {
-<<<<<<< HEAD
-				if ( 1 === (int) $blog[ $status ] ) {
-=======
 				if ( '1' === $blog[ $status ] ) {
->>>>>>> b55b935c
 					$class = " class='{$col[0]}'";
 				}
 			}
