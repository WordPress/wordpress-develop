<?php
/**
 * WordPress Administration Media API.
 *
 * @package WordPress
 * @subpackage Administration
 */

/**
 * Defines the default media upload tabs
 *
 * @since 2.5.0
 *
 * @return string[] Default tabs.
 */
function media_upload_tabs() {
	$_default_tabs = array(
		'type'     => __( 'From Computer' ), // Handler action suffix => tab text.
		'type_url' => __( 'From URL' ),
		'gallery'  => __( 'Gallery' ),
		'library'  => __( 'Media Library' ),
	);

	/**
	 * Filters the available tabs in the legacy (pre-3.5.0) media popup.
	 *
	 * @since 2.5.0
	 *
	 * @param string[] $_default_tabs An array of media tabs.
	 */
	return apply_filters( 'media_upload_tabs', $_default_tabs );
}

/**
 * Adds the gallery tab back to the tabs array if post has image attachments
 *
 * @since 2.5.0
 *
 * @global wpdb $wpdb WordPress database abstraction object.
 *
 * @param array $tabs
 * @return array $tabs with gallery if post has image attachment
 */
function update_gallery_tab( $tabs ) {
	global $wpdb;

	if ( ! isset( $_REQUEST['post_id'] ) ) {
		unset( $tabs['gallery'] );
		return $tabs;
	}

	$post_id = (int) $_REQUEST['post_id'];

	if ( $post_id ) {
		$attachments = (int) $wpdb->get_var( $wpdb->prepare( "SELECT count(*) FROM $wpdb->posts WHERE post_type = 'attachment' AND post_status != 'trash' AND post_parent = %d", $post_id ) );
	}

	if ( empty( $attachments ) ) {
		unset( $tabs['gallery'] );
		return $tabs;
	}

	/* translators: %s: Number of attachments. */
	$tabs['gallery'] = sprintf( __( 'Gallery (%s)' ), "<span id='attachments-count'>$attachments</span>" );

	return $tabs;
}

/**
 * Outputs the legacy media upload tabs UI.
 *
 * @since 2.5.0
 *
 * @global string $redir_tab
 */
function the_media_upload_tabs() {
	global $redir_tab;
	$tabs    = media_upload_tabs();
	$default = 'type';

	if ( ! empty( $tabs ) ) {
		echo "<ul id='sidemenu'>\n";

		if ( isset( $redir_tab ) && array_key_exists( $redir_tab, $tabs ) ) {
			$current = $redir_tab;
		} elseif ( isset( $_GET['tab'] ) && array_key_exists( $_GET['tab'], $tabs ) ) {
			$current = $_GET['tab'];
		} else {
			/** This filter is documented in wp-admin/media-upload.php */
			$current = apply_filters( 'media_upload_default_tab', $default );
		}

		foreach ( $tabs as $callback => $text ) {
			$class = '';

			if ( $current == $callback ) {
				$class = " class='current'";
			}

			$href = add_query_arg(
				array(
					'tab'            => $callback,
					's'              => false,
					'paged'          => false,
					'post_mime_type' => false,
					'm'              => false,
				)
			);
			$link = "<a href='" . esc_url( $href ) . "'$class>$text</a>";
			echo "\t<li id='" . esc_attr( "tab-$callback" ) . "'>$link</li>\n";
		}

		echo "</ul>\n";
	}
}

/**
 * Retrieves the image HTML to send to the editor.
 *
 * @since 2.5.0
 *
 * @param int          $id      Image attachment ID.
 * @param string       $caption Image caption.
 * @param string       $title   Image title attribute.
 * @param string       $align   Image CSS alignment property.
 * @param string       $url     Optional. Image src URL. Default empty.
 * @param bool|string  $rel     Optional. Value for rel attribute or whether to add a default value. Default false.
 * @param string|int[] $size    Optional. Image size. Accepts any registered image size name, or an array of
 *                              width and height values in pixels (in that order). Default 'medium'.
 * @param string       $alt     Optional. Image alt attribute. Default empty.
 * @return string The HTML output to insert into the editor.
 */
function get_image_send_to_editor( $id, $caption, $title, $align, $url = '', $rel = false, $size = 'medium', $alt = '' ) {

	$html = get_image_tag( $id, $alt, '', $align, $size );

	if ( $rel ) {
		if ( is_string( $rel ) ) {
			$rel = ' rel="' . esc_attr( $rel ) . '"';
		} else {
			$rel = ' rel="attachment wp-att-' . (int) $id . '"';
		}
	} else {
		$rel = '';
	}

	if ( $url ) {
		$html = '<a href="' . esc_attr( $url ) . '"' . $rel . '>' . $html . '</a>';
	}

	/**
	 * Filters the image HTML markup to send to the editor when inserting an image.
	 *
	 * @since 2.5.0
	 * @since 5.6.0 The `$rel` parameter was added.
	 *
	 * @param string       $html    The image HTML markup to send.
	 * @param int          $id      The attachment ID.
	 * @param string       $caption The image caption.
	 * @param string       $title   The image title.
	 * @param string       $align   The image alignment.
	 * @param string       $url     The image source URL.
	 * @param string|int[] $size    Requested image size. Can be any registered image size name, or
	 *                              an array of width and height values in pixels (in that order).
	 * @param string       $alt     The image alternative, or alt, text.
	 * @param string       $rel     The image rel attribute.
	 */
	$html = apply_filters( 'image_send_to_editor', $html, $id, $caption, $title, $align, $url, $size, $alt, $rel );

	return $html;
}

/**
 * Adds image shortcode with caption to editor.
 *
 * @since 2.6.0
 *
 * @param string  $html    The image HTML markup to send.
 * @param int     $id      Image attachment ID.
 * @param string  $caption Image caption.
 * @param string  $title   Image title attribute (not used).
 * @param string  $align   Image CSS alignment property.
 * @param string  $url     Image source URL (not used).
 * @param string  $size    Image size (not used).
 * @param string  $alt     Image `alt` attribute (not used).
 * @return string The image HTML markup with caption shortcode.
 */
function image_add_caption( $html, $id, $caption, $title, $align, $url, $size, $alt = '' ) {

	/**
	 * Filters the caption text.
	 *
	 * Note: If the caption text is empty, the caption shortcode will not be appended
	 * to the image HTML when inserted into the editor.
	 *
	 * Passing an empty value also prevents the {@see 'image_add_caption_shortcode'}
	 * Filters from being evaluated at the end of image_add_caption().
	 *
	 * @since 4.1.0
	 *
	 * @param string $caption The original caption text.
	 * @param int    $id      The attachment ID.
	 */
	$caption = apply_filters( 'image_add_caption_text', $caption, $id );

	/**
	 * Filters whether to disable captions.
	 *
	 * Prevents image captions from being appended to image HTML when inserted into the editor.
	 *
	 * @since 2.6.0
	 *
	 * @param bool $bool Whether to disable appending captions. Returning true from the filter
	 *                   will disable captions. Default empty string.
	 */
	if ( empty( $caption ) || apply_filters( 'disable_captions', '' ) ) {
		return $html;
	}

	$id = ( 0 < (int) $id ) ? 'attachment_' . $id : '';

	if ( ! preg_match( '/width=["\']([0-9]+)/', $html, $matches ) ) {
		return $html;
	}

	$width = $matches[1];

	$caption = str_replace( array( "\r\n", "\r" ), "\n", $caption );
	$caption = (string) preg_replace_callback( '/<[a-zA-Z0-9]+(?: [^<>]+>)*/', '_cleanup_image_add_caption', $caption );

	// Convert any remaining line breaks to <br />.
	$caption = preg_replace( '/[ \n\t]*\n[ \t]*/', '<br />', $caption );

	$html = (string) preg_replace( '/(class=["\'][^\'"]*)align(none|left|right|center)\s?/', '$1', $html );
	if ( empty( $align ) ) {
		$align = 'none';
	}

	$shcode = '[caption id="' . $id . '" align="align' . $align . '" width="' . $width . '"]' . $html . ' ' . $caption . '[/caption]';

	/**
	 * Filters the image HTML markup including the caption shortcode.
	 *
	 * @since 2.6.0
	 *
	 * @param string $shcode The image HTML markup with caption shortcode.
	 * @param string $html   The image HTML markup.
	 */
	return apply_filters( 'image_add_caption_shortcode', $shcode, $html );
}

/**
 * Private preg_replace callback used in image_add_caption().
 *
 * @access private
 * @since 3.4.0
 */
function _cleanup_image_add_caption( $matches ) {
	// Remove any line breaks from inside the tags.
	return preg_replace( '/[\r\n\t]+/', ' ', $matches[0] );
}

/**
 * Adds image HTML to editor.
 *
 * @since 2.5.0
 *
 * @param string $html
 */
function media_send_to_editor( $html ) {
	?>
	<script type="text/javascript">
	var win = window.dialogArguments || opener || parent || top;
	win.send_to_editor( <?php echo wp_json_encode( $html ); ?> );
	</script>
	<?php
	exit;
}

/**
 * Saves a file submitted from a POST request and create an attachment post for it.
 *
 * @since 2.5.0
 *
 * @param string $file_id   Index of the `$_FILES` array that the file was sent. Required.
 * @param int    $post_id   The post ID of a post to attach the media item to. Required, but can
 *                          be set to 0, creating a media item that has no relationship to a post.
 * @param array  $post_data Optional. Overwrite some of the attachment.
 * @param array  $overrides Optional. Override the wp_handle_upload() behavior.
 * @return int|WP_Error ID of the attachment or a WP_Error object on failure.
 */
function media_handle_upload( $file_id, $post_id, $post_data = array(), $overrides = array( 'test_form' => false ) ) {
	$time = current_time( 'mysql' );
	$post = get_post( $post_id );

	if ( $post ) {
		// The post date doesn't usually matter for pages, so don't backdate this upload.
		if ( 'page' !== $post->post_type && substr( $post->post_date, 0, 4 ) > 0 ) {
			$time = $post->post_date;
		}
	}

	$file = wp_handle_upload( $_FILES[ $file_id ], $overrides, $time );

	if ( isset( $file['error'] ) ) {
		return new WP_Error( 'upload_error', $file['error'] );
	}

	$name = $_FILES[ $file_id ]['name'];
	$ext  = pathinfo( $name, PATHINFO_EXTENSION );
	$name = wp_basename( $name, ".$ext" );

	$url     = $file['url'];
	$type    = $file['type'];
	$file    = $file['file'];
	$title   = sanitize_text_field( $name );
	$content = '';
	$excerpt = '';

	if ( preg_match( '#^audio#', $type ) ) {
		$meta = wp_read_audio_metadata( $file );

		if ( ! empty( $meta['title'] ) ) {
			$title = $meta['title'];
		}

		if ( ! empty( $title ) ) {

			if ( ! empty( $meta['album'] ) && ! empty( $meta['artist'] ) ) {
				/* translators: 1: Audio track title, 2: Album title, 3: Artist name. */
				$content .= sprintf( __( '"%1$s" from %2$s by %3$s.' ), $title, $meta['album'], $meta['artist'] );
			} elseif ( ! empty( $meta['album'] ) ) {
				/* translators: 1: Audio track title, 2: Album title. */
				$content .= sprintf( __( '"%1$s" from %2$s.' ), $title, $meta['album'] );
			} elseif ( ! empty( $meta['artist'] ) ) {
				/* translators: 1: Audio track title, 2: Artist name. */
				$content .= sprintf( __( '"%1$s" by %2$s.' ), $title, $meta['artist'] );
			} else {
				/* translators: %s: Audio track title. */
				$content .= sprintf( __( '"%s".' ), $title );
			}
		} elseif ( ! empty( $meta['album'] ) ) {

			if ( ! empty( $meta['artist'] ) ) {
				/* translators: 1: Audio album title, 2: Artist name. */
				$content .= sprintf( __( '%1$s by %2$s.' ), $meta['album'], $meta['artist'] );
			} else {
				$content .= $meta['album'] . '.';
			}
		} elseif ( ! empty( $meta['artist'] ) ) {

			$content .= $meta['artist'] . '.';

		}

		if ( ! empty( $meta['year'] ) ) {
			/* translators: Audio file track information. %d: Year of audio track release. */
			$content .= ' ' . sprintf( __( 'Released: %d.' ), $meta['year'] );
		}

		if ( ! empty( $meta['track_number'] ) ) {
			$track_number = explode( '/', $meta['track_number'] );

			if ( isset( $track_number[1] ) ) {
				/* translators: Audio file track information. 1: Audio track number, 2: Total audio tracks. */
				$content .= ' ' . sprintf( __( 'Track %1$s of %2$s.' ), number_format_i18n( floatval( $track_number[0] ) ), number_format_i18n( floatval( $track_number[1] ) ) );
			} else {
				/* translators: Audio file track information. %s: Audio track number. */
				$content .= ' ' . sprintf( __( 'Track %s.' ), number_format_i18n( floatval( $track_number[0] ) ) );
			}
		}

		if ( ! empty( $meta['genre'] ) ) {
			/* translators: Audio file genre information. %s: Audio genre name. */
			$content .= ' ' . sprintf( __( 'Genre: %s.' ), $meta['genre'] );
		}

		// Use image exif/iptc data for title and caption defaults if possible.
	} elseif ( 0 === strpos( $type, 'image/' ) ) {
		$image_meta = wp_read_image_metadata( $file );

		if ( $image_meta ) {
			if ( trim( $image_meta['title'] ) && ! is_numeric( sanitize_title( $image_meta['title'] ) ) ) {
				$title = $image_meta['title'];
			}

			if ( trim( $image_meta['caption'] ) ) {
				$excerpt = $image_meta['caption'];
			}
		}
	}

	// Construct the attachment array.
	$attachment = array_merge(
		array(
			'post_mime_type' => $type,
			'guid'           => $url,
			'post_parent'    => $post_id,
			'post_title'     => $title,
			'post_content'   => $content,
			'post_excerpt'   => $excerpt,
		),
		$post_data
	);

	// This should never be set as it would then overwrite an existing attachment.
	unset( $attachment['ID'] );

	// Save the data.
	$attachment_id = wp_insert_attachment( $attachment, $file, $post_id, true );

	if ( ! is_wp_error( $attachment_id ) ) {
		// Set a custom header with the attachment_id.
		// Used by the browser/client to resume creating image sub-sizes after a PHP fatal error.
		if ( ! headers_sent() ) {
			header( 'X-WP-Upload-Attachment-ID: ' . $attachment_id );
		}

		// The image sub-sizes are created during wp_generate_attachment_metadata().
		// This is generally slow and may cause timeouts or out of memory errors.
		wp_update_attachment_metadata( $attachment_id, wp_generate_attachment_metadata( $attachment_id, $file ) );
	}

	return $attachment_id;
}

/**
 * Handles a side-loaded file in the same way as an uploaded file is handled by media_handle_upload().
 *
 * @since 2.6.0
 * @since 5.3.0 The `$post_id` parameter was made optional.
 *
 * @param array  $file_array Array similar to a `$_FILES` upload array.
 * @param int    $post_id    Optional. The post ID the media is associated with.
 * @param string $desc       Optional. Description of the side-loaded file. Default null.
 * @param array  $post_data  Optional. Post data to override. Default empty array.
 * @return int|WP_Error The ID of the attachment or a WP_Error on failure.
 */
function media_handle_sideload( $file_array, $post_id = 0, $desc = null, $post_data = array() ) {
	$overrides = array( 'test_form' => false );

	$time = current_time( 'mysql' );
	$post = get_post( $post_id );

	if ( $post ) {
		if ( substr( $post->post_date, 0, 4 ) > 0 ) {
			$time = $post->post_date;
		}
	}

	$file = wp_handle_sideload( $file_array, $overrides, $time );

	if ( isset( $file['error'] ) ) {
		return new WP_Error( 'upload_error', $file['error'] );
	}

	$url     = $file['url'];
	$type    = $file['type'];
	$file    = $file['file'];
	$title   = preg_replace( '/\.[^.]+$/', '', wp_basename( $file ) );
	$content = '';

	// Use image exif/iptc data for title and caption defaults if possible.
	$image_meta = wp_read_image_metadata( $file );

	if ( $image_meta ) {
		if ( trim( $image_meta['title'] ) && ! is_numeric( sanitize_title( $image_meta['title'] ) ) ) {
			$title = $image_meta['title'];
		}

		if ( trim( $image_meta['caption'] ) ) {
			$content = $image_meta['caption'];
		}
	}

	if ( isset( $desc ) ) {
		$title = $desc;
	}

	// Construct the attachment array.
	$attachment = array_merge(
		array(
			'post_mime_type' => $type,
			'guid'           => $url,
			'post_parent'    => $post_id,
			'post_title'     => $title,
			'post_content'   => $content,
		),
		$post_data
	);

	// This should never be set as it would then overwrite an existing attachment.
	unset( $attachment['ID'] );

	// Save the attachment metadata.
	$attachment_id = wp_insert_attachment( $attachment, $file, $post_id, true );

	if ( ! is_wp_error( $attachment_id ) ) {
		wp_update_attachment_metadata( $attachment_id, wp_generate_attachment_metadata( $attachment_id, $file ) );
	}

	return $attachment_id;
}

/**
 * Outputs the iframe to display the media upload page.
 *
 * @since 2.5.0
 * @since 5.3.0 Formalized the existing and already documented `...$args` parameter
 *              by adding it to the function signature.
 *
 * @global int $body_id
 *
 * @param callable $content_func Function that outputs the content.
 * @param mixed    ...$args      Optional additional parameters to pass to the callback function when it's called.
 */
function wp_iframe( $content_func, ...$args ) {
	_wp_admin_html_begin();
	?>
	<title><?php bloginfo( 'name' ); ?> &rsaquo; <?php _e( 'Uploads' ); ?> &#8212; <?php _e( 'WordPress' ); ?></title>
	<?php

	wp_enqueue_style( 'colors' );
	// Check callback name for 'media'.
	if (
		( is_array( $content_func ) && ! empty( $content_func[1] ) && 0 === strpos( (string) $content_func[1], 'media' ) ) ||
		( is_callable( $content_func, false, $callable_name ) && 0 === strpos( $callable_name, 'media' ) )
	) {
		wp_enqueue_style( 'deprecated-media' );
	}

	?>
	<script type="text/javascript">
	addLoadEvent = function(func){if(typeof jQuery!="undefined")jQuery(document).ready(func);else if(typeof wpOnload!='function'){wpOnload=func;}else{var oldonload=wpOnload;wpOnload=function(){oldonload();func();}}};
	var ajaxurl = '<?php echo admin_url( 'admin-ajax.php', 'relative' ); ?>', pagenow = 'media-upload-popup', adminpage = 'media-upload-popup',
	isRtl = <?php echo (int) is_rtl(); ?>;
	</script>
	<?php
	/** This action is documented in wp-admin/admin-header.php */
	do_action( 'admin_enqueue_scripts', 'media-upload-popup' );

	/**
	 * Fires when admin styles enqueued for the legacy (pre-3.5.0) media upload popup are printed.
	 *
	 * @since 2.9.0
	 */
	do_action( 'admin_print_styles-media-upload-popup' );  // phpcs:ignore WordPress.NamingConventions.ValidHookName.UseUnderscores

	/** This action is documented in wp-admin/admin-header.php */
	do_action( 'admin_print_styles' );

	/**
	 * Fires when admin scripts enqueued for the legacy (pre-3.5.0) media upload popup are printed.
	 *
	 * @since 2.9.0
	 */
	do_action( 'admin_print_scripts-media-upload-popup' ); // phpcs:ignore WordPress.NamingConventions.ValidHookName.UseUnderscores

	/** This action is documented in wp-admin/admin-header.php */
	do_action( 'admin_print_scripts' );

	/**
	 * Fires when scripts enqueued for the admin header for the legacy (pre-3.5.0)
	 * media upload popup are printed.
	 *
	 * @since 2.9.0
	 */
	do_action( 'admin_head-media-upload-popup' ); // phpcs:ignore WordPress.NamingConventions.ValidHookName.UseUnderscores

	/** This action is documented in wp-admin/admin-header.php */
	do_action( 'admin_head' );

	if ( is_string( $content_func ) ) {
		/**
		 * Fires in the admin header for each specific form tab in the legacy
		 * (pre-3.5.0) media upload popup.
		 *
		 * The dynamic portion of the hook, `$content_func`, refers to the form
		 * callback for the media upload type. Possible values include
		 * 'media_upload_type_form', 'media_upload_type_url_form', and
		 * 'media_upload_library_form'.
		 *
		 * @since 2.5.0
		 */
		do_action( "admin_head_{$content_func}" );
	}

	$body_id_attr = '';

	if ( isset( $GLOBALS['body_id'] ) ) {
		$body_id_attr = ' id="' . $GLOBALS['body_id'] . '"';
	}

	?>
	</head>
	<body<?php echo $body_id_attr; ?> class="wp-core-ui no-js">
	<script type="text/javascript">
	document.body.className = document.body.className.replace('no-js', 'js');
	</script>
	<?php

	call_user_func_array( $content_func, $args );

	/** This action is documented in wp-admin/admin-footer.php */
	do_action( 'admin_print_footer_scripts' );

	?>
	<script type="text/javascript">if(typeof wpOnload=='function')wpOnload();</script>
	</body>
	</html>
	<?php
}

/**
 * Adds the media button to the editor
 *
 * @since 2.5.0
 *
 * @global int $post_ID
 *
 * @param string $editor_id
 */
function media_buttons( $editor_id = 'content' ) {
	static $instance = 0;
	$instance++;

	$post = get_post();

	if ( ! $post && ! empty( $GLOBALS['post_ID'] ) ) {
		$post = $GLOBALS['post_ID'];
	}

	wp_enqueue_media( array( 'post' => $post ) );

	$img = '<span class="wp-media-buttons-icon"></span> ';

	$id_attribute = 1 === $instance ? ' id="insert-media-button"' : '';

	printf(
		'<button type="button"%s class="button insert-media add_media" data-editor="%s">%s</button>',
		$id_attribute,
		esc_attr( $editor_id ),
		$img . __( 'Add Media' )
	);

	/**
	 * Filters the legacy (pre-3.5.0) media buttons.
	 *
	 * Use {@see 'media_buttons'} action instead.
	 *
	 * @since 2.5.0
	 * @deprecated 3.5.0 Use {@see 'media_buttons'} action instead.
	 *
	 * @param string $string Media buttons context. Default empty.
	 */
	$legacy_filter = apply_filters_deprecated( 'media_buttons_context', array( '' ), '3.5.0', 'media_buttons' );

	if ( $legacy_filter ) {
		// #WP22559. Close <a> if a plugin started by closing <a> to open their own <a> tag.
		if ( 0 === stripos( trim( $legacy_filter ), '</a>' ) ) {
			$legacy_filter .= '</a>';
		}
		echo $legacy_filter;
	}
}

/**
 * @global int $post_ID
 * @param string $type
 * @param int    $post_id
 * @param string $tab
 * @return string
 */
function get_upload_iframe_src( $type = null, $post_id = null, $tab = null ) {
	global $post_ID;

	if ( empty( $post_id ) ) {
		$post_id = $post_ID;
	}

	$upload_iframe_src = add_query_arg( 'post_id', (int) $post_id, admin_url( 'media-upload.php' ) );

	if ( $type && 'media' !== $type ) {
		$upload_iframe_src = add_query_arg( 'type', $type, $upload_iframe_src );
	}

	if ( ! empty( $tab ) ) {
		$upload_iframe_src = add_query_arg( 'tab', $tab, $upload_iframe_src );
	}

	/**
	 * Filters the upload iframe source URL for a specific media type.
	 *
	 * The dynamic portion of the hook name, `$type`, refers to the type
	 * of media uploaded.
	 *
	 * @since 3.0.0
	 *
	 * @param string $upload_iframe_src The upload iframe source URL by type.
	 */
	$upload_iframe_src = apply_filters( "{$type}_upload_iframe_src", $upload_iframe_src );

	return add_query_arg( 'TB_iframe', true, $upload_iframe_src );
}

/**
 * Handles form submissions for the legacy media uploader.
 *
 * @since 2.5.0
 *
 * @return mixed void|object WP_Error on failure
 */
function media_upload_form_handler() {
	check_admin_referer( 'media-form' );

	$errors = null;

	if ( isset( $_POST['send'] ) ) {
		$keys    = array_keys( $_POST['send'] );
		$send_id = (int) reset( $keys );
	}

	if ( ! empty( $_POST['attachments'] ) ) {
		foreach ( $_POST['attachments'] as $attachment_id => $attachment ) {
			$post  = get_post( $attachment_id, ARRAY_A );
			$_post = $post;

			if ( ! current_user_can( 'edit_post', $attachment_id ) ) {
				continue;
			}

			if ( isset( $attachment['post_content'] ) ) {
				$post['post_content'] = $attachment['post_content'];
			}

			if ( isset( $attachment['post_title'] ) ) {
				$post['post_title'] = $attachment['post_title'];
			}

			if ( isset( $attachment['post_excerpt'] ) ) {
				$post['post_excerpt'] = $attachment['post_excerpt'];
			}

			if ( isset( $attachment['menu_order'] ) ) {
				$post['menu_order'] = $attachment['menu_order'];
			}

			if ( isset( $send_id ) && $attachment_id == $send_id ) {
				if ( isset( $attachment['post_parent'] ) ) {
					$post['post_parent'] = $attachment['post_parent'];
				}
			}

			/**
			 * Filters the attachment fields to be saved.
			 *
			 * @since 2.5.0
			 *
			 * @see wp_get_attachment_metadata()
			 *
			 * @param array $post       An array of post data.
			 * @param array $attachment An array of attachment metadata.
			 */
			$post = apply_filters( 'attachment_fields_to_save', $post, $attachment );

			if ( isset( $attachment['image_alt'] ) ) {
				$image_alt = wp_unslash( $attachment['image_alt'] );

				if ( get_post_meta( $attachment_id, '_wp_attachment_image_alt', true ) !== $image_alt ) {
					$image_alt = wp_strip_all_tags( $image_alt, true );

					// update_post_meta() expects slashed.
					update_post_meta( $attachment_id, '_wp_attachment_image_alt', wp_slash( $image_alt ) );
				}
			}

			if ( isset( $post['errors'] ) ) {
				$errors[ $attachment_id ] = $post['errors'];
				unset( $post['errors'] );
			}

			if ( $post != $_post ) {
				wp_update_post( $post );
			}

			foreach ( get_attachment_taxonomies( $post ) as $t ) {
				if ( isset( $attachment[ $t ] ) ) {
					$object_terms = preg_split( '/,+/', $attachment[ $t ] );
					if ( false === $object_terms ) {
						continue;
					}
					wp_set_object_terms( $attachment_id, array_map( 'trim', $object_terms ), $t, false );
				}
			}
		}
	}

	if ( isset( $_POST['insert-gallery'] ) || isset( $_POST['update-gallery'] ) ) {
		?>
		<script type="text/javascript">
		var win = window.dialogArguments || opener || parent || top;
		win.tb_remove();
		</script>
		<?php

		exit;
	}

	if ( isset( $send_id ) ) {
		$attachment = wp_unslash( $_POST['attachments'][ $send_id ] );
		$html       = isset( $attachment['post_title'] ) ? $attachment['post_title'] : '';

		if ( ! empty( $attachment['url'] ) ) {
			$rel = '';

			if ( strpos( $attachment['url'], 'attachment_id' ) || get_attachment_link( $send_id ) == $attachment['url'] ) {
				$rel = " rel='attachment wp-att-" . intval( $send_id ) . "'";
			}

			$html = "<a href='{$attachment['url']}'$rel>$html</a>";
		}

		/**
		 * Filters the HTML markup for a media item sent to the editor.
		 *
		 * @since 2.5.0
		 *
		 * @see wp_get_attachment_metadata()
		 *
		 * @param string $html       HTML markup for a media item sent to the editor.
		 * @param int    $send_id    The first key from the $_POST['send'] data.
		 * @param array  $attachment Array of attachment metadata.
		 */
		$html = apply_filters( 'media_send_to_editor', $html, $send_id, $attachment );

		return media_send_to_editor( $html );
	}

	return $errors;
}

/**
 * Handles the process of uploading media.
 *
 * @since 2.5.0
 *
 * @return null|string
 */
function wp_media_upload_handler() {
	$errors = array();
	$id     = 0;

	if ( isset( $_POST['html-upload'] ) && ! empty( $_FILES ) ) {
		check_admin_referer( 'media-form' );
		// Upload File button was clicked.
		$id = media_handle_upload( 'async-upload', $_REQUEST['post_id'] );
		unset( $_FILES );

		if ( is_wp_error( $id ) ) {
			$errors['upload_error'] = $id;
			$id                     = false;
		}
	}

	if ( ! empty( $_POST['insertonlybutton'] ) ) {
		$src = (string) $_POST['src'];

		if ( ! empty( $src ) && ! strpos( $src, '://' ) ) {
			$src = "http://$src";
		}

		if ( isset( $_POST['media_type'] ) && 'image' !== $_POST['media_type'] ) {
			$title = esc_html( wp_unslash( (string) $_POST['title'] ) );
			if ( empty( $title ) ) {
				$title = esc_html( wp_basename( $src ) );
			}

			if ( $title && $src ) {
				$html = "<a href='" . esc_url( $src ) . "'>$title</a>";
			}

			$type = 'file';
			$ext  = preg_replace( '/^.+?\.([^.]+)$/', '$1', $src );

			if ( $ext ) {
				$ext_type = wp_ext2type( $ext );
				if ( 'audio' === $ext_type || 'video' === $ext_type ) {
					$type = $ext_type;
				}
			}

			/**
			 * Filters the URL sent to the editor for a specific media type.
			 *
			 * The dynamic portion of the hook name, `$type`, refers to the type
			 * of media being sent.
			 *
			 * @since 3.3.0
			 *
			 * @param string $html  HTML markup sent to the editor.
			 * @param string $src   Media source URL.
			 * @param string $title Media title.
			 */
			$html = apply_filters( "{$type}_send_to_editor_url", $html, esc_url_raw( $src ), $title );
		} else {
			$align = '';
			$alt   = esc_attr( wp_unslash( $_POST['alt'] ) );

			if ( isset( $_POST['align'] ) ) {
				$align = esc_attr( wp_unslash( $_POST['align'] ) );
				$class = " class='align$align'";
			}

			if ( ! empty( $src ) ) {
				$html = "<img src='" . esc_url( $src ) . "' alt='$alt'$class />";
			}

			/**
			 * Filters the image URL sent to the editor.
			 *
			 * @since 2.8.0
			 *
			 * @param string $html  HTML markup sent to the editor for an image.
			 * @param string $src   Image source URL.
			 * @param string $alt   Image alternate, or alt, text.
			 * @param string $align The image alignment. Default 'alignnone'. Possible values include
			 *                      'alignleft', 'aligncenter', 'alignright', 'alignnone'.
			 */
			$html = apply_filters( 'image_send_to_editor_url', $html, esc_url_raw( $src ), $alt, $align );
		}

		return media_send_to_editor( $html );
	}

	if ( isset( $_POST['save'] ) ) {
		$errors['upload_notice'] = __( 'Saved.' );
		wp_enqueue_script( 'admin-gallery' );

		return wp_iframe( 'media_upload_gallery_form', $errors );

	} elseif ( ! empty( $_POST ) ) {
		$return = media_upload_form_handler();

		if ( is_string( $return ) ) {
			return $return;
		}

		if ( is_array( $return ) ) {
			$errors = $return;
		}
	}

	if ( isset( $_GET['tab'] ) && 'type_url' === $_GET['tab'] ) {
		$type = 'image';

		if ( isset( $_GET['type'] ) && in_array( $_GET['type'], array( 'video', 'audio', 'file' ), true ) ) {
			$type = $_GET['type'];
		}

		return wp_iframe( 'media_upload_type_url_form', $type, $errors, $id );
	}

	return wp_iframe( 'media_upload_type_form', 'image', $errors, $id );
}

/**
 * Downloads an image from the specified URL and attaches it to a post.
 *
 * @since 2.6.0
 * @since 4.2.0 Introduced the `$return` parameter.
 * @since 4.8.0 Introduced the 'id' option within the `$return` parameter.
 * @since 5.3.0 The `$post_id` parameter was made optional.
 * @since 5.4.0 The original URL of the attachment is stored in the `_source_url`
 *              post meta value.
 *
 * @param string $file    The URL of the image to download.
 * @param int    $post_id Optional. The post ID the media is to be associated with.
 * @param string $desc    Optional. Description of the image.
 * @param string $return  Optional. Accepts 'html' (image tag html) or 'src' (URL),
 *                        or 'id' (attachment ID). Default 'html'.
 * @return string|WP_Error Populated HTML img tag on success, WP_Error object otherwise.
 */
function media_sideload_image( $file, $post_id = 0, $desc = null, $return = 'html' ) {
	if ( ! empty( $file ) ) {

		// Set variables for storage, fix file filename for query strings.
		preg_match( '/[^\?]+\.(jpe?g|jpe|gif|png)\b/i', $file, $matches );

		if ( ! $matches ) {
			return new WP_Error( 'image_sideload_failed', __( 'Invalid image URL.' ) );
		}

		$file_array         = array();
		$file_array['name'] = wp_basename( $matches[0] );

		// Download file to temp location.
		$file_array['tmp_name'] = download_url( $file );

		// If error storing temporarily, return the error.
		if ( is_wp_error( $file_array['tmp_name'] ) ) {
			return $file_array['tmp_name'];
		}

		// Do the validation and storage stuff.
		$id = media_handle_sideload( $file_array, $post_id, $desc );

		// If error storing permanently, unlink.
		if ( is_wp_error( $id ) ) {
			@unlink( $file_array['tmp_name'] );
			return $id;
		}

		// Store the original attachment source in meta.
		add_post_meta( $id, '_source_url', $file );

		// If attachment ID was requested, return it.
		if ( 'id' === $return ) {
			return $id;
		}

		$src = wp_get_attachment_url( $id );
	}

	// Finally, check to make sure the file has been saved, then return the HTML.
	if ( ! empty( $src ) ) {
		if ( 'src' === $return ) {
			return $src;
		}

		$alt  = isset( $desc ) ? esc_attr( $desc ) : '';
		$html = "<img src='$src' alt='$alt' />";

		return $html;
	} else {
		return new WP_Error( 'image_sideload_failed' );
	}
}

/**
 * Retrieves the legacy media uploader form in an iframe.
 *
 * @since 2.5.0
 *
 * @return string|null
 */
function media_upload_gallery() {
	$errors = array();

	if ( ! empty( $_POST ) ) {
		$return = media_upload_form_handler();

		if ( is_string( $return ) ) {
			return $return;
		}

		if ( is_array( $return ) ) {
			$errors = $return;
		}
	}

	wp_enqueue_script( 'admin-gallery' );
	return wp_iframe( 'media_upload_gallery_form', $errors );
}

/**
 * Retrieves the legacy media library form in an iframe.
 *
 * @since 2.5.0
 *
 * @return string|null
 */
function media_upload_library() {
	$errors = array();

	if ( ! empty( $_POST ) ) {
		$return = media_upload_form_handler();

		if ( is_string( $return ) ) {
			return $return;
		}
		if ( is_array( $return ) ) {
			$errors = $return;
		}
	}

	return wp_iframe( 'media_upload_library_form', $errors );
}

/**
 * Retrieve HTML for the image alignment radio buttons with the specified one checked.
 *
 * @since 2.7.0
 *
 * @param WP_Post $post
 * @param string  $checked
 * @return string
 */
function image_align_input_fields( $post, $checked = '' ) {

	if ( empty( $checked ) ) {
		$checked = get_user_setting( 'align', 'none' );
	}

	$alignments = array(
		'none'   => __( 'None' ),
		'left'   => __( 'Left' ),
		'center' => __( 'Center' ),
		'right'  => __( 'Right' ),
	);

	if ( ! array_key_exists( (string) $checked, $alignments ) ) {
		$checked = 'none';
	}

	$out = array();

	foreach ( $alignments as $name => $label ) {
		$name  = esc_attr( $name );
		$out[] = "<input type='radio' name='attachments[{$post->ID}][align]' id='image-align-{$name}-{$post->ID}' value='$name'" .
			( $checked == $name ? " checked='checked'" : '' ) .
			" /><label for='image-align-{$name}-{$post->ID}' class='align image-align-{$name}-label'>$label</label>";
	}

	return join( "\n", $out );
}

/**
 * Retrieve HTML for the size radio buttons with the specified one checked.
 *
 * @since 2.7.0
 *
 * @param WP_Post     $post
 * @param bool|string $check
 * @return array
 */
function image_size_input_fields( $post, $check = '' ) {
	/**
	 * Filters the names and labels of the default image sizes.
	 *
	 * @since 3.3.0
	 *
	 * @param string[] $size_names Array of image size labels keyed by their name. Default values
	 *                             include 'Thumbnail', 'Medium', 'Large', and 'Full Size'.
	 */
	$size_names = apply_filters(
		'image_size_names_choose',
		array(
			'thumbnail' => __( 'Thumbnail' ),
			'medium'    => __( 'Medium' ),
			'large'     => __( 'Large' ),
			'full'      => __( 'Full Size' ),
		)
	);

	if ( empty( $check ) ) {
		$check = get_user_setting( 'imgsize', 'medium' );
	}

	$out = array();

	foreach ( $size_names as $size => $label ) {
		$downsize = image_downsize( $post->ID, $size );
		$checked  = '';

		// Is this size selectable?
		$enabled = ( $downsize[3] || 'full' === $size );
		$css_id  = "image-size-{$size}-{$post->ID}";

		// If this size is the default but that's not available, don't select it.
		if ( $size == $check ) {
			if ( $enabled ) {
				$checked = " checked='checked'";
			} else {
				$check = '';
			}
		} elseif ( ! $check && $enabled && 'thumbnail' !== $size ) {
			/*
			 * If $check is not enabled, default to the first available size
			 * that's bigger than a thumbnail.
			 */
			$check   = $size;
			$checked = " checked='checked'";
		}

		$html = "<div class='image-size-item'><input type='radio' " . disabled( $enabled, false, false ) . "name='attachments[$post->ID][image-size]' id='{$css_id}' value='{$size}'$checked />";

		$html .= "<label for='{$css_id}'>$label</label>";

		// Only show the dimensions if that choice is available.
		if ( $enabled ) {
			$html .= " <label for='{$css_id}' class='help'>" . sprintf( '(%d&nbsp;&times;&nbsp;%d)', $downsize[1], $downsize[2] ) . '</label>';
		}
		$html .= '</div>';

		$out[] = $html;
	}

	return array(
		'label' => __( 'Size' ),
		'input' => 'html',
		'html'  => join( "\n", $out ),
	);
}

/**
 * Retrieve HTML for the Link URL buttons with the default link type as specified.
 *
 * @since 2.7.0
 *
 * @param WP_Post $post
 * @param string  $url_type
 * @return string
 */
function image_link_input_fields( $post, $url_type = '' ) {

	$file = wp_get_attachment_url( $post->ID );
	$link = get_attachment_link( $post->ID );

	if ( empty( $url_type ) ) {
		$url_type = get_user_setting( 'urlbutton', 'post' );
	}

	$url = '';

	if ( 'file' === $url_type ) {
		$url = $file;
	} elseif ( 'post' === $url_type ) {
		$url = $link;
	}

	return "
	<input type='text' class='text urlfield' name='attachments[$post->ID][url]' value='" . esc_attr( (string) $url ) . "' /><br />
	<button type='button' class='button urlnone' data-link-url=''>" . __( 'None' ) . "</button>
	<button type='button' class='button urlfile' data-link-url='" . esc_attr( (string) $file ) . "'>" . __( 'File URL' ) . "</button>
	<button type='button' class='button urlpost' data-link-url='" . esc_attr( (string) $link ) . "'>" . __( 'Attachment Post URL' ) . '</button>
';
}

/**
 * Output a textarea element for inputting an attachment caption.
 *
 * @since 3.4.0
 *
 * @param WP_Post $edit_post Attachment WP_Post object.
 * @return string HTML markup for the textarea element.
 */
function wp_caption_input_textarea( $edit_post ) {
	// Post data is already escaped.
	$name = "attachments[{$edit_post->ID}][post_excerpt]";

	return '<textarea name="' . $name . '" id="' . $name . '">' . $edit_post->post_excerpt . '</textarea>';
}

/**
 * Retrieves the image attachment fields to edit form fields.
 *
 * @since 2.5.0
 *
 * @param array  $form_fields
 * @param object $post
 * @return array
 */
function image_attachment_fields_to_edit( $form_fields, $post ) {
	return $form_fields;
}

/**
 * Retrieves the single non-image attachment fields to edit form fields.
 *
 * @since 2.5.0
 *
 * @param array   $form_fields An array of attachment form fields.
 * @param WP_Post $post        The WP_Post attachment object.
 * @return array Filtered attachment form fields.
 */
function media_single_attachment_fields_to_edit( $form_fields, $post ) {
	unset( $form_fields['url'], $form_fields['align'], $form_fields['image-size'] );
	return $form_fields;
}

/**
 * Retrieves the post non-image attachment fields to edit form fields.
 *
 * @since 2.8.0
 *
 * @param array   $form_fields An array of attachment form fields.
 * @param WP_Post $post        The WP_Post attachment object.
 * @return array Filtered attachment form fields.
 */
function media_post_single_attachment_fields_to_edit( $form_fields, $post ) {
	unset( $form_fields['image_url'] );
	return $form_fields;
}

/**
 * Filters input from media_upload_form_handler() and assigns a default
 * post_title from the file name if none supplied.
 *
 * Illustrates the use of the {@see 'attachment_fields_to_save'} filter
 * which can be used to add default values to any field before saving to DB.
 *
 * @since 2.5.0
 *
 * @param array $post       The WP_Post attachment object converted to an array.
 * @param array $attachment An array of attachment metadata.
 * @return array Filtered attachment post object.
 */
function image_attachment_fields_to_save( $post, $attachment ) {
	if ( 'image' === substr( $post['post_mime_type'], 0, 5 ) ) {
		if ( strlen( trim( $post['post_title'] ) ) == 0 ) {
			$attachment_url                           = ( isset( $post['attachment_url'] ) ) ? $post['attachment_url'] : $post['guid'];
			$post['post_title']                       = preg_replace( '/\.\w+$/', '', wp_basename( $attachment_url ) );
			$post['errors']['post_title']['errors'][] = __( 'Empty Title filled from filename.' );
		}
	}

	return $post;
}

/**
 * Retrieves the media element HTML to send to the editor.
 *
 * @since 2.5.0
 *
 * @param string  $html
 * @param int     $attachment_id
 * @param array   $attachment
 * @return string
 */
function image_media_send_to_editor( $html, $attachment_id, $attachment ) {
	$post = get_post( $attachment_id );

	if ( 'image' === substr( $post->post_mime_type, 0, 5 ) ) {
		$url   = $attachment['url'];
		$align = ! empty( $attachment['align'] ) ? $attachment['align'] : 'none';
		$size  = ! empty( $attachment['image-size'] ) ? $attachment['image-size'] : 'medium';
		$alt   = ! empty( $attachment['image_alt'] ) ? $attachment['image_alt'] : '';
		$rel   = ( strpos( $url, 'attachment_id' ) || get_attachment_link( $attachment_id ) === $url );

		return get_image_send_to_editor( $attachment_id, $attachment['post_excerpt'], $attachment['post_title'], $align, $url, $rel, $size, $alt );
	}

	return $html;
}

/**
 * Retrieves the attachment fields to edit form fields.
 *
 * @since 2.5.0
 *
 * @param WP_Post $post
 * @param array   $errors
 * @return array
 */
function get_attachment_fields_to_edit( $post, $errors = null ) {
	if ( is_int( $post ) ) {
		$post = get_post( $post );
	}

	if ( is_array( $post ) ) {
		$post = new WP_Post( (object) $post );
	}

	$image_url = wp_get_attachment_url( $post->ID );

	$edit_post = sanitize_post( $post, 'edit' );

	$form_fields = array(
		'post_title'   => array(
			'label' => __( 'Title' ),
			'value' => $edit_post->post_title,
		),
		'image_alt'    => array(),
		'post_excerpt' => array(
			'label' => __( 'Caption' ),
			'input' => 'html',
			'html'  => wp_caption_input_textarea( $edit_post ),
		),
		'post_content' => array(
			'label' => __( 'Description' ),
			'value' => $edit_post->post_content,
			'input' => 'textarea',
		),
		'url'          => array(
			'label' => __( 'Link URL' ),
			'input' => 'html',
			'html'  => image_link_input_fields( $post, get_option( 'image_default_link_type' ) ),
			'helps' => __( 'Enter a link URL or click above for presets.' ),
		),
		'menu_order'   => array(
			'label' => __( 'Order' ),
			'value' => $edit_post->menu_order,
		),
		'image_url'    => array(
			'label' => __( 'File URL' ),
			'input' => 'html',
			'html'  => "<input type='text' class='text urlfield' readonly='readonly' name='attachments[$post->ID][url]' value='" . esc_attr( (string) $image_url ) . "' /><br />",
			'value' => wp_get_attachment_url( $post->ID ),
			'helps' => __( 'Location of the uploaded file.' ),
		),
	);

	foreach ( get_attachment_taxonomies( $post ) as $taxonomy ) {
		$t = (array) get_taxonomy( $taxonomy );

		if ( ! $t['public'] || ! $t['show_ui'] ) {
			continue;
		}

		if ( empty( $t['label'] ) ) {
			$t['label'] = $taxonomy;
		}

		if ( empty( $t['args'] ) ) {
			$t['args'] = array();
		}

		$terms = get_object_term_cache( $post->ID, $taxonomy );

		if ( false === $terms ) {
			$terms = wp_get_object_terms( $post->ID, $taxonomy, $t['args'] );
		}

		$values = array();

		foreach ( $terms as $term ) {
			$values[] = $term->slug;
		}

		$t['value'] = join( ', ', $values );

		$form_fields[ $taxonomy ] = $t;
	}

	/*
	 * Merge default fields with their errors, so any key passed with the error
	 * (e.g. 'error', 'helps', 'value') will replace the default.
	 * The recursive merge is easily traversed with array casting:
	 * foreach ( (array) $things as $thing )
	 */
	$form_fields = array_merge_recursive( $form_fields, (array) $errors );

	// This was formerly in image_attachment_fields_to_edit().
	if ( 'image' === substr( $post->post_mime_type, 0, 5 ) ) {
		$alt = get_post_meta( $post->ID, '_wp_attachment_image_alt', true );

		if ( empty( $alt ) ) {
			$alt = '';
		}

		$form_fields['post_title']['required'] = true;

		$form_fields['image_alt'] = array(
			'value' => $alt,
			'label' => __( 'Alternative Text' ),
			'helps' => __( 'Alt text for the image, e.g. &#8220;The Mona Lisa&#8221;' ),
		);

		$form_fields['align'] = array(
			'label' => __( 'Alignment' ),
			'input' => 'html',
			'html'  => image_align_input_fields( $post, get_option( 'image_default_align' ) ),
		);

		$form_fields['image-size'] = image_size_input_fields( $post, get_option( 'image_default_size', 'medium' ) );

	} else {
		unset( $form_fields['image_alt'] );
	}

	/**
	 * Filters the attachment fields to edit.
	 *
	 * @since 2.5.0
	 *
	 * @param array   $form_fields An array of attachment form fields.
	 * @param WP_Post $post        The WP_Post attachment object.
	 */
	$form_fields = apply_filters( 'attachment_fields_to_edit', $form_fields, $post );

	return $form_fields;
}

/**
 * Retrieve HTML for media items of post gallery.
 *
 * The HTML markup retrieved will be created for the progress of SWF Upload
 * component. Will also create link for showing and hiding the form to modify
 * the image attachment.
 *
 * @since 2.5.0
 *
 * @global WP_Query $wp_the_query WordPress Query object.
 *
 * @param int   $post_id Optional. Post ID.
 * @param array $errors  Errors for attachment, if any.
 * @return string
 */
function get_media_items( $post_id, $errors ) {
	$attachments = array();

	if ( $post_id ) {
		$post = get_post( $post_id );

		if ( $post && 'attachment' === $post->post_type ) {
			$attachments = array( $post->ID => $post );
		} else {
			$attachments = get_children(
				array(
					'post_parent' => $post_id,
					'post_type'   => 'attachment',
					'orderby'     => 'menu_order ASC, ID',
					'order'       => 'DESC',
				)
			);
		}
	} else {
		if ( is_array( $GLOBALS['wp_the_query']->posts ) ) {
			foreach ( $GLOBALS['wp_the_query']->posts as $attachment ) {
				$attachments[ $attachment->ID ] = $attachment;
			}
		}
	}

	$output = '';
	foreach ( (array) $attachments as $id => $attachment ) {
		if ( 'trash' === $attachment->post_status ) {
			continue;
		}

		$item = get_media_item( $id, array( 'errors' => isset( $errors[ $id ] ) ? $errors[ $id ] : null ) );

		if ( $item ) {
			$output .= "\n<div id='media-item-$id' class='media-item child-of-$attachment->post_parent preloaded'><div class='progress hidden'><div class='bar'></div></div><div id='media-upload-error-$id' class='hidden'></div><div class='filename hidden'></div>$item\n</div>";
		}
	}

	return $output;
}

/**
 * Retrieve HTML form for modifying the image attachment.
 *
 * @since 2.5.0
 *
 * @global string $redir_tab
 *
 * @param int          $attachment_id Attachment ID for modification.
 * @param string|array $args          Optional. Override defaults.
 * @return string HTML form for attachment.
 */
function get_media_item( $attachment_id, $args = array() ) {
	global $redir_tab;

	$thumb_url     = false;
	$attachment_id = (int) $attachment_id;

	if ( $attachment_id ) {
		$thumb_url = wp_get_attachment_image_src( $attachment_id, 'thumbnail', true );

		if ( $thumb_url ) {
			$thumb_url = $thumb_url[0];
		}
	}

	$post            = get_post( $attachment_id );
	$current_post_id = ! empty( $_GET['post_id'] ) ? (int) $_GET['post_id'] : 0;

	$default_args = array(
		'errors'     => null,
		'send'       => $current_post_id ? post_type_supports( (string) get_post_type( $current_post_id ), 'editor' ) : true,
		'delete'     => true,
		'toggle'     => true,
		'show_title' => true,
	);

	$parsed_args = wp_parse_args( $args, $default_args );

	/**
	 * Filters the arguments used to retrieve an image for the edit image form.
	 *
	 * @since 3.1.0
	 *
	 * @see get_media_item
	 *
	 * @param array $parsed_args An array of arguments.
	 */
	$parsed_args = apply_filters( 'get_media_item_args', $parsed_args );

	$toggle_on  = __( 'Show' );
	$toggle_off = __( 'Hide' );

	$file     = (string) get_attached_file( $post->ID );
	$filename = esc_html( wp_basename( $file ) );
	$title    = esc_attr( $post->post_title );

	$post_mime_types = get_post_mime_types();
	$keys            = array_keys( wp_match_mime_types( array_keys( $post_mime_types ), $post->post_mime_type ) );
	$type            = (string) reset( $keys );
	$type_html       = "<input type='hidden' id='type-of-$attachment_id' value='" . esc_attr( $type ) . "' />";

	$form_fields = get_attachment_fields_to_edit( $post, $parsed_args['errors'] );

	if ( $parsed_args['toggle'] ) {
		$class        = empty( $parsed_args['errors'] ) ? 'startclosed' : 'startopen';
		$toggle_links = "
		<a class='toggle describe-toggle-on' href='#'>$toggle_on</a>
		<a class='toggle describe-toggle-off' href='#'>$toggle_off</a>";
	} else {
		$class        = '';
		$toggle_links = '';
	}

	$display_title = ( ! empty( $title ) ) ? $title : $filename; // $title shouldn't ever be empty, but just in case.
	$display_title = $parsed_args['show_title'] ? "<div class='filename new'><span class='title'>" . wp_html_excerpt( $display_title, 60, '&hellip;' ) . '</span></div>' : '';

	$gallery = ( ( isset( $_REQUEST['tab'] ) && 'gallery' === $_REQUEST['tab'] ) || ( isset( $redir_tab ) && 'gallery' === $redir_tab ) );
	$order   = '';

	foreach ( $form_fields as $key => $val ) {
		if ( 'menu_order' === $key ) {
			if ( $gallery ) {
				$order = "<div class='menu_order'> <input class='menu_order_input' type='text' id='attachments[$attachment_id][menu_order]' name='attachments[$attachment_id][menu_order]' value='" . esc_attr( $val['value'] ) . "' /></div>";
			} else {
				$order = "<input type='hidden' name='attachments[$attachment_id][menu_order]' value='" . esc_attr( $val['value'] ) . "' />";
			}

			unset( $form_fields['menu_order'] );
			break;
		}
	}

	$media_dims = '';
	$meta       = wp_get_attachment_metadata( $post->ID );

	if ( isset( $meta['width'], $meta['height'] ) ) {
		$media_dims .= "<span id='media-dims-$post->ID'>{$meta['width']}&nbsp;&times;&nbsp;{$meta['height']}</span> ";
	}

	/**
	 * Filters the media metadata.
	 *
	 * @since 2.5.0
	 *
	 * @param string  $media_dims The HTML markup containing the media dimensions.
	 * @param WP_Post $post       The WP_Post attachment object.
	 */
	$media_dims = apply_filters( 'media_meta', $media_dims, $post );

	$image_edit_button = '';

	if ( wp_attachment_is_image( $post->ID ) && wp_image_editor_supports( array( 'mime_type' => $post->post_mime_type ) ) ) {
		$nonce             = wp_create_nonce( "image_editor-$post->ID" );
		$image_edit_button = "<input type='button' id='imgedit-open-btn-$post->ID' onclick='imageEdit.open( $post->ID, \"$nonce\" )' class='button' value='" . esc_attr__( 'Edit Image' ) . "' /> <span class='spinner'></span>";
	}

	$attachment_url = get_permalink( $attachment_id );

	$item = "
		$type_html
		$toggle_links
		$order
		$display_title
		<table class='slidetoggle describe $class'>
			<thead class='media-item-info' id='media-head-$post->ID'>
			<tr>
			<td class='A1B1' id='thumbnail-head-$post->ID'>
			<p><a href='$attachment_url' target='_blank'><img class='thumbnail' src='$thumb_url' alt='' /></a></p>
			<p>$image_edit_button</p>
			</td>
			<td>
			<p><strong>" . __( 'File name:' ) . "</strong> $filename</p>
			<p><strong>" . __( 'File type:' ) . "</strong> $post->post_mime_type</p>
			<p><strong>" . __( 'Upload date:' ) . '</strong> ' . mysql2date( __( 'F j, Y' ), $post->post_date ) . '</p>';

	if ( ! empty( $media_dims ) ) {
		$item .= '<p><strong>' . __( 'Dimensions:' ) . "</strong> $media_dims</p>\n";
	}

	$item .= "</td></tr>\n";

	$item .= "
		</thead>
		<tbody>
		<tr><td colspan='2' class='imgedit-response' id='imgedit-response-$post->ID'></td></tr>\n
		<tr><td style='display:none' colspan='2' class='image-editor' id='image-editor-$post->ID'></td></tr>\n
		<tr><td colspan='2'><p class='media-types media-types-required-info'>" .
			/* translators: %s: Asterisk symbol (*). */
			sprintf( __( 'Required fields are marked %s' ), '<span class="required">*</span>' ) .
		"</p></td></tr>\n";

	$defaults = array(
		'input'      => 'text',
		'required'   => false,
		'value'      => '',
		'extra_rows' => array(),
	);

	if ( $parsed_args['send'] ) {
		$parsed_args['send'] = get_submit_button( __( 'Insert into Post' ), '', "send[$attachment_id]", false );
	}

	$delete = empty( $parsed_args['delete'] ) ? '' : $parsed_args['delete'];
	if ( $delete && current_user_can( 'delete_post', $attachment_id ) ) {
		if ( ! EMPTY_TRASH_DAYS ) {
			$delete = "<a href='" . wp_nonce_url( "post.php?action=delete&amp;post=$attachment_id", 'delete-post_' . $attachment_id ) . "' id='del[$attachment_id]' class='delete-permanently'>" . __( 'Delete Permanently' ) . '</a>';
		} elseif ( ! MEDIA_TRASH ) {
			$delete = "<a href='#' class='del-link' onclick=\"document.getElementById('del_attachment_$attachment_id').style.display='block';return false;\">" . __( 'Delete' ) . "</a>
				<div id='del_attachment_$attachment_id' class='del-attachment' style='display:none;'>" .
				/* translators: %s: File name. */
				'<p>' . sprintf( __( 'You are about to delete %s.' ), '<strong>' . $filename . '</strong>' ) . "</p>
				<a href='" . wp_nonce_url( "post.php?action=delete&amp;post=$attachment_id", 'delete-post_' . $attachment_id ) . "' id='del[$attachment_id]' class='button'>" . __( 'Continue' ) . "</a>
				<a href='#' class='button' onclick=\"this.parentNode.style.display='none';return false;\">" . __( 'Cancel' ) . '</a>
				</div>';
		} else {
			$delete = "<a href='" . wp_nonce_url( "post.php?action=trash&amp;post=$attachment_id", 'trash-post_' . $attachment_id ) . "' id='del[$attachment_id]' class='delete'>" . __( 'Move to Trash' ) . "</a>
			<a href='" . wp_nonce_url( "post.php?action=untrash&amp;post=$attachment_id", 'untrash-post_' . $attachment_id ) . "' id='undo[$attachment_id]' class='undo hidden'>" . __( 'Undo' ) . '</a>';
		}
	} else {
		$delete = '';
	}

	$thumbnail       = '';
	$calling_post_id = 0;

	if ( isset( $_GET['post_id'] ) ) {
		$calling_post_id = absint( $_GET['post_id'] );
	} elseif ( isset( $_POST ) && count( $_POST ) ) {// Like for async-upload where $_GET['post_id'] isn't set.
		$calling_post_id = $post->post_parent;
	}

	if ( 'image' === $type && $calling_post_id
		&& current_theme_supports( 'post-thumbnails', get_post_type( $calling_post_id ) )
		&& post_type_supports( get_post_type( $calling_post_id ), 'thumbnail' )
		&& get_post_thumbnail_id( $calling_post_id ) != $attachment_id
	) {

		$calling_post             = get_post( $calling_post_id );
		$calling_post_type_object = get_post_type_object( $calling_post->post_type );

		$ajax_nonce = wp_create_nonce( "set_post_thumbnail-$calling_post_id" );
		$thumbnail  = "<a class='wp-post-thumbnail' id='wp-post-thumbnail-" . $attachment_id . "' href='#' onclick='WPSetAsThumbnail(\"$attachment_id\", \"$ajax_nonce\");return false;'>" . esc_html( $calling_post_type_object->labels->use_featured_image ) . '</a>';
	}

	if ( ( $parsed_args['send'] || $thumbnail || $delete ) && ! isset( $form_fields['buttons'] ) ) {
		$form_fields['buttons'] = array( 'tr' => "\t\t<tr class='submit'><td></td><td class='savesend'>" . $parsed_args['send'] . " $thumbnail $delete</td></tr>\n" );
	}

	$hidden_fields = array();

	foreach ( $form_fields as $id => $field ) {
		if ( '_' === $id[0] ) {
			continue;
		}

		if ( ! empty( $field['tr'] ) ) {
			$item .= $field['tr'];
			continue;
		}

		$field = array_merge( $defaults, $field );
		$name  = "attachments[$attachment_id][$id]";

		if ( 'hidden' === $field['input'] ) {
			$hidden_fields[ $name ] = $field['value'];
			continue;
		}

		$required      = $field['required'] ? '<span class="required">*</span>' : '';
		$required_attr = $field['required'] ? ' required' : '';
		$class         = $id;
		$class        .= $field['required'] ? ' form-required' : '';

		$item .= "\t\t<tr class='$class'>\n\t\t\t<th scope='row' class='label'><label for='$name'><span class='alignleft'>{$field['label']}{$required}</span><br class='clear' /></label></th>\n\t\t\t<td class='field'>";

		if ( ! empty( $field[ $field['input'] ] ) ) {
			$item .= $field[ $field['input'] ];
		} elseif ( 'textarea' === $field['input'] ) {
			if ( 'post_content' === $id && user_can_richedit() ) {
				// Sanitize_post() skips the post_content when user_can_richedit.
				$field['value'] = htmlspecialchars( $field['value'], ENT_QUOTES );
			}
			// Post_excerpt is already escaped by sanitize_post() in get_attachment_fields_to_edit().
			$item .= "<textarea id='$name' name='$name'{$required_attr}>" . $field['value'] . '</textarea>';
		} else {
			$item .= "<input type='text' class='text' id='$name' name='$name' value='" . esc_attr( $field['value'] ) . "'{$required_attr} />";
		}

		if ( ! empty( $field['helps'] ) ) {
			$item .= "<p class='help'>" . join( "</p>\n<p class='help'>", array_unique( (array) $field['helps'] ) ) . '</p>';
		}
		$item .= "</td>\n\t\t</tr>\n";

		$extra_rows = array();

		if ( ! empty( $field['errors'] ) ) {
			foreach ( array_unique( (array) $field['errors'] ) as $error ) {
				$extra_rows['error'][] = $error;
			}
		}

		if ( ! empty( $field['extra_rows'] ) ) {
			foreach ( $field['extra_rows'] as $class => $rows ) {
				foreach ( (array) $rows as $html ) {
					$extra_rows[ $class ][] = $html;
				}
			}
		}

		foreach ( $extra_rows as $class => $rows ) {
			foreach ( $rows as $html ) {
				$item .= "\t\t<tr><td></td><td class='$class'>$html</td></tr>\n";
			}
		}
	}

	if ( ! empty( $form_fields['_final'] ) ) {
		$item .= "\t\t<tr class='final'><td colspan='2'>{$form_fields['_final']}</td></tr>\n";
	}

	$item .= "\t</tbody>\n";
	$item .= "\t</table>\n";

	foreach ( $hidden_fields as $name => $value ) {
		$item .= "\t<input type='hidden' name='$name' id='$name' value='" . esc_attr( $value ) . "' />\n";
	}

	if ( $post->post_parent < 1 && isset( $_REQUEST['post_id'] ) ) {
		$parent      = (int) $_REQUEST['post_id'];
		$parent_name = "attachments[$attachment_id][post_parent]";
		$item       .= "\t<input type='hidden' name='$parent_name' id='$parent_name' value='$parent' />\n";
	}

	return $item;
}

/**
 * @since 3.5.0
 *
 * @param int   $attachment_id
 * @param array $args
 * @return array
 */
function get_compat_media_markup( $attachment_id, $args = array() ) {
	$post = get_post( $attachment_id );

	$default_args = array(
		'errors'   => null,
		'in_modal' => false,
	);

	$user_can_edit = current_user_can( 'edit_post', $attachment_id );

	$args = wp_parse_args( $args, $default_args );

	/** This filter is documented in wp-admin/includes/media.php */
	$args = apply_filters( 'get_media_item_args', $args );

	$form_fields = array();

	if ( $args['in_modal'] ) {
		foreach ( get_attachment_taxonomies( $post ) as $taxonomy ) {
			$t = (array) get_taxonomy( $taxonomy );

			if ( ! $t['public'] || ! $t['show_ui'] ) {
				continue;
			}

			if ( empty( $t['label'] ) ) {
				$t['label'] = $taxonomy;
			}

			if ( empty( $t['args'] ) ) {
				$t['args'] = array();
			}

			$terms = get_object_term_cache( $post->ID, $taxonomy );

			if ( false === $terms ) {
				$terms = wp_get_object_terms( $post->ID, $taxonomy, $t['args'] );
			}

			$values = array();

			foreach ( $terms as $term ) {
				$values[] = $term->slug;
			}

			$t['value']    = join( ', ', $values );
			$t['taxonomy'] = true;

			$form_fields[ $taxonomy ] = $t;
		}
	}

	/*
	 * Merge default fields with their errors, so any key passed with the error
	 * (e.g. 'error', 'helps', 'value') will replace the default.
	 * The recursive merge is easily traversed with array casting:
	 * foreach ( (array) $things as $thing )
	 */
	$form_fields = array_merge_recursive( $form_fields, (array) $args['errors'] );

	/** This filter is documented in wp-admin/includes/media.php */
	$form_fields = apply_filters( 'attachment_fields_to_edit', $form_fields, $post );

	unset(
		$form_fields['image-size'],
		$form_fields['align'],
		$form_fields['image_alt'],
		$form_fields['post_title'],
		$form_fields['post_excerpt'],
		$form_fields['post_content'],
		$form_fields['url'],
		$form_fields['menu_order'],
		$form_fields['image_url']
	);

	/** This filter is documented in wp-admin/includes/media.php */
	$media_meta = apply_filters( 'media_meta', '', $post );

	$defaults = array(
		'input'         => 'text',
		'required'      => false,
		'value'         => '',
		'extra_rows'    => array(),
		'show_in_edit'  => true,
		'show_in_modal' => true,
	);

	$hidden_fields = array();

	$item = '';

	foreach ( $form_fields as $id => $field ) {
		if ( '_' === $id[0] ) {
			continue;
		}

		$name    = "attachments[$attachment_id][$id]";
		$id_attr = "attachments-$attachment_id-$id";

		if ( ! empty( $field['tr'] ) ) {
			$item .= $field['tr'];
			continue;
		}

		$field = array_merge( $defaults, $field );

		if ( ( ! $field['show_in_edit'] && ! $args['in_modal'] ) || ( ! $field['show_in_modal'] && $args['in_modal'] ) ) {
			continue;
		}

		if ( 'hidden' === $field['input'] ) {
			$hidden_fields[ $name ] = $field['value'];
			continue;
		}

		$readonly      = ! $user_can_edit && ! empty( $field['taxonomy'] ) ? " readonly='readonly' " : '';
		$required      = $field['required'] ? '<span class="required">*</span>' : '';
		$required_attr = $field['required'] ? ' required' : '';
		$class         = 'compat-field-' . $id;
		$class        .= $field['required'] ? ' form-required' : '';

		$item .= "\t\t<tr class='$class'>";
		$item .= "\t\t\t<th scope='row' class='label'><label for='$id_attr'><span class='alignleft'>{$field['label']}</span>$required<br class='clear' /></label>";
		$item .= "</th>\n\t\t\t<td class='field'>";

		if ( ! empty( $field[ $field['input'] ] ) ) {
			$item .= $field[ $field['input'] ];
		} elseif ( 'textarea' === $field['input'] ) {
			if ( 'post_content' === $id && user_can_richedit() ) {
				// sanitize_post() skips the post_content when user_can_richedit.
				$field['value'] = htmlspecialchars( $field['value'], ENT_QUOTES );
			}
			$item .= "<textarea id='$id_attr' name='$name'{$required_attr}>" . $field['value'] . '</textarea>';
		} else {
			$item .= "<input type='text' class='text' id='$id_attr' name='$name' value='" . esc_attr( $field['value'] ) . "' $readonly{$required_attr} />";
		}

		if ( ! empty( $field['helps'] ) ) {
			$item .= "<p class='help'>" . join( "</p>\n<p class='help'>", array_unique( (array) $field['helps'] ) ) . '</p>';
		}

		$item .= "</td>\n\t\t</tr>\n";

		$extra_rows = array();

		if ( ! empty( $field['errors'] ) ) {
			foreach ( array_unique( (array) $field['errors'] ) as $error ) {
				$extra_rows['error'][] = $error;
			}
		}

		if ( ! empty( $field['extra_rows'] ) ) {
			foreach ( $field['extra_rows'] as $class => $rows ) {
				foreach ( (array) $rows as $html ) {
					$extra_rows[ $class ][] = $html;
				}
			}
		}

		foreach ( $extra_rows as $class => $rows ) {
			foreach ( $rows as $html ) {
				$item .= "\t\t<tr><td></td><td class='$class'>$html</td></tr>\n";
			}
		}
	}

	if ( ! empty( $form_fields['_final'] ) ) {
		$item .= "\t\t<tr class='final'><td colspan='2'>{$form_fields['_final']}</td></tr>\n";
	}

	if ( $item ) {
		$item = '<p class="media-types media-types-required-info">' .
			/* translators: %s: Asterisk symbol (*). */
			sprintf( __( 'Required fields are marked %s' ), '<span class="required">*</span>' ) .
			'</p>' .
			'<table class="compat-attachment-fields">' . $item . '</table>';
	}

	foreach ( $hidden_fields as $hidden_field => $value ) {
		$item .= '<input type="hidden" name="' . esc_attr( $hidden_field ) . '" value="' . esc_attr( $value ) . '" />' . "\n";
	}

	if ( $item ) {
		$item = '<input type="hidden" name="attachments[' . $attachment_id . '][menu_order]" value="' . intval( $post->menu_order ) . '" />' . $item;
	}

	return array(
		'item' => $item,
		'meta' => $media_meta,
	);
}

/**
 * Outputs the legacy media upload header.
 *
 * @since 2.5.0
 */
function media_upload_header() {
	$post_id = isset( $_REQUEST['post_id'] ) ? (int) $_REQUEST['post_id'] : 0;

	echo '<script type="text/javascript">post_id = ' . $post_id . ';</script>';

	if ( empty( $_GET['chromeless'] ) ) {
		echo '<div id="media-upload-header">';
		the_media_upload_tabs();
		echo '</div>';
	}
}

/**
 * Outputs the legacy media upload form.
 *
 * @since 2.5.0
 *
 * @global string $type
 * @global string $tab
 * @global bool   $is_IE
 * @global bool   $is_opera
 *
 * @param array $errors
 */
function media_upload_form( $errors = null ) {
	global $type, $tab, $is_IE, $is_opera;

	if ( ! _device_can_upload() ) {
		echo '<p>' . sprintf(
			/* translators: %s: https://apps.wordpress.org/ */
			__( 'The web browser on your device cannot be used to upload files. You may be able to use the <a href="%s">native app for your device</a> instead.' ),
			'https://apps.wordpress.org/'
		) . '</p>';
		return;
	}

	$upload_action_url = admin_url( 'async-upload.php' );
	$post_id           = isset( $_REQUEST['post_id'] ) ? (int) $_REQUEST['post_id'] : 0;
	$_type             = isset( $type ) ? $type : '';
	$_tab              = isset( $tab ) ? $tab : '';

	$max_upload_size = wp_max_upload_size();
	if ( ! $max_upload_size ) {
		$max_upload_size = 0;
	}

	?>
	<div id="media-upload-notice">
	<?php

	if ( isset( $errors['upload_notice'] ) ) {
		echo $errors['upload_notice'];
	}

	?>
	</div>
	<div id="media-upload-error">
	<?php

	if ( isset( $errors['upload_error'] ) && is_wp_error( $errors['upload_error'] ) ) {
		echo $errors['upload_error']->get_error_message();
	}

	?>
	</div>
	<?php

	if ( is_multisite() && ! is_upload_space_available() ) {
		/**
		 * Fires when an upload will exceed the defined upload space quota for a network site.
		 *
		 * @since 3.5.0
		 */
		do_action( 'upload_ui_over_quota' );
		return;
	}

	/**
	 * Fires just before the legacy (pre-3.5.0) upload interface is loaded.
	 *
	 * @since 2.6.0
	 */
	do_action( 'pre-upload-ui' ); // phpcs:ignore WordPress.NamingConventions.ValidHookName.UseUnderscores

	$post_params = array(
		'post_id'  => $post_id,
		'_wpnonce' => wp_create_nonce( 'media-form' ),
		'type'     => $_type,
		'tab'      => $_tab,
		'short'    => '1',
	);

	/**
	 * Filters the media upload post parameters.
	 *
	 * @since 3.1.0 As 'swfupload_post_params'
	 * @since 3.3.0
	 *
	 * @param array $post_params An array of media upload parameters used by Plupload.
	 */
	$post_params = apply_filters( 'upload_post_params', $post_params );

	/*
	* Since 4.9 the `runtimes` setting is hardcoded in our version of Plupload to `html5,html4`,
	* and the `flash_swf_url` and `silverlight_xap_url` are not used.
	*/
	$plupload_init = array(
		'browse_button'    => 'plupload-browse-button',
		'container'        => 'plupload-upload-ui',
		'drop_element'     => 'drag-drop-area',
		'file_data_name'   => 'async-upload',
		'url'              => $upload_action_url,
		'filters'          => array( 'max_file_size' => $max_upload_size . 'b' ),
		'multipart_params' => $post_params,
	);

	/*
	 * Currently only iOS Safari supports multiple files uploading,
	 * but iOS 7.x has a bug that prevents uploading of videos when enabled.
	 * See #29602.
	 */
	if (
		wp_is_mobile() &&
		strpos( $_SERVER['HTTP_USER_AGENT'], 'OS 7_' ) !== false &&
		strpos( $_SERVER['HTTP_USER_AGENT'], 'like Mac OS X' ) !== false
	) {
		$plupload_init['multi_selection'] = false;
	}

	/**
	 * Filters the default Plupload settings.
	 *
	 * @since 3.3.0
	 *
	 * @param array $plupload_init An array of default settings used by Plupload.
	 */
	$plupload_init = apply_filters( 'plupload_init', $plupload_init );

	?>
	<script type="text/javascript">
	<?php
	// Verify size is an int. If not return default value.
	$large_size_h = absint( get_option( 'large_size_h' ) );

	if ( ! $large_size_h ) {
		$large_size_h = 1024;
	}

	$large_size_w = absint( get_option( 'large_size_w' ) );

	if ( ! $large_size_w ) {
		$large_size_w = 1024;
	}

	?>
	var resize_height = <?php echo $large_size_h; ?>, resize_width = <?php echo $large_size_w; ?>,
	wpUploaderInit = <?php echo wp_json_encode( $plupload_init ); ?>;
	</script>

	<div id="plupload-upload-ui" class="hide-if-no-js">
	<?php
	/**
	 * Fires before the upload interface loads.
	 *
	 * @since 2.6.0 As 'pre-flash-upload-ui'
	 * @since 3.3.0
	 */
	do_action( 'pre-plupload-upload-ui' ); // phpcs:ignore WordPress.NamingConventions.ValidHookName.UseUnderscores

	?>
	<div id="drag-drop-area">
		<div class="drag-drop-inside">
		<p class="drag-drop-info"><?php _e( 'Drop files to upload' ); ?></p>
		<p><?php _ex( 'or', 'Uploader: Drop files here - or - Select Files' ); ?></p>
		<p class="drag-drop-buttons"><input id="plupload-browse-button" type="button" value="<?php esc_attr_e( 'Select Files' ); ?>" class="button" /></p>
		</div>
	</div>
	<?php
	/**
	 * Fires after the upload interface loads.
	 *
	 * @since 2.6.0 As 'post-flash-upload-ui'
	 * @since 3.3.0
	 */
	do_action( 'post-plupload-upload-ui' ); // phpcs:ignore WordPress.NamingConventions.ValidHookName.UseUnderscores
	?>
	</div>

	<div id="html-upload-ui" class="hide-if-js">
	<?php
	/**
	 * Fires before the upload button in the media upload interface.
	 *
	 * @since 2.6.0
	 */
	do_action( 'pre-html-upload-ui' ); // phpcs:ignore WordPress.NamingConventions.ValidHookName.UseUnderscores

	?>
	<p id="async-upload-wrap">
		<label class="screen-reader-text" for="async-upload"><?php _e( 'Upload' ); ?></label>
		<input type="file" name="async-upload" id="async-upload" />
		<?php submit_button( __( 'Upload' ), 'primary', 'html-upload', false ); ?>
		<a href="#" onclick="try{top.tb_remove();}catch(e){}; return false;"><?php _e( 'Cancel' ); ?></a>
	</p>
	<div class="clear"></div>
	<?php
	/**
	 * Fires after the upload button in the media upload interface.
	 *
	 * @since 2.6.0
	 */
	do_action( 'post-html-upload-ui' ); // phpcs:ignore WordPress.NamingConventions.ValidHookName.UseUnderscores

	?>
	</div>

<p class="max-upload-size">
	<?php
	/* translators: %s: Maximum allowed file size. */
	printf( __( 'Maximum upload file size: %s.' ), esc_html( (string) size_format( $max_upload_size ) ) );
	?>
</p>
	<?php

	/**
	 * Fires on the post upload UI screen.
	 *
	 * Legacy (pre-3.5.0) media workflow hook.
	 *
	 * @since 2.6.0
	 */
	do_action( 'post-upload-ui' ); // phpcs:ignore WordPress.NamingConventions.ValidHookName.UseUnderscores
}

/**
 * Outputs the legacy media upload form for a given media type.
 *
 * @since 2.5.0
 *
 * @param string  $type
<<<<<<< HEAD
 * @param array  $errors
 * @param integer $id
=======
 * @param object  $errors
 * @param int     $id
>>>>>>> 564fb09e
 */
function media_upload_type_form( $type = 'file', $errors = null, $id = null ) {

	media_upload_header();

	$post_id = isset( $_REQUEST['post_id'] ) ? (int) $_REQUEST['post_id'] : 0;

	$form_action_url = admin_url( "media-upload.php?type=$type&tab=type&post_id=$post_id" );

	/**
	 * Filters the media upload form action URL.
	 *
	 * @since 2.6.0
	 *
	 * @param string $form_action_url The media upload form action URL.
	 * @param string $type            The type of media. Default 'file'.
	 */
	$form_action_url = apply_filters( 'media_upload_form_url', $form_action_url, $type );
	$form_class      = 'media-upload-form type-form validate';

	if ( get_user_setting( 'uploader' ) ) {
		$form_class .= ' html-uploader';
	}

	?>
	<form enctype="multipart/form-data" method="post" action="<?php echo esc_url( $form_action_url ); ?>" class="<?php echo $form_class; ?>" id="<?php echo $type; ?>-form">
		<?php submit_button( '', 'hidden', 'save', false ); ?>
	<input type="hidden" name="post_id" id="post_id" value="<?php echo (int) $post_id; ?>" />
		<?php wp_nonce_field( 'media-form' ); ?>

	<h3 class="media-title"><?php _e( 'Add media files from your computer' ); ?></h3>

	<?php media_upload_form( $errors ); ?>

	<script type="text/javascript">
	jQuery(function($){
		var preloaded = $(".media-item.preloaded");
		if ( preloaded.length > 0 ) {
			preloaded.each(function(){prepareMediaItem({id:this.id.replace(/[^0-9]/g, '')},'');});
		}
		updateMediaForm();
	});
	</script>
	<div id="media-items">
	<?php

	if ( $id ) {
		if ( ! is_wp_error( $id ) ) {
			add_filter( 'attachment_fields_to_edit', 'media_post_single_attachment_fields_to_edit', 10, 2 );
			echo get_media_items( $id, $errors );
		} else {
			echo '<div id="media-upload-error">' . esc_html( $id->get_error_message() ) . '</div></div>';
			exit;
		}
	}

	?>
	</div>

	<p class="savebutton ml-submit">
		<?php submit_button( __( 'Save all changes' ), '', 'save', false ); ?>
	</p>
	</form>
	<?php
}

/**
 * Outputs the legacy media upload form for external media.
 *
 * @since 2.7.0
 *
 * @param string  $type
 * @param object  $errors
 * @param int     $id
 */
function media_upload_type_url_form( $type = null, $errors = null, $id = null ) {
	if ( null === $type ) {
		$type = 'image';
	}

	media_upload_header();

	$post_id = isset( $_REQUEST['post_id'] ) ? (int) $_REQUEST['post_id'] : 0;

	$form_action_url = admin_url( "media-upload.php?type=$type&tab=type&post_id=$post_id" );
	/** This filter is documented in wp-admin/includes/media.php */
	$form_action_url = apply_filters( 'media_upload_form_url', $form_action_url, $type );
	$form_class      = 'media-upload-form type-form validate';

	if ( get_user_setting( 'uploader' ) ) {
		$form_class .= ' html-uploader';
	}

	?>
	<form enctype="multipart/form-data" method="post" action="<?php echo esc_url( $form_action_url ); ?>" class="<?php echo $form_class; ?>" id="<?php echo $type; ?>-form">
	<input type="hidden" name="post_id" id="post_id" value="<?php echo (int) $post_id; ?>" />
		<?php wp_nonce_field( 'media-form' ); ?>

	<h3 class="media-title"><?php _e( 'Insert media from another website' ); ?></h3>

	<script type="text/javascript">
	var addExtImage = {

	width : '',
	height : '',
	align : 'alignnone',

	insert : function() {
		var t = this, html, f = document.forms[0], cls, title = '', alt = '', caption = '';

		if ( '' === f.src.value || '' === t.width )
			return false;

		if ( f.alt.value )
			alt = f.alt.value.replace(/'/g, '&#039;').replace(/"/g, '&quot;').replace(/</g, '&lt;').replace(/>/g, '&gt;');

		<?php
		/** This filter is documented in wp-admin/includes/media.php */
		if ( ! apply_filters( 'disable_captions', '' ) ) {
			?>
			if ( f.caption.value ) {
				caption = f.caption.value.replace(/\r\n|\r/g, '\n');
				caption = caption.replace(/<[a-zA-Z0-9]+( [^<>]+)?>/g, function(a){
					return a.replace(/[\r\n\t]+/, ' ');
				});

				caption = caption.replace(/\s*\n\s*/g, '<br />');
			}
			<?php
		}

		?>
		cls = caption ? '' : ' class="'+t.align+'"';

		html = '<img alt="'+alt+'" src="'+f.src.value+'"'+cls+' width="'+t.width+'" height="'+t.height+'" />';

		if ( f.url.value ) {
			url = f.url.value.replace(/'/g, '&#039;').replace(/"/g, '&quot;').replace(/</g, '&lt;').replace(/>/g, '&gt;');
			html = '<a href="'+url+'">'+html+'</a>';
		}

		if ( caption )
			html = '[caption id="" align="'+t.align+'" width="'+t.width+'"]'+html+caption+'[/caption]';

		var win = window.dialogArguments || opener || parent || top;
		win.send_to_editor(html);
		return false;
	},

	resetImageData : function() {
		var t = addExtImage;

		t.width = t.height = '';
		document.getElementById('go_button').style.color = '#bbb';
		if ( ! document.forms[0].src.value )
			document.getElementById('status_img').innerHTML = '';
		else document.getElementById('status_img').innerHTML = '<img src="<?php echo esc_url( admin_url( 'images/no.png' ) ); ?>" alt="" />';
	},

	updateImageData : function() {
		var t = addExtImage;

		t.width = t.preloadImg.width;
		t.height = t.preloadImg.height;
		document.getElementById('go_button').style.color = '#333';
		document.getElementById('status_img').innerHTML = '<img src="<?php echo esc_url( admin_url( 'images/yes.png' ) ); ?>" alt="" />';
	},

	getImageData : function() {
		if ( jQuery('table.describe').hasClass('not-image') )
			return;

		var t = addExtImage, src = document.forms[0].src.value;

		if ( ! src ) {
			t.resetImageData();
			return false;
		}

		document.getElementById('status_img').innerHTML = '<img src="<?php echo esc_url( admin_url( 'images/spinner-2x.gif' ) ); ?>" alt="" width="16" height="16" />';
		t.preloadImg = new Image();
		t.preloadImg.onload = t.updateImageData;
		t.preloadImg.onerror = t.resetImageData;
		t.preloadImg.src = src;
	}
	};

	jQuery(document).ready( function($) {
		$('.media-types input').click( function() {
			$('table.describe').toggleClass('not-image', $('#not-image').prop('checked') );
		});
	});
	</script>

	<div id="media-items">
	<div class="media-item media-blank">
	<?php
	/**
	 * Filters the insert media from URL form HTML.
	 *
	 * @since 3.3.0
	 *
	 * @param string $form_html The insert from URL form HTML.
	 */
	echo apply_filters( 'type_url_form_media', wp_media_insert_url_form( $type ) );

	?>
	</div>
	</div>
	</form>
	<?php
}

/**
 * Adds gallery form to upload iframe
 *
 * @since 2.5.0
 *
 * @global string $redir_tab
 * @global string $type
 * @global string $tab
 *
 * @param array $errors
 */
function media_upload_gallery_form( $errors ) {
	global $redir_tab, $type;

	$redir_tab = 'gallery';
	media_upload_header();

	$post_id         = (int) $_REQUEST['post_id'];
	$form_action_url = admin_url( "media-upload.php?type=$type&tab=gallery&post_id=$post_id" );
	/** This filter is documented in wp-admin/includes/media.php */
	$form_action_url = apply_filters( 'media_upload_form_url', $form_action_url, $type );
	$form_class      = 'media-upload-form validate';

	if ( get_user_setting( 'uploader' ) ) {
		$form_class .= ' html-uploader';
	}

	?>
	<script type="text/javascript">
	jQuery(function($){
		var preloaded = $(".media-item.preloaded");
		if ( preloaded.length > 0 ) {
			preloaded.each(function(){prepareMediaItem({id:this.id.replace(/[^0-9]/g, '')},'');});
			updateMediaForm();
		}
	});
	</script>
	<div id="sort-buttons" class="hide-if-no-js">
	<span>
		<?php _e( 'All Tabs:' ); ?>
	<a href="#" id="showall"><?php _e( 'Show' ); ?></a>
	<a href="#" id="hideall" style="display:none;"><?php _e( 'Hide' ); ?></a>
	</span>
		<?php _e( 'Sort Order:' ); ?>
	<a href="#" id="asc"><?php _e( 'Ascending' ); ?></a> |
	<a href="#" id="desc"><?php _e( 'Descending' ); ?></a> |
	<a href="#" id="clear"><?php _ex( 'Clear', 'verb' ); ?></a>
	</div>
	<form enctype="multipart/form-data" method="post" action="<?php echo esc_url( $form_action_url ); ?>" class="<?php echo $form_class; ?>" id="gallery-form">
		<?php wp_nonce_field( 'media-form' ); ?>
		<?php // media_upload_form( $errors ); ?>
	<table class="widefat">
	<thead><tr>
	<th><?php _e( 'Media' ); ?></th>
	<th class="order-head"><?php _e( 'Order' ); ?></th>
	<th class="actions-head"><?php _e( 'Actions' ); ?></th>
	</tr></thead>
	</table>
	<div id="media-items">
		<?php add_filter( 'attachment_fields_to_edit', 'media_post_single_attachment_fields_to_edit', 10, 2 ); ?>
		<?php echo get_media_items( $post_id, $errors ); ?>
	</div>

	<p class="ml-submit">
		<?php
		submit_button(
			__( 'Save all changes' ),
			'savebutton',
			'save',
			false,
			array(
				'id'    => 'save-all',
				'style' => 'display: none;',
			)
		);
		?>
	<input type="hidden" name="post_id" id="post_id" value="<?php echo (int) $post_id; ?>" />
	<input type="hidden" name="type" value="<?php echo esc_attr( $GLOBALS['type'] ); ?>" />
	<input type="hidden" name="tab" value="<?php echo esc_attr( $GLOBALS['tab'] ); ?>" />
	</p>

	<div id="gallery-settings" style="display:none;">
	<div class="title"><?php _e( 'Gallery Settings' ); ?></div>
	<table id="basic" class="describe"><tbody>
		<tr>
		<th scope="row" class="label">
			<label>
			<span class="alignleft"><?php _e( 'Link thumbnails to:' ); ?></span>
			</label>
		</th>
		<td class="field">
			<input type="radio" name="linkto" id="linkto-file" value="file" />
			<label for="linkto-file" class="radio"><?php _e( 'Image File' ); ?></label>

			<input type="radio" checked="checked" name="linkto" id="linkto-post" value="post" />
			<label for="linkto-post" class="radio"><?php _e( 'Attachment Page' ); ?></label>
		</td>
		</tr>

		<tr>
		<th scope="row" class="label">
			<label>
			<span class="alignleft"><?php _e( 'Order images by:' ); ?></span>
			</label>
		</th>
		<td class="field">
			<select id="orderby" name="orderby">
				<option value="menu_order" selected="selected"><?php _e( 'Menu order' ); ?></option>
				<option value="title"><?php _e( 'Title' ); ?></option>
				<option value="post_date"><?php _e( 'Date/Time' ); ?></option>
				<option value="rand"><?php _e( 'Random' ); ?></option>
			</select>
		</td>
		</tr>

		<tr>
		<th scope="row" class="label">
			<label>
			<span class="alignleft"><?php _e( 'Order:' ); ?></span>
			</label>
		</th>
		<td class="field">
			<input type="radio" checked="checked" name="order" id="order-asc" value="asc" />
			<label for="order-asc" class="radio"><?php _e( 'Ascending' ); ?></label>

			<input type="radio" name="order" id="order-desc" value="desc" />
			<label for="order-desc" class="radio"><?php _e( 'Descending' ); ?></label>
		</td>
		</tr>

		<tr>
		<th scope="row" class="label">
			<label>
			<span class="alignleft"><?php _e( 'Gallery columns:' ); ?></span>
			</label>
		</th>
		<td class="field">
			<select id="columns" name="columns">
				<option value="1">1</option>
				<option value="2">2</option>
				<option value="3" selected="selected">3</option>
				<option value="4">4</option>
				<option value="5">5</option>
				<option value="6">6</option>
				<option value="7">7</option>
				<option value="8">8</option>
				<option value="9">9</option>
			</select>
		</td>
		</tr>
	</tbody></table>

	<p class="ml-submit">
	<input type="button" class="button" style="display:none;" onMouseDown="wpgallery.update();" name="insert-gallery" id="insert-gallery" value="<?php esc_attr_e( 'Insert gallery' ); ?>" />
	<input type="button" class="button" style="display:none;" onMouseDown="wpgallery.update();" name="update-gallery" id="update-gallery" value="<?php esc_attr_e( 'Update gallery settings' ); ?>" />
	</p>
	</div>
	</form>
	<?php
}

/**
 * Outputs the legacy media upload form for the media library.
 *
 * @since 2.5.0
 *
 * @global wpdb      $wpdb            WordPress database abstraction object.
 * @global WP_Query  $wp_query        WordPress Query object.
 * @global WP_Locale $wp_locale       WordPress date and time locale object.
 * @global string    $type
 * @global string    $tab
 * @global array     $post_mime_types
 *
 * @param array $errors
 */
function media_upload_library_form( $errors ) {
	global $wpdb, $wp_query, $wp_locale, $type, $tab, $post_mime_types;

	media_upload_header();

	$post_id = isset( $_REQUEST['post_id'] ) ? (int) $_REQUEST['post_id'] : 0;

	$form_action_url = admin_url( "media-upload.php?type=$type&tab=library&post_id=$post_id" );
	/** This filter is documented in wp-admin/includes/media.php */
	$form_action_url = apply_filters( 'media_upload_form_url', $form_action_url, $type );
	$form_class      = 'media-upload-form validate';

	if ( get_user_setting( 'uploader' ) ) {
		$form_class .= ' html-uploader';
	}

	$q                   = $_GET;
	$q['posts_per_page'] = 10;
	$q['paged']          = isset( $q['paged'] ) ? (int) $q['paged'] : 0;
	if ( $q['paged'] < 1 ) {
		$q['paged'] = 1;
	}
	$q['offset'] = ( $q['paged'] - 1 ) * 10;
	if ( $q['offset'] < 1 ) {
		$q['offset'] = 0;
	}

	list($post_mime_types, $avail_post_mime_types) = wp_edit_attachments_query( $q );

	?>
	<form id="filter" method="get">
	<input type="hidden" name="type" value="<?php echo esc_attr( $type ); ?>" />
	<input type="hidden" name="tab" value="<?php echo esc_attr( $tab ); ?>" />
	<input type="hidden" name="post_id" value="<?php echo (int) $post_id; ?>" />
	<input type="hidden" name="post_mime_type" value="<?php echo isset( $_GET['post_mime_type'] ) ? esc_attr( $_GET['post_mime_type'] ) : ''; ?>" />
	<input type="hidden" name="context" value="<?php echo isset( $_GET['context'] ) ? esc_attr( $_GET['context'] ) : ''; ?>" />

	<p id="media-search" class="search-box">
		<label class="screen-reader-text" for="media-search-input"><?php _e( 'Search Media' ); ?>:</label>
		<input type="search" id="media-search-input" name="s" value="<?php the_search_query(); ?>" />
		<?php submit_button( __( 'Search Media' ), '', '', false ); ?>
	</p>

	<ul class="subsubsub">
		<?php
		$type_links = array();
		$_num_posts = (array) wp_count_attachments();
		$matches    = wp_match_mime_types( array_keys( $post_mime_types ), array_keys( $_num_posts ) );
		foreach ( $matches as $_type => $reals ) {
			foreach ( $reals as $real ) {
				if ( isset( $num_posts[ $_type ] ) ) {
					$num_posts[ $_type ] += $_num_posts[ $real ];
				} else {
					$num_posts[ $_type ] = $_num_posts[ $real ];
				}
			}
		}
		// If available type specified by media button clicked, filter by that type.
		if ( empty( $_GET['post_mime_type'] ) && ! empty( $num_posts[ $type ] ) ) {
			$_GET['post_mime_type']                        = $type;
			list($post_mime_types, $avail_post_mime_types) = wp_edit_attachments_query();
		}
		if ( empty( $_GET['post_mime_type'] ) || 'all' === $_GET['post_mime_type'] ) {
			$class = ' class="current"';
		} else {
			$class = '';
		}
		$type_links[] = '<li><a href="' . esc_url(
			add_query_arg(
				array(
					'post_mime_type' => 'all',
					'paged'          => false,
					'm'              => false,
				)
			)
		) . '"' . $class . '>' . __( 'All Types' ) . '</a>';
		foreach ( $post_mime_types as $mime_type => $label ) {
			$class = '';

			if ( ! wp_match_mime_types( $mime_type, $avail_post_mime_types ) ) {
				continue;
			}

			if ( isset( $_GET['post_mime_type'] ) && wp_match_mime_types( $mime_type, $_GET['post_mime_type'] ) ) {
				$class = ' class="current"';
			}

			$type_links[] = '<li><a href="' . esc_url(
				add_query_arg(
					array(
						'post_mime_type' => $mime_type,
						'paged'          => false,
					)
				)
			) . '"' . $class . '>' . sprintf( translate_nooped_plural( $label[2], $num_posts[ $mime_type ] ), '<span id="' . $mime_type . '-counter">' . number_format_i18n( $num_posts[ $mime_type ] ) . '</span>' ) . '</a>';
		}
		/**
		 * Filters the media upload mime type list items.
		 *
		 * Returned values should begin with an `<li>` tag.
		 *
		 * @since 3.1.0
		 *
		 * @param string[] $type_links An array of list items containing mime type link HTML.
		 */
		echo implode( ' | </li>', apply_filters( 'media_upload_mime_type_links', $type_links ) ) . '</li>';
		unset( $type_links );
		?>
	</ul>

	<div class="tablenav">

		<?php
		$page_links = paginate_links(
			array(
				'base'      => add_query_arg( 'paged', '%#%' ),
				'format'    => '',
				'prev_text' => __( '&laquo;' ),
				'next_text' => __( '&raquo;' ),
				'total'     => ceil( $wp_query->found_posts / 10 ),
				'current'   => $q['paged'],
			)
		);

		if ( $page_links ) {
			echo "<div class='tablenav-pages'>$page_links</div>";
		}
		?>

	<div class="alignleft actions">
		<?php

		$arc_query = "SELECT DISTINCT YEAR(post_date) AS yyear, MONTH(post_date) AS mmonth FROM $wpdb->posts WHERE post_type = 'attachment' ORDER BY post_date DESC";

		$arc_result = $wpdb->get_results( $arc_query );

		$month_count    = count( $arc_result );
		$selected_month = isset( $_GET['m'] ) ? $_GET['m'] : 0;

		if ( $month_count && ! ( 1 == $month_count && 0 == $arc_result[0]->mmonth ) ) {
			?>
			<select name='m'>
			<option<?php selected( $selected_month, 0 ); ?> value='0'><?php _e( 'All dates' ); ?></option>
			<?php

			foreach ( $arc_result as $arc_row ) {
				if ( 0 == $arc_row->yyear ) {
					continue;
				}

				$arc_row->mmonth = zeroise( $arc_row->mmonth, 2 );

				if ( $arc_row->yyear . $arc_row->mmonth == $selected_month ) {
					$default = ' selected="selected"';
				} else {
					$default = '';
				}

				echo "<option$default value='" . esc_attr( $arc_row->yyear . $arc_row->mmonth ) . "'>";
				echo esc_html( $wp_locale->get_month( $arc_row->mmonth ) . " $arc_row->yyear" );
				echo "</option>\n";
			}

			?>
			</select>
		<?php } ?>

		<?php submit_button( __( 'Filter &#187;' ), '', 'post-query-submit', false ); ?>

	</div>

	<br class="clear" />
	</div>
	</form>

	<form enctype="multipart/form-data" method="post" action="<?php echo esc_url( $form_action_url ); ?>" class="<?php echo $form_class; ?>" id="library-form">
	<?php wp_nonce_field( 'media-form' ); ?>
	<?php // media_upload_form( $errors ); ?>

	<script type="text/javascript">
	jQuery(function($){
		var preloaded = $(".media-item.preloaded");
		if ( preloaded.length > 0 ) {
			preloaded.each(function(){prepareMediaItem({id:this.id.replace(/[^0-9]/g, '')},'');});
			updateMediaForm();
		}
	});
	</script>

	<div id="media-items">
		<?php add_filter( 'attachment_fields_to_edit', 'media_post_single_attachment_fields_to_edit', 10, 2 ); ?>
		<?php echo get_media_items( 0, $errors ); ?>
	</div>
	<p class="ml-submit">
		<?php submit_button( __( 'Save all changes' ), 'savebutton', 'save', false ); ?>
	<input type="hidden" name="post_id" id="post_id" value="<?php echo (int) $post_id; ?>" />
	</p>
	</form>
	<?php
}

/**
 * Creates the form for external url
 *
 * @since 2.7.0
 *
 * @param string $default_view
 * @return string the form html
 */
function wp_media_insert_url_form( $default_view = 'image' ) {
	/** This filter is documented in wp-admin/includes/media.php */
	if ( ! apply_filters( 'disable_captions', '' ) ) {
		$caption = '
		<tr class="image-only">
			<th scope="row" class="label">
				<label for="caption"><span class="alignleft">' . __( 'Image Caption' ) . '</span></label>
			</th>
			<td class="field"><textarea id="caption" name="caption"></textarea></td>
		</tr>';
	} else {
		$caption = '';
	}

	$default_align = get_option( 'image_default_align' );

	if ( empty( $default_align ) ) {
		$default_align = 'none';
	}

	if ( 'image' === $default_view ) {
		$view        = 'image-only';
		$table_class = '';
	} else {
		$view        = 'not-image';
		$table_class = $view;
	}

	return '
	<p class="media-types"><label><input type="radio" name="media_type" value="image" id="image-only"' . checked( 'image-only', $view, false ) . ' /> ' . __( 'Image' ) . '</label> &nbsp; &nbsp; <label><input type="radio" name="media_type" value="generic" id="not-image"' . checked( 'not-image', $view, false ) . ' /> ' . __( 'Audio, Video, or Other File' ) . '</label></p>
	<p class="media-types media-types-required-info">' .
		/* translators: %s: Asterisk symbol (*). */
		sprintf( __( 'Required fields are marked %s' ), '<span class="required">*</span>' ) .
	'</p>
	<table class="describe ' . $table_class . '"><tbody>
		<tr>
			<th scope="row" class="label" style="width:130px;">
				<label for="src"><span class="alignleft">' . __( 'URL' ) . '</span> <span class="required">*</span></label>
				<span class="alignright" id="status_img"></span>
			</th>
			<td class="field"><input id="src" name="src" value="" type="text" required onblur="addExtImage.getImageData()" /></td>
		</tr>

		<tr>
			<th scope="row" class="label">
				<label for="title"><span class="alignleft">' . __( 'Title' ) . '</span> <span class="required">*</span></label>
			</th>
			<td class="field"><input id="title" name="title" value="" type="text" required /></td>
		</tr>

		<tr class="not-image"><td></td><td><p class="help">' . __( 'Link text, e.g. &#8220;Ransom Demands (PDF)&#8221;' ) . '</p></td></tr>

		<tr class="image-only">
			<th scope="row" class="label">
				<label for="alt"><span class="alignleft">' . __( 'Alternative Text' ) . '</span></label>
			</th>
			<td class="field"><input id="alt" name="alt" value="" type="text" required />
			<p class="help">' . __( 'Alt text for the image, e.g. &#8220;The Mona Lisa&#8221;' ) . '</p></td>
		</tr>
		' . $caption . '
		<tr class="align image-only">
			<th scope="row" class="label"><p><label for="align">' . __( 'Alignment' ) . '</label></p></th>
			<td class="field">
				<input name="align" id="align-none" value="none" onclick="addExtImage.align=\'align\'+this.value" type="radio"' . ( 'none' === $default_align ? ' checked="checked"' : '' ) . ' />
				<label for="align-none" class="align image-align-none-label">' . __( 'None' ) . '</label>
				<input name="align" id="align-left" value="left" onclick="addExtImage.align=\'align\'+this.value" type="radio"' . ( 'left' === $default_align ? ' checked="checked"' : '' ) . ' />
				<label for="align-left" class="align image-align-left-label">' . __( 'Left' ) . '</label>
				<input name="align" id="align-center" value="center" onclick="addExtImage.align=\'align\'+this.value" type="radio"' . ( 'center' === $default_align ? ' checked="checked"' : '' ) . ' />
				<label for="align-center" class="align image-align-center-label">' . __( 'Center' ) . '</label>
				<input name="align" id="align-right" value="right" onclick="addExtImage.align=\'align\'+this.value" type="radio"' . ( 'right' === $default_align ? ' checked="checked"' : '' ) . ' />
				<label for="align-right" class="align image-align-right-label">' . __( 'Right' ) . '</label>
			</td>
		</tr>

		<tr class="image-only">
			<th scope="row" class="label">
				<label for="url"><span class="alignleft">' . __( 'Link Image To:' ) . '</span></label>
			</th>
			<td class="field"><input id="url" name="url" value="" type="text" /><br />

			<button type="button" class="button" value="" onclick="document.forms[0].url.value=null">' . __( 'None' ) . '</button>
			<button type="button" class="button" value="" onclick="document.forms[0].url.value=document.forms[0].src.value">' . __( 'Link to image' ) . '</button>
			<p class="help">' . __( 'Enter a link URL or click above for presets.' ) . '</p></td>
		</tr>
		<tr class="image-only">
			<td></td>
			<td>
				<input type="button" class="button" id="go_button" style="color:#bbb;" onclick="addExtImage.insert()" value="' . esc_attr__( 'Insert into Post' ) . '" />
			</td>
		</tr>
		<tr class="not-image">
			<td></td>
			<td>
				' . get_submit_button( __( 'Insert into Post' ), '', 'insertonlybutton', false ) . '
			</td>
		</tr>
	</tbody></table>';
}

/**
 * Displays the multi-file uploader message.
 *
 * @since 2.6.0
 *
 * @global int $post_ID
 */
function media_upload_flash_bypass() {
	$browser_uploader = admin_url( 'media-new.php?browser-uploader' );

	$post = get_post();
	if ( $post ) {
		$browser_uploader .= '&amp;post_id=' . (int) $post->ID;
	} elseif ( ! empty( $GLOBALS['post_ID'] ) ) {
		$browser_uploader .= '&amp;post_id=' . (int) $GLOBALS['post_ID'];
	}

	?>
	<p class="upload-flash-bypass">
	<?php
		printf(
			/* translators: 1: URL to browser uploader, 2: Additional link attributes. */
			__( 'You are using the multi-file uploader. Problems? Try the <a href="%1$s" %2$s>browser uploader</a> instead.' ),
			$browser_uploader,
			'target="_blank"'
		);
	?>
	</p>
	<?php
}

/**
 * Displays the browser's built-in uploader message.
 *
 * @since 2.6.0
 */
function media_upload_html_bypass() {
	?>
	<p class="upload-html-bypass hide-if-no-js">
		<?php _e( 'You are using the browser&#8217;s built-in file uploader. The WordPress uploader includes multiple file selection and drag and drop capability. <a href="#">Switch to the multi-file uploader</a>.' ); ?>
	</p>
	<?php
}

/**
 * Used to display a "After a file has been uploaded..." help message.
 *
 * @since 3.3.0
 */
function media_upload_text_after() {}

/**
 * Displays the checkbox to scale images.
 *
 * @since 3.3.0
 */
function media_upload_max_image_resize() {
	$checked = get_user_setting( 'upload_resize' ) ? ' checked="true"' : '';
	$a       = '';
	$end     = '';

	if ( current_user_can( 'manage_options' ) ) {
		$a   = '<a href="' . esc_url( admin_url( 'options-media.php' ) ) . '" target="_blank">';
		$end = '</a>';
	}

	?>
	<p class="hide-if-no-js"><label>
	<input name="image_resize" type="checkbox" id="image_resize" value="true"<?php echo $checked; ?> />
	<?php
	/* translators: 1: Link start tag, 2: Link end tag, 3: Width, 4: Height. */
	printf( __( 'Scale images to match the large size selected in %1$simage options%2$s (%3$d &times; %4$d).' ), $a, $end, (int) get_option( 'large_size_w', '1024' ), (int) get_option( 'large_size_h', '1024' ) );

	?>
	</label></p>
	<?php
}

/**
 * Displays the out of storage quota message in Multisite.
 *
 * @since 3.5.0
 */
function multisite_over_quota_message() {
	echo '<p>' . sprintf(
		/* translators: %s: Allowed space allocation. */
		__( 'Sorry, you have used your space allocation of %s. Please delete some files to upload more files.' ),
		size_format( get_space_allowed() * MB_IN_BYTES )
	) . '</p>';
}

/**
 * Displays the image and editor in the post editor
 *
 * @since 3.5.0
 *
 * @param WP_Post $post A post object.
 */
function edit_form_image_editor( $post ) {
	$open = isset( $_GET['image-editor'] );

	if ( $open ) {
		require_once ABSPATH . 'wp-admin/includes/image-edit.php';
	}

	$thumb_url     = false;
	$attachment_id = (int) $post->ID;

	if ( $attachment_id ) {
		$thumb_url = wp_get_attachment_image_src( $attachment_id, array( 900, 450 ), true );
	}

	$alt_text = (string) get_post_meta( $post->ID, '_wp_attachment_image_alt', true );

	$att_url = wp_get_attachment_url( $post->ID );
	?>
	<div class="wp_attachment_holder wp-clearfix">
	<?php

	if ( wp_attachment_is_image( $post->ID ) ) :
		$image_edit_button = '';
		if ( wp_image_editor_supports( array( 'mime_type' => $post->post_mime_type ) ) ) {
			$nonce             = wp_create_nonce( "image_editor-$post->ID" );
			$image_edit_button = "<input type='button' id='imgedit-open-btn-$post->ID' onclick='imageEdit.open( $post->ID, \"$nonce\" )' class='button' value='" . esc_attr__( 'Edit Image' ) . "' /> <span class='spinner'></span>";
		}

		$open_style     = '';
		$not_open_style = '';

		if ( $open ) {
			$open_style = ' style="display:none"';
		} else {
			$not_open_style = ' style="display:none"';
		}

		?>
		<div class="imgedit-response" id="imgedit-response-<?php echo $attachment_id; ?>"></div>

		<div<?php echo $open_style; ?> class="wp_attachment_image wp-clearfix" id="media-head-<?php echo $attachment_id; ?>">
			<p id="thumbnail-head-<?php echo $attachment_id; ?>"><img class="thumbnail" src="<?php echo set_url_scheme( $thumb_url[0] ); ?>" style="max-width:100%" alt="" /></p>
			<p><?php echo $image_edit_button; ?></p>
		</div>
		<div<?php echo $not_open_style; ?> class="image-editor" id="image-editor-<?php echo $attachment_id; ?>">
		<?php

		if ( $open ) {
			wp_image_editor( $attachment_id );
		}

		?>
		</div>
		<?php
	elseif ( $attachment_id && wp_attachment_is( 'audio', $post ) ) :

		wp_maybe_generate_attachment_metadata( $post );

		echo wp_audio_shortcode( array( 'src' => $att_url ) );

	elseif ( $attachment_id && wp_attachment_is( 'video', $post ) ) :

		wp_maybe_generate_attachment_metadata( $post );

		$meta = wp_get_attachment_metadata( $attachment_id );
		$w    = ! empty( $meta['width'] ) ? min( $meta['width'], 640 ) : 0;
		$h    = ! empty( $meta['height'] ) ? $meta['height'] : 0;

		if ( $h && $w < $meta['width'] ) {
			$h = round( ( $meta['height'] * $w ) / $meta['width'] );
		}

		$attr = array( 'src' => $att_url );

		if ( ! empty( $w ) && ! empty( $h ) ) {
			$attr['width']  = $w;
			$attr['height'] = $h;
		}

		$thumb_id = get_post_thumbnail_id( $attachment_id );

		if ( ! empty( $thumb_id ) ) {
			$attr['poster'] = wp_get_attachment_url( $thumb_id );
		}

		echo wp_video_shortcode( $attr );

	elseif ( isset( $thumb_url[0] ) ) :
		?>
		<div class="wp_attachment_image wp-clearfix" id="media-head-<?php echo $attachment_id; ?>">
			<p id="thumbnail-head-<?php echo $attachment_id; ?>">
				<img class="thumbnail" src="<?php echo set_url_scheme( $thumb_url[0] ); ?>" style="max-width:100%" alt="" />
			</p>
		</div>
		<?php

	else :

		/**
		 * Fires when an attachment type can't be rendered in the edit form.
		 *
		 * @since 4.6.0
		 *
		 * @param WP_Post $post A post object.
		 */
		do_action( 'wp_edit_form_attachment_display', $post );

	endif;

	?>
	</div>
	<div class="wp_attachment_details edit-form-section">
	<?php if ( 'image' === substr( $post->post_mime_type, 0, 5 ) ) : ?>
		<p class="attachment-alt-text">
			<label for="attachment_alt"><strong><?php _e( 'Alternative Text' ); ?></strong></label><br />
			<input type="text" class="widefat" name="_wp_attachment_image_alt" id="attachment_alt" aria-describedby="alt-text-description" value="<?php echo esc_attr( $alt_text ); ?>" />
		</p>
		<p class="attachment-alt-text-description" id="alt-text-description">
		<?php

		printf(
			/* translators: 1: Link to tutorial, 2: Additional link attributes, 3: Accessibility text. */
			__( '<a href="%1$s" %2$s>Describe the purpose of the image%3$s</a>. Leave empty if the image is purely decorative.' ),
			esc_url( 'https://www.w3.org/WAI/tutorials/images/decision-tree' ),
			'target="_blank" rel="noopener noreferrer"',
			sprintf(
				'<span class="screen-reader-text"> %s</span>',
				/* translators: Accessibility text. */
				__( '(opens in a new tab)' )
			)
		);

		?>
		</p>
	<?php endif; ?>

		<p>
			<label for="attachment_caption"><strong><?php _e( 'Caption' ); ?></strong></label><br />
			<textarea class="widefat" name="excerpt" id="attachment_caption"><?php echo $post->post_excerpt; ?></textarea>
		</p>

	<?php

	$quicktags_settings = array( 'buttons' => 'strong,em,link,block,del,ins,img,ul,ol,li,code,close' );
	$editor_args        = array(
		'textarea_name' => 'content',
		'textarea_rows' => 5,
		'media_buttons' => false,
		'tinymce'       => false,
		'quicktags'     => $quicktags_settings,
	);

	?>

	<label for="attachment_content" class="attachment-content-description"><strong><?php _e( 'Description' ); ?></strong>
	<?php

	if ( preg_match( '#^(audio|video)/#', $post->post_mime_type ) ) {
		echo ': ' . __( 'Displayed on attachment pages.' );
	}

	?>
	</label>
	<?php wp_editor( format_to_edit( $post->post_content ), 'attachment_content', $editor_args ); ?>

	</div>
	<?php

	$extras = get_compat_media_markup( $post->ID );
	echo $extras['item'];
	echo '<input type="hidden" id="image-edit-context" value="edit-attachment" />' . "\n";
}

/**
 * Displays non-editable attachment metadata in the publish meta box.
 *
 * @since 3.5.0
 */
function attachment_submitbox_metadata() {
	$post          = get_post();
	$attachment_id = $post->ID;

	$file     = (string) get_attached_file( $attachment_id );
	$filename = esc_html( wp_basename( $file ) );

	$media_dims = '';
	$meta       = wp_get_attachment_metadata( $attachment_id );

	if ( isset( $meta['width'], $meta['height'] ) ) {
		$media_dims .= "<span id='media-dims-$attachment_id'>{$meta['width']}&nbsp;&times;&nbsp;{$meta['height']}</span> ";
	}
	/** This filter is documented in wp-admin/includes/media.php */
	$media_dims = apply_filters( 'media_meta', $media_dims, $post );

	$att_url = (string) wp_get_attachment_url( $attachment_id );

	?>
	<div class="misc-pub-section misc-pub-attachment">
		<label for="attachment_url"><?php _e( 'File URL:' ); ?></label>
		<input type="text" class="widefat urlfield" readonly="readonly" name="attachment_url" id="attachment_url" value="<?php echo esc_attr( $att_url ); ?>" />
		<span class="copy-to-clipboard-container">
			<button type="button" class="button copy-attachment-url edit-media" data-clipboard-target="#attachment_url"><?php _e( 'Copy URL to clipboard' ); ?></button>
			<span class="success hidden" aria-hidden="true"><?php _e( 'Copied!' ); ?></span>
		</span>
	</div>
	<div class="misc-pub-section misc-pub-filename">
		<?php _e( 'File name:' ); ?> <strong><?php echo $filename; ?></strong>
	</div>
	<div class="misc-pub-section misc-pub-filetype">
		<?php _e( 'File type:' ); ?>
		<strong>
		<?php

		if ( preg_match( '/^.*?\.(\w+)$/', (string) get_attached_file( $post->ID ), $matches ) ) {
			echo esc_html( strtoupper( $matches[1] ) );
			list( $mime_type ) = explode( '/', $post->post_mime_type );
			if ( 'image' !== $mime_type && ! empty( $meta['mime_type'] ) ) {
				if ( "$mime_type/" . strtolower( $matches[1] ) !== $meta['mime_type'] ) {
					echo ' (' . esc_html( $meta['mime_type'] ) . ')';
				}
			}
		} else {
			echo esc_html( strtoupper( str_replace( 'image/', '', $post->post_mime_type ) ) );
		}

		?>
		</strong>
	</div>

	<?php

	$file_size = false;

	if ( isset( $meta['filesize'] ) ) {
		$file_size = $meta['filesize'];
	} elseif ( file_exists( $file ) ) {
		$file_size = filesize( $file );
	}

	if ( ! empty( $file_size ) ) {
		?>
		<div class="misc-pub-section misc-pub-filesize">
			<?php _e( 'File size:' ); ?> <strong><?php echo size_format( $file_size ); ?></strong>
		</div>
		<?php
	}

	if ( preg_match( '#^(audio|video)/#', $post->post_mime_type ) ) {
		$fields = array(
			'length_formatted' => __( 'Length:' ),
			'bitrate'          => __( 'Bitrate:' ),
		);

		/**
		 * Filters the audio and video metadata fields to be shown in the publish meta box.
		 *
		 * The key for each item in the array should correspond to an attachment
		 * metadata key, and the value should be the desired label.
		 *
		 * @since 3.7.0
		 * @since 4.9.0 Added the `$post` parameter.
		 *
		 * @param array   $fields An array of the attachment metadata keys and labels.
		 * @param WP_Post $post   WP_Post object for the current attachment.
		 */
		$fields = apply_filters( 'media_submitbox_misc_sections', $fields, $post );

		foreach ( $fields as $key => $label ) {
			if ( empty( $meta[ $key ] ) ) {
				continue;
			}

			?>
			<div class="misc-pub-section misc-pub-mime-meta misc-pub-<?php echo sanitize_html_class( $key ); ?>">
				<?php echo $label; ?>
				<strong>
				<?php

				switch ( $key ) {
					case 'bitrate':
						echo round( $meta['bitrate'] / 1000 ) . 'kb/s';
						if ( ! empty( $meta['bitrate_mode'] ) ) {
							echo ' ' . strtoupper( esc_html( $meta['bitrate_mode'] ) );
						}
						break;
					default:
						echo esc_html( $meta[ $key ] );
						break;
				}

				?>
				</strong>
			</div>
			<?php
		}

		$fields = array(
			'dataformat' => __( 'Audio Format:' ),
			'codec'      => __( 'Audio Codec:' ),
		);

		/**
		 * Filters the audio attachment metadata fields to be shown in the publish meta box.
		 *
		 * The key for each item in the array should correspond to an attachment
		 * metadata key, and the value should be the desired label.
		 *
		 * @since 3.7.0
		 * @since 4.9.0 Added the `$post` parameter.
		 *
		 * @param array   $fields An array of the attachment metadata keys and labels.
		 * @param WP_Post $post   WP_Post object for the current attachment.
		 */
		$audio_fields = apply_filters( 'audio_submitbox_misc_sections', $fields, $post );

		foreach ( $audio_fields as $key => $label ) {
			if ( empty( $meta['audio'][ $key ] ) ) {
				continue;
			}

			?>
			<div class="misc-pub-section misc-pub-audio misc-pub-<?php echo sanitize_html_class( $key ); ?>">
				<?php echo $label; ?> <strong><?php echo esc_html( $meta['audio'][ $key ] ); ?></strong>
			</div>
			<?php
		}
	}

	if ( $media_dims ) {
		?>
		<div class="misc-pub-section misc-pub-dimensions">
			<?php _e( 'Dimensions:' ); ?> <strong><?php echo $media_dims; ?></strong>
		</div>
		<?php
	}

	if ( ! empty( $meta['original_image'] ) ) {
		?>
		<div class="misc-pub-section misc-pub-original-image">
			<?php _e( 'Original image:' ); ?>
			<a href="<?php echo esc_url( (string) wp_get_original_image_url( $attachment_id ) ); ?>">
				<?php echo esc_html( wp_basename( (string) wp_get_original_image_path( $attachment_id ) ) ); ?>
			</a>
		</div>
		<?php
	}
}

/**
 * Parse ID3v2, ID3v1, and getID3 comments to extract usable data
 *
 * @since 3.6.0
 *
 * @param array $metadata An existing array with data
 * @param array $data Data supplied by ID3 tags
 */
function wp_add_id3_tag_data( &$metadata, $data ) {
	foreach ( array( 'id3v2', 'id3v1' ) as $version ) {
		if ( ! empty( $data[ $version ]['comments'] ) ) {
			foreach ( $data[ $version ]['comments'] as $key => $list ) {
				if ( 'length' !== $key && ! empty( $list ) ) {
					$metadata[ $key ] = wp_kses_post( reset( $list ) );
					// Fix bug in byte stream analysis.
					if ( 'terms_of_use' === $key && 0 === strpos( $metadata[ $key ], 'yright notice.' ) ) {
						$metadata[ $key ] = 'Cop' . $metadata[ $key ];
					}
				}
			}
			break;
		}
	}

	if ( ! empty( $data['id3v2']['APIC'] ) ) {
		$image = reset( $data['id3v2']['APIC'] );
		if ( ! empty( $image['data'] ) ) {
			$metadata['image'] = array(
				'data'   => $image['data'],
				'mime'   => $image['image_mime'],
				'width'  => $image['image_width'],
				'height' => $image['image_height'],
			);
		}
	} elseif ( ! empty( $data['comments']['picture'] ) ) {
		$image = reset( $data['comments']['picture'] );
		if ( ! empty( $image['data'] ) ) {
			$metadata['image'] = array(
				'data' => $image['data'],
				'mime' => $image['image_mime'],
			);
		}
	}
}

/**
 * Retrieve metadata from a video file's ID3 tags
 *
 * @since 3.6.0
 *
 * @param string $file Path to file.
 * @return array|bool Returns array of metadata, if found.
 */
function wp_read_video_metadata( $file ) {
	if ( ! file_exists( $file ) ) {
		return false;
	}

	$metadata = array();

	if ( ! defined( 'GETID3_TEMP_DIR' ) ) {
		define( 'GETID3_TEMP_DIR', get_temp_dir() );
	}

	if ( ! class_exists( 'getID3', false ) ) {
		require ABSPATH . WPINC . '/ID3/getid3.php';
	}

	$id3  = new getID3();
	$data = $id3->analyze( $file );

	if ( isset( $data['video']['lossless'] ) ) {
		$metadata['lossless'] = $data['video']['lossless'];
	}

	if ( ! empty( $data['video']['bitrate'] ) ) {
		$metadata['bitrate'] = (int) $data['video']['bitrate'];
	}

	if ( ! empty( $data['video']['bitrate_mode'] ) ) {
		$metadata['bitrate_mode'] = $data['video']['bitrate_mode'];
	}

	if ( ! empty( $data['filesize'] ) ) {
		$metadata['filesize'] = (int) $data['filesize'];
	}

	if ( ! empty( $data['mime_type'] ) ) {
		$metadata['mime_type'] = $data['mime_type'];
	}

	if ( ! empty( $data['playtime_seconds'] ) ) {
		$metadata['length'] = (int) round( $data['playtime_seconds'] );
	}

	if ( ! empty( $data['playtime_string'] ) ) {
		$metadata['length_formatted'] = $data['playtime_string'];
	}

	if ( ! empty( $data['video']['resolution_x'] ) ) {
		$metadata['width'] = (int) $data['video']['resolution_x'];
	}

	if ( ! empty( $data['video']['resolution_y'] ) ) {
		$metadata['height'] = (int) $data['video']['resolution_y'];
	}

	if ( ! empty( $data['fileformat'] ) ) {
		$metadata['fileformat'] = $data['fileformat'];
	}

	if ( ! empty( $data['video']['dataformat'] ) ) {
		$metadata['dataformat'] = $data['video']['dataformat'];
	}

	if ( ! empty( $data['video']['encoder'] ) ) {
		$metadata['encoder'] = $data['video']['encoder'];
	}

	if ( ! empty( $data['video']['codec'] ) ) {
		$metadata['codec'] = $data['video']['codec'];
	}

	if ( ! empty( $data['audio'] ) ) {
		unset( $data['audio']['streams'] );
		$metadata['audio'] = $data['audio'];
	}

	if ( empty( $metadata['created_timestamp'] ) ) {
		$created_timestamp = wp_get_media_creation_timestamp( $data );

		if ( false !== $created_timestamp ) {
			$metadata['created_timestamp'] = $created_timestamp;
		}
	}

	wp_add_id3_tag_data( $metadata, $data );

	$file_format = isset( $metadata['fileformat'] ) ? $metadata['fileformat'] : null;

	/**
	 * Filters the array of metadata retrieved from a video.
	 *
	 * In core, usually this selection is what is stored.
	 * More complete data can be parsed from the `$data` parameter.
	 *
	 * @since 4.9.0
	 *
	 * @param array  $metadata       Filtered Video metadata.
	 * @param string $file           Path to video file.
	 * @param string $file_format    File format of video, as analyzed by getID3.
	 * @param string $data           Raw metadata from getID3.
	 */
	return apply_filters( 'wp_read_video_metadata', $metadata, $file, $file_format, $data );
}

/**
 * Retrieve metadata from an audio file's ID3 tags.
 *
 * @since 3.6.0
 *
 * @param string $file Path to file.
 * @return array|bool Returns array of metadata, if found.
 */
function wp_read_audio_metadata( $file ) {
	if ( ! file_exists( $file ) ) {
		return false;
	}

	$metadata = array();

	if ( ! defined( 'GETID3_TEMP_DIR' ) ) {
		define( 'GETID3_TEMP_DIR', get_temp_dir() );
	}

	if ( ! class_exists( 'getID3', false ) ) {
		require ABSPATH . WPINC . '/ID3/getid3.php';
	}

	$id3  = new getID3();
	$data = $id3->analyze( $file );

	if ( ! empty( $data['audio'] ) ) {
		unset( $data['audio']['streams'] );
		$metadata = $data['audio'];
	}

	if ( ! empty( $data['fileformat'] ) ) {
		$metadata['fileformat'] = $data['fileformat'];
	}

	if ( ! empty( $data['filesize'] ) ) {
		$metadata['filesize'] = (int) $data['filesize'];
	}

	if ( ! empty( $data['mime_type'] ) ) {
		$metadata['mime_type'] = $data['mime_type'];
	}

	if ( ! empty( $data['playtime_seconds'] ) ) {
		$metadata['length'] = (int) round( $data['playtime_seconds'] );
	}

	if ( ! empty( $data['playtime_string'] ) ) {
		$metadata['length_formatted'] = $data['playtime_string'];
	}

	if ( empty( $metadata['created_timestamp'] ) ) {
		$created_timestamp = wp_get_media_creation_timestamp( $data );

		if ( false !== $created_timestamp ) {
			$metadata['created_timestamp'] = $created_timestamp;
		}
	}

	wp_add_id3_tag_data( $metadata, $data );

	return $metadata;
}

/**
 * Parse creation date from media metadata.
 *
 * The getID3 library doesn't have a standard method for getting creation dates,
 * so the location of this data can vary based on the MIME type.
 *
 * @since 4.9.0
 *
 * @link https://github.com/JamesHeinrich/getID3/blob/master/structure.txt
 *
 * @param array $metadata The metadata returned by getID3::analyze().
 * @return int|bool A UNIX timestamp for the media's creation date if available
 *                  or a boolean FALSE if a timestamp could not be determined.
 */
function wp_get_media_creation_timestamp( $metadata ) {
	$creation_date = false;

	if ( empty( $metadata['fileformat'] ) ) {
		return $creation_date;
	}

	switch ( $metadata['fileformat'] ) {
		case 'asf':
			if ( isset( $metadata['asf']['file_properties_object']['creation_date_unix'] ) ) {
				$creation_date = (int) $metadata['asf']['file_properties_object']['creation_date_unix'];
			}
			break;

		case 'matroska':
		case 'webm':
			if ( isset( $metadata['matroska']['comments']['creation_time']['0'] ) ) {
				$creation_date = strtotime( $metadata['matroska']['comments']['creation_time']['0'] );
			} elseif ( isset( $metadata['matroska']['info']['0']['DateUTC_unix'] ) ) {
				$creation_date = (int) $metadata['matroska']['info']['0']['DateUTC_unix'];
			}
			break;

		case 'quicktime':
		case 'mp4':
			if ( isset( $metadata['quicktime']['moov']['subatoms']['0']['creation_time_unix'] ) ) {
				$creation_date = (int) $metadata['quicktime']['moov']['subatoms']['0']['creation_time_unix'];
			}
			break;
	}

	return $creation_date;
}

/**
 * Encapsulates the logic for Attach/Detach actions.
 *
 * @since 4.2.0
 *
 * @global wpdb $wpdb WordPress database abstraction object.
 *
 * @param int    $parent_id Attachment parent ID.
 * @param string $action    Optional. Attach/detach action. Accepts 'attach' or 'detach'.
 *                          Default 'attach'.
 */
function wp_media_attach_action( $parent_id, $action = 'attach' ) {
	global $wpdb;

	if ( ! $parent_id ) {
		return;
	}

	if ( ! current_user_can( 'edit_post', $parent_id ) ) {
		wp_die( __( 'Sorry, you are not allowed to edit this post.' ) );
	}

	$ids = array();

	foreach ( (array) $_REQUEST['media'] as $attachment_id ) {
		$attachment_id = (int) $attachment_id;

		if ( ! current_user_can( 'edit_post', $attachment_id ) ) {
			continue;
		}

		$ids[] = $attachment_id;
	}

	if ( ! empty( $ids ) ) {
		$ids_string = implode( ',', $ids );

		if ( 'attach' === $action ) {
			$result = $wpdb->query( $wpdb->prepare( "UPDATE $wpdb->posts SET post_parent = %d WHERE post_type = 'attachment' AND ID IN ( $ids_string )", $parent_id ) );
		} else {
			$result = $wpdb->query( "UPDATE $wpdb->posts SET post_parent = 0 WHERE post_type = 'attachment' AND ID IN ( $ids_string )" );
		}
	}

	if ( isset( $result ) ) {
		foreach ( $ids as $attachment_id ) {
			/**
			 * Fires when media is attached or detached from a post.
			 *
			 * @since 5.5.0
			 *
			 * @param string $action        Attach/detach action. Accepts 'attach' or 'detach'.
			 * @param int    $attachment_id The attachment ID.
			 * @param int    $parent_id     Attachment parent ID.
			 */
			do_action( 'wp_media_attach_action', $action, $attachment_id, $parent_id );

			clean_attachment_cache( $attachment_id );
		}

		$location = 'upload.php';
		$referer  = wp_get_referer();

		if ( $referer ) {
			if ( false !== strpos( $referer, 'upload.php' ) ) {
				$location = remove_query_arg( array( 'attached', 'detach' ), $referer );
			}
		}

		$key      = 'attach' === $action ? 'attached' : 'detach';
		$location = add_query_arg( array( $key => $result ), $location );

		wp_redirect( $location );
		exit;
	}
}<|MERGE_RESOLUTION|>--- conflicted
+++ resolved
@@ -2278,13 +2278,8 @@
  * @since 2.5.0
  *
  * @param string  $type
-<<<<<<< HEAD
  * @param array  $errors
  * @param integer $id
-=======
- * @param object  $errors
- * @param int     $id
->>>>>>> 564fb09e
  */
 function media_upload_type_form( $type = 'file', $errors = null, $id = null ) {
 
