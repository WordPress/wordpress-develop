<?php
/**
 * WordPress Administration Media API.
 *
 * @package WordPress
 * @subpackage Administration
 */

/**
 * Defines the default media upload tabs.
 *
 * @since 2.5.0
 *
 * @return string[] Default tabs.
 */
function media_upload_tabs() {
	$_default_tabs = array(
		'type'     => __( 'From Computer' ), // Handler action suffix => tab text.
		'type_url' => __( 'From URL' ),
		'gallery'  => __( 'Gallery' ),
		'library'  => __( 'Media Library' ),
	);

	/**
	 * Filters the available tabs in the legacy (pre-3.5.0) media popup.
	 *
	 * @since 2.5.0
	 *
	 * @param string[] $_default_tabs An array of media tabs.
	 */
	return apply_filters( 'media_upload_tabs', $_default_tabs );
}

/**
 * Adds the gallery tab back to the tabs array if post has image attachments.
 *
 * @since 2.5.0
 *
 * @global wpdb $wpdb WordPress database abstraction object.
 *
 * @param array $tabs
 * @return array $tabs with gallery if post has image attachment
 */
function update_gallery_tab( $tabs ) {
	global $wpdb;

	if ( ! isset( $_REQUEST['post_id'] ) ) {
		unset( $tabs['gallery'] );
		return $tabs;
	}

	$post_id = (int) $_REQUEST['post_id'];

	if ( $post_id ) {
		$attachments = (int) $wpdb->get_var( $wpdb->prepare( "SELECT count(*) FROM $wpdb->posts WHERE post_type = 'attachment' AND post_status != 'trash' AND post_parent = %d", $post_id ) );
	}

	if ( empty( $attachments ) ) {
		unset( $tabs['gallery'] );
		return $tabs;
	}

	/* translators: %s: Number of attachments. */
	$tabs['gallery'] = sprintf( __( 'Gallery (%s)' ), "<span id='attachments-count'>$attachments</span>" );

	return $tabs;
}

/**
 * Outputs the legacy media upload tabs UI.
 *
 * @since 2.5.0
 *
 * @global string $redir_tab
 */
function the_media_upload_tabs() {
	global $redir_tab;
	$tabs    = media_upload_tabs();
	$default = 'type';

	if ( ! empty( $tabs ) ) {
		echo "<ul id='sidemenu'>\n";

		if ( isset( $redir_tab ) && array_key_exists( $redir_tab, $tabs ) ) {
			$current = $redir_tab;
		} elseif ( isset( $_GET['tab'] ) && array_key_exists( $_GET['tab'], $tabs ) ) {
			$current = $_GET['tab'];
		} else {
			/** This filter is documented in wp-admin/media-upload.php */
			$current = apply_filters( 'media_upload_default_tab', $default );
		}

		foreach ( $tabs as $callback => $text ) {
			$class = '';

			if ( $current == $callback ) {
				$class = " class='current'";
			}

			$href = add_query_arg(
				array(
					'tab'            => $callback,
					's'              => false,
					'paged'          => false,
					'post_mime_type' => false,
					'm'              => false,
				)
			);
			$link = "<a href='" . esc_url( $href ) . "'$class>$text</a>";
			echo "\t<li id='" . esc_attr( "tab-$callback" ) . "'>$link</li>\n";
		}

		echo "</ul>\n";
	}
}

/**
 * Retrieves the image HTML to send to the editor.
 *
 * @since 2.5.0
 *
 * @param int          $id      Image attachment ID.
 * @param string       $caption Image caption.
 * @param string       $title   Image title attribute.
 * @param string       $align   Image CSS alignment property.
 * @param string       $url     Optional. Image src URL. Default empty.
 * @param bool|string  $rel     Optional. Value for rel attribute or whether to add a default value. Default false.
 * @param string|int[] $size    Optional. Image size. Accepts any registered image size name, or an array of
 *                              width and height values in pixels (in that order). Default 'medium'.
 * @param string       $alt     Optional. Image alt attribute. Default empty.
 * @return string The HTML output to insert into the editor.
 */
function get_image_send_to_editor( $id, $caption, $title, $align, $url = '', $rel = false, $size = 'medium', $alt = '' ) {

	$html = get_image_tag( $id, $alt, '', $align, $size );

	if ( $rel ) {
		if ( is_string( $rel ) ) {
			$rel = ' rel="' . esc_attr( $rel ) . '"';
		} else {
			$rel = ' rel="attachment wp-att-' . (int) $id . '"';
		}
	} else {
		$rel = '';
	}

	if ( $url ) {
		$html = '<a href="' . esc_url( $url ) . '"' . $rel . '>' . $html . '</a>';
	}

	/**
	 * Filters the image HTML markup to send to the editor when inserting an image.
	 *
	 * @since 2.5.0
	 * @since 5.6.0 The `$rel` parameter was added.
	 *
	 * @param string       $html    The image HTML markup to send.
	 * @param int          $id      The attachment ID.
	 * @param string       $caption The image caption.
	 * @param string       $title   The image title.
	 * @param string       $align   The image alignment.
	 * @param string       $url     The image source URL.
	 * @param string|int[] $size    Requested image size. Can be any registered image size name, or
	 *                              an array of width and height values in pixels (in that order).
	 * @param string       $alt     The image alternative, or alt, text.
	 * @param string       $rel     The image rel attribute.
	 */
	$html = apply_filters( 'image_send_to_editor', $html, $id, $caption, $title, $align, $url, $size, $alt, $rel );

	return $html;
}

/**
 * Adds image shortcode with caption to editor.
 *
 * @since 2.6.0
 *
 * @param string  $html    The image HTML markup to send.
 * @param int     $id      Image attachment ID.
 * @param string  $caption Image caption.
 * @param string  $title   Image title attribute (not used).
 * @param string  $align   Image CSS alignment property.
 * @param string  $url     Image source URL (not used).
 * @param string  $size    Image size (not used).
 * @param string  $alt     Image `alt` attribute (not used).
 * @return string The image HTML markup with caption shortcode.
 */
function image_add_caption( $html, $id, $caption, $title, $align, $url, $size, $alt = '' ) {

	/**
	 * Filters the caption text.
	 *
	 * Note: If the caption text is empty, the caption shortcode will not be appended
	 * to the image HTML when inserted into the editor.
	 *
	 * Passing an empty value also prevents the {@see 'image_add_caption_shortcode'}
	 * Filters from being evaluated at the end of image_add_caption().
	 *
	 * @since 4.1.0
	 *
	 * @param string $caption The original caption text.
	 * @param int    $id      The attachment ID.
	 */
	$caption = apply_filters( 'image_add_caption_text', $caption, $id );

	/**
	 * Filters whether to disable captions.
	 *
	 * Prevents image captions from being appended to image HTML when inserted into the editor.
	 *
	 * @since 2.6.0
	 *
	 * @param bool $bool Whether to disable appending captions. Returning true from the filter
	 *                   will disable captions. Default empty string.
	 */
	if ( empty( $caption ) || apply_filters( 'disable_captions', '' ) ) {
		return $html;
	}

	$id = ( 0 < (int) $id ) ? 'attachment_' . $id : '';

	if ( ! preg_match( '/width=["\']([0-9]+)/', $html, $matches ) ) {
		return $html;
	}

	$width = $matches[1];

	$caption = str_replace( array( "\r\n", "\r" ), "\n", $caption );
	$caption = preg_replace_callback( '/<[a-zA-Z0-9]+(?: [^<>]+>)*/', '_cleanup_image_add_caption', $caption );

	// Convert any remaining line breaks to <br />.
	$caption = preg_replace( '/[ \n\t]*\n[ \t]*/', '<br />', $caption );

	$html = preg_replace( '/(class=["\'][^\'"]*)align(none|left|right|center)\s?/', '$1', $html );
	if ( empty( $align ) ) {
		$align = 'none';
	}

	$shcode = '[caption id="' . $id . '" align="align' . $align . '" width="' . $width . '"]' . $html . ' ' . $caption . '[/caption]';

	/**
	 * Filters the image HTML markup including the caption shortcode.
	 *
	 * @since 2.6.0
	 *
	 * @param string $shcode The image HTML markup with caption shortcode.
	 * @param string $html   The image HTML markup.
	 */
	return apply_filters( 'image_add_caption_shortcode', $shcode, $html );
}

/**
 * Private preg_replace callback used in image_add_caption().
 *
 * @access private
 * @since 3.4.0
 */
function _cleanup_image_add_caption( $matches ) {
	// Remove any line breaks from inside the tags.
	return preg_replace( '/[\r\n\t]+/', ' ', $matches[0] );
}

/**
 * Adds image HTML to editor.
 *
 * @since 2.5.0
 *
 * @param string $html
 */
function media_send_to_editor( $html ) {
	?>
	<script type="text/javascript">
	var win = window.dialogArguments || opener || parent || top;
	win.send_to_editor( <?php echo wp_json_encode( $html ); ?> );
	</script>
	<?php
	exit;
}

/**
 * Saves a file submitted from a POST request and create an attachment post for it.
 *
 * @since 2.5.0
 *
 * @param string $file_id   Index of the `$_FILES` array that the file was sent.
 * @param int    $post_id   The post ID of a post to attach the media item to. Required, but can
 *                          be set to 0, creating a media item that has no relationship to a post.
 * @param array  $post_data Optional. Overwrite some of the attachment.
 * @param array  $overrides Optional. Override the wp_handle_upload() behavior.
 * @return int|WP_Error ID of the attachment or a WP_Error object on failure.
 */
function media_handle_upload( $file_id, $post_id, $post_data = array(), $overrides = array( 'test_form' => false ) ) {
	$time = current_time( 'mysql' );
	$post = get_post( $post_id );

	if ( $post ) {
		// The post date doesn't usually matter for pages, so don't backdate this upload.
		if ( 'page' !== $post->post_type && substr( $post->post_date, 0, 4 ) > 0 ) {
			$time = $post->post_date;
		}
	}

	$file = wp_handle_upload( $_FILES[ $file_id ], $overrides, $time );

	if ( isset( $file['error'] ) ) {
		return new WP_Error( 'upload_error', $file['error'] );
	}

	$name = $_FILES[ $file_id ]['name'];
	$ext  = pathinfo( $name, PATHINFO_EXTENSION );
	$name = wp_basename( $name, ".$ext" );

	$url     = $file['url'];
	$type    = $file['type'];
	$file    = $file['file'];
	$title   = sanitize_text_field( $name );
	$content = '';
	$excerpt = '';

	if ( preg_match( '#^audio#', $type ) ) {
		$meta = wp_read_audio_metadata( $file );

		if ( ! empty( $meta['title'] ) ) {
			$title = $meta['title'];
		}

		if ( ! empty( $title ) ) {

			if ( ! empty( $meta['album'] ) && ! empty( $meta['artist'] ) ) {
				/* translators: 1: Audio track title, 2: Album title, 3: Artist name. */
				$content .= sprintf( __( '"%1$s" from %2$s by %3$s.' ), $title, $meta['album'], $meta['artist'] );
			} elseif ( ! empty( $meta['album'] ) ) {
				/* translators: 1: Audio track title, 2: Album title. */
				$content .= sprintf( __( '"%1$s" from %2$s.' ), $title, $meta['album'] );
			} elseif ( ! empty( $meta['artist'] ) ) {
				/* translators: 1: Audio track title, 2: Artist name. */
				$content .= sprintf( __( '"%1$s" by %2$s.' ), $title, $meta['artist'] );
			} else {
				/* translators: %s: Audio track title. */
				$content .= sprintf( __( '"%s".' ), $title );
			}
		} elseif ( ! empty( $meta['album'] ) ) {

			if ( ! empty( $meta['artist'] ) ) {
				/* translators: 1: Audio album title, 2: Artist name. */
				$content .= sprintf( __( '%1$s by %2$s.' ), $meta['album'], $meta['artist'] );
			} else {
				$content .= $meta['album'] . '.';
			}
		} elseif ( ! empty( $meta['artist'] ) ) {

			$content .= $meta['artist'] . '.';

		}

		if ( ! empty( $meta['year'] ) ) {
			/* translators: Audio file track information. %d: Year of audio track release. */
			$content .= ' ' . sprintf( __( 'Released: %d.' ), $meta['year'] );
		}

		if ( ! empty( $meta['track_number'] ) ) {
			$track_number = explode( '/', $meta['track_number'] );

			if ( is_numeric( $track_number[0] ) ) {
				if ( isset( $track_number[1] ) && is_numeric( $track_number[1] ) ) {
					$content .= ' ' . sprintf(
						/* translators: Audio file track information. 1: Audio track number, 2: Total audio tracks. */
						__( 'Track %1$s of %2$s.' ),
						number_format_i18n( $track_number[0] ),
						number_format_i18n( $track_number[1] )
					);
				} else {
					$content .= ' ' . sprintf(
						/* translators: Audio file track information. %s: Audio track number. */
						__( 'Track %s.' ),
						number_format_i18n( $track_number[0] )
					);
				}
			}
		}

		if ( ! empty( $meta['genre'] ) ) {
			/* translators: Audio file genre information. %s: Audio genre name. */
			$content .= ' ' . sprintf( __( 'Genre: %s.' ), $meta['genre'] );
		}

		// Use image exif/iptc data for title and caption defaults if possible.
	} elseif ( 0 === strpos( $type, 'image/' ) ) {
		$image_meta = wp_read_image_metadata( $file );

		if ( $image_meta ) {
			if ( trim( $image_meta['title'] ) && ! is_numeric( sanitize_title( $image_meta['title'] ) ) ) {
				$title = $image_meta['title'];
			}

			if ( trim( $image_meta['caption'] ) ) {
				$excerpt = $image_meta['caption'];
			}
		}
	}

	// Construct the attachment array.
	$attachment = array_merge(
		array(
			'post_mime_type' => $type,
			'guid'           => $url,
			'post_parent'    => $post_id,
			'post_title'     => $title,
			'post_content'   => $content,
			'post_excerpt'   => $excerpt,
		),
		$post_data
	);

	// This should never be set as it would then overwrite an existing attachment.
	unset( $attachment['ID'] );

	// Save the data.
	$attachment_id = wp_insert_attachment( $attachment, $file, $post_id, true );

	if ( ! is_wp_error( $attachment_id ) ) {
		// Set a custom header with the attachment_id.
		// Used by the browser/client to resume creating image sub-sizes after a PHP fatal error.
		if ( ! headers_sent() ) {
			header( 'X-WP-Upload-Attachment-ID: ' . $attachment_id );
		}

		// The image sub-sizes are created during wp_generate_attachment_metadata().
		// This is generally slow and may cause timeouts or out of memory errors.
		wp_update_attachment_metadata( $attachment_id, wp_generate_attachment_metadata( $attachment_id, $file ) );
	}

	return $attachment_id;
}

/**
 * Handles a side-loaded file in the same way as an uploaded file is handled by media_handle_upload().
 *
 * @since 2.6.0
 * @since 5.3.0 The `$post_id` parameter was made optional.
 *
 * @param string[] $file_array Array that represents a `$_FILES` upload array.
 * @param int      $post_id    Optional. The post ID the media is associated with.
 * @param string   $desc       Optional. Description of the side-loaded file. Default null.
 * @param array    $post_data  Optional. Post data to override. Default empty array.
 * @return int|WP_Error The ID of the attachment or a WP_Error on failure.
 */
function media_handle_sideload( $file_array, $post_id = 0, $desc = null, $post_data = array() ) {
	$overrides = array( 'test_form' => false );

	if ( isset( $post_data['post_date'] ) && substr( $post_data['post_date'], 0, 4 ) > 0 ) {
		$time = $post_data['post_date'];
	} else {
		$post = get_post( $post_id );
		if ( $post && substr( $post->post_date, 0, 4 ) > 0 ) {
			$time = $post->post_date;
		} else {
			$time = current_time( 'mysql' );
		}
	}

	$file = wp_handle_sideload( $file_array, $overrides, $time );

	if ( isset( $file['error'] ) ) {
		return new WP_Error( 'upload_error', $file['error'] );
	}

	$url     = $file['url'];
	$type    = $file['type'];
	$file    = $file['file'];
	$title   = preg_replace( '/\.[^.]+$/', '', wp_basename( $file ) );
	$content = '';

	// Use image exif/iptc data for title and caption defaults if possible.
	$image_meta = wp_read_image_metadata( $file );

	if ( $image_meta ) {
		if ( trim( $image_meta['title'] ) && ! is_numeric( sanitize_title( $image_meta['title'] ) ) ) {
			$title = $image_meta['title'];
		}

		if ( trim( $image_meta['caption'] ) ) {
			$content = $image_meta['caption'];
		}
	}

	if ( isset( $desc ) ) {
		$title = $desc;
	}

	// Construct the attachment array.
	$attachment = array_merge(
		array(
			'post_mime_type' => $type,
			'guid'           => $url,
			'post_parent'    => $post_id,
			'post_title'     => $title,
			'post_content'   => $content,
		),
		$post_data
	);

	// This should never be set as it would then overwrite an existing attachment.
	unset( $attachment['ID'] );

	// Save the attachment metadata.
	$attachment_id = wp_insert_attachment( $attachment, $file, $post_id, true );

	if ( ! is_wp_error( $attachment_id ) ) {
		wp_update_attachment_metadata( $attachment_id, wp_generate_attachment_metadata( $attachment_id, $file ) );
	}

	return $attachment_id;
}

/**
 * Outputs the iframe to display the media upload page.
 *
 * @since 2.5.0
 * @since 5.3.0 Formalized the existing and already documented `...$args` parameter
 *              by adding it to the function signature.
 *
 * @global int $body_id
 *
 * @param callable $content_func Function that outputs the content.
 * @param mixed    ...$args      Optional additional parameters to pass to the callback function when it's called.
 */
function wp_iframe( $content_func, ...$args ) {
	_wp_admin_html_begin();
	?>
	<title><?php bloginfo( 'name' ); ?> &rsaquo; <?php _e( 'Uploads' ); ?> &#8212; <?php _e( 'WordPress' ); ?></title>
	<?php

	wp_enqueue_style( 'colors' );
	// Check callback name for 'media'.
	if (
		( is_array( $content_func ) && ! empty( $content_func[1] ) && 0 === strpos( (string) $content_func[1], 'media' ) ) ||
		( ! is_array( $content_func ) && 0 === strpos( $content_func, 'media' ) )
	) {
		wp_enqueue_style( 'deprecated-media' );
	}

	?>
	<script type="text/javascript">
	addLoadEvent = function(func){if(typeof jQuery!=='undefined')jQuery(function(){func();});else if(typeof wpOnload!=='function'){wpOnload=func;}else{var oldonload=wpOnload;wpOnload=function(){oldonload();func();}}};
	var ajaxurl = '<?php echo esc_js( admin_url( 'admin-ajax.php', 'relative' ) ); ?>', pagenow = 'media-upload-popup', adminpage = 'media-upload-popup',
	isRtl = <?php echo (int) is_rtl(); ?>;
	</script>
	<?php
	/** This action is documented in wp-admin/admin-header.php */
	do_action( 'admin_enqueue_scripts', 'media-upload-popup' );

	/**
	 * Fires when admin styles enqueued for the legacy (pre-3.5.0) media upload popup are printed.
	 *
	 * @since 2.9.0
	 */
	do_action( 'admin_print_styles-media-upload-popup' );  // phpcs:ignore WordPress.NamingConventions.ValidHookName.UseUnderscores

	/** This action is documented in wp-admin/admin-header.php */
	do_action( 'admin_print_styles' );

	/**
	 * Fires when admin scripts enqueued for the legacy (pre-3.5.0) media upload popup are printed.
	 *
	 * @since 2.9.0
	 */
	do_action( 'admin_print_scripts-media-upload-popup' ); // phpcs:ignore WordPress.NamingConventions.ValidHookName.UseUnderscores

	/** This action is documented in wp-admin/admin-header.php */
	do_action( 'admin_print_scripts' );

	/**
	 * Fires when scripts enqueued for the admin header for the legacy (pre-3.5.0)
	 * media upload popup are printed.
	 *
	 * @since 2.9.0
	 */
	do_action( 'admin_head-media-upload-popup' ); // phpcs:ignore WordPress.NamingConventions.ValidHookName.UseUnderscores

	/** This action is documented in wp-admin/admin-header.php */
	do_action( 'admin_head' );

	if ( is_string( $content_func ) ) {
		/**
		 * Fires in the admin header for each specific form tab in the legacy
		 * (pre-3.5.0) media upload popup.
		 *
		 * The dynamic portion of the hook name, `$content_func`, refers to the form
		 * callback for the media upload type.
		 *
		 * @since 2.5.0
		 */
		do_action( "admin_head_{$content_func}" );
	}

	$body_id_attr = '';

	if ( isset( $GLOBALS['body_id'] ) ) {
		$body_id_attr = ' id="' . $GLOBALS['body_id'] . '"';
	}

	?>
	</head>
	<body<?php echo $body_id_attr; ?> class="wp-core-ui no-js">
	<script type="text/javascript">
	document.body.className = document.body.className.replace('no-js', 'js');
	</script>
	<?php

	call_user_func_array( $content_func, $args );

	/** This action is documented in wp-admin/admin-footer.php */
	do_action( 'admin_print_footer_scripts' );

	?>
	<script type="text/javascript">if(typeof wpOnload==='function')wpOnload();</script>
	</body>
	</html>
	<?php
}

/**
 * Adds the media button to the editor.
 *
 * @since 2.5.0
 *
 * @global int $post_ID
 *
 * @param string $editor_id
 */
function media_buttons( $editor_id = 'content' ) {
	static $instance = 0;
	$instance++;

	$post = get_post();

	if ( ! $post && ! empty( $GLOBALS['post_ID'] ) ) {
		$post = $GLOBALS['post_ID'];
	}

	wp_enqueue_media( array( 'post' => $post ) );

	$img = '<span class="wp-media-buttons-icon"></span> ';

	$id_attribute = 1 === $instance ? ' id="insert-media-button"' : '';

	printf(
		'<button type="button"%s class="button insert-media add_media" data-editor="%s">%s</button>',
		$id_attribute,
		esc_attr( $editor_id ),
		$img . __( 'Add Media' )
	);

	/**
	 * Filters the legacy (pre-3.5.0) media buttons.
	 *
	 * Use {@see 'media_buttons'} action instead.
	 *
	 * @since 2.5.0
	 * @deprecated 3.5.0 Use {@see 'media_buttons'} action instead.
	 *
	 * @param string $string Media buttons context. Default empty.
	 */
	$legacy_filter = apply_filters_deprecated( 'media_buttons_context', array( '' ), '3.5.0', 'media_buttons' );

	if ( $legacy_filter ) {
		// #WP22559. Close <a> if a plugin started by closing <a> to open their own <a> tag.
		if ( 0 === stripos( trim( $legacy_filter ), '</a>' ) ) {
			$legacy_filter .= '</a>';
		}
		echo $legacy_filter;
	}
}

/**
 * Retrieves the upload iframe source URL.
 *
 * @since 3.0.0
 *
 * @global int $post_ID
 *
 * @param string $type    Media type.
 * @param int    $post_id Post ID.
 * @param string $tab     Media upload tab.
 * @return string Upload iframe source URL.
 */
function get_upload_iframe_src( $type = null, $post_id = null, $tab = null ) {
	global $post_ID;

	if ( empty( $post_id ) ) {
		$post_id = $post_ID;
	}

	$upload_iframe_src = add_query_arg( 'post_id', (int) $post_id, admin_url( 'media-upload.php' ) );

	if ( $type && 'media' !== $type ) {
		$upload_iframe_src = add_query_arg( 'type', $type, $upload_iframe_src );
	}

	if ( ! empty( $tab ) ) {
		$upload_iframe_src = add_query_arg( 'tab', $tab, $upload_iframe_src );
	}

	/**
	 * Filters the upload iframe source URL for a specific media type.
	 *
	 * The dynamic portion of the hook name, `$type`, refers to the type
	 * of media uploaded.
	 *
	 * Possible hook names include:
	 *
	 *  - `image_upload_iframe_src`
	 *  - `media_upload_iframe_src`
	 *
	 * @since 3.0.0
	 *
	 * @param string $upload_iframe_src The upload iframe source URL.
	 */
	$upload_iframe_src = apply_filters( "{$type}_upload_iframe_src", $upload_iframe_src );

	return add_query_arg( 'TB_iframe', true, $upload_iframe_src );
}

/**
 * Handles form submissions for the legacy media uploader.
 *
 * @since 2.5.0
 *
 * @return null|array|void Array of error messages keyed by attachment ID, null or void on success.
 */
function media_upload_form_handler() {
	check_admin_referer( 'media-form' );

	$errors = null;

	if ( isset( $_POST['send'] ) ) {
		$keys    = array_keys( $_POST['send'] );
		$send_id = (int) reset( $keys );
	}

	if ( ! empty( $_POST['attachments'] ) ) {
		foreach ( $_POST['attachments'] as $attachment_id => $attachment ) {
			$post  = get_post( $attachment_id, ARRAY_A );
			$_post = $post;

			if ( ! current_user_can( 'edit_post', $attachment_id ) ) {
				continue;
			}

			if ( isset( $attachment['post_content'] ) ) {
				$post['post_content'] = $attachment['post_content'];
			}

			if ( isset( $attachment['post_title'] ) ) {
				$post['post_title'] = $attachment['post_title'];
			}

			if ( isset( $attachment['post_excerpt'] ) ) {
				$post['post_excerpt'] = $attachment['post_excerpt'];
			}

			if ( isset( $attachment['menu_order'] ) ) {
				$post['menu_order'] = $attachment['menu_order'];
			}

			if ( isset( $send_id ) && $attachment_id == $send_id ) {
				if ( isset( $attachment['post_parent'] ) ) {
					$post['post_parent'] = $attachment['post_parent'];
				}
			}

			/**
			 * Filters the attachment fields to be saved.
			 *
			 * @since 2.5.0
			 *
			 * @see wp_get_attachment_metadata()
			 *
			 * @param array $post       An array of post data.
			 * @param array $attachment An array of attachment metadata.
			 */
			$post = apply_filters( 'attachment_fields_to_save', $post, $attachment );

			if ( isset( $attachment['image_alt'] ) ) {
				$image_alt = wp_unslash( $attachment['image_alt'] );

				if ( get_post_meta( $attachment_id, '_wp_attachment_image_alt', true ) !== $image_alt ) {
					$image_alt = wp_strip_all_tags( $image_alt, true );

					// update_post_meta() expects slashed.
					update_post_meta( $attachment_id, '_wp_attachment_image_alt', wp_slash( $image_alt ) );
				}
			}

			if ( isset( $post['errors'] ) ) {
				$errors[ $attachment_id ] = $post['errors'];
				unset( $post['errors'] );
			}

			if ( $post != $_post ) {
				wp_update_post( $post );
			}

			foreach ( get_attachment_taxonomies( $post ) as $t ) {
				if ( isset( $attachment[ $t ] ) ) {
					wp_set_object_terms( $attachment_id, array_map( 'trim', preg_split( '/,+/', $attachment[ $t ] ) ), $t, false );
				}
			}
		}
	}

	if ( isset( $_POST['insert-gallery'] ) || isset( $_POST['update-gallery'] ) ) {
		?>
		<script type="text/javascript">
		var win = window.dialogArguments || opener || parent || top;
		win.tb_remove();
		</script>
		<?php

		exit;
	}

	if ( isset( $send_id ) ) {
		$attachment = wp_unslash( $_POST['attachments'][ $send_id ] );
		$html       = isset( $attachment['post_title'] ) ? $attachment['post_title'] : '';

		if ( ! empty( $attachment['url'] ) ) {
			$rel = '';

			if ( strpos( $attachment['url'], 'attachment_id' ) || get_attachment_link( $send_id ) == $attachment['url'] ) {
				$rel = " rel='attachment wp-att-" . esc_attr( $send_id ) . "'";
			}

			$html = "<a href='{$attachment['url']}'$rel>$html</a>";
		}

		/**
		 * Filters the HTML markup for a media item sent to the editor.
		 *
		 * @since 2.5.0
		 *
		 * @see wp_get_attachment_metadata()
		 *
		 * @param string $html       HTML markup for a media item sent to the editor.
		 * @param int    $send_id    The first key from the $_POST['send'] data.
		 * @param array  $attachment Array of attachment metadata.
		 */
		$html = apply_filters( 'media_send_to_editor', $html, $send_id, $attachment );

		return media_send_to_editor( $html );
	}

	return $errors;
}

/**
 * Handles the process of uploading media.
 *
 * @since 2.5.0
 *
 * @return null|string
 */
function wp_media_upload_handler() {
	$errors = array();
	$id     = 0;

	if ( isset( $_POST['html-upload'] ) && ! empty( $_FILES ) ) {
		check_admin_referer( 'media-form' );
		// Upload File button was clicked.
		$id = media_handle_upload( 'async-upload', $_REQUEST['post_id'] );
		unset( $_FILES );

		if ( is_wp_error( $id ) ) {
			$errors['upload_error'] = $id;
			$id                     = false;
		}
	}

	if ( ! empty( $_POST['insertonlybutton'] ) ) {
		$src = $_POST['src'];

		if ( ! empty( $src ) && ! strpos( $src, '://' ) ) {
			$src = "http://$src";
		}

		if ( isset( $_POST['media_type'] ) && 'image' !== $_POST['media_type'] ) {
			$title = esc_html( wp_unslash( $_POST['title'] ) );
			if ( empty( $title ) ) {
				$title = esc_html( wp_basename( $src ) );
			}

			if ( $title && $src ) {
				$html = "<a href='" . esc_url( $src ) . "'>$title</a>";
			}

			$type = 'file';
			$ext  = preg_replace( '/^.+?\.([^.]+)$/', '$1', $src );

			if ( $ext ) {
				$ext_type = wp_ext2type( $ext );
				if ( 'audio' === $ext_type || 'video' === $ext_type ) {
					$type = $ext_type;
				}
			}

			/**
			 * Filters the URL sent to the editor for a specific media type.
			 *
			 * The dynamic portion of the hook name, `$type`, refers to the type
			 * of media being sent.
			 *
			 * Possible hook names include:
			 *
			 *  - `audio_send_to_editor_url`
			 *  - `file_send_to_editor_url`
			 *  - `video_send_to_editor_url`
			 *
			 * @since 3.3.0
			 *
			 * @param string $html  HTML markup sent to the editor.
			 * @param string $src   Media source URL.
			 * @param string $title Media title.
			 */
			$html = apply_filters( "{$type}_send_to_editor_url", $html, sanitize_url( $src ), $title );
		} else {
			$align = '';
			$alt   = esc_attr( wp_unslash( $_POST['alt'] ) );

			if ( isset( $_POST['align'] ) ) {
				$align = esc_attr( wp_unslash( $_POST['align'] ) );
				$class = " class='align$align'";
			}

			if ( ! empty( $src ) ) {
				$html = "<img src='" . esc_url( $src ) . "' alt='$alt'$class />";
			}

			/**
			 * Filters the image URL sent to the editor.
			 *
			 * @since 2.8.0
			 *
			 * @param string $html  HTML markup sent to the editor for an image.
			 * @param string $src   Image source URL.
			 * @param string $alt   Image alternate, or alt, text.
			 * @param string $align The image alignment. Default 'alignnone'. Possible values include
			 *                      'alignleft', 'aligncenter', 'alignright', 'alignnone'.
			 */
			$html = apply_filters( 'image_send_to_editor_url', $html, sanitize_url( $src ), $alt, $align );
		}

		return media_send_to_editor( $html );
	}

	if ( isset( $_POST['save'] ) ) {
		$errors['upload_notice'] = __( 'Saved.' );
		wp_enqueue_script( 'admin-gallery' );

		return wp_iframe( 'media_upload_gallery_form', $errors );

	} elseif ( ! empty( $_POST ) ) {
		$return = media_upload_form_handler();

		if ( is_string( $return ) ) {
			return $return;
		}

		if ( is_array( $return ) ) {
			$errors = $return;
		}
	}

	if ( isset( $_GET['tab'] ) && 'type_url' === $_GET['tab'] ) {
		$type = 'image';

		if ( isset( $_GET['type'] ) && in_array( $_GET['type'], array( 'video', 'audio', 'file' ), true ) ) {
			$type = $_GET['type'];
		}

		return wp_iframe( 'media_upload_type_url_form', $type, $errors, $id );
	}

	return wp_iframe( 'media_upload_type_form', 'image', $errors, $id );
}

/**
 * Downloads an image from the specified URL, saves it as an attachment, and optionally attaches it to a post.
 *
 * @since 2.6.0
 * @since 4.2.0 Introduced the `$return_type` parameter.
 * @since 4.8.0 Introduced the 'id' option for the `$return_type` parameter.
 * @since 5.3.0 The `$post_id` parameter was made optional.
 * @since 5.4.0 The original URL of the attachment is stored in the `_source_url`
 *              post meta value.
 *
 * @param string $file        The URL of the image to download.
 * @param int    $post_id     Optional. The post ID the media is to be associated with.
 * @param string $desc        Optional. Description of the image.
 * @param string $return_type Optional. Accepts 'html' (image tag html) or 'src' (URL),
 *                            or 'id' (attachment ID). Default 'html'.
 * @return string|int|WP_Error Populated HTML img tag, attachment ID, or attachment source
 *                             on success, WP_Error object otherwise.
 */
function media_sideload_image( $file, $post_id = 0, $desc = null, $return_type = 'html' ) {
	if ( ! empty( $file ) ) {

		$allowed_extensions = array( 'jpg', 'jpeg', 'jpe', 'png', 'gif', 'webp' );

		/**
		 * Filters the list of allowed file extensions when sideloading an image from a URL.
		 *
		 * The default allowed extensions are:
		 *
		 *  - `jpg`
		 *  - `jpeg`
		 *  - `jpe`
		 *  - `png`
		 *  - `gif`
		 *
		 * @since 5.6.0
		 *
		 * @param string[] $allowed_extensions Array of allowed file extensions.
		 * @param string   $file               The URL of the image to download.
		 */
		$allowed_extensions = apply_filters( 'image_sideload_extensions', $allowed_extensions, $file );
		$allowed_extensions = array_map( 'preg_quote', $allowed_extensions );

		// Set variables for storage, fix file filename for query strings.
		preg_match( '/[^\?]+\.(' . implode( '|', $allowed_extensions ) . ')\b/i', $file, $matches );

		if ( ! $matches ) {
			return new WP_Error( 'image_sideload_failed', __( 'Invalid image URL.' ) );
		}

		$file_array         = array();
		$file_array['name'] = wp_basename( $matches[0] );

		// Download file to temp location.
		$file_array['tmp_name'] = download_url( $file );

		// If error storing temporarily, return the error.
		if ( is_wp_error( $file_array['tmp_name'] ) ) {
			return $file_array['tmp_name'];
		}

		// Do the validation and storage stuff.
		$id = media_handle_sideload( $file_array, $post_id, $desc );

		// If error storing permanently, unlink.
		if ( is_wp_error( $id ) ) {
			@unlink( $file_array['tmp_name'] );
			return $id;
		}

		// Store the original attachment source in meta.
		add_post_meta( $id, '_source_url', $file );

		// If attachment ID was requested, return it.
		if ( 'id' === $return_type ) {
			return $id;
		}

		$src = wp_get_attachment_url( $id );
	}

	// Finally, check to make sure the file has been saved, then return the HTML.
	if ( ! empty( $src ) ) {
		if ( 'src' === $return_type ) {
			return $src;
		}

		$alt  = isset( $desc ) ? esc_attr( $desc ) : '';
		$html = "<img src='$src' alt='$alt' />";

		return $html;
	} else {
		return new WP_Error( 'image_sideload_failed' );
	}
}

/**
 * Retrieves the legacy media uploader form in an iframe.
 *
 * @since 2.5.0
 *
 * @return string|null
 */
function media_upload_gallery() {
	$errors = array();

	if ( ! empty( $_POST ) ) {
		$return = media_upload_form_handler();

		if ( is_string( $return ) ) {
			return $return;
		}

		if ( is_array( $return ) ) {
			$errors = $return;
		}
	}

	wp_enqueue_script( 'admin-gallery' );
	return wp_iframe( 'media_upload_gallery_form', $errors );
}

/**
 * Retrieves the legacy media library form in an iframe.
 *
 * @since 2.5.0
 *
 * @return string|null
 */
function media_upload_library() {
	$errors = array();

	if ( ! empty( $_POST ) ) {
		$return = media_upload_form_handler();

		if ( is_string( $return ) ) {
			return $return;
		}
		if ( is_array( $return ) ) {
			$errors = $return;
		}
	}

	return wp_iframe( 'media_upload_library_form', $errors );
}

/**
 * Retrieves HTML for the image alignment radio buttons with the specified one checked.
 *
 * @since 2.7.0
 *
 * @param WP_Post $post
 * @param string  $checked
 * @return string
 */
function image_align_input_fields( $post, $checked = '' ) {

	if ( empty( $checked ) ) {
		$checked = get_user_setting( 'align', 'none' );
	}

	$alignments = array(
		'none'   => __( 'None' ),
		'left'   => __( 'Left' ),
		'center' => __( 'Center' ),
		'right'  => __( 'Right' ),
	);

	if ( ! array_key_exists( (string) $checked, $alignments ) ) {
		$checked = 'none';
	}

	$output = array();

	foreach ( $alignments as $name => $label ) {
		$name     = esc_attr( $name );
		$output[] = "<input type='radio' name='attachments[{$post->ID}][align]' id='image-align-{$name}-{$post->ID}' value='$name'" .
			( $checked == $name ? " checked='checked'" : '' ) .
			" /><label for='image-align-{$name}-{$post->ID}' class='align image-align-{$name}-label'>$label</label>";
	}

	return implode( "\n", $output );
}

/**
 * Retrieves HTML for the size radio buttons with the specified one checked.
 *
 * @since 2.7.0
 *
 * @param WP_Post     $post
 * @param bool|string $check
 * @return array
 */
function image_size_input_fields( $post, $check = '' ) {
	/**
	 * Filters the names and labels of the default image sizes.
	 *
	 * @since 3.3.0
	 *
	 * @param string[] $size_names Array of image size labels keyed by their name. Default values
	 *                             include 'Thumbnail', 'Medium', 'Large', and 'Full Size'.
	 */
	$size_names = apply_filters(
		'image_size_names_choose',
		array(
			'thumbnail' => __( 'Thumbnail' ),
			'medium'    => __( 'Medium' ),
			'large'     => __( 'Large' ),
			'full'      => __( 'Full Size' ),
		)
	);

	if ( empty( $check ) ) {
		$check = get_user_setting( 'imgsize', 'medium' );
	}

	$output = array();

	foreach ( $size_names as $size => $label ) {
		$downsize = image_downsize( $post->ID, $size );
		$checked  = '';

		// Is this size selectable?
		$enabled = ( $downsize[3] || 'full' === $size );
		$css_id  = "image-size-{$size}-{$post->ID}";

		// If this size is the default but that's not available, don't select it.
		if ( $size == $check ) {
			if ( $enabled ) {
				$checked = " checked='checked'";
			} else {
				$check = '';
			}
		} elseif ( ! $check && $enabled && 'thumbnail' !== $size ) {
			/*
			 * If $check is not enabled, default to the first available size
			 * that's bigger than a thumbnail.
			 */
			$check   = $size;
			$checked = " checked='checked'";
		}

		$html = "<div class='image-size-item'><input type='radio' " . disabled( $enabled, false, false ) . "name='attachments[$post->ID][image-size]' id='{$css_id}' value='{$size}'$checked />";

		$html .= "<label for='{$css_id}'>$label</label>";

		// Only show the dimensions if that choice is available.
		if ( $enabled ) {
			$html .= " <label for='{$css_id}' class='help'>" . sprintf( '(%d&nbsp;&times;&nbsp;%d)', $downsize[1], $downsize[2] ) . '</label>';
		}
		$html .= '</div>';

		$output[] = $html;
	}

	return array(
		'label' => __( 'Size' ),
		'input' => 'html',
		'html'  => implode( "\n", $output ),
	);
}

/**
 * Retrieves HTML for the Link URL buttons with the default link type as specified.
 *
 * @since 2.7.0
 *
 * @param WP_Post $post
 * @param string  $url_type
 * @return string
 */
function image_link_input_fields( $post, $url_type = '' ) {

	$file = wp_get_attachment_url( $post->ID );
	$link = get_attachment_link( $post->ID );

	if ( empty( $url_type ) ) {
		$url_type = get_user_setting( 'urlbutton', 'post' );
	}

	$url = '';

	if ( 'file' === $url_type ) {
		$url = $file;
	} elseif ( 'post' === $url_type ) {
		$url = $link;
	}

	return "
	<input type='text' class='text urlfield' name='attachments[$post->ID][url]' value='" . esc_attr( $url ) . "' /><br />
	<button type='button' class='button urlnone' data-link-url=''>" . __( 'None' ) . "</button>
	<button type='button' class='button urlfile' data-link-url='" . esc_url( $file ) . "'>" . __( 'File URL' ) . "</button>
	<button type='button' class='button urlpost' data-link-url='" . esc_url( $link ) . "'>" . __( 'Attachment Post URL' ) . '</button>
';
}

/**
 * Outputs a textarea element for inputting an attachment caption.
 *
 * @since 3.4.0
 *
 * @param WP_Post $edit_post Attachment WP_Post object.
 * @return string HTML markup for the textarea element.
 */
function wp_caption_input_textarea( $edit_post ) {
	// Post data is already escaped.
	$name = "attachments[{$edit_post->ID}][post_excerpt]";

	return '<textarea name="' . $name . '" id="' . $name . '">' . $edit_post->post_excerpt . '</textarea>';
}

/**
 * Retrieves the image attachment fields to edit form fields.
 *
 * @since 2.5.0
 *
 * @param array  $form_fields
 * @param object $post
 * @return array
 */
function image_attachment_fields_to_edit( $form_fields, $post ) {
	return $form_fields;
}

/**
 * Retrieves the single non-image attachment fields to edit form fields.
 *
 * @since 2.5.0
 *
 * @param array   $form_fields An array of attachment form fields.
 * @param WP_Post $post        The WP_Post attachment object.
 * @return array Filtered attachment form fields.
 */
function media_single_attachment_fields_to_edit( $form_fields, $post ) {
	unset( $form_fields['url'], $form_fields['align'], $form_fields['image-size'] );
	return $form_fields;
}

/**
 * Retrieves the post non-image attachment fields to edit form fields.
 *
 * @since 2.8.0
 *
 * @param array   $form_fields An array of attachment form fields.
 * @param WP_Post $post        The WP_Post attachment object.
 * @return array Filtered attachment form fields.
 */
function media_post_single_attachment_fields_to_edit( $form_fields, $post ) {
	unset( $form_fields['image_url'] );
	return $form_fields;
}

/**
 * Retrieves the media element HTML to send to the editor.
 *
 * @since 2.5.0
 *
 * @param string  $html
 * @param int     $attachment_id
 * @param array   $attachment
 * @return string
 */
function image_media_send_to_editor( $html, $attachment_id, $attachment ) {
	$post = get_post( $attachment_id );

	if ( 'image' === substr( $post->post_mime_type, 0, 5 ) ) {
		$url   = $attachment['url'];
		$align = ! empty( $attachment['align'] ) ? $attachment['align'] : 'none';
		$size  = ! empty( $attachment['image-size'] ) ? $attachment['image-size'] : 'medium';
		$alt   = ! empty( $attachment['image_alt'] ) ? $attachment['image_alt'] : '';
		$rel   = ( strpos( $url, 'attachment_id' ) || get_attachment_link( $attachment_id ) === $url );

		return get_image_send_to_editor( $attachment_id, $attachment['post_excerpt'], $attachment['post_title'], $align, $url, $rel, $size, $alt );
	}

	return $html;
}

/**
 * Retrieves the attachment fields to edit form fields.
 *
 * @since 2.5.0
 *
 * @param WP_Post $post
 * @param array   $errors
 * @return array
 */
function get_attachment_fields_to_edit( $post, $errors = null ) {
	if ( is_int( $post ) ) {
		$post = get_post( $post );
	}

	if ( is_array( $post ) ) {
		$post = new WP_Post( (object) $post );
	}

	$image_url = wp_get_attachment_url( $post->ID );

	$edit_post = sanitize_post( $post, 'edit' );

	$form_fields = array(
		'post_title'   => array(
			'label' => __( 'Title' ),
			'value' => $edit_post->post_title,
		),
		'image_alt'    => array(),
		'post_excerpt' => array(
			'label' => __( 'Caption' ),
			'input' => 'html',
			'html'  => wp_caption_input_textarea( $edit_post ),
		),
		'post_content' => array(
			'label' => __( 'Description' ),
			'value' => $edit_post->post_content,
			'input' => 'textarea',
		),
		'url'          => array(
			'label' => __( 'Link URL' ),
			'input' => 'html',
			'html'  => image_link_input_fields( $post, get_option( 'image_default_link_type' ) ),
			'helps' => __( 'Enter a link URL or click above for presets.' ),
		),
		'menu_order'   => array(
			'label' => __( 'Order' ),
			'value' => $edit_post->menu_order,
		),
		'image_url'    => array(
			'label' => __( 'File URL' ),
			'input' => 'html',
			'html'  => "<input type='text' class='text urlfield' readonly='readonly' name='attachments[$post->ID][url]' value='" . esc_attr( $image_url ) . "' /><br />",
			'value' => wp_get_attachment_url( $post->ID ),
			'helps' => __( 'Location of the uploaded file.' ),
		),
	);

	foreach ( get_attachment_taxonomies( $post ) as $taxonomy ) {
		$t = (array) get_taxonomy( $taxonomy );

		if ( ! $t['public'] || ! $t['show_ui'] ) {
			continue;
		}

		if ( empty( $t['label'] ) ) {
			$t['label'] = $taxonomy;
		}

		if ( empty( $t['args'] ) ) {
			$t['args'] = array();
		}

		$terms = get_object_term_cache( $post->ID, $taxonomy );

		if ( false === $terms ) {
			$terms = wp_get_object_terms( $post->ID, $taxonomy, $t['args'] );
		}

		$values = array();

		foreach ( $terms as $term ) {
			$values[] = $term->slug;
		}

		$t['value'] = implode( ', ', $values );

		$form_fields[ $taxonomy ] = $t;
	}

	/*
	 * Merge default fields with their errors, so any key passed with the error
	 * (e.g. 'error', 'helps', 'value') will replace the default.
	 * The recursive merge is easily traversed with array casting:
	 * foreach ( (array) $things as $thing )
	 */
	$form_fields = array_merge_recursive( $form_fields, (array) $errors );

	// This was formerly in image_attachment_fields_to_edit().
	if ( 'image' === substr( $post->post_mime_type, 0, 5 ) ) {
		$alt = get_post_meta( $post->ID, '_wp_attachment_image_alt', true );

		if ( empty( $alt ) ) {
			$alt = '';
		}

		$form_fields['post_title']['required'] = true;

		$form_fields['image_alt'] = array(
			'value' => $alt,
			'label' => __( 'Alternative Text' ),
			'helps' => __( 'Alt text for the image, e.g. &#8220;The Mona Lisa&#8221;' ),
		);

		$form_fields['align'] = array(
			'label' => __( 'Alignment' ),
			'input' => 'html',
			'html'  => image_align_input_fields( $post, get_option( 'image_default_align' ) ),
		);

		$form_fields['image-size'] = image_size_input_fields( $post, get_option( 'image_default_size', 'medium' ) );

	} else {
		unset( $form_fields['image_alt'] );
	}

	/**
	 * Filters the attachment fields to edit.
	 *
	 * @since 2.5.0
	 *
	 * @param array   $form_fields An array of attachment form fields.
	 * @param WP_Post $post        The WP_Post attachment object.
	 */
	$form_fields = apply_filters( 'attachment_fields_to_edit', $form_fields, $post );

	return $form_fields;
}

/**
 * Retrieves HTML for media items of post gallery.
 *
 * The HTML markup retrieved will be created for the progress of SWF Upload
 * component. Will also create link for showing and hiding the form to modify
 * the image attachment.
 *
 * @since 2.5.0
 *
 * @global WP_Query $wp_the_query WordPress Query object.
 *
 * @param int   $post_id Post ID.
 * @param array $errors  Errors for attachment, if any.
 * @return string HTML content for media items of post gallery.
 */
function get_media_items( $post_id, $errors ) {
	$attachments = array();

	if ( $post_id ) {
		$post = get_post( $post_id );

		if ( $post && 'attachment' === $post->post_type ) {
			$attachments = array( $post->ID => $post );
		} else {
			$attachments = get_children(
				array(
					'post_parent' => $post_id,
					'post_type'   => 'attachment',
					'orderby'     => 'menu_order ASC, ID',
					'order'       => 'DESC',
				)
			);
		}
	} else {
		if ( is_array( $GLOBALS['wp_the_query']->posts ) ) {
			foreach ( $GLOBALS['wp_the_query']->posts as $attachment ) {
				$attachments[ $attachment->ID ] = $attachment;
			}
		}
	}

	$output = '';
	foreach ( (array) $attachments as $id => $attachment ) {
		if ( 'trash' === $attachment->post_status ) {
			continue;
		}

		$item = get_media_item( $id, array( 'errors' => isset( $errors[ $id ] ) ? $errors[ $id ] : null ) );

		if ( $item ) {
			$output .= "\n<div id='media-item-$id' class='media-item child-of-$attachment->post_parent preloaded'><div class='progress hidden'><div class='bar'></div></div><div id='media-upload-error-$id' class='hidden'></div><div class='filename hidden'></div>$item\n</div>";
		}
	}

	return $output;
}

/**
 * Retrieves HTML form for modifying the image attachment.
 *
 * @since 2.5.0
 *
 * @global string $redir_tab
 *
 * @param int          $attachment_id Attachment ID for modification.
 * @param string|array $args          Optional. Override defaults.
 * @return string HTML form for attachment.
 */
function get_media_item( $attachment_id, $args = null ) {
	global $redir_tab;

	$thumb_url     = false;
	$attachment_id = (int) $attachment_id;

	if ( $attachment_id ) {
		$thumb_url = wp_get_attachment_image_src( $attachment_id, 'thumbnail', true );

		if ( $thumb_url ) {
			$thumb_url = $thumb_url[0];
		}
	}

	$post            = get_post( $attachment_id );
	$current_post_id = ! empty( $_GET['post_id'] ) ? (int) $_GET['post_id'] : 0;

	$default_args = array(
		'errors'     => null,
		'send'       => $current_post_id ? post_type_supports( get_post_type( $current_post_id ), 'editor' ) : true,
		'delete'     => true,
		'toggle'     => true,
		'show_title' => true,
	);

	$parsed_args = wp_parse_args( $args, $default_args );

	/**
	 * Filters the arguments used to retrieve an image for the edit image form.
	 *
	 * @since 3.1.0
	 *
	 * @see get_media_item
	 *
	 * @param array $parsed_args An array of arguments.
	 */
	$parsed_args = apply_filters( 'get_media_item_args', $parsed_args );

	$toggle_on  = __( 'Show' );
	$toggle_off = __( 'Hide' );

	$file     = get_attached_file( $post->ID );
	$filename = esc_html( wp_basename( $file ) );
	$title    = esc_attr( $post->post_title );

	$post_mime_types = get_post_mime_types();
	$keys            = array_keys( wp_match_mime_types( array_keys( $post_mime_types ), $post->post_mime_type ) );
	$type            = reset( $keys );
	$type_html       = "<input type='hidden' id='type-of-$attachment_id' value='" . esc_attr( $type ) . "' />";

	$form_fields = get_attachment_fields_to_edit( $post, $parsed_args['errors'] );

	if ( $parsed_args['toggle'] ) {
		$class        = empty( $parsed_args['errors'] ) ? 'startclosed' : 'startopen';
		$toggle_links = "
		<a class='toggle describe-toggle-on' href='#'>$toggle_on</a>
		<a class='toggle describe-toggle-off' href='#'>$toggle_off</a>";
	} else {
		$class        = '';
		$toggle_links = '';
	}

	$display_title = ( ! empty( $title ) ) ? $title : $filename; // $title shouldn't ever be empty, but just in case.
	$display_title = $parsed_args['show_title'] ? "<div class='filename new'><span class='title'>" . wp_html_excerpt( $display_title, 60, '&hellip;' ) . '</span></div>' : '';

	$gallery = ( ( isset( $_REQUEST['tab'] ) && 'gallery' === $_REQUEST['tab'] ) || ( isset( $redir_tab ) && 'gallery' === $redir_tab ) );
	$order   = '';

	foreach ( $form_fields as $key => $val ) {
		if ( 'menu_order' === $key ) {
			if ( $gallery ) {
				$order = "<div class='menu_order'> <input class='menu_order_input' type='text' id='attachments[$attachment_id][menu_order]' name='attachments[$attachment_id][menu_order]' value='" . esc_attr( $val['value'] ) . "' /></div>";
			} else {
				$order = "<input type='hidden' name='attachments[$attachment_id][menu_order]' value='" . esc_attr( $val['value'] ) . "' />";
			}

			unset( $form_fields['menu_order'] );
			break;
		}
	}

	$media_dims = '';
	$meta       = wp_get_attachment_metadata( $post->ID );

	if ( isset( $meta['width'], $meta['height'] ) ) {
		$media_dims .= "<span id='media-dims-$post->ID'>{$meta['width']}&nbsp;&times;&nbsp;{$meta['height']}</span> ";
	}

	/**
	 * Filters the media metadata.
	 *
	 * @since 2.5.0
	 *
	 * @param string  $media_dims The HTML markup containing the media dimensions.
	 * @param WP_Post $post       The WP_Post attachment object.
	 */
	$media_dims = apply_filters( 'media_meta', $media_dims, $post );

	$image_edit_button = '';

	if ( wp_attachment_is_image( $post->ID ) && wp_image_editor_supports( array( 'mime_type' => $post->post_mime_type ) ) ) {
		$nonce             = wp_create_nonce( "image_editor-$post->ID" );
		$image_edit_button = "<input type='button' id='imgedit-open-btn-$post->ID' onclick='imageEdit.open( $post->ID, \"$nonce\" )' class='button' value='" . esc_attr__( 'Edit Image' ) . "' /> <span class='spinner'></span>";
	}

	$attachment_url = get_permalink( $attachment_id );

	$item = "
		$type_html
		$toggle_links
		$order
		$display_title
		<table class='slidetoggle describe $class'>
			<thead class='media-item-info' id='media-head-$post->ID'>
			<tr>
			<td class='A1B1' id='thumbnail-head-$post->ID'>
			<p><a href='$attachment_url' target='_blank'><img class='thumbnail' src='$thumb_url' alt='' /></a></p>
			<p>$image_edit_button</p>
			</td>
			<td>
			<p><strong>" . __( 'File name:' ) . "</strong> $filename</p>
			<p><strong>" . __( 'File type:' ) . "</strong> $post->post_mime_type</p>
			<p><strong>" . __( 'Upload date:' ) . '</strong> ' . mysql2date( __( 'F j, Y' ), $post->post_date ) . '</p>';

	if ( ! empty( $media_dims ) ) {
		$item .= '<p><strong>' . __( 'Dimensions:' ) . "</strong> $media_dims</p>\n";
	}

	$item .= "</td></tr>\n";

	$item .= "
		</thead>
		<tbody>
		<tr><td colspan='2' class='imgedit-response' id='imgedit-response-$post->ID'></td></tr>\n
		<tr><td style='display:none' colspan='2' class='image-editor' id='image-editor-$post->ID'></td></tr>\n
		<tr><td colspan='2'><p class='media-types media-types-required-info'>" .
			wp_required_field_message() .
		"</p></td></tr>\n";

	$defaults = array(
		'input'      => 'text',
		'required'   => false,
		'value'      => '',
		'extra_rows' => array(),
	);

	if ( $parsed_args['send'] ) {
		$parsed_args['send'] = get_submit_button( __( 'Insert into Post' ), '', "send[$attachment_id]", false );
	}

	$delete = empty( $parsed_args['delete'] ) ? '' : $parsed_args['delete'];
	if ( $delete && current_user_can( 'delete_post', $attachment_id ) ) {
		if ( ! EMPTY_TRASH_DAYS ) {
			$delete = "<a href='" . wp_nonce_url( "post.php?action=delete&amp;post=$attachment_id", 'delete-post_' . $attachment_id ) . "' id='del[$attachment_id]' class='delete-permanently'>" . __( 'Delete Permanently' ) . '</a>';
		} elseif ( ! MEDIA_TRASH ) {
			$delete = "<a href='#' class='del-link' onclick=\"document.getElementById('del_attachment_$attachment_id').style.display='block';return false;\">" . __( 'Delete' ) . "</a>
				<div id='del_attachment_$attachment_id' class='del-attachment' style='display:none;'>" .
				/* translators: %s: File name. */
				'<p>' . sprintf( __( 'You are about to delete %s.' ), '<strong>' . $filename . '</strong>' ) . "</p>
				<a href='" . wp_nonce_url( "post.php?action=delete&amp;post=$attachment_id", 'delete-post_' . $attachment_id ) . "' id='del[$attachment_id]' class='button'>" . __( 'Continue' ) . "</a>
				<a href='#' class='button' onclick=\"this.parentNode.style.display='none';return false;\">" . __( 'Cancel' ) . '</a>
				</div>';
		} else {
			$delete = "<a href='" . wp_nonce_url( "post.php?action=trash&amp;post=$attachment_id", 'trash-post_' . $attachment_id ) . "' id='del[$attachment_id]' class='delete'>" . __( 'Move to Trash' ) . "</a>
			<a href='" . wp_nonce_url( "post.php?action=untrash&amp;post=$attachment_id", 'untrash-post_' . $attachment_id ) . "' id='undo[$attachment_id]' class='undo hidden'>" . __( 'Undo' ) . '</a>';
		}
	} else {
		$delete = '';
	}

	$thumbnail       = '';
	$calling_post_id = 0;

	if ( isset( $_GET['post_id'] ) ) {
		$calling_post_id = absint( $_GET['post_id'] );
	} elseif ( isset( $_POST ) && count( $_POST ) ) {// Like for async-upload where $_GET['post_id'] isn't set.
		$calling_post_id = $post->post_parent;
	}

	if ( 'image' === $type && $calling_post_id
		&& current_theme_supports( 'post-thumbnails', get_post_type( $calling_post_id ) )
		&& post_type_supports( get_post_type( $calling_post_id ), 'thumbnail' )
		&& get_post_thumbnail_id( $calling_post_id ) != $attachment_id
	) {

		$calling_post             = get_post( $calling_post_id );
		$calling_post_type_object = get_post_type_object( $calling_post->post_type );

		$ajax_nonce = wp_create_nonce( "set_post_thumbnail-$calling_post_id" );
		$thumbnail  = "<a class='wp-post-thumbnail' id='wp-post-thumbnail-" . $attachment_id . "' href='#' onclick='WPSetAsThumbnail(\"$attachment_id\", \"$ajax_nonce\");return false;'>" . esc_html( $calling_post_type_object->labels->use_featured_image ) . '</a>';
	}

	if ( ( $parsed_args['send'] || $thumbnail || $delete ) && ! isset( $form_fields['buttons'] ) ) {
		$form_fields['buttons'] = array( 'tr' => "\t\t<tr class='submit'><td></td><td class='savesend'>" . $parsed_args['send'] . " $thumbnail $delete</td></tr>\n" );
	}

	$hidden_fields = array();

	foreach ( $form_fields as $id => $field ) {
		if ( '_' === $id[0] ) {
			continue;
		}

		if ( ! empty( $field['tr'] ) ) {
			$item .= $field['tr'];
			continue;
		}

		$field = array_merge( $defaults, $field );
		$name  = "attachments[$attachment_id][$id]";

		if ( 'hidden' === $field['input'] ) {
			$hidden_fields[ $name ] = $field['value'];
			continue;
		}

		$required      = $field['required'] ? ' ' . wp_required_field_indicator() : '';
		$required_attr = $field['required'] ? ' required' : '';
		$class         = $id;
		$class        .= $field['required'] ? ' form-required' : '';

		$item .= "\t\t<tr class='$class'>\n\t\t\t<th scope='row' class='label'><label for='$name'><span class='alignleft'>{$field['label']}{$required}</span><br class='clear' /></label></th>\n\t\t\t<td class='field'>";

		if ( ! empty( $field[ $field['input'] ] ) ) {
			$item .= $field[ $field['input'] ];
		} elseif ( 'textarea' === $field['input'] ) {
			if ( 'post_content' === $id && user_can_richedit() ) {
				// Sanitize_post() skips the post_content when user_can_richedit.
				$field['value'] = htmlspecialchars( $field['value'], ENT_QUOTES );
			}
			// Post_excerpt is already escaped by sanitize_post() in get_attachment_fields_to_edit().
			$item .= "<textarea id='$name' name='$name'{$required_attr}>" . $field['value'] . '</textarea>';
		} else {
			$item .= "<input type='text' class='text' id='$name' name='$name' value='" . esc_attr( $field['value'] ) . "'{$required_attr} />";
		}

		if ( ! empty( $field['helps'] ) ) {
			$item .= "<p class='help'>" . implode( "</p>\n<p class='help'>", array_unique( (array) $field['helps'] ) ) . '</p>';
		}
		$item .= "</td>\n\t\t</tr>\n";

		$extra_rows = array();

		if ( ! empty( $field['errors'] ) ) {
			foreach ( array_unique( (array) $field['errors'] ) as $error ) {
				$extra_rows['error'][] = $error;
			}
		}

		if ( ! empty( $field['extra_rows'] ) ) {
			foreach ( $field['extra_rows'] as $class => $rows ) {
				foreach ( (array) $rows as $html ) {
					$extra_rows[ $class ][] = $html;
				}
			}
		}

		foreach ( $extra_rows as $class => $rows ) {
			foreach ( $rows as $html ) {
				$item .= "\t\t<tr><td></td><td class='$class'>$html</td></tr>\n";
			}
		}
	}

	if ( ! empty( $form_fields['_final'] ) ) {
		$item .= "\t\t<tr class='final'><td colspan='2'>{$form_fields['_final']}</td></tr>\n";
	}

	$item .= "\t</tbody>\n";
	$item .= "\t</table>\n";

	foreach ( $hidden_fields as $name => $value ) {
		$item .= "\t<input type='hidden' name='$name' id='$name' value='" . esc_attr( $value ) . "' />\n";
	}

	if ( $post->post_parent < 1 && isset( $_REQUEST['post_id'] ) ) {
		$parent      = (int) $_REQUEST['post_id'];
		$parent_name = "attachments[$attachment_id][post_parent]";
		$item       .= "\t<input type='hidden' name='$parent_name' id='$parent_name' value='$parent' />\n";
	}

	return $item;
}

/**
 * @since 3.5.0
 *
 * @param int   $attachment_id
 * @param array $args
 * @return array
 */
function get_compat_media_markup( $attachment_id, $args = null ) {
	$post = get_post( $attachment_id );

	$default_args = array(
		'errors'   => null,
		'in_modal' => false,
	);

	$user_can_edit = current_user_can( 'edit_post', $attachment_id );

	$args = wp_parse_args( $args, $default_args );

	/** This filter is documented in wp-admin/includes/media.php */
	$args = apply_filters( 'get_media_item_args', $args );

	$form_fields = array();

	if ( $args['in_modal'] ) {
		foreach ( get_attachment_taxonomies( $post ) as $taxonomy ) {
			$t = (array) get_taxonomy( $taxonomy );

			if ( ! $t['public'] || ! $t['show_ui'] ) {
				continue;
			}

			if ( empty( $t['label'] ) ) {
				$t['label'] = $taxonomy;
			}

			if ( empty( $t['args'] ) ) {
				$t['args'] = array();
			}

			$terms = get_object_term_cache( $post->ID, $taxonomy );

			if ( false === $terms ) {
				$terms = wp_get_object_terms( $post->ID, $taxonomy, $t['args'] );
			}

			$values = array();

			foreach ( $terms as $term ) {
				$values[] = $term->slug;
			}

			$t['value']    = implode( ', ', $values );
			$t['taxonomy'] = true;

			$form_fields[ $taxonomy ] = $t;
		}
	}

	/*
	 * Merge default fields with their errors, so any key passed with the error
	 * (e.g. 'error', 'helps', 'value') will replace the default.
	 * The recursive merge is easily traversed with array casting:
	 * foreach ( (array) $things as $thing )
	 */
	$form_fields = array_merge_recursive( $form_fields, (array) $args['errors'] );

	/** This filter is documented in wp-admin/includes/media.php */
	$form_fields = apply_filters( 'attachment_fields_to_edit', $form_fields, $post );

	unset(
		$form_fields['image-size'],
		$form_fields['align'],
		$form_fields['image_alt'],
		$form_fields['post_title'],
		$form_fields['post_excerpt'],
		$form_fields['post_content'],
		$form_fields['url'],
		$form_fields['menu_order'],
		$form_fields['image_url']
	);

	/** This filter is documented in wp-admin/includes/media.php */
	$media_meta = apply_filters( 'media_meta', '', $post );

	$defaults = array(
		'input'         => 'text',
		'required'      => false,
		'value'         => '',
		'extra_rows'    => array(),
		'show_in_edit'  => true,
		'show_in_modal' => true,
	);

	$hidden_fields = array();

	$item = '';

	foreach ( $form_fields as $id => $field ) {
		if ( '_' === $id[0] ) {
			continue;
		}

		$name    = "attachments[$attachment_id][$id]";
		$id_attr = "attachments-$attachment_id-$id";

		if ( ! empty( $field['tr'] ) ) {
			$item .= $field['tr'];
			continue;
		}

		$field = array_merge( $defaults, $field );

		if ( ( ! $field['show_in_edit'] && ! $args['in_modal'] ) || ( ! $field['show_in_modal'] && $args['in_modal'] ) ) {
			continue;
		}

		if ( 'hidden' === $field['input'] ) {
			$hidden_fields[ $name ] = $field['value'];
			continue;
		}

		$readonly      = ! $user_can_edit && ! empty( $field['taxonomy'] ) ? " readonly='readonly' " : '';
		$required      = $field['required'] ? ' ' . wp_required_field_indicator() : '';
		$required_attr = $field['required'] ? ' required' : '';
		$class         = 'compat-field-' . $id;
		$class        .= $field['required'] ? ' form-required' : '';

		$item .= "\t\t<tr class='$class'>";
		$item .= "\t\t\t<th scope='row' class='label'><label for='$id_attr'><span class='alignleft'>{$field['label']}</span>$required<br class='clear' /></label>";
		$item .= "</th>\n\t\t\t<td class='field'>";

		if ( ! empty( $field[ $field['input'] ] ) ) {
			$item .= $field[ $field['input'] ];
		} elseif ( 'textarea' === $field['input'] ) {
			if ( 'post_content' === $id && user_can_richedit() ) {
				// sanitize_post() skips the post_content when user_can_richedit.
				$field['value'] = htmlspecialchars( $field['value'], ENT_QUOTES );
			}
			$item .= "<textarea id='$id_attr' name='$name'{$required_attr}>" . $field['value'] . '</textarea>';
		} else {
			$item .= "<input type='text' class='text' id='$id_attr' name='$name' value='" . esc_attr( $field['value'] ) . "' $readonly{$required_attr} />";
		}

		if ( ! empty( $field['helps'] ) ) {
			$item .= "<p class='help'>" . implode( "</p>\n<p class='help'>", array_unique( (array) $field['helps'] ) ) . '</p>';
		}

		$item .= "</td>\n\t\t</tr>\n";

		$extra_rows = array();

		if ( ! empty( $field['errors'] ) ) {
			foreach ( array_unique( (array) $field['errors'] ) as $error ) {
				$extra_rows['error'][] = $error;
			}
		}

		if ( ! empty( $field['extra_rows'] ) ) {
			foreach ( $field['extra_rows'] as $class => $rows ) {
				foreach ( (array) $rows as $html ) {
					$extra_rows[ $class ][] = $html;
				}
			}
		}

		foreach ( $extra_rows as $class => $rows ) {
			foreach ( $rows as $html ) {
				$item .= "\t\t<tr><td></td><td class='$class'>$html</td></tr>\n";
			}
		}
	}

	if ( ! empty( $form_fields['_final'] ) ) {
		$item .= "\t\t<tr class='final'><td colspan='2'>{$form_fields['_final']}</td></tr>\n";
	}

	if ( $item ) {
		$item = '<p class="media-types media-types-required-info">' .
			wp_required_field_message() .
			'</p>' .
			'<table class="compat-attachment-fields">' . $item . '</table>';
	}

	foreach ( $hidden_fields as $hidden_field => $value ) {
		$item .= '<input type="hidden" name="' . esc_attr( $hidden_field ) . '" value="' . esc_attr( $value ) . '" />' . "\n";
	}

	if ( $item ) {
		$item = '<input type="hidden" name="attachments[' . $attachment_id . '][menu_order]" value="' . esc_attr( $post->menu_order ) . '" />' . $item;
	}

	return array(
		'item' => $item,
		'meta' => $media_meta,
	);
}

/**
 * Outputs the legacy media upload header.
 *
 * @since 2.5.0
 */
function media_upload_header() {
	$post_id = isset( $_REQUEST['post_id'] ) ? (int) $_REQUEST['post_id'] : 0;

	echo '<script type="text/javascript">post_id = ' . $post_id . ';</script>';

	if ( empty( $_GET['chromeless'] ) ) {
		echo '<div id="media-upload-header">';
		the_media_upload_tabs();
		echo '</div>';
	}
}

/**
 * Outputs the legacy media upload form.
 *
 * @since 2.5.0
 *
 * @global string $type
 * @global string $tab
 * @global bool   $is_IE
 * @global bool   $is_opera
 *
 * @param array $errors
 */
function media_upload_form( $errors = null ) {
	global $type, $tab, $is_IE, $is_opera;

	if ( ! _device_can_upload() ) {
		echo '<p>' . sprintf(
			/* translators: %s: https://apps.wordpress.org/ */
			__( 'The web browser on your device cannot be used to upload files. You may be able to use the <a href="%s">native app for your device</a> instead.' ),
			'https://apps.wordpress.org/'
		) . '</p>';
		return;
	}

	$upload_action_url = admin_url( 'async-upload.php' );
	$post_id           = isset( $_REQUEST['post_id'] ) ? (int) $_REQUEST['post_id'] : 0;
	$_type             = isset( $type ) ? $type : '';
	$_tab              = isset( $tab ) ? $tab : '';

	$max_upload_size = wp_max_upload_size();
	if ( ! $max_upload_size ) {
		$max_upload_size = 0;
	}

	?>
	<div id="media-upload-notice">
	<?php

	if ( isset( $errors['upload_notice'] ) ) {
		echo $errors['upload_notice'];
	}

	?>
	</div>
	<div id="media-upload-error">
	<?php

	if ( isset( $errors['upload_error'] ) && is_wp_error( $errors['upload_error'] ) ) {
		echo $errors['upload_error']->get_error_message();
	}

	?>
	</div>
	<?php

	if ( is_multisite() && ! is_upload_space_available() ) {
		/**
		 * Fires when an upload will exceed the defined upload space quota for a network site.
		 *
		 * @since 3.5.0
		 */
		do_action( 'upload_ui_over_quota' );
		return;
	}

	/**
	 * Fires just before the legacy (pre-3.5.0) upload interface is loaded.
	 *
	 * @since 2.6.0
	 */
	do_action( 'pre-upload-ui' ); // phpcs:ignore WordPress.NamingConventions.ValidHookName.UseUnderscores

	$post_params = array(
		'post_id'  => $post_id,
		'_wpnonce' => wp_create_nonce( 'media-form' ),
		'type'     => $_type,
		'tab'      => $_tab,
		'short'    => '1',
	);

	/**
	 * Filters the media upload post parameters.
	 *
	 * @since 3.1.0 As 'swfupload_post_params'
	 * @since 3.3.0
	 *
	 * @param array $post_params An array of media upload parameters used by Plupload.
	 */
	$post_params = apply_filters( 'upload_post_params', $post_params );

	/*
	* Since 4.9 the `runtimes` setting is hardcoded in our version of Plupload to `html5,html4`,
	* and the `flash_swf_url` and `silverlight_xap_url` are not used.
	*/
	$plupload_init = array(
		'browse_button'    => 'plupload-browse-button',
		'container'        => 'plupload-upload-ui',
		'drop_element'     => 'drag-drop-area',
		'file_data_name'   => 'async-upload',
		'url'              => $upload_action_url,
		'filters'          => array( 'max_file_size' => $max_upload_size . 'b' ),
		'multipart_params' => $post_params,
	);

	/*
	 * Currently only iOS Safari supports multiple files uploading,
	 * but iOS 7.x has a bug that prevents uploading of videos when enabled.
	 * See #29602.
	 */
	if (
		wp_is_mobile() &&
		strpos( $_SERVER['HTTP_USER_AGENT'], 'OS 7_' ) !== false &&
		strpos( $_SERVER['HTTP_USER_AGENT'], 'like Mac OS X' ) !== false
	) {
		$plupload_init['multi_selection'] = false;
	}

	// Check if WebP images can be edited.
	if ( ! wp_image_editor_supports( array( 'mime_type' => 'image/webp' ) ) ) {
		$plupload_init['webp_upload_error'] = true;
	}

	/**
	 * Filters the default Plupload settings.
	 *
	 * @since 3.3.0
	 *
	 * @param array $plupload_init An array of default settings used by Plupload.
	 */
	$plupload_init = apply_filters( 'plupload_init', $plupload_init );

	?>
	<script type="text/javascript">
	<?php
	// Verify size is an int. If not return default value.
	$large_size_h = absint( get_option( 'large_size_h' ) );

	if ( ! $large_size_h ) {
		$large_size_h = 1024;
	}

	$large_size_w = absint( get_option( 'large_size_w' ) );

	if ( ! $large_size_w ) {
		$large_size_w = 1024;
	}

	?>
	var resize_height = <?php echo $large_size_h; ?>, resize_width = <?php echo $large_size_w; ?>,
	wpUploaderInit = <?php echo wp_json_encode( $plupload_init ); ?>;
	</script>

	<div id="plupload-upload-ui" class="hide-if-no-js">
	<?php
	/**
	 * Fires before the upload interface loads.
	 *
	 * @since 2.6.0 As 'pre-flash-upload-ui'
	 * @since 3.3.0
	 */
	do_action( 'pre-plupload-upload-ui' ); // phpcs:ignore WordPress.NamingConventions.ValidHookName.UseUnderscores

	?>
	<div id="drag-drop-area">
		<div class="drag-drop-inside">
		<p class="drag-drop-info"><?php _e( 'Drop files to upload' ); ?></p>
		<p><?php _ex( 'or', 'Uploader: Drop files here - or - Select Files' ); ?></p>
		<p class="drag-drop-buttons"><input id="plupload-browse-button" type="button" value="<?php esc_attr_e( 'Select Files' ); ?>" class="button" /></p>
		</div>
	</div>
	<?php
	/**
	 * Fires after the upload interface loads.
	 *
	 * @since 2.6.0 As 'post-flash-upload-ui'
	 * @since 3.3.0
	 */
	do_action( 'post-plupload-upload-ui' ); // phpcs:ignore WordPress.NamingConventions.ValidHookName.UseUnderscores
	?>
	</div>

	<div id="html-upload-ui" class="hide-if-js">
	<?php
	/**
	 * Fires before the upload button in the media upload interface.
	 *
	 * @since 2.6.0
	 */
	do_action( 'pre-html-upload-ui' ); // phpcs:ignore WordPress.NamingConventions.ValidHookName.UseUnderscores

	?>
	<p id="async-upload-wrap">
		<label class="screen-reader-text" for="async-upload"><?php _e( 'Upload' ); ?></label>
		<input type="file" name="async-upload" id="async-upload" />
		<?php submit_button( __( 'Upload' ), 'primary', 'html-upload', false ); ?>
		<a href="#" onclick="try{top.tb_remove();}catch(e){}; return false;"><?php _e( 'Cancel' ); ?></a>
	</p>
	<div class="clear"></div>
	<?php
	/**
	 * Fires after the upload button in the media upload interface.
	 *
	 * @since 2.6.0
	 */
	do_action( 'post-html-upload-ui' ); // phpcs:ignore WordPress.NamingConventions.ValidHookName.UseUnderscores

	?>
	</div>

<p class="max-upload-size">
	<?php
	/* translators: %s: Maximum allowed file size. */
	printf( __( 'Maximum upload file size: %s.' ), esc_html( size_format( $max_upload_size ) ) );
	?>
</p>
	<?php

	/**
	 * Fires on the post upload UI screen.
	 *
	 * Legacy (pre-3.5.0) media workflow hook.
	 *
	 * @since 2.6.0
	 */
	do_action( 'post-upload-ui' ); // phpcs:ignore WordPress.NamingConventions.ValidHookName.UseUnderscores
}

/**
 * Outputs the legacy media upload form for a given media type.
 *
 * @since 2.5.0
 *
 * @param string       $type
 * @param array        $errors
 * @param int|WP_Error $id
 */
function media_upload_type_form( $type = 'file', $errors = null, $id = null ) {

	media_upload_header();

	$post_id = isset( $_REQUEST['post_id'] ) ? (int) $_REQUEST['post_id'] : 0;

	$form_action_url = admin_url( "media-upload.php?type=$type&tab=type&post_id=$post_id" );

	/**
	 * Filters the media upload form action URL.
	 *
	 * @since 2.6.0
	 *
	 * @param string $form_action_url The media upload form action URL.
	 * @param string $type            The type of media. Default 'file'.
	 */
	$form_action_url = apply_filters( 'media_upload_form_url', $form_action_url, $type );
	$form_class      = 'media-upload-form type-form validate';

	if ( get_user_setting( 'uploader' ) ) {
		$form_class .= ' html-uploader';
	}

	?>
	<form enctype="multipart/form-data" method="post" action="<?php echo esc_url( $form_action_url ); ?>" class="<?php echo $form_class; ?>" id="<?php echo $type; ?>-form">
		<?php submit_button( '', 'hidden', 'save', false ); ?>
	<input type="hidden" name="post_id" id="post_id" value="<?php echo (int) $post_id; ?>" />
		<?php wp_nonce_field( 'media-form' ); ?>

	<h3 class="media-title"><?php _e( 'Add media files from your computer' ); ?></h3>

	<?php media_upload_form( $errors ); ?>

	<script type="text/javascript">
	jQuery(function($){
		var preloaded = $(".media-item.preloaded");
		if ( preloaded.length > 0 ) {
			preloaded.each(function(){prepareMediaItem({id:this.id.replace(/[^0-9]/g, '')},'');});
		}
		updateMediaForm();
	});
	</script>
	<div id="media-items">
	<?php

	if ( $id ) {
		if ( ! is_wp_error( $id ) ) {
			add_filter( 'attachment_fields_to_edit', 'media_post_single_attachment_fields_to_edit', 10, 2 );
			echo get_media_items( $id, $errors );
		} else {
			echo '<div id="media-upload-error">' . esc_html( $id->get_error_message() ) . '</div></div>';
			exit;
		}
	}

	?>
	</div>

	<p class="savebutton ml-submit">
		<?php submit_button( __( 'Save all changes' ), '', 'save', false ); ?>
	</p>
	</form>
	<?php
}

/**
 * Outputs the legacy media upload form for external media.
 *
 * @since 2.7.0
 *
 * @param string  $type
 * @param object  $errors
 * @param int     $id
 */
function media_upload_type_url_form( $type = null, $errors = null, $id = null ) {
	if ( null === $type ) {
		$type = 'image';
	}

	media_upload_header();

	$post_id = isset( $_REQUEST['post_id'] ) ? (int) $_REQUEST['post_id'] : 0;

	$form_action_url = admin_url( "media-upload.php?type=$type&tab=type&post_id=$post_id" );
	/** This filter is documented in wp-admin/includes/media.php */
	$form_action_url = apply_filters( 'media_upload_form_url', $form_action_url, $type );
	$form_class      = 'media-upload-form type-form validate';

	if ( get_user_setting( 'uploader' ) ) {
		$form_class .= ' html-uploader';
	}

	?>
	<form enctype="multipart/form-data" method="post" action="<?php echo esc_url( $form_action_url ); ?>" class="<?php echo $form_class; ?>" id="<?php echo $type; ?>-form">
	<input type="hidden" name="post_id" id="post_id" value="<?php echo (int) $post_id; ?>" />
		<?php wp_nonce_field( 'media-form' ); ?>

	<h3 class="media-title"><?php _e( 'Insert media from another website' ); ?></h3>

	<script type="text/javascript">
	var addExtImage = {

	width : '',
	height : '',
	align : 'alignnone',

	insert : function() {
		var t = this, html, f = document.forms[0], cls, title = '', alt = '', caption = '';

		if ( '' === f.src.value || '' === t.width )
			return false;

		if ( f.alt.value )
			alt = f.alt.value.replace(/'/g, '&#039;').replace(/"/g, '&quot;').replace(/</g, '&lt;').replace(/>/g, '&gt;');

		<?php
		/** This filter is documented in wp-admin/includes/media.php */
		if ( ! apply_filters( 'disable_captions', '' ) ) {
			?>
			if ( f.caption.value ) {
				caption = f.caption.value.replace(/\r\n|\r/g, '\n');
				caption = caption.replace(/<[a-zA-Z0-9]+( [^<>]+)?>/g, function(a){
					return a.replace(/[\r\n\t]+/, ' ');
				});

				caption = caption.replace(/\s*\n\s*/g, '<br />');
			}
			<?php
		}

		?>
		cls = caption ? '' : ' class="'+t.align+'"';

		html = '<img alt="'+alt+'" src="'+f.src.value+'"'+cls+' width="'+t.width+'" height="'+t.height+'" />';

		if ( f.url.value ) {
			url = f.url.value.replace(/'/g, '&#039;').replace(/"/g, '&quot;').replace(/</g, '&lt;').replace(/>/g, '&gt;');
			html = '<a href="'+url+'">'+html+'</a>';
		}

		if ( caption )
			html = '[caption id="" align="'+t.align+'" width="'+t.width+'"]'+html+caption+'[/caption]';

		var win = window.dialogArguments || opener || parent || top;
		win.send_to_editor(html);
		return false;
	},

	resetImageData : function() {
		var t = addExtImage;

		t.width = t.height = '';
		document.getElementById('go_button').style.color = '#bbb';
		if ( ! document.forms[0].src.value )
			document.getElementById('status_img').innerHTML = '';
		else document.getElementById('status_img').innerHTML = '<img src="<?php echo esc_url( admin_url( 'images/no.png' ) ); ?>" alt="" />';
	},

	updateImageData : function() {
		var t = addExtImage;

		t.width = t.preloadImg.width;
		t.height = t.preloadImg.height;
		document.getElementById('go_button').style.color = '#333';
		document.getElementById('status_img').innerHTML = '<img src="<?php echo esc_url( admin_url( 'images/yes.png' ) ); ?>" alt="" />';
	},

	getImageData : function() {
		if ( jQuery('table.describe').hasClass('not-image') )
			return;

		var t = addExtImage, src = document.forms[0].src.value;

		if ( ! src ) {
			t.resetImageData();
			return false;
		}

		document.getElementById('status_img').innerHTML = '<img src="<?php echo esc_url( admin_url( 'images/spinner-2x.gif' ) ); ?>" alt="" width="16" height="16" />';
		t.preloadImg = new Image();
		t.preloadImg.onload = t.updateImageData;
		t.preloadImg.onerror = t.resetImageData;
		t.preloadImg.src = src;
	}
	};

	jQuery( function($) {
		$('.media-types input').click( function() {
			$('table.describe').toggleClass('not-image', $('#not-image').prop('checked') );
		});
	} );
	</script>

	<div id="media-items">
	<div class="media-item media-blank">
	<?php
	/**
	 * Filters the insert media from URL form HTML.
	 *
	 * @since 3.3.0
	 *
	 * @param string $form_html The insert from URL form HTML.
	 */
	echo apply_filters( 'type_url_form_media', wp_media_insert_url_form( $type ) );

	?>
	</div>
	</div>
	</form>
	<?php
}

/**
 * Adds gallery form to upload iframe.
 *
 * @since 2.5.0
 *
 * @global string $redir_tab
 * @global string $type
 * @global string $tab
 *
 * @param array $errors
 */
function media_upload_gallery_form( $errors ) {
	global $redir_tab, $type;

	$redir_tab = 'gallery';
	media_upload_header();

	$post_id         = (int) $_REQUEST['post_id'];
	$form_action_url = admin_url( "media-upload.php?type=$type&tab=gallery&post_id=$post_id" );
	/** This filter is documented in wp-admin/includes/media.php */
	$form_action_url = apply_filters( 'media_upload_form_url', $form_action_url, $type );
	$form_class      = 'media-upload-form validate';

	if ( get_user_setting( 'uploader' ) ) {
		$form_class .= ' html-uploader';
	}

	?>
	<script type="text/javascript">
	jQuery(function($){
		var preloaded = $(".media-item.preloaded");
		if ( preloaded.length > 0 ) {
			preloaded.each(function(){prepareMediaItem({id:this.id.replace(/[^0-9]/g, '')},'');});
			updateMediaForm();
		}
	});
	</script>
	<div id="sort-buttons" class="hide-if-no-js">
	<span>
		<?php _e( 'All Tabs:' ); ?>
	<a href="#" id="showall"><?php _e( 'Show' ); ?></a>
	<a href="#" id="hideall" style="display:none;"><?php _e( 'Hide' ); ?></a>
	</span>
		<?php _e( 'Sort Order:' ); ?>
	<a href="#" id="asc"><?php _e( 'Ascending' ); ?></a> |
	<a href="#" id="desc"><?php _e( 'Descending' ); ?></a> |
	<a href="#" id="clear"><?php _ex( 'Clear', 'verb' ); ?></a>
	</div>
	<form enctype="multipart/form-data" method="post" action="<?php echo esc_url( $form_action_url ); ?>" class="<?php echo $form_class; ?>" id="gallery-form">
		<?php wp_nonce_field( 'media-form' ); ?>
	<table class="widefat">
	<thead><tr>
	<th><?php _e( 'Media' ); ?></th>
	<th class="order-head"><?php _e( 'Order' ); ?></th>
	<th class="actions-head"><?php _e( 'Actions' ); ?></th>
	</tr></thead>
	</table>
	<div id="media-items">
		<?php add_filter( 'attachment_fields_to_edit', 'media_post_single_attachment_fields_to_edit', 10, 2 ); ?>
		<?php echo get_media_items( $post_id, $errors ); ?>
	</div>

	<p class="ml-submit">
		<?php
		submit_button(
			__( 'Save all changes' ),
			'savebutton',
			'save',
			false,
			array(
				'id'    => 'save-all',
				'style' => 'display: none;',
			)
		);
		?>
	<input type="hidden" name="post_id" id="post_id" value="<?php echo (int) $post_id; ?>" />
	<input type="hidden" name="type" value="<?php echo esc_attr( $GLOBALS['type'] ); ?>" />
	<input type="hidden" name="tab" value="<?php echo esc_attr( $GLOBALS['tab'] ); ?>" />
	</p>

	<div id="gallery-settings" style="display:none;">
	<div class="title"><?php _e( 'Gallery Settings' ); ?></div>
	<table id="basic" class="describe"><tbody>
		<tr>
		<th scope="row" class="label">
			<label>
			<span class="alignleft"><?php _e( 'Link thumbnails to:' ); ?></span>
			</label>
		</th>
		<td class="field">
			<input type="radio" name="linkto" id="linkto-file" value="file" />
			<label for="linkto-file" class="radio"><?php _e( 'Image File' ); ?></label>

			<input type="radio" checked="checked" name="linkto" id="linkto-post" value="post" />
			<label for="linkto-post" class="radio"><?php _e( 'Attachment Page' ); ?></label>
		</td>
		</tr>

		<tr>
		<th scope="row" class="label">
			<label>
			<span class="alignleft"><?php _e( 'Order images by:' ); ?></span>
			</label>
		</th>
		<td class="field">
			<select id="orderby" name="orderby">
				<option value="menu_order" selected="selected"><?php _e( 'Menu order' ); ?></option>
				<option value="title"><?php _e( 'Title' ); ?></option>
				<option value="post_date"><?php _e( 'Date/Time' ); ?></option>
				<option value="rand"><?php _e( 'Random' ); ?></option>
			</select>
		</td>
		</tr>

		<tr>
		<th scope="row" class="label">
			<label>
			<span class="alignleft"><?php _e( 'Order:' ); ?></span>
			</label>
		</th>
		<td class="field">
			<input type="radio" checked="checked" name="order" id="order-asc" value="asc" />
			<label for="order-asc" class="radio"><?php _e( 'Ascending' ); ?></label>

			<input type="radio" name="order" id="order-desc" value="desc" />
			<label for="order-desc" class="radio"><?php _e( 'Descending' ); ?></label>
		</td>
		</tr>

		<tr>
		<th scope="row" class="label">
			<label>
			<span class="alignleft"><?php _e( 'Gallery columns:' ); ?></span>
			</label>
		</th>
		<td class="field">
			<select id="columns" name="columns">
				<option value="1">1</option>
				<option value="2">2</option>
				<option value="3" selected="selected">3</option>
				<option value="4">4</option>
				<option value="5">5</option>
				<option value="6">6</option>
				<option value="7">7</option>
				<option value="8">8</option>
				<option value="9">9</option>
			</select>
		</td>
		</tr>
	</tbody></table>

	<p class="ml-submit">
	<input type="button" class="button" style="display:none;" onMouseDown="wpgallery.update();" name="insert-gallery" id="insert-gallery" value="<?php esc_attr_e( 'Insert gallery' ); ?>" />
	<input type="button" class="button" style="display:none;" onMouseDown="wpgallery.update();" name="update-gallery" id="update-gallery" value="<?php esc_attr_e( 'Update gallery settings' ); ?>" />
	</p>
	</div>
	</form>
	<?php
}

/**
 * Outputs the legacy media upload form for the media library.
 *
 * @since 2.5.0
 *
 * @global wpdb      $wpdb            WordPress database abstraction object.
 * @global WP_Query  $wp_query        WordPress Query object.
 * @global WP_Locale $wp_locale       WordPress date and time locale object.
 * @global string    $type
 * @global string    $tab
 * @global array     $post_mime_types
 *
 * @param array $errors
 */
function media_upload_library_form( $errors ) {
	global $wpdb, $wp_query, $wp_locale, $type, $tab, $post_mime_types;

	media_upload_header();

	$post_id = isset( $_REQUEST['post_id'] ) ? (int) $_REQUEST['post_id'] : 0;

	$form_action_url = admin_url( "media-upload.php?type=$type&tab=library&post_id=$post_id" );
	/** This filter is documented in wp-admin/includes/media.php */
	$form_action_url = apply_filters( 'media_upload_form_url', $form_action_url, $type );
	$form_class      = 'media-upload-form validate';

	if ( get_user_setting( 'uploader' ) ) {
		$form_class .= ' html-uploader';
	}

	$q                   = $_GET;
	$q['posts_per_page'] = 10;
	$q['paged']          = isset( $q['paged'] ) ? (int) $q['paged'] : 0;
	if ( $q['paged'] < 1 ) {
		$q['paged'] = 1;
	}
	$q['offset'] = ( $q['paged'] - 1 ) * 10;
	if ( $q['offset'] < 1 ) {
		$q['offset'] = 0;
	}

	list($post_mime_types, $avail_post_mime_types) = wp_edit_attachments_query( $q );

	?>
	<form id="filter" method="get">
	<input type="hidden" name="type" value="<?php echo esc_attr( $type ); ?>" />
	<input type="hidden" name="tab" value="<?php echo esc_attr( $tab ); ?>" />
	<input type="hidden" name="post_id" value="<?php echo (int) $post_id; ?>" />
	<input type="hidden" name="post_mime_type" value="<?php echo isset( $_GET['post_mime_type'] ) ? esc_attr( $_GET['post_mime_type'] ) : ''; ?>" />
	<input type="hidden" name="context" value="<?php echo isset( $_GET['context'] ) ? esc_attr( $_GET['context'] ) : ''; ?>" />

	<p id="media-search" class="search-box">
		<label class="screen-reader-text" for="media-search-input"><?php _e( 'Search Media' ); ?>:</label>
		<input type="search" id="media-search-input" name="s" value="<?php the_search_query(); ?>" />
		<?php submit_button( __( 'Search Media' ), '', '', false ); ?>
	</p>

	<ul class="subsubsub">
		<?php
		$type_links = array();
		$_num_posts = (array) wp_count_attachments();
		$matches    = wp_match_mime_types( array_keys( $post_mime_types ), array_keys( $_num_posts ) );
		foreach ( $matches as $_type => $reals ) {
			foreach ( $reals as $real ) {
				if ( isset( $num_posts[ $_type ] ) ) {
					$num_posts[ $_type ] += $_num_posts[ $real ];
				} else {
					$num_posts[ $_type ] = $_num_posts[ $real ];
				}
			}
		}
		// If available type specified by media button clicked, filter by that type.
		if ( empty( $_GET['post_mime_type'] ) && ! empty( $num_posts[ $type ] ) ) {
			$_GET['post_mime_type']                        = $type;
			list($post_mime_types, $avail_post_mime_types) = wp_edit_attachments_query();
		}
		if ( empty( $_GET['post_mime_type'] ) || 'all' === $_GET['post_mime_type'] ) {
			$class = ' class="current"';
		} else {
			$class = '';
		}
		$type_links[] = '<li><a href="' . esc_url(
			add_query_arg(
				array(
					'post_mime_type' => 'all',
					'paged'          => false,
					'm'              => false,
				)
			)
		) . '"' . $class . '>' . __( 'All Types' ) . '</a>';
		foreach ( $post_mime_types as $mime_type => $label ) {
			$class = '';

			if ( ! wp_match_mime_types( $mime_type, $avail_post_mime_types ) ) {
				continue;
			}

			if ( isset( $_GET['post_mime_type'] ) && wp_match_mime_types( $mime_type, $_GET['post_mime_type'] ) ) {
				$class = ' class="current"';
			}

			$type_links[] = '<li><a href="' . esc_url(
				add_query_arg(
					array(
						'post_mime_type' => $mime_type,
						'paged'          => false,
					)
				)
			) . '"' . $class . '>' . sprintf( translate_nooped_plural( $label[2], $num_posts[ $mime_type ] ), '<span id="' . $mime_type . '-counter">' . number_format_i18n( $num_posts[ $mime_type ] ) . '</span>' ) . '</a>';
		}
		/**
		 * Filters the media upload mime type list items.
		 *
		 * Returned values should begin with an `<li>` tag.
		 *
		 * @since 3.1.0
		 *
		 * @param string[] $type_links An array of list items containing mime type link HTML.
		 */
		echo implode( ' | </li>', apply_filters( 'media_upload_mime_type_links', $type_links ) ) . '</li>';
		unset( $type_links );
		?>
	</ul>

	<div class="tablenav">

		<?php
		$page_links = paginate_links(
			array(
				'base'      => add_query_arg( 'paged', '%#%' ),
				'format'    => '',
				'prev_text' => __( '&laquo;' ),
				'next_text' => __( '&raquo;' ),
				'total'     => ceil( $wp_query->found_posts / 10 ),
				'current'   => $q['paged'],
			)
		);

		if ( $page_links ) {
			echo "<div class='tablenav-pages'>$page_links</div>";
		}
		?>

	<div class="alignleft actions">
		<?php

		$arc_query = "SELECT DISTINCT YEAR(post_date) AS yyear, MONTH(post_date) AS mmonth FROM $wpdb->posts WHERE post_type = 'attachment' ORDER BY post_date DESC";

		$arc_result = $wpdb->get_results( $arc_query );

		$month_count    = count( $arc_result );
		$selected_month = isset( $_GET['m'] ) ? $_GET['m'] : 0;

		if ( $month_count && ! ( 1 == $month_count && 0 == $arc_result[0]->mmonth ) ) {
			?>
			<select name='m'>
			<option<?php selected( $selected_month, 0 ); ?> value='0'><?php _e( 'All dates' ); ?></option>
			<?php

			foreach ( $arc_result as $arc_row ) {
				if ( 0 == $arc_row->yyear ) {
					continue;
				}

				$arc_row->mmonth = zeroise( $arc_row->mmonth, 2 );

				if ( $arc_row->yyear . $arc_row->mmonth == $selected_month ) {
					$default = ' selected="selected"';
				} else {
					$default = '';
				}

				echo "<option$default value='" . esc_attr( $arc_row->yyear . $arc_row->mmonth ) . "'>";
				echo esc_html( $wp_locale->get_month( $arc_row->mmonth ) . " $arc_row->yyear" );
				echo "</option>\n";
			}

			?>
			</select>
		<?php } ?>

		<?php submit_button( __( 'Filter &#187;' ), '', 'post-query-submit', false ); ?>

	</div>

	<br class="clear" />
	</div>
	</form>

	<form enctype="multipart/form-data" method="post" action="<?php echo esc_url( $form_action_url ); ?>" class="<?php echo $form_class; ?>" id="library-form">
	<?php wp_nonce_field( 'media-form' ); ?>

	<script type="text/javascript">
	jQuery(function($){
		var preloaded = $(".media-item.preloaded");
		if ( preloaded.length > 0 ) {
			preloaded.each(function(){prepareMediaItem({id:this.id.replace(/[^0-9]/g, '')},'');});
			updateMediaForm();
		}
	});
	</script>

	<div id="media-items">
		<?php add_filter( 'attachment_fields_to_edit', 'media_post_single_attachment_fields_to_edit', 10, 2 ); ?>
		<?php echo get_media_items( null, $errors ); ?>
	</div>
	<p class="ml-submit">
		<?php submit_button( __( 'Save all changes' ), 'savebutton', 'save', false ); ?>
	<input type="hidden" name="post_id" id="post_id" value="<?php echo (int) $post_id; ?>" />
	</p>
	</form>
	<?php
}

/**
 * Creates the form for external url.
 *
 * @since 2.7.0
 *
 * @param string $default_view
 * @return string HTML content of the form.
 */
function wp_media_insert_url_form( $default_view = 'image' ) {
	/** This filter is documented in wp-admin/includes/media.php */
	if ( ! apply_filters( 'disable_captions', '' ) ) {
		$caption = '
		<tr class="image-only">
			<th scope="row" class="label">
				<label for="caption"><span class="alignleft">' . __( 'Image Caption' ) . '</span></label>
			</th>
			<td class="field"><textarea id="caption" name="caption"></textarea></td>
		</tr>';
	} else {
		$caption = '';
	}

	$default_align = get_option( 'image_default_align' );

	if ( empty( $default_align ) ) {
		$default_align = 'none';
	}

	if ( 'image' === $default_view ) {
		$view        = 'image-only';
		$table_class = '';
	} else {
		$view        = 'not-image';
		$table_class = $view;
	}

	return '
	<p class="media-types"><label><input type="radio" name="media_type" value="image" id="image-only"' . checked( 'image-only', $view, false ) . ' /> ' . __( 'Image' ) . '</label> &nbsp; &nbsp; <label><input type="radio" name="media_type" value="generic" id="not-image"' . checked( 'not-image', $view, false ) . ' /> ' . __( 'Audio, Video, or Other File' ) . '</label></p>
	<p class="media-types media-types-required-info">' .
		wp_required_field_message() .
	'</p>
	<table class="describe ' . $table_class . '"><tbody>
		<tr>
			<th scope="row" class="label" style="width:130px;">
				<label for="src"><span class="alignleft">' . __( 'URL' ) . '</span> ' . wp_required_field_indicator() . '</label>
				<span class="alignright" id="status_img"></span>
			</th>
			<td class="field"><input id="src" name="src" value="" type="text" required onblur="addExtImage.getImageData()" /></td>
		</tr>

		<tr>
			<th scope="row" class="label">
				<label for="title"><span class="alignleft">' . __( 'Title' ) . '</span> ' . wp_required_field_indicator() . '</label>
			</th>
			<td class="field"><input id="title" name="title" value="" type="text" required /></td>
		</tr>

		<tr class="not-image"><td></td><td><p class="help">' . __( 'Link text, e.g. &#8220;Ransom Demands (PDF)&#8221;' ) . '</p></td></tr>

		<tr class="image-only">
			<th scope="row" class="label">
				<label for="alt"><span class="alignleft">' . __( 'Alternative Text' ) . '</span> ' . wp_required_field_indicator() . '</label>
			</th>
			<td class="field"><input id="alt" name="alt" value="" type="text" required />
			<p class="help">' . __( 'Alt text for the image, e.g. &#8220;The Mona Lisa&#8221;' ) . '</p></td>
		</tr>
		' . $caption . '
		<tr class="align image-only">
			<th scope="row" class="label"><p><label for="align">' . __( 'Alignment' ) . '</label></p></th>
			<td class="field">
				<input name="align" id="align-none" value="none" onclick="addExtImage.align=\'align\'+this.value" type="radio"' . ( 'none' === $default_align ? ' checked="checked"' : '' ) . ' />
				<label for="align-none" class="align image-align-none-label">' . __( 'None' ) . '</label>
				<input name="align" id="align-left" value="left" onclick="addExtImage.align=\'align\'+this.value" type="radio"' . ( 'left' === $default_align ? ' checked="checked"' : '' ) . ' />
				<label for="align-left" class="align image-align-left-label">' . __( 'Left' ) . '</label>
				<input name="align" id="align-center" value="center" onclick="addExtImage.align=\'align\'+this.value" type="radio"' . ( 'center' === $default_align ? ' checked="checked"' : '' ) . ' />
				<label for="align-center" class="align image-align-center-label">' . __( 'Center' ) . '</label>
				<input name="align" id="align-right" value="right" onclick="addExtImage.align=\'align\'+this.value" type="radio"' . ( 'right' === $default_align ? ' checked="checked"' : '' ) . ' />
				<label for="align-right" class="align image-align-right-label">' . __( 'Right' ) . '</label>
			</td>
		</tr>

		<tr class="image-only">
			<th scope="row" class="label">
				<label for="url"><span class="alignleft">' . __( 'Link Image To:' ) . '</span></label>
			</th>
			<td class="field"><input id="url" name="url" value="" type="text" /><br />

			<button type="button" class="button" value="" onclick="document.forms[0].url.value=null">' . __( 'None' ) . '</button>
			<button type="button" class="button" value="" onclick="document.forms[0].url.value=document.forms[0].src.value">' . __( 'Link to image' ) . '</button>
			<p class="help">' . __( 'Enter a link URL or click above for presets.' ) . '</p></td>
		</tr>
		<tr class="image-only">
			<td></td>
			<td>
				<input type="button" class="button" id="go_button" style="color:#bbb;" onclick="addExtImage.insert()" value="' . esc_attr__( 'Insert into Post' ) . '" />
			</td>
		</tr>
		<tr class="not-image">
			<td></td>
			<td>
				' . get_submit_button( __( 'Insert into Post' ), '', 'insertonlybutton', false ) . '
			</td>
		</tr>
	</tbody></table>';
}

/**
 * Displays the multi-file uploader message.
 *
 * @since 2.6.0
 *
 * @global int $post_ID
 */
function media_upload_flash_bypass() {
	$browser_uploader = admin_url( 'media-new.php?browser-uploader' );

	$post = get_post();
	if ( $post ) {
		$browser_uploader .= '&amp;post_id=' . (int) $post->ID;
	} elseif ( ! empty( $GLOBALS['post_ID'] ) ) {
		$browser_uploader .= '&amp;post_id=' . (int) $GLOBALS['post_ID'];
	}

	?>
	<p class="upload-flash-bypass">
	<?php
		printf(
			/* translators: 1: URL to browser uploader, 2: Additional link attributes. */
			__( 'You are using the multi-file uploader. Problems? Try the <a href="%1$s" %2$s>browser uploader</a> instead.' ),
			$browser_uploader,
			'target="_blank"'
		);
	?>
	</p>
	<?php
}

/**
 * Displays the browser's built-in uploader message.
 *
 * @since 2.6.0
 */
function media_upload_html_bypass() {
	?>
	<p class="upload-html-bypass hide-if-no-js">
		<?php _e( 'You are using the browser&#8217;s built-in file uploader. The WordPress uploader includes multiple file selection and drag and drop capability. <a href="#">Switch to the multi-file uploader</a>.' ); ?>
	</p>
	<?php
}

/**
 * Used to display a "After a file has been uploaded..." help message.
 *
 * @since 3.3.0
 */
function media_upload_text_after() {}

/**
 * Displays the checkbox to scale images.
 *
 * @since 3.3.0
 */
function media_upload_max_image_resize() {
	$checked = get_user_setting( 'upload_resize' ) ? ' checked="true"' : '';
	$a       = '';
	$end     = '';

	if ( current_user_can( 'manage_options' ) ) {
		$a   = '<a href="' . esc_url( admin_url( 'options-media.php' ) ) . '" target="_blank">';
		$end = '</a>';
	}

	?>
	<p class="hide-if-no-js"><label>
	<input name="image_resize" type="checkbox" id="image_resize" value="true"<?php echo $checked; ?> />
	<?php
	/* translators: 1: Link start tag, 2: Link end tag, 3: Width, 4: Height. */
	printf( __( 'Scale images to match the large size selected in %1$simage options%2$s (%3$d &times; %4$d).' ), $a, $end, (int) get_option( 'large_size_w', '1024' ), (int) get_option( 'large_size_h', '1024' ) );

	?>
	</label></p>
	<?php
}

/**
 * Displays the out of storage quota message in Multisite.
 *
 * @since 3.5.0
 */
function multisite_over_quota_message() {
	echo '<p>' . sprintf(
		/* translators: %s: Allowed space allocation. */
		__( 'Sorry, you have used your space allocation of %s. Please delete some files to upload more files.' ),
		size_format( get_space_allowed() * MB_IN_BYTES )
	) . '</p>';
}

/**
 * Displays the image and editor in the post editor
 *
 * @since 3.5.0
 *
 * @param WP_Post $post A post object.
 */
function edit_form_image_editor( $post ) {
	$open = isset( $_GET['image-editor'] );

	if ( $open ) {
		require_once ABSPATH . 'wp-admin/includes/image-edit.php';
	}

	$thumb_url     = false;
	$attachment_id = (int) $post->ID;

	if ( $attachment_id ) {
		$thumb_url = wp_get_attachment_image_src( $attachment_id, array( 900, 450 ), true );
	}

	$alt_text = get_post_meta( $post->ID, '_wp_attachment_image_alt', true );

	$att_url = wp_get_attachment_url( $post->ID );
	?>
	<div class="wp_attachment_holder wp-clearfix">
	<?php

	if ( wp_attachment_is_image( $post->ID ) ) :
		$image_edit_button = '';
		if ( wp_image_editor_supports( array( 'mime_type' => $post->post_mime_type ) ) ) {
			$nonce             = wp_create_nonce( "image_editor-$post->ID" );
			$image_edit_button = "<input type='button' id='imgedit-open-btn-$post->ID' onclick='imageEdit.open( $post->ID, \"$nonce\" )' class='button' value='" . esc_attr__( 'Edit Image' ) . "' /> <span class='spinner'></span>";
		}

		$open_style     = '';
		$not_open_style = '';

		if ( $open ) {
			$open_style = ' style="display:none"';
		} else {
			$not_open_style = ' style="display:none"';
		}

		?>
		<div class="imgedit-response" id="imgedit-response-<?php echo $attachment_id; ?>"></div>

		<div<?php echo $open_style; ?> class="wp_attachment_image wp-clearfix" id="media-head-<?php echo $attachment_id; ?>">
			<p id="thumbnail-head-<?php echo $attachment_id; ?>"><img class="thumbnail" src="<?php echo set_url_scheme( $thumb_url[0] ); ?>" style="max-width:100%" alt="" /></p>
			<p><?php echo $image_edit_button; ?></p>
		</div>
		<div<?php echo $not_open_style; ?> class="image-editor" id="image-editor-<?php echo $attachment_id; ?>">
		<?php

		if ( $open ) {
			wp_image_editor( $attachment_id );
		}

		?>
		</div>
		<?php
	elseif ( $attachment_id && wp_attachment_is( 'audio', $post ) ) :

		wp_maybe_generate_attachment_metadata( $post );

		echo wp_audio_shortcode( array( 'src' => $att_url ) );

	elseif ( $attachment_id && wp_attachment_is( 'video', $post ) ) :

		wp_maybe_generate_attachment_metadata( $post );

		$meta = wp_get_attachment_metadata( $attachment_id );
		$w    = ! empty( $meta['width'] ) ? min( $meta['width'], 640 ) : 0;
		$h    = ! empty( $meta['height'] ) ? $meta['height'] : 0;

		if ( $h && $w < $meta['width'] ) {
			$h = round( ( $meta['height'] * $w ) / $meta['width'] );
		}

		$attr = array( 'src' => $att_url );

		if ( ! empty( $w ) && ! empty( $h ) ) {
			$attr['width']  = $w;
			$attr['height'] = $h;
		}

		$thumb_id = get_post_thumbnail_id( $attachment_id );

		if ( ! empty( $thumb_id ) ) {
			$attr['poster'] = wp_get_attachment_url( $thumb_id );
		}

		echo wp_video_shortcode( $attr );

	elseif ( isset( $thumb_url[0] ) ) :
		?>
		<div class="wp_attachment_image wp-clearfix" id="media-head-<?php echo $attachment_id; ?>">
			<p id="thumbnail-head-<?php echo $attachment_id; ?>">
				<img class="thumbnail" src="<?php echo set_url_scheme( $thumb_url[0] ); ?>" style="max-width:100%" alt="" />
			</p>
		</div>
		<?php

	else :

		/**
		 * Fires when an attachment type can't be rendered in the edit form.
		 *
		 * @since 4.6.0
		 *
		 * @param WP_Post $post A post object.
		 */
		do_action( 'wp_edit_form_attachment_display', $post );

	endif;

	?>
	</div>
	<div class="wp_attachment_details edit-form-section">
	<?php if ( 'image' === substr( $post->post_mime_type, 0, 5 ) ) : ?>
		<p class="attachment-alt-text">
			<label for="attachment_alt"><strong><?php _e( 'Alternative Text' ); ?></strong></label><br />
			<input type="text" class="widefat" name="_wp_attachment_image_alt" id="attachment_alt" aria-describedby="alt-text-description" value="<?php echo esc_attr( $alt_text ); ?>" />
		</p>
		<p class="attachment-alt-text-description" id="alt-text-description">
		<?php

		printf(
			/* translators: 1: Link to tutorial, 2: Additional link attributes, 3: Accessibility text. */
			__( '<a href="%1$s" %2$s>Learn how to describe the purpose of the image%3$s</a>. Leave empty if the image is purely decorative.' ),
			esc_url( 'https://www.w3.org/WAI/tutorials/images/decision-tree' ),
			'target="_blank" rel="noopener"',
			sprintf(
				'<span class="screen-reader-text"> %s</span>',
				/* translators: Accessibility text. */
				__( '(opens in a new tab)' )
			)
		);

		?>
		</p>
	<?php endif; ?>

		<p>
			<label for="attachment_caption"><strong><?php _e( 'Caption' ); ?></strong></label><br />
			<textarea class="widefat" name="excerpt" id="attachment_caption"><?php echo $post->post_excerpt; ?></textarea>
		</p>

	<?php

	$quicktags_settings = array( 'buttons' => 'strong,em,link,block,del,ins,img,ul,ol,li,code,close' );
	$editor_args        = array(
		'textarea_name' => 'content',
		'textarea_rows' => 5,
		'media_buttons' => false,
		'tinymce'       => false,
		'quicktags'     => $quicktags_settings,
	);

	?>

	<label for="attachment_content" class="attachment-content-description"><strong><?php _e( 'Description' ); ?></strong>
	<?php

	if ( preg_match( '#^(audio|video)/#', $post->post_mime_type ) ) {
		echo ': ' . __( 'Displayed on attachment pages.' );
	}

	?>
	</label>
	<?php wp_editor( format_to_edit( $post->post_content ), 'attachment_content', $editor_args ); ?>

	</div>
	<?php

	$extras = get_compat_media_markup( $post->ID );
	echo $extras['item'];
	echo '<input type="hidden" id="image-edit-context" value="edit-attachment" />' . "\n";
}

/**
 * Displays non-editable attachment metadata in the publish meta box.
 *
 * @since 3.5.0
 */
function attachment_submitbox_metadata() {
	$post          = get_post();
	$attachment_id = $post->ID;

	$file     = get_attached_file( $attachment_id );
	$filename = esc_html( wp_basename( $file ) );

	$media_dims = '';
	$meta       = wp_get_attachment_metadata( $attachment_id );

	if ( isset( $meta['width'], $meta['height'] ) ) {
		$media_dims .= "<span id='media-dims-$attachment_id'>{$meta['width']}&nbsp;&times;&nbsp;{$meta['height']}</span> ";
	}
	/** This filter is documented in wp-admin/includes/media.php */
	$media_dims = apply_filters( 'media_meta', $media_dims, $post );

	$att_url = wp_get_attachment_url( $attachment_id );

	$author = new WP_User( $post->post_author );

	$uploaded_by_name = __( '(no author)' );
	$uploaded_by_link = '';

	if ( $author->exists() ) {
		$uploaded_by_name = $author->display_name ? $author->display_name : $author->nickname;
		$uploaded_by_link = get_edit_user_link( $author->ID );
	}
	?>
	<div class="misc-pub-section misc-pub-uploadedby">
		<?php if ( $uploaded_by_link ) { ?>
			<?php _e( 'Uploaded by:' ); ?> <a href="<?php echo $uploaded_by_link; ?>"><strong><?php echo $uploaded_by_name; ?></strong></a>
		<?php } else { ?>
			<?php _e( 'Uploaded by:' ); ?> <strong><?php echo $uploaded_by_name; ?></strong>
		<?php } ?>
	</div>

	<?php
	if ( $post->post_parent ) {
		$post_parent = get_post( $post->post_parent );
		if ( $post_parent ) {
			$uploaded_to_title = $post_parent->post_title ? $post_parent->post_title : __( '(no title)' );
			$uploaded_to_link  = get_edit_post_link( $post->post_parent, 'raw' );
			?>
			<div class="misc-pub-section misc-pub-uploadedto">
				<?php if ( $uploaded_to_link ) { ?>
					<?php _e( 'Uploaded to:' ); ?> <a href="<?php echo $uploaded_to_link; ?>"><strong><?php echo $uploaded_to_title; ?></strong></a>
				<?php } else { ?>
					<?php _e( 'Uploaded to:' ); ?> <strong><?php echo $uploaded_to_title; ?></strong>
				<?php } ?>
			</div>
			<?php
		}
	}
	?>

	<div class="misc-pub-section misc-pub-attachment">
		<label for="attachment_url"><?php _e( 'File URL:' ); ?></label>
		<input type="text" class="widefat urlfield" readonly="readonly" name="attachment_url" id="attachment_url" value="<?php echo esc_attr( $att_url ); ?>" />
		<span class="copy-to-clipboard-container">
			<button type="button" class="button copy-attachment-url edit-media" data-clipboard-target="#attachment_url"><?php _e( 'Copy URL to clipboard' ); ?></button>
			<span class="success hidden" aria-hidden="true"><?php _e( 'Copied!' ); ?></span>
		</span>
	</div>
	<div class="misc-pub-section misc-pub-filename">
		<?php _e( 'File name:' ); ?> <strong><?php echo $filename; ?></strong>
	</div>
	<div class="misc-pub-section misc-pub-filetype">
		<?php _e( 'File type:' ); ?>
		<strong>
		<?php

		if ( preg_match( '/^.*?\.(\w+)$/', get_attached_file( $post->ID ), $matches ) ) {
			echo esc_html( strtoupper( $matches[1] ) );
			list( $mime_type ) = explode( '/', $post->post_mime_type );
			if ( 'image' !== $mime_type && ! empty( $meta['mime_type'] ) ) {
				if ( "$mime_type/" . strtolower( $matches[1] ) !== $meta['mime_type'] ) {
					echo ' (' . $meta['mime_type'] . ')';
				}
			}
		} else {
			echo strtoupper( str_replace( 'image/', '', $post->post_mime_type ) );
		}

		?>
		</strong>
	</div>

	<?php

	$file_size = false;

	if ( isset( $meta['filesize'] ) ) {
		$file_size = $meta['filesize'];
	} elseif ( file_exists( $file ) ) {
		$file_size = wp_filesize( $file );
	}

	if ( ! empty( $file_size ) ) {
		?>
		<div class="misc-pub-section misc-pub-filesize">
			<?php _e( 'File size:' ); ?> <strong><?php echo size_format( $file_size ); ?></strong>
		</div>
		<?php
	}

	if ( preg_match( '#^(audio|video)/#', $post->post_mime_type ) ) {
		$fields = array(
			'length_formatted' => __( 'Length:' ),
			'bitrate'          => __( 'Bitrate:' ),
		);

		/**
		 * Filters the audio and video metadata fields to be shown in the publish meta box.
		 *
		 * The key for each item in the array should correspond to an attachment
		 * metadata key, and the value should be the desired label.
		 *
		 * @since 3.7.0
		 * @since 4.9.0 Added the `$post` parameter.
		 *
		 * @param array   $fields An array of the attachment metadata keys and labels.
		 * @param WP_Post $post   WP_Post object for the current attachment.
		 */
		$fields = apply_filters( 'media_submitbox_misc_sections', $fields, $post );

		foreach ( $fields as $key => $label ) {
			if ( empty( $meta[ $key ] ) ) {
				continue;
			}

			?>
			<div class="misc-pub-section misc-pub-mime-meta misc-pub-<?php echo sanitize_html_class( $key ); ?>">
				<?php echo $label; ?>
				<strong>
				<?php

				switch ( $key ) {
					case 'bitrate':
						echo round( $meta['bitrate'] / 1000 ) . 'kb/s';
						if ( ! empty( $meta['bitrate_mode'] ) ) {
							echo ' ' . strtoupper( esc_html( $meta['bitrate_mode'] ) );
						}
						break;
					default:
						echo esc_html( $meta[ $key ] );
						break;
				}

				?>
				</strong>
			</div>
			<?php
		}

		$fields = array(
			'dataformat' => __( 'Audio Format:' ),
			'codec'      => __( 'Audio Codec:' ),
		);

		/**
		 * Filters the audio attachment metadata fields to be shown in the publish meta box.
		 *
		 * The key for each item in the array should correspond to an attachment
		 * metadata key, and the value should be the desired label.
		 *
		 * @since 3.7.0
		 * @since 4.9.0 Added the `$post` parameter.
		 *
		 * @param array   $fields An array of the attachment metadata keys and labels.
		 * @param WP_Post $post   WP_Post object for the current attachment.
		 */
		$audio_fields = apply_filters( 'audio_submitbox_misc_sections', $fields, $post );

		foreach ( $audio_fields as $key => $label ) {
			if ( empty( $meta['audio'][ $key ] ) ) {
				continue;
			}

			?>
			<div class="misc-pub-section misc-pub-audio misc-pub-<?php echo sanitize_html_class( $key ); ?>">
				<?php echo $label; ?> <strong><?php echo esc_html( $meta['audio'][ $key ] ); ?></strong>
			</div>
			<?php
		}
	}

	if ( $media_dims ) {
		?>
		<div class="misc-pub-section misc-pub-dimensions">
			<?php _e( 'Dimensions:' ); ?> <strong><?php echo $media_dims; ?></strong>
		</div>
		<?php
	}

	if ( ! empty( $meta['original_image'] ) ) {
		?>
		<div class="misc-pub-section misc-pub-original-image word-wrap-break-word">
			<?php _e( 'Original image:' ); ?>
			<a href="<?php echo esc_url( wp_get_original_image_url( $attachment_id ) ); ?>">
				<?php echo esc_html( wp_basename( wp_get_original_image_path( $attachment_id ) ) ); ?>
			</a>
		</div>
		<?php
	}
}

/**
 * Parses ID3v2, ID3v1, and getID3 comments to extract usable data.
 *
 * @since 3.6.0
 *
 * @param array $metadata An existing array with data.
 * @param array $data Data supplied by ID3 tags.
 */
function wp_add_id3_tag_data( &$metadata, $data ) {
	foreach ( array( 'id3v2', 'id3v1' ) as $version ) {
		if ( ! empty( $data[ $version ]['comments'] ) ) {
			foreach ( $data[ $version ]['comments'] as $key => $list ) {
				if ( 'length' !== $key && ! empty( $list ) ) {
					$metadata[ $key ] = wp_kses_post( reset( $list ) );
					// Fix bug in byte stream analysis.
					if ( 'terms_of_use' === $key && 0 === strpos( $metadata[ $key ], 'yright notice.' ) ) {
						$metadata[ $key ] = 'Cop' . $metadata[ $key ];
					}
				}
			}
			break;
		}
	}

	if ( ! empty( $data['id3v2']['APIC'] ) ) {
		$image = reset( $data['id3v2']['APIC'] );
		if ( ! empty( $image['data'] ) ) {
			$metadata['image'] = array(
				'data'   => $image['data'],
				'mime'   => $image['image_mime'],
				'width'  => $image['image_width'],
				'height' => $image['image_height'],
			);
		}
	} elseif ( ! empty( $data['comments']['picture'] ) ) {
		$image = reset( $data['comments']['picture'] );
		if ( ! empty( $image['data'] ) ) {
			$metadata['image'] = array(
				'data' => $image['data'],
				'mime' => $image['image_mime'],
			);
		}
	}
}

/**
 * Retrieves metadata from a video file's ID3 tags.
 *
 * @since 3.6.0
 *
 * @param string $file Path to file.
 * @return array|false Returns array of metadata, if found.
 */
function wp_read_video_metadata( $file ) {
	if ( ! file_exists( $file ) ) {
		return false;
	}

	$metadata = array();

	if ( ! defined( 'GETID3_TEMP_DIR' ) ) {
		define( 'GETID3_TEMP_DIR', get_temp_dir() );
	}

	if ( ! class_exists( 'getID3', false ) ) {
		require ABSPATH . WPINC . '/ID3/getid3.php';
	}

	$id3 = new getID3();
	// Required to get the `created_timestamp` value.
	$id3->options_audiovideo_quicktime_ReturnAtomData = true; // phpcs:ignore WordPress.NamingConventions.ValidVariableName

	$data = $id3->analyze( $file );

	if ( isset( $data['video']['lossless'] ) ) {
		$metadata['lossless'] = $data['video']['lossless'];
	}

	if ( ! empty( $data['video']['bitrate'] ) ) {
		$metadata['bitrate'] = (int) $data['video']['bitrate'];
	}

	if ( ! empty( $data['video']['bitrate_mode'] ) ) {
		$metadata['bitrate_mode'] = $data['video']['bitrate_mode'];
	}

	if ( ! empty( $data['filesize'] ) ) {
		$metadata['filesize'] = (int) $data['filesize'];
	}

	if ( ! empty( $data['mime_type'] ) ) {
		$metadata['mime_type'] = $data['mime_type'];
	}

	if ( ! empty( $data['playtime_seconds'] ) ) {
		$metadata['length'] = (int) round( $data['playtime_seconds'] );
	}

	if ( ! empty( $data['playtime_string'] ) ) {
		$metadata['length_formatted'] = $data['playtime_string'];
	}

	if ( ! empty( $data['video']['resolution_x'] ) ) {
		$metadata['width'] = (int) $data['video']['resolution_x'];
	}

	if ( ! empty( $data['video']['resolution_y'] ) ) {
		$metadata['height'] = (int) $data['video']['resolution_y'];
	}

	if ( ! empty( $data['fileformat'] ) ) {
		$metadata['fileformat'] = $data['fileformat'];
	}

	if ( ! empty( $data['video']['dataformat'] ) ) {
		$metadata['dataformat'] = $data['video']['dataformat'];
	}

	if ( ! empty( $data['video']['encoder'] ) ) {
		$metadata['encoder'] = $data['video']['encoder'];
	}

	if ( ! empty( $data['video']['codec'] ) ) {
		$metadata['codec'] = $data['video']['codec'];
	}

	if ( ! empty( $data['audio'] ) ) {
		unset( $data['audio']['streams'] );
		$metadata['audio'] = $data['audio'];
	}

	if ( empty( $metadata['created_timestamp'] ) ) {
		$created_timestamp = wp_get_media_creation_timestamp( $data );

		if ( false !== $created_timestamp ) {
			$metadata['created_timestamp'] = $created_timestamp;
		}
	}

	wp_add_id3_tag_data( $metadata, $data );

	$file_format = isset( $metadata['fileformat'] ) ? $metadata['fileformat'] : null;

	/**
	 * Filters the array of metadata retrieved from a video.
	 *
	 * In core, usually this selection is what is stored.
	 * More complete data can be parsed from the `$data` parameter.
	 *
	 * @since 4.9.0
	 *
	 * @param array       $metadata    Filtered video metadata.
	 * @param string      $file        Path to video file.
	 * @param string|null $file_format File format of video, as analyzed by getID3.
	 *                                 Null if unknown.
	 * @param array       $data        Raw metadata from getID3.
	 */
	return apply_filters( 'wp_read_video_metadata', $metadata, $file, $file_format, $data );
}

/**
 * Retrieves metadata from an audio file's ID3 tags.
 *
 * @since 3.6.0
 *
 * @param string $file Path to file.
 * @return array|false Returns array of metadata, if found.
 */
function wp_read_audio_metadata( $file ) {
	if ( ! file_exists( $file ) ) {
		return false;
	}

	$metadata = array();

	if ( ! defined( 'GETID3_TEMP_DIR' ) ) {
		define( 'GETID3_TEMP_DIR', get_temp_dir() );
	}

	if ( ! class_exists( 'getID3', false ) ) {
		require ABSPATH . WPINC . '/ID3/getid3.php';
	}

	$id3 = new getID3();
	// Required to get the `created_timestamp` value.
	$id3->options_audiovideo_quicktime_ReturnAtomData = true; // phpcs:ignore WordPress.NamingConventions.ValidVariableName

	$data = $id3->analyze( $file );

	if ( ! empty( $data['audio'] ) ) {
		unset( $data['audio']['streams'] );
		$metadata = $data['audio'];
	}

	if ( ! empty( $data['fileformat'] ) ) {
		$metadata['fileformat'] = $data['fileformat'];
	}

	if ( ! empty( $data['filesize'] ) ) {
		$metadata['filesize'] = (int) $data['filesize'];
	}

	if ( ! empty( $data['mime_type'] ) ) {
		$metadata['mime_type'] = $data['mime_type'];
	}

	if ( ! empty( $data['playtime_seconds'] ) ) {
		$metadata['length'] = (int) round( $data['playtime_seconds'] );
	}

	if ( ! empty( $data['playtime_string'] ) ) {
		$metadata['length_formatted'] = $data['playtime_string'];
	}

	if ( empty( $metadata['created_timestamp'] ) ) {
		$created_timestamp = wp_get_media_creation_timestamp( $data );

		if ( false !== $created_timestamp ) {
			$metadata['created_timestamp'] = $created_timestamp;
		}
	}

	wp_add_id3_tag_data( $metadata, $data );

	$file_format = isset( $metadata['fileformat'] ) ? $metadata['fileformat'] : null;

	/**
	 * Filters the array of metadata retrieved from an audio file.
	 *
	 * In core, usually this selection is what is stored.
	 * More complete data can be parsed from the `$data` parameter.
	 *
	 * @since 6.1.0
	 *
	 * @param array       $metadata    Filtered audio metadata.
	 * @param string      $file        Path to audio file.
	 * @param string|null $file_format File format of audio, as analyzed by getID3.
	 *                                 Null if unknown.
	 * @param array       $data        Raw metadata from getID3.
	 */
	return apply_filters( 'wp_read_audio_metadata', $metadata, $file, $file_format, $data );
}

/**
 * Parses creation date from media metadata.
 *
 * The getID3 library doesn't have a standard method for getting creation dates,
 * so the location of this data can vary based on the MIME type.
 *
 * @since 4.9.0
 *
 * @link https://github.com/JamesHeinrich/getID3/blob/master/structure.txt
 *
 * @param array $metadata The metadata returned by getID3::analyze().
 * @return int|false A UNIX timestamp for the media's creation date if available
 *                   or a boolean FALSE if a timestamp could not be determined.
 */
function wp_get_media_creation_timestamp( $metadata ) {
	$creation_date = false;

	if ( empty( $metadata['fileformat'] ) ) {
		return $creation_date;
	}

	switch ( $metadata['fileformat'] ) {
		case 'asf':
			if ( isset( $metadata['asf']['file_properties_object']['creation_date_unix'] ) ) {
				$creation_date = (int) $metadata['asf']['file_properties_object']['creation_date_unix'];
			}
			break;

		case 'matroska':
		case 'webm':
			if ( isset( $metadata['matroska']['comments']['creation_time'][0] ) ) {
				$creation_date = strtotime( $metadata['matroska']['comments']['creation_time'][0] );
			} elseif ( isset( $metadata['matroska']['info'][0]['DateUTC_unix'] ) ) {
				$creation_date = (int) $metadata['matroska']['info'][0]['DateUTC_unix'];
			}
			break;

		case 'quicktime':
		case 'mp4':
			if ( isset( $metadata['quicktime']['moov']['subatoms'][0]['creation_time_unix'] ) ) {
				$creation_date = (int) $metadata['quicktime']['moov']['subatoms'][0]['creation_time_unix'];
			}
			break;
	}

	return $creation_date;
}

/**
 * Encapsulates the logic for Attach/Detach actions.
 *
 * @since 4.2.0
 *
 * @global wpdb $wpdb WordPress database abstraction object.
 *
 * @param int    $parent_id Attachment parent ID.
 * @param string $action    Optional. Attach/detach action. Accepts 'attach' or 'detach'.
 *                          Default 'attach'.
 */
function wp_media_attach_action( $parent_id, $action = 'attach' ) {
	global $wpdb;

	if ( ! $parent_id ) {
		return;
	}

	if ( ! current_user_can( 'edit_post', $parent_id ) ) {
		wp_die( __( 'Sorry, you are not allowed to edit this post.' ) );
	}

	$ids = array();

	foreach ( (array) $_REQUEST['media'] as $attachment_id ) {
		$attachment_id = (int) $attachment_id;

		if ( ! current_user_can( 'edit_post', $attachment_id ) ) {
			continue;
		}

		$ids[] = $attachment_id;
	}

	if ( ! empty( $ids ) ) {
		$ids_string = implode( ',', $ids );

		if ( 'attach' === $action ) {
			$result = $wpdb->query( $wpdb->prepare( "UPDATE $wpdb->posts SET post_parent = %d WHERE post_type = 'attachment' AND ID IN ( $ids_string )", $parent_id ) );
		} else {
			$result = $wpdb->query( "UPDATE $wpdb->posts SET post_parent = 0 WHERE post_type = 'attachment' AND ID IN ( $ids_string )" );
		}
	}

	if ( isset( $result ) ) {
		foreach ( $ids as $attachment_id ) {
			/**
			 * Fires when media is attached or detached from a post.
			 *
			 * @since 5.5.0
			 *
			 * @param string $action        Attach/detach action. Accepts 'attach' or 'detach'.
			 * @param int    $attachment_id The attachment ID.
			 * @param int    $parent_id     Attachment parent ID.
			 */
			do_action( 'wp_media_attach_action', $action, $attachment_id, $parent_id );

			clean_attachment_cache( $attachment_id );
		}

		$location = 'upload.php';
		$referer  = wp_get_referer();

		if ( $referer ) {
			if ( false !== strpos( $referer, 'upload.php' ) ) {
				$location = remove_query_arg( array( 'attached', 'detach' ), $referer );
			}
		}

		$key      = 'attach' === $action ? 'attached' : 'detach';
		$location = add_query_arg( array( $key => $result ), $location );

		wp_redirect( $location );
		exit;
	}
<<<<<<< HEAD
}

/**
 * Filters the default image output mapping.
 *
 * With this filter callback, WebP image files will be generated for certain JPEG source files.
 *
 * @since 6.1.0
 *
 * @param array $output_mapping Map of mime type to output format.
 * @param string $filename  Path to the image.
 * @param string $mime_type The source image mime type.
 * @param string $size_name Optional. The image size name to create, or empty string if not set. Default empty string.
 * @return array The adjusted default output mapping.
 */
function wp_default_image_output_mapping( $output_mapping, $filename, $mime_type, $size_name = '' ) {
	// If size name is specified, check whether the size supports additional MIME types like WebP.
	if ( $size_name ) {
		// Include only the core sizes that do not rely on add_image_size(). Additional image sizes are opt-in.
		$enabled_sizes = array(
			'thumbnail'      => true,
			'medium'         => true,
			'medium_large'   => true,
			'large'          => true,
			'post-thumbnail' => true,
		);

		/**
		 * Filters the sizes that support secondary mime type output. Developers can use this
		 * to control the generation of additional mime type sub-sized images.
		 *
		 * @since 6.1.0
		 *
		 * @param array $enabled_sizes Map of size names and whether they support secondary mime type output.
		 */
		$enabled_sizes = apply_filters( 'wp_image_sizes_with_additional_mime_type_support', $enabled_sizes );

		// Bail early if the size does not support additional MIME types.
		if ( empty( $enabled_sizes[ $size_name ] ) ) {
			return $output_mapping;
		}
	}

	$output_mapping['image/jpeg'] = 'image/webp';
	return $output_mapping;
=======
>>>>>>> ec5c4d70
}<|MERGE_RESOLUTION|>--- conflicted
+++ resolved
@@ -3842,52 +3842,4 @@
 		wp_redirect( $location );
 		exit;
 	}
-<<<<<<< HEAD
-}
-
-/**
- * Filters the default image output mapping.
- *
- * With this filter callback, WebP image files will be generated for certain JPEG source files.
- *
- * @since 6.1.0
- *
- * @param array $output_mapping Map of mime type to output format.
- * @param string $filename  Path to the image.
- * @param string $mime_type The source image mime type.
- * @param string $size_name Optional. The image size name to create, or empty string if not set. Default empty string.
- * @return array The adjusted default output mapping.
- */
-function wp_default_image_output_mapping( $output_mapping, $filename, $mime_type, $size_name = '' ) {
-	// If size name is specified, check whether the size supports additional MIME types like WebP.
-	if ( $size_name ) {
-		// Include only the core sizes that do not rely on add_image_size(). Additional image sizes are opt-in.
-		$enabled_sizes = array(
-			'thumbnail'      => true,
-			'medium'         => true,
-			'medium_large'   => true,
-			'large'          => true,
-			'post-thumbnail' => true,
-		);
-
-		/**
-		 * Filters the sizes that support secondary mime type output. Developers can use this
-		 * to control the generation of additional mime type sub-sized images.
-		 *
-		 * @since 6.1.0
-		 *
-		 * @param array $enabled_sizes Map of size names and whether they support secondary mime type output.
-		 */
-		$enabled_sizes = apply_filters( 'wp_image_sizes_with_additional_mime_type_support', $enabled_sizes );
-
-		// Bail early if the size does not support additional MIME types.
-		if ( empty( $enabled_sizes[ $size_name ] ) ) {
-			return $output_mapping;
-		}
-	}
-
-	$output_mapping['image/jpeg'] = 'image/webp';
-	return $output_mapping;
-=======
->>>>>>> ec5c4d70
 }