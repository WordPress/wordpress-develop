<?php
/**
 * WordPress Administration Media API.
 *
 * @package WordPress
 * @subpackage Administration
 */

/**
 * Defines the default media upload tabs.
 *
 * @since 2.5.0
 *
 * @return string[] Default tabs.
 */
function media_upload_tabs() {
	$_default_tabs = array(
		'type'     => __( 'From Computer' ), // Handler action suffix => tab text.
		'type_url' => __( 'From URL' ),
		'gallery'  => __( 'Gallery' ),
		'library'  => __( 'Media Library' ),
	);

	/**
	 * Filters the available tabs in the legacy (pre-3.5.0) media popup.
	 *
	 * @since 2.5.0
	 *
	 * @param string[] $_default_tabs An array of media tabs.
	 */
	return apply_filters( 'media_upload_tabs', $_default_tabs );
}

/**
 * Adds the gallery tab back to the tabs array if post has image attachments.
 *
 * @since 2.5.0
 *
 * @global wpdb $wpdb WordPress database abstraction object.
 *
 * @param array $tabs
 * @return array $tabs with gallery if post has image attachment
 */
function update_gallery_tab( $tabs ) {
	global $wpdb;

	if ( ! isset( $_REQUEST['post_id'] ) ) {
		unset( $tabs['gallery'] );
		return $tabs;
	}

	$post_id = (int) $_REQUEST['post_id'];

	if ( $post_id ) {
		$attachments = (int) $wpdb->get_var( $wpdb->prepare( "SELECT count(*) FROM $wpdb->posts WHERE post_type = 'attachment' AND post_status != 'trash' AND post_parent = %d", $post_id ) );
	}

	if ( empty( $attachments ) ) {
		unset( $tabs['gallery'] );
		return $tabs;
	}

	/* translators: %s: Number of attachments. */
	$tabs['gallery'] = sprintf( __( 'Gallery (%s)' ), "<span id='attachments-count'>$attachments</span>" );

	return $tabs;
}

/**
 * Outputs the legacy media upload tabs UI.
 *
 * @since 2.5.0
 *
 * @global string $redir_tab
 */
function the_media_upload_tabs() {
	global $redir_tab;
	$tabs    = media_upload_tabs();
	$default = 'type';

	if ( ! empty( $tabs ) ) {
		echo "<ul id='sidemenu'>\n";

		if ( isset( $redir_tab ) && array_key_exists( $redir_tab, $tabs ) ) {
			$current = $redir_tab;
		} elseif ( isset( $_GET['tab'] ) && array_key_exists( $_GET['tab'], $tabs ) ) {
			$current = $_GET['tab'];
		} else {
			/** This filter is documented in wp-admin/media-upload.php */
			$current = apply_filters( 'media_upload_default_tab', $default );
		}

		foreach ( $tabs as $callback => $text ) {
			$class = '';

			if ( $current === $callback ) {
				$class = " class='current'";
			}

			$href = add_query_arg(
				array(
					'tab'            => $callback,
					's'              => false,
					'paged'          => false,
					'post_mime_type' => false,
					'm'              => false,
				)
			);
			$link = "<a href='" . esc_url( $href ) . "'$class>$text</a>";
			echo "\t<li id='" . esc_attr( "tab-$callback" ) . "'>$link</li>\n";
		}

		echo "</ul>\n";
	}
}

/**
 * Retrieves the image HTML to send to the editor.
 *
 * @since 2.5.0
 *
 * @param int          $id      Image attachment ID.
 * @param string       $caption Image caption.
 * @param string       $title   Image title attribute.
 * @param string       $align   Image CSS alignment property.
 * @param string       $url     Optional. Image src URL. Default empty.
 * @param bool|string  $rel     Optional. Value for rel attribute or whether to add a default value. Default false.
 * @param string|int[] $size    Optional. Image size. Accepts any registered image size name, or an array of
 *                              width and height values in pixels (in that order). Default 'medium'.
 * @param string       $alt     Optional. Image alt attribute. Default empty.
 * @return string The HTML output to insert into the editor.
 */
function get_image_send_to_editor( $id, $caption, $title, $align, $url = '', $rel = false, $size = 'medium', $alt = '' ) {

	$html = get_image_tag( $id, $alt, '', $align, $size );

	if ( $rel ) {
		if ( is_string( $rel ) ) {
			$rel = ' rel="' . esc_attr( $rel ) . '"';
		} else {
			$rel = ' rel="attachment wp-att-' . (int) $id . '"';
		}
	} else {
		$rel = '';
	}

	if ( $url ) {
		$html = '<a href="' . esc_url( $url ) . '"' . $rel . '>' . $html . '</a>';
	}

	/**
	 * Filters the image HTML markup to send to the editor when inserting an image.
	 *
	 * @since 2.5.0
	 * @since 5.6.0 The `$rel` parameter was added.
	 *
	 * @param string       $html    The image HTML markup to send.
	 * @param int          $id      The attachment ID.
	 * @param string       $caption The image caption.
	 * @param string       $title   The image title.
	 * @param string       $align   The image alignment.
	 * @param string       $url     The image source URL.
	 * @param string|int[] $size    Requested image size. Can be any registered image size name, or
	 *                              an array of width and height values in pixels (in that order).
	 * @param string       $alt     The image alternative, or alt, text.
	 * @param string       $rel     The image rel attribute.
	 */
	$html = apply_filters( 'image_send_to_editor', $html, $id, $caption, $title, $align, $url, $size, $alt, $rel );

	return $html;
}

/**
 * Adds image shortcode with caption to editor.
 *
 * @since 2.6.0
 *
 * @param string  $html    The image HTML markup to send.
 * @param int     $id      Image attachment ID.
 * @param string  $caption Image caption.
 * @param string  $title   Image title attribute (not used).
 * @param string  $align   Image CSS alignment property.
 * @param string  $url     Image source URL (not used).
 * @param string  $size    Image size (not used).
 * @param string  $alt     Image `alt` attribute (not used).
 * @return string The image HTML markup with caption shortcode.
 */
function image_add_caption( $html, $id, $caption, $title, $align, $url, $size, $alt = '' ) {

	/**
	 * Filters the caption text.
	 *
	 * Note: If the caption text is empty, the caption shortcode will not be appended
	 * to the image HTML when inserted into the editor.
	 *
	 * Passing an empty value also prevents the {@see 'image_add_caption_shortcode'}
	 * Filters from being evaluated at the end of image_add_caption().
	 *
	 * @since 4.1.0
	 *
	 * @param string $caption The original caption text.
	 * @param int    $id      The attachment ID.
	 */
	$caption = apply_filters( 'image_add_caption_text', $caption, $id );

	/**
	 * Filters whether to disable captions.
	 *
	 * Prevents image captions from being appended to image HTML when inserted into the editor.
	 *
	 * @since 2.6.0
	 *
	 * @param bool $bool Whether to disable appending captions. Returning true from the filter
	 *                   will disable captions. Default empty string.
	 */
	if ( empty( $caption ) || apply_filters( 'disable_captions', '' ) ) {
		return $html;
	}

	$id = ( 0 < (int) $id ) ? 'attachment_' . $id : '';

	if ( ! preg_match( '/width=["\']([0-9]+)/', $html, $matches ) ) {
		return $html;
	}

	$width = $matches[1];

	$caption = str_replace( array( "\r\n", "\r" ), "\n", $caption );
	$caption = preg_replace_callback( '/<[a-zA-Z0-9]+(?: [^<>]+>)*/', '_cleanup_image_add_caption', $caption );

	// Convert any remaining line breaks to <br />.
	$caption = preg_replace( '/[ \n\t]*\n[ \t]*/', '<br />', $caption );

	$html = preg_replace( '/(class=["\'][^\'"]*)align(none|left|right|center)\s?/', '$1', $html );
	if ( empty( $align ) ) {
		$align = 'none';
	}

	$shcode = '[caption id="' . $id . '" align="align' . $align . '" width="' . $width . '"]' . $html . ' ' . $caption . '[/caption]';

	/**
	 * Filters the image HTML markup including the caption shortcode.
	 *
	 * @since 2.6.0
	 *
	 * @param string $shcode The image HTML markup with caption shortcode.
	 * @param string $html   The image HTML markup.
	 */
	return apply_filters( 'image_add_caption_shortcode', $shcode, $html );
}

/**
 * Private preg_replace callback used in image_add_caption().
 *
 * @access private
 * @since 3.4.0
 *
 * @param array $matches Single regex match.
 * @return string Cleaned up HTML for caption.
 */
function _cleanup_image_add_caption( $matches ) {
	// Remove any line breaks from inside the tags.
	return preg_replace( '/[\r\n\t]+/', ' ', $matches[0] );
}

/**
 * Adds image HTML to editor.
 *
 * @since 2.5.0
 *
 * @param string $html
 */
function media_send_to_editor( $html ) {
	?>
	<script type="text/javascript">
	var win = window.dialogArguments || opener || parent || top;
	win.send_to_editor( <?php echo wp_json_encode( $html ); ?> );
	</script>
	<?php
	exit;
}

/**
 * Saves a file submitted from a POST request and create an attachment post for it.
 *
 * @since 2.5.0
 *
 * @param string $file_id   Index of the `$_FILES` array that the file was sent.
 * @param int    $post_id   The post ID of a post to attach the media item to. Required, but can
 *                          be set to 0, creating a media item that has no relationship to a post.
 * @param array  $post_data Optional. Overwrite some of the attachment.
 * @param array  $overrides Optional. Override the wp_handle_upload() behavior.
 * @return int|WP_Error ID of the attachment or a WP_Error object on failure.
 */
function media_handle_upload( $file_id, $post_id, $post_data = array(), $overrides = array( 'test_form' => false ) ) {
	$time = current_time( 'mysql' );
	$post = get_post( $post_id );

	if ( $post ) {
		// The post date doesn't usually matter for pages, so don't backdate this upload.
		if ( 'page' !== $post->post_type && substr( $post->post_date, 0, 4 ) > 0 ) {
			$time = $post->post_date;
		}
	}

	$file = wp_handle_upload( $_FILES[ $file_id ], $overrides, $time );

	if ( isset( $file['error'] ) ) {
		return new WP_Error( 'upload_error', $file['error'] );
	}

	$name = $_FILES[ $file_id ]['name'];
	$ext  = pathinfo( $name, PATHINFO_EXTENSION );
	$name = wp_basename( $name, ".$ext" );

	$url     = $file['url'];
	$type    = $file['type'];
	$file    = $file['file'];
	$title   = sanitize_text_field( $name );
	$content = '';
	$excerpt = '';

	if ( preg_match( '#^audio#', $type ) ) {
		$meta = wp_read_audio_metadata( $file );

		if ( ! empty( $meta['title'] ) ) {
			$title = $meta['title'];
		}

		if ( ! empty( $title ) ) {

			if ( ! empty( $meta['album'] ) && ! empty( $meta['artist'] ) ) {
				/* translators: 1: Audio track title, 2: Album title, 3: Artist name. */
				$content .= sprintf( __( '"%1$s" from %2$s by %3$s.' ), $title, $meta['album'], $meta['artist'] );
			} elseif ( ! empty( $meta['album'] ) ) {
				/* translators: 1: Audio track title, 2: Album title. */
				$content .= sprintf( __( '"%1$s" from %2$s.' ), $title, $meta['album'] );
			} elseif ( ! empty( $meta['artist'] ) ) {
				/* translators: 1: Audio track title, 2: Artist name. */
				$content .= sprintf( __( '"%1$s" by %2$s.' ), $title, $meta['artist'] );
			} else {
				/* translators: %s: Audio track title. */
				$content .= sprintf( __( '"%s".' ), $title );
			}
		} elseif ( ! empty( $meta['album'] ) ) {

			if ( ! empty( $meta['artist'] ) ) {
				/* translators: 1: Audio album title, 2: Artist name. */
				$content .= sprintf( __( '%1$s by %2$s.' ), $meta['album'], $meta['artist'] );
			} else {
				$content .= $meta['album'] . '.';
			}
		} elseif ( ! empty( $meta['artist'] ) ) {

			$content .= $meta['artist'] . '.';

		}

		if ( ! empty( $meta['year'] ) ) {
			/* translators: Audio file track information. %d: Year of audio track release. */
			$content .= ' ' . sprintf( __( 'Released: %d.' ), $meta['year'] );
		}

		if ( ! empty( $meta['track_number'] ) ) {
			$track_number = explode( '/', $meta['track_number'] );

			if ( is_numeric( $track_number[0] ) ) {
				if ( isset( $track_number[1] ) && is_numeric( $track_number[1] ) ) {
					$content .= ' ' . sprintf(
						/* translators: Audio file track information. 1: Audio track number, 2: Total audio tracks. */
						__( 'Track %1$s of %2$s.' ),
						number_format_i18n( $track_number[0] ),
						number_format_i18n( $track_number[1] )
					);
				} else {
					$content .= ' ' . sprintf(
						/* translators: Audio file track information. %s: Audio track number. */
						__( 'Track %s.' ),
						number_format_i18n( $track_number[0] )
					);
				}
			}
		}

		if ( ! empty( $meta['genre'] ) ) {
			/* translators: Audio file genre information. %s: Audio genre name. */
			$content .= ' ' . sprintf( __( 'Genre: %s.' ), $meta['genre'] );
		}

		// Use image exif/iptc data for title and caption defaults if possible.
	} elseif ( str_starts_with( $type, 'image/' ) ) {
		$image_meta = wp_read_image_metadata( $file );

		if ( $image_meta ) {
			if ( trim( $image_meta['title'] ) && ! is_numeric( sanitize_title( $image_meta['title'] ) ) ) {
				$title = $image_meta['title'];
			}

			if ( trim( $image_meta['caption'] ) ) {
				$excerpt = $image_meta['caption'];
			}
		}
	}

	// Construct the attachment array.
	$attachment = array_merge(
		array(
			'post_mime_type' => $type,
			'guid'           => $url,
			'post_parent'    => $post_id,
			'post_title'     => $title,
			'post_content'   => $content,
			'post_excerpt'   => $excerpt,
		),
		$post_data
	);

	// This should never be set as it would then overwrite an existing attachment.
	unset( $attachment['ID'] );

	// Save the data.
	$attachment_id = wp_insert_attachment( $attachment, $file, $post_id, true );

	if ( ! is_wp_error( $attachment_id ) ) {
		// Set a custom header with the attachment_id.
		// Used by the browser/client to resume creating image sub-sizes after a PHP fatal error.
		if ( ! headers_sent() ) {
			header( 'X-WP-Upload-Attachment-ID: ' . $attachment_id );
		}

		// The image sub-sizes are created during wp_generate_attachment_metadata().
		// This is generally slow and may cause timeouts or out of memory errors.
		wp_update_attachment_metadata( $attachment_id, wp_generate_attachment_metadata( $attachment_id, $file ) );
	}

	return $attachment_id;
}

/**
 * Handles a side-loaded file in the same way as an uploaded file is handled by media_handle_upload().
 *
 * @since 2.6.0
 * @since 5.3.0 The `$post_id` parameter was made optional.
 *
 * @param string[] $file_array Array that represents a `$_FILES` upload array.
 * @param int      $post_id    Optional. The post ID the media is associated with.
 * @param string   $desc       Optional. Description of the side-loaded file. Default null.
 * @param array    $post_data  Optional. Post data to override. Default empty array.
 * @return int|WP_Error The ID of the attachment or a WP_Error on failure.
 */
function media_handle_sideload( $file_array, $post_id = 0, $desc = null, $post_data = array() ) {
	$overrides = array( 'test_form' => false );

	if ( isset( $post_data['post_date'] ) && substr( $post_data['post_date'], 0, 4 ) > 0 ) {
		$time = $post_data['post_date'];
	} else {
		$post = get_post( $post_id );
		if ( $post && substr( $post->post_date, 0, 4 ) > 0 ) {
			$time = $post->post_date;
		} else {
			$time = current_time( 'mysql' );
		}
	}

	$file = wp_handle_sideload( $file_array, $overrides, $time );

	if ( isset( $file['error'] ) ) {
		return new WP_Error( 'upload_error', $file['error'] );
	}

	$url     = $file['url'];
	$type    = $file['type'];
	$file    = $file['file'];
	$title   = preg_replace( '/\.[^.]+$/', '', wp_basename( $file ) );
	$content = '';

	// Use image exif/iptc data for title and caption defaults if possible.
	$image_meta = wp_read_image_metadata( $file );

	if ( $image_meta ) {
		if ( trim( $image_meta['title'] ) && ! is_numeric( sanitize_title( $image_meta['title'] ) ) ) {
			$title = $image_meta['title'];
		}

		if ( trim( $image_meta['caption'] ) ) {
			$content = $image_meta['caption'];
		}
	}

	if ( isset( $desc ) ) {
		$title = $desc;
	}

	// Construct the attachment array.
	$attachment = array_merge(
		array(
			'post_mime_type' => $type,
			'guid'           => $url,
			'post_parent'    => $post_id,
			'post_title'     => $title,
			'post_content'   => $content,
		),
		$post_data
	);

	// This should never be set as it would then overwrite an existing attachment.
	unset( $attachment['ID'] );

	// Save the attachment metadata.
	$attachment_id = wp_insert_attachment( $attachment, $file, $post_id, true );

	if ( ! is_wp_error( $attachment_id ) ) {
		wp_update_attachment_metadata( $attachment_id, wp_generate_attachment_metadata( $attachment_id, $file ) );
	}

	return $attachment_id;
}

/**
 * Outputs the iframe to display the media upload page.
 *
 * @since 2.5.0
 * @since 5.3.0 Formalized the existing and already documented `...$args` parameter
 *              by adding it to the function signature.
 *
 * @global int $body_id
 *
 * @param callable $content_func Function that outputs the content.
 * @param mixed    ...$args      Optional additional parameters to pass to the callback function when it's called.
 */
function wp_iframe( $content_func, ...$args ) {
	_wp_admin_html_begin();
	?>
	<title><?php bloginfo( 'name' ); ?> &rsaquo; <?php _e( 'Uploads' ); ?> &#8212; <?php _e( 'WordPress' ); ?></title>
	<?php

	wp_enqueue_style( 'colors' );
	// Check callback name for 'media'.
	if (
		( is_array( $content_func ) && ! empty( $content_func[1] ) && str_starts_with( (string) $content_func[1], 'media' ) ) ||
		( ! is_array( $content_func ) && str_starts_with( $content_func, 'media' ) )
	) {
		wp_enqueue_style( 'deprecated-media' );
	}

	?>
	<script type="text/javascript">
	addLoadEvent = function(func){if(typeof jQuery!=='undefined')jQuery(function(){func();});else if(typeof wpOnload!=='function'){wpOnload=func;}else{var oldonload=wpOnload;wpOnload=function(){oldonload();func();}}};
	var ajaxurl = '<?php echo esc_js( admin_url( 'admin-ajax.php', 'relative' ) ); ?>', pagenow = 'media-upload-popup', adminpage = 'media-upload-popup',
	isRtl = <?php echo (int) is_rtl(); ?>;
	</script>
	<?php
	/** This action is documented in wp-admin/admin-header.php */
	do_action( 'admin_enqueue_scripts', 'media-upload-popup' );

	/**
	 * Fires when admin styles enqueued for the legacy (pre-3.5.0) media upload popup are printed.
	 *
	 * @since 2.9.0
	 */
	do_action( 'admin_print_styles-media-upload-popup' );  // phpcs:ignore WordPress.NamingConventions.ValidHookName.UseUnderscores

	/** This action is documented in wp-admin/admin-header.php */
	do_action( 'admin_print_styles' );

	/**
	 * Fires when admin scripts enqueued for the legacy (pre-3.5.0) media upload popup are printed.
	 *
	 * @since 2.9.0
	 */
	do_action( 'admin_print_scripts-media-upload-popup' ); // phpcs:ignore WordPress.NamingConventions.ValidHookName.UseUnderscores

	/** This action is documented in wp-admin/admin-header.php */
	do_action( 'admin_print_scripts' );

	/**
	 * Fires when scripts enqueued for the admin header for the legacy (pre-3.5.0)
	 * media upload popup are printed.
	 *
	 * @since 2.9.0
	 */
	do_action( 'admin_head-media-upload-popup' ); // phpcs:ignore WordPress.NamingConventions.ValidHookName.UseUnderscores

	/** This action is documented in wp-admin/admin-header.php */
	do_action( 'admin_head' );

	if ( is_string( $content_func ) ) {
		/**
		 * Fires in the admin header for each specific form tab in the legacy
		 * (pre-3.5.0) media upload popup.
		 *
		 * The dynamic portion of the hook name, `$content_func`, refers to the form
		 * callback for the media upload type.
		 *
		 * @since 2.5.0
		 */
		do_action( "admin_head_{$content_func}" );
	}

	$body_id_attr = '';

	if ( isset( $GLOBALS['body_id'] ) ) {
		$body_id_attr = ' id="' . $GLOBALS['body_id'] . '"';
	}

	?>
	</head>
	<body<?php echo $body_id_attr; ?> class="wp-core-ui no-js">
	<script type="text/javascript">
	document.body.className = document.body.className.replace('no-js', 'js');
	</script>
	<?php

	call_user_func_array( $content_func, $args );

	/** This action is documented in wp-admin/admin-footer.php */
	do_action( 'admin_print_footer_scripts' );

	?>
	<script type="text/javascript">if(typeof wpOnload==='function')wpOnload();</script>
	</body>
	</html>
	<?php
}

/**
 * Adds the media button to the editor.
 *
 * @since 2.5.0
 *
 * @global int $post_ID
 *
 * @param string $editor_id
 */
function media_buttons( $editor_id = 'content' ) {
	static $instance = 0;
	$instance++;

	$post = get_post();

	if ( ! $post && ! empty( $GLOBALS['post_ID'] ) ) {
		$post = $GLOBALS['post_ID'];
	}

	wp_enqueue_media( array( 'post' => $post ) );

	$img = '<span class="wp-media-buttons-icon"></span> ';

	$id_attribute = 1 === $instance ? ' id="insert-media-button"' : '';

	printf(
		'<button type="button"%s class="button insert-media add_media" data-editor="%s">%s</button>',
		$id_attribute,
		esc_attr( $editor_id ),
		$img . __( 'Add Media' )
	);

	/**
	 * Filters the legacy (pre-3.5.0) media buttons.
	 *
	 * Use {@see 'media_buttons'} action instead.
	 *
	 * @since 2.5.0
	 * @deprecated 3.5.0 Use {@see 'media_buttons'} action instead.
	 *
	 * @param string $string Media buttons context. Default empty.
	 */
	$legacy_filter = apply_filters_deprecated( 'media_buttons_context', array( '' ), '3.5.0', 'media_buttons' );

	if ( $legacy_filter ) {
		// #WP22559. Close <a> if a plugin started by closing <a> to open their own <a> tag.
		if ( 0 === stripos( trim( $legacy_filter ), '</a>' ) ) {
			$legacy_filter .= '</a>';
		}
		echo $legacy_filter;
	}
}

/**
 * Retrieves the upload iframe source URL.
 *
 * @since 3.0.0
 *
 * @global int $post_ID
 *
 * @param string $type    Media type.
 * @param int    $post_id Post ID.
 * @param string $tab     Media upload tab.
 * @return string Upload iframe source URL.
 */
function get_upload_iframe_src( $type = null, $post_id = null, $tab = null ) {
	global $post_ID;

	if ( empty( $post_id ) ) {
		$post_id = $post_ID;
	}

	$upload_iframe_src = add_query_arg( 'post_id', (int) $post_id, admin_url( 'media-upload.php' ) );

	if ( $type && 'media' !== $type ) {
		$upload_iframe_src = add_query_arg( 'type', $type, $upload_iframe_src );
	}

	if ( ! empty( $tab ) ) {
		$upload_iframe_src = add_query_arg( 'tab', $tab, $upload_iframe_src );
	}

	/**
	 * Filters the upload iframe source URL for a specific media type.
	 *
	 * The dynamic portion of the hook name, `$type`, refers to the type
	 * of media uploaded.
	 *
	 * Possible hook names include:
	 *
	 *  - `image_upload_iframe_src`
	 *  - `media_upload_iframe_src`
	 *
	 * @since 3.0.0
	 *
	 * @param string $upload_iframe_src The upload iframe source URL.
	 */
	$upload_iframe_src = apply_filters( "{$type}_upload_iframe_src", $upload_iframe_src );

	return add_query_arg( 'TB_iframe', true, $upload_iframe_src );
}

/**
 * Handles form submissions for the legacy media uploader.
 *
 * @since 2.5.0
 *
 * @return null|array|void Array of error messages keyed by attachment ID, null or void on success.
 */
function media_upload_form_handler() {
	check_admin_referer( 'media-form' );

	$errors = null;

	if ( isset( $_POST['send'] ) ) {
		$keys    = array_keys( $_POST['send'] );
		$send_id = (int) reset( $keys );
	}

	if ( ! empty( $_POST['attachments'] ) ) {
		foreach ( $_POST['attachments'] as $attachment_id => $attachment ) {
			$post  = get_post( $attachment_id, ARRAY_A );
			$_post = $post;

			if ( ! current_user_can( 'edit_post', $attachment_id ) ) {
				continue;
			}

			if ( isset( $attachment['post_content'] ) ) {
				$post['post_content'] = $attachment['post_content'];
			}

			if ( isset( $attachment['post_title'] ) ) {
				$post['post_title'] = $attachment['post_title'];
			}

			if ( isset( $attachment['post_excerpt'] ) ) {
				$post['post_excerpt'] = $attachment['post_excerpt'];
			}

			if ( isset( $attachment['menu_order'] ) ) {
				$post['menu_order'] = $attachment['menu_order'];
			}

			if ( isset( $send_id ) && (int) $attachment_id === $send_id ) {
				if ( isset( $attachment['post_parent'] ) ) {
					$post['post_parent'] = $attachment['post_parent'];
				}
			}

			/**
			 * Filters the attachment fields to be saved.
			 *
			 * @since 2.5.0
			 *
			 * @see wp_get_attachment_metadata()
			 *
			 * @param array $post       An array of post data.
			 * @param array $attachment An array of attachment metadata.
			 */
			$post = apply_filters( 'attachment_fields_to_save', $post, $attachment );

			if ( isset( $attachment['image_alt'] ) ) {
				$image_alt = wp_unslash( $attachment['image_alt'] );

				if ( get_post_meta( $attachment_id, '_wp_attachment_image_alt', true ) !== $image_alt ) {
					$image_alt = wp_strip_all_tags( $image_alt, true );

					// update_post_meta() expects slashed.
					update_post_meta( $attachment_id, '_wp_attachment_image_alt', wp_slash( $image_alt ) );
				}
			}

			if ( isset( $post['errors'] ) ) {
				$errors[ $attachment_id ] = $post['errors'];
				unset( $post['errors'] );
			}

			// The == operator (equal, not identical) was used intentionally.
			// See http://php.net/manual/en/language.operators.array.php
			if ( $post != $_post ) { // phpcs:ignore WordPress.PHP.StrictComparisons.LooseComparison
				wp_update_post( $post );
			}

			foreach ( get_attachment_taxonomies( $post ) as $t ) {
				if ( isset( $attachment[ $t ] ) ) {
					wp_set_object_terms( $attachment_id, array_map( 'trim', preg_split( '/,+/', $attachment[ $t ] ) ), $t, false );
				}
			}
		}
	}

	if ( isset( $_POST['insert-gallery'] ) || isset( $_POST['update-gallery'] ) ) {
		?>
		<script type="text/javascript">
		var win = window.dialogArguments || opener || parent || top;
		win.tb_remove();
		</script>
		<?php

		exit;
	}

	if ( isset( $send_id ) ) {
		$attachment = wp_unslash( $_POST['attachments'][ $send_id ] );
		$html       = isset( $attachment['post_title'] ) ? $attachment['post_title'] : '';

		if ( ! empty( $attachment['url'] ) ) {
			$rel = '';

<<<<<<< HEAD
			if ( strpos( $attachment['url'], 'attachment_id' ) || get_attachment_link( $send_id ) === $attachment['url'] ) {
=======
			if ( str_contains( $attachment['url'], 'attachment_id' ) || get_attachment_link( $send_id ) === $attachment['url'] ) {
>>>>>>> 9ad28597
				$rel = " rel='attachment wp-att-" . esc_attr( $send_id ) . "'";
			}

			$html = "<a href='{$attachment['url']}'$rel>$html</a>";
		}

		/**
		 * Filters the HTML markup for a media item sent to the editor.
		 *
		 * @since 2.5.0
		 *
		 * @see wp_get_attachment_metadata()
		 *
		 * @param string $html       HTML markup for a media item sent to the editor.
		 * @param int    $send_id    The first key from the $_POST['send'] data.
		 * @param array  $attachment Array of attachment metadata.
		 */
		$html = apply_filters( 'media_send_to_editor', $html, $send_id, $attachment );

		return media_send_to_editor( $html );
	}

	return $errors;
}

/**
 * Handles the process of uploading media.
 *
 * @since 2.5.0
 *
 * @return null|string
 */
function wp_media_upload_handler() {
	$errors = array();
	$id     = 0;

	if ( isset( $_POST['html-upload'] ) && ! empty( $_FILES ) ) {
		check_admin_referer( 'media-form' );
		// Upload File button was clicked.
		$id = media_handle_upload( 'async-upload', $_REQUEST['post_id'] );
		unset( $_FILES );

		if ( is_wp_error( $id ) ) {
			$errors['upload_error'] = $id;
			$id                     = false;
		}
	}

	if ( ! empty( $_POST['insertonlybutton'] ) ) {
		$src = $_POST['src'];

		if ( ! empty( $src ) && ! strpos( $src, '://' ) ) {
			$src = "http://$src";
		}

		if ( isset( $_POST['media_type'] ) && 'image' !== $_POST['media_type'] ) {
			$title = esc_html( wp_unslash( $_POST['title'] ) );
			if ( empty( $title ) ) {
				$title = esc_html( wp_basename( $src ) );
			}

			if ( $title && $src ) {
				$html = "<a href='" . esc_url( $src ) . "'>$title</a>";
			}

			$type = 'file';
			$ext  = preg_replace( '/^.+?\.([^.]+)$/', '$1', $src );

			if ( $ext ) {
				$ext_type = wp_ext2type( $ext );
				if ( 'audio' === $ext_type || 'video' === $ext_type ) {
					$type = $ext_type;
				}
			}

			/**
			 * Filters the URL sent to the editor for a specific media type.
			 *
			 * The dynamic portion of the hook name, `$type`, refers to the type
			 * of media being sent.
			 *
			 * Possible hook names include:
			 *
			 *  - `audio_send_to_editor_url`
			 *  - `file_send_to_editor_url`
			 *  - `video_send_to_editor_url`
			 *
			 * @since 3.3.0
			 *
			 * @param string $html  HTML markup sent to the editor.
			 * @param string $src   Media source URL.
			 * @param string $title Media title.
			 */
			$html = apply_filters( "{$type}_send_to_editor_url", $html, sanitize_url( $src ), $title );
		} else {
			$align = '';
			$alt   = esc_attr( wp_unslash( $_POST['alt'] ) );

			if ( isset( $_POST['align'] ) ) {
				$align = esc_attr( wp_unslash( $_POST['align'] ) );
				$class = " class='align$align'";
			}

			if ( ! empty( $src ) ) {
				$html = "<img src='" . esc_url( $src ) . "' alt='$alt'$class />";
			}

			/**
			 * Filters the image URL sent to the editor.
			 *
			 * @since 2.8.0
			 *
			 * @param string $html  HTML markup sent to the editor for an image.
			 * @param string $src   Image source URL.
			 * @param string $alt   Image alternate, or alt, text.
			 * @param string $align The image alignment. Default 'alignnone'. Possible values include
			 *                      'alignleft', 'aligncenter', 'alignright', 'alignnone'.
			 */
			$html = apply_filters( 'image_send_to_editor_url', $html, sanitize_url( $src ), $alt, $align );
		}

		return media_send_to_editor( $html );
	}

	if ( isset( $_POST['save'] ) ) {
		$errors['upload_notice'] = __( 'Saved.' );
		wp_enqueue_script( 'admin-gallery' );

		return wp_iframe( 'media_upload_gallery_form', $errors );

	} elseif ( ! empty( $_POST ) ) {
		$return = media_upload_form_handler();

		if ( is_string( $return ) ) {
			return $return;
		}

		if ( is_array( $return ) ) {
			$errors = $return;
		}
	}

	if ( isset( $_GET['tab'] ) && 'type_url' === $_GET['tab'] ) {
		$type = 'image';

		if ( isset( $_GET['type'] ) && in_array( $_GET['type'], array( 'video', 'audio', 'file' ), true ) ) {
			$type = $_GET['type'];
		}

		return wp_iframe( 'media_upload_type_url_form', $type, $errors, $id );
	}

	return wp_iframe( 'media_upload_type_form', 'image', $errors, $id );
}

/**
 * Downloads an image from the specified URL, saves it as an attachment, and optionally attaches it to a post.
 *
 * @since 2.6.0
 * @since 4.2.0 Introduced the `$return_type` parameter.
 * @since 4.8.0 Introduced the 'id' option for the `$return_type` parameter.
 * @since 5.3.0 The `$post_id` parameter was made optional.
 * @since 5.4.0 The original URL of the attachment is stored in the `_source_url`
 *              post meta value.
 * @since 5.8.0 Added 'webp' to the default list of allowed file extensions.
 *
 * @param string $file        The URL of the image to download.
 * @param int    $post_id     Optional. The post ID the media is to be associated with.
 * @param string $desc        Optional. Description of the image.
 * @param string $return_type Optional. Accepts 'html' (image tag html) or 'src' (URL),
 *                            or 'id' (attachment ID). Default 'html'.
 * @return string|int|WP_Error Populated HTML img tag, attachment ID, or attachment source
 *                             on success, WP_Error object otherwise.
 */
function media_sideload_image( $file, $post_id = 0, $desc = null, $return_type = 'html' ) {
	if ( ! empty( $file ) ) {

		$allowed_extensions = array( 'jpg', 'jpeg', 'jpe', 'png', 'gif', 'webp' );

		/**
		 * Filters the list of allowed file extensions when sideloading an image from a URL.
		 *
		 * The default allowed extensions are:
		 *
		 *  - `jpg`
		 *  - `jpeg`
		 *  - `jpe`
		 *  - `png`
		 *  - `gif`
		 *  - `webp`
		 *
		 * @since 5.6.0
		 * @since 5.8.0 Added 'webp' to the default list of allowed file extensions.
		 *
		 * @param string[] $allowed_extensions Array of allowed file extensions.
		 * @param string   $file               The URL of the image to download.
		 */
		$allowed_extensions = apply_filters( 'image_sideload_extensions', $allowed_extensions, $file );
		$allowed_extensions = array_map( 'preg_quote', $allowed_extensions );

		// Set variables for storage, fix file filename for query strings.
		preg_match( '/[^\?]+\.(' . implode( '|', $allowed_extensions ) . ')\b/i', $file, $matches );

		if ( ! $matches ) {
			return new WP_Error( 'image_sideload_failed', __( 'Invalid image URL.' ) );
		}

		$file_array         = array();
		$file_array['name'] = wp_basename( $matches[0] );

		// Download file to temp location.
		$file_array['tmp_name'] = download_url( $file );

		// If error storing temporarily, return the error.
		if ( is_wp_error( $file_array['tmp_name'] ) ) {
			return $file_array['tmp_name'];
		}

		// Do the validation and storage stuff.
		$id = media_handle_sideload( $file_array, $post_id, $desc );

		// If error storing permanently, unlink.
		if ( is_wp_error( $id ) ) {
			@unlink( $file_array['tmp_name'] );
			return $id;
		}

		// Store the original attachment source in meta.
		add_post_meta( $id, '_source_url', $file );

		// If attachment ID was requested, return it.
		if ( 'id' === $return_type ) {
			return $id;
		}

		$src = wp_get_attachment_url( $id );
	}

	// Finally, check to make sure the file has been saved, then return the HTML.
	if ( ! empty( $src ) ) {
		if ( 'src' === $return_type ) {
			return $src;
		}

		$alt  = isset( $desc ) ? esc_attr( $desc ) : '';
		$html = "<img src='$src' alt='$alt' />";

		return $html;
	} else {
		return new WP_Error( 'image_sideload_failed' );
	}
}

/**
 * Retrieves the legacy media uploader form in an iframe.
 *
 * @since 2.5.0
 *
 * @return string|null
 */
function media_upload_gallery() {
	$errors = array();

	if ( ! empty( $_POST ) ) {
		$return = media_upload_form_handler();

		if ( is_string( $return ) ) {
			return $return;
		}

		if ( is_array( $return ) ) {
			$errors = $return;
		}
	}

	wp_enqueue_script( 'admin-gallery' );
	return wp_iframe( 'media_upload_gallery_form', $errors );
}

/**
 * Retrieves the legacy media library form in an iframe.
 *
 * @since 2.5.0
 *
 * @return string|null
 */
function media_upload_library() {
	$errors = array();

	if ( ! empty( $_POST ) ) {
		$return = media_upload_form_handler();

		if ( is_string( $return ) ) {
			return $return;
		}
		if ( is_array( $return ) ) {
			$errors = $return;
		}
	}

	return wp_iframe( 'media_upload_library_form', $errors );
}

/**
 * Retrieves HTML for the image alignment radio buttons with the specified one checked.
 *
 * @since 2.7.0
 *
 * @param WP_Post $post
 * @param string  $checked
 * @return string
 */
function image_align_input_fields( $post, $checked = '' ) {

	if ( empty( $checked ) ) {
		$checked = get_user_setting( 'align', 'none' );
	}

	$alignments = array(
		'none'   => __( 'None' ),
		'left'   => __( 'Left' ),
		'center' => __( 'Center' ),
		'right'  => __( 'Right' ),
	);

	if ( ! array_key_exists( (string) $checked, $alignments ) ) {
		$checked = 'none';
	}

	$output = array();

	foreach ( $alignments as $name => $label ) {
		$name     = esc_attr( $name );
		$output[] = "<input type='radio' name='attachments[{$post->ID}][align]' id='image-align-{$name}-{$post->ID}' value='$name'" .
			( $checked === $name ? " checked='checked'" : '' ) .
			" /><label for='image-align-{$name}-{$post->ID}' class='align image-align-{$name}-label'>$label</label>";
	}

	return implode( "\n", $output );
}

/**
 * Retrieves HTML for the size radio buttons with the specified one checked.
 *
 * @since 2.7.0
 *
 * @param WP_Post     $post
 * @param bool|string $check
 * @return array
 */
function image_size_input_fields( $post, $check = '' ) {
	/**
	 * Filters the names and labels of the default image sizes.
	 *
	 * @since 3.3.0
	 *
	 * @param string[] $size_names Array of image size labels keyed by their name. Default values
	 *                             include 'Thumbnail', 'Medium', 'Large', and 'Full Size'.
	 */
	$size_names = apply_filters(
		'image_size_names_choose',
		array(
			'thumbnail' => __( 'Thumbnail' ),
			'medium'    => __( 'Medium' ),
			'large'     => __( 'Large' ),
			'full'      => __( 'Full Size' ),
		)
	);

	if ( empty( $check ) ) {
		$check = get_user_setting( 'imgsize', 'medium' );
	}

	$output = array();

	foreach ( $size_names as $size => $label ) {
		$downsize = image_downsize( $post->ID, $size );
		$checked  = '';

		// Is this size selectable?
		$enabled = ( $downsize[3] || 'full' === $size );
		$css_id  = "image-size-{$size}-{$post->ID}";

		// If this size is the default but that's not available, don't select it.
		if ( $size === $check ) {
			if ( $enabled ) {
				$checked = " checked='checked'";
			} else {
				$check = '';
			}
		} elseif ( ! $check && $enabled && 'thumbnail' !== $size ) {
			/*
			 * If $check is not enabled, default to the first available size
			 * that's bigger than a thumbnail.
			 */
			$check   = $size;
			$checked = " checked='checked'";
		}

		$html = "<div class='image-size-item'><input type='radio' " . disabled( $enabled, false, false ) . "name='attachments[$post->ID][image-size]' id='{$css_id}' value='{$size}'$checked />";

		$html .= "<label for='{$css_id}'>$label</label>";

		// Only show the dimensions if that choice is available.
		if ( $enabled ) {
			$html .= " <label for='{$css_id}' class='help'>" . sprintf( '(%d&nbsp;&times;&nbsp;%d)', $downsize[1], $downsize[2] ) . '</label>';
		}
		$html .= '</div>';

		$output[] = $html;
	}

	return array(
		'label' => __( 'Size' ),
		'input' => 'html',
		'html'  => implode( "\n", $output ),
	);
}

/**
 * Retrieves HTML for the Link URL buttons with the default link type as specified.
 *
 * @since 2.7.0
 *
 * @param WP_Post $post
 * @param string  $url_type
 * @return string
 */
function image_link_input_fields( $post, $url_type = '' ) {

	$file = wp_get_attachment_url( $post->ID );
	$link = get_attachment_link( $post->ID );

	if ( empty( $url_type ) ) {
		$url_type = get_user_setting( 'urlbutton', 'post' );
	}

	$url = '';

	if ( 'file' === $url_type ) {
		$url = $file;
	} elseif ( 'post' === $url_type ) {
		$url = $link;
	}

	return "
	<input type='text' class='text urlfield' name='attachments[$post->ID][url]' value='" . esc_attr( $url ) . "' /><br />
	<button type='button' class='button urlnone' data-link-url=''>" . __( 'None' ) . "</button>
	<button type='button' class='button urlfile' data-link-url='" . esc_url( $file ) . "'>" . __( 'File URL' ) . "</button>
	<button type='button' class='button urlpost' data-link-url='" . esc_url( $link ) . "'>" . __( 'Attachment Post URL' ) . '</button>
';
}

/**
 * Outputs a textarea element for inputting an attachment caption.
 *
 * @since 3.4.0
 *
 * @param WP_Post $edit_post Attachment WP_Post object.
 * @return string HTML markup for the textarea element.
 */
function wp_caption_input_textarea( $edit_post ) {
	// Post data is already escaped.
	$name = "attachments[{$edit_post->ID}][post_excerpt]";

	return '<textarea name="' . $name . '" id="' . $name . '">' . $edit_post->post_excerpt . '</textarea>';
}

/**
 * Retrieves the image attachment fields to edit form fields.
 *
 * @since 2.5.0
 *
 * @param array  $form_fields
 * @param object $post
 * @return array
 */
function image_attachment_fields_to_edit( $form_fields, $post ) {
	return $form_fields;
}

/**
 * Retrieves the single non-image attachment fields to edit form fields.
 *
 * @since 2.5.0
 *
 * @param array   $form_fields An array of attachment form fields.
 * @param WP_Post $post        The WP_Post attachment object.
 * @return array Filtered attachment form fields.
 */
function media_single_attachment_fields_to_edit( $form_fields, $post ) {
	unset( $form_fields['url'], $form_fields['align'], $form_fields['image-size'] );
	return $form_fields;
}

/**
 * Retrieves the post non-image attachment fields to edit form fields.
 *
 * @since 2.8.0
 *
 * @param array   $form_fields An array of attachment form fields.
 * @param WP_Post $post        The WP_Post attachment object.
 * @return array Filtered attachment form fields.
 */
function media_post_single_attachment_fields_to_edit( $form_fields, $post ) {
	unset( $form_fields['image_url'] );
	return $form_fields;
}

/**
 * Retrieves the media element HTML to send to the editor.
 *
 * @since 2.5.0
 *
 * @param string  $html
 * @param int     $attachment_id
 * @param array   $attachment
 * @return string
 */
function image_media_send_to_editor( $html, $attachment_id, $attachment ) {
	$post = get_post( $attachment_id );

	if ( str_starts_with( $post->post_mime_type, 'image' ) ) {
		$url   = $attachment['url'];
		$align = ! empty( $attachment['align'] ) ? $attachment['align'] : 'none';
		$size  = ! empty( $attachment['image-size'] ) ? $attachment['image-size'] : 'medium';
		$alt   = ! empty( $attachment['image_alt'] ) ? $attachment['image_alt'] : '';
		$rel   = ( str_contains( $url, 'attachment_id' ) || get_attachment_link( $attachment_id ) === $url );

		return get_image_send_to_editor( $attachment_id, $attachment['post_excerpt'], $attachment['post_title'], $align, $url, $rel, $size, $alt );
	}

	return $html;
}

/**
 * Retrieves the attachment fields to edit form fields.
 *
 * @since 2.5.0
 *
 * @param WP_Post $post
 * @param array   $errors
 * @return array
 */
function get_attachment_fields_to_edit( $post, $errors = null ) {
	if ( is_int( $post ) ) {
		$post = get_post( $post );
	}

	if ( is_array( $post ) ) {
		$post = new WP_Post( (object) $post );
	}

	$image_url = wp_get_attachment_url( $post->ID );

	$edit_post = sanitize_post( $post, 'edit' );

	$form_fields = array(
		'post_title'   => array(
			'label' => __( 'Title' ),
			'value' => $edit_post->post_title,
		),
		'image_alt'    => array(),
		'post_excerpt' => array(
			'label' => __( 'Caption' ),
			'input' => 'html',
			'html'  => wp_caption_input_textarea( $edit_post ),
		),
		'post_content' => array(
			'label' => __( 'Description' ),
			'value' => $edit_post->post_content,
			'input' => 'textarea',
		),
		'url'          => array(
			'label' => __( 'Link URL' ),
			'input' => 'html',
			'html'  => image_link_input_fields( $post, get_option( 'image_default_link_type' ) ),
			'helps' => __( 'Enter a link URL or click above for presets.' ),
		),
		'menu_order'   => array(
			'label' => __( 'Order' ),
			'value' => $edit_post->menu_order,
		),
		'image_url'    => array(
			'label' => __( 'File URL' ),
			'input' => 'html',
			'html'  => "<input type='text' class='text urlfield' readonly='readonly' name='attachments[$post->ID][url]' value='" . esc_attr( $image_url ) . "' /><br />",
			'value' => wp_get_attachment_url( $post->ID ),
			'helps' => __( 'Location of the uploaded file.' ),
		),
	);

	foreach ( get_attachment_taxonomies( $post ) as $taxonomy ) {
		$t = (array) get_taxonomy( $taxonomy );

		if ( ! $t['public'] || ! $t['show_ui'] ) {
			continue;
		}

		if ( empty( $t['label'] ) ) {
			$t['label'] = $taxonomy;
		}

		if ( empty( $t['args'] ) ) {
			$t['args'] = array();
		}

		$terms = get_object_term_cache( $post->ID, $taxonomy );

		if ( false === $terms ) {
			$terms = wp_get_object_terms( $post->ID, $taxonomy, $t['args'] );
		}

		$values = array();

		foreach ( $terms as $term ) {
			$values[] = $term->slug;
		}

		$t['value'] = implode( ', ', $values );

		$form_fields[ $taxonomy ] = $t;
	}

	/*
	 * Merge default fields with their errors, so any key passed with the error
	 * (e.g. 'error', 'helps', 'value') will replace the default.
	 * The recursive merge is easily traversed with array casting:
	 * foreach ( (array) $things as $thing )
	 */
	$form_fields = array_merge_recursive( $form_fields, (array) $errors );

	// This was formerly in image_attachment_fields_to_edit().
	if ( str_starts_with( $post->post_mime_type, 'image' ) ) {
		$alt = get_post_meta( $post->ID, '_wp_attachment_image_alt', true );

		if ( empty( $alt ) ) {
			$alt = '';
		}

		$form_fields['post_title']['required'] = true;

		$form_fields['image_alt'] = array(
			'value' => $alt,
			'label' => __( 'Alternative Text' ),
			'helps' => __( 'Alt text for the image, e.g. &#8220;The Mona Lisa&#8221;' ),
		);

		$form_fields['align'] = array(
			'label' => __( 'Alignment' ),
			'input' => 'html',
			'html'  => image_align_input_fields( $post, get_option( 'image_default_align' ) ),
		);

		$form_fields['image-size'] = image_size_input_fields( $post, get_option( 'image_default_size', 'medium' ) );

	} else {
		unset( $form_fields['image_alt'] );
	}

	/**
	 * Filters the attachment fields to edit.
	 *
	 * @since 2.5.0
	 *
	 * @param array   $form_fields An array of attachment form fields.
	 * @param WP_Post $post        The WP_Post attachment object.
	 */
	$form_fields = apply_filters( 'attachment_fields_to_edit', $form_fields, $post );

	return $form_fields;
}

/**
 * Retrieves HTML for media items of post gallery.
 *
 * The HTML markup retrieved will be created for the progress of SWF Upload
 * component. Will also create link for showing and hiding the form to modify
 * the image attachment.
 *
 * @since 2.5.0
 *
 * @global WP_Query $wp_the_query WordPress Query object.
 *
 * @param int   $post_id Post ID.
 * @param array $errors  Errors for attachment, if any.
 * @return string HTML content for media items of post gallery.
 */
function get_media_items( $post_id, $errors ) {
	$attachments = array();

	if ( $post_id ) {
		$post = get_post( $post_id );

		if ( $post && 'attachment' === $post->post_type ) {
			$attachments = array( $post->ID => $post );
		} else {
			$attachments = get_children(
				array(
					'post_parent' => $post_id,
					'post_type'   => 'attachment',
					'orderby'     => 'menu_order ASC, ID',
					'order'       => 'DESC',
				)
			);
		}
	} else {
		if ( is_array( $GLOBALS['wp_the_query']->posts ) ) {
			foreach ( $GLOBALS['wp_the_query']->posts as $attachment ) {
				$attachments[ $attachment->ID ] = $attachment;
			}
		}
	}

	$output = '';
	foreach ( (array) $attachments as $id => $attachment ) {
		if ( 'trash' === $attachment->post_status ) {
			continue;
		}

		$item = get_media_item( $id, array( 'errors' => isset( $errors[ $id ] ) ? $errors[ $id ] : null ) );

		if ( $item ) {
			$output .= "\n<div id='media-item-$id' class='media-item child-of-$attachment->post_parent preloaded'><div class='progress hidden'><div class='bar'></div></div><div id='media-upload-error-$id' class='hidden'></div><div class='filename hidden'></div>$item\n</div>";
		}
	}

	return $output;
}

/**
 * Retrieves HTML form for modifying the image attachment.
 *
 * @since 2.5.0
 *
 * @global string $redir_tab
 *
 * @param int          $attachment_id Attachment ID for modification.
 * @param string|array $args          Optional. Override defaults.
 * @return string HTML form for attachment.
 */
function get_media_item( $attachment_id, $args = null ) {
	global $redir_tab;

	$thumb_url     = false;
	$attachment_id = (int) $attachment_id;

	if ( $attachment_id ) {
		$thumb_url = wp_get_attachment_image_src( $attachment_id, 'thumbnail', true );

		if ( $thumb_url ) {
			$thumb_url = $thumb_url[0];
		}
	}

	$post            = get_post( $attachment_id );
	$current_post_id = ! empty( $_GET['post_id'] ) ? (int) $_GET['post_id'] : 0;

	$default_args = array(
		'errors'     => null,
		'send'       => $current_post_id ? post_type_supports( get_post_type( $current_post_id ), 'editor' ) : true,
		'delete'     => true,
		'toggle'     => true,
		'show_title' => true,
	);

	$parsed_args = wp_parse_args( $args, $default_args );

	/**
	 * Filters the arguments used to retrieve an image for the edit image form.
	 *
	 * @since 3.1.0
	 *
	 * @see get_media_item
	 *
	 * @param array $parsed_args An array of arguments.
	 */
	$parsed_args = apply_filters( 'get_media_item_args', $parsed_args );

	$toggle_on  = __( 'Show' );
	$toggle_off = __( 'Hide' );

	$file     = get_attached_file( $post->ID );
	$filename = esc_html( wp_basename( $file ) );
	$title    = esc_attr( $post->post_title );

	$post_mime_types = get_post_mime_types();
	$keys            = array_keys( wp_match_mime_types( array_keys( $post_mime_types ), $post->post_mime_type ) );
	$type            = reset( $keys );
	$type_html       = "<input type='hidden' id='type-of-$attachment_id' value='" . esc_attr( $type ) . "' />";

	$form_fields = get_attachment_fields_to_edit( $post, $parsed_args['errors'] );

	if ( $parsed_args['toggle'] ) {
		$class        = empty( $parsed_args['errors'] ) ? 'startclosed' : 'startopen';
		$toggle_links = "
		<a class='toggle describe-toggle-on' href='#'>$toggle_on</a>
		<a class='toggle describe-toggle-off' href='#'>$toggle_off</a>";
	} else {
		$class        = '';
		$toggle_links = '';
	}

	$display_title = ( ! empty( $title ) ) ? $title : $filename; // $title shouldn't ever be empty, but just in case.
	$display_title = $parsed_args['show_title'] ? "<div class='filename new'><span class='title'>" . wp_html_excerpt( $display_title, 60, '&hellip;' ) . '</span></div>' : '';

	$gallery = ( ( isset( $_REQUEST['tab'] ) && 'gallery' === $_REQUEST['tab'] ) || ( isset( $redir_tab ) && 'gallery' === $redir_tab ) );
	$order   = '';

	foreach ( $form_fields as $key => $val ) {
		if ( 'menu_order' === $key ) {
			if ( $gallery ) {
				$order = "<div class='menu_order'> <input class='menu_order_input' type='text' id='attachments[$attachment_id][menu_order]' name='attachments[$attachment_id][menu_order]' value='" . esc_attr( $val['value'] ) . "' /></div>";
			} else {
				$order = "<input type='hidden' name='attachments[$attachment_id][menu_order]' value='" . esc_attr( $val['value'] ) . "' />";
			}

			unset( $form_fields['menu_order'] );
			break;
		}
	}

	$media_dims = '';
	$meta       = wp_get_attachment_metadata( $post->ID );

	if ( isset( $meta['width'], $meta['height'] ) ) {
		$media_dims .= "<span id='media-dims-$post->ID'>{$meta['width']}&nbsp;&times;&nbsp;{$meta['height']}</span> ";
	}

	/**
	 * Filters the media metadata.
	 *
	 * @since 2.5.0
	 *
	 * @param string  $media_dims The HTML markup containing the media dimensions.
	 * @param WP_Post $post       The WP_Post attachment object.
	 */
	$media_dims = apply_filters( 'media_meta', $media_dims, $post );

	$image_edit_button = '';

	if ( wp_attachment_is_image( $post->ID ) && wp_image_editor_supports( array( 'mime_type' => $post->post_mime_type ) ) ) {
		$nonce             = wp_create_nonce( "image_editor-$post->ID" );
		$image_edit_button = "<input type='button' id='imgedit-open-btn-$post->ID' onclick='imageEdit.open( $post->ID, \"$nonce\" )' class='button' value='" . esc_attr__( 'Edit Image' ) . "' /> <span class='spinner'></span>";
	}

	$attachment_url = get_permalink( $attachment_id );

	$item = "
		$type_html
		$toggle_links
		$order
		$display_title
		<table class='slidetoggle describe $class'>
			<thead class='media-item-info' id='media-head-$post->ID'>
			<tr>
			<td class='A1B1' id='thumbnail-head-$post->ID'>
			<p><a href='$attachment_url' target='_blank'><img class='thumbnail' src='$thumb_url' alt='' /></a></p>
			<p>$image_edit_button</p>
			</td>
			<td>
			<p><strong>" . __( 'File name:' ) . "</strong> $filename</p>
			<p><strong>" . __( 'File type:' ) . "</strong> $post->post_mime_type</p>
			<p><strong>" . __( 'Upload date:' ) . '</strong> ' . mysql2date( __( 'F j, Y' ), $post->post_date ) . '</p>';

	if ( ! empty( $media_dims ) ) {
		$item .= '<p><strong>' . __( 'Dimensions:' ) . "</strong> $media_dims</p>\n";
	}

	$item .= "</td></tr>\n";

	$item .= "
		</thead>
		<tbody>
		<tr><td colspan='2' class='imgedit-response' id='imgedit-response-$post->ID'></td></tr>\n
		<tr><td style='display:none' colspan='2' class='image-editor' id='image-editor-$post->ID'></td></tr>\n
		<tr><td colspan='2'><p class='media-types media-types-required-info'>" .
			wp_required_field_message() .
		"</p></td></tr>\n";

	$defaults = array(
		'input'      => 'text',
		'required'   => false,
		'value'      => '',
		'extra_rows' => array(),
	);

	if ( $parsed_args['send'] ) {
		$parsed_args['send'] = get_submit_button( __( 'Insert into Post' ), '', "send[$attachment_id]", false );
	}

	$delete = empty( $parsed_args['delete'] ) ? '' : $parsed_args['delete'];
	if ( $delete && current_user_can( 'delete_post', $attachment_id ) ) {
		if ( ! EMPTY_TRASH_DAYS ) {
			$delete = "<a href='" . wp_nonce_url( "post.php?action=delete&amp;post=$attachment_id", 'delete-post_' . $attachment_id ) . "' id='del[$attachment_id]' class='delete-permanently'>" . __( 'Delete Permanently' ) . '</a>';
		} elseif ( ! MEDIA_TRASH ) {
			$delete = "<a href='#' class='del-link' onclick=\"document.getElementById('del_attachment_$attachment_id').style.display='block';return false;\">" . __( 'Delete' ) . "</a>
				<div id='del_attachment_$attachment_id' class='del-attachment' style='display:none;'>" .
				/* translators: %s: File name. */
				'<p>' . sprintf( __( 'You are about to delete %s.' ), '<strong>' . $filename . '</strong>' ) . "</p>
				<a href='" . wp_nonce_url( "post.php?action=delete&amp;post=$attachment_id", 'delete-post_' . $attachment_id ) . "' id='del[$attachment_id]' class='button'>" . __( 'Continue' ) . "</a>
				<a href='#' class='button' onclick=\"this.parentNode.style.display='none';return false;\">" . __( 'Cancel' ) . '</a>
				</div>';
		} else {
			$delete = "<a href='" . wp_nonce_url( "post.php?action=trash&amp;post=$attachment_id", 'trash-post_' . $attachment_id ) . "' id='del[$attachment_id]' class='delete'>" . __( 'Move to Trash' ) . "</a>
			<a href='" . wp_nonce_url( "post.php?action=untrash&amp;post=$attachment_id", 'untrash-post_' . $attachment_id ) . "' id='undo[$attachment_id]' class='undo hidden'>" . __( 'Undo' ) . '</a>';
		}
	} else {
		$delete = '';
	}

	$thumbnail       = '';
	$calling_post_id = 0;

	if ( isset( $_GET['post_id'] ) ) {
		$calling_post_id = absint( $_GET['post_id'] );
	} elseif ( isset( $_POST ) && count( $_POST ) ) {// Like for async-upload where $_GET['post_id'] isn't set.
		$calling_post_id = $post->post_parent;
	}

	if ( 'image' === $type && $calling_post_id
		&& current_theme_supports( 'post-thumbnails', get_post_type( $calling_post_id ) )
		&& post_type_supports( get_post_type( $calling_post_id ), 'thumbnail' )
		&& get_post_thumbnail_id( $calling_post_id ) !== $attachment_id
	) {

		$calling_post             = get_post( $calling_post_id );
		$calling_post_type_object = get_post_type_object( $calling_post->post_type );

		$ajax_nonce = wp_create_nonce( "set_post_thumbnail-$calling_post_id" );
		$thumbnail  = "<a class='wp-post-thumbnail' id='wp-post-thumbnail-" . $attachment_id . "' href='#' onclick='WPSetAsThumbnail(\"$attachment_id\", \"$ajax_nonce\");return false;'>" . esc_html( $calling_post_type_object->labels->use_featured_image ) . '</a>';
	}

	if ( ( $parsed_args['send'] || $thumbnail || $delete ) && ! isset( $form_fields['buttons'] ) ) {
		$form_fields['buttons'] = array( 'tr' => "\t\t<tr class='submit'><td></td><td class='savesend'>" . $parsed_args['send'] . " $thumbnail $delete</td></tr>\n" );
	}

	$hidden_fields = array();

	foreach ( $form_fields as $id => $field ) {
		if ( '_' === $id[0] ) {
			continue;
		}

		if ( ! empty( $field['tr'] ) ) {
			$item .= $field['tr'];
			continue;
		}

		$field = array_merge( $defaults, $field );
		$name  = "attachments[$attachment_id][$id]";

		if ( 'hidden' === $field['input'] ) {
			$hidden_fields[ $name ] = $field['value'];
			continue;
		}

		$required      = $field['required'] ? ' ' . wp_required_field_indicator() : '';
		$required_attr = $field['required'] ? ' required' : '';
		$class         = $id;
		$class        .= $field['required'] ? ' form-required' : '';

		$item .= "\t\t<tr class='$class'>\n\t\t\t<th scope='row' class='label'><label for='$name'><span class='alignleft'>{$field['label']}{$required}</span><br class='clear' /></label></th>\n\t\t\t<td class='field'>";

		if ( ! empty( $field[ $field['input'] ] ) ) {
			$item .= $field[ $field['input'] ];
		} elseif ( 'textarea' === $field['input'] ) {
			if ( 'post_content' === $id && user_can_richedit() ) {
				// Sanitize_post() skips the post_content when user_can_richedit.
				$field['value'] = htmlspecialchars( $field['value'], ENT_QUOTES );
			}
			// Post_excerpt is already escaped by sanitize_post() in get_attachment_fields_to_edit().
			$item .= "<textarea id='$name' name='$name'{$required_attr}>" . $field['value'] . '</textarea>';
		} else {
			$item .= "<input type='text' class='text' id='$name' name='$name' value='" . esc_attr( $field['value'] ) . "'{$required_attr} />";
		}

		if ( ! empty( $field['helps'] ) ) {
			$item .= "<p class='help'>" . implode( "</p>\n<p class='help'>", array_unique( (array) $field['helps'] ) ) . '</p>';
		}
		$item .= "</td>\n\t\t</tr>\n";

		$extra_rows = array();

		if ( ! empty( $field['errors'] ) ) {
			foreach ( array_unique( (array) $field['errors'] ) as $error ) {
				$extra_rows['error'][] = $error;
			}
		}

		if ( ! empty( $field['extra_rows'] ) ) {
			foreach ( $field['extra_rows'] as $class => $rows ) {
				foreach ( (array) $rows as $html ) {
					$extra_rows[ $class ][] = $html;
				}
			}
		}

		foreach ( $extra_rows as $class => $rows ) {
			foreach ( $rows as $html ) {
				$item .= "\t\t<tr><td></td><td class='$class'>$html</td></tr>\n";
			}
		}
	}

	if ( ! empty( $form_fields['_final'] ) ) {
		$item .= "\t\t<tr class='final'><td colspan='2'>{$form_fields['_final']}</td></tr>\n";
	}

	$item .= "\t</tbody>\n";
	$item .= "\t</table>\n";

	foreach ( $hidden_fields as $name => $value ) {
		$item .= "\t<input type='hidden' name='$name' id='$name' value='" . esc_attr( $value ) . "' />\n";
	}

	if ( $post->post_parent < 1 && isset( $_REQUEST['post_id'] ) ) {
		$parent      = (int) $_REQUEST['post_id'];
		$parent_name = "attachments[$attachment_id][post_parent]";
		$item       .= "\t<input type='hidden' name='$parent_name' id='$parent_name' value='$parent' />\n";
	}

	return $item;
}

/**
 * @since 3.5.0
 *
 * @param int   $attachment_id
 * @param array $args
 * @return array
 */
function get_compat_media_markup( $attachment_id, $args = null ) {
	$post = get_post( $attachment_id );

	$default_args = array(
		'errors'   => null,
		'in_modal' => false,
	);

	$user_can_edit = current_user_can( 'edit_post', $attachment_id );

	$args = wp_parse_args( $args, $default_args );

	/** This filter is documented in wp-admin/includes/media.php */
	$args = apply_filters( 'get_media_item_args', $args );

	$form_fields = array();

	if ( $args['in_modal'] ) {
		foreach ( get_attachment_taxonomies( $post ) as $taxonomy ) {
			$t = (array) get_taxonomy( $taxonomy );

			if ( ! $t['public'] || ! $t['show_ui'] ) {
				continue;
			}

			if ( empty( $t['label'] ) ) {
				$t['label'] = $taxonomy;
			}

			if ( empty( $t['args'] ) ) {
				$t['args'] = array();
			}

			$terms = get_object_term_cache( $post->ID, $taxonomy );

			if ( false === $terms ) {
				$terms = wp_get_object_terms( $post->ID, $taxonomy, $t['args'] );
			}

			$values = array();

			foreach ( $terms as $term ) {
				$values[] = $term->slug;
			}

			$t['value']    = implode( ', ', $values );
			$t['taxonomy'] = true;

			$form_fields[ $taxonomy ] = $t;
		}
	}

	/*
	 * Merge default fields with their errors, so any key passed with the error
	 * (e.g. 'error', 'helps', 'value') will replace the default.
	 * The recursive merge is easily traversed with array casting:
	 * foreach ( (array) $things as $thing )
	 */
	$form_fields = array_merge_recursive( $form_fields, (array) $args['errors'] );

	/** This filter is documented in wp-admin/includes/media.php */
	$form_fields = apply_filters( 'attachment_fields_to_edit', $form_fields, $post );

	unset(
		$form_fields['image-size'],
		$form_fields['align'],
		$form_fields['image_alt'],
		$form_fields['post_title'],
		$form_fields['post_excerpt'],
		$form_fields['post_content'],
		$form_fields['url'],
		$form_fields['menu_order'],
		$form_fields['image_url']
	);

	/** This filter is documented in wp-admin/includes/media.php */
	$media_meta = apply_filters( 'media_meta', '', $post );

	$defaults = array(
		'input'         => 'text',
		'required'      => false,
		'value'         => '',
		'extra_rows'    => array(),
		'show_in_edit'  => true,
		'show_in_modal' => true,
	);

	$hidden_fields = array();

	$item = '';

	foreach ( $form_fields as $id => $field ) {
		if ( '_' === $id[0] ) {
			continue;
		}

		$name    = "attachments[$attachment_id][$id]";
		$id_attr = "attachments-$attachment_id-$id";

		if ( ! empty( $field['tr'] ) ) {
			$item .= $field['tr'];
			continue;
		}

		$field = array_merge( $defaults, $field );

		if ( ( ! $field['show_in_edit'] && ! $args['in_modal'] ) || ( ! $field['show_in_modal'] && $args['in_modal'] ) ) {
			continue;
		}

		if ( 'hidden' === $field['input'] ) {
			$hidden_fields[ $name ] = $field['value'];
			continue;
		}

		$readonly      = ! $user_can_edit && ! empty( $field['taxonomy'] ) ? " readonly='readonly' " : '';
		$required      = $field['required'] ? ' ' . wp_required_field_indicator() : '';
		$required_attr = $field['required'] ? ' required' : '';
		$class         = 'compat-field-' . $id;
		$class        .= $field['required'] ? ' form-required' : '';

		$item .= "\t\t<tr class='$class'>";
		$item .= "\t\t\t<th scope='row' class='label'><label for='$id_attr'><span class='alignleft'>{$field['label']}</span>$required<br class='clear' /></label>";
		$item .= "</th>\n\t\t\t<td class='field'>";

		if ( ! empty( $field[ $field['input'] ] ) ) {
			$item .= $field[ $field['input'] ];
		} elseif ( 'textarea' === $field['input'] ) {
			if ( 'post_content' === $id && user_can_richedit() ) {
				// sanitize_post() skips the post_content when user_can_richedit.
				$field['value'] = htmlspecialchars( $field['value'], ENT_QUOTES );
			}
			$item .= "<textarea id='$id_attr' name='$name'{$required_attr}>" . $field['value'] . '</textarea>';
		} else {
			$item .= "<input type='text' class='text' id='$id_attr' name='$name' value='" . esc_attr( $field['value'] ) . "' $readonly{$required_attr} />";
		}

		if ( ! empty( $field['helps'] ) ) {
			$item .= "<p class='help'>" . implode( "</p>\n<p class='help'>", array_unique( (array) $field['helps'] ) ) . '</p>';
		}

		$item .= "</td>\n\t\t</tr>\n";

		$extra_rows = array();

		if ( ! empty( $field['errors'] ) ) {
			foreach ( array_unique( (array) $field['errors'] ) as $error ) {
				$extra_rows['error'][] = $error;
			}
		}

		if ( ! empty( $field['extra_rows'] ) ) {
			foreach ( $field['extra_rows'] as $class => $rows ) {
				foreach ( (array) $rows as $html ) {
					$extra_rows[ $class ][] = $html;
				}
			}
		}

		foreach ( $extra_rows as $class => $rows ) {
			foreach ( $rows as $html ) {
				$item .= "\t\t<tr><td></td><td class='$class'>$html</td></tr>\n";
			}
		}
	}

	if ( ! empty( $form_fields['_final'] ) ) {
		$item .= "\t\t<tr class='final'><td colspan='2'>{$form_fields['_final']}</td></tr>\n";
	}

	if ( $item ) {
		$item = '<p class="media-types media-types-required-info">' .
			wp_required_field_message() .
			'</p>' .
			'<table class="compat-attachment-fields">' . $item . '</table>';
	}

	foreach ( $hidden_fields as $hidden_field => $value ) {
		$item .= '<input type="hidden" name="' . esc_attr( $hidden_field ) . '" value="' . esc_attr( $value ) . '" />' . "\n";
	}

	if ( $item ) {
		$item = '<input type="hidden" name="attachments[' . $attachment_id . '][menu_order]" value="' . esc_attr( $post->menu_order ) . '" />' . $item;
	}

	return array(
		'item' => $item,
		'meta' => $media_meta,
	);
}

/**
 * Outputs the legacy media upload header.
 *
 * @since 2.5.0
 */
function media_upload_header() {
	$post_id = isset( $_REQUEST['post_id'] ) ? (int) $_REQUEST['post_id'] : 0;

	echo '<script type="text/javascript">post_id = ' . $post_id . ';</script>';

	if ( empty( $_GET['chromeless'] ) ) {
		echo '<div id="media-upload-header">';
		the_media_upload_tabs();
		echo '</div>';
	}
}

/**
 * Outputs the legacy media upload form.
 *
 * @since 2.5.0
 *
 * @global string $type
 * @global string $tab
 * @global bool   $is_IE
 * @global bool   $is_opera
 *
 * @param array $errors
 */
function media_upload_form( $errors = null ) {
	global $type, $tab, $is_IE, $is_opera;

	if ( ! _device_can_upload() ) {
		echo '<p>' . sprintf(
			/* translators: %s: https://apps.wordpress.org/ */
			__( 'The web browser on your device cannot be used to upload files. You may be able to use the <a href="%s">native app for your device</a> instead.' ),
			'https://apps.wordpress.org/'
		) . '</p>';
		return;
	}

	$upload_action_url = admin_url( 'async-upload.php' );
	$post_id           = isset( $_REQUEST['post_id'] ) ? (int) $_REQUEST['post_id'] : 0;
	$_type             = isset( $type ) ? $type : '';
	$_tab              = isset( $tab ) ? $tab : '';

	$max_upload_size = wp_max_upload_size();
	if ( ! $max_upload_size ) {
		$max_upload_size = 0;
	}

	?>
	<div id="media-upload-notice">
	<?php

	if ( isset( $errors['upload_notice'] ) ) {
		echo $errors['upload_notice'];
	}

	?>
	</div>
	<div id="media-upload-error">
	<?php

	if ( isset( $errors['upload_error'] ) && is_wp_error( $errors['upload_error'] ) ) {
		echo $errors['upload_error']->get_error_message();
	}

	?>
	</div>
	<?php

	if ( is_multisite() && ! is_upload_space_available() ) {
		/**
		 * Fires when an upload will exceed the defined upload space quota for a network site.
		 *
		 * @since 3.5.0
		 */
		do_action( 'upload_ui_over_quota' );
		return;
	}

	/**
	 * Fires just before the legacy (pre-3.5.0) upload interface is loaded.
	 *
	 * @since 2.6.0
	 */
	do_action( 'pre-upload-ui' ); // phpcs:ignore WordPress.NamingConventions.ValidHookName.UseUnderscores

	$post_params = array(
		'post_id'  => $post_id,
		'_wpnonce' => wp_create_nonce( 'media-form' ),
		'type'     => $_type,
		'tab'      => $_tab,
		'short'    => '1',
	);

	/**
	 * Filters the media upload post parameters.
	 *
	 * @since 3.1.0 As 'swfupload_post_params'
	 * @since 3.3.0
	 *
	 * @param array $post_params An array of media upload parameters used by Plupload.
	 */
	$post_params = apply_filters( 'upload_post_params', $post_params );

	/*
	* Since 4.9 the `runtimes` setting is hardcoded in our version of Plupload to `html5,html4`,
	* and the `flash_swf_url` and `silverlight_xap_url` are not used.
	*/
	$plupload_init = array(
		'browse_button'    => 'plupload-browse-button',
		'container'        => 'plupload-upload-ui',
		'drop_element'     => 'drag-drop-area',
		'file_data_name'   => 'async-upload',
		'url'              => $upload_action_url,
		'filters'          => array( 'max_file_size' => $max_upload_size . 'b' ),
		'multipart_params' => $post_params,
	);

	/*
	 * Currently only iOS Safari supports multiple files uploading,
	 * but iOS 7.x has a bug that prevents uploading of videos when enabled.
	 * See #29602.
	 */
	if (
		wp_is_mobile() &&
		str_contains( $_SERVER['HTTP_USER_AGENT'], 'OS 7_' ) &&
		str_contains( $_SERVER['HTTP_USER_AGENT'], 'like Mac OS X' )
	) {
		$plupload_init['multi_selection'] = false;
	}

	// Check if WebP images can be edited.
	if ( ! wp_image_editor_supports( array( 'mime_type' => 'image/webp' ) ) ) {
		$plupload_init['webp_upload_error'] = true;
	}

	/**
	 * Filters the default Plupload settings.
	 *
	 * @since 3.3.0
	 *
	 * @param array $plupload_init An array of default settings used by Plupload.
	 */
	$plupload_init = apply_filters( 'plupload_init', $plupload_init );

	?>
	<script type="text/javascript">
	<?php
	// Verify size is an int. If not return default value.
	$large_size_h = absint( get_option( 'large_size_h' ) );

	if ( ! $large_size_h ) {
		$large_size_h = 1024;
	}

	$large_size_w = absint( get_option( 'large_size_w' ) );

	if ( ! $large_size_w ) {
		$large_size_w = 1024;
	}

	?>
	var resize_height = <?php echo $large_size_h; ?>, resize_width = <?php echo $large_size_w; ?>,
	wpUploaderInit = <?php echo wp_json_encode( $plupload_init ); ?>;
	</script>

	<div id="plupload-upload-ui" class="hide-if-no-js">
	<?php
	/**
	 * Fires before the upload interface loads.
	 *
	 * @since 2.6.0 As 'pre-flash-upload-ui'
	 * @since 3.3.0
	 */
	do_action( 'pre-plupload-upload-ui' ); // phpcs:ignore WordPress.NamingConventions.ValidHookName.UseUnderscores

	?>
	<div id="drag-drop-area">
		<div class="drag-drop-inside">
		<p class="drag-drop-info"><?php _e( 'Drop files to upload' ); ?></p>
		<p><?php _ex( 'or', 'Uploader: Drop files here - or - Select Files' ); ?></p>
		<p class="drag-drop-buttons"><input id="plupload-browse-button" type="button" value="<?php esc_attr_e( 'Select Files' ); ?>" class="button" /></p>
		</div>
	</div>
	<?php
	/**
	 * Fires after the upload interface loads.
	 *
	 * @since 2.6.0 As 'post-flash-upload-ui'
	 * @since 3.3.0
	 */
	do_action( 'post-plupload-upload-ui' ); // phpcs:ignore WordPress.NamingConventions.ValidHookName.UseUnderscores
	?>
	</div>

	<div id="html-upload-ui" class="hide-if-js">
	<?php
	/**
	 * Fires before the upload button in the media upload interface.
	 *
	 * @since 2.6.0
	 */
	do_action( 'pre-html-upload-ui' ); // phpcs:ignore WordPress.NamingConventions.ValidHookName.UseUnderscores

	?>
	<p id="async-upload-wrap">
		<label class="screen-reader-text" for="async-upload">
			<?php
			/* translators: Hidden accessibility text. */
			_e( 'Upload' );
			?>
		</label>
		<input type="file" name="async-upload" id="async-upload" />
		<?php submit_button( __( 'Upload' ), 'primary', 'html-upload', false ); ?>
		<a href="#" onclick="try{top.tb_remove();}catch(e){}; return false;"><?php _e( 'Cancel' ); ?></a>
	</p>
	<div class="clear"></div>
	<?php
	/**
	 * Fires after the upload button in the media upload interface.
	 *
	 * @since 2.6.0
	 */
	do_action( 'post-html-upload-ui' ); // phpcs:ignore WordPress.NamingConventions.ValidHookName.UseUnderscores

	?>
	</div>

<p class="max-upload-size">
	<?php
	/* translators: %s: Maximum allowed file size. */
	printf( __( 'Maximum upload file size: %s.' ), esc_html( size_format( $max_upload_size ) ) );
	?>
</p>
	<?php

	/**
	 * Fires on the post upload UI screen.
	 *
	 * Legacy (pre-3.5.0) media workflow hook.
	 *
	 * @since 2.6.0
	 */
	do_action( 'post-upload-ui' ); // phpcs:ignore WordPress.NamingConventions.ValidHookName.UseUnderscores
}

/**
 * Outputs the legacy media upload form for a given media type.
 *
 * @since 2.5.0
 *
 * @param string       $type
 * @param array        $errors
 * @param int|WP_Error $id
 */
function media_upload_type_form( $type = 'file', $errors = null, $id = null ) {

	media_upload_header();

	$post_id = isset( $_REQUEST['post_id'] ) ? (int) $_REQUEST['post_id'] : 0;

	$form_action_url = admin_url( "media-upload.php?type=$type&tab=type&post_id=$post_id" );

	/**
	 * Filters the media upload form action URL.
	 *
	 * @since 2.6.0
	 *
	 * @param string $form_action_url The media upload form action URL.
	 * @param string $type            The type of media. Default 'file'.
	 */
	$form_action_url = apply_filters( 'media_upload_form_url', $form_action_url, $type );
	$form_class      = 'media-upload-form type-form validate';

	if ( get_user_setting( 'uploader' ) ) {
		$form_class .= ' html-uploader';
	}

	?>
	<form enctype="multipart/form-data" method="post" action="<?php echo esc_url( $form_action_url ); ?>" class="<?php echo $form_class; ?>" id="<?php echo $type; ?>-form">
		<?php submit_button( '', 'hidden', 'save', false ); ?>
	<input type="hidden" name="post_id" id="post_id" value="<?php echo (int) $post_id; ?>" />
		<?php wp_nonce_field( 'media-form' ); ?>

	<h3 class="media-title"><?php _e( 'Add media files from your computer' ); ?></h3>

	<?php media_upload_form( $errors ); ?>

	<script type="text/javascript">
	jQuery(function($){
		var preloaded = $(".media-item.preloaded");
		if ( preloaded.length > 0 ) {
			preloaded.each(function(){prepareMediaItem({id:this.id.replace(/[^0-9]/g, '')},'');});
		}
		updateMediaForm();
	});
	</script>
	<div id="media-items">
	<?php

	if ( $id ) {
		if ( ! is_wp_error( $id ) ) {
			add_filter( 'attachment_fields_to_edit', 'media_post_single_attachment_fields_to_edit', 10, 2 );
			echo get_media_items( $id, $errors );
		} else {
			echo '<div id="media-upload-error">' . esc_html( $id->get_error_message() ) . '</div></div>';
			exit;
		}
	}

	?>
	</div>

	<p class="savebutton ml-submit">
		<?php submit_button( __( 'Save all changes' ), '', 'save', false ); ?>
	</p>
	</form>
	<?php
}

/**
 * Outputs the legacy media upload form for external media.
 *
 * @since 2.7.0
 *
 * @param string  $type
 * @param object  $errors
 * @param int     $id
 */
function media_upload_type_url_form( $type = null, $errors = null, $id = null ) {
	if ( null === $type ) {
		$type = 'image';
	}

	media_upload_header();

	$post_id = isset( $_REQUEST['post_id'] ) ? (int) $_REQUEST['post_id'] : 0;

	$form_action_url = admin_url( "media-upload.php?type=$type&tab=type&post_id=$post_id" );
	/** This filter is documented in wp-admin/includes/media.php */
	$form_action_url = apply_filters( 'media_upload_form_url', $form_action_url, $type );
	$form_class      = 'media-upload-form type-form validate';

	if ( get_user_setting( 'uploader' ) ) {
		$form_class .= ' html-uploader';
	}

	?>
	<form enctype="multipart/form-data" method="post" action="<?php echo esc_url( $form_action_url ); ?>" class="<?php echo $form_class; ?>" id="<?php echo $type; ?>-form">
	<input type="hidden" name="post_id" id="post_id" value="<?php echo (int) $post_id; ?>" />
		<?php wp_nonce_field( 'media-form' ); ?>

	<h3 class="media-title"><?php _e( 'Insert media from another website' ); ?></h3>

	<script type="text/javascript">
	var addExtImage = {

	width : '',
	height : '',
	align : 'alignnone',

	insert : function() {
		var t = this, html, f = document.forms[0], cls, title = '', alt = '', caption = '';

		if ( '' === f.src.value || '' === t.width )
			return false;

		if ( f.alt.value )
			alt = f.alt.value.replace(/'/g, '&#039;').replace(/"/g, '&quot;').replace(/</g, '&lt;').replace(/>/g, '&gt;');

		<?php
		/** This filter is documented in wp-admin/includes/media.php */
		if ( ! apply_filters( 'disable_captions', '' ) ) {
			?>
			if ( f.caption.value ) {
				caption = f.caption.value.replace(/\r\n|\r/g, '\n');
				caption = caption.replace(/<[a-zA-Z0-9]+( [^<>]+)?>/g, function(a){
					return a.replace(/[\r\n\t]+/, ' ');
				});

				caption = caption.replace(/\s*\n\s*/g, '<br />');
			}
			<?php
		}

		?>
		cls = caption ? '' : ' class="'+t.align+'"';

		html = '<img alt="'+alt+'" src="'+f.src.value+'"'+cls+' width="'+t.width+'" height="'+t.height+'" />';

		if ( f.url.value ) {
			url = f.url.value.replace(/'/g, '&#039;').replace(/"/g, '&quot;').replace(/</g, '&lt;').replace(/>/g, '&gt;');
			html = '<a href="'+url+'">'+html+'</a>';
		}

		if ( caption )
			html = '[caption id="" align="'+t.align+'" width="'+t.width+'"]'+html+caption+'[/caption]';

		var win = window.dialogArguments || opener || parent || top;
		win.send_to_editor(html);
		return false;
	},

	resetImageData : function() {
		var t = addExtImage;

		t.width = t.height = '';
		document.getElementById('go_button').style.color = '#bbb';
		if ( ! document.forms[0].src.value )
			document.getElementById('status_img').innerHTML = '';
		else document.getElementById('status_img').innerHTML = '<img src="<?php echo esc_url( admin_url( 'images/no.png' ) ); ?>" alt="" />';
	},

	updateImageData : function() {
		var t = addExtImage;

		t.width = t.preloadImg.width;
		t.height = t.preloadImg.height;
		document.getElementById('go_button').style.color = '#333';
		document.getElementById('status_img').innerHTML = '<img src="<?php echo esc_url( admin_url( 'images/yes.png' ) ); ?>" alt="" />';
	},

	getImageData : function() {
		if ( jQuery('table.describe').hasClass('not-image') )
			return;

		var t = addExtImage, src = document.forms[0].src.value;

		if ( ! src ) {
			t.resetImageData();
			return false;
		}

		document.getElementById('status_img').innerHTML = '<img src="<?php echo esc_url( admin_url( 'images/spinner-2x.gif' ) ); ?>" alt="" width="16" height="16" />';
		t.preloadImg = new Image();
		t.preloadImg.onload = t.updateImageData;
		t.preloadImg.onerror = t.resetImageData;
		t.preloadImg.src = src;
	}
	};

	jQuery( function($) {
		$('.media-types input').click( function() {
			$('table.describe').toggleClass('not-image', $('#not-image').prop('checked') );
		});
	} );
	</script>

	<div id="media-items">
	<div class="media-item media-blank">
	<?php
	/**
	 * Filters the insert media from URL form HTML.
	 *
	 * @since 3.3.0
	 *
	 * @param string $form_html The insert from URL form HTML.
	 */
	echo apply_filters( 'type_url_form_media', wp_media_insert_url_form( $type ) );

	?>
	</div>
	</div>
	</form>
	<?php
}

/**
 * Adds gallery form to upload iframe.
 *
 * @since 2.5.0
 *
 * @global string $redir_tab
 * @global string $type
 * @global string $tab
 *
 * @param array $errors
 */
function media_upload_gallery_form( $errors ) {
	global $redir_tab, $type;

	$redir_tab = 'gallery';
	media_upload_header();

	$post_id         = (int) $_REQUEST['post_id'];
	$form_action_url = admin_url( "media-upload.php?type=$type&tab=gallery&post_id=$post_id" );
	/** This filter is documented in wp-admin/includes/media.php */
	$form_action_url = apply_filters( 'media_upload_form_url', $form_action_url, $type );
	$form_class      = 'media-upload-form validate';

	if ( get_user_setting( 'uploader' ) ) {
		$form_class .= ' html-uploader';
	}

	?>
	<script type="text/javascript">
	jQuery(function($){
		var preloaded = $(".media-item.preloaded");
		if ( preloaded.length > 0 ) {
			preloaded.each(function(){prepareMediaItem({id:this.id.replace(/[^0-9]/g, '')},'');});
			updateMediaForm();
		}
	});
	</script>
	<div id="sort-buttons" class="hide-if-no-js">
	<span>
		<?php _e( 'All Tabs:' ); ?>
	<a href="#" id="showall"><?php _e( 'Show' ); ?></a>
	<a href="#" id="hideall" style="display:none;"><?php _e( 'Hide' ); ?></a>
	</span>
		<?php _e( 'Sort Order:' ); ?>
	<a href="#" id="asc"><?php _e( 'Ascending' ); ?></a> |
	<a href="#" id="desc"><?php _e( 'Descending' ); ?></a> |
	<a href="#" id="clear"><?php _ex( 'Clear', 'verb' ); ?></a>
	</div>
	<form enctype="multipart/form-data" method="post" action="<?php echo esc_url( $form_action_url ); ?>" class="<?php echo $form_class; ?>" id="gallery-form">
		<?php wp_nonce_field( 'media-form' ); ?>
	<table class="widefat">
	<thead><tr>
	<th><?php _e( 'Media' ); ?></th>
	<th class="order-head"><?php _e( 'Order' ); ?></th>
	<th class="actions-head"><?php _e( 'Actions' ); ?></th>
	</tr></thead>
	</table>
	<div id="media-items">
		<?php add_filter( 'attachment_fields_to_edit', 'media_post_single_attachment_fields_to_edit', 10, 2 ); ?>
		<?php echo get_media_items( $post_id, $errors ); ?>
	</div>

	<p class="ml-submit">
		<?php
		submit_button(
			__( 'Save all changes' ),
			'savebutton',
			'save',
			false,
			array(
				'id'    => 'save-all',
				'style' => 'display: none;',
			)
		);
		?>
	<input type="hidden" name="post_id" id="post_id" value="<?php echo (int) $post_id; ?>" />
	<input type="hidden" name="type" value="<?php echo esc_attr( $GLOBALS['type'] ); ?>" />
	<input type="hidden" name="tab" value="<?php echo esc_attr( $GLOBALS['tab'] ); ?>" />
	</p>

	<div id="gallery-settings" style="display:none;">
	<div class="title"><?php _e( 'Gallery Settings' ); ?></div>
	<table id="basic" class="describe"><tbody>
		<tr>
		<th scope="row" class="label">
			<label>
			<span class="alignleft"><?php _e( 'Link thumbnails to:' ); ?></span>
			</label>
		</th>
		<td class="field">
			<input type="radio" name="linkto" id="linkto-file" value="file" />
			<label for="linkto-file" class="radio"><?php _e( 'Image File' ); ?></label>

			<input type="radio" checked="checked" name="linkto" id="linkto-post" value="post" />
			<label for="linkto-post" class="radio"><?php _e( 'Attachment Page' ); ?></label>
		</td>
		</tr>

		<tr>
		<th scope="row" class="label">
			<label>
			<span class="alignleft"><?php _e( 'Order images by:' ); ?></span>
			</label>
		</th>
		<td class="field">
			<select id="orderby" name="orderby">
				<option value="menu_order" selected="selected"><?php _e( 'Menu order' ); ?></option>
				<option value="title"><?php _e( 'Title' ); ?></option>
				<option value="post_date"><?php _e( 'Date/Time' ); ?></option>
				<option value="rand"><?php _e( 'Random' ); ?></option>
			</select>
		</td>
		</tr>

		<tr>
		<th scope="row" class="label">
			<label>
			<span class="alignleft"><?php _e( 'Order:' ); ?></span>
			</label>
		</th>
		<td class="field">
			<input type="radio" checked="checked" name="order" id="order-asc" value="asc" />
			<label for="order-asc" class="radio"><?php _e( 'Ascending' ); ?></label>

			<input type="radio" name="order" id="order-desc" value="desc" />
			<label for="order-desc" class="radio"><?php _e( 'Descending' ); ?></label>
		</td>
		</tr>

		<tr>
		<th scope="row" class="label">
			<label>
			<span class="alignleft"><?php _e( 'Gallery columns:' ); ?></span>
			</label>
		</th>
		<td class="field">
			<select id="columns" name="columns">
				<option value="1">1</option>
				<option value="2">2</option>
				<option value="3" selected="selected">3</option>
				<option value="4">4</option>
				<option value="5">5</option>
				<option value="6">6</option>
				<option value="7">7</option>
				<option value="8">8</option>
				<option value="9">9</option>
			</select>
		</td>
		</tr>
	</tbody></table>

	<p class="ml-submit">
	<input type="button" class="button" style="display:none;" onMouseDown="wpgallery.update();" name="insert-gallery" id="insert-gallery" value="<?php esc_attr_e( 'Insert gallery' ); ?>" />
	<input type="button" class="button" style="display:none;" onMouseDown="wpgallery.update();" name="update-gallery" id="update-gallery" value="<?php esc_attr_e( 'Update gallery settings' ); ?>" />
	</p>
	</div>
	</form>
	<?php
}

/**
 * Outputs the legacy media upload form for the media library.
 *
 * @since 2.5.0
 *
 * @global wpdb      $wpdb            WordPress database abstraction object.
 * @global WP_Query  $wp_query        WordPress Query object.
 * @global WP_Locale $wp_locale       WordPress date and time locale object.
 * @global string    $type
 * @global string    $tab
 * @global array     $post_mime_types
 *
 * @param array $errors
 */
function media_upload_library_form( $errors ) {
	global $wpdb, $wp_query, $wp_locale, $type, $tab, $post_mime_types;

	media_upload_header();

	$post_id = isset( $_REQUEST['post_id'] ) ? (int) $_REQUEST['post_id'] : 0;

	$form_action_url = admin_url( "media-upload.php?type=$type&tab=library&post_id=$post_id" );
	/** This filter is documented in wp-admin/includes/media.php */
	$form_action_url = apply_filters( 'media_upload_form_url', $form_action_url, $type );
	$form_class      = 'media-upload-form validate';

	if ( get_user_setting( 'uploader' ) ) {
		$form_class .= ' html-uploader';
	}

	$q                   = $_GET;
	$q['posts_per_page'] = 10;
	$q['paged']          = isset( $q['paged'] ) ? (int) $q['paged'] : 0;
	if ( $q['paged'] < 1 ) {
		$q['paged'] = 1;
	}
	$q['offset'] = ( $q['paged'] - 1 ) * 10;
	if ( $q['offset'] < 1 ) {
		$q['offset'] = 0;
	}

	list($post_mime_types, $avail_post_mime_types) = wp_edit_attachments_query( $q );

	?>
	<form id="filter" method="get">
	<input type="hidden" name="type" value="<?php echo esc_attr( $type ); ?>" />
	<input type="hidden" name="tab" value="<?php echo esc_attr( $tab ); ?>" />
	<input type="hidden" name="post_id" value="<?php echo (int) $post_id; ?>" />
	<input type="hidden" name="post_mime_type" value="<?php echo isset( $_GET['post_mime_type'] ) ? esc_attr( $_GET['post_mime_type'] ) : ''; ?>" />
	<input type="hidden" name="context" value="<?php echo isset( $_GET['context'] ) ? esc_attr( $_GET['context'] ) : ''; ?>" />

	<p id="media-search" class="search-box">
		<label class="screen-reader-text" for="media-search-input">
			<?php
			/* translators: Hidden accessibility text. */
			_e( 'Search Media:' );
			?>
		</label>
		<input type="search" id="media-search-input" name="s" value="<?php the_search_query(); ?>" />
		<?php submit_button( __( 'Search Media' ), '', '', false ); ?>
	</p>

	<ul class="subsubsub">
		<?php
		$type_links = array();
		$_num_posts = (array) wp_count_attachments();
		$matches    = wp_match_mime_types( array_keys( $post_mime_types ), array_keys( $_num_posts ) );
		foreach ( $matches as $_type => $reals ) {
			foreach ( $reals as $real ) {
				if ( isset( $num_posts[ $_type ] ) ) {
					$num_posts[ $_type ] += $_num_posts[ $real ];
				} else {
					$num_posts[ $_type ] = $_num_posts[ $real ];
				}
			}
		}
		// If available type specified by media button clicked, filter by that type.
		if ( empty( $_GET['post_mime_type'] ) && ! empty( $num_posts[ $type ] ) ) {
			$_GET['post_mime_type']                        = $type;
			list($post_mime_types, $avail_post_mime_types) = wp_edit_attachments_query();
		}
		if ( empty( $_GET['post_mime_type'] ) || 'all' === $_GET['post_mime_type'] ) {
			$class = ' class="current"';
		} else {
			$class = '';
		}
		$type_links[] = '<li><a href="' . esc_url(
			add_query_arg(
				array(
					'post_mime_type' => 'all',
					'paged'          => false,
					'm'              => false,
				)
			)
		) . '"' . $class . '>' . __( 'All Types' ) . '</a>';
		foreach ( $post_mime_types as $mime_type => $label ) {
			$class = '';

			if ( ! wp_match_mime_types( $mime_type, $avail_post_mime_types ) ) {
				continue;
			}

			if ( isset( $_GET['post_mime_type'] ) && wp_match_mime_types( $mime_type, $_GET['post_mime_type'] ) ) {
				$class = ' class="current"';
			}

			$type_links[] = '<li><a href="' . esc_url(
				add_query_arg(
					array(
						'post_mime_type' => $mime_type,
						'paged'          => false,
					)
				)
			) . '"' . $class . '>' . sprintf( translate_nooped_plural( $label[2], $num_posts[ $mime_type ] ), '<span id="' . $mime_type . '-counter">' . number_format_i18n( $num_posts[ $mime_type ] ) . '</span>' ) . '</a>';
		}
		/**
		 * Filters the media upload mime type list items.
		 *
		 * Returned values should begin with an `<li>` tag.
		 *
		 * @since 3.1.0
		 *
		 * @param string[] $type_links An array of list items containing mime type link HTML.
		 */
		echo implode( ' | </li>', apply_filters( 'media_upload_mime_type_links', $type_links ) ) . '</li>';
		unset( $type_links );
		?>
	</ul>

	<div class="tablenav">

		<?php
		$page_links = paginate_links(
			array(
				'base'      => add_query_arg( 'paged', '%#%' ),
				'format'    => '',
				'prev_text' => __( '&laquo;' ),
				'next_text' => __( '&raquo;' ),
				'total'     => ceil( $wp_query->found_posts / 10 ),
				'current'   => $q['paged'],
			)
		);

		if ( $page_links ) {
			echo "<div class='tablenav-pages'>$page_links</div>";
		}
		?>

	<div class="alignleft actions">
		<?php

		$arc_query = "SELECT DISTINCT YEAR(post_date) AS yyear, MONTH(post_date) AS mmonth FROM $wpdb->posts WHERE post_type = 'attachment' ORDER BY post_date DESC";

		$arc_result = $wpdb->get_results( $arc_query );

		$month_count    = count( $arc_result );
		$selected_month = isset( $_GET['m'] ) ? $_GET['m'] : 0;

		if ( $month_count && ! ( 1 === $month_count && 0 === (int) $arc_result[0]->mmonth ) ) {
			?>
			<select name='m'>
			<option<?php selected( $selected_month, 0 ); ?> value='0'><?php _e( 'All dates' ); ?></option>
			<?php

			foreach ( $arc_result as $arc_row ) {
				if ( 0 === (int) $arc_row->yyear ) {
					continue;
				}

				$arc_row->mmonth = zeroise( $arc_row->mmonth, 2 );

				if ( (int) $arc_row->yyear . $arc_row->mmonth === (int) $selected_month ) {
					$default = ' selected="selected"';
				} else {
					$default = '';
				}

				echo "<option$default value='" . esc_attr( $arc_row->yyear . $arc_row->mmonth ) . "'>";
				echo esc_html( $wp_locale->get_month( $arc_row->mmonth ) . " $arc_row->yyear" );
				echo "</option>\n";
			}

			?>
			</select>
		<?php } ?>

		<?php submit_button( __( 'Filter &#187;' ), '', 'post-query-submit', false ); ?>

	</div>

	<br class="clear" />
	</div>
	</form>

	<form enctype="multipart/form-data" method="post" action="<?php echo esc_url( $form_action_url ); ?>" class="<?php echo $form_class; ?>" id="library-form">
	<?php wp_nonce_field( 'media-form' ); ?>

	<script type="text/javascript">
	jQuery(function($){
		var preloaded = $(".media-item.preloaded");
		if ( preloaded.length > 0 ) {
			preloaded.each(function(){prepareMediaItem({id:this.id.replace(/[^0-9]/g, '')},'');});
			updateMediaForm();
		}
	});
	</script>

	<div id="media-items">
		<?php add_filter( 'attachment_fields_to_edit', 'media_post_single_attachment_fields_to_edit', 10, 2 ); ?>
		<?php echo get_media_items( null, $errors ); ?>
	</div>
	<p class="ml-submit">
		<?php submit_button( __( 'Save all changes' ), 'savebutton', 'save', false ); ?>
	<input type="hidden" name="post_id" id="post_id" value="<?php echo (int) $post_id; ?>" />
	</p>
	</form>
	<?php
}

/**
 * Creates the form for external url.
 *
 * @since 2.7.0
 *
 * @param string $default_view
 * @return string HTML content of the form.
 */
function wp_media_insert_url_form( $default_view = 'image' ) {
	/** This filter is documented in wp-admin/includes/media.php */
	if ( ! apply_filters( 'disable_captions', '' ) ) {
		$caption = '
		<tr class="image-only">
			<th scope="row" class="label">
				<label for="caption"><span class="alignleft">' . __( 'Image Caption' ) . '</span></label>
			</th>
			<td class="field"><textarea id="caption" name="caption"></textarea></td>
		</tr>';
	} else {
		$caption = '';
	}

	$default_align = get_option( 'image_default_align' );

	if ( empty( $default_align ) ) {
		$default_align = 'none';
	}

	if ( 'image' === $default_view ) {
		$view        = 'image-only';
		$table_class = '';
	} else {
		$view        = 'not-image';
		$table_class = $view;
	}

	return '
	<p class="media-types"><label><input type="radio" name="media_type" value="image" id="image-only"' . checked( 'image-only', $view, false ) . ' /> ' . __( 'Image' ) . '</label> &nbsp; &nbsp; <label><input type="radio" name="media_type" value="generic" id="not-image"' . checked( 'not-image', $view, false ) . ' /> ' . __( 'Audio, Video, or Other File' ) . '</label></p>
	<p class="media-types media-types-required-info">' .
		wp_required_field_message() .
	'</p>
	<table class="describe ' . $table_class . '"><tbody>
		<tr>
			<th scope="row" class="label" style="width:130px;">
				<label for="src"><span class="alignleft">' . __( 'URL' ) . '</span> ' . wp_required_field_indicator() . '</label>
				<span class="alignright" id="status_img"></span>
			</th>
			<td class="field"><input id="src" name="src" value="" type="text" required onblur="addExtImage.getImageData()" /></td>
		</tr>

		<tr>
			<th scope="row" class="label">
				<label for="title"><span class="alignleft">' . __( 'Title' ) . '</span> ' . wp_required_field_indicator() . '</label>
			</th>
			<td class="field"><input id="title" name="title" value="" type="text" required /></td>
		</tr>

		<tr class="not-image"><td></td><td><p class="help">' . __( 'Link text, e.g. &#8220;Ransom Demands (PDF)&#8221;' ) . '</p></td></tr>

		<tr class="image-only">
			<th scope="row" class="label">
				<label for="alt"><span class="alignleft">' . __( 'Alternative Text' ) . '</span> ' . wp_required_field_indicator() . '</label>
			</th>
			<td class="field"><input id="alt" name="alt" value="" type="text" required />
			<p class="help">' . __( 'Alt text for the image, e.g. &#8220;The Mona Lisa&#8221;' ) . '</p></td>
		</tr>
		' . $caption . '
		<tr class="align image-only">
			<th scope="row" class="label"><p><label for="align">' . __( 'Alignment' ) . '</label></p></th>
			<td class="field">
				<input name="align" id="align-none" value="none" onclick="addExtImage.align=\'align\'+this.value" type="radio"' . ( 'none' === $default_align ? ' checked="checked"' : '' ) . ' />
				<label for="align-none" class="align image-align-none-label">' . __( 'None' ) . '</label>
				<input name="align" id="align-left" value="left" onclick="addExtImage.align=\'align\'+this.value" type="radio"' . ( 'left' === $default_align ? ' checked="checked"' : '' ) . ' />
				<label for="align-left" class="align image-align-left-label">' . __( 'Left' ) . '</label>
				<input name="align" id="align-center" value="center" onclick="addExtImage.align=\'align\'+this.value" type="radio"' . ( 'center' === $default_align ? ' checked="checked"' : '' ) . ' />
				<label for="align-center" class="align image-align-center-label">' . __( 'Center' ) . '</label>
				<input name="align" id="align-right" value="right" onclick="addExtImage.align=\'align\'+this.value" type="radio"' . ( 'right' === $default_align ? ' checked="checked"' : '' ) . ' />
				<label for="align-right" class="align image-align-right-label">' . __( 'Right' ) . '</label>
			</td>
		</tr>

		<tr class="image-only">
			<th scope="row" class="label">
				<label for="url"><span class="alignleft">' . __( 'Link Image To:' ) . '</span></label>
			</th>
			<td class="field"><input id="url" name="url" value="" type="text" /><br />

			<button type="button" class="button" value="" onclick="document.forms[0].url.value=null">' . __( 'None' ) . '</button>
			<button type="button" class="button" value="" onclick="document.forms[0].url.value=document.forms[0].src.value">' . __( 'Link to image' ) . '</button>
			<p class="help">' . __( 'Enter a link URL or click above for presets.' ) . '</p></td>
		</tr>
		<tr class="image-only">
			<td></td>
			<td>
				<input type="button" class="button" id="go_button" style="color:#bbb;" onclick="addExtImage.insert()" value="' . esc_attr__( 'Insert into Post' ) . '" />
			</td>
		</tr>
		<tr class="not-image">
			<td></td>
			<td>
				' . get_submit_button( __( 'Insert into Post' ), '', 'insertonlybutton', false ) . '
			</td>
		</tr>
	</tbody></table>';
}

/**
 * Displays the multi-file uploader message.
 *
 * @since 2.6.0
 *
 * @global int $post_ID
 */
function media_upload_flash_bypass() {
	$browser_uploader = admin_url( 'media-new.php?browser-uploader' );

	$post = get_post();
	if ( $post ) {
		$browser_uploader .= '&amp;post_id=' . (int) $post->ID;
	} elseif ( ! empty( $GLOBALS['post_ID'] ) ) {
		$browser_uploader .= '&amp;post_id=' . (int) $GLOBALS['post_ID'];
	}

	?>
	<p class="upload-flash-bypass">
	<?php
		printf(
			/* translators: 1: URL to browser uploader, 2: Additional link attributes. */
			__( 'You are using the multi-file uploader. Problems? Try the <a href="%1$s" %2$s>browser uploader</a> instead.' ),
			$browser_uploader,
			'target="_blank"'
		);
	?>
	</p>
	<?php
}

/**
 * Displays the browser's built-in uploader message.
 *
 * @since 2.6.0
 */
function media_upload_html_bypass() {
	?>
	<p class="upload-html-bypass hide-if-no-js">
		<?php _e( 'You are using the browser&#8217;s built-in file uploader. The WordPress uploader includes multiple file selection and drag and drop capability. <a href="#">Switch to the multi-file uploader</a>.' ); ?>
	</p>
	<?php
}

/**
 * Used to display a "After a file has been uploaded..." help message.
 *
 * @since 3.3.0
 */
function media_upload_text_after() {}

/**
 * Displays the checkbox to scale images.
 *
 * @since 3.3.0
 */
function media_upload_max_image_resize() {
	$checked = get_user_setting( 'upload_resize' ) ? ' checked="true"' : '';
	$a       = '';
	$end     = '';

	if ( current_user_can( 'manage_options' ) ) {
		$a   = '<a href="' . esc_url( admin_url( 'options-media.php' ) ) . '" target="_blank">';
		$end = '</a>';
	}

	?>
	<p class="hide-if-no-js"><label>
	<input name="image_resize" type="checkbox" id="image_resize" value="true"<?php echo $checked; ?> />
	<?php
	/* translators: 1: Link start tag, 2: Link end tag, 3: Width, 4: Height. */
	printf( __( 'Scale images to match the large size selected in %1$simage options%2$s (%3$d &times; %4$d).' ), $a, $end, (int) get_option( 'large_size_w', '1024' ), (int) get_option( 'large_size_h', '1024' ) );

	?>
	</label></p>
	<?php
}

/**
 * Displays the out of storage quota message in Multisite.
 *
 * @since 3.5.0
 */
function multisite_over_quota_message() {
	echo '<p>' . sprintf(
		/* translators: %s: Allowed space allocation. */
		__( 'Sorry, you have used your space allocation of %s. Please delete some files to upload more files.' ),
		size_format( get_space_allowed() * MB_IN_BYTES )
	) . '</p>';
}

/**
 * Displays the image and editor in the post editor
 *
 * @since 3.5.0
 *
 * @param WP_Post $post A post object.
 */
function edit_form_image_editor( $post ) {
	$open = isset( $_GET['image-editor'] );

	if ( $open ) {
		require_once ABSPATH . 'wp-admin/includes/image-edit.php';
	}

	$thumb_url     = false;
	$attachment_id = (int) $post->ID;

	if ( $attachment_id ) {
		$thumb_url = wp_get_attachment_image_src( $attachment_id, array( 900, 450 ), true );
	}

	$alt_text = get_post_meta( $post->ID, '_wp_attachment_image_alt', true );

	$att_url = wp_get_attachment_url( $post->ID );
	?>
	<div class="wp_attachment_holder wp-clearfix">
	<?php

	if ( wp_attachment_is_image( $post->ID ) ) :
		$image_edit_button = '';
		if ( wp_image_editor_supports( array( 'mime_type' => $post->post_mime_type ) ) ) {
			$nonce             = wp_create_nonce( "image_editor-$post->ID" );
			$image_edit_button = "<input type='button' id='imgedit-open-btn-$post->ID' onclick='imageEdit.open( $post->ID, \"$nonce\" )' class='button' value='" . esc_attr__( 'Edit Image' ) . "' /> <span class='spinner'></span>";
		}

		$open_style     = '';
		$not_open_style = '';

		if ( $open ) {
			$open_style = ' style="display:none"';
		} else {
			$not_open_style = ' style="display:none"';
		}

		?>
		<div class="imgedit-response" id="imgedit-response-<?php echo $attachment_id; ?>"></div>

		<div<?php echo $open_style; ?> class="wp_attachment_image wp-clearfix" id="media-head-<?php echo $attachment_id; ?>">
			<p id="thumbnail-head-<?php echo $attachment_id; ?>"><img class="thumbnail" src="<?php echo set_url_scheme( $thumb_url[0] ); ?>" style="max-width:100%" alt="" /></p>
			<p><?php echo $image_edit_button; ?></p>
		</div>
		<div<?php echo $not_open_style; ?> class="image-editor" id="image-editor-<?php echo $attachment_id; ?>">
		<?php

		if ( $open ) {
			wp_image_editor( $attachment_id );
		}

		?>
		</div>
		<?php
	elseif ( $attachment_id && wp_attachment_is( 'audio', $post ) ) :

		wp_maybe_generate_attachment_metadata( $post );

		echo wp_audio_shortcode( array( 'src' => $att_url ) );

	elseif ( $attachment_id && wp_attachment_is( 'video', $post ) ) :

		wp_maybe_generate_attachment_metadata( $post );

		$meta = wp_get_attachment_metadata( $attachment_id );
		$w    = ! empty( $meta['width'] ) ? min( $meta['width'], 640 ) : 0;
		$h    = ! empty( $meta['height'] ) ? $meta['height'] : 0;

		if ( $h && $w < $meta['width'] ) {
			$h = round( ( $meta['height'] * $w ) / $meta['width'] );
		}

		$attr = array( 'src' => $att_url );

		if ( ! empty( $w ) && ! empty( $h ) ) {
			$attr['width']  = $w;
			$attr['height'] = $h;
		}

		$thumb_id = get_post_thumbnail_id( $attachment_id );

		if ( ! empty( $thumb_id ) ) {
			$attr['poster'] = wp_get_attachment_url( $thumb_id );
		}

		echo wp_video_shortcode( $attr );

	elseif ( isset( $thumb_url[0] ) ) :
		?>
		<div class="wp_attachment_image wp-clearfix" id="media-head-<?php echo $attachment_id; ?>">
			<p id="thumbnail-head-<?php echo $attachment_id; ?>">
				<img class="thumbnail" src="<?php echo set_url_scheme( $thumb_url[0] ); ?>" style="max-width:100%" alt="" />
			</p>
		</div>
		<?php

	else :

		/**
		 * Fires when an attachment type can't be rendered in the edit form.
		 *
		 * @since 4.6.0
		 *
		 * @param WP_Post $post A post object.
		 */
		do_action( 'wp_edit_form_attachment_display', $post );

	endif;

	?>
	</div>
	<div class="wp_attachment_details edit-form-section">
	<?php if ( str_starts_with( $post->post_mime_type, 'image' ) ) : ?>
		<p class="attachment-alt-text">
			<label for="attachment_alt"><strong><?php _e( 'Alternative Text' ); ?></strong></label><br />
			<textarea class="widefat" name="_wp_attachment_image_alt" id="attachment_alt" aria-describedby="alt-text-description"><?php echo esc_attr( $alt_text ); ?></textarea>
		</p>
		<p class="attachment-alt-text-description" id="alt-text-description">
		<?php

		printf(
			/* translators: 1: Link to tutorial, 2: Additional link attributes, 3: Accessibility text. */
			__( '<a href="%1$s" %2$s>Learn how to describe the purpose of the image%3$s</a>. Leave empty if the image is purely decorative.' ),
			esc_url( 'https://www.w3.org/WAI/tutorials/images/decision-tree' ),
			'target="_blank" rel="noopener"',
			sprintf(
				'<span class="screen-reader-text"> %s</span>',
				/* translators: Hidden accessibility text. */
				__( '(opens in a new tab)' )
			)
		);

		?>
		</p>
	<?php endif; ?>

		<p>
			<label for="attachment_caption"><strong><?php _e( 'Caption' ); ?></strong></label><br />
			<textarea class="widefat" name="excerpt" id="attachment_caption"><?php echo $post->post_excerpt; ?></textarea>
		</p>

	<?php

	$quicktags_settings = array( 'buttons' => 'strong,em,link,block,del,ins,img,ul,ol,li,code,close' );
	$editor_args        = array(
		'textarea_name' => 'content',
		'textarea_rows' => 5,
		'media_buttons' => false,
		'tinymce'       => false,
		'quicktags'     => $quicktags_settings,
	);

	?>

	<label for="attachment_content" class="attachment-content-description"><strong><?php _e( 'Description' ); ?></strong>
	<?php

	if ( preg_match( '#^(audio|video)/#', $post->post_mime_type ) ) {
		echo ': ' . __( 'Displayed on attachment pages.' );
	}

	?>
	</label>
	<?php wp_editor( format_to_edit( $post->post_content ), 'attachment_content', $editor_args ); ?>

	</div>
	<?php

	$extras = get_compat_media_markup( $post->ID );
	echo $extras['item'];
	echo '<input type="hidden" id="image-edit-context" value="edit-attachment" />' . "\n";
}

/**
 * Displays non-editable attachment metadata in the publish meta box.
 *
 * @since 3.5.0
 */
function attachment_submitbox_metadata() {
	$post          = get_post();
	$attachment_id = $post->ID;

	$file     = get_attached_file( $attachment_id );
	$filename = esc_html( wp_basename( $file ) );

	$media_dims = '';
	$meta       = wp_get_attachment_metadata( $attachment_id );

	if ( isset( $meta['width'], $meta['height'] ) ) {
		$media_dims .= "<span id='media-dims-$attachment_id'>{$meta['width']}&nbsp;&times;&nbsp;{$meta['height']}</span> ";
	}
	/** This filter is documented in wp-admin/includes/media.php */
	$media_dims = apply_filters( 'media_meta', $media_dims, $post );

	$att_url = wp_get_attachment_url( $attachment_id );

	$author = new WP_User( $post->post_author );

	$uploaded_by_name = __( '(no author)' );
	$uploaded_by_link = '';

	if ( $author->exists() ) {
		$uploaded_by_name = $author->display_name ? $author->display_name : $author->nickname;
		$uploaded_by_link = get_edit_user_link( $author->ID );
	}
	?>
	<div class="misc-pub-section misc-pub-uploadedby">
		<?php if ( $uploaded_by_link ) { ?>
			<?php _e( 'Uploaded by:' ); ?> <a href="<?php echo $uploaded_by_link; ?>"><strong><?php echo $uploaded_by_name; ?></strong></a>
		<?php } else { ?>
			<?php _e( 'Uploaded by:' ); ?> <strong><?php echo $uploaded_by_name; ?></strong>
		<?php } ?>
	</div>

	<?php
	if ( $post->post_parent ) {
		$post_parent = get_post( $post->post_parent );
		if ( $post_parent ) {
			$uploaded_to_title = $post_parent->post_title ? $post_parent->post_title : __( '(no title)' );
			$uploaded_to_link  = get_edit_post_link( $post->post_parent, 'raw' );
			?>
			<div class="misc-pub-section misc-pub-uploadedto">
				<?php if ( $uploaded_to_link ) { ?>
					<?php _e( 'Uploaded to:' ); ?> <a href="<?php echo $uploaded_to_link; ?>"><strong><?php echo $uploaded_to_title; ?></strong></a>
				<?php } else { ?>
					<?php _e( 'Uploaded to:' ); ?> <strong><?php echo $uploaded_to_title; ?></strong>
				<?php } ?>
			</div>
			<?php
		}
	}
	?>

	<div class="misc-pub-section misc-pub-attachment">
		<label for="attachment_url"><?php _e( 'File URL:' ); ?></label>
		<input type="text" class="widefat urlfield" readonly="readonly" name="attachment_url" id="attachment_url" value="<?php echo esc_attr( $att_url ); ?>" />
		<span class="copy-to-clipboard-container">
			<button type="button" class="button copy-attachment-url edit-media" data-clipboard-target="#attachment_url"><?php _e( 'Copy URL to clipboard' ); ?></button>
			<span class="success hidden" aria-hidden="true"><?php _e( 'Copied!' ); ?></span>
		</span>
	</div>
	<div class="misc-pub-section misc-pub-download">
		<a href="<?php echo esc_attr( $att_url ); ?>" download><?php _e( 'Download file' ); ?></a>
	</div>
	<div class="misc-pub-section misc-pub-filename">
		<?php _e( 'File name:' ); ?> <strong><?php echo $filename; ?></strong>
	</div>
	<div class="misc-pub-section misc-pub-filetype">
		<?php _e( 'File type:' ); ?>
		<strong>
		<?php

		if ( preg_match( '/^.*?\.(\w+)$/', get_attached_file( $post->ID ), $matches ) ) {
			echo esc_html( strtoupper( $matches[1] ) );
			list( $mime_type ) = explode( '/', $post->post_mime_type );
			if ( 'image' !== $mime_type && ! empty( $meta['mime_type'] ) ) {
				if ( "$mime_type/" . strtolower( $matches[1] ) !== $meta['mime_type'] ) {
					echo ' (' . $meta['mime_type'] . ')';
				}
			}
		} else {
			echo strtoupper( str_replace( 'image/', '', $post->post_mime_type ) );
		}

		?>
		</strong>
	</div>

	<?php

	$file_size = false;

	if ( isset( $meta['filesize'] ) ) {
		$file_size = $meta['filesize'];
	} elseif ( file_exists( $file ) ) {
		$file_size = wp_filesize( $file );
	}

	if ( ! empty( $file_size ) ) {
		?>
		<div class="misc-pub-section misc-pub-filesize">
			<?php _e( 'File size:' ); ?> <strong><?php echo size_format( $file_size ); ?></strong>
		</div>
		<?php
	}

	if ( preg_match( '#^(audio|video)/#', $post->post_mime_type ) ) {
		$fields = array(
			'length_formatted' => __( 'Length:' ),
			'bitrate'          => __( 'Bitrate:' ),
		);

		/**
		 * Filters the audio and video metadata fields to be shown in the publish meta box.
		 *
		 * The key for each item in the array should correspond to an attachment
		 * metadata key, and the value should be the desired label.
		 *
		 * @since 3.7.0
		 * @since 4.9.0 Added the `$post` parameter.
		 *
		 * @param array   $fields An array of the attachment metadata keys and labels.
		 * @param WP_Post $post   WP_Post object for the current attachment.
		 */
		$fields = apply_filters( 'media_submitbox_misc_sections', $fields, $post );

		foreach ( $fields as $key => $label ) {
			if ( empty( $meta[ $key ] ) ) {
				continue;
			}

			?>
			<div class="misc-pub-section misc-pub-mime-meta misc-pub-<?php echo sanitize_html_class( $key ); ?>">
				<?php echo $label; ?>
				<strong>
				<?php

				switch ( $key ) {
					case 'bitrate':
						echo round( $meta['bitrate'] / 1000 ) . 'kb/s';
						if ( ! empty( $meta['bitrate_mode'] ) ) {
							echo ' ' . strtoupper( esc_html( $meta['bitrate_mode'] ) );
						}
						break;
					default:
						echo esc_html( $meta[ $key ] );
						break;
				}

				?>
				</strong>
			</div>
			<?php
		}

		$fields = array(
			'dataformat' => __( 'Audio Format:' ),
			'codec'      => __( 'Audio Codec:' ),
		);

		/**
		 * Filters the audio attachment metadata fields to be shown in the publish meta box.
		 *
		 * The key for each item in the array should correspond to an attachment
		 * metadata key, and the value should be the desired label.
		 *
		 * @since 3.7.0
		 * @since 4.9.0 Added the `$post` parameter.
		 *
		 * @param array   $fields An array of the attachment metadata keys and labels.
		 * @param WP_Post $post   WP_Post object for the current attachment.
		 */
		$audio_fields = apply_filters( 'audio_submitbox_misc_sections', $fields, $post );

		foreach ( $audio_fields as $key => $label ) {
			if ( empty( $meta['audio'][ $key ] ) ) {
				continue;
			}

			?>
			<div class="misc-pub-section misc-pub-audio misc-pub-<?php echo sanitize_html_class( $key ); ?>">
				<?php echo $label; ?> <strong><?php echo esc_html( $meta['audio'][ $key ] ); ?></strong>
			</div>
			<?php
		}
	}

	if ( $media_dims ) {
		?>
		<div class="misc-pub-section misc-pub-dimensions">
			<?php _e( 'Dimensions:' ); ?> <strong><?php echo $media_dims; ?></strong>
		</div>
		<?php
	}

	if ( ! empty( $meta['original_image'] ) ) {
		?>
		<div class="misc-pub-section misc-pub-original-image word-wrap-break-word">
			<?php _e( 'Original image:' ); ?>
			<a href="<?php echo esc_url( wp_get_original_image_url( $attachment_id ) ); ?>">
				<strong><?php echo esc_html( wp_basename( wp_get_original_image_path( $attachment_id ) ) ); ?></strong>
			</a>
		</div>
		<?php
	}
}

/**
 * Parses ID3v2, ID3v1, and getID3 comments to extract usable data.
 *
 * @since 3.6.0
 *
 * @param array $metadata An existing array with data.
 * @param array $data Data supplied by ID3 tags.
 */
function wp_add_id3_tag_data( &$metadata, $data ) {
	foreach ( array( 'id3v2', 'id3v1' ) as $version ) {
		if ( ! empty( $data[ $version ]['comments'] ) ) {
			foreach ( $data[ $version ]['comments'] as $key => $list ) {
				if ( 'length' !== $key && ! empty( $list ) ) {
					$metadata[ $key ] = wp_kses_post( reset( $list ) );
					// Fix bug in byte stream analysis.
					if ( 'terms_of_use' === $key && str_starts_with( $metadata[ $key ], 'yright notice.' ) ) {
						$metadata[ $key ] = 'Cop' . $metadata[ $key ];
					}
				}
			}
			break;
		}
	}

	if ( ! empty( $data['id3v2']['APIC'] ) ) {
		$image = reset( $data['id3v2']['APIC'] );
		if ( ! empty( $image['data'] ) ) {
			$metadata['image'] = array(
				'data'   => $image['data'],
				'mime'   => $image['image_mime'],
				'width'  => $image['image_width'],
				'height' => $image['image_height'],
			);
		}
	} elseif ( ! empty( $data['comments']['picture'] ) ) {
		$image = reset( $data['comments']['picture'] );
		if ( ! empty( $image['data'] ) ) {
			$metadata['image'] = array(
				'data' => $image['data'],
				'mime' => $image['image_mime'],
			);
		}
	}
}

/**
 * Retrieves metadata from a video file's ID3 tags.
 *
 * @since 3.6.0
 *
 * @param string $file Path to file.
 * @return array|false Returns array of metadata, if found.
 */
function wp_read_video_metadata( $file ) {
	if ( ! file_exists( $file ) ) {
		return false;
	}

	$metadata = array();

	if ( ! defined( 'GETID3_TEMP_DIR' ) ) {
		define( 'GETID3_TEMP_DIR', get_temp_dir() );
	}

	if ( ! class_exists( 'getID3', false ) ) {
		require ABSPATH . WPINC . '/ID3/getid3.php';
	}

	$id3 = new getID3();
	// Required to get the `created_timestamp` value.
	$id3->options_audiovideo_quicktime_ReturnAtomData = true; // phpcs:ignore WordPress.NamingConventions.ValidVariableName

	$data = $id3->analyze( $file );

	if ( isset( $data['video']['lossless'] ) ) {
		$metadata['lossless'] = $data['video']['lossless'];
	}

	if ( ! empty( $data['video']['bitrate'] ) ) {
		$metadata['bitrate'] = (int) $data['video']['bitrate'];
	}

	if ( ! empty( $data['video']['bitrate_mode'] ) ) {
		$metadata['bitrate_mode'] = $data['video']['bitrate_mode'];
	}

	if ( ! empty( $data['filesize'] ) ) {
		$metadata['filesize'] = (int) $data['filesize'];
	}

	if ( ! empty( $data['mime_type'] ) ) {
		$metadata['mime_type'] = $data['mime_type'];
	}

	if ( ! empty( $data['playtime_seconds'] ) ) {
		$metadata['length'] = (int) round( $data['playtime_seconds'] );
	}

	if ( ! empty( $data['playtime_string'] ) ) {
		$metadata['length_formatted'] = $data['playtime_string'];
	}

	if ( ! empty( $data['video']['resolution_x'] ) ) {
		$metadata['width'] = (int) $data['video']['resolution_x'];
	}

	if ( ! empty( $data['video']['resolution_y'] ) ) {
		$metadata['height'] = (int) $data['video']['resolution_y'];
	}

	if ( ! empty( $data['fileformat'] ) ) {
		$metadata['fileformat'] = $data['fileformat'];
	}

	if ( ! empty( $data['video']['dataformat'] ) ) {
		$metadata['dataformat'] = $data['video']['dataformat'];
	}

	if ( ! empty( $data['video']['encoder'] ) ) {
		$metadata['encoder'] = $data['video']['encoder'];
	}

	if ( ! empty( $data['video']['codec'] ) ) {
		$metadata['codec'] = $data['video']['codec'];
	}

	if ( ! empty( $data['audio'] ) ) {
		unset( $data['audio']['streams'] );
		$metadata['audio'] = $data['audio'];
	}

	if ( empty( $metadata['created_timestamp'] ) ) {
		$created_timestamp = wp_get_media_creation_timestamp( $data );

		if ( false !== $created_timestamp ) {
			$metadata['created_timestamp'] = $created_timestamp;
		}
	}

	wp_add_id3_tag_data( $metadata, $data );

	$file_format = isset( $metadata['fileformat'] ) ? $metadata['fileformat'] : null;

	/**
	 * Filters the array of metadata retrieved from a video.
	 *
	 * In core, usually this selection is what is stored.
	 * More complete data can be parsed from the `$data` parameter.
	 *
	 * @since 4.9.0
	 *
	 * @param array       $metadata    Filtered video metadata.
	 * @param string      $file        Path to video file.
	 * @param string|null $file_format File format of video, as analyzed by getID3.
	 *                                 Null if unknown.
	 * @param array       $data        Raw metadata from getID3.
	 */
	return apply_filters( 'wp_read_video_metadata', $metadata, $file, $file_format, $data );
}

/**
 * Retrieves metadata from an audio file's ID3 tags.
 *
 * @since 3.6.0
 *
 * @param string $file Path to file.
 * @return array|false Returns array of metadata, if found.
 */
function wp_read_audio_metadata( $file ) {
	if ( ! file_exists( $file ) ) {
		return false;
	}

	$metadata = array();

	if ( ! defined( 'GETID3_TEMP_DIR' ) ) {
		define( 'GETID3_TEMP_DIR', get_temp_dir() );
	}

	if ( ! class_exists( 'getID3', false ) ) {
		require ABSPATH . WPINC . '/ID3/getid3.php';
	}

	$id3 = new getID3();
	// Required to get the `created_timestamp` value.
	$id3->options_audiovideo_quicktime_ReturnAtomData = true; // phpcs:ignore WordPress.NamingConventions.ValidVariableName

	$data = $id3->analyze( $file );

	if ( ! empty( $data['audio'] ) ) {
		unset( $data['audio']['streams'] );
		$metadata = $data['audio'];
	}

	if ( ! empty( $data['fileformat'] ) ) {
		$metadata['fileformat'] = $data['fileformat'];
	}

	if ( ! empty( $data['filesize'] ) ) {
		$metadata['filesize'] = (int) $data['filesize'];
	}

	if ( ! empty( $data['mime_type'] ) ) {
		$metadata['mime_type'] = $data['mime_type'];
	}

	if ( ! empty( $data['playtime_seconds'] ) ) {
		$metadata['length'] = (int) round( $data['playtime_seconds'] );
	}

	if ( ! empty( $data['playtime_string'] ) ) {
		$metadata['length_formatted'] = $data['playtime_string'];
	}

	if ( empty( $metadata['created_timestamp'] ) ) {
		$created_timestamp = wp_get_media_creation_timestamp( $data );

		if ( false !== $created_timestamp ) {
			$metadata['created_timestamp'] = $created_timestamp;
		}
	}

	wp_add_id3_tag_data( $metadata, $data );

	$file_format = isset( $metadata['fileformat'] ) ? $metadata['fileformat'] : null;

	/**
	 * Filters the array of metadata retrieved from an audio file.
	 *
	 * In core, usually this selection is what is stored.
	 * More complete data can be parsed from the `$data` parameter.
	 *
	 * @since 6.1.0
	 *
	 * @param array       $metadata    Filtered audio metadata.
	 * @param string      $file        Path to audio file.
	 * @param string|null $file_format File format of audio, as analyzed by getID3.
	 *                                 Null if unknown.
	 * @param array       $data        Raw metadata from getID3.
	 */
	return apply_filters( 'wp_read_audio_metadata', $metadata, $file, $file_format, $data );
}

/**
 * Parses creation date from media metadata.
 *
 * The getID3 library doesn't have a standard method for getting creation dates,
 * so the location of this data can vary based on the MIME type.
 *
 * @since 4.9.0
 *
 * @link https://github.com/JamesHeinrich/getID3/blob/master/structure.txt
 *
 * @param array $metadata The metadata returned by getID3::analyze().
 * @return int|false A UNIX timestamp for the media's creation date if available
 *                   or a boolean FALSE if a timestamp could not be determined.
 */
function wp_get_media_creation_timestamp( $metadata ) {
	$creation_date = false;

	if ( empty( $metadata['fileformat'] ) ) {
		return $creation_date;
	}

	switch ( $metadata['fileformat'] ) {
		case 'asf':
			if ( isset( $metadata['asf']['file_properties_object']['creation_date_unix'] ) ) {
				$creation_date = (int) $metadata['asf']['file_properties_object']['creation_date_unix'];
			}
			break;

		case 'matroska':
		case 'webm':
			if ( isset( $metadata['matroska']['comments']['creation_time'][0] ) ) {
				$creation_date = strtotime( $metadata['matroska']['comments']['creation_time'][0] );
			} elseif ( isset( $metadata['matroska']['info'][0]['DateUTC_unix'] ) ) {
				$creation_date = (int) $metadata['matroska']['info'][0]['DateUTC_unix'];
			}
			break;

		case 'quicktime':
		case 'mp4':
			if ( isset( $metadata['quicktime']['moov']['subatoms'][0]['creation_time_unix'] ) ) {
				$creation_date = (int) $metadata['quicktime']['moov']['subatoms'][0]['creation_time_unix'];
			}
			break;
	}

	return $creation_date;
}

/**
 * Encapsulates the logic for Attach/Detach actions.
 *
 * @since 4.2.0
 *
 * @global wpdb $wpdb WordPress database abstraction object.
 *
 * @param int    $parent_id Attachment parent ID.
 * @param string $action    Optional. Attach/detach action. Accepts 'attach' or 'detach'.
 *                          Default 'attach'.
 */
function wp_media_attach_action( $parent_id, $action = 'attach' ) {
	global $wpdb;

	if ( ! $parent_id ) {
		return;
	}

	if ( ! current_user_can( 'edit_post', $parent_id ) ) {
		wp_die( __( 'Sorry, you are not allowed to edit this post.' ) );
	}

	$ids = array();

	foreach ( (array) $_REQUEST['media'] as $attachment_id ) {
		$attachment_id = (int) $attachment_id;

		if ( ! current_user_can( 'edit_post', $attachment_id ) ) {
			continue;
		}

		$ids[] = $attachment_id;
	}

	if ( ! empty( $ids ) ) {
		$ids_string = implode( ',', $ids );

		if ( 'attach' === $action ) {
			$result = $wpdb->query( $wpdb->prepare( "UPDATE $wpdb->posts SET post_parent = %d WHERE post_type = 'attachment' AND ID IN ( $ids_string )", $parent_id ) );
		} else {
			$result = $wpdb->query( "UPDATE $wpdb->posts SET post_parent = 0 WHERE post_type = 'attachment' AND ID IN ( $ids_string )" );
		}
	}

	if ( isset( $result ) ) {
		foreach ( $ids as $attachment_id ) {
			/**
			 * Fires when media is attached or detached from a post.
			 *
			 * @since 5.5.0
			 *
			 * @param string $action        Attach/detach action. Accepts 'attach' or 'detach'.
			 * @param int    $attachment_id The attachment ID.
			 * @param int    $parent_id     Attachment parent ID.
			 */
			do_action( 'wp_media_attach_action', $action, $attachment_id, $parent_id );

			clean_attachment_cache( $attachment_id );
		}

		$location = 'upload.php';
		$referer  = wp_get_referer();

		if ( $referer ) {
			if ( str_contains( $referer, 'upload.php' ) ) {
				$location = remove_query_arg( array( 'attached', 'detach' ), $referer );
			}
		}

		$key      = 'attach' === $action ? 'attached' : 'detach';
		$location = add_query_arg( array( $key => $result ), $location );

		wp_redirect( $location );
		exit;
	}
}<|MERGE_RESOLUTION|>--- conflicted
+++ resolved
@@ -833,11 +833,7 @@
 		if ( ! empty( $attachment['url'] ) ) {
 			$rel = '';
 
-<<<<<<< HEAD
-			if ( strpos( $attachment['url'], 'attachment_id' ) || get_attachment_link( $send_id ) === $attachment['url'] ) {
-=======
 			if ( str_contains( $attachment['url'], 'attachment_id' ) || get_attachment_link( $send_id ) === $attachment['url'] ) {
->>>>>>> 9ad28597
 				$rel = " rel='attachment wp-att-" . esc_attr( $send_id ) . "'";
 			}
 
