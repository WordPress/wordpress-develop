<?php
/**
 * WordPress Administration Meta Boxes API.
 *
 * @package WordPress
 * @subpackage Administration
 */

//
// Post-related Meta Boxes.
//

/**
 * Displays post submit form fields.
 *
 * @since 2.7.0
 *
 * @global string $action
 *
 * @param WP_Post $post Current post object.
 * @param array   $args {
 *     Array of arguments for building the post submit meta box.
 *
 *     @type string   $id       Meta box 'id' attribute.
 *     @type string   $title    Meta box title.
 *     @type callable $callback Meta box display callback.
 *     @type array    $args     Extra meta box arguments.
 * }
 */
function post_submit_meta_box( $post, $args = array() ) {
	global $action;

	$post_id          = (int) $post->ID;
	$post_type        = $post->post_type;
	$post_type_object = get_post_type_object( $post_type );
	$can_publish      = current_user_can( $post_type_object->cap->publish_posts );
	?>
<div class="submitbox" id="submitpost">

<div id="minor-publishing">

	<?php // Hidden submit button early on so that the browser chooses the right button when form is submitted with Return key. ?>
	<div style="display:none;">
		<?php submit_button( __( 'Save' ), '', 'save' ); ?>
	</div>

	<div id="minor-publishing-actions">
		<div id="save-action">
			<?php
			if ( ! in_array( $post->post_status, array( 'publish', 'future', 'pending' ), true ) ) {
				$private_style = '';
				if ( $post->post_status === 'private' ) {
					$private_style = 'style="display:none"';
				}
				?>
				<input <?php echo $private_style; ?> type="submit" name="save" id="save-post" value="<?php esc_attr_e( 'Save Draft' ); ?>" class="button" />
				<span class="spinner"></span>
			<?php } elseif ( $post->post_status === 'pending' && $can_publish ) { ?>
				<input type="submit" name="save" id="save-post" value="<?php esc_attr_e( 'Save as Pending' ); ?>" class="button" />
				<span class="spinner"></span>
			<?php } ?>
		</div>

		<?php
		if ( is_post_type_viewable( $post_type_object ) ) :
			?>
			<div id="preview-action">
				<?php
				$preview_link = esc_url( get_preview_post_link( $post ) );
				if ( $post->post_status === 'publish' ) {
					$preview_button_text = __( 'Preview Changes' );
				} else {
					$preview_button_text = __( 'Preview' );
				}

				$preview_button = sprintf(
					'%1$s<span class="screen-reader-text"> %2$s</span>',
					$preview_button_text,
					/* translators: Accessibility text. */
					__( '(opens in a new tab)' )
				);
				?>
				<a class="preview button" href="<?php echo $preview_link; ?>" target="wp-preview-<?php echo $post_id; ?>" id="post-preview"><?php echo $preview_button; ?></a>
				<input type="hidden" name="wp-preview" id="wp-preview" value="" />
			</div>
			<?php
		endif;

		/**
		 * Fires after the Save Draft (or Save as Pending) and Preview (or Preview Changes) buttons
		 * in the Publish meta box.
		 *
		 * @since 4.4.0
		 *
		 * @param WP_Post $post WP_Post object for the current post.
		 */
		do_action( 'post_submitbox_minor_actions', $post );
		?>
		<div class="clear"></div>
	</div>

	<div id="misc-publishing-actions">
		<div class="misc-pub-section misc-pub-post-status">
			<?php _e( 'Status:' ); ?>
			<span id="post-status-display">
				<?php
				switch ( $post->post_status ) {
					case 'private':
						_e( 'Privately Published' );
						break;
					case 'publish':
						_e( 'Published' );
						break;
					case 'future':
						_e( 'Scheduled' );
						break;
					case 'pending':
						_e( 'Pending Review' );
						break;
					case 'draft':
					case 'auto-draft':
						_e( 'Draft' );
						break;
				}
				?>
			</span>

			<?php
			if ( $post->post_status === 'publish' || $post->post_status === 'private' || $can_publish ) {
				$private_style = '';
				if ( $post->post_status === 'private' ) {
					$private_style = 'style="display:none"';
				}
				?>
				<a href="#post_status" <?php echo $private_style; ?> class="edit-post-status hide-if-no-js" role="button"><span aria-hidden="true"><?php _e( 'Edit' ); ?></span> <span class="screen-reader-text"><?php _e( 'Edit status' ); ?></span></a>

				<div id="post-status-select" class="hide-if-js">
					<input type="hidden" name="hidden_post_status" id="hidden_post_status" value="<?php echo esc_attr( ( $post->post_status === 'auto-draft' ) ? 'draft' : $post->post_status ); ?>" />
					<label for="post_status" class="screen-reader-text"><?php _e( 'Set status' ); ?></label>
					<select name="post_status" id="post_status">
						<?php if ( $post->post_status === 'publish' ) : ?>
							<option<?php selected( $post->post_status, 'publish' ); ?> value='publish'><?php _e( 'Published' ); ?></option>
						<?php elseif ( $post->post_status === 'private' ) : ?>
							<option<?php selected( $post->post_status, 'private' ); ?> value='publish'><?php _e( 'Privately Published' ); ?></option>
						<?php elseif ( $post->post_status === 'future' ) : ?>
							<option<?php selected( $post->post_status, 'future' ); ?> value='future'><?php _e( 'Scheduled' ); ?></option>
						<?php endif; ?>
							<option<?php selected( $post->post_status, 'pending' ); ?> value='pending'><?php _e( 'Pending Review' ); ?></option>
						<?php if ( $post->post_status === 'auto-draft' ) : ?>
							<option<?php selected( $post->post_status, 'auto-draft' ); ?> value='draft'><?php _e( 'Draft' ); ?></option>
						<?php else : ?>
							<option<?php selected( $post->post_status, 'draft' ); ?> value='draft'><?php _e( 'Draft' ); ?></option>
						<?php endif; ?>
					</select>
					<a href="#post_status" class="save-post-status hide-if-no-js button"><?php _e( 'OK' ); ?></a>
					<a href="#post_status" class="cancel-post-status hide-if-no-js button-cancel"><?php _e( 'Cancel' ); ?></a>
				</div>
				<?php
			}
			?>
		</div>

		<div class="misc-pub-section misc-pub-visibility" id="visibility">
			<?php _e( 'Visibility:' ); ?>
			<span id="post-visibility-display">
				<?php
				if ( $post->post_status === 'private' ) {
					$post->post_password = '';
					$visibility          = 'private';
					$visibility_trans    = __( 'Private' );
				} elseif ( ! empty( $post->post_password ) ) {
					$visibility       = 'password';
					$visibility_trans = __( 'Password protected' );
				} elseif ( $post_type === 'post' && is_sticky( $post_id ) ) {
					$visibility       = 'public';
					$visibility_trans = __( 'Public, Sticky' );
				} else {
					$visibility       = 'public';
					$visibility_trans = __( 'Public' );
				}

				echo esc_html( $visibility_trans );
				?>
			</span>

			<?php if ( $can_publish ) { ?>
				<a href="#visibility" class="edit-visibility hide-if-no-js" role="button"><span aria-hidden="true"><?php _e( 'Edit' ); ?></span> <span class="screen-reader-text"><?php _e( 'Edit visibility' ); ?></span></a>

				<div id="post-visibility-select" class="hide-if-js">
					<input type="hidden" name="hidden_post_password" id="hidden-post-password" value="<?php echo esc_attr( $post->post_password ); ?>" />
					<?php if ( $post_type === 'post' ) : ?>
						<input type="checkbox" style="display:none" name="hidden_post_sticky" id="hidden-post-sticky" value="sticky" <?php checked( is_sticky( $post_id ) ); ?> />
					<?php endif; ?>

					<input type="hidden" name="hidden_post_visibility" id="hidden-post-visibility" value="<?php echo esc_attr( $visibility ); ?>" />
					<input type="radio" name="visibility" id="visibility-radio-public" value="public" <?php checked( $visibility, 'public' ); ?> /> <label for="visibility-radio-public" class="selectit"><?php _e( 'Public' ); ?></label><br />

					<?php if ( $post_type === 'post' && current_user_can( 'edit_others_posts' ) ) : ?>
						<span id="sticky-span"><input id="sticky" name="sticky" type="checkbox" value="sticky" <?php checked( is_sticky( $post_id ) ); ?> /> <label for="sticky" class="selectit"><?php _e( 'Stick this post to the front page' ); ?></label><br /></span>
					<?php endif; ?>

					<input type="radio" name="visibility" id="visibility-radio-password" value="password" <?php checked( $visibility, 'password' ); ?> /> <label for="visibility-radio-password" class="selectit"><?php _e( 'Password protected' ); ?></label><br />
					<span id="password-span"><label for="post_password"><?php _e( 'Password:' ); ?></label> <input type="text" name="post_password" id="post_password" value="<?php echo esc_attr( $post->post_password ); ?>"  maxlength="255" /><br /></span>

					<input type="radio" name="visibility" id="visibility-radio-private" value="private" <?php checked( $visibility, 'private' ); ?> /> <label for="visibility-radio-private" class="selectit"><?php _e( 'Private' ); ?></label><br />

					<p>
						<a href="#visibility" class="save-post-visibility hide-if-no-js button"><?php _e( 'OK' ); ?></a>
						<a href="#visibility" class="cancel-post-visibility hide-if-no-js button-cancel"><?php _e( 'Cancel' ); ?></a>
					</p>
				</div>
			<?php } ?>
		</div>

		<?php
		/* translators: Publish box date string. 1: Date, 2: Time. See https://www.php.net/manual/datetime.format.php */
		$date_string = __( '%1$s at %2$s' );
		/* translators: Publish box date format, see https://www.php.net/manual/datetime.format.php */
		$date_format = _x( 'M j, Y', 'publish box date format' );
		/* translators: Publish box time format, see https://www.php.net/manual/datetime.format.php */
		$time_format = _x( 'H:i', 'publish box time format' );

		if ( $post_id !== 0 ) {
			if ( $post->post_status === 'future' ) { // Scheduled for publishing at a future date.
				/* translators: Post date information. %s: Date on which the post is currently scheduled to be published. */
				$stamp = __( 'Scheduled for: %s' );
			} elseif ( $post->post_status === 'publish' || $post->post_status === 'private' ) { // Already published.
				/* translators: Post date information. %s: Date on which the post was published. */
				$stamp = __( 'Published on: %s' );
			} elseif ( $post->post_date_gmt === '0000-00-00 00:00:00' ) { // Draft, 1 or more saves, no date specified.
				$stamp = __( 'Publish <b>immediately</b>' );
			} elseif ( time() < strtotime( $post->post_date_gmt . ' +0000' ) ) { // Draft, 1 or more saves, future date specified.
				/* translators: Post date information. %s: Date on which the post is to be published. */
				$stamp = __( 'Schedule for: %s' );
			} else { // Draft, 1 or more saves, date specified.
				/* translators: Post date information. %s: Date on which the post is to be published. */
				$stamp = __( 'Publish on: %s' );
			}
			$date = sprintf(
				$date_string,
				date_i18n( $date_format, strtotime( $post->post_date ) ),
				date_i18n( $time_format, strtotime( $post->post_date ) )
			);
		} else { // Draft (no saves, and thus no date specified).
			$stamp = __( 'Publish <b>immediately</b>' );
			$date  = sprintf(
				$date_string,
				date_i18n( $date_format, strtotime( current_time( 'mysql' ) ) ),
				date_i18n( $time_format, strtotime( current_time( 'mysql' ) ) )
			);
		}

		if ( ! empty( $args['args']['revisions_count'] ) ) :
			?>
			<div class="misc-pub-section misc-pub-revisions">
				<?php
				/* translators: Post revisions heading. %s: The number of available revisions. */
				printf( __( 'Revisions: %s' ), '<b>' . number_format_i18n( $args['args']['revisions_count'] ) . '</b>' );
				?>
				<a class="hide-if-no-js" href="<?php echo esc_url( get_edit_post_link( $args['args']['revision_id'] ) ); ?>"><span aria-hidden="true"><?php _ex( 'Browse', 'revisions' ); ?></span> <span class="screen-reader-text"><?php _e( 'Browse revisions' ); ?></span></a>
			</div>
			<?php
		endif;

		if ( $can_publish ) : // Contributors don't get to choose the date of publish.
			?>
			<div class="misc-pub-section curtime misc-pub-curtime">
				<span id="timestamp">
					<?php printf( $stamp, '<b>' . $date . '</b>' ); ?>
				</span>
				<a href="#edit_timestamp" class="edit-timestamp hide-if-no-js" role="button">
					<span aria-hidden="true"><?php _e( 'Edit' ); ?></span>
					<span class="screen-reader-text"><?php _e( 'Edit date and time' ); ?></span>
				</a>
				<fieldset id="timestampdiv" class="hide-if-js">
					<legend class="screen-reader-text"><?php _e( 'Date and time' ); ?></legend>
					<?php touch_time( ( $action === 'edit' ), 1 ); ?>
				</fieldset>
			</div>
			<?php
		endif;

		if ( $post->post_status === 'draft' && get_post_meta( $post_id, '_customize_changeset_uuid', true ) ) :
			?>
			<div class="notice notice-info notice-alt inline">
				<p>
					<?php
					printf(
						/* translators: %s: URL to the Customizer. */
						__( 'This draft comes from your <a href="%s">unpublished customization changes</a>. You can edit, but there is no need to publish now. It will be published automatically with those changes.' ),
						esc_url(
							add_query_arg(
								'changeset_uuid',
								rawurlencode( get_post_meta( $post_id, '_customize_changeset_uuid', true ) ),
								admin_url( 'customize.php' )
							)
						)
					);
					?>
				</p>
			</div>
			<?php
		endif;

		/**
		 * Fires after the post time/date setting in the Publish meta box.
		 *
		 * @since 2.9.0
		 * @since 4.4.0 Added the `$post` parameter.
		 *
		 * @param WP_Post $post WP_Post object for the current post.
		 */
		do_action( 'post_submitbox_misc_actions', $post );
		?>
	</div>
	<div class="clear"></div>
</div>

<div id="major-publishing-actions">
	<?php
	/**
	 * Fires at the beginning of the publishing actions section of the Publish meta box.
	 *
	 * @since 2.7.0
	 * @since 4.9.0 Added the `$post` parameter.
	 *
	 * @param WP_Post|null $post WP_Post object for the current post on Edit Post screen,
	 *                           null on Edit Link screen.
	 */
	do_action( 'post_submitbox_start', $post );
	?>
	<div id="delete-action">
		<?php
		if ( current_user_can( 'delete_post', $post_id ) ) {
			if ( ! EMPTY_TRASH_DAYS ) {
				$delete_text = __( 'Delete permanently' );
			} else {
				$delete_text = __( 'Move to Trash' );
			}
			?>
			<a class="submitdelete deletion" href="<?php echo get_delete_post_link( $post_id ); ?>"><?php echo $delete_text; ?></a>
			<?php
		}
		?>
	</div>

	<div id="publishing-action">
		<span class="spinner"></span>
		<?php
		if ( ! in_array( $post->post_status, array( 'publish', 'future', 'private' ), true ) || $post_id === 0 ) {
			if ( $can_publish ) :
				if ( ! empty( $post->post_date_gmt ) && time() < strtotime( $post->post_date_gmt . ' +0000' ) ) :
					?>
					<input name="original_publish" type="hidden" id="original_publish" value="<?php echo esc_attr_x( 'Schedule', 'post action/button label' ); ?>" />
					<?php submit_button( _x( 'Schedule', 'post action/button label' ), 'primary large', 'publish', false ); ?>
					<?php
				else :
					?>
					<input name="original_publish" type="hidden" id="original_publish" value="<?php esc_attr_e( 'Publish' ); ?>" />
					<?php submit_button( __( 'Publish' ), 'primary large', 'publish', false ); ?>
					<?php
				endif;
			else :
				?>
				<input name="original_publish" type="hidden" id="original_publish" value="<?php esc_attr_e( 'Submit for Review' ); ?>" />
				<?php submit_button( __( 'Submit for Review' ), 'primary large', 'publish', false ); ?>
				<?php
			endif;
		} else {
			?>
			<input name="original_publish" type="hidden" id="original_publish" value="<?php esc_attr_e( 'Update' ); ?>" />
			<?php submit_button( __( 'Update' ), 'primary large', 'save', false, array( 'id' => 'publish' ) ); ?>
			<?php
		}
		?>
	</div>
	<div class="clear"></div>
</div>

</div>
	<?php
}

/**
 * Displays attachment submit form fields.
 *
 * @since 3.5.0
 *
 * @param WP_Post $post Current post object.
 */
function attachment_submit_meta_box( $post ) {
	?>
<div class="submitbox" id="submitpost">

<div id="minor-publishing">

	<?php // Hidden submit button early on so that the browser chooses the right button when form is submitted with Return key. ?>
<div style="display:none;">
	<?php submit_button( __( 'Save' ), '', 'save' ); ?>
</div>


<div id="misc-publishing-actions">
	<div class="misc-pub-section curtime misc-pub-curtime">
		<span id="timestamp">
			<?php
			$uploaded_on = sprintf(
				/* translators: Publish box date string. 1: Date, 2: Time. See https://www.php.net/manual/datetime.format.php */
				__( '%1$s at %2$s' ),
				/* translators: Publish box date format, see https://www.php.net/manual/datetime.format.php */
				date_i18n( _x( 'M j, Y', 'publish box date format' ), strtotime( $post->post_date ) ),
				/* translators: Publish box time format, see https://www.php.net/manual/datetime.format.php */
				date_i18n( _x( 'H:i', 'publish box time format' ), strtotime( $post->post_date ) )
			);
			/* translators: Attachment information. %s: Date the attachment was uploaded. */
			printf( __( 'Uploaded on: %s' ), '<b>' . $uploaded_on . '</b>' );
			?>
		</span>
	</div><!-- .misc-pub-section -->

	<?php
	/**
	 * Fires after the 'Uploaded on' section of the Save meta box
	 * in the attachment editing screen.
	 *
	 * @since 3.5.0
	 * @since 4.9.0 Added the `$post` parameter.
	 *
	 * @param WP_Post $post WP_Post object for the current attachment.
	 */
	do_action( 'attachment_submitbox_misc_actions', $post );
	?>
</div><!-- #misc-publishing-actions -->
<div class="clear"></div>
</div><!-- #minor-publishing -->

<div id="major-publishing-actions">
	<div id="delete-action">
	<?php
	if ( current_user_can( 'delete_post', $post->ID ) ) {
		if ( EMPTY_TRASH_DAYS && MEDIA_TRASH ) {
			echo "<a class='submitdelete deletion' href='" . get_delete_post_link( $post->ID ) . "'>" . __( 'Move to Trash' ) . '</a>';
		} else {
			$delete_ays = ! MEDIA_TRASH ? " onclick='return showNotice.warn();'" : '';
			echo "<a class='submitdelete deletion'$delete_ays href='" . get_delete_post_link( $post->ID, null, true ) . "'>" . __( 'Delete permanently' ) . '</a>';
		}
	}
	?>
	</div>

	<div id="publishing-action">
		<span class="spinner"></span>
		<input name="original_publish" type="hidden" id="original_publish" value="<?php esc_attr_e( 'Update' ); ?>" />
		<input name="save" type="submit" class="button button-primary button-large" id="publish" value="<?php esc_attr_e( 'Update' ); ?>" />
	</div>
	<div class="clear"></div>
</div><!-- #major-publishing-actions -->

</div>

	<?php
}

/**
 * Displays post format form elements.
 *
 * @since 3.1.0
 *
 * @param WP_Post $post Current post object.
 * @param array   $box {
 *     Post formats meta box arguments.
 *
 *     @type string   $id       Meta box 'id' attribute.
 *     @type string   $title    Meta box title.
 *     @type callable $callback Meta box display callback.
 *     @type array    $args     Extra meta box arguments.
 * }
 */
function post_format_meta_box( $post, $box ) {
	if ( current_theme_supports( 'post-formats' ) && post_type_supports( $post->post_type, 'post-formats' ) ) :
		$post_formats = get_theme_support( 'post-formats' );

		if ( is_array( $post_formats[0] ) ) :
			$post_format = get_post_format( $post->ID );
			if ( ! $post_format ) {
				$post_format = '0';
			}
			// Add in the current one if it isn't there yet, in case the active theme doesn't support it.
			if ( $post_format && ! in_array( $post_format, $post_formats[0], true ) ) {
				$post_formats[0][] = $post_format;
			}
			?>
		<div id="post-formats-select">
		<fieldset>
			<legend class="screen-reader-text"><?php _e( 'Post Formats' ); ?></legend>
			<input type="radio" name="post_format" class="post-format" id="post-format-0" value="0" <?php checked( $post_format, '0' ); ?> /> <label for="post-format-0" class="post-format-icon post-format-standard"><?php echo get_post_format_string( 'standard' ); ?></label>
			<?php foreach ( $post_formats[0] as $format ) : ?>
			<br /><input type="radio" name="post_format" class="post-format" id="post-format-<?php echo esc_attr( $format ); ?>" value="<?php echo esc_attr( $format ); ?>" <?php checked( $post_format, $format ); ?> /> <label for="post-format-<?php echo esc_attr( $format ); ?>" class="post-format-icon post-format-<?php echo esc_attr( $format ); ?>"><?php echo esc_html( get_post_format_string( $format ) ); ?></label>
			<?php endforeach; ?>
		</fieldset>
	</div>
			<?php
	endif;
endif;
}

/**
 * Displays post tags form fields.
 *
 * @since 2.6.0
 *
 * @todo Create taxonomy-agnostic wrapper for this.
 *
 * @param WP_Post $post Current post object.
 * @param array   $box {
 *     Tags meta box arguments.
 *
 *     @type string   $id       Meta box 'id' attribute.
 *     @type string   $title    Meta box title.
 *     @type callable $callback Meta box display callback.
 *     @type array    $args {
 *         Extra meta box arguments.
 *
 *         @type string $taxonomy Taxonomy. Default 'post_tag'.
 *     }
 * }
 */
function post_tags_meta_box( $post, $box ) {
	$defaults = array( 'taxonomy' => 'post_tag' );
	if ( ! isset( $box['args'] ) || ! is_array( $box['args'] ) ) {
		$args = array();
	} else {
		$args = $box['args'];
	}
	$parsed_args           = wp_parse_args( $args, $defaults );
	$tax_name              = esc_attr( $parsed_args['taxonomy'] );
	$taxonomy              = get_taxonomy( $parsed_args['taxonomy'] );
	$user_can_assign_terms = current_user_can( $taxonomy->cap->assign_terms );
	$comma                 = _x( ',', 'tag delimiter' );
	$terms_to_edit         = get_terms_to_edit( $post->ID, $tax_name );
	if ( ! is_string( $terms_to_edit ) ) {
		$terms_to_edit = '';
	}
	?>
<div class="tagsdiv" id="<?php echo $tax_name; ?>">
	<div class="jaxtag">
	<div class="nojs-tags hide-if-js">
		<label for="tax-input-<?php echo $tax_name; ?>"><?php echo $taxonomy->labels->add_or_remove_items; ?></label>
		<p><textarea name="<?php echo "tax_input[$tax_name]"; ?>" rows="3" cols="20" class="the-tags" id="tax-input-<?php echo $tax_name; ?>" <?php disabled( ! $user_can_assign_terms ); ?> aria-describedby="new-tag-<?php echo $tax_name; ?>-desc"><?php echo str_replace( ',', $comma . ' ', $terms_to_edit ); // textarea_escaped by esc_attr() ?></textarea></p>
	</div>
	<?php if ( $user_can_assign_terms ) : ?>
	<div class="ajaxtag hide-if-no-js">
		<label class="screen-reader-text" for="new-tag-<?php echo $tax_name; ?>"><?php echo $taxonomy->labels->add_new_item; ?></label>
		<input data-wp-taxonomy="<?php echo $tax_name; ?>" type="text" id="new-tag-<?php echo $tax_name; ?>" name="newtag[<?php echo $tax_name; ?>]" class="newtag form-input-tip" size="16" autocomplete="off" aria-describedby="new-tag-<?php echo $tax_name; ?>-desc" value="" />
		<input type="button" class="button tagadd" value="<?php esc_attr_e( 'Add' ); ?>" />
	</div>
	<p class="howto" id="new-tag-<?php echo $tax_name; ?>-desc"><?php echo $taxonomy->labels->separate_items_with_commas; ?></p>
	<?php elseif ( empty( $terms_to_edit ) ) : ?>
		<p><?php echo $taxonomy->labels->no_terms; ?></p>
	<?php endif; ?>
	</div>
	<ul class="tagchecklist" role="list"></ul>
</div>
	<?php if ( $user_can_assign_terms ) : ?>
<p class="hide-if-no-js"><button type="button" class="button-link tagcloud-link" id="link-<?php echo $tax_name; ?>" aria-expanded="false"><?php echo $taxonomy->labels->choose_from_most_used; ?></button></p>
<?php endif; ?>
	<?php
}

/**
 * Displays post categories form fields.
 *
 * @since 2.6.0
 *
 * @todo Create taxonomy-agnostic wrapper for this.
 *
 * @param WP_Post $post Current post object.
 * @param array   $box {
 *     Categories meta box arguments.
 *
 *     @type string   $id       Meta box 'id' attribute.
 *     @type string   $title    Meta box title.
 *     @type callable $callback Meta box display callback.
 *     @type array    $args {
 *         Extra meta box arguments.
 *
 *         @type string $taxonomy Taxonomy. Default 'category'.
 *     }
 * }
 */
function post_categories_meta_box( $post, $box ) {
	$defaults = array( 'taxonomy' => 'category' );
	if ( ! isset( $box['args'] ) || ! is_array( $box['args'] ) ) {
		$args = array();
	} else {
		$args = $box['args'];
	}
	$parsed_args = wp_parse_args( $args, $defaults );
	$tax_name    = esc_attr( $parsed_args['taxonomy'] );
	$taxonomy    = get_taxonomy( $parsed_args['taxonomy'] );
	?>
	<div id="taxonomy-<?php echo $tax_name; ?>" class="categorydiv">
		<ul id="<?php echo $tax_name; ?>-tabs" class="category-tabs">
			<li class="tabs"><a href="#<?php echo $tax_name; ?>-all"><?php echo $taxonomy->labels->all_items; ?></a></li>
			<li class="hide-if-no-js"><a href="#<?php echo $tax_name; ?>-pop"><?php echo esc_html( $taxonomy->labels->most_used ); ?></a></li>
		</ul>

		<div id="<?php echo $tax_name; ?>-pop" class="tabs-panel" style="display: none;">
			<ul id="<?php echo $tax_name; ?>checklist-pop" class="categorychecklist form-no-clear" >
				<?php $popular_ids = wp_popular_terms_checklist( $tax_name ); ?>
			</ul>
		</div>

		<div id="<?php echo $tax_name; ?>-all" class="tabs-panel">
			<?php
			$name = ( $tax_name === 'category' ) ? 'post_category' : 'tax_input[' . $tax_name . ']';
			// Allows for an empty term set to be sent. 0 is an invalid term ID and will be ignored by empty() checks.
			echo "<input type='hidden' name='{$name}[]' value='0' />";
			?>
			<ul id="<?php echo $tax_name; ?>checklist" data-wp-lists="list:<?php echo $tax_name; ?>" class="categorychecklist form-no-clear">
				<?php
				wp_terms_checklist(
					$post->ID,
					array(
						'taxonomy'     => $tax_name,
						'popular_cats' => $popular_ids,
					)
				);
				?>
			</ul>
		</div>
	<?php if ( current_user_can( $taxonomy->cap->edit_terms ) ) : ?>
			<div id="<?php echo $tax_name; ?>-adder" class="wp-hidden-children">
				<a id="<?php echo $tax_name; ?>-add-toggle" href="#<?php echo $tax_name; ?>-add" class="hide-if-no-js taxonomy-add-new">
					<?php
						/* translators: %s: Add New taxonomy label. */
						printf( __( '+ %s' ), $taxonomy->labels->add_new_item );
					?>
				</a>
				<p id="<?php echo $tax_name; ?>-add" class="category-add wp-hidden-child">
					<label class="screen-reader-text" for="new<?php echo $tax_name; ?>"><?php echo $taxonomy->labels->add_new_item; ?></label>
					<input type="text" name="new<?php echo $tax_name; ?>" id="new<?php echo $tax_name; ?>" class="form-required form-input-tip" value="<?php echo esc_attr( $taxonomy->labels->new_item_name ); ?>" aria-required="true" />
					<label class="screen-reader-text" for="new<?php echo $tax_name; ?>_parent">
						<?php echo $taxonomy->labels->parent_item_colon; ?>
					</label>
					<?php
					$parent_dropdown_args = array(
						'taxonomy'         => $tax_name,
						'hide_empty'       => 0,
						'name'             => 'new' . $tax_name . '_parent',
						'orderby'          => 'name',
						'hierarchical'     => 1,
						'show_option_none' => '&mdash; ' . $taxonomy->labels->parent_item . ' &mdash;',
					);

					/**
					 * Filters the arguments for the taxonomy parent dropdown on the Post Edit page.
					 *
					 * @since 4.4.0
					 *
					 * @param array $parent_dropdown_args {
					 *     Optional. Array of arguments to generate parent dropdown.
					 *
					 *     @type string   $taxonomy         Name of the taxonomy to retrieve.
					 *     @type bool     $hide_if_empty    True to skip generating markup if no
					 *                                      categories are found. Default 0.
					 *     @type string   $name             Value for the 'name' attribute
					 *                                      of the select element.
					 *                                      Default "new{$tax_name}_parent".
					 *     @type string   $orderby          Which column to use for ordering
					 *                                      terms. Default 'name'.
					 *     @type bool|int $hierarchical     Whether to traverse the taxonomy
					 *                                      hierarchy. Default 1.
					 *     @type string   $show_option_none Text to display for the "none" option.
					 *                                      Default "&mdash; {$parent} &mdash;",
					 *                                      where `$parent` is 'parent_item'
					 *                                      taxonomy label.
					 * }
					 */
					$parent_dropdown_args = apply_filters( 'post_edit_category_parent_dropdown_args', $parent_dropdown_args );

					wp_dropdown_categories( $parent_dropdown_args );
					?>
					<input type="button" id="<?php echo $tax_name; ?>-add-submit" data-wp-lists="add:<?php echo $tax_name; ?>checklist:<?php echo $tax_name; ?>-add" class="button category-add-submit" value="<?php echo esc_attr( $taxonomy->labels->add_new_item ); ?>" />
					<?php wp_nonce_field( 'add-' . $tax_name, '_ajax_nonce-add-' . $tax_name, false ); ?>
					<span id="<?php echo $tax_name; ?>-ajax-response"></span>
				</p>
			</div>
		<?php endif; ?>
	</div>
	<?php
}

/**
 * Displays post excerpt form fields.
 *
 * @since 2.6.0
 *
 * @param WP_Post $post Current post object.
 */
function post_excerpt_meta_box( $post ) {
	?>
<label class="screen-reader-text" for="excerpt"><?php _e( 'Excerpt' ); ?></label><textarea rows="1" cols="40" name="excerpt" id="excerpt"><?php echo $post->post_excerpt; // textarea_escaped ?></textarea>
<p>
	<?php
	printf(
		/* translators: %s: Documentation URL. */
		__( 'Excerpts are optional hand-crafted summaries of your content that can be used in your theme. <a href="%s">Learn more about manual excerpts</a>.' ),
		__( 'https://wordpress.org/support/article/excerpt/' )
	);
	?>
</p>
	<?php
}

/**
 * Displays trackback links form fields.
 *
 * @since 2.6.0
 *
 * @param WP_Post $post Current post object.
 */
function post_trackback_meta_box( $post ) {
	$form_trackback = '<input type="text" name="trackback_url" id="trackback_url" class="code" value="' .
		esc_attr( str_replace( "\n", ' ', $post->to_ping ) ) . '" aria-describedby="trackback-url-desc" />';

	if ( $post->pinged !== '' ) {
		$pings          = '<p>' . __( 'Already pinged:' ) . '</p><ul>';
		$already_pinged = explode( "\n", trim( $post->pinged ) );
		foreach ( $already_pinged as $pinged_url ) {
			$pings .= "\n\t<li>" . esc_html( $pinged_url ) . '</li>';
		}
		$pings .= '</ul>';
	}

	?>
<p>
	<label for="trackback_url"><?php _e( 'Send trackbacks to:' ); ?></label>
	<?php echo $form_trackback; ?>
</p>
<p id="trackback-url-desc" class="howto"><?php _e( 'Separate multiple URLs with spaces' ); ?></p>
<p>
	<?php
	printf(
		/* translators: %s: Documentation URL. */
		__( 'Trackbacks are a way to notify legacy blog systems that you&#8217;ve linked to them. If you link other WordPress sites, they&#8217;ll be notified automatically using <a href="%s">pingbacks</a>, no other action necessary.' ),
		__( 'https://wordpress.org/support/article/introduction-to-blogging/#comments' )
	);
	?>
</p>
	<?php
	if ( ! empty( $pings ) ) {
		echo $pings;
	}
}

/**
 * Displays custom fields form fields.
 *
 * @since 2.6.0
 *
 * @param WP_Post $post Current post object.
 */
function post_custom_meta_box( $post ) {
	?>
<div id="postcustomstuff">
<div id="ajax-response"></div>
	<?php
	$metadata = has_meta( $post->ID );
	foreach ( $metadata as $key => $value ) {
		if ( is_protected_meta( $metadata[ $key ]['meta_key'], 'post' ) || ! current_user_can( 'edit_post_meta', $post->ID, $metadata[ $key ]['meta_key'] ) ) {
			unset( $metadata[ $key ] );
		}
	}
	list_meta( $metadata );
	meta_form( $post );
	?>
</div>
<p>
	<?php
	printf(
		/* translators: %s: Documentation URL. */
		__( 'Custom fields can be used to add extra metadata to a post that you can <a href="%s">use in your theme</a>.' ),
		__( 'https://wordpress.org/support/article/custom-fields/' )
	);
	?>
</p>
	<?php
}

/**
 * Displays comments status form fields.
 *
 * @since 2.6.0
 *
 * @param WP_Post $post Current post object.
 */
function post_comment_status_meta_box( $post ) {
	?>
<input name="advanced_view" type="hidden" value="1" />
<p class="meta-options">
	<label for="comment_status" class="selectit"><input name="comment_status" type="checkbox" id="comment_status" value="open" <?php checked( $post->comment_status, 'open' ); ?> /> <?php _e( 'Allow comments' ); ?></label><br />
	<label for="ping_status" class="selectit"><input name="ping_status" type="checkbox" id="ping_status" value="open" <?php checked( $post->ping_status, 'open' ); ?> />
		<?php
		printf(
			/* translators: %s: Documentation URL. */
			__( 'Allow <a href="%s">trackbacks and pingbacks</a> on this page' ),
			__( 'https://wordpress.org/support/article/introduction-to-blogging/#managing-comments' )
		);
		?>
	</label>
	<?php
	/**
	 * Fires at the end of the Discussion meta box on the post editing screen.
	 *
	 * @since 3.1.0
	 *
	 * @param WP_Post $post WP_Post object for the current post.
	 */
	do_action( 'post_comment_status_meta_box-options', $post ); // phpcs:ignore WordPress.NamingConventions.ValidHookName.UseUnderscores
	?>
</p>
	<?php
}

/**
 * Displays comments for post table header
 *
 * @since 3.0.0
 *
 * @param array $result Table header rows.
 * @return array
 */
function post_comment_meta_box_thead( $result ) {
	unset( $result['cb'], $result['response'] );
	return $result;
}

/**
 * Displays comments for post.
 *
 * @since 2.8.0
 *
 * @param WP_Post $post Current post object.
 */
function post_comment_meta_box( $post ) {
	wp_nonce_field( 'get-comments', 'add_comment_nonce', false );
	?>
	<p class="hide-if-no-js" id="add-new-comment"><button type="button" class="button" onclick="window.commentReply && commentReply.addcomment(<?php echo $post->ID; ?>);"><?php _e( 'Add Comment' ); ?></button></p>
	<?php

	$total         = get_comments(
		array(
			'post_id' => $post->ID,
			'number'  => 1,
			'count'   => true,
		)
	);
	$wp_list_table = _get_list_table( 'WP_Post_Comments_List_Table' );
	$wp_list_table->display( true );

	if ( 1 > $total ) {
		echo '<p id="no-comments">' . __( 'No comments yet.' ) . '</p>';
	} else {
		$hidden = get_hidden_meta_boxes( get_current_screen() );
		if ( ! in_array( 'commentsdiv', $hidden, true ) ) {
			?>
			<script type="text/javascript">jQuery(function(){commentsBox.get(<?php echo $total; ?>, 10);});</script>
			<?php
		}

		?>
		<p class="hide-if-no-js" id="show-comments"><a href="#commentstatusdiv" onclick="commentsBox.load(<?php echo $total; ?>);return false;"><?php _e( 'Show comments' ); ?></a> <span class="spinner"></span></p>
		<?php
	}

	wp_comment_trashnotice();
}

/**
 * Displays slug form fields.
 *
 * @since 2.6.0
 *
 * @param WP_Post $post Current post object.
 */
function post_slug_meta_box( $post ) {
	/** This filter is documented in wp-admin/edit-tag-form.php */
	$editable_slug = apply_filters( 'editable_slug', $post->post_name, $post );
	?>
<label class="screen-reader-text" for="post_name"><?php _e( 'Slug' ); ?></label><input name="post_name" type="text" size="13" id="post_name" value="<?php echo esc_attr( $editable_slug ); ?>" />
	<?php
}

/**
 * Displays form field with list of authors.
 *
 * @since 2.6.0
 *
 * @global int $user_ID
 *
 * @param WP_Post $post Current post object.
 */
function post_author_meta_box( $post ) {
	global $user_ID;

	$post_type_object = get_post_type_object( $post->post_type );
	?>
<label class="screen-reader-text" for="post_author_override"><?php _e( 'Author' ); ?></label>
	<?php
	wp_dropdown_users(
		array(
			'capability'       => array( $post_type_object->cap->edit_posts ),
			'name'             => 'post_author_override',
			'selected'         => empty( $post->ID ) ? $user_ID : $post->post_author,
			'include_selected' => true,
			'show'             => 'display_name_with_login',
		)
	);
}

/**
 * Displays list of revisions.
 *
 * @since 2.6.0
 *
 * @param WP_Post $post Current post object.
 */
function post_revisions_meta_box( $post ) {
	wp_list_post_revisions( $post );
}

//
// Page-related Meta Boxes.
//

/**
 * Displays page attributes form fields.
 *
 * @since 2.7.0
 *
 * @param WP_Post $post Current post object.
 */
function page_attributes_meta_box( $post ) {
	if ( is_post_type_hierarchical( $post->post_type ) ) :
		$dropdown_args = array(
			'post_type'        => $post->post_type,
			'exclude_tree'     => $post->ID,
			'selected'         => $post->post_parent,
			'name'             => 'parent_id',
			'show_option_none' => __( '(no parent)' ),
			'sort_column'      => 'menu_order, post_title',
			'echo'             => 0,
		);

		/**
		 * Filters the arguments used to generate a Pages drop-down element.
		 *
		 * @since 3.3.0
		 *
		 * @see wp_dropdown_pages()
		 *
		 * @param array   $dropdown_args Array of arguments used to generate the pages drop-down.
		 * @param WP_Post $post          The current post.
		 */
		$dropdown_args = apply_filters( 'page_attributes_dropdown_pages_args', $dropdown_args, $post );
		$pages         = wp_dropdown_pages( $dropdown_args );
		if ( ! empty( $pages ) ) :
			?>
<p class="post-attributes-label-wrapper parent-id-label-wrapper"><label class="post-attributes-label" for="parent_id"><?php _e( 'Parent' ); ?></label></p>
			<?php echo $pages; ?>
			<?php
		endif; // End empty pages check.
	endif;  // End hierarchical check.

	if ( count( get_page_templates( $post ) ) > 0 && get_option( 'page_for_posts' ) != $post->ID ) :
		$template = ! empty( $post->page_template ) ? $post->page_template : false;
		?>
<p class="post-attributes-label-wrapper page-template-label-wrapper"><label class="post-attributes-label" for="page_template"><?php _e( 'Template' ); ?></label>
		<?php
		/**
		 * Fires immediately after the label inside the 'Template' section
		 * of the 'Page Attributes' meta box.
		 *
		 * @since 4.4.0
		 *
		 * @param string|false $template The template used for the current post.
		 * @param WP_Post      $post     The current post.
		 */
		do_action( 'page_attributes_meta_box_template', $template, $post );
		?>
</p>
<select name="page_template" id="page_template">
		<?php
		/**
		 * Filters the title of the default page template displayed in the drop-down.
		 *
		 * @since 4.1.0
		 *
		 * @param string $label   The display value for the default page template title.
		 * @param string $context Where the option label is displayed. Possible values
		 *                        include 'meta-box' or 'quick-edit'.
		 */
		$default_title = apply_filters( 'default_page_template_title', __( 'Default template' ), 'meta-box' );
		?>
<option value="default"><?php echo esc_html( $default_title ); ?></option>
		<?php page_template_dropdown( $template, $post->post_type ); ?>
</select>
<?php endif; ?>
	<?php if ( post_type_supports( $post->post_type, 'page-attributes' ) ) : ?>
<p class="post-attributes-label-wrapper menu-order-label-wrapper"><label class="post-attributes-label" for="menu_order"><?php _e( 'Order' ); ?></label></p>
<input name="menu_order" type="text" size="4" id="menu_order" value="<?php echo esc_attr( $post->menu_order ); ?>" />
		<?php
		/**
		 * Fires before the help hint text in the 'Page Attributes' meta box.
		 *
		 * @since 4.9.0
		 *
		 * @param WP_Post $post The current post.
		 */
		do_action( 'page_attributes_misc_attributes', $post );
		?>
		<?php if ( $post->post_type === 'page' && get_current_screen()->get_help_tabs() ) : ?>
<p class="post-attributes-help-text"><?php _e( 'Need help? Use the Help tab above the screen title.' ); ?></p>
			<?php
	endif;
	endif;
}

//
// Link-related Meta Boxes.
//

/**
 * Displays link create form fields.
 *
 * @since 2.7.0
 *
 * @param object $link Current link object.
 */
function link_submit_meta_box( $link ) {
	?>
<div class="submitbox" id="submitlink">

<div id="minor-publishing">

	<?php // Hidden submit button early on so that the browser chooses the right button when form is submitted with Return key. ?>
<div style="display:none;">
	<?php submit_button( __( 'Save' ), '', 'save', false ); ?>
</div>

<div id="minor-publishing-actions">
<div id="preview-action">
	<?php if ( ! empty( $link->link_id ) ) { ?>
	<a class="preview button" href="<?php echo $link->link_url; ?>" target="_blank"><?php _e( 'Visit Link' ); ?></a>
<?php } ?>
</div>
<div class="clear"></div>
</div>

<div id="misc-publishing-actions">
<div class="misc-pub-section misc-pub-private">
	<label for="link_private" class="selectit"><input id="link_private" name="link_visible" type="checkbox" value="N" <?php checked( $link->link_visible, 'N' ); ?> /> <?php _e( 'Keep this link private' ); ?></label>
</div>
</div>

</div>

<div id="major-publishing-actions">
	<?php
	/** This action is documented in wp-admin/includes/meta-boxes.php */
	do_action( 'post_submitbox_start', null );
	?>
<div id="delete-action">
	<?php
	if ( ! empty( $_GET['action'] ) && $_GET['action'] === 'edit' && current_user_can( 'manage_links' ) ) {
		printf(
			'<a class="submitdelete deletion" href="%s" onclick="return confirm( \'%s\' );">%s</a>',
			wp_nonce_url( "link.php?action=delete&amp;link_id=$link->link_id", 'delete-bookmark_' . $link->link_id ),
			/* translators: %s: Link name. */
			esc_js( sprintf( __( "You are about to delete this link '%s'\n  'Cancel' to stop, 'OK' to delete." ), $link->link_name ) ),
			__( 'Delete' )
		);
	}
	?>
</div>

<div id="publishing-action">
	<?php if ( ! empty( $link->link_id ) ) { ?>
	<input name="save" type="submit" class="button button-primary button-large" id="publish" value="<?php esc_attr_e( 'Update Link' ); ?>" />
<?php } else { ?>
	<input name="save" type="submit" class="button button-primary button-large" id="publish" value="<?php esc_attr_e( 'Add Link' ); ?>" />
<?php } ?>
</div>
<div class="clear"></div>
</div>
	<?php
	/**
	 * Fires at the end of the Publish box in the Link editing screen.
	 *
	 * @since 2.5.0
	 */
	do_action( 'submitlink_box' );
	?>
<div class="clear"></div>
</div>
	<?php
}

/**
 * Displays link categories form fields.
 *
 * @since 2.6.0
 *
 * @param object $link Current link object.
 */
function link_categories_meta_box( $link ) {
	?>
<div id="taxonomy-linkcategory" class="categorydiv">
	<ul id="category-tabs" class="category-tabs">
		<li class="tabs"><a href="#categories-all"><?php _e( 'All categories' ); ?></a></li>
		<li class="hide-if-no-js"><a href="#categories-pop"><?php _ex( 'Most Used', 'categories' ); ?></a></li>
	</ul>

	<div id="categories-all" class="tabs-panel">
		<ul id="categorychecklist" data-wp-lists="list:category" class="categorychecklist form-no-clear">
			<?php
			if ( isset( $link->link_id ) ) {
				wp_link_category_checklist( $link->link_id );
			} else {
				wp_link_category_checklist();
			}
			?>
		</ul>
	</div>

	<div id="categories-pop" class="tabs-panel" style="display: none;">
		<ul id="categorychecklist-pop" class="categorychecklist form-no-clear">
			<?php wp_popular_terms_checklist( 'link_category' ); ?>
		</ul>
	</div>

	<div id="category-adder" class="wp-hidden-children">
		<a id="category-add-toggle" href="#category-add" class="taxonomy-add-new"><?php _e( '+ Add New Category' ); ?></a>
		<p id="link-category-add" class="wp-hidden-child">
			<label class="screen-reader-text" for="newcat"><?php _e( '+ Add New Category' ); ?></label>
			<input type="text" name="newcat" id="newcat" class="form-required form-input-tip" value="<?php esc_attr_e( 'New category name' ); ?>" aria-required="true" />
			<input type="button" id="link-category-add-submit" data-wp-lists="add:categorychecklist:link-category-add" class="button" value="<?php esc_attr_e( 'Add' ); ?>" />
			<?php wp_nonce_field( 'add-link-category', '_ajax_nonce', false ); ?>
			<span id="category-ajax-response"></span>
		</p>
	</div>
</div>
	<?php
}

/**
 * Displays form fields for changing link target.
 *
 * @since 2.6.0
 *
 * @param object $link Current link object.
 */
function link_target_meta_box( $link ) {

	?>
<fieldset><legend class="screen-reader-text"><span><?php _e( 'Target' ); ?></span></legend>
<p><label for="link_target_blank" class="selectit">
<input id="link_target_blank" type="radio" name="link_target" value="_blank" <?php echo ( isset( $link->link_target ) && ( $link->link_target === '_blank' ) ? 'checked="checked"' : '' ); ?> />
	<?php _e( '<code>_blank</code> &mdash; new window or tab.' ); ?></label></p>
<p><label for="link_target_top" class="selectit">
<input id="link_target_top" type="radio" name="link_target" value="_top" <?php echo ( isset( $link->link_target ) && ( $link->link_target === '_top' ) ? 'checked="checked"' : '' ); ?> />
	<?php _e( '<code>_top</code> &mdash; current window or tab, with no frames.' ); ?></label></p>
<p><label for="link_target_none" class="selectit">
<input id="link_target_none" type="radio" name="link_target" value="" <?php echo ( isset( $link->link_target ) && ( $link->link_target === '' ) ? 'checked="checked"' : '' ); ?> />
	<?php _e( '<code>_none</code> &mdash; same window or tab.' ); ?></label></p>
</fieldset>
<p><?php _e( 'Choose the target frame for your link.' ); ?></p>
	<?php
}

/**
 * Displays 'checked' checkboxes attribute for XFN microformat options.
 *
 * @since 1.0.1
 *
 * @global object $link Current link object.
 *
 * @param string $xfn_relationship XFN relationship category. Possible values are:
 *                                 'friendship', 'physical', 'professional',
 *                                 'geographical', 'family', 'romantic', 'identity'.
 * @param string $xfn_value        Optional. The XFN value to mark as checked
 *                                 if it matches the current link's relationship.
 *                                 Default empty string.
 * @param mixed  $deprecated       Deprecated. Not used.
 */
function xfn_check( $xfn_relationship, $xfn_value = '', $deprecated = '' ) {
	global $link;

	if ( ! empty( $deprecated ) ) {
		_deprecated_argument( __FUNCTION__, '2.5.0' ); // Never implemented.
	}

	$link_rel  = isset( $link->link_rel ) ? $link->link_rel : ''; // In PHP 5.3: $link_rel = $link->link_rel ?: '';
	$link_rels = preg_split( '/\s+/', $link_rel );

	// Mark the specified value as checked if it matches the current link's relationship.
	if ( $xfn_value !== '' && in_array( $xfn_value, $link_rels, true ) ) {
		echo ' checked="checked"';
	}

	if ( $xfn_value === '' ) {
		// Mark the 'none' value as checked if the current link does not match the specified relationship.
		if ( $xfn_relationship === 'family'
			&& ! array_intersect( $link_rels, array( 'child', 'parent', 'sibling', 'spouse', 'kin' ) )
		) {
			echo ' checked="checked"';
		}

		if ( $xfn_relationship === 'friendship'
			&& ! array_intersect( $link_rels, array( 'friend', 'acquaintance', 'contact' ) )
		) {
			echo ' checked="checked"';
		}

		if ( $xfn_relationship === 'geographical'
			&& ! array_intersect( $link_rels, array( 'co-resident', 'neighbor' ) )
		) {
			echo ' checked="checked"';
		}

		// Mark the 'me' value as checked if it matches the current link's relationship.
		if ( $xfn_relationship === 'identity'
			&& in_array( 'me', $link_rels, true )
		) {
			echo ' checked="checked"';
		}
	}
}

/**
 * Displays XFN form fields.
 *
 * @since 2.6.0
 *
 * @param object $link Current link object.
 */
function link_xfn_meta_box( $link ) {
	?>
<table class="links-table">
	<tr>
		<th scope="row"><label for="link_rel"><?php /* translators: xfn: https://gmpg.org/xfn/ */ _e( 'rel:' ); ?></label></th>
		<td><input type="text" name="link_rel" id="link_rel" value="<?php echo ( isset( $link->link_rel ) ? esc_attr( $link->link_rel ) : '' ); ?>" /></td>
	</tr>
	<tr>
		<th scope="row"><?php /* translators: xfn: https://gmpg.org/xfn/ */ _e( 'identity' ); ?></th>
		<td><fieldset><legend class="screen-reader-text"><span><?php /* translators: xfn: https://gmpg.org/xfn/ */ _e( 'identity' ); ?></span></legend>
			<label for="me">
			<input type="checkbox" name="identity" value="me" id="me" <?php xfn_check( 'identity', 'me' ); ?> />
			<?php _e( 'another web address of mine' ); ?></label>
		</fieldset></td>
	</tr>
	<tr>
		<th scope="row"><?php /* translators: xfn: https://gmpg.org/xfn/ */ _e( 'friendship' ); ?></th>
		<td><fieldset><legend class="screen-reader-text"><span><?php /* translators: xfn: https://gmpg.org/xfn/ */ _e( 'friendship' ); ?></span></legend>
			<label for="contact">
			<input class="valinp" type="radio" name="friendship" value="contact" id="contact" <?php xfn_check( 'friendship', 'contact' ); ?> />&nbsp;<?php /* translators: xfn: https://gmpg.org/xfn/ */ _e( 'contact' ); ?>
			</label>
			<label for="acquaintance">
			<input class="valinp" type="radio" name="friendship" value="acquaintance" id="acquaintance" <?php xfn_check( 'friendship', 'acquaintance' ); ?> />&nbsp;<?php /* translators: xfn: https://gmpg.org/xfn/ */ _e( 'acquaintance' ); ?>
			</label>
			<label for="friend">
			<input class="valinp" type="radio" name="friendship" value="friend" id="friend" <?php xfn_check( 'friendship', 'friend' ); ?> />&nbsp;<?php /* translators: xfn: https://gmpg.org/xfn/ */ _e( 'friend' ); ?>
			</label>
			<label for="friendship">
			<input name="friendship" type="radio" class="valinp" value="" id="friendship" <?php xfn_check( 'friendship' ); ?> />&nbsp;<?php /* translators: xfn: https://gmpg.org/xfn/ */ _e( 'none' ); ?>
			</label>
		</fieldset></td>
	</tr>
	<tr>
		<th scope="row"> <?php /* translators: xfn: https://gmpg.org/xfn/ */ _e( 'physical' ); ?> </th>
		<td><fieldset><legend class="screen-reader-text"><span><?php /* translators: xfn: https://gmpg.org/xfn/ */ _e( 'physical' ); ?></span></legend>
			<label for="met">
			<input class="valinp" type="checkbox" name="physical" value="met" id="met" <?php xfn_check( 'physical', 'met' ); ?> />&nbsp;<?php /* translators: xfn: https://gmpg.org/xfn/ */ _e( 'met' ); ?>
			</label>
		</fieldset></td>
	</tr>
	<tr>
		<th scope="row"> <?php /* translators: xfn: https://gmpg.org/xfn/ */ _e( 'professional' ); ?> </th>
		<td><fieldset><legend class="screen-reader-text"><span><?php /* translators: xfn: https://gmpg.org/xfn/ */ _e( 'professional' ); ?></span></legend>
			<label for="co-worker">
			<input class="valinp" type="checkbox" name="professional" value="co-worker" id="co-worker" <?php xfn_check( 'professional', 'co-worker' ); ?> />&nbsp;<?php /* translators: xfn: https://gmpg.org/xfn/ */ _e( 'co-worker' ); ?>
			</label>
			<label for="colleague">
			<input class="valinp" type="checkbox" name="professional" value="colleague" id="colleague" <?php xfn_check( 'professional', 'colleague' ); ?> />&nbsp;<?php /* translators: xfn: https://gmpg.org/xfn/ */ _e( 'colleague' ); ?>
			</label>
		</fieldset></td>
	</tr>
	<tr>
		<th scope="row"><?php /* translators: xfn: https://gmpg.org/xfn/ */ _e( 'geographical' ); ?></th>
		<td><fieldset><legend class="screen-reader-text"><span> <?php /* translators: xfn: https://gmpg.org/xfn/ */ _e( 'geographical' ); ?> </span></legend>
			<label for="co-resident">
			<input class="valinp" type="radio" name="geographical" value="co-resident" id="co-resident" <?php xfn_check( 'geographical', 'co-resident' ); ?> />&nbsp;<?php /* translators: xfn: https://gmpg.org/xfn/ */ _e( 'co-resident' ); ?>
			</label>
			<label for="neighbor">
			<input class="valinp" type="radio" name="geographical" value="neighbor" id="neighbor" <?php xfn_check( 'geographical', 'neighbor' ); ?> />&nbsp;<?php /* translators: xfn: https://gmpg.org/xfn/ */ _e( 'neighbor' ); ?>
			</label>
			<label for="geographical">
			<input class="valinp" type="radio" name="geographical" value="" id="geographical" <?php xfn_check( 'geographical' ); ?> />&nbsp;<?php /* translators: xfn: https://gmpg.org/xfn/ */ _e( 'none' ); ?>
			</label>
		</fieldset></td>
	</tr>
	<tr>
		<th scope="row"><?php /* translators: xfn: https://gmpg.org/xfn/ */ _e( 'family' ); ?></th>
		<td><fieldset><legend class="screen-reader-text"><span> <?php /* translators: xfn: https://gmpg.org/xfn/ */ _e( 'family' ); ?> </span></legend>
			<label for="child">
			<input class="valinp" type="radio" name="family" value="child" id="child" <?php xfn_check( 'family', 'child' ); ?> />&nbsp;<?php /* translators: xfn: https://gmpg.org/xfn/ */ _e( 'child' ); ?>
			</label>
			<label for="kin">
			<input class="valinp" type="radio" name="family" value="kin" id="kin" <?php xfn_check( 'family', 'kin' ); ?> />&nbsp;<?php /* translators: xfn: https://gmpg.org/xfn/ */ _e( 'kin' ); ?>
			</label>
			<label for="parent">
			<input class="valinp" type="radio" name="family" value="parent" id="parent" <?php xfn_check( 'family', 'parent' ); ?> />&nbsp;<?php /* translators: xfn: https://gmpg.org/xfn/ */ _e( 'parent' ); ?>
			</label>
			<label for="sibling">
			<input class="valinp" type="radio" name="family" value="sibling" id="sibling" <?php xfn_check( 'family', 'sibling' ); ?> />&nbsp;<?php /* translators: xfn: https://gmpg.org/xfn/ */ _e( 'sibling' ); ?>
			</label>
			<label for="spouse">
			<input class="valinp" type="radio" name="family" value="spouse" id="spouse" <?php xfn_check( 'family', 'spouse' ); ?> />&nbsp;<?php /* translators: xfn: https://gmpg.org/xfn/ */ _e( 'spouse' ); ?>
			</label>
			<label for="family">
			<input class="valinp" type="radio" name="family" value="" id="family" <?php xfn_check( 'family' ); ?> />&nbsp;<?php /* translators: xfn: https://gmpg.org/xfn/ */ _e( 'none' ); ?>
			</label>
		</fieldset></td>
	</tr>
	<tr>
		<th scope="row"><?php /* translators: xfn: https://gmpg.org/xfn/ */ _e( 'romantic' ); ?></th>
		<td><fieldset><legend class="screen-reader-text"><span> <?php /* translators: xfn: https://gmpg.org/xfn/ */ _e( 'romantic' ); ?> </span></legend>
			<label for="muse">
			<input class="valinp" type="checkbox" name="romantic" value="muse" id="muse" <?php xfn_check( 'romantic', 'muse' ); ?> />&nbsp;<?php /* translators: xfn: https://gmpg.org/xfn/ */ _e( 'muse' ); ?>
			</label>
			<label for="crush">
			<input class="valinp" type="checkbox" name="romantic" value="crush" id="crush" <?php xfn_check( 'romantic', 'crush' ); ?> />&nbsp;<?php /* translators: xfn: https://gmpg.org/xfn/ */ _e( 'crush' ); ?>
			</label>
			<label for="date">
			<input class="valinp" type="checkbox" name="romantic" value="date" id="date" <?php xfn_check( 'romantic', 'date' ); ?> />&nbsp;<?php /* translators: xfn: https://gmpg.org/xfn/ */ _e( 'date' ); ?>
			</label>
			<label for="romantic">
			<input class="valinp" type="checkbox" name="romantic" value="sweetheart" id="romantic" <?php xfn_check( 'romantic', 'sweetheart' ); ?> />&nbsp;<?php /* translators: xfn: https://gmpg.org/xfn/ */ _e( 'sweetheart' ); ?>
			</label>
		</fieldset></td>
	</tr>

</table>
<p><?php _e( 'If the link is to a person, you can specify your relationship with them using the above form. If you would like to learn more about the idea check out <a href="https://gmpg.org/xfn/">XFN</a>.' ); ?></p>
	<?php
}

/**
 * Displays advanced link options form fields.
 *
 * @since 2.6.0
 *
 * @param object $link Current link object.
 */
function link_advanced_meta_box( $link ) {
	?>
<table class="links-table" cellpadding="0">
	<tr>
		<th scope="row"><label for="link_image"><?php _e( 'Image Address' ); ?></label></th>
		<td><input type="text" name="link_image" class="code" id="link_image" maxlength="255" value="<?php echo ( isset( $link->link_image ) ? esc_attr( $link->link_image ) : '' ); ?>" /></td>
	</tr>
	<tr>
		<th scope="row"><label for="rss_uri"><?php _e( 'RSS Address' ); ?></label></th>
		<td><input name="link_rss" class="code" type="text" id="rss_uri" maxlength="255" value="<?php echo ( isset( $link->link_rss ) ? esc_attr( $link->link_rss ) : '' ); ?>" /></td>
	</tr>
	<tr>
		<th scope="row"><label for="link_notes"><?php _e( 'Notes' ); ?></label></th>
		<td><textarea name="link_notes" id="link_notes" rows="10"><?php echo ( isset( $link->link_notes ) ? $link->link_notes : '' ); // textarea_escaped ?></textarea></td>
	</tr>
	<tr>
		<th scope="row"><label for="link_rating"><?php _e( 'Rating' ); ?></label></th>
		<td><select name="link_rating" id="link_rating" size="1">
		<?php
		for ( $rating = 0; $rating <= 10; $rating++ ) {
			echo '<option value="' . $rating . '"';
			if ( isset( $link->link_rating ) && $link->link_rating == $rating ) {
				echo ' selected="selected"';
			}
			echo '>' . $rating . '</option>';
		}
		?>
		</select>&nbsp;<?php _e( '(Leave at 0 for no rating.)' ); ?>
		</td>
	</tr>
</table>
	<?php
}

/**
 * Displays post thumbnail meta box.
 *
 * @since 2.9.0
 *
 * @param WP_Post $post Current post object.
 */
function post_thumbnail_meta_box( $post ) {
	$thumbnail_id = get_post_meta( $post->ID, '_thumbnail_id', true );
	echo _wp_post_thumbnail_html( $thumbnail_id, $post->ID );
}

/**
 * Displays fields for ID3 data.
 *
 * @since 3.9.0
 *
 * @param WP_Post $post Current post object.
 */
function attachment_id3_data_meta_box( $post ) {
	$meta = array();
	if ( ! empty( $post->ID ) ) {
		$meta = wp_get_attachment_metadata( $post->ID );
	}

	foreach ( wp_get_attachment_id3_keys( $post, 'edit' ) as $key => $label ) :
		$value = '';
		if ( ! empty( $meta[ $key ] ) ) {
			$value = $meta[ $key ];
		}
		?>
	<p>
		<label for="title"><?php echo $label; ?></label><br />
		<input type="text" name="id3_<?php echo esc_attr( $key ); ?>" id="id3_<?php echo esc_attr( $key ); ?>" class="large-text" value="<?php echo esc_attr( $value ); ?>" />
	</p>
		<?php
	endforeach;
}

/**
 * Registers the default post meta boxes, and runs the `do_meta_boxes` actions.
 *
 * @since 5.0.0
 *
 * @param WP_Post $post The post object that these meta boxes are being generated for.
 */
function register_and_do_post_meta_boxes( $post ) {
	$post_type        = $post->post_type;
	$post_type_object = get_post_type_object( $post_type );

	$thumbnail_support = current_theme_supports( 'post-thumbnails', $post_type ) && post_type_supports( $post_type, 'thumbnail' );
	if ( ! $thumbnail_support && $post_type === 'attachment' && $post->post_mime_type ) {
		if ( wp_attachment_is( 'audio', $post ) ) {
			$thumbnail_support = post_type_supports( 'attachment:audio', 'thumbnail' ) || current_theme_supports( 'post-thumbnails', 'attachment:audio' );
		} elseif ( wp_attachment_is( 'video', $post ) ) {
			$thumbnail_support = post_type_supports( 'attachment:video', 'thumbnail' ) || current_theme_supports( 'post-thumbnails', 'attachment:video' );
		}
	}

	$publish_callback_args = array( '__back_compat_meta_box' => true );

<<<<<<< HEAD
	if ( post_type_supports( $post_type, 'revisions' ) && $post->post_status !== 'auto-draft' ) {
		$revisions = wp_get_post_revisions( $post->ID, array( 'fields' => 'ids' ) );
=======
	if ( post_type_supports( $post_type, 'revisions' ) && 'auto-draft' !== $post->post_status ) {
		$revisions = wp_get_latest_revision_id_and_total_count( $post->ID );
>>>>>>> cc4a86d8

		// We should aim to show the revisions meta box only when there are revisions.
		if ( ! is_wp_error( $revisions ) && $revisions['count'] > 1 ) {
			$publish_callback_args = array(
				'revisions_count'        => $revisions['count'],
				'revision_id'            => $revisions['latest_id'],
				'__back_compat_meta_box' => true,
			);

			add_meta_box( 'revisionsdiv', __( 'Revisions' ), 'post_revisions_meta_box', null, 'normal', 'core', array( '__back_compat_meta_box' => true ) );
		}
	}

	if ( $post_type === 'attachment' ) {
		wp_enqueue_script( 'image-edit' );
		wp_enqueue_style( 'imgareaselect' );
		add_meta_box( 'submitdiv', __( 'Save' ), 'attachment_submit_meta_box', null, 'side', 'core', array( '__back_compat_meta_box' => true ) );
		add_action( 'edit_form_after_title', 'edit_form_image_editor' );

		if ( wp_attachment_is( 'audio', $post ) ) {
			add_meta_box( 'attachment-id3', __( 'Metadata' ), 'attachment_id3_data_meta_box', null, 'normal', 'core', array( '__back_compat_meta_box' => true ) );
		}
	} else {
		add_meta_box( 'submitdiv', __( 'Publish' ), 'post_submit_meta_box', null, 'side', 'core', $publish_callback_args );
	}

	if ( current_theme_supports( 'post-formats' ) && post_type_supports( $post_type, 'post-formats' ) ) {
		add_meta_box( 'formatdiv', _x( 'Format', 'post format' ), 'post_format_meta_box', null, 'side', 'core', array( '__back_compat_meta_box' => true ) );
	}

	// All taxonomies.
	foreach ( get_object_taxonomies( $post ) as $tax_name ) {
		$taxonomy = get_taxonomy( $tax_name );
		if ( ! $taxonomy->show_ui || $taxonomy->meta_box_cb === false ) {
			continue;
		}

		$label = $taxonomy->labels->name;

		if ( ! is_taxonomy_hierarchical( $tax_name ) ) {
			$tax_meta_box_id = 'tagsdiv-' . $tax_name;
		} else {
			$tax_meta_box_id = $tax_name . 'div';
		}

		add_meta_box(
			$tax_meta_box_id,
			$label,
			$taxonomy->meta_box_cb,
			null,
			'side',
			'core',
			array(
				'taxonomy'               => $tax_name,
				'__back_compat_meta_box' => true,
			)
		);
	}

	if ( post_type_supports( $post_type, 'page-attributes' ) || count( get_page_templates( $post ) ) > 0 ) {
		add_meta_box( 'pageparentdiv', $post_type_object->labels->attributes, 'page_attributes_meta_box', null, 'side', 'core', array( '__back_compat_meta_box' => true ) );
	}

	if ( $thumbnail_support && current_user_can( 'upload_files' ) ) {
		add_meta_box( 'postimagediv', esc_html( $post_type_object->labels->featured_image ), 'post_thumbnail_meta_box', null, 'side', 'low', array( '__back_compat_meta_box' => true ) );
	}

	if ( post_type_supports( $post_type, 'excerpt' ) ) {
		add_meta_box( 'postexcerpt', __( 'Excerpt' ), 'post_excerpt_meta_box', null, 'normal', 'core', array( '__back_compat_meta_box' => true ) );
	}

	if ( post_type_supports( $post_type, 'trackbacks' ) ) {
		add_meta_box( 'trackbacksdiv', __( 'Send Trackbacks' ), 'post_trackback_meta_box', null, 'normal', 'core', array( '__back_compat_meta_box' => true ) );
	}

	if ( post_type_supports( $post_type, 'custom-fields' ) ) {
		add_meta_box(
			'postcustom',
			__( 'Custom Fields' ),
			'post_custom_meta_box',
			null,
			'normal',
			'core',
			array(
				'__back_compat_meta_box'             => ! (bool) get_user_meta( get_current_user_id(), 'enable_custom_fields', true ),
				'__block_editor_compatible_meta_box' => true,
			)
		);
	}

	/**
	 * Fires in the middle of built-in meta box registration.
	 *
	 * @since 2.1.0
	 * @deprecated 3.7.0 Use {@see 'add_meta_boxes'} instead.
	 *
	 * @param WP_Post $post Post object.
	 */
	do_action_deprecated( 'dbx_post_advanced', array( $post ), '3.7.0', 'add_meta_boxes' );

	// Allow the Discussion meta box to show up if the post type supports comments,
	// or if comments or pings are open.
	if ( comments_open( $post ) || pings_open( $post ) || post_type_supports( $post_type, 'comments' ) ) {
		add_meta_box( 'commentstatusdiv', __( 'Discussion' ), 'post_comment_status_meta_box', null, 'normal', 'core', array( '__back_compat_meta_box' => true ) );
	}

	$stati = get_post_stati( array( 'public' => true ) );
	if ( empty( $stati ) ) {
		$stati = array( 'publish' );
	}
	$stati[] = 'private';

	if ( in_array( get_post_status( $post ), $stati, true ) ) {
		// If the post type support comments, or the post has comments,
		// allow the Comments meta box.
		if ( comments_open( $post ) || pings_open( $post ) || $post->comment_count > 0 || post_type_supports( $post_type, 'comments' ) ) {
			add_meta_box( 'commentsdiv', __( 'Comments' ), 'post_comment_meta_box', null, 'normal', 'core', array( '__back_compat_meta_box' => true ) );
		}
	}

	if ( ! ( get_post_status( $post ) === 'pending' && ! current_user_can( $post_type_object->cap->publish_posts ) ) ) {
		add_meta_box( 'slugdiv', __( 'Slug' ), 'post_slug_meta_box', null, 'normal', 'core', array( '__back_compat_meta_box' => true ) );
	}

	if ( post_type_supports( $post_type, 'author' ) && current_user_can( $post_type_object->cap->edit_others_posts ) ) {
		add_meta_box( 'authordiv', __( 'Author' ), 'post_author_meta_box', null, 'normal', 'core', array( '__back_compat_meta_box' => true ) );
	}

	/**
	 * Fires after all built-in meta boxes have been added.
	 *
	 * @since 3.0.0
	 *
	 * @param string  $post_type Post type.
	 * @param WP_Post $post      Post object.
	 */
	do_action( 'add_meta_boxes', $post_type, $post );

	/**
	 * Fires after all built-in meta boxes have been added, contextually for the given post type.
	 *
	 * The dynamic portion of the hook name, `$post_type`, refers to the post type of the post.
	 *
	 * Possible hook names include:
	 *
	 *  - `add_meta_boxes_post`
	 *  - `add_meta_boxes_page`
	 *  - `add_meta_boxes_attachment`
	 *
	 * @since 3.0.0
	 *
	 * @param WP_Post $post Post object.
	 */
	do_action( "add_meta_boxes_{$post_type}", $post );

	/**
	 * Fires after meta boxes have been added.
	 *
	 * Fires once for each of the default meta box contexts: normal, advanced, and side.
	 *
	 * @since 3.0.0
	 *
	 * @param string                $post_type Post type of the post on Edit Post screen, 'link' on Edit Link screen,
	 *                                         'dashboard' on Dashboard screen.
	 * @param string                $context   Meta box context. Possible values include 'normal', 'advanced', 'side'.
	 * @param WP_Post|object|string $post      Post object on Edit Post screen, link object on Edit Link screen,
	 *                                         an empty string on Dashboard screen.
	 */
	do_action( 'do_meta_boxes', $post_type, 'normal', $post );
	/** This action is documented in wp-admin/includes/meta-boxes.php */
	do_action( 'do_meta_boxes', $post_type, 'advanced', $post );
	/** This action is documented in wp-admin/includes/meta-boxes.php */
	do_action( 'do_meta_boxes', $post_type, 'side', $post );
}<|MERGE_RESOLUTION|>--- conflicted
+++ resolved
@@ -1458,13 +1458,8 @@
 
 	$publish_callback_args = array( '__back_compat_meta_box' => true );
 
-<<<<<<< HEAD
-	if ( post_type_supports( $post_type, 'revisions' ) && $post->post_status !== 'auto-draft' ) {
-		$revisions = wp_get_post_revisions( $post->ID, array( 'fields' => 'ids' ) );
-=======
 	if ( post_type_supports( $post_type, 'revisions' ) && 'auto-draft' !== $post->post_status ) {
 		$revisions = wp_get_latest_revision_id_and_total_count( $post->ID );
->>>>>>> cc4a86d8
 
 		// We should aim to show the revisions meta box only when there are revisions.
 		if ( ! is_wp_error( $revisions ) && $revisions['count'] > 1 ) {
