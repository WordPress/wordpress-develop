--- conflicted
+++ resolved
@@ -1567,7 +1567,13 @@
 			$links[] = $this->get_dependency_view_details_link( $name, $slug );
 		}
 
-<<<<<<< HEAD
+		$comma    = wp_get_list_item_separator();
+		$requires = sprintf(
+			/* translators: %s: List of dependency names. */
+			__( '<strong>Requires:</strong> %s' ),
+			implode( $comma, $links )
+		);
+
 		$error_message = '';
 		if ( WP_Plugin_Dependencies::has_unmet_dependencies( $dependent ) ) {
 			$error_message .= wp_get_admin_notice(
@@ -1580,25 +1586,9 @@
 		}
 
 		printf(
-			'<div class="requires"><p><strong>%1$s</strong> %2$s</p>%3$s</div>',
-			__( 'Requires:' ),
-			implode( ' | ', $links ),
-			$error_message
-=======
-		$dependency_note = __( 'Note: This plugin cannot be activated until the plugins that are required by it are activated.' );
-
-		$comma    = wp_get_list_item_separator();
-		$requires = sprintf(
-			/* translators: %s: List of dependency names. */
-			__( '<strong>Requires:</strong> %s' ),
-			implode( $comma, $links )
-		);
-
-		printf(
 			'<div class="requires"><p>%1$s</p><p>%2$s</p></div>',
 			$requires,
-			$dependency_note
->>>>>>> 3e91cf91
+			$error_message
 		);
 	}
 
