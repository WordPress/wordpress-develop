--- conflicted
+++ resolved
@@ -1011,14 +1011,8 @@
 			$checkbox = '';
 		} else {
 			$checkbox = sprintf(
-<<<<<<< HEAD
 				'<label class="label-covers-full-cell" for="%1$s"><span class="screen-reader-text">%2$s</span></label>' .
 				'<input type="checkbox" name="checked[]" value="%3$s" id="%1$s" ' . $disabled . '/>',
-=======
-				'<input type="checkbox" name="checked[]" value="%1$s" id="%2$s" />' .
-				'<label for="%2$s"><span class="screen-reader-text">%3$s</span></label>',
-				esc_attr( $plugin_file ),
->>>>>>> 1092ac0e
 				$checkbox_id,
 				/* translators: Hidden accessibility text. %s: Plugin name. */
 				sprintf( __( 'Select %s' ), $plugin_data['Name'] )
