--- conflicted
+++ resolved
@@ -1148,11 +1148,7 @@
 		$url_id = (int) $url_match[2];
 		$rel_id = (int) $rel_match[1];
 
-<<<<<<< HEAD
-		if ( ! $url_id || ! $rel_id || $url_id !== $rel_id || strpos( $url_match[0], $site_url ) === false ) {
-=======
 		if ( ! $url_id || ! $rel_id || $url_id != $rel_id || ! str_contains( $url_match[0], $site_url ) ) {
->>>>>>> 9ad28597
 			continue;
 		}
 
