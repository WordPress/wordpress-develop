--- conflicted
+++ resolved
@@ -360,12 +360,8 @@
 			if ( ! $meta ) {
 				continue;
 			}
-<<<<<<< HEAD
-			if ( (int) $meta->post_id !== $post_ID ) {
-=======
-
-			if ( $meta->post_id != $post_id ) {
->>>>>>> b394c9c1
+
+			if ( (int) $meta->post_id !== $post_id ) {
 				continue;
 			}
 
@@ -391,12 +387,8 @@
 			if ( ! $meta ) {
 				continue;
 			}
-<<<<<<< HEAD
-			if ( (int) $meta->post_id !== $post_ID ) {
-=======
-
-			if ( $meta->post_id != $post_id ) {
->>>>>>> b394c9c1
+
+			if ( (int) $meta->post_id !== $post_id ) {
 				continue;
 			}
 
