<?php
/**
 * WordPress Dashboard Widget Administration Screen API
 *
 * @package WordPress
 * @subpackage Administration
 */

/**
 * Registers dashboard widgets.
 *
 * Handles POST data, sets up filters.
 *
 * @since 2.5.0
 *
 * @global array $wp_registered_widgets
 * @global array $wp_registered_widget_controls
 * @global callable[] $wp_dashboard_control_callbacks
 */
function wp_dashboard_setup() {
	global $wp_registered_widgets, $wp_registered_widget_controls, $wp_dashboard_control_callbacks;

	$wp_dashboard_control_callbacks = array();
	$screen                         = get_current_screen();

	/* Register Widgets and Controls */

	$response = wp_check_browser_version();

	if ( $response && $response['upgrade'] ) {
		add_filter( 'postbox_classes_dashboard_dashboard_browser_nag', 'dashboard_browser_nag_class' );

		if ( $response['insecure'] ) {
			wp_add_dashboard_widget( 'dashboard_browser_nag', __( 'You are using an insecure browser!' ), 'wp_dashboard_browser_nag' );
		} else {
			wp_add_dashboard_widget( 'dashboard_browser_nag', __( 'Your browser is out of date!' ), 'wp_dashboard_browser_nag' );
		}
	}

	// PHP Version.
	$response = wp_check_php_version();

	if ( $response && isset( $response['is_acceptable'] ) && ! $response['is_acceptable']
		&& current_user_can( 'update_php' )
	) {
		add_filter( 'postbox_classes_dashboard_dashboard_php_nag', 'dashboard_php_nag_class' );

		wp_add_dashboard_widget( 'dashboard_php_nag', __( 'PHP Update Recommended' ), 'wp_dashboard_php_nag' );
	}

	// Site Health.
	if ( current_user_can( 'view_site_health_checks' ) && ! is_network_admin() ) {
		if ( ! class_exists( 'WP_Site_Health' ) ) {
			require_once ABSPATH . 'wp-admin/includes/class-wp-site-health.php';
		}

		WP_Site_Health::get_instance();

		wp_enqueue_style( 'site-health' );
		wp_enqueue_script( 'site-health' );

		wp_add_dashboard_widget( 'dashboard_site_health', __( 'Site Health Status' ), 'wp_dashboard_site_health' );
	}

	// Right Now.
	if ( is_blog_admin() && current_user_can( 'edit_posts' ) ) {
		wp_add_dashboard_widget( 'dashboard_right_now', __( 'At a Glance' ), 'wp_dashboard_right_now' );
	}

	if ( is_network_admin() ) {
		wp_add_dashboard_widget( 'network_dashboard_right_now', __( 'Right Now' ), 'wp_network_dashboard_right_now' );
	}

	// Activity Widget.
	if ( is_blog_admin() ) {
		wp_add_dashboard_widget( 'dashboard_activity', __( 'Activity' ), 'wp_dashboard_site_activity' );
	}

	// QuickPress Widget.
	if ( is_blog_admin() && current_user_can( get_post_type_object( 'post' )->cap->create_posts ) ) {
		$quick_draft_title = sprintf( '<span class="hide-if-no-js">%1$s</span> <span class="hide-if-js">%2$s</span>', __( 'Quick Draft' ), __( 'Your Recent Drafts' ) );
		wp_add_dashboard_widget( 'dashboard_quick_press', $quick_draft_title, 'wp_dashboard_quick_press' );
	}

	// WordPress Events and News.
	wp_add_dashboard_widget( 'dashboard_primary', __( 'WordPress Events and News' ), 'wp_dashboard_events_news' );

	if ( is_network_admin() ) {

		/**
		 * Fires after core widgets for the Network Admin dashboard have been registered.
		 *
		 * @since 3.1.0
		 */
		do_action( 'wp_network_dashboard_setup' );

		/**
		 * Filters the list of widgets to load for the Network Admin dashboard.
		 *
		 * @since 3.1.0
		 *
		 * @param string[] $dashboard_widgets An array of dashboard widget IDs.
		 */
		$dashboard_widgets = apply_filters( 'wp_network_dashboard_widgets', array() );
	} elseif ( is_user_admin() ) {

		/**
		 * Fires after core widgets for the User Admin dashboard have been registered.
		 *
		 * @since 3.1.0
		 */
		do_action( 'wp_user_dashboard_setup' );

		/**
		 * Filters the list of widgets to load for the User Admin dashboard.
		 *
		 * @since 3.1.0
		 *
		 * @param string[] $dashboard_widgets An array of dashboard widget IDs.
		 */
		$dashboard_widgets = apply_filters( 'wp_user_dashboard_widgets', array() );
	} else {

		/**
		 * Fires after core widgets for the admin dashboard have been registered.
		 *
		 * @since 2.5.0
		 */
		do_action( 'wp_dashboard_setup' );

		/**
		 * Filters the list of widgets to load for the admin dashboard.
		 *
		 * @since 2.5.0
		 *
		 * @param string[] $dashboard_widgets An array of dashboard widget IDs.
		 */
		$dashboard_widgets = apply_filters( 'wp_dashboard_widgets', array() );
	}

	foreach ( $dashboard_widgets as $widget_id ) {
		$name = empty( $wp_registered_widgets[ $widget_id ]['all_link'] ) ? $wp_registered_widgets[ $widget_id ]['name'] : $wp_registered_widgets[ $widget_id ]['name'] . " <a href='{$wp_registered_widgets[$widget_id]['all_link']}' class='edit-box open-box'>" . __( 'View all' ) . '</a>';
		wp_add_dashboard_widget( $widget_id, $name, $wp_registered_widgets[ $widget_id ]['callback'], $wp_registered_widget_controls[ $widget_id ]['callback'] );
	}

	if ( 'POST' === $_SERVER['REQUEST_METHOD'] && isset( $_POST['widget_id'] ) ) {
		check_admin_referer( 'edit-dashboard-widget_' . $_POST['widget_id'], 'dashboard-widget-nonce' );
		ob_start(); // Hack - but the same hack wp-admin/widgets.php uses.
		wp_dashboard_trigger_widget_control( $_POST['widget_id'] );
		ob_end_clean();
		wp_redirect( remove_query_arg( 'edit' ) );
		exit;
	}

	/** This action is documented in wp-admin/includes/meta-boxes.php */
	do_action( 'do_meta_boxes', $screen->id, 'normal', '' );

	/** This action is documented in wp-admin/includes/meta-boxes.php */
	do_action( 'do_meta_boxes', $screen->id, 'side', '' );
}

/**
 * Adds a new dashboard widget.
 *
 * @since 2.7.0
 * @since 5.6.0 The `$context` and `$priority` parameters were added.
 *
 * @global callable[] $wp_dashboard_control_callbacks
 *
 * @param string   $widget_id        Widget ID  (used in the 'id' attribute for the widget).
 * @param string   $widget_name      Title of the widget.
 * @param callable $callback         Function that fills the widget with the desired content.
 *                                   The function should echo its output.
 * @param callable $control_callback Optional. Function that outputs controls for the widget. Default null.
 * @param array    $callback_args    Optional. Data that should be set as the $args property of the widget array
 *                                   (which is the second parameter passed to your callback). Default null.
 * @param string   $context          Optional. The context within the screen where the box should display.
 *                                   Accepts 'normal', 'side', 'column3', or 'column4'. Default 'normal'.
 * @param string   $priority         Optional. The priority within the context where the box should show.
 *                                   Accepts 'high', 'core', 'default', or 'low'. Default 'core'.
 */
function wp_add_dashboard_widget( $widget_id, $widget_name, $callback, $control_callback = null, $callback_args = null, $context = 'normal', $priority = 'core' ) {
	global $wp_dashboard_control_callbacks;

	$screen = get_current_screen();

	$private_callback_args = array( '__widget_basename' => $widget_name );

	if ( is_null( $callback_args ) ) {
		$callback_args = $private_callback_args;
	} elseif ( is_array( $callback_args ) ) {
		$callback_args = array_merge( $callback_args, $private_callback_args );
	}

	if ( $control_callback && is_callable( $control_callback ) && current_user_can( 'edit_dashboard' ) ) {
		$wp_dashboard_control_callbacks[ $widget_id ] = $control_callback;

		if ( isset( $_GET['edit'] ) && $widget_id === $_GET['edit'] ) {
			list($url)    = explode( '#', add_query_arg( 'edit', false ), 2 );
			$widget_name .= ' <span class="postbox-title-action"><a href="' . esc_url( $url ) . '">' . __( 'Cancel' ) . '</a></span>';
			$callback     = '_wp_dashboard_control_callback';
		} else {
			list($url)    = explode( '#', add_query_arg( 'edit', $widget_id ), 2 );
			$widget_name .= ' <span class="postbox-title-action"><a href="' . esc_url( "$url#$widget_id" ) . '" class="edit-box open-box">' . __( 'Configure' ) . '</a></span>';
		}
	}

	$side_widgets = array( 'dashboard_quick_press', 'dashboard_primary' );

	if ( in_array( $widget_id, $side_widgets, true ) ) {
		$context = 'side';
	}

	$high_priority_widgets = array( 'dashboard_browser_nag', 'dashboard_php_nag' );

	if ( in_array( $widget_id, $high_priority_widgets, true ) ) {
		$priority = 'high';
	}

	if ( empty( $context ) ) {
		$context = 'normal';
	}

	if ( empty( $priority ) ) {
		$priority = 'core';
	}

	add_meta_box( $widget_id, $widget_name, $callback, $screen, $context, $priority, $callback_args );
}

/**
 * Outputs controls for the current dashboard widget.
 *
 * @access private
 * @since 2.7.0
 *
 * @param mixed $dashboard
 * @param array $meta_box
 */
function _wp_dashboard_control_callback( $dashboard, $meta_box ) {
	echo '<form method="post" class="dashboard-widget-control-form wp-clearfix">';
	wp_dashboard_trigger_widget_control( $meta_box['id'] );
	wp_nonce_field( 'edit-dashboard-widget_' . $meta_box['id'], 'dashboard-widget-nonce' );
	echo '<input type="hidden" name="widget_id" value="' . esc_attr( $meta_box['id'] ) . '" />';
	submit_button( __( 'Save Changes' ) );
	echo '</form>';
}

/**
 * Displays the dashboard.
 *
 * @since 2.5.0
 */
function wp_dashboard() {
	$screen      = get_current_screen();
	$columns     = absint( $screen->get_columns() );
	$columns_css = '';

	if ( $columns ) {
		$columns_css = " columns-$columns";
	}
	?>
<div id="dashboard-widgets" class="metabox-holder<?php echo $columns_css; ?>">
	<div id="postbox-container-1" class="postbox-container">
	<?php do_meta_boxes( $screen->id, 'normal', '' ); ?>
	</div>
	<div id="postbox-container-2" class="postbox-container">
	<?php do_meta_boxes( $screen->id, 'side', '' ); ?>
	</div>
	<div id="postbox-container-3" class="postbox-container">
	<?php do_meta_boxes( $screen->id, 'column3', '' ); ?>
	</div>
	<div id="postbox-container-4" class="postbox-container">
	<?php do_meta_boxes( $screen->id, 'column4', '' ); ?>
	</div>
</div>

	<?php
	wp_nonce_field( 'closedpostboxes', 'closedpostboxesnonce', false );
	wp_nonce_field( 'meta-box-order', 'meta-box-order-nonce', false );

}

//
// Dashboard Widgets.
//

/**
 * Dashboard widget that displays some basic stats about the site.
 *
 * Formerly 'Right Now'. A streamlined 'At a Glance' as of 3.8.
 *
 * @since 2.7.0
 */
function wp_dashboard_right_now() {
	?>
	<div class="main">
	<ul>
	<?php
	// Posts and Pages.
	foreach ( array( 'post', 'page' ) as $post_type ) {
		$num_posts = wp_count_posts( $post_type );

		if ( $num_posts && $num_posts->publish ) {
			if ( 'post' === $post_type ) {
				/* translators: %s: Number of posts. */
				$text = _n( '%s Post', '%s Posts', $num_posts->publish );
			} else {
				/* translators: %s: Number of pages. */
				$text = _n( '%s Page', '%s Pages', $num_posts->publish );
			}

			$text             = sprintf( $text, number_format_i18n( $num_posts->publish ) );
			$post_type_object = get_post_type_object( $post_type );

			if ( $post_type_object && current_user_can( $post_type_object->cap->edit_posts ) ) {
				printf( '<li class="%1$s-count"><a href="edit.php?post_type=%1$s">%2$s</a></li>', $post_type, $text );
			} else {
				printf( '<li class="%1$s-count"><span>%2$s</span></li>', $post_type, $text );
			}
		}
	}

	// Comments.
	$num_comm = wp_count_comments();

	if ( $num_comm && ( $num_comm->approved || $num_comm->moderated ) ) {
		/* translators: %s: Number of comments. */
		$text = sprintf( _n( '%s Comment', '%s Comments', $num_comm->approved ), number_format_i18n( $num_comm->approved ) );
		?>
		<li class="comment-count">
			<a href="edit-comments.php"><?php echo $text; ?></a>
		</li>
		<?php
		$moderated_comments_count_i18n = number_format_i18n( $num_comm->moderated );
		/* translators: %s: Number of comments. */
		$text = sprintf( _n( '%s Comment in moderation', '%s Comments in moderation', $num_comm->moderated ), $moderated_comments_count_i18n );
		?>
		<li class="comment-mod-count<?php echo ! $num_comm->moderated ? ' hidden' : ''; ?>">
			<a href="edit-comments.php?comment_status=moderated" class="comments-in-moderation-text"><?php echo $text; ?></a>
		</li>
		<?php
	}

	/**
	 * Filters the array of extra elements to list in the 'At a Glance'
	 * dashboard widget.
	 *
	 * Prior to 3.8.0, the widget was named 'Right Now'. Each element
	 * is wrapped in list-item tags on output.
	 *
	 * @since 3.8.0
	 *
	 * @param string[] $items Array of extra 'At a Glance' widget items.
	 */
	$elements = apply_filters( 'dashboard_glance_items', array() );

	if ( $elements ) {
		echo '<li>' . implode( "</li>\n<li>", $elements ) . "</li>\n";
	}

	?>
	</ul>
	<?php
	update_right_now_message();

	// Check if search engines are asked not to index this site.
	if ( ! is_network_admin() && ! is_user_admin()
		&& current_user_can( 'manage_options' ) && ! get_option( 'blog_public' )
	) {

		/**
		 * Filters the link title attribute for the 'Search engines discouraged'
		 * message displayed in the 'At a Glance' dashboard widget.
		 *
		 * Prior to 3.8.0, the widget was named 'Right Now'.
		 *
		 * @since 3.0.0
		 * @since 4.5.0 The default for `$title` was updated to an empty string.
		 *
		 * @param string $title Default attribute text.
		 */
		$title = apply_filters( 'privacy_on_link_title', '' );

		/**
		 * Filters the link label for the 'Search engines discouraged' message
		 * displayed in the 'At a Glance' dashboard widget.
		 *
		 * Prior to 3.8.0, the widget was named 'Right Now'.
		 *
		 * @since 3.0.0
		 *
		 * @param string $content Default text.
		 */
		$content = apply_filters( 'privacy_on_link_text', __( 'Search engines discouraged' ) );

		$title_attr = '' === $title ? '' : " title='$title'";

		echo "<p class='search-engines-info'><a href='options-reading.php'$title_attr>$content</a></p>";
	}
	?>
	</div>
	<?php
	/*
	 * activity_box_end has a core action, but only prints content when multisite.
	 * Using an output buffer is the only way to really check if anything's displayed here.
	 */
	ob_start();

	/**
	 * Fires at the end of the 'At a Glance' dashboard widget.
	 *
	 * Prior to 3.8.0, the widget was named 'Right Now'.
	 *
	 * @since 2.5.0
	 */
	do_action( 'rightnow_end' );

	/**
	 * Fires at the end of the 'At a Glance' dashboard widget.
	 *
	 * Prior to 3.8.0, the widget was named 'Right Now'.
	 *
	 * @since 2.0.0
	 */
	do_action( 'activity_box_end' );

	$actions = ob_get_clean();

	if ( ! empty( $actions ) ) :
		?>
	<div class="sub">
		<?php echo $actions; ?>
	</div>
		<?php
	endif;
}

/**
 * @since 3.1.0
 */
function wp_network_dashboard_right_now() {
	$actions = array();

	if ( current_user_can( 'create_sites' ) ) {
		$actions['create-site'] = '<a href="' . network_admin_url( 'site-new.php' ) . '">' . __( 'Create a New Site' ) . '</a>';
	}
	if ( current_user_can( 'create_users' ) ) {
		$actions['create-user'] = '<a href="' . network_admin_url( 'user-new.php' ) . '">' . __( 'Create a New User' ) . '</a>';
	}

	$c_users = get_user_count();
	$c_blogs = get_blog_count();

	/* translators: %s: Number of users on the network. */
	$user_text = sprintf( _n( '%s user', '%s users', $c_users ), number_format_i18n( $c_users ) );
	/* translators: %s: Number of sites on the network. */
	$blog_text = sprintf( _n( '%s site', '%s sites', $c_blogs ), number_format_i18n( $c_blogs ) );

	/* translators: 1: Text indicating the number of sites on the network, 2: Text indicating the number of users on the network. */
	$sentence = sprintf( __( 'You have %1$s and %2$s.' ), $blog_text, $user_text );

	if ( $actions ) {
		echo '<ul class="subsubsub">';
		foreach ( $actions as $class => $action ) {
			$actions[ $class ] = "\t<li class='$class'>$action";
		}
		echo implode( " |</li>\n", $actions ) . "</li>\n";
		echo '</ul>';
	}
	?>
	<br class="clear" />

	<p class="youhave"><?php echo $sentence; ?></p>


	<?php
		/**
		 * Fires in the Network Admin 'Right Now' dashboard widget
		 * just before the user and site search form fields.
		 *
		 * @since MU (3.0.0)
		 */
		do_action( 'wpmuadminresult' );
	?>

	<form action="<?php echo esc_url( network_admin_url( 'users.php' ) ); ?>" method="get">
		<p>
			<label class="screen-reader-text" for="search-users"><?php _e( 'Search Users' ); ?></label>
			<input type="search" name="s" value="" size="30" autocomplete="off" id="search-users" />
			<?php submit_button( __( 'Search Users' ), '', false, false, array( 'id' => 'submit_users' ) ); ?>
		</p>
	</form>

	<form action="<?php echo esc_url( network_admin_url( 'sites.php' ) ); ?>" method="get">
		<p>
			<label class="screen-reader-text" for="search-sites"><?php _e( 'Search Sites' ); ?></label>
			<input type="search" name="s" value="" size="30" autocomplete="off" id="search-sites" />
			<?php submit_button( __( 'Search Sites' ), '', false, false, array( 'id' => 'submit_sites' ) ); ?>
		</p>
	</form>
	<?php
	/**
	 * Fires at the end of the 'Right Now' widget in the Network Admin dashboard.
	 *
	 * @since MU (3.0.0)
	 */
	do_action( 'mu_rightnow_end' );

	/**
	 * Fires at the end of the 'Right Now' widget in the Network Admin dashboard.
	 *
	 * @since MU (3.0.0)
	 */
	do_action( 'mu_activity_box_end' );
}

/**
 * The Quick Draft widget display and creation of drafts.
 *
 * @since 3.8.0
 *
 * @global int $post_ID
 *
 * @param string|false $error_msg Optional. Error message. Default false.
 */
function wp_dashboard_quick_press( $error_msg = false ) {
	global $post_ID;

	if ( ! current_user_can( 'edit_posts' ) ) {
		return;
	}

	// Check if a new auto-draft (= no new post_ID) is needed or if the old can be used.
	$last_post_id = (int) get_user_option( 'dashboard_quick_press_last_post_id' ); // Get the last post_ID.

	if ( $last_post_id ) {
		$post = get_post( $last_post_id );

		if ( empty( $post ) || 'auto-draft' !== $post->post_status ) { // auto-draft doesn't exist anymore.
			$post = get_default_post_to_edit( 'post', true );
			update_user_option( get_current_user_id(), 'dashboard_quick_press_last_post_id', (int) $post->ID ); // Save post_ID.
		} else {
			$post->post_title = ''; // Remove the auto draft title.
		}
	} else {
		$post    = get_default_post_to_edit( 'post', true );
		$user_id = get_current_user_id();

		// Don't create an option if this is a super admin who does not belong to this site.
		if ( in_array( get_current_blog_id(), array_keys( get_blogs_of_user( $user_id ) ), true ) ) {
			update_user_option( $user_id, 'dashboard_quick_press_last_post_id', (int) $post->ID ); // Save post_ID.
		}
	}

	$post_ID = (int) $post->ID;
	?>

	<form name="post" action="<?php echo esc_url( admin_url( 'post.php' ) ); ?>" method="post" id="quick-press" class="initial-form hide-if-no-js">

		<?php if ( $error_msg ) : ?>
		<div class="error"><?php echo $error_msg; ?></div>
		<?php endif; ?>

		<div class="input-text-wrap" id="title-wrap">
			<label for="title">
				<?php
				/** This filter is documented in wp-admin/edit-form-advanced.php */
				echo apply_filters( 'enter_title_here', __( 'Title' ), $post );
				?>
			</label>
			<input type="text" name="post_title" id="title" autocomplete="off" />
		</div>

		<div class="textarea-wrap" id="description-wrap">
			<label for="content"><?php _e( 'Content' ); ?></label>
			<textarea name="content" id="content" placeholder="<?php esc_attr_e( 'What&#8217;s on your mind?' ); ?>" class="mceEditor" rows="3" cols="15" autocomplete="off"></textarea>
		</div>

		<p class="submit">
			<input type="hidden" name="action" id="quickpost-action" value="post-quickdraft-save" />
			<input type="hidden" name="post_ID" value="<?php echo $post_ID; ?>" />
			<input type="hidden" name="post_type" value="post" />
			<?php wp_nonce_field( 'add-post' ); ?>
			<?php submit_button( __( 'Save Draft' ), 'primary', 'save', false, array( 'id' => 'save-post' ) ); ?>
			<br class="clear" />
		</p>

	</form>
	<?php
	wp_dashboard_recent_drafts();
}

/**
 * Show recent drafts of the user on the dashboard.
 *
 * @since 2.7.0
 *
 * @param WP_Post[]|false $drafts Optional. Array of posts to display. Default false.
 */
function wp_dashboard_recent_drafts( $drafts = false ) {
	if ( ! $drafts ) {
		$query_args = array(
			'post_type'      => 'post',
			'post_status'    => 'draft',
			'author'         => get_current_user_id(),
			'posts_per_page' => 4,
			'orderby'        => 'modified',
			'order'          => 'DESC',
		);

		/**
		 * Filters the post query arguments for the 'Recent Drafts' dashboard widget.
		 *
		 * @since 4.4.0
		 *
		 * @param array $query_args The query arguments for the 'Recent Drafts' dashboard widget.
		 */
		$query_args = apply_filters( 'dashboard_recent_drafts_query_args', $query_args );

		$drafts = get_posts( $query_args );
		if ( ! $drafts ) {
			return;
		}
	}

	echo '<div class="drafts">';

	if ( count( $drafts ) > 3 ) {
		printf(
			'<p class="view-all"><a href="%s">%s</a></p>' . "\n",
			esc_url( admin_url( 'edit.php?post_status=draft' ) ),
			__( 'View all drafts' )
		);
	}

	echo '<h2 class="hide-if-no-js">' . __( 'Your Recent Drafts' ) . "</h2>\n";
	echo '<ul>';

	/* translators: Maximum number of words used in a preview of a draft on the dashboard. */
	$draft_length = (int) _x( '10', 'draft_length' );

	$drafts = array_slice( $drafts, 0, 3 );
	foreach ( $drafts as $draft ) {
		$url   = get_edit_post_link( $draft->ID );
		$title = _draft_or_post_title( $draft->ID );

		echo "<li>\n";
		printf(
			'<div class="draft-title"><a href="%s" aria-label="%s">%s</a><time datetime="%s">%s</time></div>',
			esc_url( $url ),
			/* translators: %s: Post title. */
			esc_attr( sprintf( __( 'Edit &#8220;%s&#8221;' ), $title ) ),
			esc_html( $title ),
			get_the_time( 'c', $draft ),
			get_the_time( __( 'F j, Y' ), $draft )
		);

		$the_content = wp_trim_words( $draft->post_content, $draft_length );

		if ( $the_content ) {
			echo '<p>' . $the_content . '</p>';
		}
		echo "</li>\n";
	}

	echo "</ul>\n";
	echo '</div>';
}

/**
 * Outputs a row for the Recent Comments widget.
 *
 * @access private
 * @since 2.7.0
 *
 * @global WP_Comment $comment Global comment object.
 *
 * @param WP_Comment $comment   The current comment.
 * @param bool       $show_date Optional. Whether to display the date.
 */
function _wp_dashboard_recent_comments_row( &$comment, $show_date = true ) {
	$GLOBALS['comment'] = clone $comment;

	if ( $comment->comment_post_ID > 0 ) {
		$comment_post_title = _draft_or_post_title( $comment->comment_post_ID );
		$comment_post_url   = get_the_permalink( $comment->comment_post_ID );
		$comment_post_link  = '<a href="' . esc_url( $comment_post_url ) . '">' . $comment_post_title . '</a>';
	} else {
		$comment_post_link = '';
	}

	$actions_string = '';
	if ( current_user_can( 'edit_comment', $comment->comment_ID ) ) {
		// Pre-order it: Approve | Reply | Edit | Spam | Trash.
		$actions = array(
			'approve'   => '',
			'unapprove' => '',
			'reply'     => '',
			'edit'      => '',
			'spam'      => '',
			'trash'     => '',
			'delete'    => '',
			'view'      => '',
		);

		$del_nonce     = esc_html( '_wpnonce=' . wp_create_nonce( "delete-comment_$comment->comment_ID" ) );
		$approve_nonce = esc_html( '_wpnonce=' . wp_create_nonce( "approve-comment_$comment->comment_ID" ) );

		$approve_url   = esc_url( "comment.php?action=approvecomment&p=$comment->comment_post_ID&c=$comment->comment_ID&$approve_nonce" );
		$unapprove_url = esc_url( "comment.php?action=unapprovecomment&p=$comment->comment_post_ID&c=$comment->comment_ID&$approve_nonce" );
		$spam_url      = esc_url( "comment.php?action=spamcomment&p=$comment->comment_post_ID&c=$comment->comment_ID&$del_nonce" );
		$trash_url     = esc_url( "comment.php?action=trashcomment&p=$comment->comment_post_ID&c=$comment->comment_ID&$del_nonce" );
		$delete_url    = esc_url( "comment.php?action=deletecomment&p=$comment->comment_post_ID&c=$comment->comment_ID&$del_nonce" );

		$actions['approve'] = sprintf(
			'<a href="%s" data-wp-lists="%s" class="vim-a aria-button-if-js" aria-label="%s">%s</a>',
			$approve_url,
			"dim:the-comment-list:comment-{$comment->comment_ID}:unapproved:e7e7d3:e7e7d3:new=approved",
			esc_attr__( 'Approve this comment' ),
			__( 'Approve' )
		);

		$actions['unapprove'] = sprintf(
			'<a href="%s" data-wp-lists="%s" class="vim-u aria-button-if-js" aria-label="%s">%s</a>',
			$unapprove_url,
			"dim:the-comment-list:comment-{$comment->comment_ID}:unapproved:e7e7d3:e7e7d3:new=unapproved",
			esc_attr__( 'Unapprove this comment' ),
			__( 'Unapprove' )
		);

		$actions['edit'] = sprintf(
			'<a href="%s" aria-label="%s">%s</a>',
			"comment.php?action=editcomment&amp;c={$comment->comment_ID}",
			esc_attr__( 'Edit this comment' ),
			__( 'Edit' )
		);

		$actions['reply'] = sprintf(
			'<button type="button" onclick="window.commentReply && commentReply.open(\'%s\',\'%s\');" class="vim-r button-link hide-if-no-js" aria-label="%s">%s</button>',
			$comment->comment_ID,
			$comment->comment_post_ID,
			esc_attr__( 'Reply to this comment' ),
			__( 'Reply' )
		);

		$actions['spam'] = sprintf(
			'<a href="%s" data-wp-lists="%s" class="vim-s vim-destructive aria-button-if-js" aria-label="%s">%s</a>',
			$spam_url,
			"delete:the-comment-list:comment-{$comment->comment_ID}::spam=1",
			esc_attr__( 'Mark this comment as spam' ),
			/* translators: "Mark as spam" link. */
			_x( 'Spam', 'verb' )
		);

		if ( ! EMPTY_TRASH_DAYS ) {
			$actions['delete'] = sprintf(
				'<a href="%s" data-wp-lists="%s" class="delete vim-d vim-destructive aria-button-if-js" aria-label="%s">%s</a>',
				$delete_url,
				"delete:the-comment-list:comment-{$comment->comment_ID}::trash=1",
				esc_attr__( 'Delete this comment permanently' ),
				__( 'Delete Permanently' )
			);
		} else {
			$actions['trash'] = sprintf(
				'<a href="%s" data-wp-lists="%s" class="delete vim-d vim-destructive aria-button-if-js" aria-label="%s">%s</a>',
				$trash_url,
				"delete:the-comment-list:comment-{$comment->comment_ID}::trash=1",
				esc_attr__( 'Move this comment to the Trash' ),
				_x( 'Trash', 'verb' )
			);
		}

		$actions['view'] = sprintf(
			'<a class="comment-link" href="%s" aria-label="%s">%s</a>',
			esc_url( get_comment_link( $comment ) ),
			esc_attr__( 'View this comment' ),
			__( 'View' )
		);

		/**
		 * Filters the action links displayed for each comment in the 'Recent Comments'
		 * dashboard widget.
		 *
		 * @since 2.6.0
		 *
		 * @param string[]   $actions An array of comment actions. Default actions include:
		 *                            'Approve', 'Unapprove', 'Edit', 'Reply', 'Spam',
		 *                            'Delete', and 'Trash'.
		 * @param WP_Comment $comment The comment object.
		 */
		$actions = apply_filters( 'comment_row_actions', array_filter( $actions ), $comment );

		$i = 0;

		foreach ( $actions as $action => $link ) {
			++$i;

			if ( ( ( 'approve' === $action || 'unapprove' === $action ) && 2 === $i )
				|| 1 === $i
			) {
				$sep = '';
			} else {
				$sep = ' | ';
			}

			// Reply and quickedit need a hide-if-no-js span.
			if ( 'reply' === $action || 'quickedit' === $action ) {
				$action .= ' hide-if-no-js';
			}

			if ( 'view' === $action && '1' !== $comment->comment_approved ) {
				$action .= ' hidden';
			}

			$actions_string .= "<span class='$action'>$sep$link</span>";
		}
	}
	?>

		<li id="comment-<?php echo $comment->comment_ID; ?>" <?php comment_class( array( 'comment-item', wp_get_comment_status( $comment ) ), $comment ); ?>>

			<?php
			$comment_row_class = '';

			if ( get_option( 'show_avatars' ) ) {
				echo get_avatar( $comment, 50, 'mystery' );
				$comment_row_class .= ' has-avatar';
			}
			?>

			<?php if ( ! $comment->comment_type || 'comment' === $comment->comment_type ) : ?>

			<div class="dashboard-comment-wrap has-row-actions <?php echo $comment_row_class; ?>">
			<p class="comment-meta">
				<?php
				// Comments might not have a post they relate to, e.g. programmatically created ones.
				if ( $comment_post_link ) {
					printf(
						/* translators: 1: Comment author, 2: Post link, 3: Notification if the comment is pending. */
						__( 'From %1$s on %2$s %3$s' ),
						'<cite class="comment-author">' . get_comment_author_link( $comment ) . '</cite>',
						$comment_post_link,
						'<span class="approve">' . __( '[Pending]' ) . '</span>'
					);
				} else {
					printf(
						/* translators: 1: Comment author, 2: Notification if the comment is pending. */
						__( 'From %1$s %2$s' ),
						'<cite class="comment-author">' . get_comment_author_link( $comment ) . '</cite>',
						'<span class="approve">' . __( '[Pending]' ) . '</span>'
					);
				}
				?>
			</p>

				<?php
			else :
				switch ( $comment->comment_type ) {
					case 'pingback':
						$type = __( 'Pingback' );
						break;
					case 'trackback':
						$type = __( 'Trackback' );
						break;
					default:
						$type = ucwords( $comment->comment_type );
				}
				$type = esc_html( $type );
				?>
			<div class="dashboard-comment-wrap has-row-actions">
			<p class="comment-meta">
				<?php
				// Pingbacks, Trackbacks or custom comment types might not have a post they relate to, e.g. programmatically created ones.
				if ( $comment_post_link ) {
					printf(
						/* translators: 1: Type of comment, 2: Post link, 3: Notification if the comment is pending. */
						_x( '%1$s on %2$s %3$s', 'dashboard' ),
						"<strong>$type</strong>",
						$comment_post_link,
						'<span class="approve">' . __( '[Pending]' ) . '</span>'
					);
				} else {
					printf(
						/* translators: 1: Type of comment, 2: Notification if the comment is pending. */
						_x( '%1$s %2$s', 'dashboard' ),
						"<strong>$type</strong>",
						'<span class="approve">' . __( '[Pending]' ) . '</span>'
					);
				}
				?>
			</p>
			<p class="comment-author"><?php comment_author_link( $comment ); ?></p>

			<?php endif; // comment_type ?>
			<blockquote><p><?php comment_excerpt( $comment ); ?></p></blockquote>
			<?php if ( $actions_string ) : ?>
			<p class="row-actions"><?php echo $actions_string; ?></p>
			<?php endif; ?>
			</div>
		</li>
	<?php
	$GLOBALS['comment'] = null;
}

/**
 * Callback function for Activity widget.
 *
 * @since 3.8.0
 */
function wp_dashboard_site_activity() {

	echo '<div id="activity-widget">';

	$future_posts = wp_dashboard_recent_posts(
		array(
			'max'    => 5,
			'status' => 'future',
			'order'  => 'ASC',
			'title'  => __( 'Publishing Soon' ),
			'id'     => 'future-posts',
		)
	);
	$recent_posts = wp_dashboard_recent_posts(
		array(
			'max'    => 5,
			'status' => 'publish',
			'order'  => 'DESC',
			'title'  => __( 'Recently Published' ),
			'id'     => 'published-posts',
		)
	);

	$recent_comments = wp_dashboard_recent_comments();

	if ( ! $future_posts && ! $recent_posts && ! $recent_comments ) {
		echo '<div class="no-activity">';
		echo '<p>' . __( 'No activity yet!' ) . '</p>';
		echo '</div>';
	}

	echo '</div>';
}

/**
 * Generates Publishing Soon and Recently Published sections.
 *
 * @since 3.8.0
 *
 * @param array $args {
 *     An array of query and display arguments.
 *
 *     @type int    $max     Number of posts to display.
 *     @type string $status  Post status.
 *     @type string $order   Designates ascending ('ASC') or descending ('DESC') order.
 *     @type string $title   Section title.
 *     @type string $id      The container id.
 * }
 * @return bool False if no posts were found. True otherwise.
 */
function wp_dashboard_recent_posts( $args ) {
	$query_args = array(
		'post_type'      => 'post',
		'post_status'    => $args['status'],
		'orderby'        => 'date',
		'order'          => $args['order'],
		'posts_per_page' => (int) $args['max'],
		'no_found_rows'  => true,
		'cache_results'  => false,
		'perm'           => ( 'future' === $args['status'] ) ? 'editable' : 'readable',
	);

	/**
	 * Filters the query arguments used for the Recent Posts widget.
	 *
	 * @since 4.2.0
	 *
	 * @param array $query_args The arguments passed to WP_Query to produce the list of posts.
	 */
	$query_args = apply_filters( 'dashboard_recent_posts_query_args', $query_args );

	$posts = new WP_Query( $query_args );

	if ( $posts->have_posts() ) {

		echo '<div id="' . $args['id'] . '" class="activity-block">';

		echo '<h3>' . $args['title'] . '</h3>';

		echo '<ul>';

		$today    = current_time( 'Y-m-d' );
		$tomorrow = current_datetime()->modify( '+1 day' )->format( 'Y-m-d' );
		$year     = current_time( 'Y' );

		while ( $posts->have_posts() ) {
			$posts->the_post();

			$time = get_the_time( 'U' );

			if ( gmdate( 'Y-m-d', $time ) === $today ) {
				$relative = __( 'Today' );
			} elseif ( gmdate( 'Y-m-d', $time ) === $tomorrow ) {
				$relative = __( 'Tomorrow' );
			} elseif ( gmdate( 'Y', $time ) !== $year ) {
				/* translators: Date and time format for recent posts on the dashboard, from a different calendar year, see https://www.php.net/manual/datetime.format.php */
				$relative = date_i18n( __( 'M jS Y' ), $time );
			} else {
				/* translators: Date and time format for recent posts on the dashboard, see https://www.php.net/manual/datetime.format.php */
				$relative = date_i18n( __( 'M jS' ), $time );
			}

			// Use the post edit link for those who can edit, the permalink otherwise.
			$recent_post_link = current_user_can( 'edit_post', get_the_ID() ) ? get_edit_post_link() : get_permalink();

			$draft_or_post_title = _draft_or_post_title();
			printf(
				'<li><span>%1$s</span> <a href="%2$s" aria-label="%3$s">%4$s</a></li>',
				/* translators: 1: Relative date, 2: Time. */
				sprintf( _x( '%1$s, %2$s', 'dashboard' ), $relative, get_the_time() ),
				$recent_post_link,
				/* translators: %s: Post title. */
				esc_attr( sprintf( __( 'Edit &#8220;%s&#8221;' ), $draft_or_post_title ) ),
				$draft_or_post_title
			);
		}

		echo '</ul>';
		echo '</div>';

	} else {
		return false;
	}

	wp_reset_postdata();

	return true;
}

/**
 * Show Comments section.
 *
 * @since 3.8.0
 *
 * @param int $total_items Optional. Number of comments to query. Default 5.
 * @return bool False if no comments were found. True otherwise.
 */
function wp_dashboard_recent_comments( $total_items = 5 ) {
	// Select all comment types and filter out spam later for better query performance.
	$comments = array();

	$comments_query = array(
		'number' => $total_items * 5,
		'offset' => 0,
	);

	if ( ! current_user_can( 'edit_posts' ) ) {
		$comments_query['status'] = 'approve';
	}

	while ( count( $comments ) < $total_items && $possible = get_comments( $comments_query ) ) {
		if ( ! is_array( $possible ) ) {
			break;
		}

		foreach ( $possible as $comment ) {
			if ( ! current_user_can( 'read_post', $comment->comment_post_ID ) ) {
				continue;
			}

			$comments[] = $comment;

			if ( count( $comments ) === $total_items ) {
				break 2;
			}
		}

		$comments_query['offset'] += $comments_query['number'];
		$comments_query['number']  = $total_items * 10;
	}

	if ( $comments ) {
		echo '<div id="latest-comments" class="activity-block table-view-list">';
		echo '<h3>' . __( 'Recent Comments' ) . '</h3>';

		echo '<ul id="the-comment-list" data-wp-lists="list:comment">';
		foreach ( $comments as $comment ) {
			_wp_dashboard_recent_comments_row( $comment );
		}
		echo '</ul>';

		if ( current_user_can( 'edit_posts' ) ) {
			echo '<h3 class="screen-reader-text">' . __( 'View more comments' ) . '</h3>';
			_get_list_table( 'WP_Comments_List_Table' )->views();
		}

		wp_comment_reply( -1, false, 'dashboard', false );
		wp_comment_trashnotice();

		echo '</div>';
	} else {
		return false;
	}
	return true;
}

/**
 * Display generic dashboard RSS widget feed.
 *
 * @since 2.5.0
 *
 * @param string $widget_id
 */
function wp_dashboard_rss_output( $widget_id ) {
	$widgets = get_option( 'dashboard_widget_options' );
	echo '<div class="rss-widget">';
	wp_widget_rss_output( $widgets[ $widget_id ] );
	echo '</div>';
}

/**
 * Checks to see if all of the feed url in $check_urls are cached.
 *
 * If $check_urls is empty, look for the rss feed url found in the dashboard
 * widget options of $widget_id. If cached, call $callback, a function that
 * echoes out output for this widget. If not cache, echo a "Loading..." stub
 * which is later replaced by Ajax call (see top of /wp-admin/index.php)
 *
 * @since 2.5.0
 * @since 5.3.0 Formalized the existing and already documented `...$args` parameter
 *              by adding it to the function signature.
 *
 * @param string   $widget_id  The widget ID.
 * @param callable $callback   The callback function used to display each feed.
 * @param array    $check_urls RSS feeds.
 * @param mixed    ...$args    Optional additional parameters to pass to the callback function.
 * @return bool True on success, false on failure.
 */
function wp_dashboard_cached_rss_widget( $widget_id, $callback, $check_urls = array(), ...$args ) {
	$loading    = '<p class="widget-loading hide-if-no-js">' . __( 'Loading&hellip;' ) . '</p><div class="hide-if-js notice notice-error inline"><p>' . __( 'This widget requires JavaScript.' ) . '</p></div>';
	$doing_ajax = wp_doing_ajax();

	if ( empty( $check_urls ) ) {
		$widgets = get_option( 'dashboard_widget_options' );

		if ( empty( $widgets[ $widget_id ]['url'] ) && ! $doing_ajax ) {
			echo $loading;
			return false;
		}

		$check_urls = array( $widgets[ $widget_id ]['url'] );
	}

	$locale    = get_user_locale();
	$cache_key = 'dash_v2_' . md5( $widget_id . '_' . $locale );
	$output    = get_transient( $cache_key );

	if ( false !== $output ) {
		echo $output;
		return true;
	}

	if ( ! $doing_ajax ) {
		echo $loading;
		return false;
	}

	if ( $callback && is_callable( $callback ) ) {
		array_unshift( $args, $widget_id, $check_urls );
		ob_start();
		call_user_func_array( $callback, $args );
		// Default lifetime in cache of 12 hours (same as the feeds).
		set_transient( $cache_key, ob_get_flush(), 12 * HOUR_IN_SECONDS );
	}

	return true;
}

//
// Dashboard Widgets Controls.
//

/**
 * Calls widget control callback.
 *
 * @since 2.5.0
 *
 * @global callable[] $wp_dashboard_control_callbacks
 *
 * @param int|false $widget_control_id Optional. Registered widget ID. Default false.
 */
function wp_dashboard_trigger_widget_control( $widget_control_id = false ) {
	global $wp_dashboard_control_callbacks;

	if ( is_scalar( $widget_control_id ) && $widget_control_id
		&& isset( $wp_dashboard_control_callbacks[ $widget_control_id ] )
		&& is_callable( $wp_dashboard_control_callbacks[ $widget_control_id ] )
	) {
		call_user_func(
			$wp_dashboard_control_callbacks[ $widget_control_id ],
			'',
			array(
				'id'       => $widget_control_id,
				'callback' => $wp_dashboard_control_callbacks[ $widget_control_id ],
			)
		);
	}
}

/**
 * The RSS dashboard widget control.
 *
 * Sets up $args to be used as input to wp_widget_rss_form(). Handles POST data
 * from RSS-type widgets.
 *
 * @since 2.5.0
 *
 * @param string $widget_id
 * @param array  $form_inputs
 */
function wp_dashboard_rss_control( $widget_id, $form_inputs = array() ) {
	$widget_options = get_option( 'dashboard_widget_options' );

	if ( ! $widget_options ) {
		$widget_options = array();
	}

	if ( ! isset( $widget_options[ $widget_id ] ) ) {
		$widget_options[ $widget_id ] = array();
	}

	$number = 1; // Hack to use wp_widget_rss_form().

	$widget_options[ $widget_id ]['number'] = $number;

	if ( 'POST' === $_SERVER['REQUEST_METHOD'] && isset( $_POST['widget-rss'][ $number ] ) ) {
		$_POST['widget-rss'][ $number ]         = wp_unslash( $_POST['widget-rss'][ $number ] );
		$widget_options[ $widget_id ]           = wp_widget_rss_process( $_POST['widget-rss'][ $number ] );
		$widget_options[ $widget_id ]['number'] = $number;

		// Title is optional. If black, fill it if possible.
		if ( ! $widget_options[ $widget_id ]['title'] && isset( $_POST['widget-rss'][ $number ]['title'] ) ) {
			$rss = fetch_feed( $widget_options[ $widget_id ]['url'] );
			if ( is_wp_error( $rss ) ) {
				$widget_options[ $widget_id ]['title'] = htmlentities( __( 'Unknown Feed' ) );
			} else {
				$widget_options[ $widget_id ]['title'] = htmlentities( strip_tags( $rss->get_title() ) );
				$rss->__destruct();
				unset( $rss );
			}
		}

		update_option( 'dashboard_widget_options', $widget_options );

		$locale    = get_user_locale();
		$cache_key = 'dash_v2_' . md5( $widget_id . '_' . $locale );
		delete_transient( $cache_key );
	}

	wp_widget_rss_form( $widget_options[ $widget_id ], $form_inputs );
}


/**
 * Renders the Events and News dashboard widget.
 *
 * @since 4.8.0
 */
function wp_dashboard_events_news() {
	wp_print_community_events_markup();

	?>

	<div class="wordpress-news hide-if-no-js">
		<?php wp_dashboard_primary(); ?>
	</div>

	<p class="community-events-footer">
		<?php
			printf(
				'<a href="%1$s" target="_blank">%2$s <span class="screen-reader-text">%3$s</span><span aria-hidden="true" class="dashicons dashicons-external"></span></a>',
				'https://make.wordpress.org/community/meetups-landing-page',
				__( 'Meetups' ),
				/* translators: Accessibility text. */
				__( '(opens in a new tab)' )
			);
		?>

		|

		<?php
			printf(
				'<a href="%1$s" target="_blank">%2$s <span class="screen-reader-text">%3$s</span><span aria-hidden="true" class="dashicons dashicons-external"></span></a>',
				'https://central.wordcamp.org/schedule/',
				__( 'WordCamps' ),
				/* translators: Accessibility text. */
				__( '(opens in a new tab)' )
			);
		?>

		|

		<?php
			printf(
				'<a href="%1$s" target="_blank">%2$s <span class="screen-reader-text">%3$s</span><span aria-hidden="true" class="dashicons dashicons-external"></span></a>',
				/* translators: If a Rosetta site exists (e.g. https://es.wordpress.org/news/), then use that. Otherwise, leave untranslated. */
				esc_url( _x( 'https://wordpress.org/news/', 'Events and News dashboard widget' ) ),
				__( 'News' ),
				/* translators: Accessibility text. */
				__( '(opens in a new tab)' )
			);
		?>
	</p>

	<?php
}

/**
 * Prints the markup for the Community Events section of the Events and News Dashboard widget.
 *
 * @since 4.8.0
 */
function wp_print_community_events_markup() {
	?>

	<div class="community-events-errors notice notice-error inline hide-if-js">
		<p class="hide-if-js">
			<?php _e( 'This widget requires JavaScript.' ); ?>
		</p>

		<p class="community-events-error-occurred" aria-hidden="true">
			<?php _e( 'An error occurred. Please try again.' ); ?>
		</p>

		<p class="community-events-could-not-locate" aria-hidden="true"></p>
	</div>

	<div class="community-events-loading hide-if-no-js">
		<?php _e( 'Loading&hellip;' ); ?>
	</div>

	<?php
	/*
	 * Hide the main element when the page first loads, because the content
	 * won't be ready until wp.communityEvents.renderEventsTemplate() has run.
	 */
	?>
	<div id="community-events" class="community-events" aria-hidden="true">
		<div class="activity-block">
			<p>
				<span id="community-events-location-message"></span>

				<button class="button-link community-events-toggle-location" aria-expanded="false">
					<span class="dashicons dashicons-location" aria-hidden="true"></span>
					<span class="community-events-location-edit"><?php _e( 'Select location' ); ?></span>
				</button>
			</p>

			<form class="community-events-form" aria-hidden="true" action="<?php echo esc_url( admin_url( 'admin-ajax.php' ) ); ?>" method="post">
				<label for="community-events-location">
					<?php _e( 'City:' ); ?>
				</label>
				<?php
				/* translators: Replace with a city related to your locale.
				 * Test that it matches the expected location and has upcoming
				 * events before including it. If no cities related to your
				 * locale have events, then use a city related to your locale
				 * that would be recognizable to most users. Use only the city
				 * name itself, without any region or country. Use the endonym
				 * (native locale name) instead of the English name if possible.
				 */
				?>
				<input id="community-events-location" class="regular-text" type="text" name="community-events-location" placeholder="<?php esc_attr_e( 'Cincinnati' ); ?>" />

				<?php submit_button( __( 'Submit' ), 'secondary', 'community-events-submit', false ); ?>

				<button class="community-events-cancel button-link" type="button" aria-expanded="false">
					<?php _e( 'Cancel' ); ?>
				</button>

				<span class="spinner"></span>
			</form>
		</div>

		<ul class="community-events-results activity-block last"></ul>
	</div>

	<?php
}

/**
 * Renders the events templates for the Event and News widget.
 *
 * @since 4.8.0
 */
function wp_print_community_events_templates() {
	?>

	<script id="tmpl-community-events-attend-event-near" type="text/template">
		<?php
		printf(
			/* translators: %s: The name of a city. */
			__( 'Attend an upcoming event near %s.' ),
			'<strong>{{ data.location.description }}</strong>'
		);
		?>
	</script>

	<script id="tmpl-community-events-could-not-locate" type="text/template">
		<?php
		printf(
			/* translators: %s is the name of the city we couldn't locate.
			 * Replace the examples with cities in your locale, but test
			 * that they match the expected location before including them.
			 * Use endonyms (native locale names) whenever possible.
			 */
<<<<<<< HEAD
			__( '%s could not be located. Please try another nearby city. For example: Kansas City; Springfield; Portland.' ),
=======
			__( 'We could not locate %s. Please try another nearby city. For example: Kansas City; Springfield; Portland.' ),
>>>>>>> 09f7209d
			'<em>{{data.unknownCity}}</em>'
		);
		?>
	</script>

	<script id="tmpl-community-events-event-list" type="text/template">
		<# _.each( data.events, function( event ) { #>
			<li class="event event-{{ event.type }} wp-clearfix">
				<div class="event-info">
					<div class="dashicons event-icon" aria-hidden="true"></div>
					<div class="event-info-inner">
						<a class="event-title" href="{{ event.url }}">{{ event.title }}</a>
						<span class="event-city">{{ event.location.location }}</span>
					</div>
				</div>

				<div class="event-date-time">
					<span class="event-date">{{ event.user_formatted_date }}</span>
					<# if ( 'meetup' === event.type ) { #>
						<span class="event-time">
							{{ event.user_formatted_time }} {{ event.timeZoneAbbreviation }}
						</span>
					<# } #>
				</div>
			</li>
		<# } ) #>

		<# if ( data.events.length <= 2 ) { #>
			<li class="event-none">
				<?php
				printf(
					/* translators: %s: Localized meetup organization documentation URL. */
					__( 'Want more events? <a href="%s">Help organize the next one</a>!' ),
					__( 'https://make.wordpress.org/community/organize-event-landing-page/' )
				);
				?>
			</li>
		<# } #>

	</script>

	<script id="tmpl-community-events-no-upcoming-events" type="text/template">
		<li class="event-none">
			<# if ( data.location.description ) { #>
				<?php
				printf(
					/* translators: 1: The city the user searched for, 2: Meetup organization documentation URL. */
					__( 'There are no events scheduled near %1$s at the moment. Would you like to <a href="%2$s">organize a WordPress event</a>?' ),
					'{{ data.location.description }}',
					__( 'https://make.wordpress.org/community/handbook/meetup-organizer/welcome/' )
				);
				?>

			<# } else { #>
				<?php
				printf(
					/* translators: %s: Meetup organization documentation URL. */
					__( 'There are no events scheduled near you at the moment. Would you like to <a href="%s">organize a WordPress event</a>?' ),
					__( 'https://make.wordpress.org/community/handbook/meetup-organizer/welcome/' )
				);
				?>
			<# } #>
		</li>
	</script>
	<?php
}

/**
 * 'WordPress Events and News' dashboard widget.
 *
 * @since 2.7.0
 * @since 4.8.0 Removed popular plugins feed.
 */
function wp_dashboard_primary() {
	$feeds = array(
		'news'   => array(

			/**
			 * Filters the primary link URL for the 'WordPress Events and News' dashboard widget.
			 *
			 * @since 2.5.0
			 *
			 * @param string $link The widget's primary link URL.
			 */
			'link'         => apply_filters( 'dashboard_primary_link', __( 'https://wordpress.org/news/' ) ),

			/**
			 * Filters the primary feed URL for the 'WordPress Events and News' dashboard widget.
			 *
			 * @since 2.3.0
			 *
			 * @param string $url The widget's primary feed URL.
			 */
			'url'          => apply_filters( 'dashboard_primary_feed', __( 'https://wordpress.org/news/feed/' ) ),

			/**
			 * Filters the primary link title for the 'WordPress Events and News' dashboard widget.
			 *
			 * @since 2.3.0
			 *
			 * @param string $title Title attribute for the widget's primary link.
			 */
			'title'        => apply_filters( 'dashboard_primary_title', __( 'WordPress Blog' ) ),
			'items'        => 2,
			'show_summary' => 0,
			'show_author'  => 0,
			'show_date'    => 0,
		),
		'planet' => array(

			/**
			 * Filters the secondary link URL for the 'WordPress Events and News' dashboard widget.
			 *
			 * @since 2.3.0
			 *
			 * @param string $link The widget's secondary link URL.
			 */
			'link'         => apply_filters( 'dashboard_secondary_link', __( 'https://planet.wordpress.org/' ) ),

			/**
			 * Filters the secondary feed URL for the 'WordPress Events and News' dashboard widget.
			 *
			 * @since 2.3.0
			 *
			 * @param string $url The widget's secondary feed URL.
			 */
			'url'          => apply_filters( 'dashboard_secondary_feed', __( 'https://planet.wordpress.org/feed/' ) ),

			/**
			 * Filters the secondary link title for the 'WordPress Events and News' dashboard widget.
			 *
			 * @since 2.3.0
			 *
			 * @param string $title Title attribute for the widget's secondary link.
			 */
			'title'        => apply_filters( 'dashboard_secondary_title', __( 'Other WordPress News' ) ),

			/**
			 * Filters the number of secondary link items for the 'WordPress Events and News' dashboard widget.
			 *
			 * @since 4.4.0
			 *
			 * @param string $items How many items to show in the secondary feed.
			 */
			'items'        => apply_filters( 'dashboard_secondary_items', 3 ),
			'show_summary' => 0,
			'show_author'  => 0,
			'show_date'    => 0,
		),
	);

	wp_dashboard_cached_rss_widget( 'dashboard_primary', 'wp_dashboard_primary_output', $feeds );
}

/**
 * Displays the WordPress events and news feeds.
 *
 * @since 3.8.0
 * @since 4.8.0 Removed popular plugins feed.
 *
 * @param string $widget_id Widget ID.
 * @param array  $feeds     Array of RSS feeds.
 */
function wp_dashboard_primary_output( $widget_id, $feeds ) {
	foreach ( $feeds as $type => $args ) {
		$args['type'] = $type;
		echo '<div class="rss-widget">';
			wp_widget_rss_output( $args['url'], $args );
		echo '</div>';
	}
}

/**
 * Displays file upload quota on dashboard.
 *
 * Runs on the {@see 'activity_box_end'} hook in wp_dashboard_right_now().
 *
 * @since 3.0.0
 *
 * @return true|void True if not multisite, user can't upload files, or the space check option is disabled.
 */
function wp_dashboard_quota() {
	if ( ! is_multisite() || ! current_user_can( 'upload_files' )
		|| get_site_option( 'upload_space_check_disabled' )
	) {
		return true;
	}

	$quota = get_space_allowed();
	$used  = get_space_used();

	if ( $used > $quota ) {
		$percentused = '100';
	} else {
		$percentused = ( $used / $quota ) * 100;
	}

	$used_class  = ( $percentused >= 70 ) ? ' warning' : '';
	$used        = round( $used, 2 );
	$percentused = number_format( $percentused );

	?>
	<h3 class="mu-storage"><?php _e( 'Storage Space' ); ?></h3>
	<div class="mu-storage">
	<ul>
		<li class="storage-count">
			<?php
			$text = sprintf(
				/* translators: %s: Number of megabytes. */
				__( '%s MB Space Allowed' ),
				number_format_i18n( $quota )
			);
			printf(
				'<a href="%1$s">%2$s <span class="screen-reader-text">(%3$s)</span></a>',
				esc_url( admin_url( 'upload.php' ) ),
				$text,
				__( 'Manage Uploads' )
			);
			?>
		</li><li class="storage-count <?php echo $used_class; ?>">
			<?php
			$text = sprintf(
				/* translators: 1: Number of megabytes, 2: Percentage. */
				__( '%1$s MB (%2$s%%) Space Used' ),
				number_format_i18n( $used, 2 ),
				$percentused
			);
			printf(
				'<a href="%1$s" class="musublink">%2$s <span class="screen-reader-text">(%3$s)</span></a>',
				esc_url( admin_url( 'upload.php' ) ),
				$text,
				__( 'Manage Uploads' )
			);
			?>
		</li>
	</ul>
	</div>
	<?php
}

/**
 * Displays the browser update nag.
 *
 * @since 3.2.0
 * @since 5.8.0 Added a special message for Internet Explorer users.
 *
 * @global bool $is_IE
 */
function wp_dashboard_browser_nag() {
	global $is_IE;

	$notice   = '';
	$response = wp_check_browser_version();

	if ( $response ) {
		if ( $is_IE ) {
			$msg = __( 'Internet Explorer does not give you the best WordPress experience. Switch to Microsoft Edge, or another more modern browser to get the most from your site.' );
		} elseif ( $response['insecure'] ) {
			$msg = sprintf(
				/* translators: %s: Browser name and link. */
				__( "It looks like you're using an insecure version of %s. Using an outdated browser makes your computer unsafe. For the best WordPress experience, please update your browser." ),
				sprintf( '<a href="%s">%s</a>', esc_url( $response['update_url'] ), esc_html( $response['name'] ) )
			);
		} else {
			$msg = sprintf(
				/* translators: %s: Browser name and link. */
				__( "It looks like you're using an old version of %s. For the best WordPress experience, please update your browser." ),
				sprintf( '<a href="%s">%s</a>', esc_url( $response['update_url'] ), esc_html( $response['name'] ) )
			);
		}

		$browser_nag_class = '';
		if ( ! empty( $response['img_src'] ) ) {
			$img_src = ( is_ssl() && ! empty( $response['img_src_ssl'] ) ) ? $response['img_src_ssl'] : $response['img_src'];

			$notice           .= '<div class="alignright browser-icon"><img src="' . esc_url( $img_src ) . '" alt="" /></div>';
			$browser_nag_class = ' has-browser-icon';
		}
		$notice .= "<p class='browser-update-nag{$browser_nag_class}'>{$msg}</p>";

		$browsehappy = 'https://browsehappy.com/';
		$locale      = get_user_locale();
		if ( 'en_US' !== $locale ) {
			$browsehappy = add_query_arg( 'locale', $locale, $browsehappy );
		}

		if ( $is_IE ) {
			$msg_browsehappy = sprintf(
				/* translators: %s: Browse Happy URL. */
				__( 'Learn how to <a href="%s" class="update-browser-link">browse happy</a>' ),
				esc_url( $browsehappy )
			);
		} else {
			$msg_browsehappy = sprintf(
				/* translators: 1: Browser update URL, 2: Browser name, 3: Browse Happy URL. */
				__( '<a href="%1$s" class="update-browser-link">Update %2$s</a> or learn how to <a href="%3$s" class="browse-happy-link">browse happy</a>' ),
				esc_attr( $response['update_url'] ),
				esc_html( $response['name'] ),
				esc_url( $browsehappy )
			);
		}

		$notice .= '<p>' . $msg_browsehappy . '</p>';
		$notice .= '<p class="hide-if-no-js"><a href="" class="dismiss" aria-label="' . esc_attr__( 'Dismiss the browser warning panel' ) . '">' . __( 'Dismiss' ) . '</a></p>';
		$notice .= '<div class="clear"></div>';
	}

	/**
	 * Filters the notice output for the 'Browse Happy' nag meta box.
	 *
	 * @since 3.2.0
	 *
	 * @param string      $notice   The notice content.
	 * @param array|false $response An array containing web browser information, or
	 *                              false on failure. See `wp_check_browser_version()`.
	 */
	echo apply_filters( 'browse-happy-notice', $notice, $response ); // phpcs:ignore WordPress.NamingConventions.ValidHookName.UseUnderscores
}

/**
 * Adds an additional class to the browser nag if the current version is insecure.
 *
 * @since 3.2.0
 *
 * @param string[] $classes Array of meta box classes.
 * @return string[] Modified array of meta box classes.
 */
function dashboard_browser_nag_class( $classes ) {
	$response = wp_check_browser_version();

	if ( $response && $response['insecure'] ) {
		$classes[] = 'browser-insecure';
	}

	return $classes;
}

/**
 * Checks if the user needs a browser update.
 *
 * @since 3.2.0
 *
 * @return array|false Array of browser data on success, false on failure.
 */
function wp_check_browser_version() {
	if ( empty( $_SERVER['HTTP_USER_AGENT'] ) ) {
		return false;
	}

	$key = md5( $_SERVER['HTTP_USER_AGENT'] );

	$response = get_site_transient( 'browser_' . $key );

	if ( false === $response ) {
		// Include an unmodified $wp_version.
		require ABSPATH . WPINC . '/version.php';

		$url     = 'http://api.wordpress.org/core/browse-happy/1.1/';
		$options = array(
			'body'       => array( 'useragent' => $_SERVER['HTTP_USER_AGENT'] ),
			'user-agent' => 'WordPress/' . $wp_version . '; ' . home_url( '/' ),
		);

		if ( wp_http_supports( array( 'ssl' ) ) ) {
			$url = set_url_scheme( $url, 'https' );
		}

		$response = wp_remote_post( $url, $options );

		if ( is_wp_error( $response ) || 200 !== wp_remote_retrieve_response_code( $response ) ) {
			return false;
		}

		/**
		 * Response should be an array with:
		 *  'platform' - string - A user-friendly platform name, if it can be determined
		 *  'name' - string - A user-friendly browser name
		 *  'version' - string - The version of the browser the user is using
		 *  'current_version' - string - The most recent version of the browser
		 *  'upgrade' - boolean - Whether the browser needs an upgrade
		 *  'insecure' - boolean - Whether the browser is deemed insecure
		 *  'update_url' - string - The url to visit to upgrade
		 *  'img_src' - string - An image representing the browser
		 *  'img_src_ssl' - string - An image (over SSL) representing the browser
		 */
		$response = json_decode( wp_remote_retrieve_body( $response ), true );

		if ( ! is_array( $response ) ) {
			return false;
		}

		set_site_transient( 'browser_' . $key, $response, WEEK_IN_SECONDS );
	}

	return $response;
}

/**
 * Displays the PHP update nag.
 *
 * @since 5.1.0
 */
function wp_dashboard_php_nag() {
	$response = wp_check_php_version();

	if ( ! $response ) {
		return;
	}

	if ( isset( $response['is_secure'] ) && ! $response['is_secure'] ) {
		$msg = sprintf(
			/* translators: %s: The server PHP version. */
			__( 'Your site is running an insecure version of PHP (%s), which should be updated.' ),
			PHP_VERSION
		);
	} else {
		$msg = sprintf(
			/* translators: %s: The server PHP version. */
			__( 'Your site is running an outdated version of PHP (%s), which should be updated.' ),
			PHP_VERSION
		);
	}
	?>
	<p><?php echo $msg; ?></p>

	<h3><?php _e( 'What is PHP and how does it affect my site?' ); ?></h3>
	<p>
		<?php
		printf(
			/* translators: %s: The minimum recommended PHP version. */
			__( 'PHP is the programming language used to build and maintain WordPress. Newer versions of PHP are created with increased performance in mind, so you may see a positive effect on your site&#8217;s performance. The minimum recommended version of PHP is %s.' ),
			$response ? $response['recommended_version'] : ''
		);
		?>
	</p>

	<p class="button-container">
		<?php
		printf(
			'<a class="button button-primary" href="%1$s" target="_blank" rel="noopener">%2$s <span class="screen-reader-text">%3$s</span><span aria-hidden="true" class="dashicons dashicons-external"></span></a>',
			esc_url( wp_get_update_php_url() ),
			__( 'Learn more about updating PHP' ),
			/* translators: Accessibility text. */
			__( '(opens in a new tab)' )
		);
		?>
	</p>
	<?php

	wp_update_php_annotation();
	wp_direct_php_update_button();
}

/**
 * Adds an additional class to the PHP nag if the current version is insecure.
 *
 * @since 5.1.0
 *
 * @param string[] $classes Array of meta box classes.
 * @return string[] Modified array of meta box classes.
 */
function dashboard_php_nag_class( $classes ) {
	$response = wp_check_php_version();

	if ( $response && isset( $response['is_secure'] ) && ! $response['is_secure'] ) {
		$classes[] = 'php-insecure';
	}

	return $classes;
}

/**
 * Displays the Site Health Status widget.
 *
 * @since 5.4.0
 */
function wp_dashboard_site_health() {
	$get_issues = get_transient( 'health-check-site-status-result' );

	$issue_counts = array();

	if ( false !== $get_issues ) {
		$issue_counts = json_decode( $get_issues, true );
	}

	if ( ! is_array( $issue_counts ) || ! $issue_counts ) {
		$issue_counts = array(
			'good'        => 0,
			'recommended' => 0,
			'critical'    => 0,
		);
	}

	$issues_total = $issue_counts['recommended'] + $issue_counts['critical'];
	?>
	<div class="health-check-widget">
		<div class="health-check-widget-title-section site-health-progress-wrapper loading hide-if-no-js">
			<div class="site-health-progress">
				<svg role="img" aria-hidden="true" focusable="false" width="100%" height="100%" viewBox="0 0 200 200" version="1.1" xmlns="http://www.w3.org/2000/svg">
					<circle r="90" cx="100" cy="100" fill="transparent" stroke-dasharray="565.48" stroke-dashoffset="0"></circle>
					<circle id="bar" r="90" cx="100" cy="100" fill="transparent" stroke-dasharray="565.48" stroke-dashoffset="0"></circle>
				</svg>
			</div>
			<div class="site-health-progress-label">
				<?php if ( false === $get_issues ) : ?>
					<?php _e( 'No information yet&hellip;' ); ?>
				<?php else : ?>
					<?php _e( 'Results are still loading&hellip;' ); ?>
				<?php endif; ?>
			</div>
		</div>

		<div class="site-health-details">
			<?php if ( false === $get_issues ) : ?>
				<p>
					<?php
					printf(
						/* translators: %s: URL to Site Health screen. */
						__( 'Site health checks will automatically run periodically to gather information about your site. You can also <a href="%s">visit the Site Health screen</a> to gather information about your site now.' ),
						esc_url( admin_url( 'site-health.php' ) )
					);
					?>
				</p>
			<?php else : ?>
				<p>
					<?php if ( $issues_total <= 0 ) : ?>
						<?php _e( 'Great job! Your site currently passes all site health checks.' ); ?>
					<?php elseif ( 1 === (int) $issue_counts['critical'] ) : ?>
						<?php _e( 'Your site has a critical issue that should be addressed as soon as possible to improve its performance and security.' ); ?>
					<?php elseif ( $issue_counts['critical'] > 1 ) : ?>
						<?php _e( 'Your site has critical issues that should be addressed as soon as possible to improve its performance and security.' ); ?>
					<?php elseif ( 1 === (int) $issue_counts['recommended'] ) : ?>
						<?php _e( 'Your site&#8217;s health is looking good, but there is still one thing you can do to improve its performance and security.' ); ?>
					<?php else : ?>
						<?php _e( 'Your site&#8217;s health is looking good, but there are still some things you can do to improve its performance and security.' ); ?>
					<?php endif; ?>
				</p>
			<?php endif; ?>

			<?php if ( $issues_total > 0 && false !== $get_issues ) : ?>
				<p>
					<?php
					printf(
						/* translators: 1: Number of issues. 2: URL to Site Health screen. */
						_n(
							'Take a look at the <strong>%1$d item</strong> on the <a href="%2$s">Site Health screen</a>.',
							'Take a look at the <strong>%1$d items</strong> on the <a href="%2$s">Site Health screen</a>.',
							$issues_total
						),
						$issues_total,
						esc_url( admin_url( 'site-health.php' ) )
					);
					?>
				</p>
			<?php endif; ?>
		</div>
	</div>

	<?php
}

/**
 * Empty function usable by plugins to output empty dashboard widget (to be populated later by JS).
 *
 * @since 2.5.0
 */
function wp_dashboard_empty() {}

/**
 * Displays a welcome panel to introduce users to WordPress.
 *
 * @since 3.3.0
 * @since 5.9.0 Send users to the Site Editor if the active theme is block-based.
 */
function wp_welcome_panel() {
	list( $display_version ) = explode( '-', get_bloginfo( 'version' ) );
	$can_customize           = current_user_can( 'customize' );
	$is_block_theme          = wp_is_block_theme();
	?>
	<div class="welcome-panel-content">
	<div class="welcome-panel-header">
		<h2><?php _e( 'Welcome to WordPress!' ); ?></h2>
		<p>
			<a href="<?php echo esc_url( admin_url( 'about.php' ) ); ?>">
			<?php
				/* translators: %s: Current WordPress version. */
				printf( __( 'Learn more about the %s version.' ), $display_version );
			?>
			</a>
		</p>
	</div>
	<div class="welcome-panel-column-container">
		<div class="welcome-panel-column">
			<div class="welcome-panel-icon-pages"></div>
			<div class="welcome-panel-column-content">
				<h3><?php _e( 'Author rich content with blocks and patterns' ); ?></h3>
				<p><?php _e( 'Block patterns are pre-configured block layouts. Use them to get inspired or create new pages in a flash.' ); ?></p>
				<a href="<?php echo esc_url( admin_url( 'post-new.php?post_type=page' ) ); ?>"><?php _e( 'Add a new page' ); ?></a>
			</div>
		</div>
		<div class="welcome-panel-column">
			<div class="welcome-panel-icon-layout"></div>
			<div class="welcome-panel-column-content">
			<?php if ( $is_block_theme ) : ?>
				<h3><?php _e( 'Customize your entire site with block themes' ); ?></h3>
				<p><?php _e( 'Design everything on your site &#8212; from the header down to the footer, all using blocks and patterns.' ); ?></p>
				<a href="<?php echo esc_url( admin_url( 'site-editor.php' ) ); ?>"><?php _e( 'Open site editor' ); ?></a>
			<?php else : ?>
				<h3><?php _e( 'Start Customizing' ); ?></h3>
				<p><?php _e( 'Configure your site&#8217;s logo, header, menus, and more in the Customizer.' ); ?></p>
				<?php if ( $can_customize ) : ?>
					<a class="load-customize hide-if-no-customize" href="<?php echo wp_customize_url(); ?>"><?php _e( 'Open the Customizer' ); ?></a>
				<?php endif; ?>
			<?php endif; ?>
			</div>
		</div>
		<div class="welcome-panel-column">
			<div class="welcome-panel-icon-styles"></div>
			<div class="welcome-panel-column-content">
			<?php if ( $is_block_theme ) : ?>
				<h3><?php _e( 'Switch up your site&#8217;s look & feel with Styles' ); ?></h3>
				<p><?php _e( 'Tweak your site, or give it a whole new look! Get creative &#8212; how about a new color palette or font?' ); ?></p>
				<a href="<?php echo esc_url( admin_url( 'site-editor.php?styles=open' ) ); ?>"><?php _e( 'Edit styles' ); ?></a>
			<?php else : ?>
				<h3><?php _e( 'Discover a new way to build your site.' ); ?></h3>
				<p><?php _e( 'There is a new kind of WordPress theme, called a block theme, that lets you build the site you&#8217;ve always wanted &#8212; with blocks and styles.' ); ?></p>
				<a href="<?php echo esc_url( __( 'https://wordpress.org/support/article/block-themes/' ) ); ?>"><?php _e( 'Learn about block themes' ); ?></a>
			<?php endif; ?>
			</div>
		</div>
	</div>
	</div>
	<?php
}<|MERGE_RESOLUTION|>--- conflicted
+++ resolved
@@ -1414,11 +1414,7 @@
 			 * that they match the expected location before including them.
 			 * Use endonyms (native locale names) whenever possible.
 			 */
-<<<<<<< HEAD
 			__( '%s could not be located. Please try another nearby city. For example: Kansas City; Springfield; Portland.' ),
-=======
-			__( 'We could not locate %s. Please try another nearby city. For example: Kansas City; Springfield; Portland.' ),
->>>>>>> 09f7209d
 			'<em>{{data.unknownCity}}</em>'
 		);
 		?>
