<?php
/**
 * PemFTP - An Ftp implementation in pure PHP
 *
 * @package PemFTP
 * @since 2.5.0
 *
 * @version 1.0
 * @copyright Alexey Dotsenko
 * @author Alexey Dotsenko
 * @link https://www.phpclasses.org/package/1743-PHP-FTP-client-in-pure-PHP.html
 * @license LGPL https://opensource.org/licenses/lgpl-license.html
 */

/**
 * Defines the newline characters, if not defined already.
 *
 * This can be redefined.
 *
 * @since 2.5.0
 * @var string
 */
if(!defined('CRLF')) define('CRLF',"\r\n");

/**
 * Sets whatever to autodetect ASCII mode.
 *
 * This can be redefined.
 *
 * @since 2.5.0
 * @var int
 */
if(!defined("FTP_AUTOASCII")) define("FTP_AUTOASCII", -1);

/**
 *
 * This can be redefined.
 * @since 2.5.0
 * @var int
 */
if(!defined("FTP_BINARY")) define("FTP_BINARY", 1);

/**
 *
 * This can be redefined.
 * @since 2.5.0
 * @var int
 */
if(!defined("FTP_ASCII")) define("FTP_ASCII", 0);

/**
 * Whether to force FTP.
 *
 * This can be redefined.
 *
 * @since 2.5.0
 * @var bool
 */
if(!defined('FTP_FORCE')) define('FTP_FORCE', true);

/**
 * @since 2.5.0
 * @var string
 */
define('FTP_OS_Unix','u');

/**
 * @since 2.5.0
 * @var string
 */
define('FTP_OS_Windows','w');

/**
 * @since 2.5.0
 * @var string
 */
define('FTP_OS_Mac','m');

/**
 * PemFTP base class
 *
 */
class ftp_base {
	/* Public variables */
	var $LocalEcho;
	var $Verbose;
	var $OS_local;
	var $OS_remote;

	/* Private variables */
	var $_lastaction;
	var $_errors;
	var $_type;
	var $_umask;
	var $_timeout;
	var $_passive;
	var $_host;
	var $_fullhost;
	var $_port;
	var $_datahost;
	var $_dataport;
	var $_ftp_control_sock;
	var $_ftp_data_sock;
	var $_ftp_temp_sock;
	var $_ftp_buff_size;
	var $_login;
	var $_password;
	var $_connected;
	var $_ready;
	var $_code;
	var $_message;
	var $_can_restore;
	var $_port_available;
	var $_curtype;
	var $_features;

	var $_error_array;
	var $AuthorizedTransferMode;
	var $OS_FullName;
	var $_eol_code;
	var $AutoAsciiExt;

	/* Constructor */
	function __construct($port_mode=FALSE, $verb=FALSE, $le=FALSE) {
		$this->LocalEcho=$le;
		$this->Verbose=$verb;
		$this->_lastaction=NULL;
		$this->_error_array=array();
		$this->_eol_code=array(FTP_OS_Unix=>"\n", FTP_OS_Mac=>"\r", FTP_OS_Windows=>"\r\n");
		$this->AuthorizedTransferMode=array(FTP_AUTOASCII, FTP_ASCII, FTP_BINARY);
		$this->OS_FullName=array(FTP_OS_Unix => 'UNIX', FTP_OS_Windows => 'WINDOWS', FTP_OS_Mac => 'MACOS');
		$this->AutoAsciiExt=array("ASP","BAT","C","CPP","CSS","CSV","JS","H","HTM","HTML","SHTML","INI","LOG","PHP3","PHTML","PL","PERL","SH","SQL","TXT");
		$this->_port_available=($port_mode==TRUE);
		$this->SendMSG("Staring FTP client class".($this->_port_available?"":" without PORT mode support"));
		$this->_connected=FALSE;
		$this->_ready=FALSE;
		$this->_can_restore=FALSE;
		$this->_code=0;
		$this->_message="";
		$this->_ftp_buff_size=4096;
		$this->_curtype=NULL;
		$this->SetUmask(0022);
		$this->SetType(FTP_AUTOASCII);
		$this->SetTimeout(30);
		$this->Passive(!$this->_port_available);
		$this->_login="anonymous";
		$this->_password="anon@ftp.com";
		$this->_features=array();
	    $this->OS_local=FTP_OS_Unix;
		$this->OS_remote=FTP_OS_Unix;
		$this->features=array();
		if(strtoupper(substr(PHP_OS, 0, 3)) === 'WIN') $this->OS_local=FTP_OS_Windows;
		elseif(strtoupper(substr(PHP_OS, 0, 3)) === 'MAC') $this->OS_local=FTP_OS_Mac;
	}

	function ftp_base($port_mode=FALSE) {
		$this->__construct($port_mode);
	}

// <!-- --------------------------------------------------------------------------------------- -->
// <!--       Public functions                                                                  -->
// <!-- --------------------------------------------------------------------------------------- -->

	function parselisting($line) {
		$is_windows = ($this->OS_remote == FTP_OS_Windows);
		if ($is_windows && preg_match("/([0-9]{2})-([0-9]{2})-([0-9]{2}) +([0-9]{2}):([0-9]{2})(AM|PM) +([0-9]+|<DIR>) +(.+)/",$line,$lucifer)) {
			$b = array();
			if ($lucifer[3]<70) { $lucifer[3]+=2000; } else { $lucifer[3]+=1900; } // 4digit year fix
			$b['isdir'] = ($lucifer[7]=="<DIR>");
			if ( $b['isdir'] )
				$b['type'] = 'd';
			else
				$b['type'] = 'f';
			$b['size'] = $lucifer[7];
			$b['month'] = $lucifer[1];
			$b['day'] = $lucifer[2];
			$b['year'] = $lucifer[3];
			$b['hour'] = $lucifer[4];
			$b['minute'] = $lucifer[5];
			$b['time'] = @mktime($lucifer[4]+(strcasecmp($lucifer[6],"PM")==0?12:0),$lucifer[5],0,$lucifer[1],$lucifer[2],$lucifer[3]);
			$b['am/pm'] = $lucifer[6];
			$b['name'] = $lucifer[8];
		} else if (!$is_windows && $lucifer=preg_split("/[ ]/",$line,9,PREG_SPLIT_NO_EMPTY)) {
			//echo $line."\n";
			$lcount=count($lucifer);
			if ($lcount<8) return '';
			$b = array();
			$b['isdir'] = $lucifer[0][0] === "d";
			$b['islink'] = $lucifer[0][0] === "l";
			if ( $b['isdir'] )
				$b['type'] = 'd';
			elseif ( $b['islink'] )
				$b['type'] = 'l';
			else
				$b['type'] = 'f';
			$b['perms'] = $lucifer[0];
			$b['number'] = $lucifer[1];
			$b['owner'] = $lucifer[2];
			$b['group'] = $lucifer[3];
			$b['size'] = $lucifer[4];
			if ($lcount==8) {
				sscanf($lucifer[5],"%d-%d-%d",$b['year'],$b['month'],$b['day']);
				sscanf($lucifer[6],"%d:%d",$b['hour'],$b['minute']);
				$b['time'] = @mktime($b['hour'],$b['minute'],0,$b['month'],$b['day'],$b['year']);
				$b['name'] = $lucifer[7];
			} else {
				$b['month'] = $lucifer[5];
				$b['day'] = $lucifer[6];
				if (preg_match("/([0-9]{2}):([0-9]{2})/",$lucifer[7],$l2)) {
					$b['year'] = gmdate("Y");
					$b['hour'] = $l2[1];
					$b['minute'] = $l2[2];
				} else {
					$b['year'] = $lucifer[7];
					$b['hour'] = 0;
					$b['minute'] = 0;
				}
				$b['time'] = strtotime(sprintf("%d %s %d %02d:%02d",$b['day'],$b['month'],$b['year'],$b['hour'],$b['minute']));
				$b['name'] = $lucifer[8];
			}
		}

		return $b;
	}

	function SendMSG($message = "", $crlf=true) {
		if ($this->Verbose) {
			echo $message.($crlf?CRLF:"");
			flush();
		}
		return TRUE;
	}

	function SetType($mode=FTP_AUTOASCII) {
		if(!in_array($mode, $this->AuthorizedTransferMode)) {
			$this->SendMSG("Wrong type");
			return FALSE;
		}
		$this->_type=$mode;
		$this->SendMSG("Transfer type: ".($this->_type==FTP_BINARY?"binary":($this->_type==FTP_ASCII?"ASCII":"auto ASCII") ) );
		return TRUE;
	}

	function _settype($mode=FTP_ASCII) {
		if($this->_ready) {
			if($mode==FTP_BINARY) {
				if($this->_curtype!=FTP_BINARY) {
					if(!$this->_exec("TYPE I", "SetType")) return FALSE;
					$this->_curtype=FTP_BINARY;
				}
			} elseif($this->_curtype!=FTP_ASCII) {
				if(!$this->_exec("TYPE A", "SetType")) return FALSE;
				$this->_curtype=FTP_ASCII;
			}
		} else return FALSE;
		return TRUE;
	}

	function Passive($pasv=NULL) {
		if(is_null($pasv)) $this->_passive=!$this->_passive;
		else $this->_passive=$pasv;
		if(!$this->_port_available and !$this->_passive) {
			$this->SendMSG("Only passive connections available!");
			$this->_passive=TRUE;
			return FALSE;
		}
		$this->SendMSG("Passive mode ".($this->_passive?"on":"off"));
		return TRUE;
	}

	function SetServer($host, $port=21, $reconnect=true) {
		if(!is_long($port)) {
	        $this->verbose=true;
    	    $this->SendMSG("Incorrect port syntax");
			return FALSE;
		} else {
			$ip=@gethostbyname($host);
	        $dns=@gethostbyaddr($host);
	        if(!$ip) $ip=$host;
	        if(!$dns) $dns=$host;
	        // Validate the IPAddress PHP4 returns -1 for invalid, PHP5 false
	        // -1 === "255.255.255.255" which is the broadcast address which is also going to be invalid
	        $ipaslong = ip2long($ip);
			if ( ($ipaslong == false) || ($ipaslong === -1) ) {
				$this->SendMSG("Wrong host name/address \"".$host."\"");
				return FALSE;
			}
	        $this->_host=$ip;
	        $this->_fullhost=$dns;
	        $this->_port=$port;
	        $this->_dataport=$port-1;
		}
		$this->SendMSG("Host \"".$this->_fullhost."(".$this->_host."):".$this->_port."\"");
		if($reconnect){
			if($this->_connected) {
				$this->SendMSG("Reconnecting");
				if(!$this->quit(FTP_FORCE)) return FALSE;
				if(!$this->connect()) return FALSE;
			}
		}
		return TRUE;
	}

	function SetUmask($umask=0022) {
		$this->_umask=$umask;
		umask($this->_umask);
		$this->SendMSG("UMASK 0".decoct($this->_umask));
		return TRUE;
	}

	function SetTimeout($timeout=30) {
		$this->_timeout=$timeout;
		$this->SendMSG("Timeout ".$this->_timeout);
		if($this->_connected)
			if(!$this->_settimeout($this->_ftp_control_sock)) return FALSE;
		return TRUE;
	}

	function connect($server=NULL) {
		if(!empty($server)) {
			if(!$this->SetServer($server)) return false;
		}
		if($this->_ready) return true;
	    $this->SendMsg('Local OS : '.$this->OS_FullName[$this->OS_local]);
		if(!($this->_ftp_control_sock = $this->_connect($this->_host, $this->_port))) {
			$this->SendMSG("Error : Cannot connect to remote host \"".$this->_fullhost." :".$this->_port."\"");
			return FALSE;
		}
		$this->SendMSG("Connected to remote host \"".$this->_fullhost.":".$this->_port."\". Waiting for greeting.");
		do {
			if(!$this->_readmsg()) return FALSE;
			if(!$this->_checkCode()) return FALSE;
			$this->_lastaction=time();
		} while($this->_code<200);
		$this->_ready=true;
		$syst=$this->systype();
		if(!$syst) $this->SendMSG("Cannot detect remote OS");
		else {
			if(preg_match("/win|dos|novell/i", $syst[0])) $this->OS_remote=FTP_OS_Windows;
			elseif(preg_match("/os/i", $syst[0])) $this->OS_remote=FTP_OS_Mac;
			elseif(preg_match("/(li|u)nix/i", $syst[0])) $this->OS_remote=FTP_OS_Unix;
			else $this->OS_remote=FTP_OS_Mac;
			$this->SendMSG("Remote OS: ".$this->OS_FullName[$this->OS_remote]);
		}
		if(!$this->features()) $this->SendMSG("Cannot get features list. All supported - disabled");
		else $this->SendMSG("Supported features: ".implode(", ", array_keys($this->_features)));
		return TRUE;
	}

	function quit($force=false) {
		if($this->_ready) {
			if(!$this->_exec("QUIT") and !$force) return FALSE;
			if(!$this->_checkCode() and !$force) return FALSE;
			$this->_ready=false;
			$this->SendMSG("Session finished");
		}
		$this->_quit();
		return TRUE;
	}

	function login($user=NULL, $pass=NULL) {
		if(!is_null($user)) $this->_login=$user;
		else $this->_login="anonymous";
		if(!is_null($pass)) $this->_password=$pass;
		else $this->_password="anon@anon.com";
		if(!$this->_exec("USER ".$this->_login, "login")) return FALSE;
		if(!$this->_checkCode()) return FALSE;
		if($this->_code!=230) {
			if(!$this->_exec((($this->_code==331)?"PASS ":"ACCT ").$this->_password, "login")) return FALSE;
			if(!$this->_checkCode()) return FALSE;
		}
		$this->SendMSG("Authentication succeeded");
		if(empty($this->_features)) {
			if(!$this->features()) $this->SendMSG("Cannot get features list. All supported - disabled");
			else $this->SendMSG("Supported features: ".implode(", ", array_keys($this->_features)));
		}
		return TRUE;
	}

	function pwd() {
		if(!$this->_exec("PWD", "pwd")) return FALSE;
		if(!$this->_checkCode()) return FALSE;
		return preg_replace("/^[0-9]{3} \"(.+)\".*$/s", "\\1", $this->_message);
	}

	function cdup() {
		if(!$this->_exec("CDUP", "cdup")) return FALSE;
		if(!$this->_checkCode()) return FALSE;
		return true;
	}

	function chdir($pathname) {
		if(!$this->_exec("CWD ".$pathname, "chdir")) return FALSE;
		if(!$this->_checkCode()) return FALSE;
		return TRUE;
	}

	function rmdir($pathname) {
		if(!$this->_exec("RMD ".$pathname, "rmdir")) return FALSE;
		if(!$this->_checkCode()) return FALSE;
		return TRUE;
	}

	function mkdir($pathname) {
		if(!$this->_exec("MKD ".$pathname, "mkdir")) return FALSE;
		if(!$this->_checkCode()) return FALSE;
		return TRUE;
	}

	function rename($from, $to) {
		if(!$this->_exec("RNFR ".$from, "rename")) return FALSE;
		if(!$this->_checkCode()) return FALSE;
		if($this->_code==350) {
			if(!$this->_exec("RNTO ".$to, "rename")) return FALSE;
			if(!$this->_checkCode()) return FALSE;
		} else return FALSE;
		return TRUE;
	}

	function filesize($pathname) {
		if(!isset($this->_features["SIZE"])) {
			$this->PushError("filesize", "not supported by server");
			return FALSE;
		}
		if(!$this->_exec("SIZE ".$pathname, "filesize")) return FALSE;
		if(!$this->_checkCode()) return FALSE;
		return preg_replace("/^[0-9]{3} ([0-9]+).*$/s", "\\1", $this->_message);
	}

	function abort() {
		if(!$this->_exec("ABOR", "abort")) return FALSE;
		if(!$this->_checkCode()) {
			if($this->_code!=426) return FALSE;
			if(!$this->_readmsg("abort")) return FALSE;
			if(!$this->_checkCode()) return FALSE;
		}
		return true;
	}

	function mdtm($pathname) {
		if(!isset($this->_features["MDTM"])) {
			$this->PushError("mdtm", "not supported by server");
			return FALSE;
		}
		if(!$this->_exec("MDTM ".$pathname, "mdtm")) return FALSE;
		if(!$this->_checkCode()) return FALSE;
		$mdtm = preg_replace("/^[0-9]{3} ([0-9]+).*$/s", "\\1", $this->_message);
		$date = sscanf($mdtm, "%4d%2d%2d%2d%2d%2d");
		$timestamp = mktime($date[3], $date[4], $date[5], $date[1], $date[2], $date[0]);
		return $timestamp;
	}

	function systype() {
		if(!$this->_exec("SYST", "systype")) return FALSE;
		if(!$this->_checkCode()) return FALSE;
		$DATA = explode(" ", $this->_message);
		return array($DATA[1], $DATA[3]);
	}

	function delete($pathname) {
		if(!$this->_exec("DELE ".$pathname, "delete")) return FALSE;
		if(!$this->_checkCode()) return FALSE;
		return TRUE;
	}

	function site($command, $fnction="site") {
		if(!$this->_exec("SITE ".$command, $fnction)) return FALSE;
		if(!$this->_checkCode()) return FALSE;
		return TRUE;
	}

	function chmod($pathname, $mode) {
		if(!$this->site( sprintf('CHMOD %o %s', $mode, $pathname), "chmod")) return FALSE;
		return TRUE;
	}

	function restore($from) {
		if(!isset($this->_features["REST"])) {
			$this->PushError("restore", "not supported by server");
			return FALSE;
		}
		if($this->_curtype!=FTP_BINARY) {
			$this->PushError("restore", "cannot restore in ASCII mode");
			return FALSE;
		}
		if(!$this->_exec("REST ".$from, "resore")) return FALSE;
		if(!$this->_checkCode()) return FALSE;
		return TRUE;
	}

	function features() {
		if(!$this->_exec("FEAT", "features")) return FALSE;
		if(!$this->_checkCode()) return FALSE;
		$f=preg_split("/[".CRLF."]+/", preg_replace("/[0-9]{3}[ -].*[".CRLF."]+/", "", $this->_message), -1, PREG_SPLIT_NO_EMPTY);
		$this->_features=array();
		foreach($f as $k=>$v) {
			$v=explode(" ", trim($v));
			$this->_features[array_shift($v)]=$v;
		}
		return true;
	}

	function rawlist($pathname="", $arg="") {
		return $this->_list(($arg?" ".$arg:"").($pathname?" ".$pathname:""), "LIST", "rawlist");
	}

	function nlist($pathname="", $arg="") {
		return $this->_list(($arg?" ".$arg:"").($pathname?" ".$pathname:""), "NLST", "nlist");
	}

	function is_exists($pathname) {
		return $this->file_exists($pathname);
	}

	function file_exists($pathname) {
		$exists=true;
		if(!$this->_exec("RNFR ".$pathname, "rename")) $exists=FALSE;
		else {
			if(!$this->_checkCode()) $exists=FALSE;
			$this->abort();
		}
		if($exists) $this->SendMSG("Remote file ".$pathname." exists");
		else $this->SendMSG("Remote file ".$pathname." does not exist");
		return $exists;
	}

	function fget($fp, $remotefile, $rest=0) {
		if($this->_can_restore and $rest!=0) fseek($fp, $rest);
		$pi=pathinfo($remotefile);
		if($this->_type==FTP_ASCII or ($this->_type==FTP_AUTOASCII and in_array(strtoupper($pi["extension"]), $this->AutoAsciiExt))) $mode=FTP_ASCII;
		else $mode=FTP_BINARY;
		if(!$this->_data_prepare($mode)) {
			return FALSE;
		}
		if($this->_can_restore and $rest!=0) $this->restore($rest);
		if(!$this->_exec("RETR ".$remotefile, "get")) {
			$this->_data_close();
			return FALSE;
		}
		if(!$this->_checkCode()) {
			$this->_data_close();
			return FALSE;
		}
		$out=$this->_data_read($mode, $fp);
		$this->_data_close();
		if(!$this->_readmsg()) return FALSE;
		if(!$this->_checkCode()) return FALSE;
		return $out;
	}

	function get($remotefile, $localfile=NULL, $rest=0) {
		if(is_null($localfile)) $localfile=$remotefile;
		if (@file_exists($localfile)) $this->SendMSG("Warning : local file will be overwritten");
		$fp = @fopen($localfile, "w");
		if (!$fp) {
			$this->PushError("get","cannot open local file", "Cannot create \"".$localfile."\"");
			return FALSE;
		}
		if($this->_can_restore and $rest!=0) fseek($fp, $rest);
		$pi=pathinfo($remotefile);
		if($this->_type==FTP_ASCII or ($this->_type==FTP_AUTOASCII and in_array(strtoupper($pi["extension"]), $this->AutoAsciiExt))) $mode=FTP_ASCII;
		else $mode=FTP_BINARY;
		if(!$this->_data_prepare($mode)) {
			fclose($fp);
			return FALSE;
		}
		if($this->_can_restore and $rest!=0) $this->restore($rest);
		if(!$this->_exec("RETR ".$remotefile, "get")) {
			$this->_data_close();
			fclose($fp);
			return FALSE;
		}
		if(!$this->_checkCode()) {
			$this->_data_close();
			fclose($fp);
			return FALSE;
		}
		$out=$this->_data_read($mode, $fp);
		fclose($fp);
		$this->_data_close();
		if(!$this->_readmsg()) return FALSE;
		if(!$this->_checkCode()) return FALSE;
		return $out;
	}

	function fput($remotefile, $fp, $rest=0) {
		if($this->_can_restore and $rest!=0) fseek($fp, $rest);
		$pi=pathinfo($remotefile);
		if($this->_type==FTP_ASCII or ($this->_type==FTP_AUTOASCII and in_array(strtoupper($pi["extension"]), $this->AutoAsciiExt))) $mode=FTP_ASCII;
		else $mode=FTP_BINARY;
		if(!$this->_data_prepare($mode)) {
			return FALSE;
		}
		if($this->_can_restore and $rest!=0) $this->restore($rest);
		if(!$this->_exec("STOR ".$remotefile, "put")) {
			$this->_data_close();
			return FALSE;
		}
		if(!$this->_checkCode()) {
			$this->_data_close();
			return FALSE;
		}
		$ret=$this->_data_write($mode, $fp);
		$this->_data_close();
		if(!$this->_readmsg()) return FALSE;
		if(!$this->_checkCode()) return FALSE;
		return $ret;
	}

	function put($localfile, $remotefile=NULL, $rest=0) {
		if(is_null($remotefile)) $remotefile=$localfile;
		if (!file_exists($localfile)) {
			$this->PushError("put","cannot open local file", "No such file or directory \"".$localfile."\"");
			return FALSE;
		}
		$fp = @fopen($localfile, "r");

		if (!$fp) {
			$this->PushError("put","cannot open local file", "Cannot read file \"".$localfile."\"");
			return FALSE;
		}
		if($this->_can_restore and $rest!=0) fseek($fp, $rest);
		$pi=pathinfo($localfile);
		if($this->_type==FTP_ASCII or ($this->_type==FTP_AUTOASCII and in_array(strtoupper($pi["extension"]), $this->AutoAsciiExt))) $mode=FTP_ASCII;
		else $mode=FTP_BINARY;
		if(!$this->_data_prepare($mode)) {
			fclose($fp);
			return FALSE;
		}
		if($this->_can_restore and $rest!=0) $this->restore($rest);
		if(!$this->_exec("STOR ".$remotefile, "put")) {
			$this->_data_close();
			fclose($fp);
			return FALSE;
		}
		if(!$this->_checkCode()) {
			$this->_data_close();
			fclose($fp);
			return FALSE;
		}
		$ret=$this->_data_write($mode, $fp);
		fclose($fp);
		$this->_data_close();
		if(!$this->_readmsg()) return FALSE;
		if(!$this->_checkCode()) return FALSE;
		return $ret;
	}

	function mput($local=".", $remote=NULL, $continious=false) {
		$local=realpath($local);
		if(!@file_exists($local)) {
			$this->PushError("mput","cannot open local folder", "Cannot stat folder \"".$local."\"");
			return FALSE;
		}
		if(!is_dir($local)) return $this->put($local, $remote);
		if(empty($remote)) $remote=".";
		elseif(!$this->file_exists($remote) and !$this->mkdir($remote)) return FALSE;
		if($handle = opendir($local)) {
			$list=array();
			while (false !== ($file = readdir($handle))) {
				if ($file != "." && $file != "..") $list[]=$file;
			}
			closedir($handle);
		} else {
			$this->PushError("mput","cannot open local folder", "Cannot read folder \"".$local."\"");
			return FALSE;
		}
		if(empty($list)) return TRUE;
		$ret=true;
		foreach($list as $el) {
			if(is_dir($local."/".$el)) $t=$this->mput($local."/".$el, $remote."/".$el);
			else $t=$this->put($local."/".$el, $remote."/".$el);
			if(!$t) {
				$ret=FALSE;
				if(!$continious) break;
			}
		}
		return $ret;

	}

	function mget($remote, $local=".", $continious=false) {
		$list=$this->rawlist($remote, "-lA");
		if($list===false) {
			$this->PushError("mget","cannot read remote folder list", "Cannot read remote folder \"".$remote."\" contents");
			return FALSE;
		}
		if(empty($list)) return true;
		if(!@file_exists($local)) {
			if(!@mkdir($local)) {
				$this->PushError("mget","cannot create local folder", "Cannot create folder \"".$local."\"");
				return FALSE;
			}
		}
		foreach($list as $k=>$v) {
			$list[$k]=$this->parselisting($v);
			if( ! $list[$k] or $list[$k]["name"]=="." or $list[$k]["name"]=="..") unset($list[$k]);
		}
		$ret=true;
		foreach($list as $el) {
			if($el["type"]=="d") {
				if(!$this->mget($remote."/".$el["name"], $local."/".$el["name"], $continious)) {
					$this->PushError("mget", "cannot copy folder", "Cannot copy remote folder \"".$remote."/".$el["name"]."\" to local \"".$local."/".$el["name"]."\"");
					$ret=false;
					if(!$continious) break;
				}
			} else {
				if(!$this->get($remote."/".$el["name"], $local."/".$el["name"])) {
					$this->PushError("mget", "cannot copy file", "Cannot copy remote file \"".$remote."/".$el["name"]."\" to local \"".$local."/".$el["name"]."\"");
					$ret=false;
					if(!$continious) break;
				}
			}
			@chmod($local."/".$el["name"], $el["perms"]);
			$t=strtotime($el["date"]);
			if($t!==-1 and $t!==false) @touch($local."/".$el["name"], $t);
		}
		return $ret;
	}

	function mdel($remote, $continious=false) {
		$list=$this->rawlist($remote, "-la");
		if($list===false) {
			$this->PushError("mdel","cannot read remote folder list", "Cannot read remote folder \"".$remote."\" contents");
			return false;
		}

		foreach($list as $k=>$v) {
			$list[$k]=$this->parselisting($v);
			if( ! $list[$k] or $list[$k]["name"]=="." or $list[$k]["name"]=="..") unset($list[$k]);
		}
		$ret=true;

		foreach($list as $el) {
			if ( empty($el) )
				continue;

			if($el["type"]=="d") {
				if(!$this->mdel($remote."/".$el["name"], $continious)) {
					$ret=false;
					if(!$continious) break;
				}
			} else {
				if (!$this->delete($remote."/".$el["name"])) {
					$this->PushError("mdel", "cannot delete file", "Cannot delete remote file \"".$remote."/".$el["name"]."\"");
					$ret=false;
					if(!$continious) break;
				}
			}
		}

		if(!$this->rmdir($remote)) {
			$this->PushError("mdel", "cannot delete folder", "Cannot delete remote folder \"".$remote."/".$el["name"]."\"");
			$ret=false;
		}
		return $ret;
	}

	function mmkdir($dir, $mode = 0777) {
		if(empty($dir)) return FALSE;
		if($this->is_exists($dir) or $dir == "/" ) return TRUE;
		if(!$this->mmkdir(dirname($dir), $mode)) return false;
		$r=$this->mkdir($dir, $mode);
		$this->chmod($dir,$mode);
		return $r;
	}

	function glob($pattern, $handle=NULL) {
		$path=$output=null;
		if(PHP_OS=='WIN32') $slash='\\';
		else $slash='/';
		$lastpos=strrpos($pattern,$slash);
		if(!($lastpos===false)) {
			$path=substr($pattern,0,-$lastpos-1);
			$pattern=substr($pattern,$lastpos);
		} else $path=getcwd();
		if(is_array($handle) and !empty($handle)) {
			foreach($handle as $dir) {
				if($this->glob_pattern_match($pattern,$dir))
				$output[]=$dir;
			}
		} else {
			$handle=@opendir($path);
			if($handle===false) return false;
			while($dir=readdir($handle)) {
				if($this->glob_pattern_match($pattern,$dir))
				$output[]=$dir;
			}
			closedir($handle);
		}
		if(is_array($output)) return $output;
		return false;
	}

	function glob_pattern_match($pattern,$subject) {
		$out=null;
		$chunks=explode(';',$pattern);
		foreach($chunks as $pattern) {
			$escape=array('$','^','.','{','}','(',')','[',']','|');
			while(strpos($pattern,'**')!==false)
				$pattern=str_replace('**','*',$pattern);
			foreach($escape as $probe)
				$pattern=str_replace($probe,"\\$probe",$pattern);
			$pattern=str_replace('?*','*',
				str_replace('*?','*',
					str_replace('*',".*",
						str_replace('?','.{1,1}',$pattern))));
			$out[]=$pattern;
		}
		if(count($out)==1) return($this->glob_regexp("^$out[0]$",$subject));
		else {
			foreach($out as $tester)
<<<<<<< HEAD
				// This should probably be glob_regexp(), but needs tests.
=======
				// TODO: This should probably be glob_regexp(), but needs tests.
>>>>>>> 6244d515
				if($this->my_regexp("^$tester$",$subject)) return true;
		}
		return false;
	}

	function glob_regexp($pattern,$subject) {
		$sensitive=(PHP_OS!='WIN32');
		return ($sensitive?
			preg_match( '/' . preg_quote( $pattern, '/' ) . '/', $subject ) :
			preg_match( '/' . preg_quote( $pattern, '/' ) . '/i', $subject )
		);
	}

	function dirlist($remote) {
		$list=$this->rawlist($remote, "-la");
		if($list===false) {
			$this->PushError("dirlist","cannot read remote folder list", "Cannot read remote folder \"".$remote."\" contents");
			return false;
		}

		$dirlist = array();
		foreach($list as $k=>$v) {
			$entry=$this->parselisting($v);
			if ( empty($entry) )
				continue;

			if($entry["name"]=="." or $entry["name"]=="..")
				continue;

			$dirlist[$entry['name']] = $entry;
		}

		return $dirlist;
	}
// <!-- --------------------------------------------------------------------------------------- -->
// <!--       Private functions                                                                 -->
// <!-- --------------------------------------------------------------------------------------- -->
	function _checkCode() {
		return ($this->_code<400 and $this->_code>0);
	}

	function _list($arg="", $cmd="LIST", $fnction="_list") {
		if(!$this->_data_prepare()) return false;
		if(!$this->_exec($cmd.$arg, $fnction)) {
			$this->_data_close();
			return FALSE;
		}
		if(!$this->_checkCode()) {
			$this->_data_close();
			return FALSE;
		}
		$out="";
		if($this->_code<200) {
			$out=$this->_data_read();
			$this->_data_close();
			if(!$this->_readmsg()) return FALSE;
			if(!$this->_checkCode()) return FALSE;
			if($out === FALSE ) return FALSE;
			$out=preg_split("/[".CRLF."]+/", $out, -1, PREG_SPLIT_NO_EMPTY);
//			$this->SendMSG(implode($this->_eol_code[$this->OS_local], $out));
		}
		return $out;
	}

// <!-- --------------------------------------------------------------------------------------- -->
// <!-- Partie : gestion des erreurs                                                            -->
// <!-- --------------------------------------------------------------------------------------- -->
// Gnre une erreur pour traitement externe  la classe
	function PushError($fctname,$msg,$desc=false){
		$error=array();
		$error['time']=time();
		$error['fctname']=$fctname;
		$error['msg']=$msg;
		$error['desc']=$desc;
		if($desc) $tmp=' ('.$desc.')'; else $tmp='';
		$this->SendMSG($fctname.': '.$msg.$tmp);
		return(array_push($this->_error_array,$error));
	}

// Rcupre une erreur externe
	function PopError(){
		if(count($this->_error_array)) return(array_pop($this->_error_array));
			else return(false);
	}
}

$mod_sockets = extension_loaded( 'sockets' );
if ( ! $mod_sockets && function_exists( 'dl' ) && is_callable( 'dl' ) ) {
	$prefix = ( PHP_SHLIB_SUFFIX == 'dll' ) ? 'php_' : '';
	@dl( $prefix . 'sockets.' . PHP_SHLIB_SUFFIX ); // phpcs:ignore PHPCompatibility.FunctionUse.RemovedFunctions.dlDeprecated
	$mod_sockets = extension_loaded( 'sockets' );
}

require_once __DIR__ . "/class-ftp-" . ( $mod_sockets ? "sockets" : "pure" ) . ".php";

if ( $mod_sockets ) {
	class ftp extends ftp_sockets {}
} else {
	class ftp extends ftp_pure {}
}<|MERGE_RESOLUTION|>--- conflicted
+++ resolved
@@ -810,11 +810,7 @@
 		if(count($out)==1) return($this->glob_regexp("^$out[0]$",$subject));
 		else {
 			foreach($out as $tester)
-<<<<<<< HEAD
-				// This should probably be glob_regexp(), but needs tests.
-=======
 				// TODO: This should probably be glob_regexp(), but needs tests.
->>>>>>> 6244d515
 				if($this->my_regexp("^$tester$",$subject)) return true;
 		}
 		return false;
