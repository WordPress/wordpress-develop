--- conflicted
+++ resolved
@@ -43,16 +43,15 @@
 			$note = "<div class='notice notice-success' tabindex='-1' role='alert'><p>$msg->msg</p></div>";
 		}
 	}
-
+	$edit_custom_sizes = false;
 	/**
-	 * Shows the settings in the Image Editor that allow selecting to edit only the thumbnail of an image.
+	 * Filters whether custom sizes are available options for image editing.
 	 *
-	 * @since 6.3.0
+	 * @since 6.0.0
 	 *
-	 * @param bool Whether to show the settings in the Image Editor. Default false.
+	 * @param bool|string[] $edit_custom_sizes True if custom sizes can be edited or array of custom size names.
 	 */
-	$edit_thumbnails_separately = (bool) apply_filters( 'image_edit_thumbnails_separately', false );
-
+	$edit_custom_sizes = apply_filters( 'edit_custom_thumbnail_sizes', $edit_custom_sizes );
 	?>
 	<div class="imgedit-wrap wp-clearfix">
 	<div id="imgedit-panel-<?php echo $post_id; ?>">
@@ -273,21 +272,10 @@
 	</div>
 
 	<?php
-
-	if ( $edit_thumbnails_separately && $thumb && $sub_sizes ) {
+	if ( $thumb && $sub_sizes ) {
 		$thumb_img = wp_constrain_dimensions( $thumb['width'], $thumb['height'], 160, 120 );
-
-<<<<<<< HEAD
 		?>
-		<div class="imgedit-group imgedit-applyto">
-		<div class="imgedit-group-top">
-			<h2><?php _e( 'Thumbnail Settings' ); ?></h2>
-			<button type="button" class="dashicons dashicons-editor-help imgedit-help-toggle" onclick="imageEdit.toggleHelp(this);" aria-expanded="false"><span class="screen-reader-text">
-				<?php
-				/* translators: Hidden accessibility text. */
-				esc_html_e( 'Thumbnail Settings Help' );
-				?>
-=======
+
 	<div class="imgedit-group imgedit-applyto">
 		<div class="imgedit-group-top">
 			<h2><?php _e( 'Thumbnail Settings' ); ?></h2>
@@ -296,42 +284,11 @@
 			/* translators: Hidden accessibility text. */
 			esc_html_e( 'Thumbnail Settings Help' );
 			?>
->>>>>>> be7dc794
 			</span></button>
 			<div class="imgedit-help">
 			<p><?php _e( 'You can edit the image while preserving the thumbnail. For example, you may wish to have a square thumbnail that displays just a section of the image.' ); ?></p>
 			</div>
 		</div>
-<<<<<<< HEAD
-
-		<figure class="imgedit-thumbnail-preview">
-			<img src="<?php echo $thumb['url']; ?>" width="<?php echo $thumb_img[0]; ?>" height="<?php echo $thumb_img[1]; ?>" class="imgedit-size-preview" alt="" draggable="false" />
-			<figcaption class="imgedit-thumbnail-preview-caption"><?php _e( 'Current thumbnail' ); ?></figcaption>
-		</figure>
-
-		<div id="imgedit-save-target-<?php echo $post_id; ?>" class="imgedit-save-target">
-
-		<fieldset>
-			<legend><?php _e( 'Apply changes to:' ); ?></legend>
-
-			<span class="imgedit-label">
-				<input type="radio" id="imgedit-target-all" name="imgedit-target-<?php echo $post_id; ?>" value="all" checked="checked" />
-				<label for="imgedit-target-all"><?php _e( 'All image sizes' ); ?></label>
-			</span>
-
-			<span class="imgedit-label">
-				<input type="radio" id="imgedit-target-thumbnail" name="imgedit-target-<?php echo $post_id; ?>" value="thumbnail" />
-				<label for="imgedit-target-thumbnail"><?php _e( 'Thumbnail' ); ?></label>
-			</span>
-
-			<span class="imgedit-label">
-				<input type="radio" id="imgedit-target-nothumb" name="imgedit-target-<?php echo $post_id; ?>" value="nothumb" />
-				<label for="imgedit-target-nothumb"><?php _e( 'All sizes except thumbnail' ); ?></label>
-			</span>
-		</fieldset>
-		</div>
-		</div>
-=======
 		<div class="imgedit-thumbnail-preview-group">
 			<figure class="imgedit-thumbnail-preview">
 				<img src="<?php echo $thumb['url']; ?>" width="<?php echo $thumb_img[0]; ?>" height="<?php echo $thumb_img[1]; ?>" class="imgedit-size-preview" alt="" draggable="false" />
@@ -380,23 +337,17 @@
 			</div>
 		</div>
 	</div>
->>>>>>> be7dc794
 	<?php } ?>
 		</div>
 	</div>
 
 	</div>
-<<<<<<< HEAD
-=======
 	<div class="imgedit-wait" id="imgedit-wait-<?php echo $post_id; ?>"></div>
 	<div class="hidden" id="imgedit-leaving-<?php echo $post_id; ?>"><?php _e( "There are unsaved changes that will be lost. 'OK' to continue, 'Cancel' to return to the Image Editor." ); ?></div>
 
->>>>>>> be7dc794
 	</div>
 	<div class="imgedit-wait" id="imgedit-wait-<?php echo $post_id; ?>"></div>
-	<div class="hidden" id="imgedit-leaving-<?php echo $post_id; ?>">
-		<?php _e( "There are unsaved changes that will be lost. 'OK' to continue, 'Cancel' to return to the Image Editor." ); ?>
-	</div>
+	<div class="hidden" id="imgedit-leaving-<?php echo $post_id; ?>"><?php _e( "There are unsaved changes that will be lost. 'OK' to continue, 'Cancel' to return to the Image Editor." ); ?></div>
 	</div>
 	<?php
 }
@@ -967,14 +918,7 @@
 	$target  = ! empty( $_REQUEST['target'] ) ? preg_replace( '/[^a-z0-9_-]+/i', '', $_REQUEST['target'] ) : '';
 	$scale   = ! empty( $_REQUEST['do'] ) && 'scale' === $_REQUEST['do'];
 
-<<<<<<< HEAD
-	/** This filter is documented in wp-admin/includes/image-edit.php */
-	$edit_thumbnails_separately = (bool) apply_filters( 'image_edit_thumbnails_separately', false );
-
-	if ( $scale && $fwidth > 0 && $fheight > 0 ) {
-=======
 	if ( $scale ) {
->>>>>>> be7dc794
 		$size = $img->get_size();
 		$sX   = $size['width'];
 		$sY   = $size['height'];
@@ -1033,7 +977,7 @@
 	if ( defined( 'IMAGE_EDIT_OVERWRITE' ) && IMAGE_EDIT_OVERWRITE &&
 		isset( $backup_sizes['full-orig'] ) && $backup_sizes['full-orig']['file'] != $basename ) {
 
-		if ( $edit_thumbnails_separately && 'thumbnail' === $target ) {
+		if ( 'thumbnail' === $target ) {
 			$new_path = "{$dirname}/{$filename}-temp.{$ext}";
 		} else {
 			$new_path = $path;
@@ -1083,21 +1027,29 @@
 		$meta['width']  = $size['width'];
 		$meta['height'] = $size['height'];
 
-		if ( $success && ( 'nothumb' === $target || 'all' === $target ) ) {
+		if ( $success ) {
 			$sizes = get_intermediate_image_sizes();
-
-			if ( $edit_thumbnails_separately && 'nothumb' === $target ) {
-				$sizes = array_diff( $sizes, array( 'thumbnail' ) );
+			if ( 'nothumb' === $target || 'all' === $target ) {
+				if ( 'nothumb' === $target ) {
+					$sizes = array_diff( $sizes, array( 'thumbnail' ) );
+				}
+			} elseif ( 'thumbnail' !== $target ) {
+				$sizes = array_diff( $sizes, array( $target ) );
 			}
 		}
 
 		$return->fw = $meta['width'];
 		$return->fh = $meta['height'];
-	} elseif ( $edit_thumbnails_separately && 'thumbnail' === $target ) {
+	} elseif ( 'thumbnail' === $target ) {
 		$sizes   = array( 'thumbnail' );
 		$success = true;
 		$delete  = true;
 		$nocrop  = true;
+	} else {
+		$sizes   = array( $target );
+		$success = true;
+		$delete  = true;
+		$nocrop  = $_wp_additional_image_sizes[ $size ]['crop'];
 	}
 
 	/*
