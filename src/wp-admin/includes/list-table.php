<?php
/**
 * Helper functions for displaying a list of items in an ajaxified HTML table.
 *
 * @package WordPress
 * @subpackage List_Table
 * @since 3.1.0
 */

/**
 * Fetches an instance of a WP_List_Table class.
 *
 * @access private
 * @since 3.1.0
 *
 * @global string $hook_suffix
 *
 * @param string $class_name The type of the list table, which is the class name.
<<<<<<< HEAD
 * @param array  $args  	 Optional. Arguments to pass to the class. Accepts 'screen'.
=======
 * @param array  $args       Optional. Arguments to pass to the class. Accepts 'screen'.
>>>>>>> 37f2e311
 * @return WP_List_Table|false List table object on success, false if the class does not exist.
 */
function _get_list_table( $class_name, $args = array() ) {
	$core_classes = array(
		// Site Admin.
		'WP_Posts_List_Table'                         => 'posts',
		'WP_Media_List_Table'                         => 'media',
		'WP_Terms_List_Table'                         => 'terms',
		'WP_Users_List_Table'                         => 'users',
		'WP_Comments_List_Table'                      => 'comments',
		'WP_Post_Comments_List_Table'                 => array( 'comments', 'post-comments' ),
		'WP_Links_List_Table'                         => 'links',
		'WP_Plugin_Install_List_Table'                => 'plugin-install',
		'WP_Themes_List_Table'                        => 'themes',
		'WP_Theme_Install_List_Table'                 => array( 'themes', 'theme-install' ),
		'WP_Plugins_List_Table'                       => 'plugins',
		'WP_Application_Passwords_List_Table'         => 'application-passwords',

		// Network Admin.
		'WP_MS_Sites_List_Table'                      => 'ms-sites',
		'WP_MS_Users_List_Table'                      => 'ms-users',
		'WP_MS_Themes_List_Table'                     => 'ms-themes',

		// Privacy requests tables.
		'WP_Privacy_Data_Export_Requests_List_Table'  => 'privacy-data-export-requests',
		'WP_Privacy_Data_Removal_Requests_List_Table' => 'privacy-data-removal-requests',
	);

	if ( isset( $core_classes[ $class_name ] ) ) {
		foreach ( (array) $core_classes[ $class_name ] as $required ) {
			require_once ABSPATH . 'wp-admin/includes/class-wp-' . $required . '-list-table.php';
		}

		if ( isset( $args['screen'] ) ) {
			$args['screen'] = convert_to_screen( $args['screen'] );
		} elseif ( isset( $GLOBALS['hook_suffix'] ) ) {
			$args['screen'] = get_current_screen();
		} else {
			$args['screen'] = null;
		}

		return new $class_name( $args );
	}

	return false;
}

/**
 * Register column headers for a particular screen.
 *
 * @see get_column_headers(), print_column_headers(), get_hidden_columns()
 *
 * @since 2.7.0
 *
 * @param string    $screen The handle for the screen to register column headers for. This is
 *                          usually the hook name returned by the `add_*_page()` functions.
 * @param string[] $columns An array of columns with column IDs as the keys and translated
 *                          column names as the values.
 */
function register_column_headers( $screen, $columns ) {
	new _WP_List_Table_Compat( $screen, $columns );
}

/**
 * Prints column headers for a particular screen.
 *
 * @since 2.7.0
 *
 * @param string|WP_Screen $screen  The screen hook name or screen object.
 * @param bool             $with_id Whether to set the ID attribute or not.
 */
function print_column_headers( $screen, $with_id = true ) {
	$wp_list_table = new _WP_List_Table_Compat( $screen );

	$wp_list_table->print_column_headers( $with_id );
}<|MERGE_RESOLUTION|>--- conflicted
+++ resolved
@@ -16,11 +16,7 @@
  * @global string $hook_suffix
  *
  * @param string $class_name The type of the list table, which is the class name.
-<<<<<<< HEAD
- * @param array  $args  	 Optional. Arguments to pass to the class. Accepts 'screen'.
-=======
  * @param array  $args       Optional. Arguments to pass to the class. Accepts 'screen'.
->>>>>>> 37f2e311
  * @return WP_List_Table|false List table object on success, false if the class does not exist.
  */
 function _get_list_table( $class_name, $args = array() ) {
