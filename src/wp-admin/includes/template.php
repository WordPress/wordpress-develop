--- conflicted
+++ resolved
@@ -193,28 +193,17 @@
 /**
  * Retrieves a list of the most popular terms from the specified taxonomy.
  *
-<<<<<<< HEAD
- * If the $display argument is true then the elements for a list of checkbox
-=======
  * If the `$display` argument is true then the elements for a list of checkbox
->>>>>>> 6045bacd
  * `<input>` elements labelled with the names of the selected terms is output.
  * If the `$post_ID` global is not empty then the terms associated with that
  * post will be marked as checked.
  *
  * @since 2.5.0
  *
-<<<<<<< HEAD
- * @param string $taxonomy 		Taxonomy to retrieve terms from.
- * @param int    $default_term  Not used.
- * @param int    $number   		Number of terms to retrieve. Defaults to 10.
- * @param bool   $display     	Optionally output the list as well. Defaults to true.
-=======
  * @param string $taxonomy     Taxonomy to retrieve terms from.
  * @param int    $default_term Optional. Not used.
  * @param int    $number       Optional. Number of terms to retrieve. Default 10.
  * @param bool   $display      Optional. Whether to display the list as well. Default true.
->>>>>>> 6045bacd
  * @return int[] Array of popular term IDs.
  */
 function wp_popular_terms_checklist( $taxonomy, $default_term = 0, $number = 10, $display = true ) {
@@ -242,10 +231,7 @@
 
 	foreach ( (array) $terms as $term ) {
 		$popular_ids[] = $term->term_id;
-<<<<<<< HEAD
-=======
-
->>>>>>> 6045bacd
+
 		if ( ! $display ) { // Hack for Ajax use.
 			continue;
 		}
@@ -890,13 +876,8 @@
  * @since 1.5.0
  * @since 4.7.0 Added the `$post_type` parameter.
  *
-<<<<<<< HEAD
- * @param string $default_template   Optional. The template file name. Default empty.
- * @param string $post_type 		 Optional. Post type to get templates for. Default 'post'.
-=======
  * @param string $default_template Optional. The template file name. Default empty.
  * @param string $post_type        Optional. Post type to get templates for. Default 'post'.
->>>>>>> 6045bacd
  */
 function page_template_dropdown( $default_template = '', $post_type = 'page' ) {
 	$templates = get_page_templates( null, $post_type );
@@ -918,15 +899,9 @@
  * @global wpdb $wpdb WordPress database abstraction object.
  *
  * @param int         $default_page Optional. The default page ID to be pre-selected. Default 0.
-<<<<<<< HEAD
- * @param int         $parent  		Optional. The parent page ID. Default 0.
- * @param int         $level   		Optional. Page depth level. Default 0.
- * @param int|WP_Post $post    		Post ID or WP_Post object.
-=======
  * @param int         $parent       Optional. The parent page ID. Default 0.
  * @param int         $level        Optional. Page depth level. Default 0.
  * @param int|WP_Post $post         Post ID or WP_Post object.
->>>>>>> 6045bacd
  * @return void|false Void on success, false if the page has no children.
  */
 function parent_dropdown( $default_page = 0, $parent = 0, $level = 0, $post = null ) {
@@ -1155,13 +1130,8 @@
  *
  * @since 5.0.0
  *
-<<<<<<< HEAD
- * @param mixed $data_object	The data object being rendered on this screen.
- * @param array $box			{
-=======
  * @param mixed $data_object The data object being rendered on this screen.
  * @param array $box         {
->>>>>>> 6045bacd
  *     Custom formats meta box arguments.
  *
  *     @type string   $id           Meta box 'id' attribute.
@@ -1276,16 +1246,6 @@
  *
  * @global array $wp_meta_boxes
  *
-<<<<<<< HEAD
- * @param string|WP_Screen $screen		The screen identifier. If you have used add_menu_page() or
- *                                  	add_submenu_page() to create a new screen (and hence screen_id)
- *                                  	make sure your menu slug conforms to the limits of sanitize_key()
- *                                  	otherwise the 'screen' menu may not correctly render on your page.
- * @param string           $context		The screen context for which to display meta boxes.
- * @param mixed            $data_object	Gets passed to the meta box callback function as the first parameter.
- *                                  	Often this is the object that's the focus of the current screen, for
- *                                  	example a `WP_Post` or `WP_Comment` object.
-=======
  * @param string|WP_Screen $screen      The screen identifier. If you have used add_menu_page() or
  *                                      add_submenu_page() to create a new screen (and hence screen_id)
  *                                      make sure your menu slug conforms to the limits of sanitize_key()
@@ -1294,7 +1254,6 @@
  * @param mixed            $data_object Gets passed to the meta box callback function as the first parameter.
  *                                      Often this is the object that's the focus of the current screen,
  *                                      for example a `WP_Post` or `WP_Comment` object.
->>>>>>> 6045bacd
  * @return int Number of meta_boxes.
  */
 function do_meta_boxes( $screen, $context, $data_object ) {
@@ -2182,14 +2141,9 @@
  *
  * @see get_post_states()
  *
-<<<<<<< HEAD
- * @param WP_Post $post		The post to retrieve states for.
- * @param bool    $display	Optional. Whether to echo the post states as an HTML string. Default true.
-=======
  * @param WP_Post $post    The post to retrieve states for.
  * @param bool    $display Optional. Whether to display the post states as an HTML string.
  *                         Default true.
->>>>>>> 6045bacd
  * @return string Post states string.
  */
 function _post_states( $post, $display = true ) {
@@ -2301,14 +2255,9 @@
  * @since 3.2.0
  * @since 5.6.0 Added the `$display` parameter and a return value.
  *
-<<<<<<< HEAD
- * @param WP_Post $post		The attachment post to retrieve states for.
- * @param bool    $display	Optional. Whether to echo the post states as an HTML string. Default true.
-=======
  * @param WP_Post $post    The attachment post to retrieve states for.
  * @param bool    $display Optional. Whether to display the post states as an HTML string.
  *                         Default true.
->>>>>>> 6045bacd
  * @return string Media states string.
  */
 function _media_states( $post, $display = true ) {
