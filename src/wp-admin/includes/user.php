--- conflicted
+++ resolved
@@ -209,11 +209,7 @@
 		$errors->add( 'invalid_email', __( '<strong>Error:</strong> The email address is not correct.' ), array( 'form-field' => 'email' ) );
 	} else {
 		$owner_id = email_exists( $user->user_email );
-<<<<<<< HEAD
-		if ( $owner_id && ( ! $update || ( (int) $owner_id !== $user->ID ) ) ) {
-=======
 		if ( $owner_id && ( ! $update || ( $owner_id !== $user->ID ) ) ) {
->>>>>>> b6b6ded7
 			$errors->add( 'email_exists', __( '<strong>Error:</strong> This email is already registered. Please choose another one.' ), array( 'form-field' => 'email' ) );
 		}
 	}
