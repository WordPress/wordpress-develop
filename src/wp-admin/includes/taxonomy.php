--- conflicted
+++ resolved
@@ -188,11 +188,7 @@
 function wp_update_category( $catarr ) {
 	$cat_id = (int) $catarr['cat_ID'];
 
-<<<<<<< HEAD
-	if ( isset( $catarr['category_parent'] ) && ( $cat_ID === (int) $catarr['category_parent'] ) ) {
-=======
-	if ( isset( $catarr['category_parent'] ) && ( $cat_id == $catarr['category_parent'] ) ) {
->>>>>>> b394c9c1
+	if ( isset( $catarr['category_parent'] ) && ( $cat_id === (int) $catarr['category_parent'] ) ) {
 		return false;
 	}
 
