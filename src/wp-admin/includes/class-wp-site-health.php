<?php
/**
 * Class for looking up a site's health based on a user's WordPress environment.
 *
 * @package WordPress
 * @subpackage Site_Health
 * @since 5.2.0
 */

class WP_Site_Health {
	private static $instance = null;

	private $mysql_min_version_check;
	private $mysql_rec_version_check;

	public $is_mariadb                           = false;
	private $mysql_server_version                = '';
	private $health_check_mysql_required_version = '5.5';
	private $health_check_mysql_rec_version      = '';

	public $php_memory_limit;

	public $schedules;
	public $crons;
	public $last_missed_cron     = null;
	public $last_late_cron       = null;
	private $timeout_missed_cron = null;
	private $timeout_late_cron   = null;

	/**
	 * WP_Site_Health constructor.
	 *
	 * @since 5.2.0
	 */
	public function __construct() {
		$this->maybe_create_scheduled_event();

		// Save memory limit before it's affected by wp_raise_memory_limit( 'admin' ).
		$this->php_memory_limit = ini_get( 'memory_limit' );

		$this->timeout_late_cron   = 0;
		$this->timeout_missed_cron = - 5 * MINUTE_IN_SECONDS;

		if ( defined( 'DISABLE_WP_CRON' ) && DISABLE_WP_CRON ) {
			$this->timeout_late_cron   = - 15 * MINUTE_IN_SECONDS;
			$this->timeout_missed_cron = - 1 * HOUR_IN_SECONDS;
		}

		add_filter( 'admin_body_class', array( $this, 'admin_body_class' ) );

		add_action( 'admin_enqueue_scripts', array( $this, 'enqueue_scripts' ) );
		add_action( 'wp_site_health_scheduled_check', array( $this, 'wp_cron_scheduled_check' ) );
	}

	/**
	 * Return an instance of the WP_Site_Health class, or create one if none exist yet.
	 *
	 * @since 5.4.0
	 *
	 * @return WP_Site_Health|null
	 */
	public static function get_instance() {
		if ( null === self::$instance ) {
			self::$instance = new WP_Site_Health();
		}

		return self::$instance;
	}

	/**
	 * Enqueues the site health scripts.
	 *
	 * @since 5.2.0
	 */
	public function enqueue_scripts() {
		$screen = get_current_screen();
		if ( 'site-health' !== $screen->id && 'dashboard' !== $screen->id ) {
			return;
		}

		$health_check_js_variables = array(
			'screen'      => $screen->id,
			'nonce'       => array(
				'site_status'        => wp_create_nonce( 'health-check-site-status' ),
				'site_status_result' => wp_create_nonce( 'health-check-site-status-result' ),
			),
			'site_status' => array(
				'direct' => array(),
				'async'  => array(),
				'issues' => array(
					'good'        => 0,
					'recommended' => 0,
					'critical'    => 0,
				),
			),
		);

		$issue_counts = get_transient( 'health-check-site-status-result' );

		if ( false !== $issue_counts ) {
			$issue_counts = json_decode( $issue_counts );

			$health_check_js_variables['site_status']['issues'] = $issue_counts;
		}

		if ( 'site-health' === $screen->id && ! isset( $_GET['tab'] ) ) {
			$tests = WP_Site_Health::get_tests();

			// Don't run https test on development environments.
			if ( $this->is_development_environment() ) {
				unset( $tests['async']['https_status'] );
			}

			foreach ( $tests['direct'] as $test ) {
				if ( is_string( $test['test'] ) ) {
					$test_function = sprintf(
						'get_test_%s',
						$test['test']
					);

					if ( method_exists( $this, $test_function ) && is_callable( array( $this, $test_function ) ) ) {
						$health_check_js_variables['site_status']['direct'][] = $this->perform_test( array( $this, $test_function ) );
						continue;
					}
				}

				if ( is_callable( $test['test'] ) ) {
					$health_check_js_variables['site_status']['direct'][] = $this->perform_test( $test['test'] );
				}
			}

			foreach ( $tests['async'] as $test ) {
				if ( is_string( $test['test'] ) ) {
					$health_check_js_variables['site_status']['async'][] = array(
						'test'      => $test['test'],
						'has_rest'  => ( isset( $test['has_rest'] ) ? $test['has_rest'] : false ),
						'completed' => false,
						'headers'   => isset( $test['headers'] ) ? $test['headers'] : array(),
					);
				}
			}
		}

		wp_localize_script( 'site-health', 'SiteHealth', $health_check_js_variables );
	}

	/**
	 * Run a Site Health test directly.
	 *
	 * @since 5.4.0
	 *
	 * @param callable $callback
	 * @return mixed|void
	 */
	private function perform_test( $callback ) {
		/**
		 * Filters the output of a finished Site Health test.
		 *
		 * @since 5.3.0
		 *
		 * @param array $test_result {
		 *     An associative array of test result data.
		 *
		 *     @type string $label       A label describing the test, and is used as a header in the output.
		 *     @type string $status      The status of the test, which can be a value of `good`, `recommended` or `critical`.
		 *     @type array  $badge {
		 *         Tests are put into categories which have an associated badge shown, these can be modified and assigned here.
		 *
		 *         @type string $label The test label, for example `Performance`.
		 *         @type string $color Default `blue`. A string representing a color to use for the label.
		 *     }
		 *     @type string $description A more descriptive explanation of what the test looks for, and why it is important for the end user.
		 *     @type string $actions     An action to direct the user to where they can resolve the issue, if one exists.
		 *     @type string $test        The name of the test being ran, used as a reference point.
		 * }
		 */
		return apply_filters( 'site_status_test_result', call_user_func( $callback ) );
	}

	/**
	 * Run the SQL version checks.
	 *
	 * These values are used in later tests, but the part of preparing them is more easily managed
	 * early in the class for ease of access and discovery.
	 *
	 * @since 5.2.0
	 *
	 * @global wpdb $wpdb WordPress database abstraction object.
	 */
	private function prepare_sql_data() {
		global $wpdb;

		if ( $wpdb->use_mysqli ) {
			// phpcs:ignore WordPress.DB.RestrictedFunctions.mysql_mysqli_get_server_info
			$mysql_server_type = mysqli_get_server_info( $wpdb->dbh );
		} else {
			// phpcs:ignore WordPress.DB.RestrictedFunctions.mysql_mysql_get_server_info,PHPCompatibility.Extensions.RemovedExtensions.mysql_DeprecatedRemoved
			$mysql_server_type = mysql_get_server_info( $wpdb->dbh );
		}

		$this->mysql_server_version = $wpdb->get_var( 'SELECT VERSION()' );

		$this->health_check_mysql_rec_version = '5.6';

		if ( stristr( $mysql_server_type, 'mariadb' ) ) {
			$this->is_mariadb                     = true;
			$this->health_check_mysql_rec_version = '10.0';
		}

		$this->mysql_min_version_check = version_compare( '5.5', $this->mysql_server_version, '<=' );
		$this->mysql_rec_version_check = version_compare( $this->health_check_mysql_rec_version, $this->mysql_server_version, '<=' );
	}

	/**
	 * Test if `wp_version_check` is blocked.
	 *
	 * It's possible to block updates with the `wp_version_check` filter, but this can't be checked
	 * during an Ajax call, as the filter is never introduced then.
	 *
	 * This filter overrides a standard page request if it's made by an admin through the Ajax call
	 * with the right query argument to check for this.
	 *
	 * @since 5.2.0
	 */
	public function check_wp_version_check_exists() {
		if ( ! is_admin() || ! is_user_logged_in() || ! current_user_can( 'update_core' ) || ! isset( $_GET['health-check-test-wp_version_check'] ) ) {
			return;
		}

		echo ( has_filter( 'wp_version_check', 'wp_version_check' ) ? 'yes' : 'no' );

		die();
	}

	/**
	 * Tests for WordPress version and outputs it.
	 *
	 * Gives various results depending on what kind of updates are available, if any, to encourage
	 * the user to install security updates as a priority.
	 *
	 * @since 5.2.0
	 *
	 * @return array The test result.
	 */
	public function get_test_wordpress_version() {
		$result = array(
			'label'       => '',
			'status'      => '',
			'badge'       => array(
				'label' => __( 'Performance' ),
				'color' => 'blue',
			),
			'description' => '',
			'actions'     => '',
			'test'        => 'wordpress_version',
		);

		$core_current_version = get_bloginfo( 'version' );
		$core_updates         = get_core_updates();

		if ( ! is_array( $core_updates ) ) {
			$result['status'] = 'recommended';

			$result['label'] = sprintf(
				/* translators: %s: Your current version of WordPress. */
				__( 'WordPress version %s' ),
				$core_current_version
			);

			$result['description'] = sprintf(
				'<p>%s</p>',
				__( 'We were unable to check if any new versions of WordPress are available.' )
			);

			$result['actions'] = sprintf(
				'<a href="%s">%s</a>',
				esc_url( admin_url( 'update-core.php?force-check=1' ) ),
				__( 'Check for updates manually' )
			);
		} else {
			foreach ( $core_updates as $core => $update ) {
				if ( 'upgrade' === $update->response ) {
					$current_version = explode( '.', $core_current_version );
					$new_version     = explode( '.', $update->version );

					$current_major = $current_version[0] . '.' . $current_version[1];
					$new_major     = $new_version[0] . '.' . $new_version[1];

					$result['label'] = sprintf(
						/* translators: %s: The latest version of WordPress available. */
						__( 'WordPress update available (%s)' ),
						$update->version
					);

					$result['actions'] = sprintf(
						'<a href="%s">%s</a>',
						esc_url( admin_url( 'update-core.php' ) ),
						__( 'Install the latest version of WordPress' )
					);

					if ( $current_major !== $new_major ) {
						// This is a major version mismatch.
						$result['status']      = 'recommended';
						$result['description'] = sprintf(
							'<p>%s</p>',
							__( 'A new version of WordPress is available.' )
						);
					} else {
						// This is a minor version, sometimes considered more critical.
						$result['status']         = 'critical';
						$result['badge']['label'] = __( 'Security' );
						$result['description']    = sprintf(
							'<p>%s</p>',
							__( 'A new minor update is available for your site. Because minor updates often address security, it&#8217;s important to install them.' )
						);
					}
				} else {
					$result['status'] = 'good';
					$result['label']  = sprintf(
						/* translators: %s: The current version of WordPress installed on this site. */
						__( 'Your version of WordPress (%s) is up to date' ),
						$core_current_version
					);

					$result['description'] = sprintf(
						'<p>%s</p>',
						__( 'You are currently running the latest version of WordPress available, keep it up!' )
					);
				}
			}
		}

		return $result;
	}

	/**
	 * Test if plugins are outdated, or unnecessary.
	 *
	 * The tests checks if your plugins are up to date, and encourages you to remove any
	 * that are not in use.
	 *
	 * @since 5.2.0
	 *
	 * @return array The test result.
	 */
	public function get_test_plugin_version() {
		$result = array(
			'label'       => __( 'Your plugins are all up to date' ),
			'status'      => 'good',
			'badge'       => array(
				'label' => __( 'Security' ),
				'color' => 'blue',
			),
			'description' => sprintf(
				'<p>%s</p>',
				__( 'Plugins extend your site&#8217;s functionality with things like contact forms, ecommerce and much more. That means they have deep access to your site, so it&#8217;s vital to keep them up to date.' )
			),
			'actions'     => sprintf(
				'<p><a href="%s">%s</a></p>',
				esc_url( admin_url( 'plugins.php' ) ),
				__( 'Manage your plugins' )
			),
			'test'        => 'plugin_version',
		);

		$plugins        = get_plugins();
		$plugin_updates = get_plugin_updates();

		$plugins_have_updates = false;
		$plugins_active       = 0;
		$plugins_total        = 0;
		$plugins_need_update  = 0;

		// Loop over the available plugins and check their versions and active state.
		foreach ( $plugins as $plugin_path => $plugin ) {
			$plugins_total++;

			if ( is_plugin_active( $plugin_path ) ) {
				$plugins_active++;
			}

			$plugin_version = $plugin['Version'];

			if ( array_key_exists( $plugin_path, $plugin_updates ) ) {
				$plugins_need_update++;
				$plugins_have_updates = true;
			}
		}

		// Add a notice if there are outdated plugins.
		if ( $plugins_need_update > 0 ) {
			$result['status'] = 'critical';

			$result['label'] = __( 'You have plugins waiting to be updated' );

			$result['description'] .= sprintf(
				'<p>%s</p>',
				sprintf(
					/* translators: %d: The number of outdated plugins. */
					_n(
						'Your site has %d plugin waiting to be updated.',
						'Your site has %d plugins waiting to be updated.',
						$plugins_need_update
					),
					$plugins_need_update
				)
			);

			$result['actions'] .= sprintf(
				'<p><a href="%s">%s</a></p>',
				esc_url( network_admin_url( 'plugins.php?plugin_status=upgrade' ) ),
				__( 'Update your plugins' )
			);
		} else {
			if ( 1 === $plugins_active ) {
				$result['description'] .= sprintf(
					'<p>%s</p>',
					__( 'Your site has 1 active plugin, and it is up to date.' )
				);
			} else {
				$result['description'] .= sprintf(
					'<p>%s</p>',
					sprintf(
						/* translators: %d: The number of active plugins. */
						_n(
							'Your site has %d active plugin, and it is up to date.',
							'Your site has %d active plugins, and they are all up to date.',
							$plugins_active
						),
						$plugins_active
					)
				);
			}
		}

		// Check if there are inactive plugins.
		if ( $plugins_total > $plugins_active && ! is_multisite() ) {
			$unused_plugins = $plugins_total - $plugins_active;

			$result['status'] = 'recommended';

			$result['label'] = __( 'You should remove inactive plugins' );

			$result['description'] .= sprintf(
				'<p>%s %s</p>',
				sprintf(
					/* translators: %d: The number of inactive plugins. */
					_n(
						'Your site has %d inactive plugin.',
						'Your site has %d inactive plugins.',
						$unused_plugins
					),
					$unused_plugins
				),
				__( 'Inactive plugins are tempting targets for attackers. If you&#8217;re not going to use a plugin, we recommend you remove it.' )
			);

			$result['actions'] .= sprintf(
				'<p><a href="%s">%s</a></p>',
				esc_url( admin_url( 'plugins.php?plugin_status=inactive' ) ),
				__( 'Manage inactive plugins' )
			);
		}

		return $result;
	}

	/**
	 * Test if themes are outdated, or unnecessary.
	 *
	 * Сhecks if your site has a default theme (to fall back on if there is a need),
	 * if your themes are up to date and, finally, encourages you to remove any themes
	 * that are not needed.
	 *
	 * @since 5.2.0
	 *
	 * @return array The test results.
	 */
	public function get_test_theme_version() {
		$result = array(
			'label'       => __( 'Your themes are all up to date' ),
			'status'      => 'good',
			'badge'       => array(
				'label' => __( 'Security' ),
				'color' => 'blue',
			),
			'description' => sprintf(
				'<p>%s</p>',
				__( 'Themes add your site&#8217;s look and feel. It&#8217;s important to keep them up to date, to stay consistent with your brand and keep your site secure.' )
			),
			'actions'     => sprintf(
				'<p><a href="%s">%s</a></p>',
				esc_url( admin_url( 'themes.php' ) ),
				__( 'Manage your themes' )
			),
			'test'        => 'theme_version',
		);

		$theme_updates = get_theme_updates();

		$themes_total        = 0;
		$themes_need_updates = 0;
		$themes_inactive     = 0;

		// This value is changed during processing to determine how many themes are considered a reasonable amount.
		$allowed_theme_count = 1;

		$has_default_theme   = false;
		$has_unused_themes   = false;
		$show_unused_themes  = true;
		$using_default_theme = false;

		// Populate a list of all themes available in the install.
		$all_themes   = wp_get_themes();
		$active_theme = wp_get_theme();

		// If WP_DEFAULT_THEME doesn't exist, fall back to the latest core default theme.
		$default_theme = wp_get_theme( WP_DEFAULT_THEME );
		if ( ! $default_theme->exists() ) {
			$default_theme = WP_Theme::get_core_default_theme();
		}

		if ( $default_theme ) {
			$has_default_theme = true;

			if (
				$active_theme->get_stylesheet() === $default_theme->get_stylesheet()
			||
				is_child_theme() && $active_theme->get_template() === $default_theme->get_template()
			) {
				$using_default_theme = true;
			}
		}

		foreach ( $all_themes as $theme_slug => $theme ) {
			$themes_total++;

			if ( array_key_exists( $theme_slug, $theme_updates ) ) {
				$themes_need_updates++;
			}
		}

		// If this is a child theme, increase the allowed theme count by one, to account for the parent.
		if ( is_child_theme() ) {
			$allowed_theme_count++;
		}

		// If there's a default theme installed and not in use, we count that as allowed as well.
		if ( $has_default_theme && ! $using_default_theme ) {
			$allowed_theme_count++;
		}

		if ( $themes_total > $allowed_theme_count ) {
			$has_unused_themes = true;
			$themes_inactive   = ( $themes_total - $allowed_theme_count );
		}

		// Check if any themes need to be updated.
		if ( $themes_need_updates > 0 ) {
			$result['status'] = 'critical';

			$result['label'] = __( 'You have themes waiting to be updated' );

			$result['description'] .= sprintf(
				'<p>%s</p>',
				sprintf(
					/* translators: %d: The number of outdated themes. */
					_n(
						'Your site has %d theme waiting to be updated.',
						'Your site has %d themes waiting to be updated.',
						$themes_need_updates
					),
					$themes_need_updates
				)
			);
		} else {
			// Give positive feedback about the site being good about keeping things up to date.
			if ( 1 === $themes_total ) {
				$result['description'] .= sprintf(
					'<p>%s</p>',
					__( 'Your site has 1 installed theme, and it is up to date.' )
				);
			} else {
				$result['description'] .= sprintf(
					'<p>%s</p>',
					sprintf(
						/* translators: %d: The number of themes. */
						_n(
							'Your site has %d installed theme, and it is up to date.',
							'Your site has %d installed themes, and they are all up to date.',
							$themes_total
						),
						$themes_total
					)
				);
			}
		}

		if ( $has_unused_themes && $show_unused_themes && ! is_multisite() ) {

			// This is a child theme, so we want to be a bit more explicit in our messages.
			if ( $active_theme->parent() ) {
				// Recommend removing inactive themes, except a default theme, your current one, and the parent theme.
				$result['status'] = 'recommended';

				$result['label'] = __( 'You should remove inactive themes' );

				if ( $using_default_theme ) {
					$result['description'] .= sprintf(
						'<p>%s %s</p>',
						sprintf(
							/* translators: %d: The number of inactive themes. */
							_n(
								'Your site has %d inactive theme.',
								'Your site has %d inactive themes.',
								$themes_inactive
							),
							$themes_inactive
						),
						sprintf(
							/* translators: 1: The currently active theme. 2: The active theme's parent theme. */
							__( 'To enhance your site&#8217;s security, we recommend you remove any themes you&#8217;re not using. You should keep your current theme, %1$s, and %2$s, its parent theme.' ),
							$active_theme->name,
							$active_theme->parent()->name
						)
					);
				} else {
					$result['description'] .= sprintf(
						'<p>%s %s</p>',
						sprintf(
							/* translators: %d: The number of inactive themes. */
							_n(
								'Your site has %d inactive theme.',
								'Your site has %d inactive themes.',
								$themes_inactive
							),
							$themes_inactive
						),
						sprintf(
							/* translators: 1: The default theme for WordPress. 2: The currently active theme. 3: The active theme's parent theme. */
							__( 'To enhance your site&#8217;s security, we recommend you remove any themes you&#8217;re not using. You should keep %1$s, the default WordPress theme, %2$s, your current theme, and %3$s, its parent theme.' ),
							$default_theme ? $default_theme->name : WP_DEFAULT_THEME,
							$active_theme->name,
							$active_theme->parent()->name
						)
					);
				}
			} else {
				// Recommend removing all inactive themes.
				$result['status'] = 'recommended';

				$result['label'] = __( 'You should remove inactive themes' );

				if ( $using_default_theme ) {
					$result['description'] .= sprintf(
						'<p>%s %s</p>',
						sprintf(
							/* translators: 1: The amount of inactive themes. 2: The currently active theme. */
							_n(
								'Your site has %1$d inactive theme, other than %2$s, your active theme.',
								'Your site has %1$d inactive themes, other than %2$s, your active theme.',
								$themes_inactive
							),
							$themes_inactive,
							$active_theme->name
						),
						__( 'We recommend removing any unused themes to enhance your site&#8217;s security.' )
					);
				} else {
					$result['description'] .= sprintf(
						'<p>%s %s</p>',
						sprintf(
							/* translators: 1: The amount of inactive themes. 2: The default theme for WordPress. 3: The currently active theme. */
							_n(
								'Your site has %1$d inactive theme, other than %2$s, the default WordPress theme, and %3$s, your active theme.',
								'Your site has %1$d inactive themes, other than %2$s, the default WordPress theme, and %3$s, your active theme.',
								$themes_inactive
							),
							$themes_inactive,
							$default_theme ? $default_theme->name : WP_DEFAULT_THEME,
							$active_theme->name
						),
						__( 'We recommend removing any unused themes to enhance your site&#8217;s security.' )
					);
				}
			}
		}

		// If no default Twenty* theme exists.
		if ( ! $has_default_theme ) {
			$result['status'] = 'recommended';

			$result['label'] = __( 'Have a default theme available' );

			$result['description'] .= sprintf(
				'<p>%s</p>',
				__( 'Your site does not have any default theme. Default themes are used by WordPress automatically if anything is wrong with your chosen theme.' )
			);
		}

		return $result;
	}

	/**
	 * Test if the supplied PHP version is supported.
	 *
	 * @since 5.2.0
	 *
	 * @return array The test results.
	 */
	public function get_test_php_version() {
		$response = wp_check_php_version();

		$result = array(
			'label'       => sprintf(
				/* translators: %s: The current PHP version. */
				__( 'Your site is running the current version of PHP (%s)' ),
				PHP_VERSION
			),
			'status'      => 'good',
			'badge'       => array(
				'label' => __( 'Performance' ),
				'color' => 'blue',
			),
			'description' => sprintf(
				'<p>%s</p>',
				sprintf(
					/* translators: %s: The minimum recommended PHP version. */
					__( 'PHP is the programming language used to build and maintain WordPress. Newer versions of PHP are created with increased performance in mind, so you may see a positive effect on your site&#8217;s performance. The minimum recommended version of PHP is %s.' ),
					$response ? $response['recommended_version'] : ''
				)
			),
			'actions'     => sprintf(
				'<p><a href="%s" target="_blank" rel="noopener">%s <span class="screen-reader-text">%s</span><span aria-hidden="true" class="dashicons dashicons-external"></span></a></p>',
				esc_url( wp_get_update_php_url() ),
				__( 'Learn more about updating PHP' ),
				/* translators: Accessibility text. */
				__( '(opens in a new tab)' )
			),
			'test'        => 'php_version',
		);

		// PHP is up to date.
		if ( ! $response || version_compare( PHP_VERSION, $response['recommended_version'], '>=' ) ) {
			return $result;
		}

		// The PHP version is older than the recommended version, but still receiving active support.
		if ( $response['is_supported'] ) {
			$result['label'] = sprintf(
				/* translators: %s: The server PHP version. */
				__( 'Your site is running an older version of PHP (%s)' ),
				PHP_VERSION
			);
			$result['status'] = 'recommended';

			return $result;
		}

		// The PHP version is only receiving security fixes.
		if ( $response['is_secure'] ) {
			$result['label'] = sprintf(
				/* translators: %s: The server PHP version. */
				__( 'Your site is running an older version of PHP (%s), which should be updated' ),
				PHP_VERSION
			);
			$result['status'] = 'recommended';

			return $result;
		}

		// Anything no longer secure must be updated.
		$result['label'] = sprintf(
			/* translators: %s: The server PHP version. */
			__( 'Your site is running an outdated version of PHP (%s), which requires an update' ),
			PHP_VERSION
		);
		$result['status']         = 'critical';
		$result['badge']['label'] = __( 'Security' );

		return $result;
	}

	/**
	 * Check if the passed extension or function are available.
	 *
	 * Make the check for available PHP modules into a simple boolean operator for a cleaner test runner.
	 *
	 * @since 5.2.0
	 * @since 5.3.0 The `$constant` and `$class` parameters were added.
	 *
	 * @param string $extension Optional. The extension name to test. Default null.
	 * @param string $function  Optional. The function name to test. Default null.
	 * @param string $constant  Optional. The constant name to test for. Default null.
	 * @param string $class     Optional. The class name to test for. Default null.
	 * @return bool Whether or not the extension and function are available.
	 */
	private function test_php_extension_availability( $extension = null, $function = null, $constant = null, $class = null ) {
		// If no extension or function is passed, claim to fail testing, as we have nothing to test against.
		if ( ! $extension && ! $function && ! $constant && ! $class ) {
			return false;
		}

		if ( $extension && ! extension_loaded( $extension ) ) {
			return false;
		}
		if ( $function && ! function_exists( $function ) ) {
			return false;
		}
		if ( $constant && ! defined( $constant ) ) {
			return false;
		}
		if ( $class && ! class_exists( $class ) ) {
			return false;
		}

		return true;
	}

	/**
	 * Test if required PHP modules are installed on the host.
	 *
	 * This test builds on the recommendations made by the WordPress Hosting Team
	 * as seen at https://make.wordpress.org/hosting/handbook/handbook/server-environment/#php-extensions
	 *
	 * @since 5.2.0
	 *
	 * @return array
	 */
	public function get_test_php_extensions() {
		$result = array(
			'label'       => __( 'Required and recommended modules are installed' ),
			'status'      => 'good',
			'badge'       => array(
				'label' => __( 'Performance' ),
				'color' => 'blue',
			),
			'description' => sprintf(
				'<p>%s</p><p>%s</p>',
				__( 'PHP modules perform most of the tasks on the server that make your site run. Any changes to these must be made by your server administrator.' ),
				sprintf(
					/* translators: 1: Link to the hosting group page about recommended PHP modules. 2: Additional link attributes. 3: Accessibility text. */
					__( 'The WordPress Hosting Team maintains a list of those modules, both recommended and required, in <a href="%1$s" %2$s>the team handbook%3$s</a>.' ),
					/* translators: Localized team handbook, if one exists. */
					esc_url( __( 'https://make.wordpress.org/hosting/handbook/handbook/server-environment/#php-extensions' ) ),
					'target="_blank" rel="noopener"',
					sprintf(
						' <span class="screen-reader-text">%s</span><span aria-hidden="true" class="dashicons dashicons-external"></span>',
						/* translators: Accessibility text. */
						__( '(opens in a new tab)' )
					)
				)
			),
			'actions'     => '',
			'test'        => 'php_extensions',
		);

		$modules = array(
			'curl'      => array(
				'function' => 'curl_version',
				'required' => false,
			),
			'dom'       => array(
				'class'    => 'DOMNode',
				'required' => false,
			),
			'exif'      => array(
				'function' => 'exif_read_data',
				'required' => false,
			),
			'fileinfo'  => array(
				'function' => 'finfo_file',
				'required' => false,
			),
			'hash'      => array(
				'function' => 'hash',
				'required' => false,
			),
			'json'      => array(
				'function' => 'json_last_error',
				'required' => true,
			),
			'mbstring'  => array(
				'function' => 'mb_check_encoding',
				'required' => false,
			),
			'mysqli'    => array(
				'function' => 'mysqli_connect',
				'required' => false,
			),
			'libsodium' => array(
				'constant'            => 'SODIUM_LIBRARY_VERSION',
				'required'            => false,
				'php_bundled_version' => '7.2.0',
			),
			'openssl'   => array(
				'function' => 'openssl_encrypt',
				'required' => false,
			),
			'pcre'      => array(
				'function' => 'preg_match',
				'required' => false,
			),
			'imagick'   => array(
				'extension' => 'imagick',
				'required'  => false,
			),
			'mod_xml'   => array(
				'extension' => 'libxml',
				'required'  => false,
			),
			'zip'       => array(
				'class'    => 'ZipArchive',
				'required' => false,
			),
			'filter'    => array(
				'function' => 'filter_list',
				'required' => false,
			),
			'gd'        => array(
				'extension'    => 'gd',
				'required'     => false,
				'fallback_for' => 'imagick',
			),
			'iconv'     => array(
				'function' => 'iconv',
				'required' => false,
			),
			'mcrypt'    => array(
				'extension'    => 'mcrypt',
				'required'     => false,
				'fallback_for' => 'libsodium',
			),
			'simplexml' => array(
				'extension'    => 'simplexml',
				'required'     => false,
				'fallback_for' => 'mod_xml',
			),
			'xmlreader' => array(
				'extension'    => 'xmlreader',
				'required'     => false,
				'fallback_for' => 'mod_xml',
			),
			'zlib'      => array(
				'extension'    => 'zlib',
				'required'     => false,
				'fallback_for' => 'zip',
			),
		);

		/**
		 * An array representing all the modules we wish to test for.
		 *
		 * @since 5.2.0
		 * @since 5.3.0 The `$constant` and `$class` parameters were added.
		 *
		 * @param array $modules {
		 *     An associative array of modules to test for.
		 *
		 *     @type array ...$0 {
		 *         An associative array of module properties used during testing.
		 *         One of either `$function` or `$extension` must be provided, or they will fail by default.
		 *
		 *         @type string $function     Optional. A function name to test for the existence of.
		 *         @type string $extension    Optional. An extension to check if is loaded in PHP.
		 *         @type string $constant     Optional. A constant name to check for to verify an extension exists.
		 *         @type string $class        Optional. A class name to check for to verify an extension exists.
		 *         @type bool   $required     Is this a required feature or not.
		 *         @type string $fallback_for Optional. The module this module replaces as a fallback.
		 *     }
		 * }
		 */
		$modules = apply_filters( 'site_status_test_php_modules', $modules );

		$failures = array();

		foreach ( $modules as $library => $module ) {
			$extension  = ( isset( $module['extension'] ) ? $module['extension'] : null );
			$function   = ( isset( $module['function'] ) ? $module['function'] : null );
			$constant   = ( isset( $module['constant'] ) ? $module['constant'] : null );
			$class_name = ( isset( $module['class'] ) ? $module['class'] : null );

			// If this module is a fallback for another function, check if that other function passed.
			if ( isset( $module['fallback_for'] ) ) {
				/*
				 * If that other function has a failure, mark this module as required for usual operations.
				 * If that other function hasn't failed, skip this test as it's only a fallback.
				 */
				if ( isset( $failures[ $module['fallback_for'] ] ) ) {
					$module['required'] = true;
				} else {
					continue;
				}
			}

			if ( ! $this->test_php_extension_availability( $extension, $function, $constant, $class_name ) && ( ! isset( $module['php_bundled_version'] ) || version_compare( PHP_VERSION, $module['php_bundled_version'], '<' ) ) ) {
				if ( $module['required'] ) {
					$result['status'] = 'critical';

					$class         = 'error';
					$screen_reader = __( 'Error' );
					$message       = sprintf(
						/* translators: %s: The module name. */
						__( 'The required module, %s, is not installed, or has been disabled.' ),
						$library
					);
				} else {
					$class         = 'warning';
					$screen_reader = __( 'Warning' );
					$message       = sprintf(
						/* translators: %s: The module name. */
						__( 'The optional module, %s, is not installed, or has been disabled.' ),
						$library
					);
				}

				if ( ! $module['required'] && 'good' === $result['status'] ) {
					$result['status'] = 'recommended';
				}

				$failures[ $library ] = "<span class='dashicons $class'><span class='screen-reader-text'>$screen_reader</span></span> $message";
			}
		}

		if ( ! empty( $failures ) ) {
			$output = '<ul>';

			foreach ( $failures as $failure ) {
				$output .= sprintf(
					'<li>%s</li>',
					$failure
				);
			}

			$output .= '</ul>';
		}

		if ( 'good' !== $result['status'] ) {
			if ( 'recommended' === $result['status'] ) {
				$result['label'] = __( 'One or more recommended modules are missing' );
			}
			if ( 'critical' === $result['status'] ) {
				$result['label'] = __( 'One or more required modules are missing' );
			}

			$result['description'] .= $output;
		}

		return $result;
	}

	/**
	 * Test if the PHP default timezone is set to UTC.
	 *
	 * @since 5.3.1
	 *
	 * @return array The test results.
	 */
	public function get_test_php_default_timezone() {
		$result = array(
			'label'       => __( 'PHP default timezone is valid' ),
			'status'      => 'good',
			'badge'       => array(
				'label' => __( 'Performance' ),
				'color' => 'blue',
			),
			'description' => sprintf(
				'<p>%s</p>',
				__( 'PHP default timezone was configured by WordPress on loading. This is necessary for correct calculations of dates and times.' )
			),
			'actions'     => '',
			'test'        => 'php_default_timezone',
		);

		if ( 'UTC' !== date_default_timezone_get() ) {
			$result['status'] = 'critical';

			$result['label'] = __( 'PHP default timezone is invalid' );

			$result['description'] = sprintf(
				'<p>%s</p>',
				sprintf(
					/* translators: %s: date_default_timezone_set() */
					__( 'PHP default timezone was changed after WordPress loading by a %s function call. This interferes with correct calculations of dates and times.' ),
					'<code>date_default_timezone_set()</code>'
				)
			);
		}

		return $result;
	}

	/**
	 * Test if there's an active PHP session that can affect loopback requests.
	 *
	 * @since 5.5.0
	 *
	 * @return array The test results.
	 */
	public function get_test_php_sessions() {
		$result = array(
			'label'       => __( 'No PHP sessions detected' ),
			'status'      => 'good',
			'badge'       => array(
				'label' => __( 'Performance' ),
				'color' => 'blue',
			),
			'description' => sprintf(
				'<p>%s</p>',
				sprintf(
					/* translators: 1: session_start(), 2: session_write_close() */
					__( 'PHP sessions created by a %1$s function call may interfere with REST API and loopback requests. An active session should be closed by %2$s before making any HTTP requests.' ),
					'<code>session_start()</code>',
					'<code>session_write_close()</code>'
				)
			),
			'test'        => 'php_sessions',
		);

		if ( function_exists( 'session_status' ) && PHP_SESSION_ACTIVE === session_status() ) {
			$result['status'] = 'critical';

			$result['label'] = __( 'An active PHP session was detected' );

			$result['description'] = sprintf(
				'<p>%s</p>',
				sprintf(
					/* translators: 1: session_start(), 2: session_write_close() */
					__( 'A PHP session was created by a %1$s function call. This interferes with REST API and loopback requests. The session should be closed by %2$s before making any HTTP requests.' ),
					'<code>session_start()</code>',
					'<code>session_write_close()</code>'
				)
			);
		}

		return $result;
	}

	/**
	 * Test if the SQL server is up to date.
	 *
	 * @since 5.2.0
	 *
	 * @return array The test results.
	 */
	public function get_test_sql_server() {
		if ( ! $this->mysql_server_version ) {
			$this->prepare_sql_data();
		}

		$result = array(
			'label'       => __( 'SQL server is up to date' ),
			'status'      => 'good',
			'badge'       => array(
				'label' => __( 'Performance' ),
				'color' => 'blue',
			),
			'description' => sprintf(
				'<p>%s</p>',
				__( 'The SQL server is a required piece of software for the database WordPress uses to store all your site&#8217;s content and settings.' )
			),
			'actions'     => sprintf(
				'<p><a href="%s" target="_blank" rel="noopener">%s <span class="screen-reader-text">%s</span><span aria-hidden="true" class="dashicons dashicons-external"></span></a></p>',
				/* translators: Localized version of WordPress requirements if one exists. */
				esc_url( __( 'https://wordpress.org/about/requirements/' ) ),
				__( 'Learn more about what WordPress requires to run.' ),
				/* translators: Accessibility text. */
				__( '(opens in a new tab)' )
			),
			'test'        => 'sql_server',
		);

		$db_dropin = file_exists( WP_CONTENT_DIR . '/db.php' );

		if ( ! $this->mysql_rec_version_check ) {
			$result['status'] = 'recommended';

			$result['label'] = __( 'Outdated SQL server' );

			$result['description'] .= sprintf(
				'<p>%s</p>',
				sprintf(
					/* translators: 1: The database engine in use (MySQL or MariaDB). 2: Database server recommended version number. */
					__( 'For optimal performance and security reasons, we recommend running %1$s version %2$s or higher. Contact your web hosting company to correct this.' ),
					( $this->is_mariadb ? 'MariaDB' : 'MySQL' ),
					$this->health_check_mysql_rec_version
				)
			);
		}

		if ( ! $this->mysql_min_version_check ) {
			$result['status'] = 'critical';

			$result['label']          = __( 'Severely outdated SQL server' );
			$result['badge']['label'] = __( 'Security' );

			$result['description'] .= sprintf(
				'<p>%s</p>',
				sprintf(
					/* translators: 1: The database engine in use (MySQL or MariaDB). 2: Database server minimum version number. */
					__( 'WordPress requires %1$s version %2$s or higher. Contact your web hosting company to correct this.' ),
					( $this->is_mariadb ? 'MariaDB' : 'MySQL' ),
					$this->health_check_mysql_required_version
				)
			);
		}

		if ( $db_dropin ) {
			$result['description'] .= sprintf(
				'<p>%s</p>',
				wp_kses(
					sprintf(
						/* translators: 1: The name of the drop-in. 2: The name of the database engine. */
						__( 'You are using a %1$s drop-in which might mean that a %2$s database is not being used.' ),
						'<code>wp-content/db.php</code>',
						( $this->is_mariadb ? 'MariaDB' : 'MySQL' )
					),
					array(
						'code' => true,
					)
				)
			);
		}

		return $result;
	}

	/**
	 * Test if the database server is capable of using utf8mb4.
	 *
	 * @since 5.2.0
	 *
	 * @return array The test results.
	 */
	public function get_test_utf8mb4_support() {
		global $wpdb;

		if ( ! $this->mysql_server_version ) {
			$this->prepare_sql_data();
		}

		$result = array(
			'label'       => __( 'UTF8MB4 is supported' ),
			'status'      => 'good',
			'badge'       => array(
				'label' => __( 'Performance' ),
				'color' => 'blue',
			),
			'description' => sprintf(
				'<p>%s</p>',
				__( 'UTF8MB4 is the character set WordPress prefers for database storage because it safely supports the widest set of characters and encodings, including Emoji, enabling better support for non-English languages.' )
			),
			'actions'     => '',
			'test'        => 'utf8mb4_support',
		);

		if ( ! $this->is_mariadb ) {
			if ( version_compare( $this->mysql_server_version, '5.5.3', '<' ) ) {
				$result['status'] = 'recommended';

				$result['label'] = __( 'utf8mb4 requires a MySQL update' );

				$result['description'] .= sprintf(
					'<p>%s</p>',
					sprintf(
						/* translators: %s: Version number. */
						__( 'WordPress&#8217; utf8mb4 support requires MySQL version %s or greater. Please contact your server administrator.' ),
						'5.5.3'
					)
				);
			} else {
				$result['description'] .= sprintf(
					'<p>%s</p>',
					__( 'Your MySQL version supports utf8mb4.' )
				);
			}
		} else { // MariaDB introduced utf8mb4 support in 5.5.0.
			if ( version_compare( $this->mysql_server_version, '5.5.0', '<' ) ) {
				$result['status'] = 'recommended';

				$result['label'] = __( 'utf8mb4 requires a MariaDB update' );

				$result['description'] .= sprintf(
					'<p>%s</p>',
					sprintf(
						/* translators: %s: Version number. */
						__( 'WordPress&#8217; utf8mb4 support requires MariaDB version %s or greater. Please contact your server administrator.' ),
						'5.5.0'
					)
				);
			} else {
				$result['description'] .= sprintf(
					'<p>%s</p>',
					__( 'Your MariaDB version supports utf8mb4.' )
				);
			}
		}

		if ( $wpdb->use_mysqli ) {
			// phpcs:ignore WordPress.DB.RestrictedFunctions.mysql_mysqli_get_client_info
			$mysql_client_version = mysqli_get_client_info();
		} else {
			// phpcs:ignore WordPress.DB.RestrictedFunctions.mysql_mysql_get_client_info,PHPCompatibility.Extensions.RemovedExtensions.mysql_DeprecatedRemoved
			$mysql_client_version = mysql_get_client_info();
		}

		/*
		 * libmysql has supported utf8mb4 since 5.5.3, same as the MySQL server.
		 * mysqlnd has supported utf8mb4 since 5.0.9.
		 */
		if ( false !== strpos( $mysql_client_version, 'mysqlnd' ) ) {
			$mysql_client_version = preg_replace( '/^\D+([\d.]+).*/', '$1', $mysql_client_version );
			if ( version_compare( $mysql_client_version, '5.0.9', '<' ) ) {
				$result['status'] = 'recommended';

				$result['label'] = __( 'utf8mb4 requires a newer client library' );

				$result['description'] .= sprintf(
					'<p>%s</p>',
					sprintf(
						/* translators: 1: Name of the library, 2: Number of version. */
						__( 'WordPress&#8217; utf8mb4 support requires MySQL client library (%1$s) version %2$s or newer. Please contact your server administrator.' ),
						'mysqlnd',
						'5.0.9'
					)
				);
			}
		} else {
			if ( version_compare( $mysql_client_version, '5.5.3', '<' ) ) {
				$result['status'] = 'recommended';

				$result['label'] = __( 'utf8mb4 requires a newer client library' );

				$result['description'] .= sprintf(
					'<p>%s</p>',
					sprintf(
						/* translators: 1: Name of the library, 2: Number of version. */
						__( 'WordPress&#8217; utf8mb4 support requires MySQL client library (%1$s) version %2$s or newer. Please contact your server administrator.' ),
						'libmysql',
						'5.5.3'
					)
				);
			}
		}

		return $result;
	}

	/**
	 * Test if the site can communicate with WordPress.org.
	 *
	 * @since 5.2.0
	 *
	 * @return array The test results.
	 */
	public function get_test_dotorg_communication() {
		$result = array(
			'label'       => __( 'Can communicate with WordPress.org' ),
			'status'      => '',
			'badge'       => array(
				'label' => __( 'Security' ),
				'color' => 'blue',
			),
			'description' => sprintf(
				'<p>%s</p>',
				__( 'Communicating with the WordPress servers is used to check for new versions, and to both install and update WordPress core, themes or plugins.' )
			),
			'actions'     => '',
			'test'        => 'dotorg_communication',
		);

		$wp_dotorg = wp_remote_get(
			'https://api.wordpress.org',
			array(
				'timeout' => 10,
			)
		);
		if ( ! is_wp_error( $wp_dotorg ) ) {
			$result['status'] = 'good';
		} else {
			$result['status'] = 'critical';

			$result['label'] = __( 'Could not reach WordPress.org' );

			$result['description'] .= sprintf(
				'<p>%s</p>',
				sprintf(
					'<span class="error"><span class="screen-reader-text">%s</span></span> %s',
					__( 'Error' ),
					sprintf(
						/* translators: 1: The IP address WordPress.org resolves to. 2: The error returned by the lookup. */
						__( 'Your site is unable to reach WordPress.org at %1$s, and returned the error: %2$s' ),
						gethostbyname( 'api.wordpress.org' ),
						$wp_dotorg->get_error_message()
					)
				)
			);

			$result['actions'] = sprintf(
				'<p><a href="%s" target="_blank" rel="noopener">%s <span class="screen-reader-text">%s</span><span aria-hidden="true" class="dashicons dashicons-external"></span></a></p>',
				/* translators: Localized Support reference. */
				esc_url( __( 'https://wordpress.org/support' ) ),
				__( 'Get help resolving this issue.' ),
				/* translators: Accessibility text. */
				__( '(opens in a new tab)' )
			);
		}

		return $result;
	}

	/**
	 * Test if debug information is enabled.
	 *
	 * When WP_DEBUG is enabled, errors and information may be disclosed to site visitors,
	 * or logged to a publicly accessible file.
	 *
	 * Debugging is also frequently left enabled after looking for errors on a site,
	 * as site owners do not understand the implications of this.
	 *
	 * @since 5.2.0
	 *
	 * @return array The test results.
	 */
	public function get_test_is_in_debug_mode() {
		$result = array(
			'label'       => __( 'Your site is not set to output debug information' ),
			'status'      => 'good',
			'badge'       => array(
				'label' => __( 'Security' ),
				'color' => 'blue',
			),
			'description' => sprintf(
				'<p>%s</p>',
				__( 'Debug mode is often enabled to gather more details about an error or site failure, but may contain sensitive information which should not be available on a publicly available website.' )
			),
			'actions'     => sprintf(
				'<p><a href="%s" target="_blank" rel="noopener">%s <span class="screen-reader-text">%s</span><span aria-hidden="true" class="dashicons dashicons-external"></span></a></p>',
				/* translators: Documentation explaining debugging in WordPress. */
				esc_url( __( 'https://wordpress.org/support/article/debugging-in-wordpress/' ) ),
				__( 'Learn more about debugging in WordPress.' ),
				/* translators: Accessibility text. */
				__( '(opens in a new tab)' )
			),
			'test'        => 'is_in_debug_mode',
		);

		if ( defined( 'WP_DEBUG' ) && WP_DEBUG ) {
			if ( defined( 'WP_DEBUG_LOG' ) && WP_DEBUG_LOG ) {
				$result['label'] = __( 'Your site is set to log errors to a potentially public file.' );

				$result['status'] = ( 0 === strpos( ini_get( 'error_log' ), ABSPATH ) ) ? 'critical' : 'recommended';

				$result['description'] .= sprintf(
					'<p>%s</p>',
					sprintf(
						/* translators: %s: WP_DEBUG_LOG */
						__( 'The value, %s, has been added to this website&#8217;s configuration file. This means any errors on the site will be written to a file which is potentially available to all users.' ),
						'<code>WP_DEBUG_LOG</code>'
					)
				);
			}

			if ( defined( 'WP_DEBUG_DISPLAY' ) && WP_DEBUG_DISPLAY ) {
				$result['label'] = __( 'Your site is set to display errors to site visitors' );

				$result['status'] = 'critical';

				// On development environments, set the status to recommended.
				if ( $this->is_development_environment() ) {
					$result['status'] = 'recommended';
				}

				$result['description'] .= sprintf(
					'<p>%s</p>',
					sprintf(
						/* translators: 1: WP_DEBUG_DISPLAY, 2: WP_DEBUG */
						__( 'The value, %1$s, has either been enabled by %2$s or added to your configuration file. This will make errors display on the front end of your site.' ),
						'<code>WP_DEBUG_DISPLAY</code>',
						'<code>WP_DEBUG</code>'
					)
				);
			}
		}

		return $result;
	}

	/**
	 * Test if your site is serving content over HTTPS.
	 *
	 * Many sites have varying degrees of HTTPS support, the most common of which is sites that have it
	 * enabled, but only if you visit the right site address.
	 *
	 * @since 5.2.0
	 * @since 5.7.0 Updated to rely on {@see wp_is_using_https()} and {@see wp_is_https_supported()}.
	 *
	 * @return array The test results.
	 */
	public function get_test_https_status() {
<<<<<<< HEAD
		$default_update_url = wp_get_default_update_https_url();
=======
		// Enforce fresh HTTPS detection results. This is normally invoked by using cron, but for Site Health it should
		// always rely on the latest results.
		wp_update_https_detection_errors();
>>>>>>> 4e0bc3bc

		$result = array(
			'label'       => __( 'Your website is using an active HTTPS connection' ),
			'status'      => 'good',
			'badge'       => array(
				'label' => __( 'Security' ),
				'color' => 'blue',
			),
			'description' => sprintf(
				'<p>%s</p>',
				__( 'An HTTPS connection is a more secure way of browsing the web. Many services now have HTTPS as a requirement. HTTPS allows you to take advantage of new features that can increase site speed, improve search rankings, and gain the trust of your visitors by helping to protect their online privacy.' )
			),
			'actions'     => sprintf(
				'<p><a href="%s" target="_blank" rel="noopener">%s<span class="screen-reader-text"> %s</span><span aria-hidden="true" class="dashicons dashicons-external"></span></a></p>',
				esc_url( $default_update_url ),
				__( 'Learn more about why you should use HTTPS' ),
				/* translators: Accessibility text. */
				__( '(opens in a new tab)' )
			),
			'test'        => 'https_status',
		);

		if ( ! wp_is_using_https() ) {
			// If the website is not using HTTPS, provide more information about whether it is supported and how it can
			// be enabled.
			$result['status'] = 'critical';
			$result['label']  = __( 'Your website does not use HTTPS' );

			if ( wp_is_site_url_using_https() ) {
				if ( is_ssl() ) {
					$result['description'] = sprintf(
						'<p>%s</p>',
						sprintf(
							/* translators: %s: URL to Settings > General > Site Address. */
							__( 'You are accessing this website using HTTPS, but your <a href="%s">Site Address</a> is not set up to use HTTPS by default.' ),
							esc_url( admin_url( 'options-general.php' ) . '#home' )
						)
					);
				} else {
					$result['description'] = sprintf(
						'<p>%s</p>',
						sprintf(
							/* translators: %s: URL to Settings > General > Site Address. */
							__( 'Your <a href="%s">Site Address</a> is not set up to use HTTPS.' ),
							esc_url( admin_url( 'options-general.php' ) . '#home' )
						)
					);
				}
			} else {
				if ( is_ssl() ) {
					$result['description'] = sprintf(
						'<p>%s</p>',
						sprintf(
							/* translators: 1: URL to Settings > General > WordPress Address, 2: URL to Settings > General > Site Address. */
							__( 'You are accessing this website using HTTPS, but your <a href="%1$s">WordPress Address</a> and <a href="%2$s">Site Address</a> are not set up to use HTTPS by default.' ),
							esc_url( admin_url( 'options-general.php' ) . '#siteurl' ),
							esc_url( admin_url( 'options-general.php' ) . '#home' )
						)
					);
				} else {
					$result['description'] = sprintf(
						'<p>%s</p>',
						sprintf(
							/* translators: 1: URL to Settings > General > WordPress Address, 2: URL to Settings > General > Site Address. */
							__( 'Your <a href="%1$s">WordPress Address</a> and <a href="%2$s">Site Address</a> are not set up to use HTTPS.' ),
							esc_url( admin_url( 'options-general.php' ) . '#siteurl' ),
							esc_url( admin_url( 'options-general.php' ) . '#home' )
						)
					);
				}
			}

			if ( wp_is_https_supported() ) {
				$result['description'] .= sprintf(
					'<p>%s</p>',
					__( 'HTTPS is already supported for your website.' )
				);

				if ( defined( 'WP_HOME' ) || defined( 'WP_SITEURL' ) ) {
					$result['description'] .= sprintf(
						'<p>%s</p>',
						sprintf(
							/* translators: 1: wp-config.php, 2: WP_HOME, 3: WP_SITEURL */
							__( 'However, your WordPress Address is currently controlled by a PHP constant and therefore cannot be updated. You need to edit your %1$s and remove or update the definitions of %2$s and %3$s.' ),
							'<code>wp-config.php</code>',
							'<code>WP_HOME</code>',
							'<code>WP_SITEURL</code>'
						)
					);
				} elseif ( current_user_can( 'update_https' ) ) {
					$default_direct_update_url = add_query_arg( 'action', 'update_https', wp_nonce_url( admin_url( 'site-health.php' ), 'wp_update_https' ) );
					$direct_update_url         = wp_get_direct_update_https_url();

					if ( ! empty( $direct_update_url ) ) {
						$result['actions'] = sprintf(
							'<p class="button-container"><a class="button button-primary" href="%1$s" target="_blank" rel="noopener">%2$s<span class="screen-reader-text"> %3$s</span><span aria-hidden="true" class="dashicons dashicons-external"></span></a></p>',
							esc_url( $direct_update_url ),
							__( 'Update your site to use HTTPS' ),
							/* translators: Accessibility text. */
							__( '(opens in a new tab)' )
						);
					} else {
						$result['actions'] = sprintf(
							'<p class="button-container"><a class="button button-primary" href="%1$s">%2$s</a></p>',
							esc_url( $default_direct_update_url ),
							__( 'Update your site to use HTTPS' )
						);
					}
				}
			} else {
				// If host-specific "Update HTTPS" URL is provided, include a link.
				$update_url = wp_get_update_https_url();
				if ( $update_url !== $default_update_url ) {
					$result['description'] .= sprintf(
						'<p><a href="%s" target="_blank" rel="noopener">%s<span class="screen-reader-text"> %s</span><span aria-hidden="true" class="dashicons dashicons-external"></span></a></p>',
						esc_url( $update_url ),
						__( 'Talk to your web host about supporting HTTPS for your website.' ),
						/* translators: Accessibility text. */
						__( '(opens in a new tab)' )
					);
				} else {
					$result['description'] .= sprintf(
						'<p>%s</p>',
						__( 'Talk to your web host about supporting HTTPS for your website.' )
					);
				}
			}
		} elseif ( ! wp_is_https_supported() ) {
			// If the website is using HTTPS, but HTTPS is actually not supported, inform the user about the potential
			// problems.
			$result['status'] = 'critical';
			$result['label']  = __( 'There are problems with the HTTPS connection of your website' );

			$https_detection_errors = get_option( 'https_detection_errors' );
			if ( ! empty( $https_detection_errors['ssl_verification_failed'] ) ) {
				$result['description'] = sprintf(
					'<p>%s</p>',
					sprintf(
						/* translators: %s: URL to Settings > General > WordPress Address. */
						__( 'Your <a href="%s">WordPress Address</a> is set up to use HTTPS, but the SSL certificate appears to be invalid.' ),
						esc_url( admin_url( 'options-general.php' ) . '#siteurl' )
					)
				);
			} else {
				$result['description'] = sprintf(
					'<p>%s</p>',
					sprintf(
						/* translators: %s: URL to Settings > General > WordPress Address. */
						__( 'Your <a href="%s">WordPress Address</a> is set up to use HTTPS, but your website appears to be unavailable when using an HTTPS connection.' ),
						esc_url( admin_url( 'options-general.php' ) . '#siteurl' )
					)
				);
			}
			$result['description'] .= sprintf(
				'<p>%s</p>',
				__( 'Talk to your web host about resolving this HTTPS issue for your website.' )
			);
		}

		return $result;
	}

	/**
	 * Check if the HTTP API can handle SSL/TLS requests.
	 *
	 * @since 5.2.0
	 *
	 * @return array The test results.
	 */
	public function get_test_ssl_support() {
		$result = array(
			'label'       => '',
			'status'      => '',
			'badge'       => array(
				'label' => __( 'Security' ),
				'color' => 'blue',
			),
			'description' => sprintf(
				'<p>%s</p>',
				__( 'Securely communicating between servers are needed for transactions such as fetching files, conducting sales on store sites, and much more.' )
			),
			'actions'     => '',
			'test'        => 'ssl_support',
		);

		$supports_https = wp_http_supports( array( 'ssl' ) );

		if ( $supports_https ) {
			$result['status'] = 'good';

			$result['label'] = __( 'Your site can communicate securely with other services' );
		} else {
			$result['status'] = 'critical';

			$result['label'] = __( 'Your site is unable to communicate securely with other services' );

			$result['description'] .= sprintf(
				'<p>%s</p>',
				__( 'Talk to your web host about OpenSSL support for PHP.' )
			);
		}

		return $result;
	}

	/**
	 * Test if scheduled events run as intended.
	 *
	 * If scheduled events are not running, this may indicate something with WP_Cron is not working
	 * as intended, or that there are orphaned events hanging around from older code.
	 *
	 * @since 5.2.0
	 *
	 * @return array The test results.
	 */
	public function get_test_scheduled_events() {
		$result = array(
			'label'       => __( 'Scheduled events are running' ),
			'status'      => 'good',
			'badge'       => array(
				'label' => __( 'Performance' ),
				'color' => 'blue',
			),
			'description' => sprintf(
				'<p>%s</p>',
				__( 'Scheduled events are what periodically looks for updates to plugins, themes and WordPress itself. It is also what makes sure scheduled posts are published on time. It may also be used by various plugins to make sure that planned actions are executed.' )
			),
			'actions'     => '',
			'test'        => 'scheduled_events',
		);

		$this->wp_schedule_test_init();

		if ( is_wp_error( $this->has_missed_cron() ) ) {
			$result['status'] = 'critical';

			$result['label'] = __( 'It was not possible to check your scheduled events' );

			$result['description'] = sprintf(
				'<p>%s</p>',
				sprintf(
					/* translators: %s: The error message returned while from the cron scheduler. */
					__( 'While trying to test your site&#8217;s scheduled events, the following error was returned: %s' ),
					$this->has_missed_cron()->get_error_message()
				)
			);
		} elseif ( $this->has_missed_cron() ) {
			$result['status'] = 'recommended';

			$result['label'] = __( 'A scheduled event has failed' );

			$result['description'] = sprintf(
				'<p>%s</p>',
				sprintf(
					/* translators: %s: The name of the failed cron event. */
					__( 'The scheduled event, %s, failed to run. Your site still works, but this may indicate that scheduling posts or automated updates may not work as intended.' ),
					$this->last_missed_cron
				)
			);
		} elseif ( $this->has_late_cron() ) {
			$result['status'] = 'recommended';

			$result['label'] = __( 'A scheduled event is late' );

			$result['description'] = sprintf(
				'<p>%s</p>',
				sprintf(
					/* translators: %s: The name of the late cron event. */
					__( 'The scheduled event, %s, is late to run. Your site still works, but this may indicate that scheduling posts or automated updates may not work as intended.' ),
					$this->last_late_cron
				)
			);
		}

		return $result;
	}

	/**
	 * Test if WordPress can run automated background updates.
	 *
	 * Background updates in WordPress are primarily used for minor releases and security updates.
	 * It's important to either have these working, or be aware that they are intentionally disabled
	 * for whatever reason.
	 *
	 * @since 5.2.0
	 *
	 * @return array The test results.
	 */
	public function get_test_background_updates() {
		$result = array(
			'label'       => __( 'Background updates are working' ),
			'status'      => 'good',
			'badge'       => array(
				'label' => __( 'Security' ),
				'color' => 'blue',
			),
			'description' => sprintf(
				'<p>%s</p>',
				__( 'Background updates ensure that WordPress can auto-update if a security update is released for the version you are currently using.' )
			),
			'actions'     => '',
			'test'        => 'background_updates',
		);

		if ( ! class_exists( 'WP_Site_Health_Auto_Updates' ) ) {
			require_once ABSPATH . 'wp-admin/includes/class-wp-site-health-auto-updates.php';
		}

		// Run the auto-update tests in a separate class,
		// as there are many considerations to be made.
		$automatic_updates = new WP_Site_Health_Auto_Updates();
		$tests             = $automatic_updates->run_tests();

		$output = '<ul>';

		foreach ( $tests as $test ) {
			$severity_string = __( 'Passed' );

			if ( 'fail' === $test->severity ) {
				$result['label'] = __( 'Background updates are not working as expected' );

				$result['status'] = 'critical';

				$severity_string = __( 'Error' );
			}

			if ( 'warning' === $test->severity && 'good' === $result['status'] ) {
				$result['label'] = __( 'Background updates may not be working properly' );

				$result['status'] = 'recommended';

				$severity_string = __( 'Warning' );
			}

			$output .= sprintf(
				'<li><span class="dashicons %s"><span class="screen-reader-text">%s</span></span> %s</li>',
				esc_attr( $test->severity ),
				$severity_string,
				$test->description
			);
		}

		$output .= '</ul>';

		if ( 'good' !== $result['status'] ) {
			$result['description'] .= $output;
		}

		return $result;
	}

	/**
	 * Test if plugin and theme auto-updates appear to be configured correctly.
	 *
	 * @since 5.5.0
	 *
	 * @return array The test results.
	 */
	public function get_test_plugin_theme_auto_updates() {
		$result = array(
			'label'       => __( 'Plugin and theme auto-updates appear to be configured correctly' ),
			'status'      => 'good',
			'badge'       => array(
				'label' => __( 'Security' ),
				'color' => 'blue',
			),
			'description' => sprintf(
				'<p>%s</p>',
				__( 'Plugin and theme auto-updates ensure that the latest versions are always installed.' )
			),
			'actions'     => '',
			'test'        => 'plugin_theme_auto_updates',
		);

		$check_plugin_theme_updates = $this->detect_plugin_theme_auto_update_issues();

		$result['status'] = $check_plugin_theme_updates->status;

		if ( 'good' !== $result['status'] ) {
			$result['label'] = __( 'Your site may have problems auto-updating plugins and themes' );

			$result['description'] .= sprintf(
				'<p>%s</p>',
				$check_plugin_theme_updates->message
			);
		}

		return $result;
	}

	/**
	 * Test if loopbacks work as expected.
	 *
	 * A loopback is when WordPress queries itself, for example to start a new WP_Cron instance,
	 * or when editing a plugin or theme. This has shown itself to be a recurring issue,
	 * as code can very easily break this interaction.
	 *
	 * @since 5.2.0
	 *
	 * @return array The test results.
	 */
	public function get_test_loopback_requests() {
		$result = array(
			'label'       => __( 'Your site can perform loopback requests' ),
			'status'      => 'good',
			'badge'       => array(
				'label' => __( 'Performance' ),
				'color' => 'blue',
			),
			'description' => sprintf(
				'<p>%s</p>',
				__( 'Loopback requests are used to run scheduled events, and are also used by the built-in editors for themes and plugins to verify code stability.' )
			),
			'actions'     => '',
			'test'        => 'loopback_requests',
		);

		$check_loopback = $this->can_perform_loopback();

		$result['status'] = $check_loopback->status;

		if ( 'good' !== $result['status'] ) {
			$result['label'] = __( 'Your site could not complete a loopback request' );

			$result['description'] .= sprintf(
				'<p>%s</p>',
				$check_loopback->message
			);
		}

		return $result;
	}

	/**
	 * Test if HTTP requests are blocked.
	 *
	 * It's possible to block all outgoing communication (with the possibility of allowing certain
	 * hosts) via the HTTP API. This may create problems for users as many features are running as
	 * services these days.
	 *
	 * @since 5.2.0
	 *
	 * @return array The test results.
	 */
	public function get_test_http_requests() {
		$result = array(
			'label'       => __( 'HTTP requests seem to be working as expected' ),
			'status'      => 'good',
			'badge'       => array(
				'label' => __( 'Performance' ),
				'color' => 'blue',
			),
			'description' => sprintf(
				'<p>%s</p>',
				__( 'It is possible for site maintainers to block all, or some, communication to other sites and services. If set up incorrectly, this may prevent plugins and themes from working as intended.' )
			),
			'actions'     => '',
			'test'        => 'http_requests',
		);

		$blocked = false;
		$hosts   = array();

		if ( defined( 'WP_HTTP_BLOCK_EXTERNAL' ) && WP_HTTP_BLOCK_EXTERNAL ) {
			$blocked = true;
		}

		if ( defined( 'WP_ACCESSIBLE_HOSTS' ) ) {
			$hosts = explode( ',', WP_ACCESSIBLE_HOSTS );
		}

		if ( $blocked && 0 === count( $hosts ) ) {
			$result['status'] = 'critical';

			$result['label'] = __( 'HTTP requests are blocked' );

			$result['description'] .= sprintf(
				'<p>%s</p>',
				sprintf(
					/* translators: %s: Name of the constant used. */
					__( 'HTTP requests have been blocked by the %s constant, with no allowed hosts.' ),
					'<code>WP_HTTP_BLOCK_EXTERNAL</code>'
				)
			);
		}

		if ( $blocked && 0 < count( $hosts ) ) {
			$result['status'] = 'recommended';

			$result['label'] = __( 'HTTP requests are partially blocked' );

			$result['description'] .= sprintf(
				'<p>%s</p>',
				sprintf(
					/* translators: 1: Name of the constant used. 2: List of allowed hostnames. */
					__( 'HTTP requests have been blocked by the %1$s constant, with some allowed hosts: %2$s.' ),
					'<code>WP_HTTP_BLOCK_EXTERNAL</code>',
					implode( ',', $hosts )
				)
			);
		}

		return $result;
	}

	/**
	 * Test if the REST API is accessible.
	 *
	 * Various security measures may block the REST API from working, or it may have been disabled in general.
	 * This is required for the new block editor to work, so we explicitly test for this.
	 *
	 * @since 5.2.0
	 *
	 * @return array The test results.
	 */
	public function get_test_rest_availability() {
		$result = array(
			'label'       => __( 'The REST API is available' ),
			'status'      => 'good',
			'badge'       => array(
				'label' => __( 'Performance' ),
				'color' => 'blue',
			),
			'description' => sprintf(
				'<p>%s</p>',
				__( 'The REST API is one way WordPress, and other applications, communicate with the server. One example is the block editor screen, which relies on this to display, and save, your posts and pages.' )
			),
			'actions'     => '',
			'test'        => 'rest_availability',
		);

		$cookies = wp_unslash( $_COOKIE );
		$timeout = 10;
		$headers = array(
			'Cache-Control' => 'no-cache',
			'X-WP-Nonce'    => wp_create_nonce( 'wp_rest' ),
		);
		/** This filter is documented in wp-includes/class-wp-http-streams.php */
		$sslverify = apply_filters( 'https_local_ssl_verify', false );

		// Include Basic auth in loopback requests.
		if ( isset( $_SERVER['PHP_AUTH_USER'] ) && isset( $_SERVER['PHP_AUTH_PW'] ) ) {
			$headers['Authorization'] = 'Basic ' . base64_encode( wp_unslash( $_SERVER['PHP_AUTH_USER'] ) . ':' . wp_unslash( $_SERVER['PHP_AUTH_PW'] ) );
		}

		$url = rest_url( 'wp/v2/types/post' );

		// The context for this is editing with the new block editor.
		$url = add_query_arg(
			array(
				'context' => 'edit',
			),
			$url
		);

		$r = wp_remote_get( $url, compact( 'cookies', 'headers', 'timeout', 'sslverify' ) );

		if ( is_wp_error( $r ) ) {
			$result['status'] = 'critical';

			$result['label'] = __( 'The REST API encountered an error' );

			$result['description'] .= sprintf(
				'<p>%s</p>',
				sprintf(
					'%s<br>%s',
					__( 'The REST API request failed due to an error.' ),
					sprintf(
						/* translators: 1: The WordPress error message. 2: The WordPress error code. */
						__( 'Error: %1$s (%2$s)' ),
						$r->get_error_message(),
						$r->get_error_code()
					)
				)
			);
		} elseif ( 200 !== wp_remote_retrieve_response_code( $r ) ) {
			$result['status'] = 'recommended';

			$result['label'] = __( 'The REST API encountered an unexpected result' );

			$result['description'] .= sprintf(
				'<p>%s</p>',
				sprintf(
					/* translators: 1: The HTTP error code. 2: The HTTP error message. */
					__( 'The REST API call gave the following unexpected result: (%1$d) %2$s.' ),
					wp_remote_retrieve_response_code( $r ),
					esc_html( wp_remote_retrieve_body( $r ) )
				)
			);
		} else {
			$json = json_decode( wp_remote_retrieve_body( $r ), true );

			if ( false !== $json && ! isset( $json['capabilities'] ) ) {
				$result['status'] = 'recommended';

				$result['label'] = __( 'The REST API did not behave correctly' );

				$result['description'] .= sprintf(
					'<p>%s</p>',
					sprintf(
						/* translators: %s: The name of the query parameter being tested. */
						__( 'The REST API did not process the %s query parameter correctly.' ),
						'<code>context</code>'
					)
				);
			}
		}

		return $result;
	}

	/**
	 * Test if 'file_uploads' directive in PHP.ini is turned off.
	 *
	 * @since 5.5.0
	 *
	 * @return array The test results.
	 */
	public function get_test_file_uploads() {
		$result = array(
			'label'       => __( 'Files can be uploaded.' ),
			'status'      => 'good',
			'badge'       => array(
				'label' => __( 'Performance' ),
				'color' => 'blue',
			),
			'description' => sprintf(
				'<p>%s</p>',
				sprintf(
					/* translators: 1: file_uploads, 2: php.ini */
					__( 'The %1$s directive in %2$s determines if uploading files is allowed on your site.' ),
					'<code>file_uploads</code>',
					'<code>php.ini</code>'
				)
			),
			'actions'     => '',
			'test'        => 'file_uploads',
		);

		if ( ! function_exists( 'ini_get' ) ) {
			$result['status']       = 'critical';
			$result['description'] .= sprintf(
				/* translators: %s: ini_get() */
				__( 'The %s function has been disabled, some media settings are unavailable because of this.' ),
				'<code>ini_get()</code>'
			);
			return $result;
		}

		if ( empty( ini_get( 'file_uploads' ) ) ) {
			$result['status']       = 'critical';
			$result['description'] .= sprintf(
				'<p>%s</p>',
				sprintf(
					/* translators: 1: file_uploads, 2: 0 */
					__( '%1$s is set to %2$s. You won\'t be able to upload files on your site.' ),
					'<code>file_uploads</code>',
					'<code>0</code>'
				)
			);
			return $result;
		}

		$post_max_size       = ini_get( 'post_max_size' );
		$upload_max_filesize = ini_get( 'upload_max_filesize' );

		if ( wp_convert_hr_to_bytes( $post_max_size ) < wp_convert_hr_to_bytes( $upload_max_filesize ) ) {
			$result['label'] = sprintf(
				/* translators: 1: post_max_size, 2: upload_max_filesize */
				__( 'The "%1$s" value is smaller than "%2$s".' ),
				'post_max_size',
				'upload_max_filesize'
			);
			$result['status']      = 'recommended';
			$result['description'] = sprintf(
				'<p>%s</p>',
				sprintf(
					/* translators: 1: post_max_size, 2: upload_max_filesize */
					__( 'The setting for %1$s is smaller than %2$s, this could cause some problems when trying to upload files.' ),
					'<code>post_max_size</code>',
					'<code>upload_max_filesize</code>'
				)
			);
			return $result;
		}

		return $result;
	}

	/**
	 * Tests if the Authorization header has the expected values.
	 *
	 * @since 5.6.0
	 *
	 * @return array
	 */
	public function get_test_authorization_header() {
		$result = array(
			'label'       => __( 'The Authorization header is working as expected.' ),
			'status'      => 'good',
			'badge'       => array(
				'label' => __( 'Security' ),
				'color' => 'blue',
			),
			'description' => sprintf(
				'<p>%s</p>',
				__( 'The Authorization header comes from the third-party applications you approve. Without it, those apps cannot connect to your site.' )
			),
			'actions'     => '',
			'test'        => 'authorization_header',
		);

		if ( ! isset( $_SERVER['PHP_AUTH_USER'], $_SERVER['PHP_AUTH_PW'] ) ) {
			$result['label'] = __( 'The authorization header is missing.' );
		} elseif ( 'user' !== $_SERVER['PHP_AUTH_USER'] || 'pwd' !== $_SERVER['PHP_AUTH_PW'] ) {
			$result['label'] = __( 'The authorization header is invalid.' );
		} else {
			return $result;
		}

		$result['status'] = 'recommended';

		if ( ! function_exists( 'got_mod_rewrite' ) ) {
			require_once ABSPATH . 'wp-admin/includes/misc.php';
		}

		if ( got_mod_rewrite() ) {
			$result['actions'] .= sprintf(
				'<p><a href="%s">%s</a></p>',
				esc_url( admin_url( 'options-permalink.php' ) ),
				__( 'Flush permalinks' )
			);
		} else {
			$result['actions'] .= sprintf(
				'<p><a href="%s" target="_blank" rel="noopener">%s <span class="screen-reader-text">%s</span><span aria-hidden="true" class="dashicons dashicons-external"></span></a></p>',
				__( 'https://developer.wordpress.org/rest-api/frequently-asked-questions/#why-is-authentication-not-working' ),
				__( 'Learn how to configure the Authorization header.' ),
				/* translators: Accessibility text. */
				__( '(opens in a new tab)' )
			);
		}

		return $result;
	}

	/**
	 * Return a set of tests that belong to the site status page.
	 *
	 * Each site status test is defined here, they may be `direct` tests, that run on page load, or `async` tests
	 * which will run later down the line via JavaScript calls to improve page performance and hopefully also user
	 * experiences.
	 *
	 * @since 5.2.0
	 * @since 5.6.0 Added support for `has_rest` and `permissions`.
	 *
	 * @return array The list of tests to run.
	 */
	public static function get_tests() {
		$tests = array(
			'direct' => array(
				'wordpress_version'         => array(
					'label' => __( 'WordPress Version' ),
					'test'  => 'wordpress_version',
				),
				'plugin_version'            => array(
					'label' => __( 'Plugin Versions' ),
					'test'  => 'plugin_version',
				),
				'theme_version'             => array(
					'label' => __( 'Theme Versions' ),
					'test'  => 'theme_version',
				),
				'php_version'               => array(
					'label' => __( 'PHP Version' ),
					'test'  => 'php_version',
				),
				'php_extensions'            => array(
					'label' => __( 'PHP Extensions' ),
					'test'  => 'php_extensions',
				),
				'php_default_timezone'      => array(
					'label' => __( 'PHP Default Timezone' ),
					'test'  => 'php_default_timezone',
				),
				'php_sessions'              => array(
					'label' => __( 'PHP Sessions' ),
					'test'  => 'php_sessions',
				),
				'sql_server'                => array(
					'label' => __( 'Database Server version' ),
					'test'  => 'sql_server',
				),
				'utf8mb4_support'           => array(
					'label' => __( 'MySQL utf8mb4 support' ),
					'test'  => 'utf8mb4_support',
				),
				'ssl_support'               => array(
					'label' => __( 'Secure communication' ),
					'test'  => 'ssl_support',
				),
				'scheduled_events'          => array(
					'label' => __( 'Scheduled events' ),
					'test'  => 'scheduled_events',
				),
				'http_requests'             => array(
					'label' => __( 'HTTP Requests' ),
					'test'  => 'http_requests',
				),
				'debug_enabled'             => array(
					'label' => __( 'Debugging enabled' ),
					'test'  => 'is_in_debug_mode',
				),
				'file_uploads'              => array(
					'label' => __( 'File uploads' ),
					'test'  => 'file_uploads',
				),
				'plugin_theme_auto_updates' => array(
					'label' => __( 'Plugin and theme auto-updates' ),
					'test'  => 'plugin_theme_auto_updates',
				),
			),
			'async'  => array(
				'dotorg_communication' => array(
					'label'             => __( 'Communication with WordPress.org' ),
					'test'              => rest_url( 'wp-site-health/v1/tests/dotorg-communication' ),
					'has_rest'          => true,
					'async_direct_test' => array( WP_Site_Health::get_instance(), 'get_test_dotorg_communication' ),
				),
				'background_updates'   => array(
					'label'             => __( 'Background updates' ),
					'test'              => rest_url( 'wp-site-health/v1/tests/background-updates' ),
					'has_rest'          => true,
					'async_direct_test' => array( WP_Site_Health::get_instance(), 'get_test_background_updates' ),
				),
				'loopback_requests'    => array(
					'label'             => __( 'Loopback request' ),
					'test'              => rest_url( 'wp-site-health/v1/tests/loopback-requests' ),
					'has_rest'          => true,
					'async_direct_test' => array( WP_Site_Health::get_instance(), 'get_test_loopback_requests' ),
				),
				'https_status'         => array(
					'label'             => __( 'HTTPS status' ),
					'test'              => rest_url( 'wp-site-health/v1/tests/https-status' ),
					'has_rest'          => true,
					'async_direct_test' => array( WP_Site_Health::get_instance(), 'get_test_https_status' ),
				),
				'authorization_header' => array(
					'label'     => __( 'Authorization header' ),
					'test'      => rest_url( 'wp-site-health/v1/tests/authorization-header' ),
					'has_rest'  => true,
					'headers'   => array( 'Authorization' => 'Basic ' . base64_encode( 'user:pwd' ) ),
					'skip_cron' => true,
				),
			),
		);

		// Conditionally include REST rules if the function for it exists.
		if ( function_exists( 'rest_url' ) ) {
			$tests['direct']['rest_availability'] = array(
				'label' => __( 'REST API availability' ),
				'test'  => 'rest_availability',
			);
		}

		/**
		 * Add or modify which site status tests are run on a site.
		 *
		 * The site health is determined by a set of tests based on best practices from
		 * both the WordPress Hosting Team, but also web standards in general.
		 *
		 * Some sites may not have the same requirements, for example the automatic update
		 * checks may be handled by a host, and are therefore disabled in core.
		 * Or maybe you want to introduce a new test, is caching enabled/disabled/stale for example.
		 *
		 * Tests may be added either as direct, or asynchronous ones. Any test that may require some time
		 * to complete should run asynchronously, to avoid extended loading periods within wp-admin.
		 *
		 * @since 5.2.0
		 * @since 5.6.0 Added the `async_direct_test` array key.
		 *              Added the `skip_cron` array key.
		 *
		 * @param array $test_type {
		 *     An associative array, where the `$test_type` is either `direct` or
		 *     `async`, to declare if the test should run via Ajax calls after page load.
		 *
		 *     @type array $identifier {
		 *         `$identifier` should be a unique identifier for the test that should run.
		 *         Plugins and themes are encouraged to prefix test identifiers with their slug
		 *         to avoid any collisions between tests.
		 *
		 *         @type string   $label             A friendly label for your test to identify it by.
		 *         @type mixed    $test              A callable to perform a direct test, or a string AJAX action
		 *                                           to be called to perform an async test.
		 *         @type boolean  $has_rest          Optional. Denote if `$test` has a REST API endpoint.
		 *         @type boolean  $skip_cron         Whether to skip this test when running as cron.
		 *         @type callable $async_direct_test A manner of directly calling the test marked as asynchronous,
		 *                                           as the scheduled event can not authenticate, and endpoints
		 *                                           may require authentication.
		 *     }
		 * }
		 */
		$tests = apply_filters( 'site_status_tests', $tests );

		// Ensure that the filtered tests contain the required array keys.
		$tests = array_merge(
			array(
				'direct' => array(),
				'async'  => array(),
			),
			$tests
		);

		return $tests;
	}

	/**
	 * Add a class to the body HTML tag.
	 *
	 * Filters the body class string for admin pages and adds our own class for easier styling.
	 *
	 * @since 5.2.0
	 *
	 * @param string $body_class The body class string.
	 * @return string The modified body class string.
	 */
	public function admin_body_class( $body_class ) {
		$screen = get_current_screen();
		if ( 'site-health' !== $screen->id ) {
			return $body_class;
		}

		$body_class .= ' site-health';

		return $body_class;
	}

	/**
	 * Initiate the WP_Cron schedule test cases.
	 *
	 * @since 5.2.0
	 */
	private function wp_schedule_test_init() {
		$this->schedules = wp_get_schedules();
		$this->get_cron_tasks();
	}

	/**
	 * Populate our list of cron events and store them to a class-wide variable.
	 *
	 * @since 5.2.0
	 */
	private function get_cron_tasks() {
		$cron_tasks = _get_cron_array();

		if ( empty( $cron_tasks ) ) {
			$this->crons = new WP_Error( 'no_tasks', __( 'No scheduled events exist on this site.' ) );
			return;
		}

		$this->crons = array();

		foreach ( $cron_tasks as $time => $cron ) {
			foreach ( $cron as $hook => $dings ) {
				foreach ( $dings as $sig => $data ) {

					$this->crons[ "$hook-$sig-$time" ] = (object) array(
						'hook'     => $hook,
						'time'     => $time,
						'sig'      => $sig,
						'args'     => $data['args'],
						'schedule' => $data['schedule'],
						'interval' => isset( $data['interval'] ) ? $data['interval'] : null,
					);

				}
			}
		}
	}

	/**
	 * Check if any scheduled tasks have been missed.
	 *
	 * Returns a boolean value of `true` if a scheduled task has been missed and ends processing.
	 *
	 * If the list of crons is an instance of WP_Error, returns the instance instead of a boolean value.
	 *
	 * @since 5.2.0
	 *
	 * @return bool|WP_Error True if a cron was missed, false if not. WP_Error if the cron is set to that.
	 */
	public function has_missed_cron() {
		if ( is_wp_error( $this->crons ) ) {
			return $this->crons;
		}

		foreach ( $this->crons as $id => $cron ) {
			if ( ( $cron->time - time() ) < $this->timeout_missed_cron ) {
				$this->last_missed_cron = $cron->hook;
				return true;
			}
		}

		return false;
	}

	/**
	 * Check if any scheduled tasks are late.
	 *
	 * Returns a boolean value of `true` if a scheduled task is late and ends processing.
	 *
	 * If the list of crons is an instance of WP_Error, returns the instance instead of a boolean value.
	 *
	 * @since 5.3.0
	 *
	 * @return bool|WP_Error True if a cron is late, false if not. WP_Error if the cron is set to that.
	 */
	public function has_late_cron() {
		if ( is_wp_error( $this->crons ) ) {
			return $this->crons;
		}

		foreach ( $this->crons as $id => $cron ) {
			$cron_offset = $cron->time - time();
			if (
				$cron_offset >= $this->timeout_missed_cron &&
				$cron_offset < $this->timeout_late_cron
			) {
				$this->last_late_cron = $cron->hook;
				return true;
			}
		}

		return false;
	}

	/**
	 * Check for potential issues with plugin and theme auto-updates.
	 *
	 * Though there is no way to 100% determine if plugin and theme auto-updates are configured
	 * correctly, a few educated guesses could be made to flag any conditions that would
	 * potentially cause unexpected behaviors.
	 *
	 * @since 5.5.0
	 *
	 * @return object The test results.
	 */
	function detect_plugin_theme_auto_update_issues() {
		$mock_plugin = (object) array(
			'id'            => 'w.org/plugins/a-fake-plugin',
			'slug'          => 'a-fake-plugin',
			'plugin'        => 'a-fake-plugin/a-fake-plugin.php',
			'new_version'   => '9.9',
			'url'           => 'https://wordpress.org/plugins/a-fake-plugin/',
			'package'       => 'https://downloads.wordpress.org/plugin/a-fake-plugin.9.9.zip',
			'icons'         => array(
				'2x' => 'https://ps.w.org/a-fake-plugin/assets/icon-256x256.png',
				'1x' => 'https://ps.w.org/a-fake-plugin/assets/icon-128x128.png',
			),
			'banners'       => array(
				'2x' => 'https://ps.w.org/a-fake-plugin/assets/banner-1544x500.png',
				'1x' => 'https://ps.w.org/a-fake-plugin/assets/banner-772x250.png',
			),
			'banners_rtl'   => array(),
			'tested'        => '5.5.0',
			'requires_php'  => '5.6.20',
			'compatibility' => new stdClass(),
		);

		$mock_theme = (object) array(
			'theme'        => 'a-fake-theme',
			'new_version'  => '9.9',
			'url'          => 'https://wordpress.org/themes/a-fake-theme/',
			'package'      => 'https://downloads.wordpress.org/theme/a-fake-theme.9.9.zip',
			'requires'     => '5.0.0',
			'requires_php' => '5.6.20',
		);

		$test_plugins_enabled = wp_is_auto_update_forced_for_item( 'plugin', true, $mock_plugin );
		$test_themes_enabled  = wp_is_auto_update_forced_for_item( 'theme', true, $mock_theme );

		$ui_enabled_for_plugins = wp_is_auto_update_enabled_for_type( 'plugin' );
		$ui_enabled_for_themes  = wp_is_auto_update_enabled_for_type( 'theme' );
		$plugin_filter_present  = has_filter( 'auto_update_plugin' );
		$theme_filter_present   = has_filter( 'auto_update_theme' );

		if ( ( ! $test_plugins_enabled && $ui_enabled_for_plugins )
			|| ( ! $test_themes_enabled && $ui_enabled_for_themes )
		) {
			return (object) array(
				'status'  => 'critical',
				'message' => __( 'Auto-updates for plugins and/or themes appear to be disabled, but settings are still set to be displayed. This could cause auto-updates to not work as expected.' ),
			);
		}

		if ( ( ! $test_plugins_enabled && $plugin_filter_present )
			&& ( ! $test_themes_enabled && $theme_filter_present )
		) {
			return (object) array(
				'status'  => 'recommended',
				'message' => __( 'Auto-updates for plugins and themes appear to be disabled. This will prevent your site from receiving new versions automatically when available.' ),
			);
		} elseif ( ! $test_plugins_enabled && $plugin_filter_present ) {
			return (object) array(
				'status'  => 'recommended',
				'message' => __( 'Auto-updates for plugins appear to be disabled. This will prevent your site from receiving new versions automatically when available.' ),
			);
		} elseif ( ! $test_themes_enabled && $theme_filter_present ) {
			return (object) array(
				'status'  => 'recommended',
				'message' => __( 'Auto-updates for themes appear to be disabled. This will prevent your site from receiving new versions automatically when available.' ),
			);
		}

		return (object) array(
			'status'  => 'good',
			'message' => __( 'There appear to be no issues with plugin and theme auto-updates.' ),
		);
	}

	/**
	 * Run a loopback test on our site.
	 *
	 * Loopbacks are what WordPress uses to communicate with itself to start up WP_Cron, scheduled posts,
	 * make sure plugin or theme edits don't cause site failures and similar.
	 *
	 * @since 5.2.0
	 *
	 * @return object The test results.
	 */
	function can_perform_loopback() {
		$cookies = wp_unslash( $_COOKIE );
		$timeout = 10;
		$headers = array(
			'Cache-Control' => 'no-cache',
		);
		/** This filter is documented in wp-includes/class-wp-http-streams.php */
		$sslverify = apply_filters( 'https_local_ssl_verify', false );

		// Include Basic auth in loopback requests.
		if ( isset( $_SERVER['PHP_AUTH_USER'] ) && isset( $_SERVER['PHP_AUTH_PW'] ) ) {
			$headers['Authorization'] = 'Basic ' . base64_encode( wp_unslash( $_SERVER['PHP_AUTH_USER'] ) . ':' . wp_unslash( $_SERVER['PHP_AUTH_PW'] ) );
		}

		$url = site_url();

		$r = wp_remote_get( $url, compact( 'cookies', 'headers', 'timeout', 'sslverify' ) );

		if ( is_wp_error( $r ) ) {
			return (object) array(
				'status'  => 'critical',
				'message' => sprintf(
					'%s<br>%s',
					__( 'The loopback request to your site failed, this means features relying on them are not currently working as expected.' ),
					sprintf(
						/* translators: 1: The WordPress error message. 2: The WordPress error code. */
						__( 'Error: %1$s (%2$s)' ),
						$r->get_error_message(),
						$r->get_error_code()
					)
				),
			);
		}

		if ( 200 !== wp_remote_retrieve_response_code( $r ) ) {
			return (object) array(
				'status'  => 'recommended',
				'message' => sprintf(
					/* translators: %d: The HTTP response code returned. */
					__( 'The loopback request returned an unexpected http status code, %d, it was not possible to determine if this will prevent features from working as expected.' ),
					wp_remote_retrieve_response_code( $r )
				),
			);
		}

		return (object) array(
			'status'  => 'good',
			'message' => __( 'The loopback request to your site completed successfully.' ),
		);
	}

	/**
	 * Create a weekly cron event, if one does not already exist.
	 *
	 * @since 5.4.0
	 */
	public function maybe_create_scheduled_event() {
		if ( ! wp_next_scheduled( 'wp_site_health_scheduled_check' ) && ! wp_installing() ) {
			wp_schedule_event( time() + DAY_IN_SECONDS, 'weekly', 'wp_site_health_scheduled_check' );
		}
	}

	/**
	 * Run our scheduled event to check and update the latest site health status for the website.
	 *
	 * @since 5.4.0
	 */
	public function wp_cron_scheduled_check() {
		// Bootstrap wp-admin, as WP_Cron doesn't do this for us.
		require_once trailingslashit( ABSPATH ) . 'wp-admin/includes/admin.php';

		$tests = WP_Site_Health::get_tests();

		$results = array();

		$site_status = array(
			'good'        => 0,
			'recommended' => 0,
			'critical'    => 0,
		);

		// Don't run https test on development environments.
		if ( $this->is_development_environment() ) {
			unset( $tests['async']['https_status'] );
		}

		foreach ( $tests['direct'] as $test ) {

			if ( is_string( $test['test'] ) ) {
				$test_function = sprintf(
					'get_test_%s',
					$test['test']
				);

				if ( method_exists( $this, $test_function ) && is_callable( array( $this, $test_function ) ) ) {
					$results[] = $this->perform_test( array( $this, $test_function ) );
					continue;
				}
			}

			if ( is_callable( $test['test'] ) ) {
				$results[] = $this->perform_test( $test['test'] );
			}
		}

		foreach ( $tests['async'] as $test ) {
			if ( ! empty( $test['skip_cron'] ) ) {
				continue;
			}

			// Local endpoints may require authentication, so asynchronous tests can pass a direct test runner as well.
			if ( ! empty( $test['async_direct_test'] ) && is_callable( $test['async_direct_test'] ) ) {
				// This test is callable, do so and continue to the next asynchronous check.
				$results[] = $this->perform_test( $test['async_direct_test'] );
				continue;
			}

			if ( is_string( $test['test'] ) ) {
				// Check if this test has a REST API endpoint.
				if ( isset( $test['has_rest'] ) && $test['has_rest'] ) {
					$result_fetch = wp_remote_get(
						$test['test'],
						array(
							'body' => array(
								'_wpnonce' => wp_create_nonce( 'wp_rest' ),
							),
						)
					);
				} else {
					$result_fetch = wp_remote_post(
						admin_url( 'admin-ajax.php' ),
						array(
							'body' => array(
								'action'   => $test['test'],
								'_wpnonce' => wp_create_nonce( 'health-check-site-status' ),
							),
						)
					);
				}

				if ( ! is_wp_error( $result_fetch ) && 200 === wp_remote_retrieve_response_code( $result_fetch ) ) {
					$result = json_decode( wp_remote_retrieve_body( $result_fetch ), true );
				} else {
					$result = false;
				}

				if ( is_array( $result ) ) {
					$results[] = $result;
				} else {
					$results[] = array(
						'status' => 'recommended',
						'label'  => __( 'A test is unavailable' ),
					);
				}
			}
		}

		foreach ( $results as $result ) {
			if ( 'critical' === $result['status'] ) {
				$site_status['critical']++;
			} elseif ( 'recommended' === $result['status'] ) {
				$site_status['recommended']++;
			} else {
				$site_status['good']++;
			}
		}

		set_transient( 'health-check-site-status-result', wp_json_encode( $site_status ) );
	}

	/**
	 * Checks if the current environment type is set to 'development' or 'local'.
	 *
	 * @since 5.6.0
	 *
	 * @return bool True if it is a development environment, false if not.
	 */
	public function is_development_environment() {
		return in_array( wp_get_environment_type(), array( 'development', 'local' ), true );
	}

}<|MERGE_RESOLUTION|>--- conflicted
+++ resolved
@@ -1498,13 +1498,11 @@
 	 * @return array The test results.
 	 */
 	public function get_test_https_status() {
-<<<<<<< HEAD
-		$default_update_url = wp_get_default_update_https_url();
-=======
 		// Enforce fresh HTTPS detection results. This is normally invoked by using cron, but for Site Health it should
 		// always rely on the latest results.
 		wp_update_https_detection_errors();
->>>>>>> 4e0bc3bc
+
+		$default_update_url = wp_get_default_update_https_url();
 
 		$result = array(
 			'label'       => __( 'Your website is using an active HTTPS connection' ),
