--- conflicted
+++ resolved
@@ -51,15 +51,12 @@
 
 		wp_check_mysql_version();
 		wp_cache_flush();
-<<<<<<< HEAD
 
 		if ( defined( 'DB_ENGINE' ) && 'sqlite' === DB_ENGINE ) {
 			sqlite_make_db_sqlite(); // phpcs:ignore PHPCompatibility.Extensions.RemovedExtensions.sqliteRemoved
 		} else {
 			make_db_current_silent();
 		}
-=======
-		make_db_current_silent();
 
 		/*
 		 * Ensure update checks are delayed after installation.
@@ -75,7 +72,6 @@
 		wp_schedule_event( time() + ( 1.5 * HOUR_IN_SECONDS ), 'twicedaily', 'wp_update_plugins' );
 		wp_schedule_event( time() + ( 2 * HOUR_IN_SECONDS ), 'twicedaily', 'wp_update_themes' );
 
->>>>>>> 2132c7ba
 		populate_options();
 		populate_roles();
 
