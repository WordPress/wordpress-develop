--- conflicted
+++ resolved
@@ -654,11 +654,7 @@
 			update_site_meta( get_current_blog_id(), 'db_last_updated', microtime() );
 		}
 
-<<<<<<< HEAD
-		delete_transient( 'wp_core_block_styles' );
-=======
 		delete_transient( 'wp_core_block_css_files' );
->>>>>>> d8409a20
 
 		/**
 		 * Fires after a site is fully upgraded.
