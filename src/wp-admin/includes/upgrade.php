<?php
/**
 * WordPress Upgrade API
 *
 * Most of the functions are pluggable and can be overwritten.
 *
 * @package WordPress
 * @subpackage Administration
 */

/** Include user installation customization script. */
if ( file_exists( WP_CONTENT_DIR . '/install.php' ) ) {
	require WP_CONTENT_DIR . '/install.php';
}

/** WordPress Administration API */
require_once ABSPATH . 'wp-admin/includes/admin.php';

/** WordPress Schema API */
require_once ABSPATH . 'wp-admin/includes/schema.php';

if ( ! function_exists( 'wp_install' ) ) :
	/**
	 * Installs the site.
	 *
	 * Runs the required functions to set up and populate the database,
	 * including primary admin user and initial options.
	 *
	 * @since 2.1.0
	 *
	 * @param string $blog_title    Site title.
	 * @param string $user_name     User's username.
	 * @param string $user_email    User's email.
<<<<<<< HEAD
	 * @param bool   $is_public     Whether site is public.
=======
	 * @param bool   $is_public     Whether the site is public.
>>>>>>> eb5612dd
	 * @param string $deprecated    Optional. Not used.
	 * @param string $user_password Optional. User's chosen password. Default empty (random password).
	 * @param string $language      Optional. Language chosen. Default empty.
	 * @return array {
	 *     Data for the newly installed site.
	 *
	 *     @type string $url              The URL of the site.
	 *     @type int    $user_id          The ID of the site owner.
	 *     @type string $password         The password of the site owner, if their user account didn't already exist.
	 *     @type string $password_message The explanatory message regarding the password.
	 * }
	 */
	function wp_install( $blog_title, $user_name, $user_email, $is_public, $deprecated = '', $user_password = '', $language = '' ) {
		if ( ! empty( $deprecated ) ) {
			_deprecated_argument( __FUNCTION__, '2.6.0' );
		}

		wp_check_mysql_version();
		wp_cache_flush();
		make_db_current_silent();
		populate_options();
		populate_roles();

		update_option( 'blogname', $blog_title );
		update_option( 'admin_email', $user_email );
		update_option( 'blog_public', $is_public );

		// Freshness of site - in the future, this could get more specific about actions taken, perhaps.
		update_option( 'fresh_site', 1 );

		if ( $language ) {
			update_option( 'WPLANG', $language );
		}

		$guessurl = wp_guess_url();

		update_option( 'siteurl', $guessurl );

		// If not a public site, don't ping.
		if ( ! $is_public ) {
			update_option( 'default_pingback_flag', 0 );
		}

		/*
		 * Create default user. If the user already exists, the user tables are
		 * being shared among sites. Just set the role in that case.
		 */
		$user_id        = username_exists( $user_name );
		$user_password  = trim( $user_password );
		$email_password = false;
		$user_created   = false;

		if ( ! $user_id && empty( $user_password ) ) {
			$user_password = wp_generate_password( 12, false );
			$message       = __( '<strong><em>Note that password</em></strong> carefully! It is a <em>random</em> password that was generated just for you.' );
			$user_id       = wp_create_user( $user_name, $user_password, $user_email );
			update_user_meta( $user_id, 'default_password_nag', true );
			$email_password = true;
			$user_created   = true;
		} elseif ( ! $user_id ) {
			// Password has been provided.
			$message      = '<em>' . __( 'Your chosen password.' ) . '</em>';
			$user_id      = wp_create_user( $user_name, $user_password, $user_email );
			$user_created = true;
		} else {
			$message = __( 'User already exists. Password inherited.' );
		}

		$user = new WP_User( $user_id );
		$user->set_role( 'administrator' );

		if ( $user_created ) {
			$user->user_url = $guessurl;
			wp_update_user( $user );
		}

		wp_install_defaults( $user_id );

		wp_install_maybe_enable_pretty_permalinks();

		flush_rewrite_rules();

		wp_new_blog_notification( $blog_title, $guessurl, $user_id, ( $email_password ? $user_password : __( 'The password you chose during installation.' ) ) );

		wp_cache_flush();

		/**
		 * Fires after a site is fully installed.
		 *
		 * @since 3.9.0
		 *
		 * @param WP_User $user The site owner.
		 */
		do_action( 'wp_install', $user );

		return array(
			'url'              => $guessurl,
			'user_id'          => $user_id,
			'password'         => $user_password,
			'password_message' => $message,
		);
	}
endif;

if ( ! function_exists( 'wp_install_defaults' ) ) :
	/**
	 * Creates the initial content for a newly-installed site.
	 *
	 * Adds the default "Uncategorized" category, the first post (with comment),
	 * first page, and default widgets for default theme for the current version.
	 *
	 * @since 2.1.0
	 *
	 * @global wpdb       $wpdb         WordPress database abstraction object.
	 * @global WP_Rewrite $wp_rewrite   WordPress rewrite component.
	 * @global string     $table_prefix
	 *
	 * @param int $user_id User ID.
	 */
	function wp_install_defaults( $user_id ) {
		global $wpdb, $wp_rewrite, $table_prefix;

		// Default category.
		$cat_name = __( 'Uncategorized' );
		/* translators: Default category slug. */
		$cat_slug = sanitize_title( _x( 'Uncategorized', 'Default category slug' ) );

		if ( global_terms_enabled() ) {
			$cat_id = $wpdb->get_var( $wpdb->prepare( "SELECT cat_ID FROM {$wpdb->sitecategories} WHERE category_nicename = %s", $cat_slug ) );
			if ( null == $cat_id ) {
				$wpdb->insert(
					$wpdb->sitecategories,
					array(
						'cat_ID'            => 0,
						'cat_name'          => $cat_name,
						'category_nicename' => $cat_slug,
						'last_updated'      => current_time( 'mysql', true ),
					)
				);
				$cat_id = $wpdb->insert_id;
			}
			update_option( 'default_category', $cat_id );
		} else {
			$cat_id = 1;
		}

		$wpdb->insert(
			$wpdb->terms,
			array(
				'term_id'    => $cat_id,
				'name'       => $cat_name,
				'slug'       => $cat_slug,
				'term_group' => 0,
			)
		);
		$wpdb->insert(
			$wpdb->term_taxonomy,
			array(
				'term_id'     => $cat_id,
				'taxonomy'    => 'category',
				'description' => '',
				'parent'      => 0,
				'count'       => 1,
			)
		);
		$cat_tt_id = $wpdb->insert_id;

		// First post.
		$now             = current_time( 'mysql' );
		$now_gmt         = current_time( 'mysql', 1 );
		$first_post_guid = get_option( 'home' ) . '/?p=1';

		if ( is_multisite() ) {
			$first_post = get_site_option( 'first_post' );

			if ( ! $first_post ) {
				$first_post = "<!-- wp:paragraph -->\n<p>" .
				/* translators: First post content. %s: Site link. */
				__( 'Welcome to %s. This is your first post. Edit or delete it, then start writing!' ) .
				"</p>\n<!-- /wp:paragraph -->";
			}

			$first_post = sprintf(
				$first_post,
				sprintf( '<a href="%s">%s</a>', esc_url( network_home_url() ), get_network()->site_name )
			);

			// Back-compat for pre-4.4.
			$first_post = str_replace( 'SITE_URL', esc_url( network_home_url() ), $first_post );
			$first_post = str_replace( 'SITE_NAME', get_network()->site_name, $first_post );
		} else {
			$first_post = "<!-- wp:paragraph -->\n<p>" .
			/* translators: First post content. %s: Site link. */
			__( 'Welcome to WordPress. This is your first post. Edit or delete it, then start writing!' ) .
			"</p>\n<!-- /wp:paragraph -->";
		}

		$wpdb->insert(
			$wpdb->posts,
			array(
				'post_author'           => $user_id,
				'post_date'             => $now,
				'post_date_gmt'         => $now_gmt,
				'post_content'          => $first_post,
				'post_excerpt'          => '',
				'post_title'            => __( 'Hello world!' ),
				/* translators: Default post slug. */
				'post_name'             => sanitize_title( _x( 'hello-world', 'Default post slug' ) ),
				'post_modified'         => $now,
				'post_modified_gmt'     => $now_gmt,
				'guid'                  => $first_post_guid,
				'comment_count'         => 1,
				'to_ping'               => '',
				'pinged'                => '',
				'post_content_filtered' => '',
			)
		);

		if ( is_multisite() ) {
			update_posts_count();
		}

		$wpdb->insert(
			$wpdb->term_relationships,
			array(
				'term_taxonomy_id' => $cat_tt_id,
				'object_id'        => 1,
			)
		);

		// Default comment.
		if ( is_multisite() ) {
			$first_comment_author = get_site_option( 'first_comment_author' );
			$first_comment_email  = get_site_option( 'first_comment_email' );
			$first_comment_url    = get_site_option( 'first_comment_url', network_home_url() );
			$first_comment        = get_site_option( 'first_comment' );
		}

		$first_comment_author = ! empty( $first_comment_author ) ? $first_comment_author : __( 'A WordPress Commenter' );
		$first_comment_email  = ! empty( $first_comment_email ) ? $first_comment_email : 'wapuu@wordpress.example';
		$first_comment_url    = ! empty( $first_comment_url ) ? $first_comment_url : esc_url( __( 'https://wordpress.org/' ) );
		$first_comment        = ! empty( $first_comment ) ? $first_comment : sprintf(
			/* translators: %s: Gravatar URL. */
			__(
				'Hi, this is a comment.
To get started with moderating, editing, and deleting comments, please visit the Comments screen in the dashboard.
Commenter avatars come from <a href="%s">Gravatar</a>.'
			),
			esc_url( __( 'https://en.gravatar.com/' ) )
		);
		$wpdb->insert(
			$wpdb->comments,
			array(
				'comment_post_ID'      => 1,
				'comment_author'       => $first_comment_author,
				'comment_author_email' => $first_comment_email,
				'comment_author_url'   => $first_comment_url,
				'comment_date'         => $now,
				'comment_date_gmt'     => $now_gmt,
				'comment_content'      => $first_comment,
				'comment_type'         => 'comment',
			)
		);

		// First page.
		if ( is_multisite() ) {
			$first_page = get_site_option( 'first_page' );
		}

		if ( empty( $first_page ) ) {
			$first_page = "<!-- wp:paragraph -->\n<p>";
			/* translators: First page content. */
			$first_page .= __( "This is an example page. It's different from a blog post because it will stay in one place and will show up in your site navigation (in most themes). Most people start with an About page that introduces them to potential site visitors. It might say something like this:" );
			$first_page .= "</p>\n<!-- /wp:paragraph -->\n\n";

			$first_page .= "<!-- wp:quote -->\n<blockquote class=\"wp-block-quote\"><p>";
			/* translators: First page content. */
			$first_page .= __( "Hi there! I'm a bike messenger by day, aspiring actor by night, and this is my website. I live in Los Angeles, have a great dog named Jack, and I like pi&#241;a coladas. (And gettin' caught in the rain.)" );
			$first_page .= "</p></blockquote>\n<!-- /wp:quote -->\n\n";

			$first_page .= "<!-- wp:paragraph -->\n<p>";
			/* translators: First page content. */
			$first_page .= __( '...or something like this:' );
			$first_page .= "</p>\n<!-- /wp:paragraph -->\n\n";

			$first_page .= "<!-- wp:quote -->\n<blockquote class=\"wp-block-quote\"><p>";
			/* translators: First page content. */
			$first_page .= __( 'The XYZ Doohickey Company was founded in 1971, and has been providing quality doohickeys to the public ever since. Located in Gotham City, XYZ employs over 2,000 people and does all kinds of awesome things for the Gotham community.' );
			$first_page .= "</p></blockquote>\n<!-- /wp:quote -->\n\n";

			$first_page .= "<!-- wp:paragraph -->\n<p>";
			$first_page .= sprintf(
				/* translators: First page content. %s: Site admin URL. */
				__( 'As a new WordPress user, you should go to <a href="%s">your dashboard</a> to delete this page and create new pages for your content. Have fun!' ),
				admin_url()
			);
			$first_page .= "</p>\n<!-- /wp:paragraph -->";
		}

		$first_post_guid = get_option( 'home' ) . '/?page_id=2';
		$wpdb->insert(
			$wpdb->posts,
			array(
				'post_author'           => $user_id,
				'post_date'             => $now,
				'post_date_gmt'         => $now_gmt,
				'post_content'          => $first_page,
				'post_excerpt'          => '',
				'comment_status'        => 'closed',
				'post_title'            => __( 'Sample Page' ),
				/* translators: Default page slug. */
				'post_name'             => __( 'sample-page' ),
				'post_modified'         => $now,
				'post_modified_gmt'     => $now_gmt,
				'guid'                  => $first_post_guid,
				'post_type'             => 'page',
				'to_ping'               => '',
				'pinged'                => '',
				'post_content_filtered' => '',
			)
		);
		$wpdb->insert(
			$wpdb->postmeta,
			array(
				'post_id'    => 2,
				'meta_key'   => '_wp_page_template',
				'meta_value' => 'default',
			)
		);

		// Privacy Policy page.
		if ( is_multisite() ) {
			// Disable by default unless the suggested content is provided.
			$privacy_policy_content = get_site_option( 'default_privacy_policy_content' );
		} else {
			if ( ! class_exists( 'WP_Privacy_Policy_Content' ) ) {
				include_once ABSPATH . 'wp-admin/includes/class-wp-privacy-policy-content.php';
			}

			$privacy_policy_content = WP_Privacy_Policy_Content::get_default_content();
		}

		if ( ! empty( $privacy_policy_content ) ) {
			$privacy_policy_guid = get_option( 'home' ) . '/?page_id=3';

			$wpdb->insert(
				$wpdb->posts,
				array(
					'post_author'           => $user_id,
					'post_date'             => $now,
					'post_date_gmt'         => $now_gmt,
					'post_content'          => $privacy_policy_content,
					'post_excerpt'          => '',
					'comment_status'        => 'closed',
					'post_title'            => __( 'Privacy Policy' ),
					/* translators: Privacy Policy page slug. */
					'post_name'             => __( 'privacy-policy' ),
					'post_modified'         => $now,
					'post_modified_gmt'     => $now_gmt,
					'guid'                  => $privacy_policy_guid,
					'post_type'             => 'page',
					'post_status'           => 'draft',
					'to_ping'               => '',
					'pinged'                => '',
					'post_content_filtered' => '',
				)
			);
			$wpdb->insert(
				$wpdb->postmeta,
				array(
					'post_id'    => 3,
					'meta_key'   => '_wp_page_template',
					'meta_value' => 'default',
				)
			);
			update_option( 'wp_page_for_privacy_policy', 3 );
		}

		// Set up default widgets for default theme.
		update_option(
			'widget_block',
			array(
				2              => array( 'content' => '<!-- wp:search /-->' ),
				3              => array( 'content' => '<!-- wp:group --><div class="wp-block-group"><!-- wp:heading --><h2>' . __( 'Recent Posts' ) . '</h2><!-- /wp:heading --><!-- wp:latest-posts /--></div><!-- /wp:group -->' ),
				4              => array( 'content' => '<!-- wp:group --><div class="wp-block-group"><!-- wp:heading --><h2>' . __( 'Recent Comments' ) . '</h2><!-- /wp:heading --><!-- wp:latest-comments {"displayAvatar":false,"displayDate":false,"displayExcerpt":false} /--></div><!-- /wp:group -->' ),
				5              => array( 'content' => '<!-- wp:group --><div class="wp-block-group"><!-- wp:heading --><h2>' . __( 'Archives' ) . '</h2><!-- /wp:heading --><!-- wp:archives /--></div><!-- /wp:group -->' ),
				6              => array( 'content' => '<!-- wp:group --><div class="wp-block-group"><!-- wp:heading --><h2>' . __( 'Categories' ) . '</h2><!-- /wp:heading --><!-- wp:categories /--></div><!-- /wp:group -->' ),
				'_multiwidget' => 1,
			)
		);
		update_option(
			'sidebars_widgets',
			array(
				'wp_inactive_widgets' => array(),
				'sidebar-1'           => array(
					0 => 'block-2',
					1 => 'block-3',
					2 => 'block-4',
				),
				'sidebar-2'           => array(
					0 => 'block-5',
					1 => 'block-6',
				),
				'array_version'       => 3,
			)
		);

		if ( ! is_multisite() ) {
			update_user_meta( $user_id, 'show_welcome_panel', 1 );
		} elseif ( ! is_super_admin( $user_id ) && ! metadata_exists( 'user', $user_id, 'show_welcome_panel' ) ) {
			update_user_meta( $user_id, 'show_welcome_panel', 2 );
		}

		if ( is_multisite() ) {
			// Flush rules to pick up the new page.
			$wp_rewrite->init();
			$wp_rewrite->flush_rules();

			$user = new WP_User( $user_id );
			$wpdb->update( $wpdb->options, array( 'option_value' => $user->user_email ), array( 'option_name' => 'admin_email' ) );

			// Remove all perms except for the login user.
			$wpdb->query( $wpdb->prepare( "DELETE FROM $wpdb->usermeta WHERE user_id != %d AND meta_key = %s", $user_id, $table_prefix . 'user_level' ) );
			$wpdb->query( $wpdb->prepare( "DELETE FROM $wpdb->usermeta WHERE user_id != %d AND meta_key = %s", $user_id, $table_prefix . 'capabilities' ) );

			// Delete any caps that snuck into the previously active blog. (Hardcoded to blog 1 for now.)
			// TODO: Get previous_blog_id.
			if ( ! is_super_admin( $user_id ) && 1 != $user_id ) {
				$wpdb->delete(
					$wpdb->usermeta,
					array(
						'user_id'  => $user_id,
						'meta_key' => $wpdb->base_prefix . '1_capabilities',
					)
				);
			}
		}
	}
endif;

/**
 * Maybe enable pretty permalinks on installation.
 *
 * If after enabling pretty permalinks don't work, fallback to query-string permalinks.
 *
 * @since 4.2.0
 *
 * @global WP_Rewrite $wp_rewrite WordPress rewrite component.
 *
 * @return bool Whether pretty permalinks are enabled. False otherwise.
 */
function wp_install_maybe_enable_pretty_permalinks() {
	global $wp_rewrite;

	// Bail if a permalink structure is already enabled.
	if ( get_option( 'permalink_structure' ) ) {
		return true;
	}

	/*
	 * The Permalink structures to attempt.
	 *
	 * The first is designed for mod_rewrite or nginx rewriting.
	 *
	 * The second is PATHINFO-based permalinks for web server configurations
	 * without a true rewrite module enabled.
	 */
	$permalink_structures = array(
		'/%year%/%monthnum%/%day%/%postname%/',
		'/index.php/%year%/%monthnum%/%day%/%postname%/',
	);

	foreach ( (array) $permalink_structures as $permalink_structure ) {
		$wp_rewrite->set_permalink_structure( $permalink_structure );

		/*
		 * Flush rules with the hard option to force refresh of the web-server's
		 * rewrite config file (e.g. .htaccess or web.config).
		 */
		$wp_rewrite->flush_rules( true );

		$test_url = '';

		// Test against a real WordPress post.
		$first_post = get_page_by_path( sanitize_title( _x( 'hello-world', 'Default post slug' ) ), OBJECT, 'post' );
		if ( $first_post ) {
			$test_url = get_permalink( $first_post->ID );
		}

		/*
		 * Send a request to the site, and check whether
		 * the 'x-pingback' header is returned as expected.
		 *
		 * Uses wp_remote_get() instead of wp_remote_head() because web servers
		 * can block head requests.
		 */
		$response          = wp_remote_get( $test_url, array( 'timeout' => 5 ) );
		$x_pingback_header = wp_remote_retrieve_header( $response, 'x-pingback' );
		$pretty_permalinks = $x_pingback_header && get_bloginfo( 'pingback_url' ) === $x_pingback_header;

		if ( $pretty_permalinks ) {
			return true;
		}
	}

	/*
	 * If it makes it this far, pretty permalinks failed.
	 * Fallback to query-string permalinks.
	 */
	$wp_rewrite->set_permalink_structure( '' );
	$wp_rewrite->flush_rules( true );

	return false;
}

if ( ! function_exists( 'wp_new_blog_notification' ) ) :
	/**
	 * Notifies the site admin that the installation of WordPress is complete.
	 *
	 * Sends an email to the new administrator that the installation is complete
	 * and provides them with a record of their login credentials.
	 *
	 * @since 2.1.0
	 *
	 * @param string $blog_title Site title.
	 * @param string $blog_url   Site URL.
	 * @param int    $user_id    Administrator's user ID.
	 * @param string $password   Administrator's password. Note that a placeholder message is
	 *                           usually passed instead of the actual password.
	 */
	function wp_new_blog_notification( $blog_title, $blog_url, $user_id, $password ) {
		$user      = new WP_User( $user_id );
		$email     = $user->user_email;
		$name      = $user->user_login;
		$login_url = wp_login_url();

		$message = sprintf(
			/* translators: New site notification email. 1: New site URL, 2: User login, 3: User password or password reset link, 4: Login URL. */
			__(
				'Your new WordPress site has been successfully set up at:

%1$s

You can log in to the administrator account with the following information:

Username: %2$s
Password: %3$s
Log in here: %4$s

We hope you enjoy your new site. Thanks!

--The WordPress Team
https://wordpress.org/
'
			),
			$blog_url,
			$name,
			$password,
			$login_url
		);

		$installed_email = array(
			'to'      => $email,
			'subject' => __( 'New WordPress Site' ),
			'message' => $message,
			'headers' => '',
		);

		/**
		 * Filters the contents of the email sent to the site administrator when WordPress is installed.
		 *
		 * @since 5.6.0
		 *
		 * @param array $installed_email {
		 *     Used to build wp_mail().
		 *
		 *     @type string $to      The email address of the recipient.
		 *     @type string $subject The subject of the email.
		 *     @type string $message The content of the email.
		 *     @type string $headers Headers.
		 * }
		 * @param WP_User $user          The site administrator user object.
		 * @param string  $blog_title    The site title.
		 * @param string  $blog_url      The site URL.
		 * @param string  $password      The site administrator's password. Note that a placeholder message
		 *                               is usually passed instead of the user's actual password.
		 */
		$installed_email = apply_filters( 'wp_installed_email', $installed_email, $user, $blog_title, $blog_url, $password );

		wp_mail(
			$installed_email['to'],
			$installed_email['subject'],
			$installed_email['message'],
			$installed_email['headers']
		);
	}
endif;

if ( ! function_exists( 'wp_upgrade' ) ) :
	/**
	 * Runs WordPress Upgrade functions.
	 *
	 * Upgrades the database if needed during a site update.
	 *
	 * @since 2.1.0
	 *
	 * @global int  $wp_current_db_version The old (current) database version.
	 * @global int  $wp_db_version         The new database version.
	 * @global wpdb $wpdb                  WordPress database abstraction object.
	 */
	function wp_upgrade() {
		global $wp_current_db_version, $wp_db_version, $wpdb;

		$wp_current_db_version = __get_option( 'db_version' );

		// We are up to date. Nothing to do.
		if ( $wp_db_version == $wp_current_db_version ) {
			return;
		}

		if ( ! is_blog_installed() ) {
			return;
		}

		wp_check_mysql_version();
		wp_cache_flush();
		pre_schema_upgrade();
		make_db_current_silent();
		upgrade_all();
		if ( is_multisite() && is_main_site() ) {
			upgrade_network();
		}
		wp_cache_flush();

		if ( is_multisite() ) {
			update_site_meta( get_current_blog_id(), 'db_version', $wp_db_version );
			update_site_meta( get_current_blog_id(), 'db_last_updated', microtime() );
		}

		/**
		 * Fires after a site is fully upgraded.
		 *
		 * @since 3.9.0
		 *
		 * @param int $wp_db_version         The new $wp_db_version.
		 * @param int $wp_current_db_version The old (current) $wp_db_version.
		 */
		do_action( 'wp_upgrade', $wp_db_version, $wp_current_db_version );
	}
endif;

/**
 * Functions to be called in installation and upgrade scripts.
 *
 * Contains conditional checks to determine which upgrade scripts to run,
 * based on database version and WP version being updated-to.
 *
 * @ignore
 * @since 1.0.1
 *
 * @global int $wp_current_db_version The old (current) database version.
 * @global int $wp_db_version         The new database version.
 */
function upgrade_all() {
	global $wp_current_db_version, $wp_db_version;

	$wp_current_db_version = __get_option( 'db_version' );

	// We are up to date. Nothing to do.
	if ( $wp_db_version == $wp_current_db_version ) {
		return;
	}

	// If the version is not set in the DB, try to guess the version.
	if ( empty( $wp_current_db_version ) ) {
		$wp_current_db_version = 0;

		// If the template option exists, we have 1.5.
		$template = __get_option( 'template' );
		if ( ! empty( $template ) ) {
			$wp_current_db_version = 2541;
		}
	}

	if ( $wp_current_db_version < 6039 ) {
		upgrade_230_options_table();
	}

	populate_options();

	if ( $wp_current_db_version < 2541 ) {
		upgrade_100();
		upgrade_101();
		upgrade_110();
		upgrade_130();
	}

	if ( $wp_current_db_version < 3308 ) {
		upgrade_160();
	}

	if ( $wp_current_db_version < 4772 ) {
		upgrade_210();
	}

	if ( $wp_current_db_version < 4351 ) {
		upgrade_old_slugs();
	}

	if ( $wp_current_db_version < 5539 ) {
		upgrade_230();
	}

	if ( $wp_current_db_version < 6124 ) {
		upgrade_230_old_tables();
	}

	if ( $wp_current_db_version < 7499 ) {
		upgrade_250();
	}

	if ( $wp_current_db_version < 7935 ) {
		upgrade_252();
	}

	if ( $wp_current_db_version < 8201 ) {
		upgrade_260();
	}

	if ( $wp_current_db_version < 8989 ) {
		upgrade_270();
	}

	if ( $wp_current_db_version < 10360 ) {
		upgrade_280();
	}

	if ( $wp_current_db_version < 11958 ) {
		upgrade_290();
	}

	if ( $wp_current_db_version < 15260 ) {
		upgrade_300();
	}

	if ( $wp_current_db_version < 19389 ) {
		upgrade_330();
	}

	if ( $wp_current_db_version < 20080 ) {
		upgrade_340();
	}

	if ( $wp_current_db_version < 22422 ) {
		upgrade_350();
	}

	if ( $wp_current_db_version < 25824 ) {
		upgrade_370();
	}

	if ( $wp_current_db_version < 26148 ) {
		upgrade_372();
	}

	if ( $wp_current_db_version < 26691 ) {
		upgrade_380();
	}

	if ( $wp_current_db_version < 29630 ) {
		upgrade_400();
	}

	if ( $wp_current_db_version < 33055 ) {
		upgrade_430();
	}

	if ( $wp_current_db_version < 33056 ) {
		upgrade_431();
	}

	if ( $wp_current_db_version < 35700 ) {
		upgrade_440();
	}

	if ( $wp_current_db_version < 36686 ) {
		upgrade_450();
	}

	if ( $wp_current_db_version < 37965 ) {
		upgrade_460();
	}

	if ( $wp_current_db_version < 44719 ) {
		upgrade_510();
	}

	if ( $wp_current_db_version < 45744 ) {
		upgrade_530();
	}

	if ( $wp_current_db_version < 48575 ) {
		upgrade_550();
	}

	if ( $wp_current_db_version < 49752 ) {
		upgrade_560();
	}

	if ( $wp_current_db_version < 51917 ) {
		upgrade_590();
	}

	if ( $wp_current_db_version < 53011 ) {
		upgrade_600();
	}

	maybe_disable_link_manager();

	maybe_disable_automattic_widgets();

	update_option( 'db_version', $wp_db_version );
	update_option( 'db_upgraded', true );
}

/**
 * Execute changes made in WordPress 1.0.
 *
 * @ignore
 * @since 1.0.0
 *
 * @global wpdb $wpdb WordPress database abstraction object.
 */
function upgrade_100() {
	global $wpdb;

	// Get the title and ID of every post, post_name to check if it already has a value.
	$posts = $wpdb->get_results( "SELECT ID, post_title, post_name FROM $wpdb->posts WHERE post_name = ''" );
	if ( $posts ) {
		foreach ( $posts as $post ) {
			if ( '' === $post->post_name ) {
				$newtitle = sanitize_title( $post->post_title );
				$wpdb->query( $wpdb->prepare( "UPDATE $wpdb->posts SET post_name = %s WHERE ID = %d", $newtitle, $post->ID ) );
			}
		}
	}

	$categories = $wpdb->get_results( "SELECT cat_ID, cat_name, category_nicename FROM $wpdb->categories" );
	foreach ( $categories as $category ) {
		if ( '' === $category->category_nicename ) {
			$newtitle = sanitize_title( $category->cat_name );
			$wpdb->update( $wpdb->categories, array( 'category_nicename' => $newtitle ), array( 'cat_ID' => $category->cat_ID ) );
		}
	}

	$sql = "UPDATE $wpdb->options
		SET option_value = REPLACE(option_value, 'wp-links/links-images/', 'wp-images/links/')
		WHERE option_name LIKE %s
		AND option_value LIKE %s";
	$wpdb->query( $wpdb->prepare( $sql, $wpdb->esc_like( 'links_rating_image' ) . '%', $wpdb->esc_like( 'wp-links/links-images/' ) . '%' ) );

	$done_ids = $wpdb->get_results( "SELECT DISTINCT post_id FROM $wpdb->post2cat" );
	if ( $done_ids ) :
		$done_posts = array();
		foreach ( $done_ids as $done_id ) :
			$done_posts[] = $done_id->post_id;
		endforeach;
		$catwhere = ' AND ID NOT IN (' . implode( ',', $done_posts ) . ')';
	else :
		$catwhere = '';
	endif;

	$allposts = $wpdb->get_results( "SELECT ID, post_category FROM $wpdb->posts WHERE post_category != '0' $catwhere" );
	if ( $allposts ) :
		foreach ( $allposts as $post ) {
			// Check to see if it's already been imported.
			$cat = $wpdb->get_row( $wpdb->prepare( "SELECT * FROM $wpdb->post2cat WHERE post_id = %d AND category_id = %d", $post->ID, $post->post_category ) );
			if ( ! $cat && 0 != $post->post_category ) { // If there's no result.
				$wpdb->insert(
					$wpdb->post2cat,
					array(
						'post_id'     => $post->ID,
						'category_id' => $post->post_category,
					)
				);
			}
		}
	endif;
}

/**
 * Execute changes made in WordPress 1.0.1.
 *
 * @ignore
 * @since 1.0.1
 *
 * @global wpdb $wpdb WordPress database abstraction object.
 */
function upgrade_101() {
	global $wpdb;

	// Clean up indices, add a few.
	add_clean_index( $wpdb->posts, 'post_name' );
	add_clean_index( $wpdb->posts, 'post_status' );
	add_clean_index( $wpdb->categories, 'category_nicename' );
	add_clean_index( $wpdb->comments, 'comment_approved' );
	add_clean_index( $wpdb->comments, 'comment_post_ID' );
	add_clean_index( $wpdb->links, 'link_category' );
	add_clean_index( $wpdb->links, 'link_visible' );
}

/**
 * Execute changes made in WordPress 1.2.
 *
 * @ignore
 * @since 1.2.0
 *
 * @global wpdb $wpdb WordPress database abstraction object.
 */
function upgrade_110() {
	global $wpdb;

	// Set user_nicename.
	$users = $wpdb->get_results( "SELECT ID, user_nickname, user_nicename FROM $wpdb->users" );
	foreach ( $users as $user ) {
		if ( '' === $user->user_nicename ) {
			$newname = sanitize_title( $user->user_nickname );
			$wpdb->update( $wpdb->users, array( 'user_nicename' => $newname ), array( 'ID' => $user->ID ) );
		}
	}

	$users = $wpdb->get_results( "SELECT ID, user_pass from $wpdb->users" );
	foreach ( $users as $row ) {
		if ( ! preg_match( '/^[A-Fa-f0-9]{32}$/', $row->user_pass ) ) {
			$wpdb->update( $wpdb->users, array( 'user_pass' => md5( $row->user_pass ) ), array( 'ID' => $row->ID ) );
		}
	}

	// Get the GMT offset, we'll use that later on.
	$all_options = get_alloptions_110();

	$time_difference = $all_options->time_difference;

		$server_time = time() + gmdate( 'Z' );
	$weblogger_time  = $server_time + $time_difference * HOUR_IN_SECONDS;
	$gmt_time        = time();

	$diff_gmt_server       = ( $gmt_time - $server_time ) / HOUR_IN_SECONDS;
	$diff_weblogger_server = ( $weblogger_time - $server_time ) / HOUR_IN_SECONDS;
	$diff_gmt_weblogger    = $diff_gmt_server - $diff_weblogger_server;
	$gmt_offset            = -$diff_gmt_weblogger;

	// Add a gmt_offset option, with value $gmt_offset.
	add_option( 'gmt_offset', $gmt_offset );

	/*
	 * Check if we already set the GMT fields. If we did, then
	 * MAX(post_date_gmt) can't be '0000-00-00 00:00:00'.
	 * <michel_v> I just slapped myself silly for not thinking about it earlier.
	 */
	$got_gmt_fields = ( '0000-00-00 00:00:00' !== $wpdb->get_var( "SELECT MAX(post_date_gmt) FROM $wpdb->posts" ) );

	if ( ! $got_gmt_fields ) {

		// Add or subtract time to all dates, to get GMT dates.
		$add_hours   = (int) $diff_gmt_weblogger;
		$add_minutes = (int) ( 60 * ( $diff_gmt_weblogger - $add_hours ) );
		$wpdb->query( "UPDATE $wpdb->posts SET post_date_gmt = DATE_ADD(post_date, INTERVAL '$add_hours:$add_minutes' HOUR_MINUTE)" );
		$wpdb->query( "UPDATE $wpdb->posts SET post_modified = post_date" );
		$wpdb->query( "UPDATE $wpdb->posts SET post_modified_gmt = DATE_ADD(post_modified, INTERVAL '$add_hours:$add_minutes' HOUR_MINUTE) WHERE post_modified != '0000-00-00 00:00:00'" );
		$wpdb->query( "UPDATE $wpdb->comments SET comment_date_gmt = DATE_ADD(comment_date, INTERVAL '$add_hours:$add_minutes' HOUR_MINUTE)" );
		$wpdb->query( "UPDATE $wpdb->users SET user_registered = DATE_ADD(user_registered, INTERVAL '$add_hours:$add_minutes' HOUR_MINUTE)" );
	}

}

/**
 * Execute changes made in WordPress 1.5.
 *
 * @ignore
 * @since 1.5.0
 *
 * @global wpdb $wpdb WordPress database abstraction object.
 */
function upgrade_130() {
	global $wpdb;

	// Remove extraneous backslashes.
	$posts = $wpdb->get_results( "SELECT ID, post_title, post_content, post_excerpt, guid, post_date, post_name, post_status, post_author FROM $wpdb->posts" );
	if ( $posts ) {
		foreach ( $posts as $post ) {
			$post_content = addslashes( deslash( $post->post_content ) );
			$post_title   = addslashes( deslash( $post->post_title ) );
			$post_excerpt = addslashes( deslash( $post->post_excerpt ) );
			if ( empty( $post->guid ) ) {
				$guid = get_permalink( $post->ID );
			} else {
				$guid = $post->guid;
			}

			$wpdb->update( $wpdb->posts, compact( 'post_title', 'post_content', 'post_excerpt', 'guid' ), array( 'ID' => $post->ID ) );

		}
	}

	// Remove extraneous backslashes.
	$comments = $wpdb->get_results( "SELECT comment_ID, comment_author, comment_content FROM $wpdb->comments" );
	if ( $comments ) {
		foreach ( $comments as $comment ) {
			$comment_content = deslash( $comment->comment_content );
			$comment_author  = deslash( $comment->comment_author );

			$wpdb->update( $wpdb->comments, compact( 'comment_content', 'comment_author' ), array( 'comment_ID' => $comment->comment_ID ) );
		}
	}

	// Remove extraneous backslashes.
	$links = $wpdb->get_results( "SELECT link_id, link_name, link_description FROM $wpdb->links" );
	if ( $links ) {
		foreach ( $links as $link ) {
			$link_name        = deslash( $link->link_name );
			$link_description = deslash( $link->link_description );

			$wpdb->update( $wpdb->links, compact( 'link_name', 'link_description' ), array( 'link_id' => $link->link_id ) );
		}
	}

	$active_plugins = __get_option( 'active_plugins' );

	/*
	 * If plugins are not stored in an array, they're stored in the old
	 * newline separated format. Convert to new format.
	 */
	if ( ! is_array( $active_plugins ) ) {
		$active_plugins = explode( "\n", trim( $active_plugins ) );
		update_option( 'active_plugins', $active_plugins );
	}

	// Obsolete tables.
	$wpdb->query( 'DROP TABLE IF EXISTS ' . $wpdb->prefix . 'optionvalues' );
	$wpdb->query( 'DROP TABLE IF EXISTS ' . $wpdb->prefix . 'optiontypes' );
	$wpdb->query( 'DROP TABLE IF EXISTS ' . $wpdb->prefix . 'optiongroups' );
	$wpdb->query( 'DROP TABLE IF EXISTS ' . $wpdb->prefix . 'optiongroup_options' );

	// Update comments table to use comment_type.
	$wpdb->query( "UPDATE $wpdb->comments SET comment_type='trackback', comment_content = REPLACE(comment_content, '<trackback />', '') WHERE comment_content LIKE '<trackback />%'" );
	$wpdb->query( "UPDATE $wpdb->comments SET comment_type='pingback', comment_content = REPLACE(comment_content, '<pingback />', '') WHERE comment_content LIKE '<pingback />%'" );

	// Some versions have multiple duplicate option_name rows with the same values.
	$options = $wpdb->get_results( "SELECT option_name, COUNT(option_name) AS dupes FROM `$wpdb->options` GROUP BY option_name" );
	foreach ( $options as $option ) {
		if ( 1 != $option->dupes ) { // Could this be done in the query?
			$limit    = $option->dupes - 1;
			$dupe_ids = $wpdb->get_col( $wpdb->prepare( "SELECT option_id FROM $wpdb->options WHERE option_name = %s LIMIT %d", $option->option_name, $limit ) );
			if ( $dupe_ids ) {
				$dupe_ids = implode( ',', $dupe_ids );
				$wpdb->query( "DELETE FROM $wpdb->options WHERE option_id IN ($dupe_ids)" );
			}
		}
	}

	make_site_theme();
}

/**
 * Execute changes made in WordPress 2.0.
 *
 * @ignore
 * @since 2.0.0
 *
 * @global wpdb $wpdb                  WordPress database abstraction object.
 * @global int  $wp_current_db_version The old (current) database version.
 */
function upgrade_160() {
	global $wpdb, $wp_current_db_version;

	populate_roles_160();

	$users = $wpdb->get_results( "SELECT * FROM $wpdb->users" );
	foreach ( $users as $user ) :
		if ( ! empty( $user->user_firstname ) ) {
			update_user_meta( $user->ID, 'first_name', wp_slash( $user->user_firstname ) );
		}
		if ( ! empty( $user->user_lastname ) ) {
			update_user_meta( $user->ID, 'last_name', wp_slash( $user->user_lastname ) );
		}
		if ( ! empty( $user->user_nickname ) ) {
			update_user_meta( $user->ID, 'nickname', wp_slash( $user->user_nickname ) );
		}
		if ( ! empty( $user->user_level ) ) {
			update_user_meta( $user->ID, $wpdb->prefix . 'user_level', $user->user_level );
		}
		if ( ! empty( $user->user_icq ) ) {
			update_user_meta( $user->ID, 'icq', wp_slash( $user->user_icq ) );
		}
		if ( ! empty( $user->user_aim ) ) {
			update_user_meta( $user->ID, 'aim', wp_slash( $user->user_aim ) );
		}
		if ( ! empty( $user->user_msn ) ) {
			update_user_meta( $user->ID, 'msn', wp_slash( $user->user_msn ) );
		}
		if ( ! empty( $user->user_yim ) ) {
			update_user_meta( $user->ID, 'yim', wp_slash( $user->user_icq ) );
		}
		if ( ! empty( $user->user_description ) ) {
			update_user_meta( $user->ID, 'description', wp_slash( $user->user_description ) );
		}

		if ( isset( $user->user_idmode ) ) :
			$idmode = $user->user_idmode;
			if ( 'nickname' === $idmode ) {
				$id = $user->user_nickname;
			}
			if ( 'login' === $idmode ) {
				$id = $user->user_login;
			}
			if ( 'firstname' === $idmode ) {
				$id = $user->user_firstname;
			}
			if ( 'lastname' === $idmode ) {
				$id = $user->user_lastname;
			}
			if ( 'namefl' === $idmode ) {
				$id = $user->user_firstname . ' ' . $user->user_lastname;
			}
			if ( 'namelf' === $idmode ) {
				$id = $user->user_lastname . ' ' . $user->user_firstname;
			}
			if ( ! $idmode ) {
				$id = $user->user_nickname;
			}
			$wpdb->update( $wpdb->users, array( 'display_name' => $id ), array( 'ID' => $user->ID ) );
		endif;

		// FIXME: RESET_CAPS is temporary code to reset roles and caps if flag is set.
		$caps = get_user_meta( $user->ID, $wpdb->prefix . 'capabilities' );
		if ( empty( $caps ) || defined( 'RESET_CAPS' ) ) {
			$level = get_user_meta( $user->ID, $wpdb->prefix . 'user_level', true );
			$role  = translate_level_to_role( $level );
			update_user_meta( $user->ID, $wpdb->prefix . 'capabilities', array( $role => true ) );
		}

	endforeach;
	$old_user_fields = array( 'user_firstname', 'user_lastname', 'user_icq', 'user_aim', 'user_msn', 'user_yim', 'user_idmode', 'user_ip', 'user_domain', 'user_browser', 'user_description', 'user_nickname', 'user_level' );
	$wpdb->hide_errors();
	foreach ( $old_user_fields as $old ) {
		$wpdb->query( "ALTER TABLE $wpdb->users DROP $old" );
	}
	$wpdb->show_errors();

	// Populate comment_count field of posts table.
	$comments = $wpdb->get_results( "SELECT comment_post_ID, COUNT(*) as c FROM $wpdb->comments WHERE comment_approved = '1' GROUP BY comment_post_ID" );
	if ( is_array( $comments ) ) {
		foreach ( $comments as $comment ) {
			$wpdb->update( $wpdb->posts, array( 'comment_count' => $comment->c ), array( 'ID' => $comment->comment_post_ID ) );
		}
	}

	/*
	 * Some alpha versions used a post status of object instead of attachment
	 * and put the mime type in post_type instead of post_mime_type.
	 */
	if ( $wp_current_db_version > 2541 && $wp_current_db_version <= 3091 ) {
		$objects = $wpdb->get_results( "SELECT ID, post_type FROM $wpdb->posts WHERE post_status = 'object'" );
		foreach ( $objects as $object ) {
			$wpdb->update(
				$wpdb->posts,
				array(
					'post_status'    => 'attachment',
					'post_mime_type' => $object->post_type,
					'post_type'      => '',
				),
				array( 'ID' => $object->ID )
			);

			$meta = get_post_meta( $object->ID, 'imagedata', true );
			if ( ! empty( $meta['file'] ) ) {
				update_attached_file( $object->ID, $meta['file'] );
			}
		}
	}
}

/**
 * Execute changes made in WordPress 2.1.
 *
 * @ignore
 * @since 2.1.0
 *
 * @global int  $wp_current_db_version The old (current) database version.
 * @global wpdb $wpdb                  WordPress database abstraction object.
 */
function upgrade_210() {
	global $wp_current_db_version, $wpdb;

	if ( $wp_current_db_version < 3506 ) {
		// Update status and type.
		$posts = $wpdb->get_results( "SELECT ID, post_status FROM $wpdb->posts" );

		if ( ! empty( $posts ) ) {
			foreach ( $posts as $post ) {
				$status = $post->post_status;
				$type   = 'post';

				if ( 'static' === $status ) {
					$status = 'publish';
					$type   = 'page';
				} elseif ( 'attachment' === $status ) {
					$status = 'inherit';
					$type   = 'attachment';
				}

				$wpdb->query( $wpdb->prepare( "UPDATE $wpdb->posts SET post_status = %s, post_type = %s WHERE ID = %d", $status, $type, $post->ID ) );
			}
		}
	}

	if ( $wp_current_db_version < 3845 ) {
		populate_roles_210();
	}

	if ( $wp_current_db_version < 3531 ) {
		// Give future posts a post_status of future.
		$now = gmdate( 'Y-m-d H:i:59' );
		$wpdb->query( "UPDATE $wpdb->posts SET post_status = 'future' WHERE post_status = 'publish' AND post_date_gmt > '$now'" );

		$posts = $wpdb->get_results( "SELECT ID, post_date FROM $wpdb->posts WHERE post_status ='future'" );
		if ( ! empty( $posts ) ) {
			foreach ( $posts as $post ) {
				wp_schedule_single_event( mysql2date( 'U', $post->post_date, false ), 'publish_future_post', array( $post->ID ) );
			}
		}
	}
}

/**
 * Execute changes made in WordPress 2.3.
 *
 * @ignore
 * @since 2.3.0
 *
 * @global int  $wp_current_db_version The old (current) database version.
 * @global wpdb $wpdb                  WordPress database abstraction object.
 */
function upgrade_230() {
	global $wp_current_db_version, $wpdb;

	if ( $wp_current_db_version < 5200 ) {
		populate_roles_230();
	}

	// Convert categories to terms.
	$tt_ids     = array();
	$have_tags  = false;
	$categories = $wpdb->get_results( "SELECT * FROM $wpdb->categories ORDER BY cat_ID" );
	foreach ( $categories as $category ) {
		$term_id     = (int) $category->cat_ID;
		$name        = $category->cat_name;
		$description = $category->category_description;
		$slug        = $category->category_nicename;
		$parent      = $category->category_parent;
		$term_group  = 0;

		// Associate terms with the same slug in a term group and make slugs unique.
		$exists = $wpdb->get_results( $wpdb->prepare( "SELECT term_id, term_group FROM $wpdb->terms WHERE slug = %s", $slug ) );
		if ( $exists ) {
			$term_group = $exists[0]->term_group;
			$id         = $exists[0]->term_id;
			$num        = 2;
			do {
				$alt_slug = $slug . "-$num";
				$num++;
				$slug_check = $wpdb->get_var( $wpdb->prepare( "SELECT slug FROM $wpdb->terms WHERE slug = %s", $alt_slug ) );
			} while ( $slug_check );

			$slug = $alt_slug;

			if ( empty( $term_group ) ) {
				$term_group = $wpdb->get_var( "SELECT MAX(term_group) FROM $wpdb->terms GROUP BY term_group" ) + 1;
				$wpdb->query( $wpdb->prepare( "UPDATE $wpdb->terms SET term_group = %d WHERE term_id = %d", $term_group, $id ) );
			}
		}

		$wpdb->query(
			$wpdb->prepare(
				"INSERT INTO $wpdb->terms (term_id, name, slug, term_group) VALUES
		(%d, %s, %s, %d)",
				$term_id,
				$name,
				$slug,
				$term_group
			)
		);

		$count = 0;
		if ( ! empty( $category->category_count ) ) {
			$count    = (int) $category->category_count;
			$taxonomy = 'category';
			$wpdb->query( $wpdb->prepare( "INSERT INTO $wpdb->term_taxonomy (term_id, taxonomy, description, parent, count) VALUES ( %d, %s, %s, %d, %d)", $term_id, $taxonomy, $description, $parent, $count ) );
			$tt_ids[ $term_id ][ $taxonomy ] = (int) $wpdb->insert_id;
		}

		if ( ! empty( $category->link_count ) ) {
			$count    = (int) $category->link_count;
			$taxonomy = 'link_category';
			$wpdb->query( $wpdb->prepare( "INSERT INTO $wpdb->term_taxonomy (term_id, taxonomy, description, parent, count) VALUES ( %d, %s, %s, %d, %d)", $term_id, $taxonomy, $description, $parent, $count ) );
			$tt_ids[ $term_id ][ $taxonomy ] = (int) $wpdb->insert_id;
		}

		if ( ! empty( $category->tag_count ) ) {
			$have_tags = true;
			$count     = (int) $category->tag_count;
			$taxonomy  = 'post_tag';
			$wpdb->insert( $wpdb->term_taxonomy, compact( 'term_id', 'taxonomy', 'description', 'parent', 'count' ) );
			$tt_ids[ $term_id ][ $taxonomy ] = (int) $wpdb->insert_id;
		}

		if ( empty( $count ) ) {
			$count    = 0;
			$taxonomy = 'category';
			$wpdb->insert( $wpdb->term_taxonomy, compact( 'term_id', 'taxonomy', 'description', 'parent', 'count' ) );
			$tt_ids[ $term_id ][ $taxonomy ] = (int) $wpdb->insert_id;
		}
	}

	$select = 'post_id, category_id';
	if ( $have_tags ) {
		$select .= ', rel_type';
	}

	$posts = $wpdb->get_results( "SELECT $select FROM $wpdb->post2cat GROUP BY post_id, category_id" );
	foreach ( $posts as $post ) {
		$post_id  = (int) $post->post_id;
		$term_id  = (int) $post->category_id;
		$taxonomy = 'category';
		if ( ! empty( $post->rel_type ) && 'tag' === $post->rel_type ) {
			$taxonomy = 'tag';
		}
		$tt_id = $tt_ids[ $term_id ][ $taxonomy ];
		if ( empty( $tt_id ) ) {
			continue;
		}

		$wpdb->insert(
			$wpdb->term_relationships,
			array(
				'object_id'        => $post_id,
				'term_taxonomy_id' => $tt_id,
			)
		);
	}

	// < 3570 we used linkcategories. >= 3570 we used categories and link2cat.
	if ( $wp_current_db_version < 3570 ) {
		/*
		 * Create link_category terms for link categories. Create a map of link
		 * category IDs to link_category terms.
		 */
		$link_cat_id_map  = array();
		$default_link_cat = 0;
		$tt_ids           = array();
		$link_cats        = $wpdb->get_results( 'SELECT cat_id, cat_name FROM ' . $wpdb->prefix . 'linkcategories' );
		foreach ( $link_cats as $category ) {
			$cat_id     = (int) $category->cat_id;
			$term_id    = 0;
			$name       = wp_slash( $category->cat_name );
			$slug       = sanitize_title( $name );
			$term_group = 0;

			// Associate terms with the same slug in a term group and make slugs unique.
			$exists = $wpdb->get_results( $wpdb->prepare( "SELECT term_id, term_group FROM $wpdb->terms WHERE slug = %s", $slug ) );
			if ( $exists ) {
				$term_group = $exists[0]->term_group;
				$term_id    = $exists[0]->term_id;
			}

			if ( empty( $term_id ) ) {
				$wpdb->insert( $wpdb->terms, compact( 'name', 'slug', 'term_group' ) );
				$term_id = (int) $wpdb->insert_id;
			}

			$link_cat_id_map[ $cat_id ] = $term_id;
			$default_link_cat           = $term_id;

			$wpdb->insert(
				$wpdb->term_taxonomy,
				array(
					'term_id'     => $term_id,
					'taxonomy'    => 'link_category',
					'description' => '',
					'parent'      => 0,
					'count'       => 0,
				)
			);
			$tt_ids[ $term_id ] = (int) $wpdb->insert_id;
		}

		// Associate links to categories.
		$links = $wpdb->get_results( "SELECT link_id, link_category FROM $wpdb->links" );
		if ( ! empty( $links ) ) {
			foreach ( $links as $link ) {
				if ( 0 == $link->link_category ) {
					continue;
				}
				if ( ! isset( $link_cat_id_map[ $link->link_category ] ) ) {
					continue;
				}
				$term_id = $link_cat_id_map[ $link->link_category ];
				$tt_id   = $tt_ids[ $term_id ];
				if ( empty( $tt_id ) ) {
					continue;
				}

				$wpdb->insert(
					$wpdb->term_relationships,
					array(
						'object_id'        => $link->link_id,
						'term_taxonomy_id' => $tt_id,
					)
				);
			}
		}

		// Set default to the last category we grabbed during the upgrade loop.
		update_option( 'default_link_category', $default_link_cat );
	} else {
		$links = $wpdb->get_results( "SELECT link_id, category_id FROM $wpdb->link2cat GROUP BY link_id, category_id" );
		foreach ( $links as $link ) {
			$link_id  = (int) $link->link_id;
			$term_id  = (int) $link->category_id;
			$taxonomy = 'link_category';
			$tt_id    = $tt_ids[ $term_id ][ $taxonomy ];
			if ( empty( $tt_id ) ) {
				continue;
			}
			$wpdb->insert(
				$wpdb->term_relationships,
				array(
					'object_id'        => $link_id,
					'term_taxonomy_id' => $tt_id,
				)
			);
		}
	}

	if ( $wp_current_db_version < 4772 ) {
		// Obsolete linkcategories table.
		$wpdb->query( 'DROP TABLE IF EXISTS ' . $wpdb->prefix . 'linkcategories' );
	}

	// Recalculate all counts.
	$terms = $wpdb->get_results( "SELECT term_taxonomy_id, taxonomy FROM $wpdb->term_taxonomy" );
	foreach ( (array) $terms as $term ) {
		if ( 'post_tag' === $term->taxonomy || 'category' === $term->taxonomy ) {
			$count = $wpdb->get_var( $wpdb->prepare( "SELECT COUNT(*) FROM $wpdb->term_relationships, $wpdb->posts WHERE $wpdb->posts.ID = $wpdb->term_relationships.object_id AND post_status = 'publish' AND post_type = 'post' AND term_taxonomy_id = %d", $term->term_taxonomy_id ) );
		} else {
			$count = $wpdb->get_var( $wpdb->prepare( "SELECT COUNT(*) FROM $wpdb->term_relationships WHERE term_taxonomy_id = %d", $term->term_taxonomy_id ) );
		}
		$wpdb->update( $wpdb->term_taxonomy, array( 'count' => $count ), array( 'term_taxonomy_id' => $term->term_taxonomy_id ) );
	}
}

/**
 * Remove old options from the database.
 *
 * @ignore
 * @since 2.3.0
 *
 * @global wpdb $wpdb WordPress database abstraction object.
 */
function upgrade_230_options_table() {
	global $wpdb;
	$old_options_fields = array( 'option_can_override', 'option_type', 'option_width', 'option_height', 'option_description', 'option_admin_level' );
	$wpdb->hide_errors();
	foreach ( $old_options_fields as $old ) {
		$wpdb->query( "ALTER TABLE $wpdb->options DROP $old" );
	}
	$wpdb->show_errors();
}

/**
 * Remove old categories, link2cat, and post2cat database tables.
 *
 * @ignore
 * @since 2.3.0
 *
 * @global wpdb $wpdb WordPress database abstraction object.
 */
function upgrade_230_old_tables() {
	global $wpdb;
	$wpdb->query( 'DROP TABLE IF EXISTS ' . $wpdb->prefix . 'categories' );
	$wpdb->query( 'DROP TABLE IF EXISTS ' . $wpdb->prefix . 'link2cat' );
	$wpdb->query( 'DROP TABLE IF EXISTS ' . $wpdb->prefix . 'post2cat' );
}

/**
 * Upgrade old slugs made in version 2.2.
 *
 * @ignore
 * @since 2.2.0
 *
 * @global wpdb $wpdb WordPress database abstraction object.
 */
function upgrade_old_slugs() {
	// Upgrade people who were using the Redirect Old Slugs plugin.
	global $wpdb;
	$wpdb->query( "UPDATE $wpdb->postmeta SET meta_key = '_wp_old_slug' WHERE meta_key = 'old_slug'" );
}

/**
 * Execute changes made in WordPress 2.5.0.
 *
 * @ignore
 * @since 2.5.0
 *
 * @global int $wp_current_db_version The old (current) database version.
 */
function upgrade_250() {
	global $wp_current_db_version;

	if ( $wp_current_db_version < 6689 ) {
		populate_roles_250();
	}

}

/**
 * Execute changes made in WordPress 2.5.2.
 *
 * @ignore
 * @since 2.5.2
 *
 * @global wpdb $wpdb WordPress database abstraction object.
 */
function upgrade_252() {
	global $wpdb;

	$wpdb->query( "UPDATE $wpdb->users SET user_activation_key = ''" );
}

/**
 * Execute changes made in WordPress 2.6.
 *
 * @ignore
 * @since 2.6.0
 *
 * @global int $wp_current_db_version The old (current) database version.
 */
function upgrade_260() {
	global $wp_current_db_version;

	if ( $wp_current_db_version < 8000 ) {
		populate_roles_260();
	}
}

/**
 * Execute changes made in WordPress 2.7.
 *
 * @ignore
 * @since 2.7.0
 *
 * @global int  $wp_current_db_version The old (current) database version.
 * @global wpdb $wpdb                  WordPress database abstraction object.
 */
function upgrade_270() {
	global $wp_current_db_version, $wpdb;

	if ( $wp_current_db_version < 8980 ) {
		populate_roles_270();
	}

	// Update post_date for unpublished posts with empty timestamp.
	if ( $wp_current_db_version < 8921 ) {
		$wpdb->query( "UPDATE $wpdb->posts SET post_date = post_modified WHERE post_date = '0000-00-00 00:00:00'" );
	}
}

/**
 * Execute changes made in WordPress 2.8.
 *
 * @ignore
 * @since 2.8.0
 *
 * @global int  $wp_current_db_version The old (current) database version.
 * @global wpdb $wpdb                  WordPress database abstraction object.
 */
function upgrade_280() {
	global $wp_current_db_version, $wpdb;

	if ( $wp_current_db_version < 10360 ) {
		populate_roles_280();
	}
	if ( is_multisite() ) {
		$start = 0;
		while ( $rows = $wpdb->get_results( "SELECT option_name, option_value FROM $wpdb->options ORDER BY option_id LIMIT $start, 20" ) ) {
			foreach ( $rows as $row ) {
				$value = maybe_unserialize( $row->option_value );
				if ( $value === $row->option_value ) {
					$value = stripslashes( $value );
				}
				if ( $value !== $row->option_value ) {
					update_option( $row->option_name, $value );
				}
			}
			$start += 20;
		}
		clean_blog_cache( get_current_blog_id() );
	}
}

/**
 * Execute changes made in WordPress 2.9.
 *
 * @ignore
 * @since 2.9.0
 *
 * @global int $wp_current_db_version The old (current) database version.
 */
function upgrade_290() {
	global $wp_current_db_version;

	if ( $wp_current_db_version < 11958 ) {
		// Previously, setting depth to 1 would redundantly disable threading,
		// but now 2 is the minimum depth to avoid confusion.
		if ( get_option( 'thread_comments_depth' ) == '1' ) {
			update_option( 'thread_comments_depth', 2 );
			update_option( 'thread_comments', 0 );
		}
	}
}

/**
 * Execute changes made in WordPress 3.0.
 *
 * @ignore
 * @since 3.0.0
 *
 * @global int  $wp_current_db_version The old (current) database version.
 * @global wpdb $wpdb                  WordPress database abstraction object.
 */
function upgrade_300() {
	global $wp_current_db_version, $wpdb;

	if ( $wp_current_db_version < 15093 ) {
		populate_roles_300();
	}

	if ( $wp_current_db_version < 14139 && is_multisite() && is_main_site() && ! defined( 'MULTISITE' ) && get_site_option( 'siteurl' ) === false ) {
		add_site_option( 'siteurl', '' );
	}

	// 3.0 screen options key name changes.
	if ( wp_should_upgrade_global_tables() ) {
		$sql    = "DELETE FROM $wpdb->usermeta
			WHERE meta_key LIKE %s
			OR meta_key LIKE %s
			OR meta_key LIKE %s
			OR meta_key LIKE %s
			OR meta_key LIKE %s
			OR meta_key LIKE %s
			OR meta_key = 'manageedittagscolumnshidden'
			OR meta_key = 'managecategoriescolumnshidden'
			OR meta_key = 'manageedit-tagscolumnshidden'
			OR meta_key = 'manageeditcolumnshidden'
			OR meta_key = 'categories_per_page'
			OR meta_key = 'edit_tags_per_page'";
		$prefix = $wpdb->esc_like( $wpdb->base_prefix );
		$wpdb->query(
			$wpdb->prepare(
				$sql,
				$prefix . '%' . $wpdb->esc_like( 'meta-box-hidden' ) . '%',
				$prefix . '%' . $wpdb->esc_like( 'closedpostboxes' ) . '%',
				$prefix . '%' . $wpdb->esc_like( 'manage-' ) . '%' . $wpdb->esc_like( '-columns-hidden' ) . '%',
				$prefix . '%' . $wpdb->esc_like( 'meta-box-order' ) . '%',
				$prefix . '%' . $wpdb->esc_like( 'metaboxorder' ) . '%',
				$prefix . '%' . $wpdb->esc_like( 'screen_layout' ) . '%'
			)
		);
	}

}

/**
 * Execute changes made in WordPress 3.3.
 *
 * @ignore
 * @since 3.3.0
 *
 * @global int   $wp_current_db_version The old (current) database version.
 * @global wpdb  $wpdb                  WordPress database abstraction object.
 * @global array $wp_registered_widgets
 * @global array $sidebars_widgets
 */
function upgrade_330() {
	global $wp_current_db_version, $wpdb, $wp_registered_widgets, $sidebars_widgets;

	if ( $wp_current_db_version < 19061 && wp_should_upgrade_global_tables() ) {
		$wpdb->query( "DELETE FROM $wpdb->usermeta WHERE meta_key IN ('show_admin_bar_admin', 'plugins_last_view')" );
	}

	if ( $wp_current_db_version >= 11548 ) {
		return;
	}

	$sidebars_widgets  = get_option( 'sidebars_widgets', array() );
	$_sidebars_widgets = array();

	if ( isset( $sidebars_widgets['wp_inactive_widgets'] ) || empty( $sidebars_widgets ) ) {
		$sidebars_widgets['array_version'] = 3;
	} elseif ( ! isset( $sidebars_widgets['array_version'] ) ) {
		$sidebars_widgets['array_version'] = 1;
	}

	switch ( $sidebars_widgets['array_version'] ) {
		case 1:
			foreach ( (array) $sidebars_widgets as $index => $sidebar ) {
				if ( is_array( $sidebar ) ) {
					foreach ( (array) $sidebar as $i => $name ) {
						$id = strtolower( $name );
						if ( isset( $wp_registered_widgets[ $id ] ) ) {
							$_sidebars_widgets[ $index ][ $i ] = $id;
							continue;
						}
						$id = sanitize_title( $name );
						if ( isset( $wp_registered_widgets[ $id ] ) ) {
							$_sidebars_widgets[ $index ][ $i ] = $id;
							continue;
						}

						$found = false;

						foreach ( $wp_registered_widgets as $widget_id => $widget ) {
							if ( strtolower( $widget['name'] ) == strtolower( $name ) ) {
								$_sidebars_widgets[ $index ][ $i ] = $widget['id'];
								$found                             = true;
								break;
							} elseif ( sanitize_title( $widget['name'] ) == sanitize_title( $name ) ) {
								$_sidebars_widgets[ $index ][ $i ] = $widget['id'];
								$found                             = true;
								break;
							}
						}

						if ( $found ) {
							continue;
						}

						unset( $_sidebars_widgets[ $index ][ $i ] );
					}
				}
			}
			$_sidebars_widgets['array_version'] = 2;
			$sidebars_widgets                   = $_sidebars_widgets;
			unset( $_sidebars_widgets );

			// Intentional fall-through to upgrade to the next version.
		case 2:
			$sidebars_widgets                  = retrieve_widgets();
			$sidebars_widgets['array_version'] = 3;
			update_option( 'sidebars_widgets', $sidebars_widgets );
	}
}

/**
 * Execute changes made in WordPress 3.4.
 *
 * @ignore
 * @since 3.4.0
 *
 * @global int  $wp_current_db_version The old (current) database version.
 * @global wpdb $wpdb                  WordPress database abstraction object.
 */
function upgrade_340() {
	global $wp_current_db_version, $wpdb;

	if ( $wp_current_db_version < 19798 ) {
		$wpdb->hide_errors();
		$wpdb->query( "ALTER TABLE $wpdb->options DROP COLUMN blog_id" );
		$wpdb->show_errors();
	}

	if ( $wp_current_db_version < 19799 ) {
		$wpdb->hide_errors();
		$wpdb->query( "ALTER TABLE $wpdb->comments DROP INDEX comment_approved" );
		$wpdb->show_errors();
	}

	if ( $wp_current_db_version < 20022 && wp_should_upgrade_global_tables() ) {
		$wpdb->query( "DELETE FROM $wpdb->usermeta WHERE meta_key = 'themes_last_view'" );
	}

	if ( $wp_current_db_version < 20080 ) {
		if ( 'yes' === $wpdb->get_var( "SELECT autoload FROM $wpdb->options WHERE option_name = 'uninstall_plugins'" ) ) {
			$uninstall_plugins = get_option( 'uninstall_plugins' );
			delete_option( 'uninstall_plugins' );
			add_option( 'uninstall_plugins', $uninstall_plugins, null, 'no' );
		}
	}
}

/**
 * Execute changes made in WordPress 3.5.
 *
 * @ignore
 * @since 3.5.0
 *
 * @global int  $wp_current_db_version The old (current) database version.
 * @global wpdb $wpdb                  WordPress database abstraction object.
 */
function upgrade_350() {
	global $wp_current_db_version, $wpdb;

	if ( $wp_current_db_version < 22006 && $wpdb->get_var( "SELECT link_id FROM $wpdb->links LIMIT 1" ) ) {
		update_option( 'link_manager_enabled', 1 ); // Previously set to 0 by populate_options().
	}

	if ( $wp_current_db_version < 21811 && wp_should_upgrade_global_tables() ) {
		$meta_keys = array();
		foreach ( array_merge( get_post_types(), get_taxonomies() ) as $name ) {
			if ( false !== strpos( $name, '-' ) ) {
				$meta_keys[] = 'edit_' . str_replace( '-', '_', $name ) . '_per_page';
			}
		}
		if ( $meta_keys ) {
			$meta_keys = implode( "', '", $meta_keys );
			$wpdb->query( "DELETE FROM $wpdb->usermeta WHERE meta_key IN ('$meta_keys')" );
		}
	}

	if ( $wp_current_db_version < 22422 ) {
		$term = get_term_by( 'slug', 'post-format-standard', 'post_format' );
		if ( $term ) {
			wp_delete_term( $term->term_id, 'post_format' );
		}
	}
}

/**
 * Execute changes made in WordPress 3.7.
 *
 * @ignore
 * @since 3.7.0
 *
 * @global int $wp_current_db_version The old (current) database version.
 */
function upgrade_370() {
	global $wp_current_db_version;

	if ( $wp_current_db_version < 25824 ) {
		wp_clear_scheduled_hook( 'wp_auto_updates_maybe_update' );
	}
}

/**
 * Execute changes made in WordPress 3.7.2.
 *
 * @ignore
 * @since 3.7.2
 *
 * @global int $wp_current_db_version The old (current) database version.
 */
function upgrade_372() {
	global $wp_current_db_version;

	if ( $wp_current_db_version < 26148 ) {
		wp_clear_scheduled_hook( 'wp_maybe_auto_update' );
	}
}

/**
 * Execute changes made in WordPress 3.8.0.
 *
 * @ignore
 * @since 3.8.0
 *
 * @global int $wp_current_db_version The old (current) database version.
 */
function upgrade_380() {
	global $wp_current_db_version;

	if ( $wp_current_db_version < 26691 ) {
		deactivate_plugins( array( 'mp6/mp6.php' ), true );
	}
}

/**
 * Execute changes made in WordPress 4.0.0.
 *
 * @ignore
 * @since 4.0.0
 *
 * @global int $wp_current_db_version The old (current) database version.
 */
function upgrade_400() {
	global $wp_current_db_version;

	if ( $wp_current_db_version < 29630 ) {
		if ( ! is_multisite() && false === get_option( 'WPLANG' ) ) {
			if ( defined( 'WPLANG' ) && ( '' !== WPLANG ) && in_array( WPLANG, get_available_languages(), true ) ) {
				update_option( 'WPLANG', WPLANG );
			} else {
				update_option( 'WPLANG', '' );
			}
		}
	}
}

/**
 * Execute changes made in WordPress 4.2.0.
 *
 * @ignore
 * @since 4.2.0
 */
function upgrade_420() {}

/**
 * Executes changes made in WordPress 4.3.0.
 *
 * @ignore
 * @since 4.3.0
 *
 * @global int  $wp_current_db_version The old (current) database version.
 * @global wpdb $wpdb                  WordPress database abstraction object.
 */
function upgrade_430() {
	global $wp_current_db_version, $wpdb;

	if ( $wp_current_db_version < 32364 ) {
		upgrade_430_fix_comments();
	}

	// Shared terms are split in a separate process.
	if ( $wp_current_db_version < 32814 ) {
		update_option( 'finished_splitting_shared_terms', 0 );
		wp_schedule_single_event( time() + ( 1 * MINUTE_IN_SECONDS ), 'wp_split_shared_term_batch' );
	}

	if ( $wp_current_db_version < 33055 && 'utf8mb4' === $wpdb->charset ) {
		if ( is_multisite() ) {
			$tables = $wpdb->tables( 'blog' );
		} else {
			$tables = $wpdb->tables( 'all' );
			if ( ! wp_should_upgrade_global_tables() ) {
				$global_tables = $wpdb->tables( 'global' );
				$tables        = array_diff_assoc( $tables, $global_tables );
			}
		}

		foreach ( $tables as $table ) {
			maybe_convert_table_to_utf8mb4( $table );
		}
	}
}

/**
 * Executes comments changes made in WordPress 4.3.0.
 *
 * @ignore
 * @since 4.3.0
 *
 * @global wpdb $wpdb WordPress database abstraction object.
 */
function upgrade_430_fix_comments() {
	global $wpdb;

	$content_length = $wpdb->get_col_length( $wpdb->comments, 'comment_content' );

	if ( is_wp_error( $content_length ) ) {
		return;
	}

	if ( false === $content_length ) {
		$content_length = array(
			'type'   => 'byte',
			'length' => 65535,
		);
	} elseif ( ! is_array( $content_length ) ) {
		$length         = (int) $content_length > 0 ? (int) $content_length : 65535;
		$content_length = array(
			'type'   => 'byte',
			'length' => $length,
		);
	}

	if ( 'byte' !== $content_length['type'] || 0 === $content_length['length'] ) {
		// Sites with malformed DB schemas are on their own.
		return;
	}

	$allowed_length = (int) $content_length['length'] - 10;

	$comments = $wpdb->get_results(
		"SELECT `comment_ID` FROM `{$wpdb->comments}`
			WHERE `comment_date_gmt` > '2015-04-26'
			AND LENGTH( `comment_content` ) >= {$allowed_length}
			AND ( `comment_content` LIKE '%<%' OR `comment_content` LIKE '%>%' )"
	);

	foreach ( $comments as $comment ) {
		wp_delete_comment( $comment->comment_ID, true );
	}
}

/**
 * Executes changes made in WordPress 4.3.1.
 *
 * @ignore
 * @since 4.3.1
 */
function upgrade_431() {
	// Fix incorrect cron entries for term splitting.
	$cron_array = _get_cron_array();
	if ( isset( $cron_array['wp_batch_split_terms'] ) ) {
		unset( $cron_array['wp_batch_split_terms'] );
		_set_cron_array( $cron_array );
	}
}

/**
 * Executes changes made in WordPress 4.4.0.
 *
 * @ignore
 * @since 4.4.0
 *
 * @global int  $wp_current_db_version The old (current) database version.
 * @global wpdb $wpdb                  WordPress database abstraction object.
 */
function upgrade_440() {
	global $wp_current_db_version, $wpdb;

	if ( $wp_current_db_version < 34030 ) {
		$wpdb->query( "ALTER TABLE {$wpdb->options} MODIFY option_name VARCHAR(191)" );
	}

	// Remove the unused 'add_users' role.
	$roles = wp_roles();
	foreach ( $roles->role_objects as $role ) {
		if ( $role->has_cap( 'add_users' ) ) {
			$role->remove_cap( 'add_users' );
		}
	}
}

/**
 * Executes changes made in WordPress 4.5.0.
 *
 * @ignore
 * @since 4.5.0
 *
 * @global int  $wp_current_db_version The old (current) database version.
 * @global wpdb $wpdb                  WordPress database abstraction object.
 */
function upgrade_450() {
	global $wp_current_db_version, $wpdb;

	if ( $wp_current_db_version < 36180 ) {
		wp_clear_scheduled_hook( 'wp_maybe_auto_update' );
	}

	// Remove unused email confirmation options, moved to usermeta.
	if ( $wp_current_db_version < 36679 && is_multisite() ) {
		$wpdb->query( "DELETE FROM $wpdb->options WHERE option_name REGEXP '^[0-9]+_new_email$'" );
	}

	// Remove unused user setting for wpLink.
	delete_user_setting( 'wplink' );
}

/**
 * Executes changes made in WordPress 4.6.0.
 *
 * @ignore
 * @since 4.6.0
 *
 * @global int $wp_current_db_version The old (current) database version.
 */
function upgrade_460() {
	global $wp_current_db_version;

	// Remove unused post meta.
	if ( $wp_current_db_version < 37854 ) {
		delete_post_meta_by_key( '_post_restored_from' );
	}

	// Remove plugins with callback as an array object/method as the uninstall hook, see #13786.
	if ( $wp_current_db_version < 37965 ) {
		$uninstall_plugins = get_option( 'uninstall_plugins', array() );

		if ( ! empty( $uninstall_plugins ) ) {
			foreach ( $uninstall_plugins as $basename => $callback ) {
				if ( is_array( $callback ) && is_object( $callback[0] ) ) {
					unset( $uninstall_plugins[ $basename ] );
				}
			}

			update_option( 'uninstall_plugins', $uninstall_plugins );
		}
	}
}

/**
 * Executes changes made in WordPress 5.0.0.
 *
 * @ignore
 * @since 5.0.0
 * @deprecated 5.1.0
 */
function upgrade_500() {
}

/**
 * Executes changes made in WordPress 5.1.0.
 *
 * @ignore
 * @since 5.1.0
 */
function upgrade_510() {
	delete_site_option( 'upgrade_500_was_gutenberg_active' );
}

/**
 * Executes changes made in WordPress 5.3.0.
 *
 * @ignore
 * @since 5.3.0
 */
function upgrade_530() {
	/*
	 * The `admin_email_lifespan` option may have been set by an admin that just logged in,
	 * saw the verification screen, clicked on a button there, and is now upgrading the db,
	 * or by populate_options() that is called earlier in upgrade_all().
	 * In the second case `admin_email_lifespan` should be reset so the verification screen
	 * is shown next time an admin logs in.
	 */
	if ( function_exists( 'current_user_can' ) && ! current_user_can( 'manage_options' ) ) {
		update_option( 'admin_email_lifespan', 0 );
	}
}

/**
 * Executes changes made in WordPress 5.5.0.
 *
 * @ignore
 * @since 5.5.0
 */
function upgrade_550() {
	global $wp_current_db_version;

	if ( $wp_current_db_version < 48121 ) {
		$comment_previously_approved = get_option( 'comment_whitelist', '' );
		update_option( 'comment_previously_approved', $comment_previously_approved );
		delete_option( 'comment_whitelist' );
	}

	if ( $wp_current_db_version < 48575 ) {
		// Use more clear and inclusive language.
		$disallowed_list = get_option( 'blacklist_keys' );

		/*
		 * This option key was briefly renamed `blocklist_keys`.
		 * Account for sites that have this key present when the original key does not exist.
		 */
		if ( false === $disallowed_list ) {
			$disallowed_list = get_option( 'blocklist_keys' );
		}

		update_option( 'disallowed_keys', $disallowed_list );
		delete_option( 'blacklist_keys' );
		delete_option( 'blocklist_keys' );
	}

	if ( $wp_current_db_version < 48748 ) {
		update_option( 'finished_updating_comment_type', 0 );
		wp_schedule_single_event( time() + ( 1 * MINUTE_IN_SECONDS ), 'wp_update_comment_type_batch' );
	}
}

/**
 * Executes changes made in WordPress 5.6.0.
 *
 * @ignore
 * @since 5.6.0
 */
function upgrade_560() {
	global $wp_current_db_version, $wpdb;

	if ( $wp_current_db_version < 49572 ) {
		/*
		 * Clean up the `post_category` column removed from schema in version 2.8.0.
		 * Its presence may conflict with `WP_Post::__get()`.
		 */
		$post_category_exists = $wpdb->get_var( "SHOW COLUMNS FROM $wpdb->posts LIKE 'post_category'" );
		if ( ! is_null( $post_category_exists ) ) {
			$wpdb->query( "ALTER TABLE $wpdb->posts DROP COLUMN `post_category`" );
		}

		/*
		 * When upgrading from WP < 5.6.0 set the core major auto-updates option to `unset` by default.
		 * This overrides the same option from populate_options() that is intended for new installs.
		 * See https://core.trac.wordpress.org/ticket/51742.
		 */
		update_option( 'auto_update_core_major', 'unset' );
	}

	if ( $wp_current_db_version < 49632 ) {
		/*
		 * Regenerate the .htaccess file to add the `HTTP_AUTHORIZATION` rewrite rule.
		 * See https://core.trac.wordpress.org/ticket/51723.
		 */
		save_mod_rewrite_rules();
	}

	if ( $wp_current_db_version < 49735 ) {
		delete_transient( 'dirsize_cache' );
	}

	if ( $wp_current_db_version < 49752 ) {
		$results = $wpdb->get_results(
			$wpdb->prepare(
				"SELECT 1 FROM {$wpdb->usermeta} WHERE meta_key = %s LIMIT 1",
				WP_Application_Passwords::USERMETA_KEY_APPLICATION_PASSWORDS
			)
		);

		if ( ! empty( $results ) ) {
			$network_id = get_main_network_id();
			update_network_option( $network_id, WP_Application_Passwords::OPTION_KEY_IN_USE, 1 );
		}
	}
}

/**
 * Executes changes made in WordPress 5.9.0.
 *
 * @ignore
 * @since 5.9.0
 *
 * @global int $wp_current_db_version The old (current) database version.
 */
function upgrade_590() {
	global $wp_current_db_version;

	if ( $wp_current_db_version < 51917 ) {
		$crons = _get_cron_array();

		if ( $crons && is_array( $crons ) ) {
			// Remove errant `false` values, see #53950, #54906.
			$crons = array_filter( $crons );
			_set_cron_array( $crons );
		}
	}
}

/**
 * Executes changes made in WordPress 6.0.0.
 *
 * @ignore
 * @since 6.0.0
 *
 * @global int $wp_current_db_version The old (current) database version.
 */
function upgrade_600() {
	global $wp_current_db_version;

	if ( $wp_current_db_version < 53011 ) {
		wp_update_user_counts();
	}
}

/**
 * Executes network-level upgrade routines.
 *
 * @since 3.0.0
 *
 * @global int  $wp_current_db_version The old (current) database version.
 * @global wpdb $wpdb                  WordPress database abstraction object.
 */
function upgrade_network() {
	global $wp_current_db_version, $wpdb;

	// Always clear expired transients.
	delete_expired_transients( true );

	// 2.8.0
	if ( $wp_current_db_version < 11549 ) {
		$wpmu_sitewide_plugins   = get_site_option( 'wpmu_sitewide_plugins' );
		$active_sitewide_plugins = get_site_option( 'active_sitewide_plugins' );
		if ( $wpmu_sitewide_plugins ) {
			if ( ! $active_sitewide_plugins ) {
				$sitewide_plugins = (array) $wpmu_sitewide_plugins;
			} else {
				$sitewide_plugins = array_merge( (array) $active_sitewide_plugins, (array) $wpmu_sitewide_plugins );
			}

			update_site_option( 'active_sitewide_plugins', $sitewide_plugins );
		}
		delete_site_option( 'wpmu_sitewide_plugins' );
		delete_site_option( 'deactivated_sitewide_plugins' );

		$start = 0;
		while ( $rows = $wpdb->get_results( "SELECT meta_key, meta_value FROM {$wpdb->sitemeta} ORDER BY meta_id LIMIT $start, 20" ) ) {
			foreach ( $rows as $row ) {
				$value = $row->meta_value;
				if ( ! @unserialize( $value ) ) {
					$value = stripslashes( $value );
				}
				if ( $value !== $row->meta_value ) {
					update_site_option( $row->meta_key, $value );
				}
			}
			$start += 20;
		}
	}

	// 3.0.0
	if ( $wp_current_db_version < 13576 ) {
		update_site_option( 'global_terms_enabled', '1' );
	}

	// 3.3.0
	if ( $wp_current_db_version < 19390 ) {
		update_site_option( 'initial_db_version', $wp_current_db_version );
	}

	if ( $wp_current_db_version < 19470 ) {
		if ( false === get_site_option( 'active_sitewide_plugins' ) ) {
			update_site_option( 'active_sitewide_plugins', array() );
		}
	}

	// 3.4.0
	if ( $wp_current_db_version < 20148 ) {
		// 'allowedthemes' keys things by stylesheet. 'allowed_themes' keyed things by name.
		$allowedthemes  = get_site_option( 'allowedthemes' );
		$allowed_themes = get_site_option( 'allowed_themes' );
		if ( false === $allowedthemes && is_array( $allowed_themes ) && $allowed_themes ) {
			$converted = array();
			$themes    = wp_get_themes();
			foreach ( $themes as $stylesheet => $theme_data ) {
				if ( isset( $allowed_themes[ $theme_data->get( 'Name' ) ] ) ) {
					$converted[ $stylesheet ] = true;
				}
			}
			update_site_option( 'allowedthemes', $converted );
			delete_site_option( 'allowed_themes' );
		}
	}

	// 3.5.0
	if ( $wp_current_db_version < 21823 ) {
		update_site_option( 'ms_files_rewriting', '1' );
	}

	// 3.5.2
	if ( $wp_current_db_version < 24448 ) {
		$illegal_names = get_site_option( 'illegal_names' );
		if ( is_array( $illegal_names ) && count( $illegal_names ) === 1 ) {
			$illegal_name  = reset( $illegal_names );
			$illegal_names = explode( ' ', $illegal_name );
			update_site_option( 'illegal_names', $illegal_names );
		}
	}

	// 4.2.0
	if ( $wp_current_db_version < 31351 && 'utf8mb4' === $wpdb->charset ) {
		if ( wp_should_upgrade_global_tables() ) {
			$wpdb->query( "ALTER TABLE $wpdb->usermeta DROP INDEX meta_key, ADD INDEX meta_key(meta_key(191))" );
			$wpdb->query( "ALTER TABLE $wpdb->site DROP INDEX domain, ADD INDEX domain(domain(140),path(51))" );
			$wpdb->query( "ALTER TABLE $wpdb->sitemeta DROP INDEX meta_key, ADD INDEX meta_key(meta_key(191))" );
			$wpdb->query( "ALTER TABLE $wpdb->signups DROP INDEX domain_path, ADD INDEX domain_path(domain(140),path(51))" );

			$tables = $wpdb->tables( 'global' );

			// sitecategories may not exist.
			if ( ! $wpdb->get_var( "SHOW TABLES LIKE '{$tables['sitecategories']}'" ) ) {
				unset( $tables['sitecategories'] );
			}

			foreach ( $tables as $table ) {
				maybe_convert_table_to_utf8mb4( $table );
			}
		}
	}

	// 4.3.0
	if ( $wp_current_db_version < 33055 && 'utf8mb4' === $wpdb->charset ) {
		if ( wp_should_upgrade_global_tables() ) {
			$upgrade = false;
			$indexes = $wpdb->get_results( "SHOW INDEXES FROM $wpdb->signups" );
			foreach ( $indexes as $index ) {
				if ( 'domain_path' === $index->Key_name && 'domain' === $index->Column_name && 140 != $index->Sub_part ) {
					$upgrade = true;
					break;
				}
			}

			if ( $upgrade ) {
				$wpdb->query( "ALTER TABLE $wpdb->signups DROP INDEX domain_path, ADD INDEX domain_path(domain(140),path(51))" );
			}

			$tables = $wpdb->tables( 'global' );

			// sitecategories may not exist.
			if ( ! $wpdb->get_var( "SHOW TABLES LIKE '{$tables['sitecategories']}'" ) ) {
				unset( $tables['sitecategories'] );
			}

			foreach ( $tables as $table ) {
				maybe_convert_table_to_utf8mb4( $table );
			}
		}
	}

	// 5.1.0
	if ( $wp_current_db_version < 44467 ) {
		$network_id = get_main_network_id();
		delete_network_option( $network_id, 'site_meta_supported' );
		is_site_meta_supported();
	}
}

//
// General functions we use to actually do stuff.
//

/**
 * Creates a table in the database, if it doesn't already exist.
 *
 * This method checks for an existing database and creates a new one if it's not
 * already present. It doesn't rely on MySQL's "IF NOT EXISTS" statement, but chooses
 * to query all tables first and then run the SQL statement creating the table.
 *
 * @since 1.0.0
 *
 * @global wpdb $wpdb WordPress database abstraction object.
 *
 * @param string $table_name Database table name.
 * @param string $create_ddl SQL statement to create table.
 * @return bool True on success or if the table already exists. False on failure.
 */
function maybe_create_table( $table_name, $create_ddl ) {
	global $wpdb;

	$query = $wpdb->prepare( 'SHOW TABLES LIKE %s', $wpdb->esc_like( $table_name ) );

	if ( $wpdb->get_var( $query ) === $table_name ) {
		return true;
	}

	// Didn't find it, so try to create it.
	$wpdb->query( $create_ddl );

	// We cannot directly tell that whether this succeeded!
	if ( $wpdb->get_var( $query ) === $table_name ) {
		return true;
	}

	return false;
}

/**
 * Drops a specified index from a table.
 *
 * @since 1.0.1
 *
 * @global wpdb $wpdb WordPress database abstraction object.
 *
 * @param string $table Database table name.
 * @param string $index Index name to drop.
 * @return true True, when finished.
 */
function drop_index( $table, $index ) {
	global $wpdb;

	$wpdb->hide_errors();

	$wpdb->query( "ALTER TABLE `$table` DROP INDEX `$index`" );

	// Now we need to take out all the extra ones we may have created.
	for ( $i = 0; $i < 25; $i++ ) {
		$wpdb->query( "ALTER TABLE `$table` DROP INDEX `{$index}_$i`" );
	}

	$wpdb->show_errors();

	return true;
}

/**
 * Adds an index to a specified table.
 *
 * @since 1.0.1
 *
 * @global wpdb $wpdb WordPress database abstraction object.
 *
 * @param string $table Database table name.
 * @param string $index Database table index column.
 * @return true True, when done with execution.
 */
function add_clean_index( $table, $index ) {
	global $wpdb;

	drop_index( $table, $index );
	$wpdb->query( "ALTER TABLE `$table` ADD INDEX ( `$index` )" );

	return true;
}

/**
 * Adds column to a database table, if it doesn't already exist.
 *
 * @since 1.3.0
 *
 * @global wpdb $wpdb WordPress database abstraction object.
 *
 * @param string $table_name  Database table name.
 * @param string $column_name Table column name.
 * @param string $create_ddl  SQL statement to add column.
 * @return bool True on success or if the column already exists. False on failure.
 */
function maybe_add_column( $table_name, $column_name, $create_ddl ) {
	global $wpdb;

	foreach ( $wpdb->get_col( "DESC $table_name", 0 ) as $column ) {
		if ( $column === $column_name ) {
			return true;
		}
	}

	// Didn't find it, so try to create it.
	$wpdb->query( $create_ddl );

	// We cannot directly tell that whether this succeeded!
	foreach ( $wpdb->get_col( "DESC $table_name", 0 ) as $column ) {
		if ( $column === $column_name ) {
			return true;
		}
	}

	return false;
}

/**
 * If a table only contains utf8 or utf8mb4 columns, convert it to utf8mb4.
 *
 * @since 4.2.0
 *
 * @global wpdb $wpdb WordPress database abstraction object.
 *
 * @param string $table The table to convert.
 * @return bool True if the table was converted, false if it wasn't.
 */
function maybe_convert_table_to_utf8mb4( $table ) {
	global $wpdb;

	$results = $wpdb->get_results( "SHOW FULL COLUMNS FROM `$table`" );
	if ( ! $results ) {
		return false;
	}

	foreach ( $results as $column ) {
		if ( $column->Collation ) {
			list( $charset ) = explode( '_', $column->Collation );
			$charset         = strtolower( $charset );
			if ( 'utf8' !== $charset && 'utf8mb4' !== $charset ) {
				// Don't upgrade tables that have non-utf8 columns.
				return false;
			}
		}
	}

	$table_details = $wpdb->get_row( "SHOW TABLE STATUS LIKE '$table'" );
	if ( ! $table_details ) {
		return false;
	}

	list( $table_charset ) = explode( '_', $table_details->Collation );
	$table_charset         = strtolower( $table_charset );
	if ( 'utf8mb4' === $table_charset ) {
		return true;
	}

	return $wpdb->query( "ALTER TABLE $table CONVERT TO CHARACTER SET utf8mb4 COLLATE utf8mb4_unicode_ci" );
}

/**
 * Retrieve all options as it was for 1.2.
 *
 * @since 1.2.0
 *
 * @global wpdb $wpdb WordPress database abstraction object.
 *
 * @return stdClass List of options.
 */
function get_alloptions_110() {
	global $wpdb;
	$all_options = new stdClass;
	$options     = $wpdb->get_results( "SELECT option_name, option_value FROM $wpdb->options" );
	if ( $options ) {
		foreach ( $options as $option ) {
			if ( 'siteurl' === $option->option_name || 'home' === $option->option_name || 'category_base' === $option->option_name ) {
				$option->option_value = untrailingslashit( $option->option_value );
			}
			$all_options->{$option->option_name} = stripslashes( $option->option_value );
		}
	}
	return $all_options;
}

/**
 * Utility version of get_option that is private to installation/upgrade.
 *
 * @ignore
 * @since 1.5.1
 * @access private
 *
 * @global wpdb $wpdb WordPress database abstraction object.
 *
 * @param string $setting Option name.
 * @return mixed
 */
function __get_option( $setting ) { // phpcs:ignore WordPress.NamingConventions.ValidFunctionName.FunctionDoubleUnderscore,PHPCompatibility.FunctionNameRestrictions.ReservedFunctionNames.FunctionDoubleUnderscore
	global $wpdb;

	if ( 'home' === $setting && defined( 'WP_HOME' ) ) {
		return untrailingslashit( WP_HOME );
	}

	if ( 'siteurl' === $setting && defined( 'WP_SITEURL' ) ) {
		return untrailingslashit( WP_SITEURL );
	}

	$option = $wpdb->get_var( $wpdb->prepare( "SELECT option_value FROM $wpdb->options WHERE option_name = %s", $setting ) );

	if ( 'home' === $setting && ! $option ) {
		return __get_option( 'siteurl' );
	}

	if ( in_array( $setting, array( 'siteurl', 'home', 'category_base', 'tag_base' ), true ) ) {
		$option = untrailingslashit( $option );
	}

	return maybe_unserialize( $option );
}

/**
 * Filters for content to remove unnecessary slashes.
 *
 * @since 1.5.0
 *
 * @param string $content The content to modify.
 * @return string The de-slashed content.
 */
function deslash( $content ) {
	// Note: \\\ inside a regex denotes a single backslash.

	/*
	 * Replace one or more backslashes followed by a single quote with
	 * a single quote.
	 */
	$content = preg_replace( "/\\\+'/", "'", $content );

	/*
	 * Replace one or more backslashes followed by a double quote with
	 * a double quote.
	 */
	$content = preg_replace( '/\\\+"/', '"', $content );

	// Replace one or more backslashes with one backslash.
	$content = preg_replace( '/\\\+/', '\\', $content );

	return $content;
}

/**
 * Modifies the database based on specified SQL statements.
 *
 * Useful for creating new tables and updating existing tables to a new structure.
 *
 * @since 1.5.0
 *
 * @global wpdb $wpdb WordPress database abstraction object.
 *
 * @param string[]|string $queries Optional. The query to run. Can be multiple queries
 *                                 in an array, or a string of queries separated by
 *                                 semicolons. Default empty string.
 * @param bool            $execute Optional. Whether or not to execute the query right away.
 *                                 Default true.
 * @return array Strings containing the results of the various update queries.
 */
function dbDelta( $queries = '', $execute = true ) { // phpcs:ignore WordPress.NamingConventions.ValidFunctionName.FunctionNameInvalid
	global $wpdb;

	if ( in_array( $queries, array( '', 'all', 'blog', 'global', 'ms_global' ), true ) ) {
		$queries = wp_get_db_schema( $queries );
	}

	// Separate individual queries into an array.
	if ( ! is_array( $queries ) ) {
		$queries = explode( ';', $queries );
		$queries = array_filter( $queries );
	}

	/**
	 * Filters the dbDelta SQL queries.
	 *
	 * @since 3.3.0
	 *
	 * @param string[] $queries An array of dbDelta SQL queries.
	 */
	$queries = apply_filters( 'dbdelta_queries', $queries );

	$cqueries   = array(); // Creation queries.
	$iqueries   = array(); // Insertion queries.
	$for_update = array();

	// Create a tablename index for an array ($cqueries) of queries.
	foreach ( $queries as $qry ) {
		if ( preg_match( '|CREATE TABLE ([^ ]*)|', $qry, $matches ) ) {
			$cqueries[ trim( $matches[1], '`' ) ] = $qry;
			$for_update[ $matches[1] ]            = 'Created table ' . $matches[1];
		} elseif ( preg_match( '|CREATE DATABASE ([^ ]*)|', $qry, $matches ) ) {
			array_unshift( $cqueries, $qry );
		} elseif ( preg_match( '|INSERT INTO ([^ ]*)|', $qry, $matches ) ) {
			$iqueries[] = $qry;
		} elseif ( preg_match( '|UPDATE ([^ ]*)|', $qry, $matches ) ) {
			$iqueries[] = $qry;
		} else {
			// Unrecognized query type.
		}
	}

	/**
	 * Filters the dbDelta SQL queries for creating tables and/or databases.
	 *
	 * Queries filterable via this hook contain "CREATE TABLE" or "CREATE DATABASE".
	 *
	 * @since 3.3.0
	 *
	 * @param string[] $cqueries An array of dbDelta create SQL queries.
	 */
	$cqueries = apply_filters( 'dbdelta_create_queries', $cqueries );

	/**
	 * Filters the dbDelta SQL queries for inserting or updating.
	 *
	 * Queries filterable via this hook contain "INSERT INTO" or "UPDATE".
	 *
	 * @since 3.3.0
	 *
	 * @param string[] $iqueries An array of dbDelta insert or update SQL queries.
	 */
	$iqueries = apply_filters( 'dbdelta_insert_queries', $iqueries );

	$text_fields = array( 'tinytext', 'text', 'mediumtext', 'longtext' );
	$blob_fields = array( 'tinyblob', 'blob', 'mediumblob', 'longblob' );

	$global_tables = $wpdb->tables( 'global' );
	foreach ( $cqueries as $table => $qry ) {
		// Upgrade global tables only for the main site. Don't upgrade at all if conditions are not optimal.
		if ( in_array( $table, $global_tables, true ) && ! wp_should_upgrade_global_tables() ) {
			unset( $cqueries[ $table ], $for_update[ $table ] );
			continue;
		}

		// Fetch the table column structure from the database.
		$suppress    = $wpdb->suppress_errors();
		$tablefields = $wpdb->get_results( "DESCRIBE {$table};" );
		$wpdb->suppress_errors( $suppress );

		if ( ! $tablefields ) {
			continue;
		}

		// Clear the field and index arrays.
		$cfields                  = array();
		$indices                  = array();
		$indices_without_subparts = array();

		// Get all of the field names in the query from between the parentheses.
		preg_match( '|\((.*)\)|ms', $qry, $match2 );
		$qryline = trim( $match2[1] );

		// Separate field lines into an array.
		$flds = explode( "\n", $qryline );

		// For every field line specified in the query.
		foreach ( $flds as $fld ) {
			$fld = trim( $fld, " \t\n\r\0\x0B," ); // Default trim characters, plus ','.

			// Extract the field name.
			preg_match( '|^([^ ]*)|', $fld, $fvals );
			$fieldname            = trim( $fvals[1], '`' );
			$fieldname_lowercased = strtolower( $fieldname );

			// Verify the found field name.
			$validfield = true;
			switch ( $fieldname_lowercased ) {
				case '':
				case 'primary':
				case 'index':
				case 'fulltext':
				case 'unique':
				case 'key':
				case 'spatial':
					$validfield = false;

					/*
					 * Normalize the index definition.
					 *
					 * This is done so the definition can be compared against the result of a
					 * `SHOW INDEX FROM $table_name` query which returns the current table
					 * index information.
					 */

					// Extract type, name and columns from the definition.
					// phpcs:disable Squiz.Strings.ConcatenationSpacing.PaddingFound -- don't remove regex indentation
					preg_match(
						'/^'
						.   '(?P<index_type>'             // 1) Type of the index.
						.       'PRIMARY\s+KEY|(?:UNIQUE|FULLTEXT|SPATIAL)\s+(?:KEY|INDEX)|KEY|INDEX'
						.   ')'
						.   '\s+'                         // Followed by at least one white space character.
						.   '(?:'                         // Name of the index. Optional if type is PRIMARY KEY.
						.       '`?'                      // Name can be escaped with a backtick.
						.           '(?P<index_name>'     // 2) Name of the index.
						.               '(?:[0-9a-zA-Z$_-]|[\xC2-\xDF][\x80-\xBF])+'
						.           ')'
						.       '`?'                      // Name can be escaped with a backtick.
						.       '\s+'                     // Followed by at least one white space character.
						.   ')*'
						.   '\('                          // Opening bracket for the columns.
						.       '(?P<index_columns>'
						.           '.+?'                 // 3) Column names, index prefixes, and orders.
						.       ')'
						.   '\)'                          // Closing bracket for the columns.
						. '$/im',
						$fld,
						$index_matches
					);
					// phpcs:enable

					// Uppercase the index type and normalize space characters.
					$index_type = strtoupper( preg_replace( '/\s+/', ' ', trim( $index_matches['index_type'] ) ) );

					// 'INDEX' is a synonym for 'KEY', standardize on 'KEY'.
					$index_type = str_replace( 'INDEX', 'KEY', $index_type );

					// Escape the index name with backticks. An index for a primary key has no name.
					$index_name = ( 'PRIMARY KEY' === $index_type ) ? '' : '`' . strtolower( $index_matches['index_name'] ) . '`';

					// Parse the columns. Multiple columns are separated by a comma.
					$index_columns                  = array_map( 'trim', explode( ',', $index_matches['index_columns'] ) );
					$index_columns_without_subparts = $index_columns;

					// Normalize columns.
					foreach ( $index_columns as $id => &$index_column ) {
						// Extract column name and number of indexed characters (sub_part).
						preg_match(
							'/'
							. '`?'                      // Name can be escaped with a backtick.
							. '(?P<column_name>'    // 1) Name of the column.
							. '(?:[0-9a-zA-Z$_-]|[\xC2-\xDF][\x80-\xBF])+'
							. ')'
							. '`?'                      // Name can be escaped with a backtick.
							. '(?:'                     // Optional sub part.
							. '\s*'                 // Optional white space character between name and opening bracket.
							. '\('                  // Opening bracket for the sub part.
							. '\s*'             // Optional white space character after opening bracket.
							. '(?P<sub_part>'
							. '\d+'         // 2) Number of indexed characters.
							. ')'
							. '\s*'             // Optional white space character before closing bracket.
							. '\)'                 // Closing bracket for the sub part.
							. ')?'
							. '/',
							$index_column,
							$index_column_matches
						);

						// Escape the column name with backticks.
						$index_column = '`' . $index_column_matches['column_name'] . '`';

						// We don't need to add the subpart to $index_columns_without_subparts
						$index_columns_without_subparts[ $id ] = $index_column;

						// Append the optional sup part with the number of indexed characters.
						if ( isset( $index_column_matches['sub_part'] ) ) {
							$index_column .= '(' . $index_column_matches['sub_part'] . ')';
						}
					}

					// Build the normalized index definition and add it to the list of indices.
					$indices[]                  = "{$index_type} {$index_name} (" . implode( ',', $index_columns ) . ')';
					$indices_without_subparts[] = "{$index_type} {$index_name} (" . implode( ',', $index_columns_without_subparts ) . ')';

					// Destroy no longer needed variables.
					unset( $index_column, $index_column_matches, $index_matches, $index_type, $index_name, $index_columns, $index_columns_without_subparts );

					break;
			}

			// If it's a valid field, add it to the field array.
			if ( $validfield ) {
				$cfields[ $fieldname_lowercased ] = $fld;
			}
		}

		// For every field in the table.
		foreach ( $tablefields as $tablefield ) {
			$tablefield_field_lowercased = strtolower( $tablefield->Field );
			$tablefield_type_lowercased  = strtolower( $tablefield->Type );

			// If the table field exists in the field array...
			if ( array_key_exists( $tablefield_field_lowercased, $cfields ) ) {

				// Get the field type from the query.
				preg_match( '|`?' . $tablefield->Field . '`? ([^ ]*( unsigned)?)|i', $cfields[ $tablefield_field_lowercased ], $matches );
				$fieldtype            = $matches[1];
				$fieldtype_lowercased = strtolower( $fieldtype );

				// Is actual field type different from the field type in query?
				if ( $tablefield->Type != $fieldtype ) {
					$do_change = true;
					if ( in_array( $fieldtype_lowercased, $text_fields, true ) && in_array( $tablefield_type_lowercased, $text_fields, true ) ) {
						if ( array_search( $fieldtype_lowercased, $text_fields, true ) < array_search( $tablefield_type_lowercased, $text_fields, true ) ) {
							$do_change = false;
						}
					}

					if ( in_array( $fieldtype_lowercased, $blob_fields, true ) && in_array( $tablefield_type_lowercased, $blob_fields, true ) ) {
						if ( array_search( $fieldtype_lowercased, $blob_fields, true ) < array_search( $tablefield_type_lowercased, $blob_fields, true ) ) {
							$do_change = false;
						}
					}

					if ( $do_change ) {
						// Add a query to change the column type.
						$cqueries[] = "ALTER TABLE {$table} CHANGE COLUMN `{$tablefield->Field}` " . $cfields[ $tablefield_field_lowercased ];

						$for_update[ $table . '.' . $tablefield->Field ] = "Changed type of {$table}.{$tablefield->Field} from {$tablefield->Type} to {$fieldtype}";
					}
				}

				// Get the default value from the array.
				if ( preg_match( "| DEFAULT '(.*?)'|i", $cfields[ $tablefield_field_lowercased ], $matches ) ) {
					$default_value = $matches[1];
					if ( $tablefield->Default != $default_value ) {
						// Add a query to change the column's default value
						$cqueries[] = "ALTER TABLE {$table} ALTER COLUMN `{$tablefield->Field}` SET DEFAULT '{$default_value}'";

						$for_update[ $table . '.' . $tablefield->Field ] = "Changed default value of {$table}.{$tablefield->Field} from {$tablefield->Default} to {$default_value}";
					}
				}

				// Remove the field from the array (so it's not added).
				unset( $cfields[ $tablefield_field_lowercased ] );
			} else {
				// This field exists in the table, but not in the creation queries?
			}
		}

		// For every remaining field specified for the table.
		foreach ( $cfields as $fieldname => $fielddef ) {
			// Push a query line into $cqueries that adds the field to that table.
			$cqueries[] = "ALTER TABLE {$table} ADD COLUMN $fielddef";

			$for_update[ $table . '.' . $fieldname ] = 'Added column ' . $table . '.' . $fieldname;
		}

		// Index stuff goes here. Fetch the table index structure from the database.
		$tableindices = $wpdb->get_results( "SHOW INDEX FROM {$table};" );

		if ( $tableindices ) {
			// Clear the index array.
			$index_ary = array();

			// For every index in the table.
			foreach ( $tableindices as $tableindex ) {
				$keyname = strtolower( $tableindex->Key_name );

				// Add the index to the index data array.
				$index_ary[ $keyname ]['columns'][]  = array(
					'fieldname' => $tableindex->Column_name,
					'subpart'   => $tableindex->Sub_part,
				);
				$index_ary[ $keyname ]['unique']     = ( 0 == $tableindex->Non_unique ) ? true : false;
				$index_ary[ $keyname ]['index_type'] = $tableindex->Index_type;
			}

			// For each actual index in the index array.
			foreach ( $index_ary as $index_name => $index_data ) {

				// Build a create string to compare to the query.
				$index_string = '';
				if ( 'primary' === $index_name ) {
					$index_string .= 'PRIMARY ';
				} elseif ( $index_data['unique'] ) {
					$index_string .= 'UNIQUE ';
				}
				if ( 'FULLTEXT' === strtoupper( $index_data['index_type'] ) ) {
					$index_string .= 'FULLTEXT ';
				}
				if ( 'SPATIAL' === strtoupper( $index_data['index_type'] ) ) {
					$index_string .= 'SPATIAL ';
				}
				$index_string .= 'KEY ';
				if ( 'primary' !== $index_name ) {
					$index_string .= '`' . $index_name . '`';
				}
				$index_columns = '';

				// For each column in the index.
				foreach ( $index_data['columns'] as $column_data ) {
					if ( '' !== $index_columns ) {
						$index_columns .= ',';
					}

					// Add the field to the column list string.
					$index_columns .= '`' . $column_data['fieldname'] . '`';
				}

				// Add the column list to the index create string.
				$index_string .= " ($index_columns)";

				// Check if the index definition exists, ignoring subparts.
				$aindex = array_search( $index_string, $indices_without_subparts, true );
				if ( false !== $aindex ) {
					// If the index already exists (even with different subparts), we don't need to create it.
					unset( $indices_without_subparts[ $aindex ] );
					unset( $indices[ $aindex ] );
				}
			}
		}

		// For every remaining index specified for the table.
		foreach ( (array) $indices as $index ) {
			// Push a query line into $cqueries that adds the index to that table.
			$cqueries[] = "ALTER TABLE {$table} ADD $index";

			$for_update[] = 'Added index ' . $table . ' ' . $index;
		}

		// Remove the original table creation query from processing.
		unset( $cqueries[ $table ], $for_update[ $table ] );
	}

	$allqueries = array_merge( $cqueries, $iqueries );
	if ( $execute ) {
		foreach ( $allqueries as $query ) {
			$wpdb->query( $query );
		}
	}

	return $for_update;
}

/**
 * Updates the database tables to a new schema.
 *
 * By default, updates all the tables to use the latest defined schema, but can also
 * be used to update a specific set of tables in wp_get_db_schema().
 *
 * @since 1.5.0
 *
 * @uses dbDelta
 *
 * @param string $tables Optional. Which set of tables to update. Default is 'all'.
 */
function make_db_current( $tables = 'all' ) {
	$alterations = dbDelta( $tables );
	echo "<ol>\n";
	foreach ( $alterations as $alteration ) {
		echo "<li>$alteration</li>\n";
	}
	echo "</ol>\n";
}

/**
 * Updates the database tables to a new schema, but without displaying results.
 *
 * By default, updates all the tables to use the latest defined schema, but can
 * also be used to update a specific set of tables in wp_get_db_schema().
 *
 * @since 1.5.0
 *
 * @see make_db_current()
 *
 * @param string $tables Optional. Which set of tables to update. Default is 'all'.
 */
function make_db_current_silent( $tables = 'all' ) {
	dbDelta( $tables );
}

/**
 * Creates a site theme from an existing theme.
 *
 * {@internal Missing Long Description}}
 *
 * @since 1.5.0
 *
 * @param string $theme_name The name of the theme.
 * @param string $template   The directory name of the theme.
 * @return bool
 */
function make_site_theme_from_oldschool( $theme_name, $template ) {
	$home_path = get_home_path();
	$site_dir  = WP_CONTENT_DIR . "/themes/$template";

	if ( ! file_exists( "$home_path/index.php" ) ) {
		return false;
	}

	/*
	 * Copy files from the old locations to the site theme.
	 * TODO: This does not copy arbitrary include dependencies. Only the standard WP files are copied.
	 */
	$files = array(
		'index.php'             => 'index.php',
		'wp-layout.css'         => 'style.css',
		'wp-comments.php'       => 'comments.php',
		'wp-comments-popup.php' => 'comments-popup.php',
	);

	foreach ( $files as $oldfile => $newfile ) {
		if ( 'index.php' === $oldfile ) {
			$oldpath = $home_path;
		} else {
			$oldpath = ABSPATH;
		}

		// Check to make sure it's not a new index.
		if ( 'index.php' === $oldfile ) {
			$index = implode( '', file( "$oldpath/$oldfile" ) );
			if ( strpos( $index, 'WP_USE_THEMES' ) !== false ) {
				if ( ! copy( WP_CONTENT_DIR . '/themes/' . WP_DEFAULT_THEME . '/index.php', "$site_dir/$newfile" ) ) {
					return false;
				}

				// Don't copy anything.
				continue;
			}
		}

		if ( ! copy( "$oldpath/$oldfile", "$site_dir/$newfile" ) ) {
			return false;
		}

		chmod( "$site_dir/$newfile", 0777 );

		// Update the blog header include in each file.
		$lines = explode( "\n", implode( '', file( "$site_dir/$newfile" ) ) );
		if ( $lines ) {
			$f = fopen( "$site_dir/$newfile", 'w' );

			foreach ( $lines as $line ) {
				if ( preg_match( '/require.*wp-blog-header/', $line ) ) {
					$line = '//' . $line;
				}

				// Update stylesheet references.
				$line = str_replace( "<?php echo __get_option('siteurl'); ?>/wp-layout.css", "<?php bloginfo('stylesheet_url'); ?>", $line );

				// Update comments template inclusion.
				$line = str_replace( "<?php include(ABSPATH . 'wp-comments.php'); ?>", '<?php comments_template(); ?>', $line );

				fwrite( $f, "{$line}\n" );
			}
			fclose( $f );
		}
	}

	// Add a theme header.
	$header = "/*\nTheme Name: $theme_name\nTheme URI: " . __get_option( 'siteurl' ) . "\nDescription: A theme automatically created by the update.\nVersion: 1.0\nAuthor: Moi\n*/\n";

	$stylelines = file_get_contents( "$site_dir/style.css" );
	if ( $stylelines ) {
		$f = fopen( "$site_dir/style.css", 'w' );

		fwrite( $f, $header );
		fwrite( $f, $stylelines );
		fclose( $f );
	}

	return true;
}

/**
 * Creates a site theme from the default theme.
 *
 * {@internal Missing Long Description}}
 *
 * @since 1.5.0
 *
 * @param string $theme_name The name of the theme.
 * @param string $template   The directory name of the theme.
 * @return void|false
 */
function make_site_theme_from_default( $theme_name, $template ) {
	$site_dir    = WP_CONTENT_DIR . "/themes/$template";
	$default_dir = WP_CONTENT_DIR . '/themes/' . WP_DEFAULT_THEME;

	// Copy files from the default theme to the site theme.
	// $files = array( 'index.php', 'comments.php', 'comments-popup.php', 'footer.php', 'header.php', 'sidebar.php', 'style.css' );

	$theme_dir = @opendir( $default_dir );
	if ( $theme_dir ) {
		while ( ( $theme_file = readdir( $theme_dir ) ) !== false ) {
			if ( is_dir( "$default_dir/$theme_file" ) ) {
				continue;
			}
			if ( ! copy( "$default_dir/$theme_file", "$site_dir/$theme_file" ) ) {
				return;
			}
			chmod( "$site_dir/$theme_file", 0777 );
		}

		closedir( $theme_dir );
	}

	// Rewrite the theme header.
	$stylelines = explode( "\n", implode( '', file( "$site_dir/style.css" ) ) );
	if ( $stylelines ) {
		$f = fopen( "$site_dir/style.css", 'w' );

		foreach ( $stylelines as $line ) {
			if ( strpos( $line, 'Theme Name:' ) !== false ) {
				$line = 'Theme Name: ' . $theme_name;
			} elseif ( strpos( $line, 'Theme URI:' ) !== false ) {
				$line = 'Theme URI: ' . __get_option( 'url' );
			} elseif ( strpos( $line, 'Description:' ) !== false ) {
				$line = 'Description: Your theme.';
			} elseif ( strpos( $line, 'Version:' ) !== false ) {
				$line = 'Version: 1';
			} elseif ( strpos( $line, 'Author:' ) !== false ) {
				$line = 'Author: You';
			}
			fwrite( $f, $line . "\n" );
		}
		fclose( $f );
	}

	// Copy the images.
	umask( 0 );
	if ( ! mkdir( "$site_dir/images", 0777 ) ) {
		return false;
	}

	$images_dir = @opendir( "$default_dir/images" );
	if ( $images_dir ) {
		while ( ( $image = readdir( $images_dir ) ) !== false ) {
			if ( is_dir( "$default_dir/images/$image" ) ) {
				continue;
			}
			if ( ! copy( "$default_dir/images/$image", "$site_dir/images/$image" ) ) {
				return;
			}
			chmod( "$site_dir/images/$image", 0777 );
		}

		closedir( $images_dir );
	}
}

/**
 * Creates a site theme.
 *
 * {@internal Missing Long Description}}
 *
 * @since 1.5.0
 *
 * @return string|false
 */
function make_site_theme() {
	// Name the theme after the blog.
	$theme_name = __get_option( 'blogname' );
	$template   = sanitize_title( $theme_name );
	$site_dir   = WP_CONTENT_DIR . "/themes/$template";

	// If the theme already exists, nothing to do.
	if ( is_dir( $site_dir ) ) {
		return false;
	}

	// We must be able to write to the themes dir.
	if ( ! is_writable( WP_CONTENT_DIR . '/themes' ) ) {
		return false;
	}

	umask( 0 );
	if ( ! mkdir( $site_dir, 0777 ) ) {
		return false;
	}

	if ( file_exists( ABSPATH . 'wp-layout.css' ) ) {
		if ( ! make_site_theme_from_oldschool( $theme_name, $template ) ) {
			// TODO: rm -rf the site theme directory.
			return false;
		}
	} else {
		if ( ! make_site_theme_from_default( $theme_name, $template ) ) {
			// TODO: rm -rf the site theme directory.
			return false;
		}
	}

	// Make the new site theme active.
	$current_template = __get_option( 'template' );
	if ( WP_DEFAULT_THEME == $current_template ) {
		update_option( 'template', $template );
		update_option( 'stylesheet', $template );
	}
	return $template;
}

/**
 * Translate user level to user role name.
 *
 * @since 2.0.0
 *
 * @param int $level User level.
 * @return string User role name.
 */
function translate_level_to_role( $level ) {
	switch ( $level ) {
		case 10:
		case 9:
		case 8:
			return 'administrator';
		case 7:
		case 6:
		case 5:
			return 'editor';
		case 4:
		case 3:
		case 2:
			return 'author';
		case 1:
			return 'contributor';
		case 0:
		default:
			return 'subscriber';
	}
}

/**
 * Checks the version of the installed MySQL binary.
 *
 * @since 2.1.0
 *
 * @global wpdb $wpdb WordPress database abstraction object.
 */
function wp_check_mysql_version() {
	global $wpdb;
	$result = $wpdb->check_database_version();
	if ( is_wp_error( $result ) ) {
		wp_die( $result );
	}
}

/**
 * Disables the Automattic widgets plugin, which was merged into core.
 *
 * @since 2.2.0
 */
function maybe_disable_automattic_widgets() {
	$plugins = __get_option( 'active_plugins' );

	foreach ( (array) $plugins as $plugin ) {
		if ( 'widgets.php' === basename( $plugin ) ) {
			array_splice( $plugins, array_search( $plugin, $plugins, true ), 1 );
			update_option( 'active_plugins', $plugins );
			break;
		}
	}
}

/**
 * Disables the Link Manager on upgrade if, at the time of upgrade, no links exist in the DB.
 *
 * @since 3.5.0
 *
 * @global int  $wp_current_db_version The old (current) database version.
 * @global wpdb $wpdb                  WordPress database abstraction object.
 */
function maybe_disable_link_manager() {
	global $wp_current_db_version, $wpdb;

	if ( $wp_current_db_version >= 22006 && get_option( 'link_manager_enabled' ) && ! $wpdb->get_var( "SELECT link_id FROM $wpdb->links LIMIT 1" ) ) {
		update_option( 'link_manager_enabled', 0 );
	}
}

/**
 * Runs before the schema is upgraded.
 *
 * @since 2.9.0
 *
 * @global int  $wp_current_db_version The old (current) database version.
 * @global wpdb $wpdb                  WordPress database abstraction object.
 */
function pre_schema_upgrade() {
	global $wp_current_db_version, $wpdb;

	// Upgrade versions prior to 2.9.
	if ( $wp_current_db_version < 11557 ) {
		// Delete duplicate options. Keep the option with the highest option_id.
		$wpdb->query( "DELETE o1 FROM $wpdb->options AS o1 JOIN $wpdb->options AS o2 USING (`option_name`) WHERE o2.option_id > o1.option_id" );

		// Drop the old primary key and add the new.
		$wpdb->query( "ALTER TABLE $wpdb->options DROP PRIMARY KEY, ADD PRIMARY KEY(option_id)" );

		// Drop the old option_name index. dbDelta() doesn't do the drop.
		$wpdb->query( "ALTER TABLE $wpdb->options DROP INDEX option_name" );
	}

	// Multisite schema upgrades.
	if ( $wp_current_db_version < 25448 && is_multisite() && wp_should_upgrade_global_tables() ) {

		// Upgrade versions prior to 3.7.
		if ( $wp_current_db_version < 25179 ) {
			// New primary key for signups.
			$wpdb->query( "ALTER TABLE $wpdb->signups ADD signup_id BIGINT(20) NOT NULL AUTO_INCREMENT PRIMARY KEY FIRST" );
			$wpdb->query( "ALTER TABLE $wpdb->signups DROP INDEX domain" );
		}

		if ( $wp_current_db_version < 25448 ) {
			// Convert archived from enum to tinyint.
			$wpdb->query( "ALTER TABLE $wpdb->blogs CHANGE COLUMN archived archived varchar(1) NOT NULL default '0'" );
			$wpdb->query( "ALTER TABLE $wpdb->blogs CHANGE COLUMN archived archived tinyint(2) NOT NULL default 0" );
		}
	}

	// Upgrade versions prior to 4.2.
	if ( $wp_current_db_version < 31351 ) {
		if ( ! is_multisite() && wp_should_upgrade_global_tables() ) {
			$wpdb->query( "ALTER TABLE $wpdb->usermeta DROP INDEX meta_key, ADD INDEX meta_key(meta_key(191))" );
		}
		$wpdb->query( "ALTER TABLE $wpdb->terms DROP INDEX slug, ADD INDEX slug(slug(191))" );
		$wpdb->query( "ALTER TABLE $wpdb->terms DROP INDEX name, ADD INDEX name(name(191))" );
		$wpdb->query( "ALTER TABLE $wpdb->commentmeta DROP INDEX meta_key, ADD INDEX meta_key(meta_key(191))" );
		$wpdb->query( "ALTER TABLE $wpdb->postmeta DROP INDEX meta_key, ADD INDEX meta_key(meta_key(191))" );
		$wpdb->query( "ALTER TABLE $wpdb->posts DROP INDEX post_name, ADD INDEX post_name(post_name(191))" );
	}

	// Upgrade versions prior to 4.4.
	if ( $wp_current_db_version < 34978 ) {
		// If compatible termmeta table is found, use it, but enforce a proper index and update collation.
		if ( $wpdb->get_var( "SHOW TABLES LIKE '{$wpdb->termmeta}'" ) && $wpdb->get_results( "SHOW INDEX FROM {$wpdb->termmeta} WHERE Column_name = 'meta_key'" ) ) {
			$wpdb->query( "ALTER TABLE $wpdb->termmeta DROP INDEX meta_key, ADD INDEX meta_key(meta_key(191))" );
			maybe_convert_table_to_utf8mb4( $wpdb->termmeta );
		}
	}
}

if ( ! function_exists( 'install_global_terms' ) ) :
	/**
	 * Install global terms.
	 *
	 * @since 3.0.0
	 *
	 * @global wpdb   $wpdb            WordPress database abstraction object.
	 * @global string $charset_collate
	 */
	function install_global_terms() {
		global $wpdb, $charset_collate;
		$ms_queries = "
CREATE TABLE $wpdb->sitecategories (
  cat_ID bigint(20) NOT NULL auto_increment,
  cat_name varchar(55) NOT NULL default '',
  category_nicename varchar(200) NOT NULL default '',
  last_updated timestamp NOT NULL,
  PRIMARY KEY  (cat_ID),
  KEY category_nicename (category_nicename),
  KEY last_updated (last_updated)
) $charset_collate;
";
		// Now create tables.
		dbDelta( $ms_queries );
	}
endif;

/**
 * Determine if global tables should be upgraded.
 *
 * This function performs a series of checks to ensure the environment allows
 * for the safe upgrading of global WordPress database tables. It is necessary
 * because global tables will commonly grow to millions of rows on large
 * installations, and the ability to control their upgrade routines can be
 * critical to the operation of large networks.
 *
 * In a future iteration, this function may use `wp_is_large_network()` to more-
 * intelligently prevent global table upgrades. Until then, we make sure
 * WordPress is on the main site of the main network, to avoid running queries
 * more than once in multi-site or multi-network environments.
 *
 * @since 4.3.0
 *
 * @return bool Whether to run the upgrade routines on global tables.
 */
function wp_should_upgrade_global_tables() {

	// Return false early if explicitly not upgrading.
	if ( defined( 'DO_NOT_UPGRADE_GLOBAL_TABLES' ) ) {
		return false;
	}

	// Assume global tables should be upgraded.
	$should_upgrade = true;

	// Set to false if not on main network (does not matter if not multi-network).
	if ( ! is_main_network() ) {
		$should_upgrade = false;
	}

	// Set to false if not on main site of current network (does not matter if not multi-site).
	if ( ! is_main_site() ) {
		$should_upgrade = false;
	}

	/**
	 * Filters if upgrade routines should be run on global tables.
	 *
	 * @since 4.3.0
	 *
	 * @param bool $should_upgrade Whether to run the upgrade routines on global tables.
	 */
	return apply_filters( 'wp_should_upgrade_global_tables', $should_upgrade );
}<|MERGE_RESOLUTION|>--- conflicted
+++ resolved
@@ -31,11 +31,7 @@
 	 * @param string $blog_title    Site title.
 	 * @param string $user_name     User's username.
 	 * @param string $user_email    User's email.
-<<<<<<< HEAD
-	 * @param bool   $is_public     Whether site is public.
-=======
 	 * @param bool   $is_public     Whether the site is public.
->>>>>>> eb5612dd
 	 * @param string $deprecated    Optional. Not used.
 	 * @param string $user_password Optional. User's chosen password. Default empty (random password).
 	 * @param string $language      Optional. Language chosen. Default empty.
