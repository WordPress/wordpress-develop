--- conflicted
+++ resolved
@@ -839,11 +839,7 @@
 		upgrade_630();
 	}
 
-<<<<<<< HEAD
-	if ( $wp_current_db_version < 56544 ) {
-=======
 	if ( $wp_current_db_version < 56657 ) {
->>>>>>> b891120f
 		upgrade_640();
 	}
 
@@ -2331,11 +2327,7 @@
 }
 
 /**
-<<<<<<< HEAD
- * Execute changes made in WordPress 6.4.0.
-=======
  * Executes changes made in WordPress 6.4.0.
->>>>>>> b891120f
  *
  * @ignore
  * @since 6.4.0
@@ -2345,18 +2337,14 @@
 function upgrade_640() {
 	global $wp_current_db_version;
 
-<<<<<<< HEAD
-	if ( $wp_current_db_version < 56544 ) {
+	if ( $wp_current_db_version < 56657 ) {
+		// Enable attachment pages.
+		update_option( 'wp_attachment_pages_enabled', 1 );
 		// Remove the wp_https_detection cron. Https status is checked directly in an async Site Health check.
 		$scheduled = wp_get_scheduled_event( 'wp_https_detection' );
 		if ( $scheduled ) {
 			wp_clear_scheduled_hook( 'wp_https_detection' );
 		}
-=======
-	if ( $wp_current_db_version < 56657 ) {
-		// Enable attachment pages.
-		update_option( 'wp_attachment_pages_enabled', 1 );
->>>>>>> b891120f
 	}
 }
 
