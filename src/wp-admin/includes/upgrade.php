--- conflicted
+++ resolved
@@ -874,13 +874,12 @@
 		upgrade_550();
 	}
 
-<<<<<<< HEAD
-	if ( $wp_current_db_version < 49138 ) {
-		upgrade_570();
-=======
 	if ( $wp_current_db_version < 49752 ) {
 		upgrade_560();
->>>>>>> 2a46c398
+	}
+
+	if ( $wp_current_db_version < 49783 ) {
+		upgrade_570();
 	}
 
 	maybe_disable_link_manager();
@@ -2246,16 +2245,6 @@
 }
 
 /**
-<<<<<<< HEAD
- * Executes changes made in WordPress 5.7.0.
- *
- * @ignore
- * @since 5.7.0
- */
-function upgrade_570() {
-	if ( false === get_option( 'media_search_engine_visibility' ) ) {
-		update_option( 'media_search_engine_visibility', '1' );
-=======
  * Executes changes made in WordPress 5.6.0.
  *
  * @ignore
@@ -2306,7 +2295,19 @@
 			$network_id = get_main_network_id();
 			update_network_option( $network_id, WP_Application_Passwords::OPTION_KEY_IN_USE, 1 );
 		}
->>>>>>> 2a46c398
+	}
+}
+
+
+/**
+ * Executes changes made in WordPress 5.7.0.
+ *
+ * @ignore
+ * @since 5.7.0
+ */
+function upgrade_570() {
+	if ( false === get_option( 'media_search_engine_visibility' ) ) {
+		update_option( 'media_search_engine_visibility', '1' );
 	}
 }
 
