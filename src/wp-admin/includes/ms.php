<?php
/**
 * Multisite administration functions.
 *
 * @package WordPress
 * @subpackage Multisite
 * @since 3.0.0
 */

/**
 * Determine if uploaded file exceeds space quota.
 *
 * @since 3.0.0
 *
 * @param array $file An element from the `$_FILES` array for a given file.
 * @return array The `$_FILES` array element with 'error' key set if file exceeds quota. 'error' is empty otherwise.
 */
function check_upload_size( $file ) {
	if ( get_site_option( 'upload_space_check_disabled' ) ) {
		return $file;
	}

	if ( $file['error'] > 0 ) { // There's already an error.
		return $file;
	}

	if ( defined( 'WP_IMPORTING' ) ) {
		return $file;
	}

	$space_left = get_upload_space_available();

	$file_size = filesize( $file['tmp_name'] );
	if ( $space_left < $file_size ) {
		/* translators: %s: Required disk space in kilobytes. */
		$file['error'] = sprintf( __( 'Not enough space to upload. %s KB needed.' ), number_format( ( $file_size - $space_left ) / KB_IN_BYTES ) );
	}

	if ( $file_size > ( KB_IN_BYTES * get_site_option( 'fileupload_maxk', 1500 ) ) ) {
		/* translators: %s: Maximum allowed file size in kilobytes. */
		$file['error'] = sprintf( __( 'This file is too big. Files must be less than %s KB in size.' ), get_site_option( 'fileupload_maxk', 1500 ) );
	}

	if ( upload_is_user_over_quota( false ) ) {
		$file['error'] = __( 'You have used your space quota. Please delete files before uploading.' );
	}

	if ( $file['error'] > 0 && ! isset( $_POST['html-upload'] ) && ! wp_doing_ajax() ) {
		wp_die( $file['error'] . ' <a href="javascript:history.go(-1)">' . __( 'Back' ) . '</a>' );
	}

	return $file;
}

/**
 * Delete a site.
 *
 * @since 3.0.0
 * @since 5.1.0 Use wp_delete_site() internally to delete the site row from the database.
 *
 * @global wpdb $wpdb WordPress database abstraction object.
 *
 * @param int  $blog_id Site ID.
 * @param bool $drop    True if site's database tables should be dropped. Default false.
 */
function wpmu_delete_blog( $blog_id, $drop = false ) {
	global $wpdb;

	$blog_id = (int) $blog_id;

	$switch = false;
	if ( get_current_blog_id() !== $blog_id ) {
		$switch = true;
		switch_to_blog( $blog_id );
	}

	$blog = get_site( $blog_id );

	$current_network = get_network();

	// If a full blog object is not available, do not destroy anything.
	if ( $drop && ! $blog ) {
		$drop = false;
	}

	// Don't destroy the initial, main, or root blog.
	if ( $drop
		&& ( 1 === $blog_id || is_main_site( $blog_id )
			|| ( $blog->path === $current_network->path && $blog->domain === $current_network->domain ) )
	) {
		$drop = false;
	}

	$upload_path = trim( get_option( 'upload_path' ) );

	// If ms_files_rewriting is enabled and upload_path is empty, wp_upload_dir is not reliable.
	if ( $drop && get_site_option( 'ms_files_rewriting' ) && empty( $upload_path ) ) {
		$drop = false;
	}

	if ( $drop ) {
		wp_delete_site( $blog_id );
	} else {
		/** This action is documented in wp-includes/ms-blogs.php */
		do_action_deprecated( 'delete_blog', array( $blog_id, false ), '5.1.0' );

		$users = get_users(
			array(
				'blog_id' => $blog_id,
				'fields'  => 'ids',
			)
		);

		// Remove users from this blog.
		if ( ! empty( $users ) ) {
			foreach ( $users as $user_id ) {
				remove_user_from_blog( $user_id, $blog_id );
			}
		}

		update_blog_status( $blog_id, 'deleted', 1 );

		/** This action is documented in wp-includes/ms-blogs.php */
		do_action_deprecated( 'deleted_blog', array( $blog_id, false ), '5.1.0' );
	}

	if ( $switch ) {
		restore_current_blog();
	}
}

/**
 * Delete a user from the network and remove from all sites.
 *
 * @since 3.0.0
 *
 * @todo Merge with wp_delete_user()?
 *
 * @global wpdb $wpdb WordPress database abstraction object.
 *
 * @param int $id The user ID.
 * @return bool True if the user was deleted, otherwise false.
 */
function wpmu_delete_user( $id ) {
	global $wpdb;

	if ( ! is_numeric( $id ) ) {
		return false;
	}

	$id   = (int) $id;
	$user = new WP_User( $id );

	if ( ! $user->exists() ) {
		return false;
	}

	// Global super-administrators are protected, and cannot be deleted.
	$_super_admins = get_super_admins();
	if ( in_array( $user->user_login, $_super_admins, true ) ) {
		return false;
	}

	/**
	 * Fires before a user is deleted from the network.
	 *
	 * @since MU (3.0.0)
	 * @since 5.5.0 Added the `$user` parameter.
	 *
	 * @param int     $id   ID of the user about to be deleted from the network.
	 * @param WP_User $user WP_User object of the user about to be deleted from the network.
	 */
	do_action( 'wpmu_delete_user', $id, $user );

	$blogs = get_blogs_of_user( $id );

	if ( ! empty( $blogs ) ) {
		foreach ( $blogs as $blog ) {
			switch_to_blog( $blog->userblog_id );
			remove_user_from_blog( $id, $blog->userblog_id );

			$post_ids = $wpdb->get_col( $wpdb->prepare( "SELECT ID FROM $wpdb->posts WHERE post_author = %d", $id ) );
			foreach ( (array) $post_ids as $post_id ) {
				wp_delete_post( $post_id );
			}

			// Clean links.
			$link_ids = $wpdb->get_col( $wpdb->prepare( "SELECT link_id FROM $wpdb->links WHERE link_owner = %d", $id ) );

			if ( $link_ids ) {
				foreach ( $link_ids as $link_id ) {
					wp_delete_link( $link_id );
				}
			}

			restore_current_blog();
		}
	}

	$meta = $wpdb->get_col( $wpdb->prepare( "SELECT umeta_id FROM $wpdb->usermeta WHERE user_id = %d", $id ) );
	foreach ( $meta as $mid ) {
		delete_metadata_by_mid( 'user', $mid );
	}

	$wpdb->delete( $wpdb->users, array( 'ID' => $id ) );

	clean_user_cache( $user );

	/** This action is documented in wp-admin/includes/user.php */
	do_action( 'deleted_user', $id, null, $user );

	return true;
}

/**
 * Check whether a site has used its allotted upload space.
 *
 * @since MU (3.0.0)
 *
<<<<<<< HEAD
 * @param bool $display_error Optional. If $display_error is set and the quota is exceeded, 
 * 			   				  a warning message is echoed. Default is true.
 * @return bool True if user is over upload space quota, otherwise false.
 */
function upload_is_user_over_quota( $display_error = true ) {
=======
 * @param bool $display_message Optional. If set to true and the quota is exceeded,
 *                              a warning message is displayed. Default true.
 * @return bool True if user is over upload space quota, otherwise false.
 */
function upload_is_user_over_quota( $display_message = true ) {
>>>>>>> a67c0317
	if ( get_site_option( 'upload_space_check_disabled' ) ) {
		return false;
	}

	$space_allowed = get_space_allowed();
	if ( ! is_numeric( $space_allowed ) ) {
		$space_allowed = 10; // Default space allowed is 10 MB.
	}
	$space_used = get_space_used();

	if ( ( $space_allowed - $space_used ) < 0 ) {
<<<<<<< HEAD
		if ( $display_error ) {
=======
		if ( $display_message ) {
>>>>>>> a67c0317
			printf(
				/* translators: %s: Allowed space allocation. */
				__( 'Sorry, you have used your space allocation of %s. Please delete some files to upload more files.' ),
				size_format( $space_allowed * MB_IN_BYTES )
			);
		}
		return true;
	} else {
		return false;
	}
}

/**
 * Displays the amount of disk space used by the current site. Not used in core.
 *
 * @since MU (3.0.0)
 */
function display_space_usage() {
	$space_allowed = get_space_allowed();
	$space_used    = get_space_used();

	$percent_used = ( $space_used / $space_allowed ) * 100;

	$space = size_format( $space_allowed * MB_IN_BYTES );
	?>
	<strong>
	<?php
		/* translators: Storage space that's been used. 1: Percentage of used space, 2: Total space allowed in megabytes or gigabytes. */
		printf( __( 'Used: %1$s%% of %2$s' ), number_format( $percent_used ), $space );
	?>
	</strong>
	<?php
}

/**
 * Get the remaining upload space for this site.
 *
 * @since MU (3.0.0)
 *
 * @param int $size Current max size in bytes
 * @return int Max size in bytes
 */
function fix_import_form_size( $size ) {
	if ( upload_is_user_over_quota( false ) ) {
		return 0;
	}
	$available = get_upload_space_available();
	return min( $size, $available );
}

/**
 * Displays the site upload space quota setting form on the Edit Site Settings screen.
 *
 * @since 3.0.0
 *
 * @param int $id The ID of the site to display the setting for.
 */
function upload_space_setting( $id ) {
	switch_to_blog( $id );
	$quota = get_option( 'blog_upload_space' );
	restore_current_blog();

	if ( ! $quota ) {
		$quota = '';
	}

	?>
	<tr>
		<th><label for="blog-upload-space-number"><?php _e( 'Site Upload Space Quota' ); ?></label></th>
		<td>
			<input type="number" step="1" min="0" style="width: 100px" name="option[blog_upload_space]" id="blog-upload-space-number" aria-describedby="blog-upload-space-desc" value="<?php echo $quota; ?>" />
			<span id="blog-upload-space-desc"><span class="screen-reader-text"><?php _e( 'Size in megabytes' ); ?></span> <?php _e( 'MB (Leave blank for network default)' ); ?></span>
		</td>
	</tr>
	<?php
}

/**
 * Cleans the user cache for a specific user.
 *
 * @since 3.0.0
 *
 * @param int $id The user ID.
 * @return int|false The ID of the refreshed user or false if the user does not exist.
 */
function refresh_user_details( $id ) {
	$id = (int) $id;

	$user = get_userdata( $id );
	if ( ! $user ) {
		return false;
	}

	clean_user_cache( $user );

	return $id;
}

/**
 * Returns the language for a language code.
 *
 * @since 3.0.0
 *
 * @param string $code Optional. The two-letter language code. Default empty.
 * @return string The language corresponding to $code if it exists. If it does not exist,
 *                then the first two letters of $code is returned.
 */
function format_code_lang( $code = '' ) {
	$code       = strtolower( substr( $code, 0, 2 ) );
	$lang_codes = array(
		'aa' => 'Afar',
		'ab' => 'Abkhazian',
		'af' => 'Afrikaans',
		'ak' => 'Akan',
		'sq' => 'Albanian',
		'am' => 'Amharic',
		'ar' => 'Arabic',
		'an' => 'Aragonese',
		'hy' => 'Armenian',
		'as' => 'Assamese',
		'av' => 'Avaric',
		'ae' => 'Avestan',
		'ay' => 'Aymara',
		'az' => 'Azerbaijani',
		'ba' => 'Bashkir',
		'bm' => 'Bambara',
		'eu' => 'Basque',
		'be' => 'Belarusian',
		'bn' => 'Bengali',
		'bh' => 'Bihari',
		'bi' => 'Bislama',
		'bs' => 'Bosnian',
		'br' => 'Breton',
		'bg' => 'Bulgarian',
		'my' => 'Burmese',
		'ca' => 'Catalan; Valencian',
		'ch' => 'Chamorro',
		'ce' => 'Chechen',
		'zh' => 'Chinese',
		'cu' => 'Church Slavic; Old Slavonic; Church Slavonic; Old Bulgarian; Old Church Slavonic',
		'cv' => 'Chuvash',
		'kw' => 'Cornish',
		'co' => 'Corsican',
		'cr' => 'Cree',
		'cs' => 'Czech',
		'da' => 'Danish',
		'dv' => 'Divehi; Dhivehi; Maldivian',
		'nl' => 'Dutch; Flemish',
		'dz' => 'Dzongkha',
		'en' => 'English',
		'eo' => 'Esperanto',
		'et' => 'Estonian',
		'ee' => 'Ewe',
		'fo' => 'Faroese',
		'fj' => 'Fijjian',
		'fi' => 'Finnish',
		'fr' => 'French',
		'fy' => 'Western Frisian',
		'ff' => 'Fulah',
		'ka' => 'Georgian',
		'de' => 'German',
		'gd' => 'Gaelic; Scottish Gaelic',
		'ga' => 'Irish',
		'gl' => 'Galician',
		'gv' => 'Manx',
		'el' => 'Greek, Modern',
		'gn' => 'Guarani',
		'gu' => 'Gujarati',
		'ht' => 'Haitian; Haitian Creole',
		'ha' => 'Hausa',
		'he' => 'Hebrew',
		'hz' => 'Herero',
		'hi' => 'Hindi',
		'ho' => 'Hiri Motu',
		'hu' => 'Hungarian',
		'ig' => 'Igbo',
		'is' => 'Icelandic',
		'io' => 'Ido',
		'ii' => 'Sichuan Yi',
		'iu' => 'Inuktitut',
		'ie' => 'Interlingue',
		'ia' => 'Interlingua (International Auxiliary Language Association)',
		'id' => 'Indonesian',
		'ik' => 'Inupiaq',
		'it' => 'Italian',
		'jv' => 'Javanese',
		'ja' => 'Japanese',
		'kl' => 'Kalaallisut; Greenlandic',
		'kn' => 'Kannada',
		'ks' => 'Kashmiri',
		'kr' => 'Kanuri',
		'kk' => 'Kazakh',
		'km' => 'Central Khmer',
		'ki' => 'Kikuyu; Gikuyu',
		'rw' => 'Kinyarwanda',
		'ky' => 'Kirghiz; Kyrgyz',
		'kv' => 'Komi',
		'kg' => 'Kongo',
		'ko' => 'Korean',
		'kj' => 'Kuanyama; Kwanyama',
		'ku' => 'Kurdish',
		'lo' => 'Lao',
		'la' => 'Latin',
		'lv' => 'Latvian',
		'li' => 'Limburgan; Limburger; Limburgish',
		'ln' => 'Lingala',
		'lt' => 'Lithuanian',
		'lb' => 'Luxembourgish; Letzeburgesch',
		'lu' => 'Luba-Katanga',
		'lg' => 'Ganda',
		'mk' => 'Macedonian',
		'mh' => 'Marshallese',
		'ml' => 'Malayalam',
		'mi' => 'Maori',
		'mr' => 'Marathi',
		'ms' => 'Malay',
		'mg' => 'Malagasy',
		'mt' => 'Maltese',
		'mo' => 'Moldavian',
		'mn' => 'Mongolian',
		'na' => 'Nauru',
		'nv' => 'Navajo; Navaho',
		'nr' => 'Ndebele, South; South Ndebele',
		'nd' => 'Ndebele, North; North Ndebele',
		'ng' => 'Ndonga',
		'ne' => 'Nepali',
		'nn' => 'Norwegian Nynorsk; Nynorsk, Norwegian',
		'nb' => 'Bokmål, Norwegian, Norwegian Bokmål',
		'no' => 'Norwegian',
		'ny' => 'Chichewa; Chewa; Nyanja',
		'oc' => 'Occitan, Provençal',
		'oj' => 'Ojibwa',
		'or' => 'Oriya',
		'om' => 'Oromo',
		'os' => 'Ossetian; Ossetic',
		'pa' => 'Panjabi; Punjabi',
		'fa' => 'Persian',
		'pi' => 'Pali',
		'pl' => 'Polish',
		'pt' => 'Portuguese',
		'ps' => 'Pushto',
		'qu' => 'Quechua',
		'rm' => 'Romansh',
		'ro' => 'Romanian',
		'rn' => 'Rundi',
		'ru' => 'Russian',
		'sg' => 'Sango',
		'sa' => 'Sanskrit',
		'sr' => 'Serbian',
		'hr' => 'Croatian',
		'si' => 'Sinhala; Sinhalese',
		'sk' => 'Slovak',
		'sl' => 'Slovenian',
		'se' => 'Northern Sami',
		'sm' => 'Samoan',
		'sn' => 'Shona',
		'sd' => 'Sindhi',
		'so' => 'Somali',
		'st' => 'Sotho, Southern',
		'es' => 'Spanish; Castilian',
		'sc' => 'Sardinian',
		'ss' => 'Swati',
		'su' => 'Sundanese',
		'sw' => 'Swahili',
		'sv' => 'Swedish',
		'ty' => 'Tahitian',
		'ta' => 'Tamil',
		'tt' => 'Tatar',
		'te' => 'Telugu',
		'tg' => 'Tajik',
		'tl' => 'Tagalog',
		'th' => 'Thai',
		'bo' => 'Tibetan',
		'ti' => 'Tigrinya',
		'to' => 'Tonga (Tonga Islands)',
		'tn' => 'Tswana',
		'ts' => 'Tsonga',
		'tk' => 'Turkmen',
		'tr' => 'Turkish',
		'tw' => 'Twi',
		'ug' => 'Uighur; Uyghur',
		'uk' => 'Ukrainian',
		'ur' => 'Urdu',
		'uz' => 'Uzbek',
		've' => 'Venda',
		'vi' => 'Vietnamese',
		'vo' => 'Volapük',
		'cy' => 'Welsh',
		'wa' => 'Walloon',
		'wo' => 'Wolof',
		'xh' => 'Xhosa',
		'yi' => 'Yiddish',
		'yo' => 'Yoruba',
		'za' => 'Zhuang; Chuang',
		'zu' => 'Zulu',
	);

	/**
	 * Filters the language codes.
	 *
	 * @since MU (3.0.0)
	 *
	 * @param string[] $lang_codes Array of key/value pairs of language codes where key is the short version.
	 * @param string   $code       A two-letter designation of the language.
	 */
	$lang_codes = apply_filters( 'lang_codes', $lang_codes, $code );
	return strtr( $code, $lang_codes );
}

/**
 * Synchronizes category and post tag slugs when global terms are enabled.
 *
 * @since 3.0.0
 *
 * @param WP_Term|array $term     The term.
 * @param string        $taxonomy The taxonomy for `$term`. Should be 'category' or 'post_tag', as these are
 *                                the only taxonomies which are processed by this function; anything else
 *                                will be returned untouched.
 * @return WP_Term|array Returns `$term`, after filtering the 'slug' field with `sanitize_title()`
 *                       if `$taxonomy` is 'category' or 'post_tag'.
 */
function sync_category_tag_slugs( $term, $taxonomy ) {
	if ( global_terms_enabled() && ( 'category' === $taxonomy || 'post_tag' === $taxonomy ) ) {
		if ( is_object( $term ) ) {
			$term->slug = sanitize_title( $term->name );
		} else {
			$term['slug'] = sanitize_title( $term['name'] );
		}
	}
	return $term;
}

/**
 * Displays an access denied message when a user tries to view a site's dashboard they
 * do not have access to.
 *
 * @since 3.2.0
 * @access private
 */
function _access_denied_splash() {
	if ( ! is_user_logged_in() || is_network_admin() ) {
		return;
	}

	$blogs = get_blogs_of_user( get_current_user_id() );

	if ( wp_list_filter( $blogs, array( 'userblog_id' => get_current_blog_id() ) ) ) {
		return;
	}

	$blog_name = get_bloginfo( 'name' );

	if ( empty( $blogs ) ) {
		wp_die(
			sprintf(
				/* translators: 1: Site title. */
				__( 'You attempted to access the "%1$s" dashboard, but you do not currently have privileges on this site. If you believe you should be able to access the "%1$s" dashboard, please contact your network administrator.' ),
				$blog_name
			),
			403
		);
	}

	$output = '<p>' . sprintf(
		/* translators: 1: Site title. */
		__( 'You attempted to access the "%1$s" dashboard, but you do not currently have privileges on this site. If you believe you should be able to access the "%1$s" dashboard, please contact your network administrator.' ),
		$blog_name
	) . '</p>';
	$output .= '<p>' . __( 'If you reached this screen by accident and meant to visit one of your own sites, here are some shortcuts to help you find your way.' ) . '</p>';

	$output .= '<h3>' . __( 'Your Sites' ) . '</h3>';
	$output .= '<table>';

	foreach ( $blogs as $blog ) {
		$output .= '<tr>';
		$output .= "<td>{$blog->blogname}</td>";
		$output .= '<td><a href="' . esc_url( get_admin_url( $blog->userblog_id ) ) . '">' . __( 'Visit Dashboard' ) . '</a> | ' .
			'<a href="' . esc_url( get_home_url( $blog->userblog_id ) ) . '">' . __( 'View Site' ) . '</a></td>';
		$output .= '</tr>';
	}

	$output .= '</table>';

	wp_die( $output, 403 );
}

/**
 * Checks if the current user has permissions to import new users.
 *
 * @since 3.0.0
 *
 * @param string $permission A permission to be checked. Currently not used.
 * @return bool True if the user has proper permissions, false if they do not.
 */
function check_import_new_users( $permission ) {
	if ( ! current_user_can( 'manage_network_users' ) ) {
		return false;
	}

	return true;
}
// See "import_allow_fetch_attachments" and "import_attachment_size_limit" filters too.

/**
 * Generates and displays a drop-down of available languages.
 *
 * @since 3.0.0
 *
 * @param string[] $lang_files Optional. An array of the language files. Default empty array.
 * @param string   $current    Optional. The current language code. Default empty.
 */
function mu_dropdown_languages( $lang_files = array(), $current = '' ) {
	$flag   = false;
	$output = array();

	foreach ( (array) $lang_files as $val ) {
		$code_lang = basename( $val, '.mo' );

		if ( 'en_US' === $code_lang ) { // American English.
			$flag          = true;
			$ae            = __( 'American English' );
			$output[ $ae ] = '<option value="' . esc_attr( $code_lang ) . '"' . selected( $current, $code_lang, false ) . '> ' . $ae . '</option>';
		} elseif ( 'en_GB' === $code_lang ) { // British English.
			$flag          = true;
			$be            = __( 'British English' );
			$output[ $be ] = '<option value="' . esc_attr( $code_lang ) . '"' . selected( $current, $code_lang, false ) . '> ' . $be . '</option>';
		} else {
			$translated            = format_code_lang( $code_lang );
			$output[ $translated ] = '<option value="' . esc_attr( $code_lang ) . '"' . selected( $current, $code_lang, false ) . '> ' . esc_html( $translated ) . '</option>';
		}
	}

	if ( false === $flag ) { // WordPress English.
		$output[] = '<option value=""' . selected( $current, '', false ) . '>' . __( 'English' ) . '</option>';
	}

	// Order by name.
	uksort( $output, 'strnatcasecmp' );

	/**
	 * Filters the languages available in the dropdown.
	 *
	 * @since MU (3.0.0)
	 *
	 * @param string[] $output     Array of HTML output for the dropdown.
	 * @param string[] $lang_files Array of available language files.
	 * @param string   $current    The current language code.
	 */
	$output = apply_filters( 'mu_dropdown_languages', $output, $lang_files, $current );

	echo implode( "\n\t", $output );
}

/**
 * Displays an admin notice to upgrade all sites after a core upgrade.
 *
 * @since 3.0.0
 *
 * @global int    $wp_db_version WordPress database version.
 * @global string $pagenow       The filename of the current screen.
 *
 * @return void|false Void on success. False if the current user is not a super admin.
 */
function site_admin_notice() {
	global $wp_db_version, $pagenow;

	if ( ! current_user_can( 'upgrade_network' ) ) {
		return false;
	}

	if ( 'upgrade.php' === $pagenow ) {
		return;
	}

	if ( (int) get_site_option( 'wpmu_upgrade_site' ) !== $wp_db_version ) {
		echo "<div class='update-nag notice notice-warning inline'>" . sprintf(
			/* translators: %s: URL to Upgrade Network screen. */
			__( 'Thank you for Updating! Please visit the <a href="%s">Upgrade Network</a> page to update all your sites.' ),
			esc_url( network_admin_url( 'upgrade.php' ) )
		) . '</div>';
	}
}

/**
 * Avoids a collision between a site slug and a permalink slug.
 *
 * In a subdirectory installation this will make sure that a site and a post do not use the
 * same subdirectory by checking for a site with the same name as a new post.
 *
 * @since 3.0.0
 *
 * @param array $data    An array of post data.
 * @param array $postarr An array of posts. Not currently used.
 * @return array The new array of post data after checking for collisions.
 */
function avoid_blog_page_permalink_collision( $data, $postarr ) {
	if ( is_subdomain_install() ) {
		return $data;
	}
	if ( 'page' !== $data['post_type'] ) {
		return $data;
	}
	if ( ! isset( $data['post_name'] ) || '' === $data['post_name'] ) {
		return $data;
	}
	if ( ! is_main_site() ) {
		return $data;
	}
	if ( isset( $data['post_parent'] ) && $data['post_parent'] ) {
		return $data;
	}

	$post_name = $data['post_name'];
	$c         = 0;

	while ( $c < 10 && get_id_from_blogname( $post_name ) ) {
		$post_name .= mt_rand( 1, 10 );
		$c++;
	}

	if ( $post_name !== $data['post_name'] ) {
		$data['post_name'] = $post_name;
	}

	return $data;
}

/**
 * Handles the display of choosing a user's primary site.
 *
 * This displays the user's primary site and allows the user to choose
 * which site is primary.
 *
 * @since 3.0.0
 */
function choose_primary_blog() {
	?>
	<table class="form-table" role="presentation">
	<tr>
	<?php /* translators: My Sites label. */ ?>
		<th scope="row"><label for="primary_blog"><?php _e( 'Primary Site' ); ?></label></th>
		<td>
		<?php
		$all_blogs    = get_blogs_of_user( get_current_user_id() );
		$primary_blog = (int) get_user_meta( get_current_user_id(), 'primary_blog', true );
		if ( count( $all_blogs ) > 1 ) {
			$found = false;
			?>
			<select name="primary_blog" id="primary_blog">
				<?php
				foreach ( (array) $all_blogs as $blog ) {
					if ( $blog->userblog_id === $primary_blog ) {
						$found = true;
					}
					?>
					<option value="<?php echo $blog->userblog_id; ?>"<?php selected( $primary_blog, $blog->userblog_id ); ?>><?php echo esc_url( get_home_url( $blog->userblog_id ) ); ?></option>
					<?php
				}
				?>
			</select>
			<?php
			if ( ! $found ) {
				$blog = reset( $all_blogs );
				update_user_meta( get_current_user_id(), 'primary_blog', $blog->userblog_id );
			}
		} elseif ( 1 === count( $all_blogs ) ) {
			$blog = reset( $all_blogs );
			echo esc_url( get_home_url( $blog->userblog_id ) );
			if ( $blog->userblog_id !== $primary_blog ) { // Set the primary blog again if it's out of sync with blog list.
				update_user_meta( get_current_user_id(), 'primary_blog', $blog->userblog_id );
			}
		} else {
			echo 'N/A';
		}
		?>
		</td>
	</tr>
	</table>
	<?php
}

/**
 * Whether or not we can edit this network from this page.
 *
 * By default editing of network is restricted to the Network Admin for that `$network_id`.
 * This function allows for this to be overridden.
 *
 * @since 3.1.0
 *
 * @param int $network_id The network ID to check.
 * @return bool True if network can be edited, otherwise false.
 */
function can_edit_network( $network_id ) {
	if ( get_current_network_id() === (int) $network_id ) {
		$result = true;
	} else {
		$result = false;
	}

	/**
	 * Filters whether this network can be edited from this page.
	 *
	 * @since 3.1.0
	 *
	 * @param bool $result     Whether the network can be edited from this page.
	 * @param int  $network_id The network ID to check.
	 */
	return apply_filters( 'can_edit_network', $result, $network_id );
}

/**
 * Thickbox image paths for Network Admin.
 *
 * @since 3.1.0
 *
 * @access private
 */
function _thickbox_path_admin_subfolder() {
	?>
<script type="text/javascript">
var tb_pathToImage = "<?php echo esc_js( includes_url( 'js/thickbox/loadingAnimation.gif', 'relative' ) ); ?>";
</script>
	<?php
}

/**
 * @param array $users
 */
function confirm_delete_users( $users ) {
	$current_user = wp_get_current_user();
	if ( ! is_array( $users ) || empty( $users ) ) {
		return false;
	}
	?>
	<h1><?php esc_html_e( 'Users' ); ?></h1>

	<?php if ( 1 === count( $users ) ) : ?>
		<p><?php _e( 'You have chosen to delete the user from all networks and sites.' ); ?></p>
	<?php else : ?>
		<p><?php _e( 'You have chosen to delete the following users from all networks and sites.' ); ?></p>
	<?php endif; ?>

	<form action="users.php?action=dodelete" method="post">
	<input type="hidden" name="dodelete" />
	<?php
	wp_nonce_field( 'ms-users-delete' );
	$site_admins = get_super_admins();
	$admin_out   = '<option value="' . esc_attr( $current_user->ID ) . '">' . $current_user->user_login . '</option>';
	?>
	<table class="form-table" role="presentation">
	<?php
	$allusers = (array) $_POST['allusers'];
	foreach ( $allusers as $user_id ) {
		if ( '' !== $user_id && '0' !== $user_id ) {
			$delete_user = get_userdata( $user_id );

			if ( ! current_user_can( 'delete_user', $delete_user->ID ) ) {
				wp_die(
					sprintf(
						/* translators: %s: User login. */
						__( 'Warning! User %s cannot be deleted.' ),
						$delete_user->user_login
					)
				);
			}

			if ( in_array( $delete_user->user_login, $site_admins, true ) ) {
				wp_die(
					sprintf(
						/* translators: %s: User login. */
						__( 'Warning! User cannot be deleted. The user %s is a network administrator.' ),
						'<em>' . $delete_user->user_login . '</em>'
					)
				);
			}
			?>
			<tr>
				<th scope="row"><?php echo $delete_user->user_login; ?>
					<?php echo '<input type="hidden" name="user[]" value="' . esc_attr( $user_id ) . '" />' . "\n"; ?>
				</th>
			<?php
			$blogs = get_blogs_of_user( $user_id, true );

			if ( ! empty( $blogs ) ) {
				?>
				<td><fieldset><p><legend>
				<?php
				printf(
					/* translators: %s: User login. */
					__( 'What should be done with content owned by %s?' ),
					'<em>' . $delete_user->user_login . '</em>'
				);
				?>
				</legend></p>
				<?php
				foreach ( (array) $blogs as $key => $details ) {
					$blog_users = get_users(
						array(
							'blog_id' => $details->userblog_id,
							'fields'  => array( 'ID', 'user_login' ),
						)
					);

					if ( is_array( $blog_users ) && ! empty( $blog_users ) ) {
						$user_site      = "<a href='" . esc_url( get_home_url( $details->userblog_id ) ) . "'>{$details->blogname}</a>";
						$user_dropdown  = '<label for="reassign_user" class="screen-reader-text">' . __( 'Select a user' ) . '</label>';
						$user_dropdown .= "<select name='blog[$user_id][$key]' id='reassign_user'>";
						$user_list      = '';

						foreach ( $blog_users as $user ) {
							if ( ! in_array( (int) $user->ID, $allusers, true ) ) {
								$user_list .= "<option value='{$user->ID}'>{$user->user_login}</option>";
							}
						}

						if ( '' === $user_list ) {
							$user_list = $admin_out;
						}

						$user_dropdown .= $user_list;
						$user_dropdown .= "</select>\n";
						?>
						<ul style="list-style:none;">
							<li>
								<?php
								/* translators: %s: Link to user's site. */
								printf( __( 'Site: %s' ), $user_site );
								?>
							</li>
							<li><label><input type="radio" id="delete_option0" name="delete[<?php echo $details->userblog_id . '][' . $delete_user->ID; ?>]" value="delete" checked="checked" />
							<?php _e( 'Delete all content.' ); ?></label></li>
							<li><label><input type="radio" id="delete_option1" name="delete[<?php echo $details->userblog_id . '][' . $delete_user->ID; ?>]" value="reassign" />
							<?php _e( 'Attribute all content to:' ); ?></label>
							<?php echo $user_dropdown; ?></li>
						</ul>
						<?php
					}
				}
				echo '</fieldset></td></tr>';
			} else {
				?>
				<td><p><?php _e( 'User has no sites or content and will be deleted.' ); ?></p></td>
			<?php } ?>
			</tr>
			<?php
		}
	}

	?>
	</table>
	<?php
	/** This action is documented in wp-admin/users.php */
	do_action( 'delete_user_form', $current_user, $allusers );

	if ( 1 === count( $users ) ) :
		?>
		<p><?php _e( 'Once you hit &#8220;Confirm Deletion&#8221;, the user will be permanently removed.' ); ?></p>
	<?php else : ?>
		<p><?php _e( 'Once you hit &#8220;Confirm Deletion&#8221;, these users will be permanently removed.' ); ?></p>
		<?php
	endif;

	submit_button( __( 'Confirm Deletion' ), 'primary' );
	?>
	</form>
	<?php
	return true;
}

/**
 * Print JavaScript in the header on the Network Settings screen.
 *
 * @since 4.1.0
 */
function network_settings_add_js() {
	?>
<script type="text/javascript">
jQuery( function($) {
	var languageSelect = $( '#WPLANG' );
	$( 'form' ).on( 'submit', function() {
		// Don't show a spinner for English and installed languages,
		// as there is nothing to download.
		if ( ! languageSelect.find( 'option:selected' ).data( 'installed' ) ) {
			$( '#submit', this ).after( '<span class="spinner language-install-spinner is-active" />' );
		}
	});
} );
</script>
	<?php
}

/**
 * Outputs the HTML for a network's "Edit Site" tabular interface.
 *
 * @since 4.6.0
 *
 * @global string $pagenow The filename of the current screen.
 *
 * @param array $args {
 *     Optional. Array or string of Query parameters. Default empty array.
 *
 *     @type int    $blog_id  The site ID. Default is the current site.
 *     @type array  $links    The tabs to include with (label|url|cap) keys.
 *     @type string $selected The ID of the selected link.
 * }
 */
function network_edit_site_nav( $args = array() ) {

	/**
	 * Filters the links that appear on site-editing network pages.
	 *
	 * Default links: 'site-info', 'site-users', 'site-themes', and 'site-settings'.
	 *
	 * @since 4.6.0
	 *
	 * @param array $links {
	 *     An array of link data representing individual network admin pages.
	 *
	 *     @type array $link_slug {
	 *         An array of information about the individual link to a page.
	 *
	 *         $type string $label Label to use for the link.
	 *         $type string $url   URL, relative to `network_admin_url()` to use for the link.
	 *         $type string $cap   Capability required to see the link.
	 *     }
	 * }
	 */
	$links = apply_filters(
		'network_edit_site_nav_links',
		array(
			'site-info'     => array(
				'label' => __( 'Info' ),
				'url'   => 'site-info.php',
				'cap'   => 'manage_sites',
			),
			'site-users'    => array(
				'label' => __( 'Users' ),
				'url'   => 'site-users.php',
				'cap'   => 'manage_sites',
			),
			'site-themes'   => array(
				'label' => __( 'Themes' ),
				'url'   => 'site-themes.php',
				'cap'   => 'manage_sites',
			),
			'site-settings' => array(
				'label' => __( 'Settings' ),
				'url'   => 'site-settings.php',
				'cap'   => 'manage_sites',
			),
		)
	);

	// Parse arguments.
	$parsed_args = wp_parse_args(
		$args,
		array(
			'blog_id'  => isset( $_GET['blog_id'] ) ? (int) $_GET['blog_id'] : 0,
			'links'    => $links,
			'selected' => 'site-info',
		)
	);

	// Setup the links array.
	$screen_links = array();

	// Loop through tabs.
	foreach ( $parsed_args['links'] as $link_id => $link ) {

		// Skip link if user can't access.
		if ( ! current_user_can( $link['cap'], $parsed_args['blog_id'] ) ) {
			continue;
		}

		// Link classes.
		$classes = array( 'nav-tab' );

		// Aria-current attribute.
		$aria_current = '';

		// Selected is set by the parent OR assumed by the $pagenow global.
		if ( $parsed_args['selected'] === $link_id || $link['url'] === $GLOBALS['pagenow'] ) {
			$classes[]    = 'nav-tab-active';
			$aria_current = ' aria-current="page"';
		}

		// Escape each class.
		$esc_classes = implode( ' ', $classes );

		// Get the URL for this link.
		$url = add_query_arg( array( 'id' => $parsed_args['blog_id'] ), network_admin_url( $link['url'] ) );

		// Add link to nav links.
		$screen_links[ $link_id ] = '<a href="' . esc_url( $url ) . '" id="' . esc_attr( $link_id ) . '" class="' . $esc_classes . '"' . $aria_current . '>' . esc_html( $link['label'] ) . '</a>';
	}

	// All done!
	echo '<nav class="nav-tab-wrapper wp-clearfix" aria-label="' . esc_attr__( 'Secondary menu' ) . '">';
	echo implode( '', $screen_links );
	echo '</nav>';
}

/**
 * Returns the arguments for the help tab on the Edit Site screens.
 *
 * @since 4.9.0
 *
 * @return array Help tab arguments.
 */
function get_site_screen_help_tab_args() {
	return array(
		'id'      => 'overview',
		'title'   => __( 'Overview' ),
		'content' =>
			'<p>' . __( 'The menu is for editing information specific to individual sites, particularly if the admin area of a site is unavailable.' ) . '</p>' .
			'<p>' . __( '<strong>Info</strong> &mdash; The site URL is rarely edited as this can cause the site to not work properly. The Registered date and Last Updated date are displayed. Network admins can mark a site as archived, spam, deleted and mature, to remove from public listings or disable.' ) . '</p>' .
			'<p>' . __( '<strong>Users</strong> &mdash; This displays the users associated with this site. You can also change their role, reset their password, or remove them from the site. Removing the user from the site does not remove the user from the network.' ) . '</p>' .
			'<p>' . sprintf(
				/* translators: %s: URL to Network Themes screen. */
				__( '<strong>Themes</strong> &mdash; This area shows themes that are not already enabled across the network. Enabling a theme in this menu makes it accessible to this site. It does not activate the theme, but allows it to show in the site&#8217;s Appearance menu. To enable a theme for the entire network, see the <a href="%s">Network Themes</a> screen.' ),
				network_admin_url( 'themes.php' )
			) . '</p>' .
			'<p>' . __( '<strong>Settings</strong> &mdash; This page shows a list of all settings associated with this site. Some are created by WordPress and others are created by plugins you activate. Note that some fields are grayed out and say Serialized Data. You cannot modify these values due to the way the setting is stored in the database.' ) . '</p>',
	);
}

/**
 * Returns the content for the help sidebar on the Edit Site screens.
 *
 * @since 4.9.0
 *
 * @return string Help sidebar content.
 */
function get_site_screen_help_sidebar_content() {
	return '<p><strong>' . __( 'For more information:' ) . '</strong></p>' .
		'<p>' . __( '<a href="https://wordpress.org/support/article/network-admin-sites-screen/">Documentation on Site Management</a>' ) . '</p>' .
		'<p>' . __( '<a href="https://wordpress.org/support/forum/multisite/">Support Forums</a>' ) . '</p>';
}<|MERGE_RESOLUTION|>--- conflicted
+++ resolved
@@ -217,19 +217,11 @@
  *
  * @since MU (3.0.0)
  *
-<<<<<<< HEAD
- * @param bool $display_error Optional. If $display_error is set and the quota is exceeded, 
- * 			   				  a warning message is echoed. Default is true.
- * @return bool True if user is over upload space quota, otherwise false.
- */
-function upload_is_user_over_quota( $display_error = true ) {
-=======
  * @param bool $display_message Optional. If set to true and the quota is exceeded,
  *                              a warning message is displayed. Default true.
  * @return bool True if user is over upload space quota, otherwise false.
  */
 function upload_is_user_over_quota( $display_message = true ) {
->>>>>>> a67c0317
 	if ( get_site_option( 'upload_space_check_disabled' ) ) {
 		return false;
 	}
@@ -241,11 +233,7 @@
 	$space_used = get_space_used();
 
 	if ( ( $space_allowed - $space_used ) < 0 ) {
-<<<<<<< HEAD
-		if ( $display_error ) {
-=======
 		if ( $display_message ) {
->>>>>>> a67c0317
 			printf(
 				/* translators: %s: Allowed space allocation. */
 				__( 'Sorry, you have used your space allocation of %s. Please delete some files to upload more files.' ),
