--- conflicted
+++ resolved
@@ -122,15 +122,6 @@
 	$search = wp_unslash( $_GET['q'] );
 
 	$comma = _x( ',', 'tag delimiter' );
-<<<<<<< HEAD
-	if ( $comma !== ',' ) {
-		$s = str_replace( $comma, ',', $s );
-	}
-
-	if ( strpos( $s, ',' ) !== false ) {
-		$s = explode( ',', $s );
-		$s = $s[ count( $s ) - 1 ];
-=======
 	if ( ',' !== $comma ) {
 		$search = str_replace( $comma, ',', $search );
 	}
@@ -138,7 +129,6 @@
 	if ( false !== strpos( $search, ',' ) ) {
 		$search = explode( ',', $search );
 		$search = $search[ count( $search ) - 1 ];
->>>>>>> cc4a86d8
 	}
 
 	$search = trim( $search );
@@ -158,11 +148,7 @@
 	 * Require $term_search_min_chars chars for matching (default: 2)
 	 * ensure it's a non-negative, non-zero integer.
 	 */
-<<<<<<< HEAD
-	if ( ( $term_search_min_chars == 0 ) || ( strlen( $s ) < $term_search_min_chars ) ) {
-=======
 	if ( ( 0 == $term_search_min_chars ) || ( strlen( $search ) < $term_search_min_chars ) ) {
->>>>>>> cc4a86d8
 		wp_die();
 	}
 
@@ -2230,15 +2216,10 @@
 		'posts_per_page' => 50,
 	);
 
-<<<<<<< HEAD
-	if ( $s !== '' ) {
-		$args['s'] = $s;
-=======
 	$search = wp_unslash( $_POST['ps'] );
 
 	if ( '' !== $search ) {
 		$args['s'] = $search;
->>>>>>> cc4a86d8
 	}
 
 	$posts = get_posts( $args );
