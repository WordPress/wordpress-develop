--- conflicted
+++ resolved
@@ -1318,13 +1318,9 @@
 		wp_die( __( 'Sorry, you must be logged in to reply to a comment.' ) );
 	}
 
-<<<<<<< HEAD
-	if ( $comment_content === '' ) {
-=======
 	$comment_content = trim( $_POST['content'] );
 
 	if ( '' === $comment_content ) {
->>>>>>> b01c8f19
 		wp_die( __( 'Please type your comment text.' ) );
 	}
 
@@ -1356,11 +1352,7 @@
 	if ( ! empty( $_POST['approve_parent'] ) ) {
 		$parent = get_comment( $comment_parent );
 
-<<<<<<< HEAD
-		if ( $parent && $parent->comment_approved === '0' && $parent->comment_post_ID == $comment_post_ID ) {
-=======
 		if ( $parent && '0' === $parent->comment_approved && $parent->comment_post_ID == $comment_post_id ) {
->>>>>>> b01c8f19
 			if ( ! current_user_can( 'edit_comment', $parent->comment_ID ) ) {
 				wp_die( -1 );
 			}
