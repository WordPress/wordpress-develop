--- conflicted
+++ resolved
@@ -2716,15 +2716,9 @@
 		check_ajax_referer( "set_post_thumbnail-$post_id" );
 	}
 
-<<<<<<< HEAD
 	if ( -1 === $thumbnail_id ) {
-		if ( delete_post_thumbnail( $post_ID ) ) {
-			$return = _wp_post_thumbnail_html( null, $post_ID );
-=======
-	if ( '-1' == $thumbnail_id ) {
 		if ( delete_post_thumbnail( $post_id ) ) {
 			$return = _wp_post_thumbnail_html( null, $post_id );
->>>>>>> b394c9c1
 			$json ? wp_send_json_success( $return ) : wp_die( $return );
 		} else {
 			wp_die( 0 );
