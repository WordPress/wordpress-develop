--- conflicted
+++ resolved
@@ -1130,14 +1130,11 @@
 			$result = new WP_Error( 'copy_failed_for_version_file', __( 'The update cannot be installed because we will be unable to copy some files. This is usually due to inconsistent file permissions.' ), 'wp-includes/version.php' );
 		}
 		$wp_filesystem->chmod( $to . 'wp-includes/version.php', FS_CHMOD_FILE );
-<<<<<<< HEAD
-=======
 
 		/*
 		 * `wp_opcache_invalidate()` only exists in WordPress 5.5 or later,
 		 * so don't run it when upgrading from older versions.
 		 */
->>>>>>> 69032204
 		if ( function_exists( 'wp_opcache_invalidate' ) ) {
 			wp_opcache_invalidate( $to . 'wp-includes/version.php' );
 		}
