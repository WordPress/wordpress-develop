<?php
/**
 * WP_Privacy_Policy_Content class.
 *
 * @package WordPress
 * @subpackage Administration
 * @since 4.9.6
 */

#[AllowDynamicProperties]
final class WP_Privacy_Policy_Content {

	private static $policy_content = array();

	/**
	 * Constructor
	 *
	 * @since 4.9.6
	 */
	private function __construct() {}

	/**
	 * Adds content to the postbox shown when editing the privacy policy.
	 *
	 * Plugins and themes should suggest text for inclusion in the site's privacy policy.
	 * The suggested text should contain information about any functionality that affects user privacy,
	 * and will be shown in the Suggested Privacy Policy Content postbox.
	 *
	 * Intended for use from `wp_add_privacy_policy_content()`.
	 *
	 * @since 4.9.6
	 *
	 * @param string $plugin_name The name of the plugin or theme that is suggesting content for the site's privacy policy.
	 * @param string $policy_text The suggested content for inclusion in the policy.
	 */
	public static function add( $plugin_name, $policy_text ) {
		if ( empty( $plugin_name ) || empty( $policy_text ) ) {
			return;
		}

		$data = array(
			'plugin_name' => $plugin_name,
			'policy_text' => $policy_text,
		);

		if ( ! in_array( $data, self::$policy_content, true ) ) {
			self::$policy_content[] = $data;
		}
	}

	/**
	 * Performs a quick check to determine whether any privacy info has changed.
	 *
	 * @since 4.9.6
	 */
	public static function text_change_check() {

		$policy_page_id = (int) get_option( 'wp_page_for_privacy_policy' );

		// The site doesn't have a privacy policy.
		if ( empty( $policy_page_id ) ) {
			return false;
		}

		if ( ! current_user_can( 'edit_post', $policy_page_id ) ) {
			return false;
		}

		$old = (array) get_post_meta( $policy_page_id, '_wp_suggested_privacy_policy_content' );

		// Updates are not relevant if the user has not reviewed any suggestions yet.
		if ( empty( $old ) ) {
			return false;
		}

		$cached = get_option( '_wp_suggested_policy_text_has_changed' );

		/*
		 * When this function is called before `admin_init`, `self::$policy_content`
		 * has not been populated yet, so use the cached result from the last
		 * execution instead.
		 */
		if ( ! did_action( 'admin_init' ) ) {
			return 'changed' === $cached;
		}

		$new = self::$policy_content;

		// Remove the extra values added to the meta.
		foreach ( $old as $key => $data ) {
			if ( ! is_array( $data ) || ! empty( $data['removed'] ) ) {
				unset( $old[ $key ] );
				continue;
			}

			$old[ $key ] = array(
				'plugin_name' => $data['plugin_name'],
				'policy_text' => $data['policy_text'],
			);
		}

		// Normalize the order of texts, to facilitate comparison.
		sort( $old );
		sort( $new );

<<<<<<< HEAD
		// The == operator (equal, not identical) was used intentionally.
		// See http://www.php.net/manual/en/language.operators.array.php
		if ( $new != $old ) { // phpcs:ignore WordPress.PHP.StrictComparisons.LooseComparison
			// A plugin was activated or deactivated, or some policy text has changed.
			// Show a notice on the relevant screens to inform the admin.
=======
		/*
		 * The == operator (equal, not identical) was used intentionally.
		 * See https://www.php.net/manual/en/language.operators.array.php
		 */
		if ( $new != $old ) {
			/*
			 * A plugin was activated or deactivated, or some policy text has changed.
			 * Show a notice on the relevant screens to inform the admin.
			 */
>>>>>>> f933aa36
			add_action( 'admin_notices', array( 'WP_Privacy_Policy_Content', 'policy_text_changed_notice' ) );
			$state = 'changed';
		} else {
			$state = 'not-changed';
		}

		// Cache the result for use before `admin_init` (see above).
		if ( $cached !== $state ) {
			update_option( '_wp_suggested_policy_text_has_changed', $state );
		}

		return 'changed' === $state;
	}

	/**
	 * Outputs a warning when some privacy info has changed.
	 *
	 * @since 4.9.6
	 *
	 * @global WP_Post $post Global post object.
	 */
	public static function policy_text_changed_notice() {
		global $post;

		$screen = get_current_screen()->id;

		if ( 'privacy' !== $screen ) {
			return;
		}

		?>
		<div class="policy-text-updated notice notice-warning is-dismissible">
			<p>
			<?php
				printf(
					/* translators: %s: Privacy Policy Guide URL. */
					__( 'The suggested privacy policy text has changed. Please <a href="%s">review the guide</a> and update your privacy policy.' ),
					esc_url( admin_url( 'privacy-policy-guide.php?tab=policyguide' ) )
				);
			?>
			</p>
		</div>
		<?php
	}

	/**
	 * Updates the cached policy info when the policy page is updated.
	 *
	 * @since 4.9.6
	 * @access private
	 *
	 * @param int $post_id The ID of the updated post.
	 */
	public static function _policy_page_updated( $post_id ) {
		$policy_page_id = (int) get_option( 'wp_page_for_privacy_policy' );

		if ( ! $policy_page_id || $policy_page_id !== (int) $post_id ) {
			return;
		}

		// Remove updated|removed status.
		$old          = (array) get_post_meta( $policy_page_id, '_wp_suggested_privacy_policy_content' );
		$done         = array();
		$update_cache = false;

		foreach ( $old as $old_key => $old_data ) {
			if ( ! empty( $old_data['removed'] ) ) {
				// Remove the old policy text.
				$update_cache = true;
				continue;
			}

			if ( ! empty( $old_data['updated'] ) ) {
				// 'updated' is now 'added'.
				$done[]       = array(
					'plugin_name' => $old_data['plugin_name'],
					'policy_text' => $old_data['policy_text'],
					'added'       => $old_data['updated'],
				);
				$update_cache = true;
			} else {
				$done[] = $old_data;
			}
		}

		if ( $update_cache ) {
			delete_post_meta( $policy_page_id, '_wp_suggested_privacy_policy_content' );
			// Update the cache.
			foreach ( $done as $data ) {
				add_post_meta( $policy_page_id, '_wp_suggested_privacy_policy_content', $data );
			}
		}
	}

	/**
	 * Checks for updated, added or removed privacy policy information from plugins.
	 *
	 * Caches the current info in post_meta of the policy page.
	 *
	 * @since 4.9.6
	 *
	 * @return array The privacy policy text/information added by core and plugins.
	 */
	public static function get_suggested_policy_text() {
		$policy_page_id = (int) get_option( 'wp_page_for_privacy_policy' );
		$checked        = array();
		$time           = time();
		$update_cache   = false;
		$new            = self::$policy_content;
		$old            = array();

		if ( $policy_page_id ) {
			$old = (array) get_post_meta( $policy_page_id, '_wp_suggested_privacy_policy_content' );
		}

		// Check for no-changes and updates.
		foreach ( $new as $new_key => $new_data ) {
			foreach ( $old as $old_key => $old_data ) {
				$found = false;

				if ( $new_data['policy_text'] === $old_data['policy_text'] ) {
					// Use the new plugin name in case it was changed, translated, etc.
					if ( $old_data['plugin_name'] !== $new_data['plugin_name'] ) {
						$old_data['plugin_name'] = $new_data['plugin_name'];
						$update_cache            = true;
					}

					// A plugin was re-activated.
					if ( ! empty( $old_data['removed'] ) ) {
						unset( $old_data['removed'] );
						$old_data['added'] = $time;
						$update_cache      = true;
					}

					$checked[] = $old_data;
					$found     = true;
				} elseif ( $new_data['plugin_name'] === $old_data['plugin_name'] ) {
					// The info for the policy was updated.
					$checked[]    = array(
						'plugin_name' => $new_data['plugin_name'],
						'policy_text' => $new_data['policy_text'],
						'updated'     => $time,
					);
					$found        = true;
					$update_cache = true;
				}

				if ( $found ) {
					unset( $new[ $new_key ], $old[ $old_key ] );
					continue 2;
				}
			}
		}

		if ( ! empty( $new ) ) {
			// A plugin was activated.
			foreach ( $new as $new_data ) {
				if ( ! empty( $new_data['plugin_name'] ) && ! empty( $new_data['policy_text'] ) ) {
					$new_data['added'] = $time;
					$checked[]         = $new_data;
				}
			}
			$update_cache = true;
		}

		if ( ! empty( $old ) ) {
			// A plugin was deactivated.
			foreach ( $old as $old_data ) {
				if ( ! empty( $old_data['plugin_name'] ) && ! empty( $old_data['policy_text'] ) ) {
					$data = array(
						'plugin_name' => $old_data['plugin_name'],
						'policy_text' => $old_data['policy_text'],
						'removed'     => $time,
					);

					$checked[] = $data;
				}
			}
			$update_cache = true;
		}

		if ( $update_cache && $policy_page_id ) {
			delete_post_meta( $policy_page_id, '_wp_suggested_privacy_policy_content' );
			// Update the cache.
			foreach ( $checked as $data ) {
				add_post_meta( $policy_page_id, '_wp_suggested_privacy_policy_content', $data );
			}
		}

		return $checked;
	}

	/**
	 * Adds a notice with a link to the guide when editing the privacy policy page.
	 *
	 * @since 4.9.6
	 * @since 5.0.0 The `$post` parameter was made optional.
	 *
	 * @global WP_Post $post Global post object.
	 *
	 * @param WP_Post|null $post The currently edited post. Default null.
	 */
	public static function notice( $post = null ) {
		if ( is_null( $post ) ) {
			global $post;
		} else {
			$post = get_post( $post );
		}

		if ( ! ( $post instanceof WP_Post ) ) {
			return;
		}

		if ( ! current_user_can( 'manage_privacy_options' ) ) {
			return;
		}

		$current_screen = get_current_screen();
		$policy_page_id = (int) get_option( 'wp_page_for_privacy_policy' );

		if ( 'post' !== $current_screen->base || $policy_page_id !== $post->ID ) {
			return;
		}

		$message = __( 'Need help putting together your new Privacy Policy page? Check out our guide for recommendations on what content to include, along with policies suggested by your plugins and theme.' );
		$url     = esc_url( admin_url( 'options-privacy.php?tab=policyguide' ) );
		$label   = __( 'View Privacy Policy Guide.' );

		if ( get_current_screen()->is_block_editor() ) {
			wp_enqueue_script( 'wp-notices' );
			$action = array(
				'url'   => $url,
				'label' => $label,
			);
			wp_add_inline_script(
				'wp-notices',
				sprintf(
					'wp.data.dispatch( "core/notices" ).createWarningNotice( "%s", { actions: [ %s ], isDismissible: false } )',
					$message,
					wp_json_encode( $action )
				),
				'after'
			);
		} else {
			?>
			<div class="notice notice-warning inline wp-pp-notice">
				<p>
				<?php
				echo $message;
				printf(
					' <a href="%s" target="_blank">%s <span class="screen-reader-text">%s</span></a>',
					$url,
					$label,
					/* translators: Hidden accessibility text. */
					__( '(opens in a new tab)' )
				);
				?>
				</p>
			</div>
			<?php
		}
	}

	/**
	 * Outputs the privacy policy guide together with content from the theme and plugins.
	 *
	 * @since 4.9.6
	 */
	public static function privacy_policy_guide() {

		$content_array = self::get_suggested_policy_text();
		$content       = '';
		$date_format   = __( 'F j, Y' );

		foreach ( $content_array as $section ) {
			$class   = '';
			$meta    = '';
			$removed = '';

			if ( ! empty( $section['removed'] ) ) {
				$badge_class = ' red';
				$date        = date_i18n( $date_format, $section['removed'] );
				/* translators: %s: Date of plugin deactivation. */
				$badge_title = sprintf( __( 'Removed %s.' ), $date );

				/* translators: %s: Date of plugin deactivation. */
				$removed = __( 'You deactivated this plugin on %s and may no longer need this policy.' );
				$removed = '<div class="notice notice-info inline"><p>' . sprintf( $removed, $date ) . '</p></div>';
			} elseif ( ! empty( $section['updated'] ) ) {
				$badge_class = ' blue';
				$date        = date_i18n( $date_format, $section['updated'] );
				/* translators: %s: Date of privacy policy text update. */
				$badge_title = sprintf( __( 'Updated %s.' ), $date );
			}

			$plugin_name = esc_html( $section['plugin_name'] );

			$sanitized_policy_name = sanitize_title_with_dashes( $plugin_name );
			?>
			<h4 class="privacy-settings-accordion-heading">
			<button aria-expanded="false" class="privacy-settings-accordion-trigger" aria-controls="privacy-settings-accordion-block-<?php echo $sanitized_policy_name; ?>" type="button">
				<span class="title"><?php echo $plugin_name; ?></span>
				<?php if ( ! empty( $section['removed'] ) || ! empty( $section['updated'] ) ) : ?>
				<span class="badge <?php echo $badge_class; ?>"> <?php echo $badge_title; ?></span>
				<?php endif; ?>
				<span class="icon"></span>
			</button>
			</h4>
			<div id="privacy-settings-accordion-block-<?php echo $sanitized_policy_name; ?>" class="privacy-settings-accordion-panel privacy-text-box-body" hidden="hidden">
				<?php
				echo $removed;
				echo $section['policy_text'];
				?>
				<?php if ( empty( $section['removed'] ) ) : ?>
				<div class="privacy-settings-accordion-actions">
					<span class="success" aria-hidden="true"><?php _e( 'Copied!' ); ?></span>
					<button type="button" class="privacy-text-copy button">
						<span aria-hidden="true"><?php _e( 'Copy suggested policy text to clipboard' ); ?></span>
						<span class="screen-reader-text">
							<?php
							/* translators: Hidden accessibility text. %s: Plugin name. */
							printf( __( 'Copy suggested policy text from %s.' ), $plugin_name );
							?>
						</span>
					</button>
				</div>
				<?php endif; ?>
			</div>
			<?php
		}
	}

	/**
	 * Returns the default suggested privacy policy content.
	 *
	 * @since 4.9.6
	 * @since 5.0.0 Added the `$blocks` parameter.
	 *
	 * @param bool $description Whether to include the descriptions under the section headings. Default false.
	 * @param bool $blocks      Whether to format the content for the block editor. Default true.
	 * @return string The default policy content.
	 */
	public static function get_default_content( $description = false, $blocks = true ) {
		$suggested_text = '<strong class="privacy-policy-tutorial">' . __( 'Suggested text:' ) . ' </strong>';
		$content        = '';
		$strings        = array();

		// Start of the suggested privacy policy text.
		if ( $description ) {
			$strings[] = '<div class="wp-suggested-text">';
		}

		/* translators: Default privacy policy heading. */
		$strings[] = '<h2>' . __( 'Who we are' ) . '</h2>';

		if ( $description ) {
			/* translators: Privacy policy tutorial. */
			$strings[] = '<p class="privacy-policy-tutorial">' . __( 'In this section you should note your site URL, as well as the name of the company, organization, or individual behind it, and some accurate contact information.' ) . '</p>';
			/* translators: Privacy policy tutorial. */
			$strings[] = '<p class="privacy-policy-tutorial">' . __( 'The amount of information you may be required to show will vary depending on your local or national business regulations. You may, for example, be required to display a physical address, a registered address, or your company registration number.' ) . '</p>';
		} else {
			/* translators: Default privacy policy text. %s: Site URL. */
			$strings[] = '<p>' . $suggested_text . sprintf( __( 'Our website address is: %s.' ), get_bloginfo( 'url', 'display' ) ) . '</p>';
		}

		if ( $description ) {
			/* translators: Default privacy policy heading. */
			$strings[] = '<h2>' . __( 'What personal data we collect and why we collect it' ) . '</h2>';
			/* translators: Privacy policy tutorial. */
			$strings[] = '<p class="privacy-policy-tutorial">' . __( 'In this section you should note what personal data you collect from users and site visitors. This may include personal data, such as name, email address, personal account preferences; transactional data, such as purchase information; and technical data, such as information about cookies.' ) . '</p>';
			/* translators: Privacy policy tutorial. */
			$strings[] = '<p class="privacy-policy-tutorial">' . __( 'You should also note any collection and retention of sensitive personal data, such as data concerning health.' ) . '</p>';
			/* translators: Privacy policy tutorial. */
			$strings[] = '<p class="privacy-policy-tutorial">' . __( 'In addition to listing what personal data you collect, you need to note why you collect it. These explanations must note either the legal basis for your data collection and retention or the active consent the user has given.' ) . '</p>';
			/* translators: Privacy policy tutorial. */
			$strings[] = '<p class="privacy-policy-tutorial">' . __( 'Personal data is not just created by a user&#8217;s interactions with your site. Personal data is also generated from technical processes such as contact forms, comments, cookies, analytics, and third party embeds.' ) . '</p>';
			/* translators: Privacy policy tutorial. */
			$strings[] = '<p class="privacy-policy-tutorial">' . __( 'By default WordPress does not collect any personal data about visitors, and only collects the data shown on the User Profile screen from registered users. However some of your plugins may collect personal data. You should add the relevant information below.' ) . '</p>';
		}

		/* translators: Default privacy policy heading. */
		$strings[] = '<h2>' . __( 'Comments' ) . '</h2>';

		if ( $description ) {
			/* translators: Privacy policy tutorial. */
			$strings[] = '<p class="privacy-policy-tutorial">' . __( 'In this subsection you should note what information is captured through comments. We have noted the data which WordPress collects by default.' ) . '</p>';
		} else {
			/* translators: Default privacy policy text. */
			$strings[] = '<p>' . $suggested_text . __( 'When visitors leave comments on the site we collect the data shown in the comments form, and also the visitor&#8217;s IP address and browser user agent string to help spam detection.' ) . '</p>';
			/* translators: Default privacy policy text. */
			$strings[] = '<p>' . __( 'An anonymized string created from your email address (also called a hash) may be provided to the Gravatar service to see if you are using it. The Gravatar service privacy policy is available here: https://automattic.com/privacy/. After approval of your comment, your profile picture is visible to the public in the context of your comment.' ) . '</p>';
		}

		/* translators: Default privacy policy heading. */
		$strings[] = '<h2>' . __( 'Media' ) . '</h2>';

		if ( $description ) {
			/* translators: Privacy policy tutorial. */
			$strings[] = '<p class="privacy-policy-tutorial">' . __( 'In this subsection you should note what information may be disclosed by users who can upload media files. All uploaded files are usually publicly accessible.' ) . '</p>';
		} else {
			/* translators: Default privacy policy text. */
			$strings[] = '<p>' . $suggested_text . __( 'If you upload images to the website, you should avoid uploading images with embedded location data (EXIF GPS) included. Visitors to the website can download and extract any location data from images on the website.' ) . '</p>';
		}

		if ( $description ) {
			/* translators: Default privacy policy heading. */
			$strings[] = '<h2>' . __( 'Contact forms' ) . '</h2>';
			/* translators: Privacy policy tutorial. */
			$strings[] = '<p class="privacy-policy-tutorial">' . __( 'By default, WordPress does not include a contact form. If you use a contact form plugin, use this subsection to note what personal data is captured when someone submits a contact form, and how long you keep it. For example, you may note that you keep contact form submissions for a certain period for customer service purposes, but you do not use the information submitted through them for marketing purposes.' ) . '</p>';
		}

		/* translators: Default privacy policy heading. */
		$strings[] = '<h2>' . __( 'Cookies' ) . '</h2>';

		if ( $description ) {
			/* translators: Privacy policy tutorial. */
			$strings[] = '<p class="privacy-policy-tutorial">' . __( 'In this subsection you should list the cookies your web site uses, including those set by your plugins, social media, and analytics. We have provided the cookies which WordPress installs by default.' ) . '</p>';
		} else {
			/* translators: Default privacy policy text. */
			$strings[] = '<p>' . $suggested_text . __( 'If you leave a comment on our site you may opt-in to saving your name, email address and website in cookies. These are for your convenience so that you do not have to fill in your details again when you leave another comment. These cookies will last for one year.' ) . '</p>';
			/* translators: Default privacy policy text. */
			$strings[] = '<p>' . __( 'If you visit our login page, we will set a temporary cookie to determine if your browser accepts cookies. This cookie contains no personal data and is discarded when you close your browser.' ) . '</p>';
			/* translators: Default privacy policy text. */
			$strings[] = '<p>' . __( 'When you log in, we will also set up several cookies to save your login information and your screen display choices. Login cookies last for two days, and screen options cookies last for a year. If you select &quot;Remember Me&quot;, your login will persist for two weeks. If you log out of your account, the login cookies will be removed.' ) . '</p>';
			/* translators: Default privacy policy text. */
			$strings[] = '<p>' . __( 'If you edit or publish an article, an additional cookie will be saved in your browser. This cookie includes no personal data and simply indicates the post ID of the article you just edited. It expires after 1 day.' ) . '</p>';
		}

		if ( ! $description ) {
			/* translators: Default privacy policy heading. */
			$strings[] = '<h2>' . __( 'Embedded content from other websites' ) . '</h2>';
			/* translators: Default privacy policy text. */
			$strings[] = '<p>' . $suggested_text . __( 'Articles on this site may include embedded content (e.g. videos, images, articles, etc.). Embedded content from other websites behaves in the exact same way as if the visitor has visited the other website.' ) . '</p>';
			/* translators: Default privacy policy text. */
			$strings[] = '<p>' . __( 'These websites may collect data about you, use cookies, embed additional third-party tracking, and monitor your interaction with that embedded content, including tracking your interaction with the embedded content if you have an account and are logged in to that website.' ) . '</p>';
		}

		if ( $description ) {
			/* translators: Default privacy policy heading. */
			$strings[] = '<h2>' . __( 'Analytics' ) . '</h2>';
			/* translators: Privacy policy tutorial. */
			$strings[] = '<p class="privacy-policy-tutorial">' . __( 'In this subsection you should note what analytics package you use, how users can opt out of analytics tracking, and a link to your analytics provider&#8217;s privacy policy, if any.' ) . '</p>';
			/* translators: Privacy policy tutorial. */
			$strings[] = '<p class="privacy-policy-tutorial">' . __( 'By default WordPress does not collect any analytics data. However, many web hosting accounts collect some anonymous analytics data. You may also have installed a WordPress plugin that provides analytics services. In that case, add information from that plugin here.' ) . '</p>';
		}

		/* translators: Default privacy policy heading. */
		$strings[] = '<h2>' . __( 'Who we share your data with' ) . '</h2>';

		if ( $description ) {
			/* translators: Privacy policy tutorial. */
			$strings[] = '<p class="privacy-policy-tutorial">' . __( 'In this section you should name and list all third party providers with whom you share site data, including partners, cloud-based services, payment processors, and third party service providers, and note what data you share with them and why. Link to their own privacy policies if possible.' ) . '</p>';
			/* translators: Privacy policy tutorial. */
			$strings[] = '<p class="privacy-policy-tutorial">' . __( 'By default WordPress does not share any personal data with anyone.' ) . '</p>';
		} else {
			/* translators: Default privacy policy text. */
			$strings[] = '<p>' . $suggested_text . __( 'If you request a password reset, your IP address will be included in the reset email.' ) . '</p>';
		}

		/* translators: Default privacy policy heading. */
		$strings[] = '<h2>' . __( 'How long we retain your data' ) . '</h2>';

		if ( $description ) {
			/* translators: Privacy policy tutorial. */
			$strings[] = '<p class="privacy-policy-tutorial">' . __( 'In this section you should explain how long you retain personal data collected or processed by the web site. While it is your responsibility to come up with the schedule of how long you keep each dataset for and why you keep it, that information does need to be listed here. For example, you may want to say that you keep contact form entries for six months, analytics records for a year, and customer purchase records for ten years.' ) . '</p>';
		} else {
			/* translators: Default privacy policy text. */
			$strings[] = '<p>' . $suggested_text . __( 'If you leave a comment, the comment and its metadata are retained indefinitely. This is so we can recognize and approve any follow-up comments automatically instead of holding them in a moderation queue.' ) . '</p>';
			/* translators: Default privacy policy text. */
			$strings[] = '<p>' . __( 'For users that register on our website (if any), we also store the personal information they provide in their user profile. All users can see, edit, or delete their personal information at any time (except they cannot change their username). Website administrators can also see and edit that information.' ) . '</p>';
		}

		/* translators: Default privacy policy heading. */
		$strings[] = '<h2>' . __( 'What rights you have over your data' ) . '</h2>';

		if ( $description ) {
			/* translators: Privacy policy tutorial. */
			$strings[] = '<p class="privacy-policy-tutorial">' . __( 'In this section you should explain what rights your users have over their data and how they can invoke those rights.' ) . '</p>';
		} else {
			/* translators: Default privacy policy text. */
			$strings[] = '<p>' . $suggested_text . __( 'If you have an account on this site, or have left comments, you can request to receive an exported file of the personal data we hold about you, including any data you have provided to us. You can also request that we erase any personal data we hold about you. This does not include any data we are obliged to keep for administrative, legal, or security purposes.' ) . '</p>';
		}

		/* translators: Default privacy policy heading. */
		$strings[] = '<h2>' . __( 'Where your data is sent' ) . '</h2>';

		if ( $description ) {
			/* translators: Privacy policy tutorial. */
			$strings[] = '<p class="privacy-policy-tutorial">' . __( 'In this section you should list all transfers of your site data outside the European Union and describe the means by which that data is safeguarded to European data protection standards. This could include your web hosting, cloud storage, or other third party services.' ) . '</p>';
			/* translators: Privacy policy tutorial. */
			$strings[] = '<p class="privacy-policy-tutorial">' . __( 'European data protection law requires data about European residents which is transferred outside the European Union to be safeguarded to the same standards as if the data was in Europe. So in addition to listing where data goes, you should describe how you ensure that these standards are met either by yourself or by your third party providers, whether that is through an agreement such as Privacy Shield, model clauses in your contracts, or binding corporate rules.' ) . '</p>';
		} else {
			/* translators: Default privacy policy text. */
			$strings[] = '<p>' . $suggested_text . __( 'Visitor comments may be checked through an automated spam detection service.' ) . '</p>';
		}

		if ( $description ) {
			/* translators: Default privacy policy heading. */
			$strings[] = '<h2>' . __( 'Contact information' ) . '</h2>';
			/* translators: Privacy policy tutorial. */
			$strings[] = '<p class="privacy-policy-tutorial">' . __( 'In this section you should provide a contact method for privacy-specific concerns. If you are required to have a Data Protection Officer, list their name and full contact details here as well.' ) . '</p>';
		}

		if ( $description ) {
			/* translators: Default privacy policy heading. */
			$strings[] = '<h2>' . __( 'Additional information' ) . '</h2>';
			/* translators: Privacy policy tutorial. */
			$strings[] = '<p class="privacy-policy-tutorial">' . __( 'If you use your site for commercial purposes and you engage in more complex collection or processing of personal data, you should note the following information in your privacy policy in addition to the information we have already discussed.' ) . '</p>';
		}

		if ( $description ) {
			/* translators: Default privacy policy heading. */
			$strings[] = '<h2>' . __( 'How we protect your data' ) . '</h2>';
			/* translators: Privacy policy tutorial. */
			$strings[] = '<p class="privacy-policy-tutorial">' . __( 'In this section you should explain what measures you have taken to protect your users&#8217; data. This could include technical measures such as encryption; security measures such as two factor authentication; and measures such as staff training in data protection. If you have carried out a Privacy Impact Assessment, you can mention it here too.' ) . '</p>';
		}

		if ( $description ) {
			/* translators: Default privacy policy heading. */
			$strings[] = '<h2>' . __( 'What data breach procedures we have in place' ) . '</h2>';
			/* translators: Privacy policy tutorial. */
			$strings[] = '<p class="privacy-policy-tutorial">' . __( 'In this section you should explain what procedures you have in place to deal with data breaches, either potential or real, such as internal reporting systems, contact mechanisms, or bug bounties.' ) . '</p>';
		}

		if ( $description ) {
			/* translators: Default privacy policy heading. */
			$strings[] = '<h2>' . __( 'What third parties we receive data from' ) . '</h2>';
			/* translators: Privacy policy tutorial. */
			$strings[] = '<p class="privacy-policy-tutorial">' . __( 'If your web site receives data about users from third parties, including advertisers, this information must be included within the section of your privacy policy dealing with third party data.' ) . '</p>';
		}

		if ( $description ) {
			/* translators: Default privacy policy heading. */
			$strings[] = '<h2>' . __( 'What automated decision making and/or profiling we do with user data' ) . '</h2>';
			/* translators: Privacy policy tutorial. */
			$strings[] = '<p class="privacy-policy-tutorial">' . __( 'If your web site provides a service which includes automated decision making - for example, allowing customers to apply for credit, or aggregating their data into an advertising profile - you must note that this is taking place, and include information about how that information is used, what decisions are made with that aggregated data, and what rights users have over decisions made without human intervention.' ) . '</p>';
		}

		if ( $description ) {
			/* translators: Default privacy policy heading. */
			$strings[] = '<h2>' . __( 'Industry regulatory disclosure requirements' ) . '</h2>';
			/* translators: Privacy policy tutorial. */
			$strings[] = '<p class="privacy-policy-tutorial">' . __( 'If you are a member of a regulated industry, or if you are subject to additional privacy laws, you may be required to disclose that information here.' ) . '</p>';
			$strings[] = '</div>';
		}

		if ( $blocks ) {
			foreach ( $strings as $key => $string ) {
				if ( str_starts_with( $string, '<p>' ) ) {
					$strings[ $key ] = '<!-- wp:paragraph -->' . $string . '<!-- /wp:paragraph -->';
				}

				if ( str_starts_with( $string, '<h2>' ) ) {
					$strings[ $key ] = '<!-- wp:heading -->' . $string . '<!-- /wp:heading -->';
				}
			}
		}

		$content = implode( '', $strings );
		// End of the suggested privacy policy text.

		/**
		 * Filters the default content suggested for inclusion in a privacy policy.
		 *
		 * @since 4.9.6
		 * @since 5.0.0 Added the `$strings`, `$description`, and `$blocks` parameters.
		 * @deprecated 5.7.0 Use wp_add_privacy_policy_content() instead.
		 *
		 * @param string   $content     The default policy content.
		 * @param string[] $strings     An array of privacy policy content strings.
		 * @param bool     $description Whether policy descriptions should be included.
		 * @param bool     $blocks      Whether the content should be formatted for the block editor.
		 */
		return apply_filters_deprecated(
			'wp_get_default_privacy_policy_content',
			array( $content, $strings, $description, $blocks ),
			'5.7.0',
			'wp_add_privacy_policy_content()'
		);
	}

	/**
	 * Adds the suggested privacy policy text to the policy postbox.
	 *
	 * @since 4.9.6
	 */
	public static function add_suggested_content() {
		$content = self::get_default_content( false, false );
		wp_add_privacy_policy_content( __( 'WordPress' ), $content );
	}
}<|MERGE_RESOLUTION|>--- conflicted
+++ resolved
@@ -103,23 +103,15 @@
 		sort( $old );
 		sort( $new );
 
-<<<<<<< HEAD
-		// The == operator (equal, not identical) was used intentionally.
-		// See http://www.php.net/manual/en/language.operators.array.php
-		if ( $new != $old ) { // phpcs:ignore WordPress.PHP.StrictComparisons.LooseComparison
-			// A plugin was activated or deactivated, or some policy text has changed.
-			// Show a notice on the relevant screens to inform the admin.
-=======
 		/*
 		 * The == operator (equal, not identical) was used intentionally.
 		 * See https://www.php.net/manual/en/language.operators.array.php
 		 */
-		if ( $new != $old ) {
+		if ( $new != $old ) { // phpcs:ignore WordPress.PHP.StrictComparisons.LooseComparison
 			/*
 			 * A plugin was activated or deactivated, or some policy text has changed.
 			 * Show a notice on the relevant screens to inform the admin.
 			 */
->>>>>>> f933aa36
 			add_action( 'admin_notices', array( 'WP_Privacy_Policy_Content', 'policy_text_changed_notice' ) );
 			$state = 'changed';
 		} else {
