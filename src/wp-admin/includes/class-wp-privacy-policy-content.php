<?php
/**
 * WP_Privacy_Policy_Content class.
 *
 * @package WordPress
 * @subpackage Administration
 * @since 4.9.6
 */

#[AllowDynamicProperties]
final class WP_Privacy_Policy_Content {

	private static $policy_content = array();

	/**
	 * Constructor
	 *
	 * @since 4.9.6
	 */
	private function __construct() {}

	/**
	 * Add content to the postbox shown when editing the privacy policy.
	 *
	 * Plugins and themes should suggest text for inclusion in the site's privacy policy.
	 * The suggested text should contain information about any functionality that affects user privacy,
	 * and will be shown in the Suggested Privacy Policy Content postbox.
	 *
	 * Intended for use from `wp_add_privacy_policy_content()`.
	 *
	 * @since 4.9.6
	 *
	 * @param string $plugin_name The name of the plugin or theme that is suggesting content for the site's privacy policy.
	 * @param string $policy_text The suggested content for inclusion in the policy.
	 */
	public static function add( $plugin_name, $policy_text ) {
		if ( empty( $plugin_name ) || empty( $policy_text ) ) {
			return;
		}

		$data = array(
			'plugin_name' => $plugin_name,
			'policy_text' => $policy_text,
		);

		if ( ! in_array( $data, self::$policy_content, true ) ) {
			self::$policy_content[] = $data;
		}
	}

	/**
	 * Quick check if any privacy info has changed.
	 *
	 * @since 4.9.6
	 */
	public static function text_change_check() {

		$policy_page_id = (int) get_option( 'wp_page_for_privacy_policy' );

		// The site doesn't have a privacy policy.
		if ( empty( $policy_page_id ) ) {
			return false;
		}

		if ( ! current_user_can( 'edit_post', $policy_page_id ) ) {
			return false;
		}

		$old = (array) get_post_meta( $policy_page_id, '_wp_suggested_privacy_policy_content' );

		// Updates are not relevant if the user has not reviewed any suggestions yet.
		if ( empty( $old ) ) {
			return false;
		}

		$cached = get_option( '_wp_suggested_policy_text_has_changed' );

		/*
		 * When this function is called before `admin_init`, `self::$policy_content`
		 * has not been populated yet, so use the cached result from the last
		 * execution instead.
		 */
		if ( ! did_action( 'admin_init' ) ) {
			return 'changed' === $cached;
		}

		$new = self::$policy_content;

		// Remove the extra values added to the meta.
		foreach ( $old as $key => $data ) {
			if ( ! is_array( $data ) || ! empty( $data['removed'] ) ) {
				unset( $old[ $key ] );
				continue;
			}

			$old[ $key ] = array(
				'plugin_name' => $data['plugin_name'],
				'policy_text' => $data['policy_text'],
			);
		}

		// Normalize the order of texts, to facilitate comparison.
		sort( $old );
		sort( $new );

		// The == operator (equal, not identical) was used intentionally.
<<<<<<< HEAD
		// See http://php.net/manual/en/language.operators.array.php
		if ( $new != $old ) { // phpcs:ignore WordPress.PHP.StrictComparisons.LooseComparison
=======
		// See https://www.php.net/manual/en/language.operators.array.php
		if ( $new != $old ) {
>>>>>>> b394c9c1
			// A plugin was activated or deactivated, or some policy text has changed.
			// Show a notice on the relevant screens to inform the admin.
			add_action( 'admin_notices', array( 'WP_Privacy_Policy_Content', 'policy_text_changed_notice' ) );
			$state = 'changed';
		} else {
			$state = 'not-changed';
		}

		// Cache the result for use before `admin_init` (see above).
		if ( $cached !== $state ) {
			update_option( '_wp_suggested_policy_text_has_changed', $state );
		}

		return 'changed' === $state;
	}

	/**
	 * Output a warning when some privacy info has changed.
	 *
	 * @since 4.9.6
	 *
	 * @global WP_Post $post Global post object.
	 */
	public static function policy_text_changed_notice() {
		global $post;

		$screen = get_current_screen()->id;

		if ( 'privacy' !== $screen ) {
			return;
		}

		?>
		<div class="policy-text-updated notice notice-warning is-dismissible">
			<p>
			<?php
				printf(
					/* translators: %s: Privacy Policy Guide URL. */
					__( 'The suggested privacy policy text has changed. Please <a href="%s">review the guide</a> and update your privacy policy.' ),
					esc_url( admin_url( 'privacy-policy-guide.php?tab=policyguide' ) )
				);
			?>
			</p>
		</div>
		<?php
	}

	/**
	 * Update the cached policy info when the policy page is updated.
	 *
	 * @since 4.9.6
	 * @access private
	 *
	 * @param int $post_id The ID of the updated post.
	 */
	public static function _policy_page_updated( $post_id ) {
		$policy_page_id = (int) get_option( 'wp_page_for_privacy_policy' );

		if ( ! $policy_page_id || $policy_page_id !== (int) $post_id ) {
			return;
		}

		// Remove updated|removed status.
		$old          = (array) get_post_meta( $policy_page_id, '_wp_suggested_privacy_policy_content' );
		$done         = array();
		$update_cache = false;

		foreach ( $old as $old_key => $old_data ) {
			if ( ! empty( $old_data['removed'] ) ) {
				// Remove the old policy text.
				$update_cache = true;
				continue;
			}

			if ( ! empty( $old_data['updated'] ) ) {
				// 'updated' is now 'added'.
				$done[]       = array(
					'plugin_name' => $old_data['plugin_name'],
					'policy_text' => $old_data['policy_text'],
					'added'       => $old_data['updated'],
				);
				$update_cache = true;
			} else {
				$done[] = $old_data;
			}
		}

		if ( $update_cache ) {
			delete_post_meta( $policy_page_id, '_wp_suggested_privacy_policy_content' );
			// Update the cache.
			foreach ( $done as $data ) {
				add_post_meta( $policy_page_id, '_wp_suggested_privacy_policy_content', $data );
			}
		}
	}

	/**
	 * Check for updated, added or removed privacy policy information from plugins.
	 *
	 * Caches the current info in post_meta of the policy page.
	 *
	 * @since 4.9.6
	 *
	 * @return array The privacy policy text/information added by core and plugins.
	 */
	public static function get_suggested_policy_text() {
		$policy_page_id = (int) get_option( 'wp_page_for_privacy_policy' );
		$checked        = array();
		$time           = time();
		$update_cache   = false;
		$new            = self::$policy_content;
		$old            = array();

		if ( $policy_page_id ) {
			$old = (array) get_post_meta( $policy_page_id, '_wp_suggested_privacy_policy_content' );
		}

		// Check for no-changes and updates.
		foreach ( $new as $new_key => $new_data ) {
			foreach ( $old as $old_key => $old_data ) {
				$found = false;

				if ( $new_data['policy_text'] === $old_data['policy_text'] ) {
					// Use the new plugin name in case it was changed, translated, etc.
					if ( $old_data['plugin_name'] !== $new_data['plugin_name'] ) {
						$old_data['plugin_name'] = $new_data['plugin_name'];
						$update_cache            = true;
					}

					// A plugin was re-activated.
					if ( ! empty( $old_data['removed'] ) ) {
						unset( $old_data['removed'] );
						$old_data['added'] = $time;
						$update_cache      = true;
					}

					$checked[] = $old_data;
					$found     = true;
				} elseif ( $new_data['plugin_name'] === $old_data['plugin_name'] ) {
					// The info for the policy was updated.
					$checked[]    = array(
						'plugin_name' => $new_data['plugin_name'],
						'policy_text' => $new_data['policy_text'],
						'updated'     => $time,
					);
					$found        = true;
					$update_cache = true;
				}

				if ( $found ) {
					unset( $new[ $new_key ], $old[ $old_key ] );
					continue 2;
				}
			}
		}

		if ( ! empty( $new ) ) {
			// A plugin was activated.
			foreach ( $new as $new_data ) {
				if ( ! empty( $new_data['plugin_name'] ) && ! empty( $new_data['policy_text'] ) ) {
					$new_data['added'] = $time;
					$checked[]         = $new_data;
				}
			}
			$update_cache = true;
		}

		if ( ! empty( $old ) ) {
			// A plugin was deactivated.
			foreach ( $old as $old_data ) {
				if ( ! empty( $old_data['plugin_name'] ) && ! empty( $old_data['policy_text'] ) ) {
					$data = array(
						'plugin_name' => $old_data['plugin_name'],
						'policy_text' => $old_data['policy_text'],
						'removed'     => $time,
					);

					$checked[] = $data;
				}
			}
			$update_cache = true;
		}

		if ( $update_cache && $policy_page_id ) {
			delete_post_meta( $policy_page_id, '_wp_suggested_privacy_policy_content' );
			// Update the cache.
			foreach ( $checked as $data ) {
				add_post_meta( $policy_page_id, '_wp_suggested_privacy_policy_content', $data );
			}
		}

		return $checked;
	}

	/**
	 * Add a notice with a link to the guide when editing the privacy policy page.
	 *
	 * @since 4.9.6
	 * @since 5.0.0 The `$post` parameter was made optional.
	 *
	 * @global WP_Post $post Global post object.
	 *
	 * @param WP_Post|null $post The currently edited post. Default null.
	 */
	public static function notice( $post = null ) {
		if ( is_null( $post ) ) {
			global $post;
		} else {
			$post = get_post( $post );
		}

		if ( ! ( $post instanceof WP_Post ) ) {
			return;
		}

		if ( ! current_user_can( 'manage_privacy_options' ) ) {
			return;
		}

		$current_screen = get_current_screen();
		$policy_page_id = (int) get_option( 'wp_page_for_privacy_policy' );

		if ( 'post' !== $current_screen->base || $policy_page_id !== $post->ID ) {
			return;
		}

		$message = __( 'Need help putting together your new Privacy Policy page? Check out our guide for recommendations on what content to include, along with policies suggested by your plugins and theme.' );
		$url     = esc_url( admin_url( 'options-privacy.php?tab=policyguide' ) );
		$label   = __( 'View Privacy Policy Guide.' );

		if ( get_current_screen()->is_block_editor() ) {
			wp_enqueue_script( 'wp-notices' );
			$action = array(
				'url'   => $url,
				'label' => $label,
			);
			wp_add_inline_script(
				'wp-notices',
				sprintf(
					'wp.data.dispatch( "core/notices" ).createWarningNotice( "%s", { actions: [ %s ], isDismissible: false } )',
					$message,
					wp_json_encode( $action )
				),
				'after'
			);
		} else {
			?>
			<div class="notice notice-warning inline wp-pp-notice">
				<p>
				<?php
				echo $message;
				printf(
					' <a href="%s" target="_blank">%s <span class="screen-reader-text">%s</span></a>',
					$url,
					$label,
					/* translators: Hidden accessibility text. */
					__( '(opens in a new tab)' )
				);
				?>
				</p>
			</div>
			<?php
		}
	}

	/**
	 * Output the privacy policy guide together with content from the theme and plugins.
	 *
	 * @since 4.9.6
	 */
	public static function privacy_policy_guide() {

		$content_array = self::get_suggested_policy_text();
		$content       = '';
		$date_format   = __( 'F j, Y' );

		foreach ( $content_array as $section ) {
			$class   = '';
			$meta    = '';
			$removed = '';

			if ( ! empty( $section['removed'] ) ) {
				$badge_class = ' red';
				$date        = date_i18n( $date_format, $section['removed'] );
				/* translators: %s: Date of plugin deactivation. */
				$badge_title = sprintf( __( 'Removed %s.' ), $date );

				/* translators: %s: Date of plugin deactivation. */
				$removed = __( 'You deactivated this plugin on %s and may no longer need this policy.' );
				$removed = '<div class="notice notice-info inline"><p>' . sprintf( $removed, $date ) . '</p></div>';
			} elseif ( ! empty( $section['updated'] ) ) {
				$badge_class = ' blue';
				$date        = date_i18n( $date_format, $section['updated'] );
				/* translators: %s: Date of privacy policy text update. */
				$badge_title = sprintf( __( 'Updated %s.' ), $date );
			}

			$plugin_name = esc_html( $section['plugin_name'] );

			$sanitized_policy_name = sanitize_title_with_dashes( $plugin_name );
			?>
			<h4 class="privacy-settings-accordion-heading">
			<button aria-expanded="false" class="privacy-settings-accordion-trigger" aria-controls="privacy-settings-accordion-block-<?php echo $sanitized_policy_name; ?>" type="button">
				<span class="title"><?php echo $plugin_name; ?></span>
				<?php if ( ! empty( $section['removed'] ) || ! empty( $section['updated'] ) ) : ?>
				<span class="badge <?php echo $badge_class; ?>"> <?php echo $badge_title; ?></span>
				<?php endif; ?>
				<span class="icon"></span>
			</button>
			</h4>
			<div id="privacy-settings-accordion-block-<?php echo $sanitized_policy_name; ?>" class="privacy-settings-accordion-panel privacy-text-box-body" hidden="hidden">
				<?php
				echo $removed;
				echo $section['policy_text'];
				?>
				<?php if ( empty( $section['removed'] ) ) : ?>
				<div class="privacy-settings-accordion-actions">
					<span class="success" aria-hidden="true"><?php _e( 'Copied!' ); ?></span>
					<button type="button" class="privacy-text-copy button">
						<span aria-hidden="true"><?php _e( 'Copy suggested policy text to clipboard' ); ?></span>
						<span class="screen-reader-text">
							<?php
							/* translators: Hidden accessibility text. %s: Plugin name. */
							printf( __( 'Copy suggested policy text from %s.' ), $plugin_name );
							?>
						</span>
					</button>
				</div>
				<?php endif; ?>
			</div>
			<?php
		}
	}

	/**
	 * Return the default suggested privacy policy content.
	 *
	 * @since 4.9.6
	 * @since 5.0.0 Added the `$blocks` parameter.
	 *
	 * @param bool $description Whether to include the descriptions under the section headings. Default false.
	 * @param bool $blocks      Whether to format the content for the block editor. Default true.
	 * @return string The default policy content.
	 */
	public static function get_default_content( $description = false, $blocks = true ) {
		$suggested_text = '<strong class="privacy-policy-tutorial">' . __( 'Suggested text:' ) . ' </strong>';
		$content        = '';
		$strings        = array();

		// Start of the suggested privacy policy text.
		if ( $description ) {
			$strings[] = '<div class="wp-suggested-text">';
		}

		/* translators: Default privacy policy heading. */
		$strings[] = '<h2>' . __( 'Who we are' ) . '</h2>';

		if ( $description ) {
			/* translators: Privacy policy tutorial. */
			$strings[] = '<p class="privacy-policy-tutorial">' . __( 'In this section you should note your site URL, as well as the name of the company, organization, or individual behind it, and some accurate contact information.' ) . '</p>';
			/* translators: Privacy policy tutorial. */
			$strings[] = '<p class="privacy-policy-tutorial">' . __( 'The amount of information you may be required to show will vary depending on your local or national business regulations. You may, for example, be required to display a physical address, a registered address, or your company registration number.' ) . '</p>';
		} else {
			/* translators: Default privacy policy text. %s: Site URL. */
			$strings[] = '<p>' . $suggested_text . sprintf( __( 'Our website address is: %s.' ), get_bloginfo( 'url', 'display' ) ) . '</p>';
		}

		if ( $description ) {
			/* translators: Default privacy policy heading. */
			$strings[] = '<h2>' . __( 'What personal data we collect and why we collect it' ) . '</h2>';
			/* translators: Privacy policy tutorial. */
			$strings[] = '<p class="privacy-policy-tutorial">' . __( 'In this section you should note what personal data you collect from users and site visitors. This may include personal data, such as name, email address, personal account preferences; transactional data, such as purchase information; and technical data, such as information about cookies.' ) . '</p>';
			/* translators: Privacy policy tutorial. */
			$strings[] = '<p class="privacy-policy-tutorial">' . __( 'You should also note any collection and retention of sensitive personal data, such as data concerning health.' ) . '</p>';
			/* translators: Privacy policy tutorial. */
			$strings[] = '<p class="privacy-policy-tutorial">' . __( 'In addition to listing what personal data you collect, you need to note why you collect it. These explanations must note either the legal basis for your data collection and retention or the active consent the user has given.' ) . '</p>';
			/* translators: Privacy policy tutorial. */
			$strings[] = '<p class="privacy-policy-tutorial">' . __( 'Personal data is not just created by a user&#8217;s interactions with your site. Personal data is also generated from technical processes such as contact forms, comments, cookies, analytics, and third party embeds.' ) . '</p>';
			/* translators: Privacy policy tutorial. */
			$strings[] = '<p class="privacy-policy-tutorial">' . __( 'By default WordPress does not collect any personal data about visitors, and only collects the data shown on the User Profile screen from registered users. However some of your plugins may collect personal data. You should add the relevant information below.' ) . '</p>';
		}

		/* translators: Default privacy policy heading. */
		$strings[] = '<h2>' . __( 'Comments' ) . '</h2>';

		if ( $description ) {
			/* translators: Privacy policy tutorial. */
			$strings[] = '<p class="privacy-policy-tutorial">' . __( 'In this subsection you should note what information is captured through comments. We have noted the data which WordPress collects by default.' ) . '</p>';
		} else {
			/* translators: Default privacy policy text. */
			$strings[] = '<p>' . $suggested_text . __( 'When visitors leave comments on the site we collect the data shown in the comments form, and also the visitor&#8217;s IP address and browser user agent string to help spam detection.' ) . '</p>';
			/* translators: Default privacy policy text. */
			$strings[] = '<p>' . __( 'An anonymized string created from your email address (also called a hash) may be provided to the Gravatar service to see if you are using it. The Gravatar service privacy policy is available here: https://automattic.com/privacy/. After approval of your comment, your profile picture is visible to the public in the context of your comment.' ) . '</p>';
		}

		/* translators: Default privacy policy heading. */
		$strings[] = '<h2>' . __( 'Media' ) . '</h2>';

		if ( $description ) {
			/* translators: Privacy policy tutorial. */
			$strings[] = '<p class="privacy-policy-tutorial">' . __( 'In this subsection you should note what information may be disclosed by users who can upload media files. All uploaded files are usually publicly accessible.' ) . '</p>';
		} else {
			/* translators: Default privacy policy text. */
			$strings[] = '<p>' . $suggested_text . __( 'If you upload images to the website, you should avoid uploading images with embedded location data (EXIF GPS) included. Visitors to the website can download and extract any location data from images on the website.' ) . '</p>';
		}

		if ( $description ) {
			/* translators: Default privacy policy heading. */
			$strings[] = '<h2>' . __( 'Contact forms' ) . '</h2>';
			/* translators: Privacy policy tutorial. */
			$strings[] = '<p class="privacy-policy-tutorial">' . __( 'By default, WordPress does not include a contact form. If you use a contact form plugin, use this subsection to note what personal data is captured when someone submits a contact form, and how long you keep it. For example, you may note that you keep contact form submissions for a certain period for customer service purposes, but you do not use the information submitted through them for marketing purposes.' ) . '</p>';
		}

		/* translators: Default privacy policy heading. */
		$strings[] = '<h2>' . __( 'Cookies' ) . '</h2>';

		if ( $description ) {
			/* translators: Privacy policy tutorial. */
			$strings[] = '<p class="privacy-policy-tutorial">' . __( 'In this subsection you should list the cookies your web site uses, including those set by your plugins, social media, and analytics. We have provided the cookies which WordPress installs by default.' ) . '</p>';
		} else {
			/* translators: Default privacy policy text. */
			$strings[] = '<p>' . $suggested_text . __( 'If you leave a comment on our site you may opt-in to saving your name, email address and website in cookies. These are for your convenience so that you do not have to fill in your details again when you leave another comment. These cookies will last for one year.' ) . '</p>';
			/* translators: Default privacy policy text. */
			$strings[] = '<p>' . __( 'If you visit our login page, we will set a temporary cookie to determine if your browser accepts cookies. This cookie contains no personal data and is discarded when you close your browser.' ) . '</p>';
			/* translators: Default privacy policy text. */
			$strings[] = '<p>' . __( 'When you log in, we will also set up several cookies to save your login information and your screen display choices. Login cookies last for two days, and screen options cookies last for a year. If you select &quot;Remember Me&quot;, your login will persist for two weeks. If you log out of your account, the login cookies will be removed.' ) . '</p>';
			/* translators: Default privacy policy text. */
			$strings[] = '<p>' . __( 'If you edit or publish an article, an additional cookie will be saved in your browser. This cookie includes no personal data and simply indicates the post ID of the article you just edited. It expires after 1 day.' ) . '</p>';
		}

		if ( ! $description ) {
			/* translators: Default privacy policy heading. */
			$strings[] = '<h2>' . __( 'Embedded content from other websites' ) . '</h2>';
			/* translators: Default privacy policy text. */
			$strings[] = '<p>' . $suggested_text . __( 'Articles on this site may include embedded content (e.g. videos, images, articles, etc.). Embedded content from other websites behaves in the exact same way as if the visitor has visited the other website.' ) . '</p>';
			/* translators: Default privacy policy text. */
			$strings[] = '<p>' . __( 'These websites may collect data about you, use cookies, embed additional third-party tracking, and monitor your interaction with that embedded content, including tracking your interaction with the embedded content if you have an account and are logged in to that website.' ) . '</p>';
		}

		if ( $description ) {
			/* translators: Default privacy policy heading. */
			$strings[] = '<h2>' . __( 'Analytics' ) . '</h2>';
			/* translators: Privacy policy tutorial. */
			$strings[] = '<p class="privacy-policy-tutorial">' . __( 'In this subsection you should note what analytics package you use, how users can opt out of analytics tracking, and a link to your analytics provider&#8217;s privacy policy, if any.' ) . '</p>';
			/* translators: Privacy policy tutorial. */
			$strings[] = '<p class="privacy-policy-tutorial">' . __( 'By default WordPress does not collect any analytics data. However, many web hosting accounts collect some anonymous analytics data. You may also have installed a WordPress plugin that provides analytics services. In that case, add information from that plugin here.' ) . '</p>';
		}

		/* translators: Default privacy policy heading. */
		$strings[] = '<h2>' . __( 'Who we share your data with' ) . '</h2>';

		if ( $description ) {
			/* translators: Privacy policy tutorial. */
			$strings[] = '<p class="privacy-policy-tutorial">' . __( 'In this section you should name and list all third party providers with whom you share site data, including partners, cloud-based services, payment processors, and third party service providers, and note what data you share with them and why. Link to their own privacy policies if possible.' ) . '</p>';
			/* translators: Privacy policy tutorial. */
			$strings[] = '<p class="privacy-policy-tutorial">' . __( 'By default WordPress does not share any personal data with anyone.' ) . '</p>';
		} else {
			/* translators: Default privacy policy text. */
			$strings[] = '<p>' . $suggested_text . __( 'If you request a password reset, your IP address will be included in the reset email.' ) . '</p>';
		}

		/* translators: Default privacy policy heading. */
		$strings[] = '<h2>' . __( 'How long we retain your data' ) . '</h2>';

		if ( $description ) {
			/* translators: Privacy policy tutorial. */
			$strings[] = '<p class="privacy-policy-tutorial">' . __( 'In this section you should explain how long you retain personal data collected or processed by the web site. While it is your responsibility to come up with the schedule of how long you keep each dataset for and why you keep it, that information does need to be listed here. For example, you may want to say that you keep contact form entries for six months, analytics records for a year, and customer purchase records for ten years.' ) . '</p>';
		} else {
			/* translators: Default privacy policy text. */
			$strings[] = '<p>' . $suggested_text . __( 'If you leave a comment, the comment and its metadata are retained indefinitely. This is so we can recognize and approve any follow-up comments automatically instead of holding them in a moderation queue.' ) . '</p>';
			/* translators: Default privacy policy text. */
			$strings[] = '<p>' . __( 'For users that register on our website (if any), we also store the personal information they provide in their user profile. All users can see, edit, or delete their personal information at any time (except they cannot change their username). Website administrators can also see and edit that information.' ) . '</p>';
		}

		/* translators: Default privacy policy heading. */
		$strings[] = '<h2>' . __( 'What rights you have over your data' ) . '</h2>';

		if ( $description ) {
			/* translators: Privacy policy tutorial. */
			$strings[] = '<p class="privacy-policy-tutorial">' . __( 'In this section you should explain what rights your users have over their data and how they can invoke those rights.' ) . '</p>';
		} else {
			/* translators: Default privacy policy text. */
			$strings[] = '<p>' . $suggested_text . __( 'If you have an account on this site, or have left comments, you can request to receive an exported file of the personal data we hold about you, including any data you have provided to us. You can also request that we erase any personal data we hold about you. This does not include any data we are obliged to keep for administrative, legal, or security purposes.' ) . '</p>';
		}

		/* translators: Default privacy policy heading. */
		$strings[] = '<h2>' . __( 'Where your data is sent' ) . '</h2>';

		if ( $description ) {
			/* translators: Privacy policy tutorial. */
			$strings[] = '<p class="privacy-policy-tutorial">' . __( 'In this section you should list all transfers of your site data outside the European Union and describe the means by which that data is safeguarded to European data protection standards. This could include your web hosting, cloud storage, or other third party services.' ) . '</p>';
			/* translators: Privacy policy tutorial. */
			$strings[] = '<p class="privacy-policy-tutorial">' . __( 'European data protection law requires data about European residents which is transferred outside the European Union to be safeguarded to the same standards as if the data was in Europe. So in addition to listing where data goes, you should describe how you ensure that these standards are met either by yourself or by your third party providers, whether that is through an agreement such as Privacy Shield, model clauses in your contracts, or binding corporate rules.' ) . '</p>';
		} else {
			/* translators: Default privacy policy text. */
			$strings[] = '<p>' . $suggested_text . __( 'Visitor comments may be checked through an automated spam detection service.' ) . '</p>';
		}

		if ( $description ) {
			/* translators: Default privacy policy heading. */
			$strings[] = '<h2>' . __( 'Contact information' ) . '</h2>';
			/* translators: Privacy policy tutorial. */
			$strings[] = '<p class="privacy-policy-tutorial">' . __( 'In this section you should provide a contact method for privacy-specific concerns. If you are required to have a Data Protection Officer, list their name and full contact details here as well.' ) . '</p>';
		}

		if ( $description ) {
			/* translators: Default privacy policy heading. */
			$strings[] = '<h2>' . __( 'Additional information' ) . '</h2>';
			/* translators: Privacy policy tutorial. */
			$strings[] = '<p class="privacy-policy-tutorial">' . __( 'If you use your site for commercial purposes and you engage in more complex collection or processing of personal data, you should note the following information in your privacy policy in addition to the information we have already discussed.' ) . '</p>';
		}

		if ( $description ) {
			/* translators: Default privacy policy heading. */
			$strings[] = '<h2>' . __( 'How we protect your data' ) . '</h2>';
			/* translators: Privacy policy tutorial. */
			$strings[] = '<p class="privacy-policy-tutorial">' . __( 'In this section you should explain what measures you have taken to protect your users&#8217; data. This could include technical measures such as encryption; security measures such as two factor authentication; and measures such as staff training in data protection. If you have carried out a Privacy Impact Assessment, you can mention it here too.' ) . '</p>';
		}

		if ( $description ) {
			/* translators: Default privacy policy heading. */
			$strings[] = '<h2>' . __( 'What data breach procedures we have in place' ) . '</h2>';
			/* translators: Privacy policy tutorial. */
			$strings[] = '<p class="privacy-policy-tutorial">' . __( 'In this section you should explain what procedures you have in place to deal with data breaches, either potential or real, such as internal reporting systems, contact mechanisms, or bug bounties.' ) . '</p>';
		}

		if ( $description ) {
			/* translators: Default privacy policy heading. */
			$strings[] = '<h2>' . __( 'What third parties we receive data from' ) . '</h2>';
			/* translators: Privacy policy tutorial. */
			$strings[] = '<p class="privacy-policy-tutorial">' . __( 'If your web site receives data about users from third parties, including advertisers, this information must be included within the section of your privacy policy dealing with third party data.' ) . '</p>';
		}

		if ( $description ) {
			/* translators: Default privacy policy heading. */
			$strings[] = '<h2>' . __( 'What automated decision making and/or profiling we do with user data' ) . '</h2>';
			/* translators: Privacy policy tutorial. */
			$strings[] = '<p class="privacy-policy-tutorial">' . __( 'If your web site provides a service which includes automated decision making - for example, allowing customers to apply for credit, or aggregating their data into an advertising profile - you must note that this is taking place, and include information about how that information is used, what decisions are made with that aggregated data, and what rights users have over decisions made without human intervention.' ) . '</p>';
		}

		if ( $description ) {
			/* translators: Default privacy policy heading. */
			$strings[] = '<h2>' . __( 'Industry regulatory disclosure requirements' ) . '</h2>';
			/* translators: Privacy policy tutorial. */
			$strings[] = '<p class="privacy-policy-tutorial">' . __( 'If you are a member of a regulated industry, or if you are subject to additional privacy laws, you may be required to disclose that information here.' ) . '</p>';
			$strings[] = '</div>';
		}

		if ( $blocks ) {
			foreach ( $strings as $key => $string ) {
				if ( 0 === strpos( $string, '<p>' ) ) {
					$strings[ $key ] = '<!-- wp:paragraph -->' . $string . '<!-- /wp:paragraph -->';
				}

				if ( 0 === strpos( $string, '<h2>' ) ) {
					$strings[ $key ] = '<!-- wp:heading -->' . $string . '<!-- /wp:heading -->';
				}
			}
		}

		$content = implode( '', $strings );
		// End of the suggested privacy policy text.

		/**
		 * Filters the default content suggested for inclusion in a privacy policy.
		 *
		 * @since 4.9.6
		 * @since 5.0.0 Added the `$strings`, `$description`, and `$blocks` parameters.
		 * @deprecated 5.7.0 Use wp_add_privacy_policy_content() instead.
		 *
		 * @param string   $content     The default policy content.
		 * @param string[] $strings     An array of privacy policy content strings.
		 * @param bool     $description Whether policy descriptions should be included.
		 * @param bool     $blocks      Whether the content should be formatted for the block editor.
		 */
		return apply_filters_deprecated(
			'wp_get_default_privacy_policy_content',
			array( $content, $strings, $description, $blocks ),
			'5.7.0',
			'wp_add_privacy_policy_content()'
		);
	}

	/**
	 * Add the suggested privacy policy text to the policy postbox.
	 *
	 * @since 4.9.6
	 */
	public static function add_suggested_content() {
		$content = self::get_default_content( false, false );
		wp_add_privacy_policy_content( __( 'WordPress' ), $content );
	}
}<|MERGE_RESOLUTION|>--- conflicted
+++ resolved
@@ -104,13 +104,8 @@
 		sort( $new );
 
 		// The == operator (equal, not identical) was used intentionally.
-<<<<<<< HEAD
-		// See http://php.net/manual/en/language.operators.array.php
+		// See http://www.php.net/manual/en/language.operators.array.php
 		if ( $new != $old ) { // phpcs:ignore WordPress.PHP.StrictComparisons.LooseComparison
-=======
-		// See https://www.php.net/manual/en/language.operators.array.php
-		if ( $new != $old ) {
->>>>>>> b394c9c1
 			// A plugin was activated or deactivated, or some policy text has changed.
 			// Show a notice on the relevant screens to inform the admin.
 			add_action( 'admin_notices', array( 'WP_Privacy_Policy_Content', 'policy_text_changed_notice' ) );
