--- conflicted
+++ resolved
@@ -653,13 +653,8 @@
 			}
 		}
 
-<<<<<<< HEAD
-		// Move new version of item into place.
-		$result = move_dir( $source, $remote_destination );
-=======
 		// Copy new version of item into place.
 		$result = copy_dir( $source, $remote_destination );
->>>>>>> 30175c97
 
 		// Clear the working directory?
 		if ( $args['clear_working'] ) {
