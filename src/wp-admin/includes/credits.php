<?php
/**
 * WordPress Credits Administration API.
 *
 * @package WordPress
 * @subpackage Administration
 * @since 4.4.0
 */

/**
 * Retrieve the contributor credits.
 *
 * @since 3.2.0
 * @since 5.6.0 Added the `$version` and `$locale` parameters.
 *
 * @param string $version WordPress version. Defaults to the current version.
 * @param string $locale  WordPress locale. Defaults to the current user's locale.
 * @return array|false A list of all of the contributors, or false on error.
 */
function wp_credits( $version = '', $locale = '' ) {
	if ( ! $version ) {
		// Include an unmodified $wp_version.
		require ABSPATH . WPINC . '/version.php';

		$version = $wp_version;
	}

	if ( ! $locale ) {
		$locale = get_user_locale();
	}

	$results = get_site_transient( 'wordpress_credits_' . $locale );

	if ( ! is_array( $results )
<<<<<<< HEAD
		|| str_contains( $version, '-' )
		|| ( isset( $results['data']['version'] ) && strpos( $version, $results['data']['version'] ) !== 0 )
=======
		|| false !== strpos( $version, '-' )
		|| ( isset( $results['data']['version'] ) && ! str_starts_with( $version, $results['data']['version'] ) )
>>>>>>> 0746cc73
	) {
		$url     = "http://api.wordpress.org/core/credits/1.1/?version={$version}&locale={$locale}";
		$options = array( 'user-agent' => 'WordPress/' . $version . '; ' . home_url( '/' ) );

		if ( wp_http_supports( array( 'ssl' ) ) ) {
			$url = set_url_scheme( $url, 'https' );
		}

		$response = wp_remote_get( $url, $options );

		if ( is_wp_error( $response ) || 200 !== wp_remote_retrieve_response_code( $response ) ) {
			return false;
		}

		$results = json_decode( wp_remote_retrieve_body( $response ), true );

		if ( ! is_array( $results ) ) {
			return false;
		}

		set_site_transient( 'wordpress_credits_' . $locale, $results, DAY_IN_SECONDS );
	}

	return $results;
}

/**
 * Retrieve the link to a contributor's WordPress.org profile page.
 *
 * @access private
 * @since 3.2.0
 *
 * @param string $display_name  The contributor's display name (passed by reference).
 * @param string $username      The contributor's username.
 * @param string $profiles      URL to the contributor's WordPress.org profile page.
 */
function _wp_credits_add_profile_link( &$display_name, $username, $profiles ) {
	$display_name = '<a href="' . esc_url( sprintf( $profiles, $username ) ) . '">' . esc_html( $display_name ) . '</a>';
}

/**
 * Retrieve the link to an external library used in WordPress.
 *
 * @access private
 * @since 3.2.0
 *
 * @param string $data External library data (passed by reference).
 */
function _wp_credits_build_object_link( &$data ) {
	$data = '<a href="' . esc_url( $data[1] ) . '">' . esc_html( $data[0] ) . '</a>';
}

/**
 * Displays the title for a given group of contributors.
 *
 * @since 5.3.0
 *
 * @param array $group_data The current contributor group.
 */
function wp_credits_section_title( $group_data = array() ) {
	if ( ! count( $group_data ) ) {
		return;
	}

	if ( $group_data['name'] ) {
		if ( 'Translators' === $group_data['name'] ) {
			// Considered a special slug in the API response. (Also, will never be returned for en_US.)
			$title = _x( 'Translators', 'Translate this to be the equivalent of English Translators in your language for the credits page Translators section' );
		} elseif ( isset( $group_data['placeholders'] ) ) {
			// phpcs:ignore WordPress.WP.I18n.LowLevelTranslationFunction,WordPress.WP.I18n.NonSingularStringLiteralText
			$title = vsprintf( translate( $group_data['name'] ), $group_data['placeholders'] );
		} else {
			// phpcs:ignore WordPress.WP.I18n.LowLevelTranslationFunction,WordPress.WP.I18n.NonSingularStringLiteralText
			$title = translate( $group_data['name'] );
		}

		echo '<h2 class="wp-people-group-title">' . esc_html( $title ) . "</h2>\n";
	}
}

/**
 * Displays a list of contributors for a given group.
 *
 * @since 5.3.0
 *
 * @param array  $credits The credits groups returned from the API.
 * @param string $slug    The current group to display.
 */
function wp_credits_section_list( $credits = array(), $slug = '' ) {
	$group_data   = isset( $credits['groups'][ $slug ] ) ? $credits['groups'][ $slug ] : array();
	$credits_data = $credits['data'];
	if ( ! count( $group_data ) ) {
		return;
	}

	if ( ! empty( $group_data['shuffle'] ) ) {
		shuffle( $group_data['data'] ); // We were going to sort by ability to pronounce "hierarchical," but that wouldn't be fair to Matt.
	}

	switch ( $group_data['type'] ) {
		case 'list':
			array_walk( $group_data['data'], '_wp_credits_add_profile_link', $credits_data['profiles'] );
			echo '<p class="wp-credits-list">' . wp_sprintf( '%l.', $group_data['data'] ) . "</p>\n\n";
			break;
		case 'libraries':
			array_walk( $group_data['data'], '_wp_credits_build_object_link' );
			echo '<p class="wp-credits-list">' . wp_sprintf( '%l.', $group_data['data'] ) . "</p>\n\n";
			break;
		default:
			$compact = 'compact' === $group_data['type'];
			$classes = 'wp-people-group ' . ( $compact ? 'compact' : '' );
			echo '<ul class="' . $classes . '" id="wp-people-group-' . $slug . '">' . "\n";
			foreach ( $group_data['data'] as $person_data ) {
				echo '<li class="wp-person" id="wp-person-' . esc_attr( $person_data[2] ) . '">' . "\n\t";
				echo '<a href="' . esc_url( sprintf( $credits_data['profiles'], $person_data[2] ) ) . '" class="web">';
				$size   = $compact ? 80 : 160;
				$data   = get_avatar_data( $person_data[1] . '@md5.gravatar.com', array( 'size' => $size ) );
				$data2x = get_avatar_data( $person_data[1] . '@md5.gravatar.com', array( 'size' => $size * 2 ) );
				echo '<span class="wp-person-avatar"><img src="' . esc_url( $data['url'] ) . '" srcset="' . esc_url( $data2x['url'] ) . ' 2x" class="gravatar" alt="" /></span>' . "\n";
				echo esc_html( $person_data[0] ) . "</a>\n\t";
				if ( ! $compact && ! empty( $person_data[3] ) ) {
					// phpcs:ignore WordPress.WP.I18n.LowLevelTranslationFunction,WordPress.WP.I18n.NonSingularStringLiteralText
					echo '<span class="title">' . translate( $person_data[3] ) . "</span>\n";
				}
				echo "</li>\n";
			}
			echo "</ul>\n";
			break;
	}
}<|MERGE_RESOLUTION|>--- conflicted
+++ resolved
@@ -32,13 +32,8 @@
 	$results = get_site_transient( 'wordpress_credits_' . $locale );
 
 	if ( ! is_array( $results )
-<<<<<<< HEAD
 		|| str_contains( $version, '-' )
-		|| ( isset( $results['data']['version'] ) && strpos( $version, $results['data']['version'] ) !== 0 )
-=======
-		|| false !== strpos( $version, '-' )
 		|| ( isset( $results['data']['version'] ) && ! str_starts_with( $version, $results['data']['version'] ) )
->>>>>>> 0746cc73
 	) {
 		$url     = "http://api.wordpress.org/core/credits/1.1/?version={$version}&locale={$locale}";
 		$options = array( 'user-agent' => 'WordPress/' . $version . '; ' . home_url( '/' ) );
