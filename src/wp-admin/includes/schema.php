--- conflicted
+++ resolved
@@ -1000,13 +1000,9 @@
 			$errors->add( 'siteid_exists', __( 'The network already exists.' ) );
 		}
 	} else {
-<<<<<<< HEAD
-		if ( (int) $network_id === (int) $wpdb->get_var( $wpdb->prepare( "SELECT id FROM $wpdb->site WHERE id = %d", $network_id ) ) ) {
-=======
 		if ( $network_id === (int) $wpdb->get_var(
 			$wpdb->prepare( "SELECT id FROM $wpdb->site WHERE id = %d", $network_id )
 		) ) {
->>>>>>> e82251df
 			$errors->add( 'siteid_exists', __( 'The network already exists.' ) );
 		}
 	}
@@ -1019,11 +1015,7 @@
 		return $errors;
 	}
 
-<<<<<<< HEAD
-	if ( 1 === (int) $network_id ) {
-=======
 	if ( 1 === $network_id ) {
->>>>>>> e82251df
 		$wpdb->insert(
 			$wpdb->site,
 			array(
