--- conflicted
+++ resolved
@@ -536,17 +536,15 @@
 		'comment_previously_approved'     => 1,
 		'auto_plugin_theme_update_emails' => array(),
 
-<<<<<<< HEAD
-		// 5.7.0
-		'media_search_engine_visibility'  => '1',
-=======
 		// 5.6.0
 		'auto_update_core_dev'            => 'enabled',
 		'auto_update_core_minor'          => 'enabled',
 		// Default to enabled for new installs.
 		// See https://core.trac.wordpress.org/ticket/51742.
 		'auto_update_core_major'          => 'enabled',
->>>>>>> 2a46c398
+
+		// 5.7.0
+		'media_search_engine_visibility'  => '1',
 	);
 
 	// 3.3.0
