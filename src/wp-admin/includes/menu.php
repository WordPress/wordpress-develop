<?php
/**
 * Build Administration Menu.
 *
 * @package WordPress
 * @subpackage Administration
 */

if ( is_network_admin() ) {

	/**
	 * Fires before the administration menu loads in the Network Admin.
	 *
	 * The hook fires before menus and sub-menus are removed based on user privileges.
	 *
	 * @private
	 * @since 3.1.0
	 */
	do_action( '_network_admin_menu' );
} elseif ( is_user_admin() ) {

	/**
	 * Fires before the administration menu loads in the User Admin.
	 *
	 * The hook fires before menus and sub-menus are removed based on user privileges.
	 *
	 * @private
	 * @since 3.1.0
	 */
	do_action( '_user_admin_menu' );
} else {

	/**
	 * Fires before the administration menu loads in the admin.
	 *
	 * The hook fires before menus and sub-menus are removed based on user privileges.
	 *
	 * @private
	 * @since 2.2.0
	 */
	do_action( '_admin_menu' );
}

// Create list of page plugin hook names.
foreach ( $menu as $menu_page ) {
	$pos = strpos( $menu_page[2], '?' );

	if ( false !== $pos ) {
		// Handle post_type=post|page|foo pages.
		$hook_name = substr( $menu_page[2], 0, $pos );
		$hook_args = substr( $menu_page[2], $pos + 1 );
		wp_parse_str( $hook_args, $hook_args );

		// Set the hook name to be the post type.
		if ( isset( $hook_args['post_type'] ) ) {
			$hook_name = $hook_args['post_type'];
		} else {
			$hook_name = basename( $hook_name, '.php' );
		}
		unset( $hook_args );
	} else {
		$hook_name = basename( $menu_page[2], '.php' );
	}

	$hook_name = sanitize_title( $hook_name );

	if ( isset( $compat[ $hook_name ] ) ) {
		$hook_name = $compat[ $hook_name ];
	} elseif ( ! $hook_name ) {
		continue;
	}

	$admin_page_hooks[ $menu_page[2] ] = $hook_name;
}
unset( $menu_page, $compat );

$_wp_submenu_nopriv = array();
$_wp_menu_nopriv    = array();
// Loop over submenus and remove pages for which the user does not have privs.
foreach ( $submenu as $parent => $sub ) {
	foreach ( $sub as $index => $data ) {
		if ( ! current_user_can( $data[1] ) ) {
			unset( $submenu[ $parent ][ $index ] );
			$_wp_submenu_nopriv[ $parent ][ $data[2] ] = true;
		}
	}
	unset( $index, $data );

	if ( empty( $submenu[ $parent ] ) ) {
		unset( $submenu[ $parent ] );
	}
}
unset( $sub, $parent );

/*
 * Loop over the top-level menu.
 * Menus for which the original parent is not accessible due to lack of privileges
 * will have the next submenu in line be assigned as the new menu parent.
 */
foreach ( $menu as $id => $data ) {
	if ( empty( $submenu[ $data[2] ] ) ) {
		continue;
	}

	$subs       = $submenu[ $data[2] ];
	$first_sub  = reset( $subs );
	$old_parent = $data[2];
	$new_parent = $first_sub[2];

	/*
	 * If the first submenu is not the same as the assigned parent,
	 * make the first submenu the new parent.
	 */
	if ( $new_parent !== $old_parent ) {
		$_wp_real_parent_file[ $old_parent ] = $new_parent;

		$menu[ $id ][2] = $new_parent;

		foreach ( $submenu[ $old_parent ] as $index => $data ) {
			$submenu[ $new_parent ][ $index ] = $submenu[ $old_parent ][ $index ];
			unset( $submenu[ $old_parent ][ $index ] );
		}
		unset( $submenu[ $old_parent ], $index );

		if ( isset( $_wp_submenu_nopriv[ $old_parent ] ) ) {
			$_wp_submenu_nopriv[ $new_parent ] = $_wp_submenu_nopriv[ $old_parent ];
		}
	}
}
unset( $id, $data, $subs, $first_sub, $old_parent, $new_parent );

if ( is_network_admin() ) {

	/**
	 * Fires before the administration menu loads in the Network Admin.
	 *
	 * @since 3.1.0
	 *
	 * @param string $context Empty context.
	 */
	do_action( 'network_admin_menu', '' );
} elseif ( is_user_admin() ) {

	/**
	 * Fires before the administration menu loads in the User Admin.
	 *
	 * @since 3.1.0
	 *
	 * @param string $context Empty context.
	 */
	do_action( 'user_admin_menu', '' );
} else {

	/**
	 * Fires before the administration menu loads in the admin.
	 *
	 * @since 1.5.0
	 *
	 * @param string $context Empty context.
	 */
	do_action( 'admin_menu', '' );
}

/*
 * Remove menus that have no accessible submenus and require privileges
 * that the user does not have. Run re-parent loop again.
 */
foreach ( $menu as $id => $data ) {
	if ( ! current_user_can( $data[1] ) ) {
		$_wp_menu_nopriv[ $data[2] ] = true;
	}

	/*
	 * If there is only one submenu and it is has same destination as the parent,
	 * remove the submenu.
	 */
	if ( ! empty( $submenu[ $data[2] ] ) && 1 === count( $submenu[ $data[2] ] ) ) {
		$subs      = $submenu[ $data[2] ];
		$first_sub = reset( $subs );
<<<<<<< HEAD
=======

>>>>>>> 413f59ca
		if ( $data[2] === $first_sub[2] ) {
			unset( $submenu[ $data[2] ] );
		}
	}

	// If submenu is empty...
	if ( empty( $submenu[ $data[2] ] ) ) {
		// And user doesn't have privs, remove menu.
		if ( isset( $_wp_menu_nopriv[ $data[2] ] ) ) {
			unset( $menu[ $id ] );
		}
	}
}
unset( $id, $data, $subs, $first_sub );

/**
 * Adds a CSS class to a string.
 *
 * @since 2.7.0
 *
 * @param string $class_to_add The CSS class to add.
 * @param string $classes      The string to add the CSS class to.
 * @return string The string with the CSS class added.
 */
function add_cssclass( $class_to_add, $classes ) {
	if ( empty( $classes ) ) {
		return $class_to_add;
	}

	return $classes . ' ' . $class_to_add;
}

/**
 * Adds CSS classes for top-level administration menu items.
 *
 * The list of added classes includes `.menu-top-first` and `.menu-top-last`.
 *
 * @since 2.7.0
 *
 * @param array $menu The array of administration menu items.
 * @return array The array of administration menu items with the CSS classes added.
 */
function add_menu_classes( $menu ) {
	$first_item  = false;
	$last_order  = false;
	$items_count = count( $menu );

	$i = 0;

	foreach ( $menu as $order => $top ) {
		$i++;

		if ( 0 === $order ) { // Dashboard is always shown/single.
			$menu[0][4] = add_cssclass( 'menu-top-first', $top[4] );
			$last_order = 0;
			continue;
		}

		if ( str_starts_with( $top[2], 'separator' ) && false !== $last_order ) { // If separator.
			$first_item = true;
			$classes    = $menu[ $last_order ][4];

			$menu[ $last_order ][4] = add_cssclass( 'menu-top-last', $classes );
			continue;
		}

		if ( $first_item ) {
			$first_item = false;
			$classes    = $menu[ $order ][4];

			$menu[ $order ][4] = add_cssclass( 'menu-top-first', $classes );
		}

		if ( $i === $items_count ) { // Last item.
			$classes = $menu[ $order ][4];

			$menu[ $order ][4] = add_cssclass( 'menu-top-last', $classes );
		}

		$last_order = $order;
	}

	/**
	 * Filters administration menu array with classes added for top-level items.
	 *
	 * @since 2.7.0
	 *
	 * @param array $menu Associative array of administration menu items.
	 */
	return apply_filters( 'add_menu_classes', $menu );
}

uksort( $menu, 'strnatcasecmp' ); // Make it all pretty.

/**
 * Filters whether to enable custom ordering of the administration menu.
 *
 * See the {@see 'menu_order'} filter for reordering menu items.
 *
 * @since 2.8.0
 *
 * @param bool $custom Whether custom ordering is enabled. Default false.
 */
if ( apply_filters( 'custom_menu_order', false ) ) {
	$menu_order = array();

	foreach ( $menu as $menu_item ) {
		$menu_order[] = $menu_item[2];
	}
	unset( $menu_item );

	$default_menu_order = $menu_order;

	/**
	 * Filters the order of administration menu items.
	 *
	 * A truthy value must first be passed to the {@see 'custom_menu_order'} filter
	 * for this filter to work. Use the following to enable custom menu ordering:
	 *
	 *     add_filter( 'custom_menu_order', '__return_true' );
	 *
	 * @since 2.8.0
	 *
	 * @param array $menu_order An ordered array of menu items.
	 */
	$menu_order = apply_filters( 'menu_order', $menu_order );
	$menu_order = array_flip( $menu_order );

	$default_menu_order = array_flip( $default_menu_order );

	/**
	 * @global array $menu_order
	 * @global array $default_menu_order
	 *
	 * @param array $a
	 * @param array $b
	 * @return int
	 */
	function sort_menu( $a, $b ) {
		global $menu_order, $default_menu_order;

		$a = $a[2];
		$b = $b[2];

		if ( isset( $menu_order[ $a ] ) && ! isset( $menu_order[ $b ] ) ) {
			return -1;
		} elseif ( ! isset( $menu_order[ $a ] ) && isset( $menu_order[ $b ] ) ) {
			return 1;
		} elseif ( isset( $menu_order[ $a ] ) && isset( $menu_order[ $b ] ) ) {
			if ( $menu_order[ $a ] === $menu_order[ $b ] ) {
				return 0;
			}
			return ( $menu_order[ $a ] < $menu_order[ $b ] ) ? -1 : 1;
		} else {
			return ( $default_menu_order[ $a ] <= $default_menu_order[ $b ] ) ? -1 : 1;
		}
	}

	usort( $menu, 'sort_menu' );
	unset( $menu_order, $default_menu_order );
}

// Prevent adjacent separators.
$prev_menu_was_separator = false;
foreach ( $menu as $id => $data ) {
	if ( false === stristr( $data[4], 'wp-menu-separator' ) ) {

		// This item is not a separator, so falsey the toggler and do nothing.
		$prev_menu_was_separator = false;
	} else {

		// The previous item was a separator, so unset this one.
		if ( true === $prev_menu_was_separator ) {
			unset( $menu[ $id ] );
		}

		// This item is a separator, so truthy the toggler and move on.
		$prev_menu_was_separator = true;
	}
}
unset( $id, $data, $prev_menu_was_separator );

// Remove the last menu item if it is a separator.
$last_menu_key = array_keys( $menu );
$last_menu_key = array_pop( $last_menu_key );
if ( ! empty( $menu ) && 'wp-menu-separator' === $menu[ $last_menu_key ][4] ) {
	unset( $menu[ $last_menu_key ] );
}
unset( $last_menu_key );

if ( ! user_can_access_admin_page() ) {

	/**
	 * Fires when access to an admin page is denied.
	 *
	 * @since 2.5.0
	 */
	do_action( 'admin_page_access_denied' );

	wp_die( __( 'Sorry, you are not allowed to access this page.' ), 403 );
}

$menu = add_menu_classes( $menu );<|MERGE_RESOLUTION|>--- conflicted
+++ resolved
@@ -177,10 +177,7 @@
 	if ( ! empty( $submenu[ $data[2] ] ) && 1 === count( $submenu[ $data[2] ] ) ) {
 		$subs      = $submenu[ $data[2] ];
 		$first_sub = reset( $subs );
-<<<<<<< HEAD
-=======
-
->>>>>>> 413f59ca
+
 		if ( $data[2] === $first_sub[2] ) {
 			unset( $submenu[ $data[2] ] );
 		}
