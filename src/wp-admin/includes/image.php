--- conflicted
+++ resolved
@@ -726,42 +726,6 @@
 	return $image_meta;
 }
 
-<<<<<<< HEAD
-
-/**
- * Check if an image belongs to an attachment.
- *
- * @since 6.1.0
- * @access private
- *
- * @param string $filename     Full path to the image file.
- * @param int   $attachment_id Attachment ID to check.
- * @return bool True if the image belongs to the attachment, false otherwise.
- */
-function _wp_image_belongs_to_attachment( $filename, $attachment_id ) {
-	$image_meta = wp_get_attachment_metadata( $attachment_id );
-
-	if ( ! isset( $image_meta['sizes'] ) ) {
-		return false;
-	}
-	$sizes = $image_meta['sizes'];
-	foreach ( $sizes as $size ) {
-		if ( $size['file'] === $filename ) {
-			return true;
-		}
-		if ( isset( $size['sources'] ) && is_array( $size['sources'] ) ) {
-			foreach ( $size['sources'] as $source ) {
-				if ( $source['file'] === $filename ) {
-					return true;
-				}
-			}
-		}
-	}
-	return false;
-}
-
-=======
->>>>>>> beabd7a8
 /**
  * Generates attachment meta data and create image sub-sizes for images.
  *
