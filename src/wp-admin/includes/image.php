<?php
/**
 * File contains all the administration image manipulation functions.
 *
 * @package WordPress
 * @subpackage Administration
 */

/**
 * Crops an image to a given size.
 *
 * @since 2.1.0
 *
 * @param string|int   $src      The source file or Attachment ID.
 * @param int          $src_x    The start x position to crop from.
 * @param int          $src_y    The start y position to crop from.
 * @param int          $src_w    The width to crop.
 * @param int          $src_h    The height to crop.
 * @param int          $dst_w    The destination width.
 * @param int          $dst_h    The destination height.
 * @param bool|false   $src_abs  Optional. If the source crop points are absolute.
 * @param string|false $dst_file Optional. The destination file to write to.
 * @return string|WP_Error New filepath on success, WP_Error on failure.
 */
function wp_crop_image( $src, $src_x, $src_y, $src_w, $src_h, $dst_w, $dst_h, $src_abs = false, $dst_file = false ) {
	$src_file = $src;
	if ( is_numeric( $src ) ) { // Handle int as attachment ID.
		$src_file = get_attached_file( $src );

		if ( ! file_exists( $src_file ) ) {
			// If the file doesn't exist, attempt a URL fopen on the src link.
			// This can occur with certain file replication plugins.
			$src = _load_image_to_edit_path( $src, 'full' );
		} else {
			$src = $src_file;
		}
	}

	$editor = wp_get_image_editor( $src );
	if ( is_wp_error( $editor ) ) {
		return $editor;
	}

	$src = $editor->crop( $src_x, $src_y, $src_w, $src_h, $dst_w, $dst_h, $src_abs );
	if ( is_wp_error( $src ) ) {
		return $src;
	}

	if ( ! $dst_file ) {
		$dst_file = str_replace( wp_basename( $src_file ), 'cropped-' . wp_basename( $src_file ), $src_file );
	}

	/*
	 * The directory containing the original file may no longer exist when
	 * using a replication plugin.
	 */
	wp_mkdir_p( dirname( $dst_file ) );

	$dst_file = dirname( $dst_file ) . '/' . wp_unique_filename( dirname( $dst_file ), wp_basename( $dst_file ) );

	$result = $editor->save( $dst_file );
	if ( is_wp_error( $result ) ) {
		return $result;
	}

	if ( ! empty( $result['path'] ) ) {
		return $result['path'];
	}

	return $dst_file;
}

/**
 * Compare the existing image sub-sizes (as saved in the attachment meta)
 * to the currently registered image sub-sizes, and return the difference.
 *
 * Registered sub-sizes that are larger than the image are skipped.
 *
 * @since 5.3.0
 * @since 6.1.0 The $mime_type parameter was added.
 *
 * @param int    $attachment_id The image attachment post ID.
 * @param string $mime_type     Optional. The mime type to check for missing sizes. Default is the primary image mime.
 * @return array[] Associative array of arrays of image sub-size information for
 *                 missing image sizes, keyed by image size name.
 */
function wp_get_missing_image_subsizes( $attachment_id, $mime_type = '' ) {
	if ( ! wp_attachment_is_image( $attachment_id ) ) {
		return array();
	}

	if ( ! $mime_type ) {
		$mime_type  = get_post_mime_type( get_post( $attachment_id ) );
	}

	$registered_sizes = wp_get_registered_image_subsizes();
	$image_meta       = wp_get_attachment_metadata( $attachment_id );

	// Meta error?
	if ( empty( $image_meta ) ) {
		return $registered_sizes;
	}

	// Use the originally uploaded image dimensions as full_width and full_height.
	if ( ! empty( $image_meta['original_image'] ) ) {
		$image_file = wp_get_original_image_path( $attachment_id );
		$imagesize  = wp_getimagesize( $image_file );
	}

	if ( ! empty( $imagesize ) ) {
		$full_width  = $imagesize[0];
		$full_height = $imagesize[1];
	} else {
		$full_width  = (int) $image_meta['width'];
		$full_height = (int) $image_meta['height'];
	}

	$possible_sizes = array();

	// Skip registered sizes that are too large for the uploaded image.
	foreach ( $registered_sizes as $size_name => $size_data ) {
		if ( image_resize_dimensions( $full_width, $full_height, $size_data['width'], $size_data['height'], $size_data['crop'] ) ) {
			$possible_sizes[ $size_name ] = $size_data;
		}
	}

	if ( empty( $image_meta['sizes'] ) ) {
		$image_meta['sizes'] = array();
	}

	/*
	 * Remove sizes that already exist. Only checks for matching "size names".
	 * It is possible that the dimensions for a particular size name have changed.
	 * For example the user has changed the values on the Settings -> Media screen.
	 * However we keep the old sub-sizes with the previous dimensions
	 * as the image may have been used in an older post.
	 */
	$missing_sizes = array();
	foreach ( $possible_sizes as $size_name => $size_data ) {
		if ( ! isset( $image_meta['sizes'][ $size_name ] ) ) {
			$missing_sizes[ $size_name ] = $size_data;
			continue;
		}

		if ( $size_meta['mime-type'] === $mime_type || isset( $size_meta['sources'][ $mime_type ] ) ) {
			continue;
		}

		$missing_sizes[ $size_name ] = $size_data;
	}

	/**
	 * Filters the array of missing image sub-sizes for an uploaded image.
	 *
	 * @since 5.3.0
	 * @since 6.1.0 The $mime_type filter parameter was added.
	 *
	 * @param array[] $missing_sizes Associative array of arrays of image sub-size information for
	 *                               missing image sizes, keyed by image size name.
	 * @param array   $image_meta    The image meta data.
	 * @param int     $attachment_id The image attachment post ID.
	 * @param string  $mime_type     The image mime type to get missing sizes for.
	 */
	return apply_filters( 'wp_get_missing_image_subsizes', $missing_sizes, $image_meta, $attachment_id, $mime_type );
}

/**
 * If any of the currently registered image sub-sizes are missing,
 * create them and update the image meta data.
 *
 * @since 5.3.0
 * @since 6.1.0 Now supports additional mime types, creating the additional sub-sizes and 'full' sized images.
 *
 * @param int $attachment_id The image attachment post ID.
 * @return array|WP_Error The updated image meta data array or WP_Error object
 *                        if both the image meta and the attached file are missing.
 */
function wp_update_image_subsizes( $attachment_id ) {
	$image_meta = wp_get_attachment_metadata( $attachment_id );
	$image_file = wp_get_original_image_path( $attachment_id );

	if ( empty( $image_meta ) || ! is_array( $image_meta ) ) {
		// Previously failed upload?
		// If there is an uploaded file, make all sub-sizes and generate all of the attachment meta.
		if ( ! empty( $image_file ) ) {
			$image_meta = wp_create_image_subsizes( $image_file, $attachment_id );
		} else {
			return new WP_Error( 'invalid_attachment', __( 'The attached file cannot be found.' ) );
		}
	} else {
		// Get the primary and additional mime types to generate.
		list( $primary_mime_type, $additional_mime_types ) = _wp_get_primary_and_additional_mime_types( $image_file, $attachment_id );

		// Generate missing 'full' image files for additional mime types.
		if ( ! empty( $additional_mime_types ) ) {
			if ( isset( $image_meta['sources'] ) ) {
				$missing_mime_types = array_diff( $additional_mime_types, array_keys( $image_meta['sources'] ) );
			} else {
				$missing_mime_types = $additional_mime_types;
			}
			if ( ! empty( $missing_mime_types ) ) {
				$image_meta = _wp_make_additional_mime_types( $missing_mime_types, $image_file, $image_meta, $attachment_id );
			}
		}

		// Generate missing image sub-sizes for each mime type.
		$all_mime_types = array_merge( array( $primary_mime_type ), $additional_mime_types );
		foreach ( $all_mime_types as $mime_type ) {
			$missing_sizes = wp_get_missing_image_subsizes( $attachment_id, $mime_type );

			if ( empty( $missing_sizes ) ) {
				continue;
			}

			// This also updates the image meta.
			$image_meta = _wp_make_subsizes( $missing_sizes, $image_file, $image_meta, $attachment_id, $mime_type );
		}
	}

	/** This filter is documented in wp-admin/includes/image.php */
	$image_meta = apply_filters( 'wp_generate_attachment_metadata', $image_meta, $attachment_id, 'update' );

	// Save the updated metadata.
	wp_update_attachment_metadata( $attachment_id, $image_meta );

	return $image_meta;
}

/**
 * Updates the attached file and image meta data when the original image was edited.
 *
 * @since 5.3.0
 * @access private
 *
 * @param array  $saved_data    The data returned from WP_Image_Editor after successfully saving an image.
 * @param string $original_file Path to the original file.
 * @param array  $image_meta    The image meta data.
 * @param int    $attachment_id The attachment post ID.
 * @return array The updated image meta data.
 */
function _wp_image_meta_replace_original( $saved_data, $original_file, $image_meta, $attachment_id ) {
	$new_file = $saved_data['path'];

	// Update the attached file meta.
	update_attached_file( $attachment_id, $new_file );

	// Width and height of the new image.
	$image_meta['width']  = $saved_data['width'];
	$image_meta['height'] = $saved_data['height'];

	// Make the file path relative to the upload dir.
	$image_meta['file'] = _wp_relative_upload_path( $new_file );

	// Store the original image file name in image_meta.
	$image_meta['original_image'] = wp_basename( $original_file );

	// Add image file size.
	$image_meta['filesize'] = wp_filesize( $new_file );

	return $image_meta;
}

/**
 * Creates image mime variations and sub-sizes, adds the new data to the image meta `sizes` array, and updates the image metadata.
 *
 * Intended for use after an image is uploaded. Saves/updates the image metadata after each
 * sub-size is created. If there was an error, it is added to the returned image metadata array.
 *
 * @since 5.3.0
<<<<<<< HEAD
 * @since 6.0.0 Generates sub-sizes in alternate mime types based on the `wp_image_mime_transforms` filter.
=======
 * @since 6.1.0 Generates sub-sizes in alternate mime types based on the `wp_image_mime_transforms` filter.
>>>>>>> 52836e86
 *
 * @param string $file          Full path to the image file.
 * @param int    $attachment_id Attachment ID to process.
 * @return array The image attachment meta data.
 */
function wp_create_image_subsizes( $file, $attachment_id ) {
	$imagesize = wp_getimagesize( $file );

	if ( empty( $imagesize ) ) {
		// File is not an image.
		return array();
	}

	// Default image meta.
	$image_meta = array(
		'width'    => $imagesize[0],
		'height'   => $imagesize[1],
		'file'     => _wp_relative_upload_path( $file ),
		'filesize' => wp_filesize( $file ),
		'sizes'    => array(),
		'sources'  => array(),
	);

	// Fetch additional metadata from EXIF/IPTC.
	$exif_meta = wp_read_image_metadata( $file );

	if ( $exif_meta ) {
		$image_meta['image_meta'] = $exif_meta;
	}

<<<<<<< HEAD
	/**
	 * Filters the "BIG image" threshold value.
	 *
	 * If the original image width or height is above the threshold, it will be scaled down. The threshold is
	 * used as max width and max height. The scaled down image will be used as the largest available size, including
	 * the `_wp_attached_file` post meta value.
	 *
	 * Returning `false` from the filter callback will disable the scaling.
	 *
	 * @since 5.3.0
	 *
	 * @param int    $threshold     The threshold value in pixels. Default 2560.
	 * @param array  $imagesize     {
	 *     Indexed array of the image width and height in pixels.
	 *
	 *     @type int $0 The image width.
	 *     @type int $1 The image height.
	 * }
	 * @param string $file          Full path to the uploaded image file.
	 * @param int    $attachment_id Attachment post ID.
	 */
	$threshold = (int) apply_filters( 'big_image_size_threshold', 2560, $imagesize, $file, $attachment_id );

	$over_threshold = $threshold && ( $image_meta['width'] > $threshold || $image_meta['height'] > $threshold );

	// Calculate the primary (first) and additional mime types to generate.
	$mime_types_to_generate = _wp_get_primary_and_additional_mime_types( $file, $attachment_id );
	foreach ( $mime_types_to_generate as $output_index => $output_mime_type ) {
		// Populate the top level primary mime type data.
		if ( 0 === $output_index ) {
			$image_meta['sources'][ $output_mime_type ] = _wp_get_sources_from_meta( $image_meta );
			$image_meta['mime_type']                    = $output_mime_type;
			wp_update_attachment_metadata( $attachment_id, $image_meta );
		}

		// Do not scale (large) PNG images. May result in sub-sizes that have greater file size than the original. See #48736.
		if ( 'image/png' !== $imagesize['mime'] ) {
			$editor = wp_get_image_editor( $file, array( 'mime_type' => $output_mime_type ) );

			if ( is_wp_error( $editor ) ) {
				// This image cannot be edited.
				continue;
			}
			$editor->set_mime_type( $output_mime_type );

			// If the original image's dimensions are over the threshold,
			// scale the image and use it as the "full" size.
			if ( $over_threshold ) {

				// Resize the image.
				$resized = $editor->resize( $threshold, $threshold );
				$rotated = null;

				// If there is EXIF data, rotate according to EXIF Orientation.
				if ( ! is_wp_error( $resized ) && is_array( $exif_meta ) ) {
					$resized = $editor->maybe_exif_rotate();
					$rotated = $resized;
				}

				if ( ! is_wp_error( $resized ) ) {
					// Append "-scaled" to the image file name. It will look like "my_image-scaled.jpg".
					// This doesn't affect the sub-sizes names as they are generated from the original image (for best quality).
					$saved = $editor->save( $editor->generate_filename( 'scaled' ), $output_mime_type );

					if ( ! is_wp_error( $saved ) ) {
						if ( 0 === $output_index ) {
							$image_meta = _wp_image_meta_replace_original( $saved, $file, $image_meta, $attachment_id );
						} else {
							$image_meta['sources'][ $output_mime_type ] = _wp_get_sources_from_meta( $saved );
						}
						// If the image was rotated update the stored EXIF data.
						if ( true === $rotated && ! empty( $image_meta['image_meta']['orientation'] ) ) {
							$image_meta['image_meta']['orientation'] = 1;
						}
					} else {
						// TODO: Log errors.
					}
				} else {
					// TODO: Log errors.
				}
			} else {
				// Generate additional full sized images.
				if ( $output_index > 0 ) {
					if ( empty( $image_meta['sources'][ $output_mime_type ] ) ) {
						$extension = wp_get_default_extension_for_mime_type( $output_mime_type );
						$saved     = $editor->save( $editor->generate_filename( '', null, $extension ), $output_mime_type );
						if ( ! is_wp_error( $saved ) ) {
							$image_meta['sources'][ $output_mime_type ] = _wp_get_sources_from_meta( $saved );
							wp_update_attachment_metadata( $attachment_id, $image_meta );
						}
					}
				}

				if ( ! empty( $exif_meta['orientation'] ) && 1 !== (int) $exif_meta['orientation'] ) {
					// Rotate the whole original image if there is EXIF data and "orientation" is not 1.

					$editor = wp_get_image_editor( $file, array( 'mime_type' => $output_mime_type ) );

					if ( is_wp_error( $editor ) ) {
						// This image cannot be edited.
						return $image_meta;
					}

					$editor->set_mime_type( $output_mime_type );

					// Rotate the image.
					$rotated = $editor->maybe_exif_rotate();

					if ( true === $rotated ) {
						// Append `-rotated` to the image file name.
						$saved = $editor->save( $editor->generate_filename( 'rotated' ), $output_mime_type );

						if ( ! is_wp_error( $saved ) ) {
							$image_meta = _wp_image_meta_replace_original( $saved, $file, $image_meta, $attachment_id );

							// Update the stored EXIF data.
							if ( ! empty( $image_meta['image_meta']['orientation'] ) ) {
								$image_meta['image_meta']['orientation'] = 1;
							}
						} else {
							// TODO: Log errors.
						}
					}
				}
			}
		}
	}

	/*
	* Initial save of the new metadata.
	* At this point the file was uploaded and moved to the uploads directory
	* but the image sub-sizes haven't been created yet and the `sizes` array is empty.
	*/
	wp_update_attachment_metadata( $attachment_id, $image_meta );
=======
	// Get the primary and additional mime types to generate.
	list( $primary_mime_type, $additional_mime_types ) = _wp_get_primary_and_additional_mime_types( $file, $attachment_id );

	list( $editor, $resized, $rotated ) = _wp_maybe_scale_and_rotate_image( $file, $attachment_id, $imagesize, $exif_meta, $primary_mime_type );
	if ( is_wp_error( $editor ) ) {
		return $image_meta;
	}
	$suffix = _wp_get_image_suffix( $resized, $rotated );

	// Save image only if either it was modified or if the primary mime type is different from the original.
	if ( ! empty( $suffix ) || $primary_mime_type !== $imagesize['mime'] ) {
		$saved = $editor->save( $editor->generate_filename( $suffix ) );

		if ( ! is_wp_error( $saved ) ) {
			$image_meta = _wp_image_meta_replace_original( $saved, $file, $image_meta, $attachment_id );

			// If the image was rotated update the stored EXIF data.
			if ( true === $rotated && ! empty( $image_meta['image_meta']['orientation'] ) ) {
				$image_meta['image_meta']['orientation'] = 1;
			}
		} else {
			// TODO: Log errors.
		}
	}

	// Set 'sources' for the primary mime type.
	$image_meta['sources'][ $primary_mime_type ] = _wp_get_sources_from_meta( $image_meta );

	/*
	 * Initial save of the new metadata.
	 * At this point the file was uploaded and moved to the uploads directory
	 * but the image sub-sizes haven't been created yet and the `sizes` array is empty.
	 */
	wp_update_attachment_metadata( $attachment_id, $image_meta );

	if ( ! empty( $additional_mime_types ) ) {
		$image_meta = _wp_make_additional_mime_types( $additional_mime_types, $file, $image_meta, $attachment_id );
	}

	$new_sizes = wp_get_registered_image_subsizes();

	/**
	 * Filters the image sizes automatically generated when uploading an image.
	 *
	 * @since 2.9.0
	 * @since 4.4.0 Added the `$image_meta` argument.
	 * @since 5.3.0 Added the `$attachment_id` argument.
	 *
	 * @param array $new_sizes     Associative array of image sizes to be created.
	 * @param array $image_meta    The image meta data: width, height, file, sizes, etc.
	 * @param int   $attachment_id The attachment post ID for the image.
	 */
	$new_sizes = apply_filters( 'intermediate_image_sizes_advanced', $new_sizes, $image_meta, $attachment_id );

	$image_meta = _wp_make_subsizes( $new_sizes, $file, $image_meta, $attachment_id, $primary_mime_type );
	foreach ( $additional_mime_types as $additional_mime_type ) {
		$image_meta = _wp_make_subsizes( $new_sizes, $file, $image_meta, $attachment_id, $additional_mime_type );
	}

	return $image_meta;
}

/**
 * Returns a WP_Image_Editor instance where the image file has been scaled and rotated as necessary.
 *
 * @since 6.1.0
 * @access private
 *
 * @param string     $file          Full path to the image file.
 * @param int        $attachment_id Attachment ID.
 * @param array      $imagesize     {
 *     Indexed array of the image width and height in pixels.
 *
 *     @type int $0 The image width.
 *     @type int $1 The image height.
 * }
 * @param array|null $exif_meta EXIF metadata if extracted from the image file.
 * @param string     $mime_type Output mime type.
 * @return array Array with three entries: The WP_Image_Editor instance, whether the image was resized, and whether the
 *               image was rotated. Each entry can alternatively be a WP_Error in case something went wrong.
 */
function _wp_maybe_scale_and_rotate_image( $file, $attachment_id, $imagesize, $exif_meta, $mime_type ) {
	$resized = null;
	$rotated = null;

	$editor = wp_get_image_editor( $file, array( 'mime_type' => $mime_type ) );
	if ( is_wp_error( $editor ) ) {
		// This image cannot be edited.
		return array( $editor, $resized, $rotated );
	}

	if ( ! empty( $mime_type ) ) {
		$editor->set_mime_type( $mime_type );
	}

	// Do not scale (large) PNG images. May result in sub-sizes that have greater file size than the original. See #48736.
	if ( 'image/png' !== $mime_type ) {
		/**
		 * Filters the "BIG image" threshold value.
		 *
		 * If the original image width or height is above the threshold, it will be scaled down. The threshold is
		 * used as max width and max height. The scaled down image will be used as the largest available size, including
		 * the `_wp_attached_file` post meta value.
		 *
		 * Returning `false` from the filter callback will disable the scaling.
		 *
		 * @since 5.3.0
		 *
		 * @param int    $threshold     The threshold value in pixels. Default 2560.
		 * @param array  $imagesize     {
		 *     Indexed array of the image width and height in pixels.
		 *
		 *     @type int $0 The image width.
		 *     @type int $1 The image height.
		 * }
		 * @param string $file          Full path to the uploaded image file.
		 * @param int    $attachment_id Attachment post ID.
		 */
		$threshold = (int) apply_filters( 'big_image_size_threshold', 2560, $imagesize, $file, $attachment_id );

		// If the original image's dimensions are over the threshold,
		// scale the image and use it as the "full" size.
		if ( $threshold && ( $imagesize[0] > $threshold || $imagesize[1] > $threshold ) ) {
			// Resize the image.
			$resized = $editor->resize( $threshold, $threshold );

			// If there is EXIF data, rotate according to EXIF Orientation.
			if ( ! is_wp_error( $resized ) && is_array( $exif_meta ) ) {
				$resized = $editor->maybe_exif_rotate();
				$rotated = $resized;
			}
		} elseif ( ! empty( $exif_meta['orientation'] ) && 1 !== (int) $exif_meta['orientation'] ) {
			// Rotate the whole original image if there is EXIF data and "orientation" is not 1.
			$rotated = $editor->maybe_exif_rotate();
		}
	}

	return array( $editor, $resized, $rotated );
}
>>>>>>> 52836e86

/**
 * Gets the suffix to use for image files based on resizing and rotating.
 *
 * @since 6.1.0
 * @access private
 *
 * @param bool|WP_Error Whether the image was resized, or an error if resizing failed.
 * @param bool|WP_Error Whether the image was rotated, or an error if rotating failed.
 * @return string The suffix to use for the file name, or empty string if none.
 */
function _wp_get_image_suffix( $resized, $rotated ) {
	if ( $resized && ! is_wp_error( $resized ) ) {
		// Append "-scaled" to the image file name. It will look like "my_image-scaled.jpg".
		// This doesn't affect the sub-sizes names as they are generated from the original image (for best quality).
		return 'scaled';
	}

	if ( true === $rotated ) {
		// Append `-rotated` to the image file name.
		return 'rotated';
	}

	if ( is_wp_error( $resized ) || is_wp_error( $rotated ) ) {
		// TODO: Log errors.
	}
	return '';
}

/**
 * Gets a sources array element from a meta.
 *
 * @since 6.1.0
 * @access private
 *
 * @param array $meta The meta to get the source from.
 * @return array The source array element.
 */
function _wp_get_sources_from_meta( $meta ) {
	return array(
		'file'     => isset( $meta['file'] ) ? wp_basename( $meta['file'] ) : '',
		'filesize' => isset( $meta['filesize'] ) ? $meta['filesize'] : wp_filesize( $meta['path'] ),
	);
}

/**
 * Gets a sources array element from a meta.
 *
 * @since 6.0.0
 * @access private
 *
 * @param array $meta The meta to get the source from.
 * @return array The source array element.
 */
function _wp_get_sources_from_meta( $meta ) {
	return array(
		'file'     => isset( $meta['file'] ) ? wp_basename( $meta['file'] ) : '',
		'filesize' => isset( $meta['filesize'] ) ? $meta['filesize'] : wp_filesize( $meta['path'] ),
	);
}

/**
 * Low-level function to create image sub-sizes.
 *
 * Updates the image meta after each sub-size is created.
 * Errors are stored in the returned image metadata array.
 *
 * @since 5.3.0
<<<<<<< HEAD
 * @since 6.0.0 Support for generating multiple mime type sub-sizes was added.
=======
 * @since 6.1.0 The $mime_type parameter was added.
>>>>>>> 52836e86
 * @access private
 *
 * @param array  $new_sizes     Array defining what sizes to create.
 * @param string $file          Full path to the image file.
 * @param array  $image_meta    The attachment meta data array.
 * @param int    $attachment_id Attachment ID to process.
 * @param string $mime_type     Optional. The mime type to check for missing sizes. Default is the image mime of $file.
 * @return array The attachment meta data with updated `sizes` array. Includes an array of errors encountered while resizing.
 */
function _wp_make_subsizes( $new_sizes, $file, $image_meta, $attachment_id, $mime_type = '' ) {
	if ( empty( $image_meta ) || ! is_array( $image_meta ) ) {
		// Not an image attachment.
		return array();
	}
<<<<<<< HEAD
	// Calculate the primary (first) and additional mime types to generate.
	$mime_types_to_generate = _wp_get_primary_and_additional_mime_types( $file, $attachment_id );
	foreach ( $mime_types_to_generate as $output_index => $output_mime_type ) {
		// For the primary image, check if any of the new sizes already exist.
		if ( 0 === $output_index ) {
			if ( isset( $image_meta['sizes'] ) && is_array( $image_meta['sizes'] ) ) {
				foreach ( $image_meta['sizes'] as $size_name => $size_meta ) {
					/*
					* Only checks "size name" so we don't override existing images even if the dimensions
					* don't match the currently defined size with the same name.
					* To change the behavior, unset changed/mismatched sizes in the `sizes` array in image meta.
					*/
					if ( array_key_exists( $size_name, $new_sizes ) ) {
						unset( $new_sizes[ $size_name ] );
					}
				}
			} else {
				$image_meta['sizes'] = array();
=======

	if ( ! $mime_type ) {
		$mime_type  = wp_get_image_mime( $file );
	}

	// Check if any of the new sizes already exist.
	if ( isset( $image_meta['sizes'] ) && is_array( $image_meta['sizes'] ) ) {
		foreach ( $image_meta['sizes'] as $size_name => $size_meta ) {
			/*
			 * Only checks "size name" so we don't override existing images even if the dimensions
			 * don't match the currently defined size with the same name.
			 * To change the behavior, unset changed/mismatched sizes in the `sizes` array in image meta.
			 */
			if ( array_key_exists( $size_name, $new_sizes ) ) {
				// Unset the size if it is either the required mime type already exists either as main mime type or
				// within sources.
				if ( $size_meta['mime-type'] === $mime_type || isset( $size_meta['sources'][ $mime_type ] ) ) {
					unset( $new_sizes[ $size_name ] );
				}
>>>>>>> 52836e86
			}
		}

		if ( empty( $new_sizes ) ) {
			// Nothing to do...
			return $image_meta;
		}

<<<<<<< HEAD
		/*
		* Sort the image sub-sizes in order of priority when creating them.
		* This ensures there is an appropriate sub-size the user can access immediately
		* even when there was an error and not all sub-sizes were created.
		*/
		$priority = array(
			'medium'       => null,
			'large'        => null,
			'thumbnail'    => null,
			'medium_large' => null,
		);
=======
	$editor = wp_get_image_editor( $file, array( 'mime_type' => $mime_type ) );
>>>>>>> 52836e86

		$new_sizes = array_filter( array_merge( $priority, $new_sizes ) );

<<<<<<< HEAD
		$editor = wp_get_image_editor( $file, array( 'mime_type' => $output_mime_type ) );
=======
	$editor->set_mime_type( $mime_type );

	// If stored EXIF data exists, rotate the source image before creating sub-sizes.
	if ( ! empty( $image_meta['image_meta'] ) ) {
		$rotated = $editor->maybe_exif_rotate();
>>>>>>> 52836e86

		if ( is_wp_error( $editor ) ) {
			// The image cannot be edited.
			return $image_meta;
		}

		$editor->set_mime_type( $output_mime_type );

		// If stored EXIF data exists, rotate the source image before creating sub-sizes.
		if ( ! empty( $image_meta['image_meta'] ) ) {
			$rotated = $editor->maybe_exif_rotate();

			if ( is_wp_error( $rotated ) ) {
				// TODO: Log errors.
<<<<<<< HEAD
=======
			} else {
				// Save the size meta value.
				if ( ! isset( $image_meta['sizes'][ $new_size_name ] ) ) {
					$image_meta['sizes'][ $new_size_name ] = $new_size_meta;
				}
				if ( ! isset( $image_meta['sizes'][ $new_size_name ]['sources'] ) ) {
					$image_meta['sizes'][ $new_size_name ]['sources'] = array();
				}
				$image_meta['sizes'][ $new_size_name ]['sources'][ $mime_type ] = _wp_get_sources_from_meta( $new_size_meta );
				wp_update_attachment_metadata( $attachment_id, $image_meta );
>>>>>>> 52836e86
			}
		}

<<<<<<< HEAD
		if ( method_exists( $editor, 'make_subsize' ) ) {
			foreach ( $new_sizes as $new_size_name => $new_size_data ) {
				$new_size_meta = $editor->make_subsize( $new_size_data );

				if ( is_wp_error( $new_size_meta ) ) {
					// TODO: Log errors.
				} else {
					// Save the primary mime type sizes meta value.
					if ( 0 === $output_index ) {
						$image_meta['sizes'][ $new_size_name ] = $new_size_meta;
					}
					// Update the sources array with the new sub-size.
					$image_meta['sizes'][ $new_size_name ]['sources'][ $output_mime_type ] = _wp_get_sources_from_meta( $new_size_meta );
					wp_update_attachment_metadata( $attachment_id, $image_meta );
				}
			}
		} else {
			// Fall back to `$editor->multi_resize()`.
			$created_sizes = $editor->multi_resize( $new_sizes );

			if ( ! empty( $created_sizes ) ) {
				// Save the primary mime type sizes meta value.
				if ( 0 === $output_index ) {
					$image_meta['sizes'] = array_merge( $image_meta['sizes'], $created_sizes );
				}
				// Update the sources array with the new sub-size.
				$image_meta['sizes'][ $new_size_name ]['sources'][ $output_mime_type ] = _wp_get_sources_from_meta( $new_size_meta );
				wp_update_attachment_metadata( $attachment_id, $image_meta );
			}
=======
		if ( ! empty( $created_sizes ) ) {
			foreach ( $created_sizes as $created_size_name => $created_size_meta ) {
				if ( ! isset( $image_meta['sizes'][ $created_size_name ] ) ) {
					$image_meta['sizes'][ $created_size_name ] = $created_size_meta;
				}
				if ( ! isset( $image_meta['sizes'][ $created_size_name ]['sources'] ) ) {
					$image_meta['sizes'][ $created_size_name ]['sources'] = array();
				}
				$image_meta['sizes'][ $created_size_name ]['sources'][ $mime_type ] = _wp_get_sources_from_meta( $new_size_meta );
			}
			wp_update_attachment_metadata( $attachment_id, $image_meta );
		}
	}

	return $image_meta;
}

/**
 * Low-level function to create full-size images in additional mime types.
 *
 * Updates the image meta after each mime type image is created.
 *
 * @since 6.1.0
 * @access private
 *
 * @param array  $new_mime_types Array defining what mime types to create.
 * @param string $file           Full path to the image file.
 * @param array  $image_meta     The attachment meta data array.
 * @param int    $attachment_id  Attachment ID to process.
 * @return array The attachment meta data with updated `sizes` array. Includes an array of errors encountered while resizing.
 */
function _wp_make_additional_mime_types( $new_mime_types, $file, $image_meta, $attachment_id ) {
	$imagesize = array(
		$image_meta['width'],
		$image_meta['height'],
	);
	$exif_meta = isset( $image_meta['image_meta'] ) ? $image_meta['image_meta'] : null;

	foreach ( $new_mime_types as $mime_type ) {
		list( $editor, $resized, $rotated ) = _wp_maybe_scale_and_rotate_image( $file, $attachment_id, $imagesize, $exif_meta, $mime_type );
		if ( is_wp_error( $editor ) ) {
			// The image cannot be edited.
			continue;
		}

		$suffix = _wp_get_image_suffix( $resized, $rotated );

		$saved = $editor->save( $editor->generate_filename( $suffix ) );

		if ( is_wp_error( $saved ) ) {
			// TODO: Log errors.
		} else {
			$image_meta['sources'][ $mime_type ] = _wp_get_sources_from_meta( $saved );
			wp_update_attachment_metadata( $attachment_id, $image_meta );
>>>>>>> 52836e86
		}
	}

	return $image_meta;
}

/**
 * Generate attachment meta data and create image sub-sizes for images.
 *
 * @since 2.1.0
 *
 * @param int    $attachment_id Attachment ID to process.
 * @param string $file          Filepath of the attached image.
 * @return array Metadata for attachment.
 */
function wp_generate_attachment_metadata( $attachment_id, $file ) {
	$attachment = get_post( $attachment_id );

	$metadata  = array();
	$support   = false;
	$mime_type = get_post_mime_type( $attachment );

	if ( preg_match( '!^image/!', $mime_type ) && file_is_displayable_image( $file ) ) {
		// Make thumbnails and other intermediate sizes.
		$metadata = wp_create_image_subsizes( $file, $attachment_id );
	} elseif ( wp_attachment_is( 'video', $attachment ) ) {
		$metadata = wp_read_video_metadata( $file );
		$support  = current_theme_supports( 'post-thumbnails', 'attachment:video' ) || post_type_supports( 'attachment:video', 'thumbnail' );
	} elseif ( wp_attachment_is( 'audio', $attachment ) ) {
		$metadata = wp_read_audio_metadata( $file );
		$support  = current_theme_supports( 'post-thumbnails', 'attachment:audio' ) || post_type_supports( 'attachment:audio', 'thumbnail' );
	}

	/*
	 * wp_read_video_metadata() and wp_read_audio_metadata() return `false`
	 * if the attachment does not exist in the local filesystem,
	 * so make sure to convert the value to an array.
	 */
	if ( ! is_array( $metadata ) ) {
		$metadata = array();
	}

	if ( $support && ! empty( $metadata['image']['data'] ) ) {
		// Check for existing cover.
		$hash   = md5( $metadata['image']['data'] );
		$posts  = get_posts(
			array(
				'fields'         => 'ids',
				'post_type'      => 'attachment',
				'post_mime_type' => $metadata['image']['mime'],
				'post_status'    => 'inherit',
				'posts_per_page' => 1,
				'meta_key'       => '_cover_hash',
				'meta_value'     => $hash,
			)
		);
		$exists = reset( $posts );

		if ( ! empty( $exists ) ) {
			update_post_meta( $attachment_id, '_thumbnail_id', $exists );
		} else {
			$ext = '.jpg';
			switch ( $metadata['image']['mime'] ) {
				case 'image/gif':
					$ext = '.gif';
					break;
				case 'image/png':
					$ext = '.png';
					break;
				case 'image/webp':
					$ext = '.webp';
					break;
			}
			$basename = str_replace( '.', '-', wp_basename( $file ) ) . '-image' . $ext;
			$uploaded = wp_upload_bits( $basename, '', $metadata['image']['data'] );
			if ( false === $uploaded['error'] ) {
				$image_attachment = array(
					'post_mime_type' => $metadata['image']['mime'],
					'post_type'      => 'attachment',
					'post_content'   => '',
				);
				/**
				 * Filters the parameters for the attachment thumbnail creation.
				 *
				 * @since 3.9.0
				 *
				 * @param array $image_attachment An array of parameters to create the thumbnail.
				 * @param array $metadata         Current attachment metadata.
				 * @param array $uploaded         {
				 *     Information about the newly-uploaded file.
				 *
				 *     @type string $file  Filename of the newly-uploaded file.
				 *     @type string $url   URL of the uploaded file.
				 *     @type string $type  File type.
				 * }
				 */
				$image_attachment = apply_filters( 'attachment_thumbnail_args', $image_attachment, $metadata, $uploaded );

				$sub_attachment_id = wp_insert_attachment( $image_attachment, $uploaded['file'] );
				add_post_meta( $sub_attachment_id, '_cover_hash', $hash );
				$attach_data = wp_generate_attachment_metadata( $sub_attachment_id, $uploaded['file'] );
				wp_update_attachment_metadata( $sub_attachment_id, $attach_data );
				update_post_meta( $attachment_id, '_thumbnail_id', $sub_attachment_id );
			}
		}
	} elseif ( 'application/pdf' === $mime_type ) {
		// Try to create image thumbnails for PDFs.

		$fallback_sizes = array(
			'thumbnail',
			'medium',
			'large',
		);

		/**
		 * Filters the image sizes generated for non-image mime types.
		 *
		 * @since 4.7.0
		 *
		 * @param string[] $fallback_sizes An array of image size names.
		 * @param array    $metadata       Current attachment metadata.
		 */
		$fallback_sizes = apply_filters( 'fallback_intermediate_image_sizes', $fallback_sizes, $metadata );

		$registered_sizes = wp_get_registered_image_subsizes();
		$merged_sizes     = array_intersect_key( $registered_sizes, array_flip( $fallback_sizes ) );

		// Force thumbnails to be soft crops.
		if ( isset( $merged_sizes['thumbnail'] ) && is_array( $merged_sizes['thumbnail'] ) ) {
			$merged_sizes['thumbnail']['crop'] = false;
		}

		// Only load PDFs in an image editor if we're processing sizes.
		if ( ! empty( $merged_sizes ) ) {
			$editor = wp_get_image_editor( $file );

			if ( ! is_wp_error( $editor ) ) { // No support for this type of file.
				/*
				 * PDFs may have the same file filename as JPEGs.
				 * Ensure the PDF preview image does not overwrite any JPEG images that already exist.
				 */
				$dirname      = dirname( $file ) . '/';
				$ext          = '.' . pathinfo( $file, PATHINFO_EXTENSION );
				$preview_file = $dirname . wp_unique_filename( $dirname, wp_basename( $file, $ext ) . '-pdf.jpg' );

				$uploaded = $editor->save( $preview_file, 'image/jpeg' );
				unset( $editor );

				// Resize based on the full size image, rather than the source.
				if ( ! is_wp_error( $uploaded ) ) {
					$image_file = $uploaded['path'];
					unset( $uploaded['path'] );

					$metadata['sizes'] = array(
						'full' => $uploaded,
					);

					// Save the meta data before any image post-processing errors could happen.
					wp_update_attachment_metadata( $attachment_id, $metadata );

					// Create sub-sizes saving the image meta after each.
					$metadata = _wp_make_subsizes( $merged_sizes, $image_file, $metadata, $attachment_id );
				}
			}
		}
	}

	// Remove the blob of binary data from the array.
	unset( $metadata['image']['data'] );

	// Capture file size for cases where it has not been captured yet, such as PDFs.
	if ( ! isset( $metadata['filesize'] ) && file_exists( $file ) ) {
		$metadata['filesize'] = wp_filesize( $file );
	}

	/**
	 * Filters the generated attachment meta data.
	 *
	 * @since 2.1.0
	 * @since 5.3.0 The `$context` parameter was added.
	 *
	 * @param array  $metadata      An array of attachment meta data.
	 * @param int    $attachment_id Current attachment ID.
	 * @param string $context       Additional context. Can be 'create' when metadata was initially created for new attachment
	 *                              or 'update' when the metadata was updated.
	 */
	return apply_filters( 'wp_generate_attachment_metadata', $metadata, $attachment_id, 'create' );
}
/**
 * Convert a fraction string to a decimal.
 *
 * @since 2.5.0
 *
 * @param string $str Fraction string.
 * @return int|float Returns calculated fraction or integer 0 on invalid input.
 */
function wp_exif_frac2dec( $str ) {
	if ( ! is_scalar( $str ) || is_bool( $str ) ) {
		return 0;
	}

	if ( ! is_string( $str ) ) {
		return $str; // This can only be an integer or float, so this is fine.
	}

	// Fractions passed as a string must contain a single `/`.
	if ( substr_count( $str, '/' ) !== 1 ) {
		if ( is_numeric( $str ) ) {
			return (float) $str;
		}

		return 0;
	}

	list( $numerator, $denominator ) = explode( '/', $str );

	// Both the numerator and the denominator must be numbers.
	if ( ! is_numeric( $numerator ) || ! is_numeric( $denominator ) ) {
		return 0;
	}

	// The denominator must not be zero.
	if ( 0 == $denominator ) { // phpcs:ignore WordPress.PHP.StrictComparisons.LooseComparison -- Deliberate loose comparison.
		return 0;
	}

	return $numerator / $denominator;
}

/**
 * Convert the exif date format to a unix timestamp.
 *
 * @since 2.5.0
 *
 * @param string $str A date string expected to be in Exif format (Y:m:d H:i:s).
 * @return int|false The unix timestamp, or false on failure.
 */
function wp_exif_date2ts( $str ) {
	list( $date, $time ) = explode( ' ', trim( $str ) );
	list( $y, $m, $d )   = explode( ':', $date );

	return strtotime( "{$y}-{$m}-{$d} {$time}" );
}

/**
 * Get extended image metadata, exif or iptc as available.
 *
 * Retrieves the EXIF metadata aperture, credit, camera, caption, copyright, iso
 * created_timestamp, focal_length, shutter_speed, and title.
 *
 * The IPTC metadata that is retrieved is APP13, credit, byline, created date
 * and time, caption, copyright, and title. Also includes FNumber, Model,
 * DateTimeDigitized, FocalLength, ISOSpeedRatings, and ExposureTime.
 *
 * @todo Try other exif libraries if available.
 * @since 2.5.0
 *
 * @param string $file
 * @return array|false Image metadata array on success, false on failure.
 */
function wp_read_image_metadata( $file ) {
	if ( ! file_exists( $file ) ) {
		return false;
	}

	list( , , $image_type ) = wp_getimagesize( $file );

	/*
	 * EXIF contains a bunch of data we'll probably never need formatted in ways
	 * that are difficult to use. We'll normalize it and just extract the fields
	 * that are likely to be useful. Fractions and numbers are converted to
	 * floats, dates to unix timestamps, and everything else to strings.
	 */
	$meta = array(
		'aperture'          => 0,
		'credit'            => '',
		'camera'            => '',
		'caption'           => '',
		'created_timestamp' => 0,
		'copyright'         => '',
		'focal_length'      => 0,
		'iso'               => 0,
		'shutter_speed'     => 0,
		'title'             => '',
		'orientation'       => 0,
		'keywords'          => array(),
	);

	$iptc = array();
	$info = array();
	/*
	 * Read IPTC first, since it might contain data not available in exif such
	 * as caption, description etc.
	 */
	if ( is_callable( 'iptcparse' ) ) {
		wp_getimagesize( $file, $info );

		if ( ! empty( $info['APP13'] ) ) {
			// Don't silence errors when in debug mode, unless running unit tests.
			if ( defined( 'WP_DEBUG' ) && WP_DEBUG
				&& ! defined( 'WP_RUN_CORE_TESTS' )
			) {
				$iptc = iptcparse( $info['APP13'] );
			} else {
				// phpcs:ignore WordPress.PHP.NoSilencedErrors -- Silencing notice and warning is intentional. See https://core.trac.wordpress.org/ticket/42480
				$iptc = @iptcparse( $info['APP13'] );
			}

			if ( ! is_array( $iptc ) ) {
				$iptc = array();
			}

			// Headline, "A brief synopsis of the caption".
			if ( ! empty( $iptc['2#105'][0] ) ) {
				$meta['title'] = trim( $iptc['2#105'][0] );
				/*
				* Title, "Many use the Title field to store the filename of the image,
				* though the field may be used in many ways".
				*/
			} elseif ( ! empty( $iptc['2#005'][0] ) ) {
				$meta['title'] = trim( $iptc['2#005'][0] );
			}

			if ( ! empty( $iptc['2#120'][0] ) ) { // Description / legacy caption.
				$caption = trim( $iptc['2#120'][0] );

				mbstring_binary_safe_encoding();
				$caption_length = strlen( $caption );
				reset_mbstring_encoding();

				if ( empty( $meta['title'] ) && $caption_length < 80 ) {
					// Assume the title is stored in 2:120 if it's short.
					$meta['title'] = $caption;
				}

				$meta['caption'] = $caption;
			}

			if ( ! empty( $iptc['2#110'][0] ) ) { // Credit.
				$meta['credit'] = trim( $iptc['2#110'][0] );
			} elseif ( ! empty( $iptc['2#080'][0] ) ) { // Creator / legacy byline.
				$meta['credit'] = trim( $iptc['2#080'][0] );
			}

			if ( ! empty( $iptc['2#055'][0] ) && ! empty( $iptc['2#060'][0] ) ) { // Created date and time.
				$meta['created_timestamp'] = strtotime( $iptc['2#055'][0] . ' ' . $iptc['2#060'][0] );
			}

			if ( ! empty( $iptc['2#116'][0] ) ) { // Copyright.
				$meta['copyright'] = trim( $iptc['2#116'][0] );
			}

			if ( ! empty( $iptc['2#025'][0] ) ) { // Keywords array.
				$meta['keywords'] = array_values( $iptc['2#025'] );
			}
		}
	}

	$exif = array();

	/**
	 * Filters the image types to check for exif data.
	 *
	 * @since 2.5.0
	 *
	 * @param int[] $image_types Array of image types to check for exif data. Each value
	 *                           is usually one of the `IMAGETYPE_*` constants.
	 */
	$exif_image_types = apply_filters( 'wp_read_image_metadata_types', array( IMAGETYPE_JPEG, IMAGETYPE_TIFF_II, IMAGETYPE_TIFF_MM ) );

	if ( is_callable( 'exif_read_data' ) && in_array( $image_type, $exif_image_types, true ) ) {
		// Don't silence errors when in debug mode, unless running unit tests.
		if ( defined( 'WP_DEBUG' ) && WP_DEBUG
			&& ! defined( 'WP_RUN_CORE_TESTS' )
		) {
			$exif = exif_read_data( $file );
		} else {
			// phpcs:ignore WordPress.PHP.NoSilencedErrors -- Silencing notice and warning is intentional. See https://core.trac.wordpress.org/ticket/42480
			$exif = @exif_read_data( $file );
		}

		if ( ! is_array( $exif ) ) {
			$exif = array();
		}

		if ( ! empty( $exif['ImageDescription'] ) ) {
			mbstring_binary_safe_encoding();
			$description_length = strlen( $exif['ImageDescription'] );
			reset_mbstring_encoding();

			if ( empty( $meta['title'] ) && $description_length < 80 ) {
				// Assume the title is stored in ImageDescription.
				$meta['title'] = trim( $exif['ImageDescription'] );
			}

			if ( empty( $meta['caption'] ) && ! empty( $exif['COMPUTED']['UserComment'] ) ) {
				$meta['caption'] = trim( $exif['COMPUTED']['UserComment'] );
			}

			if ( empty( $meta['caption'] ) ) {
				$meta['caption'] = trim( $exif['ImageDescription'] );
			}
		} elseif ( empty( $meta['caption'] ) && ! empty( $exif['Comments'] ) ) {
			$meta['caption'] = trim( $exif['Comments'] );
		}

		if ( empty( $meta['credit'] ) ) {
			if ( ! empty( $exif['Artist'] ) ) {
				$meta['credit'] = trim( $exif['Artist'] );
			} elseif ( ! empty( $exif['Author'] ) ) {
				$meta['credit'] = trim( $exif['Author'] );
			}
		}

		if ( empty( $meta['copyright'] ) && ! empty( $exif['Copyright'] ) ) {
			$meta['copyright'] = trim( $exif['Copyright'] );
		}
		if ( ! empty( $exif['FNumber'] ) && is_scalar( $exif['FNumber'] ) ) {
			$meta['aperture'] = round( wp_exif_frac2dec( $exif['FNumber'] ), 2 );
		}
		if ( ! empty( $exif['Model'] ) ) {
			$meta['camera'] = trim( $exif['Model'] );
		}
		if ( empty( $meta['created_timestamp'] ) && ! empty( $exif['DateTimeDigitized'] ) ) {
			$meta['created_timestamp'] = wp_exif_date2ts( $exif['DateTimeDigitized'] );
		}
		if ( ! empty( $exif['FocalLength'] ) ) {
			$meta['focal_length'] = (string) $exif['FocalLength'];
			if ( is_scalar( $exif['FocalLength'] ) ) {
				$meta['focal_length'] = (string) wp_exif_frac2dec( $exif['FocalLength'] );
			}
		}
		if ( ! empty( $exif['ISOSpeedRatings'] ) ) {
			$meta['iso'] = is_array( $exif['ISOSpeedRatings'] ) ? reset( $exif['ISOSpeedRatings'] ) : $exif['ISOSpeedRatings'];
			$meta['iso'] = trim( $meta['iso'] );
		}
		if ( ! empty( $exif['ExposureTime'] ) ) {
			$meta['shutter_speed'] = (string) $exif['ExposureTime'];
			if ( is_scalar( $exif['ExposureTime'] ) ) {
				$meta['shutter_speed'] = (string) wp_exif_frac2dec( $exif['ExposureTime'] );
			}
		}
		if ( ! empty( $exif['Orientation'] ) ) {
			$meta['orientation'] = $exif['Orientation'];
		}
	}

	foreach ( array( 'title', 'caption', 'credit', 'copyright', 'camera', 'iso' ) as $key ) {
		if ( $meta[ $key ] && ! seems_utf8( $meta[ $key ] ) ) {
			$meta[ $key ] = utf8_encode( $meta[ $key ] );
		}
	}

	foreach ( $meta['keywords'] as $key => $keyword ) {
		if ( ! seems_utf8( $keyword ) ) {
			$meta['keywords'][ $key ] = utf8_encode( $keyword );
		}
	}

	$meta = wp_kses_post_deep( $meta );

	/**
	 * Filters the array of meta data read from an image's exif data.
	 *
	 * @since 2.5.0
	 * @since 4.4.0 The `$iptc` parameter was added.
	 * @since 5.0.0 The `$exif` parameter was added.
	 *
	 * @param array  $meta       Image meta data.
	 * @param string $file       Path to image file.
	 * @param int    $image_type Type of image, one of the `IMAGETYPE_XXX` constants.
	 * @param array  $iptc       IPTC data.
	 * @param array  $exif       EXIF data.
	 */
	return apply_filters( 'wp_read_image_metadata', $meta, $file, $image_type, $iptc, $exif );

}

/**
 * Validate that file is an image.
 *
 * @since 2.5.0
 *
 * @param string $path File path to test if valid image.
 * @return bool True if valid image, false if not valid image.
 */
function file_is_valid_image( $path ) {
	$size = wp_getimagesize( $path );
	return ! empty( $size );
}

/**
 * Validate that file is suitable for displaying within a web page.
 *
 * @since 2.5.0
 *
 * @param string $path File path to test.
 * @return bool True if suitable, false if not suitable.
 */
function file_is_displayable_image( $path ) {
	$displayable_image_types = array( IMAGETYPE_GIF, IMAGETYPE_JPEG, IMAGETYPE_PNG, IMAGETYPE_BMP, IMAGETYPE_ICO, IMAGETYPE_WEBP );

	$info = wp_getimagesize( $path );
	if ( empty( $info ) ) {
		$result = false;
	} elseif ( ! in_array( $info[2], $displayable_image_types, true ) ) {
		$result = false;
	} else {
		$result = true;
	}

	/**
	 * Filters whether the current image is displayable in the browser.
	 *
	 * @since 2.5.0
	 *
	 * @param bool   $result Whether the image can be displayed. Default true.
	 * @param string $path   Path to the image.
	 */
	return apply_filters( 'file_is_displayable_image', $result, $path );
}

/**
 * Load an image resource for editing.
 *
 * @since 2.9.0
 *
 * @param int          $attachment_id Attachment ID.
 * @param string       $mime_type     Image mime type.
 * @param string|int[] $size          Optional. Image size. Accepts any registered image size name, or an array
 *                                    of width and height values in pixels (in that order). Default 'full'.
 * @return resource|GdImage|false The resulting image resource or GdImage instance on success,
 *                                false on failure.
 */
function load_image_to_edit( $attachment_id, $mime_type, $size = 'full' ) {
	$filepath = _load_image_to_edit_path( $attachment_id, $size );
	if ( empty( $filepath ) ) {
		return false;
	}

	switch ( $mime_type ) {
		case 'image/jpeg':
			$image = imagecreatefromjpeg( $filepath );
			break;
		case 'image/png':
			$image = imagecreatefrompng( $filepath );
			break;
		case 'image/gif':
			$image = imagecreatefromgif( $filepath );
			break;
		case 'image/webp':
			$image = false;
			if ( function_exists( 'imagecreatefromwebp' ) ) {
				$image = imagecreatefromwebp( $filepath );
			}
			break;
		default:
			$image = false;
			break;
	}

	if ( is_gd_image( $image ) ) {
		/**
		 * Filters the current image being loaded for editing.
		 *
		 * @since 2.9.0
		 *
		 * @param resource|GdImage $image         Current image.
		 * @param int              $attachment_id Attachment ID.
		 * @param string|int[]     $size          Requested image size. Can be any registered image size name, or
		 *                                        an array of width and height values in pixels (in that order).
		 */
		$image = apply_filters( 'load_image_to_edit', $image, $attachment_id, $size );

		if ( function_exists( 'imagealphablending' ) && function_exists( 'imagesavealpha' ) ) {
			imagealphablending( $image, false );
			imagesavealpha( $image, true );
		}
	}

	return $image;
}

/**
 * Retrieve the path or URL of an attachment's attached file.
 *
 * If the attached file is not present on the local filesystem (usually due to replication plugins),
 * then the URL of the file is returned if `allow_url_fopen` is supported.
 *
 * @since 3.4.0
 * @access private
 *
 * @param int          $attachment_id Attachment ID.
 * @param string|int[] $size          Optional. Image size. Accepts any registered image size name, or an array
 *                                    of width and height values in pixels (in that order). Default 'full'.
 * @return string|false File path or URL on success, false on failure.
 */
function _load_image_to_edit_path( $attachment_id, $size = 'full' ) {
	$filepath = get_attached_file( $attachment_id );

	if ( $filepath && file_exists( $filepath ) ) {
		if ( 'full' !== $size ) {
			$data = image_get_intermediate_size( $attachment_id, $size );

			if ( $data ) {
				$filepath = path_join( dirname( $filepath ), $data['file'] );

				/**
				 * Filters the path to an attachment's file when editing the image.
				 *
				 * The filter is evaluated for all image sizes except 'full'.
				 *
				 * @since 3.1.0
				 *
				 * @param string       $path          Path to the current image.
				 * @param int          $attachment_id Attachment ID.
				 * @param string|int[] $size          Requested image size. Can be any registered image size name, or
				 *                                    an array of width and height values in pixels (in that order).
				 */
				$filepath = apply_filters( 'load_image_to_edit_filesystempath', $filepath, $attachment_id, $size );
			}
		}
	} elseif ( function_exists( 'fopen' ) && ini_get( 'allow_url_fopen' ) ) {
		/**
		 * Filters the path to an attachment's URL when editing the image.
		 *
		 * The filter is only evaluated if the file isn't stored locally and `allow_url_fopen` is enabled on the server.
		 *
		 * @since 3.1.0
		 *
		 * @param string|false $image_url     Current image URL.
		 * @param int          $attachment_id Attachment ID.
		 * @param string|int[] $size          Requested image size. Can be any registered image size name, or
		 *                                    an array of width and height values in pixels (in that order).
		 */
		$filepath = apply_filters( 'load_image_to_edit_attachmenturl', wp_get_attachment_url( $attachment_id ), $attachment_id, $size );
	}

	/**
	 * Filters the returned path or URL of the current image.
	 *
	 * @since 2.9.0
	 *
	 * @param string|false $filepath      File path or URL to current image, or false.
	 * @param int          $attachment_id Attachment ID.
	 * @param string|int[] $size          Requested image size. Can be any registered image size name, or
	 *                                    an array of width and height values in pixels (in that order).
	 */
	return apply_filters( 'load_image_to_edit_path', $filepath, $attachment_id, $size );
}

/**
 * Copy an existing image file.
 *
 * @since 3.4.0
 * @access private
 *
 * @param int $attachment_id Attachment ID.
 * @return string|false New file path on success, false on failure.
 */
function _copy_image_file( $attachment_id ) {
	$dst_file = get_attached_file( $attachment_id );
	$src_file = $dst_file;

	if ( ! file_exists( $src_file ) ) {
		$src_file = _load_image_to_edit_path( $attachment_id );
	}

	if ( $src_file ) {
		$dst_file = str_replace( wp_basename( $dst_file ), 'copy-' . wp_basename( $dst_file ), $dst_file );
		$dst_file = dirname( $dst_file ) . '/' . wp_unique_filename( dirname( $dst_file ), wp_basename( $dst_file ) );

		/*
		 * The directory containing the original file may no longer
		 * exist when using a replication plugin.
		 */
		wp_mkdir_p( dirname( $dst_file ) );

		if ( ! copy( $src_file, $dst_file ) ) {
			$dst_file = false;
		}
	} else {
		$dst_file = false;
	}

	return $dst_file;
}

/**
 * Returns an array with the list of valid mime types that a specific mime type should be converted into.
 * For example an `image/jpeg` should be converted into an `image/jpeg` and `image/webp`. The first type
 * is considered the primary output type for this image.
 *
<<<<<<< HEAD
 * @since 6.0.0
 *
 * @param $attachment_id int The attachment ID.
 * @return array<string, array<string>> An array of valid mime types, where the key is the source file mime type and the
 *                                      value is one or more mime file types to generate.
=======
 * @since 6.1.0
 *
 * @param $attachment_id int The attachment ID.
 * @return array An array of valid mime types, where the key is the source file mime type and the list of mime types to
 *               generate.
>>>>>>> 52836e86
 */
function wp_upload_image_mime_transforms( $attachment_id ) {
	$image_mime_transforms = array(
		'image/jpeg' => array( 'image/jpeg', 'image/webp' ),
		'image/webp' => array( 'image/webp', 'image/jpeg' ),
	);

	/**
	 * Filter to the output mime types for a given input mime type.
	 *
<<<<<<< HEAD
	 * @since 6.0.0
=======
	 * @since 6.1.0
>>>>>>> 52836e86
	 *
	 * @param array $image_mime_transforms A map with the valid mime transforms where the key is the source file mime type
	 *                                     and the value is one or more mime file types to generate.
	 * @param int   $attachment_id         The ID of the attachment where the hook was dispatched.
	 */
	return (array) apply_filters( 'wp_upload_image_mime_transforms', $image_mime_transforms, $attachment_id );
}

/**
 * Extract the primary and additional mime output types for an image from the $image_mime_transforms.
 *
<<<<<<< HEAD
 * @since 6.0.0
=======
 * @since 6.1.0
>>>>>>> 52836e86
 * @access private
 *
 * @param string $file          Full path to the image file.
 * @param int    $attachment_id Attachment ID to process.
<<<<<<< HEAD
 * @return array<string, array<string>> An array with the primary mime type and the additional mime types.
=======
 * @return array An array with two entries, the primary mime type and the list of additional mime types.
>>>>>>> 52836e86
 */
function _wp_get_primary_and_additional_mime_types( $file, $attachment_id ) {
	$image_mime_transforms = wp_upload_image_mime_transforms( $attachment_id );
	$original_mime_type    = wp_get_image_mime( $file );
	$output_mime_types     = isset( $image_mime_transforms[ $original_mime_type ] ) ? $image_mime_transforms[ $original_mime_type ] : array( $original_mime_type );

	// Exclude any output mime types that the system doesn't support.
	$output_mime_types = array_filter(
		$output_mime_types,
		function( $mime_type ) {
			return wp_image_editor_supports(
				array(
					'mime_type' => $mime_type,
				)
			);
		}
	);

	// Use original mime type as primary mime type, or alternatively the first one.
	$primary_mime_type_key = array_search( $original_mime_type, $output_mime_types, true );
	if ( false === $primary_mime_type_key ) {
		$primary_mime_type_key = 0;
	}
	// Split output mime types into primary mime type and additional mime types.
	$additional_mime_types     = $output_mime_types;
	list( $primary_mime_type ) = array_splice( $additional_mime_types, $primary_mime_type_key, 1 );

	// Ensure $primary_mime_type is set.
	if ( empty( $primary_mime_type ) ) {
		$primary_mime_type = $original_mime_type;
	}
<<<<<<< HEAD
	return array_merge(
		array( $primary_mime_type ),
		$additional_mime_types
=======
	return array(
		$primary_mime_type,
		$additional_mime_types,
>>>>>>> 52836e86
	);
}<|MERGE_RESOLUTION|>--- conflicted
+++ resolved
@@ -267,11 +267,7 @@
  * sub-size is created. If there was an error, it is added to the returned image metadata array.
  *
  * @since 5.3.0
-<<<<<<< HEAD
- * @since 6.0.0 Generates sub-sizes in alternate mime types based on the `wp_image_mime_transforms` filter.
-=======
  * @since 6.1.0 Generates sub-sizes in alternate mime types based on the `wp_image_mime_transforms` filter.
->>>>>>> 52836e86
  *
  * @param string $file          Full path to the image file.
  * @param int    $attachment_id Attachment ID to process.
@@ -302,142 +298,6 @@
 		$image_meta['image_meta'] = $exif_meta;
 	}
 
-<<<<<<< HEAD
-	/**
-	 * Filters the "BIG image" threshold value.
-	 *
-	 * If the original image width or height is above the threshold, it will be scaled down. The threshold is
-	 * used as max width and max height. The scaled down image will be used as the largest available size, including
-	 * the `_wp_attached_file` post meta value.
-	 *
-	 * Returning `false` from the filter callback will disable the scaling.
-	 *
-	 * @since 5.3.0
-	 *
-	 * @param int    $threshold     The threshold value in pixels. Default 2560.
-	 * @param array  $imagesize     {
-	 *     Indexed array of the image width and height in pixels.
-	 *
-	 *     @type int $0 The image width.
-	 *     @type int $1 The image height.
-	 * }
-	 * @param string $file          Full path to the uploaded image file.
-	 * @param int    $attachment_id Attachment post ID.
-	 */
-	$threshold = (int) apply_filters( 'big_image_size_threshold', 2560, $imagesize, $file, $attachment_id );
-
-	$over_threshold = $threshold && ( $image_meta['width'] > $threshold || $image_meta['height'] > $threshold );
-
-	// Calculate the primary (first) and additional mime types to generate.
-	$mime_types_to_generate = _wp_get_primary_and_additional_mime_types( $file, $attachment_id );
-	foreach ( $mime_types_to_generate as $output_index => $output_mime_type ) {
-		// Populate the top level primary mime type data.
-		if ( 0 === $output_index ) {
-			$image_meta['sources'][ $output_mime_type ] = _wp_get_sources_from_meta( $image_meta );
-			$image_meta['mime_type']                    = $output_mime_type;
-			wp_update_attachment_metadata( $attachment_id, $image_meta );
-		}
-
-		// Do not scale (large) PNG images. May result in sub-sizes that have greater file size than the original. See #48736.
-		if ( 'image/png' !== $imagesize['mime'] ) {
-			$editor = wp_get_image_editor( $file, array( 'mime_type' => $output_mime_type ) );
-
-			if ( is_wp_error( $editor ) ) {
-				// This image cannot be edited.
-				continue;
-			}
-			$editor->set_mime_type( $output_mime_type );
-
-			// If the original image's dimensions are over the threshold,
-			// scale the image and use it as the "full" size.
-			if ( $over_threshold ) {
-
-				// Resize the image.
-				$resized = $editor->resize( $threshold, $threshold );
-				$rotated = null;
-
-				// If there is EXIF data, rotate according to EXIF Orientation.
-				if ( ! is_wp_error( $resized ) && is_array( $exif_meta ) ) {
-					$resized = $editor->maybe_exif_rotate();
-					$rotated = $resized;
-				}
-
-				if ( ! is_wp_error( $resized ) ) {
-					// Append "-scaled" to the image file name. It will look like "my_image-scaled.jpg".
-					// This doesn't affect the sub-sizes names as they are generated from the original image (for best quality).
-					$saved = $editor->save( $editor->generate_filename( 'scaled' ), $output_mime_type );
-
-					if ( ! is_wp_error( $saved ) ) {
-						if ( 0 === $output_index ) {
-							$image_meta = _wp_image_meta_replace_original( $saved, $file, $image_meta, $attachment_id );
-						} else {
-							$image_meta['sources'][ $output_mime_type ] = _wp_get_sources_from_meta( $saved );
-						}
-						// If the image was rotated update the stored EXIF data.
-						if ( true === $rotated && ! empty( $image_meta['image_meta']['orientation'] ) ) {
-							$image_meta['image_meta']['orientation'] = 1;
-						}
-					} else {
-						// TODO: Log errors.
-					}
-				} else {
-					// TODO: Log errors.
-				}
-			} else {
-				// Generate additional full sized images.
-				if ( $output_index > 0 ) {
-					if ( empty( $image_meta['sources'][ $output_mime_type ] ) ) {
-						$extension = wp_get_default_extension_for_mime_type( $output_mime_type );
-						$saved     = $editor->save( $editor->generate_filename( '', null, $extension ), $output_mime_type );
-						if ( ! is_wp_error( $saved ) ) {
-							$image_meta['sources'][ $output_mime_type ] = _wp_get_sources_from_meta( $saved );
-							wp_update_attachment_metadata( $attachment_id, $image_meta );
-						}
-					}
-				}
-
-				if ( ! empty( $exif_meta['orientation'] ) && 1 !== (int) $exif_meta['orientation'] ) {
-					// Rotate the whole original image if there is EXIF data and "orientation" is not 1.
-
-					$editor = wp_get_image_editor( $file, array( 'mime_type' => $output_mime_type ) );
-
-					if ( is_wp_error( $editor ) ) {
-						// This image cannot be edited.
-						return $image_meta;
-					}
-
-					$editor->set_mime_type( $output_mime_type );
-
-					// Rotate the image.
-					$rotated = $editor->maybe_exif_rotate();
-
-					if ( true === $rotated ) {
-						// Append `-rotated` to the image file name.
-						$saved = $editor->save( $editor->generate_filename( 'rotated' ), $output_mime_type );
-
-						if ( ! is_wp_error( $saved ) ) {
-							$image_meta = _wp_image_meta_replace_original( $saved, $file, $image_meta, $attachment_id );
-
-							// Update the stored EXIF data.
-							if ( ! empty( $image_meta['image_meta']['orientation'] ) ) {
-								$image_meta['image_meta']['orientation'] = 1;
-							}
-						} else {
-							// TODO: Log errors.
-						}
-					}
-				}
-			}
-		}
-	}
-
-	/*
-	* Initial save of the new metadata.
-	* At this point the file was uploaded and moved to the uploads directory
-	* but the image sub-sizes haven't been created yet and the `sizes` array is empty.
-	*/
-	wp_update_attachment_metadata( $attachment_id, $image_meta );
-=======
 	// Get the primary and additional mime types to generate.
 	list( $primary_mime_type, $additional_mime_types ) = _wp_get_primary_and_additional_mime_types( $file, $attachment_id );
 
@@ -577,7 +437,6 @@
 
 	return array( $editor, $resized, $rotated );
 }
->>>>>>> 52836e86
 
 /**
  * Gets the suffix to use for image files based on resizing and rotating.
@@ -624,33 +483,13 @@
 }
 
 /**
- * Gets a sources array element from a meta.
- *
- * @since 6.0.0
- * @access private
- *
- * @param array $meta The meta to get the source from.
- * @return array The source array element.
- */
-function _wp_get_sources_from_meta( $meta ) {
-	return array(
-		'file'     => isset( $meta['file'] ) ? wp_basename( $meta['file'] ) : '',
-		'filesize' => isset( $meta['filesize'] ) ? $meta['filesize'] : wp_filesize( $meta['path'] ),
-	);
-}
-
-/**
  * Low-level function to create image sub-sizes.
  *
  * Updates the image meta after each sub-size is created.
  * Errors are stored in the returned image metadata array.
  *
  * @since 5.3.0
-<<<<<<< HEAD
- * @since 6.0.0 Support for generating multiple mime type sub-sizes was added.
-=======
  * @since 6.1.0 The $mime_type parameter was added.
->>>>>>> 52836e86
  * @access private
  *
  * @param array  $new_sizes     Array defining what sizes to create.
@@ -665,26 +504,6 @@
 		// Not an image attachment.
 		return array();
 	}
-<<<<<<< HEAD
-	// Calculate the primary (first) and additional mime types to generate.
-	$mime_types_to_generate = _wp_get_primary_and_additional_mime_types( $file, $attachment_id );
-	foreach ( $mime_types_to_generate as $output_index => $output_mime_type ) {
-		// For the primary image, check if any of the new sizes already exist.
-		if ( 0 === $output_index ) {
-			if ( isset( $image_meta['sizes'] ) && is_array( $image_meta['sizes'] ) ) {
-				foreach ( $image_meta['sizes'] as $size_name => $size_meta ) {
-					/*
-					* Only checks "size name" so we don't override existing images even if the dimensions
-					* don't match the currently defined size with the same name.
-					* To change the behavior, unset changed/mismatched sizes in the `sizes` array in image meta.
-					*/
-					if ( array_key_exists( $size_name, $new_sizes ) ) {
-						unset( $new_sizes[ $size_name ] );
-					}
-				}
-			} else {
-				$image_meta['sizes'] = array();
-=======
 
 	if ( ! $mime_type ) {
 		$mime_type  = wp_get_image_mime( $file );
@@ -704,58 +523,55 @@
 				if ( $size_meta['mime-type'] === $mime_type || isset( $size_meta['sources'][ $mime_type ] ) ) {
 					unset( $new_sizes[ $size_name ] );
 				}
->>>>>>> 52836e86
-			}
-		}
-
-		if ( empty( $new_sizes ) ) {
-			// Nothing to do...
-			return $image_meta;
-		}
-
-<<<<<<< HEAD
-		/*
-		* Sort the image sub-sizes in order of priority when creating them.
-		* This ensures there is an appropriate sub-size the user can access immediately
-		* even when there was an error and not all sub-sizes were created.
-		*/
-		$priority = array(
-			'medium'       => null,
-			'large'        => null,
-			'thumbnail'    => null,
-			'medium_large' => null,
-		);
-=======
+			}
+		}
+	} else {
+		$image_meta['sizes'] = array();
+	}
+
+	if ( empty( $new_sizes ) ) {
+		// Nothing to do...
+		return $image_meta;
+	}
+
+	/*
+	 * Sort the image sub-sizes in order of priority when creating them.
+	 * This ensures there is an appropriate sub-size the user can access immediately
+	 * even when there was an error and not all sub-sizes were created.
+	 */
+	$priority = array(
+		'medium'       => null,
+		'large'        => null,
+		'thumbnail'    => null,
+		'medium_large' => null,
+	);
+
+	$new_sizes = array_filter( array_merge( $priority, $new_sizes ) );
+
 	$editor = wp_get_image_editor( $file, array( 'mime_type' => $mime_type ) );
->>>>>>> 52836e86
-
-		$new_sizes = array_filter( array_merge( $priority, $new_sizes ) );
-
-<<<<<<< HEAD
-		$editor = wp_get_image_editor( $file, array( 'mime_type' => $output_mime_type ) );
-=======
+
+	if ( is_wp_error( $editor ) ) {
+		// The image cannot be edited.
+		return $image_meta;
+	}
+
 	$editor->set_mime_type( $mime_type );
 
 	// If stored EXIF data exists, rotate the source image before creating sub-sizes.
 	if ( ! empty( $image_meta['image_meta'] ) ) {
 		$rotated = $editor->maybe_exif_rotate();
->>>>>>> 52836e86
-
-		if ( is_wp_error( $editor ) ) {
-			// The image cannot be edited.
-			return $image_meta;
-		}
-
-		$editor->set_mime_type( $output_mime_type );
-
-		// If stored EXIF data exists, rotate the source image before creating sub-sizes.
-		if ( ! empty( $image_meta['image_meta'] ) ) {
-			$rotated = $editor->maybe_exif_rotate();
-
-			if ( is_wp_error( $rotated ) ) {
+
+		if ( is_wp_error( $rotated ) ) {
+			// TODO: Log errors.
+		}
+	}
+
+	if ( method_exists( $editor, 'make_subsize' ) ) {
+		foreach ( $new_sizes as $new_size_name => $new_size_data ) {
+			$new_size_meta = $editor->make_subsize( $new_size_data );
+
+			if ( is_wp_error( $new_size_meta ) ) {
 				// TODO: Log errors.
-<<<<<<< HEAD
-=======
 			} else {
 				// Save the size meta value.
 				if ( ! isset( $image_meta['sizes'][ $new_size_name ] ) ) {
@@ -766,41 +582,12 @@
 				}
 				$image_meta['sizes'][ $new_size_name ]['sources'][ $mime_type ] = _wp_get_sources_from_meta( $new_size_meta );
 				wp_update_attachment_metadata( $attachment_id, $image_meta );
->>>>>>> 52836e86
-			}
-		}
-
-<<<<<<< HEAD
-		if ( method_exists( $editor, 'make_subsize' ) ) {
-			foreach ( $new_sizes as $new_size_name => $new_size_data ) {
-				$new_size_meta = $editor->make_subsize( $new_size_data );
-
-				if ( is_wp_error( $new_size_meta ) ) {
-					// TODO: Log errors.
-				} else {
-					// Save the primary mime type sizes meta value.
-					if ( 0 === $output_index ) {
-						$image_meta['sizes'][ $new_size_name ] = $new_size_meta;
-					}
-					// Update the sources array with the new sub-size.
-					$image_meta['sizes'][ $new_size_name ]['sources'][ $output_mime_type ] = _wp_get_sources_from_meta( $new_size_meta );
-					wp_update_attachment_metadata( $attachment_id, $image_meta );
-				}
-			}
-		} else {
-			// Fall back to `$editor->multi_resize()`.
-			$created_sizes = $editor->multi_resize( $new_sizes );
-
-			if ( ! empty( $created_sizes ) ) {
-				// Save the primary mime type sizes meta value.
-				if ( 0 === $output_index ) {
-					$image_meta['sizes'] = array_merge( $image_meta['sizes'], $created_sizes );
-				}
-				// Update the sources array with the new sub-size.
-				$image_meta['sizes'][ $new_size_name ]['sources'][ $output_mime_type ] = _wp_get_sources_from_meta( $new_size_meta );
-				wp_update_attachment_metadata( $attachment_id, $image_meta );
-			}
-=======
+			}
+		}
+	} else {
+		// Fall back to `$editor->multi_resize()`.
+		$created_sizes = $editor->multi_resize( $new_sizes );
+
 		if ( ! empty( $created_sizes ) ) {
 			foreach ( $created_sizes as $created_size_name => $created_size_meta ) {
 				if ( ! isset( $image_meta['sizes'][ $created_size_name ] ) ) {
@@ -855,7 +642,6 @@
 		} else {
 			$image_meta['sources'][ $mime_type ] = _wp_get_sources_from_meta( $saved );
 			wp_update_attachment_metadata( $attachment_id, $image_meta );
->>>>>>> 52836e86
 		}
 	}
 
@@ -1044,6 +830,7 @@
 	 */
 	return apply_filters( 'wp_generate_attachment_metadata', $metadata, $attachment_id, 'create' );
 }
+
 /**
  * Convert a fraction string to a decimal.
  *
@@ -1549,19 +1336,11 @@
  * For example an `image/jpeg` should be converted into an `image/jpeg` and `image/webp`. The first type
  * is considered the primary output type for this image.
  *
-<<<<<<< HEAD
- * @since 6.0.0
- *
- * @param $attachment_id int The attachment ID.
- * @return array<string, array<string>> An array of valid mime types, where the key is the source file mime type and the
- *                                      value is one or more mime file types to generate.
-=======
  * @since 6.1.0
  *
  * @param $attachment_id int The attachment ID.
  * @return array An array of valid mime types, where the key is the source file mime type and the list of mime types to
  *               generate.
->>>>>>> 52836e86
  */
 function wp_upload_image_mime_transforms( $attachment_id ) {
 	$image_mime_transforms = array(
@@ -1572,11 +1351,7 @@
 	/**
 	 * Filter to the output mime types for a given input mime type.
 	 *
-<<<<<<< HEAD
-	 * @since 6.0.0
-=======
 	 * @since 6.1.0
->>>>>>> 52836e86
 	 *
 	 * @param array $image_mime_transforms A map with the valid mime transforms where the key is the source file mime type
 	 *                                     and the value is one or more mime file types to generate.
@@ -1588,20 +1363,12 @@
 /**
  * Extract the primary and additional mime output types for an image from the $image_mime_transforms.
  *
-<<<<<<< HEAD
- * @since 6.0.0
-=======
  * @since 6.1.0
->>>>>>> 52836e86
  * @access private
  *
  * @param string $file          Full path to the image file.
  * @param int    $attachment_id Attachment ID to process.
-<<<<<<< HEAD
- * @return array<string, array<string>> An array with the primary mime type and the additional mime types.
-=======
  * @return array An array with two entries, the primary mime type and the list of additional mime types.
->>>>>>> 52836e86
  */
 function _wp_get_primary_and_additional_mime_types( $file, $attachment_id ) {
 	$image_mime_transforms = wp_upload_image_mime_transforms( $attachment_id );
@@ -1633,14 +1400,8 @@
 	if ( empty( $primary_mime_type ) ) {
 		$primary_mime_type = $original_mime_type;
 	}
-<<<<<<< HEAD
-	return array_merge(
-		array( $primary_mime_type ),
-		$additional_mime_types
-=======
 	return array(
 		$primary_mime_type,
 		$additional_mime_types,
->>>>>>> 52836e86
 	);
 }