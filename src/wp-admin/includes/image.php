--- conflicted
+++ resolved
@@ -175,12 +175,9 @@
 
 		// This also updates the image meta.
 		$image_meta = _wp_make_subsizes( $missing_sizes, $image_file, $image_meta, $attachment_id );
-<<<<<<< HEAD
-=======
 	}
 	if ( ! isset( $image_meta['dominant_color'] ) || ! isset( $image_meta['has_transparency'] ) ) {
 		$image_meta = dominant_color_metadata( $image_meta, $attachment_id );
->>>>>>> 10623462
 	}
 	/** This filter is documented in wp-admin/includes/image.php */
 	$image_meta = apply_filters( 'wp_generate_attachment_metadata', $image_meta, $attachment_id, 'update' );
