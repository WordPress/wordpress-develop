<?php
/**
 * WordPress Plugin Administration API
 *
 * @package WordPress
 * @subpackage Administration
 */

/**
 * Parses the plugin contents to retrieve plugin's metadata.
 *
 * All plugin headers must be on their own line. Plugin description must not have
 * any newlines, otherwise only parts of the description will be displayed.
 * The below is formatted for printing.
 *
 *     /*
 *     Plugin Name: Name of the plugin.
 *     Plugin URI: The home page of the plugin.
 *     Description: Plugin description.
 *     Author: Plugin author's name.
 *     Author URI: Link to the author's website.
 *     Version: Plugin version.
 *     Text Domain: Optional. Unique identifier, should be same as the one used in
 *          load_plugin_textdomain().
 *     Domain Path: Optional. Only useful if the translations are located in a
 *          folder above the plugin's base path. For example, if .mo files are
 *          located in the locale folder then Domain Path will be "/locale/" and
 *          must have the first slash. Defaults to the base folder the plugin is
 *          located in.
 *     Network: Optional. Specify "Network: true" to require that a plugin is activated
 *          across all sites in an installation. This will prevent a plugin from being
 *          activated on a single site when Multisite is enabled.
 *     Requires at least: Optional. Specify the minimum required WordPress version.
 *     Requires PHP: Optional. Specify the minimum required PHP version.
 *     * / # Remove the space to close comment.
 *
 * The first 8 KB of the file will be pulled in and if the plugin data is not
 * within that first 8 KB, then the plugin author should correct their plugin
 * and move the plugin data headers to the top.
 *
 * The plugin file is assumed to have permissions to allow for scripts to read
 * the file. This is not checked however and the file is only opened for
 * reading.
 *
 * @since 1.5.0
 * @since 5.3.0 Added support for `Requires at least` and `Requires PHP` headers.
 * @since 5.8.0 Added support for `Update URI` header.
 * @since 6.0.0 Added support for `Requires Plugins` header.
 *
 * @param string $plugin_file Absolute path to the main plugin file.
 * @param bool   $markup      Optional. If the returned data should have HTML markup applied.
 *                            Default true.
 * @param bool   $translate   Optional. If the returned data should be translated. Default true.
 * @return array {
 *     Plugin data. Values will be empty if not supplied by the plugin.
 *
<<<<<<< HEAD
 *     @type string $Name            Name of the plugin. Should be unique.
 *     @type string $PluginURI       Plugin URI.
 *     @type string $Version         Plugin version.
 *     @type string $Description     Plugin description.
 *     @type string $Author          Plugin author's name.
 *     @type string $AuthorURI       Plugin author's website address (if set).
 *     @type string $TextDomain      Plugin textdomain.
 *     @type string $DomainPath      Plugin's relative directory path to .mo files.
 *     @type bool   $Network         Whether the plugin can only be activated network-wide.
 *     @type string $RequiresWP      Minimum required version of WordPress.
 *     @type string $RequiresPHP     Minimum required version of PHP.
 *     @type string $UpdateURI       ID of the plugin for update purposes, should be a URI.
 *     @type string $RequiresPlugins Comma separated list of dot org plugin slugs.
 *     @type string $Title           Title of the plugin and link to the plugin's site (if set).
 *     @type string $AuthorName      Plugin author's name.
=======
 *     @type string $Name        Name of the plugin. Should be unique.
 *     @type string $PluginURI   Plugin URI.
 *     @type string $Version     Plugin version.
 *     @type string $Description Plugin description.
 *     @type string $Author      Plugin author's name.
 *     @type string $AuthorURI   Plugin author's website address (if set).
 *     @type string $TextDomain  Plugin textdomain.
 *     @type string $DomainPath  Plugin's relative directory path to .mo files.
 *     @type bool   $Network     Whether the plugin can only be activated network-wide.
 *     @type string $RequiresWP  Minimum required version of WordPress.
 *     @type string $RequiresPHP Minimum required version of PHP.
 *     @type string $UpdateURI   ID of the plugin for update purposes, should be a URI.
 *     @type string $Title       Title of the plugin and link to the plugin's site (if set).
 *     @type string $AuthorName  Plugin author's name.
>>>>>>> 96a1687b
 * }
 */
function get_plugin_data( $plugin_file, $markup = true, $translate = true ) {

	$default_headers = array(
		'Name'            => 'Plugin Name',
		'PluginURI'       => 'Plugin URI',
		'Version'         => 'Version',
		'Description'     => 'Description',
		'Author'          => 'Author',
		'AuthorURI'       => 'Author URI',
		'TextDomain'      => 'Text Domain',
		'DomainPath'      => 'Domain Path',
		'Network'         => 'Network',
		'RequiresWP'      => 'Requires at least',
		'RequiresPHP'     => 'Requires PHP',
		'UpdateURI'       => 'Update URI',
		'RequiresPlugins' => 'Requires Plugins',
		// Site Wide Only is deprecated in favor of Network.
		'_sitewide'       => 'Site Wide Only',
	);

	$plugin_data = get_file_data( $plugin_file, $default_headers, 'plugin' );

	// Site Wide Only is the old header for Network.
	if ( ! $plugin_data['Network'] && $plugin_data['_sitewide'] ) {
		/* translators: 1: Site Wide Only: true, 2: Network: true */
		_deprecated_argument( __FUNCTION__, '3.0.0', sprintf( __( 'The %1$s plugin header is deprecated. Use %2$s instead.' ), '<code>Site Wide Only: true</code>', '<code>Network: true</code>' ) );
		$plugin_data['Network'] = $plugin_data['_sitewide'];
	}
	$plugin_data['Network'] = ( 'true' === strtolower( $plugin_data['Network'] ) );
	unset( $plugin_data['_sitewide'] );

	// If no text domain is defined fall back to the plugin slug.
	if ( ! $plugin_data['TextDomain'] ) {
		$plugin_slug = dirname( plugin_basename( $plugin_file ) );
		if ( '.' !== $plugin_slug && false === strpos( $plugin_slug, '/' ) ) {
			$plugin_data['TextDomain'] = $plugin_slug;
		}
	}

	if ( $markup || $translate ) {
		$plugin_data = _get_plugin_data_markup_translate( $plugin_file, $plugin_data, $markup, $translate );
	} else {
		$plugin_data['Title']      = $plugin_data['Name'];
		$plugin_data['AuthorName'] = $plugin_data['Author'];
	}

	return $plugin_data;
}

/**
 * Sanitizes plugin data, optionally adds markup, optionally translates.
 *
 * @since 2.7.0
 *
 * @see get_plugin_data()
 *
 * @access private
 *
 * @param string $plugin_file Path to the main plugin file.
 * @param array  $plugin_data An array of plugin data. See `get_plugin_data()`.
 * @param bool   $markup      Optional. If the returned data should have HTML markup applied.
 *                            Default true.
 * @param bool   $translate   Optional. If the returned data should be translated. Default true.
 * @return array Plugin data. Values will be empty if not supplied by the plugin.
 *               See get_plugin_data() for the list of possible values.
 */
function _get_plugin_data_markup_translate( $plugin_file, $plugin_data, $markup = true, $translate = true ) {

	// Sanitize the plugin filename to a WP_PLUGIN_DIR relative path.
	$plugin_file = plugin_basename( $plugin_file );

	// Translate fields.
	if ( $translate ) {
		$textdomain = $plugin_data['TextDomain'];
		if ( $textdomain ) {
			if ( ! is_textdomain_loaded( $textdomain ) ) {
				if ( $plugin_data['DomainPath'] ) {
					load_plugin_textdomain( $textdomain, false, dirname( $plugin_file ) . $plugin_data['DomainPath'] );
				} else {
					load_plugin_textdomain( $textdomain, false, dirname( $plugin_file ) );
				}
			}
		} elseif ( 'hello.php' === basename( $plugin_file ) ) {
			$textdomain = 'default';
		}
		if ( $textdomain ) {
			foreach ( array( 'Name', 'PluginURI', 'Description', 'Author', 'AuthorURI', 'Version' ) as $field ) {
				// phpcs:ignore WordPress.WP.I18n.LowLevelTranslationFunction,WordPress.WP.I18n.NonSingularStringLiteralText,WordPress.WP.I18n.NonSingularStringLiteralDomain
				$plugin_data[ $field ] = translate( $plugin_data[ $field ], $textdomain );
			}
		}
	}

	// Sanitize fields.
	$allowed_tags_in_links = array(
		'abbr'    => array( 'title' => true ),
		'acronym' => array( 'title' => true ),
		'code'    => true,
		'em'      => true,
		'strong'  => true,
	);

	$allowed_tags      = $allowed_tags_in_links;
	$allowed_tags['a'] = array(
		'href'  => true,
		'title' => true,
	);

	// Name is marked up inside <a> tags. Don't allow these.
	// Author is too, but some plugins have used <a> here (omitting Author URI).
	$plugin_data['Name']   = wp_kses( $plugin_data['Name'], $allowed_tags_in_links );
	$plugin_data['Author'] = wp_kses( $plugin_data['Author'], $allowed_tags );

	$plugin_data['Description'] = wp_kses( $plugin_data['Description'], $allowed_tags );
	$plugin_data['Version']     = wp_kses( $plugin_data['Version'], $allowed_tags );

	$plugin_data['PluginURI'] = esc_url( $plugin_data['PluginURI'] );
	$plugin_data['AuthorURI'] = esc_url( $plugin_data['AuthorURI'] );

	$plugin_data['Title']      = $plugin_data['Name'];
	$plugin_data['AuthorName'] = $plugin_data['Author'];

	// Apply markup.
	if ( $markup ) {
		if ( $plugin_data['PluginURI'] && $plugin_data['Name'] ) {
			$plugin_data['Title'] = '<a href="' . $plugin_data['PluginURI'] . '">' . $plugin_data['Name'] . '</a>';
		}

		if ( $plugin_data['AuthorURI'] && $plugin_data['Author'] ) {
			$plugin_data['Author'] = '<a href="' . $plugin_data['AuthorURI'] . '">' . $plugin_data['Author'] . '</a>';
		}

		$plugin_data['Description'] = wptexturize( $plugin_data['Description'] );

		if ( $plugin_data['Author'] ) {
			$plugin_data['Description'] .= sprintf(
				/* translators: %s: Plugin author. */
				' <cite>' . __( 'By %s.' ) . '</cite>',
				$plugin_data['Author']
			);
		}
	}

	return $plugin_data;
}

/**
 * Get a list of a plugin's files.
 *
 * @since 2.8.0
 *
 * @param string $plugin Path to the plugin file relative to the plugins directory.
 * @return string[] Array of file names relative to the plugin root.
 */
function get_plugin_files( $plugin ) {
	$plugin_file = WP_PLUGIN_DIR . '/' . $plugin;
	$dir         = dirname( $plugin_file );

	$plugin_files = array( plugin_basename( $plugin_file ) );

	if ( is_dir( $dir ) && WP_PLUGIN_DIR !== $dir ) {

		/**
		 * Filters the array of excluded directories and files while scanning the folder.
		 *
		 * @since 4.9.0
		 *
		 * @param string[] $exclusions Array of excluded directories and files.
		 */
		$exclusions = (array) apply_filters( 'plugin_files_exclusions', array( 'CVS', 'node_modules', 'vendor', 'bower_components' ) );

		$list_files = list_files( $dir, 100, $exclusions );
		$list_files = array_map( 'plugin_basename', $list_files );

		$plugin_files = array_merge( $plugin_files, $list_files );
		$plugin_files = array_values( array_unique( $plugin_files ) );
	}

	return $plugin_files;
}

/**
 * Check the plugins directory and retrieve all plugin files with plugin data.
 *
 * WordPress only supports plugin files in the base plugins directory
 * (wp-content/plugins) and in one directory above the plugins directory
 * (wp-content/plugins/my-plugin). The file it looks for has the plugin data
 * and must be found in those two locations. It is recommended to keep your
 * plugin files in their own directories.
 *
 * The file with the plugin data is the file that will be included and therefore
 * needs to have the main execution for the plugin. This does not mean
 * everything must be contained in the file and it is recommended that the file
 * be split for maintainability. Keep everything in one file for extreme
 * optimization purposes.
 *
 * @since 1.5.0
 *
 * @param string $plugin_folder Optional. Relative path to single plugin folder.
 * @return array[] Array of arrays of plugin data, keyed by plugin file name. See `get_plugin_data()`.
 */
function get_plugins( $plugin_folder = '' ) {

	$cache_plugins = wp_cache_get( 'plugins', 'plugins' );
	if ( ! $cache_plugins ) {
		$cache_plugins = array();
	}

	if ( isset( $cache_plugins[ $plugin_folder ] ) ) {
		return $cache_plugins[ $plugin_folder ];
	}

	$wp_plugins  = array();
	$plugin_root = WP_PLUGIN_DIR;
	if ( ! empty( $plugin_folder ) ) {
		$plugin_root .= $plugin_folder;
	}

	// Files in wp-content/plugins directory.
	$plugins_dir  = @opendir( $plugin_root );
	$plugin_files = array();

	if ( $plugins_dir ) {
		while ( ( $file = readdir( $plugins_dir ) ) !== false ) {
			if ( '.' === substr( $file, 0, 1 ) ) {
				continue;
			}

			if ( is_dir( $plugin_root . '/' . $file ) ) {
				$plugins_subdir = @opendir( $plugin_root . '/' . $file );

				if ( $plugins_subdir ) {
					while ( ( $subfile = readdir( $plugins_subdir ) ) !== false ) {
						if ( '.' === substr( $subfile, 0, 1 ) ) {
							continue;
						}

						if ( '.php' === substr( $subfile, -4 ) ) {
							$plugin_files[] = "$file/$subfile";
						}
					}

					closedir( $plugins_subdir );
				}
			} else {
				if ( '.php' === substr( $file, -4 ) ) {
					$plugin_files[] = $file;
				}
			}
		}

		closedir( $plugins_dir );
	}

	if ( empty( $plugin_files ) ) {
		return $wp_plugins;
	}

	foreach ( $plugin_files as $plugin_file ) {
		if ( ! is_readable( "$plugin_root/$plugin_file" ) ) {
			continue;
		}

		// Do not apply markup/translate as it will be cached.
		$plugin_data = get_plugin_data( "$plugin_root/$plugin_file", false, false );

		if ( empty( $plugin_data['Name'] ) ) {
			continue;
		}

		$wp_plugins[ plugin_basename( $plugin_file ) ] = $plugin_data;
	}

	uasort( $wp_plugins, '_sort_uname_callback' );

	$cache_plugins[ $plugin_folder ] = $wp_plugins;
	wp_cache_set( 'plugins', $cache_plugins, 'plugins' );

	return $wp_plugins;
}

/**
 * Check the mu-plugins directory and retrieve all mu-plugin files with any plugin data.
 *
 * WordPress only includes mu-plugin files in the base mu-plugins directory (wp-content/mu-plugins).
 *
 * @since 3.0.0
 * @return array[] Array of arrays of mu-plugin data, keyed by plugin file name. See `get_plugin_data()`.
 */
function get_mu_plugins() {
	$wp_plugins   = array();
	$plugin_files = array();

	if ( ! is_dir( WPMU_PLUGIN_DIR ) ) {
		return $wp_plugins;
	}

	// Files in wp-content/mu-plugins directory.
	$plugins_dir = @opendir( WPMU_PLUGIN_DIR );
	if ( $plugins_dir ) {
		while ( ( $file = readdir( $plugins_dir ) ) !== false ) {
			if ( '.php' === substr( $file, -4 ) ) {
				$plugin_files[] = $file;
			}
		}
	} else {
		return $wp_plugins;
	}

	closedir( $plugins_dir );

	if ( empty( $plugin_files ) ) {
		return $wp_plugins;
	}

	foreach ( $plugin_files as $plugin_file ) {
		if ( ! is_readable( WPMU_PLUGIN_DIR . "/$plugin_file" ) ) {
			continue;
		}

		// Do not apply markup/translate as it will be cached.
		$plugin_data = get_plugin_data( WPMU_PLUGIN_DIR . "/$plugin_file", false, false );

		if ( empty( $plugin_data['Name'] ) ) {
			$plugin_data['Name'] = $plugin_file;
		}

		$wp_plugins[ $plugin_file ] = $plugin_data;
	}

	if ( isset( $wp_plugins['index.php'] ) && filesize( WPMU_PLUGIN_DIR . '/index.php' ) <= 30 ) {
		// Silence is golden.
		unset( $wp_plugins['index.php'] );
	}

	uasort( $wp_plugins, '_sort_uname_callback' );

	return $wp_plugins;
}

/**
 * Callback to sort array by a 'Name' key.
 *
 * @since 3.1.0
 *
 * @access private
 *
 * @param array $a array with 'Name' key.
 * @param array $b array with 'Name' key.
 * @return int Return 0 or 1 based on two string comparison.
 */
function _sort_uname_callback( $a, $b ) {
	return strnatcasecmp( $a['Name'], $b['Name'] );
}

/**
 * Check the wp-content directory and retrieve all drop-ins with any plugin data.
 *
 * @since 3.0.0
 * @return array[] Array of arrays of dropin plugin data, keyed by plugin file name. See `get_plugin_data()`.
 */
function get_dropins() {
	$dropins      = array();
	$plugin_files = array();

	$_dropins = _get_dropins();

	// Files in wp-content directory.
	$plugins_dir = @opendir( WP_CONTENT_DIR );
	if ( $plugins_dir ) {
		while ( ( $file = readdir( $plugins_dir ) ) !== false ) {
			if ( isset( $_dropins[ $file ] ) ) {
				$plugin_files[] = $file;
			}
		}
	} else {
		return $dropins;
	}

	closedir( $plugins_dir );

	if ( empty( $plugin_files ) ) {
		return $dropins;
	}

	foreach ( $plugin_files as $plugin_file ) {
		if ( ! is_readable( WP_CONTENT_DIR . "/$plugin_file" ) ) {
			continue;
		}

		// Do not apply markup/translate as it will be cached.
		$plugin_data = get_plugin_data( WP_CONTENT_DIR . "/$plugin_file", false, false );

		if ( empty( $plugin_data['Name'] ) ) {
			$plugin_data['Name'] = $plugin_file;
		}

		$dropins[ $plugin_file ] = $plugin_data;
	}

	uksort( $dropins, 'strnatcasecmp' );

	return $dropins;
}

/**
 * Returns drop-ins that WordPress uses.
 *
 * Includes Multisite drop-ins only when is_multisite()
 *
 * @since 3.0.0
 * @return array[] Key is file name. The value is an array, with the first value the
 *  purpose of the drop-in and the second value the name of the constant that must be
 *  true for the drop-in to be used, or true if no constant is required.
 */
function _get_dropins() {
	$dropins = array(
		'advanced-cache.php'      => array( __( 'Advanced caching plugin.' ), 'WP_CACHE' ),  // WP_CACHE
		'db.php'                  => array( __( 'Custom database class.' ), true ),          // Auto on load.
		'db-error.php'            => array( __( 'Custom database error message.' ), true ),  // Auto on error.
		'install.php'             => array( __( 'Custom installation script.' ), true ),     // Auto on installation.
		'maintenance.php'         => array( __( 'Custom maintenance message.' ), true ),     // Auto on maintenance.
		'object-cache.php'        => array( __( 'External object cache.' ), true ),          // Auto on load.
		'php-error.php'           => array( __( 'Custom PHP error message.' ), true ),       // Auto on error.
		'fatal-error-handler.php' => array( __( 'Custom PHP fatal error handler.' ), true ), // Auto on error.
	);

	if ( is_multisite() ) {
		$dropins['sunrise.php']        = array( __( 'Executed before Multisite is loaded.' ), 'SUNRISE' ); // SUNRISE
		$dropins['blog-deleted.php']   = array( __( 'Custom site deleted message.' ), true );   // Auto on deleted blog.
		$dropins['blog-inactive.php']  = array( __( 'Custom site inactive message.' ), true );  // Auto on inactive blog.
		$dropins['blog-suspended.php'] = array( __( 'Custom site suspended message.' ), true ); // Auto on archived or spammed blog.
	}

	return $dropins;
}

/**
 * Determines whether a plugin is active.
 *
 * Only plugins installed in the plugins/ folder can be active.
 *
 * Plugins in the mu-plugins/ folder can't be "activated," so this function will
 * return false for those plugins.
 *
 * For more information on this and similar theme functions, check out
 * the {@link https://developer.wordpress.org/themes/basics/conditional-tags/
 * Conditional Tags} article in the Theme Developer Handbook.
 *
 * @since 2.5.0
 *
 * @param string $plugin Path to the plugin file relative to the plugins directory.
 * @return bool True, if in the active plugins list. False, not in the list.
 */
function is_plugin_active( $plugin ) {
	return in_array( $plugin, (array) get_option( 'active_plugins', array() ), true ) || is_plugin_active_for_network( $plugin );
}

/**
 * Determines whether the plugin is inactive.
 *
 * Reverse of is_plugin_active(). Used as a callback.
 *
 * For more information on this and similar theme functions, check out
 * the {@link https://developer.wordpress.org/themes/basics/conditional-tags/
 * Conditional Tags} article in the Theme Developer Handbook.
 *
 * @since 3.1.0
 *
 * @see is_plugin_active()
 *
 * @param string $plugin Path to the plugin file relative to the plugins directory.
 * @return bool True if inactive. False if active.
 */
function is_plugin_inactive( $plugin ) {
	return ! is_plugin_active( $plugin );
}

/**
 * Determines whether the plugin is active for the entire network.
 *
 * Only plugins installed in the plugins/ folder can be active.
 *
 * Plugins in the mu-plugins/ folder can't be "activated," so this function will
 * return false for those plugins.
 *
 * For more information on this and similar theme functions, check out
 * the {@link https://developer.wordpress.org/themes/basics/conditional-tags/
 * Conditional Tags} article in the Theme Developer Handbook.
 *
 * @since 3.0.0
 *
 * @param string $plugin Path to the plugin file relative to the plugins directory.
 * @return bool True if active for the network, otherwise false.
 */
function is_plugin_active_for_network( $plugin ) {
	if ( ! is_multisite() ) {
		return false;
	}

	$plugins = get_site_option( 'active_sitewide_plugins' );
	if ( isset( $plugins[ $plugin ] ) ) {
		return true;
	}

	return false;
}

/**
 * Checks for "Network: true" in the plugin header to see if this should
 * be activated only as a network wide plugin. The plugin would also work
 * when Multisite is not enabled.
 *
 * Checks for "Site Wide Only: true" for backward compatibility.
 *
 * @since 3.0.0
 *
 * @param string $plugin Path to the plugin file relative to the plugins directory.
 * @return bool True if plugin is network only, false otherwise.
 */
function is_network_only_plugin( $plugin ) {
	$plugin_data = get_plugin_data( WP_PLUGIN_DIR . '/' . $plugin );
	if ( $plugin_data ) {
		return $plugin_data['Network'];
	}
	return false;
}

/**
 * Attempts activation of plugin in a "sandbox" and redirects on success.
 *
 * A plugin that is already activated will not attempt to be activated again.
 *
 * The way it works is by setting the redirection to the error before trying to
 * include the plugin file. If the plugin fails, then the redirection will not
 * be overwritten with the success message. Also, the options will not be
 * updated and the activation hook will not be called on plugin error.
 *
 * It should be noted that in no way the below code will actually prevent errors
 * within the file. The code should not be used elsewhere to replicate the
 * "sandbox", which uses redirection to work.
 * {@source 13 1}
 *
 * If any errors are found or text is outputted, then it will be captured to
 * ensure that the success redirection will update the error redirection.
 *
 * @since 2.5.0
 * @since 5.2.0 Test for WordPress version and PHP version compatibility.
 *
 * @param string $plugin       Path to the plugin file relative to the plugins directory.
 * @param string $redirect     Optional. URL to redirect to.
 * @param bool   $network_wide Optional. Whether to enable the plugin for all sites in the network
 *                             or just the current site. Multisite only. Default false.
 * @param bool   $silent       Optional. Whether to prevent calling activation hooks. Default false.
 * @return null|WP_Error Null on success, WP_Error on invalid file.
 */
function activate_plugin( $plugin, $redirect = '', $network_wide = false, $silent = false ) {
	$plugin = plugin_basename( trim( $plugin ) );

	if ( is_multisite() && ( $network_wide || is_network_only_plugin( $plugin ) ) ) {
		$network_wide        = true;
		$current             = get_site_option( 'active_sitewide_plugins', array() );
		$_GET['networkwide'] = 1; // Back compat for plugins looking for this value.
	} else {
		$current = get_option( 'active_plugins', array() );
	}

	$valid = validate_plugin( $plugin );
	if ( is_wp_error( $valid ) ) {
		return $valid;
	}

	$requirements = validate_plugin_requirements( $plugin );
	if ( is_wp_error( $requirements ) ) {
		return $requirements;
	}

	if ( $network_wide && ! isset( $current[ $plugin ] )
		|| ! $network_wide && ! in_array( $plugin, $current, true )
	) {
		if ( ! empty( $redirect ) ) {
			// We'll override this later if the plugin can be included without fatal error.
			wp_redirect( add_query_arg( '_error_nonce', wp_create_nonce( 'plugin-activation-error_' . $plugin ), $redirect ) );
		}

		ob_start();

		// Load the plugin to test whether it throws any errors.
		plugin_sandbox_scrape( $plugin );

		if ( ! $silent ) {
			/**
			 * Fires before a plugin is activated.
			 *
			 * If a plugin is silently activated (such as during an update),
			 * this hook does not fire.
			 *
			 * @since 2.9.0
			 *
			 * @param string $plugin       Path to the plugin file relative to the plugins directory.
			 * @param bool   $network_wide Whether to enable the plugin for all sites in the network
			 *                             or just the current site. Multisite only. Default false.
			 */
			do_action( 'activate_plugin', $plugin, $network_wide );

			/**
			 * Fires as a specific plugin is being activated.
			 *
			 * This hook is the "activation" hook used internally by register_activation_hook().
			 * The dynamic portion of the hook name, `$plugin`, refers to the plugin basename.
			 *
			 * If a plugin is silently activated (such as during an update), this hook does not fire.
			 *
			 * @since 2.0.0
			 *
			 * @param bool $network_wide Whether to enable the plugin for all sites in the network
			 *                           or just the current site. Multisite only. Default false.
			 */
			do_action( "activate_{$plugin}", $network_wide );
		}

		if ( $network_wide ) {
			$current            = get_site_option( 'active_sitewide_plugins', array() );
			$current[ $plugin ] = time();
			update_site_option( 'active_sitewide_plugins', $current );
		} else {
			$current   = get_option( 'active_plugins', array() );
			$current[] = $plugin;
			sort( $current );
			update_option( 'active_plugins', $current );
		}

		if ( ! $silent ) {
			/**
			 * Fires after a plugin has been activated.
			 *
			 * If a plugin is silently activated (such as during an update),
			 * this hook does not fire.
			 *
			 * @since 2.9.0
			 *
			 * @param string $plugin       Path to the plugin file relative to the plugins directory.
			 * @param bool   $network_wide Whether to enable the plugin for all sites in the network
			 *                             or just the current site. Multisite only. Default false.
			 */
			do_action( 'activated_plugin', $plugin, $network_wide );
		}

		if ( ob_get_length() > 0 ) {
			$output = ob_get_clean();
			return new WP_Error( 'unexpected_output', __( 'The plugin generated unexpected output.' ), $output );
		}

		ob_end_clean();
	}

	return null;
}

/**
 * Deactivate a single plugin or multiple plugins.
 *
 * The deactivation hook is disabled by the plugin upgrader by using the $silent
 * parameter.
 *
 * @since 2.5.0
 *
 * @param string|string[] $plugins      Single plugin or list of plugins to deactivate.
 * @param bool            $silent       Prevent calling deactivation hooks. Default false.
 * @param bool|null       $network_wide Whether to deactivate the plugin for all sites in the network.
 *                                      A value of null will deactivate plugins for both the network
 *                                      and the current site. Multisite only. Default null.
 */
function deactivate_plugins( $plugins, $silent = false, $network_wide = null ) {
	if ( is_multisite() ) {
		$network_current = get_site_option( 'active_sitewide_plugins', array() );
	}
	$current    = get_option( 'active_plugins', array() );
	$do_blog    = false;
	$do_network = false;

	foreach ( (array) $plugins as $plugin ) {
		$plugin = plugin_basename( trim( $plugin ) );
		if ( ! is_plugin_active( $plugin ) ) {
			continue;
		}

		$network_deactivating = ( false !== $network_wide ) && is_plugin_active_for_network( $plugin );

		if ( ! $silent ) {
			/**
			 * Fires before a plugin is deactivated.
			 *
			 * If a plugin is silently deactivated (such as during an update),
			 * this hook does not fire.
			 *
			 * @since 2.9.0
			 *
			 * @param string $plugin               Path to the plugin file relative to the plugins directory.
			 * @param bool   $network_deactivating Whether the plugin is deactivated for all sites in the network
			 *                                     or just the current site. Multisite only. Default false.
			 */
			do_action( 'deactivate_plugin', $plugin, $network_deactivating );
		}

		if ( false !== $network_wide ) {
			if ( is_plugin_active_for_network( $plugin ) ) {
				$do_network = true;
				unset( $network_current[ $plugin ] );
			} elseif ( $network_wide ) {
				continue;
			}
		}

		if ( true !== $network_wide ) {
			$key = array_search( $plugin, $current, true );
			if ( false !== $key ) {
				$do_blog = true;
				unset( $current[ $key ] );
			}
		}

		if ( $do_blog && wp_is_recovery_mode() ) {
			list( $extension ) = explode( '/', $plugin );
			wp_paused_plugins()->delete( $extension );
		}

		if ( ! $silent ) {
			/**
			 * Fires as a specific plugin is being deactivated.
			 *
			 * This hook is the "deactivation" hook used internally by register_deactivation_hook().
			 * The dynamic portion of the hook name, `$plugin`, refers to the plugin basename.
			 *
			 * If a plugin is silently deactivated (such as during an update), this hook does not fire.
			 *
			 * @since 2.0.0
			 *
			 * @param bool $network_deactivating Whether the plugin is deactivated for all sites in the network
			 *                                   or just the current site. Multisite only. Default false.
			 */
			do_action( "deactivate_{$plugin}", $network_deactivating );

			/**
			 * Fires after a plugin is deactivated.
			 *
			 * If a plugin is silently deactivated (such as during an update),
			 * this hook does not fire.
			 *
			 * @since 2.9.0
			 *
			 * @param string $plugin               Path to the plugin file relative to the plugins directory.
			 * @param bool   $network_deactivating Whether the plugin is deactivated for all sites in the network
			 *                                     or just the current site. Multisite only. Default false.
			 */
			do_action( 'deactivated_plugin', $plugin, $network_deactivating );
		}
	}

	if ( $do_blog ) {
		update_option( 'active_plugins', $current );
	}
	if ( $do_network ) {
		update_site_option( 'active_sitewide_plugins', $network_current );
	}
}

/**
 * Activate multiple plugins.
 *
 * When WP_Error is returned, it does not mean that one of the plugins had
 * errors. It means that one or more of the plugin file paths were invalid.
 *
 * The execution will be halted as soon as one of the plugins has an error.
 *
 * @since 2.6.0
 *
 * @param string|string[] $plugins      Single plugin or list of plugins to activate.
 * @param string          $redirect     Redirect to page after successful activation.
 * @param bool            $network_wide Whether to enable the plugin for all sites in the network.
 *                                      Default false.
 * @param bool            $silent       Prevent calling activation hooks. Default false.
 * @return bool|WP_Error True when finished or WP_Error if there were errors during a plugin activation.
 */
function activate_plugins( $plugins, $redirect = '', $network_wide = false, $silent = false ) {
	if ( ! is_array( $plugins ) ) {
		$plugins = array( $plugins );
	}

	$errors = array();
	foreach ( $plugins as $plugin ) {
		if ( ! empty( $redirect ) ) {
			$redirect = add_query_arg( 'plugin', $plugin, $redirect );
		}
		$result = activate_plugin( $plugin, $redirect, $network_wide, $silent );
		if ( is_wp_error( $result ) ) {
			$errors[ $plugin ] = $result;
		}
	}

	if ( ! empty( $errors ) ) {
		return new WP_Error( 'plugins_invalid', __( 'One of the plugins is invalid.' ), $errors );
	}

	return true;
}

/**
 * Remove directory and files of a plugin for a list of plugins.
 *
 * @since 2.6.0
 *
 * @global WP_Filesystem_Base $wp_filesystem WordPress filesystem subclass.
 *
 * @param string[] $plugins    List of plugin paths to delete, relative to the plugins directory.
 * @param string   $deprecated Not used.
 * @return bool|null|WP_Error True on success, false if `$plugins` is empty, `WP_Error` on failure.
 *                            `null` if filesystem credentials are required to proceed.
 */
function delete_plugins( $plugins, $deprecated = '' ) {
	global $wp_filesystem;

	if ( empty( $plugins ) ) {
		return false;
	}

	$checked = array();
	foreach ( $plugins as $plugin ) {
		$checked[] = 'checked[]=' . $plugin;
	}

	$url = wp_nonce_url( 'plugins.php?action=delete-selected&verify-delete=1&' . implode( '&', $checked ), 'bulk-plugins' );

	ob_start();
	$credentials = request_filesystem_credentials( $url );
	$data        = ob_get_clean();

	if ( false === $credentials ) {
		if ( ! empty( $data ) ) {
			require_once ABSPATH . 'wp-admin/admin-header.php';
			echo $data;
			require_once ABSPATH . 'wp-admin/admin-footer.php';
			exit;
		}
		return;
	}

	if ( ! WP_Filesystem( $credentials ) ) {
		ob_start();
		// Failed to connect. Error and request again.
		request_filesystem_credentials( $url, '', true );
		$data = ob_get_clean();

		if ( ! empty( $data ) ) {
			require_once ABSPATH . 'wp-admin/admin-header.php';
			echo $data;
			require_once ABSPATH . 'wp-admin/admin-footer.php';
			exit;
		}
		return;
	}

	if ( ! is_object( $wp_filesystem ) ) {
		return new WP_Error( 'fs_unavailable', __( 'Could not access filesystem.' ) );
	}

	if ( is_wp_error( $wp_filesystem->errors ) && $wp_filesystem->errors->has_errors() ) {
		return new WP_Error( 'fs_error', __( 'Filesystem error.' ), $wp_filesystem->errors );
	}

	// Get the base plugin folder.
	$plugins_dir = $wp_filesystem->wp_plugins_dir();
	if ( empty( $plugins_dir ) ) {
		return new WP_Error( 'fs_no_plugins_dir', __( 'Unable to locate WordPress plugin directory.' ) );
	}

	$plugins_dir = trailingslashit( $plugins_dir );

	$plugin_translations = wp_get_installed_translations( 'plugins' );

	$errors = array();

	foreach ( $plugins as $plugin_file ) {
		// Run Uninstall hook.
		if ( is_uninstallable_plugin( $plugin_file ) ) {
			uninstall_plugin( $plugin_file );
		}

		/**
		 * Fires immediately before a plugin deletion attempt.
		 *
		 * @since 4.4.0
		 *
		 * @param string $plugin_file Path to the plugin file relative to the plugins directory.
		 */
		do_action( 'delete_plugin', $plugin_file );

		$this_plugin_dir = trailingslashit( dirname( $plugins_dir . $plugin_file ) );

		// If plugin is in its own directory, recursively delete the directory.
		// Base check on if plugin includes directory separator AND that it's not the root plugin folder.
		if ( strpos( $plugin_file, '/' ) && $this_plugin_dir !== $plugins_dir ) {
			$deleted = $wp_filesystem->delete( $this_plugin_dir, true );
		} else {
			$deleted = $wp_filesystem->delete( $plugins_dir . $plugin_file );
		}

		/**
		 * Fires immediately after a plugin deletion attempt.
		 *
		 * @since 4.4.0
		 *
		 * @param string $plugin_file Path to the plugin file relative to the plugins directory.
		 * @param bool   $deleted     Whether the plugin deletion was successful.
		 */
		do_action( 'deleted_plugin', $plugin_file, $deleted );

		if ( ! $deleted ) {
			$errors[] = $plugin_file;
			continue;
		}

		$plugin_slug = dirname( $plugin_file );

		if ( 'hello.php' === $plugin_file ) {
			$plugin_slug = 'hello-dolly';
		}

		// Remove language files, silently.
		if ( '.' !== $plugin_slug && ! empty( $plugin_translations[ $plugin_slug ] ) ) {
			$translations = $plugin_translations[ $plugin_slug ];

			foreach ( $translations as $translation => $data ) {
				$wp_filesystem->delete( WP_LANG_DIR . '/plugins/' . $plugin_slug . '-' . $translation . '.po' );
				$wp_filesystem->delete( WP_LANG_DIR . '/plugins/' . $plugin_slug . '-' . $translation . '.mo' );

				$json_translation_files = glob( WP_LANG_DIR . '/plugins/' . $plugin_slug . '-' . $translation . '-*.json' );
				if ( $json_translation_files ) {
					array_map( array( $wp_filesystem, 'delete' ), $json_translation_files );
				}
			}
		}
	}

	// Remove deleted plugins from the plugin updates list.
	$current = get_site_transient( 'update_plugins' );
	if ( $current ) {
		// Don't remove the plugins that weren't deleted.
		$deleted = array_diff( $plugins, $errors );

		foreach ( $deleted as $plugin_file ) {
			unset( $current->response[ $plugin_file ] );
		}

		set_site_transient( 'update_plugins', $current );
	}

	if ( ! empty( $errors ) ) {
		if ( 1 === count( $errors ) ) {
			/* translators: %s: Plugin filename. */
			$message = __( 'Could not fully remove the plugin %s.' );
		} else {
			/* translators: %s: Comma-separated list of plugin filenames. */
			$message = __( 'Could not fully remove the plugins %s.' );
		}

		return new WP_Error( 'could_not_remove_plugin', sprintf( $message, implode( ', ', $errors ) ) );
	}

	return true;
}

/**
 * Validate active plugins
 *
 * Validate all active plugins, deactivates invalid and
 * returns an array of deactivated ones.
 *
 * @since 2.5.0
 * @return WP_Error[] Array of plugin errors keyed by plugin file name.
 */
function validate_active_plugins() {
	$plugins = get_option( 'active_plugins', array() );
	// Validate vartype: array.
	if ( ! is_array( $plugins ) ) {
		update_option( 'active_plugins', array() );
		$plugins = array();
	}

	if ( is_multisite() && current_user_can( 'manage_network_plugins' ) ) {
		$network_plugins = (array) get_site_option( 'active_sitewide_plugins', array() );
		$plugins         = array_merge( $plugins, array_keys( $network_plugins ) );
	}

	if ( empty( $plugins ) ) {
		return array();
	}

	$invalid = array();

	// Invalid plugins get deactivated.
	foreach ( $plugins as $plugin ) {
		$result = validate_plugin( $plugin );
		if ( is_wp_error( $result ) ) {
			$invalid[ $plugin ] = $result;
			deactivate_plugins( $plugin, true );
		}
	}
	return $invalid;
}

/**
 * Validate the plugin path.
 *
 * Checks that the main plugin file exists and is a valid plugin. See validate_file().
 *
 * @since 2.5.0
 *
 * @param string $plugin Path to the plugin file relative to the plugins directory.
 * @return int|WP_Error 0 on success, WP_Error on failure.
 */
function validate_plugin( $plugin ) {
	if ( validate_file( $plugin ) ) {
		return new WP_Error( 'plugin_invalid', __( 'Invalid plugin path.' ) );
	}
	if ( ! file_exists( WP_PLUGIN_DIR . '/' . $plugin ) ) {
		return new WP_Error( 'plugin_not_found', __( 'Plugin file does not exist.' ) );
	}

	$installed_plugins = get_plugins();
	if ( ! isset( $installed_plugins[ $plugin ] ) ) {
		return new WP_Error( 'no_plugin_header', __( 'The plugin does not have a valid header.' ) );
	}
	return 0;
}

/**
 * Validates the plugin requirements for WordPress version and PHP version.
 *
 * Uses the information from `Requires at least` and `Requires PHP` headers
 * defined in the plugin's main PHP file.
 *
 * @since 5.2.0
 * @since 5.3.0 Added support for reading the headers from the plugin's
 *              main PHP file, with `readme.txt` as a fallback.
 * @since 5.8.0 Removed support for using `readme.txt` as a fallback.
 *
 * @param string $plugin Path to the plugin file relative to the plugins directory.
 * @return true|WP_Error True if requirements are met, WP_Error on failure.
 */
function validate_plugin_requirements( $plugin ) {
	$plugin_headers = get_plugin_data( WP_PLUGIN_DIR . '/' . $plugin );

	$requirements = array(
		'requires'     => ! empty( $plugin_headers['RequiresWP'] ) ? $plugin_headers['RequiresWP'] : '',
		'requires_php' => ! empty( $plugin_headers['RequiresPHP'] ) ? $plugin_headers['RequiresPHP'] : '',
	);

	$compatible_wp  = is_wp_version_compatible( $requirements['requires'] );
	$compatible_php = is_php_version_compatible( $requirements['requires_php'] );

	$php_update_message = '</p><p>' . sprintf(
		/* translators: %s: URL to Update PHP page. */
		__( '<a href="%s">Learn more about updating PHP</a>.' ),
		esc_url( wp_get_update_php_url() )
	);

	$annotation = wp_get_update_php_annotation();

	if ( $annotation ) {
		$php_update_message .= '</p><p><em>' . $annotation . '</em>';
	}

	if ( ! $compatible_wp && ! $compatible_php ) {
		return new WP_Error(
			'plugin_wp_php_incompatible',
			'<p>' . sprintf(
				/* translators: 1: Current WordPress version, 2: Current PHP version, 3: Plugin name, 4: Required WordPress version, 5: Required PHP version. */
				_x( '<strong>Error:</strong> Current versions of WordPress (%1$s) and PHP (%2$s) do not meet minimum requirements for %3$s. The plugin requires WordPress %4$s and PHP %5$s.', 'plugin' ),
				get_bloginfo( 'version' ),
				phpversion(),
				$plugin_headers['Name'],
				$requirements['requires'],
				$requirements['requires_php']
			) . $php_update_message . '</p>'
		);
	} elseif ( ! $compatible_php ) {
		return new WP_Error(
			'plugin_php_incompatible',
			'<p>' . sprintf(
				/* translators: 1: Current PHP version, 2: Plugin name, 3: Required PHP version. */
				_x( '<strong>Error:</strong> Current PHP version (%1$s) does not meet minimum requirements for %2$s. The plugin requires PHP %3$s.', 'plugin' ),
				phpversion(),
				$plugin_headers['Name'],
				$requirements['requires_php']
			) . $php_update_message . '</p>'
		);
	} elseif ( ! $compatible_wp ) {
		return new WP_Error(
			'plugin_wp_incompatible',
			'<p>' . sprintf(
				/* translators: 1: Current WordPress version, 2: Plugin name, 3: Required WordPress version. */
				_x( '<strong>Error:</strong> Current WordPress version (%1$s) does not meet minimum requirements for %2$s. The plugin requires WordPress %3$s.', 'plugin' ),
				get_bloginfo( 'version' ),
				$plugin_headers['Name'],
				$requirements['requires']
			) . '</p>'
		);
	}

	return true;
}

/**
 * Whether the plugin can be uninstalled.
 *
 * @since 2.7.0
 *
 * @param string $plugin Path to the plugin file relative to the plugins directory.
 * @return bool Whether plugin can be uninstalled.
 */
function is_uninstallable_plugin( $plugin ) {
	$file = plugin_basename( $plugin );

	$uninstallable_plugins = (array) get_option( 'uninstall_plugins' );
	if ( isset( $uninstallable_plugins[ $file ] ) || file_exists( WP_PLUGIN_DIR . '/' . dirname( $file ) . '/uninstall.php' ) ) {
		return true;
	}

	return false;
}

/**
 * Uninstall a single plugin.
 *
 * Calls the uninstall hook, if it is available.
 *
 * @since 2.7.0
 *
 * @param string $plugin Path to the plugin file relative to the plugins directory.
 * @return true|void True if a plugin's uninstall.php file has been found and included.
 *                   Void otherwise.
 */
function uninstall_plugin( $plugin ) {
	$file = plugin_basename( $plugin );

	$uninstallable_plugins = (array) get_option( 'uninstall_plugins' );

	/**
	 * Fires in uninstall_plugin() immediately before the plugin is uninstalled.
	 *
	 * @since 4.5.0
	 *
	 * @param string $plugin                Path to the plugin file relative to the plugins directory.
	 * @param array  $uninstallable_plugins Uninstallable plugins.
	 */
	do_action( 'pre_uninstall_plugin', $plugin, $uninstallable_plugins );

	if ( file_exists( WP_PLUGIN_DIR . '/' . dirname( $file ) . '/uninstall.php' ) ) {
		if ( isset( $uninstallable_plugins[ $file ] ) ) {
			unset( $uninstallable_plugins[ $file ] );
			update_option( 'uninstall_plugins', $uninstallable_plugins );
		}
		unset( $uninstallable_plugins );

		define( 'WP_UNINSTALL_PLUGIN', $file );

		wp_register_plugin_realpath( WP_PLUGIN_DIR . '/' . $file );
		include_once WP_PLUGIN_DIR . '/' . dirname( $file ) . '/uninstall.php';

		return true;
	}

	if ( isset( $uninstallable_plugins[ $file ] ) ) {
		$callable = $uninstallable_plugins[ $file ];
		unset( $uninstallable_plugins[ $file ] );
		update_option( 'uninstall_plugins', $uninstallable_plugins );
		unset( $uninstallable_plugins );

		wp_register_plugin_realpath( WP_PLUGIN_DIR . '/' . $file );
		include_once WP_PLUGIN_DIR . '/' . $file;

		add_action( "uninstall_{$file}", $callable );

		/**
		 * Fires in uninstall_plugin() once the plugin has been uninstalled.
		 *
		 * The action concatenates the 'uninstall_' prefix with the basename of the
		 * plugin passed to uninstall_plugin() to create a dynamically-named action.
		 *
		 * @since 2.7.0
		 */
		do_action( "uninstall_{$file}" );
	}
}

//
// Menu.
//

/**
 * Adds a top-level menu page.
 *
 * This function takes a capability which will be used to determine whether
 * or not a page is included in the menu.
 *
 * The function which is hooked in to handle the output of the page must check
 * that the user has the required capability as well.
 *
 * @since 1.5.0
 *
 * @global array $menu
 * @global array $admin_page_hooks
 * @global array $_registered_pages
 * @global array $_parent_pages
 *
 * @param string   $page_title The text to be displayed in the title tags of the page when the menu is selected.
 * @param string   $menu_title The text to be used for the menu.
 * @param string   $capability The capability required for this menu to be displayed to the user.
 * @param string   $menu_slug  The slug name to refer to this menu by. Should be unique for this menu page and only
 *                             include lowercase alphanumeric, dashes, and underscores characters to be compatible
 *                             with sanitize_key().
 * @param callable $function   Optional. The function to be called to output the content for this page.
 * @param string   $icon_url   Optional. The URL to the icon to be used for this menu.
 *                             * Pass a base64-encoded SVG using a data URI, which will be colored to match
 *                               the color scheme. This should begin with 'data:image/svg+xml;base64,'.
 *                             * Pass the name of a Dashicons helper class to use a font icon,
 *                               e.g. 'dashicons-chart-pie'.
 *                             * Pass 'none' to leave div.wp-menu-image empty so an icon can be added via CSS.
 * @param int      $position   Optional. The position in the menu order this item should appear.
 * @return string The resulting page's hook_suffix.
 */
function add_menu_page( $page_title, $menu_title, $capability, $menu_slug, $function = '', $icon_url = '', $position = null ) {
	global $menu, $admin_page_hooks, $_registered_pages, $_parent_pages;

	$menu_slug = plugin_basename( $menu_slug );

	$admin_page_hooks[ $menu_slug ] = sanitize_title( $menu_title );

	$hookname = get_plugin_page_hookname( $menu_slug, '' );

	if ( ! empty( $function ) && ! empty( $hookname ) && current_user_can( $capability ) ) {
		add_action( $hookname, $function );
	}

	if ( empty( $icon_url ) ) {
		$icon_url   = 'dashicons-admin-generic';
		$icon_class = 'menu-icon-generic ';
	} else {
		$icon_url   = set_url_scheme( $icon_url );
		$icon_class = '';
	}

	$new_menu = array( $menu_title, $capability, $menu_slug, $page_title, 'menu-top ' . $icon_class . $hookname, $hookname, $icon_url );

	if ( null === $position ) {
		$menu[] = $new_menu;
	} elseif ( isset( $menu[ "$position" ] ) ) {
		$position            = $position + substr( base_convert( md5( $menu_slug . $menu_title ), 16, 10 ), -5 ) * 0.00001;
		$menu[ "$position" ] = $new_menu;
	} else {
		if ( ! is_int( $position ) ) {
			_doing_it_wrong(
				__FUNCTION__,
				sprintf(
					/* translators: %s: add_menu_page() */
					__( 'The seventh parameter passed to %s should be an integer representing menu position.' ),
					'<code>add_menu_page()</code>'
				),
				'6.0.0'
			);
			// If the position is not a string (i.e. float), convert it to string.
			if ( ! is_string( $position ) ) {
				$position = (string) $position;
			}
		}
		$menu[ $position ] = $new_menu;
	}

	$_registered_pages[ $hookname ] = true;

	// No parent as top level.
	$_parent_pages[ $menu_slug ] = false;

	return $hookname;
}

/**
 * Adds a submenu page.
 *
 * This function takes a capability which will be used to determine whether
 * or not a page is included in the menu.
 *
 * The function which is hooked in to handle the output of the page must check
 * that the user has the required capability as well.
 *
 * @since 1.5.0
 * @since 5.3.0 Added the `$position` parameter.
 *
 * @global array $submenu
 * @global array $menu
 * @global array $_wp_real_parent_file
 * @global bool  $_wp_submenu_nopriv
 * @global array $_registered_pages
 * @global array $_parent_pages
 *
 * @param string   $parent_slug The slug name for the parent menu (or the file name of a standard
 *                              WordPress admin page).
 * @param string   $page_title  The text to be displayed in the title tags of the page when the menu
 *                              is selected.
 * @param string   $menu_title  The text to be used for the menu.
 * @param string   $capability  The capability required for this menu to be displayed to the user.
 * @param string   $menu_slug   The slug name to refer to this menu by. Should be unique for this menu
 *                              and only include lowercase alphanumeric, dashes, and underscores characters
 *                              to be compatible with sanitize_key().
 * @param callable $function    Optional. The function to be called to output the content for this page.
 * @param int      $position    Optional. The position in the menu order this item should appear.
 * @return string|false The resulting page's hook_suffix, or false if the user does not have the capability required.
 */
function add_submenu_page( $parent_slug, $page_title, $menu_title, $capability, $menu_slug, $function = '', $position = null ) {
	global $submenu, $menu, $_wp_real_parent_file, $_wp_submenu_nopriv,
		$_registered_pages, $_parent_pages;

	$menu_slug   = plugin_basename( $menu_slug );
	$parent_slug = plugin_basename( $parent_slug );

	if ( isset( $_wp_real_parent_file[ $parent_slug ] ) ) {
		$parent_slug = $_wp_real_parent_file[ $parent_slug ];
	}

	if ( ! current_user_can( $capability ) ) {
		$_wp_submenu_nopriv[ $parent_slug ][ $menu_slug ] = true;
		return false;
	}

	/*
	 * If the parent doesn't already have a submenu, add a link to the parent
	 * as the first item in the submenu. If the submenu file is the same as the
	 * parent file someone is trying to link back to the parent manually. In
	 * this case, don't automatically add a link back to avoid duplication.
	 */
	if ( ! isset( $submenu[ $parent_slug ] ) && $menu_slug !== $parent_slug ) {
		foreach ( (array) $menu as $parent_menu ) {
			if ( $parent_menu[2] === $parent_slug && current_user_can( $parent_menu[1] ) ) {
				$submenu[ $parent_slug ][] = array_slice( $parent_menu, 0, 4 );
			}
		}
	}

	$new_sub_menu = array( $menu_title, $capability, $menu_slug, $page_title );
	if ( ! is_int( $position ) ) {
		if ( null !== $position ) {
			_doing_it_wrong(
				__FUNCTION__,
				sprintf(
					/* translators: %s: add_submenu_page() */
					__( 'The seventh parameter passed to %s should be an integer representing menu position.' ),
					'<code>add_submenu_page()</code>'
				),
				'5.3.0'
			);
		}

		$submenu[ $parent_slug ][] = $new_sub_menu;
	} else {
		// Append the submenu if the parent item is not present in the submenu,
		// or if position is equal or higher than the number of items in the array.
		if ( ! isset( $submenu[ $parent_slug ] ) || $position >= count( $submenu[ $parent_slug ] ) ) {
			$submenu[ $parent_slug ][] = $new_sub_menu;
		} else {
			// Test for a negative position.
			$position = max( $position, 0 );
			if ( 0 === $position ) {
				// For negative or `0` positions, prepend the submenu.
				array_unshift( $submenu[ $parent_slug ], $new_sub_menu );
			} else {
				// Grab all of the items before the insertion point.
				$before_items = array_slice( $submenu[ $parent_slug ], 0, $position, true );
				// Grab all of the items after the insertion point.
				$after_items = array_slice( $submenu[ $parent_slug ], $position, null, true );
				// Add the new item.
				$before_items[] = $new_sub_menu;
				// Merge the items.
				$submenu[ $parent_slug ] = array_merge( $before_items, $after_items );
			}
		}
	}
	// Sort the parent array.
	ksort( $submenu[ $parent_slug ] );

	$hookname = get_plugin_page_hookname( $menu_slug, $parent_slug );
	if ( ! empty( $function ) && ! empty( $hookname ) ) {
		add_action( $hookname, $function );
	}

	$_registered_pages[ $hookname ] = true;

	/*
	 * Backward-compatibility for plugins using add_management_page().
	 * See wp-admin/admin.php for redirect from edit.php to tools.php.
	 */
	if ( 'tools.php' === $parent_slug ) {
		$_registered_pages[ get_plugin_page_hookname( $menu_slug, 'edit.php' ) ] = true;
	}

	// No parent as top level.
	$_parent_pages[ $menu_slug ] = $parent_slug;

	return $hookname;
}

/**
 * Adds a submenu page to the Tools main menu.
 *
 * This function takes a capability which will be used to determine whether
 * or not a page is included in the menu.
 *
 * The function which is hooked in to handle the output of the page must check
 * that the user has the required capability as well.
 *
 * @since 1.5.0
 * @since 5.3.0 Added the `$position` parameter.
 *
 * @param string   $page_title The text to be displayed in the title tags of the page when the menu is selected.
 * @param string   $menu_title The text to be used for the menu.
 * @param string   $capability The capability required for this menu to be displayed to the user.
 * @param string   $menu_slug  The slug name to refer to this menu by (should be unique for this menu).
 * @param callable $function   Optional. The function to be called to output the content for this page.
 * @param int      $position   Optional. The position in the menu order this item should appear.
 * @return string|false The resulting page's hook_suffix, or false if the user does not have the capability required.
 */
function add_management_page( $page_title, $menu_title, $capability, $menu_slug, $function = '', $position = null ) {
	return add_submenu_page( 'tools.php', $page_title, $menu_title, $capability, $menu_slug, $function, $position );
}

/**
 * Adds a submenu page to the Settings main menu.
 *
 * This function takes a capability which will be used to determine whether
 * or not a page is included in the menu.
 *
 * The function which is hooked in to handle the output of the page must check
 * that the user has the required capability as well.
 *
 * @since 1.5.0
 * @since 5.3.0 Added the `$position` parameter.
 *
 * @param string   $page_title The text to be displayed in the title tags of the page when the menu is selected.
 * @param string   $menu_title The text to be used for the menu.
 * @param string   $capability The capability required for this menu to be displayed to the user.
 * @param string   $menu_slug  The slug name to refer to this menu by (should be unique for this menu).
 * @param callable $function   Optional. The function to be called to output the content for this page.
 * @param int      $position   Optional. The position in the menu order this item should appear.
 * @return string|false The resulting page's hook_suffix, or false if the user does not have the capability required.
 */
function add_options_page( $page_title, $menu_title, $capability, $menu_slug, $function = '', $position = null ) {
	return add_submenu_page( 'options-general.php', $page_title, $menu_title, $capability, $menu_slug, $function, $position );
}

/**
 * Adds a submenu page to the Appearance main menu.
 *
 * This function takes a capability which will be used to determine whether
 * or not a page is included in the menu.
 *
 * The function which is hooked in to handle the output of the page must check
 * that the user has the required capability as well.
 *
 * @since 2.0.0
 * @since 5.3.0 Added the `$position` parameter.
 *
 * @param string   $page_title The text to be displayed in the title tags of the page when the menu is selected.
 * @param string   $menu_title The text to be used for the menu.
 * @param string   $capability The capability required for this menu to be displayed to the user.
 * @param string   $menu_slug  The slug name to refer to this menu by (should be unique for this menu).
 * @param callable $function   Optional. The function to be called to output the content for this page.
 * @param int      $position   Optional. The position in the menu order this item should appear.
 * @return string|false The resulting page's hook_suffix, or false if the user does not have the capability required.
 */
function add_theme_page( $page_title, $menu_title, $capability, $menu_slug, $function = '', $position = null ) {
	return add_submenu_page( 'themes.php', $page_title, $menu_title, $capability, $menu_slug, $function, $position );
}

/**
 * Adds a submenu page to the Plugins main menu.
 *
 * This function takes a capability which will be used to determine whether
 * or not a page is included in the menu.
 *
 * The function which is hooked in to handle the output of the page must check
 * that the user has the required capability as well.
 *
 * @since 3.0.0
 * @since 5.3.0 Added the `$position` parameter.
 *
 * @param string   $page_title The text to be displayed in the title tags of the page when the menu is selected.
 * @param string   $menu_title The text to be used for the menu.
 * @param string   $capability The capability required for this menu to be displayed to the user.
 * @param string   $menu_slug  The slug name to refer to this menu by (should be unique for this menu).
 * @param callable $function   Optional. The function to be called to output the content for this page.
 * @param int      $position   Optional. The position in the menu order this item should appear.
 * @return string|false The resulting page's hook_suffix, or false if the user does not have the capability required.
 */
function add_plugins_page( $page_title, $menu_title, $capability, $menu_slug, $function = '', $position = null ) {
	return add_submenu_page( 'plugins.php', $page_title, $menu_title, $capability, $menu_slug, $function, $position );
}

/**
 * Adds a submenu page to the Users/Profile main menu.
 *
 * This function takes a capability which will be used to determine whether
 * or not a page is included in the menu.
 *
 * The function which is hooked in to handle the output of the page must check
 * that the user has the required capability as well.
 *
 * @since 2.1.3
 * @since 5.3.0 Added the `$position` parameter.
 *
 * @param string   $page_title The text to be displayed in the title tags of the page when the menu is selected.
 * @param string   $menu_title The text to be used for the menu.
 * @param string   $capability The capability required for this menu to be displayed to the user.
 * @param string   $menu_slug  The slug name to refer to this menu by (should be unique for this menu).
 * @param callable $function   Optional. The function to be called to output the content for this page.
 * @param int      $position   Optional. The position in the menu order this item should appear.
 * @return string|false The resulting page's hook_suffix, or false if the user does not have the capability required.
 */
function add_users_page( $page_title, $menu_title, $capability, $menu_slug, $function = '', $position = null ) {
	if ( current_user_can( 'edit_users' ) ) {
		$parent = 'users.php';
	} else {
		$parent = 'profile.php';
	}
	return add_submenu_page( $parent, $page_title, $menu_title, $capability, $menu_slug, $function, $position );
}

/**
 * Adds a submenu page to the Dashboard main menu.
 *
 * This function takes a capability which will be used to determine whether
 * or not a page is included in the menu.
 *
 * The function which is hooked in to handle the output of the page must check
 * that the user has the required capability as well.
 *
 * @since 2.7.0
 * @since 5.3.0 Added the `$position` parameter.
 *
 * @param string   $page_title The text to be displayed in the title tags of the page when the menu is selected.
 * @param string   $menu_title The text to be used for the menu.
 * @param string   $capability The capability required for this menu to be displayed to the user.
 * @param string   $menu_slug  The slug name to refer to this menu by (should be unique for this menu).
 * @param callable $function   Optional. The function to be called to output the content for this page.
 * @param int      $position   Optional. The position in the menu order this item should appear.
 * @return string|false The resulting page's hook_suffix, or false if the user does not have the capability required.
 */
function add_dashboard_page( $page_title, $menu_title, $capability, $menu_slug, $function = '', $position = null ) {
	return add_submenu_page( 'index.php', $page_title, $menu_title, $capability, $menu_slug, $function, $position );
}

/**
 * Adds a submenu page to the Posts main menu.
 *
 * This function takes a capability which will be used to determine whether
 * or not a page is included in the menu.
 *
 * The function which is hooked in to handle the output of the page must check
 * that the user has the required capability as well.
 *
 * @since 2.7.0
 * @since 5.3.0 Added the `$position` parameter.
 *
 * @param string   $page_title The text to be displayed in the title tags of the page when the menu is selected.
 * @param string   $menu_title The text to be used for the menu.
 * @param string   $capability The capability required for this menu to be displayed to the user.
 * @param string   $menu_slug  The slug name to refer to this menu by (should be unique for this menu).
 * @param callable $function   Optional. The function to be called to output the content for this page.
 * @param int      $position   Optional. The position in the menu order this item should appear.
 * @return string|false The resulting page's hook_suffix, or false if the user does not have the capability required.
 */
function add_posts_page( $page_title, $menu_title, $capability, $menu_slug, $function = '', $position = null ) {
	return add_submenu_page( 'edit.php', $page_title, $menu_title, $capability, $menu_slug, $function, $position );
}

/**
 * Adds a submenu page to the Media main menu.
 *
 * This function takes a capability which will be used to determine whether
 * or not a page is included in the menu.
 *
 * The function which is hooked in to handle the output of the page must check
 * that the user has the required capability as well.
 *
 * @since 2.7.0
 * @since 5.3.0 Added the `$position` parameter.
 *
 * @param string   $page_title The text to be displayed in the title tags of the page when the menu is selected.
 * @param string   $menu_title The text to be used for the menu.
 * @param string   $capability The capability required for this menu to be displayed to the user.
 * @param string   $menu_slug  The slug name to refer to this menu by (should be unique for this menu).
 * @param callable $function   Optional. The function to be called to output the content for this page.
 * @param int      $position   Optional. The position in the menu order this item should appear.
 * @return string|false The resulting page's hook_suffix, or false if the user does not have the capability required.
 */
function add_media_page( $page_title, $menu_title, $capability, $menu_slug, $function = '', $position = null ) {
	return add_submenu_page( 'upload.php', $page_title, $menu_title, $capability, $menu_slug, $function, $position );
}

/**
 * Adds a submenu page to the Links main menu.
 *
 * This function takes a capability which will be used to determine whether
 * or not a page is included in the menu.
 *
 * The function which is hooked in to handle the output of the page must check
 * that the user has the required capability as well.
 *
 * @since 2.7.0
 * @since 5.3.0 Added the `$position` parameter.
 *
 * @param string   $page_title The text to be displayed in the title tags of the page when the menu is selected.
 * @param string   $menu_title The text to be used for the menu.
 * @param string   $capability The capability required for this menu to be displayed to the user.
 * @param string   $menu_slug  The slug name to refer to this menu by (should be unique for this menu).
 * @param callable $function   Optional. The function to be called to output the content for this page.
 * @param int      $position   Optional. The position in the menu order this item should appear.
 * @return string|false The resulting page's hook_suffix, or false if the user does not have the capability required.
 */
function add_links_page( $page_title, $menu_title, $capability, $menu_slug, $function = '', $position = null ) {
	return add_submenu_page( 'link-manager.php', $page_title, $menu_title, $capability, $menu_slug, $function, $position );
}

/**
 * Adds a submenu page to the Pages main menu.
 *
 * This function takes a capability which will be used to determine whether
 * or not a page is included in the menu.
 *
 * The function which is hooked in to handle the output of the page must check
 * that the user has the required capability as well.
 *
 * @since 2.7.0
 * @since 5.3.0 Added the `$position` parameter.
 *
 * @param string   $page_title The text to be displayed in the title tags of the page when the menu is selected.
 * @param string   $menu_title The text to be used for the menu.
 * @param string   $capability The capability required for this menu to be displayed to the user.
 * @param string   $menu_slug  The slug name to refer to this menu by (should be unique for this menu).
 * @param callable $function   Optional. The function to be called to output the content for this page.
 * @param int      $position   Optional. The position in the menu order this item should appear.
 * @return string|false The resulting page's hook_suffix, or false if the user does not have the capability required.
 */
function add_pages_page( $page_title, $menu_title, $capability, $menu_slug, $function = '', $position = null ) {
	return add_submenu_page( 'edit.php?post_type=page', $page_title, $menu_title, $capability, $menu_slug, $function, $position );
}

/**
 * Adds a submenu page to the Comments main menu.
 *
 * This function takes a capability which will be used to determine whether
 * or not a page is included in the menu.
 *
 * The function which is hooked in to handle the output of the page must check
 * that the user has the required capability as well.
 *
 * @since 2.7.0
 * @since 5.3.0 Added the `$position` parameter.
 *
 * @param string   $page_title The text to be displayed in the title tags of the page when the menu is selected.
 * @param string   $menu_title The text to be used for the menu.
 * @param string   $capability The capability required for this menu to be displayed to the user.
 * @param string   $menu_slug  The slug name to refer to this menu by (should be unique for this menu).
 * @param callable $function   Optional. The function to be called to output the content for this page.
 * @param int      $position   Optional. The position in the menu order this item should appear.
 * @return string|false The resulting page's hook_suffix, or false if the user does not have the capability required.
 */
function add_comments_page( $page_title, $menu_title, $capability, $menu_slug, $function = '', $position = null ) {
	return add_submenu_page( 'edit-comments.php', $page_title, $menu_title, $capability, $menu_slug, $function, $position );
}

/**
 * Removes a top-level admin menu.
 *
 * Example usage:
 *
 *  - `remove_menu_page( 'tools.php' )`
 *  - `remove_menu_page( 'plugin_menu_slug' )`
 *
 * @since 3.1.0
 *
 * @global array $menu
 *
 * @param string $menu_slug The slug of the menu.
 * @return array|false The removed menu on success, false if not found.
 */
function remove_menu_page( $menu_slug ) {
	global $menu;

	foreach ( $menu as $i => $item ) {
		if ( $menu_slug === $item[2] ) {
			unset( $menu[ $i ] );
			return $item;
		}
	}

	return false;
}

/**
 * Removes an admin submenu.
 *
 * Example usage:
 *
 *  - `remove_submenu_page( 'themes.php', 'nav-menus.php' )`
 *  - `remove_submenu_page( 'tools.php', 'plugin_submenu_slug' )`
 *  - `remove_submenu_page( 'plugin_menu_slug', 'plugin_submenu_slug' )`
 *
 * @since 3.1.0
 *
 * @global array $submenu
 *
 * @param string $menu_slug    The slug for the parent menu.
 * @param string $submenu_slug The slug of the submenu.
 * @return array|false The removed submenu on success, false if not found.
 */
function remove_submenu_page( $menu_slug, $submenu_slug ) {
	global $submenu;

	if ( ! isset( $submenu[ $menu_slug ] ) ) {
		return false;
	}

	foreach ( $submenu[ $menu_slug ] as $i => $item ) {
		if ( $submenu_slug === $item[2] ) {
			unset( $submenu[ $menu_slug ][ $i ] );
			return $item;
		}
	}

	return false;
}

/**
 * Gets the URL to access a particular menu page based on the slug it was registered with.
 *
 * If the slug hasn't been registered properly, no URL will be returned.
 *
 * @since 3.0.0
 *
 * @global array $_parent_pages
 *
 * @param string $menu_slug The slug name to refer to this menu by (should be unique for this menu).
 * @param bool   $echo      Whether or not to echo the URL. Default true.
 * @return string The menu page URL.
 */
function menu_page_url( $menu_slug, $echo = true ) {
	global $_parent_pages;

	if ( isset( $_parent_pages[ $menu_slug ] ) ) {
		$parent_slug = $_parent_pages[ $menu_slug ];

		if ( $parent_slug && ! isset( $_parent_pages[ $parent_slug ] ) ) {
			$url = admin_url( add_query_arg( 'page', $menu_slug, $parent_slug ) );
		} else {
			$url = admin_url( 'admin.php?page=' . $menu_slug );
		}
	} else {
		$url = '';
	}

	$url = esc_url( $url );

	if ( $echo ) {
		echo $url;
	}

	return $url;
}

//
// Pluggable Menu Support -- Private.
//
/**
 * Gets the parent file of the current admin page.
 *
 * @since 1.5.0
 *
 * @global string $parent_file
 * @global array  $menu
 * @global array  $submenu
 * @global string $pagenow
 * @global string $typenow
 * @global string $plugin_page
 * @global array  $_wp_real_parent_file
 * @global array  $_wp_menu_nopriv
 * @global array  $_wp_submenu_nopriv
 *
 * @param string $parent The slug name for the parent menu (or the file name of a standard
 *                       WordPress admin page). Default empty string.
 * @return string The parent file of the current admin page.
 */
function get_admin_page_parent( $parent = '' ) {
	global $parent_file, $menu, $submenu, $pagenow, $typenow,
		$plugin_page, $_wp_real_parent_file, $_wp_menu_nopriv, $_wp_submenu_nopriv;

	if ( ! empty( $parent ) && 'admin.php' !== $parent ) {
		if ( isset( $_wp_real_parent_file[ $parent ] ) ) {
			$parent = $_wp_real_parent_file[ $parent ];
		}

		return $parent;
	}

	if ( 'admin.php' === $pagenow && isset( $plugin_page ) ) {
		foreach ( (array) $menu as $parent_menu ) {
			if ( $parent_menu[2] === $plugin_page ) {
				$parent_file = $plugin_page;

				if ( isset( $_wp_real_parent_file[ $parent_file ] ) ) {
					$parent_file = $_wp_real_parent_file[ $parent_file ];
				}

				return $parent_file;
			}
		}
		if ( isset( $_wp_menu_nopriv[ $plugin_page ] ) ) {
			$parent_file = $plugin_page;

			if ( isset( $_wp_real_parent_file[ $parent_file ] ) ) {
					$parent_file = $_wp_real_parent_file[ $parent_file ];
			}

			return $parent_file;
		}
	}

	if ( isset( $plugin_page ) && isset( $_wp_submenu_nopriv[ $pagenow ][ $plugin_page ] ) ) {
		$parent_file = $pagenow;

		if ( isset( $_wp_real_parent_file[ $parent_file ] ) ) {
			$parent_file = $_wp_real_parent_file[ $parent_file ];
		}

		return $parent_file;
	}

	foreach ( array_keys( (array) $submenu ) as $parent ) {
		foreach ( $submenu[ $parent ] as $submenu_array ) {
			if ( isset( $_wp_real_parent_file[ $parent ] ) ) {
				$parent = $_wp_real_parent_file[ $parent ];
			}

			if ( ! empty( $typenow ) && "$pagenow?post_type=$typenow" === $submenu_array[2] ) {
				$parent_file = $parent;
				return $parent;
			} elseif ( empty( $typenow ) && $pagenow === $submenu_array[2]
				&& ( empty( $parent_file ) || false === strpos( $parent_file, '?' ) )
			) {
				$parent_file = $parent;
				return $parent;
			} elseif ( isset( $plugin_page ) && $plugin_page === $submenu_array[2] ) {
				$parent_file = $parent;
				return $parent;
			}
		}
	}

	if ( empty( $parent_file ) ) {
		$parent_file = '';
	}
	return '';
}

/**
 * Gets the title of the current admin page.
 *
 * @since 1.5.0
 *
 * @global string $title
 * @global array $menu
 * @global array $submenu
 * @global string $pagenow
 * @global string $plugin_page
 * @global string $typenow
 *
 * @return string The title of the current admin page.
 */
function get_admin_page_title() {
	global $title, $menu, $submenu, $pagenow, $plugin_page, $typenow;

	if ( ! empty( $title ) ) {
		return $title;
	}

	$hook = get_plugin_page_hook( $plugin_page, $pagenow );

	$parent  = get_admin_page_parent();
	$parent1 = $parent;

	if ( empty( $parent ) ) {
		foreach ( (array) $menu as $menu_array ) {
			if ( isset( $menu_array[3] ) ) {
				if ( $menu_array[2] === $pagenow ) {
					$title = $menu_array[3];
					return $menu_array[3];
				} elseif ( isset( $plugin_page ) && $plugin_page === $menu_array[2] && $hook === $menu_array[5] ) {
					$title = $menu_array[3];
					return $menu_array[3];
				}
			} else {
				$title = $menu_array[0];
				return $title;
			}
		}
	} else {
		foreach ( array_keys( $submenu ) as $parent ) {
			foreach ( $submenu[ $parent ] as $submenu_array ) {
				if ( isset( $plugin_page )
					&& $plugin_page === $submenu_array[2]
					&& ( $pagenow === $parent
						|| $plugin_page === $parent
						|| $plugin_page === $hook
						|| 'admin.php' === $pagenow && $parent1 !== $submenu_array[2]
						|| ! empty( $typenow ) && "$pagenow?post_type=$typenow" === $parent )
					) {
						$title = $submenu_array[3];
						return $submenu_array[3];
				}

				if ( $submenu_array[2] !== $pagenow || isset( $_GET['page'] ) ) { // Not the current page.
					continue;
				}

				if ( isset( $submenu_array[3] ) ) {
					$title = $submenu_array[3];
					return $submenu_array[3];
				} else {
					$title = $submenu_array[0];
					return $title;
				}
			}
		}
		if ( empty( $title ) ) {
			foreach ( $menu as $menu_array ) {
				if ( isset( $plugin_page )
					&& $plugin_page === $menu_array[2]
					&& 'admin.php' === $pagenow
					&& $parent1 === $menu_array[2]
				) {
						$title = $menu_array[3];
						return $menu_array[3];
				}
			}
		}
	}

	return $title;
}

/**
 * Gets the hook attached to the administrative page of a plugin.
 *
 * @since 1.5.0
 *
 * @param string $plugin_page The slug name of the plugin page.
 * @param string $parent_page The slug name for the parent menu (or the file name of a standard
 *                            WordPress admin page).
 * @return string|null Hook attached to the plugin page, null otherwise.
 */
function get_plugin_page_hook( $plugin_page, $parent_page ) {
	$hook = get_plugin_page_hookname( $plugin_page, $parent_page );
	if ( has_action( $hook ) ) {
		return $hook;
	} else {
		return null;
	}
}

/**
 * Gets the hook name for the administrative page of a plugin.
 *
 * @since 1.5.0
 *
 * @global array $admin_page_hooks
 *
 * @param string $plugin_page The slug name of the plugin page.
 * @param string $parent_page The slug name for the parent menu (or the file name of a standard
 *                            WordPress admin page).
 * @return string Hook name for the plugin page.
 */
function get_plugin_page_hookname( $plugin_page, $parent_page ) {
	global $admin_page_hooks;

	$parent = get_admin_page_parent( $parent_page );

	$page_type = 'admin';
	if ( empty( $parent_page ) || 'admin.php' === $parent_page || isset( $admin_page_hooks[ $plugin_page ] ) ) {
		if ( isset( $admin_page_hooks[ $plugin_page ] ) ) {
			$page_type = 'toplevel';
		} elseif ( isset( $admin_page_hooks[ $parent ] ) ) {
			$page_type = $admin_page_hooks[ $parent ];
		}
	} elseif ( isset( $admin_page_hooks[ $parent ] ) ) {
		$page_type = $admin_page_hooks[ $parent ];
	}

	$plugin_name = preg_replace( '!\.php!', '', $plugin_page );

	return $page_type . '_page_' . $plugin_name;
}

/**
 * Determines whether the current user can access the current admin page.
 *
 * @since 1.5.0
 *
 * @global string $pagenow
 * @global array  $menu
 * @global array  $submenu
 * @global array  $_wp_menu_nopriv
 * @global array  $_wp_submenu_nopriv
 * @global string $plugin_page
 * @global array  $_registered_pages
 *
 * @return bool True if the current user can access the admin page, false otherwise.
 */
function user_can_access_admin_page() {
	global $pagenow, $menu, $submenu, $_wp_menu_nopriv, $_wp_submenu_nopriv,
		$plugin_page, $_registered_pages;

	$parent = get_admin_page_parent();

	if ( ! isset( $plugin_page ) && isset( $_wp_submenu_nopriv[ $parent ][ $pagenow ] ) ) {
		return false;
	}

	if ( isset( $plugin_page ) ) {
		if ( isset( $_wp_submenu_nopriv[ $parent ][ $plugin_page ] ) ) {
			return false;
		}

		$hookname = get_plugin_page_hookname( $plugin_page, $parent );

		if ( ! isset( $_registered_pages[ $hookname ] ) ) {
			return false;
		}
	}

	if ( empty( $parent ) ) {
		if ( isset( $_wp_menu_nopriv[ $pagenow ] ) ) {
			return false;
		}
		if ( isset( $_wp_submenu_nopriv[ $pagenow ][ $pagenow ] ) ) {
			return false;
		}
		if ( isset( $plugin_page ) && isset( $_wp_submenu_nopriv[ $pagenow ][ $plugin_page ] ) ) {
			return false;
		}
		if ( isset( $plugin_page ) && isset( $_wp_menu_nopriv[ $plugin_page ] ) ) {
			return false;
		}

		foreach ( array_keys( $_wp_submenu_nopriv ) as $key ) {
			if ( isset( $_wp_submenu_nopriv[ $key ][ $pagenow ] ) ) {
				return false;
			}
			if ( isset( $plugin_page ) && isset( $_wp_submenu_nopriv[ $key ][ $plugin_page ] ) ) {
				return false;
			}
		}

		return true;
	}

	if ( isset( $plugin_page ) && $plugin_page === $parent && isset( $_wp_menu_nopriv[ $plugin_page ] ) ) {
		return false;
	}

	if ( isset( $submenu[ $parent ] ) ) {
		foreach ( $submenu[ $parent ] as $submenu_array ) {
			if ( isset( $plugin_page ) && $submenu_array[2] === $plugin_page ) {
				return current_user_can( $submenu_array[1] );
			} elseif ( $submenu_array[2] === $pagenow ) {
				return current_user_can( $submenu_array[1] );
			}
		}
	}

	foreach ( $menu as $menu_array ) {
		if ( $menu_array[2] === $parent ) {
			return current_user_can( $menu_array[1] );
		}
	}

	return true;
}

/* Allowed list functions */

/**
 * Refreshes the value of the allowed options list available via the 'allowed_options' hook.
 *
 * See the {@see 'allowed_options'} filter.
 *
 * @since 2.7.0
 * @since 5.5.0 `$new_whitelist_options` was renamed to `$new_allowed_options`.
 *              Please consider writing more inclusive code.
 *
 * @global array $new_allowed_options
 *
 * @param array $options
 * @return array
 */
function option_update_filter( $options ) {
	global $new_allowed_options;

	if ( is_array( $new_allowed_options ) ) {
		$options = add_allowed_options( $new_allowed_options, $options );
	}

	return $options;
}

/**
 * Adds an array of options to the list of allowed options.
 *
 * @since 5.5.0
 *
 * @global array $allowed_options
 *
 * @param array        $new_options
 * @param string|array $options
 * @return array
 */
function add_allowed_options( $new_options, $options = '' ) {
	if ( '' === $options ) {
		global $allowed_options;
	} else {
		$allowed_options = $options;
	}

	foreach ( $new_options as $page => $keys ) {
		foreach ( $keys as $key ) {
			if ( ! isset( $allowed_options[ $page ] ) || ! is_array( $allowed_options[ $page ] ) ) {
				$allowed_options[ $page ]   = array();
				$allowed_options[ $page ][] = $key;
			} else {
				$pos = array_search( $key, $allowed_options[ $page ], true );
				if ( false === $pos ) {
					$allowed_options[ $page ][] = $key;
				}
			}
		}
	}

	return $allowed_options;
}

/**
 * Removes a list of options from the allowed options list.
 *
 * @since 5.5.0
 *
 * @global array $allowed_options
 *
 * @param array        $del_options
 * @param string|array $options
 * @return array
 */
function remove_allowed_options( $del_options, $options = '' ) {
	if ( '' === $options ) {
		global $allowed_options;
	} else {
		$allowed_options = $options;
	}

	foreach ( $del_options as $page => $keys ) {
		foreach ( $keys as $key ) {
			if ( isset( $allowed_options[ $page ] ) && is_array( $allowed_options[ $page ] ) ) {
				$pos = array_search( $key, $allowed_options[ $page ], true );
				if ( false !== $pos ) {
					unset( $allowed_options[ $page ][ $pos ] );
				}
			}
		}
	}

	return $allowed_options;
}

/**
 * Output nonce, action, and option_page fields for a settings page.
 *
 * @since 2.7.0
 *
 * @param string $option_group A settings group name. This should match the group name
 *                             used in register_setting().
 */
function settings_fields( $option_group ) {
	echo "<input type='hidden' name='option_page' value='" . esc_attr( $option_group ) . "' />";
	echo '<input type="hidden" name="action" value="update" />';
	wp_nonce_field( "$option_group-options" );
}

/**
 * Clears the plugins cache used by get_plugins() and by default, the plugin updates cache.
 *
 * @since 3.7.0
 *
 * @param bool $clear_update_cache Whether to clear the plugin updates cache. Default true.
 */
function wp_clean_plugins_cache( $clear_update_cache = true ) {
	if ( $clear_update_cache ) {
		delete_site_transient( 'update_plugins' );
	}
	wp_cache_delete( 'plugins', 'plugins' );
}

/**
 * Load a given plugin attempt to generate errors.
 *
 * @since 3.0.0
 * @since 4.4.0 Function was moved into the `wp-admin/includes/plugin.php` file.
 *
 * @param string $plugin Path to the plugin file relative to the plugins directory.
 */
function plugin_sandbox_scrape( $plugin ) {
	if ( ! defined( 'WP_SANDBOX_SCRAPING' ) ) {
		define( 'WP_SANDBOX_SCRAPING', true );
	}

	wp_register_plugin_realpath( WP_PLUGIN_DIR . '/' . $plugin );
	include_once WP_PLUGIN_DIR . '/' . $plugin;
}

/**
 * Helper function for adding content to the Privacy Policy Guide.
 *
 * Plugins and themes should suggest text for inclusion in the site's privacy policy.
 * The suggested text should contain information about any functionality that affects user privacy,
 * and will be shown on the Privacy Policy Guide screen.
 *
 * A plugin or theme can use this function multiple times as long as it will help to better present
 * the suggested policy content. For example modular plugins such as WooCommerse or Jetpack
 * can add or remove suggested content depending on the modules/extensions that are enabled.
 * For more information see the Plugin Handbook:
 * https://developer.wordpress.org/plugins/privacy/suggesting-text-for-the-site-privacy-policy/.
 *
 * The HTML contents of the `$policy_text` supports use of a specialized `.privacy-policy-tutorial`
 * CSS class which can be used to provide supplemental information. Any content contained within
 * HTML elements that have the `.privacy-policy-tutorial` CSS class applied will be omitted
 * from the clipboard when the section content is copied.
 *
 * Intended for use with the `'admin_init'` action.
 *
 * @since 4.9.6
 *
 * @param string $plugin_name The name of the plugin or theme that is suggesting content
 *                            for the site's privacy policy.
 * @param string $policy_text The suggested content for inclusion in the policy.
 */
function wp_add_privacy_policy_content( $plugin_name, $policy_text ) {
	if ( ! is_admin() ) {
		_doing_it_wrong(
			__FUNCTION__,
			sprintf(
				/* translators: %s: admin_init */
				__( 'The suggested privacy policy content should be added only in wp-admin by using the %s (or later) action.' ),
				'<code>admin_init</code>'
			),
			'4.9.7'
		);
		return;
	} elseif ( ! doing_action( 'admin_init' ) && ! did_action( 'admin_init' ) ) {
		_doing_it_wrong(
			__FUNCTION__,
			sprintf(
				/* translators: %s: admin_init */
				__( 'The suggested privacy policy content should be added by using the %s (or later) action. Please see the inline documentation.' ),
				'<code>admin_init</code>'
			),
			'4.9.7'
		);
		return;
	}

	if ( ! class_exists( 'WP_Privacy_Policy_Content' ) ) {
		require_once ABSPATH . 'wp-admin/includes/class-wp-privacy-policy-content.php';
	}

	WP_Privacy_Policy_Content::add( $plugin_name, $policy_text );
}

/**
 * Determines whether a plugin is technically active but was paused while
 * loading.
 *
 * For more information on this and similar theme functions, check out
 * the {@link https://developer.wordpress.org/themes/basics/conditional-tags/
 * Conditional Tags} article in the Theme Developer Handbook.
 *
 * @since 5.2.0
 *
 * @param string $plugin Path to the plugin file relative to the plugins directory.
 * @return bool True, if in the list of paused plugins. False, if not in the list.
 */
function is_plugin_paused( $plugin ) {
	if ( ! isset( $GLOBALS['_paused_plugins'] ) ) {
		return false;
	}

	if ( ! is_plugin_active( $plugin ) ) {
		return false;
	}

	list( $plugin ) = explode( '/', $plugin );

	return array_key_exists( $plugin, $GLOBALS['_paused_plugins'] );
}

/**
 * Gets the error that was recorded for a paused plugin.
 *
 * @since 5.2.0
 *
 * @param string $plugin Path to the plugin file relative to the plugins directory.
 * @return array|false Array of error information as returned by `error_get_last()`,
 *                     or false if none was recorded.
 */
function wp_get_plugin_error( $plugin ) {
	if ( ! isset( $GLOBALS['_paused_plugins'] ) ) {
		return false;
	}

	list( $plugin ) = explode( '/', $plugin );

	if ( ! array_key_exists( $plugin, $GLOBALS['_paused_plugins'] ) ) {
		return false;
	}

	return $GLOBALS['_paused_plugins'][ $plugin ];
}

/**
 * Tries to resume a single plugin.
 *
 * If a redirect was provided, we first ensure the plugin does not throw fatal
 * errors anymore.
 *
 * The way it works is by setting the redirection to the error before trying to
 * include the plugin file. If the plugin fails, then the redirection will not
 * be overwritten with the success message and the plugin will not be resumed.
 *
 * @since 5.2.0
 *
 * @param string $plugin   Single plugin to resume.
 * @param string $redirect Optional. URL to redirect to. Default empty string.
 * @return bool|WP_Error True on success, false if `$plugin` was not paused,
 *                       `WP_Error` on failure.
 */
function resume_plugin( $plugin, $redirect = '' ) {
	/*
	 * We'll override this later if the plugin could be resumed without
	 * creating a fatal error.
	 */
	if ( ! empty( $redirect ) ) {
		wp_redirect(
			add_query_arg(
				'_error_nonce',
				wp_create_nonce( 'plugin-resume-error_' . $plugin ),
				$redirect
			)
		);

		// Load the plugin to test whether it throws a fatal error.
		ob_start();
		plugin_sandbox_scrape( $plugin );
		ob_clean();
	}

	list( $extension ) = explode( '/', $plugin );

	$result = wp_paused_plugins()->delete( $extension );

	if ( ! $result ) {
		return new WP_Error(
			'could_not_resume_plugin',
			__( 'Could not resume the plugin.' )
		);
	}

	return true;
}

/**
 * Renders an admin notice in case some plugins have been paused due to errors.
 *
 * @since 5.2.0
 *
 * @global string $pagenow
 */
function paused_plugins_notice() {
	if ( 'plugins.php' === $GLOBALS['pagenow'] ) {
		return;
	}

	if ( ! current_user_can( 'resume_plugins' ) ) {
		return;
	}

	if ( ! isset( $GLOBALS['_paused_plugins'] ) || empty( $GLOBALS['_paused_plugins'] ) ) {
		return;
	}

	printf(
		'<div class="notice notice-error"><p><strong>%s</strong><br>%s</p><p><a href="%s">%s</a></p></div>',
		__( 'One or more plugins failed to load properly.' ),
		__( 'You can find more details and make changes on the Plugins screen.' ),
		esc_url( admin_url( 'plugins.php?plugin_status=paused' ) ),
		__( 'Go to the Plugins screen' )
	);
}

/**
 * Renders an admin notice when a plugin was deactivated during an update.
 *
 * Displays an admin notice in case a plugin has been deactivated during an
 * upgrade due to incompatibility with the current version of WordPress.
 *
 * @since 5.8.0
 * @access private
 *
 * @global string $pagenow
 * @global string $wp_version
 */
function deactivated_plugins_notice() {
	if ( 'plugins.php' === $GLOBALS['pagenow'] ) {
		return;
	}

	if ( ! current_user_can( 'activate_plugins' ) ) {
		return;
	}

	$blog_deactivated_plugins = get_option( 'wp_force_deactivated_plugins' );
	$site_deactivated_plugins = array();

	if ( false === $blog_deactivated_plugins ) {
		// Option not in database, add an empty array to avoid extra DB queries on subsequent loads.
		update_option( 'wp_force_deactivated_plugins', array() );
	}

	if ( is_multisite() ) {
		$site_deactivated_plugins = get_site_option( 'wp_force_deactivated_plugins' );
		if ( false === $site_deactivated_plugins ) {
			// Option not in database, add an empty array to avoid extra DB queries on subsequent loads.
			update_site_option( 'wp_force_deactivated_plugins', array() );
		}
	}

	if ( empty( $blog_deactivated_plugins ) && empty( $site_deactivated_plugins ) ) {
		// No deactivated plugins.
		return;
	}

	$deactivated_plugins = array_merge( $blog_deactivated_plugins, $site_deactivated_plugins );

	foreach ( $deactivated_plugins as $plugin ) {
		if ( ! empty( $plugin['version_compatible'] ) && ! empty( $plugin['version_deactivated'] ) ) {
			$explanation = sprintf(
				/* translators: 1: Name of deactivated plugin, 2: Plugin version deactivated, 3: Current WP version, 4: Compatible plugin version. */
				__( '%1$s %2$s was deactivated due to incompatibility with WordPress %3$s, please upgrade to %1$s %4$s or later.' ),
				$plugin['plugin_name'],
				$plugin['version_deactivated'],
				$GLOBALS['wp_version'],
				$plugin['version_compatible']
			);
		} else {
			$explanation = sprintf(
				/* translators: 1: Name of deactivated plugin, 2: Plugin version deactivated, 3: Current WP version. */
				__( '%1$s %2$s was deactivated due to incompatibility with WordPress %3$s.' ),
				$plugin['plugin_name'],
				! empty( $plugin['version_deactivated'] ) ? $plugin['version_deactivated'] : '',
				$GLOBALS['wp_version'],
				$plugin['version_compatible']
			);
		}

		printf(
			'<div class="notice notice-warning"><p><strong>%s</strong><br>%s</p><p><a href="%s">%s</a></p></div>',
			sprintf(
				/* translators: %s: Name of deactivated plugin. */
				__( '%s plugin deactivated during WordPress upgrade.' ),
				$plugin['plugin_name']
			),
			$explanation,
			esc_url( admin_url( 'plugins.php?plugin_status=inactive' ) ),
			__( 'Go to the Plugins screen' )
		);
	}

	// Empty the options.
	update_option( 'wp_force_deactivated_plugins', array() );
	if ( is_multisite() ) {
		update_site_option( 'wp_force_deactivated_plugins', array() );
	}
}<|MERGE_RESOLUTION|>--- conflicted
+++ resolved
@@ -54,7 +54,6 @@
  * @return array {
  *     Plugin data. Values will be empty if not supplied by the plugin.
  *
-<<<<<<< HEAD
  *     @type string $Name            Name of the plugin. Should be unique.
  *     @type string $PluginURI       Plugin URI.
  *     @type string $Version         Plugin version.
@@ -70,22 +69,6 @@
  *     @type string $RequiresPlugins Comma separated list of dot org plugin slugs.
  *     @type string $Title           Title of the plugin and link to the plugin's site (if set).
  *     @type string $AuthorName      Plugin author's name.
-=======
- *     @type string $Name        Name of the plugin. Should be unique.
- *     @type string $PluginURI   Plugin URI.
- *     @type string $Version     Plugin version.
- *     @type string $Description Plugin description.
- *     @type string $Author      Plugin author's name.
- *     @type string $AuthorURI   Plugin author's website address (if set).
- *     @type string $TextDomain  Plugin textdomain.
- *     @type string $DomainPath  Plugin's relative directory path to .mo files.
- *     @type bool   $Network     Whether the plugin can only be activated network-wide.
- *     @type string $RequiresWP  Minimum required version of WordPress.
- *     @type string $RequiresPHP Minimum required version of PHP.
- *     @type string $UpdateURI   ID of the plugin for update purposes, should be a URI.
- *     @type string $Title       Title of the plugin and link to the plugin's site (if set).
- *     @type string $AuthorName  Plugin author's name.
->>>>>>> 96a1687b
  * }
  */
 function get_plugin_data( $plugin_file, $markup = true, $translate = true ) {
