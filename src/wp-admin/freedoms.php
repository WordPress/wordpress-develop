--- conflicted
+++ resolved
@@ -96,11 +96,7 @@
 			$themes_url  = current_user_can( 'switch_themes' ) ? admin_url( 'themes.php' ) : __( 'https://wordpress.org/themes/' );
 			printf(
 				/* translators: 1: URL to Plugins screen, 2: URL to Themes screen, 3: https://wordpress.org/about/license/ */
-<<<<<<< HEAD
-				__( 'Every plugin and theme in WordPress.org&#8217;s directory is 100%% GPL or a similarly free and compatible license, so you can feel safe finding <a href="%1$s">plugins</a> and <a href="%2$s">themes</a> there. If you get a plugin or theme from another source, make sure to <a href="%3$s">ask them if it&#8217;s GPL</a> first. If they don&#8217;t respect the WordPress license, it is not recommended to use them.' ),
-=======
-				__( 'Every plugin and theme in WordPress.org&#8217;s directory is 100%% GPL or a similarly free and compatible license, so you can feel safe finding <a href="%1$s">plugins</a> and <a href="%2$s">themes</a> there. If you get a plugin or theme from another source, make sure to <a href="%3$s">ask them if it&#8217;s GPL</a> first. If they do not respect the WordPress license, we do not recommend them.' ),
->>>>>>> 09f7209d
+				__( 'Every plugin and theme in WordPress.org&#8217;s directory is 100%% GPL or a similarly free and compatible license, so you can feel safe finding <a href="%1$s">plugins</a> and <a href="%2$s">themes</a> there. If you get a plugin or theme from another source, make sure to <a href="%3$s">ask them if it&#8217;s GPL</a> first. If they do not respect the WordPress license, it is not recommended to use them.' ),
 				$plugins_url,
 				$themes_url,
 				__( 'https://wordpress.org/about/license/' )
