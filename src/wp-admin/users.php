<?php
/**
 * User administration panel
 *
 * @package WordPress
 * @subpackage Administration
 * @since 1.0.0
 */

/** WordPress Administration Bootstrap */
require_once __DIR__ . '/admin.php';

if ( ! current_user_can( 'list_users' ) ) {
	wp_die(
		'<h1>' . __( 'You need a higher level of permission.' ) . '</h1>' .
		'<p>' . __( 'Sorry, you are not allowed to list users.' ) . '</p>',
		403
	);
}

$wp_list_table = _get_list_table( 'WP_Users_List_Table' );
$pagenum       = $wp_list_table->get_pagenum();

// Used in the HTML title tag.
$title       = __( 'Users' );
$parent_file = 'users.php';

add_screen_option( 'per_page' );

// Contextual help - choose Help on the top right of admin panel to preview this.
get_current_screen()->add_help_tab(
	array(
		'id'      => 'overview',
		'title'   => __( 'Overview' ),
		'content' => '<p>' . __( 'This screen lists all the existing users for your site. Each user has one of five defined roles as set by the site admin: Site Administrator, Editor, Author, Contributor, or Subscriber. Users with roles other than Administrator will see fewer options in the dashboard navigation when they are logged in, based on their role.' ) . '</p>' .
						'<p>' . __( 'To add a new user for your site, click the Add New button at the top of the screen or Add New in the Users menu section.' ) . '</p>',
	)
);

get_current_screen()->add_help_tab(
	array(
		'id'      => 'screen-content',
		'title'   => __( 'Screen Content' ),
		'content' => '<p>' . __( 'You can customize the display of this screen in a number of ways:' ) . '</p>' .
						'<ul>' .
						'<li>' . __( 'You can hide/display columns based on your needs and decide how many users to list per screen using the Screen Options tab.' ) . '</li>' .
						'<li>' . __( 'You can filter the list of users by User Role using the text links above the users list to show All, Administrator, Editor, Author, Contributor, or Subscriber. The default view is to show all users. Unused User Roles are not listed.' ) . '</li>' .
						'<li>' . __( 'You can view all posts made by a user by clicking on the number under the Posts column.' ) . '</li>' .
						'</ul>',
	)
);

$help = '<p>' . __( 'Hovering over a row in the users list will display action links that allow you to manage users. You can perform the following actions:' ) . '</p>' .
	'<ul>' .
	'<li>' . __( '<strong>Edit</strong> takes you to the editable profile screen for that user. You can also reach that screen by clicking on the username.' ) . '</li>';

if ( is_multisite() ) {
	$help .= '<li>' . __( '<strong>Remove</strong> allows you to remove a user from your site. It does not delete their content. You can also remove multiple users at once by using bulk actions.' ) . '</li>';
} else {
	$help .= '<li>' . __( '<strong>Delete</strong> brings you to the Delete Users screen for confirmation, where you can permanently remove a user from your site and delete their content. You can also delete multiple users at once by using bulk actions.' ) . '</li>';
}

$help .= '<li>' . __( '<strong>View</strong> takes you to a public author archive which lists all the posts published by the user.' ) . '</li>';

if ( current_user_can( 'edit_users' ) ) {
	$help .= '<li>' . __( '<strong>Send password reset</strong> sends the user an email with a link to set a new password.' ) . '</li>';
}

$help .= '</ul>';

get_current_screen()->add_help_tab(
	array(
		'id'      => 'action-links',
		'title'   => __( 'Available Actions' ),
		'content' => $help,
	)
);
unset( $help );

get_current_screen()->set_help_sidebar(
	'<p><strong>' . __( 'For more information:' ) . '</strong></p>' .
	'<p>' . __( '<a href="https://wordpress.org/documentation/article/users-screen/">Documentation on Managing Users</a>' ) . '</p>' .
	'<p>' . __( '<a href="https://wordpress.org/documentation/article/roles-and-capabilities/">Descriptions of Roles and Capabilities</a>' ) . '</p>' .
	'<p>' . __( '<a href="https://wordpress.org/support/forums/">Support forums</a>' ) . '</p>'
);

get_current_screen()->set_screen_reader_content(
	array(
		'heading_views'      => __( 'Filter users list' ),
		'heading_pagination' => __( 'Users list navigation' ),
		'heading_list'       => __( 'Users list' ),
	)
);

if ( empty( $_REQUEST ) ) {
	$referer = '<input type="hidden" name="wp_http_referer" value="' . esc_attr( wp_unslash( $_SERVER['REQUEST_URI'] ) ) . '" />';
} elseif ( isset( $_REQUEST['wp_http_referer'] ) ) {
	$redirect = remove_query_arg( array( 'wp_http_referer', 'updated', 'delete_count' ), wp_unslash( $_REQUEST['wp_http_referer'] ) );
	$referer  = '<input type="hidden" name="wp_http_referer" value="' . esc_attr( $redirect ) . '" />';
} else {
	$redirect = 'users.php';
	$referer  = '';
}

$update = '';

switch ( $wp_list_table->current_action() ) {

	/* Bulk Dropdown menu Role changes */
	case 'promote':
		check_admin_referer( 'bulk-users' );

		if ( ! current_user_can( 'promote_users' ) ) {
			wp_die( __( 'Sorry, you are not allowed to edit this user.' ), 403 );
		}

		if ( empty( $_REQUEST['users'] ) ) {
			wp_redirect( $redirect );
			exit;
		}

		$editable_roles = get_editable_roles();
		$role           = $_REQUEST['new_role'];

		// Mocking the `none` role so we are able to save it to the database
		$editable_roles['none'] = array(
			'name' => __( '&mdash; No role for this site &mdash;' ),
		);

		if ( ! $role || empty( $editable_roles[ $role ] ) ) {
			wp_die( __( 'Sorry, you are not allowed to give users that role.' ), 403 );
		}

		if ( 'none' === $role ) {
			$role = '';
		}

		$user_ids = array_map( 'intval', (array) $_REQUEST['users'] );
		$update   = 'promote';

		foreach ( $user_ids as $id ) {
			if ( ! current_user_can( 'promote_user', $id ) ) {
				wp_die( __( 'Sorry, you are not allowed to edit this user.' ), 403 );
			}

			// The new role of the current user must also have the promote_users cap or be a multisite super admin.
			if ( $id === $current_user->ID
				&& ! $wp_roles->role_objects[ $role ]->has_cap( 'promote_users' )
				&& ! ( is_multisite() && current_user_can( 'manage_network_users' ) )
			) {
					$update = 'err_admin_role';
					continue;
			}

			// If the user doesn't already belong to the blog, bail.
			if ( is_multisite() && ! is_user_member_of_blog( $id ) ) {
				wp_die(
					'<h1>' . __( 'Something went wrong.' ) . '</h1>' .
					'<p>' . __( 'One of the selected users is not a member of this site.' ) . '</p>',
					403
				);
			}

			$user = get_userdata( $id );
			$user->set_role( $role );
		}

		wp_redirect( add_query_arg( 'update', $update, $redirect ) );
		exit;

	case 'dodelete':
		if ( is_multisite() ) {
			wp_die( __( 'User deletion is not allowed from this screen.' ), 400 );
		}

		check_admin_referer( 'delete-users' );

		if ( empty( $_REQUEST['users'] ) ) {
			wp_redirect( $redirect );
			exit;
		}

		$user_ids = array_map( 'intval', (array) $_REQUEST['users'] );

		if ( empty( $_REQUEST['delete_option'] ) ) {
			$url = self_admin_url( 'users.php?action=delete&users[]=' . implode( '&users[]=', $user_ids ) . '&error=true' );
			$url = str_replace( '&amp;', '&', wp_nonce_url( $url, 'bulk-users' ) );
			wp_redirect( $url );
			exit;
		}

		if ( ! current_user_can( 'delete_users' ) ) {
			wp_die( __( 'Sorry, you are not allowed to delete users.' ), 403 );
		}

		$update       = 'del';
		$delete_count = 0;

		foreach ( $user_ids as $id ) {
			if ( ! current_user_can( 'delete_user', $id ) ) {
				wp_die( __( 'Sorry, you are not allowed to delete that user.' ), 403 );
			}

			if ( $id === $current_user->ID ) {
				$update = 'err_admin_del';
				continue;
			}

			switch ( $_REQUEST['delete_option'] ) {
				case 'delete':
					wp_delete_user( $id );
					break;
				case 'reassign':
					wp_delete_user( $id, $_REQUEST['reassign_user'] );
					break;
			}

			++$delete_count;
		}

		$redirect = add_query_arg(
			array(
				'delete_count' => $delete_count,
				'update'       => $update,
			),
			$redirect
		);
		wp_redirect( $redirect );
		exit;

	case 'resetpassword':
		check_admin_referer( 'bulk-users' );

		if ( ! current_user_can( 'edit_users' ) ) {
			$errors = new WP_Error( 'edit_users', __( 'Sorry, you are not allowed to edit users.' ) );
		}

		if ( empty( $_REQUEST['users'] ) ) {
			wp_redirect( $redirect );
			exit();
		}

		$user_ids = array_map( 'intval', (array) $_REQUEST['users'] );

		$reset_count = 0;

		foreach ( $user_ids as $id ) {
			if ( ! current_user_can( 'edit_user', $id ) ) {
				wp_die( __( 'Sorry, you are not allowed to edit this user.' ) );
			}

			if ( $id === $current_user->ID ) {
				$update = 'err_admin_reset';
				continue;
			}

			// Send the password reset link.
			$user = get_userdata( $id );
			if ( retrieve_password( $user->user_login ) ) {
				++$reset_count;
			}
		}

		$redirect = add_query_arg(
			array(
				'reset_count' => $reset_count,
				'update'      => 'resetpassword',
			),
			$redirect
		);
		wp_redirect( $redirect );
		exit;

	case 'delete':
		if ( is_multisite() ) {
			wp_die( __( 'User deletion is not allowed from this screen.' ), 400 );
		}

		check_admin_referer( 'bulk-users' );

		if ( empty( $_REQUEST['users'] ) && empty( $_REQUEST['user'] ) ) {
			wp_redirect( $redirect );
			exit;
		}

		if ( ! current_user_can( 'delete_users' ) ) {
			$errors = new WP_Error( 'edit_users', __( 'Sorry, you are not allowed to delete users.' ) );
		}

		if ( empty( $_REQUEST['users'] ) ) {
			$user_ids = array( (int) $_REQUEST['user'] );
		} else {
			$user_ids = array_map( 'intval', (array) $_REQUEST['users'] );
		}

		$all_user_ids = $user_ids;

		if ( in_array( $current_user->ID, $user_ids, true ) ) {
			$user_ids = array_diff( $user_ids, array( $current_user->ID ) );
		}

		/**
		 * Filters whether the users being deleted have additional content
		 * associated with them outside of the `post_author` and `link_owner` relationships.
		 *
		 * @since 5.2.0
		 *
		 * @param bool  $users_have_additional_content Whether the users have additional content. Default false.
		 * @param int[] $user_ids                      Array of IDs for users being deleted.
		 */
		$users_have_content = (bool) apply_filters( 'users_have_additional_content', false, $user_ids );

		if ( $user_ids && ! $users_have_content ) {
			if ( $wpdb->get_var(
				"SELECT ID FROM {$wpdb->posts}
				WHERE post_author IN( " . implode( ',', $user_ids ) . ' )
				LIMIT 1'
			) ) {
				$users_have_content = true;
			} elseif ( $wpdb->get_var(
				"SELECT link_id FROM {$wpdb->links}
				WHERE link_owner IN( " . implode( ',', $user_ids ) . ' )
				LIMIT 1'
			) ) {
				$users_have_content = true;
			}
		}

		if ( $users_have_content ) {
			add_action( 'admin_head', 'delete_users_add_js' );
		}

		require_once ABSPATH . 'wp-admin/admin-header.php';
		?>
		<form method="post" name="updateusers" id="updateusers">
		<?php wp_nonce_field( 'delete-users' ); ?>
		<?php echo $referer; ?>

		<div class="wrap">
		<h1><?php _e( 'Delete Users' ); ?></h1>

		<?php if ( isset( $_REQUEST['error'] ) ) : ?>
			<div class="error">
				<p><strong><?php _e( 'Error:' ); ?></strong> <?php _e( 'Please select an option.' ); ?></p>
			</div>
		<?php endif; ?>

		<?php if ( 1 === count( $all_user_ids ) ) : ?>
			<p><?php _e( 'You have specified this user for deletion:' ); ?></p>
		<?php else : ?>
			<p><?php _e( 'You have specified these users for deletion:' ); ?></p>
		<?php endif; ?>

		<ul>
		<?php
		$go_delete = 0;

		foreach ( $all_user_ids as $id ) {
			$user = get_userdata( $id );
<<<<<<< HEAD
			if ( $id === $current_user->ID ) {
				/* translators: 1: User ID, 2: User login. */
				echo '<li>' . sprintf( __( 'ID #%1$s: %2$s <strong>The current user will not be deleted.</strong>' ), $id, $user->user_login ) . "</li>\n";
=======

			if ( $id === $current_user->ID ) {
				echo '<li>';
				printf(
					/* translators: 1: User ID, 2: User login. */
					__( 'ID #%1$s: %2$s <strong>The current user will not be deleted.</strong>' ),
					$id,
					$user->user_login
				);
				echo "</li>\n";
>>>>>>> 522a80a8
			} else {
				echo '<li>';
				printf(
					'<input type="hidden" name="users[]" value="%s" />',
					esc_attr( $id )
				);
				printf(
					/* translators: 1: User ID, 2: User login. */
					__( 'ID #%1$s: %2$s' ),
					$id,
					$user->user_login
				);
				echo "</li>\n";

				$go_delete++;
			}
		}
		?>
		</ul>

		<?php
		if ( $go_delete ) :

			if ( ! $users_have_content ) :
				?>
				<input type="hidden" name="delete_option" value="delete" />
			<?php else : ?>
				<fieldset>
				<?php if ( 1 === $go_delete ) : ?>
					<p><legend><?php _e( 'What should be done with content owned by this user?' ); ?></legend></p>
				<?php else : ?>
					<p><legend><?php _e( 'What should be done with content owned by these users?' ); ?></legend></p>
				<?php endif; ?>

				<ul style="list-style:none;">
					<li>
						<input type="radio" id="delete_option0" name="delete_option" value="delete" />
						<label for="delete_option0"><?php _e( 'Delete all content.' ); ?></label>
					</li>
					<li>
						<input type="radio" id="delete_option1" name="delete_option" value="reassign" />
						<label for="delete_option1"><?php _e( 'Attribute all content to:' ); ?></label>
						<?php
						wp_dropdown_users(
							array(
								'name'    => 'reassign_user',
								'exclude' => $user_ids,
								'show'    => 'display_name_with_login',
							)
						);
						?>
					</li>
				</ul>
				</fieldset>
				<?php
			endif;

			/**
			 * Fires at the end of the delete users form prior to the confirm button.
			 *
			 * @since 4.0.0
			 * @since 4.5.0 The `$user_ids` parameter was added.
			 *
			 * @param WP_User $current_user WP_User object for the current user.
			 * @param int[]   $user_ids     Array of IDs for users being deleted.
			 */
			do_action( 'delete_user_form', $current_user, $user_ids );
			?>
			<input type="hidden" name="action" value="dodelete" />
			<?php submit_button( __( 'Confirm Deletion' ), 'primary' ); ?>

		<?php else : ?>

			<p><?php _e( 'There are no valid users selected for deletion.' ); ?></p>

		<?php endif; ?>
		</div><!-- .wrap -->
		</form><!-- #updateusers -->
		<?php

		break;

	case 'doremove':
		check_admin_referer( 'remove-users' );

		if ( ! is_multisite() ) {
			wp_die( __( 'You cannot remove users.' ), 400 );
		}

		if ( empty( $_REQUEST['users'] ) ) {
			wp_redirect( $redirect );
			exit;
		}

		if ( ! current_user_can( 'remove_users' ) ) {
			wp_die( __( 'Sorry, you are not allowed to remove users.' ), 403 );
		}

		$user_ids = array_map( 'intval', (array) $_REQUEST['users'] );
		$update   = 'remove';

		foreach ( $user_ids as $id ) {
			if ( ! current_user_can( 'remove_user', $id ) ) {
				$update = 'err_admin_remove';
				continue;
			}

			remove_user_from_blog( $id, $blog_id );
		}

		$redirect = add_query_arg( array( 'update' => $update ), $redirect );
		wp_redirect( $redirect );
		exit;

	case 'remove':
		check_admin_referer( 'bulk-users' );

		if ( ! is_multisite() ) {
			wp_die( __( 'You cannot remove users.' ), 400 );
		}

		if ( empty( $_REQUEST['users'] ) && empty( $_REQUEST['user'] ) ) {
			wp_redirect( $redirect );
			exit;
		}

		if ( ! current_user_can( 'remove_users' ) ) {
			$error = new WP_Error( 'edit_users', __( 'Sorry, you are not allowed to remove users.' ) );
		}

		if ( empty( $_REQUEST['users'] ) ) {
			$user_ids = array( (int) $_REQUEST['user'] );
		} else {
			$user_ids = array_map( 'intval', (array) $_REQUEST['users'] );
		}

		require_once ABSPATH . 'wp-admin/admin-header.php';
		?>
		<form method="post" name="updateusers" id="updateusers">
		<?php wp_nonce_field( 'remove-users' ); ?>
		<?php echo $referer; ?>

		<div class="wrap">
		<h1><?php _e( 'Remove Users from Site' ); ?></h1>

		<?php if ( 1 === count( $user_ids ) ) : ?>
			<p><?php _e( 'You have specified this user for removal:' ); ?></p>
		<?php else : ?>
			<p><?php _e( 'You have specified these users for removal:' ); ?></p>
		<?php endif; ?>

		<ul>
		<?php
		$go_remove = false;

		foreach ( $user_ids as $id ) {
			$user = get_userdata( $id );

			if ( ! current_user_can( 'remove_user', $id ) ) {
				echo '<li>';
				printf(
					/* translators: 1: User ID, 2: User login. */
					__( 'ID #%1$s: %2$s <strong>Sorry, you are not allowed to remove this user.</strong>' ),
					$id,
					$user->user_login
				);
				echo "</li>\n";
			} else {
				echo '<li>';
				printf(
					'<input type="hidden" name="users[]" value="%s" />',
					esc_attr( $id )
				);
				printf(
					/* translators: 1: User ID, 2: User login. */
					__( 'ID #%1$s: %2$s' ),
					$id,
					$user->user_login
				);
				echo "</li>\n";

				$go_remove = true;
			}
		}
		?>
		</ul>

		<?php if ( $go_remove ) : ?>

			<input type="hidden" name="action" value="doremove" />
			<?php submit_button( __( 'Confirm Removal' ), 'primary' ); ?>

		<?php else : ?>

			<p><?php _e( 'There are no valid users selected for removal.' ); ?></p>

		<?php endif; ?>
		</div><!-- .wrap -->
		</form><!-- #updateusers -->
		<?php

		break;

	default:
		if ( ! empty( $_GET['_wp_http_referer'] ) ) {
			wp_redirect( remove_query_arg( array( '_wp_http_referer', '_wpnonce' ), wp_unslash( $_SERVER['REQUEST_URI'] ) ) );
			exit;
		}

		if ( $wp_list_table->current_action() && ! empty( $_REQUEST['users'] ) ) {
			$screen   = get_current_screen()->id;
			$sendback = wp_get_referer();
			$user_ids = array_map( 'intval', (array) $_REQUEST['users'] );

			/** This action is documented in wp-admin/edit.php */
			$sendback = apply_filters( "handle_bulk_actions-{$screen}", $sendback, $wp_list_table->current_action(), $user_ids ); // phpcs:ignore WordPress.NamingConventions.ValidHookName.UseUnderscores

			wp_safe_redirect( $sendback );
			exit;
		}

		$wp_list_table->prepare_items();
		$total_pages = $wp_list_table->get_pagination_arg( 'total_pages' );

		if ( $pagenum > $total_pages && $total_pages > 0 ) {
			wp_redirect( add_query_arg( 'paged', $total_pages ) );
			exit;
		}

		require_once ABSPATH . 'wp-admin/admin-header.php';

		$messages = array();
		if ( isset( $_GET['update'] ) ) :
			switch ( $_GET['update'] ) {
				case 'del':
				case 'del_many':
					$delete_count = isset( $_GET['delete_count'] ) ? (int) $_GET['delete_count'] : 0;
					if ( 1 === $delete_count ) {
						$message = __( 'User deleted.' );
					} else {
						/* translators: %s: Number of users. */
						$message = _n( '%s user deleted.', '%s users deleted.', $delete_count );
					}
					$messages[] = '<div id="message" class="updated notice is-dismissible"><p>' . sprintf( $message, number_format_i18n( $delete_count ) ) . '</p></div>';
					break;
				case 'add':
					$message = __( 'New user created.' );

					$user_id = isset( $_GET['id'] ) ? $_GET['id'] : false;
					if ( $user_id && current_user_can( 'edit_user', $user_id ) ) {
						$message .= sprintf(
							' <a href="%1$s">%2$s</a>',
							esc_url(
								add_query_arg(
									'wp_http_referer',
									urlencode( wp_unslash( $_SERVER['REQUEST_URI'] ) ),
									self_admin_url( 'user-edit.php?user_id=' . $user_id )
								)
							),
							__( 'Edit user' )
						);
					}

					$messages[] = '<div id="message" class="updated notice is-dismissible"><p>' . $message . '</p></div>';
					break;
				case 'resetpassword':
					$reset_count = isset( $_GET['reset_count'] ) ? (int) $_GET['reset_count'] : 0;
					if ( 1 === $reset_count ) {
						$message = __( 'Password reset link sent.' );
					} else {
						/* translators: %s: Number of users. */
						$message = _n( 'Password reset links sent to %s user.', 'Password reset links sent to %s users.', $reset_count );
					}
					$messages[] = '<div id="message" class="updated notice is-dismissible"><p>' . sprintf( $message, number_format_i18n( $reset_count ) ) . '</p></div>';
					break;
				case 'promote':
					$messages[] = '<div id="message" class="updated notice is-dismissible"><p>' . __( 'Changed roles.' ) . '</p></div>';
					break;
				case 'err_admin_role':
					$messages[] = '<div id="message" class="error notice is-dismissible"><p>' . __( 'The current user&#8217;s role must have user editing capabilities.' ) . '</p></div>';
					$messages[] = '<div id="message" class="updated notice is-dismissible"><p>' . __( 'Other user roles have been changed.' ) . '</p></div>';
					break;
				case 'err_admin_del':
					$messages[] = '<div id="message" class="error notice is-dismissible"><p>' . __( 'You cannot delete the current user.' ) . '</p></div>';
					$messages[] = '<div id="message" class="updated notice is-dismissible"><p>' . __( 'Other users have been deleted.' ) . '</p></div>';
					break;
				case 'remove':
					$messages[] = '<div id="message" class="updated notice is-dismissible fade"><p>' . __( 'User removed from this site.' ) . '</p></div>';
					break;
				case 'err_admin_remove':
					$messages[] = '<div id="message" class="error notice is-dismissible"><p>' . __( 'You cannot remove the current user.' ) . '</p></div>';
					$messages[] = '<div id="message" class="updated notice is-dismissible fade"><p>' . __( 'Other users have been removed.' ) . '</p></div>';
					break;
			}
		endif;
		?>

		<?php if ( isset( $errors ) && is_wp_error( $errors ) ) : ?>
			<div class="error">
				<ul>
				<?php
				foreach ( $errors->get_error_messages() as $err ) {
					echo "<li>$err</li>\n";
				}
				?>
				</ul>
			</div>
			<?php
		endif;

		if ( ! empty( $messages ) ) {
			foreach ( $messages as $msg ) {
				echo $msg;
			}
		}
		?>

		<div class="wrap">
		<h1 class="wp-heading-inline">
			<?php echo esc_html( $title ); ?>
		</h1>

		<?php
		if ( current_user_can( 'create_users' ) ) {
			printf(
				'<a href="%1$s" class="page-title-action">%2$s</a>',
				esc_url( admin_url( 'user-new.php' ) ),
				esc_html_x( 'Add New', 'user' )
			);
		} elseif ( is_multisite() && current_user_can( 'promote_users' ) ) {
			printf(
				'<a href="%1$s" class="page-title-action">%2$s</a>',
				esc_url( admin_url( 'user-new.php' ) ),
				esc_html_x( 'Add Existing', 'user' )
			);
		}

		if ( strlen( $usersearch ) ) {
			echo '<span class="subtitle">';
			printf(
				/* translators: %s: Search query. */
				__( 'Search results for: %s' ),
				'<strong>' . esc_html( $usersearch ) . '</strong>'
			);
			echo '</span>';
		}
		?>

		<hr class="wp-header-end">

		<?php $wp_list_table->views(); ?>

		<form method="get">

		<?php $wp_list_table->search_box( __( 'Search Users' ), 'user' ); ?>

		<?php if ( ! empty( $_REQUEST['role'] ) ) { ?>
			<input type="hidden" name="role" value="<?php echo esc_attr( $_REQUEST['role'] ); ?>" />
		<?php } ?>

		<?php $wp_list_table->display(); ?>

		</form>

		<div class="clear"></div>
		</div><!-- .wrap -->
		<?php
		break;

} // End of the $doaction switch.

require_once ABSPATH . 'wp-admin/admin-footer.php';<|MERGE_RESOLUTION|>--- conflicted
+++ resolved
@@ -357,11 +357,6 @@
 
 		foreach ( $all_user_ids as $id ) {
 			$user = get_userdata( $id );
-<<<<<<< HEAD
-			if ( $id === $current_user->ID ) {
-				/* translators: 1: User ID, 2: User login. */
-				echo '<li>' . sprintf( __( 'ID #%1$s: %2$s <strong>The current user will not be deleted.</strong>' ), $id, $user->user_login ) . "</li>\n";
-=======
 
 			if ( $id === $current_user->ID ) {
 				echo '<li>';
@@ -372,7 +367,6 @@
 					$user->user_login
 				);
 				echo "</li>\n";
->>>>>>> 522a80a8
 			} else {
 				echo '<li>';
 				printf(
