--- conflicted
+++ resolved
@@ -1160,19 +1160,11 @@
 		<form name="registerform" id="registerform" action="<?php echo esc_url( site_url( 'wp-login.php?action=register', 'login_post' ) ); ?>" method="post" novalidate="novalidate">
 			<p>
 				<label for="user_login"><?php _e( 'Username' ); ?></label>
-<<<<<<< HEAD
-				<input type="text" name="user_login" id="user_login" class="input" value="<?php echo esc_attr( wp_unslash( $user_login ) ); ?>" size="20" autocapitalize="off" autocomplete="username" required="required" />
-			</p>
-			<p>
-				<label for="user_email"><?php _e( 'Email' ); ?></label>
-				<input type="email" name="user_email" id="user_email" class="input" value="<?php echo esc_attr( wp_unslash( $user_email ) ); ?>" size="25" autocomplete="email" required="required" />
-=======
 				<input type="text" name="user_login" id="user_login" class="input" value="<?php echo esc_attr( $user_login ); ?>" size="20" autocapitalize="off" autocomplete="username" required="required" />
 			</p>
 			<p>
 				<label for="user_email"><?php _e( 'Email' ); ?></label>
 				<input type="email" name="user_email" id="user_email" class="input" value="<?php echo esc_attr( $user_email ); ?>" size="25" autocomplete="email" required="required" />
->>>>>>> b071c28f
 			</p>
 			<?php
 
