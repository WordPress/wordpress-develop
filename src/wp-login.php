<?php
/**
 * WordPress User Page
 *
 * Handles authentication, registering, resetting passwords, forgot password,
 * and other user handling.
 *
 * @package WordPress
 */

/** Make sure that the WordPress bootstrap has run before continuing. */
require __DIR__ . '/wp-load.php';

// Redirect to HTTPS login if forced to use SSL.
if ( force_ssl_admin() && ! is_ssl() ) {
	if ( 0 === strpos( $_SERVER['REQUEST_URI'], 'http' ) ) {
		wp_safe_redirect( set_url_scheme( $_SERVER['REQUEST_URI'], 'https' ) );
		exit;
	} else {
		wp_safe_redirect( 'https://' . $_SERVER['HTTP_HOST'] . $_SERVER['REQUEST_URI'] );
		exit;
	}
}

/**
 * Output the login page header.
 *
 * @since 2.1.0
 *
 * @global string      $error         Login error message set by deprecated pluggable wp_login() function
 *                                    or plugins replacing it.
 * @global bool|string $interim_login Whether interim login modal is being displayed. String 'success'
 *                                    upon successful login.
 * @global string      $action        The action that brought the visitor to the login page.
 *
 * @param string   $title    Optional. WordPress login Page title to display in the `<title>` element.
 *                           Default 'Log In'.
 * @param string   $message  Optional. Message to display in header. Default empty.
 * @param WP_Error $wp_error Optional. The error to pass. Default is a WP_Error instance.
 */
function login_header( $title = 'Log In', $message = '', $wp_error = null ) {
	global $error, $interim_login, $action;

	// Don't index any of these forms.
	add_filter( 'wp_robots', 'wp_robots_sensitive_page' );
	add_action( 'login_head', 'wp_strict_cross_origin_referrer' );

	add_action( 'login_head', 'wp_login_viewport_meta' );

	if ( ! is_wp_error( $wp_error ) ) {
		$wp_error = new WP_Error();
	}

	// Shake it!
	$shake_error_codes = array( 'empty_password', 'empty_email', 'invalid_email', 'invalidcombo', 'empty_username', 'invalid_username', 'incorrect_password', 'retrieve_password_email_failure' );
	/**
	 * Filters the error codes array for shaking the login form.
	 *
	 * @since 3.0.0
	 *
	 * @param string[] $shake_error_codes Error codes that shake the login form.
	 */
	$shake_error_codes = apply_filters( 'shake_error_codes', $shake_error_codes );

	if ( $shake_error_codes && $wp_error->has_errors() && in_array( $wp_error->get_error_code(), $shake_error_codes, true ) ) {
		add_action( 'login_footer', 'wp_shake_js', 12 );
	}

	$login_title = get_bloginfo( 'name', 'display' );

	/* translators: Login screen title. 1: Login screen name, 2: Network or site name. */
	$login_title = sprintf( __( '%1$s &lsaquo; %2$s &#8212; WordPress' ), $title, $login_title );

	if ( wp_is_recovery_mode() ) {
		/* translators: %s: Login screen title. */
		$login_title = sprintf( __( 'Recovery Mode &#8212; %s' ), $login_title );
	}

	/**
	 * Filters the title tag content for login page.
	 *
	 * @since 4.9.0
	 *
	 * @param string $login_title The page title, with extra context added.
	 * @param string $title       The original page title.
	 */
	$login_title = apply_filters( 'login_title', $login_title, $title );

	?><!DOCTYPE html>
	<html <?php language_attributes(); ?>>
	<head>
	<meta http-equiv="Content-Type" content="<?php bloginfo( 'html_type' ); ?>; charset=<?php bloginfo( 'charset' ); ?>" />
	<title><?php echo $login_title; ?></title>
	<?php

	wp_enqueue_style( 'login' );

	/*
	 * Remove all stored post data on logging out.
	 * This could be added by add_action('login_head'...) like wp_shake_js(),
	 * but maybe better if it's not removable by plugins.
	 */
	if ( 'loggedout' === $wp_error->get_error_code() ) {
		?>
		<script>if("sessionStorage" in window){try{for(var key in sessionStorage){if(key.indexOf("wp-autosave-")!=-1){sessionStorage.removeItem(key)}}}catch(e){}};</script>
		<?php
	}

	/**
	 * Enqueue scripts and styles for the login page.
	 *
	 * @since 3.1.0
	 */
	do_action( 'login_enqueue_scripts' );

	/**
	 * Fires in the login page header after scripts are enqueued.
	 *
	 * @since 2.1.0
	 */
	do_action( 'login_head' );

	$login_header_url = __( 'https://wordpress.org/' );

	/**
	 * Filters link URL of the header logo above login form.
	 *
	 * @since 2.1.0
	 *
	 * @param string $login_header_url Login header logo URL.
	 */
	$login_header_url = apply_filters( 'login_headerurl', $login_header_url );

	$login_header_title = '';

	/**
	 * Filters the title attribute of the header logo above login form.
	 *
	 * @since 2.1.0
	 * @deprecated 5.2.0 Use {@see 'login_headertext'} instead.
	 *
	 * @param string $login_header_title Login header logo title attribute.
	 */
	$login_header_title = apply_filters_deprecated(
		'login_headertitle',
		array( $login_header_title ),
		'5.2.0',
		'login_headertext',
		__( 'Usage of the title attribute on the login logo is not recommended for accessibility reasons. Use the link text instead.' )
	);

	$login_header_text = empty( $login_header_title ) ? __( 'Powered by WordPress' ) : $login_header_title;

	/**
	 * Filters the link text of the header logo above the login form.
	 *
	 * @since 5.2.0
	 *
	 * @param string $login_header_text The login header logo link text.
	 */
	$login_header_text = apply_filters( 'login_headertext', $login_header_text );

	$classes = array( 'login-action-' . $action, 'wp-core-ui' );

	if ( is_rtl() ) {
		$classes[] = 'rtl';
	}

	if ( $interim_login ) {
		$classes[] = 'interim-login';

		?>
		<style type="text/css">html{background-color: transparent;}</style>
		<?php

		if ( 'success' === $interim_login ) {
			$classes[] = 'interim-login-success';
		}
	}

	$classes[] = ' locale-' . sanitize_html_class( strtolower( str_replace( '_', '-', get_locale() ) ) );

	/**
	 * Filters the login page body classes.
	 *
	 * @since 3.5.0
	 *
	 * @param string[] $classes An array of body classes.
	 * @param string   $action  The action that brought the visitor to the login page.
	 */
	$classes = apply_filters( 'login_body_class', $classes, $action );

	?>
	</head>
	<body class="login no-js <?php echo esc_attr( implode( ' ', $classes ) ); ?>">
	<script type="text/javascript">
		document.body.className = document.body.className.replace('no-js','js');
	</script>
	<?php
	/**
	 * Fires in the login page header after the body tag is opened.
	 *
	 * @since 4.6.0
	 */
	do_action( 'login_header' );

	?>
	<div id="login">
		<h1><a href="<?php echo esc_url( $login_header_url ); ?>"><?php echo $login_header_text; ?></a></h1>
	<?php
	/**
	 * Filters the message to display above the login form.
	 *
	 * @since 2.1.0
	 *
	 * @param string $message Login message text.
	 */
	$message = apply_filters( 'login_message', $message );

	if ( ! empty( $message ) ) {
		echo $message . "\n";
	}

	// In case a plugin uses $error rather than the $wp_errors object.
	if ( ! empty( $error ) ) {
		$wp_error->add( 'error', $error );
		unset( $error );
	}

	if ( $wp_error->has_errors() ) {
		$errors   = '';
		$messages = '';

		foreach ( $wp_error->get_error_codes() as $code ) {
			$severity = $wp_error->get_error_data( $code );
			foreach ( $wp_error->get_error_messages( $code ) as $error_message ) {
				if ( 'message' === $severity ) {
					$messages .= '	' . $error_message . "<br />\n";
				} else {
					$errors .= '	' . $error_message . "<br />\n";
				}
			}
		}

		if ( ! empty( $errors ) ) {
			/**
			 * Filters the error messages displayed above the login form.
			 *
			 * @since 2.1.0
			 *
			 * @param string $errors Login error message.
			 */
			echo '<div id="login_error">' . apply_filters( 'login_errors', $errors ) . "</div>\n";
		}

		if ( ! empty( $messages ) ) {
			/**
			 * Filters instructional messages displayed above the login form.
			 *
			 * @since 2.5.0
			 *
			 * @param string $messages Login messages.
			 */
			echo '<p class="message" id="login-message">' . apply_filters( 'login_messages', $messages ) . "</p>\n";
		}
	}
} // End of login_header().

/**
 * Outputs the footer for the login page.
 *
 * @since 3.1.0
 *
 * @global bool|string $interim_login Whether interim login modal is being displayed. String 'success'
 *                                    upon successful login.
 *
 * @param string $input_id Which input to auto-focus.
 */
function login_footer( $input_id = '' ) {
	global $interim_login;

	// Don't allow interim logins to navigate away from the page.
	if ( ! $interim_login ) {
		?>
		<p id="backtoblog">
			<?php
			$html_link = sprintf(
				'<a href="%s">%s</a>',
				esc_url( home_url( '/' ) ),
				sprintf(
					/* translators: %s: Site title. */
					_x( '&larr; Go to %s', 'site' ),
					get_bloginfo( 'title', 'display' )
				)
			);
			/**
			 * Filter the "Go to site" link displayed in the login page footer.
			 *
			 * @since 5.7.0
			 *
			 * @param string $link HTML link to the home URL of the current site.
			 */
			echo apply_filters( 'login_site_html_link', $html_link );
			?>
		</p>
		<?php

		the_privacy_policy_link( '<div class="privacy-policy-page-link">', '</div>' );
	}

	?>
	</div><?php // End of <div id="login">. ?>

	<?php
	if (
		! $interim_login &&
		/**
		 * Filters the Languages select input activation on the login screen.
		 *
		 * @since 5.9.0
		 *
		 * @param bool Whether to display the Languages select input on the login screen.
		 */
		apply_filters( 'login_display_language_dropdown', true )
	) {
		$languages = get_available_languages();

		if ( ! empty( $languages ) ) {
			?>
			<div class="language-switcher">
				<form id="language-switcher" action="" method="get">

					<label for="language-switcher-locales">
						<span class="dashicons dashicons-translation" aria-hidden="true"></span>
						<span class="screen-reader-text"><?php _e( 'Language' ); ?></span>
					</label>

					<?php
					$args = array(
						'id'                          => 'language-switcher-locales',
						'name'                        => 'wp_lang',
						'selected'                    => determine_locale(),
						'show_available_translations' => false,
						'explicit_option_en_us'       => true,
						'languages'                   => $languages,
					);

					/**
					 * Filters default arguments for the Languages select input on the login screen.
					 *
					 * The arguments get passed to the wp_dropdown_languages() function.
					 *
					 * @since 5.9.0
					 *
					 * @param array $args Arguments for the Languages select input on the login screen.
					 */
					wp_dropdown_languages( apply_filters( 'login_language_dropdown_args', $args ) );
					?>

					<?php if ( $interim_login ) { ?>
						<input type="hidden" name="interim-login" value="1" />
					<?php } ?>

					<?php if ( isset( $_GET['redirect_to'] ) && '' !== $_GET['redirect_to'] ) { ?>
						<input type="hidden" name="redirect_to" value="<?php echo sanitize_url( $_GET['redirect_to'] ); ?>" />
					<?php } ?>

					<?php if ( isset( $_GET['action'] ) && '' !== $_GET['action'] ) { ?>
						<input type="hidden" name="action" value="<?php echo esc_attr( $_GET['action'] ); ?>" />
					<?php } ?>

						<input type="submit" class="button" value="<?php esc_attr_e( 'Change' ); ?>">

					</form>
				</div>
		<?php } ?>
	<?php } ?>
	<?php

	if ( ! empty( $input_id ) ) {
		?>
		<script type="text/javascript">
		try{document.getElementById('<?php echo $input_id; ?>').focus();}catch(e){}
		if(typeof wpOnload==='function')wpOnload();
		</script>
		<?php
	}

	/**
	 * Fires in the login page footer.
	 *
	 * @since 3.1.0
	 */
	do_action( 'login_footer' );

	?>
	<div class="clear"></div>
	</body>
	</html>
	<?php
}

/**
 * Outputs the JavaScript to handle the form shaking on the login page.
 *
 * @since 3.0.0
 */
function wp_shake_js() {
	?>
	<script type="text/javascript">
	document.querySelector('form').classList.add('shake');
	</script>
	<?php
}

/**
 * Outputs the viewport meta tag for the login page.
 *
 * @since 3.7.0
 */
function wp_login_viewport_meta() {
	?>
	<meta name="viewport" content="width=device-width" />
	<?php
}

/*
 * Main part.
 *
 * Check the request and redirect or display a form based on the current action.
 */

$action = isset( $_REQUEST['action'] ) ? $_REQUEST['action'] : 'login';
$errors = new WP_Error();

if ( isset( $_GET['key'] ) ) {
	$action = 'resetpass';
}

if ( isset( $_GET['checkemail'] ) ) {
	$action = 'checkemail';
}

$default_actions = array(
	'confirm_admin_email',
	'postpass',
	'logout',
	'lostpassword',
	'retrievepassword',
	'resetpass',
	'rp',
	'register',
	'checkemail',
	'confirmaction',
	'login',
	WP_Recovery_Mode_Link_Service::LOGIN_ACTION_ENTERED,
);

// Validate action so as to default to the login screen.
if ( ! in_array( $action, $default_actions, true ) && false === has_filter( 'login_form_' . $action ) ) {
	$action = 'login';
}

nocache_headers();

header( 'Content-Type: ' . get_bloginfo( 'html_type' ) . '; charset=' . get_bloginfo( 'charset' ) );

if ( defined( 'RELOCATE' ) && RELOCATE ) { // Move flag is set.
	if ( isset( $_SERVER['PATH_INFO'] ) && ( $_SERVER['PATH_INFO'] !== $_SERVER['PHP_SELF'] ) ) {
		$_SERVER['PHP_SELF'] = str_replace( $_SERVER['PATH_INFO'], '', $_SERVER['PHP_SELF'] );
	}

	$url = dirname( set_url_scheme( 'http://' . $_SERVER['HTTP_HOST'] . $_SERVER['PHP_SELF'] ) );

	if ( get_option( 'siteurl' ) !== $url ) {
		update_option( 'siteurl', $url );
	}
}

// Set a cookie now to see if they are supported by the browser.
$secure = ( 'https' === parse_url( wp_login_url(), PHP_URL_SCHEME ) );
setcookie( TEST_COOKIE, 'WP Cookie check', 0, COOKIEPATH, COOKIE_DOMAIN, $secure );

if ( SITECOOKIEPATH !== COOKIEPATH ) {
	setcookie( TEST_COOKIE, 'WP Cookie check', 0, SITECOOKIEPATH, COOKIE_DOMAIN, $secure );
}

if ( isset( $_GET['wp_lang'] ) ) {
	setcookie( 'wp_lang', sanitize_text_field( $_GET['wp_lang'] ), 0, COOKIEPATH, COOKIE_DOMAIN, $secure );
}

/**
 * Fires when the login form is initialized.
 *
 * @since 3.2.0
 */
do_action( 'login_init' );

/**
 * Fires before a specified login form action.
 *
 * The dynamic portion of the hook name, `$action`, refers to the action
 * that brought the visitor to the login form.
 *
 * Possible hook names include:
 *
 *  - `login_form_checkemail`
 *  - `login_form_confirm_admin_email`
 *  - `login_form_confirmaction`
 *  - `login_form_entered_recovery_mode`
 *  - `login_form_login`
 *  - `login_form_logout`
 *  - `login_form_lostpassword`
 *  - `login_form_postpass`
 *  - `login_form_register`
 *  - `login_form_resetpass`
 *  - `login_form_retrievepassword`
 *  - `login_form_rp`
 *
 * @since 2.8.0
 */
do_action( "login_form_{$action}" );

$http_post     = ( 'POST' === $_SERVER['REQUEST_METHOD'] );
$interim_login = isset( $_REQUEST['interim-login'] );

/**
 * Filters the separator used between login form navigation links.
 *
 * @since 4.9.0
 *
 * @param string $login_link_separator The separator used between login form navigation links.
 */
$login_link_separator = apply_filters( 'login_link_separator', ' | ' );

switch ( $action ) {

	case 'confirm_admin_email':
		/*
		 * Note that `is_user_logged_in()` will return false immediately after logging in
		 * as the current user is not set, see wp-includes/pluggable.php.
		 * However this action runs on a redirect after logging in.
		 */
		if ( ! is_user_logged_in() ) {
			wp_safe_redirect( wp_login_url() );
			exit;
		}

		if ( ! empty( $_REQUEST['redirect_to'] ) ) {
			$redirect_to = $_REQUEST['redirect_to'];
		} else {
			$redirect_to = admin_url();
		}

		if ( current_user_can( 'manage_options' ) ) {
			$admin_email = get_option( 'admin_email' );
		} else {
			wp_safe_redirect( $redirect_to );
			exit;
		}

		/**
		 * Filters the interval for dismissing the admin email confirmation screen.
		 *
		 * If `0` (zero) is returned, the "Remind me later" link will not be displayed.
		 *
		 * @since 5.3.1
		 *
		 * @param int $interval Interval time (in seconds). Default is 3 days.
		 */
		$remind_interval = (int) apply_filters( 'admin_email_remind_interval', 3 * DAY_IN_SECONDS );

		if ( ! empty( $_GET['remind_me_later'] ) ) {
			if ( ! wp_verify_nonce( $_GET['remind_me_later'], 'remind_me_later_nonce' ) ) {
				wp_safe_redirect( wp_login_url() );
				exit;
			}

			if ( $remind_interval > 0 ) {
				update_option( 'admin_email_lifespan', time() + $remind_interval );
			}

			$redirect_to = add_query_arg( 'admin_email_remind_later', 1, $redirect_to );
			wp_safe_redirect( $redirect_to );
			exit;
		}

		if ( ! empty( $_POST['correct-admin-email'] ) ) {
			if ( ! check_admin_referer( 'confirm_admin_email', 'confirm_admin_email_nonce' ) ) {
				wp_safe_redirect( wp_login_url() );
				exit;
			}

			/**
			 * Filters the interval for redirecting the user to the admin email confirmation screen.
			 *
			 * If `0` (zero) is returned, the user will not be redirected.
			 *
			 * @since 5.3.0
			 *
			 * @param int $interval Interval time (in seconds). Default is 6 months.
			 */
			$admin_email_check_interval = (int) apply_filters( 'admin_email_check_interval', 6 * MONTH_IN_SECONDS );

			if ( $admin_email_check_interval > 0 ) {
				update_option( 'admin_email_lifespan', time() + $admin_email_check_interval );
			}

			wp_safe_redirect( $redirect_to );
			exit;
		}

		login_header( __( 'Confirm your administration email' ), '', $errors );

		/**
		 * Fires before the admin email confirm form.
		 *
		 * @since 5.3.0
		 *
		 * @param WP_Error $errors A `WP_Error` object containing any errors generated by using invalid
		 *                         credentials. Note that the error object may not contain any errors.
		 */
		do_action( 'admin_email_confirm', $errors );

		?>

		<form class="admin-email-confirm-form" name="admin-email-confirm-form" action="<?php echo esc_url( site_url( 'wp-login.php?action=confirm_admin_email', 'login_post' ) ); ?>" method="post">
			<?php
			/**
			 * Fires inside the admin-email-confirm-form form tags, before the hidden fields.
			 *
			 * @since 5.3.0
			 */
			do_action( 'admin_email_confirm_form' );

			wp_nonce_field( 'confirm_admin_email', 'confirm_admin_email_nonce' );

			?>
			<input type="hidden" name="redirect_to" value="<?php echo esc_attr( $redirect_to ); ?>" />

			<h1 class="admin-email__heading">
				<?php _e( 'Administration email verification' ); ?>
			</h1>
			<p class="admin-email__details">
				<?php _e( 'Please verify that the <strong>administration email</strong> for this website is still correct.' ); ?>
				<?php

				/* translators: URL to the WordPress help section about admin email. */
				$admin_email_help_url = __( 'https://wordpress.org/support/article/settings-general-screen/#email-address' );

				/* translators: Accessibility text. */
				$accessibility_text = sprintf( '<span class="screen-reader-text"> %s</span>', __( '(opens in a new tab)' ) );

				printf(
					'<a href="%s" rel="noopener" target="_blank">%s%s</a>',
					esc_url( $admin_email_help_url ),
					__( 'Why is this important?' ),
					$accessibility_text
				);

				?>
			</p>
			<p class="admin-email__details">
				<?php

				printf(
					/* translators: %s: Admin email address. */
					__( 'Current administration email: %s' ),
					'<strong>' . esc_html( $admin_email ) . '</strong>'
				);

				?>
			</p>
			<p class="admin-email__details">
				<?php _e( 'This email may be different from your personal email address.' ); ?>
			</p>

			<div class="admin-email__actions">
				<div class="admin-email__actions-primary">
					<?php

					$change_link = admin_url( 'options-general.php' );
					$change_link = add_query_arg( 'highlight', 'confirm_admin_email', $change_link );

					?>
					<a class="button button-large" href="<?php echo esc_url( $change_link ); ?>"><?php _e( 'Update' ); ?></a>
					<input type="submit" name="correct-admin-email" id="correct-admin-email" class="button button-primary button-large" value="<?php esc_attr_e( 'The email is correct' ); ?>" />
				</div>
				<?php if ( $remind_interval > 0 ) : ?>
					<div class="admin-email__actions-secondary">
						<?php

						$remind_me_link = wp_login_url( $redirect_to );
						$remind_me_link = add_query_arg(
							array(
								'action'          => 'confirm_admin_email',
								'remind_me_later' => wp_create_nonce( 'remind_me_later_nonce' ),
							),
							$remind_me_link
						);

						?>
						<a href="<?php echo esc_url( $remind_me_link ); ?>"><?php _e( 'Remind me later' ); ?></a>
					</div>
				<?php endif; ?>
			</div>
		</form>

		<?php

		login_footer();
		break;

	case 'postpass':
		if ( ! array_key_exists( 'post_password', $_POST ) ) {
			wp_safe_redirect( wp_get_referer() );
			exit;
		}

		require_once ABSPATH . WPINC . '/class-phpass.php';
		$hasher = new PasswordHash( 8, true );

		/**
		 * Filters the life span of the post password cookie.
		 *
		 * By default, the cookie expires 10 days from creation. To turn this
		 * into a session cookie, return 0.
		 *
		 * @since 3.7.0
		 *
		 * @param int $expires The expiry time, as passed to setcookie().
		 */
		$expire  = apply_filters( 'post_password_expires', time() + 10 * DAY_IN_SECONDS );
		$referer = wp_get_referer();

		if ( $referer ) {
			$secure = ( 'https' === parse_url( $referer, PHP_URL_SCHEME ) );
		} else {
			$secure = false;
		}

		setcookie( 'wp-postpass_' . COOKIEHASH, $hasher->HashPassword( wp_unslash( $_POST['post_password'] ) ), $expire, COOKIEPATH, COOKIE_DOMAIN, $secure );

		wp_safe_redirect( wp_get_referer() );
		exit;

	case 'logout':
		check_admin_referer( 'log-out' );

		$user = wp_get_current_user();

		wp_logout();

		if ( ! empty( $_REQUEST['redirect_to'] ) ) {
			$redirect_to           = $_REQUEST['redirect_to'];
			$requested_redirect_to = $redirect_to;
		} else {
			$redirect_to = add_query_arg(
				array(
					'loggedout' => 'true',
					'wp_lang'   => get_user_locale( $user ),
				),
				wp_login_url()
			);

			$requested_redirect_to = '';
		}

		/**
		 * Filters the log out redirect URL.
		 *
		 * @since 4.2.0
		 *
		 * @param string  $redirect_to           The redirect destination URL.
		 * @param string  $requested_redirect_to The requested redirect destination URL passed as a parameter.
		 * @param WP_User $user                  The WP_User object for the user that's logging out.
		 */
		$redirect_to = apply_filters( 'logout_redirect', $redirect_to, $requested_redirect_to, $user );

		wp_safe_redirect( $redirect_to );
		exit;

	case 'lostpassword':
	case 'retrievepassword':
		if ( $http_post ) {
			$errors = retrieve_password();

			if ( ! is_wp_error( $errors ) ) {
				$redirect_to = ! empty( $_REQUEST['redirect_to'] ) ? $_REQUEST['redirect_to'] : 'wp-login.php?checkemail=confirm';
				wp_safe_redirect( $redirect_to );
				exit;
			}
		}

		if ( isset( $_GET['error'] ) ) {
			if ( 'invalidkey' === $_GET['error'] ) {
				$errors->add( 'invalidkey', __( '<strong>Error:</strong> Your password reset link appears to be invalid. Please request a new link below.' ) );
			} elseif ( 'expiredkey' === $_GET['error'] ) {
				$errors->add( 'expiredkey', __( '<strong>Error:</strong> Your password reset link has expired. Please request a new link below.' ) );
			}
		}

		$lostpassword_redirect = ! empty( $_REQUEST['redirect_to'] ) ? $_REQUEST['redirect_to'] : '';
		/**
		 * Filters the URL redirected to after submitting the lostpassword/retrievepassword form.
		 *
		 * @since 3.0.0
		 *
		 * @param string $lostpassword_redirect The redirect destination URL.
		 */
		$redirect_to = apply_filters( 'lostpassword_redirect', $lostpassword_redirect );

		/**
		 * Fires before the lost password form.
		 *
		 * @since 1.5.1
		 * @since 5.1.0 Added the `$errors` parameter.
		 *
		 * @param WP_Error $errors A `WP_Error` object containing any errors generated by using invalid
		 *                         credentials. Note that the error object may not contain any errors.
		 */
		do_action( 'lost_password', $errors );

		login_header( __( 'Lost Password' ), '<p class="message">' . __( 'Please enter your username or email address. You will receive an email message with instructions on how to reset your password.' ) . '</p>', $errors );

		$user_login = '';

		if ( isset( $_POST['user_login'] ) && is_string( $_POST['user_login'] ) ) {
			$user_login = wp_unslash( $_POST['user_login'] );
		}

		?>

		<form name="lostpasswordform" id="lostpasswordform" action="<?php echo esc_url( network_site_url( 'wp-login.php?action=lostpassword', 'login_post' ) ); ?>" method="post">
			<p>
				<label for="user_login"><?php _e( 'Username or Email Address' ); ?></label>
				<input type="text" name="user_login" id="user_login" class="input ltr" value="<?php echo esc_attr( $user_login ); ?>" size="20" autocapitalize="off" autocomplete="username" />
			</p>
			<?php

			/**
			 * Fires inside the lostpassword form tags, before the hidden fields.
			 *
			 * @since 2.1.0
			 */
			do_action( 'lostpassword_form' );

			?>
			<input type="hidden" name="redirect_to" value="<?php echo esc_attr( $redirect_to ); ?>" />
			<p class="submit">
				<input type="submit" name="wp-submit" id="wp-submit" class="button button-primary button-large" value="<?php esc_attr_e( 'Get New Password' ); ?>" />
			</p>
		</form>

		<p id="nav">
			<a href="<?php echo esc_url( wp_login_url() ); ?>"><?php _e( 'Log in' ); ?></a>
			<?php

			if ( get_option( 'users_can_register' ) ) {
				$registration_url = sprintf( '<a href="%s">%s</a>', esc_url( wp_registration_url() ), __( 'Register' ) );

				echo esc_html( $login_link_separator );

				/** This filter is documented in wp-includes/general-template.php */
				echo apply_filters( 'register', $registration_url );
			}

			?>
		</p>
		<?php

		login_footer( 'user_login' );
		break;

	case 'resetpass':
	case 'rp':
		list( $rp_path ) = explode( '?', wp_unslash( $_SERVER['REQUEST_URI'] ) );
		$rp_cookie       = 'wp-resetpass-' . COOKIEHASH;

		if ( isset( $_GET['key'] ) && isset( $_GET['login'] ) ) {
			$value = sprintf( '%s:%s', wp_unslash( $_GET['login'] ), wp_unslash( $_GET['key'] ) );
			setcookie( $rp_cookie, $value, 0, $rp_path, COOKIE_DOMAIN, is_ssl(), true );

			wp_safe_redirect( remove_query_arg( array( 'key', 'login' ) ) );
			exit;
		}

		if ( isset( $_COOKIE[ $rp_cookie ] ) && 0 < strpos( $_COOKIE[ $rp_cookie ], ':' ) ) {
			list( $rp_login, $rp_key ) = explode( ':', wp_unslash( $_COOKIE[ $rp_cookie ] ), 2 );

			$user = check_password_reset_key( $rp_key, $rp_login );

			if ( isset( $_POST['pass1'] ) && ! hash_equals( $rp_key, $_POST['rp_key'] ) ) {
				$user = false;
			}
		} else {
			$user = false;
		}

		if ( ! $user || is_wp_error( $user ) ) {
			setcookie( $rp_cookie, ' ', time() - YEAR_IN_SECONDS, $rp_path, COOKIE_DOMAIN, is_ssl(), true );

			if ( $user && $user->get_error_code() === 'expired_key' ) {
				wp_redirect( site_url( 'wp-login.php?action=lostpassword&error=expiredkey' ) );
			} else {
				wp_redirect( site_url( 'wp-login.php?action=lostpassword&error=invalidkey' ) );
			}

			exit;
		}

		$errors = new WP_Error();

		// Check if password is one or all empty spaces.
		if ( ! empty( $_POST['pass1'] ) ) {
			$_POST['pass1'] = trim( $_POST['pass1'] );

			if ( empty( $_POST['pass1'] ) ) {
				$errors->add( 'password_reset_empty_space', __( 'The password cannot be a space or all spaces.' ) );
			}
		}

		// Check if password fields do not match.
		if ( ! empty( $_POST['pass1'] ) && trim( $_POST['pass2'] ) !== $_POST['pass1'] ) {
			$errors->add( 'password_reset_mismatch', __( '<strong>Error:</strong> The passwords do not match.' ) );
		}

		/**
		 * Fires before the password reset procedure is validated.
		 *
		 * @since 3.5.0
		 *
		 * @param WP_Error         $errors WP Error object.
		 * @param WP_User|WP_Error $user   WP_User object if the login and reset key match. WP_Error object otherwise.
		 */
		do_action( 'validate_password_reset', $errors, $user );

		if ( ( ! $errors->has_errors() ) && isset( $_POST['pass1'] ) && ! empty( $_POST['pass1'] ) ) {
			reset_password( $user, $_POST['pass1'] );
			setcookie( $rp_cookie, ' ', time() - YEAR_IN_SECONDS, $rp_path, COOKIE_DOMAIN, is_ssl(), true );
			login_header( __( 'Password Reset' ), '<p class="message reset-pass">' . __( 'Your password has been reset.' ) . ' <a href="' . esc_url( wp_login_url() ) . '">' . __( 'Log in' ) . '</a></p>' );
			login_footer();
			exit;
		}

		wp_enqueue_script( 'utils' );
		wp_enqueue_script( 'user-profile' );

		login_header( __( 'Reset Password' ), '<p class="message reset-pass">' . __( 'Enter your new password below or generate one.' ) . '</p>', $errors );

		?>
		<form name="resetpassform" id="resetpassform" action="<?php echo esc_url( network_site_url( 'wp-login.php?action=resetpass', 'login_post' ) ); ?>" method="post" autocomplete="off">
			<input type="hidden" id="user_login" value="<?php echo esc_attr( $rp_login ); ?>" autocomplete="off" />

			<div class="user-pass1-wrap">
				<p>
					<label for="pass1"><?php _e( 'New password' ); ?></label>
				</p>

				<div class="wp-pwd">
<<<<<<< HEAD
					<input type="password" data-reveal="1" data-pw="<?php echo esc_attr( wp_generate_password( 16 ) ); ?>" name="pass1" id="pass1" class="input password-input ltr" size="24" value="" autocomplete="new-password" aria-describedby="pass-strength-result" />
=======
					<input type="password" data-reveal="1" data-pw="<?php echo esc_attr( wp_generate_password( 16 ) ); ?>" name="pass1" id="pass1" class="input password-input" size="24" value="" autocomplete="new-password" spellcheck="false" aria-describedby="pass-strength-result" />
>>>>>>> 824c70c6

					<button type="button" class="button button-secondary wp-hide-pw hide-if-no-js" data-toggle="0" aria-label="<?php esc_attr_e( 'Hide password' ); ?>">
						<span class="dashicons dashicons-hidden" aria-hidden="true"></span>
					</button>
					<div id="pass-strength-result" class="hide-if-no-js" aria-live="polite"><?php _e( 'Strength indicator' ); ?></div>
				</div>
				<div class="pw-weak">
					<input type="checkbox" name="pw_weak" id="pw-weak" class="pw-checkbox" />
					<label for="pw-weak"><?php _e( 'Confirm use of weak password' ); ?></label>
				</div>
			</div>

			<p class="user-pass2-wrap">
				<label for="pass2"><?php _e( 'Confirm new password' ); ?></label>
				<input type="password" name="pass2" id="pass2" class="input" size="20" value="" autocomplete="new-password" spellcheck="false" />
			</p>

			<p class="description indicator-hint"><?php echo wp_get_password_hint(); ?></p>
			<br class="clear" />

			<?php

			/**
			 * Fires following the 'Strength indicator' meter in the user password reset form.
			 *
			 * @since 3.9.0
			 *
			 * @param WP_User $user User object of the user whose password is being reset.
			 */
			do_action( 'resetpass_form', $user );

			?>
			<input type="hidden" name="rp_key" value="<?php echo esc_attr( $rp_key ); ?>" />
			<p class="submit reset-pass-submit">
				<button type="button" class="button wp-generate-pw hide-if-no-js skip-aria-expanded"><?php _e( 'Generate Password' ); ?></button>
				<input type="submit" name="wp-submit" id="wp-submit" class="button button-primary button-large" value="<?php esc_attr_e( 'Save Password' ); ?>" />
			</p>
		</form>

		<p id="nav">
			<a href="<?php echo esc_url( wp_login_url() ); ?>"><?php _e( 'Log in' ); ?></a>
			<?php

			if ( get_option( 'users_can_register' ) ) {
				$registration_url = sprintf( '<a href="%s">%s</a>', esc_url( wp_registration_url() ), __( 'Register' ) );

				echo esc_html( $login_link_separator );

				/** This filter is documented in wp-includes/general-template.php */
				echo apply_filters( 'register', $registration_url );
			}

			?>
		</p>
		<?php

		login_footer( 'pass1' );
		break;

	case 'register':
		if ( is_multisite() ) {
			/**
			 * Filters the Multisite sign up URL.
			 *
			 * @since 3.0.0
			 *
			 * @param string $sign_up_url The sign up URL.
			 */
			wp_redirect( apply_filters( 'wp_signup_location', network_site_url( 'wp-signup.php' ) ) );
			exit;
		}

		if ( ! get_option( 'users_can_register' ) ) {
			wp_redirect( site_url( 'wp-login.php?registration=disabled' ) );
			exit;
		}

		$user_login = '';
		$user_email = '';

		if ( $http_post ) {
			if ( isset( $_POST['user_login'] ) && is_string( $_POST['user_login'] ) ) {
				$user_login = wp_unslash( $_POST['user_login'] );
			}

			if ( isset( $_POST['user_email'] ) && is_string( $_POST['user_email'] ) ) {
				$user_email = wp_unslash( $_POST['user_email'] );
			}

			$errors = register_new_user( $user_login, $user_email );

			if ( ! is_wp_error( $errors ) ) {
				$redirect_to = ! empty( $_POST['redirect_to'] ) ? $_POST['redirect_to'] : 'wp-login.php?checkemail=registered';
				wp_safe_redirect( $redirect_to );
				exit;
			}
		}

		$registration_redirect = ! empty( $_REQUEST['redirect_to'] ) ? $_REQUEST['redirect_to'] : '';

		/**
		 * Filters the registration redirect URL.
		 *
		 * @since 3.0.0
		 * @since 5.9.0 Added the `$errors` parameter.
		 *
		 * @param string       $registration_redirect The redirect destination URL.
		 * @param int|WP_Error $errors                User id if registration was successful,
		 *                                            WP_Error object otherwise.
		 */
		$redirect_to = apply_filters( 'registration_redirect', $registration_redirect, $errors );

		login_header( __( 'Registration Form' ), '<p class="message register">' . __( 'Register For This Site' ) . '</p>', $errors );

		?>
		<form name="registerform" id="registerform" action="<?php echo esc_url( site_url( 'wp-login.php?action=register', 'login_post' ) ); ?>" method="post" novalidate="novalidate">
			<p>
				<label for="user_login"><?php _e( 'Username' ); ?></label>
				<input type="text" name="user_login" id="user_login" class="input ltr" value="<?php echo esc_attr( wp_unslash( $user_login ) ); ?>" size="20" autocapitalize="off" autocomplete="username" />
			</p>
			<p>
				<label for="user_email"><?php _e( 'Email' ); ?></label>
				<input type="email" name="user_email" id="user_email" class="input" value="<?php echo esc_attr( wp_unslash( $user_email ) ); ?>" size="25" autocomplete="email" />
			</p>
			<?php

			/**
			 * Fires following the 'Email' field in the user registration form.
			 *
			 * @since 2.1.0
			 */
			do_action( 'register_form' );

			?>
			<p id="reg_passmail">
				<?php _e( 'Registration confirmation will be emailed to you.' ); ?>
			</p>
			<br class="clear" />
			<input type="hidden" name="redirect_to" value="<?php echo esc_attr( $redirect_to ); ?>" />
			<p class="submit">
				<input type="submit" name="wp-submit" id="wp-submit" class="button button-primary button-large" value="<?php esc_attr_e( 'Register' ); ?>" />
			</p>
		</form>

		<p id="nav">
			<a href="<?php echo esc_url( wp_login_url() ); ?>"><?php _e( 'Log in' ); ?></a>
			<?php

			echo esc_html( $login_link_separator );

			$html_link = sprintf( '<a href="%s">%s</a>', esc_url( wp_lostpassword_url() ), __( 'Lost your password?' ) );

			/** This filter is documented in wp-login.php */
			echo apply_filters( 'lost_password_html_link', $html_link );

			?>
		</p>
		<?php

		login_footer( 'user_login' );
		break;

	case 'checkemail':
		$redirect_to = admin_url();
		$errors      = new WP_Error();

		if ( 'confirm' === $_GET['checkemail'] ) {
			$errors->add(
				'confirm',
				sprintf(
					/* translators: %s: Link to the login page. */
					__( 'Check your email for the confirmation link, then visit the <a href="%s">login page</a>.' ),
					wp_login_url()
				),
				'message'
			);
		} elseif ( 'registered' === $_GET['checkemail'] ) {
			$errors->add(
				'registered',
				sprintf(
					/* translators: %s: Link to the login page. */
					__( 'Registration complete. Please check your email, then visit the <a href="%s">login page</a>.' ),
					wp_login_url()
				),
				'message'
			);
		}

		/** This action is documented in wp-login.php */
		$errors = apply_filters( 'wp_login_errors', $errors, $redirect_to );

		login_header( __( 'Check your email' ), '', $errors );
		login_footer();
		break;

	case 'confirmaction':
		if ( ! isset( $_GET['request_id'] ) ) {
			wp_die( __( 'Missing request ID.' ) );
		}

		if ( ! isset( $_GET['confirm_key'] ) ) {
			wp_die( __( 'Missing confirm key.' ) );
		}

		$request_id = (int) $_GET['request_id'];
		$key        = sanitize_text_field( wp_unslash( $_GET['confirm_key'] ) );
		$result     = wp_validate_user_request_key( $request_id, $key );

		if ( is_wp_error( $result ) ) {
			wp_die( $result );
		}

		/**
		 * Fires an action hook when the account action has been confirmed by the user.
		 *
		 * Using this you can assume the user has agreed to perform the action by
		 * clicking on the link in the confirmation email.
		 *
		 * After firing this action hook the page will redirect to wp-login a callback
		 * redirects or exits first.
		 *
		 * @since 4.9.6
		 *
		 * @param int $request_id Request ID.
		 */
		do_action( 'user_request_action_confirmed', $request_id );

		$message = _wp_privacy_account_request_confirmed_message( $request_id );

		login_header( __( 'User action confirmed.' ), $message );
		login_footer();
		exit;

	case 'login':
	default:
		$secure_cookie   = '';
		$customize_login = isset( $_REQUEST['customize-login'] );

		if ( $customize_login ) {
			wp_enqueue_script( 'customize-base' );
		}

		// If the user wants SSL but the session is not SSL, force a secure cookie.
		if ( ! empty( $_POST['log'] ) && ! force_ssl_admin() ) {
			$user_name = sanitize_user( wp_unslash( $_POST['log'] ) );
			$user      = get_user_by( 'login', $user_name );

			if ( ! $user && strpos( $user_name, '@' ) ) {
				$user = get_user_by( 'email', $user_name );
			}

			if ( $user ) {
				if ( get_user_option( 'use_ssl', $user->ID ) ) {
					$secure_cookie = true;
					force_ssl_admin( true );
				}
			}
		}

		if ( isset( $_REQUEST['redirect_to'] ) ) {
			$redirect_to = $_REQUEST['redirect_to'];
			// Redirect to HTTPS if user wants SSL.
			if ( $secure_cookie && false !== strpos( $redirect_to, 'wp-admin' ) ) {
				$redirect_to = preg_replace( '|^http://|', 'https://', $redirect_to );
			}
		} else {
			$redirect_to = admin_url();
		}

		$reauth = empty( $_REQUEST['reauth'] ) ? false : true;

		$user = wp_signon( array(), $secure_cookie );

		if ( empty( $_COOKIE[ LOGGED_IN_COOKIE ] ) ) {
			if ( headers_sent() ) {
				$user = new WP_Error(
					'test_cookie',
					sprintf(
						/* translators: 1: Browser cookie documentation URL, 2: Support forums URL. */
						__( '<strong>Error:</strong> Cookies are blocked due to unexpected output. For help, please see <a href="%1$s">this documentation</a> or try the <a href="%2$s">support forums</a>.' ),
						__( 'https://wordpress.org/support/article/cookies/' ),
						__( 'https://wordpress.org/support/forums/' )
					)
				);
			} elseif ( isset( $_POST['testcookie'] ) && empty( $_COOKIE[ TEST_COOKIE ] ) ) {
				// If cookies are disabled, the user can't log in even with a valid username and password.
				$user = new WP_Error(
					'test_cookie',
					sprintf(
						/* translators: %s: Browser cookie documentation URL. */
						__( '<strong>Error:</strong> Cookies are blocked or not supported by your browser. You must <a href="%s">enable cookies</a> to use WordPress.' ),
						__( 'https://wordpress.org/support/article/cookies/#enable-cookies-in-your-browser' )
					)
				);
			}
		}

		$requested_redirect_to = isset( $_REQUEST['redirect_to'] ) ? $_REQUEST['redirect_to'] : '';
		/**
		 * Filters the login redirect URL.
		 *
		 * @since 3.0.0
		 *
		 * @param string           $redirect_to           The redirect destination URL.
		 * @param string           $requested_redirect_to The requested redirect destination URL passed as a parameter.
		 * @param WP_User|WP_Error $user                  WP_User object if login was successful, WP_Error object otherwise.
		 */
		$redirect_to = apply_filters( 'login_redirect', $redirect_to, $requested_redirect_to, $user );

		if ( ! is_wp_error( $user ) && ! $reauth ) {
			if ( $interim_login ) {
				$message       = '<p class="message">' . __( 'You have logged in successfully.' ) . '</p>';
				$interim_login = 'success';
				login_header( '', $message );

				?>
				</div>
				<?php

				/** This action is documented in wp-login.php */
				do_action( 'login_footer' );

				if ( $customize_login ) {
					?>
					<script type="text/javascript">setTimeout( function(){ new wp.customize.Messenger({ url: '<?php echo wp_customize_url(); ?>', channel: 'login' }).send('login') }, 1000 );</script>
					<?php
				}

				?>
				</body></html>
				<?php

				exit;
			}

			// Check if it is time to add a redirect to the admin email confirmation screen.
			if ( is_a( $user, 'WP_User' ) && $user->exists() && $user->has_cap( 'manage_options' ) ) {
				$admin_email_lifespan = (int) get_option( 'admin_email_lifespan' );

				/*
				 * If `0` (or anything "falsey" as it is cast to int) is returned, the user will not be redirected
				 * to the admin email confirmation screen.
				 */
				/** This filter is documented in wp-login.php */
				$admin_email_check_interval = (int) apply_filters( 'admin_email_check_interval', 6 * MONTH_IN_SECONDS );

				if ( $admin_email_check_interval > 0 && time() > $admin_email_lifespan ) {
					$redirect_to = add_query_arg(
						array(
							'action'  => 'confirm_admin_email',
							'wp_lang' => get_user_locale( $user ),
						),
						wp_login_url( $redirect_to )
					);
				}
			}

			if ( ( empty( $redirect_to ) || 'wp-admin/' === $redirect_to || admin_url() === $redirect_to ) ) {
				// If the user doesn't belong to a blog, send them to user admin. If the user can't edit posts, send them to their profile.
				if ( is_multisite() && ! get_active_blog_for_user( $user->ID ) && ! is_super_admin( $user->ID ) ) {
					$redirect_to = user_admin_url();
				} elseif ( is_multisite() && ! $user->has_cap( 'read' ) ) {
					$redirect_to = get_dashboard_url( $user->ID );
				} elseif ( ! $user->has_cap( 'edit_posts' ) ) {
					$redirect_to = $user->has_cap( 'read' ) ? admin_url( 'profile.php' ) : home_url();
				}

				wp_redirect( $redirect_to );
				exit;
			}

			wp_safe_redirect( $redirect_to );
			exit;
		}

		$errors = $user;
		// Clear errors if loggedout is set.
		if ( ! empty( $_GET['loggedout'] ) || $reauth ) {
			$errors = new WP_Error();
		}

		if ( empty( $_POST ) && $errors->get_error_codes() === array( 'empty_username', 'empty_password' ) ) {
			$errors = new WP_Error( '', '' );
		}

		if ( $interim_login ) {
			if ( ! $errors->has_errors() ) {
				$errors->add( 'expired', __( 'Your session has expired. Please log in to continue where you left off.' ), 'message' );
			}
		} else {
			// Some parts of this script use the main login form to display a message.
			if ( isset( $_GET['loggedout'] ) && $_GET['loggedout'] ) {
				$errors->add( 'loggedout', __( 'You are now logged out.' ), 'message' );
			} elseif ( isset( $_GET['registration'] ) && 'disabled' === $_GET['registration'] ) {
				$errors->add( 'registerdisabled', __( '<strong>Error:</strong> User registration is currently not allowed.' ) );
			} elseif ( strpos( $redirect_to, 'about.php?updated' ) ) {
				$errors->add( 'updated', __( '<strong>You have successfully updated WordPress!</strong> Please log back in to see what&#8217;s new.' ), 'message' );
			} elseif ( WP_Recovery_Mode_Link_Service::LOGIN_ACTION_ENTERED === $action ) {
				$errors->add( 'enter_recovery_mode', __( 'Recovery Mode Initialized. Please log in to continue.' ), 'message' );
			} elseif ( isset( $_GET['redirect_to'] ) && false !== strpos( $_GET['redirect_to'], 'wp-admin/authorize-application.php' ) ) {
				$query_component = wp_parse_url( $_GET['redirect_to'], PHP_URL_QUERY );
				$query           = array();
				if ( $query_component ) {
					parse_str( $query_component, $query );
				}

				if ( ! empty( $query['app_name'] ) ) {
					/* translators: 1: Website name, 2: Application name. */
					$message = sprintf( 'Please log in to %1$s to authorize %2$s to connect to your account.', get_bloginfo( 'name', 'display' ), '<strong>' . esc_html( $query['app_name'] ) . '</strong>' );
				} else {
					/* translators: %s: Website name. */
					$message = sprintf( 'Please log in to %s to proceed with authorization.', get_bloginfo( 'name', 'display' ) );
				}

				$errors->add( 'authorize_application', $message, 'message' );
			}
		}

		/**
		 * Filters the login page errors.
		 *
		 * @since 3.6.0
		 *
		 * @param WP_Error $errors      WP Error object.
		 * @param string   $redirect_to Redirect destination URL.
		 */
		$errors = apply_filters( 'wp_login_errors', $errors, $redirect_to );

		// Clear any stale cookies.
		if ( $reauth ) {
			wp_clear_auth_cookie();
		}

		login_header( __( 'Log In' ), '', $errors );

		if ( isset( $_POST['log'] ) ) {
			$user_login = ( 'incorrect_password' === $errors->get_error_code() || 'empty_password' === $errors->get_error_code() ) ? esc_attr( wp_unslash( $_POST['log'] ) ) : '';
		}

		$rememberme = ! empty( $_POST['rememberme'] );

		$aria_describedby = '';
		$has_errors       = $errors->has_errors();

		if ( $has_errors ) {
			$aria_describedby = ' aria-describedby="login_error"';
		}

		if ( $has_errors && 'message' === $errors->get_error_data() ) {
			$aria_describedby = ' aria-describedby="login-message"';
		}

		wp_enqueue_script( 'user-profile' );
		?>

		<form name="loginform" id="loginform" action="<?php echo esc_url( site_url( 'wp-login.php', 'login_post' ) ); ?>" method="post">
			<p>
				<label for="user_login"><?php _e( 'Username or Email Address' ); ?></label>
				<input type="text" name="log" id="user_login"<?php echo $aria_describedby; ?> class="input ltr" value="<?php echo esc_attr( $user_login ); ?>" size="20" autocapitalize="off" autocomplete="username" />
			</p>

			<div class="user-pass-wrap">
				<label for="user_pass"><?php _e( 'Password' ); ?></label>
				<div class="wp-pwd">
<<<<<<< HEAD
					<input type="password" name="pwd" id="user_pass"<?php echo $aria_describedby; ?> class="input password-input ltr" value="" size="20" autocomplete="current-password" />
=======
					<input type="password" name="pwd" id="user_pass"<?php echo $aria_describedby; ?> class="input password-input" value="" size="20" autocomplete="current-password" spellcheck="false" />
>>>>>>> 824c70c6
					<button type="button" class="button button-secondary wp-hide-pw hide-if-no-js" data-toggle="0" aria-label="<?php esc_attr_e( 'Show password' ); ?>">
						<span class="dashicons dashicons-visibility" aria-hidden="true"></span>
					</button>
				</div>
			</div>
			<?php

			/**
			 * Fires following the 'Password' field in the login form.
			 *
			 * @since 2.1.0
			 */
			do_action( 'login_form' );

			?>
			<p class="forgetmenot"><input name="rememberme" type="checkbox" id="rememberme" value="forever" <?php checked( $rememberme ); ?> /> <label for="rememberme"><?php esc_html_e( 'Remember Me' ); ?></label></p>
			<p class="submit">
				<input type="submit" name="wp-submit" id="wp-submit" class="button button-primary button-large" value="<?php esc_attr_e( 'Log In' ); ?>" />
				<?php

				if ( $interim_login ) {
					?>
					<input type="hidden" name="interim-login" value="1" />
					<?php
				} else {
					?>
					<input type="hidden" name="redirect_to" value="<?php echo esc_attr( $redirect_to ); ?>" />
					<?php
				}

				if ( $customize_login ) {
					?>
					<input type="hidden" name="customize-login" value="1" />
					<?php
				}

				?>
				<input type="hidden" name="testcookie" value="1" />
			</p>
		</form>

		<?php

		if ( ! $interim_login ) {
			?>
			<p id="nav">
				<?php

				if ( get_option( 'users_can_register' ) ) {
					$registration_url = sprintf( '<a href="%s">%s</a>', esc_url( wp_registration_url() ), __( 'Register' ) );

					/** This filter is documented in wp-includes/general-template.php */
					echo apply_filters( 'register', $registration_url );

					echo esc_html( $login_link_separator );
				}

				$html_link = sprintf( '<a href="%s">%s</a>', esc_url( wp_lostpassword_url() ), __( 'Lost your password?' ) );

				/**
				 * Filters the link that allows the user to reset the lost password.
				 *
				 * @since 6.1.0
				 *
				 * @param string $html_link HTML link to the lost password form.
				 */
				echo apply_filters( 'lost_password_html_link', $html_link );

				?>
			</p>
			<?php
		}

		$login_script  = 'function wp_attempt_focus() {';
		$login_script .= 'setTimeout( function() {';
		$login_script .= 'try {';

		if ( $user_login ) {
			$login_script .= 'd = document.getElementById( "user_pass" ); d.value = "";';
		} else {
			$login_script .= 'd = document.getElementById( "user_login" );';

			if ( $errors->get_error_code() === 'invalid_username' ) {
				$login_script .= 'd.value = "";';
			}
		}

		$login_script .= 'd.focus(); d.select();';
		$login_script .= '} catch( er ) {}';
		$login_script .= '}, 200);';
		$login_script .= "}\n"; // End of wp_attempt_focus().

		/**
		 * Filters whether to print the call to `wp_attempt_focus()` on the login screen.
		 *
		 * @since 4.8.0
		 *
		 * @param bool $print Whether to print the function call. Default true.
		 */
		if ( apply_filters( 'enable_login_autofocus', true ) && ! $error ) {
			$login_script .= "wp_attempt_focus();\n";
		}

		// Run `wpOnload()` if defined.
		$login_script .= "if ( typeof wpOnload === 'function' ) { wpOnload() }";

		?>
		<script type="text/javascript">
			<?php echo $login_script; ?>
		</script>
		<?php

		if ( $interim_login ) {
			?>
			<script type="text/javascript">
			( function() {
				try {
					var i, links = document.getElementsByTagName( 'a' );
					for ( i in links ) {
						if ( links[i].href ) {
							links[i].target = '_blank';
							links[i].rel = 'noopener';
						}
					}
				} catch( er ) {}
			}());
			</script>
			<?php
		}

		login_footer();
		break;
} // End action switch.<|MERGE_RESOLUTION|>--- conflicted
+++ resolved
@@ -958,11 +958,7 @@
 				</p>
 
 				<div class="wp-pwd">
-<<<<<<< HEAD
-					<input type="password" data-reveal="1" data-pw="<?php echo esc_attr( wp_generate_password( 16 ) ); ?>" name="pass1" id="pass1" class="input password-input ltr" size="24" value="" autocomplete="new-password" aria-describedby="pass-strength-result" />
-=======
-					<input type="password" data-reveal="1" data-pw="<?php echo esc_attr( wp_generate_password( 16 ) ); ?>" name="pass1" id="pass1" class="input password-input" size="24" value="" autocomplete="new-password" spellcheck="false" aria-describedby="pass-strength-result" />
->>>>>>> 824c70c6
+					<input type="password" data-reveal="1" data-pw="<?php echo esc_attr( wp_generate_password( 16 ) ); ?>" name="pass1" id="pass1" class="input password-input ltr" size="24" value="" autocomplete="new-password" spellcheck="false" aria-describedby="pass-strength-result" />
 
 					<button type="button" class="button button-secondary wp-hide-pw hide-if-no-js" data-toggle="0" aria-label="<?php esc_attr_e( 'Hide password' ); ?>">
 						<span class="dashicons dashicons-hidden" aria-hidden="true"></span>
@@ -1427,11 +1423,7 @@
 			<div class="user-pass-wrap">
 				<label for="user_pass"><?php _e( 'Password' ); ?></label>
 				<div class="wp-pwd">
-<<<<<<< HEAD
-					<input type="password" name="pwd" id="user_pass"<?php echo $aria_describedby; ?> class="input password-input ltr" value="" size="20" autocomplete="current-password" />
-=======
-					<input type="password" name="pwd" id="user_pass"<?php echo $aria_describedby; ?> class="input password-input" value="" size="20" autocomplete="current-password" spellcheck="false" />
->>>>>>> 824c70c6
+					<input type="password" name="pwd" id="user_pass"<?php echo $aria_describedby; ?> class="input password-input ltr" value="" size="20" autocomplete="current-password" spellcheck="false" />
 					<button type="button" class="button button-secondary wp-hide-pw hide-if-no-js" data-toggle="0" aria-label="<?php esc_attr_e( 'Show password' ); ?>">
 						<span class="dashicons dashicons-visibility" aria-hidden="true"></span>
 					</button>
