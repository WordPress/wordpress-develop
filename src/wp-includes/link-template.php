<?php
/**
 * WordPress Link Template Functions
 *
 * @package WordPress
 * @subpackage Template
 */

/**
 * Displays the permalink for the current post.
 *
 * @since 1.2.0
 * @since 4.4.0 Added the `$post` parameter.
 *
 * @param int|WP_Post $post Optional. Post ID or post object. Default is the global `$post`.
 */
function the_permalink( $post = 0 ) {
	/**
	 * Filters the display of the permalink for the current post.
	 *
	 * @since 1.5.0
	 * @since 4.4.0 Added the `$post` parameter.
	 *
	 * @param string      $permalink The permalink for the current post.
	 * @param int|WP_Post $post      Post ID, WP_Post object, or 0. Default 0.
	 */
	echo esc_url( apply_filters( 'the_permalink', get_permalink( $post ), $post ) );
}

/**
 * Retrieves a trailing-slashed string if the site is set for adding trailing slashes.
 *
 * Conditionally adds a trailing slash if the permalink structure has a trailing
 * slash, strips the trailing slash if not. The string is passed through the
 * {@see 'user_trailingslashit'} filter. Will remove trailing slash from string, if
 * site is not set to have them.
 *
 * @since 2.2.0
 *
 * @global WP_Rewrite $wp_rewrite WordPress rewrite component.
 *
 * @param string $string      URL with or without a trailing slash.
 * @param string $type_of_url Optional. The type of URL being considered (e.g. single, category, etc)
 *                            for use in the filter. Default empty string.
 * @return string The URL with the trailing slash appended or stripped.
 */
function user_trailingslashit( $string, $type_of_url = '' ) {
	global $wp_rewrite;
	if ( $wp_rewrite->use_trailing_slashes ) {
		$string = trailingslashit( $string );
	} else {
		$string = untrailingslashit( $string );
	}

	/**
	 * Filters the trailing-slashed string, depending on whether the site is set to use trailing slashes.
	 *
	 * @since 2.2.0
	 *
	 * @param string $string      URL with or without a trailing slash.
	 * @param string $type_of_url The type of URL being considered. Accepts 'single', 'single_trackback',
	 *                            'single_feed', 'single_paged', 'commentpaged', 'paged', 'home', 'feed',
	 *                            'category', 'page', 'year', 'month', 'day', 'post_type_archive'.
	 */
	return apply_filters( 'user_trailingslashit', $string, $type_of_url );
}

/**
 * Displays the permalink anchor for the current post.
 *
 * The permalink mode title will use the post title for the 'a' element 'id'
 * attribute. The id mode uses 'post-' with the post ID for the 'id' attribute.
 *
 * @since 0.71
 *
 * @param string $mode Optional. Permalink mode. Accepts 'title' or 'id'. Default 'id'.
 */
function permalink_anchor( $mode = 'id' ) {
	$post = get_post();
	switch ( strtolower( $mode ) ) {
		case 'title':
			$title = sanitize_title( $post->post_title ) . '-' . $post->ID;
			echo '<a id="' . $title . '"></a>';
			break;
		case 'id':
		default:
			echo '<a id="post-' . $post->ID . '"></a>';
			break;
	}
}

/**
 * Determine whether post should always use an ugly permalink structure.
 *
 * @since 5.7.0
 *
 * @param WP_Post|int|null $post   Optional. Post ID or post object. Defaults to global $post.
<<<<<<< HEAD
 * @param bool             $sample Optional. Whether to force consideration based on sample links.
=======
 * @param bool|null        $sample Optional. Whether to force consideration based on sample links.
 *                                 If omitted, a sample link is generated if a post object is passed
 *                                 with the filter property set to 'sample'.
>>>>>>> 553d618e
 * @return bool Whether to use an ugly permalink structure.
 */
function wp_force_ugly_post_permalink( $post = null, $sample = null ) {
	if (
		null === $sample &&
		is_object( $post ) &&
		isset( $post->filter ) &&
		'sample' === $post->filter
	) {
		$sample = true;
	} else {
		$post   = get_post( $post );
		$sample = null !== $sample ? $sample : false;
	}

	if ( ! $post ) {
		return true;
	}

	$post_status_obj = get_post_status_object( get_post_status( $post ) );
	$post_type_obj   = get_post_type_object( get_post_type( $post ) );

	if ( ! $post_status_obj || ! $post_type_obj ) {
		return true;
	}

	if (
<<<<<<< HEAD
		$post_status_obj->internal ||
		( $post_status_obj->protected && ! $sample )
	) {
		return true;
	}

	if (
		$post_status_obj->private &&
		! current_user_can( 'read_post', $post->ID )
	) {
		return true;
	}

	return false;
=======
		// Publicly viewable links never have ugly permalinks.
		is_post_status_viewable( $post_status_obj ) ||
		(
			// Private posts don't have ugly links if the user can read them.
			$post_status_obj->private &&
			current_user_can( 'read_post', $post->ID )
		) ||
		// Protected posts don't have ugly links if getting a sample URL.
		( $post_status_obj->protected && $sample )
	) {
		return false;
	}

	return true;
>>>>>>> 553d618e
}

/**
 * Retrieves the full permalink for the current post or post ID.
 *
 * This function is an alias for get_permalink().
 *
 * @since 3.9.0
 *
 * @see get_permalink()
 *
 * @param int|WP_Post $post      Optional. Post ID or post object. Default is the global `$post`.
 * @param bool        $leavename Optional. Whether to keep post name or page name. Default false.
 * @return string|false The permalink URL or false if post does not exist.
 */
function get_the_permalink( $post = 0, $leavename = false ) {
	return get_permalink( $post, $leavename );
}

/**
 * Retrieves the full permalink for the current post or post ID.
 *
 * @since 1.0.0
 *
 * @param int|WP_Post $post      Optional. Post ID or post object. Default is the global `$post`.
 * @param bool        $leavename Optional. Whether to keep post name or page name. Default false.
 * @return string|false The permalink URL or false if post does not exist.
 */
function get_permalink( $post = 0, $leavename = false ) {
	$rewritecode = array(
		'%year%',
		'%monthnum%',
		'%day%',
		'%hour%',
		'%minute%',
		'%second%',
		$leavename ? '' : '%postname%',
		'%post_id%',
		'%category%',
		'%author%',
		$leavename ? '' : '%pagename%',
	);

	if ( is_object( $post ) && isset( $post->filter ) && 'sample' === $post->filter ) {
		$sample = true;
	} else {
		$post   = get_post( $post );
		$sample = false;
	}

	if ( empty( $post->ID ) ) {
		return false;
	}

	if ( 'page' === $post->post_type ) {
		return get_page_link( $post, $leavename, $sample );
	} elseif ( 'attachment' === $post->post_type ) {
		return get_attachment_link( $post, $leavename );
	} elseif ( in_array( $post->post_type, get_post_types( array( '_builtin' => false ) ), true ) ) {
		return get_post_permalink( $post, $leavename, $sample );
	}

	$permalink = get_option( 'permalink_structure' );

	/**
	 * Filters the permalink structure for a post before token replacement occurs.
	 *
	 * Only applies to posts with post_type of 'post'.
	 *
	 * @since 3.0.0
	 *
	 * @param string  $permalink The site's permalink structure.
	 * @param WP_Post $post      The post in question.
	 * @param bool    $leavename Whether to keep the post name.
	 */
	$permalink = apply_filters( 'pre_post_link', $permalink, $post, $leavename );

	if (
		$permalink &&
		! wp_force_ugly_post_permalink( $post )
	) {

		$category = '';
		if ( strpos( $permalink, '%category%' ) !== false ) {
			$cats = get_the_category( $post->ID );
			if ( $cats ) {
				$cats = wp_list_sort(
					$cats,
					array(
						'term_id' => 'ASC',
					)
				);

				/**
				 * Filters the category that gets used in the %category% permalink token.
				 *
				 * @since 3.5.0
				 *
				 * @param WP_Term  $cat  The category to use in the permalink.
				 * @param array    $cats Array of all categories (WP_Term objects) associated with the post.
				 * @param WP_Post  $post The post in question.
				 */
				$category_object = apply_filters( 'post_link_category', $cats[0], $cats, $post );

				$category_object = get_term( $category_object, 'category' );
				$category        = $category_object->slug;
				if ( $category_object->parent ) {
					$category = get_category_parents( $category_object->parent, false, '/', true ) . $category;
				}
			}
			// Show default category in permalinks,
			// without having to assign it explicitly.
			if ( empty( $category ) ) {
				$default_category = get_term( get_option( 'default_category' ), 'category' );
				if ( $default_category && ! is_wp_error( $default_category ) ) {
					$category = $default_category->slug;
				}
			}
		}

		$author = '';
		if ( strpos( $permalink, '%author%' ) !== false ) {
			$authordata = get_userdata( $post->post_author );
			$author     = $authordata->user_nicename;
		}

		// This is not an API call because the permalink is based on the stored post_date value,
		// which should be parsed as local time regardless of the default PHP timezone.
		$date = explode( ' ', str_replace( array( '-', ':' ), ' ', $post->post_date ) );

		$rewritereplace = array(
			$date[0],
			$date[1],
			$date[2],
			$date[3],
			$date[4],
			$date[5],
			$post->post_name,
			$post->ID,
			$category,
			$author,
			$post->post_name,
		);

		$permalink = home_url( str_replace( $rewritecode, $rewritereplace, $permalink ) );
		$permalink = user_trailingslashit( $permalink, 'single' );

	} else { // If they're not using the fancy permalink option.
		$permalink = home_url( '?p=' . $post->ID );
	}

	/**
	 * Filters the permalink for a post.
	 *
	 * Only applies to posts with post_type of 'post'.
	 *
	 * @since 1.5.0
	 *
	 * @param string  $permalink The post's permalink.
	 * @param WP_Post $post      The post in question.
	 * @param bool    $leavename Whether to keep the post name.
	 */
	return apply_filters( 'post_link', $permalink, $post, $leavename );
}

/**
 * Retrieves the permalink for a post of a custom post type.
 *
 * @since 3.0.0
 *
 * @global WP_Rewrite $wp_rewrite WordPress rewrite component.
 *
 * @param int|WP_Post $id        Optional. Post ID or post object. Default is the global `$post`.
 * @param bool        $leavename Optional. Whether to keep post name. Default false.
 * @param bool        $sample    Optional. Is it a sample permalink. Default false.
 * @return string|WP_Error The post permalink.
 */
function get_post_permalink( $id = 0, $leavename = false, $sample = false ) {
	global $wp_rewrite;

	$post = get_post( $id );

	if ( is_wp_error( $post ) ) {
		return $post;
	}

	$post_link = $wp_rewrite->get_extra_permastruct( $post->post_type );

	$slug = $post->post_name;

	$force_ugly_link = wp_force_ugly_post_permalink( $post );

	$post_type = get_post_type_object( $post->post_type );

	if ( $post_type->hierarchical ) {
		$slug = get_page_uri( $post );
	}

	if ( ! empty( $post_link ) && ( ! $force_ugly_link || $sample ) ) {
		if ( ! $leavename ) {
			$post_link = str_replace( "%$post->post_type%", $slug, $post_link );
		}
		$post_link = home_url( user_trailingslashit( $post_link ) );
	} else {
		if ( $post_type->query_var && ( isset( $post->post_status ) && ! $force_ugly_link ) ) {
			$post_link = add_query_arg( $post_type->query_var, $slug, '' );
		} else {
			$post_link = add_query_arg(
				array(
					'post_type' => $post->post_type,
					'p'         => $post->ID,
				),
				''
			);
		}
		$post_link = home_url( $post_link );
	}

	/**
	 * Filters the permalink for a post of a custom post type.
	 *
	 * @since 3.0.0
	 *
	 * @param string  $post_link The post's permalink.
	 * @param WP_Post $post      The post in question.
	 * @param bool    $leavename Whether to keep the post name.
	 * @param bool    $sample    Is it a sample permalink.
	 */
	return apply_filters( 'post_type_link', $post_link, $post, $leavename, $sample );
}

/**
 * Retrieves the permalink for the current page or page ID.
 *
 * Respects page_on_front. Use this one.
 *
 * @since 1.5.0
 *
 * @param int|WP_Post $post      Optional. Post ID or object. Default uses the global `$post`.
 * @param bool        $leavename Optional. Whether to keep the page name. Default false.
 * @param bool        $sample    Optional. Whether it should be treated as a sample permalink.
 *                               Default false.
 * @return string The page permalink.
 */
function get_page_link( $post = false, $leavename = false, $sample = false ) {
	$post = get_post( $post );

	if ( 'page' === get_option( 'show_on_front' ) && get_option( 'page_on_front' ) == $post->ID ) {
		$link = home_url( '/' );
	} else {
		$link = _get_page_link( $post, $leavename, $sample );
	}

	/**
	 * Filters the permalink for a page.
	 *
	 * @since 1.5.0
	 *
	 * @param string $link    The page's permalink.
	 * @param int    $post_id The ID of the page.
	 * @param bool   $sample  Is it a sample permalink.
	 */
	return apply_filters( 'page_link', $link, $post->ID, $sample );
}

/**
 * Retrieves the page permalink.
 *
 * Ignores page_on_front. Internal use only.
 *
 * @since 2.1.0
 * @access private
 *
 * @global WP_Rewrite $wp_rewrite WordPress rewrite component.
 *
 * @param int|WP_Post $post      Optional. Post ID or object. Default uses the global `$post`.
 * @param bool        $leavename Optional. Whether to keep the page name. Default false.
 * @param bool        $sample    Optional. Whether it should be treated as a sample permalink.
 *                               Default false.
 * @return string The page permalink.
 */
function _get_page_link( $post = false, $leavename = false, $sample = false ) {
	global $wp_rewrite;

	$post = get_post( $post );

	$force_ugly_link = wp_force_ugly_post_permalink( $post );

	$link = $wp_rewrite->get_page_permastruct();

	if ( ! empty( $link ) && ( ( isset( $post->post_status ) && ! $force_ugly_link ) || $sample ) ) {
		if ( ! $leavename ) {
			$link = str_replace( '%pagename%', get_page_uri( $post ), $link );
		}

		$link = home_url( $link );
		$link = user_trailingslashit( $link, 'page' );
	} else {
		$link = home_url( '?page_id=' . $post->ID );
	}

	/**
	 * Filters the permalink for a non-page_on_front page.
	 *
	 * @since 2.1.0
	 *
	 * @param string $link    The page's permalink.
	 * @param int    $post_id The ID of the page.
	 */
	return apply_filters( '_get_page_link', $link, $post->ID );
}

/**
 * Retrieves the permalink for an attachment.
 *
 * This can be used in the WordPress Loop or outside of it.
 *
 * @since 2.0.0
 *
 * @global WP_Rewrite $wp_rewrite WordPress rewrite component.
 *
 * @param int|object $post      Optional. Post ID or object. Default uses the global `$post`.
 * @param bool       $leavename Optional. Whether to keep the page name. Default false.
 * @return string The attachment permalink.
 */
function get_attachment_link( $post = null, $leavename = false ) {
	global $wp_rewrite;

	$link = false;

	$post            = get_post( $post );
	$force_ugly_link = wp_force_ugly_post_permalink( $post );
	$parent_id       = $post->post_parent;
	$parent          = $parent_id ? get_post( $parent_id ) : false;
	$parent_valid    = true; // Default for no parent.
	if (
		$parent_id &&
		(
			$post->post_parent === $post->ID ||
<<<<<<< HEAD
			! get_post( $post->post_parent ) ||
			! is_post_type_viewable( get_post_type( $parent_id ) )
=======
			! $parent ||
			! is_post_type_viewable( get_post_type( $parent ) )
>>>>>>> 553d618e
		)
	) {
		// Post is either its own parent or parent post unavailable.
		$parent_valid = false;
	}
<<<<<<< HEAD

	if ( $force_ugly_link ) {
		$link = false;
	} elseif ( $wp_rewrite->using_permalinks() && ! $parent_valid ) {
		$name = "attachment/{$post->post_name}";

		$permalink = get_option( 'permalink_structure' );

		$rewritecode = array(
			'%year%',
			'%monthnum%',
			'%day%',
			'%hour%',
			'%minute%',
			'%second%',
			$leavename ? '' : '%postname%',
			'%post_id%',
			'%category%',
			'%author%',
			$leavename ? '' : '%pagename%',
		);

		$author = '';
		if ( strpos( $permalink, '%author%' ) !== false ) {
			$authordata = get_userdata( $post->post_author );
			$author     = $authordata->user_nicename;
		}

		// This is not an API call because the permalink is based on the stored post_date value,
		// which should be parsed as local time regardless of the default PHP timezone.
		$date = explode( ' ', str_replace( array( '-', ':' ), ' ', $post->post_date ) );

		$rewritereplace = array(
			$date[0],
			$date[1],
			$date[2],
			$date[3],
			$date[4],
			$date[5],
			$name,
			$post->ID,
			'',
			$author,
			$name,
		);

		$link = home_url( str_replace( $rewritecode, $rewritereplace, $permalink ) );
=======

	if ( $force_ugly_link || ! $parent_valid ) {
		$link = false;
>>>>>>> 553d618e
	} elseif ( $wp_rewrite->using_permalinks() && $parent ) {
		if ( 'page' === $parent->post_type ) {
			$parentlink = _get_page_link( $post->post_parent ); // Ignores page_on_front.
		} else {
			$parentlink = get_permalink( $post->post_parent );
		}

		if ( is_numeric( $post->post_name ) || false !== strpos( get_option( 'permalink_structure' ), '%category%' ) ) {
			$name = 'attachment/' . $post->post_name; // <permalink>/<int>/ is paged so we use the explicit attachment marker.
		} else {
			$name = $post->post_name;
		}

		if ( strpos( $parentlink, '?' ) === false ) {
			$link = user_trailingslashit( trailingslashit( $parentlink ) . '%postname%' );
		}

		if ( ! $leavename ) {
			$link = str_replace( '%postname%', $name, $link );
		}
	} elseif ( $wp_rewrite->using_permalinks() && ! $leavename ) {
		$link = home_url( user_trailingslashit( $post->post_name ) );
	}

	if ( ! $link ) {
		$link = home_url( '/?attachment_id=' . $post->ID );
	}

	/**
	 * Filters the permalink for an attachment.
	 *
	 * @since 2.0.0
	 * @since 5.6.0 Providing an empty string will now disable
	 *              the view attachment page link on the media modal.
	 *
	 * @param string $link    The attachment's permalink.
	 * @param int    $post_id Attachment ID.
	 */
	return apply_filters( 'attachment_link', $link, $post->ID );
}

/**
 * Retrieves the permalink for the year archives.
 *
 * @since 1.5.0
 *
 * @global WP_Rewrite $wp_rewrite WordPress rewrite component.
 *
 * @param int|false $year Integer of year. False for current year.
 * @return string The permalink for the specified year archive.
 */
function get_year_link( $year ) {
	global $wp_rewrite;
	if ( ! $year ) {
		$year = current_time( 'Y' );
	}
	$yearlink = $wp_rewrite->get_year_permastruct();
	if ( ! empty( $yearlink ) ) {
		$yearlink = str_replace( '%year%', $year, $yearlink );
		$yearlink = home_url( user_trailingslashit( $yearlink, 'year' ) );
	} else {
		$yearlink = home_url( '?m=' . $year );
	}

	/**
	 * Filters the year archive permalink.
	 *
	 * @since 1.5.0
	 *
	 * @param string $yearlink Permalink for the year archive.
	 * @param int    $year     Year for the archive.
	 */
	return apply_filters( 'year_link', $yearlink, $year );
}

/**
 * Retrieves the permalink for the month archives with year.
 *
 * @since 1.0.0
 *
 * @global WP_Rewrite $wp_rewrite WordPress rewrite component.
 *
 * @param int|false $year  Integer of year. False for current year.
 * @param int|false $month Integer of month. False for current month.
 * @return string The permalink for the specified month and year archive.
 */
function get_month_link( $year, $month ) {
	global $wp_rewrite;
	if ( ! $year ) {
		$year = current_time( 'Y' );
	}
	if ( ! $month ) {
		$month = current_time( 'm' );
	}
	$monthlink = $wp_rewrite->get_month_permastruct();
	if ( ! empty( $monthlink ) ) {
		$monthlink = str_replace( '%year%', $year, $monthlink );
		$monthlink = str_replace( '%monthnum%', zeroise( (int) $month, 2 ), $monthlink );
		$monthlink = home_url( user_trailingslashit( $monthlink, 'month' ) );
	} else {
		$monthlink = home_url( '?m=' . $year . zeroise( $month, 2 ) );
	}

	/**
	 * Filters the month archive permalink.
	 *
	 * @since 1.5.0
	 *
	 * @param string $monthlink Permalink for the month archive.
	 * @param int    $year      Year for the archive.
	 * @param int    $month     The month for the archive.
	 */
	return apply_filters( 'month_link', $monthlink, $year, $month );
}

/**
 * Retrieves the permalink for the day archives with year and month.
 *
 * @since 1.0.0
 *
 * @global WP_Rewrite $wp_rewrite WordPress rewrite component.
 *
 * @param int|false $year  Integer of year. False for current year.
 * @param int|false $month Integer of month. False for current month.
 * @param int|false $day   Integer of day. False for current day.
 * @return string The permalink for the specified day, month, and year archive.
 */
function get_day_link( $year, $month, $day ) {
	global $wp_rewrite;
	if ( ! $year ) {
		$year = current_time( 'Y' );
	}
	if ( ! $month ) {
		$month = current_time( 'm' );
	}
	if ( ! $day ) {
		$day = current_time( 'j' );
	}

	$daylink = $wp_rewrite->get_day_permastruct();
	if ( ! empty( $daylink ) ) {
		$daylink = str_replace( '%year%', $year, $daylink );
		$daylink = str_replace( '%monthnum%', zeroise( (int) $month, 2 ), $daylink );
		$daylink = str_replace( '%day%', zeroise( (int) $day, 2 ), $daylink );
		$daylink = home_url( user_trailingslashit( $daylink, 'day' ) );
	} else {
		$daylink = home_url( '?m=' . $year . zeroise( $month, 2 ) . zeroise( $day, 2 ) );
	}

	/**
	 * Filters the day archive permalink.
	 *
	 * @since 1.5.0
	 *
	 * @param string $daylink Permalink for the day archive.
	 * @param int    $year    Year for the archive.
	 * @param int    $month   Month for the archive.
	 * @param int    $day     The day for the archive.
	 */
	return apply_filters( 'day_link', $daylink, $year, $month, $day );
}

/**
 * Displays the permalink for the feed type.
 *
 * @since 3.0.0
 *
 * @param string $anchor The link's anchor text.
 * @param string $feed   Optional. Feed type. Possible values include 'rss2', 'atom'.
 *                       Default is the value of get_default_feed().
 */
function the_feed_link( $anchor, $feed = '' ) {
	$link = '<a href="' . esc_url( get_feed_link( $feed ) ) . '">' . $anchor . '</a>';

	/**
	 * Filters the feed link anchor tag.
	 *
	 * @since 3.0.0
	 *
	 * @param string $link The complete anchor tag for a feed link.
	 * @param string $feed The feed type. Possible values include 'rss2', 'atom',
	 *                     or an empty string for the default feed type.
	 */
	echo apply_filters( 'the_feed_link', $link, $feed );
}

/**
 * Retrieves the permalink for the feed type.
 *
 * @since 1.5.0
 *
 * @global WP_Rewrite $wp_rewrite WordPress rewrite component.
 *
 * @param string $feed Optional. Feed type. Possible values include 'rss2', 'atom'.
 *                     Default is the value of get_default_feed().
 * @return string The feed permalink.
 */
function get_feed_link( $feed = '' ) {
	global $wp_rewrite;

	$permalink = $wp_rewrite->get_feed_permastruct();

	if ( '' !== $permalink ) {
		if ( false !== strpos( $feed, 'comments_' ) ) {
			$feed      = str_replace( 'comments_', '', $feed );
			$permalink = $wp_rewrite->get_comment_feed_permastruct();
		}

		if ( get_default_feed() == $feed ) {
			$feed = '';
		}

		$permalink = str_replace( '%feed%', $feed, $permalink );
		$permalink = preg_replace( '#/+#', '/', "/$permalink" );
		$output    = home_url( user_trailingslashit( $permalink, 'feed' ) );
	} else {
		if ( empty( $feed ) ) {
			$feed = get_default_feed();
		}

		if ( false !== strpos( $feed, 'comments_' ) ) {
			$feed = str_replace( 'comments_', 'comments-', $feed );
		}

		$output = home_url( "?feed={$feed}" );
	}

	/**
	 * Filters the feed type permalink.
	 *
	 * @since 1.5.0
	 *
	 * @param string $output The feed permalink.
	 * @param string $feed   The feed type. Possible values include 'rss2', 'atom',
	 *                       or an empty string for the default feed type.
	 */
	return apply_filters( 'feed_link', $output, $feed );
}

/**
 * Retrieves the permalink for the post comments feed.
 *
 * @since 2.2.0
 *
 * @param int    $post_id Optional. Post ID. Default is the ID of the global `$post`.
 * @param string $feed    Optional. Feed type. Possible values include 'rss2', 'atom'.
 *                        Default is the value of get_default_feed().
 * @return string The permalink for the comments feed for the given post.
 */
function get_post_comments_feed_link( $post_id = 0, $feed = '' ) {
	$post_id = absint( $post_id );

	if ( ! $post_id ) {
		$post_id = get_the_ID();
	}

	if ( empty( $feed ) ) {
		$feed = get_default_feed();
	}

	$post       = get_post( $post_id );
	$unattached = 'attachment' === $post->post_type && 0 === (int) $post->post_parent;

	if ( get_option( 'permalink_structure' ) ) {
		if ( 'page' === get_option( 'show_on_front' ) && get_option( 'page_on_front' ) == $post_id ) {
			$url = _get_page_link( $post_id );
		} else {
			$url = get_permalink( $post_id );
		}

		if ( $unattached ) {
			$url = home_url( '/feed/' );
			if ( get_default_feed() !== $feed ) {
				$url .= "$feed/";
			}
			$url = add_query_arg( 'attachment_id', $post_id, $url );
		} else {
			$url = trailingslashit( $url ) . 'feed';
			if ( get_default_feed() != $feed ) {
				$url .= "/$feed";
			}
			$url = user_trailingslashit( $url, 'single_feed' );
		}
	} else {
		if ( $unattached ) {
			$url = add_query_arg(
				array(
					'feed'          => $feed,
					'attachment_id' => $post_id,
				),
				home_url( '/' )
			);
		} elseif ( 'page' === $post->post_type ) {
			$url = add_query_arg(
				array(
					'feed'    => $feed,
					'page_id' => $post_id,
				),
				home_url( '/' )
			);
		} else {
			$url = add_query_arg(
				array(
					'feed' => $feed,
					'p'    => $post_id,
				),
				home_url( '/' )
			);
		}
	}

	/**
	 * Filters the post comments feed permalink.
	 *
	 * @since 1.5.1
	 *
	 * @param string $url Post comments feed permalink.
	 */
	return apply_filters( 'post_comments_feed_link', $url );
}

/**
 * Displays the comment feed link for a post.
 *
 * Prints out the comment feed link for a post. Link text is placed in the
 * anchor. If no link text is specified, default text is used. If no post ID is
 * specified, the current post is used.
 *
 * @since 2.5.0
 *
 * @param string $link_text Optional. Descriptive link text. Default 'Comments Feed'.
 * @param int    $post_id   Optional. Post ID. Default is the ID of the global `$post`.
 * @param string $feed      Optional. Feed type. Possible values include 'rss2', 'atom'.
 *                          Default is the value of get_default_feed().
 */
function post_comments_feed_link( $link_text = '', $post_id = '', $feed = '' ) {
	$url = get_post_comments_feed_link( $post_id, $feed );
	if ( empty( $link_text ) ) {
		$link_text = __( 'Comments Feed' );
	}

	$link = '<a href="' . esc_url( $url ) . '">' . $link_text . '</a>';
	/**
	 * Filters the post comment feed link anchor tag.
	 *
	 * @since 2.8.0
	 *
	 * @param string $link    The complete anchor tag for the comment feed link.
	 * @param int    $post_id Post ID.
	 * @param string $feed    The feed type. Possible values include 'rss2', 'atom',
	 *                        or an empty string for the default feed type.
	 */
	echo apply_filters( 'post_comments_feed_link_html', $link, $post_id, $feed );
}

/**
 * Retrieves the feed link for a given author.
 *
 * Returns a link to the feed for all posts by a given author. A specific feed
 * can be requested or left blank to get the default feed.
 *
 * @since 2.5.0
 *
 * @param int    $author_id Author ID.
 * @param string $feed      Optional. Feed type. Possible values include 'rss2', 'atom'.
 *                          Default is the value of get_default_feed().
 * @return string Link to the feed for the author specified by $author_id.
 */
function get_author_feed_link( $author_id, $feed = '' ) {
	$author_id           = (int) $author_id;
	$permalink_structure = get_option( 'permalink_structure' );

	if ( empty( $feed ) ) {
		$feed = get_default_feed();
	}

	if ( ! $permalink_structure ) {
		$link = home_url( "?feed=$feed&amp;author=" . $author_id );
	} else {
		$link = get_author_posts_url( $author_id );
		if ( get_default_feed() == $feed ) {
			$feed_link = 'feed';
		} else {
			$feed_link = "feed/$feed";
		}

		$link = trailingslashit( $link ) . user_trailingslashit( $feed_link, 'feed' );
	}

	/**
	 * Filters the feed link for a given author.
	 *
	 * @since 1.5.1
	 *
	 * @param string $link The author feed link.
	 * @param string $feed Feed type. Possible values include 'rss2', 'atom'.
	 */
	$link = apply_filters( 'author_feed_link', $link, $feed );

	return $link;
}

/**
 * Retrieves the feed link for a category.
 *
 * Returns a link to the feed for all posts in a given category. A specific feed
 * can be requested or left blank to get the default feed.
 *
 * @since 2.5.0
 *
 * @param int    $cat_id Category ID.
 * @param string $feed   Optional. Feed type. Possible values include 'rss2', 'atom'.
 *                       Default is the value of get_default_feed().
 * @return string Link to the feed for the category specified by $cat_id.
 */
function get_category_feed_link( $cat_id, $feed = '' ) {
	return get_term_feed_link( $cat_id, 'category', $feed );
}

/**
 * Retrieves the feed link for a term.
 *
 * Returns a link to the feed for all posts in a given term. A specific feed
 * can be requested or left blank to get the default feed.
 *
 * @since 3.0.0
 *
 * @param int    $term_id  Term ID.
 * @param string $taxonomy Optional. Taxonomy of `$term_id`. Default 'category'.
 * @param string $feed     Optional. Feed type. Possible values include 'rss2', 'atom'.
 *                         Default is the value of get_default_feed().
 * @return string|false Link to the feed for the term specified by $term_id and $taxonomy.
 */
function get_term_feed_link( $term_id, $taxonomy = 'category', $feed = '' ) {
	$term_id = (int) $term_id;

	$term = get_term( $term_id, $taxonomy );

	if ( empty( $term ) || is_wp_error( $term ) ) {
		return false;
	}

	if ( empty( $feed ) ) {
		$feed = get_default_feed();
	}

	$permalink_structure = get_option( 'permalink_structure' );

	if ( ! $permalink_structure ) {
		if ( 'category' === $taxonomy ) {
			$link = home_url( "?feed=$feed&amp;cat=$term_id" );
		} elseif ( 'post_tag' === $taxonomy ) {
			$link = home_url( "?feed=$feed&amp;tag=$term->slug" );
		} else {
			$t    = get_taxonomy( $taxonomy );
			$link = home_url( "?feed=$feed&amp;$t->query_var=$term->slug" );
		}
	} else {
		$link = get_term_link( $term_id, $term->taxonomy );
		if ( get_default_feed() == $feed ) {
			$feed_link = 'feed';
		} else {
			$feed_link = "feed/$feed";
		}

		$link = trailingslashit( $link ) . user_trailingslashit( $feed_link, 'feed' );
	}

	if ( 'category' === $taxonomy ) {
		/**
		 * Filters the category feed link.
		 *
		 * @since 1.5.1
		 *
		 * @param string $link The category feed link.
		 * @param string $feed Feed type. Possible values include 'rss2', 'atom'.
		 */
		$link = apply_filters( 'category_feed_link', $link, $feed );
	} elseif ( 'post_tag' === $taxonomy ) {
		/**
		 * Filters the post tag feed link.
		 *
		 * @since 2.3.0
		 *
		 * @param string $link The tag feed link.
		 * @param string $feed Feed type. Possible values include 'rss2', 'atom'.
		 */
		$link = apply_filters( 'tag_feed_link', $link, $feed );
	} else {
		/**
		 * Filters the feed link for a taxonomy other than 'category' or 'post_tag'.
		 *
		 * @since 3.0.0
		 *
		 * @param string $link     The taxonomy feed link.
		 * @param string $feed     Feed type. Possible values include 'rss2', 'atom'.
		 * @param string $taxonomy The taxonomy name.
		 */
		$link = apply_filters( 'taxonomy_feed_link', $link, $feed, $taxonomy );
	}

	return $link;
}

/**
 * Retrieves the permalink for a tag feed.
 *
 * @since 2.3.0
 *
 * @param int    $tag_id Tag ID.
 * @param string $feed   Optional. Feed type. Possible values include 'rss2', 'atom'.
 *                       Default is the value of get_default_feed().
 * @return string The feed permalink for the given tag.
 */
function get_tag_feed_link( $tag_id, $feed = '' ) {
	return get_term_feed_link( $tag_id, 'post_tag', $feed );
}

/**
 * Retrieves the edit link for a tag.
 *
 * @since 2.7.0
 *
 * @param int    $tag_id   Tag ID.
 * @param string $taxonomy Optional. Taxonomy slug. Default 'post_tag'.
 * @return string The edit tag link URL for the given tag.
 */
function get_edit_tag_link( $tag_id, $taxonomy = 'post_tag' ) {
	/**
	 * Filters the edit link for a tag (or term in another taxonomy).
	 *
	 * @since 2.7.0
	 *
	 * @param string $link The term edit link.
	 */
	return apply_filters( 'get_edit_tag_link', get_edit_term_link( $tag_id, $taxonomy ) );
}

/**
 * Displays or retrieves the edit link for a tag with formatting.
 *
 * @since 2.7.0
 *
 * @param string  $link   Optional. Anchor text. If empty, default is 'Edit This'. Default empty.
 * @param string  $before Optional. Display before edit link. Default empty.
 * @param string  $after  Optional. Display after edit link. Default empty.
 * @param WP_Term $tag    Optional. Term object. If null, the queried object will be inspected.
 *                        Default null.
 */
function edit_tag_link( $link = '', $before = '', $after = '', $tag = null ) {
	$link = edit_term_link( $link, '', '', $tag, false );

	/**
	 * Filters the anchor tag for the edit link for a tag (or term in another taxonomy).
	 *
	 * @since 2.7.0
	 *
	 * @param string $link The anchor tag for the edit link.
	 */
	echo $before . apply_filters( 'edit_tag_link', $link ) . $after;
}

/**
 * Retrieves the URL for editing a given term.
 *
 * @since 3.1.0
 * @since 4.5.0 The `$taxonomy` parameter was made optional.
 *
 * @param int    $term_id     Term ID.
 * @param string $taxonomy    Optional. Taxonomy. Defaults to the taxonomy of the term identified
 *                            by `$term_id`.
 * @param string $object_type Optional. The object type. Used to highlight the proper post type
 *                            menu on the linked page. Defaults to the first object_type associated
 *                            with the taxonomy.
 * @return string|null The edit term link URL for the given term, or null on failure.
 */
function get_edit_term_link( $term_id, $taxonomy = '', $object_type = '' ) {
	$term = get_term( $term_id, $taxonomy );
	if ( ! $term || is_wp_error( $term ) ) {
		return;
	}

	$tax = get_taxonomy( $term->taxonomy );
	if ( ! $tax || ! current_user_can( 'edit_term', $term->term_id ) ) {
		return;
	}

	$args = array(
		'taxonomy' => $taxonomy,
		'tag_ID'   => $term->term_id,
	);

	if ( $object_type ) {
		$args['post_type'] = $object_type;
	} elseif ( ! empty( $tax->object_type ) ) {
		$args['post_type'] = reset( $tax->object_type );
	}

	if ( $tax->show_ui ) {
		$location = add_query_arg( $args, admin_url( 'term.php' ) );
	} else {
		$location = '';
	}

	/**
	 * Filters the edit link for a term.
	 *
	 * @since 3.1.0
	 *
	 * @param string $location    The edit link.
	 * @param int    $term_id     Term ID.
	 * @param string $taxonomy    Taxonomy name.
	 * @param string $object_type The object type (eg. the post type).
	 */
	return apply_filters( 'get_edit_term_link', $location, $term_id, $taxonomy, $object_type );
}

/**
 * Displays or retrieves the edit term link with formatting.
 *
 * @since 3.1.0
 *
 * @param string  $link   Optional. Anchor text. If empty, default is 'Edit This'. Default empty.
 * @param string  $before Optional. Display before edit link. Default empty.
 * @param string  $after  Optional. Display after edit link. Default empty.
 * @param WP_Term $term   Optional. Term object. If null, the queried object will be inspected. Default null.
 * @param bool    $echo   Optional. Whether or not to echo the return. Default true.
 * @return string|void HTML content.
 */
function edit_term_link( $link = '', $before = '', $after = '', $term = null, $echo = true ) {
	if ( is_null( $term ) ) {
		$term = get_queried_object();
	}

	if ( ! $term ) {
		return;
	}

	$tax = get_taxonomy( $term->taxonomy );
	if ( ! current_user_can( 'edit_term', $term->term_id ) ) {
		return;
	}

	if ( empty( $link ) ) {
		$link = __( 'Edit This' );
	}

	$link = '<a href="' . get_edit_term_link( $term->term_id, $term->taxonomy ) . '">' . $link . '</a>';

	/**
	 * Filters the anchor tag for the edit link of a term.
	 *
	 * @since 3.1.0
	 *
	 * @param string $link    The anchor tag for the edit link.
	 * @param int    $term_id Term ID.
	 */
	$link = $before . apply_filters( 'edit_term_link', $link, $term->term_id ) . $after;

	if ( $echo ) {
		echo $link;
	} else {
		return $link;
	}
}

/**
 * Retrieves the permalink for a search.
 *
 * @since 3.0.0
 *
 * @global WP_Rewrite $wp_rewrite WordPress rewrite component.
 *
 * @param string $query Optional. The query string to use. If empty the current query is used. Default empty.
 * @return string The search permalink.
 */
function get_search_link( $query = '' ) {
	global $wp_rewrite;

	if ( empty( $query ) ) {
		$search = get_search_query( false );
	} else {
		$search = stripslashes( $query );
	}

	$permastruct = $wp_rewrite->get_search_permastruct();

	if ( empty( $permastruct ) ) {
		$link = home_url( '?s=' . urlencode( $search ) );
	} else {
		$search = urlencode( $search );
		$search = str_replace( '%2F', '/', $search ); // %2F(/) is not valid within a URL, send it un-encoded.
		$link   = str_replace( '%search%', $search, $permastruct );
		$link   = home_url( user_trailingslashit( $link, 'search' ) );
	}

	/**
	 * Filters the search permalink.
	 *
	 * @since 3.0.0
	 *
	 * @param string $link   Search permalink.
	 * @param string $search The URL-encoded search term.
	 */
	return apply_filters( 'search_link', $link, $search );
}

/**
 * Retrieves the permalink for the search results feed.
 *
 * @since 2.5.0
 *
 * @global WP_Rewrite $wp_rewrite WordPress rewrite component.
 *
 * @param string $search_query Optional. Search query. Default empty.
 * @param string $feed         Optional. Feed type. Possible values include 'rss2', 'atom'.
 *                             Default is the value of get_default_feed().
 * @return string The search results feed permalink.
 */
function get_search_feed_link( $search_query = '', $feed = '' ) {
	global $wp_rewrite;
	$link = get_search_link( $search_query );

	if ( empty( $feed ) ) {
		$feed = get_default_feed();
	}

	$permastruct = $wp_rewrite->get_search_permastruct();

	if ( empty( $permastruct ) ) {
		$link = add_query_arg( 'feed', $feed, $link );
	} else {
		$link  = trailingslashit( $link );
		$link .= "feed/$feed/";
	}

	/**
	 * Filters the search feed link.
	 *
	 * @since 2.5.0
	 *
	 * @param string $link Search feed link.
	 * @param string $feed Feed type. Possible values include 'rss2', 'atom'.
	 * @param string $type The search type. One of 'posts' or 'comments'.
	 */
	return apply_filters( 'search_feed_link', $link, $feed, 'posts' );
}

/**
 * Retrieves the permalink for the search results comments feed.
 *
 * @since 2.5.0
 *
 * @global WP_Rewrite $wp_rewrite WordPress rewrite component.
 *
 * @param string $search_query Optional. Search query. Default empty.
 * @param string $feed         Optional. Feed type. Possible values include 'rss2', 'atom'.
 *                             Default is the value of get_default_feed().
 * @return string The comments feed search results permalink.
 */
function get_search_comments_feed_link( $search_query = '', $feed = '' ) {
	global $wp_rewrite;

	if ( empty( $feed ) ) {
		$feed = get_default_feed();
	}

	$link = get_search_feed_link( $search_query, $feed );

	$permastruct = $wp_rewrite->get_search_permastruct();

	if ( empty( $permastruct ) ) {
		$link = add_query_arg( 'feed', 'comments-' . $feed, $link );
	} else {
		$link = add_query_arg( 'withcomments', 1, $link );
	}

	/** This filter is documented in wp-includes/link-template.php */
	return apply_filters( 'search_feed_link', $link, $feed, 'comments' );
}

/**
 * Retrieves the permalink for a post type archive.
 *
 * @since 3.1.0
 * @since 4.5.0 Support for posts was added.
 *
 * @global WP_Rewrite $wp_rewrite WordPress rewrite component.
 *
 * @param string $post_type Post type.
 * @return string|false The post type archive permalink. False if the post type
 *                      does not exist or does not have an archive.
 */
function get_post_type_archive_link( $post_type ) {
	global $wp_rewrite;

	$post_type_obj = get_post_type_object( $post_type );
	if ( ! $post_type_obj ) {
		return false;
	}

	if ( 'post' === $post_type ) {
		$show_on_front  = get_option( 'show_on_front' );
		$page_for_posts = get_option( 'page_for_posts' );

		if ( 'page' === $show_on_front && $page_for_posts ) {
			$link = get_permalink( $page_for_posts );
		} else {
			$link = get_home_url();
		}
		/** This filter is documented in wp-includes/link-template.php */
		return apply_filters( 'post_type_archive_link', $link, $post_type );
	}

	if ( ! $post_type_obj->has_archive ) {
		return false;
	}

	if ( get_option( 'permalink_structure' ) && is_array( $post_type_obj->rewrite ) ) {
		$struct = ( true === $post_type_obj->has_archive ) ? $post_type_obj->rewrite['slug'] : $post_type_obj->has_archive;
		if ( $post_type_obj->rewrite['with_front'] ) {
			$struct = $wp_rewrite->front . $struct;
		} else {
			$struct = $wp_rewrite->root . $struct;
		}
		$link = home_url( user_trailingslashit( $struct, 'post_type_archive' ) );
	} else {
		$link = home_url( '?post_type=' . $post_type );
	}

	/**
	 * Filters the post type archive permalink.
	 *
	 * @since 3.1.0
	 *
	 * @param string $link      The post type archive permalink.
	 * @param string $post_type Post type name.
	 */
	return apply_filters( 'post_type_archive_link', $link, $post_type );
}

/**
 * Retrieves the permalink for a post type archive feed.
 *
 * @since 3.1.0
 *
 * @param string $post_type Post type.
 * @param string $feed      Optional. Feed type. Possible values include 'rss2', 'atom'.
 *                          Default is the value of get_default_feed().
 * @return string|false The post type feed permalink. False if the post type
 *                      does not exist or does not have an archive.
 */
function get_post_type_archive_feed_link( $post_type, $feed = '' ) {
	$default_feed = get_default_feed();
	if ( empty( $feed ) ) {
		$feed = $default_feed;
	}

	$link = get_post_type_archive_link( $post_type );
	if ( ! $link ) {
		return false;
	}

	$post_type_obj = get_post_type_object( $post_type );
	if ( get_option( 'permalink_structure' ) && is_array( $post_type_obj->rewrite ) && $post_type_obj->rewrite['feeds'] ) {
		$link  = trailingslashit( $link );
		$link .= 'feed/';
		if ( $feed != $default_feed ) {
			$link .= "$feed/";
		}
	} else {
		$link = add_query_arg( 'feed', $feed, $link );
	}

	/**
	 * Filters the post type archive feed link.
	 *
	 * @since 3.1.0
	 *
	 * @param string $link The post type archive feed link.
	 * @param string $feed Feed type. Possible values include 'rss2', 'atom'.
	 */
	return apply_filters( 'post_type_archive_feed_link', $link, $feed );
}

/**
 * Retrieves the URL used for the post preview.
 *
 * Allows additional query args to be appended.
 *
 * @since 4.4.0
 *
 * @param int|WP_Post $post         Optional. Post ID or `WP_Post` object. Defaults to global `$post`.
 * @param array       $query_args   Optional. Array of additional query args to be appended to the link.
 *                                  Default empty array.
 * @param string      $preview_link Optional. Base preview link to be used if it should differ from the
 *                                  post permalink. Default empty.
 * @return string|null URL used for the post preview, or null if the post does not exist.
 */
function get_preview_post_link( $post = null, $query_args = array(), $preview_link = '' ) {
	$post = get_post( $post );
	if ( ! $post ) {
		return;
	}

	$post_type_object = get_post_type_object( $post->post_type );
	if ( is_post_type_viewable( $post_type_object ) ) {
		if ( ! $preview_link ) {
			$preview_link = set_url_scheme( get_permalink( $post ) );
		}

		$query_args['preview'] = 'true';
		$preview_link          = add_query_arg( $query_args, $preview_link );
	}

	/**
	 * Filters the URL used for a post preview.
	 *
	 * @since 2.0.5
	 * @since 4.0.0 Added the `$post` parameter.
	 *
	 * @param string  $preview_link URL used for the post preview.
	 * @param WP_Post $post         Post object.
	 */
	return apply_filters( 'preview_post_link', $preview_link, $post );
}

/**
 * Retrieves the edit post link for post.
 *
 * Can be used within the WordPress loop or outside of it. Can be used with
 * pages, posts, attachments, and revisions.
 *
 * @since 2.3.0
 *
 * @param int|WP_Post $id      Optional. Post ID or post object. Default is the global `$post`.
 * @param string      $context Optional. How to output the '&' character. Default '&amp;'.
 * @return string|null The edit post link for the given post. Null if the post type does not exist
 *                     or does not allow an editing UI.
 */
function get_edit_post_link( $id = 0, $context = 'display' ) {
	$post = get_post( $id );
	if ( ! $post ) {
		return;
	}

	if ( 'revision' === $post->post_type ) {
		$action = '';
	} elseif ( 'display' === $context ) {
		$action = '&amp;action=edit';
	} else {
		$action = '&action=edit';
	}

	$post_type_object = get_post_type_object( $post->post_type );
	if ( ! $post_type_object ) {
		return;
	}

	if ( ! current_user_can( 'edit_post', $post->ID ) ) {
		return;
	}

	if ( $post_type_object->_edit_link ) {
		$link = admin_url( sprintf( $post_type_object->_edit_link . $action, $post->ID ) );
	} else {
		$link = '';
	}

	/**
	 * Filters the post edit link.
	 *
	 * @since 2.3.0
	 *
	 * @param string $link    The edit link.
	 * @param int    $post_id Post ID.
	 * @param string $context The link context. If set to 'display' then ampersands
	 *                        are encoded.
	 */
	return apply_filters( 'get_edit_post_link', $link, $post->ID, $context );
}

/**
 * Displays the edit post link for post.
 *
 * @since 1.0.0
 * @since 4.4.0 The `$class` argument was added.
 *
 * @param string      $text   Optional. Anchor text. If null, default is 'Edit This'. Default null.
 * @param string      $before Optional. Display before edit link. Default empty.
 * @param string      $after  Optional. Display after edit link. Default empty.
 * @param int|WP_Post $id     Optional. Post ID or post object. Default is the global `$post`.
 * @param string      $class  Optional. Add custom class to link. Default 'post-edit-link'.
 */
function edit_post_link( $text = null, $before = '', $after = '', $id = 0, $class = 'post-edit-link' ) {
	$post = get_post( $id );
	if ( ! $post ) {
		return;
	}

	$url = get_edit_post_link( $post->ID );
	if ( ! $url ) {
		return;
	}

	if ( null === $text ) {
		$text = __( 'Edit This' );
	}

	$link = '<a class="' . esc_attr( $class ) . '" href="' . esc_url( $url ) . '">' . $text . '</a>';

	/**
	 * Filters the post edit link anchor tag.
	 *
	 * @since 2.3.0
	 *
	 * @param string $link    Anchor tag for the edit link.
	 * @param int    $post_id Post ID.
	 * @param string $text    Anchor text.
	 */
	echo $before . apply_filters( 'edit_post_link', $link, $post->ID, $text ) . $after;
}

/**
 * Retrieves the delete posts link for post.
 *
 * Can be used within the WordPress loop or outside of it, with any post type.
 *
 * @since 2.9.0
 *
 * @param int|WP_Post $id           Optional. Post ID or post object. Default is the global `$post`.
 * @param string      $deprecated   Not used.
 * @param bool        $force_delete Optional. Whether to bypass Trash and force deletion. Default false.
 * @return string|void The delete post link URL for the given post.
 */
function get_delete_post_link( $id = 0, $deprecated = '', $force_delete = false ) {
	if ( ! empty( $deprecated ) ) {
		_deprecated_argument( __FUNCTION__, '3.0.0' );
	}

	$post = get_post( $id );
	if ( ! $post ) {
		return;
	}

	$post_type_object = get_post_type_object( $post->post_type );
	if ( ! $post_type_object ) {
		return;
	}

	if ( ! current_user_can( 'delete_post', $post->ID ) ) {
		return;
	}

	$action = ( $force_delete || ! EMPTY_TRASH_DAYS ) ? 'delete' : 'trash';

	$delete_link = add_query_arg( 'action', $action, admin_url( sprintf( $post_type_object->_edit_link, $post->ID ) ) );

	/**
	 * Filters the post delete link.
	 *
	 * @since 2.9.0
	 *
	 * @param string $link         The delete link.
	 * @param int    $post_id      Post ID.
	 * @param bool   $force_delete Whether to bypass the Trash and force deletion. Default false.
	 */
	return apply_filters( 'get_delete_post_link', wp_nonce_url( $delete_link, "$action-post_{$post->ID}" ), $post->ID, $force_delete );
}

/**
 * Retrieves the edit comment link.
 *
 * @since 2.3.0
 *
 * @param int|WP_Comment $comment_id Optional. Comment ID or WP_Comment object.
 * @return string|void The edit comment link URL for the given comment.
 */
function get_edit_comment_link( $comment_id = 0 ) {
	$comment = get_comment( $comment_id );

	if ( ! current_user_can( 'edit_comment', $comment->comment_ID ) ) {
		return;
	}

	$location = admin_url( 'comment.php?action=editcomment&amp;c=' ) . $comment->comment_ID;

	/**
	 * Filters the comment edit link.
	 *
	 * @since 2.3.0
	 *
	 * @param string $location The edit link.
	 */
	return apply_filters( 'get_edit_comment_link', $location );
}

/**
 * Displays the edit comment link with formatting.
 *
 * @since 1.0.0
 *
 * @param string $text   Optional. Anchor text. If null, default is 'Edit This'. Default null.
 * @param string $before Optional. Display before edit link. Default empty.
 * @param string $after  Optional. Display after edit link. Default empty.
 */
function edit_comment_link( $text = null, $before = '', $after = '' ) {
	$comment = get_comment();

	if ( ! current_user_can( 'edit_comment', $comment->comment_ID ) ) {
		return;
	}

	if ( null === $text ) {
		$text = __( 'Edit This' );
	}

	$link = '<a class="comment-edit-link" href="' . esc_url( get_edit_comment_link( $comment ) ) . '">' . $text . '</a>';

	/**
	 * Filters the comment edit link anchor tag.
	 *
	 * @since 2.3.0
	 *
	 * @param string $link       Anchor tag for the edit link.
	 * @param int    $comment_id Comment ID.
	 * @param string $text       Anchor text.
	 */
	echo $before . apply_filters( 'edit_comment_link', $link, $comment->comment_ID, $text ) . $after;
}

/**
 * Displays the edit bookmark link.
 *
 * @since 2.7.0
 *
 * @param int|stdClass $link Optional. Bookmark ID. Default is the ID of the current bookmark.
 * @return string|void The edit bookmark link URL.
 */
function get_edit_bookmark_link( $link = 0 ) {
	$link = get_bookmark( $link );

	if ( ! current_user_can( 'manage_links' ) ) {
		return;
	}

	$location = admin_url( 'link.php?action=edit&amp;link_id=' ) . $link->link_id;

	/**
	 * Filters the bookmark edit link.
	 *
	 * @since 2.7.0
	 *
	 * @param string $location The edit link.
	 * @param int    $link_id  Bookmark ID.
	 */
	return apply_filters( 'get_edit_bookmark_link', $location, $link->link_id );
}

/**
 * Displays the edit bookmark link anchor content.
 *
 * @since 2.7.0
 *
 * @param string $link     Optional. Anchor text. If empty, default is 'Edit This'. Default empty.
 * @param string $before   Optional. Display before edit link. Default empty.
 * @param string $after    Optional. Display after edit link. Default empty.
 * @param int    $bookmark Optional. Bookmark ID. Default is the current bookmark.
 */
function edit_bookmark_link( $link = '', $before = '', $after = '', $bookmark = null ) {
	$bookmark = get_bookmark( $bookmark );

	if ( ! current_user_can( 'manage_links' ) ) {
		return;
	}

	if ( empty( $link ) ) {
		$link = __( 'Edit This' );
	}

	$link = '<a href="' . esc_url( get_edit_bookmark_link( $bookmark ) ) . '">' . $link . '</a>';

	/**
	 * Filters the bookmark edit link anchor tag.
	 *
	 * @since 2.7.0
	 *
	 * @param string $link    Anchor tag for the edit link.
	 * @param int    $link_id Bookmark ID.
	 */
	echo $before . apply_filters( 'edit_bookmark_link', $link, $bookmark->link_id ) . $after;
}

/**
 * Retrieves the edit user link.
 *
 * @since 3.5.0
 *
 * @param int $user_id Optional. User ID. Defaults to the current user.
 * @return string URL to edit user page or empty string.
 */
function get_edit_user_link( $user_id = null ) {
	if ( ! $user_id ) {
		$user_id = get_current_user_id();
	}

	if ( empty( $user_id ) || ! current_user_can( 'edit_user', $user_id ) ) {
		return '';
	}

	$user = get_userdata( $user_id );

	if ( ! $user ) {
		return '';
	}

	if ( get_current_user_id() == $user->ID ) {
		$link = get_edit_profile_url( $user->ID );
	} else {
		$link = add_query_arg( 'user_id', $user->ID, self_admin_url( 'user-edit.php' ) );
	}

	/**
	 * Filters the user edit link.
	 *
	 * @since 3.5.0
	 *
	 * @param string $link    The edit link.
	 * @param int    $user_id User ID.
	 */
	return apply_filters( 'get_edit_user_link', $link, $user->ID );
}

//
// Navigation links.
//

/**
 * Retrieves the previous post that is adjacent to the current post.
 *
 * @since 1.5.0
 *
 * @param bool         $in_same_term   Optional. Whether post should be in a same taxonomy term. Default false.
 * @param int[]|string $excluded_terms Optional. Array or comma-separated list of excluded term IDs. Default empty.
 * @param string       $taxonomy       Optional. Taxonomy, if $in_same_term is true. Default 'category'.
 * @return null|string|WP_Post Post object if successful. Null if global $post is not set. Empty string if no
 *                             corresponding post exists.
 */
function get_previous_post( $in_same_term = false, $excluded_terms = '', $taxonomy = 'category' ) {
	return get_adjacent_post( $in_same_term, $excluded_terms, true, $taxonomy );
}

/**
 * Retrieves the next post that is adjacent to the current post.
 *
 * @since 1.5.0
 *
 * @param bool         $in_same_term   Optional. Whether post should be in a same taxonomy term. Default false.
 * @param int[]|string $excluded_terms Optional. Array or comma-separated list of excluded term IDs. Default empty.
 * @param string       $taxonomy       Optional. Taxonomy, if $in_same_term is true. Default 'category'.
 * @return null|string|WP_Post Post object if successful. Null if global $post is not set. Empty string if no
 *                             corresponding post exists.
 */
function get_next_post( $in_same_term = false, $excluded_terms = '', $taxonomy = 'category' ) {
	return get_adjacent_post( $in_same_term, $excluded_terms, false, $taxonomy );
}

/**
 * Retrieves the adjacent post.
 *
 * Can either be next or previous post.
 *
 * @since 2.5.0
 *
 * @global wpdb $wpdb WordPress database abstraction object.
 *
 * @param bool         $in_same_term   Optional. Whether post should be in a same taxonomy term. Default false.
 * @param int[]|string $excluded_terms Optional. Array or comma-separated list of excluded term IDs. Default empty string.
 * @param bool         $previous       Optional. Whether to retrieve previous post. Default true
 * @param string       $taxonomy       Optional. Taxonomy, if $in_same_term is true. Default 'category'.
 * @return null|string|WP_Post Post object if successful. Null if global $post is not set. Empty string if no
 *                             corresponding post exists.
 */
function get_adjacent_post( $in_same_term = false, $excluded_terms = '', $previous = true, $taxonomy = 'category' ) {
	global $wpdb;

	$post = get_post();
	if ( ! $post || ! taxonomy_exists( $taxonomy ) ) {
		return null;
	}

	$current_post_date = $post->post_date;

	$join     = '';
	$where    = '';
	$adjacent = $previous ? 'previous' : 'next';

	if ( ! empty( $excluded_terms ) && ! is_array( $excluded_terms ) ) {
		// Back-compat, $excluded_terms used to be $excluded_categories with IDs separated by " and ".
		if ( false !== strpos( $excluded_terms, ' and ' ) ) {
			_deprecated_argument(
				__FUNCTION__,
				'3.3.0',
				sprintf(
					/* translators: %s: The word 'and'. */
					__( 'Use commas instead of %s to separate excluded terms.' ),
					"'and'"
				)
			);
			$excluded_terms = explode( ' and ', $excluded_terms );
		} else {
			$excluded_terms = explode( ',', $excluded_terms );
		}

		$excluded_terms = array_map( 'intval', $excluded_terms );
	}

	/**
	 * Filters the IDs of terms excluded from adjacent post queries.
	 *
	 * The dynamic portion of the hook name, `$adjacent`, refers to the type
	 * of adjacency, 'next' or 'previous'.
	 *
	 * @since 4.4.0
	 *
	 * @param array|string $excluded_terms Array of excluded term IDs. Empty string if none were provided.
	 */
	$excluded_terms = apply_filters( "get_{$adjacent}_post_excluded_terms", $excluded_terms );

	if ( $in_same_term || ! empty( $excluded_terms ) ) {
		if ( $in_same_term ) {
			$join  .= " INNER JOIN $wpdb->term_relationships AS tr ON p.ID = tr.object_id INNER JOIN $wpdb->term_taxonomy tt ON tr.term_taxonomy_id = tt.term_taxonomy_id";
			$where .= $wpdb->prepare( 'AND tt.taxonomy = %s', $taxonomy );

			if ( ! is_object_in_taxonomy( $post->post_type, $taxonomy ) ) {
				return '';
			}
			$term_array = wp_get_object_terms( $post->ID, $taxonomy, array( 'fields' => 'ids' ) );

			// Remove any exclusions from the term array to include.
			$term_array = array_diff( $term_array, (array) $excluded_terms );
			$term_array = array_map( 'intval', $term_array );

			if ( ! $term_array || is_wp_error( $term_array ) ) {
				return '';
			}

			$where .= ' AND tt.term_id IN (' . implode( ',', $term_array ) . ')';
		}

		if ( ! empty( $excluded_terms ) ) {
			$where .= " AND p.ID NOT IN ( SELECT tr.object_id FROM $wpdb->term_relationships tr LEFT JOIN $wpdb->term_taxonomy tt ON (tr.term_taxonomy_id = tt.term_taxonomy_id) WHERE tt.term_id IN (" . implode( ',', array_map( 'intval', $excluded_terms ) ) . ') )';
		}
	}

	// 'post_status' clause depends on the current user.
	if ( is_user_logged_in() ) {
		$user_id = get_current_user_id();

		$post_type_object = get_post_type_object( $post->post_type );
		if ( empty( $post_type_object ) ) {
			$post_type_cap    = $post->post_type;
			$read_private_cap = 'read_private_' . $post_type_cap . 's';
		} else {
			$read_private_cap = $post_type_object->cap->read_private_posts;
		}

		/*
		 * Results should include private posts belonging to the current user, or private posts where the
		 * current user has the 'read_private_posts' cap.
		 */
		$private_states = get_post_stati( array( 'private' => true ) );
		$where         .= " AND ( p.post_status = 'publish'";
		foreach ( (array) $private_states as $state ) {
			if ( current_user_can( $read_private_cap ) ) {
				$where .= $wpdb->prepare( ' OR p.post_status = %s', $state );
			} else {
				$where .= $wpdb->prepare( ' OR (p.post_author = %d AND p.post_status = %s)', $user_id, $state );
			}
		}
		$where .= ' )';
	} else {
		$where .= " AND p.post_status = 'publish'";
	}

	$op    = $previous ? '<' : '>';
	$order = $previous ? 'DESC' : 'ASC';

	/**
	 * Filters the JOIN clause in the SQL for an adjacent post query.
	 *
	 * The dynamic portion of the hook name, `$adjacent`, refers to the type
	 * of adjacency, 'next' or 'previous'.
	 *
	 * @since 2.5.0
	 * @since 4.4.0 Added the `$taxonomy` and `$post` parameters.
	 *
	 * @param string  $join           The JOIN clause in the SQL.
	 * @param bool    $in_same_term   Whether post should be in a same taxonomy term.
	 * @param array   $excluded_terms Array of excluded term IDs.
	 * @param string  $taxonomy       Taxonomy. Used to identify the term used when `$in_same_term` is true.
	 * @param WP_Post $post           WP_Post object.
	 */
	$join = apply_filters( "get_{$adjacent}_post_join", $join, $in_same_term, $excluded_terms, $taxonomy, $post );

	/**
	 * Filters the WHERE clause in the SQL for an adjacent post query.
	 *
	 * The dynamic portion of the hook name, `$adjacent`, refers to the type
	 * of adjacency, 'next' or 'previous'.
	 *
	 * @since 2.5.0
	 * @since 4.4.0 Added the `$taxonomy` and `$post` parameters.
	 *
	 * @param string  $where          The `WHERE` clause in the SQL.
	 * @param bool    $in_same_term   Whether post should be in a same taxonomy term.
	 * @param array   $excluded_terms Array of excluded term IDs.
	 * @param string  $taxonomy       Taxonomy. Used to identify the term used when `$in_same_term` is true.
	 * @param WP_Post $post           WP_Post object.
	 */
	$where = apply_filters( "get_{$adjacent}_post_where", $wpdb->prepare( "WHERE p.post_date $op %s AND p.post_type = %s $where", $current_post_date, $post->post_type ), $in_same_term, $excluded_terms, $taxonomy, $post );

	/**
	 * Filters the ORDER BY clause in the SQL for an adjacent post query.
	 *
	 * The dynamic portion of the hook name, `$adjacent`, refers to the type
	 * of adjacency, 'next' or 'previous'.
	 *
	 * @since 2.5.0
	 * @since 4.4.0 Added the `$post` parameter.
	 * @since 4.9.0 Added the `$order` parameter.
	 *
	 * @param string $order_by The `ORDER BY` clause in the SQL.
	 * @param WP_Post $post    WP_Post object.
	 * @param string  $order   Sort order. 'DESC' for previous post, 'ASC' for next.
	 */
	$sort = apply_filters( "get_{$adjacent}_post_sort", "ORDER BY p.post_date $order LIMIT 1", $post, $order );

	$query     = "SELECT p.ID FROM $wpdb->posts AS p $join $where $sort";
	$query_key = 'adjacent_post_' . md5( $query );
	$result    = wp_cache_get( $query_key, 'counts' );
	if ( false !== $result ) {
		if ( $result ) {
			$result = get_post( $result );
		}
		return $result;
	}

	$result = $wpdb->get_var( $query );
	if ( null === $result ) {
		$result = '';
	}

	wp_cache_set( $query_key, $result, 'counts' );

	if ( $result ) {
		$result = get_post( $result );
	}

	return $result;
}

/**
 * Retrieves the adjacent post relational link.
 *
 * Can either be next or previous post relational link.
 *
 * @since 2.8.0
 *
 * @param string       $title          Optional. Link title format. Default '%title'.
 * @param bool         $in_same_term   Optional. Whether link should be in a same taxonomy term. Default false.
 * @param int[]|string $excluded_terms Optional. Array or comma-separated list of excluded term IDs. Default empty.
 * @param bool         $previous       Optional. Whether to display link to previous or next post. Default true.
 * @param string       $taxonomy       Optional. Taxonomy, if $in_same_term is true. Default 'category'.
 * @return string|void The adjacent post relational link URL.
 */
function get_adjacent_post_rel_link( $title = '%title', $in_same_term = false, $excluded_terms = '', $previous = true, $taxonomy = 'category' ) {
	$post = get_post();
	if ( $previous && is_attachment() && $post ) {
		$post = get_post( $post->post_parent );
	} else {
		$post = get_adjacent_post( $in_same_term, $excluded_terms, $previous, $taxonomy );
	}

	if ( empty( $post ) ) {
		return;
	}

	$post_title = the_title_attribute(
		array(
			'echo' => false,
			'post' => $post,
		)
	);

	if ( empty( $post_title ) ) {
		$post_title = $previous ? __( 'Previous Post' ) : __( 'Next Post' );
	}

	$date = mysql2date( get_option( 'date_format' ), $post->post_date );

	$title = str_replace( '%title', $post_title, $title );
	$title = str_replace( '%date', $date, $title );

	$link  = $previous ? "<link rel='prev' title='" : "<link rel='next' title='";
	$link .= esc_attr( $title );
	$link .= "' href='" . get_permalink( $post ) . "' />\n";

	$adjacent = $previous ? 'previous' : 'next';

	/**
	 * Filters the adjacent post relational link.
	 *
	 * The dynamic portion of the hook name, `$adjacent`, refers to the type
	 * of adjacency, 'next' or 'previous'.
	 *
	 * @since 2.8.0
	 *
	 * @param string $link The relational link.
	 */
	return apply_filters( "{$adjacent}_post_rel_link", $link );
}

/**
 * Displays the relational links for the posts adjacent to the current post.
 *
 * @since 2.8.0
 *
 * @param string       $title          Optional. Link title format. Default '%title'.
 * @param bool         $in_same_term   Optional. Whether link should be in a same taxonomy term. Default false.
 * @param int[]|string $excluded_terms Optional. Array or comma-separated list of excluded term IDs. Default empty.
 * @param string       $taxonomy       Optional. Taxonomy, if $in_same_term is true. Default 'category'.
 */
function adjacent_posts_rel_link( $title = '%title', $in_same_term = false, $excluded_terms = '', $taxonomy = 'category' ) {
	echo get_adjacent_post_rel_link( $title, $in_same_term, $excluded_terms, true, $taxonomy );
	echo get_adjacent_post_rel_link( $title, $in_same_term, $excluded_terms, false, $taxonomy );
}

/**
 * Displays relational links for the posts adjacent to the current post for single post pages.
 *
 * This is meant to be attached to actions like 'wp_head'. Do not call this directly in plugins
 * or theme templates.
 *
 * @since 3.0.0
 * @since 5.6.0 No longer used in core.
 *
 * @see adjacent_posts_rel_link()
 */
function adjacent_posts_rel_link_wp_head() {
	if ( ! is_single() || is_attachment() ) {
		return;
	}
	adjacent_posts_rel_link();
}

/**
 * Displays the relational link for the next post adjacent to the current post.
 *
 * @since 2.8.0
 *
 * @see get_adjacent_post_rel_link()
 *
 * @param string       $title          Optional. Link title format. Default '%title'.
 * @param bool         $in_same_term   Optional. Whether link should be in a same taxonomy term. Default false.
 * @param int[]|string $excluded_terms Optional. Array or comma-separated list of excluded term IDs. Default empty.
 * @param string       $taxonomy       Optional. Taxonomy, if $in_same_term is true. Default 'category'.
 */
function next_post_rel_link( $title = '%title', $in_same_term = false, $excluded_terms = '', $taxonomy = 'category' ) {
	echo get_adjacent_post_rel_link( $title, $in_same_term, $excluded_terms, false, $taxonomy );
}

/**
 * Displays the relational link for the previous post adjacent to the current post.
 *
 * @since 2.8.0
 *
 * @see get_adjacent_post_rel_link()
 *
 * @param string       $title          Optional. Link title format. Default '%title'.
 * @param bool         $in_same_term   Optional. Whether link should be in a same taxonomy term. Default false.
 * @param int[]|string $excluded_terms Optional. Array or comma-separated list of excluded term IDs. Default true.
 * @param string       $taxonomy       Optional. Taxonomy, if $in_same_term is true. Default 'category'.
 */
function prev_post_rel_link( $title = '%title', $in_same_term = false, $excluded_terms = '', $taxonomy = 'category' ) {
	echo get_adjacent_post_rel_link( $title, $in_same_term, $excluded_terms, true, $taxonomy );
}

/**
 * Retrieves the boundary post.
 *
 * Boundary being either the first or last post by publish date within the constraints specified
 * by $in_same_term or $excluded_terms.
 *
 * @since 2.8.0
 *
 * @param bool         $in_same_term   Optional. Whether returned post should be in a same taxonomy term.
 *                                     Default false.
 * @param int[]|string $excluded_terms Optional. Array or comma-separated list of excluded term IDs.
 *                                     Default empty.
 * @param bool         $start          Optional. Whether to retrieve first or last post. Default true
 * @param string       $taxonomy       Optional. Taxonomy, if $in_same_term is true. Default 'category'.
 * @return null|array Array containing the boundary post object if successful, null otherwise.
 */
function get_boundary_post( $in_same_term = false, $excluded_terms = '', $start = true, $taxonomy = 'category' ) {
	$post = get_post();
	if ( ! $post || ! is_single() || is_attachment() || ! taxonomy_exists( $taxonomy ) ) {
		return null;
	}

	$query_args = array(
		'posts_per_page'         => 1,
		'order'                  => $start ? 'ASC' : 'DESC',
		'update_post_term_cache' => false,
		'update_post_meta_cache' => false,
	);

	$term_array = array();

	if ( ! is_array( $excluded_terms ) ) {
		if ( ! empty( $excluded_terms ) ) {
			$excluded_terms = explode( ',', $excluded_terms );
		} else {
			$excluded_terms = array();
		}
	}

	if ( $in_same_term || ! empty( $excluded_terms ) ) {
		if ( $in_same_term ) {
			$term_array = wp_get_object_terms( $post->ID, $taxonomy, array( 'fields' => 'ids' ) );
		}

		if ( ! empty( $excluded_terms ) ) {
			$excluded_terms = array_map( 'intval', $excluded_terms );
			$excluded_terms = array_diff( $excluded_terms, $term_array );

			$inverse_terms = array();
			foreach ( $excluded_terms as $excluded_term ) {
				$inverse_terms[] = $excluded_term * -1;
			}
			$excluded_terms = $inverse_terms;
		}

		$query_args['tax_query'] = array(
			array(
				'taxonomy' => $taxonomy,
				'terms'    => array_merge( $term_array, $excluded_terms ),
			),
		);
	}

	return get_posts( $query_args );
}

/**
 * Retrieves the previous post link that is adjacent to the current post.
 *
 * @since 3.7.0
 *
 * @param string       $format         Optional. Link anchor format. Default '&laquo; %link'.
 * @param string       $link           Optional. Link permalink format. Default '%title'.
 * @param bool         $in_same_term   Optional. Whether link should be in a same taxonomy term. Default false.
 * @param int[]|string $excluded_terms Optional. Array or comma-separated list of excluded term IDs. Default empty.
 * @param string       $taxonomy       Optional. Taxonomy, if $in_same_term is true. Default 'category'.
 * @return string The link URL of the previous post in relation to the current post.
 */
function get_previous_post_link( $format = '&laquo; %link', $link = '%title', $in_same_term = false, $excluded_terms = '', $taxonomy = 'category' ) {
	return get_adjacent_post_link( $format, $link, $in_same_term, $excluded_terms, true, $taxonomy );
}

/**
 * Displays the previous post link that is adjacent to the current post.
 *
 * @since 1.5.0
 *
 * @see get_previous_post_link()
 *
 * @param string       $format         Optional. Link anchor format. Default '&laquo; %link'.
 * @param string       $link           Optional. Link permalink format. Default '%title'.
 * @param bool         $in_same_term   Optional. Whether link should be in a same taxonomy term. Default false.
 * @param int[]|string $excluded_terms Optional. Array or comma-separated list of excluded term IDs. Default empty.
 * @param string       $taxonomy       Optional. Taxonomy, if $in_same_term is true. Default 'category'.
 */
function previous_post_link( $format = '&laquo; %link', $link = '%title', $in_same_term = false, $excluded_terms = '', $taxonomy = 'category' ) {
	echo get_previous_post_link( $format, $link, $in_same_term, $excluded_terms, $taxonomy );
}

/**
 * Retrieves the next post link that is adjacent to the current post.
 *
 * @since 3.7.0
 *
 * @param string       $format         Optional. Link anchor format. Default '&laquo; %link'.
 * @param string       $link           Optional. Link permalink format. Default '%title'.
 * @param bool         $in_same_term   Optional. Whether link should be in a same taxonomy term. Default false.
 * @param int[]|string $excluded_terms Optional. Array or comma-separated list of excluded term IDs. Default empty.
 * @param string       $taxonomy       Optional. Taxonomy, if $in_same_term is true. Default 'category'.
 * @return string The link URL of the next post in relation to the current post.
 */
function get_next_post_link( $format = '%link &raquo;', $link = '%title', $in_same_term = false, $excluded_terms = '', $taxonomy = 'category' ) {
	return get_adjacent_post_link( $format, $link, $in_same_term, $excluded_terms, false, $taxonomy );
}

/**
 * Displays the next post link that is adjacent to the current post.
 *
 * @since 1.5.0
 *
 * @see get_next_post_link()
 *
 * @param string       $format         Optional. Link anchor format. Default '&laquo; %link'.
 * @param string       $link           Optional. Link permalink format. Default '%title'
 * @param bool         $in_same_term   Optional. Whether link should be in a same taxonomy term. Default false.
 * @param int[]|string $excluded_terms Optional. Array or comma-separated list of excluded term IDs. Default empty.
 * @param string       $taxonomy       Optional. Taxonomy, if $in_same_term is true. Default 'category'.
 */
function next_post_link( $format = '%link &raquo;', $link = '%title', $in_same_term = false, $excluded_terms = '', $taxonomy = 'category' ) {
	echo get_next_post_link( $format, $link, $in_same_term, $excluded_terms, $taxonomy );
}

/**
 * Retrieves the adjacent post link.
 *
 * Can be either next post link or previous.
 *
 * @since 3.7.0
 *
 * @param string       $format         Link anchor format.
 * @param string       $link           Link permalink format.
 * @param bool         $in_same_term   Optional. Whether link should be in a same taxonomy term. Default false.
 * @param int[]|string $excluded_terms Optional. Array or comma-separated list of excluded terms IDs. Default empty.
 * @param bool         $previous       Optional. Whether to display link to previous or next post. Default true.
 * @param string       $taxonomy       Optional. Taxonomy, if $in_same_term is true. Default 'category'.
 * @return string The link URL of the previous or next post in relation to the current post.
 */
function get_adjacent_post_link( $format, $link, $in_same_term = false, $excluded_terms = '', $previous = true, $taxonomy = 'category' ) {
	if ( $previous && is_attachment() ) {
		$post = get_post( get_post()->post_parent );
	} else {
		$post = get_adjacent_post( $in_same_term, $excluded_terms, $previous, $taxonomy );
	}

	if ( ! $post ) {
		$output = '';
	} else {
		$title = $post->post_title;

		if ( empty( $post->post_title ) ) {
			$title = $previous ? __( 'Previous Post' ) : __( 'Next Post' );
		}

		/** This filter is documented in wp-includes/post-template.php */
		$title = apply_filters( 'the_title', $title, $post->ID );

		$date = mysql2date( get_option( 'date_format' ), $post->post_date );
		$rel  = $previous ? 'prev' : 'next';

		$string = '<a href="' . get_permalink( $post ) . '" rel="' . $rel . '">';
		$inlink = str_replace( '%title', $title, $link );
		$inlink = str_replace( '%date', $date, $inlink );
		$inlink = $string . $inlink . '</a>';

		$output = str_replace( '%link', $inlink, $format );
	}

	$adjacent = $previous ? 'previous' : 'next';

	/**
	 * Filters the adjacent post link.
	 *
	 * The dynamic portion of the hook name, `$adjacent`, refers to the type
	 * of adjacency, 'next' or 'previous'.
	 *
	 * @since 2.6.0
	 * @since 4.2.0 Added the `$adjacent` parameter.
	 *
	 * @param string  $output   The adjacent post link.
	 * @param string  $format   Link anchor format.
	 * @param string  $link     Link permalink format.
	 * @param WP_Post $post     The adjacent post.
	 * @param string  $adjacent Whether the post is previous or next.
	 */
	return apply_filters( "{$adjacent}_post_link", $output, $format, $link, $post, $adjacent );
}

/**
 * Displays the adjacent post link.
 *
 * Can be either next post link or previous.
 *
 * @since 2.5.0
 *
 * @param string       $format         Link anchor format.
 * @param string       $link           Link permalink format.
 * @param bool         $in_same_term   Optional. Whether link should be in a same taxonomy term. Default false.
 * @param int[]|string $excluded_terms Optional. Array or comma-separated list of excluded category IDs. Default empty.
 * @param bool         $previous       Optional. Whether to display link to previous or next post. Default true.
 * @param string       $taxonomy       Optional. Taxonomy, if $in_same_term is true. Default 'category'.
 */
function adjacent_post_link( $format, $link, $in_same_term = false, $excluded_terms = '', $previous = true, $taxonomy = 'category' ) {
	echo get_adjacent_post_link( $format, $link, $in_same_term, $excluded_terms, $previous, $taxonomy );
}

/**
 * Retrieves the link for a page number.
 *
 * @since 1.5.0
 *
 * @global WP_Rewrite $wp_rewrite WordPress rewrite component.
 *
 * @param int  $pagenum Optional. Page number. Default 1.
 * @param bool $escape  Optional. Whether to escape the URL for display, with esc_url(). Defaults to true.
 *                      Otherwise, prepares the URL with esc_url_raw().
 * @return string The link URL for the given page number.
 */
function get_pagenum_link( $pagenum = 1, $escape = true ) {
	global $wp_rewrite;

	$pagenum = (int) $pagenum;

	$request = remove_query_arg( 'paged' );

	$home_root = parse_url( home_url() );
	$home_root = ( isset( $home_root['path'] ) ) ? $home_root['path'] : '';
	$home_root = preg_quote( $home_root, '|' );

	$request = preg_replace( '|^' . $home_root . '|i', '', $request );
	$request = preg_replace( '|^/+|', '', $request );

	if ( ! $wp_rewrite->using_permalinks() || is_admin() ) {
		$base = trailingslashit( get_bloginfo( 'url' ) );

		if ( $pagenum > 1 ) {
			$result = add_query_arg( 'paged', $pagenum, $base . $request );
		} else {
			$result = $base . $request;
		}
	} else {
		$qs_regex = '|\?.*?$|';
		preg_match( $qs_regex, $request, $qs_match );

		if ( ! empty( $qs_match[0] ) ) {
			$query_string = $qs_match[0];
			$request      = preg_replace( $qs_regex, '', $request );
		} else {
			$query_string = '';
		}

		$request = preg_replace( "|$wp_rewrite->pagination_base/\d+/?$|", '', $request );
		$request = preg_replace( '|^' . preg_quote( $wp_rewrite->index, '|' ) . '|i', '', $request );
		$request = ltrim( $request, '/' );

		$base = trailingslashit( get_bloginfo( 'url' ) );

		if ( $wp_rewrite->using_index_permalinks() && ( $pagenum > 1 || '' !== $request ) ) {
			$base .= $wp_rewrite->index . '/';
		}

		if ( $pagenum > 1 ) {
			$request = ( ( ! empty( $request ) ) ? trailingslashit( $request ) : $request ) . user_trailingslashit( $wp_rewrite->pagination_base . '/' . $pagenum, 'paged' );
		}

		$result = $base . $request . $query_string;
	}

	/**
	 * Filters the page number link for the current request.
	 *
	 * @since 2.5.0
	 * @since 5.2.0 Added the `$pagenum` argument.
	 *
	 * @param string $result  The page number link.
	 * @param int    $pagenum The page number.
	 */
	$result = apply_filters( 'get_pagenum_link', $result, $pagenum );

	if ( $escape ) {
		return esc_url( $result );
	} else {
		return esc_url_raw( $result );
	}
}

/**
 * Retrieves the next posts page link.
 *
 * Backported from 2.1.3 to 2.0.10.
 *
 * @since 2.0.10
 *
 * @global int $paged
 *
 * @param int $max_page Optional. Max pages. Default 0.
 * @return string|void The link URL for next posts page.
 */
function get_next_posts_page_link( $max_page = 0 ) {
	global $paged;

	if ( ! is_single() ) {
		if ( ! $paged ) {
			$paged = 1;
		}
		$nextpage = (int) $paged + 1;
		if ( ! $max_page || $max_page >= $nextpage ) {
			return get_pagenum_link( $nextpage );
		}
	}
}

/**
 * Displays or retrieves the next posts page link.
 *
 * @since 0.71
 *
 * @param int  $max_page Optional. Max pages. Default 0.
 * @param bool $echo     Optional. Whether to echo the link. Default true.
 * @return string|void The link URL for next posts page if `$echo = false`.
 */
function next_posts( $max_page = 0, $echo = true ) {
	$output = esc_url( get_next_posts_page_link( $max_page ) );

	if ( $echo ) {
		echo $output;
	} else {
		return $output;
	}
}

/**
 * Retrieves the next posts page link.
 *
 * @since 2.7.0
 *
 * @global int      $paged
 * @global WP_Query $wp_query WordPress Query object.
 *
 * @param string $label    Content for link text.
 * @param int    $max_page Optional. Max pages. Default 0.
 * @return string|void HTML-formatted next posts page link.
 */
function get_next_posts_link( $label = null, $max_page = 0 ) {
	global $paged, $wp_query;

	if ( ! $max_page ) {
		$max_page = $wp_query->max_num_pages;
	}

	if ( ! $paged ) {
		$paged = 1;
	}

	$nextpage = (int) $paged + 1;

	if ( null === $label ) {
		$label = __( 'Next Page &raquo;' );
	}

	if ( ! is_single() && ( $nextpage <= $max_page ) ) {
		/**
		 * Filters the anchor tag attributes for the next posts page link.
		 *
		 * @since 2.7.0
		 *
		 * @param string $attributes Attributes for the anchor tag.
		 */
		$attr = apply_filters( 'next_posts_link_attributes', '' );

		return '<a href="' . next_posts( $max_page, false ) . "\" $attr>" . preg_replace( '/&([^#])(?![a-z]{1,8};)/i', '&#038;$1', $label ) . '</a>';
	}
}

/**
 * Displays the next posts page link.
 *
 * @since 0.71
 *
 * @param string $label    Content for link text.
 * @param int    $max_page Optional. Max pages. Default 0.
 */
function next_posts_link( $label = null, $max_page = 0 ) {
	echo get_next_posts_link( $label, $max_page );
}

/**
 * Retrieves the previous posts page link.
 *
 * Will only return string, if not on a single page or post.
 *
 * Backported to 2.0.10 from 2.1.3.
 *
 * @since 2.0.10
 *
 * @global int $paged
 *
 * @return string|void The link for the previous posts page.
 */
function get_previous_posts_page_link() {
	global $paged;

	if ( ! is_single() ) {
		$nextpage = (int) $paged - 1;
		if ( $nextpage < 1 ) {
			$nextpage = 1;
		}
		return get_pagenum_link( $nextpage );
	}
}

/**
 * Displays or retrieves the previous posts page link.
 *
 * @since 0.71
 *
 * @param bool $echo Optional. Whether to echo the link. Default true.
 * @return string|void The previous posts page link if `$echo = false`.
 */
function previous_posts( $echo = true ) {
	$output = esc_url( get_previous_posts_page_link() );

	if ( $echo ) {
		echo $output;
	} else {
		return $output;
	}
}

/**
 * Retrieves the previous posts page link.
 *
 * @since 2.7.0
 *
 * @global int $paged
 *
 * @param string $label Optional. Previous page link text.
 * @return string|void HTML-formatted previous page link.
 */
function get_previous_posts_link( $label = null ) {
	global $paged;

	if ( null === $label ) {
		$label = __( '&laquo; Previous Page' );
	}

	if ( ! is_single() && $paged > 1 ) {
		/**
		 * Filters the anchor tag attributes for the previous posts page link.
		 *
		 * @since 2.7.0
		 *
		 * @param string $attributes Attributes for the anchor tag.
		 */
		$attr = apply_filters( 'previous_posts_link_attributes', '' );
		return '<a href="' . previous_posts( false ) . "\" $attr>" . preg_replace( '/&([^#])(?![a-z]{1,8};)/i', '&#038;$1', $label ) . '</a>';
	}
}

/**
 * Displays the previous posts page link.
 *
 * @since 0.71
 *
 * @param string $label Optional. Previous page link text.
 */
function previous_posts_link( $label = null ) {
	echo get_previous_posts_link( $label );
}

/**
 * Retrieves the post pages link navigation for previous and next pages.
 *
 * @since 2.8.0
 *
 * @global WP_Query $wp_query WordPress Query object.
 *
 * @param string|array $args {
 *     Optional. Arguments to build the post pages link navigation.
 *
 *     @type string $sep      Separator character. Default '&#8212;'.
 *     @type string $prelabel Link text to display for the previous page link.
 *                            Default '&laquo; Previous Page'.
 *     @type string $nxtlabel Link text to display for the next page link.
 *                            Default 'Next Page &raquo;'.
 * }
 * @return string The posts link navigation.
 */
function get_posts_nav_link( $args = array() ) {
	global $wp_query;

	$return = '';

	if ( ! is_singular() ) {
		$defaults = array(
			'sep'      => ' &#8212; ',
			'prelabel' => __( '&laquo; Previous Page' ),
			'nxtlabel' => __( 'Next Page &raquo;' ),
		);
		$args     = wp_parse_args( $args, $defaults );

		$max_num_pages = $wp_query->max_num_pages;
		$paged         = get_query_var( 'paged' );

		// Only have sep if there's both prev and next results.
		if ( $paged < 2 || $paged >= $max_num_pages ) {
			$args['sep'] = '';
		}

		if ( $max_num_pages > 1 ) {
			$return  = get_previous_posts_link( $args['prelabel'] );
			$return .= preg_replace( '/&([^#])(?![a-z]{1,8};)/i', '&#038;$1', $args['sep'] );
			$return .= get_next_posts_link( $args['nxtlabel'] );
		}
	}
	return $return;

}

/**
 * Displays the post pages link navigation for previous and next pages.
 *
 * @since 0.71
 *
 * @param string $sep      Optional. Separator for posts navigation links. Default empty.
 * @param string $prelabel Optional. Label for previous pages. Default empty.
 * @param string $nxtlabel Optional Label for next pages. Default empty.
 */
function posts_nav_link( $sep = '', $prelabel = '', $nxtlabel = '' ) {
	$args = array_filter( compact( 'sep', 'prelabel', 'nxtlabel' ) );
	echo get_posts_nav_link( $args );
}

/**
 * Retrieves the navigation to next/previous post, when applicable.
 *
 * @since 4.1.0
 * @since 4.4.0 Introduced the `in_same_term`, `excluded_terms`, and `taxonomy` arguments.
 * @since 5.3.0 Added the `aria_label` parameter.
 * @since 5.5.0 Added the `class` parameter.
 *
 * @param array $args {
 *     Optional. Default post navigation arguments. Default empty array.
 *
 *     @type string       $prev_text          Anchor text to display in the previous post link. Default '%title'.
 *     @type string       $next_text          Anchor text to display in the next post link. Default '%title'.
 *     @type bool         $in_same_term       Whether link should be in a same taxonomy term. Default false.
 *     @type int[]|string $excluded_terms     Array or comma-separated list of excluded term IDs. Default empty.
 *     @type string       $taxonomy           Taxonomy, if `$in_same_term` is true. Default 'category'.
 *     @type string       $screen_reader_text Screen reader text for the nav element. Default 'Post navigation'.
 *     @type string       $aria_label         ARIA label text for the nav element. Default 'Posts'.
 *     @type string       $class              Custom class for the nav element. Default 'post-navigation'.
 * }
 * @return string Markup for post links.
 */
function get_the_post_navigation( $args = array() ) {
	// Make sure the nav element has an aria-label attribute: fallback to the screen reader text.
	if ( ! empty( $args['screen_reader_text'] ) && empty( $args['aria_label'] ) ) {
		$args['aria_label'] = $args['screen_reader_text'];
	}

	$args = wp_parse_args(
		$args,
		array(
			'prev_text'          => '%title',
			'next_text'          => '%title',
			'in_same_term'       => false,
			'excluded_terms'     => '',
			'taxonomy'           => 'category',
			'screen_reader_text' => __( 'Post navigation' ),
			'aria_label'         => __( 'Posts' ),
			'class'              => 'post-navigation',
		)
	);

	$navigation = '';

	$previous = get_previous_post_link(
		'<div class="nav-previous">%link</div>',
		$args['prev_text'],
		$args['in_same_term'],
		$args['excluded_terms'],
		$args['taxonomy']
	);

	$next = get_next_post_link(
		'<div class="nav-next">%link</div>',
		$args['next_text'],
		$args['in_same_term'],
		$args['excluded_terms'],
		$args['taxonomy']
	);

	// Only add markup if there's somewhere to navigate to.
	if ( $previous || $next ) {
		$navigation = _navigation_markup( $previous . $next, $args['class'], $args['screen_reader_text'], $args['aria_label'] );
	}

	return $navigation;
}

/**
 * Displays the navigation to next/previous post, when applicable.
 *
 * @since 4.1.0
 *
 * @param array $args Optional. See get_the_post_navigation() for available arguments.
 *                    Default empty array.
 */
function the_post_navigation( $args = array() ) {
	echo get_the_post_navigation( $args );
}

/**
 * Returns the navigation to next/previous set of posts, when applicable.
 *
 * @since 4.1.0
 * @since 5.3.0 Added the `aria_label` parameter.
 * @since 5.5.0 Added the `class` parameter.
 *
 * @global WP_Query $wp_query WordPress Query object.
 *
 * @param array $args {
 *     Optional. Default posts navigation arguments. Default empty array.
 *
 *     @type string $prev_text          Anchor text to display in the previous posts link.
 *                                      Default 'Older posts'.
 *     @type string $next_text          Anchor text to display in the next posts link.
 *                                      Default 'Newer posts'.
 *     @type string $screen_reader_text Screen reader text for the nav element.
 *                                      Default 'Posts navigation'.
 *     @type string $aria_label         ARIA label text for the nav element. Default 'Posts'.
 *     @type string $class              Custom class for the nav element. Default 'posts-navigation'.
 * }
 * @return string Markup for posts links.
 */
function get_the_posts_navigation( $args = array() ) {
	$navigation = '';

	// Don't print empty markup if there's only one page.
	if ( $GLOBALS['wp_query']->max_num_pages > 1 ) {
		// Make sure the nav element has an aria-label attribute: fallback to the screen reader text.
		if ( ! empty( $args['screen_reader_text'] ) && empty( $args['aria_label'] ) ) {
			$args['aria_label'] = $args['screen_reader_text'];
		}

		$args = wp_parse_args(
			$args,
			array(
				'prev_text'          => __( 'Older posts' ),
				'next_text'          => __( 'Newer posts' ),
				'screen_reader_text' => __( 'Posts navigation' ),
				'aria_label'         => __( 'Posts' ),
				'class'              => 'posts-navigation',
			)
		);

		$next_link = get_previous_posts_link( $args['next_text'] );
		$prev_link = get_next_posts_link( $args['prev_text'] );

		if ( $prev_link ) {
			$navigation .= '<div class="nav-previous">' . $prev_link . '</div>';
		}

		if ( $next_link ) {
			$navigation .= '<div class="nav-next">' . $next_link . '</div>';
		}

		$navigation = _navigation_markup( $navigation, $args['class'], $args['screen_reader_text'], $args['aria_label'] );
	}

	return $navigation;
}

/**
 * Displays the navigation to next/previous set of posts, when applicable.
 *
 * @since 4.1.0
 *
 * @param array $args Optional. See get_the_posts_navigation() for available arguments.
 *                    Default empty array.
 */
function the_posts_navigation( $args = array() ) {
	echo get_the_posts_navigation( $args );
}

/**
 * Retrieves a paginated navigation to next/previous set of posts, when applicable.
 *
 * @since 4.1.0
 * @since 5.3.0 Added the `aria_label` parameter.
 * @since 5.5.0 Added the `class` parameter.
 *
 * @param array $args {
 *     Optional. Default pagination arguments, see paginate_links().
 *
 *     @type string $screen_reader_text Screen reader text for navigation element.
 *                                      Default 'Posts navigation'.
 *     @type string $aria_label         ARIA label text for the nav element. Default 'Posts'.
 *     @type string $class              Custom class for the nav element. Default 'pagination'.
 * }
 * @return string Markup for pagination links.
 */
function get_the_posts_pagination( $args = array() ) {
	$navigation = '';

	// Don't print empty markup if there's only one page.
	if ( $GLOBALS['wp_query']->max_num_pages > 1 ) {
		// Make sure the nav element has an aria-label attribute: fallback to the screen reader text.
		if ( ! empty( $args['screen_reader_text'] ) && empty( $args['aria_label'] ) ) {
			$args['aria_label'] = $args['screen_reader_text'];
		}

		$args = wp_parse_args(
			$args,
			array(
				'mid_size'           => 1,
				'prev_text'          => _x( 'Previous', 'previous set of posts' ),
				'next_text'          => _x( 'Next', 'next set of posts' ),
				'screen_reader_text' => __( 'Posts navigation' ),
				'aria_label'         => __( 'Posts' ),
				'class'              => 'pagination',
			)
		);

		// Make sure we get a string back. Plain is the next best thing.
		if ( isset( $args['type'] ) && 'array' === $args['type'] ) {
			$args['type'] = 'plain';
		}

		// Set up paginated links.
		$links = paginate_links( $args );

		if ( $links ) {
			$navigation = _navigation_markup( $links, $args['class'], $args['screen_reader_text'], $args['aria_label'] );
		}
	}

	return $navigation;
}

/**
 * Displays a paginated navigation to next/previous set of posts, when applicable.
 *
 * @since 4.1.0
 *
 * @param array $args Optional. See get_the_posts_pagination() for available arguments.
 *                    Default empty array.
 */
function the_posts_pagination( $args = array() ) {
	echo get_the_posts_pagination( $args );
}

/**
 * Wraps passed links in navigational markup.
 *
 * @since 4.1.0
 * @since 5.3.0 Added the `aria_label` parameter.
 * @access private
 *
 * @param string $links              Navigational links.
 * @param string $class              Optional. Custom class for the nav element.
 *                                   Default 'posts-navigation'.
 * @param string $screen_reader_text Optional. Screen reader text for the nav element.
 *                                   Default 'Posts navigation'.
 * @param string $aria_label         Optional. ARIA label for the nav element.
 *                                   Defaults to the value of `$screen_reader_text`.
 * @return string Navigation template tag.
 */
function _navigation_markup( $links, $class = 'posts-navigation', $screen_reader_text = '', $aria_label = '' ) {
	if ( empty( $screen_reader_text ) ) {
		$screen_reader_text = __( 'Posts navigation' );
	}
	if ( empty( $aria_label ) ) {
		$aria_label = $screen_reader_text;
	}

	$template = '
	<nav class="navigation %1$s" role="navigation" aria-label="%4$s">
		<h2 class="screen-reader-text">%2$s</h2>
		<div class="nav-links">%3$s</div>
	</nav>';

	/**
	 * Filters the navigation markup template.
	 *
	 * Note: The filtered template HTML must contain specifiers for the navigation
	 * class (%1$s), the screen-reader-text value (%2$s), placement of the navigation
	 * links (%3$s), and ARIA label text if screen-reader-text does not fit that (%4$s):
	 *
	 *     <nav class="navigation %1$s" role="navigation" aria-label="%4$s">
	 *         <h2 class="screen-reader-text">%2$s</h2>
	 *         <div class="nav-links">%3$s</div>
	 *     </nav>
	 *
	 * @since 4.4.0
	 *
	 * @param string $template The default template.
	 * @param string $class    The class passed by the calling function.
	 * @return string Navigation template.
	 */
	$template = apply_filters( 'navigation_markup_template', $template, $class );

	return sprintf( $template, sanitize_html_class( $class ), esc_html( $screen_reader_text ), $links, esc_html( $aria_label ) );
}

/**
 * Retrieves the comments page number link.
 *
 * @since 2.7.0
 *
 * @global WP_Rewrite $wp_rewrite WordPress rewrite component.
 *
 * @param int $pagenum  Optional. Page number. Default 1.
 * @param int $max_page Optional. The maximum number of comment pages. Default 0.
 * @return string The comments page number link URL.
 */
function get_comments_pagenum_link( $pagenum = 1, $max_page = 0 ) {
	global $wp_rewrite;

	$pagenum = (int) $pagenum;

	$result = get_permalink();

	if ( 'newest' === get_option( 'default_comments_page' ) ) {
		if ( $pagenum != $max_page ) {
			if ( $wp_rewrite->using_permalinks() ) {
				$result = user_trailingslashit( trailingslashit( $result ) . $wp_rewrite->comments_pagination_base . '-' . $pagenum, 'commentpaged' );
			} else {
				$result = add_query_arg( 'cpage', $pagenum, $result );
			}
		}
	} elseif ( $pagenum > 1 ) {
		if ( $wp_rewrite->using_permalinks() ) {
			$result = user_trailingslashit( trailingslashit( $result ) . $wp_rewrite->comments_pagination_base . '-' . $pagenum, 'commentpaged' );
		} else {
			$result = add_query_arg( 'cpage', $pagenum, $result );
		}
	}

	$result .= '#comments';

	/**
	 * Filters the comments page number link for the current request.
	 *
	 * @since 2.7.0
	 *
	 * @param string $result The comments page number link.
	 */
	return apply_filters( 'get_comments_pagenum_link', $result );
}

/**
 * Retrieves the link to the next comments page.
 *
 * @since 2.7.1
 *
 * @global WP_Query $wp_query WordPress Query object.
 *
 * @param string $label    Optional. Label for link text. Default empty.
 * @param int    $max_page Optional. Max page. Default 0.
 * @return string|void HTML-formatted link for the next page of comments.
 */
function get_next_comments_link( $label = '', $max_page = 0 ) {
	global $wp_query;

	if ( ! is_singular() ) {
		return;
	}

	$page = get_query_var( 'cpage' );

	if ( ! $page ) {
		$page = 1;
	}

	$nextpage = (int) $page + 1;

	if ( empty( $max_page ) ) {
		$max_page = $wp_query->max_num_comment_pages;
	}

	if ( empty( $max_page ) ) {
		$max_page = get_comment_pages_count();
	}

	if ( $nextpage > $max_page ) {
		return;
	}

	if ( empty( $label ) ) {
		$label = __( 'Newer Comments &raquo;' );
	}

	/**
	 * Filters the anchor tag attributes for the next comments page link.
	 *
	 * @since 2.7.0
	 *
	 * @param string $attributes Attributes for the anchor tag.
	 */
	return '<a href="' . esc_url( get_comments_pagenum_link( $nextpage, $max_page ) ) . '" ' . apply_filters( 'next_comments_link_attributes', '' ) . '>' . preg_replace( '/&([^#])(?![a-z]{1,8};)/i', '&#038;$1', $label ) . '</a>';
}

/**
 * Displays the link to the next comments page.
 *
 * @since 2.7.0
 *
 * @param string $label    Optional. Label for link text. Default empty.
 * @param int    $max_page Optional. Max page. Default 0.
 */
function next_comments_link( $label = '', $max_page = 0 ) {
	echo get_next_comments_link( $label, $max_page );
}

/**
 * Retrieves the link to the previous comments page.
 *
 * @since 2.7.1
 *
 * @param string $label Optional. Label for comments link text. Default empty.
 * @return string|void HTML-formatted link for the previous page of comments.
 */
function get_previous_comments_link( $label = '' ) {
	if ( ! is_singular() ) {
		return;
	}

	$page = get_query_var( 'cpage' );

	if ( (int) $page <= 1 ) {
		return;
	}

	$prevpage = (int) $page - 1;

	if ( empty( $label ) ) {
		$label = __( '&laquo; Older Comments' );
	}

	/**
	 * Filters the anchor tag attributes for the previous comments page link.
	 *
	 * @since 2.7.0
	 *
	 * @param string $attributes Attributes for the anchor tag.
	 */
	return '<a href="' . esc_url( get_comments_pagenum_link( $prevpage ) ) . '" ' . apply_filters( 'previous_comments_link_attributes', '' ) . '>' . preg_replace( '/&([^#])(?![a-z]{1,8};)/i', '&#038;$1', $label ) . '</a>';
}

/**
 * Displays the link to the previous comments page.
 *
 * @since 2.7.0
 *
 * @param string $label Optional. Label for comments link text. Default empty.
 */
function previous_comments_link( $label = '' ) {
	echo get_previous_comments_link( $label );
}

/**
 * Displays or retrieves pagination links for the comments on the current post.
 *
 * @see paginate_links()
 * @since 2.7.0
 *
 * @global WP_Rewrite $wp_rewrite WordPress rewrite component.
 *
 * @param string|array $args Optional args. See paginate_links(). Default empty array.
 * @return void|string|array Void if 'echo' argument is true and 'type' is not an array,
 *                           or if the query is not for an existing single post of any post type.
 *                           Otherwise, markup for comment page links or array of comment page links,
 *                           depending on 'type' argument.
 */
function paginate_comments_links( $args = array() ) {
	global $wp_rewrite;

	if ( ! is_singular() ) {
		return;
	}

	$page = get_query_var( 'cpage' );
	if ( ! $page ) {
		$page = 1;
	}
	$max_page = get_comment_pages_count();
	$defaults = array(
		'base'         => add_query_arg( 'cpage', '%#%' ),
		'format'       => '',
		'total'        => $max_page,
		'current'      => $page,
		'echo'         => true,
		'type'         => 'plain',
		'add_fragment' => '#comments',
	);
	if ( $wp_rewrite->using_permalinks() ) {
		$defaults['base'] = user_trailingslashit( trailingslashit( get_permalink() ) . $wp_rewrite->comments_pagination_base . '-%#%', 'commentpaged' );
	}

	$args       = wp_parse_args( $args, $defaults );
	$page_links = paginate_links( $args );

	if ( $args['echo'] && 'array' !== $args['type'] ) {
		echo $page_links;
	} else {
		return $page_links;
	}
}

/**
 * Retrieves navigation to next/previous set of comments, when applicable.
 *
 * @since 4.4.0
 * @since 5.3.0 Added the `aria_label` parameter.
 * @since 5.5.0 Added the `class` parameter.
 *
 * @param array $args {
 *     Optional. Default comments navigation arguments.
 *
 *     @type string $prev_text          Anchor text to display in the previous comments link.
 *                                      Default 'Older comments'.
 *     @type string $next_text          Anchor text to display in the next comments link.
 *                                      Default 'Newer comments'.
 *     @type string $screen_reader_text Screen reader text for the nav element. Default 'Comments navigation'.
 *     @type string $aria_label         ARIA label text for the nav element. Default 'Comments'.
 *     @type string $class              Custom class for the nav element. Default 'comment-navigation'.
 * }
 * @return string Markup for comments links.
 */
function get_the_comments_navigation( $args = array() ) {
	$navigation = '';

	// Are there comments to navigate through?
	if ( get_comment_pages_count() > 1 ) {
		// Make sure the nav element has an aria-label attribute: fallback to the screen reader text.
		if ( ! empty( $args['screen_reader_text'] ) && empty( $args['aria_label'] ) ) {
			$args['aria_label'] = $args['screen_reader_text'];
		}

		$args = wp_parse_args(
			$args,
			array(
				'prev_text'          => __( 'Older comments' ),
				'next_text'          => __( 'Newer comments' ),
				'screen_reader_text' => __( 'Comments navigation' ),
				'aria_label'         => __( 'Comments' ),
				'class'              => 'comment-navigation',
			)
		);

		$prev_link = get_previous_comments_link( $args['prev_text'] );
		$next_link = get_next_comments_link( $args['next_text'] );

		if ( $prev_link ) {
			$navigation .= '<div class="nav-previous">' . $prev_link . '</div>';
		}

		if ( $next_link ) {
			$navigation .= '<div class="nav-next">' . $next_link . '</div>';
		}

		$navigation = _navigation_markup( $navigation, $args['class'], $args['screen_reader_text'], $args['aria_label'] );
	}

	return $navigation;
}

/**
 * Displays navigation to next/previous set of comments, when applicable.
 *
 * @since 4.4.0
 *
 * @param array $args See get_the_comments_navigation() for available arguments. Default empty array.
 */
function the_comments_navigation( $args = array() ) {
	echo get_the_comments_navigation( $args );
}

/**
 * Retrieves a paginated navigation to next/previous set of comments, when applicable.
 *
 * @since 4.4.0
 * @since 5.3.0 Added the `aria_label` parameter.
 * @since 5.5.0 Added the `class` parameter.
 *
 * @see paginate_comments_links()
 *
 * @param array $args {
 *     Optional. Default pagination arguments.
 *
 *     @type string $screen_reader_text Screen reader text for the nav element. Default 'Comments navigation'.
 *     @type string $aria_label         ARIA label text for the nav element. Default 'Comments'.
 *     @type string $class              Custom class for the nav element. Default 'comments-pagination'.
 * }
 * @return string Markup for pagination links.
 */
function get_the_comments_pagination( $args = array() ) {
	$navigation = '';

	// Make sure the nav element has an aria-label attribute: fallback to the screen reader text.
	if ( ! empty( $args['screen_reader_text'] ) && empty( $args['aria_label'] ) ) {
		$args['aria_label'] = $args['screen_reader_text'];
	}

	$args         = wp_parse_args(
		$args,
		array(
			'screen_reader_text' => __( 'Comments navigation' ),
			'aria_label'         => __( 'Comments' ),
			'class'              => 'comments-pagination',
		)
	);
	$args['echo'] = false;

	// Make sure we get a string back. Plain is the next best thing.
	if ( isset( $args['type'] ) && 'array' === $args['type'] ) {
		$args['type'] = 'plain';
	}

	$links = paginate_comments_links( $args );

	if ( $links ) {
		$navigation = _navigation_markup( $links, $args['class'], $args['screen_reader_text'], $args['aria_label'] );
	}

	return $navigation;
}

/**
 * Displays a paginated navigation to next/previous set of comments, when applicable.
 *
 * @since 4.4.0
 *
 * @param array $args See get_the_comments_pagination() for available arguments. Default empty array.
 */
function the_comments_pagination( $args = array() ) {
	echo get_the_comments_pagination( $args );
}

/**
 * Retrieves the URL for the current site where the front end is accessible.
 *
 * Returns the 'home' option with the appropriate protocol. The protocol will be 'https'
 * if is_ssl() evaluates to true; otherwise, it will be the same as the 'home' option.
 * If `$scheme` is 'http' or 'https', is_ssl() is overridden.
 *
 * @since 3.0.0
 *
 * @param string      $path   Optional. Path relative to the home URL. Default empty.
 * @param string|null $scheme Optional. Scheme to give the home URL context. Accepts
 *                            'http', 'https', 'relative', 'rest', or null. Default null.
 * @return string Home URL link with optional path appended.
 */
function home_url( $path = '', $scheme = null ) {
	return get_home_url( null, $path, $scheme );
}

/**
 * Retrieves the URL for a given site where the front end is accessible.
 *
 * Returns the 'home' option with the appropriate protocol. The protocol will be 'https'
 * if is_ssl() evaluates to true; otherwise, it will be the same as the 'home' option.
 * If `$scheme` is 'http' or 'https', is_ssl() is overridden.
 *
 * @since 3.0.0
 *
 * @global string $pagenow
 *
 * @param int         $blog_id Optional. Site ID. Default null (current site).
 * @param string      $path    Optional. Path relative to the home URL. Default empty.
 * @param string|null $scheme  Optional. Scheme to give the home URL context. Accepts
 *                             'http', 'https', 'relative', 'rest', or null. Default null.
 * @return string Home URL link with optional path appended.
 */
function get_home_url( $blog_id = null, $path = '', $scheme = null ) {
	global $pagenow;

	$orig_scheme = $scheme;

	if ( empty( $blog_id ) || ! is_multisite() ) {
		$url = get_option( 'home' );
	} else {
		switch_to_blog( $blog_id );
		$url = get_option( 'home' );
		restore_current_blog();
	}

	if ( ! in_array( $scheme, array( 'http', 'https', 'relative' ), true ) ) {
		if ( is_ssl() && ! is_admin() && 'wp-login.php' !== $pagenow ) {
			$scheme = 'https';
		} else {
			$scheme = parse_url( $url, PHP_URL_SCHEME );
		}
	}

	$url = set_url_scheme( $url, $scheme );

	if ( $path && is_string( $path ) ) {
		$url .= '/' . ltrim( $path, '/' );
	}

	/**
	 * Filters the home URL.
	 *
	 * @since 3.0.0
	 *
	 * @param string      $url         The complete home URL including scheme and path.
	 * @param string      $path        Path relative to the home URL. Blank string if no path is specified.
	 * @param string|null $orig_scheme Scheme to give the home URL context. Accepts 'http', 'https',
	 *                                 'relative', 'rest', or null.
	 * @param int|null    $blog_id     Site ID, or null for the current site.
	 */
	return apply_filters( 'home_url', $url, $path, $orig_scheme, $blog_id );
}

/**
 * Retrieves the URL for the current site where WordPress application files
 * (e.g. wp-blog-header.php or the wp-admin/ folder) are accessible.
 *
 * Returns the 'site_url' option with the appropriate protocol, 'https' if
 * is_ssl() and 'http' otherwise. If $scheme is 'http' or 'https', is_ssl() is
 * overridden.
 *
 * @since 3.0.0
 *
 * @param string $path   Optional. Path relative to the site URL. Default empty.
 * @param string $scheme Optional. Scheme to give the site URL context. See set_url_scheme().
 * @return string Site URL link with optional path appended.
 */
function site_url( $path = '', $scheme = null ) {
	return get_site_url( null, $path, $scheme );
}

/**
 * Retrieves the URL for a given site where WordPress application files
 * (e.g. wp-blog-header.php or the wp-admin/ folder) are accessible.
 *
 * Returns the 'site_url' option with the appropriate protocol, 'https' if
 * is_ssl() and 'http' otherwise. If `$scheme` is 'http' or 'https',
 * `is_ssl()` is overridden.
 *
 * @since 3.0.0
 *
 * @param int    $blog_id Optional. Site ID. Default null (current site).
 * @param string $path    Optional. Path relative to the site URL. Default empty.
 * @param string $scheme  Optional. Scheme to give the site URL context. Accepts
 *                        'http', 'https', 'login', 'login_post', 'admin', or
 *                        'relative'. Default null.
 * @return string Site URL link with optional path appended.
 */
function get_site_url( $blog_id = null, $path = '', $scheme = null ) {
	if ( empty( $blog_id ) || ! is_multisite() ) {
		$url = get_option( 'siteurl' );
	} else {
		switch_to_blog( $blog_id );
		$url = get_option( 'siteurl' );
		restore_current_blog();
	}

	$url = set_url_scheme( $url, $scheme );

	if ( $path && is_string( $path ) ) {
		$url .= '/' . ltrim( $path, '/' );
	}

	/**
	 * Filters the site URL.
	 *
	 * @since 2.7.0
	 *
	 * @param string      $url     The complete site URL including scheme and path.
	 * @param string      $path    Path relative to the site URL. Blank string if no path is specified.
	 * @param string|null $scheme  Scheme to give the site URL context. Accepts 'http', 'https', 'login',
	 *                             'login_post', 'admin', 'relative' or null.
	 * @param int|null    $blog_id Site ID, or null for the current site.
	 */
	return apply_filters( 'site_url', $url, $path, $scheme, $blog_id );
}

/**
 * Retrieves the URL to the admin area for the current site.
 *
 * @since 2.6.0
 *
 * @param string $path   Optional path relative to the admin URL.
 * @param string $scheme The scheme to use. Default is 'admin', which obeys force_ssl_admin() and is_ssl().
 *                       'http' or 'https' can be passed to force those schemes.
 * @return string Admin URL link with optional path appended.
 */
function admin_url( $path = '', $scheme = 'admin' ) {
	return get_admin_url( null, $path, $scheme );
}

/**
 * Retrieves the URL to the admin area for a given site.
 *
 * @since 3.0.0
 *
 * @param int    $blog_id Optional. Site ID. Default null (current site).
 * @param string $path    Optional. Path relative to the admin URL. Default empty.
 * @param string $scheme  Optional. The scheme to use. Accepts 'http' or 'https',
 *                        to force those schemes. Default 'admin', which obeys
 *                        force_ssl_admin() and is_ssl().
 * @return string Admin URL link with optional path appended.
 */
function get_admin_url( $blog_id = null, $path = '', $scheme = 'admin' ) {
	$url = get_site_url( $blog_id, 'wp-admin/', $scheme );

	if ( $path && is_string( $path ) ) {
		$url .= ltrim( $path, '/' );
	}

	/**
	 * Filters the admin area URL.
	 *
	 * @since 2.8.0
	 *
	 * @param string   $url     The complete admin area URL including scheme and path.
	 * @param string   $path    Path relative to the admin area URL. Blank string if no path is specified.
	 * @param int|null $blog_id Site ID, or null for the current site.
	 */
	return apply_filters( 'admin_url', $url, $path, $blog_id );
}

/**
 * Retrieves the URL to the includes directory.
 *
 * @since 2.6.0
 *
 * @param string $path   Optional. Path relative to the includes URL. Default empty.
 * @param string $scheme Optional. Scheme to give the includes URL context. Accepts
 *                       'http', 'https', or 'relative'. Default null.
 * @return string Includes URL link with optional path appended.
 */
function includes_url( $path = '', $scheme = null ) {
	$url = site_url( '/' . WPINC . '/', $scheme );

	if ( $path && is_string( $path ) ) {
		$url .= ltrim( $path, '/' );
	}

	/**
	 * Filters the URL to the includes directory.
	 *
	 * @since 2.8.0
	 *
	 * @param string $url  The complete URL to the includes directory including scheme and path.
	 * @param string $path Path relative to the URL to the wp-includes directory. Blank string
	 *                     if no path is specified.
	 */
	return apply_filters( 'includes_url', $url, $path );
}

/**
 * Retrieves the URL to the content directory.
 *
 * @since 2.6.0
 *
 * @param string $path Optional. Path relative to the content URL. Default empty.
 * @return string Content URL link with optional path appended.
 */
function content_url( $path = '' ) {
	$url = set_url_scheme( WP_CONTENT_URL );

	if ( $path && is_string( $path ) ) {
		$url .= '/' . ltrim( $path, '/' );
	}

	/**
	 * Filters the URL to the content directory.
	 *
	 * @since 2.8.0
	 *
	 * @param string $url  The complete URL to the content directory including scheme and path.
	 * @param string $path Path relative to the URL to the content directory. Blank string
	 *                     if no path is specified.
	 */
	return apply_filters( 'content_url', $url, $path );
}

/**
 * Retrieves a URL within the plugins or mu-plugins directory.
 *
 * Defaults to the plugins directory URL if no arguments are supplied.
 *
 * @since 2.6.0
 *
 * @param string $path   Optional. Extra path appended to the end of the URL, including
 *                       the relative directory if $plugin is supplied. Default empty.
 * @param string $plugin Optional. A full path to a file inside a plugin or mu-plugin.
 *                       The URL will be relative to its directory. Default empty.
 *                       Typically this is done by passing `__FILE__` as the argument.
 * @return string Plugins URL link with optional paths appended.
 */
function plugins_url( $path = '', $plugin = '' ) {

	$path          = wp_normalize_path( $path );
	$plugin        = wp_normalize_path( $plugin );
	$mu_plugin_dir = wp_normalize_path( WPMU_PLUGIN_DIR );

	if ( ! empty( $plugin ) && 0 === strpos( $plugin, $mu_plugin_dir ) ) {
		$url = WPMU_PLUGIN_URL;
	} else {
		$url = WP_PLUGIN_URL;
	}

	$url = set_url_scheme( $url );

	if ( ! empty( $plugin ) && is_string( $plugin ) ) {
		$folder = dirname( plugin_basename( $plugin ) );
		if ( '.' !== $folder ) {
			$url .= '/' . ltrim( $folder, '/' );
		}
	}

	if ( $path && is_string( $path ) ) {
		$url .= '/' . ltrim( $path, '/' );
	}

	/**
	 * Filters the URL to the plugins directory.
	 *
	 * @since 2.8.0
	 *
	 * @param string $url    The complete URL to the plugins directory including scheme and path.
	 * @param string $path   Path relative to the URL to the plugins directory. Blank string
	 *                       if no path is specified.
	 * @param string $plugin The plugin file path to be relative to. Blank string if no plugin
	 *                       is specified.
	 */
	return apply_filters( 'plugins_url', $url, $path, $plugin );
}

/**
 * Retrieves the site URL for the current network.
 *
 * Returns the site URL with the appropriate protocol, 'https' if
 * is_ssl() and 'http' otherwise. If $scheme is 'http' or 'https', is_ssl() is
 * overridden.
 *
 * @since 3.0.0
 *
 * @see set_url_scheme()
 *
 * @param string $path   Optional. Path relative to the site URL. Default empty.
 * @param string $scheme Optional. Scheme to give the site URL context. Accepts
 *                       'http', 'https', or 'relative'. Default null.
 * @return string Site URL link with optional path appended.
 */
function network_site_url( $path = '', $scheme = null ) {
	if ( ! is_multisite() ) {
		return site_url( $path, $scheme );
	}

	$current_network = get_network();

	if ( 'relative' === $scheme ) {
		$url = $current_network->path;
	} else {
		$url = set_url_scheme( 'http://' . $current_network->domain . $current_network->path, $scheme );
	}

	if ( $path && is_string( $path ) ) {
		$url .= ltrim( $path, '/' );
	}

	/**
	 * Filters the network site URL.
	 *
	 * @since 3.0.0
	 *
	 * @param string      $url    The complete network site URL including scheme and path.
	 * @param string      $path   Path relative to the network site URL. Blank string if
	 *                            no path is specified.
	 * @param string|null $scheme Scheme to give the URL context. Accepts 'http', 'https',
	 *                            'relative' or null.
	 */
	return apply_filters( 'network_site_url', $url, $path, $scheme );
}

/**
 * Retrieves the home URL for the current network.
 *
 * Returns the home URL with the appropriate protocol, 'https' is_ssl()
 * and 'http' otherwise. If `$scheme` is 'http' or 'https', `is_ssl()` is
 * overridden.
 *
 * @since 3.0.0
 *
 * @param string $path   Optional. Path relative to the home URL. Default empty.
 * @param string $scheme Optional. Scheme to give the home URL context. Accepts
 *                       'http', 'https', or 'relative'. Default null.
 * @return string Home URL link with optional path appended.
 */
function network_home_url( $path = '', $scheme = null ) {
	if ( ! is_multisite() ) {
		return home_url( $path, $scheme );
	}

	$current_network = get_network();
	$orig_scheme     = $scheme;

	if ( ! in_array( $scheme, array( 'http', 'https', 'relative' ), true ) ) {
		$scheme = is_ssl() && ! is_admin() ? 'https' : 'http';
	}

	if ( 'relative' === $scheme ) {
		$url = $current_network->path;
	} else {
		$url = set_url_scheme( 'http://' . $current_network->domain . $current_network->path, $scheme );
	}

	if ( $path && is_string( $path ) ) {
		$url .= ltrim( $path, '/' );
	}

	/**
	 * Filters the network home URL.
	 *
	 * @since 3.0.0
	 *
	 * @param string      $url         The complete network home URL including scheme and path.
	 * @param string      $path        Path relative to the network home URL. Blank string
	 *                                 if no path is specified.
	 * @param string|null $orig_scheme Scheme to give the URL context. Accepts 'http', 'https',
	 *                                 'relative' or null.
	 */
	return apply_filters( 'network_home_url', $url, $path, $orig_scheme );
}

/**
 * Retrieves the URL to the admin area for the network.
 *
 * @since 3.0.0
 *
 * @param string $path   Optional path relative to the admin URL. Default empty.
 * @param string $scheme Optional. The scheme to use. Default is 'admin', which obeys force_ssl_admin()
 *                       and is_ssl(). 'http' or 'https' can be passed to force those schemes.
 * @return string Admin URL link with optional path appended.
 */
function network_admin_url( $path = '', $scheme = 'admin' ) {
	if ( ! is_multisite() ) {
		return admin_url( $path, $scheme );
	}

	$url = network_site_url( 'wp-admin/network/', $scheme );

	if ( $path && is_string( $path ) ) {
		$url .= ltrim( $path, '/' );
	}

	/**
	 * Filters the network admin URL.
	 *
	 * @since 3.0.0
	 *
	 * @param string $url  The complete network admin URL including scheme and path.
	 * @param string $path Path relative to the network admin URL. Blank string if
	 *                     no path is specified.
	 */
	return apply_filters( 'network_admin_url', $url, $path );
}

/**
 * Retrieves the URL to the admin area for the current user.
 *
 * @since 3.0.0
 *
 * @param string $path   Optional. Path relative to the admin URL. Default empty.
 * @param string $scheme Optional. The scheme to use. Default is 'admin', which obeys force_ssl_admin()
 *                       and is_ssl(). 'http' or 'https' can be passed to force those schemes.
 * @return string Admin URL link with optional path appended.
 */
function user_admin_url( $path = '', $scheme = 'admin' ) {
	$url = network_site_url( 'wp-admin/user/', $scheme );

	if ( $path && is_string( $path ) ) {
		$url .= ltrim( $path, '/' );
	}

	/**
	 * Filters the user admin URL for the current user.
	 *
	 * @since 3.1.0
	 *
	 * @param string $url  The complete URL including scheme and path.
	 * @param string $path Path relative to the URL. Blank string if
	 *                     no path is specified.
	 */
	return apply_filters( 'user_admin_url', $url, $path );
}

/**
 * Retrieves the URL to the admin area for either the current site or the network depending on context.
 *
 * @since 3.1.0
 *
 * @param string $path   Optional. Path relative to the admin URL. Default empty.
 * @param string $scheme Optional. The scheme to use. Default is 'admin', which obeys force_ssl_admin()
 *                       and is_ssl(). 'http' or 'https' can be passed to force those schemes.
 * @return string Admin URL link with optional path appended.
 */
function self_admin_url( $path = '', $scheme = 'admin' ) {
	if ( is_network_admin() ) {
		$url = network_admin_url( $path, $scheme );
	} elseif ( is_user_admin() ) {
		$url = user_admin_url( $path, $scheme );
	} else {
		$url = admin_url( $path, $scheme );
	}

	/**
	 * Filters the admin URL for the current site or network depending on context.
	 *
	 * @since 4.9.0
	 *
	 * @param string $url    The complete URL including scheme and path.
	 * @param string $path   Path relative to the URL. Blank string if no path is specified.
	 * @param string $scheme The scheme to use.
	 */
	return apply_filters( 'self_admin_url', $url, $path, $scheme );
}

/**
 * Sets the scheme for a URL.
 *
 * @since 3.4.0
 * @since 4.4.0 The 'rest' scheme was added.
 *
 * @param string      $url    Absolute URL that includes a scheme
 * @param string|null $scheme Optional. Scheme to give $url. Currently 'http', 'https', 'login',
 *                            'login_post', 'admin', 'relative', 'rest', 'rpc', or null. Default null.
 * @return string URL with chosen scheme.
 */
function set_url_scheme( $url, $scheme = null ) {
	$orig_scheme = $scheme;

	if ( ! $scheme ) {
		$scheme = is_ssl() ? 'https' : 'http';
	} elseif ( 'admin' === $scheme || 'login' === $scheme || 'login_post' === $scheme || 'rpc' === $scheme ) {
		$scheme = is_ssl() || force_ssl_admin() ? 'https' : 'http';
	} elseif ( 'http' !== $scheme && 'https' !== $scheme && 'relative' !== $scheme ) {
		$scheme = is_ssl() ? 'https' : 'http';
	}

	$url = trim( $url );
	if ( substr( $url, 0, 2 ) === '//' ) {
		$url = 'http:' . $url;
	}

	if ( 'relative' === $scheme ) {
		$url = ltrim( preg_replace( '#^\w+://[^/]*#', '', $url ) );
		if ( '' !== $url && '/' === $url[0] ) {
			$url = '/' . ltrim( $url, "/ \t\n\r\0\x0B" );
		}
	} else {
		$url = preg_replace( '#^\w+://#', $scheme . '://', $url );
	}

	/**
	 * Filters the resulting URL after setting the scheme.
	 *
	 * @since 3.4.0
	 *
	 * @param string      $url         The complete URL including scheme and path.
	 * @param string      $scheme      Scheme applied to the URL. One of 'http', 'https', or 'relative'.
	 * @param string|null $orig_scheme Scheme requested for the URL. One of 'http', 'https', 'login',
	 *                                 'login_post', 'admin', 'relative', 'rest', 'rpc', or null.
	 */
	return apply_filters( 'set_url_scheme', $url, $scheme, $orig_scheme );
}

/**
 * Retrieves the URL to the user's dashboard.
 *
 * If a user does not belong to any site, the global user dashboard is used. If the user
 * belongs to the current site, the dashboard for the current site is returned. If the user
 * cannot edit the current site, the dashboard to the user's primary site is returned.
 *
 * @since 3.1.0
 *
 * @param int    $user_id Optional. User ID. Defaults to current user.
 * @param string $path    Optional path relative to the dashboard. Use only paths known to
 *                        both site and user admins. Default empty.
 * @param string $scheme  The scheme to use. Default is 'admin', which obeys force_ssl_admin()
 *                        and is_ssl(). 'http' or 'https' can be passed to force those schemes.
 * @return string Dashboard URL link with optional path appended.
 */
function get_dashboard_url( $user_id = 0, $path = '', $scheme = 'admin' ) {
	$user_id = $user_id ? (int) $user_id : get_current_user_id();

	$blogs = get_blogs_of_user( $user_id );

	if ( is_multisite() && ! user_can( $user_id, 'manage_network' ) && empty( $blogs ) ) {
		$url = user_admin_url( $path, $scheme );
	} elseif ( ! is_multisite() ) {
		$url = admin_url( $path, $scheme );
	} else {
		$current_blog = get_current_blog_id();

		if ( $current_blog && ( user_can( $user_id, 'manage_network' ) || in_array( $current_blog, array_keys( $blogs ), true ) ) ) {
			$url = admin_url( $path, $scheme );
		} else {
			$active = get_active_blog_for_user( $user_id );
			if ( $active ) {
				$url = get_admin_url( $active->blog_id, $path, $scheme );
			} else {
				$url = user_admin_url( $path, $scheme );
			}
		}
	}

	/**
	 * Filters the dashboard URL for a user.
	 *
	 * @since 3.1.0
	 *
	 * @param string $url     The complete URL including scheme and path.
	 * @param int    $user_id The user ID.
	 * @param string $path    Path relative to the URL. Blank string if no path is specified.
	 * @param string $scheme  Scheme to give the URL context. Accepts 'http', 'https', 'login',
	 *                        'login_post', 'admin', 'relative' or null.
	 */
	return apply_filters( 'user_dashboard_url', $url, $user_id, $path, $scheme );
}

/**
 * Retrieves the URL to the user's profile editor.
 *
 * @since 3.1.0
 *
 * @param int    $user_id Optional. User ID. Defaults to current user.
 * @param string $scheme  Optional. The scheme to use. Default is 'admin', which obeys force_ssl_admin()
 *                        and is_ssl(). 'http' or 'https' can be passed to force those schemes.
 * @return string Dashboard URL link with optional path appended.
 */
function get_edit_profile_url( $user_id = 0, $scheme = 'admin' ) {
	$user_id = $user_id ? (int) $user_id : get_current_user_id();

	if ( is_user_admin() ) {
		$url = user_admin_url( 'profile.php', $scheme );
	} elseif ( is_network_admin() ) {
		$url = network_admin_url( 'profile.php', $scheme );
	} else {
		$url = get_dashboard_url( $user_id, 'profile.php', $scheme );
	}

	/**
	 * Filters the URL for a user's profile editor.
	 *
	 * @since 3.1.0
	 *
	 * @param string $url     The complete URL including scheme and path.
	 * @param int    $user_id The user ID.
	 * @param string $scheme  Scheme to give the URL context. Accepts 'http', 'https', 'login',
	 *                        'login_post', 'admin', 'relative' or null.
	 */
	return apply_filters( 'edit_profile_url', $url, $user_id, $scheme );
}

/**
 * Returns the canonical URL for a post.
 *
 * When the post is the same as the current requested page the function will handle the
 * pagination arguments too.
 *
 * @since 4.6.0
 *
 * @param int|WP_Post $post Optional. Post ID or object. Default is global `$post`.
 * @return string|false The canonical URL, or false if the post does not exist or has not
 *                      been published yet.
 */
function wp_get_canonical_url( $post = null ) {
	$post = get_post( $post );

	if ( ! $post ) {
		return false;
	}

	if ( 'publish' !== $post->post_status ) {
		return false;
	}

	$canonical_url = get_permalink( $post );

	// If a canonical is being generated for the current page, make sure it has pagination if needed.
	if ( get_queried_object_id() === $post->ID ) {
		$page = get_query_var( 'page', 0 );
		if ( $page >= 2 ) {
			if ( ! get_option( 'permalink_structure' ) ) {
				$canonical_url = add_query_arg( 'page', $page, $canonical_url );
			} else {
				$canonical_url = trailingslashit( $canonical_url ) . user_trailingslashit( $page, 'single_paged' );
			}
		}

		$cpage = get_query_var( 'cpage', 0 );
		if ( $cpage ) {
			$canonical_url = get_comments_pagenum_link( $cpage );
		}
	}

	/**
	 * Filters the canonical URL for a post.
	 *
	 * @since 4.6.0
	 *
	 * @param string  $canonical_url The post's canonical URL.
	 * @param WP_Post $post          Post object.
	 */
	return apply_filters( 'get_canonical_url', $canonical_url, $post );
}

/**
 * Outputs rel=canonical for singular queries.
 *
 * @since 2.9.0
 * @since 4.6.0 Adjusted to use `wp_get_canonical_url()`.
 */
function rel_canonical() {
	if ( ! is_singular() ) {
		return;
	}

	$id = get_queried_object_id();

	if ( 0 === $id ) {
		return;
	}

	$url = wp_get_canonical_url( $id );

	if ( ! empty( $url ) ) {
		echo '<link rel="canonical" href="' . esc_url( $url ) . '" />' . "\n";
	}
}

/**
 * Returns a shortlink for a post, page, attachment, or site.
 *
 * This function exists to provide a shortlink tag that all themes and plugins can target.
 * A plugin must hook in to provide the actual shortlinks. Default shortlink support is
 * limited to providing ?p= style links for posts. Plugins can short-circuit this function
 * via the {@see 'pre_get_shortlink'} filter or filter the output via the {@see 'get_shortlink'}
 * filter.
 *
 * @since 3.0.0
 *
 * @param int    $id          Optional. A post or site ID. Default is 0, which means the current post or site.
 * @param string $context     Optional. Whether the ID is a 'site' id, 'post' id, or 'media' id. If 'post',
 *                            the post_type of the post is consulted. If 'query', the current query is consulted
 *                            to determine the ID and context. Default 'post'.
 * @param bool   $allow_slugs Optional. Whether to allow post slugs in the shortlink. It is up to the plugin how
 *                            and whether to honor this. Default true.
 * @return string A shortlink or an empty string if no shortlink exists for the requested resource or if shortlinks
 *                are not enabled.
 */
function wp_get_shortlink( $id = 0, $context = 'post', $allow_slugs = true ) {
	/**
	 * Filters whether to preempt generating a shortlink for the given post.
	 *
	 * Returning a truthy value from the filter will effectively short-circuit
	 * the shortlink generation process, returning that value instead.
	 *
	 * @since 3.0.0
	 *
	 * @param false|string $return      Short-circuit return value. Either false or a URL string.
	 * @param int          $id          Post ID, or 0 for the current post.
	 * @param string       $context     The context for the link. One of 'post' or 'query',
	 * @param bool         $allow_slugs Whether to allow post slugs in the shortlink.
	 */
	$shortlink = apply_filters( 'pre_get_shortlink', false, $id, $context, $allow_slugs );

	if ( false !== $shortlink ) {
		return $shortlink;
	}

	$post_id = 0;
	if ( 'query' === $context && is_singular() ) {
		$post_id = get_queried_object_id();
		$post    = get_post( $post_id );
	} elseif ( 'post' === $context ) {
		$post = get_post( $id );
		if ( ! empty( $post->ID ) ) {
			$post_id = $post->ID;
		}
	}

	$shortlink = '';

	// Return `?p=` link for all public post types.
	if ( ! empty( $post_id ) ) {
		$post_type = get_post_type_object( $post->post_type );

		if ( 'page' === $post->post_type && get_option( 'page_on_front' ) == $post->ID && 'page' === get_option( 'show_on_front' ) ) {
			$shortlink = home_url( '/' );
		} elseif ( $post_type && $post_type->public ) {
			$shortlink = home_url( '?p=' . $post_id );
		}
	}

	/**
	 * Filters the shortlink for a post.
	 *
	 * @since 3.0.0
	 *
	 * @param string $shortlink   Shortlink URL.
	 * @param int    $id          Post ID, or 0 for the current post.
	 * @param string $context     The context for the link. One of 'post' or 'query',
	 * @param bool   $allow_slugs Whether to allow post slugs in the shortlink. Not used by default.
	 */
	return apply_filters( 'get_shortlink', $shortlink, $id, $context, $allow_slugs );
}

/**
 * Injects rel=shortlink into the head if a shortlink is defined for the current page.
 *
 * Attached to the {@see 'wp_head'} action.
 *
 * @since 3.0.0
 */
function wp_shortlink_wp_head() {
	$shortlink = wp_get_shortlink( 0, 'query' );

	if ( empty( $shortlink ) ) {
		return;
	}

	echo "<link rel='shortlink' href='" . esc_url( $shortlink ) . "' />\n";
}

/**
 * Sends a Link: rel=shortlink header if a shortlink is defined for the current page.
 *
 * Attached to the {@see 'wp'} action.
 *
 * @since 3.0.0
 */
function wp_shortlink_header() {
	if ( headers_sent() ) {
		return;
	}

	$shortlink = wp_get_shortlink( 0, 'query' );

	if ( empty( $shortlink ) ) {
		return;
	}

	header( 'Link: <' . $shortlink . '>; rel=shortlink', false );
}

/**
 * Displays the shortlink for a post.
 *
 * Must be called from inside "The Loop"
 *
 * Call like the_shortlink( __( 'Shortlinkage FTW' ) )
 *
 * @since 3.0.0
 *
 * @param string $text   Optional The link text or HTML to be displayed. Defaults to 'This is the short link.'
 * @param string $title  Optional The tooltip for the link. Must be sanitized. Defaults to the sanitized post title.
 * @param string $before Optional HTML to display before the link. Default empty.
 * @param string $after  Optional HTML to display after the link. Default empty.
 */
function the_shortlink( $text = '', $title = '', $before = '', $after = '' ) {
	$post = get_post();

	if ( empty( $text ) ) {
		$text = __( 'This is the short link.' );
	}

	if ( empty( $title ) ) {
		$title = the_title_attribute( array( 'echo' => false ) );
	}

	$shortlink = wp_get_shortlink( $post->ID );

	if ( ! empty( $shortlink ) ) {
		$link = '<a rel="shortlink" href="' . esc_url( $shortlink ) . '" title="' . $title . '">' . $text . '</a>';

		/**
		 * Filters the short link anchor tag for a post.
		 *
		 * @since 3.0.0
		 *
		 * @param string $link      Shortlink anchor tag.
		 * @param string $shortlink Shortlink URL.
		 * @param string $text      Shortlink's text.
		 * @param string $title     Shortlink's title attribute.
		 */
		$link = apply_filters( 'the_shortlink', $link, $shortlink, $text, $title );
		echo $before, $link, $after;
	}
}


/**
 * Retrieves the avatar URL.
 *
 * @since 4.2.0
 *
 * @param mixed $id_or_email The Gravatar to retrieve a URL for. Accepts a user_id, gravatar md5 hash,
 *                           user email, WP_User object, WP_Post object, or WP_Comment object.
 * @param array $args {
 *     Optional. Arguments to return instead of the default arguments.
 *
 *     @type int    $size           Height and width of the avatar in pixels. Default 96.
 *     @type string $default        URL for the default image or a default type. Accepts '404' (return
 *                                  a 404 instead of a default image), 'retro' (8bit), 'monsterid' (monster),
 *                                  'wavatar' (cartoon face), 'indenticon' (the "quilt"), 'mystery', 'mm',
 *                                  or 'mysteryman' (The Oyster Man), 'blank' (transparent GIF), or
 *                                  'gravatar_default' (the Gravatar logo). Default is the value of the
 *                                  'avatar_default' option, with a fallback of 'mystery'.
 *     @type bool   $force_default  Whether to always show the default image, never the Gravatar. Default false.
 *     @type string $rating         What rating to display avatars up to. Accepts 'G', 'PG', 'R', 'X', and are
 *                                  judged in that order. Default is the value of the 'avatar_rating' option.
 *     @type string $scheme         URL scheme to use. See set_url_scheme() for accepted values.
 *                                  Default null.
 *     @type array  $processed_args When the function returns, the value will be the processed/sanitized $args
 *                                  plus a "found_avatar" guess. Pass as a reference. Default null.
 * }
 * @return string|false The URL of the avatar on success, false on failure.
 */
function get_avatar_url( $id_or_email, $args = null ) {
	$args = get_avatar_data( $id_or_email, $args );
	return $args['url'];
}


/**
 * Check if this comment type allows avatars to be retrieved.
 *
 * @since 5.1.0
 *
 * @param string $comment_type Comment type to check.
 * @return bool Whether the comment type is allowed for retrieving avatars.
 */
function is_avatar_comment_type( $comment_type ) {
	/**
	 * Filters the list of allowed comment types for retrieving avatars.
	 *
	 * @since 3.0.0
	 *
	 * @param array $types An array of content types. Default only contains 'comment'.
	 */
	$allowed_comment_types = apply_filters( 'get_avatar_comment_types', array( 'comment' ) );

	return in_array( $comment_type, (array) $allowed_comment_types, true );
}


/**
 * Retrieves default data about the avatar.
 *
 * @since 4.2.0
 *
 * @param mixed $id_or_email The Gravatar to retrieve. Accepts a user ID, Gravatar MD5 hash,
 *                           user email, WP_User object, WP_Post object, or WP_Comment object.
 * @param array $args {
 *     Optional. Arguments to return instead of the default arguments.
 *
 *     @type int    $size           Height and width of the avatar image file in pixels. Default 96.
 *     @type int    $height         Display height of the avatar in pixels. Defaults to $size.
 *     @type int    $width          Display width of the avatar in pixels. Defaults to $size.
 *     @type string $default        URL for the default image or a default type. Accepts '404' (return
 *                                  a 404 instead of a default image), 'retro' (8bit), 'monsterid' (monster),
 *                                  'wavatar' (cartoon face), 'indenticon' (the "quilt"), 'mystery', 'mm',
 *                                  or 'mysteryman' (The Oyster Man), 'blank' (transparent GIF), or
 *                                  'gravatar_default' (the Gravatar logo). Default is the value of the
 *                                  'avatar_default' option, with a fallback of 'mystery'.
 *     @type bool   $force_default  Whether to always show the default image, never the Gravatar. Default false.
 *     @type string $rating         What rating to display avatars up to. Accepts 'G', 'PG', 'R', 'X', and are
 *                                  judged in that order. Default is the value of the 'avatar_rating' option.
 *     @type string $scheme         URL scheme to use. See set_url_scheme() for accepted values.
 *                                  Default null.
 *     @type array  $processed_args When the function returns, the value will be the processed/sanitized $args
 *                                  plus a "found_avatar" guess. Pass as a reference. Default null.
 *     @type string $extra_attr     HTML attributes to insert in the IMG element. Is not sanitized. Default empty.
 * }
 * @return array {
 *     Along with the arguments passed in `$args`, this will contain a couple of extra arguments.
 *
 *     @type bool   $found_avatar True if we were able to find an avatar for this user,
 *                                false or not set if we couldn't.
 *     @type string $url          The URL of the avatar we found.
 * }
 */
function get_avatar_data( $id_or_email, $args = null ) {
	$args = wp_parse_args(
		$args,
		array(
			'size'           => 96,
			'height'         => null,
			'width'          => null,
			'default'        => get_option( 'avatar_default', 'mystery' ),
			'force_default'  => false,
			'rating'         => get_option( 'avatar_rating' ),
			'scheme'         => null,
			'processed_args' => null, // If used, should be a reference.
			'extra_attr'     => '',
		)
	);

	if ( is_numeric( $args['size'] ) ) {
		$args['size'] = absint( $args['size'] );
		if ( ! $args['size'] ) {
			$args['size'] = 96;
		}
	} else {
		$args['size'] = 96;
	}

	if ( is_numeric( $args['height'] ) ) {
		$args['height'] = absint( $args['height'] );
		if ( ! $args['height'] ) {
			$args['height'] = $args['size'];
		}
	} else {
		$args['height'] = $args['size'];
	}

	if ( is_numeric( $args['width'] ) ) {
		$args['width'] = absint( $args['width'] );
		if ( ! $args['width'] ) {
			$args['width'] = $args['size'];
		}
	} else {
		$args['width'] = $args['size'];
	}

	if ( empty( $args['default'] ) ) {
		$args['default'] = get_option( 'avatar_default', 'mystery' );
	}

	switch ( $args['default'] ) {
		case 'mm':
		case 'mystery':
		case 'mysteryman':
			$args['default'] = 'mm';
			break;
		case 'gravatar_default':
			$args['default'] = false;
			break;
	}

	$args['force_default'] = (bool) $args['force_default'];

	$args['rating'] = strtolower( $args['rating'] );

	$args['found_avatar'] = false;

	/**
	 * Filters whether to retrieve the avatar URL early.
	 *
	 * Passing a non-null value in the 'url' member of the return array will
	 * effectively short circuit get_avatar_data(), passing the value through
	 * the {@see 'get_avatar_data'} filter and returning early.
	 *
	 * @since 4.2.0
	 *
	 * @param array $args        Arguments passed to get_avatar_data(), after processing.
	 * @param mixed $id_or_email The Gravatar to retrieve. Accepts a user ID, Gravatar MD5 hash,
	 *                           user email, WP_User object, WP_Post object, or WP_Comment object.
	 */
	$args = apply_filters( 'pre_get_avatar_data', $args, $id_or_email );

	if ( isset( $args['url'] ) ) {
		/** This filter is documented in wp-includes/link-template.php */
		return apply_filters( 'get_avatar_data', $args, $id_or_email );
	}

	$email_hash = '';
	$user       = false;
	$email      = false;

	if ( is_object( $id_or_email ) && isset( $id_or_email->comment_ID ) ) {
		$id_or_email = get_comment( $id_or_email );
	}

	// Process the user identifier.
	if ( is_numeric( $id_or_email ) ) {
		$user = get_user_by( 'id', absint( $id_or_email ) );
	} elseif ( is_string( $id_or_email ) ) {
		if ( strpos( $id_or_email, '@md5.gravatar.com' ) ) {
			// MD5 hash.
			list( $email_hash ) = explode( '@', $id_or_email );
		} else {
			// Email address.
			$email = $id_or_email;
		}
	} elseif ( $id_or_email instanceof WP_User ) {
		// User object.
		$user = $id_or_email;
	} elseif ( $id_or_email instanceof WP_Post ) {
		// Post object.
		$user = get_user_by( 'id', (int) $id_or_email->post_author );
	} elseif ( $id_or_email instanceof WP_Comment ) {
		if ( ! is_avatar_comment_type( get_comment_type( $id_or_email ) ) ) {
			$args['url'] = false;
			/** This filter is documented in wp-includes/link-template.php */
			return apply_filters( 'get_avatar_data', $args, $id_or_email );
		}

		if ( ! empty( $id_or_email->user_id ) ) {
			$user = get_user_by( 'id', (int) $id_or_email->user_id );
		}
		if ( ( ! $user || is_wp_error( $user ) ) && ! empty( $id_or_email->comment_author_email ) ) {
			$email = $id_or_email->comment_author_email;
		}
	}

	if ( ! $email_hash ) {
		if ( $user ) {
			$email = $user->user_email;
		}

		if ( $email ) {
			$email_hash = md5( strtolower( trim( $email ) ) );
		}
	}

	if ( $email_hash ) {
		$args['found_avatar'] = true;
		$gravatar_server      = hexdec( $email_hash[0] ) % 3;
	} else {
		$gravatar_server = rand( 0, 2 );
	}

	$url_args = array(
		's' => $args['size'],
		'd' => $args['default'],
		'f' => $args['force_default'] ? 'y' : false,
		'r' => $args['rating'],
	);

	if ( is_ssl() ) {
		$url = 'https://secure.gravatar.com/avatar/' . $email_hash;
	} else {
		$url = sprintf( 'http://%d.gravatar.com/avatar/%s', $gravatar_server, $email_hash );
	}

	$url = add_query_arg(
		rawurlencode_deep( array_filter( $url_args ) ),
		set_url_scheme( $url, $args['scheme'] )
	);

	/**
	 * Filters the avatar URL.
	 *
	 * @since 4.2.0
	 *
	 * @param string $url         The URL of the avatar.
	 * @param mixed  $id_or_email The Gravatar to retrieve. Accepts a user ID, Gravatar MD5 hash,
	 *                            user email, WP_User object, WP_Post object, or WP_Comment object.
	 * @param array  $args        Arguments passed to get_avatar_data(), after processing.
	 */
	$args['url'] = apply_filters( 'get_avatar_url', $url, $id_or_email, $args );

	/**
	 * Filters the avatar data.
	 *
	 * @since 4.2.0
	 *
	 * @param array $args        Arguments passed to get_avatar_data(), after processing.
	 * @param mixed $id_or_email The Gravatar to retrieve. Accepts a user ID, Gravatar MD5 hash,
	 *                           user email, WP_User object, WP_Post object, or WP_Comment object.
	 */
	return apply_filters( 'get_avatar_data', $args, $id_or_email );
}

/**
 * Retrieves the URL of a file in the theme.
 *
 * Searches in the stylesheet directory before the template directory so themes
 * which inherit from a parent theme can just override one file.
 *
 * @since 4.7.0
 *
 * @param string $file Optional. File to search for in the stylesheet directory.
 * @return string The URL of the file.
 */
function get_theme_file_uri( $file = '' ) {
	$file = ltrim( $file, '/' );

	if ( empty( $file ) ) {
		$url = get_stylesheet_directory_uri();
	} elseif ( file_exists( get_stylesheet_directory() . '/' . $file ) ) {
		$url = get_stylesheet_directory_uri() . '/' . $file;
	} else {
		$url = get_template_directory_uri() . '/' . $file;
	}

	/**
	 * Filters the URL to a file in the theme.
	 *
	 * @since 4.7.0
	 *
	 * @param string $url  The file URL.
	 * @param string $file The requested file to search for.
	 */
	return apply_filters( 'theme_file_uri', $url, $file );
}

/**
 * Retrieves the URL of a file in the parent theme.
 *
 * @since 4.7.0
 *
 * @param string $file Optional. File to return the URL for in the template directory.
 * @return string The URL of the file.
 */
function get_parent_theme_file_uri( $file = '' ) {
	$file = ltrim( $file, '/' );

	if ( empty( $file ) ) {
		$url = get_template_directory_uri();
	} else {
		$url = get_template_directory_uri() . '/' . $file;
	}

	/**
	 * Filters the URL to a file in the parent theme.
	 *
	 * @since 4.7.0
	 *
	 * @param string $url  The file URL.
	 * @param string $file The requested file to search for.
	 */
	return apply_filters( 'parent_theme_file_uri', $url, $file );
}

/**
 * Retrieves the path of a file in the theme.
 *
 * Searches in the stylesheet directory before the template directory so themes
 * which inherit from a parent theme can just override one file.
 *
 * @since 4.7.0
 *
 * @param string $file Optional. File to search for in the stylesheet directory.
 * @return string The path of the file.
 */
function get_theme_file_path( $file = '' ) {
	$file = ltrim( $file, '/' );

	if ( empty( $file ) ) {
		$path = get_stylesheet_directory();
	} elseif ( file_exists( get_stylesheet_directory() . '/' . $file ) ) {
		$path = get_stylesheet_directory() . '/' . $file;
	} else {
		$path = get_template_directory() . '/' . $file;
	}

	/**
	 * Filters the path to a file in the theme.
	 *
	 * @since 4.7.0
	 *
	 * @param string $path The file path.
	 * @param string $file The requested file to search for.
	 */
	return apply_filters( 'theme_file_path', $path, $file );
}

/**
 * Retrieves the path of a file in the parent theme.
 *
 * @since 4.7.0
 *
 * @param string $file Optional. File to return the path for in the template directory.
 * @return string The path of the file.
 */
function get_parent_theme_file_path( $file = '' ) {
	$file = ltrim( $file, '/' );

	if ( empty( $file ) ) {
		$path = get_template_directory();
	} else {
		$path = get_template_directory() . '/' . $file;
	}

	/**
	 * Filters the path to a file in the parent theme.
	 *
	 * @since 4.7.0
	 *
	 * @param string $path The file path.
	 * @param string $file The requested file to search for.
	 */
	return apply_filters( 'parent_theme_file_path', $path, $file );
}

/**
 * Retrieves the URL to the privacy policy page.
 *
 * @since 4.9.6
 *
 * @return string The URL to the privacy policy page. Empty string if it doesn't exist.
 */
function get_privacy_policy_url() {
	$url            = '';
	$policy_page_id = (int) get_option( 'wp_page_for_privacy_policy' );

	if ( ! empty( $policy_page_id ) && get_post_status( $policy_page_id ) === 'publish' ) {
		$url = (string) get_permalink( $policy_page_id );
	}

	/**
	 * Filters the URL of the privacy policy page.
	 *
	 * @since 4.9.6
	 *
	 * @param string $url            The URL to the privacy policy page. Empty string
	 *                               if it doesn't exist.
	 * @param int    $policy_page_id The ID of privacy policy page.
	 */
	return apply_filters( 'privacy_policy_url', $url, $policy_page_id );
}

/**
 * Displays the privacy policy link with formatting, when applicable.
 *
 * @since 4.9.6
 *
 * @param string $before Optional. Display before privacy policy link. Default empty.
 * @param string $after  Optional. Display after privacy policy link. Default empty.
 */
function the_privacy_policy_link( $before = '', $after = '' ) {
	echo get_the_privacy_policy_link( $before, $after );
}

/**
 * Returns the privacy policy link with formatting, when applicable.
 *
 * @since 4.9.6
 *
 * @param string $before Optional. Display before privacy policy link. Default empty.
 * @param string $after  Optional. Display after privacy policy link. Default empty.
 * @return string Markup for the link and surrounding elements. Empty string if it
 *                doesn't exist.
 */
function get_the_privacy_policy_link( $before = '', $after = '' ) {
	$link               = '';
	$privacy_policy_url = get_privacy_policy_url();
	$policy_page_id     = (int) get_option( 'wp_page_for_privacy_policy' );
	$page_title         = ( $policy_page_id ) ? get_the_title( $policy_page_id ) : '';

	if ( $privacy_policy_url && $page_title ) {
		$link = sprintf(
			'<a class="privacy-policy-link" href="%s">%s</a>',
			esc_url( $privacy_policy_url ),
			esc_html( $page_title )
		);
	}

	/**
	 * Filters the privacy policy link.
	 *
	 * @since 4.9.6
	 *
	 * @param string $link               The privacy policy link. Empty string if it
	 *                                   doesn't exist.
	 * @param string $privacy_policy_url The URL of the privacy policy. Empty string
	 *                                   if it doesn't exist.
	 */
	$link = apply_filters( 'the_privacy_policy_link', $link, $privacy_policy_url );

	if ( $link ) {
		return $before . $link . $after;
	}

	return '';
}<|MERGE_RESOLUTION|>--- conflicted
+++ resolved
@@ -95,13 +95,9 @@
  * @since 5.7.0
  *
  * @param WP_Post|int|null $post   Optional. Post ID or post object. Defaults to global $post.
-<<<<<<< HEAD
- * @param bool             $sample Optional. Whether to force consideration based on sample links.
-=======
  * @param bool|null        $sample Optional. Whether to force consideration based on sample links.
  *                                 If omitted, a sample link is generated if a post object is passed
  *                                 with the filter property set to 'sample'.
->>>>>>> 553d618e
  * @return bool Whether to use an ugly permalink structure.
  */
 function wp_force_ugly_post_permalink( $post = null, $sample = null ) {
@@ -129,22 +125,6 @@
 	}
 
 	if (
-<<<<<<< HEAD
-		$post_status_obj->internal ||
-		( $post_status_obj->protected && ! $sample )
-	) {
-		return true;
-	}
-
-	if (
-		$post_status_obj->private &&
-		! current_user_can( 'read_post', $post->ID )
-	) {
-		return true;
-	}
-
-	return false;
-=======
 		// Publicly viewable links never have ugly permalinks.
 		is_post_status_viewable( $post_status_obj ) ||
 		(
@@ -159,7 +139,6 @@
 	}
 
 	return true;
->>>>>>> 553d618e
 }
 
 /**
@@ -499,19 +478,13 @@
 		$parent_id &&
 		(
 			$post->post_parent === $post->ID ||
-<<<<<<< HEAD
-			! get_post( $post->post_parent ) ||
+			! $parent ||
 			! is_post_type_viewable( get_post_type( $parent_id ) )
-=======
-			! $parent ||
-			! is_post_type_viewable( get_post_type( $parent ) )
->>>>>>> 553d618e
 		)
 	) {
 		// Post is either its own parent or parent post unavailable.
 		$parent_valid = false;
 	}
-<<<<<<< HEAD
 
 	if ( $force_ugly_link ) {
 		$link = false;
@@ -559,11 +532,6 @@
 		);
 
 		$link = home_url( str_replace( $rewritecode, $rewritereplace, $permalink ) );
-=======
-
-	if ( $force_ugly_link || ! $parent_valid ) {
-		$link = false;
->>>>>>> 553d618e
 	} elseif ( $wp_rewrite->using_permalinks() && $parent ) {
 		if ( 'page' === $parent->post_type ) {
 			$parentlink = _get_page_link( $post->post_parent ); // Ignores page_on_front.
