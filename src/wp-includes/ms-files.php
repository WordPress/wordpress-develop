--- conflicted
+++ resolved
@@ -81,15 +81,9 @@
 $wp_modified_timestamp = strtotime( $wp_last_modified );
 
 if ( ( $client_last_modified && $client_etag )
-<<<<<<< HEAD
-	? ( ( $client_modified_timestamp >= $modified_timestamp ) && ( $client_etag === $etag ) )
-	: ( ( $client_modified_timestamp >= $modified_timestamp ) || ( $client_etag === $etag ) )
-	) {
-=======
 	? ( ( $client_modified_timestamp >= $wp_modified_timestamp ) && ( $client_etag === $wp_etag ) )
 	: ( ( $client_modified_timestamp >= $wp_modified_timestamp ) || ( $client_etag === $wp_etag ) )
 ) {
->>>>>>> 59a4df13
 	status_header( 304 );
 	exit;
 }
