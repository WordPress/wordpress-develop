--- conflicted
+++ resolved
@@ -1592,11 +1592,7 @@
 		if ( '1' === (string) $_SERVER['HTTPS'] ) {
 			return true;
 		}
-<<<<<<< HEAD
-	} elseif ( isset( $_SERVER['SERVER_PORT'] ) && ( '443' === $_SERVER['SERVER_PORT'] ) ) {
-=======
 	} elseif ( isset( $_SERVER['SERVER_PORT'] ) && ( '443' === (string) $_SERVER['SERVER_PORT'] ) ) {
->>>>>>> 2c56eef8
 		return true;
 	}
 
