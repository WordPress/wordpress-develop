--- conflicted
+++ resolved
@@ -73,13 +73,9 @@
 	}
 
 	// Fix for PHP as CGI hosts that set SCRIPT_FILENAME to something ending in php.cgi for all requests.
-<<<<<<< HEAD
-	if ( isset( $_SERVER['SCRIPT_FILENAME'] ) && ( strpos( $_SERVER['SCRIPT_FILENAME'], 'php.cgi' ) === strlen( $_SERVER['SCRIPT_FILENAME'] ) - 7 ) ) {
-=======
 	if ( isset( $_SERVER['SCRIPT_FILENAME'] )
 		&& ( strpos( $_SERVER['SCRIPT_FILENAME'], 'php.cgi' ) === strlen( $_SERVER['SCRIPT_FILENAME'] ) - 7 )
 	) {
->>>>>>> b55b935c
 		$_SERVER['SCRIPT_FILENAME'] = $_SERVER['PATH_TRANSLATED'];
 	}
 
