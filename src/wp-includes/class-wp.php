<?php
/**
 * WordPress environment setup class.
 *
 * @package WordPress
 * @since 2.0.0
 */
#[AllowDynamicProperties]
class WP {
	/**
	 * Public query variables.
	 *
	 * Long list of public query variables.
	 *
	 * @since 2.0.0
	 * @var string[]
	 */
	public $public_query_vars = array( 'm', 'p', 'posts', 'w', 'cat', 'withcomments', 'withoutcomments', 's', 'search', 'exact', 'sentence', 'calendar', 'page', 'paged', 'more', 'tb', 'pb', 'author', 'order', 'orderby', 'year', 'monthnum', 'day', 'hour', 'minute', 'second', 'name', 'category_name', 'tag', 'feed', 'author_name', 'pagename', 'page_id', 'error', 'attachment', 'attachment_id', 'subpost', 'subpost_id', 'preview', 'robots', 'favicon', 'taxonomy', 'term', 'cpage', 'post_type', 'embed' );

	/**
	 * Private query variables.
	 *
	 * Long list of private query variables.
	 *
	 * @since 2.0.0
	 * @var string[]
	 */
	public $private_query_vars = array( 'offset', 'posts_per_page', 'posts_per_archive_page', 'showposts', 'nopaging', 'post_type', 'post_status', 'category__in', 'category__not_in', 'category__and', 'tag__in', 'tag__not_in', 'tag__and', 'tag_slug__in', 'tag_slug__and', 'tag_id', 'post_mime_type', 'perm', 'comments_per_page', 'post__in', 'post__not_in', 'post_parent', 'post_parent__in', 'post_parent__not_in', 'title', 'fields' );

	/**
	 * Extra query variables set by the user.
	 *
	 * @since 2.1.0
	 * @var array
	 */
	public $extra_query_vars = array();

	/**
	 * Query variables for setting up the WordPress Query Loop.
	 *
	 * @since 2.0.0
	 * @var array
	 */
	public $query_vars = array();

	/**
	 * String parsed to set the query variables.
	 *
	 * @since 2.0.0
	 * @var string
	 */
	public $query_string = '';

	/**
	 * The request path, e.g. 2015/05/06.
	 *
	 * @since 2.0.0
	 * @var string
	 */
	public $request = '';

	/**
	 * Rewrite rule the request matched.
	 *
	 * @since 2.0.0
	 * @var string
	 */
	public $matched_rule = '';

	/**
	 * Rewrite query the request matched.
	 *
	 * @since 2.0.0
	 * @var string
	 */
	public $matched_query = '';

	/**
	 * Whether already did the permalink.
	 *
	 * @since 2.0.0
	 * @var bool
	 */
	public $did_permalink = false;

	/**
	 * Adds a query variable to the list of public query variables.
	 *
	 * @since 2.1.0
	 *
	 * @param string $qv Query variable name.
	 */
	public function add_query_var( $qv ) {
		if ( ! in_array( $qv, $this->public_query_vars, true ) ) {
			$this->public_query_vars[] = $qv;
		}
	}

	/**
	 * Removes a query variable from a list of public query variables.
	 *
	 * @since 4.5.0
	 *
	 * @param string $name Query variable name.
	 */
	public function remove_query_var( $name ) {
		$this->public_query_vars = array_diff( $this->public_query_vars, array( $name ) );
	}

	/**
	 * Sets the value of a query variable.
	 *
	 * @since 2.3.0
	 *
	 * @param string $key   Query variable name.
	 * @param mixed  $value Query variable value.
	 */
	public function set_query_var( $key, $value ) {
		$this->query_vars[ $key ] = $value;
	}

	/**
	 * Parses the request to find the correct WordPress query.
	 *
	 * Sets up the query variables based on the request. There are also many
	 * filters and actions that can be used to further manipulate the result.
	 *
	 * @since 2.0.0
	 * @since 6.0.0 A return value was added.
	 *
	 * @global WP_Rewrite $wp_rewrite WordPress rewrite component.
	 *
	 * @param array|string $extra_query_vars Set the extra query variables.
	 * @return bool Whether the request was parsed.
	 */
	public function parse_request( $extra_query_vars = '' ) {
		global $wp_rewrite;

		/**
		 * Filters whether to parse the request.
		 *
		 * @since 3.5.0
		 *
		 * @param bool         $bool             Whether or not to parse the request. Default true.
		 * @param WP           $wp               Current WordPress environment instance.
		 * @param array|string $extra_query_vars Extra passed query variables.
		 */
		if ( ! apply_filters( 'do_parse_request', true, $this, $extra_query_vars ) ) {
			return false;
		}

		$this->query_vars     = array();
		$post_type_query_vars = array();

		if ( is_array( $extra_query_vars ) ) {
			$this->extra_query_vars = & $extra_query_vars;
		} elseif ( ! empty( $extra_query_vars ) ) {
			parse_str( $extra_query_vars, $this->extra_query_vars );
		}
		// Process PATH_INFO, REQUEST_URI, and 404 for permalinks.

		// Fetch the rewrite rules.
		$rewrite = $wp_rewrite->wp_rewrite_rules();

		if ( ! empty( $rewrite ) ) {
			// If we match a rewrite rule, this will be cleared.
			$error               = '404';
			$this->did_permalink = true;

			$pathinfo         = isset( $_SERVER['PATH_INFO'] ) ? $_SERVER['PATH_INFO'] : '';
			list( $pathinfo ) = explode( '?', $pathinfo );
			$pathinfo         = str_replace( '%', '%25', $pathinfo );

			list( $req_uri ) = explode( '?', $_SERVER['REQUEST_URI'] );
			$self            = $_SERVER['PHP_SELF'];

			$home_path       = parse_url( home_url(), PHP_URL_PATH );
			$home_path_regex = '';
			if ( is_string( $home_path ) && '' !== $home_path ) {
				$home_path       = trim( $home_path, '/' );
				$home_path_regex = sprintf( '|^%s|i', preg_quote( $home_path, '|' ) );
			}

			/*
			 * Trim path info from the end and the leading home path from the front.
			 * For path info requests, this leaves us with the requesting filename, if any.
			 * For 404 requests, this leaves us with the requested permalink.
			 */
			$req_uri  = str_replace( $pathinfo, '', $req_uri );
			$req_uri  = trim( $req_uri, '/' );
			$pathinfo = trim( $pathinfo, '/' );
			$self     = trim( $self, '/' );

			if ( ! empty( $home_path_regex ) ) {
				$req_uri  = preg_replace( $home_path_regex, '', $req_uri );
				$req_uri  = trim( $req_uri, '/' );
				$pathinfo = preg_replace( $home_path_regex, '', $pathinfo );
				$pathinfo = trim( $pathinfo, '/' );
				$self     = preg_replace( $home_path_regex, '', $self );
				$self     = trim( $self, '/' );
			}

			// The requested permalink is in $pathinfo for path info requests and $req_uri for other requests.
			if ( ! empty( $pathinfo ) && ! preg_match( '|^.*' . $wp_rewrite->index . '$|', $pathinfo ) ) {
				$requested_path = $pathinfo;
			} else {
				// If the request uri is the index, blank it out so that we don't try to match it against a rule.
				if ( $req_uri === $wp_rewrite->index ) {
					$req_uri = '';
				}

				$requested_path = $req_uri;
			}

			$requested_file = $req_uri;

			$this->request = $requested_path;

			// Look for matches.
			$request_match = $requested_path;
			if ( empty( $request_match ) ) {
				// An empty request could only match against ^$ regex.
				if ( isset( $rewrite['$'] ) ) {
					$this->matched_rule = '$';
					$query              = $rewrite['$'];
					$matches            = array( '' );
				}
			} else {
				foreach ( (array) $rewrite as $match => $query ) {
					// If the requested file is the anchor of the match, prepend it to the path info.
<<<<<<< HEAD
					if ( ! empty( $requested_file ) && str_starts_with( $match, $requested_file ) && $requested_file !== $requested_path ) {
=======
					if ( ! empty( $requested_file )
						&& str_starts_with( $match, $requested_file )
						&& $requested_file !== $requested_path
					) {
>>>>>>> 0c96ba10
						$request_match = $requested_file . '/' . $requested_path;
					}

					if ( preg_match( "#^$match#", $request_match, $matches )
						|| preg_match( "#^$match#", urldecode( $request_match ), $matches )
					) {

						if ( $wp_rewrite->use_verbose_page_rules
							&& preg_match( '/pagename=\$matches\[([0-9]+)\]/', $query, $varmatch )
						) {
							// This is a verbose page match, let's check to be sure about it.
							$page = get_page_by_path( $matches[ $varmatch[1] ] );

							if ( ! $page ) {
								continue;
							}

							$post_status_obj = get_post_status_object( $page->post_status );

							if ( ! $post_status_obj->public && ! $post_status_obj->protected
								&& ! $post_status_obj->private && $post_status_obj->exclude_from_search
							) {
								continue;
							}
						}

						// Got a match.
						$this->matched_rule = $match;
						break;
					}
				}
			}

			if ( ! empty( $this->matched_rule ) ) {
				// Trim the query of everything up to the '?'.
				$query = preg_replace( '!^.+\?!', '', $query );

				// Substitute the substring matches into the query.
				$query = addslashes( WP_MatchesMapRegex::apply( $query, $matches ) );

				$this->matched_query = $query;

				// Parse the query.
				parse_str( $query, $perma_query_vars );

				// If we're processing a 404 request, clear the error var since we found something.
				if ( '404' === $error ) {
					unset( $error, $_GET['error'] );
				}
			}

			// If req_uri is empty or if it is a request for ourself, unset error.
			if ( empty( $requested_path ) || $requested_file === $self
				|| str_contains( $_SERVER['PHP_SELF'], 'wp-admin/' )
			) {
				unset( $error, $_GET['error'] );

				if ( isset( $perma_query_vars ) && str_contains( $_SERVER['PHP_SELF'], 'wp-admin/' ) ) {
					unset( $perma_query_vars );
				}

				$this->did_permalink = false;
			}
		}

		/**
		 * Filters the query variables allowed before processing.
		 *
		 * Allows (publicly allowed) query vars to be added, removed, or changed prior
		 * to executing the query. Needed to allow custom rewrite rules using your own arguments
		 * to work, or any other custom query variables you want to be publicly available.
		 *
		 * @since 1.5.0
		 *
		 * @param string[] $public_query_vars The array of allowed query variable names.
		 */
		$this->public_query_vars = apply_filters( 'query_vars', $this->public_query_vars );

		foreach ( get_post_types( array(), 'objects' ) as $post_type => $t ) {
			if ( is_post_type_viewable( $t ) && $t->query_var ) {
				$post_type_query_vars[ $t->query_var ] = $post_type;
			}
		}

		foreach ( $this->public_query_vars as $wpvar ) {
			if ( isset( $this->extra_query_vars[ $wpvar ] ) ) {
				$this->query_vars[ $wpvar ] = $this->extra_query_vars[ $wpvar ];
			} elseif ( isset( $_GET[ $wpvar ] ) && isset( $_POST[ $wpvar ] )
				&& $_GET[ $wpvar ] !== $_POST[ $wpvar ]
			) {
				wp_die(
					__( 'A variable mismatch has been detected.' ),
					__( 'Sorry, you are not allowed to view this item.' ),
					400
				);
			} elseif ( isset( $_POST[ $wpvar ] ) ) {
				$this->query_vars[ $wpvar ] = $_POST[ $wpvar ];
			} elseif ( isset( $_GET[ $wpvar ] ) ) {
				$this->query_vars[ $wpvar ] = $_GET[ $wpvar ];
			} elseif ( isset( $perma_query_vars[ $wpvar ] ) ) {
				$this->query_vars[ $wpvar ] = $perma_query_vars[ $wpvar ];
			}

			if ( ! empty( $this->query_vars[ $wpvar ] ) ) {
				if ( ! is_array( $this->query_vars[ $wpvar ] ) ) {
					$this->query_vars[ $wpvar ] = (string) $this->query_vars[ $wpvar ];
				} else {
					foreach ( $this->query_vars[ $wpvar ] as $vkey => $v ) {
						if ( is_scalar( $v ) ) {
							$this->query_vars[ $wpvar ][ $vkey ] = (string) $v;
						}
					}
				}

				if ( isset( $post_type_query_vars[ $wpvar ] ) ) {
					$this->query_vars['post_type'] = $post_type_query_vars[ $wpvar ];
					$this->query_vars['name']      = $this->query_vars[ $wpvar ];
				}
			}
		}

		// Convert urldecoded spaces back into '+'.
		foreach ( get_taxonomies( array(), 'objects' ) as $taxonomy => $t ) {
			if ( $t->query_var && isset( $this->query_vars[ $t->query_var ] ) ) {
				$this->query_vars[ $t->query_var ] = str_replace( ' ', '+', $this->query_vars[ $t->query_var ] );
			}
		}

		// Don't allow non-publicly queryable taxonomies to be queried from the front end.
		if ( ! is_admin() ) {
			foreach ( get_taxonomies( array( 'publicly_queryable' => false ), 'objects' ) as $taxonomy => $t ) {
				/*
				 * Disallow when set to the 'taxonomy' query var.
				 * Non-publicly queryable taxonomies cannot register custom query vars. See register_taxonomy().
				 */
				if ( isset( $this->query_vars['taxonomy'] ) && $taxonomy === $this->query_vars['taxonomy'] ) {
					unset( $this->query_vars['taxonomy'], $this->query_vars['term'] );
				}
			}
		}

		// Limit publicly queried post_types to those that are 'publicly_queryable'.
		if ( isset( $this->query_vars['post_type'] ) ) {
			$queryable_post_types = get_post_types( array( 'publicly_queryable' => true ) );

			if ( ! is_array( $this->query_vars['post_type'] ) ) {
				if ( ! in_array( $this->query_vars['post_type'], $queryable_post_types, true ) ) {
					unset( $this->query_vars['post_type'] );
				}
			} else {
				$this->query_vars['post_type'] = array_intersect( $this->query_vars['post_type'], $queryable_post_types );
			}
		}

		// Resolve conflicts between posts with numeric slugs and date archive queries.
		$this->query_vars = wp_resolve_numeric_slug_conflicts( $this->query_vars );

		foreach ( (array) $this->private_query_vars as $var ) {
			if ( isset( $this->extra_query_vars[ $var ] ) ) {
				$this->query_vars[ $var ] = $this->extra_query_vars[ $var ];
			}
		}

		if ( isset( $error ) ) {
			$this->query_vars['error'] = $error;
		}

		/**
		 * Filters the array of parsed query variables.
		 *
		 * @since 2.1.0
		 *
		 * @param array $query_vars The array of requested query variables.
		 */
		$this->query_vars = apply_filters( 'request', $this->query_vars );

		/**
		 * Fires once all query variables for the current request have been parsed.
		 *
		 * @since 2.1.0
		 *
		 * @param WP $wp Current WordPress environment instance (passed by reference).
		 */
		do_action_ref_array( 'parse_request', array( &$this ) );

		return true;
	}

	/**
	 * Sends additional HTTP headers for caching, content type, etc.
	 *
	 * Sets the Content-Type header. Sets the 'error' status (if passed) and optionally exits.
	 * If showing a feed, it will also send Last-Modified, ETag, and 304 status if needed.
	 *
	 * @since 2.0.0
	 * @since 4.4.0 `X-Pingback` header is added conditionally for single posts that allow pings.
	 * @since 6.1.0 Runs after posts have been queried.
	 *
	 * @global WP_Query $wp_query WordPress Query object.
	 */
	public function send_headers() {
		global $wp_query;

		$headers       = array();
		$status        = null;
		$exit_required = false;
		$date_format   = 'D, d M Y H:i:s';

		if ( is_user_logged_in() ) {
			$headers = array_merge( $headers, wp_get_nocache_headers() );
		} elseif ( ! empty( $_GET['unapproved'] ) && ! empty( $_GET['moderation-hash'] ) ) {
			// Unmoderated comments are only visible for 10 minutes via the moderation hash.
			$expires = 10 * MINUTE_IN_SECONDS;

			$headers['Expires']       = gmdate( $date_format, time() + $expires );
			$headers['Cache-Control'] = sprintf(
				'max-age=%d, must-revalidate',
				$expires
			);
		}
		if ( ! empty( $this->query_vars['error'] ) ) {
			$status = (int) $this->query_vars['error'];

			if ( 404 === $status ) {
				if ( ! is_user_logged_in() ) {
					$headers = array_merge( $headers, wp_get_nocache_headers() );
				}

				$headers['Content-Type'] = get_option( 'html_type' ) . '; charset=' . get_option( 'blog_charset' );
			} elseif ( in_array( $status, array( 403, 500, 502, 503 ), true ) ) {
				$exit_required = true;
			}
		} elseif ( empty( $this->query_vars['feed'] ) ) {
			$headers['Content-Type'] = get_option( 'html_type' ) . '; charset=' . get_option( 'blog_charset' );
		} else {
			// Set the correct content type for feeds.
			$type = $this->query_vars['feed'];
			if ( 'feed' === $this->query_vars['feed'] ) {
				$type = get_default_feed();
			}

			$headers['Content-Type'] = feed_content_type( $type ) . '; charset=' . get_option( 'blog_charset' );

			// We're showing a feed, so WP is indeed the only thing that last changed.
			if ( ! empty( $this->query_vars['withcomments'] )
				|| str_contains( $this->query_vars['feed'], 'comments-' )
				|| ( empty( $this->query_vars['withoutcomments'] )
					&& ( ! empty( $this->query_vars['p'] )
						|| ! empty( $this->query_vars['name'] )
						|| ! empty( $this->query_vars['page_id'] )
						|| ! empty( $this->query_vars['pagename'] )
						|| ! empty( $this->query_vars['attachment'] )
						|| ! empty( $this->query_vars['attachment_id'] )
					)
				)
			) {
				$wp_last_modified_post    = mysql2date( $date_format, get_lastpostmodified( 'GMT' ), false );
				$wp_last_modified_comment = mysql2date( $date_format, get_lastcommentmodified( 'GMT' ), false );

				if ( strtotime( $wp_last_modified_post ) > strtotime( $wp_last_modified_comment ) ) {
					$wp_last_modified = $wp_last_modified_post;
				} else {
					$wp_last_modified = $wp_last_modified_comment;
				}
			} else {
				$wp_last_modified = mysql2date( $date_format, get_lastpostmodified( 'GMT' ), false );
			}

			if ( ! $wp_last_modified ) {
				$wp_last_modified = gmdate( $date_format );
			}

			$wp_last_modified .= ' GMT';

			$wp_etag                  = '"' . md5( $wp_last_modified ) . '"';
			$headers['Last-Modified'] = $wp_last_modified;
			$headers['ETag']          = $wp_etag;

			// Support for conditional GET.
			if ( isset( $_SERVER['HTTP_IF_NONE_MATCH'] ) ) {
				$client_etag = wp_unslash( $_SERVER['HTTP_IF_NONE_MATCH'] );
			} else {
				$client_etag = false;
			}

			$client_last_modified = empty( $_SERVER['HTTP_IF_MODIFIED_SINCE'] ) ? '' : trim( $_SERVER['HTTP_IF_MODIFIED_SINCE'] );
			// If string is empty, return 0. If not, attempt to parse into a timestamp.
			$client_modified_timestamp = $client_last_modified ? strtotime( $client_last_modified ) : 0;

			// Make a timestamp for our most recent modification..
			$wp_modified_timestamp = strtotime( $wp_last_modified );

			if ( ( $client_last_modified && $client_etag ) ?
					( ( $client_modified_timestamp >= $wp_modified_timestamp ) && ( $client_etag === $wp_etag ) ) :
<<<<<<< HEAD
					( ( $client_modified_timestamp >= $wp_modified_timestamp ) || ( $client_etag === $wp_etag ) ) ) {
=======
					( ( $client_modified_timestamp >= $wp_modified_timestamp ) || ( $client_etag === $wp_etag ) )
			) {
>>>>>>> 0c96ba10
				$status        = 304;
				$exit_required = true;
			}
		}

		if ( is_singular() ) {
			$post = isset( $wp_query->post ) ? $wp_query->post : null;

			// Only set X-Pingback for single posts that allow pings.
			if ( $post && pings_open( $post ) ) {
				$headers['X-Pingback'] = get_bloginfo( 'pingback_url', 'display' );
			}
		}

		/**
		 * Filters the HTTP headers before they're sent to the browser.
		 *
		 * @since 2.8.0
		 *
		 * @param string[] $headers Associative array of headers to be sent.
		 * @param WP       $wp      Current WordPress environment instance.
		 */
		$headers = apply_filters( 'wp_headers', $headers, $this );

		if ( ! empty( $status ) ) {
			status_header( $status );
		}

		// If Last-Modified is set to false, it should not be sent (no-cache situation).
		if ( isset( $headers['Last-Modified'] ) && false === $headers['Last-Modified'] ) {
			unset( $headers['Last-Modified'] );

			if ( ! headers_sent() ) {
				header_remove( 'Last-Modified' );
			}
		}

		if ( ! headers_sent() ) {
			foreach ( (array) $headers as $name => $field_value ) {
				header( "{$name}: {$field_value}" );
			}
		}

		if ( $exit_required ) {
			exit;
		}

		/**
		 * Fires once the requested HTTP headers for caching, content type, etc. have been sent.
		 *
		 * @since 2.1.0
		 *
		 * @param WP $wp Current WordPress environment instance (passed by reference).
		 */
		do_action_ref_array( 'send_headers', array( &$this ) );
	}

	/**
	 * Sets the query string property based off of the query variable property.
	 *
	 * The {@see 'query_string'} filter is deprecated, but still works. Plugins should
	 * use the {@see 'request'} filter instead.
	 *
	 * @since 2.0.0
	 */
	public function build_query_string() {
		$this->query_string = '';

		foreach ( (array) array_keys( $this->query_vars ) as $wpvar ) {
			if ( '' !== $this->query_vars[ $wpvar ] ) {
				$this->query_string .= ( strlen( $this->query_string ) < 1 ) ? '' : '&';

				if ( ! is_scalar( $this->query_vars[ $wpvar ] ) ) { // Discard non-scalars.
					continue;
				}

				$this->query_string .= $wpvar . '=' . rawurlencode( $this->query_vars[ $wpvar ] );
			}
		}

		if ( has_filter( 'query_string' ) ) {  // Don't bother filtering and parsing if no plugins are hooked in.
			/**
			 * Filters the query string before parsing.
			 *
			 * @since 1.5.0
			 * @deprecated 2.1.0 Use {@see 'query_vars'} or {@see 'request'} filters instead.
			 *
			 * @param string $query_string The query string to modify.
			 */
			$this->query_string = apply_filters_deprecated(
				'query_string',
				array( $this->query_string ),
				'2.1.0',
				'query_vars, request'
			);

			parse_str( $this->query_string, $this->query_vars );
		}
	}

	/**
	 * Set up the WordPress Globals.
	 *
	 * The query_vars property will be extracted to the GLOBALS. So care should
	 * be taken when naming global variables that might interfere with the
	 * WordPress environment.
	 *
	 * @since 2.0.0
	 *
	 * @global WP_Query     $wp_query     WordPress Query object.
	 * @global string       $query_string Query string for the loop.
	 * @global array        $posts        The found posts.
	 * @global WP_Post|null $post         The current post, if available.
	 * @global string       $request      The SQL statement for the request.
	 * @global int          $more         Only set, if single page or post.
	 * @global int          $single       If single page or post. Only set, if single page or post.
	 * @global WP_User      $authordata   Only set, if author archive.
	 */
	public function register_globals() {
		global $wp_query;

		// Extract updated query vars back into global namespace.
		foreach ( (array) $wp_query->query_vars as $key => $value ) {
			$GLOBALS[ $key ] = $value;
		}

		$GLOBALS['query_string'] = $this->query_string;
		$GLOBALS['posts']        = & $wp_query->posts;
		$GLOBALS['post']         = isset( $wp_query->post ) ? $wp_query->post : null;
		$GLOBALS['request']      = $wp_query->request;

		if ( $wp_query->is_single() || $wp_query->is_page() ) {
			$GLOBALS['more']   = 1;
			$GLOBALS['single'] = 1;
		}

		if ( $wp_query->is_author() ) {
			$GLOBALS['authordata'] = get_userdata( get_queried_object_id() );
		}
	}

	/**
	 * Set up the current user.
	 *
	 * @since 2.0.0
	 */
	public function init() {
		wp_get_current_user();
	}

	/**
	 * Set up the Loop based on the query variables.
	 *
	 * @since 2.0.0
	 *
	 * @global WP_Query $wp_the_query WordPress Query object.
	 */
	public function query_posts() {
		global $wp_the_query;
		$this->build_query_string();
		$wp_the_query->query( $this->query_vars );
	}

	/**
	 * Set the Headers for 404, if nothing is found for requested URL.
	 *
	 * Issue a 404 if a request doesn't match any posts and doesn't match any object
	 * (e.g. an existing-but-empty category, tag, author) and a 404 was not already issued,
	 * and if the request was not a search or the homepage.
	 *
	 * Otherwise, issue a 200.
	 *
	 * This sets headers after posts have been queried. handle_404() really means "handle status".
	 * By inspecting the result of querying posts, seemingly successful requests can be switched to
	 * a 404 so that canonical redirection logic can kick in.
	 *
	 * @since 2.0.0
	 *
	 * @global WP_Query $wp_query WordPress Query object.
	 */
	public function handle_404() {
		global $wp_query;

		/**
		 * Filters whether to short-circuit default header status handling.
		 *
		 * Returning a non-false value from the filter will short-circuit the handling
		 * and return early.
		 *
		 * @since 4.5.0
		 *
		 * @param bool     $preempt  Whether to short-circuit default header status handling. Default false.
		 * @param WP_Query $wp_query WordPress Query object.
		 */
		if ( false !== apply_filters( 'pre_handle_404', false, $wp_query ) ) {
			return;
		}

		// If we've already issued a 404, bail.
		if ( is_404() ) {
			return;
		}

		$set_404 = true;

		// Never 404 for the admin, robots, or favicon.
		if ( is_admin() || is_robots() || is_favicon() ) {
			$set_404 = false;

			// If posts were found, check for paged content.
		} elseif ( $wp_query->posts ) {
			$content_found = true;

			if ( is_singular() ) {
				$post = isset( $wp_query->post ) ? $wp_query->post : null;
				$next = '<!--nextpage-->';

				// Check for paged content that exceeds the max number of pages.
				if ( $post && ! empty( $this->query_vars['page'] ) ) {
					// Check if content is actually intended to be paged.
					if ( str_contains( $post->post_content, $next ) ) {
						$page          = trim( $this->query_vars['page'], '/' );
						$content_found = (int) $page <= ( substr_count( $post->post_content, $next ) + 1 );
					} else {
						$content_found = false;
					}
				}
			}

			// The posts page does not support the <!--nextpage--> pagination.
			if ( $wp_query->is_posts_page && ! empty( $this->query_vars['page'] ) ) {
				$content_found = false;
			}

			if ( $content_found ) {
				$set_404 = false;
			}

			// We will 404 for paged queries, as no posts were found.
		} elseif ( ! is_paged() ) {
			$author = get_query_var( 'author' );

			// Don't 404 for authors without posts as long as they matched an author on this site.
			if ( is_author() && is_numeric( $author ) && $author > 0 && is_user_member_of_blog( $author )
				// Don't 404 for these queries if they matched an object.
				|| ( is_tag() || is_category() || is_tax() || is_post_type_archive() ) && get_queried_object()
				// Don't 404 for these queries either.
				|| is_home() || is_search() || is_feed()
			) {
				$set_404 = false;
			}
		}

		if ( $set_404 ) {
			// Guess it's time to 404.
			$wp_query->set_404();
			status_header( 404 );
			nocache_headers();
		} else {
			status_header( 200 );
		}
	}

	/**
	 * Sets up all of the variables required by the WordPress environment.
	 *
	 * The action {@see 'wp'} has one parameter that references the WP object. It
	 * allows for accessing the properties and methods to further manipulate the
	 * object.
	 *
	 * @since 2.0.0
	 *
	 * @param string|array $query_args Passed to parse_request().
	 */
	public function main( $query_args = '' ) {
		$this->init();

		$parsed = $this->parse_request( $query_args );

		if ( $parsed ) {
			$this->query_posts();
			$this->handle_404();
			$this->register_globals();
		}

		$this->send_headers();

		/**
		 * Fires once the WordPress environment has been set up.
		 *
		 * @since 2.1.0
		 *
		 * @param WP $wp Current WordPress environment instance (passed by reference).
		 */
		do_action_ref_array( 'wp', array( &$this ) );
	}
}<|MERGE_RESOLUTION|>--- conflicted
+++ resolved
@@ -228,14 +228,10 @@
 			} else {
 				foreach ( (array) $rewrite as $match => $query ) {
 					// If the requested file is the anchor of the match, prepend it to the path info.
-<<<<<<< HEAD
-					if ( ! empty( $requested_file ) && str_starts_with( $match, $requested_file ) && $requested_file !== $requested_path ) {
-=======
 					if ( ! empty( $requested_file )
 						&& str_starts_with( $match, $requested_file )
 						&& $requested_file !== $requested_path
 					) {
->>>>>>> 0c96ba10
 						$request_match = $requested_file . '/' . $requested_path;
 					}
 
@@ -530,12 +526,8 @@
 
 			if ( ( $client_last_modified && $client_etag ) ?
 					( ( $client_modified_timestamp >= $wp_modified_timestamp ) && ( $client_etag === $wp_etag ) ) :
-<<<<<<< HEAD
-					( ( $client_modified_timestamp >= $wp_modified_timestamp ) || ( $client_etag === $wp_etag ) ) ) {
-=======
 					( ( $client_modified_timestamp >= $wp_modified_timestamp ) || ( $client_etag === $wp_etag ) )
 			) {
->>>>>>> 0c96ba10
 				$status        = 304;
 				$exit_required = true;
 			}
