<?php

/**
 * Taxonomy API: WP_Term_Query class.
 *
 * @package WordPress
 * @subpackage Taxonomy
 * @since 4.6.0
 */

/**
 * Class used for querying terms.
 *
 * @since 4.6.0
 *
 * @see WP_Term_Query::__construct() for accepted arguments.
 */
class WP_Term_Query {

	/**
	 * SQL string used to perform database query.
	 *
	 * @since 4.6.0
	 * @var string
	 */
	public $request;

	/**
	 * Metadata query container.
	 *
	 * @since 4.6.0
	 * @var WP_Meta_Query A meta query instance.
	 */
	public $meta_query = false;

	/**
	 * Metadata query clauses.
	 *
	 * @since 4.6.0
	 * @var array
	 */
	protected $meta_query_clauses;

	/**
	 * SQL query clauses.
	 *
	 * @since 4.6.0
	 * @var array
	 */
	protected $sql_clauses = array(
		'select'  => '',
		'from'    => '',
		'where'   => array(),
		'orderby' => '',
		'limits'  => '',
	);

	/**
	 * Query vars set by the user.
	 *
	 * @since 4.6.0
	 * @var array
	 */
	public $query_vars;

	/**
	 * Default values for query vars.
	 *
	 * @since 4.6.0
	 * @var array
	 */
	public $query_var_defaults;

	/**
	 * List of terms located by the query.
	 *
	 * @since 4.6.0
	 * @var array
	 */
	public $terms;

	/**
	 * Constructor.
	 *
	 * Sets up the term query, based on the query vars passed.
	 *
	 * @since 4.6.0
	 * @since 4.6.0 Introduced 'term_taxonomy_id' parameter.
	 * @since 4.7.0 Introduced 'object_ids' parameter.
	 * @since 4.9.0 Added 'slug__in' support for 'orderby'.
	 * @since 5.1.0 Introduced the 'meta_compare_key' parameter.
	 * @since 5.3.0 Introduced the 'meta_type_key' parameter.
	 *
	 * @param string|array $query {
	 *     Optional. Array or query string of term query parameters. Default empty.
	 *
	 *     @type string|array $taxonomy               Taxonomy name, or array of taxonomies, to which results should
	 *                                                be limited.
	 *     @type int|int[]    $object_ids             Object ID, or array of object IDs. Results will be
	 *                                                limited to terms associated with these objects.
	 *     @type string       $orderby                Field(s) to order terms by. Accepts:
	 *                                                * Term fields ('name', 'slug', 'term_group', 'term_id', 'id',
	 *                                                  'description', 'parent', 'term_order'). Unless `$object_ids`
	 *                                                  is not empty, 'term_order' is treated the same as 'term_id'.
	 *                                                * 'count' to use the number of objects associated with the term.
	 *                                                * 'include' to match the 'order' of the `$include` param.
	 *                                                * 'slug__in' to match the 'order' of the `$slug` param.
	 *                                                * 'meta_value'
	 *                                                * 'meta_value_num'.
	 *                                                * The value of `$meta_key`.
	 *                                                * The array keys of `$meta_query`.
	 *                                                * 'none' to omit the ORDER BY clause.
	 *                                                Default 'name'.
	 *     @type string       $order                  Whether to order terms in ascending or descending order.
	 *                                                Accepts 'ASC' (ascending) or 'DESC' (descending).
	 *                                                Default 'ASC'.
	 *     @type bool|int     $hide_empty             Whether to hide terms not assigned to any posts. Accepts
	 *                                                1|true or 0|false. Default 1|true.
	 *     @type int[]|string $include                Array or comma/space-separated string of term IDs to include.
	 *                                                Default empty array.
	 *     @type int[]|string $exclude                Array or comma/space-separated string of term IDs to exclude.
	 *                                                If `$include` is non-empty, `$exclude` is ignored.
	 *                                                Default empty array.
	 *     @type int[]|string $exclude_tree           Array or comma/space-separated string of term IDs to exclude
	 *                                                along with all of their descendant terms. If `$include` is
	 *                                                non-empty, `$exclude_tree` is ignored. Default empty array.
	 *     @type int|string   $number                 Maximum number of terms to return. Accepts ''|0 (all) or any
	 *                                                positive number. Default ''|0 (all). Note that $number may
	 *                                                not return accurate results when coupled with `$object_ids`.
	 *                                                See #41796 for details.
	 *     @type int          $offset                 The number by which to offset the terms query. Default empty.
	 *     @type string       $fields                 Term fields to query for. Accepts:
	 *                                                * 'all' Returns an array of complete term objects (`WP_Term[]`).
	 *                                                * 'all_with_object_id' Returns an array of term objects
	 *                                                  with the 'object_id' param (`WP_Term[]`). Works only
	 *                                                  when the `$object_ids` parameter is populated.
	 *                                                * 'ids' Returns an array of term IDs (`int[]`).
	 *                                                * 'tt_ids' Returns an array of term taxonomy IDs (`int[]`).
	 *                                                * 'names' Returns an array of term names (`string[]`).
	 *                                                * 'slugs' Returns an array of term slugs (`string[]`).
	 *                                                * 'count' Returns the number of matching terms (`int`).
	 *                                                * 'id=>parent' Returns an associative array of parent term IDs,
	 *                                                   keyed by term ID (`int[]`).
	 *                                                * 'id=>name' Returns an associative array of term names,
	 *                                                   keyed by term ID (`string[]`).
	 *                                                * 'id=>slug' Returns an associative array of term slugs,
	 *                                                   keyed by term ID (`string[]`).
	 *                                                Default 'all'.
	 *     @type bool         $count                  Whether to return a term count. If true, will take precedence
	 *                                                over `$fields`. Default false.
	 *     @type string|array $name                   Name or array of names to return term(s) for.
	 *                                                Default empty.
	 *     @type string|array $slug                   Slug or array of slugs to return term(s) for.
	 *                                                Default empty.
	 *     @type int|int[]    $term_taxonomy_id       Term taxonomy ID, or array of term taxonomy IDs,
	 *                                                to match when querying terms.
	 *     @type bool         $hierarchical           Whether to include terms that have non-empty descendants
	 *                                                (even if `$hide_empty` is set to true). Default true.
	 *     @type string       $search                 Search criteria to match terms. Will be SQL-formatted with
	 *                                                wildcards before and after. Default empty.
	 *     @type string       $name__like             Retrieve terms with criteria by which a term is LIKE
	 *                                                `$name__like`. Default empty.
	 *     @type string       $description__like      Retrieve terms where the description is LIKE
	 *                                                `$description__like`. Default empty.
	 *     @type bool         $pad_counts             Whether to pad the quantity of a term's children in the
	 *                                                quantity of each term's "count" object variable.
	 *                                                Default false.
	 *     @type string       $get                    Whether to return terms regardless of ancestry or whether the
	 *                                                terms are empty. Accepts 'all' or '' (disabled).
	 *                                                Default ''.
	 *     @type int          $child_of               Term ID to retrieve child terms of. If multiple taxonomies
	 *                                                are passed, `$child_of` is ignored. Default 0.
	 *     @type int          $parent                 Parent term ID to retrieve direct-child terms of.
	 *                                                Default empty.
	 *     @type bool         $childless              True to limit results to terms that have no children.
	 *                                                This parameter has no effect on non-hierarchical taxonomies.
	 *                                                Default false.
	 *     @type string       $cache_domain           Unique cache key to be produced when this query is stored in
	 *                                                an object cache. Default 'core'.
	 *     @type bool         $update_term_meta_cache Whether to prime meta caches for matched terms. Default true.
<<<<<<< HEAD
	 *     @type string|string[] $meta_key            Meta key or keys to filter by.
	 *     @type string|string[] $meta_value          Meta value or values to filter by.
	 *     @type string       $meta_compare           MySQL operator used for comparing the meta value.
	 *                                                See WP_Meta_Query::__construct for accepted values and default value.
	 *     @type string       $meta_compare_key       MySQL operator used for comparing the meta key.
	 *                                                See WP_Meta_Query::__construct for accepted values and default value.
	 *     @type string       $meta_type              MySQL data type that the meta_value column will be CAST to for comparisons.
	 *                                                See WP_Meta_Query::__construct for accepted values and default value.
	 *     @type string       $meta_type_key          MySQL data type that the meta_key column will be CAST to for comparisons.
	 *                                                See WP_Meta_Query::__construct for accepted values and default value.
	 *     @type array        $meta_query             An associative array of WP_Meta_Query arguments.
	 *                                                See WP_Meta_Query::__construct for accepted values.
=======
	 *     @type array        $meta_query             Meta query clauses to limit retrieved terms by.
	 *                                                See `WP_Meta_Query`. Default empty.
	 *     @type string       $meta_key               Limit terms to those matching a specific metadata key.
	 *                                                Can be used in conjunction with `$meta_value`. Default empty.
	 *     @type string       $meta_value             Limit terms to those matching a specific metadata value.
	 *                                                Usually used in conjunction with `$meta_key`. Default empty.
	 *     @type string       $meta_type              MySQL data type that the `$meta_value` will be CAST to for
	 *                                                comparisons. Default empty.
	 *     @type string       $meta_compare           Comparison operator to test the 'meta_value'. Default empty.
>>>>>>> d088e31c
	 * }
	 */
	public function __construct( $query = '' ) {
		$this->query_var_defaults = array(
			'taxonomy'               => null,
			'object_ids'             => null,
			'orderby'                => 'name',
			'order'                  => 'ASC',
			'hide_empty'             => true,
			'include'                => array(),
			'exclude'                => array(),
			'exclude_tree'           => array(),
			'number'                 => '',
			'offset'                 => '',
			'fields'                 => 'all',
			'count'                  => false,
			'name'                   => '',
			'slug'                   => '',
			'term_taxonomy_id'       => '',
			'hierarchical'           => true,
			'search'                 => '',
			'name__like'             => '',
			'description__like'      => '',
			'pad_counts'             => false,
			'get'                    => '',
			'child_of'               => 0,
			'parent'                 => '',
			'childless'              => false,
			'cache_domain'           => 'core',
			'update_term_meta_cache' => true,
			'meta_query'             => '',
			'meta_key'               => '',
			'meta_value'             => '',
			'meta_type'              => '',
			'meta_compare'           => '',
		);

		if ( ! empty( $query ) ) {
			$this->query( $query );
		}
	}

	/**
	 * Parse arguments passed to the term query with default query parameters.
	 *
	 * @since 4.6.0
	 *
	 * @param string|array $query WP_Term_Query arguments. See WP_Term_Query::__construct()
	 */
	public function parse_query( $query = '' ) {
		if ( empty( $query ) ) {
			$query = $this->query_vars;
		}

		$taxonomies = isset( $query['taxonomy'] ) ? (array) $query['taxonomy'] : null;

		/**
		 * Filters the terms query default arguments.
		 *
		 * Use {@see 'get_terms_args'} to filter the passed arguments.
		 *
		 * @since 4.4.0
		 *
		 * @param array    $defaults   An array of default get_terms() arguments.
		 * @param string[] $taxonomies An array of taxonomy names.
		 */
		$this->query_var_defaults = apply_filters( 'get_terms_defaults', $this->query_var_defaults, $taxonomies );

		$query = wp_parse_args( $query, $this->query_var_defaults );

		$query['number'] = absint( $query['number'] );
		$query['offset'] = absint( $query['offset'] );

		// 'parent' overrides 'child_of'.
		if ( 0 < (int) $query['parent'] ) {
			$query['child_of'] = false;
		}

		if ( 'all' === $query['get'] ) {
			$query['childless']    = false;
			$query['child_of']     = 0;
			$query['hide_empty']   = 0;
			$query['hierarchical'] = false;
			$query['pad_counts']   = false;
		}

		$query['taxonomy'] = $taxonomies;

		$this->query_vars = $query;

		/**
		 * Fires after term query vars have been parsed.
		 *
		 * @since 4.6.0
		 *
		 * @param WP_Term_Query $query Current instance of WP_Term_Query.
		 */
		do_action( 'parse_term_query', $this );
	}

	/**
	 * Sets up the query and retrieves the results.
	 *
	 * The return type varies depending on the value passed to `$args['fields']`. See
	 * WP_Term_Query::get_terms() for details.
	 *
	 * @since 4.6.0
	 *
	 * @param string|array $query Array or URL query string of parameters.
	 * @return WP_Term[]|int[]|string[]|string Array of terms, or number of terms as numeric string
	 *                                         when 'count' is passed as a query var.
	 */
	public function query( $query ) {
		$this->query_vars = wp_parse_args( $query );
		return $this->get_terms();
	}

	/**
	 * Retrieves the query results.
	 *
	 * The return type varies depending on the value passed to `$args['fields']`.
	 *
	 * The following will result in an array of `WP_Term` objects being returned:
	 *
	 *   - 'all'
	 *   - 'all_with_object_id'
	 *
	 * The following will result in a numeric string being returned:
	 *
	 *   - 'count'
	 *
	 * The following will result in an array of text strings being returned:
	 *
	 *   - 'id=>name'
	 *   - 'id=>slug'
	 *   - 'names'
	 *   - 'slugs'
	 *
	 * The following will result in an array of numeric strings being returned:
	 *
	 *   - 'id=>parent'
	 *
	 * The following will result in an array of integers being returned:
	 *
	 *   - 'ids'
	 *   - 'tt_ids'
	 *
	 * @since 4.6.0
	 *
	 * @global wpdb $wpdb WordPress database abstraction object.
	 *
	 * @return WP_Term[]|int[]|string[]|string Array of terms, or number of terms as numeric string
	 *                                         when 'count' is passed as a query var.
	 */
	public function get_terms() {
		global $wpdb;

		$this->parse_query( $this->query_vars );
		$args = &$this->query_vars;

		// Set up meta_query so it's available to 'pre_get_terms'.
		$this->meta_query = new WP_Meta_Query();
		$this->meta_query->parse_query_vars( $args );

		/**
		 * Fires before terms are retrieved.
		 *
		 * @since 4.6.0
		 *
		 * @param WP_Term_Query $query Current instance of WP_Term_Query (passed by reference).
		 */
		do_action_ref_array( 'pre_get_terms', array( &$this ) );

		$taxonomies = (array) $args['taxonomy'];

		// Save queries by not crawling the tree in the case of multiple taxes or a flat tax.
		$has_hierarchical_tax = false;
		if ( $taxonomies ) {
			foreach ( $taxonomies as $_tax ) {
				if ( is_taxonomy_hierarchical( $_tax ) ) {
					$has_hierarchical_tax = true;
				}
			}
		} else {
			// When no taxonomies are provided, assume we have to descend the tree.
			$has_hierarchical_tax = true;
		}

		if ( ! $has_hierarchical_tax ) {
			$args['hierarchical'] = false;
			$args['pad_counts']   = false;
		}

		// 'parent' overrides 'child_of'.
		if ( 0 < (int) $args['parent'] ) {
			$args['child_of'] = false;
		}

		if ( 'all' === $args['get'] ) {
			$args['childless']    = false;
			$args['child_of']     = 0;
			$args['hide_empty']   = 0;
			$args['hierarchical'] = false;
			$args['pad_counts']   = false;
		}

		/**
		 * Filters the terms query arguments.
		 *
		 * @since 3.1.0
		 *
		 * @param array    $args       An array of get_terms() arguments.
		 * @param string[] $taxonomies An array of taxonomy names.
		 */
		$args = apply_filters( 'get_terms_args', $args, $taxonomies );

		// Avoid the query if the queried parent/child_of term has no descendants.
		$child_of = $args['child_of'];
		$parent   = $args['parent'];

		if ( $child_of ) {
			$_parent = $child_of;
		} elseif ( $parent ) {
			$_parent = $parent;
		} else {
			$_parent = false;
		}

		if ( $_parent ) {
			$in_hierarchy = false;
			foreach ( $taxonomies as $_tax ) {
				$hierarchy = _get_term_hierarchy( $_tax );

				if ( isset( $hierarchy[ $_parent ] ) ) {
					$in_hierarchy = true;
				}
			}

			if ( ! $in_hierarchy ) {
				if ( 'count' === $args['fields'] ) {
					return 0;
				} else {
					$this->terms = array();
					return $this->terms;
				}
			}
		}

		// 'term_order' is a legal sort order only when joining the relationship table.
		$_orderby = $this->query_vars['orderby'];
		if ( 'term_order' === $_orderby && empty( $this->query_vars['object_ids'] ) ) {
			$_orderby = 'term_id';
		}

		$orderby = $this->parse_orderby( $_orderby );

		if ( $orderby ) {
			$orderby = "ORDER BY $orderby";
		}

		$order = $this->parse_order( $this->query_vars['order'] );

		if ( $taxonomies ) {
			$this->sql_clauses['where']['taxonomy'] = "tt.taxonomy IN ('" . implode( "', '", array_map( 'esc_sql', $taxonomies ) ) . "')";
		}

		$exclude      = $args['exclude'];
		$exclude_tree = $args['exclude_tree'];
		$include      = $args['include'];

		$inclusions = '';
		if ( ! empty( $include ) ) {
			$exclude      = '';
			$exclude_tree = '';
			$inclusions   = implode( ',', wp_parse_id_list( $include ) );
		}

		if ( ! empty( $inclusions ) ) {
			$this->sql_clauses['where']['inclusions'] = 't.term_id IN ( ' . $inclusions . ' )';
		}

		$exclusions = array();
		if ( ! empty( $exclude_tree ) ) {
			$exclude_tree      = wp_parse_id_list( $exclude_tree );
			$excluded_children = $exclude_tree;
			foreach ( $exclude_tree as $extrunk ) {
				$excluded_children = array_merge(
					$excluded_children,
					(array) get_terms(
						array(
							'taxonomy'   => reset( $taxonomies ),
							'child_of'   => (int) $extrunk,
							'fields'     => 'ids',
							'hide_empty' => 0,
						)
					)
				);
			}
			$exclusions = array_merge( $excluded_children, $exclusions );
		}

		if ( ! empty( $exclude ) ) {
			$exclusions = array_merge( wp_parse_id_list( $exclude ), $exclusions );
		}

		// 'childless' terms are those without an entry in the flattened term hierarchy.
		$childless = (bool) $args['childless'];
		if ( $childless ) {
			foreach ( $taxonomies as $_tax ) {
				$term_hierarchy = _get_term_hierarchy( $_tax );
				$exclusions     = array_merge( array_keys( $term_hierarchy ), $exclusions );
			}
		}

		if ( ! empty( $exclusions ) ) {
			$exclusions = 't.term_id NOT IN (' . implode( ',', array_map( 'intval', $exclusions ) ) . ')';
		} else {
			$exclusions = '';
		}

		/**
		 * Filters the terms to exclude from the terms query.
		 *
		 * @since 2.3.0
		 *
		 * @param string   $exclusions `NOT IN` clause of the terms query.
		 * @param array    $args       An array of terms query arguments.
		 * @param string[] $taxonomies An array of taxonomy names.
		 */
		$exclusions = apply_filters( 'list_terms_exclusions', $exclusions, $args, $taxonomies );

		if ( ! empty( $exclusions ) ) {
			// Must do string manipulation here for backward compatibility with filter.
			$this->sql_clauses['where']['exclusions'] = preg_replace( '/^\s*AND\s*/', '', $exclusions );
		}

		if (
			( ! empty( $args['name'] ) ) ||
			( is_string( $args['name'] ) && 0 !== strlen( $args['name'] ) )
		) {
			$names = (array) $args['name'];
			foreach ( $names as &$_name ) {
				// `sanitize_term_field()` returns slashed data.
				$_name = stripslashes( sanitize_term_field( 'name', $_name, 0, reset( $taxonomies ), 'db' ) );
			}

			$this->sql_clauses['where']['name'] = "t.name IN ('" . implode( "', '", array_map( 'esc_sql', $names ) ) . "')";
		}

		if (
			( ! empty( $args['slug'] ) ) ||
			( is_string( $args['slug'] ) && 0 !== strlen( $args['slug'] ) )
		) {
			if ( is_array( $args['slug'] ) ) {
				$slug                               = array_map( 'sanitize_title', $args['slug'] );
				$this->sql_clauses['where']['slug'] = "t.slug IN ('" . implode( "', '", $slug ) . "')";
			} else {
				$slug                               = sanitize_title( $args['slug'] );
				$this->sql_clauses['where']['slug'] = "t.slug = '$slug'";
			}
		}

		if ( ! empty( $args['term_taxonomy_id'] ) ) {
			if ( is_array( $args['term_taxonomy_id'] ) ) {
				$tt_ids = implode( ',', array_map( 'intval', $args['term_taxonomy_id'] ) );
				$this->sql_clauses['where']['term_taxonomy_id'] = "tt.term_taxonomy_id IN ({$tt_ids})";
			} else {
				$this->sql_clauses['where']['term_taxonomy_id'] = $wpdb->prepare( 'tt.term_taxonomy_id = %d', $args['term_taxonomy_id'] );
			}
		}

		if ( ! empty( $args['name__like'] ) ) {
			$this->sql_clauses['where']['name__like'] = $wpdb->prepare( 't.name LIKE %s', '%' . $wpdb->esc_like( $args['name__like'] ) . '%' );
		}

		if ( ! empty( $args['description__like'] ) ) {
			$this->sql_clauses['where']['description__like'] = $wpdb->prepare( 'tt.description LIKE %s', '%' . $wpdb->esc_like( $args['description__like'] ) . '%' );
		}

		if ( ! empty( $args['object_ids'] ) ) {
			$object_ids = $args['object_ids'];
			if ( ! is_array( $object_ids ) ) {
				$object_ids = array( $object_ids );
			}

			$object_ids                               = implode( ', ', array_map( 'intval', $object_ids ) );
			$this->sql_clauses['where']['object_ids'] = "tr.object_id IN ($object_ids)";
		}

		/*
		 * When querying for object relationships, the 'count > 0' check
		 * added by 'hide_empty' is superfluous.
		 */
		if ( ! empty( $args['object_ids'] ) ) {
			$args['hide_empty'] = false;
		}

		if ( '' !== $parent ) {
			$parent                               = (int) $parent;
			$this->sql_clauses['where']['parent'] = "tt.parent = '$parent'";
		}

		$hierarchical = $args['hierarchical'];
		if ( 'count' === $args['fields'] ) {
			$hierarchical = false;
		}
		if ( $args['hide_empty'] && ! $hierarchical ) {
			$this->sql_clauses['where']['count'] = 'tt.count > 0';
		}

		$number = $args['number'];
		$offset = $args['offset'];

		// Don't limit the query results when we have to descend the family tree.
		if ( $number && ! $hierarchical && ! $child_of && '' === $parent ) {
			if ( $offset ) {
				$limits = 'LIMIT ' . $offset . ',' . $number;
			} else {
				$limits = 'LIMIT ' . $number;
			}
		} else {
			$limits = '';
		}

		if ( ! empty( $args['search'] ) ) {
			$this->sql_clauses['where']['search'] = $this->get_search_sql( $args['search'] );
		}

		// Meta query support.
		$join     = '';
		$distinct = '';

		// Reparse meta_query query_vars, in case they were modified in a 'pre_get_terms' callback.
		$this->meta_query->parse_query_vars( $this->query_vars );
		$mq_sql       = $this->meta_query->get_sql( 'term', 't', 'term_id' );
		$meta_clauses = $this->meta_query->get_clauses();

		if ( ! empty( $meta_clauses ) ) {
			$join                                    .= $mq_sql['join'];
			$this->sql_clauses['where']['meta_query'] = preg_replace( '/^\s*AND\s*/', '', $mq_sql['where'] );
			$distinct                                .= 'DISTINCT';

		}

		$selects = array();
		switch ( $args['fields'] ) {
			case 'all':
			case 'all_with_object_id':
			case 'tt_ids':
			case 'slugs':
				$selects = array( 't.*', 'tt.*' );
				if ( 'all_with_object_id' === $args['fields'] && ! empty( $args['object_ids'] ) ) {
					$selects[] = 'tr.object_id';
				}
				break;
			case 'ids':
			case 'id=>parent':
				$selects = array( 't.term_id', 'tt.parent', 'tt.count', 'tt.taxonomy' );
				break;
			case 'names':
				$selects = array( 't.term_id', 'tt.parent', 'tt.count', 't.name', 'tt.taxonomy' );
				break;
			case 'count':
				$orderby = '';
				$order   = '';
				$selects = array( 'COUNT(*)' );
				break;
			case 'id=>name':
				$selects = array( 't.term_id', 't.name', 'tt.parent', 'tt.count', 'tt.taxonomy' );
				break;
			case 'id=>slug':
				$selects = array( 't.term_id', 't.slug', 'tt.parent', 'tt.count', 'tt.taxonomy' );
				break;
		}

		$_fields = $args['fields'];

		/**
		 * Filters the fields to select in the terms query.
		 *
		 * Field lists modified using this filter will only modify the term fields returned
		 * by the function when the `$fields` parameter set to 'count' or 'all'. In all other
		 * cases, the term fields in the results array will be determined by the `$fields`
		 * parameter alone.
		 *
		 * Use of this filter can result in unpredictable behavior, and is not recommended.
		 *
		 * @since 2.8.0
		 *
		 * @param string[] $selects    An array of fields to select for the terms query.
		 * @param array    $args       An array of term query arguments.
		 * @param string[] $taxonomies An array of taxonomy names.
		 */
		$fields = implode( ', ', apply_filters( 'get_terms_fields', $selects, $args, $taxonomies ) );

		$join .= " INNER JOIN $wpdb->term_taxonomy AS tt ON t.term_id = tt.term_id";

		if ( ! empty( $this->query_vars['object_ids'] ) ) {
			$join .= " INNER JOIN {$wpdb->term_relationships} AS tr ON tr.term_taxonomy_id = tt.term_taxonomy_id";
		}

		$where = implode( ' AND ', $this->sql_clauses['where'] );

		/**
		 * Filters the terms query SQL clauses.
		 *
		 * @since 3.1.0
		 *
		 * @param string[] $pieces     Array of query SQL clauses.
		 * @param string[] $taxonomies An array of taxonomy names.
		 * @param array    $args       An array of term query arguments.
		 */
		$clauses = apply_filters( 'terms_clauses', compact( 'fields', 'join', 'where', 'distinct', 'orderby', 'order', 'limits' ), $taxonomies, $args );

		$fields   = isset( $clauses['fields'] ) ? $clauses['fields'] : '';
		$join     = isset( $clauses['join'] ) ? $clauses['join'] : '';
		$where    = isset( $clauses['where'] ) ? $clauses['where'] : '';
		$distinct = isset( $clauses['distinct'] ) ? $clauses['distinct'] : '';
		$orderby  = isset( $clauses['orderby'] ) ? $clauses['orderby'] : '';
		$order    = isset( $clauses['order'] ) ? $clauses['order'] : '';
		$limits   = isset( $clauses['limits'] ) ? $clauses['limits'] : '';

		if ( $where ) {
			$where = "WHERE $where";
		}

		$this->sql_clauses['select']  = "SELECT $distinct $fields";
		$this->sql_clauses['from']    = "FROM $wpdb->terms AS t $join";
		$this->sql_clauses['orderby'] = $orderby ? "$orderby $order" : '';
		$this->sql_clauses['limits']  = $limits;

		$this->request = "{$this->sql_clauses['select']} {$this->sql_clauses['from']} {$where} {$this->sql_clauses['orderby']} {$this->sql_clauses['limits']}";

		$this->terms = null;

		/**
		 * Filters the terms array before the query takes place.
		 *
		 * Return a non-null value to bypass WordPress' default term queries.
		 *
		 * @since 5.3.0
		 *
		 * @param array|null    $terms Return an array of term data to short-circuit WP's term query,
		 *                             or null to allow WP queries to run normally.
		 * @param WP_Term_Query $query The WP_Term_Query instance, passed by reference.
		 */
		$this->terms = apply_filters_ref_array( 'terms_pre_query', array( $this->terms, &$this ) );

		if ( null !== $this->terms ) {
			return $this->terms;
		}

		// $args can be anything. Only use the args defined in defaults to compute the key.
		$key          = md5( serialize( wp_array_slice_assoc( $args, array_keys( $this->query_var_defaults ) ) ) . serialize( $taxonomies ) . $this->request );
		$last_changed = wp_cache_get_last_changed( 'terms' );
		$cache_key    = "get_terms:$key:$last_changed";
		$cache        = wp_cache_get( $cache_key, 'terms' );
		if ( false !== $cache ) {
			if ( 'all' === $_fields || 'all_with_object_id' === $_fields ) {
				$cache = $this->populate_terms( $cache );
			}

			$this->terms = $cache;
			return $this->terms;
		}

		if ( 'count' === $_fields ) {
			$count = $wpdb->get_var( $this->request );
			wp_cache_set( $cache_key, $count, 'terms' );
			return $count;
		}

		$terms = $wpdb->get_results( $this->request );

		if ( 'all' === $_fields || 'all_with_object_id' === $_fields ) {
			update_term_cache( $terms );
		}

		// Prime termmeta cache.
		if ( $args['update_term_meta_cache'] ) {
			$term_ids = wp_list_pluck( $terms, 'term_id' );
			update_termmeta_cache( $term_ids );
		}

		if ( empty( $terms ) ) {
			wp_cache_add( $cache_key, array(), 'terms', DAY_IN_SECONDS );
			return array();
		}

		if ( $child_of ) {
			foreach ( $taxonomies as $_tax ) {
				$children = _get_term_hierarchy( $_tax );
				if ( ! empty( $children ) ) {
					$terms = _get_term_children( $child_of, $terms, $_tax );
				}
			}
		}

		// Update term counts to include children.
		if ( $args['pad_counts'] && 'all' === $_fields ) {
			foreach ( $taxonomies as $_tax ) {
				_pad_term_counts( $terms, $_tax );
			}
		}

		// Make sure we show empty categories that have children.
		if ( $hierarchical && $args['hide_empty'] && is_array( $terms ) ) {
			foreach ( $terms as $k => $term ) {
				if ( ! $term->count ) {
					$children = get_term_children( $term->term_id, $term->taxonomy );
					if ( is_array( $children ) ) {
						foreach ( $children as $child_id ) {
							$child = get_term( $child_id, $term->taxonomy );
							if ( $child->count ) {
								continue 2;
							}
						}
					}

					// It really is empty.
					unset( $terms[ $k ] );
				}
			}
		}

		/*
		 * When querying for terms connected to objects, we may get
		 * duplicate results. The duplicates should be preserved if
		 * `$fields` is 'all_with_object_id', but should otherwise be
		 * removed.
		 */
		if ( ! empty( $args['object_ids'] ) && 'all_with_object_id' !== $_fields ) {
			$_tt_ids = array();
			$_terms  = array();
			foreach ( $terms as $term ) {
				if ( isset( $_tt_ids[ $term->term_id ] ) ) {
					continue;
				}

				$_tt_ids[ $term->term_id ] = 1;
				$_terms[]                  = $term;
			}

			$terms = $_terms;
		}

		$_terms = array();
		if ( 'id=>parent' === $_fields ) {
			foreach ( $terms as $term ) {
				$_terms[ $term->term_id ] = $term->parent;
			}
		} elseif ( 'ids' === $_fields ) {
			foreach ( $terms as $term ) {
				$_terms[] = (int) $term->term_id;
			}
		} elseif ( 'tt_ids' === $_fields ) {
			foreach ( $terms as $term ) {
				$_terms[] = (int) $term->term_taxonomy_id;
			}
		} elseif ( 'names' === $_fields ) {
			foreach ( $terms as $term ) {
				$_terms[] = $term->name;
			}
		} elseif ( 'slugs' === $_fields ) {
			foreach ( $terms as $term ) {
				$_terms[] = $term->slug;
			}
		} elseif ( 'id=>name' === $_fields ) {
			foreach ( $terms as $term ) {
				$_terms[ $term->term_id ] = $term->name;
			}
		} elseif ( 'id=>slug' === $_fields ) {
			foreach ( $terms as $term ) {
				$_terms[ $term->term_id ] = $term->slug;
			}
		}

		if ( ! empty( $_terms ) ) {
			$terms = $_terms;
		}

		// Hierarchical queries are not limited, so 'offset' and 'number' must be handled now.
		if ( $hierarchical && $number && is_array( $terms ) ) {
			if ( $offset >= count( $terms ) ) {
				$terms = array();
			} else {
				$terms = array_slice( $terms, $offset, $number, true );
			}
		}

		wp_cache_add( $cache_key, $terms, 'terms', DAY_IN_SECONDS );

		if ( 'all' === $_fields || 'all_with_object_id' === $_fields ) {
			$terms = $this->populate_terms( $terms );
		}

		$this->terms = $terms;
		return $this->terms;
	}

	/**
	 * Parse and sanitize 'orderby' keys passed to the term query.
	 *
	 * @since 4.6.0
	 *
	 * @global wpdb $wpdb WordPress database abstraction object.
	 *
	 * @param string $orderby_raw Alias for the field to order by.
	 * @return string|false Value to used in the ORDER clause. False otherwise.
	 */
	protected function parse_orderby( $orderby_raw ) {
		$_orderby           = strtolower( $orderby_raw );
		$maybe_orderby_meta = false;

		if ( in_array( $_orderby, array( 'term_id', 'name', 'slug', 'term_group' ), true ) ) {
			$orderby = "t.$_orderby";
		} elseif ( in_array( $_orderby, array( 'count', 'parent', 'taxonomy', 'term_taxonomy_id', 'description' ), true ) ) {
			$orderby = "tt.$_orderby";
		} elseif ( 'term_order' === $_orderby ) {
			$orderby = 'tr.term_order';
		} elseif ( 'include' === $_orderby && ! empty( $this->query_vars['include'] ) ) {
			$include = implode( ',', wp_parse_id_list( $this->query_vars['include'] ) );
			$orderby = "FIELD( t.term_id, $include )";
		} elseif ( 'slug__in' === $_orderby && ! empty( $this->query_vars['slug'] ) && is_array( $this->query_vars['slug'] ) ) {
			$slugs   = implode( "', '", array_map( 'sanitize_title_for_query', $this->query_vars['slug'] ) );
			$orderby = "FIELD( t.slug, '" . $slugs . "')";
		} elseif ( 'none' === $_orderby ) {
			$orderby = '';
		} elseif ( empty( $_orderby ) || 'id' === $_orderby || 'term_id' === $_orderby ) {
			$orderby = 't.term_id';
		} else {
			$orderby = 't.name';

			// This may be a value of orderby related to meta.
			$maybe_orderby_meta = true;
		}

		/**
		 * Filters the ORDERBY clause of the terms query.
		 *
		 * @since 2.8.0
		 *
		 * @param string   $orderby    `ORDERBY` clause of the terms query.
		 * @param array    $args       An array of term query arguments.
		 * @param string[] $taxonomies An array of taxonomy names.
		 */
		$orderby = apply_filters( 'get_terms_orderby', $orderby, $this->query_vars, $this->query_vars['taxonomy'] );

		// Run after the 'get_terms_orderby' filter for backward compatibility.
		if ( $maybe_orderby_meta ) {
			$maybe_orderby_meta = $this->parse_orderby_meta( $_orderby );
			if ( $maybe_orderby_meta ) {
				$orderby = $maybe_orderby_meta;
			}
		}

		return $orderby;
	}

	/**
	 * Generate the ORDER BY clause for an 'orderby' param that is potentially related to a meta query.
	 *
	 * @since 4.6.0
	 *
	 * @param string $orderby_raw Raw 'orderby' value passed to WP_Term_Query.
	 * @return string ORDER BY clause.
	 */
	protected function parse_orderby_meta( $orderby_raw ) {
		$orderby = '';

		// Tell the meta query to generate its SQL, so we have access to table aliases.
		$this->meta_query->get_sql( 'term', 't', 'term_id' );
		$meta_clauses = $this->meta_query->get_clauses();
		if ( ! $meta_clauses || ! $orderby_raw ) {
			return $orderby;
		}

		$allowed_keys       = array();
		$primary_meta_key   = null;
		$primary_meta_query = reset( $meta_clauses );
		if ( ! empty( $primary_meta_query['key'] ) ) {
			$primary_meta_key = $primary_meta_query['key'];
			$allowed_keys[]   = $primary_meta_key;
		}
		$allowed_keys[] = 'meta_value';
		$allowed_keys[] = 'meta_value_num';
		$allowed_keys   = array_merge( $allowed_keys, array_keys( $meta_clauses ) );

		if ( ! in_array( $orderby_raw, $allowed_keys, true ) ) {
			return $orderby;
		}

		switch ( $orderby_raw ) {
			case $primary_meta_key:
			case 'meta_value':
				if ( ! empty( $primary_meta_query['type'] ) ) {
					$orderby = "CAST({$primary_meta_query['alias']}.meta_value AS {$primary_meta_query['cast']})";
				} else {
					$orderby = "{$primary_meta_query['alias']}.meta_value";
				}
				break;

			case 'meta_value_num':
				$orderby = "{$primary_meta_query['alias']}.meta_value+0";
				break;

			default:
				if ( array_key_exists( $orderby_raw, $meta_clauses ) ) {
					// $orderby corresponds to a meta_query clause.
					$meta_clause = $meta_clauses[ $orderby_raw ];
					$orderby     = "CAST({$meta_clause['alias']}.meta_value AS {$meta_clause['cast']})";
				}
				break;
		}

		return $orderby;
	}

	/**
	 * Parse an 'order' query variable and cast it to ASC or DESC as necessary.
	 *
	 * @since 4.6.0
	 *
	 * @param string $order The 'order' query variable.
	 * @return string The sanitized 'order' query variable.
	 */
	protected function parse_order( $order ) {
		if ( ! is_string( $order ) || empty( $order ) ) {
			return 'DESC';
		}

		if ( 'ASC' === strtoupper( $order ) ) {
			return 'ASC';
		} else {
			return 'DESC';
		}
	}

	/**
	 * Used internally to generate a SQL string related to the 'search' parameter.
	 *
	 * @since 4.6.0
	 *
	 * @global wpdb $wpdb WordPress database abstraction object.
	 *
	 * @param string $string
	 * @return string
	 */
	protected function get_search_sql( $string ) {
		global $wpdb;

		$like = '%' . $wpdb->esc_like( $string ) . '%';

		return $wpdb->prepare( '((t.name LIKE %s) OR (t.slug LIKE %s))', $like, $like );
	}

	/**
	 * Creates an array of term objects from an array of term IDs.
	 *
	 * Also discards invalid term objects.
	 *
	 * @since 4.9.8
	 *
	 * @param array $term_ids Term IDs.
	 * @return array
	 */
	protected function populate_terms( $term_ids ) {
		$terms = array();

		if ( ! is_array( $term_ids ) ) {
			return $terms;
		}

		foreach ( $term_ids as $key => $term_id ) {
			$term = get_term( $term_id );
			if ( $term instanceof WP_Term ) {
				$terms[ $key ] = $term;
			}
		}

		return $terms;
	}
}<|MERGE_RESOLUTION|>--- conflicted
+++ resolved
@@ -178,7 +178,6 @@
 	 *     @type string       $cache_domain           Unique cache key to be produced when this query is stored in
 	 *                                                an object cache. Default 'core'.
 	 *     @type bool         $update_term_meta_cache Whether to prime meta caches for matched terms. Default true.
-<<<<<<< HEAD
 	 *     @type string|string[] $meta_key            Meta key or keys to filter by.
 	 *     @type string|string[] $meta_value          Meta value or values to filter by.
 	 *     @type string       $meta_compare           MySQL operator used for comparing the meta value.
@@ -191,17 +190,6 @@
 	 *                                                See WP_Meta_Query::__construct for accepted values and default value.
 	 *     @type array        $meta_query             An associative array of WP_Meta_Query arguments.
 	 *                                                See WP_Meta_Query::__construct for accepted values.
-=======
-	 *     @type array        $meta_query             Meta query clauses to limit retrieved terms by.
-	 *                                                See `WP_Meta_Query`. Default empty.
-	 *     @type string       $meta_key               Limit terms to those matching a specific metadata key.
-	 *                                                Can be used in conjunction with `$meta_value`. Default empty.
-	 *     @type string       $meta_value             Limit terms to those matching a specific metadata value.
-	 *                                                Usually used in conjunction with `$meta_key`. Default empty.
-	 *     @type string       $meta_type              MySQL data type that the `$meta_value` will be CAST to for
-	 *                                                comparisons. Default empty.
-	 *     @type string       $meta_compare           Comparison operator to test the 'meta_value'. Default empty.
->>>>>>> d088e31c
 	 * }
 	 */
 	public function __construct( $query = '' ) {
