<?php

/**
 * Taxonomy API: WP_Term_Query class.
 *
 * @package WordPress
 * @subpackage Taxonomy
 * @since 4.6.0
 */

/**
 * Class used for querying terms.
 *
 * @since 4.6.0
 *
 * @see WP_Term_Query::__construct() for accepted arguments.
 */
class WP_Term_Query {

	/**
	 * SQL string used to perform database query.
	 *
	 * @since 4.6.0
	 * @var string
	 */
	public $request;

	/**
	 * Metadata query container.
	 *
	 * @since 4.6.0
	 * @var WP_Meta_Query A meta query instance.
	 */
	public $meta_query = false;

	/**
	 * Metadata query clauses.
	 *
	 * @since 4.6.0
	 * @var array
	 */
	protected $meta_query_clauses;

	/**
	 * SQL query clauses.
	 *
	 * @since 4.6.0
	 * @var array
	 */
	protected $sql_clauses = array(
		'select'  => '',
		'from'    => '',
		'where'   => array(),
		'orderby' => '',
		'limits'  => '',
	);

	/**
	 * Query vars set by the user.
	 *
	 * @since 4.6.0
	 * @var array
	 */
	public $query_vars;

	/**
	 * Default values for query vars.
	 *
	 * @since 4.6.0
	 * @var array
	 */
	public $query_var_defaults;

	/**
	 * List of terms located by the query.
	 *
	 * @since 4.6.0
	 * @var array
	 */
	public $terms;

	/**
	 * Constructor.
	 *
	 * Sets up the term query, based on the query vars passed.
	 *
	 * @since 4.6.0
	 * @since 4.6.0 Introduced 'term_taxonomy_id' parameter.
	 * @since 4.7.0 Introduced 'object_ids' parameter.
	 * @since 4.9.0 Added 'slug__in' support for 'orderby'.
	 * @since 5.1.0 Introduced the 'meta_compare_key' parameter.
	 * @since 5.3.0 Introduced the 'meta_type_key' parameter.
	 *
	 * @param string|array $query {
	 *     Optional. Array or query string of term query parameters. Default empty.
	 *
	 *     @type string|string[] $taxonomy               Taxonomy name, or array of taxonomy names, to which results
	 *                                                   should be limited.
	 *     @type int|int[]       $object_ids             Object ID, or array of object IDs. Results will be
	 *                                                   limited to terms associated with these objects.
	 *     @type string          $orderby                Field(s) to order terms by. Accepts:
	 *                                                   - Term fields ('name', 'slug', 'term_group', 'term_id', 'id',
	 *                                                     'description', 'parent', 'term_order'). Unless `$object_ids`
	 *                                                     is not empty, 'term_order' is treated the same as 'term_id'.
	 *                                                   - 'count' to use the number of objects associated with the term.
	 *                                                   - 'include' to match the 'order' of the `$include` param.
	 *                                                   - 'slug__in' to match the 'order' of the `$slug` param.
	 *                                                   - 'meta_value'
	 *                                                   - 'meta_value_num'.
	 *                                                   - The value of `$meta_key`.
	 *                                                   - The array keys of `$meta_query`.
	 *                                                   - 'none' to omit the ORDER BY clause.
	 *                                                   Default 'name'.
	 *     @type string          $order                  Whether to order terms in ascending or descending order.
	 *                                                   Accepts 'ASC' (ascending) or 'DESC' (descending).
	 *                                                   Default 'ASC'.
	 *     @type bool|int        $hide_empty             Whether to hide terms not assigned to any posts. Accepts
	 *                                                   1|true or 0|false. Default 1|true.
	 *     @type int[]|string    $include                Array or comma/space-separated string of term IDs to include.
	 *                                                   Default empty array.
	 *     @type int[]|string    $exclude                Array or comma/space-separated string of term IDs to exclude.
	 *                                                   If `$include` is non-empty, `$exclude` is ignored.
	 *                                                   Default empty array.
	 *     @type int[]|string    $exclude_tree           Array or comma/space-separated string of term IDs to exclude
	 *                                                   along with all of their descendant terms. If `$include` is
	 *                                                   non-empty, `$exclude_tree` is ignored. Default empty array.
	 *     @type int|string      $number                 Maximum number of terms to return. Accepts ''|0 (all) or any
	 *                                                   positive number. Default ''|0 (all). Note that `$number` may
	 *                                                   not return accurate results when coupled with `$object_ids`.
	 *                                                   See #41796 for details.
	 *     @type int             $offset                 The number by which to offset the terms query. Default empty.
	 *     @type string          $fields                 Term fields to query for. Accepts:
	 *                                                   - 'all' Returns an array of complete term objects (`WP_Term[]`).
	 *                                                   - 'all_with_object_id' Returns an array of term objects
	 *                                                     with the 'object_id' param (`WP_Term[]`). Works only
	 *                                                     when the `$object_ids` parameter is populated.
	 *                                                   - 'ids' Returns an array of term IDs (`int[]`).
	 *                                                   - 'tt_ids' Returns an array of term taxonomy IDs (`int[]`).
	 *                                                   - 'names' Returns an array of term names (`string[]`).
	 *                                                   - 'slugs' Returns an array of term slugs (`string[]`).
	 *                                                   - 'count' Returns the number of matching terms (`int`).
	 *                                                   - 'id=>parent' Returns an associative array of parent term IDs,
	 *                                                      keyed by term ID (`int[]`).
	 *                                                   - 'id=>name' Returns an associative array of term names,
	 *                                                      keyed by term ID (`string[]`).
	 *                                                   - 'id=>slug' Returns an associative array of term slugs,
	 *                                                      keyed by term ID (`string[]`).
	 *                                                   Default 'all'.
	 *     @type bool            $count                  Whether to return a term count. If true, will take precedence
	 *                                                   over `$fields`. Default false.
	 *     @type string|string[] $name                   Name or array of names to return term(s) for.
	 *                                                   Default empty.
	 *     @type string|string[] $slug                   Slug or array of slugs to return term(s) for.
	 *                                                   Default empty.
	 *     @type int|int[]       $term_taxonomy_id       Term taxonomy ID, or array of term taxonomy IDs,
	 *                                                   to match when querying terms.
	 *     @type bool            $hierarchical           Whether to include terms that have non-empty descendants
	 *                                                   (even if `$hide_empty` is set to true). Default true.
	 *     @type string          $search                 Search criteria to match terms. Will be SQL-formatted with
	 *                                                   wildcards before and after. Default empty.
	 *     @type string          $name__like             Retrieve terms with criteria by which a term is LIKE
	 *                                                   `$name__like`. Default empty.
	 *     @type string          $description__like      Retrieve terms where the description is LIKE
	 *                                                   `$description__like`. Default empty.
	 *     @type bool            $pad_counts             Whether to pad the quantity of a term's children in the
	 *                                                   quantity of each term's "count" object variable.
	 *                                                   Default false.
	 *     @type string          $get                    Whether to return terms regardless of ancestry or whether the
	 *                                                   terms are empty. Accepts 'all' or '' (disabled).
	 *                                                   Default ''.
	 *     @type int             $child_of               Term ID to retrieve child terms of. If multiple taxonomies
	 *                                                   are passed, `$child_of` is ignored. Default 0.
	 *     @type int             $parent                 Parent term ID to retrieve direct-child terms of.
	 *                                                   Default empty.
	 *     @type bool            $childless              True to limit results to terms that have no children.
	 *                                                   This parameter has no effect on non-hierarchical taxonomies.
	 *                                                   Default false.
	 *     @type string          $cache_domain           Unique cache key to be produced when this query is stored in
	 *                                                   an object cache. Default 'core'.
	 *     @type bool            $update_term_meta_cache Whether to prime meta caches for matched terms. Default true.
	 *     @type string|string[] $meta_key               Meta key or keys to filter by.
	 *     @type string|string[] $meta_value             Meta value or values to filter by.
	 *     @type string          $meta_compare           MySQL operator used for comparing the meta value.
	 *                                                   See WP_Meta_Query::__construct for accepted values and default value.
	 *     @type string          $meta_compare_key       MySQL operator used for comparing the meta key.
	 *                                                   See WP_Meta_Query::__construct for accepted values and default value.
	 *     @type string          $meta_type              MySQL data type that the meta_value column will be CAST to for comparisons.
	 *                                                   See WP_Meta_Query::__construct for accepted values and default value.
	 *     @type string          $meta_type_key          MySQL data type that the meta_key column will be CAST to for comparisons.
	 *                                                   See WP_Meta_Query::__construct for accepted values and default value.
	 *     @type array           $meta_query             An associative array of WP_Meta_Query arguments.
	 *                                                   See WP_Meta_Query::__construct for accepted values.
	 * }
	 */
	public function __construct( $query = '' ) {
		$this->query_var_defaults = array(
			'taxonomy'               => null,
			'object_ids'             => null,
			'orderby'                => 'name',
			'order'                  => 'ASC',
			'hide_empty'             => true,
			'include'                => array(),
			'exclude'                => array(),
			'exclude_tree'           => array(),
			'number'                 => '',
			'offset'                 => '',
			'fields'                 => 'all',
			'count'                  => false,
			'name'                   => '',
			'slug'                   => '',
			'term_taxonomy_id'       => '',
			'hierarchical'           => true,
			'search'                 => '',
			'name__like'             => '',
			'description__like'      => '',
			'pad_counts'             => false,
			'get'                    => '',
			'child_of'               => 0,
			'parent'                 => '',
			'childless'              => false,
			'cache_domain'           => 'core',
			'update_term_meta_cache' => true,
			'meta_query'             => '',
			'meta_key'               => '',
			'meta_value'             => '',
			'meta_type'              => '',
			'meta_compare'           => '',
		);

		if ( ! empty( $query ) ) {
			$this->query( $query );
		}
	}

	/**
	 * Parse arguments passed to the term query with default query parameters.
	 *
	 * @since 4.6.0
	 *
	 * @param string|array $query WP_Term_Query arguments. See WP_Term_Query::__construct()
	 */
	public function parse_query( $query = '' ) {
		if ( empty( $query ) ) {
			$query = $this->query_vars;
		}

		$taxonomies = isset( $query['taxonomy'] ) ? (array) $query['taxonomy'] : null;

		/**
		 * Filters the terms query default arguments.
		 *
		 * Use {@see 'get_terms_args'} to filter the passed arguments.
		 *
		 * @since 4.4.0
		 *
		 * @param array    $defaults   An array of default get_terms() arguments.
		 * @param string[] $taxonomies An array of taxonomy names.
		 */
		$this->query_var_defaults = apply_filters( 'get_terms_defaults', $this->query_var_defaults, $taxonomies );

		$query = wp_parse_args( $query, $this->query_var_defaults );

		$query['number'] = absint( $query['number'] );
		$query['offset'] = absint( $query['offset'] );

		// 'parent' overrides 'child_of'.
		if ( 0 < (int) $query['parent'] ) {
			$query['child_of'] = false;
		}

		if ( 'all' === $query['get'] ) {
			$query['childless']    = false;
			$query['child_of']     = 0;
			$query['hide_empty']   = 0;
			$query['hierarchical'] = false;
			$query['pad_counts']   = false;
		}

		$query['taxonomy'] = $taxonomies;

		$this->query_vars = $query;

		/**
		 * Fires after term query vars have been parsed.
		 *
		 * @since 4.6.0
		 *
		 * @param WP_Term_Query $query Current instance of WP_Term_Query.
		 */
		do_action( 'parse_term_query', $this );
	}

	/**
	 * Sets up the query and retrieves the results.
	 *
	 * The return type varies depending on the value passed to `$args['fields']`. See
	 * WP_Term_Query::get_terms() for details.
	 *
	 * @since 4.6.0
	 *
	 * @param string|array $query Array or URL query string of parameters.
	 * @return WP_Term[]|int[]|string[]|string Array of terms, or number of terms as numeric string
	 *                                         when 'count' is passed as a query var.
	 */
	public function query( $query ) {
		$this->query_vars = wp_parse_args( $query );
		return $this->get_terms();
	}

	/**
	 * Retrieves the query results.
	 *
	 * The return type varies depending on the value passed to `$args['fields']`.
	 *
	 * The following will result in an array of `WP_Term` objects being returned:
	 *
	 *   - 'all'
	 *   - 'all_with_object_id'
	 *
	 * The following will result in a numeric string being returned:
	 *
	 *   - 'count'
	 *
	 * The following will result in an array of text strings being returned:
	 *
	 *   - 'id=>name'
	 *   - 'id=>slug'
	 *   - 'names'
	 *   - 'slugs'
	 *
	 * The following will result in an array of numeric strings being returned:
	 *
	 *   - 'id=>parent'
	 *
	 * The following will result in an array of integers being returned:
	 *
	 *   - 'ids'
	 *   - 'tt_ids'
	 *
	 * @since 4.6.0
	 *
	 * @global wpdb $wpdb WordPress database abstraction object.
	 *
	 * @return WP_Term[]|int[]|string[]|string Array of terms, or number of terms as numeric string
	 *                                         when 'count' is passed as a query var.
	 */
	public function get_terms() {
		global $wpdb;

		$this->parse_query( $this->query_vars );
		$args = &$this->query_vars;

		// Set up meta_query so it's available to 'pre_get_terms'.
		$this->meta_query = new WP_Meta_Query();
		$this->meta_query->parse_query_vars( $args );

		/**
		 * Fires before terms are retrieved.
		 *
		 * @since 4.6.0
		 *
		 * @param WP_Term_Query $query Current instance of WP_Term_Query (passed by reference).
		 */
		do_action_ref_array( 'pre_get_terms', array( &$this ) );

		$taxonomies = (array) $args['taxonomy'];

		// Save queries by not crawling the tree in the case of multiple taxes or a flat tax.
		$has_hierarchical_tax = false;
		if ( $taxonomies ) {
			foreach ( $taxonomies as $_tax ) {
				if ( is_taxonomy_hierarchical( $_tax ) ) {
					$has_hierarchical_tax = true;
				}
			}
		} else {
			// When no taxonomies are provided, assume we have to descend the tree.
			$has_hierarchical_tax = true;
		}

		if ( ! $has_hierarchical_tax ) {
			$args['hierarchical'] = false;
			$args['pad_counts']   = false;
		}

		// 'parent' overrides 'child_of'.
		if ( 0 < (int) $args['parent'] ) {
			$args['child_of'] = false;
		}

		if ( 'all' === $args['get'] ) {
			$args['childless']    = false;
			$args['child_of']     = 0;
			$args['hide_empty']   = 0;
			$args['hierarchical'] = false;
			$args['pad_counts']   = false;
		}

		/**
		 * Filters the terms query arguments.
		 *
		 * @since 3.1.0
		 *
		 * @param array    $args       An array of get_terms() arguments.
		 * @param string[] $taxonomies An array of taxonomy names.
		 */
		$args = apply_filters( 'get_terms_args', $args, $taxonomies );

		// Avoid the query if the queried parent/child_of term has no descendants.
		$child_of = $args['child_of'];
		$parent   = $args['parent'];

		if ( $child_of ) {
			$_parent = $child_of;
		} elseif ( $parent ) {
			$_parent = $parent;
		} else {
			$_parent = false;
		}

		if ( $_parent ) {
			$in_hierarchy = false;
			foreach ( $taxonomies as $_tax ) {
				$hierarchy = _get_term_hierarchy( $_tax );

				if ( isset( $hierarchy[ $_parent ] ) ) {
					$in_hierarchy = true;
				}
			}

			if ( ! $in_hierarchy ) {
				if ( 'count' === $args['fields'] ) {
					return 0;
				} else {
					$this->terms = array();
					return $this->terms;
				}
			}
		}

		// 'term_order' is a legal sort order only when joining the relationship table.
		$_orderby = $this->query_vars['orderby'];
		if ( 'term_order' === $_orderby && empty( $this->query_vars['object_ids'] ) ) {
			$_orderby = 'term_id';
		}

		$orderby = $this->parse_orderby( $_orderby );

		if ( $orderby ) {
			$orderby = "ORDER BY $orderby";
		}

		$order = $this->parse_order( $this->query_vars['order'] );

		if ( $taxonomies ) {
			$this->sql_clauses['where']['taxonomy'] =
				"tt.taxonomy IN ('" . implode( "', '", array_map( 'esc_sql', $taxonomies ) ) . "')";
		}

		$exclude      = $args['exclude'];
		$exclude_tree = $args['exclude_tree'];
		$include      = $args['include'];

		$inclusions = '';
		if ( ! empty( $include ) ) {
			$exclude      = '';
			$exclude_tree = '';
			$inclusions   = implode( ',', wp_parse_id_list( $include ) );
		}

		if ( ! empty( $inclusions ) ) {
			$this->sql_clauses['where']['inclusions'] = 't.term_id IN ( ' . $inclusions . ' )';
		}

		$exclusions = array();
		if ( ! empty( $exclude_tree ) ) {
			$exclude_tree      = wp_parse_id_list( $exclude_tree );
			$excluded_children = $exclude_tree;
			foreach ( $exclude_tree as $extrunk ) {
				$excluded_children = array_merge(
					$excluded_children,
					(array) get_terms(
						array(
							'taxonomy'   => reset( $taxonomies ),
							'child_of'   => (int) $extrunk,
							'fields'     => 'ids',
							'hide_empty' => 0,
						)
					)
				);
			}
			$exclusions = array_merge( $excluded_children, $exclusions );
		}

		if ( ! empty( $exclude ) ) {
			$exclusions = array_merge( wp_parse_id_list( $exclude ), $exclusions );
		}

		// 'childless' terms are those without an entry in the flattened term hierarchy.
		$childless = (bool) $args['childless'];
		if ( $childless ) {
			foreach ( $taxonomies as $_tax ) {
				$term_hierarchy = _get_term_hierarchy( $_tax );
				$exclusions     = array_merge( array_keys( $term_hierarchy ), $exclusions );
			}
		}

		if ( ! empty( $exclusions ) ) {
			$exclusions = 't.term_id NOT IN (' . implode( ',', array_map( 'intval', $exclusions ) ) . ')';
		} else {
			$exclusions = '';
		}

		/**
		 * Filters the terms to exclude from the terms query.
		 *
		 * @since 2.3.0
		 *
		 * @param string   $exclusions `NOT IN` clause of the terms query.
		 * @param array    $args       An array of terms query arguments.
		 * @param string[] $taxonomies An array of taxonomy names.
		 */
		$exclusions = apply_filters( 'list_terms_exclusions', $exclusions, $args, $taxonomies );

		if ( ! empty( $exclusions ) ) {
			// Must do string manipulation here for backward compatibility with filter.
			$this->sql_clauses['where']['exclusions'] = preg_replace( '/^\s*AND\s*/', '', $exclusions );
		}

		if ( '' === $args['name'] ) {
			$args['name'] = array();
		} else {
			$args['name'] = (array) $args['name'];
		}

		if ( ! empty( $args['name'] ) ) {
			$names = $args['name'];
			foreach ( $names as &$_name ) {
				// `sanitize_term_field()` returns slashed data.
				$_name = stripslashes( sanitize_term_field( 'name', $_name, 0, reset( $taxonomies ), 'db' ) );
			}

			$this->sql_clauses['where']['name'] = "t.name IN ('" . implode( "', '", array_map( 'esc_sql', $names ) ) . "')";
		}

		if ( '' === $args['slug'] ) {
			$args['slug'] = array();
		} else {
			$args['slug'] = array_map( 'sanitize_title', (array) $args['slug'] );
		}

		if ( ! empty( $args['slug'] ) ) {
			$slug = implode( "', '", $args['slug'] );

			$this->sql_clauses['where']['slug'] = "t.slug IN ('" . $slug . "')";
		}

		if ( '' === $args['term_taxonomy_id'] ) {
			$args['term_taxonomy_id'] = array();
		} else {
			$args['term_taxonomy_id'] = array_map( 'intval', (array) $args['term_taxonomy_id'] );
		}

		if ( ! empty( $args['term_taxonomy_id'] ) ) {
			$tt_ids = implode( ',', $args['term_taxonomy_id'] );

			$this->sql_clauses['where']['term_taxonomy_id'] = "tt.term_taxonomy_id IN ({$tt_ids})";
		}

		if ( ! empty( $args['name__like'] ) ) {
			$this->sql_clauses['where']['name__like'] = $wpdb->prepare(
				't.name LIKE %s',
				'%' . $wpdb->esc_like( $args['name__like'] ) . '%'
			);
		}

		if ( ! empty( $args['description__like'] ) ) {
			$this->sql_clauses['where']['description__like'] = $wpdb->prepare(
				'tt.description LIKE %s',
				'%' . $wpdb->esc_like( $args['description__like'] ) . '%'
			);
		}

		if ( '' === $args['object_ids'] ) {
			$args['object_ids'] = array();
		} else {
			$args['object_ids'] = array_map( 'intval', (array) $args['object_ids'] );
		}

		if ( ! empty( $args['object_ids'] ) ) {
			$object_ids = implode( ', ', $args['object_ids'] );

			$this->sql_clauses['where']['object_ids'] = "tr.object_id IN ($object_ids)";
		}

		/*
		 * When querying for object relationships, the 'count > 0' check
		 * added by 'hide_empty' is superfluous.
		 */
		if ( ! empty( $args['object_ids'] ) ) {
			$args['hide_empty'] = false;
		}

		if ( '' !== $parent ) {
			$parent                               = (int) $parent;
			$this->sql_clauses['where']['parent'] = "tt.parent = '$parent'";
		}

		$hierarchical = $args['hierarchical'];
		if ( 'count' === $args['fields'] ) {
			$hierarchical = false;
		}
		if ( $args['hide_empty'] && ! $hierarchical ) {
			$this->sql_clauses['where']['count'] = 'tt.count > 0';
		}

		$number = $args['number'];
		$offset = $args['offset'];

		// Don't limit the query results when we have to descend the family tree.
		if ( $number && ! $hierarchical && ! $child_of && '' === $parent ) {
			if ( $offset ) {
				$limits = 'LIMIT ' . $offset . ',' . $number;
			} else {
				$limits = 'LIMIT ' . $number;
			}
		} else {
			$limits = '';
		}

		if ( ! empty( $args['search'] ) ) {
			$this->sql_clauses['where']['search'] = $this->get_search_sql( $args['search'] );
		}

		// Meta query support.
		$join     = '';
		$distinct = '';

		// Reparse meta_query query_vars, in case they were modified in a 'pre_get_terms' callback.
		$this->meta_query->parse_query_vars( $this->query_vars );
		$mq_sql       = $this->meta_query->get_sql( 'term', 't', 'term_id' );
		$meta_clauses = $this->meta_query->get_clauses();

		if ( ! empty( $meta_clauses ) ) {
			$join                                    .= $mq_sql['join'];
			$this->sql_clauses['where']['meta_query'] = preg_replace( '/^\s*AND\s*/', '', $mq_sql['where'] );
			$distinct                                .= 'DISTINCT';

		}

		$selects = array();
		switch ( $args['fields'] ) {
			case 'count':
				$orderby = '';
				$order   = '';
				$selects = array( 'COUNT(*)' );
				break;
			default:
				$selects = array( 't.term_id' );
				if ( 'all_with_object_id' === $args['fields'] && ! empty( $args['object_ids'] ) ) {
					$selects[] = 'tr.object_id';
				}
				break;
		}

		$_fields = $args['fields'];

		/**
		 * Filters the fields to select in the terms query.
		 *
		 * Field lists modified using this filter will only modify the term fields returned
		 * by the function when the `$fields` parameter set to 'count' or 'all'. In all other
		 * cases, the term fields in the results array will be determined by the `$fields`
		 * parameter alone.
		 *
		 * Use of this filter can result in unpredictable behavior, and is not recommended.
		 *
		 * @since 2.8.0
		 *
		 * @param string[] $selects    An array of fields to select for the terms query.
		 * @param array    $args       An array of term query arguments.
		 * @param string[] $taxonomies An array of taxonomy names.
		 */
		$fields = implode( ', ', apply_filters( 'get_terms_fields', $selects, $args, $taxonomies ) );

		$join .= " INNER JOIN $wpdb->term_taxonomy AS tt ON t.term_id = tt.term_id";

		if ( ! empty( $this->query_vars['object_ids'] ) ) {
			$join    .= " INNER JOIN {$wpdb->term_relationships} AS tr ON tr.term_taxonomy_id = tt.term_taxonomy_id";
			$distinct = 'DISTINCT';
		}

		$where = implode( ' AND ', $this->sql_clauses['where'] );

		$clauses = array( 'fields', 'join', 'where', 'distinct', 'orderby', 'order', 'limits' );

		/**
		 * Filters the terms query SQL clauses.
		 *
		 * @since 3.1.0
		 *
		 * @param string[] $clauses    Array of query SQL clauses.
		 * @param string[] $taxonomies An array of taxonomy names.
		 * @param array    $args       An array of term query arguments.
		 */
		$clauses = apply_filters( 'terms_clauses', compact( $clauses ), $taxonomies, $args );

		$fields   = isset( $clauses['fields'] ) ? $clauses['fields'] : '';
		$join     = isset( $clauses['join'] ) ? $clauses['join'] : '';
		$where    = isset( $clauses['where'] ) ? $clauses['where'] : '';
		$distinct = isset( $clauses['distinct'] ) ? $clauses['distinct'] : '';
		$orderby  = isset( $clauses['orderby'] ) ? $clauses['orderby'] : '';
		$order    = isset( $clauses['order'] ) ? $clauses['order'] : '';
		$limits   = isset( $clauses['limits'] ) ? $clauses['limits'] : '';

		if ( $where ) {
			$where = "WHERE $where";
		}

		$this->sql_clauses['select']  = "SELECT $distinct $fields";
		$this->sql_clauses['from']    = "FROM $wpdb->terms AS t $join";
		$this->sql_clauses['orderby'] = $orderby ? "$orderby $order" : '';
		$this->sql_clauses['limits']  = $limits;

		$this->request = "
			{$this->sql_clauses['select']}
			{$this->sql_clauses['from']}
			{$where}
			{$this->sql_clauses['orderby']}
			{$this->sql_clauses['limits']}
		";

		$this->terms = null;

		/**
		 * Filters the terms array before the query takes place.
		 *
		 * Return a non-null value to bypass WordPress' default term queries.
		 *
		 * @since 5.3.0
		 *
		 * @param array|null    $terms Return an array of term data to short-circuit WP's term query,
		 *                             or null to allow WP queries to run normally.
		 * @param WP_Term_Query $query The WP_Term_Query instance, passed by reference.
		 */
		$this->terms = apply_filters_ref_array( 'terms_pre_query', array( $this->terms, &$this ) );

		if ( null !== $this->terms ) {
			return $this->terms;
		}

		// $args can be anything. Only use the args defined in defaults to compute the key.
		$cache_args = wp_array_slice_assoc( $args, array_keys( $this->query_var_defaults ) );

		unset( $cache_args['pad_counts'], $cache_args['update_term_meta_cache'] );

		if ( 'count' !== $_fields && 'all_with_object_id' !== $_fields ) {
			$cache_args['fields'] = 'all';
		}

		$key          = md5( serialize( $cache_args ) . serialize( $taxonomies ) . $this->request );
		$last_changed = wp_cache_get_last_changed( 'terms' );
		$cache_key    = "get_terms:$key:$last_changed";
		$cache        = wp_cache_get( $cache_key, 'terms' );

		if ( false !== $cache ) {
			if ( 'ids' === $_fields ) {
				$term_ids = wp_list_pluck( $cache, 'term_id' );
				$cache    = array_map( 'intval', $term_ids );
			} elseif ( 'count' !== $_fields ) {
				$term_ids = wp_list_pluck( $cache, 'term_id' );
				_prime_term_caches( $term_ids, $args['update_term_meta_cache'] );
				$term_objects = $this->populate_terms( $cache );
				$cache        = $this->format_terms( $term_objects, $_fields );
			}

			$this->terms = $cache;
			return $this->terms;
		}

		if ( 'count' === $_fields ) {
			$count = $wpdb->get_var( $this->request ); // phpcs:ignore WordPress.DB.PreparedSQL.NotPrepared
			wp_cache_set( $cache_key, $count, 'terms' );
			return $count;
		}

		$terms = $wpdb->get_results( $this->request ); // phpcs:ignore WordPress.DB.PreparedSQL.NotPrepared

		if ( empty( $terms ) ) {
			wp_cache_add( $cache_key, array(), 'terms' );
			return array();
		}

		$term_ids = wp_list_pluck( $terms, 'term_id' );
		_prime_term_caches( $term_ids, false );
		$term_objects = $this->populate_terms( $terms );

		if ( $child_of ) {
			foreach ( $taxonomies as $_tax ) {
				$children = _get_term_hierarchy( $_tax );
				if ( ! empty( $children ) ) {
					$term_objects = _get_term_children( $child_of, $term_objects, $_tax );
				}
			}
		}

		// Update term counts to include children.
		if ( $args['pad_counts'] && 'all' === $_fields ) {
			foreach ( $taxonomies as $_tax ) {
				_pad_term_counts( $term_objects, $_tax );
			}
		}

		// Make sure we show empty categories that have children.
		if ( $hierarchical && $args['hide_empty'] && is_array( $term_objects ) ) {
			foreach ( $term_objects as $k => $term ) {
				if ( ! $term->count ) {
					$children = get_term_children( $term->term_id, $term->taxonomy );
					if ( is_array( $children ) ) {
						foreach ( $children as $child_id ) {
							$child = get_term( $child_id, $term->taxonomy );
							if ( $child->count ) {
								continue 2;
							}
						}
					}

					// It really is empty.
					unset( $term_objects[ $k ] );
				}
			}
		}

		/*
		 * When querying for terms connected to objects, we may get
		 * duplicate results. The duplicates should be preserved if
		 * `$fields` is 'all_with_object_id', but should otherwise be
		 * removed.
		 */
		if ( ! empty( $args['object_ids'] ) && 'all_with_object_id' !== $_fields ) {
			$_tt_ids = array();
			$_terms  = array();
			foreach ( $terms as $term ) {
				if ( isset( $_tt_ids[ $term->term_id ] ) ) {
					continue;
				}

				$_tt_ids[ $term->term_id ] = 1;
				$_terms[]                  = $term;
			}

			$terms = $_terms;
		}

		// Hierarchical queries are not limited, so 'offset' and 'number' must be handled now.
		if ( $hierarchical && $number && is_array( $terms ) ) {
			if ( $offset >= count( $terms ) ) {
				$terms        = array();
				$term_objects = array();
			} else {
				$terms        = array_slice( $terms, $offset, $number, true );
				$term_objects = array_slice( $term_objects, $offset, $number, true );
			}
		}

		// Prime termmeta cache.
		if ( $args['update_term_meta_cache'] ) {
			$term_ids = wp_list_pluck( $term_objects, 'term_id' );
			update_termmeta_cache( $term_ids );
		}

		wp_cache_add( $cache_key, $terms, 'terms' );
		$terms = $this->format_terms( $term_objects, $_fields );

		$this->terms = $terms;
		return $this->terms;
	}

	/**
	 * Parse and sanitize 'orderby' keys passed to the term query.
	 *
	 * @since 4.6.0
	 *
	 * @global wpdb $wpdb WordPress database abstraction object.
	 *
	 * @param string $orderby_raw Alias for the field to order by.
	 * @return string|false Value to used in the ORDER clause. False otherwise.
	 */
	protected function parse_orderby( $orderby_raw ) {
		$_orderby           = strtolower( $orderby_raw );
		$maybe_orderby_meta = false;

		if ( in_array( $_orderby, array( 'term_id', 'name', 'slug', 'term_group' ), true ) ) {
			$orderby = "t.$_orderby";
		} elseif ( in_array( $_orderby, array( 'count', 'parent', 'taxonomy', 'term_taxonomy_id', 'description' ), true ) ) {
			$orderby = "tt.$_orderby";
		} elseif ( 'term_order' === $_orderby ) {
			$orderby = 'tr.term_order';
		} elseif ( 'include' === $_orderby && ! empty( $this->query_vars['include'] ) ) {
			$include = implode( ',', wp_parse_id_list( $this->query_vars['include'] ) );
			$orderby = "FIELD( t.term_id, $include )";
		} elseif ( 'slug__in' === $_orderby && ! empty( $this->query_vars['slug'] ) && is_array( $this->query_vars['slug'] ) ) {
			$slugs   = implode( "', '", array_map( 'sanitize_title_for_query', $this->query_vars['slug'] ) );
			$orderby = "FIELD( t.slug, '" . $slugs . "')";
		} elseif ( 'none' === $_orderby ) {
			$orderby = '';
		} elseif ( empty( $_orderby ) || 'id' === $_orderby || 'term_id' === $_orderby ) {
			$orderby = 't.term_id';
		} else {
			$orderby = 't.name';

			// This may be a value of orderby related to meta.
			$maybe_orderby_meta = true;
		}

		/**
		 * Filters the ORDERBY clause of the terms query.
		 *
		 * @since 2.8.0
		 *
		 * @param string   $orderby    `ORDERBY` clause of the terms query.
		 * @param array    $args       An array of term query arguments.
		 * @param string[] $taxonomies An array of taxonomy names.
		 */
		$orderby = apply_filters( 'get_terms_orderby', $orderby, $this->query_vars, $this->query_vars['taxonomy'] );

		// Run after the 'get_terms_orderby' filter for backward compatibility.
		if ( $maybe_orderby_meta ) {
			$maybe_orderby_meta = $this->parse_orderby_meta( $_orderby );
			if ( $maybe_orderby_meta ) {
				$orderby = $maybe_orderby_meta;
			}
		}

		return $orderby;
	}

	/**
	 * Format response depending on field requested.
	 *
	 * @since 6.0.0
	 *
	 * @param WP_Term[] $term_objects Array of term objects.
	 * @param string $_fields Field to format.
	 *
	 * @return WP_Term[]|int[]|string[] Array of terms / strings / ints depending on field requested.
	 */
	protected function format_terms( $term_objects, $_fields ) {
		$_terms = array();
		if ( 'id=>parent' === $_fields ) {
			foreach ( $term_objects as $term ) {
				$_terms[ $term->term_id ] = $term->parent;
			}
		} elseif ( 'ids' === $_fields ) {
			foreach ( $term_objects as $term ) {
				$_terms[] = (int) $term->term_id;
			}
		} elseif ( 'tt_ids' === $_fields ) {
			foreach ( $term_objects as $term ) {
				$_terms[] = (int) $term->term_taxonomy_id;
			}
		} elseif ( 'names' === $_fields ) {
			foreach ( $term_objects as $term ) {
				$_terms[] = $term->name;
			}
		} elseif ( 'slugs' === $_fields ) {
			foreach ( $term_objects as $term ) {
				$_terms[] = $term->slug;
			}
		} elseif ( 'id=>name' === $_fields ) {
			foreach ( $term_objects as $term ) {
				$_terms[ $term->term_id ] = $term->name;
			}
		} elseif ( 'id=>slug' === $_fields ) {
			foreach ( $term_objects as $term ) {
				$_terms[ $term->term_id ] = $term->slug;
			}
		} elseif ( 'all' === $_fields || 'all_with_object_id' === $_fields ) {
			$_terms = $term_objects;
		}

		return $_terms;
	}

	/**
	 * Generate the ORDER BY clause for an 'orderby' param that is potentially related to a meta query.
	 *
	 * @since 4.6.0
	 *
	 * @param string $orderby_raw Raw 'orderby' value passed to WP_Term_Query.
	 * @return string ORDER BY clause.
	 */
	protected function parse_orderby_meta( $orderby_raw ) {
		$orderby = '';

		// Tell the meta query to generate its SQL, so we have access to table aliases.
		$this->meta_query->get_sql( 'term', 't', 'term_id' );
		$meta_clauses = $this->meta_query->get_clauses();
		if ( ! $meta_clauses || ! $orderby_raw ) {
			return $orderby;
		}

		$allowed_keys       = array();
		$primary_meta_key   = null;
		$primary_meta_query = reset( $meta_clauses );
		if ( ! empty( $primary_meta_query['key'] ) ) {
			$primary_meta_key = $primary_meta_query['key'];
			$allowed_keys[]   = $primary_meta_key;
		}
		$allowed_keys[] = 'meta_value';
		$allowed_keys[] = 'meta_value_num';
		$allowed_keys   = array_merge( $allowed_keys, array_keys( $meta_clauses ) );

		if ( ! in_array( $orderby_raw, $allowed_keys, true ) ) {
			return $orderby;
		}

		switch ( $orderby_raw ) {
			case $primary_meta_key:
			case 'meta_value':
				if ( ! empty( $primary_meta_query['type'] ) ) {
					$orderby = "CAST({$primary_meta_query['alias']}.meta_value AS {$primary_meta_query['cast']})";
				} else {
					$orderby = "{$primary_meta_query['alias']}.meta_value";
				}
				break;

			case 'meta_value_num':
				$orderby = "{$primary_meta_query['alias']}.meta_value+0";
				break;

			default:
				if ( array_key_exists( $orderby_raw, $meta_clauses ) ) {
					// $orderby corresponds to a meta_query clause.
					$meta_clause = $meta_clauses[ $orderby_raw ];
					$orderby     = "CAST({$meta_clause['alias']}.meta_value AS {$meta_clause['cast']})";
				}
				break;
		}

		return $orderby;
	}

	/**
	 * Parse an 'order' query variable and cast it to ASC or DESC as necessary.
	 *
	 * @since 4.6.0
	 *
	 * @param string $order The 'order' query variable.
	 * @return string The sanitized 'order' query variable.
	 */
	protected function parse_order( $order ) {
		if ( ! is_string( $order ) || empty( $order ) ) {
			return 'DESC';
		}

		if ( 'ASC' === strtoupper( $order ) ) {
			return 'ASC';
		} else {
			return 'DESC';
		}
	}

	/**
	 * Used internally to generate a SQL string related to the 'search' parameter.
	 *
	 * @since 4.6.0
	 *
	 * @global wpdb $wpdb WordPress database abstraction object.
	 *
	 * @param string $search Search string.
<<<<<<< HEAD
	 * @return string
=======
	 * @return string Search SQL.
>>>>>>> 47c2d0ff
	 */
	protected function get_search_sql( $search ) {
		global $wpdb;

		$like = '%' . $wpdb->esc_like( $search ) . '%';

		return $wpdb->prepare( '((t.name LIKE %s) OR (t.slug LIKE %s))', $like, $like );
	}

	/**
	 * Creates an array of term objects from an array of term IDs.
	 *
	 * Also discards invalid term objects.
	 *
	 * @since 4.9.8
	 *
	 * @param Object[]|int[] $terms List of objects or term ids.
	 * @return WP_Term[] Array of `WP_Term` objects.
	 */
	protected function populate_terms( $terms ) {
		$term_objects = array();
		if ( ! is_array( $terms ) ) {
			return $term_objects;
		}

		foreach ( $terms as $key => $term_data ) {
			if ( is_object( $term_data ) && property_exists( $term_data, 'term_id' ) ) {
				$term = get_term( $term_data->term_id );
				if ( property_exists( $term_data, 'object_id' ) ) {
					$term->object_id = (int) $term_data->object_id;
				}
			} else {
				$term = get_term( $term_data );
			}

			if ( $term instanceof WP_Term ) {
				$term_objects[ $key ] = $term;
			}
		}

		return $term_objects;
	}
}<|MERGE_RESOLUTION|>--- conflicted
+++ resolved
@@ -1069,11 +1069,7 @@
 	 * @global wpdb $wpdb WordPress database abstraction object.
 	 *
 	 * @param string $search Search string.
-<<<<<<< HEAD
-	 * @return string
-=======
 	 * @return string Search SQL.
->>>>>>> 47c2d0ff
 	 */
 	protected function get_search_sql( $search ) {
 		global $wpdb;
