<?php
/**
 * Template loading functions.
 *
 * @package WordPress
 * @subpackage Template
 */

/**
 * Retrieves path to a template.
 *
 * Used to quickly retrieve the path of a template without including the file
 * extension. It will also check the parent theme, if the file exists, with
 * the use of locate_template(). Allows for more generic template location
 * without the use of the other get_*_template() functions.
 *
 * @since 1.5.0
 *
 * @param string   $type      Filename without extension.
 * @param string[] $templates An optional list of template candidates.
 * @return string Full path to template file.
 */
function get_query_template( $type, $templates = array() ) {
	$type = preg_replace( '|[^a-z0-9-]+|', '', $type );

	if ( empty( $templates ) ) {
		$templates = array( "{$type}.php" );
	}

	/**
	 * Filters the list of template filenames that are searched for when retrieving a template to use.
	 *
	 * The dynamic portion of the hook name, `$type`, refers to the filename -- minus the file
	 * extension and any non-alphanumeric characters delimiting words -- of the file to load.
	 * The last element in the array should always be the fallback template for this query type.
	 *
	 * Possible hook names include:
	 *
	 *  - `404_template_hierarchy`
	 *  - `archive_template_hierarchy`
	 *  - `attachment_template_hierarchy`
	 *  - `author_template_hierarchy`
	 *  - `category_template_hierarchy`
	 *  - `date_template_hierarchy`
	 *  - `embed_template_hierarchy`
	 *  - `frontpage_template_hierarchy`
	 *  - `home_template_hierarchy`
	 *  - `index_template_hierarchy`
	 *  - `page_template_hierarchy`
	 *  - `paged_template_hierarchy`
	 *  - `privacypolicy_template_hierarchy`
	 *  - `search_template_hierarchy`
	 *  - `single_template_hierarchy`
	 *  - `singular_template_hierarchy`
	 *  - `tag_template_hierarchy`
	 *  - `taxonomy_template_hierarchy`
	 *
	 * @since 4.7.0
	 *
	 * @param string[] $templates A list of template candidates, in descending order of priority.
	 */
	$templates = apply_filters( "{$type}_template_hierarchy", $templates );

	$template = locate_template( $templates );

	$template = locate_block_template( $template, $type, $templates );

	/**
	 * Filters the path of the queried template by type.
	 *
	 * The dynamic portion of the hook name, `$type`, refers to the filename -- minus the file
	 * extension and any non-alphanumeric characters delimiting words -- of the file to load.
	 * This hook also applies to various types of files loaded as part of the Template Hierarchy.
	 *
	 * Possible hook names include:
	 *
	 *  - `404_template`
	 *  - `archive_template`
	 *  - `attachment_template`
	 *  - `author_template`
	 *  - `category_template`
	 *  - `date_template`
	 *  - `embed_template`
	 *  - `frontpage_template`
	 *  - `home_template`
	 *  - `index_template`
	 *  - `page_template`
	 *  - `paged_template`
	 *  - `privacypolicy_template`
	 *  - `search_template`
	 *  - `single_template`
	 *  - `singular_template`
	 *  - `tag_template`
	 *  - `taxonomy_template`
	 *
	 * @since 1.5.0
	 * @since 4.8.0 The `$type` and `$templates` parameters were added.
	 *
	 * @param string   $template  Path to the template. See locate_template().
	 * @param string   $type      Sanitized filename without extension.
	 * @param string[] $templates A list of template candidates, in descending order of priority.
	 */
	return apply_filters( "{$type}_template", $template, $type, $templates );
}

/**
 * Retrieves path of index template in current or parent template.
 *
 * The template hierarchy and template path are filterable via the {@see '$type_template_hierarchy'}
 * and {@see '$type_template'} dynamic hooks, where `$type` is 'index'.
 *
 * @since 3.0.0
 *
 * @see get_query_template()
 *
 * @return string Full path to index template file.
 */
function get_index_template() {
	return get_query_template( 'index' );
}

/**
 * Retrieves path of 404 template in current or parent template.
 *
 * The template hierarchy and template path are filterable via the {@see '$type_template_hierarchy'}
 * and {@see '$type_template'} dynamic hooks, where `$type` is '404'.
 *
 * @since 1.5.0
 *
 * @see get_query_template()
 *
 * @return string Full path to 404 template file.
 */
function get_404_template() {
	return get_query_template( '404' );
}

/**
 * Retrieves path of archive template in current or parent template.
 *
 * The template hierarchy and template path are filterable via the {@see '$type_template_hierarchy'}
 * and {@see '$type_template'} dynamic hooks, where `$type` is 'archive'.
 *
 * @since 1.5.0
 *
 * @see get_query_template()
 *
 * @return string Full path to archive template file.
 */
function get_archive_template() {
	$post_types = array_filter( (array) get_query_var( 'post_type' ) );

	$templates = array();

	if ( count( $post_types ) == 1 ) {
		$post_type   = reset( $post_types );
		$templates[] = "archive-{$post_type}.php";
	}
	$templates[] = 'archive.php';

	return get_query_template( 'archive', $templates );
}

/**
 * Retrieves path of post type archive template in current or parent template.
 *
 * The template hierarchy and template path are filterable via the {@see '$type_template_hierarchy'}
 * and {@see '$type_template'} dynamic hooks, where `$type` is 'archive'.
 *
 * @since 3.7.0
 *
 * @see get_archive_template()
 *
 * @return string Full path to archive template file.
 */
function get_post_type_archive_template() {
	$post_type = get_query_var( 'post_type' );
	if ( is_array( $post_type ) ) {
		$post_type = reset( $post_type );
	}

	$obj = get_post_type_object( $post_type );
	if ( ! ( $obj instanceof WP_Post_Type ) || ! $obj->has_archive ) {
		return '';
	}

	return get_archive_template();
}

/**
 * Retrieves path of author template in current or parent template.
 *
 * The hierarchy for this template looks like:
 *
 * 1. author-{nicename}.php
 * 2. author-{id}.php
 * 3. author.php
 *
 * An example of this is:
 *
 * 1. author-john.php
 * 2. author-1.php
 * 3. author.php
 *
 * The template hierarchy and template path are filterable via the {@see '$type_template_hierarchy'}
 * and {@see '$type_template'} dynamic hooks, where `$type` is 'author'.
 *
 * @since 1.5.0
 *
 * @see get_query_template()
 *
 * @return string Full path to author template file.
 */
function get_author_template() {
	$author = get_queried_object();

	$templates = array();

	if ( $author instanceof WP_User ) {
		$templates[] = "author-{$author->user_nicename}.php";
		$templates[] = "author-{$author->ID}.php";
	}
	$templates[] = 'author.php';

	return get_query_template( 'author', $templates );
}

/**
 * Retrieves path of category template in current or parent template.
 *
 * The hierarchy for this template looks like:
 *
 * 1. category-{slug}.php
 * 2. category-{id}.php
 * 3. category.php
 *
 * An example of this is:
 *
 * 1. category-news.php
 * 2. category-2.php
 * 3. category.php
 *
 * The template hierarchy and template path are filterable via the {@see '$type_template_hierarchy'}
 * and {@see '$type_template'} dynamic hooks, where `$type` is 'category'.
 *
 * @since 1.5.0
 * @since 4.7.0 The decoded form of `category-{slug}.php` was added to the top of the
 *              template hierarchy when the category slug contains multibyte characters.
 *
 * @see get_query_template()
 *
 * @return string Full path to category template file.
 */
function get_category_template() {
	$category = get_queried_object();

	$templates = array();

	if ( ! empty( $category->slug ) ) {

		$slug_decoded = urldecode( $category->slug );
		if ( $slug_decoded !== $category->slug ) {
			$templates[] = "category-{$slug_decoded}.php";
		}

		$templates[] = "category-{$category->slug}.php";
		$templates[] = "category-{$category->term_id}.php";
	}
	$templates[] = 'category.php';

	return get_query_template( 'category', $templates );
}

/**
 * Retrieves path of tag template in current or parent template.
 *
 * The hierarchy for this template looks like:
 *
 * 1. tag-{slug}.php
 * 2. tag-{id}.php
 * 3. tag.php
 *
 * An example of this is:
 *
 * 1. tag-wordpress.php
 * 2. tag-3.php
 * 3. tag.php
 *
 * The template hierarchy and template path are filterable via the {@see '$type_template_hierarchy'}
 * and {@see '$type_template'} dynamic hooks, where `$type` is 'tag'.
 *
 * @since 2.3.0
 * @since 4.7.0 The decoded form of `tag-{slug}.php` was added to the top of the
 *              template hierarchy when the tag slug contains multibyte characters.
 *
 * @see get_query_template()
 *
 * @return string Full path to tag template file.
 */
function get_tag_template() {
	$tag = get_queried_object();

	$templates = array();

	if ( ! empty( $tag->slug ) ) {

		$slug_decoded = urldecode( $tag->slug );
		if ( $slug_decoded !== $tag->slug ) {
			$templates[] = "tag-{$slug_decoded}.php";
		}

		$templates[] = "tag-{$tag->slug}.php";
		$templates[] = "tag-{$tag->term_id}.php";
	}
	$templates[] = 'tag.php';

	return get_query_template( 'tag', $templates );
}

/**
 * Retrieves path of custom taxonomy term template in current or parent template.
 *
 * The hierarchy for this template looks like:
 *
 * 1. taxonomy-{taxonomy_slug}-{term_slug}.php
 * 2. taxonomy-{taxonomy_slug}.php
 * 3. taxonomy.php
 *
 * An example of this is:
 *
 * 1. taxonomy-location-texas.php
 * 2. taxonomy-location.php
 * 3. taxonomy.php
 *
 * The template hierarchy and template path are filterable via the {@see '$type_template_hierarchy'}
 * and {@see '$type_template'} dynamic hooks, where `$type` is 'taxonomy'.
 *
 * @since 2.5.0
 * @since 4.7.0 The decoded form of `taxonomy-{taxonomy_slug}-{term_slug}.php` was added to the top of the
 *              template hierarchy when the term slug contains multibyte characters.
 *
 * @see get_query_template()
 *
 * @return string Full path to custom taxonomy term template file.
 */
function get_taxonomy_template() {
	$term = get_queried_object();

	$templates = array();

	if ( ! empty( $term->slug ) ) {
		$taxonomy = $term->taxonomy;

		$slug_decoded = urldecode( $term->slug );
		if ( $slug_decoded !== $term->slug ) {
			$templates[] = "taxonomy-$taxonomy-{$slug_decoded}.php";
		}

		$templates[] = "taxonomy-$taxonomy-{$term->slug}.php";
		$templates[] = "taxonomy-$taxonomy.php";
	}
	$templates[] = 'taxonomy.php';

	return get_query_template( 'taxonomy', $templates );
}

/**
 * Retrieves path of date template in current or parent template.
 *
 * The template hierarchy and template path are filterable via the {@see '$type_template_hierarchy'}
 * and {@see '$type_template'} dynamic hooks, where `$type` is 'date'.
 *
 * @since 1.5.0
 *
 * @see get_query_template()
 *
 * @return string Full path to date template file.
 */
function get_date_template() {
	return get_query_template( 'date' );
}

/**
 * Retrieves path of home template in current or parent template.
 *
 * The template hierarchy and template path are filterable via the {@see '$type_template_hierarchy'}
 * and {@see '$type_template'} dynamic hooks, where `$type` is 'home'.
 *
 * @since 1.5.0
 *
 * @see get_query_template()
 *
 * @return string Full path to home template file.
 */
function get_home_template() {
	$templates = array( 'home.php', 'index.php' );

	return get_query_template( 'home', $templates );
}

/**
 * Retrieves path of front page template in current or parent template.
 *
 * The template hierarchy and template path are filterable via the {@see '$type_template_hierarchy'}
 * and {@see '$type_template'} dynamic hooks, where `$type` is 'frontpage'.
 *
 * @since 3.0.0
 *
 * @see get_query_template()
 *
 * @return string Full path to front page template file.
 */
function get_front_page_template() {
	$templates = array( 'front-page.php' );

	return get_query_template( 'frontpage', $templates );
}

/**
 * Retrieves path of Privacy Policy page template in current or parent template.
 *
 * The template hierarchy and template path are filterable via the {@see '$type_template_hierarchy'}
 * and {@see '$type_template'} dynamic hooks, where `$type` is 'privacypolicy'.
 *
 * @since 5.2.0
 *
 * @see get_query_template()
 *
 * @return string Full path to privacy policy template file.
 */
function get_privacy_policy_template() {
	$templates = array( 'privacy-policy.php' );

	return get_query_template( 'privacypolicy', $templates );
}

/**
 * Retrieves path of page template in current or parent template.
 *
 * Note: For block themes, use locate_block_template() function instead.
 *
 * The hierarchy for this template looks like:
 *
 * 1. {Page Template}.php
 * 2. page-{page_name}.php
 * 3. page-{id}.php
 * 4. page.php
 *
 * An example of this is:
 *
 * 1. page-templates/full-width.php
 * 2. page-about.php
 * 3. page-4.php
 * 4. page.php
 *
 * The template hierarchy and template path are filterable via the {@see '$type_template_hierarchy'}
 * and {@see '$type_template'} dynamic hooks, where `$type` is 'page'.
 *
 * @since 1.5.0
 * @since 4.7.0 The decoded form of `page-{page_name}.php` was added to the top of the
 *              template hierarchy when the page name contains multibyte characters.
 *
 * @see get_query_template()
 *
 * @return string Full path to page template file.
 */
function get_page_template() {
	$id       = get_queried_object_id();
	$template = get_page_template_slug();
	$pagename = get_query_var( 'pagename' );

	if ( ! $pagename && $id ) {
		// If a static page is set as the front page, $pagename will not be set.
		// Retrieve it from the queried object.
		$post = get_queried_object();
		if ( $post ) {
			$pagename = $post->post_name;
		}
	}

	$templates = array();
	if ( $template && 0 === validate_file( $template ) ) {
		$templates[] = $template;
	}
	if ( $pagename ) {
		$pagename_decoded = urldecode( $pagename );
		if ( $pagename_decoded !== $pagename ) {
			$templates[] = "page-{$pagename_decoded}.php";
		}
		$templates[] = "page-{$pagename}.php";
	}
	if ( $id ) {
		$templates[] = "page-{$id}.php";
	}
	$templates[] = 'page.php';

	return get_query_template( 'page', $templates );
}

/**
 * Retrieves path of search template in current or parent template.
 *
 * The template hierarchy and template path are filterable via the {@see '$type_template_hierarchy'}
 * and {@see '$type_template'} dynamic hooks, where `$type` is 'search'.
 *
 * @since 1.5.0
 *
 * @see get_query_template()
 *
 * @return string Full path to search template file.
 */
function get_search_template() {
	return get_query_template( 'search' );
}

/**
 * Retrieves path of single template in current or parent template. Applies to single Posts,
 * single Attachments, and single custom post types.
 *
 * The hierarchy for this template looks like:
 *
 * 1. {Post Type Template}.php
 * 2. single-{post_type}-{post_name}.php
 * 3. single-{post_type}.php
 * 4. single.php
 *
 * An example of this is:
 *
 * 1. templates/full-width.php
 * 2. single-post-hello-world.php
 * 3. single-post.php
 * 4. single.php
 *
 * The template hierarchy and template path are filterable via the {@see '$type_template_hierarchy'}
 * and {@see '$type_template'} dynamic hooks, where `$type` is 'single'.
 *
 * @since 1.5.0
 * @since 4.4.0 `single-{post_type}-{post_name}.php` was added to the top of the template hierarchy.
 * @since 4.7.0 The decoded form of `single-{post_type}-{post_name}.php` was added to the top of the
 *              template hierarchy when the post name contains multibyte characters.
 * @since 4.7.0 `{Post Type Template}.php` was added to the top of the template hierarchy.
 *
 * @see get_query_template()
 *
 * @return string Full path to single template file.
 */
function get_single_template() {
	$object = get_queried_object();

	$templates = array();

	if ( ! empty( $object->post_type ) ) {
		$template = get_page_template_slug( $object );
		if ( $template && 0 === validate_file( $template ) ) {
			$templates[] = $template;
		}

		$name_decoded = urldecode( $object->post_name );
		if ( $name_decoded !== $object->post_name ) {
			$templates[] = "single-{$object->post_type}-{$name_decoded}.php";
		}

		$templates[] = "single-{$object->post_type}-{$object->post_name}.php";
		$templates[] = "single-{$object->post_type}.php";
	}

	$templates[] = 'single.php';

	return get_query_template( 'single', $templates );
}

/**
 * Retrieves an embed template path in the current or parent template.
 *
 * The hierarchy for this template looks like:
 *
 * 1. embed-{post_type}-{post_format}.php
 * 2. embed-{post_type}.php
 * 3. embed.php
 *
 * An example of this is:
 *
 * 1. embed-post-audio.php
 * 2. embed-post.php
 * 3. embed.php
 *
 * The template hierarchy and template path are filterable via the {@see '$type_template_hierarchy'}
 * and {@see '$type_template'} dynamic hooks, where `$type` is 'embed'.
 *
 * @since 4.5.0
 *
 * @see get_query_template()
 *
 * @return string Full path to embed template file.
 */
function get_embed_template() {
	$object = get_queried_object();

	$templates = array();

	if ( ! empty( $object->post_type ) ) {
		$post_format = get_post_format( $object );
		if ( $post_format ) {
			$templates[] = "embed-{$object->post_type}-{$post_format}.php";
		}
		$templates[] = "embed-{$object->post_type}.php";
	}

	$templates[] = 'embed.php';

	return get_query_template( 'embed', $templates );
}

/**
 * Retrieves the path of the singular template in current or parent template.
 *
 * The template hierarchy and template path are filterable via the {@see '$type_template_hierarchy'}
 * and {@see '$type_template'} dynamic hooks, where `$type` is 'singular'.
 *
 * @since 4.3.0
 *
 * @see get_query_template()
 *
 * @return string Full path to singular template file
 */
function get_singular_template() {
	return get_query_template( 'singular' );
}

/**
 * Retrieves path of attachment template in current or parent template.
 *
 * The hierarchy for this template looks like:
 *
 * 1. {mime_type}-{sub_type}.php
 * 2. {sub_type}.php
 * 3. {mime_type}.php
 * 4. attachment.php
 *
 * An example of this is:
 *
 * 1. image-jpeg.php
 * 2. jpeg.php
 * 3. image.php
 * 4. attachment.php
 *
 * The template hierarchy and template path are filterable via the {@see '$type_template_hierarchy'}
 * and {@see '$type_template'} dynamic hooks, where `$type` is 'attachment'.
 *
 * @since 2.0.0
 * @since 4.3.0 The order of the mime type logic was reversed so the hierarchy is more logical.
 *
 * @see get_query_template()
 *
 * @global array $posts
 *
 * @return string Full path to attachment template file.
 */
function get_attachment_template() {
	$attachment = get_queried_object();

	$templates = array();

	if ( $attachment ) {
		if ( false !== strpos( $attachment->post_mime_type, '/' ) ) {
			list( $type, $subtype ) = explode( '/', $attachment->post_mime_type );
		} else {
			list( $type, $subtype ) = array( $attachment->post_mime_type, '' );
		}

		if ( ! empty( $subtype ) ) {
			$templates[] = "{$type}-{$subtype}.php";
			$templates[] = "{$subtype}.php";
		}
		$templates[] = "{$type}.php";
	}
	$templates[] = 'attachment.php';

	return get_query_template( 'attachment', $templates );
}

/**
 * Retrieves the name of the highest priority template file that exists.
 *
 * Searches in the STYLESHEETPATH before TEMPLATEPATH and wp-includes/theme-compat
 * so that themes which inherit from a parent theme can just overload one file.
 *
 * @since 2.7.0
 * @since 5.5.0 The `$args` parameter was added.
 *
 * @param string|array $template_names Template file(s) to search for, in order.
 * @param bool         $load           If true the template file will be loaded if it is found.
 * @param bool         $load_once      Whether to require_once or require. Has no effect if `$load` is false.
 *                                     Default true.
 * @param array        $args           Optional. Additional arguments passed to the template.
 *                                     Default empty array.
 * @return string The template filename if one is located.
 */
function locate_template( $template_names, $load = false, $load_once = true, $args = array() ) {
	$located = '';
	foreach ( (array) $template_names as $template_name ) {
		if ( ! $template_name ) {
			continue;
		}
		if ( file_exists( STYLESHEETPATH . '/' . $template_name ) ) {
			$located = STYLESHEETPATH . '/' . $template_name;
			break;
		} elseif ( file_exists( TEMPLATEPATH . '/' . $template_name ) ) {
			$located = TEMPLATEPATH . '/' . $template_name;
			break;
		} elseif ( file_exists( ABSPATH . WPINC . '/theme-compat/' . $template_name ) ) {
			$located = ABSPATH . WPINC . '/theme-compat/' . $template_name;
			break;
		}
	}

	if ( $load && '' !== $located ) {
		load_template( $located, $load_once, $args );
	}

	return $located;
}

/**
 * Requires the template file with WordPress environment.
 *
 * The globals are set up for the template file to ensure that the WordPress
 * environment is available from within the function. The query variables are
 * also available.
 *
 * @since 1.5.0
 * @since 5.5.0 The `$args` parameter was added.
 *
 * @global array      $posts
 * @global WP_Post    $post          Global post object.
 * @global bool       $wp_did_header
 * @global WP_Query   $wp_query      WordPress Query object.
 * @global WP_Rewrite $wp_rewrite    WordPress rewrite component.
 * @global wpdb       $wpdb          WordPress database abstraction object.
 * @global string     $wp_version
 * @global WP         $wp            Current WordPress environment instance.
 * @global int        $id
 * @global WP_Comment $comment       Global comment object.
 * @global int        $user_ID
 *
 * @param string $_template_file Path to template file.
 * @param bool   $load_once      Whether to require_once or require. Default true.
 * @param array  $args           Optional. Additional arguments passed to the template.
 *                               Default empty array.
 */
function load_template( $_template_file, $load_once = true, $args = array() ) {
	global $posts, $post, $wp_did_header, $wp_query, $wp_rewrite, $wpdb, $wp_version, $wp, $id, $comment, $user_ID;

	if ( is_array( $wp_query->query_vars ) ) {
		/*
		 * This use of extract() cannot be removed. There are many possible ways that
		 * templates could depend on variables that it creates existing, and no way to
		 * detect and deprecate it.
		 *
		 * Passing the EXTR_SKIP flag is the safest option, ensuring globals and
		 * function variables cannot be overwritten.
		 */
		// phpcs:ignore WordPress.PHP.DontExtract.extract_extract
		extract( $wp_query->query_vars, EXTR_SKIP );
	}

	if ( isset( $s ) ) {
		$s = esc_attr( $s );
	}

<<<<<<< HEAD
	if ( $load_once ) {
=======
	/**
	 * Fires before a template file is loaded.
	 *
	 * @since 6.1.0
	 *
	 * @param string $_template_file The full path to the template file.
	 * @param bool   $require_once   Whether to require_once or require.
	 * @param array  $args           Additional arguments passed to the template.
	 */
	do_action( 'wp_before_load_template', $_template_file, $require_once, $args );

	if ( $require_once ) {
>>>>>>> 905bc965
		require_once $_template_file;
	} else {
		require $_template_file;
	}

	/**
	 * Fires after a template file is loaded.
	 *
	 * @since 6.1.0
	 *
	 * @param string $_template_file The full path to the template file.
	 * @param bool   $require_once   Whether to require_once or require.
	 * @param array  $args           Additional arguments passed to the template.
	 */
	do_action( 'wp_after_load_template', $_template_file, $require_once, $args );
}<|MERGE_RESOLUTION|>--- conflicted
+++ resolved
@@ -768,22 +768,18 @@
 		$s = esc_attr( $s );
 	}
 
-<<<<<<< HEAD
-	if ( $load_once ) {
-=======
 	/**
 	 * Fires before a template file is loaded.
 	 *
 	 * @since 6.1.0
 	 *
 	 * @param string $_template_file The full path to the template file.
-	 * @param bool   $require_once   Whether to require_once or require.
+	 * @param bool   $load_once      Whether to require_once or require.
 	 * @param array  $args           Additional arguments passed to the template.
 	 */
-	do_action( 'wp_before_load_template', $_template_file, $require_once, $args );
-
-	if ( $require_once ) {
->>>>>>> 905bc965
+	do_action( 'wp_before_load_template', $_template_file, $load_once, $args );
+
+	if ( $load_once ) {
 		require_once $_template_file;
 	} else {
 		require $_template_file;
