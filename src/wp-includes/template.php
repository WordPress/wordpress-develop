--- conflicted
+++ resolved
@@ -710,13 +710,8 @@
 		if ( file_exists( $stylesheet_path . '/' . $template_name ) ) {
 			$located = $stylesheet_path . '/' . $template_name;
 			break;
-<<<<<<< HEAD
-		} elseif ( file_exists( $template_path . '/' . $template_name ) ) {
-			$located = $template_path . '/' . $template_name;
-=======
 		} elseif ( is_child_theme() && file_exists( TEMPLATEPATH . '/' . $template_name ) ) {
 			$located = TEMPLATEPATH . '/' . $template_name;
->>>>>>> bd594f72
 			break;
 		} elseif ( file_exists( ABSPATH . WPINC . '/theme-compat/' . $template_name ) ) {
 			$located = ABSPATH . WPINC . '/theme-compat/' . $template_name;
