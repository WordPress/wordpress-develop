<?php
/**
 * Core Taxonomy API
 *
 * @package WordPress
 * @subpackage Taxonomy
 */

//
// Taxonomy registration.
//

/**
 * Creates the initial taxonomies.
 *
 * This function fires twice: in wp-settings.php before plugins are loaded (for
 * backward compatibility reasons), and again on the {@see 'init'} action. We must
 * avoid registering rewrite rules before the {@see 'init'} action.
 *
 * @since 2.8.0
 * @since 5.9.0 Added `'wp_template_part_area'` taxonomy.
 *
 * @global WP_Rewrite $wp_rewrite WordPress rewrite component.
 */
function create_initial_taxonomies() {
	global $wp_rewrite;

	if ( ! did_action( 'init' ) ) {
		$rewrite = array(
			'category'    => false,
			'post_tag'    => false,
			'post_format' => false,
		);
	} else {

		/**
		 * Filters the post formats rewrite base.
		 *
		 * @since 3.1.0
		 *
		 * @param string $context Context of the rewrite base. Default 'type'.
		 */
		$post_format_base = apply_filters( 'post_format_rewrite_base', 'type' );
		$rewrite          = array(
			'category'    => array(
				'hierarchical' => true,
				'slug'         => get_option( 'category_base' ) ? get_option( 'category_base' ) : 'category',
				'with_front'   => ! get_option( 'category_base' ) || $wp_rewrite->using_index_permalinks(),
				'ep_mask'      => EP_CATEGORIES,
			),
			'post_tag'    => array(
				'hierarchical' => false,
				'slug'         => get_option( 'tag_base' ) ? get_option( 'tag_base' ) : 'tag',
				'with_front'   => ! get_option( 'tag_base' ) || $wp_rewrite->using_index_permalinks(),
				'ep_mask'      => EP_TAGS,
			),
			'post_format' => $post_format_base ? array( 'slug' => $post_format_base ) : false,
		);
	}

	register_taxonomy(
		'category',
		'post',
		array(
			'hierarchical'          => true,
			'query_var'             => 'category_name',
			'rewrite'               => $rewrite['category'],
			'public'                => true,
			'show_ui'               => true,
			'show_admin_column'     => true,
			'_builtin'              => true,
			'capabilities'          => array(
				'manage_terms' => 'manage_categories',
				'edit_terms'   => 'edit_categories',
				'delete_terms' => 'delete_categories',
				'assign_terms' => 'assign_categories',
			),
			'show_in_rest'          => true,
			'rest_base'             => 'categories',
			'rest_controller_class' => 'WP_REST_Terms_Controller',
		)
	);

	register_taxonomy(
		'post_tag',
		'post',
		array(
			'hierarchical'          => false,
			'query_var'             => 'tag',
			'rewrite'               => $rewrite['post_tag'],
			'public'                => true,
			'show_ui'               => true,
			'show_admin_column'     => true,
			'_builtin'              => true,
			'capabilities'          => array(
				'manage_terms' => 'manage_post_tags',
				'edit_terms'   => 'edit_post_tags',
				'delete_terms' => 'delete_post_tags',
				'assign_terms' => 'assign_post_tags',
			),
			'show_in_rest'          => true,
			'rest_base'             => 'tags',
			'rest_controller_class' => 'WP_REST_Terms_Controller',
		)
	);

	register_taxonomy(
		'nav_menu',
		'nav_menu_item',
		array(
			'public'                => false,
			'hierarchical'          => false,
			'labels'                => array(
				'name'          => __( 'Navigation Menus' ),
				'singular_name' => __( 'Navigation Menu' ),
			),
			'query_var'             => false,
			'rewrite'               => false,
			'show_ui'               => false,
			'_builtin'              => true,
			'show_in_nav_menus'     => false,
			'capabilities'          => array(
				'manage_terms' => 'edit_theme_options',
				'edit_terms'   => 'edit_theme_options',
				'delete_terms' => 'edit_theme_options',
				'assign_terms' => 'edit_theme_options',
			),
			'show_in_rest'          => true,
			'rest_base'             => 'menus',
			'rest_controller_class' => 'WP_REST_Menus_Controller',
		)
	);

	register_taxonomy(
		'link_category',
		'link',
		array(
			'hierarchical' => false,
			'labels'       => array(
				'name'                       => __( 'Link Categories' ),
				'singular_name'              => __( 'Link Category' ),
				'search_items'               => __( 'Search Link Categories' ),
				'popular_items'              => null,
				'all_items'                  => __( 'All Link Categories' ),
				'edit_item'                  => __( 'Edit Link Category' ),
				'update_item'                => __( 'Update Link Category' ),
				'add_new_item'               => __( 'Add New Link Category' ),
				'new_item_name'              => __( 'New Link Category Name' ),
				'separate_items_with_commas' => null,
				'add_or_remove_items'        => null,
				'choose_from_most_used'      => null,
				'back_to_items'              => __( '&larr; Go to Link Categories' ),
			),
			'capabilities' => array(
				'manage_terms' => 'manage_links',
				'edit_terms'   => 'manage_links',
				'delete_terms' => 'manage_links',
				'assign_terms' => 'manage_links',
			),
			'query_var'    => false,
			'rewrite'      => false,
			'public'       => false,
			'show_ui'      => true,
			'_builtin'     => true,
		)
	);

	register_taxonomy(
		'post_format',
		'post',
		array(
			'public'            => true,
			'hierarchical'      => false,
			'labels'            => array(
				'name'          => _x( 'Formats', 'post format' ),
				'singular_name' => _x( 'Format', 'post format' ),
			),
			'query_var'         => true,
			'rewrite'           => $rewrite['post_format'],
			'show_ui'           => false,
			'_builtin'          => true,
			'show_in_nav_menus' => current_theme_supports( 'post-formats' ),
		)
	);

	register_taxonomy(
		'wp_theme',
		array( 'wp_template', 'wp_template_part', 'wp_global_styles' ),
		array(
			'public'            => false,
			'hierarchical'      => false,
			'labels'            => array(
				'name'          => __( 'Themes' ),
				'singular_name' => __( 'Theme' ),
			),
			'query_var'         => false,
			'rewrite'           => false,
			'show_ui'           => false,
			'_builtin'          => true,
			'show_in_nav_menus' => false,
			'show_in_rest'      => false,
		)
	);

	register_taxonomy(
		'wp_template_part_area',
		array( 'wp_template_part' ),
		array(
			'public'            => false,
			'hierarchical'      => false,
			'labels'            => array(
				'name'          => __( 'Template Part Areas' ),
				'singular_name' => __( 'Template Part Area' ),
			),
			'query_var'         => false,
			'rewrite'           => false,
			'show_ui'           => false,
			'_builtin'          => true,
			'show_in_nav_menus' => false,
			'show_in_rest'      => false,
		)
	);
}

/**
 * Retrieves a list of registered taxonomy names or objects.
 *
 * @since 3.0.0
 *
 * @global WP_Taxonomy[] $wp_taxonomies The registered taxonomies.
 *
 * @param array  $args     Optional. An array of `key => value` arguments to match against the taxonomy objects.
 *                         Default empty array.
 * @param string $output   Optional. The type of output to return in the array. Accepts either taxonomy 'names'
 *                         or 'objects'. Default 'names'.
 * @param string $operator Optional. The logical operation to perform. Accepts 'and' or 'or'. 'or' means only
 *                         one element from the array needs to match; 'and' means all elements must match.
 *                         Default 'and'.
 * @return string[]|WP_Taxonomy[] An array of taxonomy names or objects.
 */
function get_taxonomies( $args = array(), $output = 'names', $operator = 'and' ) {
	global $wp_taxonomies;

	$field = ( 'names' === $output ) ? 'name' : false;

	return wp_filter_object_list( $wp_taxonomies, $args, $operator, $field );
}

/**
 * Return the names or objects of the taxonomies which are registered for the requested object or object type, such as
 * a post object or post type name.
 *
 * Example:
 *
 *     $taxonomies = get_object_taxonomies( 'post' );
 *
 * This results in:
 *
 *     Array( 'category', 'post_tag' )
 *
 * @since 2.3.0
 *
 * @global WP_Taxonomy[] $wp_taxonomies The registered taxonomies.
 *
 * @param string|string[]|WP_Post $object Name of the type of taxonomy object, or an object (row from posts)
 * @param string                  $output Optional. The type of output to return in the array. Accepts either
 *                                        'names' or 'objects'. Default 'names'.
 * @return string[]|WP_Taxonomy[] The names or objects of all taxonomies of `$object_type`.
 */
function get_object_taxonomies( $object, $output = 'names' ) {
	global $wp_taxonomies;

	if ( is_object( $object ) ) {
		if ( 'attachment' === $object->post_type ) {
			return get_attachment_taxonomies( $object, $output );
		}
		$object = $object->post_type;
	}

	$object = (array) $object;

	$taxonomies = array();
	foreach ( (array) $wp_taxonomies as $tax_name => $tax_obj ) {
		if ( array_intersect( $object, (array) $tax_obj->object_type ) ) {
			if ( 'names' === $output ) {
				$taxonomies[] = $tax_name;
			} else {
				$taxonomies[ $tax_name ] = $tax_obj;
			}
		}
	}

	return $taxonomies;
}

/**
 * Retrieves the taxonomy object of $taxonomy.
 *
 * The get_taxonomy function will first check that the parameter string given
 * is a taxonomy object and if it is, it will return it.
 *
 * @since 2.3.0
 *
 * @global WP_Taxonomy[] $wp_taxonomies The registered taxonomies.
 *
 * @param string $taxonomy Name of taxonomy object to return.
 * @return WP_Taxonomy|false The Taxonomy Object or false if $taxonomy doesn't exist.
 */
function get_taxonomy( $taxonomy ) {
	global $wp_taxonomies;

	if ( ! taxonomy_exists( $taxonomy ) ) {
		return false;
	}

	return $wp_taxonomies[ $taxonomy ];
}

/**
 * Determines whether the taxonomy name exists.
 *
 * Formerly is_taxonomy(), introduced in 2.3.0.
 *
 * For more information on this and similar theme functions, check out
 * the {@link https://developer.wordpress.org/themes/basics/conditional-tags/
 * Conditional Tags} article in the Theme Developer Handbook.
 *
 * @since 3.0.0
 *
 * @global WP_Taxonomy[] $wp_taxonomies The registered taxonomies.
 *
 * @param string $taxonomy Name of taxonomy object.
 * @return bool Whether the taxonomy exists.
 */
function taxonomy_exists( $taxonomy ) {
	global $wp_taxonomies;

	return isset( $wp_taxonomies[ $taxonomy ] );
}

/**
 * Determines whether the taxonomy object is hierarchical.
 *
 * Checks to make sure that the taxonomy is an object first. Then Gets the
 * object, and finally returns the hierarchical value in the object.
 *
 * A false return value might also mean that the taxonomy does not exist.
 *
 * For more information on this and similar theme functions, check out
 * the {@link https://developer.wordpress.org/themes/basics/conditional-tags/
 * Conditional Tags} article in the Theme Developer Handbook.
 *
 * @since 2.3.0
 *
 * @param string $taxonomy Name of taxonomy object.
 * @return bool Whether the taxonomy is hierarchical.
 */
function is_taxonomy_hierarchical( $taxonomy ) {
	if ( ! taxonomy_exists( $taxonomy ) ) {
		return false;
	}

	$taxonomy = get_taxonomy( $taxonomy );
	return $taxonomy->hierarchical;
}

/**
 * Creates or modifies a taxonomy object.
 *
 * Note: Do not use before the {@see 'init'} hook.
 *
 * A simple function for creating or modifying a taxonomy object based on
 * the parameters given. If modifying an existing taxonomy object, note
 * that the `$object_type` value from the original registration will be
 * overwritten.
 *
 * @since 2.3.0
 * @since 4.2.0 Introduced `show_in_quick_edit` argument.
 * @since 4.4.0 The `show_ui` argument is now enforced on the term editing screen.
 * @since 4.4.0 The `public` argument now controls whether the taxonomy can be queried on the front end.
 * @since 4.5.0 Introduced `publicly_queryable` argument.
 * @since 4.7.0 Introduced `show_in_rest`, 'rest_base' and 'rest_controller_class'
 *              arguments to register the Taxonomy in REST API.
 * @since 5.1.0 Introduced `meta_box_sanitize_cb` argument.
 * @since 5.4.0 Added the registered taxonomy object as a return value.
 * @since 5.5.0 Introduced `default_term` argument.
 * @since 5.9.0 Introduced `rest_namespace` argument.
 *
 * @global WP_Taxonomy[] $wp_taxonomies Registered taxonomies.
 *
 * @param string       $taxonomy    Taxonomy key, must not exceed 32 characters.
 * @param array|string $object_type Object type or array of object types with which the taxonomy should be associated.
 * @param array|string $args        {
 *     Optional. Array or query string of arguments for registering a taxonomy.
 *
 *     @type string[]      $labels                An array of labels for this taxonomy. By default, Tag labels are
 *                                                used for non-hierarchical taxonomies, and Category labels are used
 *                                                for hierarchical taxonomies. See accepted values in
 *                                                get_taxonomy_labels(). Default empty array.
 *     @type string        $description           A short descriptive summary of what the taxonomy is for. Default empty.
 *     @type bool          $public                Whether a taxonomy is intended for use publicly either via
 *                                                the admin interface or by front-end users. The default settings
 *                                                of `$publicly_queryable`, `$show_ui`, and `$show_in_nav_menus`
 *                                                are inherited from `$public`.
 *     @type bool          $publicly_queryable    Whether the taxonomy is publicly queryable.
 *                                                If not set, the default is inherited from `$public`
 *     @type bool          $hierarchical          Whether the taxonomy is hierarchical. Default false.
 *     @type bool          $show_ui               Whether to generate and allow a UI for managing terms in this taxonomy in
 *                                                the admin. If not set, the default is inherited from `$public`
 *                                                (default true).
 *     @type bool          $show_in_menu          Whether to show the taxonomy in the admin menu. If true, the taxonomy is
 *                                                shown as a submenu of the object type menu. If false, no menu is shown.
 *                                                `$show_ui` must be true. If not set, default is inherited from `$show_ui`
 *                                                (default true).
 *     @type bool          $show_in_nav_menus     Makes this taxonomy available for selection in navigation menus. If not
 *                                                set, the default is inherited from `$public` (default true).
 *     @type bool          $show_in_rest          Whether to include the taxonomy in the REST API. Set this to true
 *                                                for the taxonomy to be available in the block editor.
 *     @type string        $rest_base             To change the base url of REST API route. Default is $taxonomy.
 *     @type string        $rest_namespace        To change the namespace URL of REST API route. Default is wp/v2.
 *     @type string        $rest_controller_class REST API Controller class name. Default is 'WP_REST_Terms_Controller'.
 *     @type bool          $show_tagcloud         Whether to list the taxonomy in the Tag Cloud Widget controls. If not set,
 *                                                the default is inherited from `$show_ui` (default true).
 *     @type bool          $show_in_quick_edit    Whether to show the taxonomy in the quick/bulk edit panel. It not set,
 *                                                the default is inherited from `$show_ui` (default true).
 *     @type bool          $show_admin_column     Whether to display a column for the taxonomy on its post type listing
 *                                                screens. Default false.
 *     @type bool|callable $meta_box_cb           Provide a callback function for the meta box display. If not set,
 *                                                post_categories_meta_box() is used for hierarchical taxonomies, and
 *                                                post_tags_meta_box() is used for non-hierarchical. If false, no meta
 *                                                box is shown.
 *     @type callable      $meta_box_sanitize_cb  Callback function for sanitizing taxonomy data saved from a meta
 *                                                box. If no callback is defined, an appropriate one is determined
 *                                                based on the value of `$meta_box_cb`.
 *     @type string[]      $capabilities {
 *         Array of capabilities for this taxonomy.
 *
 *         @type string $manage_terms Default 'manage_categories'.
 *         @type string $edit_terms   Default 'manage_categories'.
 *         @type string $delete_terms Default 'manage_categories'.
 *         @type string $assign_terms Default 'edit_posts'.
 *     }
 *     @type bool|array    $rewrite {
 *         Triggers the handling of rewrites for this taxonomy. Default true, using $taxonomy as slug. To prevent
 *         rewrite, set to false. To specify rewrite rules, an array can be passed with any of these keys:
 *
 *         @type string $slug         Customize the permastruct slug. Default `$taxonomy` key.
 *         @type bool   $with_front   Should the permastruct be prepended with WP_Rewrite::$front. Default true.
 *         @type bool   $hierarchical Either hierarchical rewrite tag or not. Default false.
 *         @type int    $ep_mask      Assign an endpoint mask. Default `EP_NONE`.
 *     }
 *     @type string|bool   $query_var             Sets the query var key for this taxonomy. Default `$taxonomy` key. If
 *                                                false, a taxonomy cannot be loaded at `?{query_var}={term_slug}`. If a
 *                                                string, the query `?{query_var}={term_slug}` will be valid.
 *     @type callable      $update_count_callback Works much like a hook, in that it will be called when the count is
 *                                                updated. Default _update_post_term_count() for taxonomies attached
 *                                                to post types, which confirms that the objects are published before
 *                                                counting them. Default _update_generic_term_count() for taxonomies
 *                                                attached to other object types, such as users.
 *     @type string|array  $default_term {
 *         Default term to be used for the taxonomy.
 *
 *         @type string $name         Name of default term.
 *         @type string $slug         Slug for default term. Default empty.
 *         @type string $description  Description for default term. Default empty.
 *     }
 *     @type bool          $sort                  Whether terms in this taxonomy should be sorted in the order they are
 *                                                provided to `wp_set_object_terms()`. Default null which equates to false.
 *     @type array         $args                  Array of arguments to automatically use inside `wp_get_object_terms()`
 *                                                for this taxonomy.
 *     @type bool          $_builtin              This taxonomy is a "built-in" taxonomy. INTERNAL USE ONLY!
 *                                                Default false.
 * }
 * @return WP_Taxonomy|WP_Error The registered taxonomy object on success, WP_Error object on failure.
 */
function register_taxonomy( $taxonomy, $object_type, $args = array() ) {
	global $wp_taxonomies;

	if ( ! is_array( $wp_taxonomies ) ) {
		$wp_taxonomies = array();
	}

	$args = wp_parse_args( $args );

	if ( empty( $taxonomy ) || strlen( $taxonomy ) > 32 ) {
		_doing_it_wrong( __FUNCTION__, __( 'Taxonomy names must be between 1 and 32 characters in length.' ), '4.2.0' );
		return new WP_Error( 'taxonomy_length_invalid', __( 'Taxonomy names must be between 1 and 32 characters in length.' ) );
	}

	$taxonomy_object = new WP_Taxonomy( $taxonomy, $object_type, $args );
	$taxonomy_object->add_rewrite_rules();

	$wp_taxonomies[ $taxonomy ] = $taxonomy_object;

	$taxonomy_object->add_hooks();

	// Add default term.
	if ( ! empty( $taxonomy_object->default_term ) ) {
		$term = term_exists( $taxonomy_object->default_term['name'], $taxonomy );
		if ( $term ) {
			update_option( 'default_term_' . $taxonomy_object->name, $term['term_id'] );
		} else {
			$term = wp_insert_term(
				$taxonomy_object->default_term['name'],
				$taxonomy,
				array(
					'slug'        => sanitize_title( $taxonomy_object->default_term['slug'] ),
					'description' => $taxonomy_object->default_term['description'],
				)
			);

			// Update `term_id` in options.
			if ( ! is_wp_error( $term ) ) {
				update_option( 'default_term_' . $taxonomy_object->name, $term['term_id'] );
			}
		}
	}

	/**
	 * Fires after a taxonomy is registered.
	 *
	 * @since 3.3.0
	 *
	 * @param string       $taxonomy    Taxonomy slug.
	 * @param array|string $object_type Object type or array of object types.
	 * @param array        $args        Array of taxonomy registration arguments.
	 */
	do_action( 'registered_taxonomy', $taxonomy, $object_type, (array) $taxonomy_object );

	return $taxonomy_object;
}

/**
 * Unregisters a taxonomy.
 *
 * Can not be used to unregister built-in taxonomies.
 *
 * @since 4.5.0
 *
 * @global WP    $wp            Current WordPress environment instance.
 * @global WP_Taxonomy[] $wp_taxonomies List of taxonomies.
 *
 * @param string $taxonomy Taxonomy name.
 * @return true|WP_Error True on success, WP_Error on failure or if the taxonomy doesn't exist.
 */
function unregister_taxonomy( $taxonomy ) {
	if ( ! taxonomy_exists( $taxonomy ) ) {
		return new WP_Error( 'invalid_taxonomy', __( 'Invalid taxonomy.' ) );
	}

	$taxonomy_object = get_taxonomy( $taxonomy );

	// Do not allow unregistering internal taxonomies.
	if ( $taxonomy_object->_builtin ) {
		return new WP_Error( 'invalid_taxonomy', __( 'Unregistering a built-in taxonomy is not allowed.' ) );
	}

	global $wp_taxonomies;

	$taxonomy_object->remove_rewrite_rules();
	$taxonomy_object->remove_hooks();

	// Remove custom taxonomy default term option.
	if ( ! empty( $taxonomy_object->default_term ) ) {
		delete_option( 'default_term_' . $taxonomy_object->name );
	}

	// Remove the taxonomy.
	unset( $wp_taxonomies[ $taxonomy ] );

	/**
	 * Fires after a taxonomy is unregistered.
	 *
	 * @since 4.5.0
	 *
	 * @param string $taxonomy Taxonomy name.
	 */
	do_action( 'unregistered_taxonomy', $taxonomy );

	return true;
}

/**
 * Builds an object with all taxonomy labels out of a taxonomy object.
 *
 * @since 3.0.0
 * @since 4.3.0 Added the `no_terms` label.
 * @since 4.4.0 Added the `items_list_navigation` and `items_list` labels.
 * @since 4.9.0 Added the `most_used` and `back_to_items` labels.
 * @since 5.7.0 Added the `filter_by_item` label.
 * @since 5.8.0 Added the `item_link` and `item_link_description` labels.
 * @since 5.9.0 Added the `name_field_description`, `slug_field_description`,
 *              `parent_field_description`, and `desc_field_description` labels.
 *
 * @param WP_Taxonomy $tax Taxonomy object.
 * @return object {
 *     Taxonomy labels object. The first default value is for non-hierarchical taxonomies
 *     (like tags) and the second one is for hierarchical taxonomies (like categories).
 *
 *     @type string $name                       General name for the taxonomy, usually plural. The same
 *                                              as and overridden by `$tax->label`. Default 'Tags'/'Categories'.
 *     @type string $singular_name              Name for one object of this taxonomy. Default 'Tag'/'Category'.
 *     @type string $search_items               Default 'Search Tags'/'Search Categories'.
 *     @type string $popular_items              This label is only used for non-hierarchical taxonomies.
 *                                              Default 'Popular Tags'.
 *     @type string $all_items                  Default 'All Tags'/'All Categories'.
 *     @type string $parent_item                This label is only used for hierarchical taxonomies. Default
 *                                              'Parent Category'.
 *     @type string $parent_item_colon          The same as `parent_item`, but with colon `:` in the end.
 *     @type string $name_field_description     Description for the Name field on Edit Tags screen.
 *                                              Default 'The name is how it appears on your site'.
 *     @type string $slug_field_description     Description for the Slug field on Edit Tags screen.
 *                                              Default 'The &#8220;slug&#8221; is the URL-friendly version
 *                                              of the name. It is usually all lowercase and contains
 *                                              only letters, numbers, and hyphens'.
 *     @type string $parent_field_description   Description for the Parent field on Edit Tags screen.
 *                                              Default 'Assign a parent term to create a hierarchy.
 *                                              The term Jazz, for example, would be the parent
 *                                              of Bebop and Big Band'.
 *     @type string $desc_field_description     Description for the Description field on Edit Tags screen.
 *                                              Default 'The description is not prominent by default;
 *                                              however, some themes may show it'.
 *     @type string $edit_item                  Default 'Edit Tag'/'Edit Category'.
 *     @type string $view_item                  Default 'View Tag'/'View Category'.
 *     @type string $update_item                Default 'Update Tag'/'Update Category'.
 *     @type string $add_new_item               Default 'Add New Tag'/'Add New Category'.
 *     @type string $new_item_name              Default 'New Tag Name'/'New Category Name'.
 *     @type string $separate_items_with_commas This label is only used for non-hierarchical taxonomies. Default
 *                                              'Separate tags with commas', used in the meta box.
 *     @type string $add_or_remove_items        This label is only used for non-hierarchical taxonomies. Default
 *                                              'Add or remove tags', used in the meta box when JavaScript
 *                                              is disabled.
 *     @type string $choose_from_most_used      This label is only used on non-hierarchical taxonomies. Default
 *                                              'Choose from the most used tags', used in the meta box.
 *     @type string $not_found                  Default 'No tags found'/'No categories found', used in
 *                                              the meta box and taxonomy list table.
 *     @type string $no_terms                   Default 'No tags'/'No categories', used in the posts and media
 *                                              list tables.
 *     @type string $filter_by_item             This label is only used for hierarchical taxonomies. Default
 *                                              'Filter by category', used in the posts list table.
 *     @type string $items_list_navigation      Label for the table pagination hidden heading.
 *     @type string $items_list                 Label for the table hidden heading.
 *     @type string $most_used                  Title for the Most Used tab. Default 'Most Used'.
 *     @type string $back_to_items              Label displayed after a term has been updated.
 *     @type string $item_link                  Used in the block editor. Title for a navigation link block variation.
 *                                              Default 'Tag Link'/'Category Link'.
 *     @type string $item_link_description      Used in the block editor. Description for a navigation link block
 *                                              variation. Default 'A link to a tag'/'A link to a category'.
 * }
 */
function get_taxonomy_labels( $tax ) {
	$tax->labels = (array) $tax->labels;

	if ( isset( $tax->helps ) && empty( $tax->labels['separate_items_with_commas'] ) ) {
		$tax->labels['separate_items_with_commas'] = $tax->helps;
	}

	if ( isset( $tax->no_tagcloud ) && empty( $tax->labels['not_found'] ) ) {
		$tax->labels['not_found'] = $tax->no_tagcloud;
	}

	$name_field_description   = __( 'The name is how it appears on your site.' );
	$slug_field_description   = __( 'The &#8220;slug&#8221; is the URL-friendly version of the name. It is usually all lowercase and contains only letters, numbers, and hyphens.' );
	$parent_field_description = __( 'Assign a parent term to create a hierarchy. The term Jazz, for example, would be the parent of Bebop and Big Band.' );
	$desc_field_description   = __( 'The description is not prominent by default; however, some themes may show it.' );

	$nohier_vs_hier_defaults = array(
		'name'                       => array( _x( 'Tags', 'taxonomy general name' ), _x( 'Categories', 'taxonomy general name' ) ),
		'singular_name'              => array( _x( 'Tag', 'taxonomy singular name' ), _x( 'Category', 'taxonomy singular name' ) ),
		'search_items'               => array( __( 'Search Tags' ), __( 'Search Categories' ) ),
		'popular_items'              => array( __( 'Popular Tags' ), null ),
		'all_items'                  => array( __( 'All Tags' ), __( 'All Categories' ) ),
		'parent_item'                => array( null, __( 'Parent Category' ) ),
		'parent_item_colon'          => array( null, __( 'Parent Category:' ) ),
		'name_field_description'     => array( $name_field_description, $name_field_description ),
		'slug_field_description'     => array( $slug_field_description, $slug_field_description ),
		'parent_field_description'   => array( null, $parent_field_description ),
		'desc_field_description'     => array( $desc_field_description, $desc_field_description ),
		'edit_item'                  => array( __( 'Edit Tag' ), __( 'Edit Category' ) ),
		'view_item'                  => array( __( 'View Tag' ), __( 'View Category' ) ),
		'update_item'                => array( __( 'Update Tag' ), __( 'Update Category' ) ),
		'add_new_item'               => array( __( 'Add New Tag' ), __( 'Add New Category' ) ),
		'new_item_name'              => array( __( 'New Tag Name' ), __( 'New Category Name' ) ),
		'separate_items_with_commas' => array( __( 'Separate tags with commas' ), null ),
		'add_or_remove_items'        => array( __( 'Add or remove tags' ), null ),
		'choose_from_most_used'      => array( __( 'Choose from the most used tags' ), null ),
		'not_found'                  => array( __( 'No tags found.' ), __( 'No categories found.' ) ),
		'no_terms'                   => array( __( 'No tags' ), __( 'No categories' ) ),
		'filter_by_item'             => array( null, __( 'Filter by category' ) ),
		'items_list_navigation'      => array( __( 'Tags list navigation' ), __( 'Categories list navigation' ) ),
		'items_list'                 => array( __( 'Tags list' ), __( 'Categories list' ) ),
		/* translators: Tab heading when selecting from the most used terms. */
		'most_used'                  => array( _x( 'Most Used', 'tags' ), _x( 'Most Used', 'categories' ) ),
		'back_to_items'              => array( __( '&larr; Go to Tags' ), __( '&larr; Go to Categories' ) ),
		'item_link'                  => array(
			_x( 'Tag Link', 'navigation link block title' ),
			_x( 'Category Link', 'navigation link block title' ),
		),
		'item_link_description'      => array(
			_x( 'A link to a tag.', 'navigation link block description' ),
			_x( 'A link to a category.', 'navigation link block description' ),
		),
	);

	$nohier_vs_hier_defaults['menu_name'] = $nohier_vs_hier_defaults['name'];

	$labels = _get_custom_object_labels( $tax, $nohier_vs_hier_defaults );

	$taxonomy = $tax->name;

	$default_labels = clone $labels;

	/**
	 * Filters the labels of a specific taxonomy.
	 *
	 * The dynamic portion of the hook name, `$taxonomy`, refers to the taxonomy slug.
	 *
	 * Possible hook names include:
	 *
	 *  - `taxonomy_labels_category`
	 *  - `taxonomy_labels_post_tag`
	 *
	 * @since 4.4.0
	 *
	 * @see get_taxonomy_labels() for the full list of taxonomy labels.
	 *
	 * @param object $labels Object with labels for the taxonomy as member variables.
	 */
	$labels = apply_filters( "taxonomy_labels_{$taxonomy}", $labels );

	// Ensure that the filtered labels contain all required default values.
	$labels = (object) array_merge( (array) $default_labels, (array) $labels );

	return $labels;
}

/**
 * Add an already registered taxonomy to an object type.
 *
 * @since 3.0.0
 *
 * @global WP_Taxonomy[] $wp_taxonomies The registered taxonomies.
 *
 * @param string $taxonomy    Name of taxonomy object.
 * @param string $object_type Name of the object type.
 * @return bool True if successful, false if not.
 */
function register_taxonomy_for_object_type( $taxonomy, $object_type ) {
	global $wp_taxonomies;

	if ( ! isset( $wp_taxonomies[ $taxonomy ] ) ) {
		return false;
	}

	if ( ! get_post_type_object( $object_type ) ) {
		return false;
	}

	if ( ! in_array( $object_type, $wp_taxonomies[ $taxonomy ]->object_type, true ) ) {
		$wp_taxonomies[ $taxonomy ]->object_type[] = $object_type;
	}

	// Filter out empties.
	$wp_taxonomies[ $taxonomy ]->object_type = array_filter( $wp_taxonomies[ $taxonomy ]->object_type );

	/**
	 * Fires after a taxonomy is registered for an object type.
	 *
	 * @since 5.1.0
	 *
	 * @param string $taxonomy    Taxonomy name.
	 * @param string $object_type Name of the object type.
	 */
	do_action( 'registered_taxonomy_for_object_type', $taxonomy, $object_type );

	return true;
}

/**
 * Remove an already registered taxonomy from an object type.
 *
 * @since 3.7.0
 *
 * @global WP_Taxonomy[] $wp_taxonomies The registered taxonomies.
 *
 * @param string $taxonomy    Name of taxonomy object.
 * @param string $object_type Name of the object type.
 * @return bool True if successful, false if not.
 */
function unregister_taxonomy_for_object_type( $taxonomy, $object_type ) {
	global $wp_taxonomies;

	if ( ! isset( $wp_taxonomies[ $taxonomy ] ) ) {
		return false;
	}

	if ( ! get_post_type_object( $object_type ) ) {
		return false;
	}

	$key = array_search( $object_type, $wp_taxonomies[ $taxonomy ]->object_type, true );
	if ( false === $key ) {
		return false;
	}

	unset( $wp_taxonomies[ $taxonomy ]->object_type[ $key ] );

	/**
	 * Fires after a taxonomy is unregistered for an object type.
	 *
	 * @since 5.1.0
	 *
	 * @param string $taxonomy    Taxonomy name.
	 * @param string $object_type Name of the object type.
	 */
	do_action( 'unregistered_taxonomy_for_object_type', $taxonomy, $object_type );

	return true;
}

//
// Term API.
//

/**
 * Retrieve object IDs of valid taxonomy and term.
 *
 * The strings of `$taxonomies` must exist before this function will continue.
 * On failure of finding a valid taxonomy, it will return a WP_Error.
 *
 * The `$terms` aren't checked the same as `$taxonomies`, but still need to exist
 * for object IDs to be returned.
 *
 * It is possible to change the order that object IDs are returned by using `$args`
 * with either ASC or DESC array. The value should be in the key named 'order'.
 *
 * @since 2.3.0
 *
 * @global wpdb $wpdb WordPress database abstraction object.
 *
 * @param int|int[]       $term_ids   Term ID or array of term IDs of terms that will be used.
 * @param string|string[] $taxonomies String of taxonomy name or Array of string values of taxonomy names.
 * @param array|string    $args       Change the order of the object IDs, either ASC or DESC.
 * @return string[]|WP_Error An array of object IDs as numeric strings on success,
 *                           WP_Error if the taxonomy does not exist.
 */
function get_objects_in_term( $term_ids, $taxonomies, $args = array() ) {
	global $wpdb;

	if ( ! is_array( $term_ids ) ) {
		$term_ids = array( $term_ids );
	}
	if ( ! is_array( $taxonomies ) ) {
		$taxonomies = array( $taxonomies );
	}
	foreach ( (array) $taxonomies as $taxonomy ) {
		if ( ! taxonomy_exists( $taxonomy ) ) {
			return new WP_Error( 'invalid_taxonomy', __( 'Invalid taxonomy.' ) );
		}
	}

	$defaults = array( 'order' => 'ASC' );
	$args     = wp_parse_args( $args, $defaults );

	$order = ( 'desc' === strtolower( $args['order'] ) ) ? 'DESC' : 'ASC';

	$term_ids = array_map( 'intval', $term_ids );

	$taxonomies = "'" . implode( "', '", array_map( 'esc_sql', $taxonomies ) ) . "'";
	$term_ids   = "'" . implode( "', '", $term_ids ) . "'";

	$sql = "SELECT tr.object_id FROM $wpdb->term_relationships AS tr INNER JOIN $wpdb->term_taxonomy AS tt ON tr.term_taxonomy_id = tt.term_taxonomy_id WHERE tt.taxonomy IN ($taxonomies) AND tt.term_id IN ($term_ids) ORDER BY tr.object_id $order";

	$last_changed = wp_cache_get_last_changed( 'terms' );
	$cache_key    = 'get_objects_in_term:' . md5( $sql ) . ":$last_changed";
	$cache        = wp_cache_get( $cache_key, 'terms' );
	if ( false === $cache ) {
		$object_ids = $wpdb->get_col( $sql );
		wp_cache_set( $cache_key, $object_ids, 'terms' );
	} else {
		$object_ids = (array) $cache;
	}

	if ( ! $object_ids ) {
		return array();
	}
	return $object_ids;
}

/**
 * Given a taxonomy query, generates SQL to be appended to a main query.
 *
 * @since 3.1.0
 *
 * @see WP_Tax_Query
 *
 * @param array  $tax_query         A compact tax query
 * @param string $primary_table
 * @param string $primary_id_column
 * @return string[]
 */
function get_tax_sql( $tax_query, $primary_table, $primary_id_column ) {
	$tax_query_obj = new WP_Tax_Query( $tax_query );
	return $tax_query_obj->get_sql( $primary_table, $primary_id_column );
}

/**
 * Get all Term data from database by Term ID.
 *
 * The usage of the get_term function is to apply filters to a term object. It
 * is possible to get a term object from the database before applying the
 * filters.
 *
 * $term ID must be part of $taxonomy, to get from the database. Failure, might
 * be able to be captured by the hooks. Failure would be the same value as $wpdb
 * returns for the get_row method.
 *
 * There are two hooks, one is specifically for each term, named 'get_term', and
 * the second is for the taxonomy name, 'term_$taxonomy'. Both hooks gets the
 * term object, and the taxonomy name as parameters. Both hooks are expected to
 * return a Term object.
 *
 * {@see 'get_term'} hook - Takes two parameters the term Object and the taxonomy name.
 * Must return term object. Used in get_term() as a catch-all filter for every
 * $term.
 *
 * {@see 'get_$taxonomy'} hook - Takes two parameters the term Object and the taxonomy
 * name. Must return term object. $taxonomy will be the taxonomy name, so for
 * example, if 'category', it would be 'get_category' as the filter name. Useful
 * for custom taxonomies or plugging into default taxonomies.
 *
 * @todo Better formatting for DocBlock
 *
 * @since 2.3.0
 * @since 4.4.0 Converted to return a WP_Term object if `$output` is `OBJECT`.
 *              The `$taxonomy` parameter was made optional.
 *
 * @see sanitize_term_field() The $context param lists the available values for get_term_by() $filter param.
 *
 * @param int|WP_Term|object $term     If integer, term data will be fetched from the database,
 *                                     or from the cache if available.
 *                                     If stdClass object (as in the results of a database query),
 *                                     will apply filters and return a `WP_Term` object with the `$term` data.
 *                                     If `WP_Term`, will return `$term`.
 * @param string             $taxonomy Optional. Taxonomy name that `$term` is part of.
 * @param string             $output   Optional. The required return type. One of OBJECT, ARRAY_A, or ARRAY_N, which
 *                                     correspond to a WP_Term object, an associative array, or a numeric array,
 *                                     respectively. Default OBJECT.
 * @param string             $filter   Optional. How to sanitize term fields. Default 'raw'.
 * @return WP_Term|array|WP_Error|null WP_Term instance (or array) on success, depending on the `$output` value.
 *                                     WP_Error if `$taxonomy` does not exist. Null for miscellaneous failure.
 */
function get_term( $term, $taxonomy = '', $output = OBJECT, $filter = 'raw' ) {
	if ( empty( $term ) ) {
		return new WP_Error( 'invalid_term', __( 'Empty Term.' ) );
	}

	if ( $taxonomy && ! taxonomy_exists( $taxonomy ) ) {
		return new WP_Error( 'invalid_taxonomy', __( 'Invalid taxonomy.' ) );
	}

	if ( $term instanceof WP_Term ) {
		$_term = $term;
	} elseif ( is_object( $term ) ) {
		if ( empty( $term->filter ) || 'raw' === $term->filter ) {
			$_term = sanitize_term( $term, $taxonomy, 'raw' );
			$_term = new WP_Term( $_term );
		} else {
			$_term = WP_Term::get_instance( $term->term_id );
		}
	} else {
		$_term = WP_Term::get_instance( $term, $taxonomy );
	}

	if ( is_wp_error( $_term ) ) {
		return $_term;
	} elseif ( ! $_term ) {
		return null;
	}

	// Ensure for filters that this is not empty.
	$taxonomy = $_term->taxonomy;

	/**
	 * Filters a taxonomy term object.
	 *
	 * The {@see 'get_$taxonomy'} hook is also available for targeting a specific
	 * taxonomy.
	 *
	 * @since 2.3.0
	 * @since 4.4.0 `$_term` is now a `WP_Term` object.
	 *
	 * @param WP_Term $_term    Term object.
	 * @param string  $taxonomy The taxonomy slug.
	 */
	$_term = apply_filters( 'get_term', $_term, $taxonomy );

	/**
	 * Filters a taxonomy term object.
	 *
	 * The dynamic portion of the hook name, `$taxonomy`, refers
	 * to the slug of the term's taxonomy.
	 *
	 * Possible hook names include:
	 *
	 *  - `get_category`
	 *  - `get_post_tag`
	 *
	 * @since 2.3.0
	 * @since 4.4.0 `$_term` is now a `WP_Term` object.
	 *
	 * @param WP_Term $_term    Term object.
	 * @param string  $taxonomy The taxonomy slug.
	 */
	$_term = apply_filters( "get_{$taxonomy}", $_term, $taxonomy );

	// Bail if a filter callback has changed the type of the `$_term` object.
	if ( ! ( $_term instanceof WP_Term ) ) {
		return $_term;
	}

	// Sanitize term, according to the specified filter.
	$_term->filter( $filter );

	if ( ARRAY_A === $output ) {
		return $_term->to_array();
	} elseif ( ARRAY_N === $output ) {
		return array_values( $_term->to_array() );
	}

	return $_term;
}

/**
 * Get all Term data from database by Term field and data.
 *
 * Warning: $value is not escaped for 'name' $field. You must do it yourself, if
 * required.
 *
 * The default $field is 'id', therefore it is possible to also use null for
 * field, but not recommended that you do so.
 *
 * If $value does not exist, the return value will be false. If $taxonomy exists
 * and $field and $value combinations exist, the Term will be returned.
 *
 * This function will always return the first term that matches the `$field`-
 * `$value`-`$taxonomy` combination specified in the parameters. If your query
 * is likely to match more than one term (as is likely to be the case when
 * `$field` is 'name', for example), consider using get_terms() instead; that
 * way, you will get all matching terms, and can provide your own logic for
 * deciding which one was intended.
 *
 * @todo Better formatting for DocBlock.
 *
 * @since 2.3.0
 * @since 4.4.0 `$taxonomy` is optional if `$field` is 'term_taxonomy_id'. Converted to return
 *              a WP_Term object if `$output` is `OBJECT`.
 * @since 5.5.0 Added 'ID' as an alias of 'id' for the `$field` parameter.
 *
 * @see sanitize_term_field() The $context param lists the available values for get_term_by() $filter param.
 *
 * @param string     $field    Either 'slug', 'name', 'term_id' (or 'id', 'ID'), or 'term_taxonomy_id'.
 * @param string|int $value    Search for this term value.
 * @param string     $taxonomy Taxonomy name. Optional, if `$field` is 'term_taxonomy_id'.
 * @param string     $output   Optional. The required return type. One of OBJECT, ARRAY_A, or ARRAY_N, which
 *                             correspond to a WP_Term object, an associative array, or a numeric array,
 *                             respectively. Default OBJECT.
 * @param string     $filter   Optional. How to sanitize term fields. Default 'raw'.
 * @return WP_Term|array|false WP_Term instance (or array) on success, depending on the `$output` value.
 *                             False if `$taxonomy` does not exist or `$term` was not found.
 */
function get_term_by( $field, $value, $taxonomy = '', $output = OBJECT, $filter = 'raw' ) {

	// 'term_taxonomy_id' lookups don't require taxonomy checks.
	if ( 'term_taxonomy_id' !== $field && ! taxonomy_exists( $taxonomy ) ) {
		return false;
	}

	// No need to perform a query for empty 'slug' or 'name'.
	if ( 'slug' === $field || 'name' === $field ) {
		$value = (string) $value;

		if ( 0 === strlen( $value ) ) {
			return false;
		}
	}

	if ( 'id' === $field || 'ID' === $field || 'term_id' === $field ) {
		$term = get_term( (int) $value, $taxonomy, $output, $filter );
		if ( is_wp_error( $term ) || null === $term ) {
			$term = false;
		}
		return $term;
	}

	$args = array(
		'get'                    => 'all',
		'number'                 => 1,
		'taxonomy'               => $taxonomy,
		'update_term_meta_cache' => false,
		'orderby'                => 'none',
		'suppress_filter'        => true,
	);

	switch ( $field ) {
		case 'slug':
			$args['slug'] = $value;
			break;
		case 'name':
			$args['name'] = $value;
			break;
		case 'term_taxonomy_id':
			$args['term_taxonomy_id'] = $value;
			unset( $args['taxonomy'] );
			break;
		default:
			return false;
	}

	$terms = get_terms( $args );
	if ( is_wp_error( $terms ) || empty( $terms ) ) {
		return false;
	}

	$term = array_shift( $terms );

	// In the case of 'term_taxonomy_id', override the provided `$taxonomy` with whatever we find in the DB.
	if ( 'term_taxonomy_id' === $field ) {
		$taxonomy = $term->taxonomy;
	}

	return get_term( $term, $taxonomy, $output, $filter );
}

/**
 * Merge all term children into a single array of their IDs.
 *
 * This recursive function will merge all of the children of $term into the same
 * array of term IDs. Only useful for taxonomies which are hierarchical.
 *
 * Will return an empty array if $term does not exist in $taxonomy.
 *
 * @since 2.3.0
 *
 * @param int    $term_id  ID of term to get children.
 * @param string $taxonomy Taxonomy name.
 * @return array|WP_Error List of Term IDs. WP_Error returned if `$taxonomy` does not exist.
 */
function get_term_children( $term_id, $taxonomy ) {
	if ( ! taxonomy_exists( $taxonomy ) ) {
		return new WP_Error( 'invalid_taxonomy', __( 'Invalid taxonomy.' ) );
	}

	$term_id = (int) $term_id;

	$terms = _get_term_hierarchy( $taxonomy );

	if ( ! isset( $terms[ $term_id ] ) ) {
		return array();
	}

	$children = $terms[ $term_id ];

	foreach ( (array) $terms[ $term_id ] as $child ) {
		if ( $term_id === $child ) {
			continue;
		}

		if ( isset( $terms[ $child ] ) ) {
			$children = array_merge( $children, get_term_children( $child, $taxonomy ) );
		}
	}

	return $children;
}

/**
 * Get sanitized Term field.
 *
 * The function is for contextual reasons and for simplicity of usage.
 *
 * @since 2.3.0
 * @since 4.4.0 The `$taxonomy` parameter was made optional. `$term` can also now accept a WP_Term object.
 *
 * @see sanitize_term_field()
 *
 * @param string      $field    Term field to fetch.
 * @param int|WP_Term $term     Term ID or object.
 * @param string      $taxonomy Optional. Taxonomy name. Default empty.
 * @param string      $context  Optional. How to sanitize term fields. Look at sanitize_term_field() for available options.
 *                              Default 'display'.
 * @return string|int|null|WP_Error Will return an empty string if $term is not an object or if $field is not set in $term.
 */
function get_term_field( $field, $term, $taxonomy = '', $context = 'display' ) {
	$term = get_term( $term, $taxonomy );
	if ( is_wp_error( $term ) ) {
		return $term;
	}

	if ( ! is_object( $term ) ) {
		return '';
	}

	if ( ! isset( $term->$field ) ) {
		return '';
	}

	return sanitize_term_field( $field, $term->$field, $term->term_id, $term->taxonomy, $context );
}

/**
 * Sanitizes Term for editing.
 *
 * Return value is sanitize_term() and usage is for sanitizing the term for
 * editing. Function is for contextual and simplicity.
 *
 * @since 2.3.0
 *
 * @param int|object $id       Term ID or object.
 * @param string     $taxonomy Taxonomy name.
 * @return string|int|null|WP_Error Will return empty string if $term is not an object.
 */
function get_term_to_edit( $id, $taxonomy ) {
	$term = get_term( $id, $taxonomy );

	if ( is_wp_error( $term ) ) {
		return $term;
	}

	if ( ! is_object( $term ) ) {
		return '';
	}

	return sanitize_term( $term, $taxonomy, 'edit' );
}

/**
 * Retrieves the terms in a given taxonomy or list of taxonomies.
 *
 * You can fully inject any customizations to the query before it is sent, as
 * well as control the output with a filter.
 *
 * The return type varies depending on the value passed to `$args['fields']`. See
 * WP_Term_Query::get_terms() for details. In all cases, a `WP_Error` object will
 * be returned if an invalid taxonomy is requested.
 *
 * The {@see 'get_terms'} filter will be called when the cache has the term and will
 * pass the found term along with the array of $taxonomies and array of $args.
 * This filter is also called before the array of terms is passed and will pass
 * the array of terms, along with the $taxonomies and $args.
 *
 * The {@see 'list_terms_exclusions'} filter passes the compiled exclusions along with
 * the $args.
 *
 * The {@see 'get_terms_orderby'} filter passes the `ORDER BY` clause for the query
 * along with the $args array.
 *
 * Prior to 4.5.0, the first parameter of `get_terms()` was a taxonomy or list of taxonomies:
 *
 *     $terms = get_terms( 'post_tag', array(
 *         'hide_empty' => false,
 *     ) );
 *
 * Since 4.5.0, taxonomies should be passed via the 'taxonomy' argument in the `$args` array:
 *
 *     $terms = get_terms( array(
 *         'taxonomy' => 'post_tag',
 *         'hide_empty' => false,
 *     ) );
 *
 * @since 2.3.0
 * @since 4.2.0 Introduced 'name' and 'childless' parameters.
 * @since 4.4.0 Introduced the ability to pass 'term_id' as an alias of 'id' for the `orderby` parameter.
 *              Introduced the 'meta_query' and 'update_term_meta_cache' parameters. Converted to return
 *              a list of WP_Term objects.
 * @since 4.5.0 Changed the function signature so that the `$args` array can be provided as the first parameter.
 *              Introduced 'meta_key' and 'meta_value' parameters. Introduced the ability to order results by metadata.
 * @since 4.8.0 Introduced 'suppress_filter' parameter.
 *
 * @internal The `$deprecated` parameter is parsed for backward compatibility only.
 *
 * @param array|string $args       Optional. Array or string of arguments. See WP_Term_Query::__construct()
 *                                 for information on accepted arguments. Default empty array.
 * @param array|string $deprecated Optional. Argument array, when using the legacy function parameter format.
 *                                 If present, this parameter will be interpreted as `$args`, and the first
 *                                 function parameter will be parsed as a taxonomy or array of taxonomies.
 *                                 Default empty.
 * @return WP_Term[]|int[]|string[]|string|WP_Error Array of terms, a count thereof as a numeric string,
 *                                                  or WP_Error if any of the taxonomies do not exist.
 *                                                  See the function description for more information.
 */
function get_terms( $args = array(), $deprecated = '' ) {
	$term_query = new WP_Term_Query();

	$defaults = array(
		'suppress_filter' => false,
	);

	/*
	 * Legacy argument format ($taxonomy, $args) takes precedence.
	 *
	 * We detect legacy argument format by checking if
	 * (a) a second non-empty parameter is passed, or
	 * (b) the first parameter shares no keys with the default array (ie, it's a list of taxonomies)
	 */
	$_args          = wp_parse_args( $args );
	$key_intersect  = array_intersect_key( $term_query->query_var_defaults, (array) $_args );
	$do_legacy_args = $deprecated || empty( $key_intersect );

	if ( $do_legacy_args ) {
		$taxonomies       = (array) $args;
		$args             = wp_parse_args( $deprecated, $defaults );
		$args['taxonomy'] = $taxonomies;
	} else {
		$args = wp_parse_args( $args, $defaults );
		if ( isset( $args['taxonomy'] ) && null !== $args['taxonomy'] ) {
			$args['taxonomy'] = (array) $args['taxonomy'];
		}
	}

	if ( ! empty( $args['taxonomy'] ) ) {
		foreach ( $args['taxonomy'] as $taxonomy ) {
			if ( ! taxonomy_exists( $taxonomy ) ) {
				return new WP_Error( 'invalid_taxonomy', __( 'Invalid taxonomy.' ) );
			}
		}
	}

	// Don't pass suppress_filter to WP_Term_Query.
	$suppress_filter = $args['suppress_filter'];
	unset( $args['suppress_filter'] );

	$terms = $term_query->query( $args );

	// Count queries are not filtered, for legacy reasons.
	if ( ! is_array( $terms ) ) {
		return $terms;
	}

	if ( $suppress_filter ) {
		return $terms;
	}

	/**
	 * Filters the found terms.
	 *
	 * @since 2.3.0
	 * @since 4.6.0 Added the `$term_query` parameter.
	 *
	 * @param array         $terms      Array of found terms.
	 * @param array|null    $taxonomies An array of taxonomies if known.
	 * @param array         $args       An array of get_terms() arguments.
	 * @param WP_Term_Query $term_query The WP_Term_Query object.
	 */
	return apply_filters( 'get_terms', $terms, $term_query->query_vars['taxonomy'], $term_query->query_vars, $term_query );
}

/**
 * Adds metadata to a term.
 *
 * @since 4.4.0
 *
 * @param int    $term_id    Term ID.
 * @param string $meta_key   Metadata name.
 * @param mixed  $meta_value Metadata value. Must be serializable if non-scalar.
 * @param bool   $unique     Optional. Whether the same key should not be added.
 *                           Default false.
 * @return int|false|WP_Error Meta ID on success, false on failure.
 *                            WP_Error when term_id is ambiguous between taxonomies.
 */
function add_term_meta( $term_id, $meta_key, $meta_value, $unique = false ) {
	if ( wp_term_is_shared( $term_id ) ) {
		return new WP_Error( 'ambiguous_term_id', __( 'Term meta cannot be added to terms that are shared between taxonomies.' ), $term_id );
	}

	return add_metadata( 'term', $term_id, $meta_key, $meta_value, $unique );
}

/**
 * Removes metadata matching criteria from a term.
 *
 * @since 4.4.0
 *
 * @param int    $term_id    Term ID.
 * @param string $meta_key   Metadata name.
 * @param mixed  $meta_value Optional. Metadata value. If provided,
 *                           rows will only be removed that match the value.
 *                           Must be serializable if non-scalar. Default empty.
 * @return bool True on success, false on failure.
 */
function delete_term_meta( $term_id, $meta_key, $meta_value = '' ) {
	return delete_metadata( 'term', $term_id, $meta_key, $meta_value );
}

/**
 * Retrieves metadata for a term.
 *
 * @since 4.4.0
 *
 * @param int    $term_id Term ID.
 * @param string $key     Optional. The meta key to retrieve. By default,
 *                        returns data for all keys. Default empty.
 * @param bool   $single  Optional. Whether to return a single value.
 *                        This parameter has no effect if `$key` is not specified.
 *                        Default false.
 * @return mixed An array of values if `$single` is false.
 *               The value of the meta field if `$single` is true.
 *               False for an invalid `$term_id` (non-numeric, zero, or negative value).
 *               An empty string if a valid but non-existing term ID is passed.
 */
function get_term_meta( $term_id, $key = '', $single = false ) {
	return get_metadata( 'term', $term_id, $key, $single );
}

/**
 * Updates term metadata.
 *
 * Use the `$prev_value` parameter to differentiate between meta fields with the same key and term ID.
 *
 * If the meta field for the term does not exist, it will be added.
 *
 * @since 4.4.0
 *
 * @param int    $term_id    Term ID.
 * @param string $meta_key   Metadata key.
 * @param mixed  $meta_value Metadata value. Must be serializable if non-scalar.
 * @param mixed  $prev_value Optional. Previous value to check before updating.
 *                           If specified, only update existing metadata entries with
 *                           this value. Otherwise, update all entries. Default empty.
 * @return int|bool|WP_Error Meta ID if the key didn't exist. true on successful update,
 *                           false on failure or if the value passed to the function
 *                           is the same as the one that is already in the database.
 *                           WP_Error when term_id is ambiguous between taxonomies.
 */
function update_term_meta( $term_id, $meta_key, $meta_value, $prev_value = '' ) {
	if ( wp_term_is_shared( $term_id ) ) {
		return new WP_Error( 'ambiguous_term_id', __( 'Term meta cannot be added to terms that are shared between taxonomies.' ), $term_id );
	}

	return update_metadata( 'term', $term_id, $meta_key, $meta_value, $prev_value );
}

/**
 * Updates metadata cache for list of term IDs.
 *
 * Performs SQL query to retrieve all metadata for the terms matching `$term_ids` and stores them in the cache.
 * Subsequent calls to `get_term_meta()` will not need to query the database.
 *
 * @since 4.4.0
 *
 * @param array $term_ids List of term IDs.
 * @return array|false An array of metadata on success, false if there is nothing to update.
 */
function update_termmeta_cache( $term_ids ) {
	return update_meta_cache( 'term', $term_ids );
}

/**
 * Get all meta data, including meta IDs, for the given term ID.
 *
 * @since 4.9.0
 *
 * @global wpdb $wpdb WordPress database abstraction object.
 *
 * @param int $term_id Term ID.
 * @return array|false Array with meta data, or false when the meta table is not installed.
 */
function has_term_meta( $term_id ) {
	$check = wp_check_term_meta_support_prefilter( null );
	if ( null !== $check ) {
		return $check;
	}

	global $wpdb;

	return $wpdb->get_results( $wpdb->prepare( "SELECT meta_key, meta_value, meta_id, term_id FROM $wpdb->termmeta WHERE term_id = %d ORDER BY meta_key,meta_id", $term_id ), ARRAY_A );
}

/**
 * Registers a meta key for terms.
 *
 * @since 4.9.8
 *
 * @param string $taxonomy Taxonomy to register a meta key for. Pass an empty string
 *                         to register the meta key across all existing taxonomies.
 * @param string $meta_key The meta key to register.
 * @param array  $args     Data used to describe the meta key when registered. See
 *                         {@see register_meta()} for a list of supported arguments.
 * @return bool True if the meta key was successfully registered, false if not.
 */
function register_term_meta( $taxonomy, $meta_key, array $args ) {
	$args['object_subtype'] = $taxonomy;

	return register_meta( 'term', $meta_key, $args );
}

/**
 * Unregisters a meta key for terms.
 *
 * @since 4.9.8
 *
 * @param string $taxonomy Taxonomy the meta key is currently registered for. Pass
 *                         an empty string if the meta key is registered across all
 *                         existing taxonomies.
 * @param string $meta_key The meta key to unregister.
 * @return bool True on success, false if the meta key was not previously registered.
 */
function unregister_term_meta( $taxonomy, $meta_key ) {
	return unregister_meta_key( 'term', $meta_key, $taxonomy );
}

/**
 * Determines whether a taxonomy term exists.
 *
 * Formerly is_term(), introduced in 2.3.0.
 *
 * For more information on this and similar theme functions, check out
 * the {@link https://developer.wordpress.org/themes/basics/conditional-tags/
 * Conditional Tags} article in the Theme Developer Handbook.
 *
 * @since 3.0.0
 *
 * @global wpdb $wpdb WordPress database abstraction object.
 *
 * @param int|string $term     The term to check. Accepts term ID, slug, or name.
 * @param string     $taxonomy Optional. The taxonomy name to use.
 * @param int        $parent   Optional. ID of parent term under which to confine the exists search.
 * @return mixed Returns null if the term does not exist.
 *               Returns the term ID if no taxonomy is specified and the term ID exists.
 *               Returns an array of the term ID and the term taxonomy ID if the taxonomy is specified and the pairing exists.
 *               Returns 0 if term ID 0 is passed to the function.
 */
function term_exists( $term, $taxonomy = '', $parent = null ) {
	global $wpdb;

	if ( null === $term ) {
		return null;
	}

	$select     = "SELECT term_id FROM $wpdb->terms as t WHERE ";
	$tax_select = "SELECT tt.term_id, tt.term_taxonomy_id FROM $wpdb->terms AS t INNER JOIN $wpdb->term_taxonomy as tt ON tt.term_id = t.term_id WHERE ";

	if ( is_int( $term ) ) {
		if ( 0 === $term ) {
			return 0;
		}
		$where = 't.term_id = %d';
		if ( ! empty( $taxonomy ) ) {
			// phpcs:ignore WordPress.DB.PreparedSQLPlaceholders.ReplacementsWrongNumber
			return $wpdb->get_row( $wpdb->prepare( $tax_select . $where . ' AND tt.taxonomy = %s', $term, $taxonomy ), ARRAY_A );
		} else {
			return $wpdb->get_var( $wpdb->prepare( $select . $where, $term ) );
		}
	}

	$term = trim( wp_unslash( $term ) );
	$slug = sanitize_title( $term );

	$where             = 't.slug = %s';
	$else_where        = 't.name = %s';
	$where_fields      = array( $slug );
	$else_where_fields = array( $term );
	$orderby           = 'ORDER BY t.term_id ASC';
	$limit             = 'LIMIT 1';
	if ( ! empty( $taxonomy ) ) {
		if ( is_numeric( $parent ) ) {
			$parent              = (int) $parent;
			$where_fields[]      = $parent;
			$else_where_fields[] = $parent;
			$where              .= ' AND tt.parent = %d';
			$else_where         .= ' AND tt.parent = %d';
		}

		$where_fields[]      = $taxonomy;
		$else_where_fields[] = $taxonomy;

		$result = $wpdb->get_row( $wpdb->prepare( "SELECT tt.term_id, tt.term_taxonomy_id FROM $wpdb->terms AS t INNER JOIN $wpdb->term_taxonomy as tt ON tt.term_id = t.term_id WHERE $where AND tt.taxonomy = %s $orderby $limit", $where_fields ), ARRAY_A );
		if ( $result ) {
			return $result;
		}

		return $wpdb->get_row( $wpdb->prepare( "SELECT tt.term_id, tt.term_taxonomy_id FROM $wpdb->terms AS t INNER JOIN $wpdb->term_taxonomy as tt ON tt.term_id = t.term_id WHERE $else_where AND tt.taxonomy = %s $orderby $limit", $else_where_fields ), ARRAY_A );
	}

	// phpcs:ignore WordPress.DB.PreparedSQLPlaceholders.UnfinishedPrepare
	$result = $wpdb->get_var( $wpdb->prepare( "SELECT term_id FROM $wpdb->terms as t WHERE $where $orderby $limit", $where_fields ) );
	if ( $result ) {
		return $result;
	}

	// phpcs:ignore WordPress.DB.PreparedSQLPlaceholders.UnfinishedPrepare
	return $wpdb->get_var( $wpdb->prepare( "SELECT term_id FROM $wpdb->terms as t WHERE $else_where $orderby $limit", $else_where_fields ) );
}

/**
 * Check if a term is an ancestor of another term.
 *
 * You can use either an ID or the term object for both parameters.
 *
 * @since 3.4.0
 *
 * @param int|object $term1    ID or object to check if this is the parent term.
 * @param int|object $term2    The child term.
 * @param string     $taxonomy Taxonomy name that $term1 and `$term2` belong to.
 * @return bool Whether `$term2` is a child of `$term1`.
 */
function term_is_ancestor_of( $term1, $term2, $taxonomy ) {
	if ( ! isset( $term1->term_id ) ) {
		$term1 = get_term( $term1, $taxonomy );
	}
	if ( ! isset( $term2->parent ) ) {
		$term2 = get_term( $term2, $taxonomy );
	}

	if ( empty( $term1->term_id ) || empty( $term2->parent ) ) {
		return false;
	}
	if ( $term2->parent === $term1->term_id ) {
		return true;
	}

	return term_is_ancestor_of( $term1, get_term( $term2->parent, $taxonomy ), $taxonomy );
}

/**
 * Sanitize all term fields.
 *
 * Relies on sanitize_term_field() to sanitize the term. The difference is that
 * this function will sanitize **all** fields. The context is based
 * on sanitize_term_field().
 *
 * The `$term` is expected to be either an array or an object.
 *
 * @since 2.3.0
 *
 * @param array|object $term     The term to check.
 * @param string       $taxonomy The taxonomy name to use.
 * @param string       $context  Optional. Context in which to sanitize the term.
 *                               Accepts 'raw', 'edit', 'db', 'display', 'rss',
 *                               'attribute', or 'js'. Default 'display'.
 * @return array|object Term with all fields sanitized.
 */
function sanitize_term( $term, $taxonomy, $context = 'display' ) {
	$fields = array( 'term_id', 'name', 'description', 'slug', 'count', 'parent', 'term_group', 'term_taxonomy_id', 'object_id' );

	$do_object = is_object( $term );

	$term_id = $do_object ? $term->term_id : ( isset( $term['term_id'] ) ? $term['term_id'] : 0 );

	foreach ( (array) $fields as $field ) {
		if ( $do_object ) {
			if ( isset( $term->$field ) ) {
				$term->$field = sanitize_term_field( $field, $term->$field, $term_id, $taxonomy, $context );
			}
		} else {
			if ( isset( $term[ $field ] ) ) {
				$term[ $field ] = sanitize_term_field( $field, $term[ $field ], $term_id, $taxonomy, $context );
			}
		}
	}

	if ( $do_object ) {
		$term->filter = $context;
	} else {
		$term['filter'] = $context;
	}

	return $term;
}

/**
 * Cleanse the field value in the term based on the context.
 *
 * Passing a term field value through the function should be assumed to have
 * cleansed the value for whatever context the term field is going to be used.
 *
 * If no context or an unsupported context is given, then default filters will
 * be applied.
 *
 * There are enough filters for each context to support a custom filtering
 * without creating your own filter function. Simply create a function that
 * hooks into the filter you need.
 *
 * @since 2.3.0
 *
 * @param string $field    Term field to sanitize.
 * @param string $value    Search for this term value.
 * @param int    $term_id  Term ID.
 * @param string $taxonomy Taxonomy name.
 * @param string $context  Context in which to sanitize the term field.
 *                         Accepts 'raw', 'edit', 'db', 'display', 'rss',
 *                         'attribute', or 'js'. Default 'display'.
 * @return mixed Sanitized field.
 */
function sanitize_term_field( $field, $value, $term_id, $taxonomy, $context ) {
	$int_fields = array( 'parent', 'term_id', 'count', 'term_group', 'term_taxonomy_id', 'object_id' );
	if ( in_array( $field, $int_fields, true ) ) {
		$value = (int) $value;
		if ( $value < 0 ) {
			$value = 0;
		}
	}

	$context = strtolower( $context );

	if ( 'raw' === $context ) {
		return $value;
	}

	if ( 'edit' === $context ) {

		/**
		 * Filters a term field to edit before it is sanitized.
		 *
		 * The dynamic portion of the hook name, `$field`, refers to the term field.
		 *
		 * @since 2.3.0
		 *
		 * @param mixed $value     Value of the term field.
		 * @param int   $term_id   Term ID.
		 * @param string $taxonomy Taxonomy slug.
		 */
		$value = apply_filters( "edit_term_{$field}", $value, $term_id, $taxonomy );

		/**
		 * Filters the taxonomy field to edit before it is sanitized.
		 *
		 * The dynamic portions of the filter name, `$taxonomy` and `$field`, refer
		 * to the taxonomy slug and taxonomy field, respectively.
		 *
		 * @since 2.3.0
		 *
		 * @param mixed $value   Value of the taxonomy field to edit.
		 * @param int   $term_id Term ID.
		 */
		$value = apply_filters( "edit_{$taxonomy}_{$field}", $value, $term_id );

		if ( 'description' === $field ) {
			$value = esc_html( $value ); // textarea_escaped
		} else {
			$value = esc_attr( $value );
		}
	} elseif ( 'db' === $context ) {

		/**
		 * Filters a term field value before it is sanitized.
		 *
		 * The dynamic portion of the hook name, `$field`, refers to the term field.
		 *
		 * @since 2.3.0
		 *
		 * @param mixed  $value    Value of the term field.
		 * @param string $taxonomy Taxonomy slug.
		 */
		$value = apply_filters( "pre_term_{$field}", $value, $taxonomy );

		/**
		 * Filters a taxonomy field before it is sanitized.
		 *
		 * The dynamic portions of the filter name, `$taxonomy` and `$field`, refer
		 * to the taxonomy slug and field name, respectively.
		 *
		 * @since 2.3.0
		 *
		 * @param mixed $value Value of the taxonomy field.
		 */
		$value = apply_filters( "pre_{$taxonomy}_{$field}", $value );

		// Back compat filters.
		if ( 'slug' === $field ) {
			/**
			 * Filters the category nicename before it is sanitized.
			 *
			 * Use the {@see 'pre_$taxonomy_$field'} hook instead.
			 *
			 * @since 2.0.3
			 *
			 * @param string $value The category nicename.
			 */
			$value = apply_filters( 'pre_category_nicename', $value );
		}
	} elseif ( 'rss' === $context ) {

		/**
		 * Filters the term field for use in RSS.
		 *
		 * The dynamic portion of the hook name, `$field`, refers to the term field.
		 *
		 * @since 2.3.0
		 *
		 * @param mixed  $value    Value of the term field.
		 * @param string $taxonomy Taxonomy slug.
		 */
		$value = apply_filters( "term_{$field}_rss", $value, $taxonomy );

		/**
		 * Filters the taxonomy field for use in RSS.
		 *
		 * The dynamic portions of the hook name, `$taxonomy`, and `$field`, refer
		 * to the taxonomy slug and field name, respectively.
		 *
		 * @since 2.3.0
		 *
		 * @param mixed $value Value of the taxonomy field.
		 */
		$value = apply_filters( "{$taxonomy}_{$field}_rss", $value );
	} else {
		// Use display filters by default.

		/**
		 * Filters the term field sanitized for display.
		 *
		 * The dynamic portion of the hook name, `$field`, refers to the term field name.
		 *
		 * @since 2.3.0
		 *
		 * @param mixed  $value    Value of the term field.
		 * @param int    $term_id  Term ID.
		 * @param string $taxonomy Taxonomy slug.
		 * @param string $context  Context to retrieve the term field value.
		 */
		$value = apply_filters( "term_{$field}", $value, $term_id, $taxonomy, $context );

		/**
		 * Filters the taxonomy field sanitized for display.
		 *
		 * The dynamic portions of the filter name, `$taxonomy`, and `$field`, refer
		 * to the taxonomy slug and taxonomy field, respectively.
		 *
		 * @since 2.3.0
		 *
		 * @param mixed  $value   Value of the taxonomy field.
		 * @param int    $term_id Term ID.
		 * @param string $context Context to retrieve the taxonomy field value.
		 */
		$value = apply_filters( "{$taxonomy}_{$field}", $value, $term_id, $context );
	}

	if ( 'attribute' === $context ) {
		$value = esc_attr( $value );
	} elseif ( 'js' === $context ) {
		$value = esc_js( $value );
	}

	// Restore the type for integer fields after esc_attr().
	if ( in_array( $field, $int_fields, true ) ) {
		$value = (int) $value;
	}

	return $value;
}

/**
 * Count how many terms are in Taxonomy.
 *
 * Default $args is 'hide_empty' which can be 'hide_empty=true' or array('hide_empty' => true).
 *
 * @since 2.3.0
 * @since 5.6.0 Changed the function signature so that the `$args` array can be provided as the first parameter.
 *
 * @internal The `$deprecated` parameter is parsed for backward compatibility only.
 *
 * @param array|string $args       Optional. Array of arguments that get passed to get_terms().
 *                                 Default empty array.
 * @param array|string $deprecated Optional. Argument array, when using the legacy function parameter format.
 *                                 If present, this parameter will be interpreted as `$args`, and the first
 *                                 function parameter will be parsed as a taxonomy or array of taxonomies.
 *                                 Default empty.
 * @return string|WP_Error Numeric string containing the number of terms in that
 *                         taxonomy or WP_Error if the taxonomy does not exist.
 */
function wp_count_terms( $args = array(), $deprecated = '' ) {
	$use_legacy_args = false;

	// Check whether function is used with legacy signature: `$taxonomy` and `$args`.
	if ( $args
		&& ( is_string( $args ) && taxonomy_exists( $args )
			|| is_array( $args ) && wp_is_numeric_array( $args ) )
	) {
		$use_legacy_args = true;
	}

	$defaults = array( 'hide_empty' => false );

	if ( $use_legacy_args ) {
		$defaults['taxonomy'] = $args;
		$args                 = $deprecated;
	}

	$args = wp_parse_args( $args, $defaults );

	// Backward compatibility.
	if ( isset( $args['ignore_empty'] ) ) {
		$args['hide_empty'] = $args['ignore_empty'];
		unset( $args['ignore_empty'] );
	}

	$args['fields'] = 'count';

	return get_terms( $args );
}

/**
 * Will unlink the object from the taxonomy or taxonomies.
 *
 * Will remove all relationships between the object and any terms in
 * a particular taxonomy or taxonomies. Does not remove the term or
 * taxonomy itself.
 *
 * @since 2.3.0
 *
 * @param int          $object_id  The term object ID that refers to the term.
 * @param string|array $taxonomies List of taxonomy names or single taxonomy name.
 */
function wp_delete_object_term_relationships( $object_id, $taxonomies ) {
	$object_id = (int) $object_id;

	if ( ! is_array( $taxonomies ) ) {
		$taxonomies = array( $taxonomies );
	}

	foreach ( (array) $taxonomies as $taxonomy ) {
		$term_ids = wp_get_object_terms( $object_id, $taxonomy, array( 'fields' => 'ids' ) );
		$term_ids = array_map( 'intval', $term_ids );
		wp_remove_object_terms( $object_id, $term_ids, $taxonomy );
	}
}

/**
 * Removes a term from the database.
 *
 * If the term is a parent of other terms, then the children will be updated to
 * that term's parent.
 *
 * Metadata associated with the term will be deleted.
 *
 * @since 2.3.0
 *
 * @global wpdb $wpdb WordPress database abstraction object.
 *
 * @param int          $term     Term ID.
 * @param string       $taxonomy Taxonomy name.
 * @param array|string $args {
 *     Optional. Array of arguments to override the default term ID. Default empty array.
 *
 *     @type int  $default       The term ID to make the default term. This will only override
 *                               the terms found if there is only one term found. Any other and
 *                               the found terms are used.
 *     @type bool $force_default Optional. Whether to force the supplied term as default to be
 *                               assigned even if the object was not going to be term-less.
 *                               Default false.
 * }
 * @return bool|int|WP_Error True on success, false if term does not exist. Zero on attempted
 *                           deletion of default Category. WP_Error if the taxonomy does not exist.
 */
function wp_delete_term( $term, $taxonomy, $args = array() ) {
	global $wpdb;

	$term = (int) $term;

	$ids = term_exists( $term, $taxonomy );
	if ( ! $ids ) {
		return false;
	}
	if ( is_wp_error( $ids ) ) {
		return $ids;
	}

	$tt_id = $ids['term_taxonomy_id'];

	$defaults = array();

	if ( 'category' === $taxonomy ) {
		$defaults['default'] = (int) get_option( 'default_category' );
		if ( $defaults['default'] === $term ) {
			return 0; // Don't delete the default category.
		}
	}

	// Don't delete the default custom taxonomy term.
	$taxonomy_object = get_taxonomy( $taxonomy );
	if ( ! empty( $taxonomy_object->default_term ) ) {
		$defaults['default'] = (int) get_option( 'default_term_' . $taxonomy );
		if ( $defaults['default'] === $term ) {
			return 0;
		}
	}

	$args = wp_parse_args( $args, $defaults );

	if ( isset( $args['default'] ) ) {
		$default = (int) $args['default'];
		if ( ! term_exists( $default, $taxonomy ) ) {
			unset( $default );
		}
	}

	if ( isset( $args['force_default'] ) ) {
		$force_default = $args['force_default'];
	}

	/**
	 * Fires when deleting a term, before any modifications are made to posts or terms.
	 *
	 * @since 4.1.0
	 *
	 * @param int    $term     Term ID.
	 * @param string $taxonomy Taxonomy name.
	 */
	do_action( 'pre_delete_term', $term, $taxonomy );

	// Update children to point to new parent.
	if ( is_taxonomy_hierarchical( $taxonomy ) ) {
		$term_obj = get_term( $term, $taxonomy );
		if ( is_wp_error( $term_obj ) ) {
			return $term_obj;
		}
		$parent = $term_obj->parent;

		$edit_ids    = $wpdb->get_results( "SELECT term_id, term_taxonomy_id FROM $wpdb->term_taxonomy WHERE `parent` = " . (int) $term_obj->term_id );
		$edit_tt_ids = wp_list_pluck( $edit_ids, 'term_taxonomy_id' );

		/**
		 * Fires immediately before a term to delete's children are reassigned a parent.
		 *
		 * @since 2.9.0
		 *
		 * @param array $edit_tt_ids An array of term taxonomy IDs for the given term.
		 */
		do_action( 'edit_term_taxonomies', $edit_tt_ids );

		$wpdb->update( $wpdb->term_taxonomy, compact( 'parent' ), array( 'parent' => $term_obj->term_id ) + compact( 'taxonomy' ) );

		// Clean the cache for all child terms.
		$edit_term_ids = wp_list_pluck( $edit_ids, 'term_id' );
		clean_term_cache( $edit_term_ids, $taxonomy );

		/**
		 * Fires immediately after a term to delete's children are reassigned a parent.
		 *
		 * @since 2.9.0
		 *
		 * @param array $edit_tt_ids An array of term taxonomy IDs for the given term.
		 */
		do_action( 'edited_term_taxonomies', $edit_tt_ids );
	}

	// Get the term before deleting it or its term relationships so we can pass to actions below.
	$deleted_term = get_term( $term, $taxonomy );

	$object_ids = (array) $wpdb->get_col( $wpdb->prepare( "SELECT object_id FROM $wpdb->term_relationships WHERE term_taxonomy_id = %d", $tt_id ) );

	foreach ( $object_ids as $object_id ) {
		if ( ! isset( $default ) ) {
			wp_remove_object_terms( $object_id, $term, $taxonomy );
			continue;
		}

		$terms = wp_get_object_terms(
			$object_id,
			$taxonomy,
			array(
				'fields'  => 'ids',
				'orderby' => 'none',
			)
		);

		if ( 1 === count( $terms ) && isset( $default ) ) {
			$terms = array( $default );
		} else {
			$terms = array_diff( $terms, array( $term ) );
			if ( isset( $default ) && isset( $force_default ) && $force_default ) {
				$terms = array_merge( $terms, array( $default ) );
			}
		}

		$terms = array_map( 'intval', $terms );
		wp_set_object_terms( $object_id, $terms, $taxonomy );
	}

	// Clean the relationship caches for all object types using this term.
	$tax_object = get_taxonomy( $taxonomy );
	foreach ( $tax_object->object_type as $object_type ) {
		clean_object_term_cache( $object_ids, $object_type );
	}

	$term_meta_ids = $wpdb->get_col( $wpdb->prepare( "SELECT meta_id FROM $wpdb->termmeta WHERE term_id = %d ", $term ) );
	foreach ( $term_meta_ids as $mid ) {
		delete_metadata_by_mid( 'term', $mid );
	}

	/**
	 * Fires immediately before a term taxonomy ID is deleted.
	 *
	 * @since 2.9.0
	 *
	 * @param int $tt_id Term taxonomy ID.
	 */
	do_action( 'delete_term_taxonomy', $tt_id );

	$wpdb->delete( $wpdb->term_taxonomy, array( 'term_taxonomy_id' => $tt_id ) );

	/**
	 * Fires immediately after a term taxonomy ID is deleted.
	 *
	 * @since 2.9.0
	 *
	 * @param int $tt_id Term taxonomy ID.
	 */
	do_action( 'deleted_term_taxonomy', $tt_id );

	// Delete the term if no taxonomies use it.
	if ( ! $wpdb->get_var( $wpdb->prepare( "SELECT COUNT(*) FROM $wpdb->term_taxonomy WHERE term_id = %d", $term ) ) ) {
		$wpdb->delete( $wpdb->terms, array( 'term_id' => $term ) );
	}

	clean_term_cache( $term, $taxonomy );

	/**
	 * Fires after a term is deleted from the database and the cache is cleaned.
	 *
	 * The {@see 'delete_$taxonomy'} hook is also available for targeting a specific
	 * taxonomy.
	 *
	 * @since 2.5.0
	 * @since 4.5.0 Introduced the `$object_ids` argument.
	 *
	 * @param int     $term         Term ID.
	 * @param int     $tt_id        Term taxonomy ID.
	 * @param string  $taxonomy     Taxonomy slug.
	 * @param WP_Term $deleted_term Copy of the already-deleted term.
	 * @param array   $object_ids   List of term object IDs.
	 */
	do_action( 'delete_term', $term, $tt_id, $taxonomy, $deleted_term, $object_ids );

	/**
	 * Fires after a term in a specific taxonomy is deleted.
	 *
	 * The dynamic portion of the hook name, `$taxonomy`, refers to the specific
	 * taxonomy the term belonged to.
	 *
	 * Possible hook names include:
	 *
	 *  - `delete_category`
	 *  - `delete_post_tag`
	 *
	 * @since 2.3.0
	 * @since 4.5.0 Introduced the `$object_ids` argument.
	 *
	 * @param int     $term         Term ID.
	 * @param int     $tt_id        Term taxonomy ID.
	 * @param WP_Term $deleted_term Copy of the already-deleted term.
	 * @param array   $object_ids   List of term object IDs.
	 */
	do_action( "delete_{$taxonomy}", $term, $tt_id, $deleted_term, $object_ids );

	return true;
}

/**
 * Deletes one existing category.
 *
 * @since 2.0.0
 *
 * @param int $cat_ID Category term ID.
 * @return bool|int|WP_Error Returns true if completes delete action; false if term doesn't exist;
 *  Zero on attempted deletion of default Category; WP_Error object is also a possibility.
 */
function wp_delete_category( $cat_ID ) {
	return wp_delete_term( $cat_ID, 'category' );
}

/**
 * Retrieves the terms associated with the given object(s), in the supplied taxonomies.
 *
 * @since 2.3.0
 * @since 4.2.0 Added support for 'taxonomy', 'parent', and 'term_taxonomy_id' values of `$orderby`.
 *              Introduced `$parent` argument.
 * @since 4.4.0 Introduced `$meta_query` and `$update_term_meta_cache` arguments. When `$fields` is 'all' or
 *              'all_with_object_id', an array of `WP_Term` objects will be returned.
 * @since 4.7.0 Refactored to use WP_Term_Query, and to support any WP_Term_Query arguments.
 *
 * @param int|int[]       $object_ids The ID(s) of the object(s) to retrieve.
 * @param string|string[] $taxonomies The taxonomy names to retrieve terms from.
 * @param array|string    $args       See WP_Term_Query::__construct() for supported arguments.
 * @return WP_Term[]|WP_Error Array of terms or empty array if no terms found.
 *                            WP_Error if any of the taxonomies don't exist.
 */
function wp_get_object_terms( $object_ids, $taxonomies, $args = array() ) {
	if ( empty( $object_ids ) || empty( $taxonomies ) ) {
		return array();
	}

	if ( ! is_array( $taxonomies ) ) {
		$taxonomies = array( $taxonomies );
	}

	foreach ( $taxonomies as $taxonomy ) {
		if ( ! taxonomy_exists( $taxonomy ) ) {
			return new WP_Error( 'invalid_taxonomy', __( 'Invalid taxonomy.' ) );
		}
	}

	if ( ! is_array( $object_ids ) ) {
		$object_ids = array( $object_ids );
	}
	$object_ids = array_map( 'intval', $object_ids );

	$args = wp_parse_args( $args );

	/**
	 * Filters arguments for retrieving object terms.
	 *
	 * @since 4.9.0
	 *
	 * @param array    $args       An array of arguments for retrieving terms for the given object(s).
	 *                             See {@see wp_get_object_terms()} for details.
	 * @param int[]    $object_ids Array of object IDs.
	 * @param string[] $taxonomies Array of taxonomy names to retrieve terms from.
	 */
	$args = apply_filters( 'wp_get_object_terms_args', $args, $object_ids, $taxonomies );

	/*
	 * When one or more queried taxonomies is registered with an 'args' array,
	 * those params override the `$args` passed to this function.
	 */
	$terms = array();
	if ( count( $taxonomies ) > 1 ) {
		foreach ( $taxonomies as $index => $taxonomy ) {
			$t = get_taxonomy( $taxonomy );
			if ( isset( $t->args ) && is_array( $t->args ) && array_merge( $args, $t->args ) != $args ) {
				unset( $taxonomies[ $index ] );
				$terms = array_merge( $terms, wp_get_object_terms( $object_ids, $taxonomy, array_merge( $args, $t->args ) ) );
			}
		}
	} else {
		$t = get_taxonomy( $taxonomies[0] );
		if ( isset( $t->args ) && is_array( $t->args ) ) {
			$args = array_merge( $args, $t->args );
		}
	}

	$args['taxonomy']   = $taxonomies;
	$args['object_ids'] = $object_ids;

	// Taxonomies registered without an 'args' param are handled here.
	if ( ! empty( $taxonomies ) ) {
		$terms_from_remaining_taxonomies = get_terms( $args );

		// Array keys should be preserved for values of $fields that use term_id for keys.
		if ( ! empty( $args['fields'] ) && 0 === strpos( $args['fields'], 'id=>' ) ) {
			$terms = $terms + $terms_from_remaining_taxonomies;
		} else {
			$terms = array_merge( $terms, $terms_from_remaining_taxonomies );
		}
	}

	/**
	 * Filters the terms for a given object or objects.
	 *
	 * @since 4.2.0
	 *
	 * @param WP_Term[] $terms      Array of terms for the given object or objects.
	 * @param int[]     $object_ids Array of object IDs for which terms were retrieved.
	 * @param string[]  $taxonomies Array of taxonomy names from which terms were retrieved.
	 * @param array     $args       Array of arguments for retrieving terms for the given
	 *                              object(s). See wp_get_object_terms() for details.
	 */
	$terms = apply_filters( 'get_object_terms', $terms, $object_ids, $taxonomies, $args );

	$object_ids = implode( ',', $object_ids );
	$taxonomies = "'" . implode( "', '", array_map( 'esc_sql', $taxonomies ) ) . "'";

	/**
	 * Filters the terms for a given object or objects.
	 *
	 * The `$taxonomies` parameter passed to this filter is formatted as a SQL fragment. The
	 * {@see 'get_object_terms'} filter is recommended as an alternative.
	 *
	 * @since 2.8.0
	 *
	 * @param WP_Term[] $terms      Array of terms for the given object or objects.
	 * @param string    $object_ids Comma separated list of object IDs for which terms were retrieved.
	 * @param string    $taxonomies SQL fragment of taxonomy names from which terms were retrieved.
	 * @param array     $args       Array of arguments for retrieving terms for the given
	 *                              object(s). See wp_get_object_terms() for details.
	 */
	return apply_filters( 'wp_get_object_terms', $terms, $object_ids, $taxonomies, $args );
}

/**
 * Add a new term to the database.
 *
 * A non-existent term is inserted in the following sequence:
 * 1. The term is added to the term table, then related to the taxonomy.
 * 2. If everything is correct, several actions are fired.
 * 3. The 'term_id_filter' is evaluated.
 * 4. The term cache is cleaned.
 * 5. Several more actions are fired.
 * 6. An array is returned containing the `term_id` and `term_taxonomy_id`.
 *
 * If the 'slug' argument is not empty, then it is checked to see if the term
 * is invalid. If it is not a valid, existing term, it is added and the term_id
 * is given.
 *
 * If the taxonomy is hierarchical, and the 'parent' argument is not empty,
 * the term is inserted and the term_id will be given.
 *
 * Error handling:
 * If `$taxonomy` does not exist or `$term` is empty,
 * a WP_Error object will be returned.
 *
 * If the term already exists on the same hierarchical level,
 * or the term slug and name are not unique, a WP_Error object will be returned.
 *
 * @global wpdb $wpdb WordPress database abstraction object.
 *
 * @since 2.3.0
 *
 * @param string       $term     The term name to add.
 * @param string       $taxonomy The taxonomy to which to add the term.
 * @param array|string $args {
 *     Optional. Array or query string of arguments for inserting a term.
 *
 *     @type string $alias_of    Slug of the term to make this term an alias of.
 *                               Default empty string. Accepts a term slug.
 *     @type string $description The term description. Default empty string.
 *     @type int    $parent      The id of the parent term. Default 0.
 *     @type string $slug        The term slug to use. Default empty string.
 * }
 * @return array|WP_Error {
 *     An array of the new term data, WP_Error otherwise.
 *
 *     @type int        $term_id          The new term ID.
 *     @type int|string $term_taxonomy_id The new term taxonomy ID. Can be a numeric string.
 * }
 */
function wp_insert_term( $term, $taxonomy, $args = array() ) {
	global $wpdb;

	if ( ! taxonomy_exists( $taxonomy ) ) {
		return new WP_Error( 'invalid_taxonomy', __( 'Invalid taxonomy.' ) );
	}

	/**
	 * Filters a term before it is sanitized and inserted into the database.
	 *
	 * @since 3.0.0
	 *
	 * @param string|WP_Error $term     The term name to add, or a WP_Error object if there's an error.
	 * @param string          $taxonomy Taxonomy slug.
	 */
	$term = apply_filters( 'pre_insert_term', $term, $taxonomy );

	if ( is_wp_error( $term ) ) {
		return $term;
	}

	if ( is_int( $term ) && 0 === $term ) {
		return new WP_Error( 'invalid_term_id', __( 'Invalid term ID.' ) );
	}

	if ( '' === trim( $term ) ) {
		return new WP_Error( 'empty_term_name', __( 'A name is required for this term.' ) );
	}

	$defaults = array(
		'alias_of'    => '',
		'description' => '',
		'parent'      => 0,
		'slug'        => '',
	);
	$args     = wp_parse_args( $args, $defaults );

	if ( (int) $args['parent'] > 0 && ! term_exists( (int) $args['parent'] ) ) {
		return new WP_Error( 'missing_parent', __( 'Parent term does not exist.' ) );
	}

	$args['name']     = $term;
	$args['taxonomy'] = $taxonomy;

	// Coerce null description to strings, to avoid database errors.
	$args['description'] = (string) $args['description'];

	$args = sanitize_term( $args, $taxonomy, 'db' );

	// expected_slashed ($name)
	$name        = wp_unslash( $args['name'] );
	$description = wp_unslash( $args['description'] );
	$parent      = (int) $args['parent'];

	$slug_provided = ! empty( $args['slug'] );
	if ( ! $slug_provided ) {
		$slug = sanitize_title( $name );
	} else {
		$slug = $args['slug'];
	}

	$term_group = 0;
	if ( $args['alias_of'] ) {
		$alias = get_term_by( 'slug', $args['alias_of'], $taxonomy );
		if ( ! empty( $alias->term_group ) ) {
			// The alias we want is already in a group, so let's use that one.
			$term_group = $alias->term_group;
		} elseif ( ! empty( $alias->term_id ) ) {
			/*
			 * The alias is not in a group, so we create a new one
			 * and add the alias to it.
			 */
			$term_group = $wpdb->get_var( "SELECT MAX(term_group) FROM $wpdb->terms" ) + 1;

			wp_update_term(
				$alias->term_id,
				$taxonomy,
				array(
					'term_group' => $term_group,
				)
			);
		}
	}

	/*
	 * Prevent the creation of terms with duplicate names at the same level of a taxonomy hierarchy,
	 * unless a unique slug has been explicitly provided.
	 */
	$name_matches = get_terms(
		array(
			'taxonomy'               => $taxonomy,
			'name'                   => $name,
			'hide_empty'             => false,
			'parent'                 => $args['parent'],
			'update_term_meta_cache' => false,
		)
	);

	/*
	 * The `name` match in `get_terms()` doesn't differentiate accented characters,
	 * so we do a stricter comparison here.
	 */
	$name_match = null;
	if ( $name_matches ) {
		foreach ( $name_matches as $_match ) {
			if ( strtolower( $name ) === strtolower( $_match->name ) ) {
				$name_match = $_match;
				break;
			}
		}
	}

	if ( $name_match ) {
		$slug_match = get_term_by( 'slug', $slug, $taxonomy );
		if ( ! $slug_provided || $name_match->slug === $slug || $slug_match ) {
			if ( is_taxonomy_hierarchical( $taxonomy ) ) {
				$siblings = get_terms(
					array(
						'taxonomy'               => $taxonomy,
						'get'                    => 'all',
						'parent'                 => $parent,
						'update_term_meta_cache' => false,
					)
				);

				$existing_term = null;
				$sibling_names = wp_list_pluck( $siblings, 'name' );
				$sibling_slugs = wp_list_pluck( $siblings, 'slug' );

				if ( ( ! $slug_provided || $name_match->slug === $slug ) && in_array( $name, $sibling_names, true ) ) {
					$existing_term = $name_match;
				} elseif ( $slug_match && in_array( $slug, $sibling_slugs, true ) ) {
					$existing_term = $slug_match;
				}

				if ( $existing_term ) {
					return new WP_Error( 'term_exists', __( 'A term with the name provided already exists with this parent.' ), $existing_term->term_id );
				}
			} else {
				return new WP_Error( 'term_exists', __( 'A term with the name provided already exists in this taxonomy.' ), $name_match->term_id );
			}
		}
	}

	$slug = wp_unique_term_slug( $slug, (object) $args );

	$data = compact( 'name', 'slug', 'term_group' );

	/**
	 * Filters term data before it is inserted into the database.
	 *
	 * @since 4.7.0
	 *
	 * @param array  $data     Term data to be inserted.
	 * @param string $taxonomy Taxonomy slug.
	 * @param array  $args     Arguments passed to wp_insert_term().
	 */
	$data = apply_filters( 'wp_insert_term_data', $data, $taxonomy, $args );

	if ( false === $wpdb->insert( $wpdb->terms, $data ) ) {
		return new WP_Error( 'db_insert_error', __( 'Could not insert term into the database.' ), $wpdb->last_error );
	}

	$term_id = (int) $wpdb->insert_id;

	// Seems unreachable. However, is used in the case that a term name is provided, which sanitizes to an empty string.
	if ( empty( $slug ) ) {
		$slug = sanitize_title( $slug, $term_id );

		/** This action is documented in wp-includes/taxonomy.php */
		do_action( 'edit_terms', $term_id, $taxonomy );
		$wpdb->update( $wpdb->terms, compact( 'slug' ), compact( 'term_id' ) );

		/** This action is documented in wp-includes/taxonomy.php */
		do_action( 'edited_terms', $term_id, $taxonomy );
	}

	$tt_id = $wpdb->get_var( $wpdb->prepare( "SELECT tt.term_taxonomy_id FROM $wpdb->term_taxonomy AS tt INNER JOIN $wpdb->terms AS t ON tt.term_id = t.term_id WHERE tt.taxonomy = %s AND t.term_id = %d", $taxonomy, $term_id ) );

	if ( ! empty( $tt_id ) ) {
		return array(
			'term_id'          => $term_id,
			'term_taxonomy_id' => $tt_id,
		);
	}

	if ( false === $wpdb->insert( $wpdb->term_taxonomy, compact( 'term_id', 'taxonomy', 'description', 'parent' ) + array( 'count' => 0 ) ) ) {
		return new WP_Error( 'db_insert_error', __( 'Could not insert term taxonomy into the database.' ), $wpdb->last_error );
	}

	$tt_id = (int) $wpdb->insert_id;

	/*
	 * Sanity check: if we just created a term with the same parent + taxonomy + slug but a higher term_id than
	 * an existing term, then we have unwittingly created a duplicate term. Delete the dupe, and use the term_id
	 * and term_taxonomy_id of the older term instead. Then return out of the function so that the "create" hooks
	 * are not fired.
	 */
	$duplicate_term = $wpdb->get_row( $wpdb->prepare( "SELECT t.term_id, t.slug, tt.term_taxonomy_id, tt.taxonomy FROM $wpdb->terms AS t INNER JOIN $wpdb->term_taxonomy AS tt ON ( tt.term_id = t.term_id ) WHERE t.slug = %s AND tt.parent = %d AND tt.taxonomy = %s AND t.term_id < %d AND tt.term_taxonomy_id != %d", $slug, $parent, $taxonomy, $term_id, $tt_id ) );

	/**
	 * Filters the duplicate term check that takes place during term creation.
	 *
	 * Term parent+taxonomy+slug combinations are meant to be unique, and wp_insert_term()
	 * performs a last-minute confirmation of this uniqueness before allowing a new term
	 * to be created. Plugins with different uniqueness requirements may use this filter
	 * to bypass or modify the duplicate-term check.
	 *
	 * @since 5.1.0
	 *
	 * @param object $duplicate_term Duplicate term row from terms table, if found.
	 * @param string $term           Term being inserted.
	 * @param string $taxonomy       Taxonomy name.
	 * @param array  $args           Term arguments passed to the function.
	 * @param int    $tt_id          term_taxonomy_id for the newly created term.
	 */
	$duplicate_term = apply_filters( 'wp_insert_term_duplicate_term_check', $duplicate_term, $term, $taxonomy, $args, $tt_id );

	if ( $duplicate_term ) {
		$wpdb->delete( $wpdb->terms, array( 'term_id' => $term_id ) );
		$wpdb->delete( $wpdb->term_taxonomy, array( 'term_taxonomy_id' => $tt_id ) );

		$term_id = (int) $duplicate_term->term_id;
		$tt_id   = (int) $duplicate_term->term_taxonomy_id;

		clean_term_cache( $term_id, $taxonomy );
		return array(
			'term_id'          => $term_id,
			'term_taxonomy_id' => $tt_id,
		);
	}

	/**
	 * Fires immediately after a new term is created, before the term cache is cleaned.
	 *
	 * The {@see 'create_$taxonomy'} hook is also available for targeting a specific
	 * taxonomy.
	 *
	 * @since 2.3.0
	 *
	 * @param int    $term_id  Term ID.
	 * @param int    $tt_id    Term taxonomy ID.
	 * @param string $taxonomy Taxonomy slug.
	 */
	do_action( 'create_term', $term_id, $tt_id, $taxonomy );

	/**
	 * Fires after a new term is created for a specific taxonomy.
	 *
	 * The dynamic portion of the hook name, `$taxonomy`, refers
	 * to the slug of the taxonomy the term was created for.
	 *
	 * Possible hook names include:
	 *
	 *  - `create_category`
	 *  - `create_post_tag`
	 *
	 * @since 2.3.0
	 *
	 * @param int $term_id Term ID.
	 * @param int $tt_id   Term taxonomy ID.
	 */
	do_action( "create_{$taxonomy}", $term_id, $tt_id );

	/**
	 * Filters the term ID after a new term is created.
	 *
	 * @since 2.3.0
	 *
	 * @param int $term_id Term ID.
	 * @param int $tt_id   Term taxonomy ID.
	 */
	$term_id = apply_filters( 'term_id_filter', $term_id, $tt_id );

	clean_term_cache( $term_id, $taxonomy );

	/**
	 * Fires after a new term is created, and after the term cache has been cleaned.
	 *
	 * The {@see 'created_$taxonomy'} hook is also available for targeting a specific
	 * taxonomy.
	 *
	 * @since 2.3.0
	 *
	 * @param int    $term_id  Term ID.
	 * @param int    $tt_id    Term taxonomy ID.
	 * @param string $taxonomy Taxonomy slug.
	 */
	do_action( 'created_term', $term_id, $tt_id, $taxonomy );

	/**
	 * Fires after a new term in a specific taxonomy is created, and after the term
	 * cache has been cleaned.
	 *
	 * The dynamic portion of the hook name, `$taxonomy`, refers to the taxonomy slug.
	 *
	 * Possible hook names include:
	 *
	 *  - `created_category`
	 *  - `created_post_tag`
	 *
	 * @since 2.3.0
	 *
	 * @param int $term_id Term ID.
	 * @param int $tt_id   Term taxonomy ID.
	 */
	do_action( "created_{$taxonomy}", $term_id, $tt_id );

	/**
	 * Fires after a term has been saved, and the term cache has been cleared.
	 *
	 * The {@see 'saved_$taxonomy'} hook is also available for targeting a specific
	 * taxonomy.
	 *
	 * @since 5.5.0
	 *
	 * @param int    $term_id  Term ID.
	 * @param int    $tt_id    Term taxonomy ID.
	 * @param string $taxonomy Taxonomy slug.
	 * @param bool   $update   Whether this is an existing term being updated.
	 */
	do_action( 'saved_term', $term_id, $tt_id, $taxonomy, false );

	/**
	 * Fires after a term in a specific taxonomy has been saved, and the term
	 * cache has been cleared.
	 *
	 * The dynamic portion of the hook name, `$taxonomy`, refers to the taxonomy slug.
	 *
	 * Possible hook names include:
	 *
	 *  - `saved_category`
	 *  - `saved_post_tag`
	 *
	 * @since 5.5.0
	 *
	 * @param int  $term_id Term ID.
	 * @param int  $tt_id   Term taxonomy ID.
	 * @param bool $update  Whether this is an existing term being updated.
	 */
	do_action( "saved_{$taxonomy}", $term_id, $tt_id, false );

	return array(
		'term_id'          => $term_id,
		'term_taxonomy_id' => $tt_id,
	);
}

/**
 * Create Term and Taxonomy Relationships.
 *
 * Relates an object (post, link etc) to a term and taxonomy type. Creates the
 * term and taxonomy relationship if it doesn't already exist. Creates a term if
 * it doesn't exist (using the slug).
 *
 * A relationship means that the term is grouped in or belongs to the taxonomy.
 * A term has no meaning until it is given context by defining which taxonomy it
 * exists under.
 *
 * @since 2.3.0
 *
 * @global wpdb $wpdb WordPress database abstraction object.
 *
 * @param int              $object_id The object to relate to.
 * @param string|int|array $terms     A single term slug, single term ID, or array of either term slugs or IDs.
 *                                    Will replace all existing related terms in this taxonomy. Passing an
 *                                    empty value will remove all related terms.
 * @param string           $taxonomy  The context in which to relate the term to the object.
 * @param bool             $append    Optional. If false will delete difference of terms. Default false.
 * @return array|WP_Error Term taxonomy IDs of the affected terms or WP_Error on failure.
 */
function wp_set_object_terms( $object_id, $terms, $taxonomy, $append = false ) {
	global $wpdb;

	$object_id = (int) $object_id;

	if ( ! taxonomy_exists( $taxonomy ) ) {
		return new WP_Error( 'invalid_taxonomy', __( 'Invalid taxonomy.' ) );
	}

	if ( ! is_array( $terms ) ) {
		$terms = array( $terms );
	}

	if ( ! $append ) {
		$old_tt_ids = wp_get_object_terms(
			$object_id,
			$taxonomy,
			array(
				'fields'                 => 'tt_ids',
				'orderby'                => 'none',
				'update_term_meta_cache' => false,
			)
		);
	} else {
		$old_tt_ids = array();
	}

	$tt_ids     = array();
	$term_ids   = array();
	$new_tt_ids = array();

	foreach ( (array) $terms as $term ) {
		if ( '' === trim( $term ) ) {
			continue;
		}

		$term_info = term_exists( $term, $taxonomy );

		if ( ! $term_info ) {
			// Skip if a non-existent term ID is passed.
			if ( is_int( $term ) ) {
				continue;
			}

			$term_info = wp_insert_term( $term, $taxonomy );
		}

		if ( is_wp_error( $term_info ) ) {
			return $term_info;
		}

		$term_ids[] = $term_info['term_id'];
		$tt_id      = $term_info['term_taxonomy_id'];
		$tt_ids[]   = $tt_id;

		if ( $wpdb->get_var( $wpdb->prepare( "SELECT term_taxonomy_id FROM $wpdb->term_relationships WHERE object_id = %d AND term_taxonomy_id = %d", $object_id, $tt_id ) ) ) {
			continue;
		}

		/**
		 * Fires immediately before an object-term relationship is added.
		 *
		 * @since 2.9.0
		 * @since 4.7.0 Added the `$taxonomy` parameter.
		 *
		 * @param int    $object_id Object ID.
		 * @param int    $tt_id     Term taxonomy ID.
		 * @param string $taxonomy  Taxonomy slug.
		 */
		do_action( 'add_term_relationship', $object_id, $tt_id, $taxonomy );

		$wpdb->insert(
			$wpdb->term_relationships,
			array(
				'object_id'        => $object_id,
				'term_taxonomy_id' => $tt_id,
			)
		);

		/**
		 * Fires immediately after an object-term relationship is added.
		 *
		 * @since 2.9.0
		 * @since 4.7.0 Added the `$taxonomy` parameter.
		 *
		 * @param int    $object_id Object ID.
		 * @param int    $tt_id     Term taxonomy ID.
		 * @param string $taxonomy  Taxonomy slug.
		 */
		do_action( 'added_term_relationship', $object_id, $tt_id, $taxonomy );

		$new_tt_ids[] = $tt_id;
	}

	if ( $new_tt_ids ) {
		wp_update_term_count( $new_tt_ids, $taxonomy );
	}

	if ( ! $append ) {
		$delete_tt_ids = array_diff( $old_tt_ids, $tt_ids );

		if ( $delete_tt_ids ) {
			$in_delete_tt_ids = "'" . implode( "', '", $delete_tt_ids ) . "'";
			$delete_term_ids  = $wpdb->get_col( $wpdb->prepare( "SELECT tt.term_id FROM $wpdb->term_taxonomy AS tt WHERE tt.taxonomy = %s AND tt.term_taxonomy_id IN ($in_delete_tt_ids)", $taxonomy ) );
			$delete_term_ids  = array_map( 'intval', $delete_term_ids );

			$remove = wp_remove_object_terms( $object_id, $delete_term_ids, $taxonomy );
			if ( is_wp_error( $remove ) ) {
				return $remove;
			}
		}
	}

	$t = get_taxonomy( $taxonomy );

	if ( ! $append && isset( $t->sort ) && $t->sort ) {
		$values     = array();
		$term_order = 0;

		$final_tt_ids = wp_get_object_terms(
			$object_id,
			$taxonomy,
			array(
				'fields'                 => 'tt_ids',
				'update_term_meta_cache' => false,
			)
		);

		foreach ( $tt_ids as $tt_id ) {
			if ( in_array( (int) $tt_id, $final_tt_ids, true ) ) {
				$values[] = $wpdb->prepare( '(%d, %d, %d)', $object_id, $tt_id, ++$term_order );
			}
		}

		if ( $values ) {
			if ( false === $wpdb->query( "INSERT INTO $wpdb->term_relationships (object_id, term_taxonomy_id, term_order) VALUES " . implode( ',', $values ) . ' ON DUPLICATE KEY UPDATE term_order = VALUES(term_order)' ) ) {
				return new WP_Error( 'db_insert_error', __( 'Could not insert term relationship into the database.' ), $wpdb->last_error );
			}
		}
	}

	wp_cache_delete( $object_id, $taxonomy . '_relationships' );
	wp_cache_delete( 'last_changed', 'terms' );

	/**
	 * Fires after an object's terms have been set.
	 *
	 * @since 2.8.0
	 *
	 * @param int    $object_id  Object ID.
	 * @param array  $terms      An array of object term IDs or slugs.
	 * @param array  $tt_ids     An array of term taxonomy IDs.
	 * @param string $taxonomy   Taxonomy slug.
	 * @param bool   $append     Whether to append new terms to the old terms.
	 * @param array  $old_tt_ids Old array of term taxonomy IDs.
	 */
	do_action( 'set_object_terms', $object_id, $terms, $tt_ids, $taxonomy, $append, $old_tt_ids );

	return $tt_ids;
}

/**
 * Add term(s) associated with a given object.
 *
 * @since 3.6.0
 *
 * @param int              $object_id The ID of the object to which the terms will be added.
 * @param string|int|array $terms     The slug(s) or ID(s) of the term(s) to add.
 * @param array|string     $taxonomy  Taxonomy name.
 * @return array|WP_Error Term taxonomy IDs of the affected terms.
 */
function wp_add_object_terms( $object_id, $terms, $taxonomy ) {
	return wp_set_object_terms( $object_id, $terms, $taxonomy, true );
}

/**
 * Remove term(s) associated with a given object.
 *
 * @since 3.6.0
 *
 * @global wpdb $wpdb WordPress database abstraction object.
 *
 * @param int              $object_id The ID of the object from which the terms will be removed.
 * @param string|int|array $terms     The slug(s) or ID(s) of the term(s) to remove.
 * @param string           $taxonomy  Taxonomy name.
 * @return bool|WP_Error True on success, false or WP_Error on failure.
 */
function wp_remove_object_terms( $object_id, $terms, $taxonomy ) {
	global $wpdb;

	$object_id = (int) $object_id;

	if ( ! taxonomy_exists( $taxonomy ) ) {
		return new WP_Error( 'invalid_taxonomy', __( 'Invalid taxonomy.' ) );
	}

	if ( ! is_array( $terms ) ) {
		$terms = array( $terms );
	}

	$tt_ids = array();

	foreach ( (array) $terms as $term ) {
		if ( '' === trim( $term ) ) {
			continue;
		}

		$term_info = term_exists( $term, $taxonomy );
		if ( ! $term_info ) {
			// Skip if a non-existent term ID is passed.
			if ( is_int( $term ) ) {
				continue;
			}
		}

		if ( is_wp_error( $term_info ) ) {
			return $term_info;
		}

		$tt_ids[] = $term_info['term_taxonomy_id'];
	}

	if ( $tt_ids ) {
		$in_tt_ids = "'" . implode( "', '", $tt_ids ) . "'";

		/**
		 * Fires immediately before an object-term relationship is deleted.
		 *
		 * @since 2.9.0
		 * @since 4.7.0 Added the `$taxonomy` parameter.
		 *
		 * @param int    $object_id Object ID.
		 * @param array  $tt_ids    An array of term taxonomy IDs.
		 * @param string $taxonomy  Taxonomy slug.
		 */
		do_action( 'delete_term_relationships', $object_id, $tt_ids, $taxonomy );

		$deleted = $wpdb->query( $wpdb->prepare( "DELETE FROM $wpdb->term_relationships WHERE object_id = %d AND term_taxonomy_id IN ($in_tt_ids)", $object_id ) );

		wp_cache_delete( $object_id, $taxonomy . '_relationships' );
		wp_cache_delete( 'last_changed', 'terms' );

		/**
		 * Fires immediately after an object-term relationship is deleted.
		 *
		 * @since 2.9.0
		 * @since 4.7.0 Added the `$taxonomy` parameter.
		 *
		 * @param int    $object_id Object ID.
		 * @param array  $tt_ids    An array of term taxonomy IDs.
		 * @param string $taxonomy  Taxonomy slug.
		 */
		do_action( 'deleted_term_relationships', $object_id, $tt_ids, $taxonomy );

		wp_update_term_count( $tt_ids, $taxonomy );

		return (bool) $deleted;
	}

	return false;
}

/**
 * Will make slug unique, if it isn't already.
 *
 * The `$slug` has to be unique global to every taxonomy, meaning that one
 * taxonomy term can't have a matching slug with another taxonomy term. Each
 * slug has to be globally unique for every taxonomy.
 *
 * The way this works is that if the taxonomy that the term belongs to is
 * hierarchical and has a parent, it will append that parent to the $slug.
 *
 * If that still doesn't return a unique slug, then it tries to append a number
 * until it finds a number that is truly unique.
 *
 * The only purpose for `$term` is for appending a parent, if one exists.
 *
 * @since 2.3.0
 *
 * @global wpdb $wpdb WordPress database abstraction object.
 *
 * @param string $slug The string that will be tried for a unique slug.
 * @param object $term The term object that the `$slug` will belong to.
 * @return string Will return a true unique slug.
 */
function wp_unique_term_slug( $slug, $term ) {
	global $wpdb;

	$needs_suffix  = true;
	$original_slug = $slug;

	// As of 4.1, duplicate slugs are allowed as long as they're in different taxonomies.
	if ( ! term_exists( $slug ) || get_option( 'db_version' ) >= 30133 && ! get_term_by( 'slug', $slug, $term->taxonomy ) ) {
		$needs_suffix = false;
	}

	/*
	 * If the taxonomy supports hierarchy and the term has a parent, make the slug unique
	 * by incorporating parent slugs.
	 */
	$parent_suffix = '';
	if ( $needs_suffix && is_taxonomy_hierarchical( $term->taxonomy ) && ! empty( $term->parent ) ) {
		$the_parent = $term->parent;
		while ( ! empty( $the_parent ) ) {
			$parent_term = get_term( $the_parent, $term->taxonomy );
			if ( is_wp_error( $parent_term ) || empty( $parent_term ) ) {
				break;
			}
			$parent_suffix .= '-' . $parent_term->slug;
			if ( ! term_exists( $slug . $parent_suffix ) ) {
				break;
			}

			if ( empty( $parent_term->parent ) ) {
				break;
			}
			$the_parent = $parent_term->parent;
		}
	}

	// If we didn't get a unique slug, try appending a number to make it unique.

	/**
	 * Filters whether the proposed unique term slug is bad.
	 *
	 * @since 4.3.0
	 *
	 * @param bool   $needs_suffix Whether the slug needs to be made unique with a suffix.
	 * @param string $slug         The slug.
	 * @param object $term         Term object.
	 */
	if ( apply_filters( 'wp_unique_term_slug_is_bad_slug', $needs_suffix, $slug, $term ) ) {
		if ( $parent_suffix ) {
			$slug .= $parent_suffix;
		}

		if ( ! empty( $term->term_id ) ) {
			$query = $wpdb->prepare( "SELECT slug FROM $wpdb->terms WHERE slug = %s AND term_id != %d", $slug, $term->term_id );
		} else {
			$query = $wpdb->prepare( "SELECT slug FROM $wpdb->terms WHERE slug = %s", $slug );
		}

		if ( $wpdb->get_var( $query ) ) { // phpcs:ignore WordPress.DB.PreparedSQL.NotPrepared
			$num = 2;
			do {
				$alt_slug = $slug . "-$num";
				$num++;
				$slug_check = $wpdb->get_var( $wpdb->prepare( "SELECT slug FROM $wpdb->terms WHERE slug = %s", $alt_slug ) );
			} while ( $slug_check );
			$slug = $alt_slug;
		}
	}

	/**
	 * Filters the unique term slug.
	 *
	 * @since 4.3.0
	 *
	 * @param string $slug          Unique term slug.
	 * @param object $term          Term object.
	 * @param string $original_slug Slug originally passed to the function for testing.
	 */
	return apply_filters( 'wp_unique_term_slug', $slug, $term, $original_slug );
}

/**
 * Update term based on arguments provided.
 *
 * The `$args` will indiscriminately override all values with the same field name.
 * Care must be taken to not override important information need to update or
 * update will fail (or perhaps create a new term, neither would be acceptable).
 *
 * Defaults will set 'alias_of', 'description', 'parent', and 'slug' if not
 * defined in `$args` already.
 *
 * 'alias_of' will create a term group, if it doesn't already exist, and
 * update it for the `$term`.
 *
 * If the 'slug' argument in `$args` is missing, then the 'name' will be used.
 * If you set 'slug' and it isn't unique, then a WP_Error is returned.
 * If you don't pass any slug, then a unique one will be created.
 *
 * @since 2.3.0
 *
 * @global wpdb $wpdb WordPress database abstraction object.
 *
 * @param int          $term_id  The ID of the term.
 * @param string       $taxonomy The taxonomy of the term.
 * @param array|string $args {
 *     Optional. Array or string of arguments for updating a term.
 *
 *     @type string $alias_of    Slug of the term to make this term an alias of.
 *                               Default empty string. Accepts a term slug.
 *     @type string $description The term description. Default empty string.
 *     @type int    $parent      The id of the parent term. Default 0.
 *     @type string $slug        The term slug to use. Default empty string.
 * }
 * @return array|WP_Error An array containing the `term_id` and `term_taxonomy_id`,
 *                        WP_Error otherwise.
 */
function wp_update_term( $term_id, $taxonomy, $args = array() ) {
	global $wpdb;

	if ( ! taxonomy_exists( $taxonomy ) ) {
		return new WP_Error( 'invalid_taxonomy', __( 'Invalid taxonomy.' ) );
	}

	$term_id = (int) $term_id;

	// First, get all of the original args.
	$term = get_term( $term_id, $taxonomy );

	if ( is_wp_error( $term ) ) {
		return $term;
	}

	if ( ! $term ) {
		return new WP_Error( 'invalid_term', __( 'Empty Term.' ) );
	}

	$term = (array) $term->data;

	// Escape data pulled from DB.
	$term = wp_slash( $term );

	// Merge old and new args with new args overwriting old ones.
	$args = array_merge( $term, $args );

	$defaults    = array(
		'alias_of'    => '',
		'description' => '',
		'parent'      => 0,
		'slug'        => '',
	);
	$args        = wp_parse_args( $args, $defaults );
	$args        = sanitize_term( $args, $taxonomy, 'db' );
	$parsed_args = $args;

	// expected_slashed ($name)
	$name        = wp_unslash( $args['name'] );
	$description = wp_unslash( $args['description'] );

	$parsed_args['name']        = $name;
	$parsed_args['description'] = $description;

	if ( '' === trim( $name ) ) {
		return new WP_Error( 'empty_term_name', __( 'A name is required for this term.' ) );
	}

	if ( (int) $parsed_args['parent'] > 0 && ! term_exists( (int) $parsed_args['parent'] ) ) {
		return new WP_Error( 'missing_parent', __( 'Parent term does not exist.' ) );
	}

	$empty_slug = false;
	if ( empty( $args['slug'] ) ) {
		$empty_slug = true;
		$slug       = sanitize_title( $name );
	} else {
		$slug = $args['slug'];
	}

	$parsed_args['slug'] = $slug;

	$term_group = isset( $parsed_args['term_group'] ) ? $parsed_args['term_group'] : 0;
	if ( $args['alias_of'] ) {
		$alias = get_term_by( 'slug', $args['alias_of'], $taxonomy );
		if ( ! empty( $alias->term_group ) ) {
			// The alias we want is already in a group, so let's use that one.
			$term_group = $alias->term_group;
		} elseif ( ! empty( $alias->term_id ) ) {
			/*
			 * The alias is not in a group, so we create a new one
			 * and add the alias to it.
			 */
			$term_group = $wpdb->get_var( "SELECT MAX(term_group) FROM $wpdb->terms" ) + 1;

			wp_update_term(
				$alias->term_id,
				$taxonomy,
				array(
					'term_group' => $term_group,
				)
			);
		}

		$parsed_args['term_group'] = $term_group;
	}

	/**
	 * Filters the term parent.
	 *
	 * Hook to this filter to see if it will cause a hierarchy loop.
	 *
	 * @since 3.1.0
	 *
	 * @param int    $parent      ID of the parent term.
	 * @param int    $term_id     Term ID.
	 * @param string $taxonomy    Taxonomy slug.
	 * @param array  $parsed_args An array of potentially altered update arguments for the given term.
	 * @param array  $args        An array of update arguments for the given term.
	 */
	$parent = (int) apply_filters( 'wp_update_term_parent', $args['parent'], $term_id, $taxonomy, $parsed_args, $args );

	// Check for duplicate slug.
	$duplicate = get_term_by( 'slug', $slug, $taxonomy );
	if ( $duplicate && $duplicate->term_id !== $term_id ) {
		// If an empty slug was passed or the parent changed, reset the slug to something unique.
		// Otherwise, bail.
		if ( $empty_slug || ( $parent !== (int) $term['parent'] ) ) {
			$slug = wp_unique_term_slug( $slug, (object) $args );
		} else {
			/* translators: %s: Taxonomy term slug. */
			return new WP_Error( 'duplicate_term_slug', sprintf( __( 'The slug &#8220;%s&#8221; is already in use by another term.' ), $slug ) );
		}
	}

	$tt_id = (int) $wpdb->get_var( $wpdb->prepare( "SELECT tt.term_taxonomy_id FROM $wpdb->term_taxonomy AS tt INNER JOIN $wpdb->terms AS t ON tt.term_id = t.term_id WHERE tt.taxonomy = %s AND t.term_id = %d", $taxonomy, $term_id ) );

	// Check whether this is a shared term that needs splitting.
	$_term_id = _split_shared_term( $term_id, $tt_id );
	if ( ! is_wp_error( $_term_id ) ) {
		$term_id = $_term_id;
	}

	/**
	 * Fires immediately before the given terms are edited.
	 *
	 * @since 2.9.0
	 *
	 * @param int    $term_id  Term ID.
	 * @param string $taxonomy Taxonomy slug.
	 */
	do_action( 'edit_terms', $term_id, $taxonomy );

	$data = compact( 'name', 'slug', 'term_group' );

	/**
	 * Filters term data before it is updated in the database.
	 *
	 * @since 4.7.0
	 *
	 * @param array  $data     Term data to be updated.
	 * @param int    $term_id  Term ID.
	 * @param string $taxonomy Taxonomy slug.
	 * @param array  $args     Arguments passed to wp_update_term().
	 */
	$data = apply_filters( 'wp_update_term_data', $data, $term_id, $taxonomy, $args );

	$wpdb->update( $wpdb->terms, $data, compact( 'term_id' ) );

	if ( empty( $slug ) ) {
		$slug = sanitize_title( $name, $term_id );
		$wpdb->update( $wpdb->terms, compact( 'slug' ), compact( 'term_id' ) );
	}

	/**
	 * Fires immediately after a term is updated in the database, but before its
	 * term-taxonomy relationship is updated.
	 *
	 * @since 2.9.0
	 *
	 * @param int    $term_id  Term ID
	 * @param string $taxonomy Taxonomy slug.
	 */
	do_action( 'edited_terms', $term_id, $taxonomy );

	/**
	 * Fires immediate before a term-taxonomy relationship is updated.
	 *
	 * @since 2.9.0
	 *
	 * @param int    $tt_id    Term taxonomy ID.
	 * @param string $taxonomy Taxonomy slug.
	 */
	do_action( 'edit_term_taxonomy', $tt_id, $taxonomy );

	$wpdb->update( $wpdb->term_taxonomy, compact( 'term_id', 'taxonomy', 'description', 'parent' ), array( 'term_taxonomy_id' => $tt_id ) );

	/**
	 * Fires immediately after a term-taxonomy relationship is updated.
	 *
	 * @since 2.9.0
	 *
	 * @param int    $tt_id    Term taxonomy ID.
	 * @param string $taxonomy Taxonomy slug.
	 */
	do_action( 'edited_term_taxonomy', $tt_id, $taxonomy );

	/**
	 * Fires after a term has been updated, but before the term cache has been cleaned.
	 *
	 * The {@see 'edit_$taxonomy'} hook is also available for targeting a specific
	 * taxonomy.
	 *
	 * @since 2.3.0
	 *
	 * @param int    $term_id  Term ID.
	 * @param int    $tt_id    Term taxonomy ID.
	 * @param string $taxonomy Taxonomy slug.
	 */
	do_action( 'edit_term', $term_id, $tt_id, $taxonomy );

	/**
	 * Fires after a term in a specific taxonomy has been updated, but before the term
	 * cache has been cleaned.
	 *
	 * The dynamic portion of the hook name, `$taxonomy`, refers to the taxonomy slug.
	 *
	 * Possible hook names include:
	 *
	 *  - `edit_category`
	 *  - `edit_post_tag`
	 *
	 * @since 2.3.0
	 *
	 * @param int $term_id Term ID.
	 * @param int $tt_id   Term taxonomy ID.
	 */
	do_action( "edit_{$taxonomy}", $term_id, $tt_id );

	/** This filter is documented in wp-includes/taxonomy.php */
	$term_id = apply_filters( 'term_id_filter', $term_id, $tt_id );

	clean_term_cache( $term_id, $taxonomy );

	/**
	 * Fires after a term has been updated, and the term cache has been cleaned.
	 *
	 * The {@see 'edited_$taxonomy'} hook is also available for targeting a specific
	 * taxonomy.
	 *
	 * @since 2.3.0
	 *
	 * @param int    $term_id  Term ID.
	 * @param int    $tt_id    Term taxonomy ID.
	 * @param string $taxonomy Taxonomy slug.
	 */
	do_action( 'edited_term', $term_id, $tt_id, $taxonomy );

	/**
	 * Fires after a term for a specific taxonomy has been updated, and the term
	 * cache has been cleaned.
	 *
	 * The dynamic portion of the hook name, `$taxonomy`, refers to the taxonomy slug.
	 *
	 * Possible hook names include:
	 *
	 *  - `edited_category`
	 *  - `edited_post_tag`
	 *
	 * @since 2.3.0
	 *
	 * @param int $term_id Term ID.
	 * @param int $tt_id   Term taxonomy ID.
	 */
	do_action( "edited_{$taxonomy}", $term_id, $tt_id );

	/** This action is documented in wp-includes/taxonomy.php */
	do_action( 'saved_term', $term_id, $tt_id, $taxonomy, true );

	/** This action is documented in wp-includes/taxonomy.php */
	do_action( "saved_{$taxonomy}", $term_id, $tt_id, true );

	return array(
		'term_id'          => $term_id,
		'term_taxonomy_id' => $tt_id,
	);
}

/**
 * Enable or disable term counting.
 *
 * @since 2.5.0
 *
 * @param bool $defer Optional. Enable if true, disable if false.
 * @return bool Whether term counting is enabled or disabled.
 */
function wp_defer_term_counting( $defer = null ) {
	static $_defer = false;

	if ( is_bool( $defer ) ) {
		$_defer = $defer;
		// Flush any deferred counts.
		if ( ! $defer ) {
			wp_update_term_count( null, null, true );
		}
	}

	return $_defer;
}

/**
 * Updates the amount of terms in taxonomy.
 *
 * If there is a taxonomy callback applied, then it will be called for updating
 * the count.
 *
 * The default action is to count what the amount of terms have the relationship
 * of term ID. Once that is done, then update the database.
 *
 * @since 2.3.0
 *
 * @param int|array $terms       The term_taxonomy_id of the terms.
 * @param string    $taxonomy    The context of the term.
 * @param bool      $do_deferred Whether to flush the deferred term counts too. Default false.
 * @return bool If no terms will return false, and if successful will return true.
 */
function wp_update_term_count( $terms, $taxonomy, $do_deferred = false ) {
	static $_deferred = array();

	if ( $do_deferred ) {
		foreach ( (array) array_keys( $_deferred ) as $tax ) {
			wp_update_term_count_now( $_deferred[ $tax ], $tax );
			unset( $_deferred[ $tax ] );
		}
	}

	if ( empty( $terms ) ) {
		return false;
	}

	if ( ! is_array( $terms ) ) {
		$terms = array( $terms );
	}

	if ( wp_defer_term_counting() ) {
		if ( ! isset( $_deferred[ $taxonomy ] ) ) {
			$_deferred[ $taxonomy ] = array();
		}
		$_deferred[ $taxonomy ] = array_unique( array_merge( $_deferred[ $taxonomy ], $terms ) );
		return true;
	}

	return wp_update_term_count_now( $terms, $taxonomy );
}

/**
 * Perform term count update immediately.
 *
 * @since 2.5.0
 *
 * @param array  $terms    The term_taxonomy_id of terms to update.
 * @param string $taxonomy The context of the term.
 * @return true Always true when complete.
 */
function wp_update_term_count_now( $terms, $taxonomy ) {
	$terms = array_map( 'intval', $terms );

	$taxonomy = get_taxonomy( $taxonomy );
	if ( ! empty( $taxonomy->update_count_callback ) ) {
		call_user_func( $taxonomy->update_count_callback, $terms, $taxonomy );
	} else {
		$object_types = (array) $taxonomy->object_type;
		foreach ( $object_types as &$object_type ) {
			if ( 0 === strpos( $object_type, 'attachment:' ) ) {
				list( $object_type ) = explode( ':', $object_type );
			}
		}

		if ( array_filter( $object_types, 'post_type_exists' ) == $object_types ) {
			// Only post types are attached to this taxonomy.
			_update_post_term_count( $terms, $taxonomy );
		} else {
			// Default count updater.
			_update_generic_term_count( $terms, $taxonomy );
		}
	}

	clean_term_cache( $terms, '', false );

	return true;
}

//
// Cache.
//

/**
 * Removes the taxonomy relationship to terms from the cache.
 *
 * Will remove the entire taxonomy relationship containing term `$object_id`. The
 * term IDs have to exist within the taxonomy `$object_type` for the deletion to
 * take place.
 *
 * @since 2.3.0
 *
 * @global bool $_wp_suspend_cache_invalidation
 *
 * @see get_object_taxonomies() for more on $object_type.
 *
 * @param int|array    $object_ids  Single or list of term object ID(s).
 * @param array|string $object_type The taxonomy object type.
 */
function clean_object_term_cache( $object_ids, $object_type ) {
	global $_wp_suspend_cache_invalidation;

	if ( ! empty( $_wp_suspend_cache_invalidation ) ) {
		return;
	}

	if ( ! is_array( $object_ids ) ) {
		$object_ids = array( $object_ids );
	}

	$taxonomies = get_object_taxonomies( $object_type );

	foreach ( $taxonomies as $taxonomy ) {
		wp_cache_delete_multiple( $object_ids, "{$taxonomy}_relationships" );
	}

	wp_cache_delete( 'last_changed', 'terms' );

	/**
	 * Fires after the object term cache has been cleaned.
	 *
	 * @since 2.5.0
	 *
	 * @param array  $object_ids An array of object IDs.
	 * @param string $object_type Object type.
	 */
	do_action( 'clean_object_term_cache', $object_ids, $object_type );
}

/**
 * Will remove all of the term IDs from the cache.
 *
 * @since 2.3.0
 *
 * @global wpdb $wpdb                           WordPress database abstraction object.
 * @global bool $_wp_suspend_cache_invalidation
 *
 * @param int|int[] $ids            Single or array of term IDs.
 * @param string    $taxonomy       Optional. Taxonomy slug. Can be empty, in which case the taxonomies of the passed
 *                                  term IDs will be used. Default empty.
 * @param bool      $clean_taxonomy Optional. Whether to clean taxonomy wide caches (true), or just individual
 *                                  term object caches (false). Default true.
 */
function clean_term_cache( $ids, $taxonomy = '', $clean_taxonomy = true ) {
	global $wpdb, $_wp_suspend_cache_invalidation;

	if ( ! empty( $_wp_suspend_cache_invalidation ) ) {
		return;
	}

	if ( ! is_array( $ids ) ) {
		$ids = array( $ids );
	}

	$taxonomies = array();
	// If no taxonomy, assume tt_ids.
	if ( empty( $taxonomy ) ) {
		$tt_ids = array_map( 'intval', $ids );
		$tt_ids = implode( ', ', $tt_ids );
		$terms  = $wpdb->get_results( "SELECT term_id, taxonomy FROM $wpdb->term_taxonomy WHERE term_taxonomy_id IN ($tt_ids)" );
		$ids    = array();

		foreach ( (array) $terms as $term ) {
			$taxonomies[] = $term->taxonomy;
			$ids[]        = $term->term_id;
		}
		wp_cache_delete_multiple( $ids, 'terms' );
		$taxonomies = array_unique( $taxonomies );
	} else {
		wp_cache_delete_multiple( $ids, 'terms' );
		$taxonomies = array( $taxonomy );
	}

	foreach ( $taxonomies as $taxonomy ) {
		if ( $clean_taxonomy ) {
			clean_taxonomy_cache( $taxonomy );
		}

		/**
		 * Fires once after each taxonomy's term cache has been cleaned.
		 *
		 * @since 2.5.0
		 * @since 4.5.0 Added the `$clean_taxonomy` parameter.
		 *
		 * @param array  $ids            An array of term IDs.
		 * @param string $taxonomy       Taxonomy slug.
		 * @param bool   $clean_taxonomy Whether or not to clean taxonomy-wide caches
		 */
		do_action( 'clean_term_cache', $ids, $taxonomy, $clean_taxonomy );
	}

	wp_cache_set( 'last_changed', microtime(), 'terms' );
}

/**
 * Clean the caches for a taxonomy.
 *
 * @since 4.9.0
 *
 * @param string $taxonomy Taxonomy slug.
 */
function clean_taxonomy_cache( $taxonomy ) {
	wp_cache_delete( 'all_ids', $taxonomy );
	wp_cache_delete( 'get', $taxonomy );
	wp_cache_delete( 'last_changed', 'terms' );

	// Regenerate cached hierarchy.
	delete_option( "{$taxonomy}_children" );
	_get_term_hierarchy( $taxonomy );

	/**
	 * Fires after a taxonomy's caches have been cleaned.
	 *
	 * @since 4.9.0
	 *
	 * @param string $taxonomy Taxonomy slug.
	 */
	do_action( 'clean_taxonomy_cache', $taxonomy );
}

/**
 * Retrieves the cached term objects for the given object ID.
 *
 * Upstream functions (like get_the_terms() and is_object_in_term()) are
 * responsible for populating the object-term relationship cache. The current
 * function only fetches relationship data that is already in the cache.
 *
 * @since 2.3.0
 * @since 4.7.0 Returns a `WP_Error` object if there's an error with
 *              any of the matched terms.
 *
 * @param int    $id       Term object ID, for example a post, comment, or user ID.
 * @param string $taxonomy Taxonomy name.
 * @return bool|WP_Term[]|WP_Error Array of `WP_Term` objects, if cached.
 *                                 False if cache is empty for `$taxonomy` and `$id`.
 *                                 WP_Error if get_term() returns an error object for any term.
 */
function get_object_term_cache( $id, $taxonomy ) {
	$_term_ids = wp_cache_get( $id, "{$taxonomy}_relationships" );

	// We leave the priming of relationship caches to upstream functions.
	if ( false === $_term_ids ) {
		return false;
	}

	// Backward compatibility for if a plugin is putting objects into the cache, rather than IDs.
	$term_ids = array();
	foreach ( $_term_ids as $term_id ) {
		if ( is_numeric( $term_id ) ) {
			$term_ids[] = (int) $term_id;
		} elseif ( isset( $term_id->term_id ) ) {
			$term_ids[] = (int) $term_id->term_id;
		}
	}

	// Fill the term objects.
	_prime_term_caches( $term_ids );

	$terms = array();
	foreach ( $term_ids as $term_id ) {
		$term = get_term( $term_id, $taxonomy );
		if ( is_wp_error( $term ) ) {
			return $term;
		}

		$terms[] = $term;
	}

	return $terms;
}

/**
 * Updates the cache for the given term object ID(s).
 *
 * Note: Due to performance concerns, great care should be taken to only update
 * term caches when necessary. Processing time can increase exponentially depending
 * on both the number of passed term IDs and the number of taxonomies those terms
 * belong to.
 *
 * Caches will only be updated for terms not already cached.
 *
 * @since 2.3.0
 *
 * @param string|int[]    $object_ids  Comma-separated list or array of term object IDs.
 * @param string|string[] $object_type The taxonomy object type or array of the same.
 * @return void|false Void on success or if the `$object_ids` parameter is empty,
 *                    false if all of the terms in `$object_ids` are already cached.
 */
function update_object_term_cache( $object_ids, $object_type ) {
	if ( empty( $object_ids ) ) {
		return;
	}

	if ( ! is_array( $object_ids ) ) {
		$object_ids = explode( ',', $object_ids );
	}

	$object_ids     = array_map( 'intval', $object_ids );
	$non_cached_ids = array();

	$taxonomies = get_object_taxonomies( $object_type );

	foreach ( $taxonomies as $taxonomy ) {
		$cache_values = wp_cache_get_multiple( (array) $object_ids, "{$taxonomy}_relationships" );

		foreach ( $cache_values as $id => $value ) {
			if ( false === $value ) {
				$non_cached_ids[] = $id;
			}
		}
	}

	if ( empty( $non_cached_ids ) ) {
		return false;
	}

	$non_cached_ids = array_unique( $non_cached_ids );

	$terms = wp_get_object_terms(
		$non_cached_ids,
		$taxonomies,
		array(
			'fields'                 => 'all_with_object_id',
			'orderby'                => 'name',
			'update_term_meta_cache' => false,
		)
	);

	$object_terms = array();
	foreach ( (array) $terms as $term ) {
		$object_terms[ $term->object_id ][ $term->taxonomy ][] = $term->term_id;
	}

	foreach ( $non_cached_ids as $id ) {
		foreach ( $taxonomies as $taxonomy ) {
			if ( ! isset( $object_terms[ $id ][ $taxonomy ] ) ) {
				if ( ! isset( $object_terms[ $id ] ) ) {
					$object_terms[ $id ] = array();
				}
				$object_terms[ $id ][ $taxonomy ] = array();
			}
		}
	}

	$cache_values = array();
	foreach ( $object_terms as $id => $value ) {
		foreach ( $value as $taxonomy => $terms ) {
			$cache_values[ $taxonomy ][ $id ] = $terms;
		}
	}
	foreach ( $cache_values as $taxonomy => $data ) {
		wp_cache_add_multiple( $data, "{$taxonomy}_relationships" );
	}
}

/**
 * Updates Terms to Taxonomy in cache.
 *
 * @since 2.3.0
 *
 * @param WP_Term[] $terms    Array of term objects to change.
 * @param string    $taxonomy Not used.
 */
function update_term_cache( $terms, $taxonomy = '' ) {
	$data = array();
	foreach ( (array) $terms as $term ) {
		// Create a copy in case the array was passed by reference.
		$_term = clone $term;

		// Object ID should not be cached.
		unset( $_term->object_id );

		$data[ $term->term_id ] = $_term;
	}
	wp_cache_add_multiple( $data, 'terms' );
}

//
// Private.
//

/**
 * Retrieves children of taxonomy as Term IDs.
 *
 * @access private
 * @since 2.3.0
 *
 * @param string $taxonomy Taxonomy name.
 * @return array Empty if $taxonomy isn't hierarchical or returns children as Term IDs.
 */
function _get_term_hierarchy( $taxonomy ) {
	if ( ! is_taxonomy_hierarchical( $taxonomy ) ) {
		return array();
	}
	$children = get_option( "{$taxonomy}_children" );

	if ( is_array( $children ) ) {
		return $children;
	}
	$children = array();
	$terms    = get_terms(
		array(
			'taxonomy'               => $taxonomy,
			'get'                    => 'all',
			'orderby'                => 'id',
			'fields'                 => 'id=>parent',
			'update_term_meta_cache' => false,
		)
	);
	foreach ( $terms as $term_id => $parent ) {
		if ( $parent > 0 ) {
			$children[ $parent ][] = $term_id;
		}
	}
	update_option( "{$taxonomy}_children", $children );

	return $children;
}

/**
 * Get the subset of $terms that are descendants of $term_id.
 *
 * If `$terms` is an array of objects, then _get_term_children() returns an array of objects.
 * If `$terms` is an array of IDs, then _get_term_children() returns an array of IDs.
 *
 * @access private
 * @since 2.3.0
 *
 * @param int    $term_id   The ancestor term: all returned terms should be descendants of `$term_id`.
 * @param array  $terms     The set of terms - either an array of term objects or term IDs - from which those that
 *                          are descendants of $term_id will be chosen.
 * @param string $taxonomy  The taxonomy which determines the hierarchy of the terms.
 * @param array  $ancestors Optional. Term ancestors that have already been identified. Passed by reference, to keep
 *                          track of found terms when recursing the hierarchy. The array of located ancestors is used
 *                          to prevent infinite recursion loops. For performance, `term_ids` are used as array keys,
 *                          with 1 as value. Default empty array.
 * @return array|WP_Error The subset of $terms that are descendants of $term_id.
 */
function _get_term_children( $term_id, $terms, $taxonomy, &$ancestors = array() ) {
	$empty_array = array();
	if ( empty( $terms ) ) {
		return $empty_array;
	}

	$term_id      = (int) $term_id;
	$term_list    = array();
	$has_children = _get_term_hierarchy( $taxonomy );

	if ( $term_id && ! isset( $has_children[ $term_id ] ) ) {
		return $empty_array;
	}

	// Include the term itself in the ancestors array, so we can properly detect when a loop has occurred.
	if ( empty( $ancestors ) ) {
		$ancestors[ $term_id ] = 1;
	}

	foreach ( (array) $terms as $term ) {
		$use_id = false;
		if ( ! is_object( $term ) ) {
			$term = get_term( $term, $taxonomy );
			if ( is_wp_error( $term ) ) {
				return $term;
			}
			$use_id = true;
		}

		// Don't recurse if we've already identified the term as a child - this indicates a loop.
		if ( isset( $ancestors[ $term->term_id ] ) ) {
			continue;
		}

		if ( (int) $term->parent === $term_id ) {
			if ( $use_id ) {
				$term_list[] = $term->term_id;
			} else {
				$term_list[] = $term;
			}

			if ( ! isset( $has_children[ $term->term_id ] ) ) {
				continue;
			}

			$ancestors[ $term->term_id ] = 1;

			$children = _get_term_children( $term->term_id, $terms, $taxonomy, $ancestors );
			if ( $children ) {
				$term_list = array_merge( $term_list, $children );
			}
		}
	}

	return $term_list;
}

/**
 * Add count of children to parent count.
 *
 * Recalculates term counts by including items from child terms. Assumes all
 * relevant children are already in the $terms argument.
 *
 * @access private
 * @since 2.3.0
 *
 * @global wpdb $wpdb WordPress database abstraction object.
 *
 * @param object[]|WP_Term[] $terms    List of term objects (passed by reference).
 * @param string             $taxonomy Term context.
 */
function _pad_term_counts( &$terms, $taxonomy ) {
	global $wpdb;

	// This function only works for hierarchical taxonomies like post categories.
	if ( ! is_taxonomy_hierarchical( $taxonomy ) ) {
		return;
	}

	$term_hier = _get_term_hierarchy( $taxonomy );

	if ( empty( $term_hier ) ) {
		return;
	}

	$term_items  = array();
	$terms_by_id = array();
	$term_ids    = array();

	foreach ( (array) $terms as $key => $term ) {
		$terms_by_id[ $term->term_id ]       = & $terms[ $key ];
		$term_ids[ $term->term_taxonomy_id ] = $term->term_id;
	}

	// Get the object and term IDs and stick them in a lookup table.
	$tax_obj      = get_taxonomy( $taxonomy );
	$object_types = esc_sql( $tax_obj->object_type );
	$results      = $wpdb->get_results( "SELECT object_id, term_taxonomy_id FROM $wpdb->term_relationships INNER JOIN $wpdb->posts ON object_id = ID WHERE term_taxonomy_id IN (" . implode( ',', array_keys( $term_ids ) ) . ") AND post_type IN ('" . implode( "', '", $object_types ) . "') AND post_status = 'publish'" );

	foreach ( $results as $row ) {
		$id = $term_ids[ $row->term_taxonomy_id ];

		$term_items[ $id ][ $row->object_id ] = isset( $term_items[ $id ][ $row->object_id ] ) ? ++$term_items[ $id ][ $row->object_id ] : 1;
	}

	// Touch every ancestor's lookup row for each post in each term.
	foreach ( $term_ids as $term_id ) {
		$child     = $term_id;
		$ancestors = array();
		while ( ! empty( $terms_by_id[ $child ] ) && $parent = $terms_by_id[ $child ]->parent ) {
			$ancestors[] = $child;

			if ( ! empty( $term_items[ $term_id ] ) ) {
				foreach ( $term_items[ $term_id ] as $item_id => $touches ) {
					$term_items[ $parent ][ $item_id ] = isset( $term_items[ $parent ][ $item_id ] ) ? ++$term_items[ $parent ][ $item_id ] : 1;
				}
			}

			$child = $parent;

			if ( in_array( $parent, $ancestors, true ) ) {
				break;
			}
		}
	}

	// Transfer the touched cells.
	foreach ( (array) $term_items as $id => $items ) {
		if ( isset( $terms_by_id[ $id ] ) ) {
			$terms_by_id[ $id ]->count = count( $items );
		}
	}
}

/**
 * Adds any terms from the given IDs to the cache that do not already exist in cache.
 *
 * @since 4.6.0
 * @access private
 *
 * @global wpdb $wpdb WordPress database abstraction object.
 *
 * @param array $term_ids          Array of term IDs.
 * @param bool  $update_meta_cache Optional. Whether to update the meta cache. Default true.
 */
function _prime_term_caches( $term_ids, $update_meta_cache = true ) {
	global $wpdb;

	$non_cached_ids = _get_non_cached_ids( $term_ids, 'terms' );
	if ( ! empty( $non_cached_ids ) ) {
		$fresh_terms = $wpdb->get_results( sprintf( "SELECT t.*, tt.* FROM $wpdb->terms AS t INNER JOIN $wpdb->term_taxonomy AS tt ON t.term_id = tt.term_id WHERE t.term_id IN (%s)", implode( ',', array_map( 'intval', $non_cached_ids ) ) ) );
<<<<<<< HEAD
		update_term_cache( $fresh_terms, $update_meta_cache );
=======

		update_term_cache( $fresh_terms );
>>>>>>> 87844a6e

		if ( $update_meta_cache ) {
			update_termmeta_cache( $non_cached_ids );
		}
	}
}

//
// Default callbacks.
//

/**
 * Will update term count based on object types of the current taxonomy.
 *
 * Private function for the default callback for post_tag and category
 * taxonomies.
 *
 * @access private
 * @since 2.3.0
 *
 * @global wpdb $wpdb WordPress database abstraction object.
 *
 * @param int[]       $terms    List of Term taxonomy IDs.
 * @param WP_Taxonomy $taxonomy Current taxonomy object of terms.
 */
function _update_post_term_count( $terms, $taxonomy ) {
	global $wpdb;

	$object_types = (array) $taxonomy->object_type;

	foreach ( $object_types as &$object_type ) {
		list( $object_type ) = explode( ':', $object_type );
	}

	$object_types = array_unique( $object_types );

	$check_attachments = array_search( 'attachment', $object_types, true );
	if ( false !== $check_attachments ) {
		unset( $object_types[ $check_attachments ] );
		$check_attachments = true;
	}

	if ( $object_types ) {
		$object_types = esc_sql( array_filter( $object_types, 'post_type_exists' ) );
	}

	$post_statuses = array( 'publish' );

	/**
	 * Filters the post statuses for updating the term count.
	 *
	 * @since 5.7.0
	 *
	 * @param string[]    $post_statuses List of post statuses to include in the count. Default is 'publish'.
	 * @param WP_Taxonomy $taxonomy      Current taxonomy object.
	 */
	$post_statuses = esc_sql( apply_filters( 'update_post_term_count_statuses', $post_statuses, $taxonomy ) );

	foreach ( (array) $terms as $term ) {
		$count = 0;

		// Attachments can be 'inherit' status, we need to base count off the parent's status if so.
		if ( $check_attachments ) {
			// phpcs:ignore WordPress.DB.PreparedSQLPlaceholders.QuotedDynamicPlaceholderGeneration
			$count += (int) $wpdb->get_var( $wpdb->prepare( "SELECT COUNT(*) FROM $wpdb->term_relationships, $wpdb->posts p1 WHERE p1.ID = $wpdb->term_relationships.object_id AND ( post_status IN ('" . implode( "', '", $post_statuses ) . "') OR ( post_status = 'inherit' AND post_parent > 0 AND ( SELECT post_status FROM $wpdb->posts WHERE ID = p1.post_parent ) IN ('" . implode( "', '", $post_statuses ) . "') ) ) AND post_type = 'attachment' AND term_taxonomy_id = %d", $term ) );
		}

		if ( $object_types ) {
			// phpcs:ignore WordPress.DB.PreparedSQLPlaceholders.QuotedDynamicPlaceholderGeneration
			$count += (int) $wpdb->get_var( $wpdb->prepare( "SELECT COUNT(*) FROM $wpdb->term_relationships, $wpdb->posts WHERE $wpdb->posts.ID = $wpdb->term_relationships.object_id AND post_status IN ('" . implode( "', '", $post_statuses ) . "') AND post_type IN ('" . implode( "', '", $object_types ) . "') AND term_taxonomy_id = %d", $term ) );
		}

		/** This action is documented in wp-includes/taxonomy.php */
		do_action( 'edit_term_taxonomy', $term, $taxonomy->name );
		$wpdb->update( $wpdb->term_taxonomy, compact( 'count' ), array( 'term_taxonomy_id' => $term ) );

		/** This action is documented in wp-includes/taxonomy.php */
		do_action( 'edited_term_taxonomy', $term, $taxonomy->name );
	}
}

/**
 * Will update term count based on number of objects.
 *
 * Default callback for the 'link_category' taxonomy.
 *
 * @since 3.3.0
 *
 * @global wpdb $wpdb WordPress database abstraction object.
 *
 * @param int[]       $terms    List of term taxonomy IDs.
 * @param WP_Taxonomy $taxonomy Current taxonomy object of terms.
 */
function _update_generic_term_count( $terms, $taxonomy ) {
	global $wpdb;

	foreach ( (array) $terms as $term ) {
		$count = $wpdb->get_var( $wpdb->prepare( "SELECT COUNT(*) FROM $wpdb->term_relationships WHERE term_taxonomy_id = %d", $term ) );

		/** This action is documented in wp-includes/taxonomy.php */
		do_action( 'edit_term_taxonomy', $term, $taxonomy->name );
		$wpdb->update( $wpdb->term_taxonomy, compact( 'count' ), array( 'term_taxonomy_id' => $term ) );

		/** This action is documented in wp-includes/taxonomy.php */
		do_action( 'edited_term_taxonomy', $term, $taxonomy->name );
	}
}

/**
 * Create a new term for a term_taxonomy item that currently shares its term
 * with another term_taxonomy.
 *
 * @ignore
 * @since 4.2.0
 * @since 4.3.0 Introduced `$record` parameter. Also, `$term_id` and
 *              `$term_taxonomy_id` can now accept objects.
 *
 * @global wpdb $wpdb WordPress database abstraction object.
 *
 * @param int|object $term_id          ID of the shared term, or the shared term object.
 * @param int|object $term_taxonomy_id ID of the term_taxonomy item to receive a new term, or the term_taxonomy object
 *                                     (corresponding to a row from the term_taxonomy table).
 * @param bool       $record           Whether to record data about the split term in the options table. The recording
 *                                     process has the potential to be resource-intensive, so during batch operations
 *                                     it can be beneficial to skip inline recording and do it just once, after the
 *                                     batch is processed. Only set this to `false` if you know what you are doing.
 *                                     Default: true.
 * @return int|WP_Error When the current term does not need to be split (or cannot be split on the current
 *                      database schema), `$term_id` is returned. When the term is successfully split, the
 *                      new term_id is returned. A WP_Error is returned for miscellaneous errors.
 */
function _split_shared_term( $term_id, $term_taxonomy_id, $record = true ) {
	global $wpdb;

	if ( is_object( $term_id ) ) {
		$shared_term = $term_id;
		$term_id     = (int) $shared_term->term_id;
	}

	if ( is_object( $term_taxonomy_id ) ) {
		$term_taxonomy    = $term_taxonomy_id;
		$term_taxonomy_id = (int) $term_taxonomy->term_taxonomy_id;
	}

	// If there are no shared term_taxonomy rows, there's nothing to do here.
	$shared_tt_count = (int) $wpdb->get_var( $wpdb->prepare( "SELECT COUNT(*) FROM $wpdb->term_taxonomy tt WHERE tt.term_id = %d AND tt.term_taxonomy_id != %d", $term_id, $term_taxonomy_id ) );

	if ( ! $shared_tt_count ) {
		return $term_id;
	}

	/*
	 * Verify that the term_taxonomy_id passed to the function is actually associated with the term_id.
	 * If there's a mismatch, it may mean that the term is already split. Return the actual term_id from the db.
	 */
	$check_term_id = (int) $wpdb->get_var( $wpdb->prepare( "SELECT term_id FROM $wpdb->term_taxonomy WHERE term_taxonomy_id = %d", $term_taxonomy_id ) );
	if ( $check_term_id !== $term_id ) {
		return $check_term_id;
	}

	// Pull up data about the currently shared slug, which we'll use to populate the new one.
	if ( empty( $shared_term ) ) {
		$shared_term = $wpdb->get_row( $wpdb->prepare( "SELECT t.* FROM $wpdb->terms t WHERE t.term_id = %d", $term_id ) );
	}

	$new_term_data = array(
		'name'       => $shared_term->name,
		'slug'       => $shared_term->slug,
		'term_group' => $shared_term->term_group,
	);

	if ( false === $wpdb->insert( $wpdb->terms, $new_term_data ) ) {
		return new WP_Error( 'db_insert_error', __( 'Could not split shared term.' ), $wpdb->last_error );
	}

	$new_term_id = (int) $wpdb->insert_id;

	// Update the existing term_taxonomy to point to the newly created term.
	$wpdb->update(
		$wpdb->term_taxonomy,
		array( 'term_id' => $new_term_id ),
		array( 'term_taxonomy_id' => $term_taxonomy_id )
	);

	// Reassign child terms to the new parent.
	if ( empty( $term_taxonomy ) ) {
		$term_taxonomy = $wpdb->get_row( $wpdb->prepare( "SELECT * FROM $wpdb->term_taxonomy WHERE term_taxonomy_id = %d", $term_taxonomy_id ) );
	}

	$children_tt_ids = $wpdb->get_col( $wpdb->prepare( "SELECT term_taxonomy_id FROM $wpdb->term_taxonomy WHERE parent = %d AND taxonomy = %s", $term_id, $term_taxonomy->taxonomy ) );
	if ( ! empty( $children_tt_ids ) ) {
		foreach ( $children_tt_ids as $child_tt_id ) {
			$wpdb->update(
				$wpdb->term_taxonomy,
				array( 'parent' => $new_term_id ),
				array( 'term_taxonomy_id' => $child_tt_id )
			);
			clean_term_cache( (int) $child_tt_id, '', false );
		}
	} else {
		// If the term has no children, we must force its taxonomy cache to be rebuilt separately.
		clean_term_cache( $new_term_id, $term_taxonomy->taxonomy, false );
	}

	clean_term_cache( $term_id, $term_taxonomy->taxonomy, false );

	/*
	 * Taxonomy cache clearing is delayed to avoid race conditions that may occur when
	 * regenerating the taxonomy's hierarchy tree.
	 */
	$taxonomies_to_clean = array( $term_taxonomy->taxonomy );

	// Clean the cache for term taxonomies formerly shared with the current term.
	$shared_term_taxonomies = $wpdb->get_col( $wpdb->prepare( "SELECT taxonomy FROM $wpdb->term_taxonomy WHERE term_id = %d", $term_id ) );
	$taxonomies_to_clean    = array_merge( $taxonomies_to_clean, $shared_term_taxonomies );

	foreach ( $taxonomies_to_clean as $taxonomy_to_clean ) {
		clean_taxonomy_cache( $taxonomy_to_clean );
	}

	// Keep a record of term_ids that have been split, keyed by old term_id. See wp_get_split_term().
	if ( $record ) {
		$split_term_data = get_option( '_split_terms', array() );
		if ( ! isset( $split_term_data[ $term_id ] ) ) {
			$split_term_data[ $term_id ] = array();
		}

		$split_term_data[ $term_id ][ $term_taxonomy->taxonomy ] = $new_term_id;
		update_option( '_split_terms', $split_term_data );
	}

	// If we've just split the final shared term, set the "finished" flag.
	$shared_terms_exist = $wpdb->get_results(
		"SELECT tt.term_id, t.*, count(*) as term_tt_count FROM {$wpdb->term_taxonomy} tt
		 LEFT JOIN {$wpdb->terms} t ON t.term_id = tt.term_id
		 GROUP BY t.term_id
		 HAVING term_tt_count > 1
		 LIMIT 1"
	);
	if ( ! $shared_terms_exist ) {
		update_option( 'finished_splitting_shared_terms', true );
	}

	/**
	 * Fires after a previously shared taxonomy term is split into two separate terms.
	 *
	 * @since 4.2.0
	 *
	 * @param int    $term_id          ID of the formerly shared term.
	 * @param int    $new_term_id      ID of the new term created for the $term_taxonomy_id.
	 * @param int    $term_taxonomy_id ID for the term_taxonomy row affected by the split.
	 * @param string $taxonomy         Taxonomy for the split term.
	 */
	do_action( 'split_shared_term', $term_id, $new_term_id, $term_taxonomy_id, $term_taxonomy->taxonomy );

	return $new_term_id;
}

/**
 * Splits a batch of shared taxonomy terms.
 *
 * @since 4.3.0
 *
 * @global wpdb $wpdb WordPress database abstraction object.
 */
function _wp_batch_split_terms() {
	global $wpdb;

	$lock_name = 'term_split.lock';

	// Try to lock.
	$lock_result = $wpdb->query( $wpdb->prepare( "INSERT IGNORE INTO `$wpdb->options` ( `option_name`, `option_value`, `autoload` ) VALUES (%s, %s, 'no') /* LOCK */", $lock_name, time() ) );

	if ( ! $lock_result ) {
		$lock_result = get_option( $lock_name );

		// Bail if we were unable to create a lock, or if the existing lock is still valid.
		if ( ! $lock_result || ( $lock_result > ( time() - HOUR_IN_SECONDS ) ) ) {
			wp_schedule_single_event( time() + ( 5 * MINUTE_IN_SECONDS ), 'wp_split_shared_term_batch' );
			return;
		}
	}

	// Update the lock, as by this point we've definitely got a lock, just need to fire the actions.
	update_option( $lock_name, time() );

	// Get a list of shared terms (those with more than one associated row in term_taxonomy).
	$shared_terms = $wpdb->get_results(
		"SELECT tt.term_id, t.*, count(*) as term_tt_count FROM {$wpdb->term_taxonomy} tt
		 LEFT JOIN {$wpdb->terms} t ON t.term_id = tt.term_id
		 GROUP BY t.term_id
		 HAVING term_tt_count > 1
		 LIMIT 10"
	);

	// No more terms, we're done here.
	if ( ! $shared_terms ) {
		update_option( 'finished_splitting_shared_terms', true );
		delete_option( $lock_name );
		return;
	}

	// Shared terms found? We'll need to run this script again.
	wp_schedule_single_event( time() + ( 2 * MINUTE_IN_SECONDS ), 'wp_split_shared_term_batch' );

	// Rekey shared term array for faster lookups.
	$_shared_terms = array();
	foreach ( $shared_terms as $shared_term ) {
		$term_id                   = (int) $shared_term->term_id;
		$_shared_terms[ $term_id ] = $shared_term;
	}
	$shared_terms = $_shared_terms;

	// Get term taxonomy data for all shared terms.
	$shared_term_ids = implode( ',', array_keys( $shared_terms ) );
	$shared_tts      = $wpdb->get_results( "SELECT * FROM {$wpdb->term_taxonomy} WHERE `term_id` IN ({$shared_term_ids})" );

	// Split term data recording is slow, so we do it just once, outside the loop.
	$split_term_data    = get_option( '_split_terms', array() );
	$skipped_first_term = array();
	$taxonomies         = array();
	foreach ( $shared_tts as $shared_tt ) {
		$term_id = (int) $shared_tt->term_id;

		// Don't split the first tt belonging to a given term_id.
		if ( ! isset( $skipped_first_term[ $term_id ] ) ) {
			$skipped_first_term[ $term_id ] = 1;
			continue;
		}

		if ( ! isset( $split_term_data[ $term_id ] ) ) {
			$split_term_data[ $term_id ] = array();
		}

		// Keep track of taxonomies whose hierarchies need flushing.
		if ( ! isset( $taxonomies[ $shared_tt->taxonomy ] ) ) {
			$taxonomies[ $shared_tt->taxonomy ] = 1;
		}

		// Split the term.
		$split_term_data[ $term_id ][ $shared_tt->taxonomy ] = _split_shared_term( $shared_terms[ $term_id ], $shared_tt, false );
	}

	// Rebuild the cached hierarchy for each affected taxonomy.
	foreach ( array_keys( $taxonomies ) as $tax ) {
		delete_option( "{$tax}_children" );
		_get_term_hierarchy( $tax );
	}

	update_option( '_split_terms', $split_term_data );

	delete_option( $lock_name );
}

/**
 * In order to avoid the _wp_batch_split_terms() job being accidentally removed,
 * check that it's still scheduled while we haven't finished splitting terms.
 *
 * @ignore
 * @since 4.3.0
 */
function _wp_check_for_scheduled_split_terms() {
	if ( ! get_option( 'finished_splitting_shared_terms' ) && ! wp_next_scheduled( 'wp_split_shared_term_batch' ) ) {
		wp_schedule_single_event( time() + MINUTE_IN_SECONDS, 'wp_split_shared_term_batch' );
	}
}

/**
 * Check default categories when a term gets split to see if any of them need to be updated.
 *
 * @ignore
 * @since 4.2.0
 *
 * @param int    $term_id          ID of the formerly shared term.
 * @param int    $new_term_id      ID of the new term created for the $term_taxonomy_id.
 * @param int    $term_taxonomy_id ID for the term_taxonomy row affected by the split.
 * @param string $taxonomy         Taxonomy for the split term.
 */
function _wp_check_split_default_terms( $term_id, $new_term_id, $term_taxonomy_id, $taxonomy ) {
	if ( 'category' !== $taxonomy ) {
		return;
	}

	foreach ( array( 'default_category', 'default_link_category', 'default_email_category' ) as $option ) {
		if ( (int) get_option( $option, -1 ) === $term_id ) {
			update_option( $option, $new_term_id );
		}
	}
}

/**
 * Check menu items when a term gets split to see if any of them need to be updated.
 *
 * @ignore
 * @since 4.2.0
 *
 * @global wpdb $wpdb WordPress database abstraction object.
 *
 * @param int    $term_id          ID of the formerly shared term.
 * @param int    $new_term_id      ID of the new term created for the $term_taxonomy_id.
 * @param int    $term_taxonomy_id ID for the term_taxonomy row affected by the split.
 * @param string $taxonomy         Taxonomy for the split term.
 */
function _wp_check_split_terms_in_menus( $term_id, $new_term_id, $term_taxonomy_id, $taxonomy ) {
	global $wpdb;
	$post_ids = $wpdb->get_col(
		$wpdb->prepare(
			"SELECT m1.post_id
		FROM {$wpdb->postmeta} AS m1
			INNER JOIN {$wpdb->postmeta} AS m2 ON ( m2.post_id = m1.post_id )
			INNER JOIN {$wpdb->postmeta} AS m3 ON ( m3.post_id = m1.post_id )
		WHERE ( m1.meta_key = '_menu_item_type' AND m1.meta_value = 'taxonomy' )
			AND ( m2.meta_key = '_menu_item_object' AND m2.meta_value = %s )
			AND ( m3.meta_key = '_menu_item_object_id' AND m3.meta_value = %d )",
			$taxonomy,
			$term_id
		)
	);

	if ( $post_ids ) {
		foreach ( $post_ids as $post_id ) {
			update_post_meta( $post_id, '_menu_item_object_id', $new_term_id, $term_id );
		}
	}
}

/**
 * If the term being split is a nav_menu, change associations.
 *
 * @ignore
 * @since 4.3.0
 *
 * @param int    $term_id          ID of the formerly shared term.
 * @param int    $new_term_id      ID of the new term created for the $term_taxonomy_id.
 * @param int    $term_taxonomy_id ID for the term_taxonomy row affected by the split.
 * @param string $taxonomy         Taxonomy for the split term.
 */
function _wp_check_split_nav_menu_terms( $term_id, $new_term_id, $term_taxonomy_id, $taxonomy ) {
	if ( 'nav_menu' !== $taxonomy ) {
		return;
	}

	// Update menu locations.
	$locations = get_nav_menu_locations();
	foreach ( $locations as $location => $menu_id ) {
		if ( $term_id === $menu_id ) {
			$locations[ $location ] = $new_term_id;
		}
	}
	set_theme_mod( 'nav_menu_locations', $locations );
}

/**
 * Get data about terms that previously shared a single term_id, but have since been split.
 *
 * @since 4.2.0
 *
 * @param int $old_term_id Term ID. This is the old, pre-split term ID.
 * @return array Array of new term IDs, keyed by taxonomy.
 */
function wp_get_split_terms( $old_term_id ) {
	$split_terms = get_option( '_split_terms', array() );

	$terms = array();
	if ( isset( $split_terms[ $old_term_id ] ) ) {
		$terms = $split_terms[ $old_term_id ];
	}

	return $terms;
}

/**
 * Get the new term ID corresponding to a previously split term.
 *
 * @since 4.2.0
 *
 * @param int    $old_term_id Term ID. This is the old, pre-split term ID.
 * @param string $taxonomy    Taxonomy that the term belongs to.
 * @return int|false If a previously split term is found corresponding to the old term_id and taxonomy,
 *                   the new term_id will be returned. If no previously split term is found matching
 *                   the parameters, returns false.
 */
function wp_get_split_term( $old_term_id, $taxonomy ) {
	$split_terms = wp_get_split_terms( $old_term_id );

	$term_id = false;
	if ( isset( $split_terms[ $taxonomy ] ) ) {
		$term_id = (int) $split_terms[ $taxonomy ];
	}

	return $term_id;
}

/**
 * Determine whether a term is shared between multiple taxonomies.
 *
 * Shared taxonomy terms began to be split in 4.3, but failed cron tasks or
 * other delays in upgrade routines may cause shared terms to remain.
 *
 * @since 4.4.0
 *
 * @param int $term_id Term ID.
 * @return bool Returns false if a term is not shared between multiple taxonomies or
 *              if splitting shared taxonomy terms is finished.
 */
function wp_term_is_shared( $term_id ) {
	global $wpdb;

	if ( get_option( 'finished_splitting_shared_terms' ) ) {
		return false;
	}

	$tt_count = $wpdb->get_var( $wpdb->prepare( "SELECT COUNT(*) FROM $wpdb->term_taxonomy WHERE term_id = %d", $term_id ) );

	return $tt_count > 1;
}

/**
 * Generate a permalink for a taxonomy term archive.
 *
 * @since 2.5.0
 *
 * @global WP_Rewrite $wp_rewrite WordPress rewrite component.
 *
 * @param WP_Term|int|string $term     The term object, ID, or slug whose link will be retrieved.
 * @param string             $taxonomy Optional. Taxonomy. Default empty.
 * @return string|WP_Error URL of the taxonomy term archive on success, WP_Error if term does not exist.
 */
function get_term_link( $term, $taxonomy = '' ) {
	global $wp_rewrite;

	if ( ! is_object( $term ) ) {
		if ( is_int( $term ) ) {
			$term = get_term( $term, $taxonomy );
		} else {
			$term = get_term_by( 'slug', $term, $taxonomy );
		}
	}

	if ( ! is_object( $term ) ) {
		$term = new WP_Error( 'invalid_term', __( 'Empty Term.' ) );
	}

	if ( is_wp_error( $term ) ) {
		return $term;
	}

	$taxonomy = $term->taxonomy;

	$termlink = $wp_rewrite->get_extra_permastruct( $taxonomy );

	/**
	 * Filters the permalink structure for a term before token replacement occurs.
	 *
	 * @since 4.9.0
	 *
	 * @param string  $termlink The permalink structure for the term's taxonomy.
	 * @param WP_Term $term     The term object.
	 */
	$termlink = apply_filters( 'pre_term_link', $termlink, $term );

	$slug = $term->slug;
	$t    = get_taxonomy( $taxonomy );

	if ( empty( $termlink ) ) {
		if ( 'category' === $taxonomy ) {
			$termlink = '?cat=' . $term->term_id;
		} elseif ( $t->query_var ) {
			$termlink = "?$t->query_var=$slug";
		} else {
			$termlink = "?taxonomy=$taxonomy&term=$slug";
		}
		$termlink = home_url( $termlink );
	} else {
		if ( ! empty( $t->rewrite['hierarchical'] ) ) {
			$hierarchical_slugs = array();
			$ancestors          = get_ancestors( $term->term_id, $taxonomy, 'taxonomy' );
			foreach ( (array) $ancestors as $ancestor ) {
				$ancestor_term        = get_term( $ancestor, $taxonomy );
				$hierarchical_slugs[] = $ancestor_term->slug;
			}
			$hierarchical_slugs   = array_reverse( $hierarchical_slugs );
			$hierarchical_slugs[] = $slug;
			$termlink             = str_replace( "%$taxonomy%", implode( '/', $hierarchical_slugs ), $termlink );
		} else {
			$termlink = str_replace( "%$taxonomy%", $slug, $termlink );
		}
		$termlink = home_url( user_trailingslashit( $termlink, 'category' ) );
	}

	// Back compat filters.
	if ( 'post_tag' === $taxonomy ) {

		/**
		 * Filters the tag link.
		 *
		 * @since 2.3.0
		 * @since 2.5.0 Deprecated in favor of {@see 'term_link'} filter.
		 * @since 5.4.1 Restored (un-deprecated).
		 *
		 * @param string $termlink Tag link URL.
		 * @param int    $term_id  Term ID.
		 */
		$termlink = apply_filters( 'tag_link', $termlink, $term->term_id );
	} elseif ( 'category' === $taxonomy ) {

		/**
		 * Filters the category link.
		 *
		 * @since 1.5.0
		 * @since 2.5.0 Deprecated in favor of {@see 'term_link'} filter.
		 * @since 5.4.1 Restored (un-deprecated).
		 *
		 * @param string $termlink Category link URL.
		 * @param int    $term_id  Term ID.
		 */
		$termlink = apply_filters( 'category_link', $termlink, $term->term_id );
	}

	/**
	 * Filters the term link.
	 *
	 * @since 2.5.0
	 *
	 * @param string  $termlink Term link URL.
	 * @param WP_Term $term     Term object.
	 * @param string  $taxonomy Taxonomy slug.
	 */
	return apply_filters( 'term_link', $termlink, $term, $taxonomy );
}

/**
 * Display the taxonomies of a post with available options.
 *
 * This function can be used within the loop to display the taxonomies for a
 * post without specifying the Post ID. You can also use it outside the Loop to
 * display the taxonomies for a specific post.
 *
 * @since 2.5.0
 *
 * @param array $args {
 *     Arguments about which post to use and how to format the output. Shares all of the arguments
 *     supported by get_the_taxonomies(), in addition to the following.
 *
 *     @type int|WP_Post $post   Post ID or object to get taxonomies of. Default current post.
 *     @type string      $before Displays before the taxonomies. Default empty string.
 *     @type string      $sep    Separates each taxonomy. Default is a space.
 *     @type string      $after  Displays after the taxonomies. Default empty string.
 * }
 */
function the_taxonomies( $args = array() ) {
	$defaults = array(
		'post'   => 0,
		'before' => '',
		'sep'    => ' ',
		'after'  => '',
	);

	$parsed_args = wp_parse_args( $args, $defaults );

	echo $parsed_args['before'] . implode( $parsed_args['sep'], get_the_taxonomies( $parsed_args['post'], $parsed_args ) ) . $parsed_args['after'];
}

/**
 * Retrieve all taxonomies associated with a post.
 *
 * This function can be used within the loop. It will also return an array of
 * the taxonomies with links to the taxonomy and name.
 *
 * @since 2.5.0
 *
 * @param int|WP_Post $post Optional. Post ID or WP_Post object. Default is global $post.
 * @param array       $args {
 *           Optional. Arguments about how to format the list of taxonomies. Default empty array.
 *
 *     @type string $template      Template for displaying a taxonomy label and list of terms.
 *                                 Default is "Label: Terms."
 *     @type string $term_template Template for displaying a single term in the list. Default is the term name
 *                                 linked to its archive.
 * }
 * @return array List of taxonomies.
 */
function get_the_taxonomies( $post = 0, $args = array() ) {
	$post = get_post( $post );

	$args = wp_parse_args(
		$args,
		array(
			/* translators: %s: Taxonomy label, %l: List of terms formatted as per $term_template. */
			'template'      => __( '%s: %l.' ),
			'term_template' => '<a href="%1$s">%2$s</a>',
		)
	);

	$taxonomies = array();

	if ( ! $post ) {
		return $taxonomies;
	}

	foreach ( get_object_taxonomies( $post ) as $taxonomy ) {
		$t = (array) get_taxonomy( $taxonomy );
		if ( empty( $t['label'] ) ) {
			$t['label'] = $taxonomy;
		}
		if ( empty( $t['args'] ) ) {
			$t['args'] = array();
		}
		if ( empty( $t['template'] ) ) {
			$t['template'] = $args['template'];
		}
		if ( empty( $t['term_template'] ) ) {
			$t['term_template'] = $args['term_template'];
		}

		$terms = get_object_term_cache( $post->ID, $taxonomy );
		if ( false === $terms ) {
			$terms = wp_get_object_terms( $post->ID, $taxonomy, $t['args'] );
		}
		$links = array();

		foreach ( $terms as $term ) {
			$links[] = wp_sprintf( $t['term_template'], esc_attr( get_term_link( $term ) ), $term->name );
		}
		if ( $links ) {
			$taxonomies[ $taxonomy ] = wp_sprintf( $t['template'], $t['label'], $links, $terms );
		}
	}
	return $taxonomies;
}

/**
 * Retrieve all taxonomy names for the given post.
 *
 * @since 2.5.0
 *
 * @param int|WP_Post $post Optional. Post ID or WP_Post object. Default is global $post.
 * @return string[] An array of all taxonomy names for the given post.
 */
function get_post_taxonomies( $post = 0 ) {
	$post = get_post( $post );

	return get_object_taxonomies( $post );
}

/**
 * Determine if the given object is associated with any of the given terms.
 *
 * The given terms are checked against the object's terms' term_ids, names and slugs.
 * Terms given as integers will only be checked against the object's terms' term_ids.
 * If no terms are given, determines if object is associated with any terms in the given taxonomy.
 *
 * @since 2.7.0
 *
 * @param int                       $object_id ID of the object (post ID, link ID, ...).
 * @param string                    $taxonomy  Single taxonomy name.
 * @param int|string|int[]|string[] $terms     Optional. Term ID, name, slug, or array of such
 *                                             to check against. Default null.
 * @return bool|WP_Error WP_Error on input error.
 */
function is_object_in_term( $object_id, $taxonomy, $terms = null ) {
	$object_id = (int) $object_id;
	if ( ! $object_id ) {
		return new WP_Error( 'invalid_object', __( 'Invalid object ID.' ) );
	}

	$object_terms = get_object_term_cache( $object_id, $taxonomy );
	if ( false === $object_terms ) {
		$object_terms = wp_get_object_terms( $object_id, $taxonomy, array( 'update_term_meta_cache' => false ) );
		if ( is_wp_error( $object_terms ) ) {
			return $object_terms;
		}

		wp_cache_set( $object_id, wp_list_pluck( $object_terms, 'term_id' ), "{$taxonomy}_relationships" );
	}

	if ( is_wp_error( $object_terms ) ) {
		return $object_terms;
	}
	if ( empty( $object_terms ) ) {
		return false;
	}
	if ( empty( $terms ) ) {
		return ( ! empty( $object_terms ) );
	}

	$terms = (array) $terms;

	$ints = array_filter( $terms, 'is_int' );
	if ( $ints ) {
		$strs = array_diff( $terms, $ints );
	} else {
		$strs =& $terms;
	}

	foreach ( $object_terms as $object_term ) {
		// If term is an int, check against term_ids only.
		if ( $ints && in_array( $object_term->term_id, $ints, true ) ) {
			return true;
		}

		if ( $strs ) {
			// Only check numeric strings against term_id, to avoid false matches due to type juggling.
			$numeric_strs = array_map( 'intval', array_filter( $strs, 'is_numeric' ) );
			if ( in_array( $object_term->term_id, $numeric_strs, true ) ) {
				return true;
			}

			if ( in_array( $object_term->name, $strs, true ) ) {
				return true;
			}
			if ( in_array( $object_term->slug, $strs, true ) ) {
				return true;
			}
		}
	}

	return false;
}

/**
 * Determine if the given object type is associated with the given taxonomy.
 *
 * @since 3.0.0
 *
 * @param string $object_type Object type string.
 * @param string $taxonomy    Single taxonomy name.
 * @return bool True if object is associated with the taxonomy, otherwise false.
 */
function is_object_in_taxonomy( $object_type, $taxonomy ) {
	$taxonomies = get_object_taxonomies( $object_type );
	if ( empty( $taxonomies ) ) {
		return false;
	}
	return in_array( $taxonomy, $taxonomies, true );
}

/**
 * Get an array of ancestor IDs for a given object.
 *
 * @since 3.1.0
 * @since 4.1.0 Introduced the `$resource_type` argument.
 *
 * @param int    $object_id     Optional. The ID of the object. Default 0.
 * @param string $object_type   Optional. The type of object for which we'll be retrieving
 *                              ancestors. Accepts a post type or a taxonomy name. Default empty.
 * @param string $resource_type Optional. Type of resource $object_type is. Accepts 'post_type'
 *                              or 'taxonomy'. Default empty.
 * @return int[] An array of IDs of ancestors from lowest to highest in the hierarchy.
 */
function get_ancestors( $object_id = 0, $object_type = '', $resource_type = '' ) {
	$object_id = (int) $object_id;

	$ancestors = array();

	if ( empty( $object_id ) ) {

		/** This filter is documented in wp-includes/taxonomy.php */
		return apply_filters( 'get_ancestors', $ancestors, $object_id, $object_type, $resource_type );
	}

	if ( ! $resource_type ) {
		if ( is_taxonomy_hierarchical( $object_type ) ) {
			$resource_type = 'taxonomy';
		} elseif ( post_type_exists( $object_type ) ) {
			$resource_type = 'post_type';
		}
	}

	if ( 'taxonomy' === $resource_type ) {
		$term = get_term( $object_id, $object_type );
		while ( ! is_wp_error( $term ) && ! empty( $term->parent ) && ! in_array( $term->parent, $ancestors, true ) ) {
			$ancestors[] = (int) $term->parent;
			$term        = get_term( $term->parent, $object_type );
		}
	} elseif ( 'post_type' === $resource_type ) {
		$ancestors = get_post_ancestors( $object_id );
	}

	/**
	 * Filters a given object's ancestors.
	 *
	 * @since 3.1.0
	 * @since 4.1.1 Introduced the `$resource_type` parameter.
	 *
	 * @param int[]  $ancestors     An array of IDs of object ancestors.
	 * @param int    $object_id     Object ID.
	 * @param string $object_type   Type of object.
	 * @param string $resource_type Type of resource $object_type is.
	 */
	return apply_filters( 'get_ancestors', $ancestors, $object_id, $object_type, $resource_type );
}

/**
 * Returns the term's parent's term_ID.
 *
 * @since 3.1.0
 *
 * @param int    $term_id  Term ID.
 * @param string $taxonomy Taxonomy name.
 * @return int|false Parent term ID on success, false on failure.
 */
function wp_get_term_taxonomy_parent_id( $term_id, $taxonomy ) {
	$term = get_term( $term_id, $taxonomy );
	if ( ! $term || is_wp_error( $term ) ) {
		return false;
	}
	return (int) $term->parent;
}

/**
 * Checks the given subset of the term hierarchy for hierarchy loops.
 * Prevents loops from forming and breaks those that it finds.
 *
 * Attached to the {@see 'wp_update_term_parent'} filter.
 *
 * @since 3.1.0
 *
 * @param int    $parent   `term_id` of the parent for the term we're checking.
 * @param int    $term_id  The term we're checking.
 * @param string $taxonomy The taxonomy of the term we're checking.
 * @return int The new parent for the term.
 */
function wp_check_term_hierarchy_for_loops( $parent, $term_id, $taxonomy ) {
	// Nothing fancy here - bail.
	if ( ! $parent ) {
		return 0;
	}

	// Can't be its own parent.
	if ( $parent === $term_id ) {
		return 0;
	}

	// Now look for larger loops.
	$loop = wp_find_hierarchy_loop( 'wp_get_term_taxonomy_parent_id', $term_id, $parent, array( $taxonomy ) );
	if ( ! $loop ) {
		return $parent; // No loop.
	}

	// Setting $parent to the given value causes a loop.
	if ( isset( $loop[ $term_id ] ) ) {
		return 0;
	}

	// There's a loop, but it doesn't contain $term_id. Break the loop.
	foreach ( array_keys( $loop ) as $loop_member ) {
		wp_update_term( $loop_member, $taxonomy, array( 'parent' => 0 ) );
	}

	return $parent;
}

/**
 * Determines whether a taxonomy is considered "viewable".
 *
 * @since 5.1.0
 *
 * @param string|WP_Taxonomy $taxonomy Taxonomy name or object.
 * @return bool Whether the taxonomy should be considered viewable.
 */
function is_taxonomy_viewable( $taxonomy ) {
	if ( is_scalar( $taxonomy ) ) {
		$taxonomy = get_taxonomy( $taxonomy );
		if ( ! $taxonomy ) {
			return false;
		}
	}

	return $taxonomy->publicly_queryable;
}

/**
 * Sets the last changed time for the 'terms' cache group.
 *
 * @since 5.0.0
 */
function wp_cache_set_terms_last_changed() {
	wp_cache_set( 'last_changed', microtime(), 'terms' );
}

/**
 * Aborts calls to term meta if it is not supported.
 *
 * @since 5.0.0
 *
 * @param mixed $check Skip-value for whether to proceed term meta function execution.
 * @return mixed Original value of $check, or false if term meta is not supported.
 */
function wp_check_term_meta_support_prefilter( $check ) {
	if ( get_option( 'db_version' ) < 34370 ) {
		return false;
	}

	return $check;
}<|MERGE_RESOLUTION|>--- conflicted
+++ resolved
@@ -3989,12 +3989,7 @@
 	$non_cached_ids = _get_non_cached_ids( $term_ids, 'terms' );
 	if ( ! empty( $non_cached_ids ) ) {
 		$fresh_terms = $wpdb->get_results( sprintf( "SELECT t.*, tt.* FROM $wpdb->terms AS t INNER JOIN $wpdb->term_taxonomy AS tt ON t.term_id = tt.term_id WHERE t.term_id IN (%s)", implode( ',', array_map( 'intval', $non_cached_ids ) ) ) );
-<<<<<<< HEAD
-		update_term_cache( $fresh_terms, $update_meta_cache );
-=======
-
 		update_term_cache( $fresh_terms );
->>>>>>> 87844a6e
 
 		if ( $update_meta_cache ) {
 			update_termmeta_cache( $non_cached_ids );
