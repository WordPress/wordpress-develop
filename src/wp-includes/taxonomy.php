--- conflicted
+++ resolved
@@ -2755,7 +2755,6 @@
 		return new WP_Error( 'invalid_taxonomy', __( 'Invalid taxonomy.' ) );
 	}
 
-<<<<<<< HEAD
 	$taxonomy_object = get_taxonomy( $taxonomy );
 
 	$object_types = (array) $taxonomy_object->object_type;
@@ -2775,12 +2774,9 @@
 		$do_recount = false;
 	}
 
-	if ( ! is_array( $terms ) ) {
-=======
 	if ( empty( $terms ) ) {
 		$terms = array();
 	} elseif ( ! is_array( $terms ) ) {
->>>>>>> 858bd4b2
 		$terms = array( $terms );
 	}
 
