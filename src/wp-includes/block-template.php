<?php
/**
 * Block template loader functions.
 *
 * @package WordPress
 */

/**
 * Adds necessary filters to use 'wp_template' posts instead of theme template files.
 *
 * @access private
 * @since 5.9.0
 */
function _add_template_loader_filters() {
	if ( ! current_theme_supports( 'block-templates' ) ) {
		return;
	}

	$template_types = array_keys( get_default_block_template_types() );
	foreach ( $template_types as $template_type ) {
		// Skip 'embed' for now because it is not a regular template type.
		if ( 'embed' === $template_type ) {
			continue;
		}
		add_filter( str_replace( '-', '', $template_type ) . '_template', 'locate_block_template', 20, 3 );
	}

	// Request to resolve a template.
	if ( isset( $_GET['_wp-find-template'] ) ) {
		add_filter( 'pre_get_posts', '_resolve_template_for_new_post' );
	}
}

/**
 * Find a block template with equal or higher specificity than a given PHP template file.
 *
 * Internally, this communicates the block content that needs to be used by the template canvas through a global variable.
 *
 * @since 5.8.0
 *
 * @global string $_wp_current_template_content
 *
 * @param string   $template  Path to the template. See locate_template().
 * @param string   $type      Sanitized filename without extension.
 * @param string[] $templates A list of template candidates, in descending order of priority.
 * @return string The path to the Full Site Editing template canvas file, or the fallback PHP template.
 */
function locate_block_template( $template, $type, array $templates ) {
	global $_wp_current_template_content;

	if ( ! current_theme_supports( 'block-templates' ) ) {
		return $template;
	}

	if ( $template ) {
		/*
		 * locate_template() has found a PHP template at the path specified by $template.
		 * That means that we have a fallback candidate if we cannot find a block template
		 * with higher specificity.
		 *
		 * Thus, before looking for matching block themes, we shorten our list of candidate
		 * templates accordingly.
		 */

		// Locate the index of $template (without the theme directory path) in $templates.
		$relative_template_path = str_replace(
			array( get_stylesheet_directory() . '/', get_template_directory() . '/' ),
			'',
			$template
		);
		$index                  = array_search( $relative_template_path, $templates, true );

		// If the template hierarchy algorithm has successfully located a PHP template file,
		// we will only consider block templates with higher or equal specificity.
		$templates = array_slice( $templates, 0, $index + 1 );
	}

	$block_template = resolve_block_template( $type, $templates, $template );

	if ( $block_template ) {
		if ( empty( $block_template->content ) && is_user_logged_in() ) {
			$_wp_current_template_content =
			sprintf(
				/* translators: %s: Template title */
				__( 'Empty template: %s' ),
				$block_template->title
			);
		} elseif ( ! empty( $block_template->content ) ) {
			$_wp_current_template_content = $block_template->content;
		}
		if ( isset( $_GET['_wp-find-template'] ) ) {
			wp_send_json_success( $block_template );
		}
	} else {
		if ( $template ) {
			return $template;
		}

		if ( 'index' === $type ) {
			if ( isset( $_GET['_wp-find-template'] ) ) {
				wp_send_json_error( array( 'message' => __( 'No matching template found.' ) ) );
			}
		} else {
			return ''; // So that the template loader keeps looking for templates.
		}
	}

	// Add hooks for template canvas.
	// Add viewport meta tag.
	add_action( 'wp_head', '_block_template_viewport_meta_tag', 0 );

	// Render title tag with content, regardless of whether theme has title-tag support.
	remove_action( 'wp_head', '_wp_render_title_tag', 1 );    // Remove conditional title tag rendering...
	add_action( 'wp_head', '_block_template_render_title_tag', 1 ); // ...and make it unconditional.

	// This file will be included instead of the theme's template file.
	return ABSPATH . WPINC . '/template-canvas.php';
}

/**
 * Return the correct 'wp_template' to render for the request template type.
 *
 * @access private
 * @since 5.8.0
 * @since 5.9.0 Added the `$fallback_template` parameter.
 *
 * @param string   $template_type      The current template type.
 * @param string[] $template_hierarchy The current template hierarchy, ordered by priority.
 * @param string   $fallback_template  A PHP fallback template to use if no matching block template is found.
 * @return WP_Block_Template|null template A template object, or null if none could be found.
 */
function resolve_block_template( $template_type, $template_hierarchy, $fallback_template ) {
	if ( ! $template_type ) {
		return null;
	}

	if ( empty( $template_hierarchy ) ) {
		$template_hierarchy = array( $template_type );
	}

	$slugs = array_map(
		'_strip_template_file_suffix',
		$template_hierarchy
	);

	// Find all potential templates 'wp_template' post matching the hierarchy.
	$query     = array(
		'theme'    => wp_get_theme()->get_stylesheet(),
		'slug__in' => $slugs,
	);
	$templates = get_block_templates( $query );

	// Order these templates per slug priority.
	// Build map of template slugs to their priority in the current hierarchy.
	$slug_priorities = array_flip( $slugs );

	usort(
		$templates,
		static function ( $template_a, $template_b ) use ( $slug_priorities ) {
			return $slug_priorities[ $template_a->slug ] - $slug_priorities[ $template_b->slug ];
		}
	);

	$theme_base_path        = get_stylesheet_directory() . DIRECTORY_SEPARATOR;
	$parent_theme_base_path = get_template_directory() . DIRECTORY_SEPARATOR;

	// Is the active theme a child theme, and is the PHP fallback template part of it?
	if (
		strpos( $fallback_template, $theme_base_path ) === 0 &&
		strpos( $fallback_template, $parent_theme_base_path ) === false
	) {
		$fallback_template_slug = substr(
			$fallback_template,
			// Starting position of slug.
			strpos( $fallback_template, $theme_base_path ) + strlen( $theme_base_path ),
			// Remove '.php' suffix.
			-4
		);

		// Is our candidate block template's slug identical to our PHP fallback template's?
		if (
			count( $templates ) &&
			$fallback_template_slug === $templates[0]->slug &&
			'theme' === $templates[0]->source
		) {
			// Unfortunately, we cannot trust $templates[0]->theme, since it will always
			// be set to the active theme's slug by _build_block_template_result_from_file(),
			// even if the block template is really coming from the active theme's parent.
			// (The reason for this is that we want it to be associated with the active theme
			// -- not its parent -- once we edit it and store it to the DB as a wp_template CPT.)
			// Instead, we use _get_block_template_file() to locate the block template file.
			$template_file = _get_block_template_file( 'wp_template', $fallback_template_slug );
			if ( $template_file && get_template() === $template_file['theme'] ) {
				// The block template is part of the parent theme, so we
				// have to give precedence to the child theme's PHP template.
				array_shift( $templates );
			}
		}
	}

	return count( $templates ) ? $templates[0] : null;
}

/**
 * Displays title tag with content, regardless of whether theme has title-tag support.
 *
 * @access private
 * @since 5.8.0
 *
 * @see _wp_render_title_tag()
 */
function _block_template_render_title_tag() {
	echo '<title>' . wp_get_document_title() . '</title>' . "\n";
}

/**
 * Returns the markup for the current template.
 *
 * @access private
 * @since 5.8.0
 *
 * @global string   $_wp_current_template_content
 * @global WP_Embed $wp_embed
 *
 * @return string Block template markup.
 */
function get_the_block_template_html() {
	global $_wp_current_template_content;
	global $wp_embed;

	if ( ! $_wp_current_template_content ) {
		if ( is_user_logged_in() ) {
			return '<h1>' . esc_html__( 'No matching template found' ) . '</h1>';
		}
		return;
	}

	$content = $wp_embed->run_shortcode( $_wp_current_template_content );
	$content = $wp_embed->autoembed( $content );
	$content = do_blocks( $content );
	$content = wptexturize( $content );
	$content = convert_smilies( $content );
	$content = shortcode_unautop( $content );
	$content = wp_filter_content_tags( $content );
	$content = do_shortcode( $content );
	$content = str_replace( ']]>', ']]&gt;', $content );

	// Wrap block template in .wp-site-blocks to allow for specific descendant styles
	// (e.g. `.wp-site-blocks > *`).
	return '<div class="wp-site-blocks">' . $content . '</div>';
}

/**
 * Renders a 'viewport' meta tag.
 *
 * This is hooked into {@see 'wp_head'} to decouple its output from the default template canvas.
 *
 * @access private
 * @since 5.8.0
 */
function _block_template_viewport_meta_tag() {
	echo '<meta name="viewport" content="width=device-width, initial-scale=1" />' . "\n";
}

/**
 * Strips .php or .html suffix from template file names.
 *
 * @access private
 * @since 5.8.0
 *
 * @param string $template_file Template file name.
 * @return string Template file name without extension.
 */
function _strip_template_file_suffix( $template_file ) {
	return preg_replace( '/\.(php|html)$/', '', $template_file );
}

/**
 * Removes post details from block context when rendering a block template.
 *
 * @access private
 * @since 5.8.0
 *
 * @param array $context Default context.
 *
 * @return array Filtered context.
 */
function _block_template_render_without_post_block_context( $context ) {
	/*
	 * When loading a template directly and not through a page that resolves it,
	 * the top-level post ID and type context get set to that of the template.
	 * Templates are just the structure of a site, and they should not be available
	 * as post context because blocks like Post Content would recurse infinitely.
	 */
	if ( isset( $context['postType'] ) && 'wp_template' === $context['postType'] ) {
		unset( $context['postId'] );
		unset( $context['postType'] );
	}

	return $context;
}

/**
 * Sets the current WP_Query to return auto-draft posts.
 *
 * The auto-draft status indicates a new post, so allow the the WP_Query instance to
 * return an auto-draft post for template resolution when editing a new post.
 *
 * @access private
 * @since 5.9.0
 *
 * @param WP_Query $wp_query Current WP_Query instance, passed by reference.
 */
function _resolve_template_for_new_post( $wp_query ) {
	if ( ! $wp_query->is_main_query() ) {
		return;
	}
<<<<<<< HEAD
=======

>>>>>>> 46636b48
	remove_filter( 'pre_get_posts', '_resolve_template_for_new_post' );

	// Pages.
	$page_id = isset( $wp_query->query['page_id'] ) ? $wp_query->query['page_id'] : null;

	// Posts, including custom post types.
	$p = isset( $wp_query->query['p'] ) ? $wp_query->query['p'] : null;

	$post_id = $page_id ? $page_id : $p;
	$post    = get_post( $post_id );

	if (
		$post &&
		'auto-draft' === $post->post_status &&
		current_user_can( 'edit_post', $post->ID )
	) {
		$wp_query->set( 'post_status', 'auto-draft' );
	}
}

/**
 * Returns the correct template for the site's home page.
 *
 * @access private
 * @since 6.0.0
 *
 * @return array|null A template object, or null if none could be found.
 */
function _resolve_home_block_template() {
	$show_on_front = get_option( 'show_on_front' );
	$front_page_id = get_option( 'page_on_front' );

	if ( 'page' === $show_on_front && $front_page_id ) {
		return array(
			'postType' => 'page',
			'postId'   => $front_page_id,
		);
	}

	$hierarchy = array( 'front-page', 'home', 'index' );
	$template  = resolve_block_template( 'home', $hierarchy, '' );

	if ( ! $template ) {
		return null;
	}

	return array(
		'postType' => 'wp_template',
		'postId'   => $template->id,
	);
}<|MERGE_RESOLUTION|>--- conflicted
+++ resolved
@@ -315,10 +315,7 @@
 	if ( ! $wp_query->is_main_query() ) {
 		return;
 	}
-<<<<<<< HEAD
-=======
-
->>>>>>> 46636b48
+
 	remove_filter( 'pre_get_posts', '_resolve_template_for_new_post' );
 
 	// Pages.
