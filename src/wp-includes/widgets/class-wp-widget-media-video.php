<?php
/**
 * Widget API: WP_Widget_Media_Video class
 *
 * @package WordPress
 * @subpackage Widgets
 * @since 4.8.0
 */

/**
 * Core class that implements a video widget.
 *
 * @since 4.8.0
 *
 * @see WP_Widget_Media
 * @see WP_Widget
 */
class WP_Widget_Media_Video extends WP_Widget_Media {

	/**
	 * Constructor.
	 *
	 * @since 4.8.0
	 */
	public function __construct() {
		parent::__construct(
			'media_video',
			__( 'Video' ),
			array(
				'description' => __( 'Displays a video from the media library or from YouTube, Vimeo, or another provider.' ),
				'mime_type'   => 'video',
			)
		);

		$this->l10n = array_merge(
			$this->l10n,
			array(
				'no_media_selected'          => __( 'No video selected' ),
				'add_media'                  => _x( 'Add Video', 'label for button in the video widget' ),
				'replace_media'              => _x( 'Replace Video', 'label for button in the video widget; should preferably not be longer than ~13 characters long' ),
				'edit_media'                 => _x( 'Edit Video', 'label for button in the video widget; should preferably not be longer than ~13 characters long' ),
				'missing_attachment'         => sprintf(
					/* translators: %s: URL to media library. */
<<<<<<< HEAD
					__( 'That video can not be found. Check your <a href="%s">media library</a> and make sure it wasn&#8217;t deleted.' ),
=======
					__( 'We cannot find that video. Check your <a href="%s">media library</a> and make sure it was not deleted.' ),
>>>>>>> 09f7209d
					esc_url( admin_url( 'upload.php' ) )
				),
				/* translators: %d: Widget count. */
				'media_library_state_multi'  => _n_noop( 'Video Widget (%d)', 'Video Widget (%d)' ),
				'media_library_state_single' => __( 'Video Widget' ),
				/* translators: %s: A list of valid video file extensions. */
<<<<<<< HEAD
				'unsupported_file_type'      => sprintf( __( 'Sorry, the video at the supplied URL can not be loaded. Please check that the URL is for a supported video file (%s) or stream (e.g. YouTube and Vimeo).' ), '<code>.' . implode( '</code>, <code>.', wp_get_video_extensions() ) . '</code>' ),
=======
				'unsupported_file_type'      => sprintf( __( 'Sorry, we cannot load the video at the supplied URL. Please check that the URL is for a supported video file (%s) or stream (e.g. YouTube and Vimeo).' ), '<code>.' . implode( '</code>, <code>.', wp_get_video_extensions() ) . '</code>' ),
>>>>>>> 09f7209d
			)
		);
	}

	/**
	 * Get schema for properties of a widget instance (item).
	 *
	 * @since 4.8.0
	 *
	 * @see WP_REST_Controller::get_item_schema()
	 * @see WP_REST_Controller::get_additional_fields()
	 * @link https://core.trac.wordpress.org/ticket/35574
	 *
	 * @return array Schema for properties.
	 */
	public function get_instance_schema() {

		$schema = array(
			'preload' => array(
				'type'                  => 'string',
				'enum'                  => array( 'none', 'auto', 'metadata' ),
				'default'               => 'metadata',
				'description'           => __( 'Preload' ),
				'should_preview_update' => false,
			),
			'loop'    => array(
				'type'                  => 'boolean',
				'default'               => false,
				'description'           => __( 'Loop' ),
				'should_preview_update' => false,
			),
			'content' => array(
				'type'                  => 'string',
				'default'               => '',
				'sanitize_callback'     => 'wp_kses_post',
				'description'           => __( 'Tracks (subtitles, captions, descriptions, chapters, or metadata)' ),
				'should_preview_update' => false,
			),
		);

		foreach ( wp_get_video_extensions() as $video_extension ) {
			$schema[ $video_extension ] = array(
				'type'        => 'string',
				'default'     => '',
				'format'      => 'uri',
				/* translators: %s: Video extension. */
				'description' => sprintf( __( 'URL to the %s video source file' ), $video_extension ),
			);
		}

		return array_merge( $schema, parent::get_instance_schema() );
	}

	/**
	 * Render the media on the frontend.
	 *
	 * @since 4.8.0
	 *
	 * @param array $instance Widget instance props.
	 */
	public function render_media( $instance ) {
		$instance   = array_merge( wp_list_pluck( $this->get_instance_schema(), 'default' ), $instance );
		$attachment = null;

		if ( $this->is_attachment_with_mime_type( $instance['attachment_id'], $this->widget_options['mime_type'] ) ) {
			$attachment = get_post( $instance['attachment_id'] );
		}

		$src = $instance['url'];
		if ( $attachment ) {
			$src = wp_get_attachment_url( $attachment->ID );
		}

		if ( empty( $src ) ) {
			return;
		}

		$youtube_pattern = '#^https?://(?:www\.)?(?:youtube\.com/watch|youtu\.be/)#';
		$vimeo_pattern   = '#^https?://(.+\.)?vimeo\.com/.*#';

		if ( $attachment || preg_match( $youtube_pattern, $src ) || preg_match( $vimeo_pattern, $src ) ) {
			add_filter( 'wp_video_shortcode', array( $this, 'inject_video_max_width_style' ) );

			echo wp_video_shortcode(
				array_merge(
					$instance,
					compact( 'src' )
				),
				$instance['content']
			);

			remove_filter( 'wp_video_shortcode', array( $this, 'inject_video_max_width_style' ) );
		} else {
			echo $this->inject_video_max_width_style( wp_oembed_get( $src ) );
		}
	}

	/**
	 * Inject max-width and remove height for videos too constrained to fit inside sidebars on frontend.
	 *
	 * @since 4.8.0
	 *
	 * @param string $html Video shortcode HTML output.
	 * @return string HTML Output.
	 */
	public function inject_video_max_width_style( $html ) {
		$html = preg_replace( '/\sheight="\d+"/', '', $html );
		$html = preg_replace( '/\swidth="\d+"/', '', $html );
		$html = preg_replace( '/(?<=width:)\s*\d+px(?=;?)/', '100%', $html );
		return $html;
	}

	/**
	 * Enqueue preview scripts.
	 *
	 * These scripts normally are enqueued just-in-time when a video shortcode is used.
	 * In the customizer, however, widgets can be dynamically added and rendered via
	 * selective refresh, and so it is important to unconditionally enqueue them in
	 * case a widget does get added.
	 *
	 * @since 4.8.0
	 */
	public function enqueue_preview_scripts() {
		/** This filter is documented in wp-includes/media.php */
		if ( 'mediaelement' === apply_filters( 'wp_video_shortcode_library', 'mediaelement' ) ) {
			wp_enqueue_style( 'wp-mediaelement' );
			wp_enqueue_script( 'mediaelement-vimeo' );
			wp_enqueue_script( 'wp-mediaelement' );
		}
	}

	/**
	 * Loads the required scripts and styles for the widget control.
	 *
	 * @since 4.8.0
	 */
	public function enqueue_admin_scripts() {
		parent::enqueue_admin_scripts();

		$handle = 'media-video-widget';
		wp_enqueue_script( $handle );

		$exported_schema = array();
		foreach ( $this->get_instance_schema() as $field => $field_schema ) {
			$exported_schema[ $field ] = wp_array_slice_assoc( $field_schema, array( 'type', 'default', 'enum', 'minimum', 'format', 'media_prop', 'should_preview_update' ) );
		}
		wp_add_inline_script(
			$handle,
			sprintf(
				'wp.mediaWidgets.modelConstructors[ %s ].prototype.schema = %s;',
				wp_json_encode( $this->id_base ),
				wp_json_encode( $exported_schema )
			)
		);

		wp_add_inline_script(
			$handle,
			sprintf(
				'
					wp.mediaWidgets.controlConstructors[ %1$s ].prototype.mime_type = %2$s;
					wp.mediaWidgets.controlConstructors[ %1$s ].prototype.l10n = _.extend( {}, wp.mediaWidgets.controlConstructors[ %1$s ].prototype.l10n, %3$s );
				',
				wp_json_encode( $this->id_base ),
				wp_json_encode( $this->widget_options['mime_type'] ),
				wp_json_encode( $this->l10n )
			)
		);
	}

	/**
	 * Render form template scripts.
	 *
	 * @since 4.8.0
	 */
	public function render_control_template_scripts() {
		parent::render_control_template_scripts()
		?>
		<script type="text/html" id="tmpl-wp-media-widget-video-preview">
			<# if ( data.error && 'missing_attachment' === data.error ) { #>
				<div class="notice notice-error notice-alt notice-missing-attachment">
					<p><?php echo $this->l10n['missing_attachment']; ?></p>
				</div>
			<# } else if ( data.error && 'unsupported_file_type' === data.error ) { #>
				<div class="notice notice-error notice-alt notice-missing-attachment">
					<p><?php echo $this->l10n['unsupported_file_type']; ?></p>
				</div>
			<# } else if ( data.error ) { #>
				<div class="notice notice-error notice-alt">
					<p><?php _e( 'Unable to preview media due to an unknown error.' ); ?></p>
				</div>
			<# } else if ( data.is_oembed && data.model.poster ) { #>
				<a href="{{ data.model.src }}" target="_blank" class="media-widget-video-link">
					<img src="{{ data.model.poster }}" />
				</a>
			<# } else if ( data.is_oembed ) { #>
				<a href="{{ data.model.src }}" target="_blank" class="media-widget-video-link no-poster">
					<span class="dashicons dashicons-format-video"></span>
				</a>
			<# } else if ( data.model.src ) { #>
				<?php wp_underscore_video_template(); ?>
			<# } #>
		</script>
		<?php
	}
}<|MERGE_RESOLUTION|>--- conflicted
+++ resolved
@@ -41,22 +41,14 @@
 				'edit_media'                 => _x( 'Edit Video', 'label for button in the video widget; should preferably not be longer than ~13 characters long' ),
 				'missing_attachment'         => sprintf(
 					/* translators: %s: URL to media library. */
-<<<<<<< HEAD
-					__( 'That video can not be found. Check your <a href="%s">media library</a> and make sure it wasn&#8217;t deleted.' ),
-=======
-					__( 'We cannot find that video. Check your <a href="%s">media library</a> and make sure it was not deleted.' ),
->>>>>>> 09f7209d
+					__( 'That video can not be found. Check your <a href="%s">media library</a> and make sure it was not deleted.' ),
 					esc_url( admin_url( 'upload.php' ) )
 				),
 				/* translators: %d: Widget count. */
 				'media_library_state_multi'  => _n_noop( 'Video Widget (%d)', 'Video Widget (%d)' ),
 				'media_library_state_single' => __( 'Video Widget' ),
 				/* translators: %s: A list of valid video file extensions. */
-<<<<<<< HEAD
 				'unsupported_file_type'      => sprintf( __( 'Sorry, the video at the supplied URL can not be loaded. Please check that the URL is for a supported video file (%s) or stream (e.g. YouTube and Vimeo).' ), '<code>.' . implode( '</code>, <code>.', wp_get_video_extensions() ) . '</code>' ),
-=======
-				'unsupported_file_type'      => sprintf( __( 'Sorry, we cannot load the video at the supplied URL. Please check that the URL is for a supported video file (%s) or stream (e.g. YouTube and Vimeo).' ), '<code>.' . implode( '</code>, <code>.', wp_get_video_extensions() ) . '</code>' ),
->>>>>>> 09f7209d
 			)
 		);
 	}
