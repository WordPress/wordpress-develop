--- conflicted
+++ resolved
@@ -74,11 +74,7 @@
 			'add_to_widget'              => __( 'Add to Widget' ),
 			'missing_attachment'         => sprintf(
 				/* translators: %s: URL to media library. */
-<<<<<<< HEAD
-				__( 'That file can not be found. Check your <a href="%s">media library</a> and make sure it wasn&#8217;t deleted.' ),
-=======
-				__( 'We cannot find that file. Check your <a href="%s">media library</a> and make sure it was not deleted.' ),
->>>>>>> 09f7209d
+				__( 'That file can not be found. Check your <a href="%s">media library</a> and make sure it was not deleted.' ),
 				esc_url( admin_url( 'upload.php' ) )
 			),
 			/* translators: %d: Widget count. */
