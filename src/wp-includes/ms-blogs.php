<?php

/**
 * Site/blog functions that work with the blogs table and related data.
 *
 * @package WordPress
 * @subpackage Multisite
 * @since MU (3.0.0)
 */

require_once ABSPATH . WPINC . '/ms-site.php';
require_once ABSPATH . WPINC . '/ms-network.php';

/**
 * Update the last_updated field for the current site.
 *
 * @since MU (3.0.0)
 */
function wpmu_update_blogs_date() {
	$site_id = get_current_blog_id();

	update_blog_details( $site_id, array( 'last_updated' => current_time( 'mysql', true ) ) );
	/**
	 * Fires after the blog details are updated.
	 *
	 * @since MU (3.0.0)
	 *
	 * @param int $blog_id Site ID.
	 */
	do_action( 'wpmu_blog_updated', $site_id );
}

/**
 * Get a full blog URL, given a blog id.
 *
 * @since MU (3.0.0)
 *
 * @param int $blog_id Blog ID.
 * @return string Full URL of the blog if found. Empty string if not.
 */
function get_blogaddress_by_id( $blog_id ) {
	$bloginfo = get_site( (int) $blog_id );

	if ( empty( $bloginfo ) ) {
		return '';
	}

	$scheme = parse_url( $bloginfo->home, PHP_URL_SCHEME );
	$scheme = empty( $scheme ) ? 'http' : $scheme;

	return esc_url( $scheme . '://' . $bloginfo->domain . $bloginfo->path );
}

/**
 * Get a full blog URL, given a blog name.
 *
 * @since MU (3.0.0)
 *
 * @param string $blogname The (subdomain or directory) name
 * @return string
 */
function get_blogaddress_by_name( $blogname ) {
	if ( is_subdomain_install() ) {
		if ( 'main' === $blogname ) {
			$blogname = 'www';
		}
		$url = rtrim( network_home_url(), '/' );
		if ( ! empty( $blogname ) ) {
			$url = preg_replace( '|^([^\.]+://)|', '${1}' . $blogname . '.', $url );
		}
	} else {
		$url = network_home_url( $blogname );
	}
	return esc_url( $url . '/' );
}

/**
 * Retrieves a sites ID given its (subdomain or directory) slug.
 *
 * @since MU (3.0.0)
 * @since 4.7.0 Converted to use `get_sites()`.
 *
 * @param string $slug A site's slug.
 * @return int|null The site ID, or null if no site is found for the given slug.
 */
function get_id_from_blogname( $slug ) {
	$current_network = get_network();
	$slug            = trim( $slug, '/' );

	if ( is_subdomain_install() ) {
		$domain = $slug . '.' . preg_replace( '|^www\.|', '', $current_network->domain );
		$path   = $current_network->path;
	} else {
		$domain = $current_network->domain;
		$path   = $current_network->path . $slug . '/';
	}

	$site_ids = get_sites(
		array(
			'number'                 => 1,
			'fields'                 => 'ids',
			'domain'                 => $domain,
			'path'                   => $path,
			'update_site_meta_cache' => false,
		)
	);

	if ( empty( $site_ids ) ) {
		return null;
	}

	return array_shift( $site_ids );
}

/**
 * Retrieve the details for a blog from the blogs table and blog options.
 *
 * @since MU (3.0.0)
 *
 * @global wpdb $wpdb WordPress database abstraction object.
 *
 * @param int|string|array $fields  Optional. A blog ID, a blog slug, or an array of fields to query against.
 *                                  If not specified the current blog ID is used.
 * @param bool             $get_all Whether to retrieve all details or only the details in the blogs table.
 *                                  Default is true.
 * @return WP_Site|false Blog details on success. False on failure.
 */
function get_blog_details( $fields = null, $get_all = true ) {
	global $wpdb;

	if ( is_array( $fields ) ) {
		if ( isset( $fields['blog_id'] ) ) {
			$blog_id = $fields['blog_id'];
		} elseif ( isset( $fields['domain'] ) && isset( $fields['path'] ) ) {
			$key  = md5( $fields['domain'] . $fields['path'] );
			$blog = wp_cache_get( $key, 'blog-lookup' );
			if ( false !== $blog ) {
				return $blog;
			}
			if ( 'www.' === substr( $fields['domain'], 0, 4 ) ) {
				$nowww = substr( $fields['domain'], 4 );
				$blog  = $wpdb->get_row( $wpdb->prepare( "SELECT * FROM $wpdb->blogs WHERE domain IN (%s,%s) AND path = %s ORDER BY CHAR_LENGTH(domain) DESC", $nowww, $fields['domain'], $fields['path'] ) );
			} else {
				$blog = $wpdb->get_row( $wpdb->prepare( "SELECT * FROM $wpdb->blogs WHERE domain = %s AND path = %s", $fields['domain'], $fields['path'] ) );
			}
			if ( $blog ) {
				wp_cache_set( $blog->blog_id . 'short', $blog, 'blog-details' );
				$blog_id = $blog->blog_id;
			} else {
				return false;
			}
		} elseif ( isset( $fields['domain'] ) && is_subdomain_install() ) {
			$key  = md5( $fields['domain'] );
			$blog = wp_cache_get( $key, 'blog-lookup' );
			if ( false !== $blog ) {
				return $blog;
			}
			if ( 'www.' === substr( $fields['domain'], 0, 4 ) ) {
				$nowww = substr( $fields['domain'], 4 );
				$blog  = $wpdb->get_row( $wpdb->prepare( "SELECT * FROM $wpdb->blogs WHERE domain IN (%s,%s) ORDER BY CHAR_LENGTH(domain) DESC", $nowww, $fields['domain'] ) );
			} else {
				$blog = $wpdb->get_row( $wpdb->prepare( "SELECT * FROM $wpdb->blogs WHERE domain = %s", $fields['domain'] ) );
			}
			if ( $blog ) {
				wp_cache_set( $blog->blog_id . 'short', $blog, 'blog-details' );
				$blog_id = $blog->blog_id;
			} else {
				return false;
			}
		} else {
			return false;
		}
	} else {
		if ( ! $fields ) {
			$blog_id = get_current_blog_id();
		} elseif ( ! is_numeric( $fields ) ) {
			$blog_id = get_id_from_blogname( $fields );
		} else {
			$blog_id = $fields;
		}
	}

	$blog_id = (int) $blog_id;

	$all     = $get_all ? '' : 'short';
	$details = wp_cache_get( $blog_id . $all, 'blog-details' );

	if ( $details ) {
		if ( ! is_object( $details ) ) {
			if ( -1 == $details ) {
				return false;
			} else {
				// Clear old pre-serialized objects. Cache clients do better with that.
				wp_cache_delete( $blog_id . $all, 'blog-details' );
				unset( $details );
			}
		} else {
			return $details;
		}
	}

	// Try the other cache.
	if ( $get_all ) {
		$details = wp_cache_get( $blog_id . 'short', 'blog-details' );
	} else {
		$details = wp_cache_get( $blog_id, 'blog-details' );
		// If short was requested and full cache is set, we can return.
		if ( $details ) {
			if ( ! is_object( $details ) ) {
				if ( -1 == $details ) {
					return false;
				} else {
					// Clear old pre-serialized objects. Cache clients do better with that.
					wp_cache_delete( $blog_id, 'blog-details' );
					unset( $details );
				}
			} else {
				return $details;
			}
		}
	}

	if ( empty( $details ) ) {
		$details = WP_Site::get_instance( $blog_id );
		if ( ! $details ) {
			// Set the full cache.
			wp_cache_set( $blog_id, -1, 'blog-details' );
			return false;
		}
	}

	if ( ! $details instanceof WP_Site ) {
		$details = new WP_Site( $details );
	}

	if ( ! $get_all ) {
		wp_cache_set( $blog_id . $all, $details, 'blog-details' );
		return $details;
	}

<<<<<<< HEAD
	 $switched_blog = false;

	 if ( get_current_blog_id() !== $blog_id ) {
		switch_to_blog( $blog_id );
		$switched_blog = true;
	 }
=======
	$switched_blog = false;

	if ( get_current_blog_id() !== $blog_id ) {
		switch_to_blog( $blog_id );
		$switched_blog = true;
	}
>>>>>>> 65bc801e

	$details->blogname   = get_option( 'blogname' );
	$details->siteurl    = get_option( 'siteurl' );
	$details->post_count = get_option( 'post_count' );
	$details->home       = get_option( 'home' );

	if ( $switched_blog ) {
		restore_current_blog();
	}

	/**
	 * Filters a blog's details.
	 *
	 * @since MU (3.0.0)
	 * @deprecated 4.7.0 Use {@see 'site_details'} instead.
	 *
	 * @param object $details The blog details.
	 */
	$details = apply_filters_deprecated( 'blog_details', array( $details ), '4.7.0', 'site_details' );

	wp_cache_set( $blog_id . $all, $details, 'blog-details' );

	$key = md5( $details->domain . $details->path );
	wp_cache_set( $key, $details, 'blog-lookup' );

	return $details;
}

/**
 * Clear the blog details cache.
 *
 * @since MU (3.0.0)
 *
 * @param int $blog_id Optional. Blog ID. Defaults to current blog.
 */
function refresh_blog_details( $blog_id = 0 ) {
	$blog_id = (int) $blog_id;
	if ( ! $blog_id ) {
		$blog_id = get_current_blog_id();
	}

	clean_blog_cache( $blog_id );
}

/**
 * Update the details for a blog. Updates the blogs table for a given blog id.
 *
 * @since MU (3.0.0)
 *
 * @global wpdb $wpdb WordPress database abstraction object.
 *
 * @param int   $blog_id Blog ID.
 * @param array $details Array of details keyed by blogs table field names.
 * @return bool True if update succeeds, false otherwise.
 */
function update_blog_details( $blog_id, $details = array() ) {
	global $wpdb;

	if ( empty( $details ) ) {
		return false;
	}

	if ( is_object( $details ) ) {
		$details = get_object_vars( $details );
	}

	$site = wp_update_site( $blog_id, $details );

	if ( is_wp_error( $site ) ) {
		return false;
	}

	return true;
}

/**
 * Cleans the site details cache for a site.
 *
 * @since 4.7.4
 *
 * @param int $site_id Optional. Site ID. Default is the current site ID.
 */
function clean_site_details_cache( $site_id = 0 ) {
	$site_id = (int) $site_id;
	if ( ! $site_id ) {
		$site_id = get_current_blog_id();
	}

	wp_cache_delete( $site_id, 'site-details' );
	wp_cache_delete( $site_id, 'blog-details' );
}

/**
 * Retrieve option value for a given blog id based on name of option.
 *
 * If the option does not exist or does not have a value, then the return value
 * will be false. This is useful to check whether you need to install an option
 * and is commonly used during installation of plugin options and to test
 * whether upgrading is required.
 *
 * If the option was serialized then it will be unserialized when it is returned.
 *
 * @since MU (3.0.0)
 *
 * @param int    $id      A blog ID. Can be null to refer to the current blog.
 * @param string $option  Name of option to retrieve. Expected to not be SQL-escaped.
 * @param mixed  $default Optional. Default value to return if the option does not exist.
 * @return mixed Value set for the option.
 */
function get_blog_option( $id, $option, $default = false ) {
	$id = (int) $id;

	if ( empty( $id ) ) {
		$id = get_current_blog_id();
	}

	if ( get_current_blog_id() == $id ) {
		return get_option( $option, $default );
	}

	switch_to_blog( $id );
	$value = get_option( $option, $default );
	restore_current_blog();

	/**
	 * Filters a blog option value.
	 *
	 * The dynamic portion of the hook name, `$option`, refers to the blog option name.
	 *
	 * @since 3.5.0
	 *
	 * @param string  $value The option value.
	 * @param int     $id    Blog ID.
	 */
	return apply_filters( "blog_option_{$option}", $value, $id );
}

/**
 * Add a new option for a given blog id.
 *
 * You do not need to serialize values. If the value needs to be serialized, then
 * it will be serialized before it is inserted into the database. Remember,
 * resources can not be serialized or added as an option.
 *
 * You can create options without values and then update the values later.
 * Existing options will not be updated and checks are performed to ensure that you
 * aren't adding a protected WordPress option. Care should be taken to not name
 * options the same as the ones which are protected.
 *
 * @since MU (3.0.0)
 *
 * @param int    $id     A blog ID. Can be null to refer to the current blog.
 * @param string $option Name of option to add. Expected to not be SQL-escaped.
 * @param mixed  $value  Optional. Option value, can be anything. Expected to not be SQL-escaped.
 * @return bool False if option was not added and true if option was added.
 */
function add_blog_option( $id, $option, $value ) {
	$id = (int) $id;

	if ( empty( $id ) ) {
		$id = get_current_blog_id();
	}

	if ( get_current_blog_id() == $id ) {
		return add_option( $option, $value );
	}

	switch_to_blog( $id );
	$return = add_option( $option, $value );
	restore_current_blog();

	return $return;
}

/**
 * Removes option by name for a given blog id. Prevents removal of protected WordPress options.
 *
 * @since MU (3.0.0)
 *
 * @param int    $id     A blog ID. Can be null to refer to the current blog.
 * @param string $option Name of option to remove. Expected to not be SQL-escaped.
 * @return bool True, if option is successfully deleted. False on failure.
 */
function delete_blog_option( $id, $option ) {
	$id = (int) $id;

	if ( empty( $id ) ) {
		$id = get_current_blog_id();
	}

	if ( get_current_blog_id() == $id ) {
		return delete_option( $option );
	}

	switch_to_blog( $id );
	$return = delete_option( $option );
	restore_current_blog();

	return $return;
}

/**
 * Update an option for a particular blog.
 *
 * @since MU (3.0.0)
 *
 * @param int    $id         The blog id.
 * @param string $option     The option key.
 * @param mixed  $value      The option value.
 * @param mixed  $deprecated Not used.
 * @return bool True on success, false on failure.
 */
function update_blog_option( $id, $option, $value, $deprecated = null ) {
	$id = (int) $id;

	if ( null !== $deprecated ) {
		_deprecated_argument( __FUNCTION__, '3.1.0' );
	}

	if ( get_current_blog_id() == $id ) {
		return update_option( $option, $value );
	}

	switch_to_blog( $id );
	$return = update_option( $option, $value );
	restore_current_blog();

	return $return;
}

/**
 * Switch the current blog.
 *
 * This function is useful if you need to pull posts, or other information,
 * from other blogs. You can switch back afterwards using restore_current_blog().
 *
 * Things that aren't switched:
 *  - plugins. See #14941
 *
 * @see restore_current_blog()
 * @since MU (3.0.0)
 *
 * @global wpdb            $wpdb               WordPress database abstraction object.
 * @global int             $blog_id
 * @global array           $_wp_switched_stack
 * @global bool            $switched
 * @global string          $table_prefix
 * @global WP_Object_Cache $wp_object_cache
 *
 * @param int  $new_blog_id The ID of the blog to switch to. Default: current blog.
 * @param bool $deprecated  Not used.
 * @return true Always returns true.
 */
function switch_to_blog( $new_blog_id, $deprecated = null ) {
	global $wpdb;

	$prev_blog_id = get_current_blog_id();
	if ( empty( $new_blog_id ) ) {
		$new_blog_id = $prev_blog_id;
	}

	$GLOBALS['_wp_switched_stack'][] = $prev_blog_id;

	/*
	 * If we're switching to the same blog id that we're on,
	 * set the right vars, do the associated actions, but skip
	 * the extra unnecessary work
	 */
	if ( $new_blog_id == $prev_blog_id ) {
		/**
		 * Fires when the blog is switched.
		 *
		 * @since MU (3.0.0)
		 * @since 5.4.0 The `$context` parameter was added.
		 *
		 * @param int    $new_blog_id  New blog ID.
		 * @param int    $prev_blog_id Previous blog ID.
		 * @param string $context      Additional context. Accepts 'switch' when called from switch_to_blog()
		 *                             or 'restore' when called from restore_current_blog().
		 */
		do_action( 'switch_blog', $new_blog_id, $prev_blog_id, 'switch' );

		$GLOBALS['switched'] = true;

		return true;
	}

	$wpdb->set_blog_id( $new_blog_id );
	$GLOBALS['table_prefix'] = $wpdb->get_blog_prefix();
	$GLOBALS['blog_id']      = $new_blog_id;

	if ( function_exists( 'wp_cache_switch_to_blog' ) ) {
		wp_cache_switch_to_blog( $new_blog_id );
	} else {
		global $wp_object_cache;

		if ( is_object( $wp_object_cache ) && isset( $wp_object_cache->global_groups ) ) {
			$global_groups = $wp_object_cache->global_groups;
		} else {
			$global_groups = false;
		}

		wp_cache_init();

		if ( function_exists( 'wp_cache_add_global_groups' ) ) {
			if ( is_array( $global_groups ) ) {
				wp_cache_add_global_groups( $global_groups );
			} else {
				wp_cache_add_global_groups( array( 'users', 'userlogins', 'usermeta', 'user_meta', 'useremail', 'userslugs', 'site-transient', 'site-options', 'blog-lookup', 'blog-details', 'rss', 'global-posts', 'blog-id-cache', 'networks', 'sites', 'site-details', 'blog_meta' ) );
			}

			wp_cache_add_non_persistent_groups( array( 'counts', 'plugins' ) );
		}
	}

	/** This filter is documented in wp-includes/ms-blogs.php */
	do_action( 'switch_blog', $new_blog_id, $prev_blog_id, 'switch' );

	$GLOBALS['switched'] = true;

	return true;
}

/**
 * Restore the current blog, after calling switch_to_blog().
 *
 * @see switch_to_blog()
 * @since MU (3.0.0)
 *
 * @global wpdb            $wpdb               WordPress database abstraction object.
 * @global array           $_wp_switched_stack
 * @global int             $blog_id
 * @global bool            $switched
 * @global string          $table_prefix
 * @global WP_Object_Cache $wp_object_cache
 *
 * @return bool True on success, false if we're already on the current blog.
 */
function restore_current_blog() {
	global $wpdb;

	if ( empty( $GLOBALS['_wp_switched_stack'] ) ) {
		return false;
	}

	$new_blog_id  = array_pop( $GLOBALS['_wp_switched_stack'] );
	$prev_blog_id = get_current_blog_id();

	if ( $new_blog_id == $prev_blog_id ) {
		/** This filter is documented in wp-includes/ms-blogs.php */
		do_action( 'switch_blog', $new_blog_id, $prev_blog_id, 'restore' );

		// If we still have items in the switched stack, consider ourselves still 'switched'.
		$GLOBALS['switched'] = ! empty( $GLOBALS['_wp_switched_stack'] );

		return true;
	}

	$wpdb->set_blog_id( $new_blog_id );
	$GLOBALS['blog_id']      = $new_blog_id;
	$GLOBALS['table_prefix'] = $wpdb->get_blog_prefix();

	if ( function_exists( 'wp_cache_switch_to_blog' ) ) {
		wp_cache_switch_to_blog( $new_blog_id );
	} else {
		global $wp_object_cache;

		if ( is_object( $wp_object_cache ) && isset( $wp_object_cache->global_groups ) ) {
			$global_groups = $wp_object_cache->global_groups;
		} else {
			$global_groups = false;
		}

		wp_cache_init();

		if ( function_exists( 'wp_cache_add_global_groups' ) ) {
			if ( is_array( $global_groups ) ) {
				wp_cache_add_global_groups( $global_groups );
			} else {
				wp_cache_add_global_groups( array( 'users', 'userlogins', 'usermeta', 'user_meta', 'useremail', 'userslugs', 'site-transient', 'site-options', 'blog-lookup', 'blog-details', 'rss', 'global-posts', 'blog-id-cache', 'networks', 'sites', 'site-details', 'blog_meta' ) );
			}

			wp_cache_add_non_persistent_groups( array( 'counts', 'plugins' ) );
		}
	}

	/** This filter is documented in wp-includes/ms-blogs.php */
	do_action( 'switch_blog', $new_blog_id, $prev_blog_id, 'restore' );

	// If we still have items in the switched stack, consider ourselves still 'switched'.
	$GLOBALS['switched'] = ! empty( $GLOBALS['_wp_switched_stack'] );

	return true;
}

/**
 * Switches the initialized roles and current user capabilities to another site.
 *
 * @since 4.9.0
 *
 * @param int $new_site_id New site ID.
 * @param int $old_site_id Old site ID.
 */
function wp_switch_roles_and_user( $new_site_id, $old_site_id ) {
	if ( $new_site_id == $old_site_id ) {
		return;
	}

	if ( ! did_action( 'init' ) ) {
		return;
	}

	wp_roles()->for_site( $new_site_id );
	wp_get_current_user()->for_site( $new_site_id );
}

/**
 * Determines if switch_to_blog() is in effect
 *
 * @since 3.5.0
 *
 * @global array $_wp_switched_stack
 *
 * @return bool True if switched, false otherwise.
 */
function ms_is_switched() {
	return ! empty( $GLOBALS['_wp_switched_stack'] );
}

/**
 * Check if a particular blog is archived.
 *
 * @since MU (3.0.0)
 *
 * @param int $id Blog ID.
 * @return string Whether the blog is archived or not.
 */
function is_archived( $id ) {
	return get_blog_status( $id, 'archived' );
}

/**
 * Update the 'archived' status of a particular blog.
 *
 * @since MU (3.0.0)
 *
 * @param int    $id       Blog ID.
 * @param string $archived The new status.
 * @return string $archived
 */
function update_archived( $id, $archived ) {
	update_blog_status( $id, 'archived', $archived );
	return $archived;
}

/**
 * Update a blog details field.
 *
 * @since MU (3.0.0)
 * @since 5.1.0 Use wp_update_site() internally.
 *
 * @global wpdb $wpdb WordPress database abstraction object.
 *
 * @param int    $blog_id    Blog ID.
 * @param string $pref       Field name.
 * @param string $value      Field value.
 * @param null   $deprecated Not used.
 * @return string|false $value
 */
function update_blog_status( $blog_id, $pref, $value, $deprecated = null ) {
	global $wpdb;

	if ( null !== $deprecated ) {
		_deprecated_argument( __FUNCTION__, '3.1.0' );
	}

	$pref_whitelist = array( 'site_id', 'domain', 'path', 'registered', 'last_updated', 'public', 'archived', 'mature', 'spam', 'deleted', 'lang_id' );

	if ( ! in_array( $pref, $pref_whitelist, true ) ) {
		return $value;
	}

	$result = wp_update_site(
		$blog_id,
		array(
			$pref => $value,
		)
	);

	if ( is_wp_error( $result ) ) {
		return false;
	}

	return $value;
}

/**
 * Get a blog details field.
 *
 * @since MU (3.0.0)
 *
 * @global wpdb $wpdb WordPress database abstraction object.
 *
 * @param int    $id   Blog ID.
 * @param string $pref Field name.
 * @return bool|string|null $value
 */
function get_blog_status( $id, $pref ) {
	global $wpdb;

	$details = get_site( $id );
	if ( $details ) {
		return $details->$pref;
	}

	return $wpdb->get_var( $wpdb->prepare( "SELECT %s FROM {$wpdb->blogs} WHERE blog_id = %d", $pref, $id ) );
}

/**
 * Get a list of most recently updated blogs.
 *
 * @since MU (3.0.0)
 *
 * @global wpdb $wpdb WordPress database abstraction object.
 *
 * @param mixed $deprecated Not used.
 * @param int   $start      Optional. Number of blogs to offset the query. Used to build LIMIT clause.
 *                          Can be used for pagination. Default 0.
 * @param int   $quantity   Optional. The maximum number of blogs to retrieve. Default 40.
 * @return array The list of blogs.
 */
function get_last_updated( $deprecated = '', $start = 0, $quantity = 40 ) {
	global $wpdb;

	if ( ! empty( $deprecated ) ) {
		_deprecated_argument( __FUNCTION__, 'MU' ); // Never used.
	}

	return $wpdb->get_results( $wpdb->prepare( "SELECT blog_id, domain, path FROM $wpdb->blogs WHERE site_id = %d AND public = '1' AND archived = '0' AND mature = '0' AND spam = '0' AND deleted = '0' AND last_updated != '0000-00-00 00:00:00' ORDER BY last_updated DESC limit %d, %d", get_current_network_id(), $start, $quantity ), ARRAY_A );
}

/**
 * Handler for updating the site's last updated date when a post is published or
 * an already published post is changed.
 *
 * @since 3.3.0
 *
 * @param string  $new_status The new post status.
 * @param string  $old_status The old post status.
 * @param WP_Post $post       Post object.
 */
function _update_blog_date_on_post_publish( $new_status, $old_status, $post ) {
	$post_type_obj = get_post_type_object( $post->post_type );
	if ( ! $post_type_obj || ! $post_type_obj->public ) {
		return;
	}

	if ( 'publish' !== $new_status && 'publish' !== $old_status ) {
		return;
	}

	// Post was freshly published, published post was saved, or published post was unpublished.

	wpmu_update_blogs_date();
}

/**
 * Handler for updating the current site's last updated date when a published
 * post is deleted.
 *
 * @since 3.4.0
 *
 * @param int $post_id Post ID
 */
function _update_blog_date_on_post_delete( $post_id ) {
	$post = get_post( $post_id );

	$post_type_obj = get_post_type_object( $post->post_type );
	if ( ! $post_type_obj || ! $post_type_obj->public ) {
		return;
	}

	if ( 'publish' !== $post->post_status ) {
		return;
	}

	wpmu_update_blogs_date();
}

/**
 * Handler for updating the current site's posts count when a post is deleted.
 *
 * @since 4.0.0
 *
 * @param int $post_id Post ID.
 */
function _update_posts_count_on_delete( $post_id ) {
	$post = get_post( $post_id );

	if ( ! $post || 'publish' !== $post->post_status || 'post' !== $post->post_type ) {
		return;
	}

	update_posts_count();
}

/**
 * Handler for updating the current site's posts count when a post status changes.
 *
 * @since 4.0.0
 * @since 4.9.0 Added the `$post` parameter.
 *
 * @param string  $new_status The status the post is changing to.
 * @param string  $old_status The status the post is changing from.
 * @param WP_Post $post       Post object
 */
function _update_posts_count_on_transition_post_status( $new_status, $old_status, $post = null ) {
	if ( $new_status === $old_status ) {
		return;
	}

	if ( 'post' !== get_post_type( $post ) ) {
		return;
	}

	if ( 'publish' !== $new_status && 'publish' !== $old_status ) {
		return;
	}

	update_posts_count();
}

/**
 * Count number of sites grouped by site status.
 *
 * @since 5.3.0
 *
 * @param int $network_id Optional. The network to get counts for. Default is the current network ID.
 * @return int[] {
 *     Numbers of sites grouped by site status.
 *
 *     @type int $all      The total number of sites.
 *     @type int $public   The number of public sites.
 *     @type int $archived The number of archived sites.
 *     @type int $mature   The number of mature sites.
 *     @type int $spam     The number of spam sites.
 *     @type int $deleted  The number of deleted sites.
 * }
 */
function wp_count_sites( $network_id = null ) {
	if ( empty( $network_id ) ) {
		$network_id = get_current_network_id();
	}

	$counts = array();
	$args   = array(
		'network_id'    => $network_id,
		'number'        => 1,
		'fields'        => 'ids',
		'no_found_rows' => false,
	);

	$q             = new WP_Site_Query( $args );
	$counts['all'] = $q->found_sites;

	$_args    = $args;
	$statuses = array( 'public', 'archived', 'mature', 'spam', 'deleted' );

	foreach ( $statuses as $status ) {
		$_args            = $args;
		$_args[ $status ] = 1;

		$q                 = new WP_Site_Query( $_args );
		$counts[ $status ] = $q->found_sites;
	}

	return $counts;
}<|MERGE_RESOLUTION|>--- conflicted
+++ resolved
@@ -238,21 +238,12 @@
 		return $details;
 	}
 
-<<<<<<< HEAD
-	 $switched_blog = false;
-
-	 if ( get_current_blog_id() !== $blog_id ) {
-		switch_to_blog( $blog_id );
-		$switched_blog = true;
-	 }
-=======
 	$switched_blog = false;
 
 	if ( get_current_blog_id() !== $blog_id ) {
 		switch_to_blog( $blog_id );
 		$switched_blog = true;
 	}
->>>>>>> 65bc801e
 
 	$details->blogname   = get_option( 'blogname' );
 	$details->siteurl    = get_option( 'siteurl' );
