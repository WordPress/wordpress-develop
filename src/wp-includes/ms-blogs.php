--- conflicted
+++ resolved
@@ -511,11 +511,7 @@
 	 * set the right vars, do the associated actions, but skip
 	 * the extra unnecessary work
 	 */
-<<<<<<< HEAD
-	if ( (int) $new_blog_id === $prev_blog_id ) {
-=======
 	if ( $new_blog_id === $prev_blog_id ) {
->>>>>>> f9b59e94
 		/**
 		 * Fires when the blog is switched.
 		 *
