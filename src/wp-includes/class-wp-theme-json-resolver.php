--- conflicted
+++ resolved
@@ -252,21 +252,15 @@
 
 		$options = wp_parse_args( $options, array( 'with_supports' => true ) );
 
-<<<<<<< HEAD
 		if ( null === $this->theme || ! $this->has_same_registered_blocks( 'theme' ) ) {
-			$theme_json_data = $this->read_json_file( $this->get_file_path_from_theme( 'theme.json' ) );
-			$theme_json_data = $this->translate( $theme_json_data, wp_get_theme()->get( 'TextDomain' ) );
-=======
-		if ( null === static::$theme || ! static::has_same_registered_blocks( 'theme' ) ) {
-			$theme_json_file = static::get_file_path_from_theme( 'theme.json' );
+			$theme_json_file = $this->get_file_path_from_theme( 'theme.json' );
 			$wp_theme        = wp_get_theme();
 			if ( '' !== $theme_json_file ) {
-				$theme_json_data = static::read_json_file( $theme_json_file );
-				$theme_json_data = static::translate( $theme_json_data, $wp_theme->get( 'TextDomain' ) );
+				$theme_json_data = $this->read_json_file( $theme_json_file );
+				$theme_json_data = $this->translate( $theme_json_data, $wp_theme->get( 'TextDomain' ) );
 			} else {
 				$theme_json_data = array();
 			}
->>>>>>> 9ed27339
 
 			/**
 			 * Filters the data provided by the theme for global styles and settings.
@@ -278,31 +272,14 @@
 			 */
 			$theme_json      = apply_filters( 'wp_theme_json_data_theme', new WP_Theme_JSON_Data( $theme_json_data, 'theme' ) );
 			$theme_json_data = $theme_json->get_data();
-<<<<<<< HEAD
 			$this->theme     = new WP_Theme_JSON( $theme_json_data );
-		}
-
-		if ( wp_get_theme()->parent() ) {
-			// Get parent theme.json.
-			$parent_theme_json_data = $this->read_json_file( $this->get_file_path_from_theme( 'theme.json', true ) );
-			$parent_theme_json_data = $this->translate( $parent_theme_json_data, wp_get_theme()->parent()->get( 'TextDomain' ) );
-			$parent_theme           = new WP_Theme_JSON( $parent_theme_json_data );
-
-			/*
-			 * Merge the child theme.json into the parent theme.json.
-			 * The child theme takes precedence over the parent.
-			 */
-			$parent_theme->merge( $this->theme );
-			$this->theme = $parent_theme;
-=======
-			static::$theme   = new WP_Theme_JSON( $theme_json_data );
 
 			if ( $wp_theme->parent() ) {
 				// Get parent theme.json.
-				$parent_theme_json_file = static::get_file_path_from_theme( 'theme.json', true );
+				$parent_theme_json_file = $this->get_file_path_from_theme( 'theme.json', true );
 				if ( '' !== $parent_theme_json_file ) {
-					$parent_theme_json_data = static::read_json_file( $parent_theme_json_file );
-					$parent_theme_json_data = static::translate( $parent_theme_json_data, $wp_theme->parent()->get( 'TextDomain' ) );
+					$parent_theme_json_data = $this->read_json_file( $parent_theme_json_file );
+					$parent_theme_json_data = $this->translate( $parent_theme_json_data, $wp_theme->parent()->get( 'TextDomain' ) );
 					$parent_theme           = new WP_Theme_JSON( $parent_theme_json_data );
 
 					/*
@@ -310,10 +287,9 @@
 					 * The child theme takes precedence over the parent.
 					 */
 					$parent_theme->merge( static::$theme );
-					static::$theme = $parent_theme;
+					$this->theme = $parent_theme;
 				}
 			}
->>>>>>> 9ed27339
 		}
 
 		if ( ! $options['with_supports'] ) {
@@ -642,19 +618,11 @@
 	 *
 	 * @since 5.8.0
 	 */
-<<<<<<< HEAD
 	public function theme_has_support() {
 		if ( ! isset( $this->theme_has_support ) ) {
 			$this->theme_has_support = (
 				is_readable( $this->get_file_path_from_theme( 'theme.json' ) ) ||
 				is_readable( $this->get_file_path_from_theme( 'theme.json', true ) )
-=======
-	public static function theme_has_support() {
-		if ( ! isset( static::$theme_has_support ) ) {
-			static::$theme_has_support = (
-				static::get_file_path_from_theme( 'theme.json' ) !== '' ||
-				static::get_file_path_from_theme( 'theme.json', true ) !== ''
->>>>>>> 9ed27339
 			);
 		}
 
