--- conflicted
+++ resolved
@@ -221,38 +221,23 @@
 	 *
 	 * This can also create and return a new draft post.
 	 *
-<<<<<<< HEAD
-	 * @param bool  $create_post        Optional. Whether a new post should be created if none are found.
-	 *                                  False by default.
-	 * @param array $post_status_filter Optional. Filters posts by post status.
-	 *                                   ['publish'] by default, so it only fetches published posts.
-	 *
-=======
 	 * @since 5.9.0
 	 *
 	 * @param WP_Theme $theme              The theme object. If empty, it
 	 *                                     defaults to the current theme.
-	 * @param bool     $should_create_cpt  Optional. Whether a new custom post
+	 * @param bool     $create_post        Optional. Whether a new custom post
 	 *                                     type should be created if none are
 	 *                                     found. Default false.
 	 * @param array    $post_status_filter Optional. Filter custom post type by
 	 *                                     post status. Default `array( 'publish' )`,
 	 *                                     so it only fetches published posts.
->>>>>>> db30405f
 	 * @return array Custom Post Type for the user's origin config.
-	 *@since 5.9.0
-	 *
-	 */
-<<<<<<< HEAD
-	private static function get_global_styles_from_post( $create_post = false, $post_status_filter = array( 'publish' ) ) {
-		$post             = array();
-=======
-	public static function get_user_data_from_custom_post_type( $theme, $should_create_cpt = false, $post_status_filter = array( 'publish' ) ) {
+	 */
+	public static function get_global_styles_from_post( $theme, $create_post = false, $post_status_filter = array( 'publish' ) ) {
 		if ( ! $theme instanceof WP_Theme ) {
 			$theme = wp_get_theme();
 		}
-		$user_cpt         = array();
->>>>>>> db30405f
+		$post             = array();
 		$post_type_filter = 'wp_global_styles';
 		$args             = array(
 			'numberposts' => 1,
@@ -269,11 +254,6 @@
 			),
 		);
 
-<<<<<<< HEAD
-		if ( is_array( $query->posts ) && ( 1 === $query->post_count ) ) {
-			$post = $query->posts[0]->to_array();
-		} elseif ( $create_post ) {
-=======
 		$cache_key = sprintf( 'wp_global_styles_%s', md5( serialize( $args ) ) );
 		$post_id   = wp_cache_get( $cache_key );
 
@@ -283,14 +263,13 @@
 
 		// Special case: '-1' is a results not found.
 		if ( -1 === $post_id && ! $should_create_cpt ) {
-			return $user_cpt;
+			return $post;
 		}
 
 		$recent_posts = wp_get_recent_posts( $args );
 		if ( is_array( $recent_posts ) && ( count( $recent_posts ) === 1 ) ) {
-			$user_cpt = $recent_posts[0];
-		} elseif ( $should_create_cpt ) {
->>>>>>> db30405f
+			$post = $recent_posts[0];
+		} elseif ( $create_post ) {
 			$cpt_post_id = wp_insert_post(
 				array(
 					'post_content' => '{"version": ' . WP_Theme_JSON::LATEST_SCHEMA . ', "isGlobalStylesUserThemeJSON": true }',
@@ -304,19 +283,10 @@
 				),
 				true
 			);
-<<<<<<< HEAD
-
-			if ( is_wp_error( $cpt_post_id ) ) {
-				$post = array();
-			} else {
-				$post = get_post( $cpt_post_id, ARRAY_A );
-			}
-=======
-			$user_cpt    = get_post( $cpt_post_id, ARRAY_A );
->>>>>>> db30405f
-		}
-		$cache_expiration = $user_cpt ? DAY_IN_SECONDS : HOUR_IN_SECONDS;
-		wp_cache_set( $cache_key, $user_cpt ? $user_cpt['ID'] : -1, '', $cache_expiration );
+			$post        = get_post( $cpt_post_id, ARRAY_A );
+		}
+		$cache_expiration = $post ? DAY_IN_SECONDS : HOUR_IN_SECONDS;
+		wp_cache_set( $cache_key, $post ? $post['ID'] : -1, '', $cache_expiration );
 
 		return $post;
 	}
@@ -334,11 +304,7 @@
 		}
 
 		$config   = array();
-<<<<<<< HEAD
-		$user_cpt = self::get_global_styles_from_post();
-=======
-		$user_cpt = self::get_user_data_from_custom_post_type( wp_get_theme() );
->>>>>>> db30405f
+		$user_cpt = self::get_global_styles_from_post( wp_get_theme() );
 
 		if ( array_key_exists( 'post_content', $user_cpt ) ) {
 			$decoded_data = json_decode( $user_cpt['post_content'], true );
@@ -400,13 +366,8 @@
 		$result->merge( self::get_core_data() );
 		$result->merge( self::get_theme_data() );
 
-<<<<<<< HEAD
-		if ( 'user' === $origin ) {
+		if ( 'custom' === $origin ) {
 			$result->merge( self::get_global_styles() );
-=======
-		if ( 'custom' === $origin ) {
-			$result->merge( self::get_user_data() );
->>>>>>> db30405f
 		}
 
 		return $result;
@@ -425,11 +386,7 @@
 			return self::$user_custom_post_type_id;
 		}
 
-<<<<<<< HEAD
-		$user_cpt = self::get_global_styles_from_post( true );
-=======
-		$user_cpt = self::get_user_data_from_custom_post_type( wp_get_theme(), true );
->>>>>>> db30405f
+		$user_cpt = self::get_global_styles_from_post( wp_get_theme(), true );
 
 		if ( array_key_exists( 'ID', $user_cpt ) ) {
 			self::$user_custom_post_type_id = $user_cpt['ID'];
