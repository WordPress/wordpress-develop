<?php
/**
 * WP_Theme_JSON_Resolver class
 *
 * @package WordPress
 * @subpackage Theme
 * @since 5.8.0
 */

/**
 * Class that abstracts the processing of the different data sources
 * for site-level config and offers an API to work with them.
 *
 * This class is for internal core usage and is not supposed to be used by extenders (plugins and/or themes).
 * This is a low-level API that may need to do breaking changes. Please,
 * use get_global_settings, get_global_styles, and get_global_stylesheet instead.
 *
 * @access private
 */
#[AllowDynamicProperties]
class WP_Theme_JSON_Resolver {

	/**
	 * Container for keep track of registered blocks.
	 *
	 * @since 6.1.0
	 * @var array
	 */
	protected static $blocks_cache = array(
		'core'   => array(),
		'blocks' => array(),
		'theme'  => array(),
		'user'   => array(),
	);

	/**
	 * Container for data coming from core.
	 *
	 * @since 5.8.0
	 * @var WP_Theme_JSON
	 */
	protected static $core = null;

	/**
	 * Container for data coming from the blocks.
	 *
	 * @since 6.1.0
	 * @var WP_Theme_JSON
	 */
	protected static $blocks = null;

	/**
	 * Container for data coming from the theme.
	 *
	 * @since 5.8.0
	 * @var WP_Theme_JSON
	 */
	protected static $theme = null;

	/**
	 * Whether or not the theme supports theme.json.
	 *
	 * @since 5.8.0
	 * @var bool
	 */
	protected static $theme_has_support = null;

	/**
	 * Container for data coming from the user.
	 *
	 * @since 5.9.0
	 * @var WP_Theme_JSON
	 */
	protected static $user = null;

	/**
	 * Stores the ID of the custom post type
	 * that holds the user data.
	 *
	 * @since 5.9.0
	 * @var int
	 */
	protected static $user_custom_post_type_id = null;

	/**
	 * Container to keep loaded i18n schema for `theme.json`.
	 *
	 * @since 5.8.0 As `$theme_json_i18n`.
	 * @since 5.9.0 Renamed from `$theme_json_i18n` to `$i18n_schema`.
	 * @var array
	 */
	protected static $i18n_schema = null;

	/**
	 * `theme.json` file cache.
	 *
	 * @since 6.1.0
	 * @var array
	 */
	protected static $theme_json_file_cache = array();

	/**
	 * Processes a file that adheres to the theme.json schema
	 * and returns an array with its contents, or a void array if none found.
	 *
	 * @since 5.8.0
	 * @since 6.1.0 Added caching.
	 *
	 * @param string $file_path Path to file. Empty if no file.
	 * @return array Contents that adhere to the theme.json schema.
	 */
	protected static function read_json_file( $file_path ) {
		if ( $file_path ) {
			if ( array_key_exists( $file_path, static::$theme_json_file_cache ) ) {
				return static::$theme_json_file_cache[ $file_path ];
			}

			$decoded_file = wp_json_file_decode( $file_path, array( 'associative' => true ) );
			if ( is_array( $decoded_file ) ) {
				static::$theme_json_file_cache[ $file_path ] = $decoded_file;
				return static::$theme_json_file_cache[ $file_path ];
			}
		}

		return array();
	}

	/**
	 * Returns a data structure used in theme.json translation.
	 *
	 * @since 5.8.0
	 * @deprecated 5.9.0
	 *
	 * @return array An array of theme.json fields that are translatable and the keys that are translatable.
	 */
	public static function get_fields_to_translate() {
		_deprecated_function( __METHOD__, '5.9.0' );
		return array();
	}

	/**
	 * Given a theme.json structure modifies it in place to update certain values
	 * by its translated strings according to the language set by the user.
	 *
	 * @since 5.8.0
	 *
	 * @param array  $theme_json The theme.json to translate.
	 * @param string $domain     Optional. Text domain. Unique identifier for retrieving translated strings.
	 *                           Default 'default'.
	 * @return array Returns the modified $theme_json_structure.
	 */
	protected static function translate( $theme_json, $domain = 'default' ) {
		if ( null === static::$i18n_schema ) {
			$i18n_schema         = wp_json_file_decode( __DIR__ . '/theme-i18n.json' );
			static::$i18n_schema = null === $i18n_schema ? array() : $i18n_schema;
		}

		return translate_settings_using_i18n_schema( static::$i18n_schema, $theme_json, $domain );
	}

	/**
	 * Returns core's origin config.
	 *
	 * @since 5.8.0
	 *
	 * @return WP_Theme_JSON Entity that holds core data.
	 */
	public static function get_core_data() {
		if ( null !== static::$core && static::has_same_registered_blocks( 'core' ) ) {
			return static::$core;
		}

		$config = static::read_json_file( __DIR__ . '/theme.json' );
		$config = static::translate( $config );

		/**
		 * Filters the default data provided by WordPress for global styles & settings.
		 *
		 * @since 6.1.0
		 *
		 * @param WP_Theme_JSON_Data Class to access and update the underlying data.
		 */
		$theme_json   = apply_filters( 'wp_theme_json_data_default', new WP_Theme_JSON_Data( $config, 'default' ) );
		$config       = $theme_json->get_data();
		static::$core = new WP_Theme_JSON( $config, 'default' );

		return static::$core;
	}

	/**
	 * Checks whether the registered blocks were already processed for this origin.
	 *
	 * @since 6.1.0
	 *
	 * @param string $origin Data source for which to cache the blocks.
	 *                       Valid values are 'core', 'blocks', 'theme', and 'user'.
	 * @return bool True on success, false otherwise.
	 */
	protected static function has_same_registered_blocks( $origin ) {
		// Bail out if the origin is invalid.
		if ( ! isset( static::$blocks_cache[ $origin ] ) ) {
			return false;
		}

		$registry = WP_Block_Type_Registry::get_instance();
		$blocks   = $registry->get_all_registered();

		// Is there metadata for all currently registered blocks?
		$block_diff = array_diff_key( $blocks, static::$blocks_cache[ $origin ] );
		if ( empty( $block_diff ) ) {
			return true;
		}

		foreach ( $blocks as $block_name => $block_type ) {
			static::$blocks_cache[ $origin ][ $block_name ] = true;
		}

		return false;
	}

	/**
	 * Returns the theme's data.
	 *
	 * Data from theme.json will be backfilled from existing
	 * theme supports, if any. Note that if the same data
	 * is present in theme.json and in theme supports,
	 * the theme.json takes precedence.
	 *
	 * @since 5.8.0
	 * @since 5.9.0 Theme supports have been inlined and the `$theme_support_data` argument removed.
	 * @since 6.0.0 Added an `$options` parameter to allow the theme data to be returned without theme supports.
	 *
	 * @param array $deprecated Deprecated. Not used.
	 * @param array $options {
	 *     Options arguments.
	 *
	 *     @type bool $with_supports Whether to include theme supports in the data. Default true.
	 * }
	 * @return WP_Theme_JSON Entity that holds theme data.
	 */
	public static function get_theme_data( $deprecated = array(), $options = array() ) {
		if ( ! empty( $deprecated ) ) {
			_deprecated_argument( __METHOD__, '5.9.0' );
		}

		$options  = wp_parse_args( $options, array( 'with_supports' => true ) );
		$wp_theme = wp_get_theme();
		if ( null === static::$theme || ! static::has_same_registered_blocks( 'theme' ) ) {
<<<<<<< HEAD
			if ( $wp_theme->has_json_support() ) {
				$theme_json_file = $wp_theme->get_file_path( 'theme.json' );
=======
			$theme_json_file = static::get_file_path_from_theme( 'theme.json' );
			$wp_theme        = wp_get_theme();
			if ( '' !== $theme_json_file ) {
>>>>>>> 66706c99
				$theme_json_data = static::read_json_file( $theme_json_file );
				$theme_json_data = static::translate( $theme_json_data, $wp_theme->get( 'TextDomain' ) );
			} else {
				$theme_json_data = array();
			}

			/**
			 * Filters the data provided by the theme for global styles and settings.
			 *
			 * @since 6.1.0
			 *
			 * @param WP_Theme_JSON_Data Class to access and update the underlying data.
			 */
			$theme_json      = apply_filters( 'wp_theme_json_data_theme', new WP_Theme_JSON_Data( $theme_json_data, 'theme' ) );
			$theme_json_data = $theme_json->get_data();
			static::$theme   = new WP_Theme_JSON( $theme_json_data );

			if ( $wp_theme->parent() ) {
<<<<<<< HEAD
				if ( $wp_theme->parent()->has_json_support() ) {
					$parent_theme_json_file = $wp_theme->parent()->get_file_path( 'theme.json' );
=======
				// Get parent theme.json.
				$parent_theme_json_file = static::get_file_path_from_theme( 'theme.json', true );
				if ( '' !== $parent_theme_json_file ) {
>>>>>>> 66706c99
					$parent_theme_json_data = static::read_json_file( $parent_theme_json_file );
					$parent_theme_json_data = static::translate( $parent_theme_json_data, $wp_theme->parent()->get( 'TextDomain' ) );
					$parent_theme           = new WP_Theme_JSON( $parent_theme_json_data );

					/*
					 * Merge the child theme.json into the parent theme.json.
					 * The child theme takes precedence over the parent.
					 */
					$parent_theme->merge( static::$theme );
					static::$theme = $parent_theme;
				}
			}
		}

		if ( ! $options['with_supports'] ) {
			return static::$theme;
		}

		/*
		 * We want the presets and settings declared in theme.json
		 * to override the ones declared via theme supports.
		 * So we take theme supports, transform it to theme.json shape
		 * and merge the static::$theme upon that.
		 */
		$theme_support_data = WP_Theme_JSON::get_from_editor_settings( get_default_block_editor_settings() );
		if ( ! static::theme_has_support() ) {
			if ( ! isset( $theme_support_data['settings']['color'] ) ) {
				$theme_support_data['settings']['color'] = array();
			}

			$default_palette = false;
			if ( current_theme_supports( 'default-color-palette' ) ) {
				$default_palette = true;
			}
			if ( ! isset( $theme_support_data['settings']['color']['palette'] ) ) {
				// If the theme does not have any palette, we still want to show the core one.
				$default_palette = true;
			}
			$theme_support_data['settings']['color']['defaultPalette'] = $default_palette;

			$default_gradients = false;
			if ( current_theme_supports( 'default-gradient-presets' ) ) {
				$default_gradients = true;
			}
			if ( ! isset( $theme_support_data['settings']['color']['gradients'] ) ) {
				// If the theme does not have any gradients, we still want to show the core ones.
				$default_gradients = true;
			}
			$theme_support_data['settings']['color']['defaultGradients'] = $default_gradients;

			// Classic themes without a theme.json don't support global duotone.
			$theme_support_data['settings']['color']['defaultDuotone'] = false;
		}
		$with_theme_supports = new WP_Theme_JSON( $theme_support_data );
		$with_theme_supports->merge( static::$theme );
		return $with_theme_supports;
	}

	/**
	 * Gets the styles for blocks from the block.json file.
	 *
	 * @since 6.1.0
	 *
	 * @return WP_Theme_JSON
	 */
	public static function get_block_data() {
		$registry = WP_Block_Type_Registry::get_instance();
		$blocks   = $registry->get_all_registered();

		if ( null !== static::$blocks && static::has_same_registered_blocks( 'blocks' ) ) {
			return static::$blocks;
		}

		$config = array( 'version' => 2 );
		foreach ( $blocks as $block_name => $block_type ) {
			if ( isset( $block_type->supports['__experimentalStyle'] ) ) {
				$config['styles']['blocks'][ $block_name ] = static::remove_json_comments( $block_type->supports['__experimentalStyle'] );
			}

			if (
				isset( $block_type->supports['spacing']['blockGap']['__experimentalDefault'] ) &&
				null === _wp_array_get( $config, array( 'styles', 'blocks', $block_name, 'spacing', 'blockGap' ), null )
			) {
				// Ensure an empty placeholder value exists for the block, if it provides a default blockGap value.
				// The real blockGap value to be used will be determined when the styles are rendered for output.
				$config['styles']['blocks'][ $block_name ]['spacing']['blockGap'] = null;
			}
		}

		/**
		 * Filters the data provided by the blocks for global styles & settings.
		 *
		 * @since 6.1.0
		 *
		 * @param WP_Theme_JSON_Data Class to access and update the underlying data.
		 */
		$theme_json = apply_filters( 'wp_theme_json_data_blocks', new WP_Theme_JSON_Data( $config, 'blocks' ) );
		$config     = $theme_json->get_data();

		static::$blocks = new WP_Theme_JSON( $config, 'blocks' );
		return static::$blocks;
	}

	/**
	 * When given an array, this will remove any keys with the name `//`.
	 *
	 * @param array $array The array to filter.
	 * @return array The filtered array.
	 */
	private static function remove_json_comments( $array ) {
		unset( $array['//'] );
		foreach ( $array as $k => $v ) {
			if ( is_array( $v ) ) {
				$array[ $k ] = static::remove_json_comments( $v );
			}
		}

		return $array;
	}

	/**
	 * Returns the custom post type that contains the user's origin config
	 * for the active theme or a void array if none are found.
	 *
	 * This can also create and return a new draft custom post type.
	 *
	 * @since 5.9.0
	 *
	 * @param WP_Theme $theme              The theme object. If empty, it
	 *                                     defaults to the active theme.
	 * @param bool     $create_post        Optional. Whether a new custom post
	 *                                     type should be created if none are
	 *                                     found. Default false.
	 * @param array    $post_status_filter Optional. Filter custom post type by
	 *                                     post status. Default `array( 'publish' )`,
	 *                                     so it only fetches published posts.
	 * @return array Custom Post Type for the user's origin config.
	 */
	public static function get_user_data_from_wp_global_styles( $theme, $create_post = false, $post_status_filter = array( 'publish' ) ) {
		if ( ! $theme instanceof WP_Theme ) {
			$theme = wp_get_theme();
		}

		/*
		 * Bail early if the theme does not support a theme.json.
		 */
		if ( ! $theme->has_json_support() ) {
			return array();
		}

		$user_cpt         = array();
		$post_type_filter = 'wp_global_styles';
		$stylesheet       = $theme->get_stylesheet();
		$args             = array(
			'posts_per_page'      => 1,
			'orderby'             => 'date',
			'order'               => 'desc',
			'post_type'           => $post_type_filter,
			'post_status'         => $post_status_filter,
			'ignore_sticky_posts' => true,
			'no_found_rows'       => true,
			'tax_query'           => array(
				array(
					'taxonomy' => 'wp_theme',
					'field'    => 'name',
					'terms'    => $stylesheet,
				),
			),
		);

		$global_style_query = new WP_Query();
		$recent_posts       = $global_style_query->query( $args );
		if ( count( $recent_posts ) === 1 ) {
			$user_cpt = get_post( $recent_posts[0], ARRAY_A );
		} elseif ( $create_post ) {
			$cpt_post_id = wp_insert_post(
				array(
					'post_content' => '{"version": ' . WP_Theme_JSON::LATEST_SCHEMA . ', "isGlobalStylesUserThemeJSON": true }',
					'post_status'  => 'publish',
					'post_title'   => 'Custom Styles', // Do not make string translatable, see https://core.trac.wordpress.org/ticket/54518.
					'post_type'    => $post_type_filter,
					'post_name'    => sprintf( 'wp-global-styles-%s', urlencode( $stylesheet ) ),
					'tax_input'    => array(
						'wp_theme' => array( $stylesheet ),
					),
				),
				true
			);
			if ( ! is_wp_error( $cpt_post_id ) ) {
				$user_cpt = get_post( $cpt_post_id, ARRAY_A );
			}
		}

		return $user_cpt;
	}

	/**
	 * Returns the user's origin config.
	 *
	 * @since 5.9.0
	 *
	 * @return WP_Theme_JSON Entity that holds styles for user data.
	 */
	public static function get_user_data() {
		if ( null !== static::$user && static::has_same_registered_blocks( 'user' ) ) {
			return static::$user;
		}

		$config   = array();
		$user_cpt = static::get_user_data_from_wp_global_styles( wp_get_theme() );

		if ( array_key_exists( 'post_content', $user_cpt ) ) {
			$decoded_data = json_decode( $user_cpt['post_content'], true );

			$json_decoding_error = json_last_error();
			if ( JSON_ERROR_NONE !== $json_decoding_error ) {
				trigger_error( 'Error when decoding a theme.json schema for user data. ' . json_last_error_msg() );
				/**
				 * Filters the data provided by the user for global styles & settings.
				 *
				 * @since 6.1.0
				 *
				 * @param WP_Theme_JSON_Data Class to access and update the underlying data.
				 */
				$theme_json = apply_filters( 'wp_theme_json_data_user', new WP_Theme_JSON_Data( $config, 'custom' ) );
				$config     = $theme_json->get_data();
				return new WP_Theme_JSON( $config, 'custom' );
			}

			// Very important to verify that the flag isGlobalStylesUserThemeJSON is true.
			// If it's not true then the content was not escaped and is not safe.
			if (
				is_array( $decoded_data ) &&
				isset( $decoded_data['isGlobalStylesUserThemeJSON'] ) &&
				$decoded_data['isGlobalStylesUserThemeJSON']
			) {
				unset( $decoded_data['isGlobalStylesUserThemeJSON'] );
				$config = $decoded_data;
			}
		}

		/** This filter is documented in wp-includes/class-wp-theme-json-resolver.php */
		$theme_json   = apply_filters( 'wp_theme_json_data_user', new WP_Theme_JSON_Data( $config, 'custom' ) );
		$config       = $theme_json->get_data();
		static::$user = new WP_Theme_JSON( $config, 'custom' );

		return static::$user;
	}

	/**
	 * Returns the data merged from multiple origins.
	 *
	 * There are three sources of data (origins) for a site:
	 * default, theme, and custom. The custom's has higher priority
	 * than the theme's, and the theme's higher than default's.
	 *
	 * Unlike the getters
	 * {@link https://developer.wordpress.org/reference/classes/wp_theme_json_resolver/get_core_data/ get_core_data},
	 * {@link https://developer.wordpress.org/reference/classes/wp_theme_json_resolver/get_theme_data/ get_theme_data},
	 * and {@link https://developer.wordpress.org/reference/classes/wp_theme_json_resolver/get_user_data/ get_user_data},
	 * this method returns data after it has been merged with the previous origins.
	 * This means that if the same piece of data is declared in different origins
	 * (user, theme, and core), the last origin overrides the previous.
	 *
	 * For example, if the user has set a background color
	 * for the paragraph block, and the theme has done it as well,
	 * the user preference wins.
	 *
	 * @since 5.8.0
	 * @since 5.9.0 Added user data, removed the `$settings` parameter,
	 *              added the `$origin` parameter.
	 * @since 6.1.0 Added block data and generation of spacingSizes array.
	 *
	 * @param string $origin Optional. To what level should we merge data.
	 *                       Valid values are 'theme' or 'custom'. Default 'custom'.
	 * @return WP_Theme_JSON
	 */
	public static function get_merged_data( $origin = 'custom' ) {
		if ( is_array( $origin ) ) {
			_deprecated_argument( __FUNCTION__, '5.9.0' );
		}

		$result = static::get_core_data();
		$result->merge( static::get_block_data() );
		$result->merge( static::get_theme_data() );

		if ( 'custom' === $origin ) {
			$result->merge( static::get_user_data() );
		}

		// Generate the default spacingSizes array based on the merged spacingScale settings.
		$result->set_spacing_sizes();

		return $result;
	}

	/**
	 * Returns the ID of the custom post type
	 * that stores user data.
	 *
	 * @since 5.9.0
	 *
	 * @return integer|null
	 */
	public static function get_user_global_styles_post_id() {
		if ( null !== static::$user_custom_post_type_id ) {
			return static::$user_custom_post_type_id;
		}

		$user_cpt = static::get_user_data_from_wp_global_styles( wp_get_theme(), true );

		if ( array_key_exists( 'ID', $user_cpt ) ) {
			static::$user_custom_post_type_id = $user_cpt['ID'];
		}

		return static::$user_custom_post_type_id;
	}

	/**
	 * Determines whether the active theme has a theme.json file.
	 *
	 * @since 5.8.0
	 * @since 5.9.0 Added a check in the parent theme.
	 *
	 * @return bool
	 */
	public static function theme_has_support() {
		if ( ! isset( static::$theme_has_support ) ) {
			static::$theme_has_support = wp_theme_has_theme_json();
		}

		return static::$theme_has_support;
	}

	/**
	 * Builds the path to the given file and checks that it is readable.
	 *
	 * If it isn't, returns an empty string, otherwise returns the whole file path.
	 *
	 * @since 5.8.0
	 * @since 5.9.0 Adapted to work with child themes, added the `$template` argument.
	 *
	 * @param string $file_name Name of the file.
	 * @param bool   $template  Optional. Use template theme directory. Default false.
	 * @return string The whole file path or empty if the file doesn't exist.
	 */
	protected static function get_file_path_from_theme( $file_name, $template = false ) {
		$path      = $template ? get_template_directory() : get_stylesheet_directory();
		$candidate = $path . '/' . $file_name;

		return is_readable( $candidate ) ? $candidate : '';
	}

	/**
	 * Cleans the cached data so it can be recalculated.
	 *
	 * @since 5.8.0
	 * @since 5.9.0 Added the `$user`, `$user_custom_post_type_id`,
	 *              and `$i18n_schema` variables to reset.
	 * @since 6.1.0 Added the `$blocks` and `$blocks_cache` variables
	 *              to reset.
	 */
	public static function clean_cached_data() {
		static::$core                     = null;
		static::$blocks                   = null;
		static::$blocks_cache             = array(
			'core'   => array(),
			'blocks' => array(),
			'theme'  => array(),
			'user'   => array(),
		);
		static::$theme                    = null;
		static::$user                     = null;
		static::$user_custom_post_type_id = null;
		static::$theme_has_support        = null;
		static::$i18n_schema              = null;
	}

	/**
	 * Returns the style variations defined by the theme.
	 *
	 * @since 6.0.0
	 *
	 * @return array
	 */
	public static function get_style_variations() {
		$variations     = array();
		$base_directory = get_stylesheet_directory() . '/styles';
		if ( is_dir( $base_directory ) ) {
			$nested_files      = new RecursiveIteratorIterator( new RecursiveDirectoryIterator( $base_directory ) );
			$nested_html_files = iterator_to_array( new RegexIterator( $nested_files, '/^.+\.json$/i', RecursiveRegexIterator::GET_MATCH ) );
			ksort( $nested_html_files );
			foreach ( $nested_html_files as $path => $file ) {
				$decoded_file = wp_json_file_decode( $path, array( 'associative' => true ) );
				if ( is_array( $decoded_file ) ) {
					$translated = static::translate( $decoded_file, wp_get_theme()->get( 'TextDomain' ) );
					$variation  = ( new WP_Theme_JSON( $translated ) )->get_raw_data();
					if ( empty( $variation['title'] ) ) {
						$variation['title'] = basename( $path, '.json' );
					}
					$variations[] = $variation;
				}
			}
		}
		return $variations;
	}

}<|MERGE_RESOLUTION|>--- conflicted
+++ resolved
@@ -244,16 +244,10 @@
 		}
 
 		$options  = wp_parse_args( $options, array( 'with_supports' => true ) );
-		$wp_theme = wp_get_theme();
 		if ( null === static::$theme || ! static::has_same_registered_blocks( 'theme' ) ) {
-<<<<<<< HEAD
-			if ( $wp_theme->has_json_support() ) {
-				$theme_json_file = $wp_theme->get_file_path( 'theme.json' );
-=======
-			$theme_json_file = static::get_file_path_from_theme( 'theme.json' );
 			$wp_theme        = wp_get_theme();
+			$theme_json_file = $wp_theme->get_file_path( 'theme.json' );
 			if ( '' !== $theme_json_file ) {
->>>>>>> 66706c99
 				$theme_json_data = static::read_json_file( $theme_json_file );
 				$theme_json_data = static::translate( $theme_json_data, $wp_theme->get( 'TextDomain' ) );
 			} else {
@@ -272,24 +266,21 @@
 			static::$theme   = new WP_Theme_JSON( $theme_json_data );
 
 			if ( $wp_theme->parent() ) {
-<<<<<<< HEAD
 				if ( $wp_theme->parent()->has_json_support() ) {
+					// Get parent theme.json.
 					$parent_theme_json_file = $wp_theme->parent()->get_file_path( 'theme.json' );
-=======
-				// Get parent theme.json.
-				$parent_theme_json_file = static::get_file_path_from_theme( 'theme.json', true );
-				if ( '' !== $parent_theme_json_file ) {
->>>>>>> 66706c99
-					$parent_theme_json_data = static::read_json_file( $parent_theme_json_file );
-					$parent_theme_json_data = static::translate( $parent_theme_json_data, $wp_theme->parent()->get( 'TextDomain' ) );
-					$parent_theme           = new WP_Theme_JSON( $parent_theme_json_data );
-
-					/*
-					 * Merge the child theme.json into the parent theme.json.
-					 * The child theme takes precedence over the parent.
-					 */
-					$parent_theme->merge( static::$theme );
-					static::$theme = $parent_theme;
+					if ( '' !== $parent_theme_json_file ) {
+						$parent_theme_json_data = static::read_json_file( $parent_theme_json_file );
+						$parent_theme_json_data = static::translate( $parent_theme_json_data, $wp_theme->parent()->get( 'TextDomain' ) );
+						$parent_theme           = new WP_Theme_JSON( $parent_theme_json_data );
+
+						/*
+						 * Merge the child theme.json into the parent theme.json.
+						 * The child theme takes precedence over the parent.
+						 */
+						$parent_theme->merge( static::$theme );
+						static::$theme = $parent_theme;
+					}
 				}
 			}
 		}
