--- conflicted
+++ resolved
@@ -167,6 +167,17 @@
 					// Defined in this function below.
 					$theme_json   = apply_filters( 'wp_theme_json_data_default', $cache_value );
 					static::$core = $theme_json->get_theme_json();
+
+					/*
+					 * Backward compatibility for extenders returning a WP_Theme_JSON_Data
+					 * compatible class that is not a WP_Theme_JSON_Data object.
+					 */
+					if ( $theme_json instanceof WP_Theme_JSON_Data ) {
+						static::$core = $theme_json->get_theme_json();
+					} else {
+						$config       = $theme_json->get_data();
+						static::$core = new WP_Theme_JSON( $config );
+					}
 				}
 			}
 		}
@@ -190,11 +201,7 @@
 		 *
 		 * @param WP_Theme_JSON_Data $theme_json Class to access and update the underlying data.
 		 */
-<<<<<<< HEAD
-		$theme_json   = apply_filters( 'wp_theme_json_data_default', $theme_json );
-		static::$core = $theme_json->get_theme_json();
-=======
-		$theme_json = apply_filters( 'wp_theme_json_data_default', new WP_Theme_JSON_Data( $config, 'default' ) );
+		$theme_json = apply_filters( 'wp_theme_json_data_default', $theme_json );
 
 		/*
 		 * Backward compatibility for extenders returning a WP_Theme_JSON_Data
@@ -207,7 +214,6 @@
 			static::$core = new WP_Theme_JSON( $config, 'default' );
 		}
 
->>>>>>> 9c022260
 		return static::$core;
 	}
 
@@ -295,6 +301,17 @@
 					// Defined in this function below.
 					$theme_json    = apply_filters( 'wp_theme_json_data_theme', $cache_value );
 					static::$theme = $theme_json->get_theme_json();
+
+					/*
+					 * Backward compatibility for extenders returning a WP_Theme_JSON_Data
+					 * compatible class that is not a WP_Theme_JSON_Data object.
+					 */
+					if ( $theme_json instanceof WP_Theme_JSON_Data ) {
+						static::$theme = $theme_json->get_theme_json();
+					} else {
+						$config        = $theme_json->get_data();
+						static::$theme = new WP_Theme_JSON( $config );
+					}
 
 					$wp_theme = wp_get_theme();
 					if ( $wp_theme->parent() ) {
@@ -321,12 +338,6 @@
 				$theme_json_data = array( 'version' => WP_Theme_JSON::LATEST_SCHEMA );
 			}
 
-<<<<<<< HEAD
-			$theme_json = new WP_Theme_JSON_Data( $theme_json_data, 'theme' );
-			if ( $can_use_cached ) {
-				static::set_cache_data( $cache_key, $theme_json );
-			}
-=======
 			/*
 			 * Register variations defined by theme partials (theme.json files in the styles directory).
 			 * This is required so the variations pass sanitization of theme.json data.
@@ -350,7 +361,11 @@
 			 */
 			$theme_json_data = static::inject_variations_from_block_style_variation_files( $theme_json_data, $variations );
 			$theme_json_data = static::inject_variations_from_block_styles_registry( $theme_json_data );
->>>>>>> 9c022260
+
+			$theme_json = new WP_Theme_JSON_Data( $theme_json_data, 'theme' );
+			if ( $can_use_cached ) {
+				static::set_cache_data( $cache_key, $theme_json );
+			}
 
 			/**
 			 * Filters the data provided by the theme for global styles and settings.
@@ -359,11 +374,8 @@
 			 *
 			 * @param WP_Theme_JSON_Data $theme_json Class to access and update the underlying data.
 			 */
-<<<<<<< HEAD
 			$theme_json    = apply_filters( 'wp_theme_json_data_theme', $theme_json );
 			static::$theme = $theme_json->get_theme_json();
-=======
-			$theme_json = apply_filters( 'wp_theme_json_data_theme', new WP_Theme_JSON_Data( $theme_json_data, 'theme' ) );
 
 			/*
 			 * Backward compatibility for extenders returning a WP_Theme_JSON_Data
@@ -375,7 +387,6 @@
 				$config        = $theme_json->get_data();
 				static::$theme = new WP_Theme_JSON( $config );
 			}
->>>>>>> 9c022260
 
 			if ( $wp_theme->parent() ) {
 				// Get parent theme.json.
@@ -468,6 +479,10 @@
 		$registry = WP_Block_Type_Registry::get_instance();
 		$blocks   = $registry->get_all_registered();
 
+		if ( null !== static::$blocks && static::has_same_registered_blocks( 'blocks' ) ) {
+			return static::$blocks;
+		}
+
 		$config = array( 'version' => WP_Theme_JSON::LATEST_SCHEMA );
 		foreach ( $blocks as $block_name => $block_type ) {
 			if ( isset( $block_type->supports['__experimentalStyle'] ) ) {
@@ -1027,21 +1042,6 @@
 	}
 
 	/**
-<<<<<<< HEAD
-	 * Checks if block cache is fully empty.
-	 *
-	 * @since 6.6.0
-	 *
-	 * @return bool True if block cache is empty, false otherwise.
-	 */
-	private static function is_block_cache_empty() {
-		foreach ( static::$blocks_cache as $origin => $blocks ) {
-			if ( ! empty( $blocks ) ) {
-				return false;
-			}
-		}
-		return true;
-=======
 	 * Adds variations sourced from block style variations files to the supplied theme.json data.
 	 *
 	 * @since 6.6.0
@@ -1119,6 +1119,21 @@
 		}
 
 		return $data;
->>>>>>> 9c022260
+	}
+
+	/**
+	* Checks if block cache is fully empty.
+	*
+	* @since 6.6.0
+	*
+	* @return bool True if block cache is empty, false otherwise.
+	*/
+	private static function is_block_cache_empty() {
+		foreach ( static::$blocks_cache as $origin => $blocks ) {
+			if ( ! empty( $blocks ) ) {
+				return false;
+			}
+		}
+		return true;
 	}
 }