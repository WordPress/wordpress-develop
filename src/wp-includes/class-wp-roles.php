<?php
/**
 * User API: WP_Roles class
 *
 * @package WordPress
 * @subpackage Users
 * @since 4.4.0
 */

/**
 * Core class used to implement a user roles API.
 *
 * The role option is simple, the structure is organized by role name that store
 * the name in value of the 'name' key. The capabilities are stored as an array
 * in the value of the 'capability' key.
 *
 *     array (
 *          'rolename' => array (
 *              'name' => 'rolename',
 *              'capabilities' => array()
 *          )
 *     )
 *
 * @since 2.0.0
 */
class WP_Roles {
	/**
	 * List of roles and capabilities.
	 *
	 * @since 2.0.0
	 * @var array[]
	 */
	public $roles;

	/**
	 * List of the role objects.
	 *
	 * @since 2.0.0
	 * @var WP_Role[]
	 */
	public $role_objects = array();

	/**
	 * List of role names.
	 *
	 * @since 2.0.0
	 * @var string[]
	 */
	public $role_names = array();

	/**
	 * Option name for storing role list.
	 *
	 * @since 2.0.0
	 * @var string
	 */
	public $role_key;

	/**
	 * Whether to use the database for retrieval and storage.
	 *
	 * @since 2.1.0
	 * @var bool
	 */
	public $use_db = true;

	/**
	 * The site ID the roles are initialized for.
	 *
	 * @since 4.9.0
	 * @var int
	 */
	protected $site_id = 0;

	/**
	 * Constructor.
	 *
	 * @since 2.0.0
	 * @since 4.9.0 The `$site_id` argument was added.
	 *
	 * @global array $wp_user_roles Used to set the 'roles' property value.
	 *
	 * @param int $site_id Site ID to initialize roles for. Default is the current site.
	 */
	public function __construct( $site_id = null ) {
		global $wp_user_roles;

		$this->use_db = empty( $wp_user_roles );

		$this->for_site( $site_id );
	}

	/**
	 * Makes private/protected methods readable for backward compatibility.
	 *
	 * @since 4.0.0
	 *
	 * @param string $name      Method to call.
	 * @param array  $arguments Arguments to pass when calling.
	 * @return mixed|false Return value of the callback, false otherwise.
	 */
	public function __call( $name, $arguments ) {
		if ( '_init' === $name ) {
			return $this->_init( ...$arguments );
		}
		return false;
	}

	/**
	 * Sets up the object properties.
	 *
	 * The role key is set to the current prefix for the $wpdb object with
	 * 'user_roles' appended. If the $wp_user_roles global is set, then it will
	 * be used and the role option will not be updated or used.
	 *
	 * @since 2.1.0
	 * @deprecated 4.9.0 Use WP_Roles::for_site()
	 */
	protected function _init() {
		_deprecated_function( __METHOD__, '4.9.0', 'WP_Roles::for_site()' );

		$this->for_site();
	}

	/**
	 * Reinitializes the object.
	 *
	 * Recreates the role objects. This is typically called only by switch_to_blog()
	 * after switching wpdb to a new site ID.
	 *
	 * @since 3.5.0
	 * @deprecated 4.7.0 Use WP_Roles::for_site()
	 */
	public function reinit() {
		_deprecated_function( __METHOD__, '4.7.0', 'WP_Roles::for_site()' );

		$this->for_site();
	}

	/**
	 * Adds a role name with capabilities to the list.
	 *
	 * Updates the list of roles, if the role doesn't already exist.
	 *
	 * The capabilities are defined in the following format: `array( 'read' => true )`.
	 * To explicitly deny the role a capability, set the value for that capability to false.
	 *
	 * @since 2.0.0
	 *
	 * @param string $role         Role name.
	 * @param string $display_name Role display name.
	 * @param bool[] $capabilities Optional. List of capabilities keyed by the capability name,
	 *                             e.g. `array( 'edit_posts' => true, 'delete_posts' => false )`.
<<<<<<< HEAD
=======
	 *                             Default empty array.
>>>>>>> cd8e1463
	 * @return WP_Role|void WP_Role object, if the role is added.
	 */
	public function add_role( $role, $display_name, $capabilities = array() ) {
		if ( empty( $role ) || isset( $this->roles[ $role ] ) ) {
			return;
		}

		$this->roles[ $role ] = array(
			'name'         => $display_name,
			'capabilities' => $capabilities,
		);
		if ( $this->use_db ) {
			update_option( $this->role_key, $this->roles );
		}
		$this->role_objects[ $role ] = new WP_Role( $role, $capabilities );
		$this->role_names[ $role ]   = $display_name;
		return $this->role_objects[ $role ];
	}

	/**
<<<<<<< HEAD
	 * Updates an existing role. Creates a new role if it doesn't exist.
	 *
	 * Modifies the display name and/or capabilities for an existing role.
	 * If the role does not exist then a new role is created.
	 *
	 * The capabilities are defined in the following format: `array( 'read' => true )`.
	 * To explicitly deny the role a capability, set the value for that capability to false.
	 *
	 * @since 6.1.0
	 *
	 * @param string      $role         Role name.
	 * @param string|null $display_name Optional. Role display name. If null, the display name
	 *                                  is not modified. Default null.
	 * @param bool[]|null $capabilities Optional. List of capabilities keyed by the capability name,
	 *                                  e.g. `array( 'edit_posts' => true, 'delete_posts' => false )`.
	 *                                  If null, don't alter capabilities for the existing role and make
	 *                                  empty capabilities for the new one. Default null.
	 * @return WP_Role|void WP_Role object, if the role is updated.
	 */
	public function update_role( $role, $display_name = null, $capabilities = null ) {
		if ( ! is_string( $role ) || '' === trim( $role ) ) {
			return;
		}

		if ( null !== $display_name && ( ! is_string( $display_name ) || '' === trim( $display_name ) ) ) {
			return;
		}

		if ( null !== $capabilities && ! is_array( $capabilities ) ) {
			return;
		}

		if ( null === $display_name && null === $capabilities ) {
			if ( isset( $this->role_objects[ $role ] ) ) {
				return $this->role_objects[ $role ];
			}
			return;
		}

		if ( null === $display_name ) {
			if ( ! isset( $this->role_objects[ $role ] ) ) {
				return;
			}

			$display_name = $this->roles[ $role ]['name'];
		}

		if ( null === $capabilities ) {
			if ( isset( $this->role_objects[ $role ] ) ) {
				$capabilities = $this->role_objects[ $role ]->capabilities;
			} else {
				$capabilities = array();
			}
		}

		if ( isset( $this->roles[ $role ] ) ) {
			if ( null === $capabilities ) {
				$capabilities = $this->role_objects[ $role ]->capabilities;
			}

			unset( $this->role_objects[ $role ] );
			unset( $this->role_names[ $role ] );
			unset( $this->roles[ $role ] );
		}

		// The roles database option will be updated in ::add_role().
		return $this->add_role( $role, $display_name, $capabilities );
	}

	/**
	 * Remove role by name.
=======
	 * Removes a role by name.
>>>>>>> cd8e1463
	 *
	 * @since 2.0.0
	 *
	 * @param string $role Role name.
	 */
	public function remove_role( $role ) {
		if ( ! isset( $this->role_objects[ $role ] ) ) {
			return;
		}

		unset( $this->role_objects[ $role ] );
		unset( $this->role_names[ $role ] );
		unset( $this->roles[ $role ] );

		if ( $this->use_db ) {
			update_option( $this->role_key, $this->roles );
		}

		if ( get_option( 'default_role' ) == $role ) {
			update_option( 'default_role', 'subscriber' );
		}
	}

	/**
	 * Adds a capability to role.
	 *
	 * @since 2.0.0
	 *
	 * @param string $role  Role name.
	 * @param string $cap   Capability name.
	 * @param bool   $grant Optional. Whether role is capable of performing capability.
	 *                      Default true.
	 */
	public function add_cap( $role, $cap, $grant = true ) {
		if ( ! isset( $this->roles[ $role ] ) ) {
			return;
		}

		$this->roles[ $role ]['capabilities'][ $cap ] = $grant;
		if ( $this->use_db ) {
			update_option( $this->role_key, $this->roles );
		}
	}

	/**
	 * Removes a capability from role.
	 *
	 * @since 2.0.0
	 *
	 * @param string $role Role name.
	 * @param string $cap  Capability name.
	 */
	public function remove_cap( $role, $cap ) {
		if ( ! isset( $this->roles[ $role ] ) ) {
			return;
		}

		unset( $this->roles[ $role ]['capabilities'][ $cap ] );
		if ( $this->use_db ) {
			update_option( $this->role_key, $this->roles );
		}
	}

	/**
	 * Retrieves a role object by name.
	 *
	 * @since 2.0.0
	 *
	 * @param string $role Role name.
	 * @return WP_Role|null WP_Role object if found, null if the role does not exist.
	 */
	public function get_role( $role ) {
		if ( isset( $this->role_objects[ $role ] ) ) {
			return $this->role_objects[ $role ];
		} else {
			return null;
		}
	}

	/**
	 * Retrieves a list of role names.
	 *
	 * @since 2.0.0
	 *
	 * @return string[] List of role names.
	 */
	public function get_names() {
		return $this->role_names;
	}

	/**
	 * Determines whether a role name is currently in the list of available roles.
	 *
	 * @since 2.0.0
	 *
	 * @param string $role Role name to look up.
	 * @return bool
	 */
	public function is_role( $role ) {
		return isset( $this->role_names[ $role ] );
	}

	/**
	 * Initializes all of the available roles.
	 *
	 * @since 4.9.0
	 */
	public function init_roles() {
		if ( empty( $this->roles ) ) {
			return;
		}

		$this->role_objects = array();
		$this->role_names   = array();
		foreach ( array_keys( $this->roles ) as $role ) {
			$this->role_objects[ $role ] = new WP_Role( $role, $this->roles[ $role ]['capabilities'] );
			$this->role_names[ $role ]   = $this->roles[ $role ]['name'];
		}

		/**
		 * Fires after the roles have been initialized, allowing plugins to add their own roles.
		 *
		 * @since 4.7.0
		 *
		 * @param WP_Roles $wp_roles A reference to the WP_Roles object.
		 */
		do_action( 'wp_roles_init', $this );
	}

	/**
	 * Sets the site to operate on. Defaults to the current site.
	 *
	 * @since 4.9.0
	 *
	 * @global wpdb $wpdb WordPress database abstraction object.
	 *
	 * @param int $site_id Site ID to initialize roles for. Default is the current site.
	 */
	public function for_site( $site_id = null ) {
		global $wpdb;

		if ( ! empty( $site_id ) ) {
			$this->site_id = absint( $site_id );
		} else {
			$this->site_id = get_current_blog_id();
		}

		$this->role_key = $wpdb->get_blog_prefix( $this->site_id ) . 'user_roles';

		if ( ! empty( $this->roles ) && ! $this->use_db ) {
			return;
		}

		$this->roles = $this->get_roles_data();

		$this->init_roles();
	}

	/**
	 * Gets the ID of the site for which roles are currently initialized.
	 *
	 * @since 4.9.0
	 *
	 * @return int Site ID.
	 */
	public function get_site_id() {
		return $this->site_id;
	}

	/**
	 * Gets the available roles data.
	 *
	 * @since 4.9.0
	 *
	 * @global array $wp_user_roles Used to set the 'roles' property value.
	 *
	 * @return array Roles array.
	 */
	protected function get_roles_data() {
		global $wp_user_roles;

		if ( ! empty( $wp_user_roles ) ) {
			return $wp_user_roles;
		}

		if ( is_multisite() && get_current_blog_id() != $this->site_id ) {
			remove_action( 'switch_blog', 'wp_switch_roles_and_user', 1 );

			$roles = get_blog_option( $this->site_id, $this->role_key, array() );

			add_action( 'switch_blog', 'wp_switch_roles_and_user', 1, 2 );

			return $roles;
		}

		return get_option( $this->role_key, array() );
	}
}<|MERGE_RESOLUTION|>--- conflicted
+++ resolved
@@ -151,10 +151,7 @@
 	 * @param string $display_name Role display name.
 	 * @param bool[] $capabilities Optional. List of capabilities keyed by the capability name,
 	 *                             e.g. `array( 'edit_posts' => true, 'delete_posts' => false )`.
-<<<<<<< HEAD
-=======
 	 *                             Default empty array.
->>>>>>> cd8e1463
 	 * @return WP_Role|void WP_Role object, if the role is added.
 	 */
 	public function add_role( $role, $display_name, $capabilities = array() ) {
@@ -175,7 +172,6 @@
 	}
 
 	/**
-<<<<<<< HEAD
 	 * Updates an existing role. Creates a new role if it doesn't exist.
 	 *
 	 * Modifies the display name and/or capabilities for an existing role.
@@ -246,10 +242,7 @@
 	}
 
 	/**
-	 * Remove role by name.
-=======
 	 * Removes a role by name.
->>>>>>> cd8e1463
 	 *
 	 * @since 2.0.0
 	 *
