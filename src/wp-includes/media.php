<?php
/**
 * WordPress API for media display.
 *
 * @package WordPress
 * @subpackage Media
 */

/**
 * Retrieves additional image sizes.
 *
 * @since 4.7.0
 *
 * @global array $_wp_additional_image_sizes
 *
 * @return array Additional images size data.
 */
function wp_get_additional_image_sizes() {
	global $_wp_additional_image_sizes;

	if ( ! $_wp_additional_image_sizes ) {
		$_wp_additional_image_sizes = array();
	}

	return $_wp_additional_image_sizes;
}

/**
 * Scales down the default size of an image.
 *
 * This is so that the image is a better fit for the editor and theme.
 *
 * The `$size` parameter accepts either an array or a string. The supported string
 * values are 'thumb' or 'thumbnail' for the given thumbnail size or defaults at
 * 128 width and 96 height in pixels. Also supported for the string value is
 * 'medium', 'medium_large' and 'full'. The 'full' isn't actually supported, but any value other
 * than the supported will result in the content_width size or 500 if that is
 * not set.
 *
 * Finally, there is a filter named {@see 'editor_max_image_size'}, that will be
 * called on the calculated array for width and height, respectively.
 *
 * @since 2.5.0
 *
 * @global int $content_width
 *
 * @param int          $width   Width of the image in pixels.
 * @param int          $height  Height of the image in pixels.
 * @param string|int[] $size    Optional. Image size. Accepts any registered image size name, or an array
 *                              of width and height values in pixels (in that order). Default 'medium'.
 * @param string       $context Optional. Could be 'display' (like in a theme) or 'edit'
 *                              (like inserting into an editor). Default null.
 * @return int[] {
 *     An array of width and height values.
 *
 *     @type int $0 The maximum width in pixels.
 *     @type int $1 The maximum height in pixels.
 * }
 */
function image_constrain_size_for_editor( $width, $height, $size = 'medium', $context = null ) {
	global $content_width;

	$_wp_additional_image_sizes = wp_get_additional_image_sizes();

	if ( ! $context ) {
		$context = is_admin() ? 'edit' : 'display';
	}

	if ( is_array( $size ) ) {
		$max_width  = $size[0];
		$max_height = $size[1];
	} elseif ( 'thumb' === $size || 'thumbnail' === $size ) {
		$max_width  = (int) get_option( 'thumbnail_size_w' );
		$max_height = (int) get_option( 'thumbnail_size_h' );
		// Last chance thumbnail size defaults.
		if ( ! $max_width && ! $max_height ) {
			$max_width  = 128;
			$max_height = 96;
		}
	} elseif ( 'medium' === $size ) {
		$max_width  = (int) get_option( 'medium_size_w' );
		$max_height = (int) get_option( 'medium_size_h' );

	} elseif ( 'medium_large' === $size ) {
		$max_width  = (int) get_option( 'medium_large_size_w' );
		$max_height = (int) get_option( 'medium_large_size_h' );

		if ( (int) $content_width > 0 ) {
			$max_width = min( (int) $content_width, $max_width );
		}
	} elseif ( 'large' === $size ) {
		/*
		 * We're inserting a large size image into the editor. If it's a really
		 * big image we'll scale it down to fit reasonably within the editor
		 * itself, and within the theme's content width if it's known. The user
		 * can resize it in the editor if they wish.
		 */
		$max_width  = (int) get_option( 'large_size_w' );
		$max_height = (int) get_option( 'large_size_h' );

		if ( (int) $content_width > 0 ) {
			$max_width = min( (int) $content_width, $max_width );
		}
	} elseif ( ! empty( $_wp_additional_image_sizes ) && in_array( $size, array_keys( $_wp_additional_image_sizes ), true ) ) {
		$max_width  = (int) $_wp_additional_image_sizes[ $size ]['width'];
		$max_height = (int) $_wp_additional_image_sizes[ $size ]['height'];
		// Only in admin. Assume that theme authors know what they're doing.
		if ( (int) $content_width > 0 && 'edit' === $context ) {
			$max_width = min( (int) $content_width, $max_width );
		}
	} else { // $size === 'full' has no constraint.
		$max_width  = $width;
		$max_height = $height;
	}

	/**
	 * Filters the maximum image size dimensions for the editor.
	 *
	 * @since 2.5.0
	 *
	 * @param int[]        $max_image_size {
	 *     An array of width and height values.
	 *
	 *     @type int $0 The maximum width in pixels.
	 *     @type int $1 The maximum height in pixels.
	 * }
	 * @param string|int[] $size     Requested image size. Can be any registered image size name, or
	 *                               an array of width and height values in pixels (in that order).
	 * @param string       $context  The context the image is being resized for.
	 *                               Possible values are 'display' (like in a theme)
	 *                               or 'edit' (like inserting into an editor).
	 */
	list( $max_width, $max_height ) = apply_filters( 'editor_max_image_size', array( $max_width, $max_height ), $size, $context );

	return wp_constrain_dimensions( $width, $height, $max_width, $max_height );
}

/**
 * Retrieves width and height attributes using given width and height values.
 *
 * Both attributes are required in the sense that both parameters must have a
 * value, but are optional in that if you set them to false or null, then they
 * will not be added to the returned string.
 *
 * You can set the value using a string, but it will only take numeric values.
 * If you wish to put 'px' after the numbers, then it will be stripped out of
 * the return.
 *
 * @since 2.5.0
 *
 * @param int|string $width  Image width in pixels.
 * @param int|string $height Image height in pixels.
 * @return string HTML attributes for width and, or height.
 */
function image_hwstring( $width, $height ) {
	$out = '';
	if ( $width ) {
		$out .= 'width="' . (int) $width . '" ';
	}
	if ( $height ) {
		$out .= 'height="' . (int) $height . '" ';
	}
	return $out;
}

/**
 * Scales an image to fit a particular size (such as 'thumb' or 'medium').
 *
 * The URL might be the original image, or it might be a resized version. This
 * function won't create a new resized copy, it will just return an already
 * resized one if it exists.
 *
 * A plugin may use the {@see 'image_downsize'} filter to hook into and offer image
 * resizing services for images. The hook must return an array with the same
 * elements that are normally returned from the function.
 *
 * @since 2.5.0
 *
 * @param int          $id   Attachment ID for image.
 * @param string|int[] $size Optional. Image size. Accepts any registered image size name, or an array
 *                           of width and height values in pixels (in that order). Default 'medium'.
 * @return array|false {
 *     Array of image data, or boolean false if no image is available.
 *
 *     @type string $0 Image source URL.
 *     @type int    $1 Image width in pixels.
 *     @type int    $2 Image height in pixels.
 *     @type bool   $3 Whether the image is a resized image.
 * }
 */
function image_downsize( $id, $size = 'medium' ) {
	$is_image = wp_attachment_is_image( $id );

	/**
	 * Filters whether to preempt the output of image_downsize().
	 *
	 * Returning a truthy value from the filter will effectively short-circuit
	 * down-sizing the image, returning that value instead.
	 *
	 * @since 2.5.0
	 *
	 * @param bool|array   $downsize Whether to short-circuit the image downsize.
	 * @param int          $id       Attachment ID for image.
	 * @param string|int[] $size     Requested image size. Can be any registered image size name, or
	 *                               an array of width and height values in pixels (in that order).
	 */
	$out = apply_filters( 'image_downsize', false, $id, $size );

	if ( $out ) {
		return $out;
	}

	$img_url          = wp_get_attachment_url( $id );
	$meta             = wp_get_attachment_metadata( $id );
	$width            = 0;
	$height           = 0;
	$is_intermediate  = false;
	$img_url_basename = wp_basename( $img_url );

	// If the file isn't an image, attempt to replace its URL with a rendered image from its meta.
	// Otherwise, a non-image type could be returned.
	if ( ! $is_image ) {
		if ( ! empty( $meta['sizes']['full'] ) ) {
			$img_url          = str_replace( $img_url_basename, $meta['sizes']['full']['file'], $img_url );
			$img_url_basename = $meta['sizes']['full']['file'];
			$width            = $meta['sizes']['full']['width'];
			$height           = $meta['sizes']['full']['height'];
		} else {
			return false;
		}
	}

	// Try for a new style intermediate size.
	$intermediate = image_get_intermediate_size( $id, $size );

	if ( $intermediate ) {
		$img_url         = str_replace( $img_url_basename, $intermediate['file'], $img_url );
		$width           = $intermediate['width'];
		$height          = $intermediate['height'];
		$is_intermediate = true;
	} elseif ( 'thumbnail' === $size && ! empty( $meta['thumb'] ) && is_string( $meta['thumb'] ) ) {
		// Fall back to the old thumbnail.
		$imagefile = get_attached_file( $id );
		$thumbfile = str_replace( wp_basename( $imagefile ), wp_basename( $meta['thumb'] ), $imagefile );

		if ( file_exists( $thumbfile ) ) {
			$info = wp_getimagesize( $thumbfile );

			if ( $info ) {
				$img_url         = str_replace( $img_url_basename, wp_basename( $thumbfile ), $img_url );
				$width           = $info[0];
				$height          = $info[1];
				$is_intermediate = true;
			}
		}
	}

	if ( ! $width && ! $height && isset( $meta['width'], $meta['height'] ) ) {
		// Any other type: use the real image.
		$width  = $meta['width'];
		$height = $meta['height'];
	}

	if ( $img_url ) {
		// We have the actual image size, but might need to further constrain it if content_width is narrower.
		list( $width, $height ) = image_constrain_size_for_editor( $width, $height, $size );

		return array( $img_url, $width, $height, $is_intermediate );
	}

	return false;
}

/**
 * Registers a new image size.
 *
 * @since 2.9.0
 *
 * @global array $_wp_additional_image_sizes Associative array of additional image sizes.
 *
 * @param string     $name   Image size identifier.
 * @param int        $width  Optional. Image width in pixels. Default 0.
 * @param int        $height Optional. Image height in pixels. Default 0.
 * @param bool|array $crop   Optional. Image cropping behavior. If false, the image will be scaled (default),
 *                           If true, image will be cropped to the specified dimensions using center positions.
 *                           If an array, the image will be cropped using the array to specify the crop location.
 *                           Array values must be in the format: array( x_crop_position, y_crop_position ) where:
 *                               - x_crop_position accepts: 'left', 'center', or 'right'.
 *                               - y_crop_position accepts: 'top', 'center', or 'bottom'.
 */
function add_image_size( $name, $width = 0, $height = 0, $crop = false ) {
	global $_wp_additional_image_sizes;

	$_wp_additional_image_sizes[ $name ] = array(
		'width'  => absint( $width ),
		'height' => absint( $height ),
		'crop'   => $crop,
	);
}

/**
 * Checks if an image size exists.
 *
 * @since 3.9.0
 *
 * @param string $name The image size to check.
 * @return bool True if the image size exists, false if not.
 */
function has_image_size( $name ) {
	$sizes = wp_get_additional_image_sizes();
	return isset( $sizes[ $name ] );
}

/**
 * Removes a new image size.
 *
 * @since 3.9.0
 *
 * @global array $_wp_additional_image_sizes
 *
 * @param string $name The image size to remove.
 * @return bool True if the image size was successfully removed, false on failure.
 */
function remove_image_size( $name ) {
	global $_wp_additional_image_sizes;

	if ( isset( $_wp_additional_image_sizes[ $name ] ) ) {
		unset( $_wp_additional_image_sizes[ $name ] );
		return true;
	}

	return false;
}

/**
 * Registers an image size for the post thumbnail.
 *
 * @since 2.9.0
 *
 * @see add_image_size() for details on cropping behavior.
 *
 * @param int        $width  Image width in pixels.
 * @param int        $height Image height in pixels.
 * @param bool|array $crop   Optional. Whether to crop images to specified width and height or resize.
 *                           An array can specify positioning of the crop area. Default false.
 */
function set_post_thumbnail_size( $width = 0, $height = 0, $crop = false ) {
	add_image_size( 'post-thumbnail', $width, $height, $crop );
}

/**
 * Gets an img tag for an image attachment, scaling it down if requested.
 *
 * The {@see 'get_image_tag_class'} filter allows for changing the class name for the
 * image without having to use regular expressions on the HTML content. The
 * parameters are: what WordPress will use for the class, the Attachment ID,
 * image align value, and the size the image should be.
 *
 * The second filter, {@see 'get_image_tag'}, has the HTML content, which can then be
 * further manipulated by a plugin to change all attribute values and even HTML
 * content.
 *
 * @since 2.5.0
 *
 * @param int          $id    Attachment ID.
 * @param string       $alt   Image description for the alt attribute.
 * @param string       $title Image description for the title attribute.
 * @param string       $align Part of the class name for aligning the image.
 * @param string|int[] $size  Optional. Image size. Accepts any registered image size name, or an array of
 *                            width and height values in pixels (in that order). Default 'medium'.
 * @return string HTML IMG element for given image attachment?
 */
function get_image_tag( $id, $alt, $title, $align, $size = 'medium' ) {

	list( $img_src, $width, $height ) = image_downsize( $id, $size );
	$hwstring                         = image_hwstring( $width, $height );

	$title = $title ? 'title="' . esc_attr( $title ) . '" ' : '';

	$size_class = is_array( $size ) ? implode( 'x', $size ) : $size;
	$class      = 'align' . esc_attr( $align ) . ' size-' . esc_attr( $size_class ) . ' wp-image-' . $id;

	/**
	 * Filters the value of the attachment's image tag class attribute.
	 *
	 * @since 2.6.0
	 *
	 * @param string       $class CSS class name or space-separated list of classes.
	 * @param int          $id    Attachment ID.
	 * @param string       $align Part of the class name for aligning the image.
	 * @param string|int[] $size  Requested image size. Can be any registered image size name, or
	 *                            an array of width and height values in pixels (in that order).
	 */
	$class = apply_filters( 'get_image_tag_class', $class, $id, $align, $size );

	$html = '<img src="' . esc_url( $img_src ) . '" alt="' . esc_attr( $alt ) . '" ' . $title . $hwstring . 'class="' . $class . '" />';

	/**
	 * Filters the HTML content for the image tag.
	 *
	 * @since 2.6.0
	 *
	 * @param string       $html  HTML content for the image.
	 * @param int          $id    Attachment ID.
	 * @param string       $alt   Image description for the alt attribute.
	 * @param string       $title Image description for the title attribute.
	 * @param string       $align Part of the class name for aligning the image.
	 * @param string|int[] $size  Requested image size. Can be any registered image size name, or
	 *                            an array of width and height values in pixels (in that order).
	 */
	return apply_filters( 'get_image_tag', $html, $id, $alt, $title, $align, $size );
}

/**
 * Calculates the new dimensions for a down-sampled image.
 *
 * If either width or height are empty, no constraint is applied on
 * that dimension.
 *
 * @since 2.5.0
 *
 * @param int $current_width  Current width of the image.
 * @param int $current_height Current height of the image.
 * @param int $max_width      Optional. Max width in pixels to constrain to. Default 0.
 * @param int $max_height     Optional. Max height in pixels to constrain to. Default 0.
 * @return int[] {
 *     An array of width and height values.
 *
 *     @type int $0 The width in pixels.
 *     @type int $1 The height in pixels.
 * }
 */
function wp_constrain_dimensions( $current_width, $current_height, $max_width = 0, $max_height = 0 ) {
	if ( ! $max_width && ! $max_height ) {
		return array( $current_width, $current_height );
	}

	$width_ratio  = 1.0;
	$height_ratio = 1.0;
	$did_width    = false;
	$did_height   = false;

	if ( $max_width > 0 && $current_width > 0 && $current_width > $max_width ) {
		$width_ratio = $max_width / $current_width;
		$did_width   = true;
	}

	if ( $max_height > 0 && $current_height > 0 && $current_height > $max_height ) {
		$height_ratio = $max_height / $current_height;
		$did_height   = true;
	}

	// Calculate the larger/smaller ratios.
	$smaller_ratio = min( $width_ratio, $height_ratio );
	$larger_ratio  = max( $width_ratio, $height_ratio );

	if ( (int) round( $current_width * $larger_ratio ) > $max_width || (int) round( $current_height * $larger_ratio ) > $max_height ) {
		// The larger ratio is too big. It would result in an overflow.
		$ratio = $smaller_ratio;
	} else {
		// The larger ratio fits, and is likely to be a more "snug" fit.
		$ratio = $larger_ratio;
	}

	// Very small dimensions may result in 0, 1 should be the minimum.
	$w = max( 1, (int) round( $current_width * $ratio ) );
	$h = max( 1, (int) round( $current_height * $ratio ) );

	/*
	 * Sometimes, due to rounding, we'll end up with a result like this:
	 * 465x700 in a 177x177 box is 117x176... a pixel short.
	 * We also have issues with recursive calls resulting in an ever-changing result.
	 * Constraining to the result of a constraint should yield the original result.
	 * Thus we look for dimensions that are one pixel shy of the max value and bump them up.
	 */

	// Note: $did_width means it is possible $smaller_ratio == $width_ratio.
	if ( $did_width && $w === $max_width - 1 ) {
		$w = $max_width; // Round it up.
	}

	// Note: $did_height means it is possible $smaller_ratio == $height_ratio.
	if ( $did_height && $h === $max_height - 1 ) {
		$h = $max_height; // Round it up.
	}

	/**
	 * Filters dimensions to constrain down-sampled images to.
	 *
	 * @since 4.1.0
	 *
	 * @param int[] $dimensions     {
	 *     An array of width and height values.
	 *
	 *     @type int $0 The width in pixels.
	 *     @type int $1 The height in pixels.
	 * }
	 * @param int   $current_width  The current width of the image.
	 * @param int   $current_height The current height of the image.
	 * @param int   $max_width      The maximum width permitted.
	 * @param int   $max_height     The maximum height permitted.
	 */
	return apply_filters( 'wp_constrain_dimensions', array( $w, $h ), $current_width, $current_height, $max_width, $max_height );
}

/**
 * Retrieves calculated resize dimensions for use in WP_Image_Editor.
 *
 * Calculates dimensions and coordinates for a resized image that fits
 * within a specified width and height.
 *
 * Cropping behavior is dependent on the value of $crop:
 * 1. If false (default), images will not be cropped.
 * 2. If an array in the form of array( x_crop_position, y_crop_position ):
 *    - x_crop_position accepts 'left' 'center', or 'right'.
 *    - y_crop_position accepts 'top', 'center', or 'bottom'.
 *    Images will be cropped to the specified dimensions within the defined crop area.
 * 3. If true, images will be cropped to the specified dimensions using center positions.
 *
 * @since 2.5.0
 *
 * @param int        $orig_w Original width in pixels.
 * @param int        $orig_h Original height in pixels.
 * @param int        $dest_w New width in pixels.
 * @param int        $dest_h New height in pixels.
 * @param bool|array $crop   Optional. Whether to crop image to specified width and height or resize.
 *                           An array can specify positioning of the crop area. Default false.
 * @return array|false Returned array matches parameters for `imagecopyresampled()`. False on failure.
 */
function image_resize_dimensions( $orig_w, $orig_h, $dest_w, $dest_h, $crop = false ) {

	if ( $orig_w <= 0 || $orig_h <= 0 ) {
		return false;
	}
	// At least one of $dest_w or $dest_h must be specific.
	if ( $dest_w <= 0 && $dest_h <= 0 ) {
		return false;
	}

	/**
	 * Filters whether to preempt calculating the image resize dimensions.
	 *
	 * Returning a non-null value from the filter will effectively short-circuit
	 * image_resize_dimensions(), returning that value instead.
	 *
	 * @since 3.4.0
	 *
	 * @param null|mixed $null   Whether to preempt output of the resize dimensions.
	 * @param int        $orig_w Original width in pixels.
	 * @param int        $orig_h Original height in pixels.
	 * @param int        $dest_w New width in pixels.
	 * @param int        $dest_h New height in pixels.
	 * @param bool|array $crop   Whether to crop image to specified width and height or resize.
	 *                           An array can specify positioning of the crop area. Default false.
	 */
	$output = apply_filters( 'image_resize_dimensions', null, $orig_w, $orig_h, $dest_w, $dest_h, $crop );

	if ( null !== $output ) {
		return $output;
	}

	// Stop if the destination size is larger than the original image dimensions.
	if ( empty( $dest_h ) ) {
		if ( $orig_w < $dest_w ) {
			return false;
		}
	} elseif ( empty( $dest_w ) ) {
		if ( $orig_h < $dest_h ) {
			return false;
		}
	} else {
		if ( $orig_w < $dest_w && $orig_h < $dest_h ) {
			return false;
		}
	}

	if ( $crop ) {
		/*
		 * Crop the largest possible portion of the original image that we can size to $dest_w x $dest_h.
		 * Note that the requested crop dimensions are used as a maximum bounding box for the original image.
		 * If the original image's width or height is less than the requested width or height
		 * only the greater one will be cropped.
		 * For example when the original image is 600x300, and the requested crop dimensions are 400x400,
		 * the resulting image will be 400x300.
		 */
		$aspect_ratio = $orig_w / $orig_h;
		$new_w        = min( $dest_w, $orig_w );
		$new_h        = min( $dest_h, $orig_h );

		if ( ! $new_w ) {
			$new_w = (int) round( $new_h * $aspect_ratio );
		}

		if ( ! $new_h ) {
			$new_h = (int) round( $new_w / $aspect_ratio );
		}

		$size_ratio = max( $new_w / $orig_w, $new_h / $orig_h );

		$crop_w = round( $new_w / $size_ratio );
		$crop_h = round( $new_h / $size_ratio );

		if ( ! is_array( $crop ) || count( $crop ) !== 2 ) {
			$crop = array( 'center', 'center' );
		}

		list( $x, $y ) = $crop;

		if ( 'left' === $x ) {
			$s_x = 0;
		} elseif ( 'right' === $x ) {
			$s_x = $orig_w - $crop_w;
		} else {
			$s_x = floor( ( $orig_w - $crop_w ) / 2 );
		}

		if ( 'top' === $y ) {
			$s_y = 0;
		} elseif ( 'bottom' === $y ) {
			$s_y = $orig_h - $crop_h;
		} else {
			$s_y = floor( ( $orig_h - $crop_h ) / 2 );
		}
	} else {
		// Resize using $dest_w x $dest_h as a maximum bounding box.
		$crop_w = $orig_w;
		$crop_h = $orig_h;

		$s_x = 0;
		$s_y = 0;

		list( $new_w, $new_h ) = wp_constrain_dimensions( $orig_w, $orig_h, $dest_w, $dest_h );
	}

	if ( wp_fuzzy_number_match( $new_w, $orig_w ) && wp_fuzzy_number_match( $new_h, $orig_h ) ) {
		// The new size has virtually the same dimensions as the original image.

		/**
		 * Filters whether to proceed with making an image sub-size with identical dimensions
		 * with the original/source image. Differences of 1px may be due to rounding and are ignored.
		 *
		 * @since 5.3.0
		 *
		 * @param bool $proceed The filtered value.
		 * @param int  $orig_w  Original image width.
		 * @param int  $orig_h  Original image height.
		 */
		$proceed = (bool) apply_filters( 'wp_image_resize_identical_dimensions', false, $orig_w, $orig_h );

		if ( ! $proceed ) {
			return false;
		}
	}

	// The return array matches the parameters to imagecopyresampled().
	// int dst_x, int dst_y, int src_x, int src_y, int dst_w, int dst_h, int src_w, int src_h
	return array( 0, 0, (int) $s_x, (int) $s_y, (int) $new_w, (int) $new_h, (int) $crop_w, (int) $crop_h );
}

/**
 * Resizes an image to make a thumbnail or intermediate size.
 *
 * The returned array has the file size, the image width, and image height. The
 * {@see 'image_make_intermediate_size'} filter can be used to hook in and change the
 * values of the returned array. The only parameter is the resized file path.
 *
 * @since 2.5.0
 *
 * @param string $file   File path.
 * @param int    $width  Image width.
 * @param int    $height Image height.
 * @param bool   $crop   Optional. Whether to crop image to specified width and height or resize.
 *                       Default false.
 * @return array|false Metadata array on success. False if no image was created.
 */
function image_make_intermediate_size( $file, $width, $height, $crop = false ) {
	if ( $width || $height ) {
		$editor = wp_get_image_editor( $file );

		if ( is_wp_error( $editor ) || is_wp_error( $editor->resize( $width, $height, $crop ) ) ) {
			return false;
		}

		$resized_file = $editor->save();

		if ( ! is_wp_error( $resized_file ) && $resized_file ) {
			unset( $resized_file['path'] );
			return $resized_file;
		}
	}
	return false;
}

/**
 * Helper function to test if aspect ratios for two images match.
 *
 * @since 4.6.0
 *
 * @param int $source_width  Width of the first image in pixels.
 * @param int $source_height Height of the first image in pixels.
 * @param int $target_width  Width of the second image in pixels.
 * @param int $target_height Height of the second image in pixels.
 * @return bool True if aspect ratios match within 1px. False if not.
 */
function wp_image_matches_ratio( $source_width, $source_height, $target_width, $target_height ) {
	/*
	 * To test for varying crops, we constrain the dimensions of the larger image
	 * to the dimensions of the smaller image and see if they match.
	 */
	if ( $source_width > $target_width ) {
		$constrained_size = wp_constrain_dimensions( $source_width, $source_height, $target_width );
		$expected_size    = array( $target_width, $target_height );
	} else {
		$constrained_size = wp_constrain_dimensions( $target_width, $target_height, $source_width );
		$expected_size    = array( $source_width, $source_height );
	}

	// If the image dimensions are within 1px of the expected size, we consider it a match.
	$matched = ( wp_fuzzy_number_match( $constrained_size[0], $expected_size[0] ) && wp_fuzzy_number_match( $constrained_size[1], $expected_size[1] ) );

	return $matched;
}

/**
 * Retrieves the image's intermediate size (resized) path, width, and height.
 *
 * The $size parameter can be an array with the width and height respectively.
 * If the size matches the 'sizes' metadata array for width and height, then it
 * will be used. If there is no direct match, then the nearest image size larger
 * than the specified size will be used. If nothing is found, then the function
 * will break out and return false.
 *
 * The metadata 'sizes' is used for compatible sizes that can be used for the
 * parameter $size value.
 *
 * The url path will be given, when the $size parameter is a string.
 *
 * If you are passing an array for the $size, you should consider using
 * add_image_size() so that a cropped version is generated. It's much more
 * efficient than having to find the closest-sized image and then having the
 * browser scale down the image.
 *
 * @since 2.5.0
 *
 * @param int          $post_id Attachment ID.
 * @param string|int[] $size    Optional. Image size. Accepts any registered image size name, or an array
 *                              of width and height values in pixels (in that order). Default 'thumbnail'.
 * @return array|false {
 *     Array of file relative path, width, and height on success. Additionally includes absolute
 *     path and URL if registered size is passed to `$size` parameter. False on failure.
 *
 *     @type string $file   Path of image relative to uploads directory.
 *     @type int    $width  Width of image in pixels.
 *     @type int    $height Height of image in pixels.
 *     @type string $path   Absolute filesystem path of image.
 *     @type string $url    URL of image.
 * }
 */
function image_get_intermediate_size( $post_id, $size = 'thumbnail' ) {
	$imagedata = wp_get_attachment_metadata( $post_id );

	if ( ! $size || ! is_array( $imagedata ) || empty( $imagedata['sizes'] ) ) {
		return false;
	}

	$data = array();

	// Find the best match when '$size' is an array.
	if ( is_array( $size ) ) {
		$candidates = array();

		if ( ! isset( $imagedata['file'] ) && isset( $imagedata['sizes']['full'] ) ) {
			$imagedata['height'] = $imagedata['sizes']['full']['height'];
			$imagedata['width']  = $imagedata['sizes']['full']['width'];
		}

		foreach ( $imagedata['sizes'] as $_size => $data ) {
			// If there's an exact match to an existing image size, short circuit.
			if ( (int) $data['width'] === (int) $size[0] && (int) $data['height'] === (int) $size[1] ) {
				$candidates[ $data['width'] * $data['height'] ] = $data;
				break;
			}

			// If it's not an exact match, consider larger sizes with the same aspect ratio.
			if ( $data['width'] >= $size[0] && $data['height'] >= $size[1] ) {
				// If '0' is passed to either size, we test ratios against the original file.
				if ( 0 === $size[0] || 0 === $size[1] ) {
					$same_ratio = wp_image_matches_ratio( $data['width'], $data['height'], $imagedata['width'], $imagedata['height'] );
				} else {
					$same_ratio = wp_image_matches_ratio( $data['width'], $data['height'], $size[0], $size[1] );
				}

				if ( $same_ratio ) {
					$candidates[ $data['width'] * $data['height'] ] = $data;
				}
			}
		}

		if ( ! empty( $candidates ) ) {
			// Sort the array by size if we have more than one candidate.
			if ( 1 < count( $candidates ) ) {
				ksort( $candidates );
			}

			$data = array_shift( $candidates );
			/*
			* When the size requested is smaller than the thumbnail dimensions, we
			* fall back to the thumbnail size to maintain backward compatibility with
			* pre 4.6 versions of WordPress.
			*/
		} elseif ( ! empty( $imagedata['sizes']['thumbnail'] ) && $imagedata['sizes']['thumbnail']['width'] >= $size[0] && $imagedata['sizes']['thumbnail']['width'] >= $size[1] ) {
			$data = $imagedata['sizes']['thumbnail'];
		} else {
			return false;
		}

		// Constrain the width and height attributes to the requested values.
		list( $data['width'], $data['height'] ) = image_constrain_size_for_editor( $data['width'], $data['height'], $size );

	} elseif ( ! empty( $imagedata['sizes'][ $size ] ) ) {
		$data = $imagedata['sizes'][ $size ];
	}

	// If we still don't have a match at this point, return false.
	if ( empty( $data ) ) {
		return false;
	}

	// Include the full filesystem path of the intermediate file.
	if ( empty( $data['path'] ) && ! empty( $data['file'] ) && ! empty( $imagedata['file'] ) ) {
		$file_url     = wp_get_attachment_url( $post_id );
		$data['path'] = path_join( dirname( $imagedata['file'] ), $data['file'] );
		$data['url']  = path_join( dirname( $file_url ), $data['file'] );
	}

	/**
	 * Filters the output of image_get_intermediate_size()
	 *
	 * @since 4.4.0
	 *
	 * @see image_get_intermediate_size()
	 *
	 * @param array        $data    Array of file relative path, width, and height on success. May also include
	 *                              file absolute path and URL.
	 * @param int          $post_id The ID of the image attachment.
	 * @param string|int[] $size    Requested image size. Can be any registered image size name, or
	 *                              an array of width and height values in pixels (in that order).
	 */
	return apply_filters( 'image_get_intermediate_size', $data, $post_id, $size );
}

/**
 * Gets the available intermediate image size names.
 *
 * @since 3.0.0
 *
 * @return string[] An array of image size names.
 */
function get_intermediate_image_sizes() {
	$default_sizes    = array( 'thumbnail', 'medium', 'medium_large', 'large' );
	$additional_sizes = wp_get_additional_image_sizes();

	if ( ! empty( $additional_sizes ) ) {
		$default_sizes = array_merge( $default_sizes, array_keys( $additional_sizes ) );
	}

	/**
	 * Filters the list of intermediate image sizes.
	 *
	 * @since 2.5.0
	 *
	 * @param string[] $default_sizes An array of intermediate image size names. Defaults
	 *                                are 'thumbnail', 'medium', 'medium_large', 'large'.
	 */
	return apply_filters( 'intermediate_image_sizes', $default_sizes );
}

/**
 * Returns a normalized list of all currently registered image sub-sizes.
 *
 * @since 5.3.0
 * @uses wp_get_additional_image_sizes()
 * @uses get_intermediate_image_sizes()
 *
 * @return array[] Associative array of arrays of image sub-size information,
 *                 keyed by image size name.
 */
function wp_get_registered_image_subsizes() {
	$additional_sizes = wp_get_additional_image_sizes();
	$all_sizes        = array();

	foreach ( get_intermediate_image_sizes() as $size_name ) {
		$size_data = array(
			'width'  => 0,
			'height' => 0,
			'crop'   => false,
		);

		if ( isset( $additional_sizes[ $size_name ]['width'] ) ) {
			// For sizes added by plugins and themes.
			$size_data['width'] = (int) $additional_sizes[ $size_name ]['width'];
		} else {
			// For default sizes set in options.
			$size_data['width'] = (int) get_option( "{$size_name}_size_w" );
		}

		if ( isset( $additional_sizes[ $size_name ]['height'] ) ) {
			$size_data['height'] = (int) $additional_sizes[ $size_name ]['height'];
		} else {
			$size_data['height'] = (int) get_option( "{$size_name}_size_h" );
		}

		if ( empty( $size_data['width'] ) && empty( $size_data['height'] ) ) {
			// This size isn't set.
			continue;
		}

		if ( isset( $additional_sizes[ $size_name ]['crop'] ) ) {
			$size_data['crop'] = $additional_sizes[ $size_name ]['crop'];
		} else {
			$size_data['crop'] = get_option( "{$size_name}_crop" );
		}

		if ( ! is_array( $size_data['crop'] ) || empty( $size_data['crop'] ) ) {
			$size_data['crop'] = (bool) $size_data['crop'];
		}

		$all_sizes[ $size_name ] = $size_data;
	}

	return $all_sizes;
}

/**
 * Retrieves an image to represent an attachment.
 *
 * @since 2.5.0
 *
 * @param int          $attachment_id Image attachment ID.
 * @param string|int[] $size          Optional. Image size. Accepts any registered image size name, or an array of
 *                                    width and height values in pixels (in that order). Default 'thumbnail'.
 * @param bool         $icon          Optional. Whether the image should fall back to a mime type icon. Default false.
 * @return array|false {
 *     Array of image data, or boolean false if no image is available.
 *
 *     @type string $0 Image source URL.
 *     @type int    $1 Image width in pixels.
 *     @type int    $2 Image height in pixels.
 *     @type bool   $3 Whether the image is a resized image.
 * }
 */
function wp_get_attachment_image_src( $attachment_id, $size = 'thumbnail', $icon = false ) {
	// Get a thumbnail or intermediate image if there is one.
	$image = image_downsize( $attachment_id, $size );
	if ( ! $image ) {
		$src = false;

		if ( $icon ) {
			$src = wp_mime_type_icon( $attachment_id );

			if ( $src ) {
				/** This filter is documented in wp-includes/post.php */
				$icon_dir = apply_filters( 'icon_dir', ABSPATH . WPINC . '/images/media' );

				$src_file               = $icon_dir . '/' . wp_basename( $src );
				list( $width, $height ) = wp_getimagesize( $src_file );
			}
		}

		if ( $src && $width && $height ) {
			$image = array( $src, $width, $height, false );
		}
	}
	/**
	 * Filters the attachment image source result.
	 *
	 * @since 4.3.0
	 *
	 * @param array|false  $image         {
	 *     Array of image data, or boolean false if no image is available.
	 *
	 *     @type string $0 Image source URL.
	 *     @type int    $1 Image width in pixels.
	 *     @type int    $2 Image height in pixels.
	 *     @type bool   $3 Whether the image is a resized image.
	 * }
	 * @param int          $attachment_id Image attachment ID.
	 * @param string|int[] $size          Requested image size. Can be any registered image size name, or
	 *                                    an array of width and height values in pixels (in that order).
	 * @param bool         $icon          Whether the image should be treated as an icon.
	 */
	return apply_filters( 'wp_get_attachment_image_src', $image, $attachment_id, $size, $icon );
}

/**
 * Gets an HTML img element representing an image attachment.
 *
 * While `$size` will accept an array, it is better to register a size with
 * add_image_size() so that a cropped version is generated. It's much more
 * efficient than having to find the closest-sized image and then having the
 * browser scale down the image.
 *
 * @since 2.5.0
 * @since 4.4.0 The `$srcset` and `$sizes` attributes were added.
 * @since 5.5.0 The `$loading` attribute was added.
 * @since 6.1.0 The `$decoding` attribute was added.
 *
 * @param int          $attachment_id Image attachment ID.
 * @param string|int[] $size          Optional. Image size. Accepts any registered image size name, or an array
 *                                    of width and height values in pixels (in that order). Default 'thumbnail'.
 * @param bool         $icon          Optional. Whether the image should be treated as an icon. Default false.
 * @param string|array $attr {
 *     Optional. Attributes for the image markup.
 *
 *     @type string       $src      Image attachment URL.
 *     @type string       $class    CSS class name or space-separated list of classes.
 *                                  Default `attachment-$size_class size-$size_class`,
 *                                  where `$size_class` is the image size being requested.
 *     @type string       $alt      Image description for the alt attribute.
 *     @type string       $srcset   The 'srcset' attribute value.
 *     @type string       $sizes    The 'sizes' attribute value.
 *     @type string|false $loading  The 'loading' attribute value. Passing a value of false
 *                                  will result in the attribute being omitted for the image.
 *                                  Defaults to 'lazy', depending on wp_lazy_loading_enabled().
 *     @type string       $decoding The 'decoding' attribute value. Possible values are
 *                                  'async' (default), 'sync', or 'auto'. Passing false or an empty
 *                                  string will result in the attribute being omitted.
 * }
 * @return string HTML img element or empty string on failure.
 */
function wp_get_attachment_image( $attachment_id, $size = 'thumbnail', $icon = false, $attr = '' ) {
	$html  = '';
	$image = wp_get_attachment_image_src( $attachment_id, $size, $icon );

	if ( $image ) {
		list( $src, $width, $height ) = $image;

		$attachment = get_post( $attachment_id );
		$hwstring   = image_hwstring( $width, $height );
		$size_class = $size;

		if ( is_array( $size_class ) ) {
			$size_class = implode( 'x', $size_class );
		}

		$default_attr = array(
			'src'      => $src,
			'class'    => "attachment-$size_class size-$size_class",
			'alt'      => trim( strip_tags( get_post_meta( $attachment_id, '_wp_attachment_image_alt', true ) ) ),
			'decoding' => 'async',
		);

		/**
		 * Filters the context in which wp_get_attachment_image() is used.
		 *
		 * @since 6.3.0
		 *
		 * @param string $context The context. Default 'wp_get_attachment_image'.
		 */
		$context = apply_filters( 'wp_get_attachment_image_context', 'wp_get_attachment_image' );
		$attr    = wp_parse_args( $attr, $default_attr );

		$loading_attr              = $attr;
		$loading_attr['width']     = $width;
		$loading_attr['height']    = $height;
		$loading_optimization_attr = wp_get_loading_optimization_attributes(
			'img',
			$loading_attr,
			$context
		);

		// Add loading optimization attributes if not available.
		$attr = array_merge( $attr, $loading_optimization_attr );

		// Omit the `decoding` attribute if the value is invalid according to the spec.
		if ( empty( $attr['decoding'] ) || ! in_array( $attr['decoding'], array( 'async', 'sync', 'auto' ), true ) ) {
			unset( $attr['decoding'] );
		}

		// If the default value of `lazy` for the `loading` attribute is overridden
		// to omit the attribute for this image, ensure it is not included.
		if ( isset( $attr['loading'] ) && ! $attr['loading'] ) {
			unset( $attr['loading'] );
		}

		// If the `fetchpriority` attribute is overridden and set to false or an empty string.
		if ( isset( $attr['fetchpriority'] ) && ! $attr['fetchpriority'] ) {
			unset( $attr['fetchpriority'] );
		}

		// Generate 'srcset' and 'sizes' if not already present.
		if ( empty( $attr['srcset'] ) ) {
			$image_meta = wp_get_attachment_metadata( $attachment_id );

			if ( is_array( $image_meta ) ) {
				$size_array = array( absint( $width ), absint( $height ) );
				$srcset     = wp_calculate_image_srcset( $size_array, $src, $image_meta, $attachment_id );
				$sizes      = wp_calculate_image_sizes( $size_array, $src, $image_meta, $attachment_id );

				if ( $srcset && ( $sizes || ! empty( $attr['sizes'] ) ) ) {
					$attr['srcset'] = $srcset;

					if ( empty( $attr['sizes'] ) ) {
						$attr['sizes'] = $sizes;
					}
				}
			}
		}

		/**
		 * Filters the list of attachment image attributes.
		 *
		 * @since 2.8.0
		 *
		 * @param string[]     $attr       Array of attribute values for the image markup, keyed by attribute name.
		 *                                 See wp_get_attachment_image().
		 * @param WP_Post      $attachment Image attachment post.
		 * @param string|int[] $size       Requested image size. Can be any registered image size name, or
		 *                                 an array of width and height values in pixels (in that order).
		 */
		$attr = apply_filters( 'wp_get_attachment_image_attributes', $attr, $attachment, $size );

		$attr = array_map( 'esc_attr', $attr );
		$html = rtrim( "<img $hwstring" );

		foreach ( $attr as $name => $value ) {
			$html .= " $name=" . '"' . $value . '"';
		}

		$html .= ' />';
	}

	/**
	 * Filters the HTML img element representing an image attachment.
	 *
	 * @since 5.6.0
	 *
	 * @param string       $html          HTML img element or empty string on failure.
	 * @param int          $attachment_id Image attachment ID.
	 * @param string|int[] $size          Requested image size. Can be any registered image size name, or
	 *                                    an array of width and height values in pixels (in that order).
	 * @param bool         $icon          Whether the image should be treated as an icon.
	 * @param string[]     $attr          Array of attribute values for the image markup, keyed by attribute name.
	 *                                    See wp_get_attachment_image().
	 */
	return apply_filters( 'wp_get_attachment_image', $html, $attachment_id, $size, $icon, $attr );
}

/**
 * Gets the URL of an image attachment.
 *
 * @since 4.4.0
 *
 * @param int          $attachment_id Image attachment ID.
 * @param string|int[] $size          Optional. Image size. Accepts any registered image size name, or an array of
 *                                    width and height values in pixels (in that order). Default 'thumbnail'.
 * @param bool         $icon          Optional. Whether the image should be treated as an icon. Default false.
 * @return string|false Attachment URL or false if no image is available. If `$size` does not match
 *                      any registered image size, the original image URL will be returned.
 */
function wp_get_attachment_image_url( $attachment_id, $size = 'thumbnail', $icon = false ) {
	$image = wp_get_attachment_image_src( $attachment_id, $size, $icon );
	return isset( $image[0] ) ? $image[0] : false;
}

/**
 * Gets the attachment path relative to the upload directory.
 *
 * @since 4.4.1
 * @access private
 *
 * @param string $file Attachment file name.
 * @return string Attachment path relative to the upload directory.
 */
function _wp_get_attachment_relative_path( $file ) {
	$dirname = dirname( $file );

	if ( '.' === $dirname ) {
		return '';
	}

	if ( str_contains( $dirname, 'wp-content/uploads' ) ) {
		// Get the directory name relative to the upload directory (back compat for pre-2.7 uploads).
		$dirname = substr( $dirname, strpos( $dirname, 'wp-content/uploads' ) + 18 );
		$dirname = ltrim( $dirname, '/' );
	}

	return $dirname;
}

/**
 * Gets the image size as array from its meta data.
 *
 * Used for responsive images.
 *
 * @since 4.4.0
 * @access private
 *
 * @param string $size_name  Image size. Accepts any registered image size name.
 * @param array  $image_meta The image meta data.
 * @return array|false {
 *     Array of width and height or false if the size isn't present in the meta data.
 *
 *     @type int $0 Image width.
 *     @type int $1 Image height.
 * }
 */
function _wp_get_image_size_from_meta( $size_name, $image_meta ) {
	if ( 'full' === $size_name ) {
		return array(
			absint( $image_meta['width'] ),
			absint( $image_meta['height'] ),
		);
	} elseif ( ! empty( $image_meta['sizes'][ $size_name ] ) ) {
		return array(
			absint( $image_meta['sizes'][ $size_name ]['width'] ),
			absint( $image_meta['sizes'][ $size_name ]['height'] ),
		);
	}

	return false;
}

/**
 * Retrieves the value for an image attachment's 'srcset' attribute.
 *
 * @since 4.4.0
 *
 * @see wp_calculate_image_srcset()
 *
 * @param int          $attachment_id Image attachment ID.
 * @param string|int[] $size          Optional. Image size. Accepts any registered image size name, or an array of
 *                                    width and height values in pixels (in that order). Default 'medium'.
 * @param array        $image_meta    Optional. The image meta data as returned by 'wp_get_attachment_metadata()'.
 *                                    Default null.
 * @return string|false A 'srcset' value string or false.
 */
function wp_get_attachment_image_srcset( $attachment_id, $size = 'medium', $image_meta = null ) {
	$image = wp_get_attachment_image_src( $attachment_id, $size );

	if ( ! $image ) {
		return false;
	}

	if ( ! is_array( $image_meta ) ) {
		$image_meta = wp_get_attachment_metadata( $attachment_id );
	}

	$image_src  = $image[0];
	$size_array = array(
		absint( $image[1] ),
		absint( $image[2] ),
	);

	return wp_calculate_image_srcset( $size_array, $image_src, $image_meta, $attachment_id );
}

/**
 * A helper function to calculate the image sources to include in a 'srcset' attribute.
 *
 * @since 4.4.0
 *
 * @param int[]  $size_array    {
 *     An array of width and height values.
 *
 *     @type int $0 The width in pixels.
 *     @type int $1 The height in pixels.
 * }
 * @param string $image_src     The 'src' of the image.
 * @param array  $image_meta    The image meta data as returned by 'wp_get_attachment_metadata()'.
 * @param int    $attachment_id Optional. The image attachment ID. Default 0.
 * @return string|false The 'srcset' attribute value. False on error or when only one source exists.
 */
function wp_calculate_image_srcset( $size_array, $image_src, $image_meta, $attachment_id = 0 ) {
	/**
	 * Pre-filters the image meta to be able to fix inconsistencies in the stored data.
	 *
	 * @since 4.5.0
	 *
	 * @param array  $image_meta    The image meta data as returned by 'wp_get_attachment_metadata()'.
	 * @param int[]  $size_array    {
	 *     An array of requested width and height values.
	 *
	 *     @type int $0 The width in pixels.
	 *     @type int $1 The height in pixels.
	 * }
	 * @param string $image_src     The 'src' of the image.
	 * @param int    $attachment_id The image attachment ID or 0 if not supplied.
	 */
	$image_meta = apply_filters( 'wp_calculate_image_srcset_meta', $image_meta, $size_array, $image_src, $attachment_id );

	if ( empty( $image_meta['sizes'] ) || ! isset( $image_meta['file'] ) || strlen( $image_meta['file'] ) < 4 ) {
		return false;
	}

	$image_sizes = $image_meta['sizes'];

	// Get the width and height of the image.
	$image_width  = (int) $size_array[0];
	$image_height = (int) $size_array[1];

	// Bail early if error/no width.
	if ( $image_width < 1 ) {
		return false;
	}

	$image_basename = wp_basename( $image_meta['file'] );

	/*
	 * WordPress flattens animated GIFs into one frame when generating intermediate sizes.
	 * To avoid hiding animation in user content, if src is a full size GIF, a srcset attribute is not generated.
	 * If src is an intermediate size GIF, the full size is excluded from srcset to keep a flattened GIF from becoming animated.
	 */
	if ( ! isset( $image_sizes['thumbnail']['mime-type'] ) || 'image/gif' !== $image_sizes['thumbnail']['mime-type'] ) {
		$image_sizes[] = array(
			'width'  => $image_meta['width'],
			'height' => $image_meta['height'],
			'file'   => $image_basename,
		);
	} elseif ( strpos( $image_src, $image_meta['file'] ) ) {
		return false;
	}

	// Retrieve the uploads sub-directory from the full size image.
	$dirname = _wp_get_attachment_relative_path( $image_meta['file'] );

	if ( $dirname ) {
		$dirname = trailingslashit( $dirname );
	}

	$upload_dir    = wp_get_upload_dir();
	$image_baseurl = trailingslashit( $upload_dir['baseurl'] ) . $dirname;

	/*
	 * If currently on HTTPS, prefer HTTPS URLs when we know they're supported by the domain
	 * (which is to say, when they share the domain name of the current request).
	 */
	if ( is_ssl() && ! str_starts_with( $image_baseurl, 'https' ) && parse_url( $image_baseurl, PHP_URL_HOST ) === $_SERVER['HTTP_HOST'] ) {
		$image_baseurl = set_url_scheme( $image_baseurl, 'https' );
	}

	/*
	 * Images that have been edited in WordPress after being uploaded will
	 * contain a unique hash. Look for that hash and use it later to filter
	 * out images that are leftovers from previous versions.
	 */
	$image_edited = preg_match( '/-e[0-9]{13}/', wp_basename( $image_src ), $image_edit_hash );

	/**
	 * Filters the maximum image width to be included in a 'srcset' attribute.
	 *
	 * @since 4.4.0
	 *
	 * @param int   $max_width  The maximum image width to be included in the 'srcset'. Default '2048'.
	 * @param int[] $size_array {
	 *     An array of requested width and height values.
	 *
	 *     @type int $0 The width in pixels.
	 *     @type int $1 The height in pixels.
	 * }
	 */
	$max_srcset_image_width = apply_filters( 'max_srcset_image_width', 2048, $size_array );

	// Array to hold URL candidates.
	$sources = array();

	/**
	 * To make sure the ID matches our image src, we will check to see if any sizes in our attachment
	 * meta match our $image_src. If no matches are found we don't return a srcset to avoid serving
	 * an incorrect image. See #35045.
	 */
	$src_matched = false;

	/*
	 * Loop through available images. Only use images that are resized
	 * versions of the same edit.
	 */
	foreach ( $image_sizes as $image ) {
		$is_src = false;

		// Check if image meta isn't corrupted.
		if ( ! is_array( $image ) ) {
			continue;
		}

		// If the file name is part of the `src`, we've confirmed a match.
		if ( ! $src_matched && str_contains( $image_src, $dirname . $image['file'] ) ) {
			$src_matched = true;
			$is_src      = true;
		}

		// Filter out images that are from previous edits.
		if ( $image_edited && ! strpos( $image['file'], $image_edit_hash[0] ) ) {
			continue;
		}

		/*
		 * Filters out images that are wider than '$max_srcset_image_width' unless
		 * that file is in the 'src' attribute.
		 */
		if ( $max_srcset_image_width && $image['width'] > $max_srcset_image_width && ! $is_src ) {
			continue;
		}

		// If the image dimensions are within 1px of the expected size, use it.
		if ( wp_image_matches_ratio( $image_width, $image_height, $image['width'], $image['height'] ) ) {
			// Add the URL, descriptor, and value to the sources array to be returned.
			$source = array(
				'url'        => $image_baseurl . $image['file'],
				'descriptor' => 'w',
				'value'      => $image['width'],
			);

			// The 'src' image has to be the first in the 'srcset', because of a bug in iOS8. See #35030.
			if ( $is_src ) {
				$sources = array( $image['width'] => $source ) + $sources;
			} else {
				$sources[ $image['width'] ] = $source;
			}
		}
	}

	/**
	 * Filters an image's 'srcset' sources.
	 *
	 * @since 4.4.0
	 *
	 * @param array  $sources {
	 *     One or more arrays of source data to include in the 'srcset'.
	 *
	 *     @type array $width {
	 *         @type string $url        The URL of an image source.
	 *         @type string $descriptor The descriptor type used in the image candidate string,
	 *                                  either 'w' or 'x'.
	 *         @type int    $value      The source width if paired with a 'w' descriptor, or a
	 *                                  pixel density value if paired with an 'x' descriptor.
	 *     }
	 * }
	 * @param array $size_array     {
	 *     An array of requested width and height values.
	 *
	 *     @type int $0 The width in pixels.
	 *     @type int $1 The height in pixels.
	 * }
	 * @param string $image_src     The 'src' of the image.
	 * @param array  $image_meta    The image meta data as returned by 'wp_get_attachment_metadata()'.
	 * @param int    $attachment_id Image attachment ID or 0.
	 */
	$sources = apply_filters( 'wp_calculate_image_srcset', $sources, $size_array, $image_src, $image_meta, $attachment_id );

	// Only return a 'srcset' value if there is more than one source.
	if ( ! $src_matched || ! is_array( $sources ) || count( $sources ) < 2 ) {
		return false;
	}

	$srcset = '';

	foreach ( $sources as $source ) {
		$srcset .= str_replace( ' ', '%20', $source['url'] ) . ' ' . $source['value'] . $source['descriptor'] . ', ';
	}

	return rtrim( $srcset, ', ' );
}

/**
 * Retrieves the value for an image attachment's 'sizes' attribute.
 *
 * @since 4.4.0
 *
 * @see wp_calculate_image_sizes()
 *
 * @param int          $attachment_id Image attachment ID.
 * @param string|int[] $size          Optional. Image size. Accepts any registered image size name, or an array of
 *                                    width and height values in pixels (in that order). Default 'medium'.
 * @param array        $image_meta    Optional. The image meta data as returned by 'wp_get_attachment_metadata()'.
 *                                    Default null.
 * @return string|false A valid source size value for use in a 'sizes' attribute or false.
 */
function wp_get_attachment_image_sizes( $attachment_id, $size = 'medium', $image_meta = null ) {
	$image = wp_get_attachment_image_src( $attachment_id, $size );

	if ( ! $image ) {
		return false;
	}

	if ( ! is_array( $image_meta ) ) {
		$image_meta = wp_get_attachment_metadata( $attachment_id );
	}

	$image_src  = $image[0];
	$size_array = array(
		absint( $image[1] ),
		absint( $image[2] ),
	);

	return wp_calculate_image_sizes( $size_array, $image_src, $image_meta, $attachment_id );
}

/**
 * Creates a 'sizes' attribute value for an image.
 *
 * @since 4.4.0
 *
 * @param string|int[] $size          Image size. Accepts any registered image size name, or an array of
 *                                    width and height values in pixels (in that order).
 * @param string       $image_src     Optional. The URL to the image file. Default null.
 * @param array        $image_meta    Optional. The image meta data as returned by 'wp_get_attachment_metadata()'.
 *                                    Default null.
 * @param int          $attachment_id Optional. Image attachment ID. Either `$image_meta` or `$attachment_id`
 *                                    is needed when using the image size name as argument for `$size`. Default 0.
 * @return string|false A valid source size value for use in a 'sizes' attribute or false.
 */
function wp_calculate_image_sizes( $size, $image_src = null, $image_meta = null, $attachment_id = 0 ) {
	$width = 0;

	if ( is_array( $size ) ) {
		$width = absint( $size[0] );
	} elseif ( is_string( $size ) ) {
		if ( ! $image_meta && $attachment_id ) {
			$image_meta = wp_get_attachment_metadata( $attachment_id );
		}

		if ( is_array( $image_meta ) ) {
			$size_array = _wp_get_image_size_from_meta( $size, $image_meta );
			if ( $size_array ) {
				$width = absint( $size_array[0] );
			}
		}
	}

	if ( ! $width ) {
		return false;
	}

	// Setup the default 'sizes' attribute.
	$sizes = sprintf( '(max-width: %1$dpx) 100vw, %1$dpx', $width );

	/**
	 * Filters the output of 'wp_calculate_image_sizes()'.
	 *
	 * @since 4.4.0
	 *
	 * @param string       $sizes         A source size value for use in a 'sizes' attribute.
	 * @param string|int[] $size          Requested image size. Can be any registered image size name, or
	 *                                    an array of width and height values in pixels (in that order).
	 * @param string|null  $image_src     The URL to the image file or null.
	 * @param array|null   $image_meta    The image meta data as returned by wp_get_attachment_metadata() or null.
	 * @param int          $attachment_id Image attachment ID of the original image or 0.
	 */
	return apply_filters( 'wp_calculate_image_sizes', $sizes, $size, $image_src, $image_meta, $attachment_id );
}

/**
 * Determines if the image meta data is for the image source file.
 *
 * The image meta data is retrieved by attachment post ID. In some cases the post IDs may change.
 * For example when the website is exported and imported at another website. Then the
 * attachment post IDs that are in post_content for the exported website may not match
 * the same attachments at the new website.
 *
 * @since 5.5.0
 *
 * @param string $image_location The full path or URI to the image file.
 * @param array  $image_meta     The attachment meta data as returned by 'wp_get_attachment_metadata()'.
 * @param int    $attachment_id  Optional. The image attachment ID. Default 0.
 * @return bool Whether the image meta is for this image file.
 */
function wp_image_file_matches_image_meta( $image_location, $image_meta, $attachment_id = 0 ) {
	$match = false;

	// Ensure the $image_meta is valid.
	if ( isset( $image_meta['file'] ) && strlen( $image_meta['file'] ) > 4 ) {
		// Remove query args in image URI.
		list( $image_location ) = explode( '?', $image_location );

		// Check if the relative image path from the image meta is at the end of $image_location.
		if ( strrpos( $image_location, $image_meta['file'] ) === strlen( $image_location ) - strlen( $image_meta['file'] ) ) {
			$match = true;
		} else {
			// Retrieve the uploads sub-directory from the full size image.
			$dirname = _wp_get_attachment_relative_path( $image_meta['file'] );

			if ( $dirname ) {
				$dirname = trailingslashit( $dirname );
			}

			if ( ! empty( $image_meta['original_image'] ) ) {
				$relative_path = $dirname . $image_meta['original_image'];

				if ( strrpos( $image_location, $relative_path ) === strlen( $image_location ) - strlen( $relative_path ) ) {
					$match = true;
				}
			}

			if ( ! $match && ! empty( $image_meta['sizes'] ) ) {
				foreach ( $image_meta['sizes'] as $image_size_data ) {
					$relative_path = $dirname . $image_size_data['file'];

					if ( strrpos( $image_location, $relative_path ) === strlen( $image_location ) - strlen( $relative_path ) ) {
						$match = true;
						break;
					}
				}
			}
		}
	}

	/**
	 * Filters whether an image path or URI matches image meta.
	 *
	 * @since 5.5.0
	 *
	 * @param bool   $match          Whether the image relative path from the image meta
	 *                               matches the end of the URI or path to the image file.
	 * @param string $image_location Full path or URI to the tested image file.
	 * @param array  $image_meta     The image meta data as returned by 'wp_get_attachment_metadata()'.
	 * @param int    $attachment_id  The image attachment ID or 0 if not supplied.
	 */
	return apply_filters( 'wp_image_file_matches_image_meta', $match, $image_location, $image_meta, $attachment_id );
}

/**
 * Determines an image's width and height dimensions based on the source file.
 *
 * @since 5.5.0
 *
 * @param string $image_src     The image source file.
 * @param array  $image_meta    The image meta data as returned by 'wp_get_attachment_metadata()'.
 * @param int    $attachment_id Optional. The image attachment ID. Default 0.
 * @return array|false Array with first element being the width and second element being the height,
 *                     or false if dimensions cannot be determined.
 */
function wp_image_src_get_dimensions( $image_src, $image_meta, $attachment_id = 0 ) {
	$dimensions = false;

	// Is it a full size image?
	if (
		isset( $image_meta['file'] ) &&
		str_contains( $image_src, wp_basename( $image_meta['file'] ) )
	) {
		$dimensions = array(
			(int) $image_meta['width'],
			(int) $image_meta['height'],
		);
	}

	if ( ! $dimensions && ! empty( $image_meta['sizes'] ) ) {
		$src_filename = wp_basename( $image_src );

		foreach ( $image_meta['sizes'] as $image_size_data ) {
			if ( $src_filename === $image_size_data['file'] ) {
				$dimensions = array(
					(int) $image_size_data['width'],
					(int) $image_size_data['height'],
				);

				break;
			}
		}
	}

	/**
	 * Filters the 'wp_image_src_get_dimensions' value.
	 *
	 * @since 5.7.0
	 *
	 * @param array|false $dimensions    Array with first element being the width
	 *                                   and second element being the height, or
	 *                                   false if dimensions could not be determined.
	 * @param string      $image_src     The image source file.
	 * @param array       $image_meta    The image meta data as returned by
	 *                                   'wp_get_attachment_metadata()'.
	 * @param int         $attachment_id The image attachment ID. Default 0.
	 */
	return apply_filters( 'wp_image_src_get_dimensions', $dimensions, $image_src, $image_meta, $attachment_id );
}

/**
 * Adds 'srcset' and 'sizes' attributes to an existing 'img' element.
 *
 * @since 4.4.0
 *
 * @see wp_calculate_image_srcset()
 * @see wp_calculate_image_sizes()
 *
 * @param string $image         An HTML 'img' element to be filtered.
 * @param array  $image_meta    The image meta data as returned by 'wp_get_attachment_metadata()'.
 * @param int    $attachment_id Image attachment ID.
 * @return string Converted 'img' element with 'srcset' and 'sizes' attributes added.
 */
function wp_image_add_srcset_and_sizes( $image, $image_meta, $attachment_id ) {
	// Ensure the image meta exists.
	if ( empty( $image_meta['sizes'] ) ) {
		return $image;
	}

	$image_src         = preg_match( '/src="([^"]+)"/', $image, $match_src ) ? $match_src[1] : '';
	list( $image_src ) = explode( '?', $image_src );

	// Return early if we couldn't get the image source.
	if ( ! $image_src ) {
		return $image;
	}

	// Bail early if an image has been inserted and later edited.
	if ( preg_match( '/-e[0-9]{13}/', $image_meta['file'], $img_edit_hash ) &&
		 ! str_contains( wp_basename( $image_src ), $img_edit_hash[0] ) ) {

		return $image;
	}

	$width  = preg_match( '/ width="([0-9]+)"/', $image, $match_width ) ? (int) $match_width[1] : 0;
	$height = preg_match( '/ height="([0-9]+)"/', $image, $match_height ) ? (int) $match_height[1] : 0;

	if ( $width && $height ) {
		$size_array = array( $width, $height );
	} else {
		$size_array = wp_image_src_get_dimensions( $image_src, $image_meta, $attachment_id );
		if ( ! $size_array ) {
			return $image;
		}
	}

	$srcset = wp_calculate_image_srcset( $size_array, $image_src, $image_meta, $attachment_id );

	if ( $srcset ) {
		// Check if there is already a 'sizes' attribute.
		$sizes = strpos( $image, ' sizes=' );

		if ( ! $sizes ) {
			$sizes = wp_calculate_image_sizes( $size_array, $image_src, $image_meta, $attachment_id );
		}
	}

	if ( $srcset && $sizes ) {
		// Format the 'srcset' and 'sizes' string and escape attributes.
		$attr = sprintf( ' srcset="%s"', esc_attr( $srcset ) );

		if ( is_string( $sizes ) ) {
			$attr .= sprintf( ' sizes="%s"', esc_attr( $sizes ) );
		}

		// Add the srcset and sizes attributes to the image markup.
		return preg_replace( '/<img ([^>]+?)[\/ ]*>/', '<img $1' . $attr . ' />', $image );
	}

	return $image;
}

/**
 * Determines whether to add the `loading` attribute to the specified tag in the specified context.
 *
 * @since 5.5.0
 * @since 5.7.0 Now returns `true` by default for `iframe` tags.
 *
 * @param string $tag_name The tag name.
 * @param string $context  Additional context, like the current filter name
 *                         or the function name from where this was called.
 * @return bool Whether to add the attribute.
 */
function wp_lazy_loading_enabled( $tag_name, $context ) {
	// By default add to all 'img' and 'iframe' tags.
	// See https://html.spec.whatwg.org/multipage/embedded-content.html#attr-img-loading
	// See https://html.spec.whatwg.org/multipage/iframe-embed-object.html#attr-iframe-loading
	$default = ( 'img' === $tag_name || 'iframe' === $tag_name );

	/**
	 * Filters whether to add the `loading` attribute to the specified tag in the specified context.
	 *
	 * @since 5.5.0
	 *
	 * @param bool   $default  Default value.
	 * @param string $tag_name The tag name.
	 * @param string $context  Additional context, like the current filter name
	 *                         or the function name from where this was called.
	 */
	return (bool) apply_filters( 'wp_lazy_loading_enabled', $default, $tag_name, $context );
}

/**
 * Filters specific tags in post content and modifies their markup.
 *
 * Modifies HTML tags in post content to include new browser and HTML technologies
 * that may not have existed at the time of post creation. These modifications currently
 * include adding `srcset`, `sizes`, and `loading` attributes to `img` HTML tags, as well
 * as adding `loading` attributes to `iframe` HTML tags.
 * Future similar optimizations should be added/expected here.
 *
 * @since 5.5.0
 * @since 5.7.0 Now supports adding `loading` attributes to `iframe` tags.
 *
 * @see wp_img_tag_add_width_and_height_attr()
 * @see wp_img_tag_add_srcset_and_sizes_attr()
 * @see wp_img_tag_add_loading_optimization_attrs()
 * @see wp_iframe_tag_add_loading_attr()
 *
 * @param string $content The HTML content to be filtered.
 * @param string $context Optional. Additional context to pass to the filters.
 *                        Defaults to `current_filter()` when not set.
 * @return string Converted content with images modified.
 */
function wp_filter_content_tags( $content, $context = null ) {
	if ( null === $context ) {
		$context = current_filter();
	}

	$add_iframe_loading_attr = wp_lazy_loading_enabled( 'iframe', $context );

	if ( ! preg_match_all( '/<(img|iframe)\s[^>]+>/', $content, $matches, PREG_SET_ORDER ) ) {
		return $content;
	}

	// List of the unique `img` tags found in $content.
	$images = array();

	// List of the unique `iframe` tags found in $content.
	$iframes = array();

	foreach ( $matches as $match ) {
		list( $tag, $tag_name ) = $match;

		switch ( $tag_name ) {
			case 'img':
				if ( preg_match( '/wp-image-([0-9]+)/i', $tag, $class_id ) ) {
					$attachment_id = absint( $class_id[1] );

					if ( $attachment_id ) {
						// If exactly the same image tag is used more than once, overwrite it.
						// All identical tags will be replaced later with 'str_replace()'.
						$images[ $tag ] = $attachment_id;
						break;
					}
				}
				$images[ $tag ] = 0;
				break;
			case 'iframe':
				$iframes[ $tag ] = 0;
				break;
		}
	}

	// Reduce the array to unique attachment IDs.
	$attachment_ids = array_unique( array_filter( array_values( $images ) ) );

	if ( count( $attachment_ids ) > 1 ) {
		/*
		 * Warm the object cache with post and meta information for all found
		 * images to avoid making individual database calls.
		 */
		_prime_post_caches( $attachment_ids, false, true );
	}

	// Iterate through the matches in order of occurrence as it is relevant for whether or not to lazy-load.
	foreach ( $matches as $match ) {
		// Filter an image match.
		if ( isset( $images[ $match[0] ] ) ) {
			$filtered_image = $match[0];
			$attachment_id  = $images[ $match[0] ];

			// Add 'width' and 'height' attributes if applicable.
			if ( $attachment_id > 0 && ! str_contains( $filtered_image, ' width=' ) && ! str_contains( $filtered_image, ' height=' ) ) {
				$filtered_image = wp_img_tag_add_width_and_height_attr( $filtered_image, $context, $attachment_id );
			}

			// Add 'srcset' and 'sizes' attributes if applicable.
			if ( $attachment_id > 0 && ! str_contains( $filtered_image, ' srcset=' ) ) {
				$filtered_image = wp_img_tag_add_srcset_and_sizes_attr( $filtered_image, $context, $attachment_id );
			}

<<<<<<< HEAD
			// Add loading optimization attributes if applicable.
			$filtered_image = wp_img_tag_add_loading_optimization_attrs( $filtered_image, $context );
=======
			// Add 'loading' attribute if applicable.
			if ( $add_img_loading_attr && ! str_contains( $filtered_image, ' loading=' ) ) {
				$filtered_image = wp_img_tag_add_loading_attr( $filtered_image, $context );
			}
>>>>>>> 66674fbf

			// Add 'decoding=async' attribute unless a 'decoding' attribute is already present.
			if ( ! str_contains( $filtered_image, ' decoding=' ) ) {
				$filtered_image = wp_img_tag_add_decoding_attr( $filtered_image, $context );
			}

			/**
			 * Filters an img tag within the content for a given context.
			 *
			 * @since 6.0.0
			 *
			 * @param string $filtered_image Full img tag with attributes that will replace the source img tag.
			 * @param string $context        Additional context, like the current filter name or the function name from where this was called.
			 * @param int    $attachment_id  The image attachment ID. May be 0 in case the image is not an attachment.
			 */
			$filtered_image = apply_filters( 'wp_content_img_tag', $filtered_image, $context, $attachment_id );

			if ( $filtered_image !== $match[0] ) {
				$content = str_replace( $match[0], $filtered_image, $content );
			}

			/*
			 * Unset image lookup to not run the same logic again unnecessarily if the same image tag is used more than
			 * once in the same blob of content.
			 */
			unset( $images[ $match[0] ] );
		}

		// Filter an iframe match.
		if ( isset( $iframes[ $match[0] ] ) ) {
			$filtered_iframe = $match[0];

			// Add 'loading' attribute if applicable.
			if ( $add_iframe_loading_attr && ! str_contains( $filtered_iframe, ' loading=' ) ) {
				$filtered_iframe = wp_iframe_tag_add_loading_attr( $filtered_iframe, $context );
			}

			if ( $filtered_iframe !== $match[0] ) {
				$content = str_replace( $match[0], $filtered_iframe, $content );
			}

			/*
			 * Unset iframe lookup to not run the same logic again unnecessarily if the same iframe tag is used more
			 * than once in the same blob of content.
			 */
			unset( $iframes[ $match[0] ] );
		}
	}

	return $content;
}

/**
 * Adds optimization attributes to an `img` HTML tag.
 *
 * @since 6.3.0
 *
 * @param string $image   The HTML `img` tag where the attribute should be added.
 * @param string $context Additional context to pass to the filters.
 * @return string Converted `img` tag with optimization attributes added.
 */
function wp_img_tag_add_loading_optimization_attrs( $image, $context ) {
	$width             = preg_match( '/ width=["\']([0-9]+)["\']/', $image, $match_width ) ? (int) $match_width[1] : null;
	$height            = preg_match( '/ height=["\']([0-9]+)["\']/', $image, $match_height ) ? (int) $match_height[1] : null;
	$loading_val       = preg_match( '/ loading=["\']([A-Za-z]+)["\']/', $image, $match_loading ) ? $match_loading[1] : null;
	$fetchpriority_val = preg_match( '/ fetchpriority=["\']([A-Za-z]+)["\']/', $image, $match_fetchpriority ) ? $match_fetchpriority[1] : null;

	/*
	 * Get loading optimization attributes to use.
	 * This must occur before the conditional check below so that even images
	 * that are ineligible for being lazy-loaded are considered.
	 */
	$optimization_attrs = wp_get_loading_optimization_attributes(
		'img',
		array(
			'width'         => $width,
			'height'        => $height,
			'loading'       => $loading_val,
			'fetchpriority' => $fetchpriority_val,
		),
		$context
	);

<<<<<<< HEAD
	// Images should have source and dimension attributes for the loading optimization attributes to be added.
=======
	// Images should have source and dimension attributes for the `loading` attribute to be added.
>>>>>>> 66674fbf
	if ( ! str_contains( $image, ' src="' ) || ! str_contains( $image, ' width="' ) || ! str_contains( $image, ' height="' ) ) {
		return $image;
	}

	// Retained for backward compatibility.
	$loading_attrs_enabled = wp_lazy_loading_enabled( 'img', $context );

	if ( empty( $loading_val ) && $loading_attrs_enabled ) {
		/**
		 * Filters the `loading` attribute value to add to an image. Default `lazy`.
		 * This filter is added in for backward compatibility.
		 *
		 * Returning `false` or an empty string will not add the attribute.
		 * Returning `true` will add the default value.
		 * `true` and `false` usage supported for backward compatibility.
		 *
		 * @since 5.5.0
		 *
		 * @param string|bool $loading Current value for `loading` attribute for the image.
		 * @param string      $image   The HTML `img` tag to be filtered.
		 * @param string      $context Additional context about how the function was called or where the img tag is.
		 */
		$filtered_loading_attr = apply_filters(
			'wp_img_tag_add_loading_attr',
			isset( $optimization_attrs['loading'] ) ? $optimization_attrs['loading'] : false,
			$image,
			$context
		);

		// Validate the values after filtering.
		if ( isset( $optimization_attrs['loading'] ) && ! $filtered_loading_attr ) {
			// Unset `loading` attributes if `$filtered_loading_attr` is set to `false`.
			unset( $optimization_attrs['loading'] );
		} elseif ( in_array( $filtered_loading_attr, array( 'lazy', 'eager' ), true ) ) {
			/*
			* If the filter changed the loading attribute to "lazy" when a fetchpriority attribute
			* with value "high" is already present, trigger a warning since those two attribute
			* values should be mutually exclusive.
			*/
			if ( isset( $optimization_attrs['fetchpriority'] ) && 'high' === $optimization_attrs['fetchpriority'] &&
				( isset( $optimization_attrs['loading'] ) ? $optimization_attrs['loading'] : false ) !== $filtered_loading_attr &&
				'lazy' === $filtered_loading_attr
			) {
				_doing_it_wrong(
					__FUNCTION__,
					sprintf(
						/* translators: %s: fetchpriority="high". */
						__( 'An image cannot be lazy-loaded and assigned %s at the same time.' ),
						'<code>fetchpriority="high"</code>'
					),
					'6.3.0'
				);
			}

			// The filtered value will still be respected.
			$optimization_attrs['loading'] = $filtered_loading_attr;
		}

		if ( ! empty( $optimization_attrs['loading'] ) ) {
			$image = str_replace( '<img', '<img loading="' . esc_attr( $optimization_attrs['loading'] ) . '"', $image );
		}
	}

	if ( empty( $fetchpriority_val ) && ! empty( $optimization_attrs['fetchpriority'] ) ) {
		$image = str_replace( '<img', '<img fetchpriority="' . esc_attr( $optimization_attrs['fetchpriority'] ) . '"', $image );
	}

	return $image;
}

/**
 * Adds `decoding` attribute to an `img` HTML tag.
 *
 * The `decoding` attribute allows developers to indicate whether the
 * browser can decode the image off the main thread (`async`), on the
 * main thread (`sync`) or as determined by the browser (`auto`).
 *
 * By default WordPress adds `decoding="async"` to images but developers
 * can use the {@see 'wp_img_tag_add_decoding_attr'} filter to modify this
 * to remove the attribute or set it to another accepted value.
 *
 * @since 6.1.0
 *
 * @param string $image   The HTML `img` tag where the attribute should be added.
 * @param string $context Additional context to pass to the filters.
 *
 * @return string Converted `img` tag with `decoding` attribute added.
 */
function wp_img_tag_add_decoding_attr( $image, $context ) {
	// Only apply the decoding attribute to images that have a src attribute that
	// starts with a double quote, ensuring escaped JSON is also excluded.
	if ( ! str_contains( $image, ' src="' ) ) {
		return $image;
	}

	/**
	 * Filters the `decoding` attribute value to add to an image. Default `async`.
	 *
	 * Returning a falsey value will omit the attribute.
	 *
	 * @since 6.1.0
	 *
	 * @param string|false|null $value   The `decoding` attribute value. Returning a falsey value
	 *                                   will result in the attribute being omitted for the image.
	 *                                   Otherwise, it may be: 'async' (default), 'sync', or 'auto'.
	 * @param string            $image   The HTML `img` tag to be filtered.
	 * @param string            $context Additional context about how the function was called
	 *                                   or where the img tag is.
	 */
	$value = apply_filters( 'wp_img_tag_add_decoding_attr', 'async', $image, $context );

	if ( in_array( $value, array( 'async', 'sync', 'auto' ), true ) ) {
		$image = str_replace( '<img ', '<img decoding="' . esc_attr( $value ) . '" ', $image );
	}

	return $image;
}

/**
 * Adds `width` and `height` attributes to an `img` HTML tag.
 *
 * @since 5.5.0
 *
 * @param string $image         The HTML `img` tag where the attribute should be added.
 * @param string $context       Additional context to pass to the filters.
 * @param int    $attachment_id Image attachment ID.
 * @return string Converted 'img' element with 'width' and 'height' attributes added.
 */
function wp_img_tag_add_width_and_height_attr( $image, $context, $attachment_id ) {
	$image_src         = preg_match( '/src="([^"]+)"/', $image, $match_src ) ? $match_src[1] : '';
	list( $image_src ) = explode( '?', $image_src );

	// Return early if we couldn't get the image source.
	if ( ! $image_src ) {
		return $image;
	}

	/**
	 * Filters whether to add the missing `width` and `height` HTML attributes to the img tag. Default `true`.
	 *
	 * Returning anything else than `true` will not add the attributes.
	 *
	 * @since 5.5.0
	 *
	 * @param bool   $value         The filtered value, defaults to `true`.
	 * @param string $image         The HTML `img` tag where the attribute should be added.
	 * @param string $context       Additional context about how the function was called or where the img tag is.
	 * @param int    $attachment_id The image attachment ID.
	 */
	$add = apply_filters( 'wp_img_tag_add_width_and_height_attr', true, $image, $context, $attachment_id );

	if ( true === $add ) {
		$image_meta = wp_get_attachment_metadata( $attachment_id );
		$size_array = wp_image_src_get_dimensions( $image_src, $image_meta, $attachment_id );

		if ( $size_array ) {
			$hw = trim( image_hwstring( $size_array[0], $size_array[1] ) );
			return str_replace( '<img', "<img {$hw}", $image );
		}
	}

	return $image;
}

/**
 * Adds `srcset` and `sizes` attributes to an existing `img` HTML tag.
 *
 * @since 5.5.0
 *
 * @param string $image         The HTML `img` tag where the attribute should be added.
 * @param string $context       Additional context to pass to the filters.
 * @param int    $attachment_id Image attachment ID.
 * @return string Converted 'img' element with 'loading' attribute added.
 */
function wp_img_tag_add_srcset_and_sizes_attr( $image, $context, $attachment_id ) {
	/**
	 * Filters whether to add the `srcset` and `sizes` HTML attributes to the img tag. Default `true`.
	 *
	 * Returning anything else than `true` will not add the attributes.
	 *
	 * @since 5.5.0
	 *
	 * @param bool   $value         The filtered value, defaults to `true`.
	 * @param string $image         The HTML `img` tag where the attribute should be added.
	 * @param string $context       Additional context about how the function was called or where the img tag is.
	 * @param int    $attachment_id The image attachment ID.
	 */
	$add = apply_filters( 'wp_img_tag_add_srcset_and_sizes_attr', true, $image, $context, $attachment_id );

	if ( true === $add ) {
		$image_meta = wp_get_attachment_metadata( $attachment_id );
		return wp_image_add_srcset_and_sizes( $image, $image_meta, $attachment_id );
	}

	return $image;
}

/**
 * Adds `loading` attribute to an `iframe` HTML tag.
 *
 * @since 5.7.0
 *
 * @param string $iframe  The HTML `iframe` tag where the attribute should be added.
 * @param string $context Additional context to pass to the filters.
 * @return string Converted `iframe` tag with `loading` attribute added.
 */
function wp_iframe_tag_add_loading_attr( $iframe, $context ) {
	// Iframes with fallback content (see `wp_filter_oembed_result()`) should not be lazy-loaded because they are
	// visually hidden initially.
	if ( str_contains( $iframe, ' data-secret="' ) ) {
		return $iframe;
	}

	// Get loading attribute value to use. This must occur before the conditional check below so that even iframes that
	// are ineligible for being lazy-loaded are considered.
	$optimization_attrs = wp_get_loading_optimization_attributes(
		'iframe',
		array(
			/**
			 * The concrete values for width and height are not important here for now
			 * since fetchpriority is not yet supported for iframes.
			 * TODO: Use WP_HTML_Tag_Processor to extract actual values once support is
			 * added.
			 */
			'width'   => str_contains( $iframe, ' width="' ) ? 100 : null,
			'height'  => str_contains( $iframe, ' height="' ) ? 100 : null,
			// This function is never called when a 'loading' attribute is already present.
			'loading' => null,
		),
		$context
	);

	// Iframes should have source and dimension attributes for the `loading` attribute to be added.
	if ( ! str_contains( $iframe, ' src="' ) || ! str_contains( $iframe, ' width="' ) || ! str_contains( $iframe, ' height="' ) ) {
		return $iframe;
	}

	$value = isset( $optimization_attrs['loading'] ) ? $optimization_attrs['loading'] : false;

	/**
	 * Filters the `loading` attribute value to add to an iframe. Default `lazy`.
	 *
	 * Returning `false` or an empty string will not add the attribute.
	 * Returning `true` will add the default value.
	 *
	 * @since 5.7.0
	 *
	 * @param string|bool $value   The `loading` attribute value. Returning a falsey value will result in
	 *                             the attribute being omitted for the iframe.
	 * @param string      $iframe  The HTML `iframe` tag to be filtered.
	 * @param string      $context Additional context about how the function was called or where the iframe tag is.
	 */
	$value = apply_filters( 'wp_iframe_tag_add_loading_attr', $value, $iframe, $context );

	if ( $value ) {
		if ( ! in_array( $value, array( 'lazy', 'eager' ), true ) ) {
			$value = 'lazy';
		}

		return str_replace( '<iframe', '<iframe loading="' . esc_attr( $value ) . '"', $iframe );
	}

	return $iframe;
}

/**
 * Adds a 'wp-post-image' class to post thumbnails. Internal use only.
 *
 * Uses the {@see 'begin_fetch_post_thumbnail_html'} and {@see 'end_fetch_post_thumbnail_html'}
 * action hooks to dynamically add/remove itself so as to only filter post thumbnails.
 *
 * @ignore
 * @since 2.9.0
 *
 * @param string[] $attr Array of thumbnail attributes including src, class, alt, title, keyed by attribute name.
 * @return string[] Modified array of attributes including the new 'wp-post-image' class.
 */
function _wp_post_thumbnail_class_filter( $attr ) {
	$attr['class'] .= ' wp-post-image';
	return $attr;
}

/**
 * Adds '_wp_post_thumbnail_class_filter' callback to the 'wp_get_attachment_image_attributes'
 * filter hook. Internal use only.
 *
 * @ignore
 * @since 2.9.0
 *
 * @param string[] $attr Array of thumbnail attributes including src, class, alt, title, keyed by attribute name.
 */
function _wp_post_thumbnail_class_filter_add( $attr ) {
	add_filter( 'wp_get_attachment_image_attributes', '_wp_post_thumbnail_class_filter' );
}

/**
 * Removes the '_wp_post_thumbnail_class_filter' callback from the 'wp_get_attachment_image_attributes'
 * filter hook. Internal use only.
 *
 * @ignore
 * @since 2.9.0
 *
 * @param string[] $attr Array of thumbnail attributes including src, class, alt, title, keyed by attribute name.
 */
function _wp_post_thumbnail_class_filter_remove( $attr ) {
	remove_filter( 'wp_get_attachment_image_attributes', '_wp_post_thumbnail_class_filter' );
}

/**
 * Overrides the context used in {@see wp_get_attachment_image()}. Internal use only.
 *
 * Uses the {@see 'begin_fetch_post_thumbnail_html'} and {@see 'end_fetch_post_thumbnail_html'}
 * action hooks to dynamically add/remove itself so as to only filter post thumbnails.
 *
 * @ignore
 * @since 6.3.0
 * @access private
 *
 * @param string $context The context for rendering an attachment image.
 * @return string Modified context set to 'the_post_thumbnail'.
 */
function _wp_post_thumbnail_context_filter( $context ) {
	return 'the_post_thumbnail';
}

/**
 * Adds the '_wp_post_thumbnail_context_filter' callback to the 'wp_get_attachment_image_context'
 * filter hook. Internal use only.
 *
 * @ignore
 * @since 6.3.0
 * @access private
 */
function _wp_post_thumbnail_context_filter_add() {
	add_filter( 'wp_get_attachment_image_context', '_wp_post_thumbnail_context_filter' );
}

/**
 * Removes the '_wp_post_thumbnail_context_filter' callback from the 'wp_get_attachment_image_context'
 * filter hook. Internal use only.
 *
 * @ignore
 * @since 6.3.0
 * @access private
 */
function _wp_post_thumbnail_context_filter_remove() {
	remove_filter( 'wp_get_attachment_image_context', '_wp_post_thumbnail_context_filter' );
}

add_shortcode( 'wp_caption', 'img_caption_shortcode' );
add_shortcode( 'caption', 'img_caption_shortcode' );

/**
 * Builds the Caption shortcode output.
 *
 * Allows a plugin to replace the content that would otherwise be returned. The
 * filter is {@see 'img_caption_shortcode'} and passes an empty string, the attr
 * parameter and the content parameter values.
 *
 * The supported attributes for the shortcode are 'id', 'caption_id', 'align',
 * 'width', 'caption', and 'class'.
 *
 * @since 2.6.0
 * @since 3.9.0 The `class` attribute was added.
 * @since 5.1.0 The `caption_id` attribute was added.
 * @since 5.9.0 The `$content` parameter default value changed from `null` to `''`.
 *
 * @param array  $attr {
 *     Attributes of the caption shortcode.
 *
 *     @type string $id         ID of the image and caption container element, i.e. `<figure>` or `<div>`.
 *     @type string $caption_id ID of the caption element, i.e. `<figcaption>` or `<p>`.
 *     @type string $align      Class name that aligns the caption. Default 'alignnone'. Accepts 'alignleft',
 *                              'aligncenter', alignright', 'alignnone'.
 *     @type int    $width      The width of the caption, in pixels.
 *     @type string $caption    The caption text.
 *     @type string $class      Additional class name(s) added to the caption container.
 * }
 * @param string $content Optional. Shortcode content. Default empty string.
 * @return string HTML content to display the caption.
 */
function img_caption_shortcode( $attr, $content = '' ) {
	// New-style shortcode with the caption inside the shortcode with the link and image tags.
	if ( ! isset( $attr['caption'] ) ) {
		if ( preg_match( '#((?:<a [^>]+>\s*)?<img [^>]+>(?:\s*</a>)?)(.*)#is', $content, $matches ) ) {
			$content         = $matches[1];
			$attr['caption'] = trim( $matches[2] );
		}
	} elseif ( str_contains( $attr['caption'], '<' ) ) {
		$attr['caption'] = wp_kses( $attr['caption'], 'post' );
	}

	/**
	 * Filters the default caption shortcode output.
	 *
	 * If the filtered output isn't empty, it will be used instead of generating
	 * the default caption template.
	 *
	 * @since 2.6.0
	 *
	 * @see img_caption_shortcode()
	 *
	 * @param string $output  The caption output. Default empty.
	 * @param array  $attr    Attributes of the caption shortcode.
	 * @param string $content The image element, possibly wrapped in a hyperlink.
	 */
	$output = apply_filters( 'img_caption_shortcode', '', $attr, $content );

	if ( ! empty( $output ) ) {
		return $output;
	}

	$atts = shortcode_atts(
		array(
			'id'         => '',
			'caption_id' => '',
			'align'      => 'alignnone',
			'width'      => '',
			'caption'    => '',
			'class'      => '',
		),
		$attr,
		'caption'
	);

	$atts['width'] = (int) $atts['width'];

	if ( $atts['width'] < 1 || empty( $atts['caption'] ) ) {
		return $content;
	}

	$id          = '';
	$caption_id  = '';
	$describedby = '';

	if ( $atts['id'] ) {
		$atts['id'] = sanitize_html_class( $atts['id'] );
		$id         = 'id="' . esc_attr( $atts['id'] ) . '" ';
	}

	if ( $atts['caption_id'] ) {
		$atts['caption_id'] = sanitize_html_class( $atts['caption_id'] );
	} elseif ( $atts['id'] ) {
		$atts['caption_id'] = 'caption-' . str_replace( '_', '-', $atts['id'] );
	}

	if ( $atts['caption_id'] ) {
		$caption_id  = 'id="' . esc_attr( $atts['caption_id'] ) . '" ';
		$describedby = 'aria-describedby="' . esc_attr( $atts['caption_id'] ) . '" ';
	}

	$class = trim( 'wp-caption ' . $atts['align'] . ' ' . $atts['class'] );

	$html5 = current_theme_supports( 'html5', 'caption' );
	// HTML5 captions never added the extra 10px to the image width.
	$width = $html5 ? $atts['width'] : ( 10 + $atts['width'] );

	/**
	 * Filters the width of an image's caption.
	 *
	 * By default, the caption is 10 pixels greater than the width of the image,
	 * to prevent post content from running up against a floated image.
	 *
	 * @since 3.7.0
	 *
	 * @see img_caption_shortcode()
	 *
	 * @param int    $width    Width of the caption in pixels. To remove this inline style,
	 *                         return zero.
	 * @param array  $atts     Attributes of the caption shortcode.
	 * @param string $content  The image element, possibly wrapped in a hyperlink.
	 */
	$caption_width = apply_filters( 'img_caption_shortcode_width', $width, $atts, $content );

	$style = '';

	if ( $caption_width ) {
		$style = 'style="width: ' . (int) $caption_width . 'px" ';
	}

	if ( $html5 ) {
		$html = sprintf(
			'<figure %s%s%sclass="%s">%s%s</figure>',
			$id,
			$describedby,
			$style,
			esc_attr( $class ),
			do_shortcode( $content ),
			sprintf(
				'<figcaption %sclass="wp-caption-text">%s</figcaption>',
				$caption_id,
				$atts['caption']
			)
		);
	} else {
		$html = sprintf(
			'<div %s%sclass="%s">%s%s</div>',
			$id,
			$style,
			esc_attr( $class ),
			str_replace( '<img ', '<img ' . $describedby, do_shortcode( $content ) ),
			sprintf(
				'<p %sclass="wp-caption-text">%s</p>',
				$caption_id,
				$atts['caption']
			)
		);
	}

	return $html;
}

add_shortcode( 'gallery', 'gallery_shortcode' );

/**
 * Builds the Gallery shortcode output.
 *
 * This implements the functionality of the Gallery Shortcode for displaying
 * WordPress images on a post.
 *
 * @since 2.5.0
 * @since 2.8.0 Added the `$attr` parameter to set the shortcode output. New attributes included
 *              such as `size`, `itemtag`, `icontag`, `captiontag`, and columns. Changed markup from
 *              `div` tags to `dl`, `dt` and `dd` tags. Support more than one gallery on the
 *              same page.
 * @since 2.9.0 Added support for `include` and `exclude` to shortcode.
 * @since 3.5.0 Use get_post() instead of global `$post`. Handle mapping of `ids` to `include`
 *              and `orderby`.
 * @since 3.6.0 Added validation for tags used in gallery shortcode. Add orientation information to items.
 * @since 3.7.0 Introduced the `link` attribute.
 * @since 3.9.0 `html5` gallery support, accepting 'itemtag', 'icontag', and 'captiontag' attributes.
 * @since 4.0.0 Removed use of `extract()`.
 * @since 4.1.0 Added attribute to `wp_get_attachment_link()` to output `aria-describedby`.
 * @since 4.2.0 Passed the shortcode instance ID to `post_gallery` and `post_playlist` filters.
 * @since 4.6.0 Standardized filter docs to match documentation standards for PHP.
 * @since 5.1.0 Code cleanup for WPCS 1.0.0 coding standards.
 * @since 5.3.0 Saved progress of intermediate image creation after upload.
 * @since 5.5.0 Ensured that galleries can be output as a list of links in feeds.
 * @since 5.6.0 Replaced order-style PHP type conversion functions with typecasts. Fix logic for
 *              an array of image dimensions.
 *
 * @param array $attr {
 *     Attributes of the gallery shortcode.
 *
 *     @type string       $order      Order of the images in the gallery. Default 'ASC'. Accepts 'ASC', 'DESC'.
 *     @type string       $orderby    The field to use when ordering the images. Default 'menu_order ID'.
 *                                    Accepts any valid SQL ORDERBY statement.
 *     @type int          $id         Post ID.
 *     @type string       $itemtag    HTML tag to use for each image in the gallery.
 *                                    Default 'dl', or 'figure' when the theme registers HTML5 gallery support.
 *     @type string       $icontag    HTML tag to use for each image's icon.
 *                                    Default 'dt', or 'div' when the theme registers HTML5 gallery support.
 *     @type string       $captiontag HTML tag to use for each image's caption.
 *                                    Default 'dd', or 'figcaption' when the theme registers HTML5 gallery support.
 *     @type int          $columns    Number of columns of images to display. Default 3.
 *     @type string|int[] $size       Size of the images to display. Accepts any registered image size name, or an array
 *                                    of width and height values in pixels (in that order). Default 'thumbnail'.
 *     @type string       $ids        A comma-separated list of IDs of attachments to display. Default empty.
 *     @type string       $include    A comma-separated list of IDs of attachments to include. Default empty.
 *     @type string       $exclude    A comma-separated list of IDs of attachments to exclude. Default empty.
 *     @type string       $link       What to link each image to. Default empty (links to the attachment page).
 *                                    Accepts 'file', 'none'.
 * }
 * @return string HTML content to display gallery.
 */
function gallery_shortcode( $attr ) {
	$post = get_post();

	static $instance = 0;
	$instance++;

	if ( ! empty( $attr['ids'] ) ) {
		// 'ids' is explicitly ordered, unless you specify otherwise.
		if ( empty( $attr['orderby'] ) ) {
			$attr['orderby'] = 'post__in';
		}
		$attr['include'] = $attr['ids'];
	}

	/**
	 * Filters the default gallery shortcode output.
	 *
	 * If the filtered output isn't empty, it will be used instead of generating
	 * the default gallery template.
	 *
	 * @since 2.5.0
	 * @since 4.2.0 The `$instance` parameter was added.
	 *
	 * @see gallery_shortcode()
	 *
	 * @param string $output   The gallery output. Default empty.
	 * @param array  $attr     Attributes of the gallery shortcode.
	 * @param int    $instance Unique numeric ID of this gallery shortcode instance.
	 */
	$output = apply_filters( 'post_gallery', '', $attr, $instance );

	if ( ! empty( $output ) ) {
		return $output;
	}

	$html5 = current_theme_supports( 'html5', 'gallery' );
	$atts  = shortcode_atts(
		array(
			'order'      => 'ASC',
			'orderby'    => 'menu_order ID',
			'id'         => $post ? $post->ID : 0,
			'itemtag'    => $html5 ? 'figure' : 'dl',
			'icontag'    => $html5 ? 'div' : 'dt',
			'captiontag' => $html5 ? 'figcaption' : 'dd',
			'columns'    => 3,
			'size'       => 'thumbnail',
			'include'    => '',
			'exclude'    => '',
			'link'       => '',
		),
		$attr,
		'gallery'
	);

	$id = (int) $atts['id'];

	if ( ! empty( $atts['include'] ) ) {
		$_attachments = get_posts(
			array(
				'include'        => $atts['include'],
				'post_status'    => 'inherit',
				'post_type'      => 'attachment',
				'post_mime_type' => 'image',
				'order'          => $atts['order'],
				'orderby'        => $atts['orderby'],
			)
		);

		$attachments = array();
		foreach ( $_attachments as $key => $val ) {
			$attachments[ $val->ID ] = $_attachments[ $key ];
		}
	} elseif ( ! empty( $atts['exclude'] ) ) {
		$attachments = get_children(
			array(
				'post_parent'    => $id,
				'exclude'        => $atts['exclude'],
				'post_status'    => 'inherit',
				'post_type'      => 'attachment',
				'post_mime_type' => 'image',
				'order'          => $atts['order'],
				'orderby'        => $atts['orderby'],
			)
		);
	} else {
		$attachments = get_children(
			array(
				'post_parent'    => $id,
				'post_status'    => 'inherit',
				'post_type'      => 'attachment',
				'post_mime_type' => 'image',
				'order'          => $atts['order'],
				'orderby'        => $atts['orderby'],
			)
		);
	}

	if ( empty( $attachments ) ) {
		return '';
	}

	if ( is_feed() ) {
		$output = "\n";
		foreach ( $attachments as $att_id => $attachment ) {
			if ( ! empty( $atts['link'] ) ) {
				if ( 'none' === $atts['link'] ) {
					$output .= wp_get_attachment_image( $att_id, $atts['size'], false, $attr );
				} else {
					$output .= wp_get_attachment_link( $att_id, $atts['size'], false );
				}
			} else {
				$output .= wp_get_attachment_link( $att_id, $atts['size'], true );
			}
			$output .= "\n";
		}
		return $output;
	}

	$itemtag    = tag_escape( $atts['itemtag'] );
	$captiontag = tag_escape( $atts['captiontag'] );
	$icontag    = tag_escape( $atts['icontag'] );
	$valid_tags = wp_kses_allowed_html( 'post' );
	if ( ! isset( $valid_tags[ $itemtag ] ) ) {
		$itemtag = 'dl';
	}
	if ( ! isset( $valid_tags[ $captiontag ] ) ) {
		$captiontag = 'dd';
	}
	if ( ! isset( $valid_tags[ $icontag ] ) ) {
		$icontag = 'dt';
	}

	$columns   = (int) $atts['columns'];
	$itemwidth = $columns > 0 ? floor( 100 / $columns ) : 100;
	$float     = is_rtl() ? 'right' : 'left';

	$selector = "gallery-{$instance}";

	$gallery_style = '';

	/**
	 * Filters whether to print default gallery styles.
	 *
	 * @since 3.1.0
	 *
	 * @param bool $print Whether to print default gallery styles.
	 *                    Defaults to false if the theme supports HTML5 galleries.
	 *                    Otherwise, defaults to true.
	 */
	if ( apply_filters( 'use_default_gallery_style', ! $html5 ) ) {
		$type_attr = current_theme_supports( 'html5', 'style' ) ? '' : ' type="text/css"';

		$gallery_style = "
		<style{$type_attr}>
			#{$selector} {
				margin: auto;
			}
			#{$selector} .gallery-item {
				float: {$float};
				margin-top: 10px;
				text-align: center;
				width: {$itemwidth}%;
			}
			#{$selector} img {
				border: 2px solid #cfcfcf;
			}
			#{$selector} .gallery-caption {
				margin-left: 0;
			}
			/* see gallery_shortcode() in wp-includes/media.php */
		</style>\n\t\t";
	}

	$size_class  = sanitize_html_class( is_array( $atts['size'] ) ? implode( 'x', $atts['size'] ) : $atts['size'] );
	$gallery_div = "<div id='$selector' class='gallery galleryid-{$id} gallery-columns-{$columns} gallery-size-{$size_class}'>";

	/**
	 * Filters the default gallery shortcode CSS styles.
	 *
	 * @since 2.5.0
	 *
	 * @param string $gallery_style Default CSS styles and opening HTML div container
	 *                              for the gallery shortcode output.
	 */
	$output = apply_filters( 'gallery_style', $gallery_style . $gallery_div );

	$i = 0;

	foreach ( $attachments as $id => $attachment ) {

		$attr = ( trim( $attachment->post_excerpt ) ) ? array( 'aria-describedby' => "$selector-$id" ) : '';

		if ( ! empty( $atts['link'] ) && 'file' === $atts['link'] ) {
			$image_output = wp_get_attachment_link( $id, $atts['size'], false, false, false, $attr );
		} elseif ( ! empty( $atts['link'] ) && 'none' === $atts['link'] ) {
			$image_output = wp_get_attachment_image( $id, $atts['size'], false, $attr );
		} else {
			$image_output = wp_get_attachment_link( $id, $atts['size'], true, false, false, $attr );
		}

		$image_meta = wp_get_attachment_metadata( $id );

		$orientation = '';

		if ( isset( $image_meta['height'], $image_meta['width'] ) ) {
			$orientation = ( $image_meta['height'] > $image_meta['width'] ) ? 'portrait' : 'landscape';
		}

		$output .= "<{$itemtag} class='gallery-item'>";
		$output .= "
			<{$icontag} class='gallery-icon {$orientation}'>
				$image_output
			</{$icontag}>";

		if ( $captiontag && trim( $attachment->post_excerpt ) ) {
			$output .= "
				<{$captiontag} class='wp-caption-text gallery-caption' id='$selector-$id'>
				" . wptexturize( $attachment->post_excerpt ) . "
				</{$captiontag}>";
		}

		$output .= "</{$itemtag}>";

		if ( ! $html5 && $columns > 0 && 0 === ++$i % $columns ) {
			$output .= '<br style="clear: both" />';
		}
	}

	if ( ! $html5 && $columns > 0 && 0 !== $i % $columns ) {
		$output .= "
			<br style='clear: both' />";
	}

	$output .= "
		</div>\n";

	return $output;
}

/**
 * Outputs the templates used by playlists.
 *
 * @since 3.9.0
 */
function wp_underscore_playlist_templates() {
	?>
<script type="text/html" id="tmpl-wp-playlist-current-item">
	<# if ( data.thumb && data.thumb.src ) { #>
		<img src="{{ data.thumb.src }}" alt="" />
	<# } #>
	<div class="wp-playlist-caption">
		<span class="wp-playlist-item-meta wp-playlist-item-title">
			<# if ( data.meta.album || data.meta.artist ) { #>
				<?php
				/* translators: %s: Playlist item title. */
				printf( _x( '&#8220;%s&#8221;', 'playlist item title' ), '{{ data.title }}' );
				?>
			<# } else { #>
				{{ data.title }}
			<# } #>
		</span>
		<# if ( data.meta.album ) { #><span class="wp-playlist-item-meta wp-playlist-item-album">{{ data.meta.album }}</span><# } #>
		<# if ( data.meta.artist ) { #><span class="wp-playlist-item-meta wp-playlist-item-artist">{{ data.meta.artist }}</span><# } #>
	</div>
</script>
<script type="text/html" id="tmpl-wp-playlist-item">
	<div class="wp-playlist-item">
		<a class="wp-playlist-caption" href="{{ data.src }}">
			{{ data.index ? ( data.index + '. ' ) : '' }}
			<# if ( data.caption ) { #>
				{{ data.caption }}
			<# } else { #>
				<# if ( data.artists && data.meta.artist ) { #>
					<span class="wp-playlist-item-title">
						<?php
						/* translators: %s: Playlist item title. */
						printf( _x( '&#8220;%s&#8221;', 'playlist item title' ), '{{{ data.title }}}' );
						?>
					</span>
					<span class="wp-playlist-item-artist"> &mdash; {{ data.meta.artist }}</span>
				<# } else { #>
					<span class="wp-playlist-item-title">{{{ data.title }}}</span>
				<# } #>
			<# } #>
		</a>
		<# if ( data.meta.length_formatted ) { #>
		<div class="wp-playlist-item-length">{{ data.meta.length_formatted }}</div>
		<# } #>
	</div>
</script>
	<?php
}

/**
 * Outputs and enqueues default scripts and styles for playlists.
 *
 * @since 3.9.0
 *
 * @param string $type Type of playlist. Accepts 'audio' or 'video'.
 */
function wp_playlist_scripts( $type ) {
	wp_enqueue_style( 'wp-mediaelement' );
	wp_enqueue_script( 'wp-playlist' );
	?>
<!--[if lt IE 9]><script>document.createElement('<?php echo esc_js( $type ); ?>');</script><![endif]-->
	<?php
	add_action( 'wp_footer', 'wp_underscore_playlist_templates', 0 );
	add_action( 'admin_footer', 'wp_underscore_playlist_templates', 0 );
}

/**
 * Builds the Playlist shortcode output.
 *
 * This implements the functionality of the playlist shortcode for displaying
 * a collection of WordPress audio or video files in a post.
 *
 * @since 3.9.0
 *
 * @global int $content_width
 *
 * @param array $attr {
 *     Array of default playlist attributes.
 *
 *     @type string  $type         Type of playlist to display. Accepts 'audio' or 'video'. Default 'audio'.
 *     @type string  $order        Designates ascending or descending order of items in the playlist.
 *                                 Accepts 'ASC', 'DESC'. Default 'ASC'.
 *     @type string  $orderby      Any column, or columns, to sort the playlist. If $ids are
 *                                 passed, this defaults to the order of the $ids array ('post__in').
 *                                 Otherwise default is 'menu_order ID'.
 *     @type int     $id           If an explicit $ids array is not present, this parameter
 *                                 will determine which attachments are used for the playlist.
 *                                 Default is the current post ID.
 *     @type array   $ids          Create a playlist out of these explicit attachment IDs. If empty,
 *                                 a playlist will be created from all $type attachments of $id.
 *                                 Default empty.
 *     @type array   $exclude      List of specific attachment IDs to exclude from the playlist. Default empty.
 *     @type string  $style        Playlist style to use. Accepts 'light' or 'dark'. Default 'light'.
 *     @type bool    $tracklist    Whether to show or hide the playlist. Default true.
 *     @type bool    $tracknumbers Whether to show or hide the numbers next to entries in the playlist. Default true.
 *     @type bool    $images       Show or hide the video or audio thumbnail (Featured Image/post
 *                                 thumbnail). Default true.
 *     @type bool    $artists      Whether to show or hide artist name in the playlist. Default true.
 * }
 *
 * @return string Playlist output. Empty string if the passed type is unsupported.
 */
function wp_playlist_shortcode( $attr ) {
	global $content_width;
	$post = get_post();

	static $instance = 0;
	$instance++;

	if ( ! empty( $attr['ids'] ) ) {
		// 'ids' is explicitly ordered, unless you specify otherwise.
		if ( empty( $attr['orderby'] ) ) {
			$attr['orderby'] = 'post__in';
		}
		$attr['include'] = $attr['ids'];
	}

	/**
	 * Filters the playlist output.
	 *
	 * Returning a non-empty value from the filter will short-circuit generation
	 * of the default playlist output, returning the passed value instead.
	 *
	 * @since 3.9.0
	 * @since 4.2.0 The `$instance` parameter was added.
	 *
	 * @param string $output   Playlist output. Default empty.
	 * @param array  $attr     An array of shortcode attributes.
	 * @param int    $instance Unique numeric ID of this playlist shortcode instance.
	 */
	$output = apply_filters( 'post_playlist', '', $attr, $instance );

	if ( ! empty( $output ) ) {
		return $output;
	}

	$atts = shortcode_atts(
		array(
			'type'         => 'audio',
			'order'        => 'ASC',
			'orderby'      => 'menu_order ID',
			'id'           => $post ? $post->ID : 0,
			'include'      => '',
			'exclude'      => '',
			'style'        => 'light',
			'tracklist'    => true,
			'tracknumbers' => true,
			'images'       => true,
			'artists'      => true,
		),
		$attr,
		'playlist'
	);

	$id = (int) $atts['id'];

	if ( 'audio' !== $atts['type'] ) {
		$atts['type'] = 'video';
	}

	$args = array(
		'post_status'    => 'inherit',
		'post_type'      => 'attachment',
		'post_mime_type' => $atts['type'],
		'order'          => $atts['order'],
		'orderby'        => $atts['orderby'],
	);

	if ( ! empty( $atts['include'] ) ) {
		$args['include'] = $atts['include'];
		$_attachments    = get_posts( $args );

		$attachments = array();
		foreach ( $_attachments as $key => $val ) {
			$attachments[ $val->ID ] = $_attachments[ $key ];
		}
	} elseif ( ! empty( $atts['exclude'] ) ) {
		$args['post_parent'] = $id;
		$args['exclude']     = $atts['exclude'];
		$attachments         = get_children( $args );
	} else {
		$args['post_parent'] = $id;
		$attachments         = get_children( $args );
	}

	if ( empty( $attachments ) ) {
		return '';
	}

	if ( is_feed() ) {
		$output = "\n";
		foreach ( $attachments as $att_id => $attachment ) {
			$output .= wp_get_attachment_link( $att_id ) . "\n";
		}
		return $output;
	}

	$outer = 22; // Default padding and border of wrapper.

	$default_width  = 640;
	$default_height = 360;

	$theme_width  = empty( $content_width ) ? $default_width : ( $content_width - $outer );
	$theme_height = empty( $content_width ) ? $default_height : round( ( $default_height * $theme_width ) / $default_width );

	$data = array(
		'type'         => $atts['type'],
		// Don't pass strings to JSON, will be truthy in JS.
		'tracklist'    => wp_validate_boolean( $atts['tracklist'] ),
		'tracknumbers' => wp_validate_boolean( $atts['tracknumbers'] ),
		'images'       => wp_validate_boolean( $atts['images'] ),
		'artists'      => wp_validate_boolean( $atts['artists'] ),
	);

	$tracks = array();
	foreach ( $attachments as $attachment ) {
		$url   = wp_get_attachment_url( $attachment->ID );
		$ftype = wp_check_filetype( $url, wp_get_mime_types() );
		$track = array(
			'src'         => $url,
			'type'        => $ftype['type'],
			'title'       => $attachment->post_title,
			'caption'     => $attachment->post_excerpt,
			'description' => $attachment->post_content,
		);

		$track['meta'] = array();
		$meta          = wp_get_attachment_metadata( $attachment->ID );
		if ( ! empty( $meta ) ) {

			foreach ( wp_get_attachment_id3_keys( $attachment ) as $key => $label ) {
				if ( ! empty( $meta[ $key ] ) ) {
					$track['meta'][ $key ] = $meta[ $key ];
				}
			}

			if ( 'video' === $atts['type'] ) {
				if ( ! empty( $meta['width'] ) && ! empty( $meta['height'] ) ) {
					$width        = $meta['width'];
					$height       = $meta['height'];
					$theme_height = round( ( $height * $theme_width ) / $width );
				} else {
					$width  = $default_width;
					$height = $default_height;
				}

				$track['dimensions'] = array(
					'original' => compact( 'width', 'height' ),
					'resized'  => array(
						'width'  => $theme_width,
						'height' => $theme_height,
					),
				);
			}
		}

		if ( $atts['images'] ) {
			$thumb_id = get_post_thumbnail_id( $attachment->ID );
			if ( ! empty( $thumb_id ) ) {
				list( $src, $width, $height ) = wp_get_attachment_image_src( $thumb_id, 'full' );
				$track['image']               = compact( 'src', 'width', 'height' );
				list( $src, $width, $height ) = wp_get_attachment_image_src( $thumb_id, 'thumbnail' );
				$track['thumb']               = compact( 'src', 'width', 'height' );
			} else {
				$src            = wp_mime_type_icon( $attachment->ID );
				$width          = 48;
				$height         = 64;
				$track['image'] = compact( 'src', 'width', 'height' );
				$track['thumb'] = compact( 'src', 'width', 'height' );
			}
		}

		$tracks[] = $track;
	}
	$data['tracks'] = $tracks;

	$safe_type  = esc_attr( $atts['type'] );
	$safe_style = esc_attr( $atts['style'] );

	ob_start();

	if ( 1 === $instance ) {
		/**
		 * Prints and enqueues playlist scripts, styles, and JavaScript templates.
		 *
		 * @since 3.9.0
		 *
		 * @param string $type  Type of playlist. Possible values are 'audio' or 'video'.
		 * @param string $style The 'theme' for the playlist. Core provides 'light' and 'dark'.
		 */
		do_action( 'wp_playlist_scripts', $atts['type'], $atts['style'] );
	}
	?>
<div class="wp-playlist wp-<?php echo $safe_type; ?>-playlist wp-playlist-<?php echo $safe_style; ?>">
	<?php if ( 'audio' === $atts['type'] ) : ?>
		<div class="wp-playlist-current-item"></div>
	<?php endif; ?>
	<<?php echo $safe_type; ?> controls="controls" preload="none" width="<?php echo (int) $theme_width; ?>"
		<?php
		if ( 'video' === $safe_type ) {
			echo ' height="', (int) $theme_height, '"';
		}
		?>
	></<?php echo $safe_type; ?>>
	<div class="wp-playlist-next"></div>
	<div class="wp-playlist-prev"></div>
	<noscript>
	<ol>
		<?php
		foreach ( $attachments as $att_id => $attachment ) {
			printf( '<li>%s</li>', wp_get_attachment_link( $att_id ) );
		}
		?>
	</ol>
	</noscript>
	<script type="application/json" class="wp-playlist-script"><?php echo wp_json_encode( $data ); ?></script>
</div>
	<?php
	return ob_get_clean();
}
add_shortcode( 'playlist', 'wp_playlist_shortcode' );

/**
 * Provides a No-JS Flash fallback as a last resort for audio / video.
 *
 * @since 3.6.0
 *
 * @param string $url The media element URL.
 * @return string Fallback HTML.
 */
function wp_mediaelement_fallback( $url ) {
	/**
	 * Filters the Mediaelement fallback output for no-JS.
	 *
	 * @since 3.6.0
	 *
	 * @param string $output Fallback output for no-JS.
	 * @param string $url    Media file URL.
	 */
	return apply_filters( 'wp_mediaelement_fallback', sprintf( '<a href="%1$s">%1$s</a>', esc_url( $url ) ), $url );
}

/**
 * Returns a filtered list of supported audio formats.
 *
 * @since 3.6.0
 *
 * @return string[] Supported audio formats.
 */
function wp_get_audio_extensions() {
	/**
	 * Filters the list of supported audio formats.
	 *
	 * @since 3.6.0
	 *
	 * @param string[] $extensions An array of supported audio formats. Defaults are
	 *                            'mp3', 'ogg', 'flac', 'm4a', 'wav'.
	 */
	return apply_filters( 'wp_audio_extensions', array( 'mp3', 'ogg', 'flac', 'm4a', 'wav' ) );
}

/**
 * Returns useful keys to use to lookup data from an attachment's stored metadata.
 *
 * @since 3.9.0
 *
 * @param WP_Post $attachment The current attachment, provided for context.
 * @param string  $context    Optional. The context. Accepts 'edit', 'display'. Default 'display'.
 * @return string[] Key/value pairs of field keys to labels.
 */
function wp_get_attachment_id3_keys( $attachment, $context = 'display' ) {
	$fields = array(
		'artist' => __( 'Artist' ),
		'album'  => __( 'Album' ),
	);

	if ( 'display' === $context ) {
		$fields['genre']            = __( 'Genre' );
		$fields['year']             = __( 'Year' );
		$fields['length_formatted'] = _x( 'Length', 'video or audio' );
	} elseif ( 'js' === $context ) {
		$fields['bitrate']      = __( 'Bitrate' );
		$fields['bitrate_mode'] = __( 'Bitrate Mode' );
	}

	/**
	 * Filters the editable list of keys to look up data from an attachment's metadata.
	 *
	 * @since 3.9.0
	 *
	 * @param array   $fields     Key/value pairs of field keys to labels.
	 * @param WP_Post $attachment Attachment object.
	 * @param string  $context    The context. Accepts 'edit', 'display'. Default 'display'.
	 */
	return apply_filters( 'wp_get_attachment_id3_keys', $fields, $attachment, $context );
}
/**
 * Builds the Audio shortcode output.
 *
 * This implements the functionality of the Audio Shortcode for displaying
 * WordPress mp3s in a post.
 *
 * @since 3.6.0
 *
 * @param array  $attr {
 *     Attributes of the audio shortcode.
 *
 *     @type string $src      URL to the source of the audio file. Default empty.
 *     @type string $loop     The 'loop' attribute for the `<audio>` element. Default empty.
 *     @type string $autoplay The 'autoplay' attribute for the `<audio>` element. Default empty.
 *     @type string $preload  The 'preload' attribute for the `<audio>` element. Default 'none'.
 *     @type string $class    The 'class' attribute for the `<audio>` element. Default 'wp-audio-shortcode'.
 *     @type string $style    The 'style' attribute for the `<audio>` element. Default 'width: 100%;'.
 * }
 * @param string $content Shortcode content.
 * @return string|void HTML content to display audio.
 */
function wp_audio_shortcode( $attr, $content = '' ) {
	$post_id = get_post() ? get_the_ID() : 0;

	static $instance = 0;
	$instance++;

	/**
	 * Filters the default audio shortcode output.
	 *
	 * If the filtered output isn't empty, it will be used instead of generating the default audio template.
	 *
	 * @since 3.6.0
	 *
	 * @param string $html     Empty variable to be replaced with shortcode markup.
	 * @param array  $attr     Attributes of the shortcode. @see wp_audio_shortcode()
	 * @param string $content  Shortcode content.
	 * @param int    $instance Unique numeric ID of this audio shortcode instance.
	 */
	$override = apply_filters( 'wp_audio_shortcode_override', '', $attr, $content, $instance );

	if ( '' !== $override ) {
		return $override;
	}

	$audio = null;

	$default_types = wp_get_audio_extensions();
	$defaults_atts = array(
		'src'      => '',
		'loop'     => '',
		'autoplay' => '',
		'preload'  => 'none',
		'class'    => 'wp-audio-shortcode',
		'style'    => 'width: 100%;',
	);
	foreach ( $default_types as $type ) {
		$defaults_atts[ $type ] = '';
	}

	$atts = shortcode_atts( $defaults_atts, $attr, 'audio' );

	$primary = false;
	if ( ! empty( $atts['src'] ) ) {
		$type = wp_check_filetype( $atts['src'], wp_get_mime_types() );

		if ( ! in_array( strtolower( $type['ext'] ), $default_types, true ) ) {
			return sprintf( '<a class="wp-embedded-audio" href="%s">%s</a>', esc_url( $atts['src'] ), esc_html( $atts['src'] ) );
		}

		$primary = true;
		array_unshift( $default_types, 'src' );
	} else {
		foreach ( $default_types as $ext ) {
			if ( ! empty( $atts[ $ext ] ) ) {
				$type = wp_check_filetype( $atts[ $ext ], wp_get_mime_types() );

				if ( strtolower( $type['ext'] ) === $ext ) {
					$primary = true;
				}
			}
		}
	}

	if ( ! $primary ) {
		$audios = get_attached_media( 'audio', $post_id );

		if ( empty( $audios ) ) {
			return;
		}

		$audio       = reset( $audios );
		$atts['src'] = wp_get_attachment_url( $audio->ID );

		if ( empty( $atts['src'] ) ) {
			return;
		}

		array_unshift( $default_types, 'src' );
	}

	/**
	 * Filters the media library used for the audio shortcode.
	 *
	 * @since 3.6.0
	 *
	 * @param string $library Media library used for the audio shortcode.
	 */
	$library = apply_filters( 'wp_audio_shortcode_library', 'mediaelement' );

	if ( 'mediaelement' === $library && did_action( 'init' ) ) {
		wp_enqueue_style( 'wp-mediaelement' );
		wp_enqueue_script( 'wp-mediaelement' );
	}

	/**
	 * Filters the class attribute for the audio shortcode output container.
	 *
	 * @since 3.6.0
	 * @since 4.9.0 The `$atts` parameter was added.
	 *
	 * @param string $class CSS class or list of space-separated classes.
	 * @param array  $atts  Array of audio shortcode attributes.
	 */
	$atts['class'] = apply_filters( 'wp_audio_shortcode_class', $atts['class'], $atts );

	$html_atts = array(
		'class'    => $atts['class'],
		'id'       => sprintf( 'audio-%d-%d', $post_id, $instance ),
		'loop'     => wp_validate_boolean( $atts['loop'] ),
		'autoplay' => wp_validate_boolean( $atts['autoplay'] ),
		'preload'  => $atts['preload'],
		'style'    => $atts['style'],
	);

	// These ones should just be omitted altogether if they are blank.
	foreach ( array( 'loop', 'autoplay', 'preload' ) as $a ) {
		if ( empty( $html_atts[ $a ] ) ) {
			unset( $html_atts[ $a ] );
		}
	}

	$attr_strings = array();

	foreach ( $html_atts as $k => $v ) {
		$attr_strings[] = $k . '="' . esc_attr( $v ) . '"';
	}

	$html = '';

	if ( 'mediaelement' === $library && 1 === $instance ) {
		$html .= "<!--[if lt IE 9]><script>document.createElement('audio');</script><![endif]-->\n";
	}

	$html .= sprintf( '<audio %s controls="controls">', implode( ' ', $attr_strings ) );

	$fileurl = '';
	$source  = '<source type="%s" src="%s" />';

	foreach ( $default_types as $fallback ) {
		if ( ! empty( $atts[ $fallback ] ) ) {
			if ( empty( $fileurl ) ) {
				$fileurl = $atts[ $fallback ];
			}

			$type  = wp_check_filetype( $atts[ $fallback ], wp_get_mime_types() );
			$url   = add_query_arg( '_', $instance, $atts[ $fallback ] );
			$html .= sprintf( $source, $type['type'], esc_url( $url ) );
		}
	}

	if ( 'mediaelement' === $library ) {
		$html .= wp_mediaelement_fallback( $fileurl );
	}

	$html .= '</audio>';

	/**
	 * Filters the audio shortcode output.
	 *
	 * @since 3.6.0
	 *
	 * @param string $html    Audio shortcode HTML output.
	 * @param array  $atts    Array of audio shortcode attributes.
	 * @param string $audio   Audio file.
	 * @param int    $post_id Post ID.
	 * @param string $library Media library used for the audio shortcode.
	 */
	return apply_filters( 'wp_audio_shortcode', $html, $atts, $audio, $post_id, $library );
}
add_shortcode( 'audio', 'wp_audio_shortcode' );

/**
 * Returns a filtered list of supported video formats.
 *
 * @since 3.6.0
 *
 * @return string[] List of supported video formats.
 */
function wp_get_video_extensions() {
	/**
	 * Filters the list of supported video formats.
	 *
	 * @since 3.6.0
	 *
	 * @param string[] $extensions An array of supported video formats. Defaults are
	 *                             'mp4', 'm4v', 'webm', 'ogv', 'flv'.
	 */
	return apply_filters( 'wp_video_extensions', array( 'mp4', 'm4v', 'webm', 'ogv', 'flv' ) );
}

/**
 * Builds the Video shortcode output.
 *
 * This implements the functionality of the Video Shortcode for displaying
 * WordPress mp4s in a post.
 *
 * @since 3.6.0
 *
 * @global int $content_width
 *
 * @param array  $attr {
 *     Attributes of the shortcode.
 *
 *     @type string $src      URL to the source of the video file. Default empty.
 *     @type int    $height   Height of the video embed in pixels. Default 360.
 *     @type int    $width    Width of the video embed in pixels. Default $content_width or 640.
 *     @type string $poster   The 'poster' attribute for the `<video>` element. Default empty.
 *     @type string $loop     The 'loop' attribute for the `<video>` element. Default empty.
 *     @type string $autoplay The 'autoplay' attribute for the `<video>` element. Default empty.
 *     @type string $muted    The 'muted' attribute for the `<video>` element. Default false.
 *     @type string $preload  The 'preload' attribute for the `<video>` element.
 *                            Default 'metadata'.
 *     @type string $class    The 'class' attribute for the `<video>` element.
 *                            Default 'wp-video-shortcode'.
 * }
 * @param string $content Shortcode content.
 * @return string|void HTML content to display video.
 */
function wp_video_shortcode( $attr, $content = '' ) {
	global $content_width;
	$post_id = get_post() ? get_the_ID() : 0;

	static $instance = 0;
	$instance++;

	/**
	 * Filters the default video shortcode output.
	 *
	 * If the filtered output isn't empty, it will be used instead of generating
	 * the default video template.
	 *
	 * @since 3.6.0
	 *
	 * @see wp_video_shortcode()
	 *
	 * @param string $html     Empty variable to be replaced with shortcode markup.
	 * @param array  $attr     Attributes of the shortcode. @see wp_video_shortcode()
	 * @param string $content  Video shortcode content.
	 * @param int    $instance Unique numeric ID of this video shortcode instance.
	 */
	$override = apply_filters( 'wp_video_shortcode_override', '', $attr, $content, $instance );

	if ( '' !== $override ) {
		return $override;
	}

	$video = null;

	$default_types = wp_get_video_extensions();
	$defaults_atts = array(
		'src'      => '',
		'poster'   => '',
		'loop'     => '',
		'autoplay' => '',
		'muted'    => 'false',
		'preload'  => 'metadata',
		'width'    => 640,
		'height'   => 360,
		'class'    => 'wp-video-shortcode',
	);

	foreach ( $default_types as $type ) {
		$defaults_atts[ $type ] = '';
	}

	$atts = shortcode_atts( $defaults_atts, $attr, 'video' );

	if ( is_admin() ) {
		// Shrink the video so it isn't huge in the admin.
		if ( $atts['width'] > $defaults_atts['width'] ) {
			$atts['height'] = round( ( $atts['height'] * $defaults_atts['width'] ) / $atts['width'] );
			$atts['width']  = $defaults_atts['width'];
		}
	} else {
		// If the video is bigger than the theme.
		if ( ! empty( $content_width ) && $atts['width'] > $content_width ) {
			$atts['height'] = round( ( $atts['height'] * $content_width ) / $atts['width'] );
			$atts['width']  = $content_width;
		}
	}

	$is_vimeo      = false;
	$is_youtube    = false;
	$yt_pattern    = '#^https?://(?:www\.)?(?:youtube\.com/watch|youtu\.be/)#';
	$vimeo_pattern = '#^https?://(.+\.)?vimeo\.com/.*#';

	$primary = false;
	if ( ! empty( $atts['src'] ) ) {
		$is_vimeo   = ( preg_match( $vimeo_pattern, $atts['src'] ) );
		$is_youtube = ( preg_match( $yt_pattern, $atts['src'] ) );

		if ( ! $is_youtube && ! $is_vimeo ) {
			$type = wp_check_filetype( $atts['src'], wp_get_mime_types() );

			if ( ! in_array( strtolower( $type['ext'] ), $default_types, true ) ) {
				return sprintf( '<a class="wp-embedded-video" href="%s">%s</a>', esc_url( $atts['src'] ), esc_html( $atts['src'] ) );
			}
		}

		if ( $is_vimeo ) {
			wp_enqueue_script( 'mediaelement-vimeo' );
		}

		$primary = true;
		array_unshift( $default_types, 'src' );
	} else {
		foreach ( $default_types as $ext ) {
			if ( ! empty( $atts[ $ext ] ) ) {
				$type = wp_check_filetype( $atts[ $ext ], wp_get_mime_types() );
				if ( strtolower( $type['ext'] ) === $ext ) {
					$primary = true;
				}
			}
		}
	}

	if ( ! $primary ) {
		$videos = get_attached_media( 'video', $post_id );
		if ( empty( $videos ) ) {
			return;
		}

		$video       = reset( $videos );
		$atts['src'] = wp_get_attachment_url( $video->ID );
		if ( empty( $atts['src'] ) ) {
			return;
		}

		array_unshift( $default_types, 'src' );
	}

	/**
	 * Filters the media library used for the video shortcode.
	 *
	 * @since 3.6.0
	 *
	 * @param string $library Media library used for the video shortcode.
	 */
	$library = apply_filters( 'wp_video_shortcode_library', 'mediaelement' );
	if ( 'mediaelement' === $library && did_action( 'init' ) ) {
		wp_enqueue_style( 'wp-mediaelement' );
		wp_enqueue_script( 'wp-mediaelement' );
		wp_enqueue_script( 'mediaelement-vimeo' );
	}

	// MediaElement.js has issues with some URL formats for Vimeo and YouTube,
	// so update the URL to prevent the ME.js player from breaking.
	if ( 'mediaelement' === $library ) {
		if ( $is_youtube ) {
			// Remove `feature` query arg and force SSL - see #40866.
			$atts['src'] = remove_query_arg( 'feature', $atts['src'] );
			$atts['src'] = set_url_scheme( $atts['src'], 'https' );
		} elseif ( $is_vimeo ) {
			// Remove all query arguments and force SSL - see #40866.
			$parsed_vimeo_url = wp_parse_url( $atts['src'] );
			$vimeo_src        = 'https://' . $parsed_vimeo_url['host'] . $parsed_vimeo_url['path'];

			// Add loop param for mejs bug - see #40977, not needed after #39686.
			$loop        = $atts['loop'] ? '1' : '0';
			$atts['src'] = add_query_arg( 'loop', $loop, $vimeo_src );
		}
	}

	/**
	 * Filters the class attribute for the video shortcode output container.
	 *
	 * @since 3.6.0
	 * @since 4.9.0 The `$atts` parameter was added.
	 *
	 * @param string $class CSS class or list of space-separated classes.
	 * @param array  $atts  Array of video shortcode attributes.
	 */
	$atts['class'] = apply_filters( 'wp_video_shortcode_class', $atts['class'], $atts );

	$html_atts = array(
		'class'    => $atts['class'],
		'id'       => sprintf( 'video-%d-%d', $post_id, $instance ),
		'width'    => absint( $atts['width'] ),
		'height'   => absint( $atts['height'] ),
		'poster'   => esc_url( $atts['poster'] ),
		'loop'     => wp_validate_boolean( $atts['loop'] ),
		'autoplay' => wp_validate_boolean( $atts['autoplay'] ),
		'muted'    => wp_validate_boolean( $atts['muted'] ),
		'preload'  => $atts['preload'],
	);

	// These ones should just be omitted altogether if they are blank.
	foreach ( array( 'poster', 'loop', 'autoplay', 'preload', 'muted' ) as $a ) {
		if ( empty( $html_atts[ $a ] ) ) {
			unset( $html_atts[ $a ] );
		}
	}

	$attr_strings = array();
	foreach ( $html_atts as $k => $v ) {
		$attr_strings[] = $k . '="' . esc_attr( $v ) . '"';
	}

	$html = '';

	if ( 'mediaelement' === $library && 1 === $instance ) {
		$html .= "<!--[if lt IE 9]><script>document.createElement('video');</script><![endif]-->\n";
	}

	$html .= sprintf( '<video %s controls="controls">', implode( ' ', $attr_strings ) );

	$fileurl = '';
	$source  = '<source type="%s" src="%s" />';

	foreach ( $default_types as $fallback ) {
		if ( ! empty( $atts[ $fallback ] ) ) {
			if ( empty( $fileurl ) ) {
				$fileurl = $atts[ $fallback ];
			}
			if ( 'src' === $fallback && $is_youtube ) {
				$type = array( 'type' => 'video/youtube' );
			} elseif ( 'src' === $fallback && $is_vimeo ) {
				$type = array( 'type' => 'video/vimeo' );
			} else {
				$type = wp_check_filetype( $atts[ $fallback ], wp_get_mime_types() );
			}
			$url   = add_query_arg( '_', $instance, $atts[ $fallback ] );
			$html .= sprintf( $source, $type['type'], esc_url( $url ) );
		}
	}

	if ( ! empty( $content ) ) {
		if ( str_contains( $content, "\n" ) ) {
			$content = str_replace( array( "\r\n", "\n", "\t" ), '', $content );
		}
		$html .= trim( $content );
	}

	if ( 'mediaelement' === $library ) {
		$html .= wp_mediaelement_fallback( $fileurl );
	}
	$html .= '</video>';

	$width_rule = '';
	if ( ! empty( $atts['width'] ) ) {
		$width_rule = sprintf( 'width: %dpx;', $atts['width'] );
	}
	$output = sprintf( '<div style="%s" class="wp-video">%s</div>', $width_rule, $html );

	/**
	 * Filters the output of the video shortcode.
	 *
	 * @since 3.6.0
	 *
	 * @param string $output  Video shortcode HTML output.
	 * @param array  $atts    Array of video shortcode attributes.
	 * @param string $video   Video file.
	 * @param int    $post_id Post ID.
	 * @param string $library Media library used for the video shortcode.
	 */
	return apply_filters( 'wp_video_shortcode', $output, $atts, $video, $post_id, $library );
}
add_shortcode( 'video', 'wp_video_shortcode' );

/**
 * Gets the previous image link that has the same post parent.
 *
 * @since 5.8.0
 *
 * @see get_adjacent_image_link()
 *
 * @param string|int[] $size Optional. Image size. Accepts any registered image size name, or an array
 *                           of width and height values in pixels (in that order). Default 'thumbnail'.
 * @param string|false $text Optional. Link text. Default false.
 * @return string Markup for previous image link.
 */
function get_previous_image_link( $size = 'thumbnail', $text = false ) {
	return get_adjacent_image_link( true, $size, $text );
}

/**
 * Displays previous image link that has the same post parent.
 *
 * @since 2.5.0
 *
 * @param string|int[] $size Optional. Image size. Accepts any registered image size name, or an array
 *                           of width and height values in pixels (in that order). Default 'thumbnail'.
 * @param string|false $text Optional. Link text. Default false.
 */
function previous_image_link( $size = 'thumbnail', $text = false ) {
	echo get_previous_image_link( $size, $text );
}

/**
 * Gets the next image link that has the same post parent.
 *
 * @since 5.8.0
 *
 * @see get_adjacent_image_link()
 *
 * @param string|int[] $size Optional. Image size. Accepts any registered image size name, or an array
 *                           of width and height values in pixels (in that order). Default 'thumbnail'.
 * @param string|false $text Optional. Link text. Default false.
 * @return string Markup for next image link.
 */
function get_next_image_link( $size = 'thumbnail', $text = false ) {
	return get_adjacent_image_link( false, $size, $text );
}

/**
 * Displays next image link that has the same post parent.
 *
 * @since 2.5.0
 *
 * @param string|int[] $size Optional. Image size. Accepts any registered image size name, or an array
 *                           of width and height values in pixels (in that order). Default 'thumbnail'.
 * @param string|false $text Optional. Link text. Default false.
 */
function next_image_link( $size = 'thumbnail', $text = false ) {
	echo get_next_image_link( $size, $text );
}

/**
 * Gets the next or previous image link that has the same post parent.
 *
 * Retrieves the current attachment object from the $post global.
 *
 * @since 5.8.0
 *
 * @param bool         $prev Optional. Whether to display the next (false) or previous (true) link. Default true.
 * @param string|int[] $size Optional. Image size. Accepts any registered image size name, or an array
 *                           of width and height values in pixels (in that order). Default 'thumbnail'.
 * @param bool         $text Optional. Link text. Default false.
 * @return string Markup for image link.
 */
function get_adjacent_image_link( $prev = true, $size = 'thumbnail', $text = false ) {
	$post        = get_post();
	$attachments = array_values(
		get_children(
			array(
				'post_parent'    => $post->post_parent,
				'post_status'    => 'inherit',
				'post_type'      => 'attachment',
				'post_mime_type' => 'image',
				'order'          => 'ASC',
				'orderby'        => 'menu_order ID',
			)
		)
	);

	foreach ( $attachments as $k => $attachment ) {
		if ( (int) $attachment->ID === (int) $post->ID ) {
			break;
		}
	}

	$output        = '';
	$attachment_id = 0;

	if ( $attachments ) {
		$k = $prev ? $k - 1 : $k + 1;

		if ( isset( $attachments[ $k ] ) ) {
			$attachment_id = $attachments[ $k ]->ID;
			$attr          = array( 'alt' => get_the_title( $attachment_id ) );
			$output        = wp_get_attachment_link( $attachment_id, $size, true, false, $text, $attr );
		}
	}

	$adjacent = $prev ? 'previous' : 'next';

	/**
	 * Filters the adjacent image link.
	 *
	 * The dynamic portion of the hook name, `$adjacent`, refers to the type of adjacency,
	 * either 'next', or 'previous'.
	 *
	 * Possible hook names include:
	 *
	 *  - `next_image_link`
	 *  - `previous_image_link`
	 *
	 * @since 3.5.0
	 *
	 * @param string $output        Adjacent image HTML markup.
	 * @param int    $attachment_id Attachment ID
	 * @param string|int[] $size    Requested image size. Can be any registered image size name, or
	 *                              an array of width and height values in pixels (in that order).
	 * @param string $text          Link text.
	 */
	return apply_filters( "{$adjacent}_image_link", $output, $attachment_id, $size, $text );
}

/**
 * Displays next or previous image link that has the same post parent.
 *
 * Retrieves the current attachment object from the $post global.
 *
 * @since 2.5.0
 *
 * @param bool         $prev Optional. Whether to display the next (false) or previous (true) link. Default true.
 * @param string|int[] $size Optional. Image size. Accepts any registered image size name, or an array
 *                           of width and height values in pixels (in that order). Default 'thumbnail'.
 * @param bool         $text Optional. Link text. Default false.
 */
function adjacent_image_link( $prev = true, $size = 'thumbnail', $text = false ) {
	echo get_adjacent_image_link( $prev, $size, $text );
}

/**
 * Retrieves taxonomies attached to given the attachment.
 *
 * @since 2.5.0
 * @since 4.7.0 Introduced the `$output` parameter.
 *
 * @param int|array|object $attachment Attachment ID, data array, or data object.
 * @param string           $output     Output type. 'names' to return an array of taxonomy names,
 *                                     or 'objects' to return an array of taxonomy objects.
 *                                     Default is 'names'.
 * @return string[]|WP_Taxonomy[] List of taxonomies or taxonomy names. Empty array on failure.
 */
function get_attachment_taxonomies( $attachment, $output = 'names' ) {
	if ( is_int( $attachment ) ) {
		$attachment = get_post( $attachment );
	} elseif ( is_array( $attachment ) ) {
		$attachment = (object) $attachment;
	}

	if ( ! is_object( $attachment ) ) {
		return array();
	}

	$file     = get_attached_file( $attachment->ID );
	$filename = wp_basename( $file );

	$objects = array( 'attachment' );

	if ( str_contains( $filename, '.' ) ) {
		$objects[] = 'attachment:' . substr( $filename, strrpos( $filename, '.' ) + 1 );
	}

	if ( ! empty( $attachment->post_mime_type ) ) {
		$objects[] = 'attachment:' . $attachment->post_mime_type;

		if ( str_contains( $attachment->post_mime_type, '/' ) ) {
			foreach ( explode( '/', $attachment->post_mime_type ) as $token ) {
				if ( ! empty( $token ) ) {
					$objects[] = "attachment:$token";
				}
			}
		}
	}

	$taxonomies = array();

	foreach ( $objects as $object ) {
		$taxes = get_object_taxonomies( $object, $output );

		if ( $taxes ) {
			$taxonomies = array_merge( $taxonomies, $taxes );
		}
	}

	if ( 'names' === $output ) {
		$taxonomies = array_unique( $taxonomies );
	}

	return $taxonomies;
}

/**
 * Retrieves all of the taxonomies that are registered for attachments.
 *
 * Handles mime-type-specific taxonomies such as attachment:image and attachment:video.
 *
 * @since 3.5.0
 *
 * @see get_taxonomies()
 *
 * @param string $output Optional. The type of taxonomy output to return. Accepts 'names' or 'objects'.
 *                       Default 'names'.
 * @return string[]|WP_Taxonomy[] Array of names or objects of registered taxonomies for attachments.
 */
function get_taxonomies_for_attachments( $output = 'names' ) {
	$taxonomies = array();

	foreach ( get_taxonomies( array(), 'objects' ) as $taxonomy ) {
		foreach ( $taxonomy->object_type as $object_type ) {
			if ( 'attachment' === $object_type || str_starts_with( $object_type, 'attachment:' ) ) {
				if ( 'names' === $output ) {
					$taxonomies[] = $taxonomy->name;
				} else {
					$taxonomies[ $taxonomy->name ] = $taxonomy;
				}
				break;
			}
		}
	}

	return $taxonomies;
}

/**
 * Determines whether the value is an acceptable type for GD image functions.
 *
 * In PHP 8.0, the GD extension uses GdImage objects for its data structures.
 * This function checks if the passed value is either a GdImage object instance
 * or a resource of type `gd`. Any other type will return false.
 *
 * @since 5.6.0
 *
 * @param resource|GdImage|false $image A value to check the type for.
 * @return bool True if `$image` is either a GD image resource or a GdImage instance,
 *              false otherwise.
 */
function is_gd_image( $image ) {
	if ( $image instanceof GdImage
		|| is_resource( $image ) && 'gd' === get_resource_type( $image )
	) {
		return true;
	}

	return false;
}

/**
 * Creates a new GD image resource with transparency support.
 *
 * @todo Deprecate if possible.
 *
 * @since 2.9.0
 *
 * @param int $width  Image width in pixels.
 * @param int $height Image height in pixels.
 * @return resource|GdImage|false The GD image resource or GdImage instance on success.
 *                                False on failure.
 */
function wp_imagecreatetruecolor( $width, $height ) {
	$img = imagecreatetruecolor( $width, $height );

	if ( is_gd_image( $img )
		&& function_exists( 'imagealphablending' ) && function_exists( 'imagesavealpha' )
	) {
		imagealphablending( $img, false );
		imagesavealpha( $img, true );
	}

	return $img;
}

/**
 * Based on a supplied width/height example, returns the biggest possible dimensions based on the max width/height.
 *
 * @since 2.9.0
 *
 * @see wp_constrain_dimensions()
 *
 * @param int $example_width  The width of an example embed.
 * @param int $example_height The height of an example embed.
 * @param int $max_width      The maximum allowed width.
 * @param int $max_height     The maximum allowed height.
 * @return int[] {
 *     An array of maximum width and height values.
 *
 *     @type int $0 The maximum width in pixels.
 *     @type int $1 The maximum height in pixels.
 * }
 */
function wp_expand_dimensions( $example_width, $example_height, $max_width, $max_height ) {
	$example_width  = (int) $example_width;
	$example_height = (int) $example_height;
	$max_width      = (int) $max_width;
	$max_height     = (int) $max_height;

	return wp_constrain_dimensions( $example_width * 1000000, $example_height * 1000000, $max_width, $max_height );
}

/**
 * Determines the maximum upload size allowed in php.ini.
 *
 * @since 2.5.0
 *
 * @return int Allowed upload size.
 */
function wp_max_upload_size() {
	$u_bytes = wp_convert_hr_to_bytes( ini_get( 'upload_max_filesize' ) );
	$p_bytes = wp_convert_hr_to_bytes( ini_get( 'post_max_size' ) );

	/**
	 * Filters the maximum upload size allowed in php.ini.
	 *
	 * @since 2.5.0
	 *
	 * @param int $size    Max upload size limit in bytes.
	 * @param int $u_bytes Maximum upload filesize in bytes.
	 * @param int $p_bytes Maximum size of POST data in bytes.
	 */
	return apply_filters( 'upload_size_limit', min( $u_bytes, $p_bytes ), $u_bytes, $p_bytes );
}

/**
 * Returns a WP_Image_Editor instance and loads file into it.
 *
 * @since 3.5.0
 *
 * @param string $path Path to the file to load.
 * @param array  $args Optional. Additional arguments for retrieving the image editor.
 *                     Default empty array.
 * @return WP_Image_Editor|WP_Error The WP_Image_Editor object on success,
 *                                  a WP_Error object otherwise.
 */
function wp_get_image_editor( $path, $args = array() ) {
	$args['path'] = $path;

	// If the mime type is not set in args, try to extract and set it from the file.
	if ( ! isset( $args['mime_type'] ) ) {
		$file_info = wp_check_filetype( $args['path'] );

		// If $file_info['type'] is false, then we let the editor attempt to
		// figure out the file type, rather than forcing a failure based on extension.
		if ( isset( $file_info ) && $file_info['type'] ) {
			$args['mime_type'] = $file_info['type'];
		}
	}

	// Check and set the output mime type mapped to the input type.
	if ( isset( $args['mime_type'] ) ) {
		/** This filter is documented in wp-includes/class-wp-image-editor.php */
		$output_format = apply_filters( 'image_editor_output_format', array(), $path, $args['mime_type'] );
		if ( isset( $output_format[ $args['mime_type'] ] ) ) {
			$args['output_mime_type'] = $output_format[ $args['mime_type'] ];
		}
	}

	$implementation = _wp_image_editor_choose( $args );

	if ( $implementation ) {
		$editor = new $implementation( $path );
		$loaded = $editor->load();

		if ( is_wp_error( $loaded ) ) {
			return $loaded;
		}

		return $editor;
	}

	return new WP_Error( 'image_no_editor', __( 'No editor could be selected.' ) );
}

/**
 * Tests whether there is an editor that supports a given mime type or methods.
 *
 * @since 3.5.0
 *
 * @param string|array $args Optional. Array of arguments to retrieve the image editor supports.
 *                           Default empty array.
 * @return bool True if an eligible editor is found; false otherwise.
 */
function wp_image_editor_supports( $args = array() ) {
	return (bool) _wp_image_editor_choose( $args );
}

/**
 * Tests which editors are capable of supporting the request.
 *
 * @ignore
 * @since 3.5.0
 *
 * @param array $args Optional. Array of arguments for choosing a capable editor. Default empty array.
 * @return string|false Class name for the first editor that claims to support the request.
 *                      False if no editor claims to support the request.
 */
function _wp_image_editor_choose( $args = array() ) {
	require_once ABSPATH . WPINC . '/class-wp-image-editor.php';
	require_once ABSPATH . WPINC . '/class-wp-image-editor-gd.php';
	require_once ABSPATH . WPINC . '/class-wp-image-editor-imagick.php';
	/**
	 * Filters the list of image editing library classes.
	 *
	 * @since 3.5.0
	 *
	 * @param string[] $image_editors Array of available image editor class names. Defaults are
	 *                                'WP_Image_Editor_Imagick', 'WP_Image_Editor_GD'.
	 */
	$implementations = apply_filters( 'wp_image_editors', array( 'WP_Image_Editor_Imagick', 'WP_Image_Editor_GD' ) );
	$supports_input  = false;

	foreach ( $implementations as $implementation ) {
		if ( ! call_user_func( array( $implementation, 'test' ), $args ) ) {
			continue;
		}

		// Implementation should support the passed mime type.
		if ( isset( $args['mime_type'] ) &&
			! call_user_func(
				array( $implementation, 'supports_mime_type' ),
				$args['mime_type']
			) ) {
			continue;
		}

		// Implementation should support requested methods.
		if ( isset( $args['methods'] ) &&
			array_diff( $args['methods'], get_class_methods( $implementation ) ) ) {

			continue;
		}

		// Implementation should ideally support the output mime type as well if set and different than the passed type.
		if (
			isset( $args['mime_type'] ) &&
			isset( $args['output_mime_type'] ) &&
			$args['mime_type'] !== $args['output_mime_type'] &&
			! call_user_func( array( $implementation, 'supports_mime_type' ), $args['output_mime_type'] )
		) {
			// This implementation supports the imput type but not the output type.
			// Keep looking to see if we can find an implementation that supports both.
			$supports_input = $implementation;
			continue;
		}

		// Favor the implementation that supports both input and output mime types.
		return $implementation;
	}

	return $supports_input;
}

/**
 * Prints default Plupload arguments.
 *
 * @since 3.4.0
 */
function wp_plupload_default_settings() {
	$wp_scripts = wp_scripts();

	$data = $wp_scripts->get_data( 'wp-plupload', 'data' );
	if ( $data && str_contains( $data, '_wpPluploadSettings' ) ) {
		return;
	}

	$max_upload_size    = wp_max_upload_size();
	$allowed_extensions = array_keys( get_allowed_mime_types() );
	$extensions         = array();
	foreach ( $allowed_extensions as $extension ) {
		$extensions = array_merge( $extensions, explode( '|', $extension ) );
	}

	/*
	 * Since 4.9 the `runtimes` setting is hardcoded in our version of Plupload to `html5,html4`,
	 * and the `flash_swf_url` and `silverlight_xap_url` are not used.
	 */
	$defaults = array(
		'file_data_name' => 'async-upload', // Key passed to $_FILE.
		'url'            => admin_url( 'async-upload.php', 'relative' ),
		'filters'        => array(
			'max_file_size' => $max_upload_size . 'b',
			'mime_types'    => array( array( 'extensions' => implode( ',', $extensions ) ) ),
		),
	);

	/*
	 * Currently only iOS Safari supports multiple files uploading,
	 * but iOS 7.x has a bug that prevents uploading of videos when enabled.
	 * See #29602.
	 */
	if ( wp_is_mobile() && strpos( $_SERVER['HTTP_USER_AGENT'], 'OS 7_' ) !== false &&
		strpos( $_SERVER['HTTP_USER_AGENT'], 'like Mac OS X' ) !== false ) {

		$defaults['multi_selection'] = false;
	}

	// Check if WebP images can be edited.
	if ( ! wp_image_editor_supports( array( 'mime_type' => 'image/webp' ) ) ) {
		$defaults['webp_upload_error'] = true;
	}

	/**
	 * Filters the Plupload default settings.
	 *
	 * @since 3.4.0
	 *
	 * @param array $defaults Default Plupload settings array.
	 */
	$defaults = apply_filters( 'plupload_default_settings', $defaults );

	$params = array(
		'action' => 'upload-attachment',
	);

	/**
	 * Filters the Plupload default parameters.
	 *
	 * @since 3.4.0
	 *
	 * @param array $params Default Plupload parameters array.
	 */
	$params = apply_filters( 'plupload_default_params', $params );

	$params['_wpnonce'] = wp_create_nonce( 'media-form' );

	$defaults['multipart_params'] = $params;

	$settings = array(
		'defaults'      => $defaults,
		'browser'       => array(
			'mobile'    => wp_is_mobile(),
			'supported' => _device_can_upload(),
		),
		'limitExceeded' => is_multisite() && ! is_upload_space_available(),
	);

	$script = 'var _wpPluploadSettings = ' . wp_json_encode( $settings ) . ';';

	if ( $data ) {
		$script = "$data\n$script";
	}

	$wp_scripts->add_data( 'wp-plupload', 'data', $script );
}

/**
 * Prepares an attachment post object for JS, where it is expected
 * to be JSON-encoded and fit into an Attachment model.
 *
 * @since 3.5.0
 *
 * @param int|WP_Post $attachment Attachment ID or object.
 * @return array|void {
 *     Array of attachment details, or void if the parameter does not correspond to an attachment.
 *
 *     @type string $alt                   Alt text of the attachment.
 *     @type string $author                ID of the attachment author, as a string.
 *     @type string $authorName            Name of the attachment author.
 *     @type string $caption               Caption for the attachment.
 *     @type array  $compat                Containing item and meta.
 *     @type string $context               Context, whether it's used as the site icon for example.
 *     @type int    $date                  Uploaded date, timestamp in milliseconds.
 *     @type string $dateFormatted         Formatted date (e.g. June 29, 2018).
 *     @type string $description           Description of the attachment.
 *     @type string $editLink              URL to the edit page for the attachment.
 *     @type string $filename              File name of the attachment.
 *     @type string $filesizeHumanReadable Filesize of the attachment in human readable format (e.g. 1 MB).
 *     @type int    $filesizeInBytes       Filesize of the attachment in bytes.
 *     @type int    $height                If the attachment is an image, represents the height of the image in pixels.
 *     @type string $icon                  Icon URL of the attachment (e.g. /wp-includes/images/media/archive.png).
 *     @type int    $id                    ID of the attachment.
 *     @type string $link                  URL to the attachment.
 *     @type int    $menuOrder             Menu order of the attachment post.
 *     @type array  $meta                  Meta data for the attachment.
 *     @type string $mime                  Mime type of the attachment (e.g. image/jpeg or application/zip).
 *     @type int    $modified              Last modified, timestamp in milliseconds.
 *     @type string $name                  Name, same as title of the attachment.
 *     @type array  $nonces                Nonces for update, delete and edit.
 *     @type string $orientation           If the attachment is an image, represents the image orientation
 *                                         (landscape or portrait).
 *     @type array  $sizes                 If the attachment is an image, contains an array of arrays
 *                                         for the images sizes: thumbnail, medium, large, and full.
 *     @type string $status                Post status of the attachment (usually 'inherit').
 *     @type string $subtype               Mime subtype of the attachment (usually the last part, e.g. jpeg or zip).
 *     @type string $title                 Title of the attachment (usually slugified file name without the extension).
 *     @type string $type                  Type of the attachment (usually first part of the mime type, e.g. image).
 *     @type int    $uploadedTo            Parent post to which the attachment was uploaded.
 *     @type string $uploadedToLink        URL to the edit page of the parent post of the attachment.
 *     @type string $uploadedToTitle       Post title of the parent of the attachment.
 *     @type string $url                   Direct URL to the attachment file (from wp-content).
 *     @type int    $width                 If the attachment is an image, represents the width of the image in pixels.
 * }
 *
 */
function wp_prepare_attachment_for_js( $attachment ) {
	$attachment = get_post( $attachment );

	if ( ! $attachment ) {
		return;
	}

	if ( 'attachment' !== $attachment->post_type ) {
		return;
	}

	$meta = wp_get_attachment_metadata( $attachment->ID );
	if ( str_contains( $attachment->post_mime_type, '/' ) ) {
		list( $type, $subtype ) = explode( '/', $attachment->post_mime_type );
	} else {
		list( $type, $subtype ) = array( $attachment->post_mime_type, '' );
	}

	$attachment_url = wp_get_attachment_url( $attachment->ID );
	$base_url       = str_replace( wp_basename( $attachment_url ), '', $attachment_url );

	$response = array(
		'id'            => $attachment->ID,
		'title'         => $attachment->post_title,
		'filename'      => wp_basename( get_attached_file( $attachment->ID ) ),
		'url'           => $attachment_url,
		'link'          => get_attachment_link( $attachment->ID ),
		'alt'           => get_post_meta( $attachment->ID, '_wp_attachment_image_alt', true ),
		'author'        => $attachment->post_author,
		'description'   => $attachment->post_content,
		'caption'       => $attachment->post_excerpt,
		'name'          => $attachment->post_name,
		'status'        => $attachment->post_status,
		'uploadedTo'    => $attachment->post_parent,
		'date'          => strtotime( $attachment->post_date_gmt ) * 1000,
		'modified'      => strtotime( $attachment->post_modified_gmt ) * 1000,
		'menuOrder'     => $attachment->menu_order,
		'mime'          => $attachment->post_mime_type,
		'type'          => $type,
		'subtype'       => $subtype,
		'icon'          => wp_mime_type_icon( $attachment->ID ),
		'dateFormatted' => mysql2date( __( 'F j, Y' ), $attachment->post_date ),
		'nonces'        => array(
			'update' => false,
			'delete' => false,
			'edit'   => false,
		),
		'editLink'      => false,
		'meta'          => false,
	);

	$author = new WP_User( $attachment->post_author );

	if ( $author->exists() ) {
		$author_name            = $author->display_name ? $author->display_name : $author->nickname;
		$response['authorName'] = html_entity_decode( $author_name, ENT_QUOTES, get_bloginfo( 'charset' ) );
		$response['authorLink'] = get_edit_user_link( $author->ID );
	} else {
		$response['authorName'] = __( '(no author)' );
	}

	if ( $attachment->post_parent ) {
		$post_parent = get_post( $attachment->post_parent );
		if ( $post_parent ) {
			$response['uploadedToTitle'] = $post_parent->post_title ? $post_parent->post_title : __( '(no title)' );
			$response['uploadedToLink']  = get_edit_post_link( $attachment->post_parent, 'raw' );
		}
	}

	$attached_file = get_attached_file( $attachment->ID );

	if ( isset( $meta['filesize'] ) ) {
		$bytes = $meta['filesize'];
	} elseif ( file_exists( $attached_file ) ) {
		$bytes = wp_filesize( $attached_file );
	} else {
		$bytes = '';
	}

	if ( $bytes ) {
		$response['filesizeInBytes']       = $bytes;
		$response['filesizeHumanReadable'] = size_format( $bytes );
	}

	$context             = get_post_meta( $attachment->ID, '_wp_attachment_context', true );
	$response['context'] = ( $context ) ? $context : '';

	if ( current_user_can( 'edit_post', $attachment->ID ) ) {
		$response['nonces']['update'] = wp_create_nonce( 'update-post_' . $attachment->ID );
		$response['nonces']['edit']   = wp_create_nonce( 'image_editor-' . $attachment->ID );
		$response['editLink']         = get_edit_post_link( $attachment->ID, 'raw' );
	}

	if ( current_user_can( 'delete_post', $attachment->ID ) ) {
		$response['nonces']['delete'] = wp_create_nonce( 'delete-post_' . $attachment->ID );
	}

	if ( $meta && ( 'image' === $type || ! empty( $meta['sizes'] ) ) ) {
		$sizes = array();

		/** This filter is documented in wp-admin/includes/media.php */
		$possible_sizes = apply_filters(
			'image_size_names_choose',
			array(
				'thumbnail' => __( 'Thumbnail' ),
				'medium'    => __( 'Medium' ),
				'large'     => __( 'Large' ),
				'full'      => __( 'Full Size' ),
			)
		);
		unset( $possible_sizes['full'] );

		/*
		 * Loop through all potential sizes that may be chosen. Try to do this with some efficiency.
		 * First: run the image_downsize filter. If it returns something, we can use its data.
		 * If the filter does not return something, then image_downsize() is just an expensive way
		 * to check the image metadata, which we do second.
		 */
		foreach ( $possible_sizes as $size => $label ) {

			/** This filter is documented in wp-includes/media.php */
			$downsize = apply_filters( 'image_downsize', false, $attachment->ID, $size );

			if ( $downsize ) {
				if ( empty( $downsize[3] ) ) {
					continue;
				}

				$sizes[ $size ] = array(
					'height'      => $downsize[2],
					'width'       => $downsize[1],
					'url'         => $downsize[0],
					'orientation' => $downsize[2] > $downsize[1] ? 'portrait' : 'landscape',
				);
			} elseif ( isset( $meta['sizes'][ $size ] ) ) {
				// Nothing from the filter, so consult image metadata if we have it.
				$size_meta = $meta['sizes'][ $size ];

				// We have the actual image size, but might need to further constrain it if content_width is narrower.
				// Thumbnail, medium, and full sizes are also checked against the site's height/width options.
				list( $width, $height ) = image_constrain_size_for_editor( $size_meta['width'], $size_meta['height'], $size, 'edit' );

				$sizes[ $size ] = array(
					'height'      => $height,
					'width'       => $width,
					'url'         => $base_url . $size_meta['file'],
					'orientation' => $height > $width ? 'portrait' : 'landscape',
				);
			}
		}

		if ( 'image' === $type ) {
			if ( ! empty( $meta['original_image'] ) ) {
				$response['originalImageURL']  = wp_get_original_image_url( $attachment->ID );
				$response['originalImageName'] = wp_basename( wp_get_original_image_path( $attachment->ID ) );
			}

			$sizes['full'] = array( 'url' => $attachment_url );

			if ( isset( $meta['height'], $meta['width'] ) ) {
				$sizes['full']['height']      = $meta['height'];
				$sizes['full']['width']       = $meta['width'];
				$sizes['full']['orientation'] = $meta['height'] > $meta['width'] ? 'portrait' : 'landscape';
			}

			$response = array_merge( $response, $sizes['full'] );
		} elseif ( $meta['sizes']['full']['file'] ) {
			$sizes['full'] = array(
				'url'         => $base_url . $meta['sizes']['full']['file'],
				'height'      => $meta['sizes']['full']['height'],
				'width'       => $meta['sizes']['full']['width'],
				'orientation' => $meta['sizes']['full']['height'] > $meta['sizes']['full']['width'] ? 'portrait' : 'landscape',
			);
		}

		$response = array_merge( $response, array( 'sizes' => $sizes ) );
	}

	if ( $meta && 'video' === $type ) {
		if ( isset( $meta['width'] ) ) {
			$response['width'] = (int) $meta['width'];
		}
		if ( isset( $meta['height'] ) ) {
			$response['height'] = (int) $meta['height'];
		}
	}

	if ( $meta && ( 'audio' === $type || 'video' === $type ) ) {
		if ( isset( $meta['length_formatted'] ) ) {
			$response['fileLength']              = $meta['length_formatted'];
			$response['fileLengthHumanReadable'] = human_readable_duration( $meta['length_formatted'] );
		}

		$response['meta'] = array();
		foreach ( wp_get_attachment_id3_keys( $attachment, 'js' ) as $key => $label ) {
			$response['meta'][ $key ] = false;

			if ( ! empty( $meta[ $key ] ) ) {
				$response['meta'][ $key ] = $meta[ $key ];
			}
		}

		$id = get_post_thumbnail_id( $attachment->ID );
		if ( ! empty( $id ) ) {
			list( $src, $width, $height ) = wp_get_attachment_image_src( $id, 'full' );
			$response['image']            = compact( 'src', 'width', 'height' );
			list( $src, $width, $height ) = wp_get_attachment_image_src( $id, 'thumbnail' );
			$response['thumb']            = compact( 'src', 'width', 'height' );
		} else {
			$src               = wp_mime_type_icon( $attachment->ID );
			$width             = 48;
			$height            = 64;
			$response['image'] = compact( 'src', 'width', 'height' );
			$response['thumb'] = compact( 'src', 'width', 'height' );
		}
	}

	if ( function_exists( 'get_compat_media_markup' ) ) {
		$response['compat'] = get_compat_media_markup( $attachment->ID, array( 'in_modal' => true ) );
	}

	if ( function_exists( 'get_media_states' ) ) {
		$media_states = get_media_states( $attachment );
		if ( ! empty( $media_states ) ) {
			$response['mediaStates'] = implode( ', ', $media_states );
		}
	}

	/**
	 * Filters the attachment data prepared for JavaScript.
	 *
	 * @since 3.5.0
	 *
	 * @param array       $response   Array of prepared attachment data. @see wp_prepare_attachment_for_js().
	 * @param WP_Post     $attachment Attachment object.
	 * @param array|false $meta       Array of attachment meta data, or false if there is none.
	 */
	return apply_filters( 'wp_prepare_attachment_for_js', $response, $attachment, $meta );
}

/**
 * Enqueues all scripts, styles, settings, and templates necessary to use
 * all media JS APIs.
 *
 * @since 3.5.0
 *
 * @global int       $content_width
 * @global wpdb      $wpdb          WordPress database abstraction object.
 * @global WP_Locale $wp_locale     WordPress date and time locale object.
 *
 * @param array $args {
 *     Arguments for enqueuing media scripts.
 *
 *     @type int|WP_Post $post Post ID or post object.
 * }
 */
function wp_enqueue_media( $args = array() ) {
	// Enqueue me just once per page, please.
	if ( did_action( 'wp_enqueue_media' ) ) {
		return;
	}

	global $content_width, $wpdb, $wp_locale;

	$defaults = array(
		'post' => null,
	);
	$args     = wp_parse_args( $args, $defaults );

	// We're going to pass the old thickbox media tabs to `media_upload_tabs`
	// to ensure plugins will work. We will then unset those tabs.
	$tabs = array(
		// handler action suffix => tab label
		'type'     => '',
		'type_url' => '',
		'gallery'  => '',
		'library'  => '',
	);

	/** This filter is documented in wp-admin/includes/media.php */
	$tabs = apply_filters( 'media_upload_tabs', $tabs );
	unset( $tabs['type'], $tabs['type_url'], $tabs['gallery'], $tabs['library'] );

	$props = array(
		'link'  => get_option( 'image_default_link_type' ), // DB default is 'file'.
		'align' => get_option( 'image_default_align' ),     // Empty default.
		'size'  => get_option( 'image_default_size' ),      // Empty default.
	);

	$exts      = array_merge( wp_get_audio_extensions(), wp_get_video_extensions() );
	$mimes     = get_allowed_mime_types();
	$ext_mimes = array();
	foreach ( $exts as $ext ) {
		foreach ( $mimes as $ext_preg => $mime_match ) {
			if ( preg_match( '#' . $ext . '#i', $ext_preg ) ) {
				$ext_mimes[ $ext ] = $mime_match;
				break;
			}
		}
	}

	/**
	 * Allows showing or hiding the "Create Audio Playlist" button in the media library.
	 *
	 * By default, the "Create Audio Playlist" button will always be shown in
	 * the media library.  If this filter returns `null`, a query will be run
	 * to determine whether the media library contains any audio items.  This
	 * was the default behavior prior to version 4.8.0, but this query is
	 * expensive for large media libraries.
	 *
	 * @since 4.7.4
	 * @since 4.8.0 The filter's default value is `true` rather than `null`.
	 *
	 * @link https://core.trac.wordpress.org/ticket/31071
	 *
	 * @param bool|null $show Whether to show the button, or `null` to decide based
	 *                        on whether any audio files exist in the media library.
	 */
	$show_audio_playlist = apply_filters( 'media_library_show_audio_playlist', true );
	if ( null === $show_audio_playlist ) {
		$show_audio_playlist = $wpdb->get_var(
			"SELECT ID
			FROM $wpdb->posts
			WHERE post_type = 'attachment'
			AND post_mime_type LIKE 'audio%'
			LIMIT 1"
		);
	}

	/**
	 * Allows showing or hiding the "Create Video Playlist" button in the media library.
	 *
	 * By default, the "Create Video Playlist" button will always be shown in
	 * the media library.  If this filter returns `null`, a query will be run
	 * to determine whether the media library contains any video items.  This
	 * was the default behavior prior to version 4.8.0, but this query is
	 * expensive for large media libraries.
	 *
	 * @since 4.7.4
	 * @since 4.8.0 The filter's default value is `true` rather than `null`.
	 *
	 * @link https://core.trac.wordpress.org/ticket/31071
	 *
	 * @param bool|null $show Whether to show the button, or `null` to decide based
	 *                        on whether any video files exist in the media library.
	 */
	$show_video_playlist = apply_filters( 'media_library_show_video_playlist', true );
	if ( null === $show_video_playlist ) {
		$show_video_playlist = $wpdb->get_var(
			"SELECT ID
			FROM $wpdb->posts
			WHERE post_type = 'attachment'
			AND post_mime_type LIKE 'video%'
			LIMIT 1"
		);
	}

	/**
	 * Allows overriding the list of months displayed in the media library.
	 *
	 * By default (if this filter does not return an array), a query will be
	 * run to determine the months that have media items.  This query can be
	 * expensive for large media libraries, so it may be desirable for sites to
	 * override this behavior.
	 *
	 * @since 4.7.4
	 *
	 * @link https://core.trac.wordpress.org/ticket/31071
	 *
	 * @param stdClass[]|null $months An array of objects with `month` and `year`
	 *                                properties, or `null` for default behavior.
	 */
	$months = apply_filters( 'media_library_months_with_files', null );
	if ( ! is_array( $months ) ) {
		$months = $wpdb->get_results(
			$wpdb->prepare(
				"SELECT DISTINCT YEAR( post_date ) AS year, MONTH( post_date ) AS month
				FROM $wpdb->posts
				WHERE post_type = %s
				ORDER BY post_date DESC",
				'attachment'
			)
		);
	}
	foreach ( $months as $month_year ) {
		$month_year->text = sprintf(
			/* translators: 1: Month, 2: Year. */
			__( '%1$s %2$d' ),
			$wp_locale->get_month( $month_year->month ),
			$month_year->year
		);
	}

	/**
	 * Filters whether the Media Library grid has infinite scrolling. Default `false`.
	 *
	 * @since 5.8.0
	 *
	 * @param bool $infinite Whether the Media Library grid has infinite scrolling.
	 */
	$infinite_scrolling = apply_filters( 'media_library_infinite_scrolling', false );

	$settings = array(
		'tabs'              => $tabs,
		'tabUrl'            => add_query_arg( array( 'chromeless' => true ), admin_url( 'media-upload.php' ) ),
		'mimeTypes'         => wp_list_pluck( get_post_mime_types(), 0 ),
		/** This filter is documented in wp-admin/includes/media.php */
		'captions'          => ! apply_filters( 'disable_captions', '' ),
		'nonce'             => array(
			'sendToEditor'           => wp_create_nonce( 'media-send-to-editor' ),
			'setAttachmentThumbnail' => wp_create_nonce( 'set-attachment-thumbnail' ),
		),
		'post'              => array(
			'id' => 0,
		),
		'defaultProps'      => $props,
		'attachmentCounts'  => array(
			'audio' => ( $show_audio_playlist ) ? 1 : 0,
			'video' => ( $show_video_playlist ) ? 1 : 0,
		),
		'oEmbedProxyUrl'    => rest_url( 'oembed/1.0/proxy' ),
		'embedExts'         => $exts,
		'embedMimes'        => $ext_mimes,
		'contentWidth'      => $content_width,
		'months'            => $months,
		'mediaTrash'        => MEDIA_TRASH ? 1 : 0,
		'infiniteScrolling' => ( $infinite_scrolling ) ? 1 : 0,
	);

	$post = null;
	if ( isset( $args['post'] ) ) {
		$post             = get_post( $args['post'] );
		$settings['post'] = array(
			'id'    => $post->ID,
			'nonce' => wp_create_nonce( 'update-post_' . $post->ID ),
		);

		$thumbnail_support = current_theme_supports( 'post-thumbnails', $post->post_type ) && post_type_supports( $post->post_type, 'thumbnail' );
		if ( ! $thumbnail_support && 'attachment' === $post->post_type && $post->post_mime_type ) {
			if ( wp_attachment_is( 'audio', $post ) ) {
				$thumbnail_support = post_type_supports( 'attachment:audio', 'thumbnail' ) || current_theme_supports( 'post-thumbnails', 'attachment:audio' );
			} elseif ( wp_attachment_is( 'video', $post ) ) {
				$thumbnail_support = post_type_supports( 'attachment:video', 'thumbnail' ) || current_theme_supports( 'post-thumbnails', 'attachment:video' );
			}
		}

		if ( $thumbnail_support ) {
			$featured_image_id                   = get_post_meta( $post->ID, '_thumbnail_id', true );
			$settings['post']['featuredImageId'] = $featured_image_id ? $featured_image_id : -1;
		}
	}

	if ( $post ) {
		$post_type_object = get_post_type_object( $post->post_type );
	} else {
		$post_type_object = get_post_type_object( 'post' );
	}

	$strings = array(
		// Generic.
		'mediaFrameDefaultTitle'      => __( 'Media' ),
		'url'                         => __( 'URL' ),
		'addMedia'                    => __( 'Add media' ),
		'search'                      => __( 'Search' ),
		'select'                      => __( 'Select' ),
		'cancel'                      => __( 'Cancel' ),
		'update'                      => __( 'Update' ),
		'replace'                     => __( 'Replace' ),
		'remove'                      => __( 'Remove' ),
		'back'                        => __( 'Back' ),
		/*
		 * translators: This is a would-be plural string used in the media manager.
		 * If there is not a word you can use in your language to avoid issues with the
		 * lack of plural support here, turn it into "selected: %d" then translate it.
		 */
		'selected'                    => __( '%d selected' ),
		'dragInfo'                    => __( 'Drag and drop to reorder media files.' ),

		// Upload.
		'uploadFilesTitle'            => __( 'Upload files' ),
		'uploadImagesTitle'           => __( 'Upload images' ),

		// Library.
		'mediaLibraryTitle'           => __( 'Media Library' ),
		'insertMediaTitle'            => __( 'Add media' ),
		'createNewGallery'            => __( 'Create a new gallery' ),
		'createNewPlaylist'           => __( 'Create a new playlist' ),
		'createNewVideoPlaylist'      => __( 'Create a new video playlist' ),
		'returnToLibrary'             => __( '&#8592; Go to library' ),
		'allMediaItems'               => __( 'All media items' ),
		'allDates'                    => __( 'All dates' ),
		'noItemsFound'                => __( 'No items found.' ),
		'insertIntoPost'              => $post_type_object->labels->insert_into_item,
		'unattached'                  => _x( 'Unattached', 'media items' ),
		'mine'                        => _x( 'Mine', 'media items' ),
		'trash'                       => _x( 'Trash', 'noun' ),
		'uploadedToThisPost'          => $post_type_object->labels->uploaded_to_this_item,
		'warnDelete'                  => __( "You are about to permanently delete this item from your site.\nThis action cannot be undone.\n 'Cancel' to stop, 'OK' to delete." ),
		'warnBulkDelete'              => __( "You are about to permanently delete these items from your site.\nThis action cannot be undone.\n 'Cancel' to stop, 'OK' to delete." ),
		'warnBulkTrash'               => __( "You are about to trash these items.\n  'Cancel' to stop, 'OK' to delete." ),
		'bulkSelect'                  => __( 'Bulk select' ),
		'trashSelected'               => __( 'Move to Trash' ),
		'restoreSelected'             => __( 'Restore from Trash' ),
		'deletePermanently'           => __( 'Delete permanently' ),
		'errorDeleting'               => __( 'Error in deleting the attachment.' ),
		'apply'                       => __( 'Apply' ),
		'filterByDate'                => __( 'Filter by date' ),
		'filterByType'                => __( 'Filter by type' ),
		'searchLabel'                 => __( 'Search' ),
		'searchMediaLabel'            => __( 'Search media' ),          // Backward compatibility pre-5.3.
		'searchMediaPlaceholder'      => __( 'Search media items...' ), // Placeholder (no ellipsis), backward compatibility pre-5.3.
		/* translators: %d: Number of attachments found in a search. */
		'mediaFound'                  => __( 'Number of media items found: %d' ),
		'noMedia'                     => __( 'No media items found.' ),
		'noMediaTryNewSearch'         => __( 'No media items found. Try a different search.' ),

		// Library Details.
		'attachmentDetails'           => __( 'Attachment details' ),

		// From URL.
		'insertFromUrlTitle'          => __( 'Insert from URL' ),

		// Featured Images.
		'setFeaturedImageTitle'       => $post_type_object->labels->featured_image,
		'setFeaturedImage'            => $post_type_object->labels->set_featured_image,

		// Gallery.
		'createGalleryTitle'          => __( 'Create gallery' ),
		'editGalleryTitle'            => __( 'Edit gallery' ),
		'cancelGalleryTitle'          => __( '&#8592; Cancel gallery' ),
		'insertGallery'               => __( 'Insert gallery' ),
		'updateGallery'               => __( 'Update gallery' ),
		'addToGallery'                => __( 'Add to gallery' ),
		'addToGalleryTitle'           => __( 'Add to gallery' ),
		'reverseOrder'                => __( 'Reverse order' ),

		// Edit Image.
		'imageDetailsTitle'           => __( 'Image details' ),
		'imageReplaceTitle'           => __( 'Replace image' ),
		'imageDetailsCancel'          => __( 'Cancel edit' ),
		'editImage'                   => __( 'Edit image' ),

		// Crop Image.
		'chooseImage'                 => __( 'Choose image' ),
		'selectAndCrop'               => __( 'Select and crop' ),
		'skipCropping'                => __( 'Skip cropping' ),
		'cropImage'                   => __( 'Crop image' ),
		'cropYourImage'               => __( 'Crop your image' ),
		'cropping'                    => __( 'Cropping&hellip;' ),
		/* translators: 1: Suggested width number, 2: Suggested height number. */
		'suggestedDimensions'         => __( 'Suggested image dimensions: %1$s by %2$s pixels.' ),
		'cropError'                   => __( 'There has been an error cropping your image.' ),

		// Edit Audio.
		'audioDetailsTitle'           => __( 'Audio details' ),
		'audioReplaceTitle'           => __( 'Replace audio' ),
		'audioAddSourceTitle'         => __( 'Add audio source' ),
		'audioDetailsCancel'          => __( 'Cancel edit' ),

		// Edit Video.
		'videoDetailsTitle'           => __( 'Video details' ),
		'videoReplaceTitle'           => __( 'Replace video' ),
		'videoAddSourceTitle'         => __( 'Add video source' ),
		'videoDetailsCancel'          => __( 'Cancel edit' ),
		'videoSelectPosterImageTitle' => __( 'Select poster image' ),
		'videoAddTrackTitle'          => __( 'Add subtitles' ),

		// Playlist.
		'playlistDragInfo'            => __( 'Drag and drop to reorder tracks.' ),
		'createPlaylistTitle'         => __( 'Create audio playlist' ),
		'editPlaylistTitle'           => __( 'Edit audio playlist' ),
		'cancelPlaylistTitle'         => __( '&#8592; Cancel audio playlist' ),
		'insertPlaylist'              => __( 'Insert audio playlist' ),
		'updatePlaylist'              => __( 'Update audio playlist' ),
		'addToPlaylist'               => __( 'Add to audio playlist' ),
		'addToPlaylistTitle'          => __( 'Add to Audio Playlist' ),

		// Video Playlist.
		'videoPlaylistDragInfo'       => __( 'Drag and drop to reorder videos.' ),
		'createVideoPlaylistTitle'    => __( 'Create video playlist' ),
		'editVideoPlaylistTitle'      => __( 'Edit video playlist' ),
		'cancelVideoPlaylistTitle'    => __( '&#8592; Cancel video playlist' ),
		'insertVideoPlaylist'         => __( 'Insert video playlist' ),
		'updateVideoPlaylist'         => __( 'Update video playlist' ),
		'addToVideoPlaylist'          => __( 'Add to video playlist' ),
		'addToVideoPlaylistTitle'     => __( 'Add to video Playlist' ),

		// Headings.
		'filterAttachments'           => __( 'Filter media' ),
		'attachmentsList'             => __( 'Media list' ),
	);

	/**
	 * Filters the media view settings.
	 *
	 * @since 3.5.0
	 *
	 * @param array   $settings List of media view settings.
	 * @param WP_Post $post     Post object.
	 */
	$settings = apply_filters( 'media_view_settings', $settings, $post );

	/**
	 * Filters the media view strings.
	 *
	 * @since 3.5.0
	 *
	 * @param string[] $strings Array of media view strings keyed by the name they'll be referenced by in JavaScript.
	 * @param WP_Post  $post    Post object.
	 */
	$strings = apply_filters( 'media_view_strings', $strings, $post );

	$strings['settings'] = $settings;

	// Ensure we enqueue media-editor first, that way media-views
	// is registered internally before we try to localize it. See #24724.
	wp_enqueue_script( 'media-editor' );
	wp_localize_script( 'media-views', '_wpMediaViewsL10n', $strings );

	wp_enqueue_script( 'media-audiovideo' );
	wp_enqueue_style( 'media-views' );
	if ( is_admin() ) {
		wp_enqueue_script( 'mce-view' );
		wp_enqueue_script( 'image-edit' );
	}
	wp_enqueue_style( 'imgareaselect' );
	wp_plupload_default_settings();

	require_once ABSPATH . WPINC . '/media-template.php';
	add_action( 'admin_footer', 'wp_print_media_templates' );
	add_action( 'wp_footer', 'wp_print_media_templates' );
	add_action( 'customize_controls_print_footer_scripts', 'wp_print_media_templates' );

	/**
	 * Fires at the conclusion of wp_enqueue_media().
	 *
	 * @since 3.5.0
	 */
	do_action( 'wp_enqueue_media' );
}

/**
 * Retrieves media attached to the passed post.
 *
 * @since 3.6.0
 *
 * @param string      $type Mime type.
 * @param int|WP_Post $post Optional. Post ID or WP_Post object. Default is global $post.
 * @return WP_Post[] Array of media attached to the given post.
 */
function get_attached_media( $type, $post = 0 ) {
	$post = get_post( $post );

	if ( ! $post ) {
		return array();
	}

	$args = array(
		'post_parent'    => $post->ID,
		'post_type'      => 'attachment',
		'post_mime_type' => $type,
		'posts_per_page' => -1,
		'orderby'        => 'menu_order',
		'order'          => 'ASC',
	);

	/**
	 * Filters arguments used to retrieve media attached to the given post.
	 *
	 * @since 3.6.0
	 *
	 * @param array   $args Post query arguments.
	 * @param string  $type Mime type of the desired media.
	 * @param WP_Post $post Post object.
	 */
	$args = apply_filters( 'get_attached_media_args', $args, $type, $post );

	$children = get_children( $args );

	/**
	 * Filters the list of media attached to the given post.
	 *
	 * @since 3.6.0
	 *
	 * @param WP_Post[] $children Array of media attached to the given post.
	 * @param string    $type     Mime type of the media desired.
	 * @param WP_Post   $post     Post object.
	 */
	return (array) apply_filters( 'get_attached_media', $children, $type, $post );
}

/**
 * Checks the HTML content for an audio, video, object, embed, or iframe tags.
 *
 * @since 3.6.0
 *
 * @param string   $content A string of HTML which might contain media elements.
 * @param string[] $types   An array of media types: 'audio', 'video', 'object', 'embed', or 'iframe'.
 * @return string[] Array of found HTML media elements.
 */
function get_media_embedded_in_content( $content, $types = null ) {
	$html = array();

	/**
	 * Filters the embedded media types that are allowed to be returned from the content blob.
	 *
	 * @since 4.2.0
	 *
	 * @param string[] $allowed_media_types An array of allowed media types. Default media types are
	 *                                      'audio', 'video', 'object', 'embed', and 'iframe'.
	 */
	$allowed_media_types = apply_filters( 'media_embedded_in_content_allowed_types', array( 'audio', 'video', 'object', 'embed', 'iframe' ) );

	if ( ! empty( $types ) ) {
		if ( ! is_array( $types ) ) {
			$types = array( $types );
		}

		$allowed_media_types = array_intersect( $allowed_media_types, $types );
	}

	$tags = implode( '|', $allowed_media_types );

	if ( preg_match_all( '#<(?P<tag>' . $tags . ')[^<]*?(?:>[\s\S]*?<\/(?P=tag)>|\s*\/>)#', $content, $matches ) ) {
		foreach ( $matches[0] as $match ) {
			$html[] = $match;
		}
	}

	return $html;
}

/**
 * Retrieves galleries from the passed post's content.
 *
 * @since 3.6.0
 *
 * @param int|WP_Post $post Post ID or object.
 * @param bool        $html Optional. Whether to return HTML or data in the array. Default true.
 * @return array A list of arrays, each containing gallery data and srcs parsed
 *               from the expanded shortcode.
 */
function get_post_galleries( $post, $html = true ) {
	$post = get_post( $post );

	if ( ! $post ) {
		return array();
	}

	if ( ! has_shortcode( $post->post_content, 'gallery' ) && ! has_block( 'gallery', $post->post_content ) ) {
		return array();
	}

	$galleries = array();
	if ( preg_match_all( '/' . get_shortcode_regex() . '/s', $post->post_content, $matches, PREG_SET_ORDER ) ) {
		foreach ( $matches as $shortcode ) {
			if ( 'gallery' === $shortcode[2] ) {
				$srcs = array();

				$shortcode_attrs = shortcode_parse_atts( $shortcode[3] );
				if ( ! is_array( $shortcode_attrs ) ) {
					$shortcode_attrs = array();
				}

				// Specify the post ID of the gallery we're viewing if the shortcode doesn't reference another post already.
				if ( ! isset( $shortcode_attrs['id'] ) ) {
					$shortcode[3] .= ' id="' . (int) $post->ID . '"';
				}

				$gallery = do_shortcode_tag( $shortcode );
				if ( $html ) {
					$galleries[] = $gallery;
				} else {
					preg_match_all( '#src=([\'"])(.+?)\1#is', $gallery, $src, PREG_SET_ORDER );
					if ( ! empty( $src ) ) {
						foreach ( $src as $s ) {
							$srcs[] = $s[2];
						}
					}

					$galleries[] = array_merge(
						$shortcode_attrs,
						array(
							'src' => array_values( array_unique( $srcs ) ),
						)
					);
				}
			}
		}
	}

	if ( has_block( 'gallery', $post->post_content ) ) {
		$post_blocks = parse_blocks( $post->post_content );

		while ( $block = array_shift( $post_blocks ) ) {
			$has_inner_blocks = ! empty( $block['innerBlocks'] );

			// Skip blocks with no blockName and no innerHTML.
			if ( ! $block['blockName'] ) {
				continue;
			}

			// Skip non-Gallery blocks.
			if ( 'core/gallery' !== $block['blockName'] ) {
				// Move inner blocks into the root array before skipping.
				if ( $has_inner_blocks ) {
					array_push( $post_blocks, ...$block['innerBlocks'] );
				}
				continue;
			}

			// New Gallery block format as HTML.
			if ( $has_inner_blocks && $html ) {
				$block_html  = wp_list_pluck( $block['innerBlocks'], 'innerHTML' );
				$galleries[] = '<figure>' . implode( ' ', $block_html ) . '</figure>';
				continue;
			}

			$srcs = array();

			// New Gallery block format as an array.
			if ( $has_inner_blocks ) {
				$attrs = wp_list_pluck( $block['innerBlocks'], 'attrs' );
				$ids   = wp_list_pluck( $attrs, 'id' );

				foreach ( $ids as $id ) {
					$url = wp_get_attachment_url( $id );

					if ( is_string( $url ) && ! in_array( $url, $srcs, true ) ) {
						$srcs[] = $url;
					}
				}

				$galleries[] = array(
					'ids' => implode( ',', $ids ),
					'src' => $srcs,
				);

				continue;
			}

			// Old Gallery block format as HTML.
			if ( $html ) {
				$galleries[] = $block['innerHTML'];
				continue;
			}

			// Old Gallery block format as an array.
			$ids = ! empty( $block['attrs']['ids'] ) ? $block['attrs']['ids'] : array();

			// If present, use the image IDs from the JSON blob as canonical.
			if ( ! empty( $ids ) ) {
				foreach ( $ids as $id ) {
					$url = wp_get_attachment_url( $id );

					if ( is_string( $url ) && ! in_array( $url, $srcs, true ) ) {
						$srcs[] = $url;
					}
				}

				$galleries[] = array(
					'ids' => implode( ',', $ids ),
					'src' => $srcs,
				);

				continue;
			}

			// Otherwise, extract srcs from the innerHTML.
			preg_match_all( '#src=([\'"])(.+?)\1#is', $block['innerHTML'], $found_srcs, PREG_SET_ORDER );

			if ( ! empty( $found_srcs[0] ) ) {
				foreach ( $found_srcs as $src ) {
					if ( isset( $src[2] ) && ! in_array( $src[2], $srcs, true ) ) {
						$srcs[] = $src[2];
					}
				}
			}

			$galleries[] = array( 'src' => $srcs );
		}
	}

	/**
	 * Filters the list of all found galleries in the given post.
	 *
	 * @since 3.6.0
	 *
	 * @param array   $galleries Associative array of all found post galleries.
	 * @param WP_Post $post      Post object.
	 */
	return apply_filters( 'get_post_galleries', $galleries, $post );
}

/**
 * Checks a specified post's content for gallery and, if present, return the first
 *
 * @since 3.6.0
 *
 * @param int|WP_Post $post Optional. Post ID or WP_Post object. Default is global $post.
 * @param bool        $html Optional. Whether to return HTML or data. Default is true.
 * @return string|array Gallery data and srcs parsed from the expanded shortcode.
 */
function get_post_gallery( $post = 0, $html = true ) {
	$galleries = get_post_galleries( $post, $html );
	$gallery   = reset( $galleries );

	/**
	 * Filters the first-found post gallery.
	 *
	 * @since 3.6.0
	 *
	 * @param array       $gallery   The first-found post gallery.
	 * @param int|WP_Post $post      Post ID or object.
	 * @param array       $galleries Associative array of all found post galleries.
	 */
	return apply_filters( 'get_post_gallery', $gallery, $post, $galleries );
}

/**
 * Retrieves the image srcs from galleries from a post's content, if present.
 *
 * @since 3.6.0
 *
 * @see get_post_galleries()
 *
 * @param int|WP_Post $post Optional. Post ID or WP_Post object. Default is global `$post`.
 * @return array A list of lists, each containing image srcs parsed.
 *               from an expanded shortcode
 */
function get_post_galleries_images( $post = 0 ) {
	$galleries = get_post_galleries( $post, false );
	return wp_list_pluck( $galleries, 'src' );
}

/**
 * Checks a post's content for galleries and return the image srcs for the first found gallery.
 *
 * @since 3.6.0
 *
 * @see get_post_gallery()
 *
 * @param int|WP_Post $post Optional. Post ID or WP_Post object. Default is global `$post`.
 * @return string[] A list of a gallery's image srcs in order.
 */
function get_post_gallery_images( $post = 0 ) {
	$gallery = get_post_gallery( $post, false );
	return empty( $gallery['src'] ) ? array() : $gallery['src'];
}

/**
 * Maybe attempts to generate attachment metadata, if missing.
 *
 * @since 3.9.0
 *
 * @param WP_Post $attachment Attachment object.
 */
function wp_maybe_generate_attachment_metadata( $attachment ) {
	if ( empty( $attachment ) || empty( $attachment->ID ) ) {
		return;
	}

	$attachment_id = (int) $attachment->ID;
	$file          = get_attached_file( $attachment_id );
	$meta          = wp_get_attachment_metadata( $attachment_id );

	if ( empty( $meta ) && file_exists( $file ) ) {
		$_meta = get_post_meta( $attachment_id );
		$_lock = 'wp_generating_att_' . $attachment_id;

		if ( ! array_key_exists( '_wp_attachment_metadata', $_meta ) && ! get_transient( $_lock ) ) {
			set_transient( $_lock, $file );
			wp_update_attachment_metadata( $attachment_id, wp_generate_attachment_metadata( $attachment_id, $file ) );
			delete_transient( $_lock );
		}
	}
}

/**
 * Tries to convert an attachment URL into a post ID.
 *
 * @since 4.0.0
 *
 * @global wpdb $wpdb WordPress database abstraction object.
 *
 * @param string $url The URL to resolve.
 * @return int The found post ID, or 0 on failure.
 */
function attachment_url_to_postid( $url ) {
	global $wpdb;

	$dir  = wp_get_upload_dir();
	$path = $url;

	$site_url   = parse_url( $dir['url'] );
	$image_path = parse_url( $path );

	// Force the protocols to match if needed.
	if ( isset( $image_path['scheme'] ) && ( $image_path['scheme'] !== $site_url['scheme'] ) ) {
		$path = str_replace( $image_path['scheme'], $site_url['scheme'], $path );
	}

	if ( str_starts_with( $path, $dir['baseurl'] . '/' ) ) {
		$path = substr( $path, strlen( $dir['baseurl'] . '/' ) );
	}

	$sql = $wpdb->prepare(
		"SELECT post_id, meta_value FROM $wpdb->postmeta WHERE meta_key = '_wp_attached_file' AND meta_value = %s",
		$path
	);

	$results = $wpdb->get_results( $sql );
	$post_id = null;

	if ( $results ) {
		// Use the first available result, but prefer a case-sensitive match, if exists.
		$post_id = reset( $results )->post_id;

		if ( count( $results ) > 1 ) {
			foreach ( $results as $result ) {
				if ( $path === $result->meta_value ) {
					$post_id = $result->post_id;
					break;
				}
			}
		}
	}

	/**
	 * Filters an attachment ID found by URL.
	 *
	 * @since 4.2.0
	 *
	 * @param int|null $post_id The post_id (if any) found by the function.
	 * @param string   $url     The URL being looked up.
	 */
	return (int) apply_filters( 'attachment_url_to_postid', $post_id, $url );
}

/**
 * Returns the URLs for CSS files used in an iframe-sandbox'd TinyMCE media view.
 *
 * @since 4.0.0
 *
 * @return string[] The relevant CSS file URLs.
 */
function wpview_media_sandbox_styles() {
	$version        = 'ver=' . get_bloginfo( 'version' );
	$mediaelement   = includes_url( "js/mediaelement/mediaelementplayer-legacy.min.css?$version" );
	$wpmediaelement = includes_url( "js/mediaelement/wp-mediaelement.css?$version" );

	return array( $mediaelement, $wpmediaelement );
}

/**
 * Registers the personal data exporter for media.
 *
 * @param array[] $exporters An array of personal data exporters, keyed by their ID.
 * @return array[] Updated array of personal data exporters.
 */
function wp_register_media_personal_data_exporter( $exporters ) {
	$exporters['wordpress-media'] = array(
		'exporter_friendly_name' => __( 'WordPress Media' ),
		'callback'               => 'wp_media_personal_data_exporter',
	);

	return $exporters;
}

/**
 * Finds and exports attachments associated with an email address.
 *
 * @since 4.9.6
 *
 * @param string $email_address The attachment owner email address.
 * @param int    $page          Attachment page.
 * @return array An array of personal data.
 */
function wp_media_personal_data_exporter( $email_address, $page = 1 ) {
	// Limit us to 50 attachments at a time to avoid timing out.
	$number = 50;
	$page   = (int) $page;

	$data_to_export = array();

	$user = get_user_by( 'email', $email_address );
	if ( false === $user ) {
		return array(
			'data' => $data_to_export,
			'done' => true,
		);
	}

	$post_query = new WP_Query(
		array(
			'author'         => $user->ID,
			'posts_per_page' => $number,
			'paged'          => $page,
			'post_type'      => 'attachment',
			'post_status'    => 'any',
			'orderby'        => 'ID',
			'order'          => 'ASC',
		)
	);

	foreach ( (array) $post_query->posts as $post ) {
		$attachment_url = wp_get_attachment_url( $post->ID );

		if ( $attachment_url ) {
			$post_data_to_export = array(
				array(
					'name'  => __( 'URL' ),
					'value' => $attachment_url,
				),
			);

			$data_to_export[] = array(
				'group_id'          => 'media',
				'group_label'       => __( 'Media' ),
				'group_description' => __( 'User&#8217;s media data.' ),
				'item_id'           => "post-{$post->ID}",
				'data'              => $post_data_to_export,
			);
		}
	}

	$done = $post_query->max_num_pages <= $page;

	return array(
		'data' => $data_to_export,
		'done' => $done,
	);
}

/**
 * Adds additional default image sub-sizes.
 *
 * These sizes are meant to enhance the way WordPress displays images on the front-end on larger,
 * high-density devices. They make it possible to generate more suitable `srcset` and `sizes` attributes
 * when the users upload large images.
 *
 * The sizes can be changed or removed by themes and plugins but that is not recommended.
 * The size "names" reflect the image dimensions, so changing the sizes would be quite misleading.
 *
 * @since 5.3.0
 * @access private
 */
function _wp_add_additional_image_sizes() {
	// 2x medium_large size.
	add_image_size( '1536x1536', 1536, 1536 );
	// 2x large size.
	add_image_size( '2048x2048', 2048, 2048 );
}

/**
 * Callback to enable showing of the user error when uploading .heic images.
 *
 * @since 5.5.0
 *
 * @param array[] $plupload_settings The settings for Plupload.js.
 * @return array[] Modified settings for Plupload.js.
 */
function wp_show_heic_upload_error( $plupload_settings ) {
	$plupload_settings['heic_upload_error'] = true;
	return $plupload_settings;
}

/**
 * Allows PHP's getimagesize() to be debuggable when necessary.
 *
 * @since 5.7.0
 * @since 5.8.0 Added support for WebP images.
 *
 * @param string $filename   The file path.
 * @param array  $image_info Optional. Extended image information (passed by reference).
 * @return array|false Array of image information or false on failure.
 */
function wp_getimagesize( $filename, array &$image_info = null ) {
	// Don't silence errors when in debug mode, unless running unit tests.
	if ( defined( 'WP_DEBUG' ) && WP_DEBUG
		&& ! defined( 'WP_RUN_CORE_TESTS' )
	) {
		if ( 2 === func_num_args() ) {
			$info = getimagesize( $filename, $image_info );
		} else {
			$info = getimagesize( $filename );
		}
	} else {
		/*
		 * Silencing notice and warning is intentional.
		 *
		 * getimagesize() has a tendency to generate errors, such as
		 * "corrupt JPEG data: 7191 extraneous bytes before marker",
		 * even when it's able to provide image size information.
		 *
		 * See https://core.trac.wordpress.org/ticket/42480
		 */
		if ( 2 === func_num_args() ) {
			// phpcs:ignore WordPress.PHP.NoSilencedErrors
			$info = @getimagesize( $filename, $image_info );
		} else {
			// phpcs:ignore WordPress.PHP.NoSilencedErrors
			$info = @getimagesize( $filename );
		}
	}

	if ( false !== $info ) {
		return $info;
	}

	// For PHP versions that don't support WebP images,
	// extract the image size info from the file headers.
	if ( 'image/webp' === wp_get_image_mime( $filename ) ) {
		$webp_info = wp_get_webp_info( $filename );
		$width     = $webp_info['width'];
		$height    = $webp_info['height'];

		// Mimic the native return format.
		if ( $width && $height ) {
			return array(
				$width,
				$height,
				IMAGETYPE_WEBP,
				sprintf(
					'width="%d" height="%d"',
					$width,
					$height
				),
				'mime' => 'image/webp',
			);
		}
	}

	// The image could not be parsed.
	return false;
}

/**
 * Extracts meta information about a WebP file: width, height, and type.
 *
 * @since 5.8.0
 *
 * @param string $filename Path to a WebP file.
 * @return array {
 *     An array of WebP image information.
 *
 *     @type int|false    $width  Image width on success, false on failure.
 *     @type int|false    $height Image height on success, false on failure.
 *     @type string|false $type   The WebP type: one of 'lossy', 'lossless' or 'animated-alpha'.
 *                                False on failure.
 * }
 */
function wp_get_webp_info( $filename ) {
	$width  = false;
	$height = false;
	$type   = false;

	if ( 'image/webp' !== wp_get_image_mime( $filename ) ) {
		return compact( 'width', 'height', 'type' );
	}

	$magic = file_get_contents( $filename, false, null, 0, 40 );

	if ( false === $magic ) {
		return compact( 'width', 'height', 'type' );
	}

	// Make sure we got enough bytes.
	if ( strlen( $magic ) < 40 ) {
		return compact( 'width', 'height', 'type' );
	}

	// The headers are a little different for each of the three formats.
	// Header values based on WebP docs, see https://developers.google.com/speed/webp/docs/riff_container.
	switch ( substr( $magic, 12, 4 ) ) {
		// Lossy WebP.
		case 'VP8 ':
			$parts  = unpack( 'v2', substr( $magic, 26, 4 ) );
			$width  = (int) ( $parts[1] & 0x3FFF );
			$height = (int) ( $parts[2] & 0x3FFF );
			$type   = 'lossy';
			break;
		// Lossless WebP.
		case 'VP8L':
			$parts  = unpack( 'C4', substr( $magic, 21, 4 ) );
			$width  = (int) ( $parts[1] | ( ( $parts[2] & 0x3F ) << 8 ) ) + 1;
			$height = (int) ( ( ( $parts[2] & 0xC0 ) >> 6 ) | ( $parts[3] << 2 ) | ( ( $parts[4] & 0x03 ) << 10 ) ) + 1;
			$type   = 'lossless';
			break;
		// Animated/alpha WebP.
		case 'VP8X':
			// Pad 24-bit int.
			$width = unpack( 'V', substr( $magic, 24, 3 ) . "\x00" );
			$width = (int) ( $width[1] & 0xFFFFFF ) + 1;
			// Pad 24-bit int.
			$height = unpack( 'V', substr( $magic, 27, 3 ) . "\x00" );
			$height = (int) ( $height[1] & 0xFFFFFF ) + 1;
			$type   = 'animated-alpha';
			break;
	}

	return compact( 'width', 'height', 'type' );
}

/**
 * Gets loading optimization attributes.
 *
 * @since 6.3.0
 *
 * @global WP_Query $wp_query WordPress Query object.
 *
 * @param string $tag_name The tag name.
 * @param array  $attr     Array of the attributes for the tag.
 * @param string $context  Context for the element for which the loading optimization attribute is requested.
 * @return array Loading optimization attributes.
 */
function wp_get_loading_optimization_attributes( $tag_name, $attr, $context ) {
	global $wp_query;

	/*
	 * Closure for postprocessing logic.
	 * It is here to avoid duplicate logic in many places below, without having
	 * to introduce a very specific private global function.
	 */
	$postprocess = function( $loading_attributes, $with_fetchpriority = false ) use ( $tag_name, $attr, $context ) {
		if ( $with_fetchpriority ) {
			$loading_attributes = wp_maybe_add_fetchpriority_high_attr( $loading_attributes, $tag_name, $attr );
		}
		return wp_maybe_strip_loading_attribute( $loading_attributes, $tag_name, $context );
	};

	$loading_attrs = array();

	/*
	 * Skip lazy-loading for the overall block template, as it is handled more granularly.
	 * The skip is also applicable for `fetchpriority`.
	 */
	if ( 'template' === $context ) {
		return $loading_attrs;
	}

	// For now this function only supports images and iframes.
	if ( 'img' !== $tag_name && 'iframe' !== $tag_name ) {
		return $loading_attrs;
	}

	// For any resources, width and height must be provided, to avoid layout shifts.
	if ( ! isset( $attr['width'], $attr['height'] ) ) {
		return $loading_attrs;
	}

	if ( isset( $attr['loading'] ) ) {
		if ( 'lazy' === $attr['loading'] ) {
			$loading_attrs['loading'] = $attr['loading'];
			if ( isset( $attr['fetchpriority'] ) && 'high' === $attr['fetchpriority'] ) {
				_doing_it_wrong(
					__FUNCTION__,
					__( 'An image should not be lazy-loaded and marked as high priority at the same time.' ),
					'6.3.0'
				);
			}
		}

		return $postprocess( $loading_attrs, true );
	}

	// An image with `fetchpriority="high"` cannot be assigned `loading="lazy"` at the same time.
	if ( isset( $attr['fetchpriority'] ) && 'high' === $attr['fetchpriority'] ) {
		return $postprocess( $loading_attrs, true );
	}

	/*
	 * Do not lazy-load images in the header block template part, as they are likely above the fold.
	 * For classic themes, this is handled in the condition below using the 'get_header' action.
	 */
	$header_area = WP_TEMPLATE_PART_AREA_HEADER;
	if ( "template_part_{$header_area}" === $context ) {
		return $postprocess( $loading_attrs, true );
	}

	// Special handling for programmatically created image tags.
	if ( 'the_post_thumbnail' === $context || 'wp_get_attachment_image' === $context ) {
		/*
		 * Skip programmatically created images within post content as they need to be handled together with the other
		 * images within the post content.
		 * Without this clause, they would already be counted below which skews the number and can result in the first
		 * post content image being lazy-loaded only because there are images elsewhere in the post content.
		 */
		if ( doing_filter( 'the_content' ) ) {
			return $postprocess( $loading_attrs, true );
		}

		// Conditionally skip lazy-loading on images before the loop.
		if (
			// Only apply for main query but before the loop.
			$wp_query->before_loop && $wp_query->is_main_query()
			/*
			 * Any image before the loop, but after the header has started should not be lazy-loaded,
			 * except when the footer has already started which can happen when the current template
			 * does not include any loop.
			 */
			&& did_action( 'get_header' ) && ! did_action( 'get_footer' )
		) {
			return $postprocess( $loading_attrs, true );
		}
	}

	/*
	 * The first elements in 'the_content' or 'the_post_thumbnail' should not be lazy-loaded,
	 * as they are likely above the fold.
	 */
	if ( 'the_content' === $context || 'the_post_thumbnail' === $context ) {
		// Only elements within the main query loop have special handling.
		if ( is_admin() || ! in_the_loop() || ! is_main_query() ) {
			$loading_attrs['loading'] = 'lazy';
			return $postprocess( $loading_attrs, false );
		}

		// Increase the counter since this is a main query content element.
		$content_media_count = wp_increase_content_media_count();

		// If the count so far is below the threshold, `loading` attribute is omitted.
		if ( $content_media_count <= wp_omit_loading_attr_threshold() ) {
			// The first largest image will still get `fetchpriority='high'`.
			return $postprocess( $loading_attrs, true );
		}
	}

	// Lazy-load by default for any unknown context.
	$loading_attrs['loading'] = 'lazy';
	return $postprocess( $loading_attrs, false );
}

/**
 * Gets the threshold for how many of the first content media elements to not lazy-load.
 *
 * This function runs the {@see 'wp_omit_loading_attr_threshold'} filter, which uses a default threshold value of 3.
 * The filter is only run once per page load, unless the `$force` parameter is used.
 *
 * @since 5.9.0
 *
 * @param bool $force Optional. If set to true, the filter will be (re-)applied even if it already has been before.
 *                    Default false.
 * @return int The number of content media elements to not lazy-load.
 */
function wp_omit_loading_attr_threshold( $force = false ) {
	static $omit_threshold;

	// This function may be called multiple times. Run the filter only once per page load.
	if ( ! isset( $omit_threshold ) || $force ) {
		/**
		 * Filters the threshold for how many of the first content media elements to not lazy-load.
		 *
		 * For these first content media elements, the `loading` attribute will be omitted. By default, this is the case
		 * for only the very first content media element.
		 *
		 * @since 5.9.0
		 * @since 6.3.0 The default threshold was changed from 1 to 3.
		 *
		 * @param int $omit_threshold The number of media elements where the `loading` attribute will not be added. Default 3.
		 */
		$omit_threshold = apply_filters( 'wp_omit_loading_attr_threshold', 3 );
	}

	return $omit_threshold;
}

/**
 * Increases an internal content media count variable.
 *
 * @since 5.9.0
 * @access private
 *
 * @param int $amount Optional. Amount to increase by. Default 1.
 * @return int The latest content media count, after the increase.
 */
function wp_increase_content_media_count( $amount = 1 ) {
	static $content_media_count = 0;

	$content_media_count += $amount;

	return $content_media_count;
}

/**
 * Determines whether to add `fetchpriority='high'` to loading attributes.
 *
 * @since 6.3.0
 * @access private
 *
 * @param array  $loading_attrs Array of the loading optimization attributes for the element.
 * @param string $tag_name      The tag name.
 * @param array  $attr          Array of the attributes for the element.
 * @return array Updated loading optimization attributes for the element.
 */
function wp_maybe_add_fetchpriority_high_attr( $loading_attrs, $tag_name, $attr ) {
	// For now, adding `fetchpriority="high"` is only supported for images.
	if ( 'img' !== $tag_name ) {
		return $loading_attrs;
	}

	if ( isset( $attr['fetchpriority'] ) ) {
		if ( 'high' === $attr['fetchpriority'] ) {
			$loading_attrs['fetchpriority'] = 'high';
			wp_high_priority_element_flag( false );
		}
		return $loading_attrs;
	}

	// Lazy-loading and `fetchpriority="high"` are mutually exclusive.
	if ( isset( $loading_attrs['loading'] ) && 'lazy' === $loading_attrs['loading'] ) {
		return $loading_attrs;
	}

	if ( ! wp_high_priority_element_flag() ) {
		return $loading_attrs;
	}

	/**
	 * Filters the minimum square-pixels threshold for an image to be eligible as the high-priority image.
	 *
	 * @since 6.3.0
	 *
	 * @param int $threshold Minimum square-pixels threshold. Default 50000.
	 */
	$wp_min_priority_img_pixels = apply_filters( 'wp_min_priority_img_pixels', 50000 );
	if ( $wp_min_priority_img_pixels <= $attr['width'] * $attr['height'] ) {
		$loading_attrs['fetchpriority'] = 'high';
		wp_high_priority_element_flag( false );
	}
	return $loading_attrs;
}

/**
 * Accesses a flag that indicates if an element is a possible candidate for `fetchpriority='high'`.
 *
 * @since 6.3.0
 * @access private
 *
 * @param bool $value Optional. Used to change the static variable. Default null.
 * @return bool Returns true if high-priority element was marked already, otherwise false.
 */
function wp_high_priority_element_flag( $value = null ) {
	static $high_priority_element = true;

	if ( is_bool( $value ) ) {
		$high_priority_element = $value;
	}
	return $high_priority_element;
}

/**
 * Strips loading optimization attributes array of `loading` attribute if lazy-loading is disabled.
 *
 * @since 6.3.0
 * @access private
 *
 * @param array  $loading_attrs Contains loading optimization attributes.
 * @param string $tag_name      The tag name.
 * @param string $context       Context for the element.
 * @return array Stripped loading optimization attributes array if lazy loading is disabled.
 */
function wp_maybe_strip_loading_attribute( $loading_attrs, $tag_name, $context ) {
	if ( isset( $loading_attrs['loading'] ) && ! wp_lazy_loading_enabled( $tag_name, $context ) ) {
		unset( $loading_attrs['loading'] );
	}
	return $loading_attrs;
}

<|MERGE_RESOLUTION|>--- conflicted
+++ resolved
@@ -1867,15 +1867,8 @@
 				$filtered_image = wp_img_tag_add_srcset_and_sizes_attr( $filtered_image, $context, $attachment_id );
 			}
 
-<<<<<<< HEAD
 			// Add loading optimization attributes if applicable.
 			$filtered_image = wp_img_tag_add_loading_optimization_attrs( $filtered_image, $context );
-=======
-			// Add 'loading' attribute if applicable.
-			if ( $add_img_loading_attr && ! str_contains( $filtered_image, ' loading=' ) ) {
-				$filtered_image = wp_img_tag_add_loading_attr( $filtered_image, $context );
-			}
->>>>>>> 66674fbf
 
 			// Add 'decoding=async' attribute unless a 'decoding' attribute is already present.
 			if ( ! str_contains( $filtered_image, ' decoding=' ) ) {
@@ -1959,11 +1952,7 @@
 		$context
 	);
 
-<<<<<<< HEAD
 	// Images should have source and dimension attributes for the loading optimization attributes to be added.
-=======
-	// Images should have source and dimension attributes for the `loading` attribute to be added.
->>>>>>> 66674fbf
 	if ( ! str_contains( $image, ' src="' ) || ! str_contains( $image, ' width="' ) || ! str_contains( $image, ' height="' ) ) {
 		return $image;
 	}
