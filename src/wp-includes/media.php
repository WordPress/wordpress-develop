--- conflicted
+++ resolved
@@ -4974,7 +4974,6 @@
  * Allows PHP's getimagesize() to be debuggable when necessary.
  *
  * @since 5.7.0
- * @since 5.8.0 Added support for WebP images.
  *
  * @param string $filename   The file path.
  * @param array  $image_info Optional. Extended image information (passed by reference).
@@ -4988,11 +4987,7 @@
 		// Return without silencing errors when in debug mode.
 		defined( 'WP_DEBUG' ) && WP_DEBUG
 	) {
-<<<<<<< HEAD
-		return _wp_get_image_size( $filename, $imageinfo );
-=======
 		return getimagesize( $filename, $image_info );
->>>>>>> b40cf64e
 	}
 
 	/*
@@ -5006,94 +5001,5 @@
 	 *
 	 * phpcs:ignore WordPress.PHP.NoSilencedErrors
 	 */
-<<<<<<< HEAD
-	return @_wp_get_image_size( $filename, $imageinfo );
-}
-
-/**
- * Get the image size, with support for WebP images.
- *
- * @since 5.8.0
- * @access private
- *
- * @param string $filename  The file path.
- * @param array  $imageinfo Extended image information, passed by reference.
- */
-function _wp_get_image_size( $filename, &$imageinfo = array() ) {
-	// Try getimagesize() first.
-	$info = getimagesize( $filename, $imageinfo );
-	if ( false !== $info ) {
-		return $info;
-	}
-
-	// For PHP versions that don't support WebP images, extract the image
-	// size info from the file headers.
-	if ( 'image/webp' === wp_get_image_mime( $filename ) ) {
-		try {
-			$handle = fopen( $filename, 'rb' );
-			if ( $handle ) {
-				$magic = fread( $handle, 40 );
-				fclose( $handle );
-
-				// Make sure we got enough bytes.
-				if ( strlen( $magic ) < 40 ) {
-					return false;
-				}
-
-				$width  = false;
-				$height = false;
-
-				// The headers are a little different for each of the three formats.
-				switch ( substr( $magic, 12, 4 ) ) {
-					// Lossy WebP.
-					case 'VP8 ':
-						$parts  = unpack( 'v2', substr( $magic, 26, 4 ) );
-						$width  = (int) ( $parts[1] & 0x3FFF );
-						$height = (int) ( $parts[2] & 0x3FFF );
-						break;
-					// Lossless WebP.
-					case 'VP8L':
-						$parts  = unpack( 'C4', substr( $magic, 21, 4 ) );
-						$width  = (int) ( $parts[1] | ( ( $parts[2] & 0x3F ) << 8 ) ) + 1;
-						$height = (int) ( ( ( $parts[2] & 0xC0 ) >> 6 ) | ( $parts[3] << 2 ) | ( ( $parts[4] & 0x03 ) << 10 ) ) + 1;
-						break;
-					// Animated/alpha WebP.
-					case 'VP8X':
-						// Pad 24-bit int.
-						$width = unpack( 'V', substr( $magic, 24, 3 ) . "\x00" );
-						$width = (int) ( $width[1] & 0xFFFFFF ) + 1;
-
-						// Pad 24-bit int.
-						$height = unpack( 'V', substr( $magic, 27, 3 ) . "\x00" );
-						$height = (int) ( $height[1] & 0xFFFFFF ) + 1;
-						break;
-				}
-
-				// Mimic the native return format.
-				if ( $width && $height ) {
-					return array(
-						$width,
-						$height,
-						IMAGETYPE_WEBP, // phpcs:ignore PHPCompatibility.Constants.NewConstants.imagetype_webpFound
-						sprintf(
-							'width="%d" height="%d"',
-							$width,
-							$height
-						),
-						'mime' => 'image/webp',
-					);
-				}
-
-				// The image could not be parsed.
-				return false;
-			}
-		} catch ( Exception $e ) {
-			return false;
-		}
-
-		return false;
-	}
-=======
 	return @getimagesize( $filename, $image_info );
->>>>>>> b40cf64e
 }