--- conflicted
+++ resolved
@@ -1844,17 +1844,6 @@
 			}
 
 			/**
-<<<<<<< HEAD
-			 * Filters img tag that will be injected into the content.
-			 *
-			 * @since 6.0.0
-			 *
-			 * @param string $filtered_image  the img tag with attributes being created that will
-			 * 									replace the source img tag in the content.
-			 * @param string $context Optional. Additional context to pass to the filters.
-			 *                        Defaults to `current_filter()` when not set.
-			 * @param int    $attachment_id the ID of the image attachment.
-=======
 			 * Filters an img tag that within the content for a given context.
 			 *
 			 * @since 6.0.0
@@ -1862,7 +1851,6 @@
 			 * @param string $filtered_image Full img tag with attributes that will replace the source img tag.
 			 * @param string $context        Additional context, like the current filter name or the function name from where this was called.
 			 * @param int    $attachment_id  The image attachment ID.
->>>>>>> 38e2b2cc
 			 */
 			$filtered_image = apply_filters( 'wp_img_tag_add_adjust', $filtered_image, $context, $attachment_id );
 
