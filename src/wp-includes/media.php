<?php
/**
 * WordPress API for media display.
 *
 * @package WordPress
 * @subpackage Media
 */

/**
 * Retrieve additional image sizes.
 *
 * @since 4.7.0
 *
 * @global array $_wp_additional_image_sizes
 *
 * @return array Additional images size data.
 */
function wp_get_additional_image_sizes() {
	global $_wp_additional_image_sizes;

	if ( ! $_wp_additional_image_sizes ) {
		$_wp_additional_image_sizes = array();
	}

	return $_wp_additional_image_sizes;
}

/**
 * Scale down the default size of an image.
 *
 * This is so that the image is a better fit for the editor and theme.
 *
 * The `$size` parameter accepts either an array or a string. The supported string
 * values are 'thumb' or 'thumbnail' for the given thumbnail size or defaults at
 * 128 width and 96 height in pixels. Also supported for the string value is
 * 'medium', 'medium_large' and 'full'. The 'full' isn't actually supported, but any value other
 * than the supported will result in the content_width size or 500 if that is
 * not set.
 *
 * Finally, there is a filter named {@see 'editor_max_image_size'}, that will be
 * called on the calculated array for width and height, respectively.
 *
 * @since 2.5.0
 *
 * @global int $content_width
 *
 * @param int          $width   Width of the image in pixels.
 * @param int          $height  Height of the image in pixels.
 * @param string|int[] $size    Optional. Image size. Accepts any registered image size name, or an array
 *                              of width and height values in pixels (in that order). Default 'medium'.
 * @param string       $context Optional. Could be 'display' (like in a theme) or 'edit'
 *                              (like inserting into an editor). Default null.
 * @return int[] {
 *     An array of width and height values.
 *
 *     @type int $0 The maximum width in pixels.
 *     @type int $1 The maximum height in pixels.
 * }
 */
function image_constrain_size_for_editor( $width, $height, $size = 'medium', $context = null ) {
	global $content_width;

	$_wp_additional_image_sizes = wp_get_additional_image_sizes();

	if ( ! $context ) {
		$context = is_admin() ? 'edit' : 'display';
	}

	if ( is_array( $size ) ) {
		$max_width  = $size[0];
		$max_height = $size[1];
	} elseif ( 'thumb' === $size || 'thumbnail' === $size ) {
		$max_width  = (int) get_option( 'thumbnail_size_w' );
		$max_height = (int) get_option( 'thumbnail_size_h' );
		// Last chance thumbnail size defaults.
		if ( ! $max_width && ! $max_height ) {
			$max_width  = 128;
			$max_height = 96;
		}
	} elseif ( 'medium' === $size ) {
		$max_width  = (int) get_option( 'medium_size_w' );
		$max_height = (int) get_option( 'medium_size_h' );

	} elseif ( 'medium_large' === $size ) {
		$max_width  = (int) get_option( 'medium_large_size_w' );
		$max_height = (int) get_option( 'medium_large_size_h' );

		if ( (int) $content_width > 0 ) {
			$max_width = min( (int) $content_width, $max_width );
		}
	} elseif ( 'large' === $size ) {
		/*
		 * We're inserting a large size image into the editor. If it's a really
		 * big image we'll scale it down to fit reasonably within the editor
		 * itself, and within the theme's content width if it's known. The user
		 * can resize it in the editor if they wish.
		 */
		$max_width  = (int) get_option( 'large_size_w' );
		$max_height = (int) get_option( 'large_size_h' );

		if ( (int) $content_width > 0 ) {
			$max_width = min( (int) $content_width, $max_width );
		}
	} elseif ( ! empty( $_wp_additional_image_sizes ) && in_array( $size, array_keys( $_wp_additional_image_sizes ), true ) ) {
		$max_width  = (int) $_wp_additional_image_sizes[ $size ]['width'];
		$max_height = (int) $_wp_additional_image_sizes[ $size ]['height'];
		// Only in admin. Assume that theme authors know what they're doing.
		if ( (int) $content_width > 0 && 'edit' === $context ) {
			$max_width = min( (int) $content_width, $max_width );
		}
	} else { // $size === 'full' has no constraint.
		$max_width  = $width;
		$max_height = $height;
	}

	/**
	 * Filters the maximum image size dimensions for the editor.
	 *
	 * @since 2.5.0
	 *
	 * @param int[]        $max_image_size {
	 *     An array of width and height values.
	 *
	 *     @type int $0 The maximum width in pixels.
	 *     @type int $1 The maximum height in pixels.
	 * }
	 * @param string|int[] $size     Requested image size. Can be any registered image size name, or
	 *                               an array of width and height values in pixels (in that order).
	 * @param string       $context  The context the image is being resized for.
	 *                               Possible values are 'display' (like in a theme)
	 *                               or 'edit' (like inserting into an editor).
	 */
	list( $max_width, $max_height ) = apply_filters( 'editor_max_image_size', array( $max_width, $max_height ), $size, $context );

	return wp_constrain_dimensions( $width, $height, $max_width, $max_height );
}

/**
 * Retrieve width and height attributes using given width and height values.
 *
 * Both attributes are required in the sense that both parameters must have a
 * value, but are optional in that if you set them to false or null, then they
 * will not be added to the returned string.
 *
 * You can set the value using a string, but it will only take numeric values.
 * If you wish to put 'px' after the numbers, then it will be stripped out of
 * the return.
 *
 * @since 2.5.0
 *
 * @param int|string $width  Image width in pixels.
 * @param int|string $height Image height in pixels.
 * @return string HTML attributes for width and, or height.
 */
function image_hwstring( $width, $height ) {
	$out = '';
	if ( $width ) {
		$out .= 'width="' . (int) $width . '" ';
	}
	if ( $height ) {
		$out .= 'height="' . (int) $height . '" ';
	}
	return $out;
}

/**
 * Scale an image to fit a particular size (such as 'thumb' or 'medium').
 *
 * The URL might be the original image, or it might be a resized version. This
 * function won't create a new resized copy, it will just return an already
 * resized one if it exists.
 *
 * A plugin may use the {@see 'image_downsize'} filter to hook into and offer image
 * resizing services for images. The hook must return an array with the same
 * elements that are normally returned from the function.
 *
 * @since 2.5.0
 *
 * @param int          $id   Attachment ID for image.
 * @param string|int[] $size Optional. Image size. Accepts any registered image size name, or an array
 *                           of width and height values in pixels (in that order). Default 'medium'.
 * @return array|false {
 *     Array of image data, or boolean false if no image is available.
 *
 *     @type string $0 Image source URL.
 *     @type int    $1 Image width in pixels.
 *     @type int    $2 Image height in pixels.
 *     @type bool   $3 Whether the image is a resized image.
 * }
 */
function image_downsize( $id, $size = 'medium' ) {
	$is_image = wp_attachment_is_image( $id );

	/**
	 * Filters whether to preempt the output of image_downsize().
	 *
	 * Returning a truthy value from the filter will effectively short-circuit
	 * down-sizing the image, returning that value instead.
	 *
	 * @since 2.5.0
	 *
	 * @param bool|array   $downsize Whether to short-circuit the image downsize.
	 * @param int          $id       Attachment ID for image.
	 * @param string|int[] $size     Requested image size. Can be any registered image size name, or
	 *                               an array of width and height values in pixels (in that order).
	 */
	$out = apply_filters( 'image_downsize', false, $id, $size );

	if ( $out ) {
		return $out;
	}

	$img_url          = wp_get_attachment_url( $id );
	$meta             = wp_get_attachment_metadata( $id );
	$width            = 0;
	$height           = 0;
	$is_intermediate  = false;
	$img_url_basename = wp_basename( $img_url );

	// If the file isn't an image, attempt to replace its URL with a rendered image from its meta.
	// Otherwise, a non-image type could be returned.
	if ( ! $is_image ) {
		if ( ! empty( $meta['sizes']['full'] ) ) {
			$img_url          = str_replace( $img_url_basename, $meta['sizes']['full']['file'], $img_url );
			$img_url_basename = $meta['sizes']['full']['file'];
			$width            = $meta['sizes']['full']['width'];
			$height           = $meta['sizes']['full']['height'];
		} else {
			return false;
		}
	}

	// Try for a new style intermediate size.
	$intermediate = image_get_intermediate_size( $id, $size );

	if ( $intermediate ) {
		$img_url         = str_replace( $img_url_basename, $intermediate['file'], $img_url );
		$width           = $intermediate['width'];
		$height          = $intermediate['height'];
		$is_intermediate = true;
	} elseif ( 'thumbnail' === $size ) {
		// Fall back to the old thumbnail.
		$thumb_file = wp_get_attachment_thumb_file( $id );
		$info       = null;

		if ( $thumb_file ) {
			$info = @getimagesize( $thumb_file );
		}

		if ( $thumb_file && $info ) {
			$img_url         = str_replace( $img_url_basename, wp_basename( $thumb_file ), $img_url );
			$width           = $info[0];
			$height          = $info[1];
			$is_intermediate = true;
		}
	}

	if ( ! $width && ! $height && isset( $meta['width'], $meta['height'] ) ) {
		// Any other type: use the real image.
		$width  = $meta['width'];
		$height = $meta['height'];
	}

	if ( $img_url ) {
		// We have the actual image size, but might need to further constrain it if content_width is narrower.
		list( $width, $height ) = image_constrain_size_for_editor( $width, $height, $size );

		return array( $img_url, $width, $height, $is_intermediate );
	}

	return false;
}

/**
 * Register a new image size.
 *
 * @since 2.9.0
 *
 * @global array $_wp_additional_image_sizes Associative array of additional image sizes.
 *
 * @param string     $name   Image size identifier.
 * @param int        $width  Optional. Image width in pixels. Default 0.
 * @param int        $height Optional. Image height in pixels. Default 0.
 * @param bool|array $crop   Optional. Image cropping behavior. If false, the image will be scaled (default),
 *                           If true, image will be cropped to the specified dimensions using center positions.
 *                           If an array, the image will be cropped using the array to specify the crop location.
 *                           Array values must be in the format: array( x_crop_position, y_crop_position ) where:
 *                               - x_crop_position accepts: 'left', 'center', or 'right'.
 *                               - y_crop_position accepts: 'top', 'center', or 'bottom'.
 */
function add_image_size( $name, $width = 0, $height = 0, $crop = false ) {
	global $_wp_additional_image_sizes;

	$_wp_additional_image_sizes[ $name ] = array(
		'width'  => absint( $width ),
		'height' => absint( $height ),
		'crop'   => $crop,
	);
}

/**
 * Check if an image size exists.
 *
 * @since 3.9.0
 *
 * @param string $name The image size to check.
 * @return bool True if the image size exists, false if not.
 */
function has_image_size( $name ) {
	$sizes = wp_get_additional_image_sizes();
	return isset( $sizes[ $name ] );
}

/**
 * Remove a new image size.
 *
 * @since 3.9.0
 *
 * @global array $_wp_additional_image_sizes
 *
 * @param string $name The image size to remove.
 * @return bool True if the image size was successfully removed, false on failure.
 */
function remove_image_size( $name ) {
	global $_wp_additional_image_sizes;

	if ( isset( $_wp_additional_image_sizes[ $name ] ) ) {
		unset( $_wp_additional_image_sizes[ $name ] );
		return true;
	}

	return false;
}

/**
 * Registers an image size for the post thumbnail.
 *
 * @since 2.9.0
 *
 * @see add_image_size() for details on cropping behavior.
 *
 * @param int        $width  Image width in pixels.
 * @param int        $height Image height in pixels.
 * @param bool|array $crop   Optional. Whether to crop images to specified width and height or resize.
 *                           An array can specify positioning of the crop area. Default false.
 */
function set_post_thumbnail_size( $width = 0, $height = 0, $crop = false ) {
	add_image_size( 'post-thumbnail', $width, $height, $crop );
}

/**
 * Gets an img tag for an image attachment, scaling it down if requested.
 *
 * The {@see 'get_image_tag_class'} filter allows for changing the class name for the
 * image without having to use regular expressions on the HTML content. The
 * parameters are: what WordPress will use for the class, the Attachment ID,
 * image align value, and the size the image should be.
 *
 * The second filter, {@see 'get_image_tag'}, has the HTML content, which can then be
 * further manipulated by a plugin to change all attribute values and even HTML
 * content.
 *
 * @since 2.5.0
 *
 * @param int          $id    Attachment ID.
 * @param string       $alt   Image description for the alt attribute.
 * @param string       $title Image description for the title attribute.
 * @param string       $align Part of the class name for aligning the image.
 * @param string|int[] $size  Optional. Image size. Accepts any registered image size name, or an array of
 *                            width and height values in pixels (in that order). Default 'medium'.
 * @return string HTML IMG element for given image attachment
 */
function get_image_tag( $id, $alt, $title, $align, $size = 'medium' ) {

	list( $img_src, $width, $height ) = image_downsize( $id, $size );
	$hwstring                         = image_hwstring( $width, $height );

	$title = $title ? 'title="' . esc_attr( $title ) . '" ' : '';

	$size_class = is_array( $size ) ? implode( 'x', $size ) : $size;
	$class      = 'align' . esc_attr( $align ) . ' size-' . esc_attr( $size_class ) . ' wp-image-' . $id;

	/**
	 * Filters the value of the attachment's image tag class attribute.
	 *
	 * @since 2.6.0
	 *
	 * @param string       $class CSS class name or space-separated list of classes.
	 * @param int          $id    Attachment ID.
	 * @param string       $align Part of the class name for aligning the image.
	 * @param string|int[] $size  Requested image size. Can be any registered image size name, or
	 *                            an array of width and height values in pixels (in that order).
	 */
	$class = apply_filters( 'get_image_tag_class', $class, $id, $align, $size );

	$html = '<img src="' . esc_attr( $img_src ) . '" alt="' . esc_attr( $alt ) . '" ' . $title . $hwstring . 'class="' . $class . '" />';

	/**
	 * Filters the HTML content for the image tag.
	 *
	 * @since 2.6.0
	 *
	 * @param string       $html  HTML content for the image.
	 * @param int          $id    Attachment ID.
	 * @param string       $alt   Image description for the alt attribute.
	 * @param string       $title Image description for the title attribute.
	 * @param string       $align Part of the class name for aligning the image.
	 * @param string|int[] $size  Requested image size. Can be any registered image size name, or
	 *                            an array of width and height values in pixels (in that order).
	 */
	return apply_filters( 'get_image_tag', $html, $id, $alt, $title, $align, $size );
}

/**
 * Calculates the new dimensions for a down-sampled image.
 *
 * If either width or height are empty, no constraint is applied on
 * that dimension.
 *
 * @since 2.5.0
 *
 * @param int $current_width  Current width of the image.
 * @param int $current_height Current height of the image.
 * @param int $max_width      Optional. Max width in pixels to constrain to. Default 0.
 * @param int $max_height     Optional. Max height in pixels to constrain to. Default 0.
 * @return int[] {
 *     An array of width and height values.
 *
 *     @type int $0 The width in pixels.
 *     @type int $1 The height in pixels.
 * }
 */
function wp_constrain_dimensions( $current_width, $current_height, $max_width = 0, $max_height = 0 ) {
	if ( ! $max_width && ! $max_height ) {
		return array( $current_width, $current_height );
	}

	$width_ratio  = 1.0;
	$height_ratio = 1.0;
	$did_width    = false;
	$did_height   = false;

	if ( $max_width > 0 && $current_width > 0 && $current_width > $max_width ) {
		$width_ratio = $max_width / $current_width;
		$did_width   = true;
	}

	if ( $max_height > 0 && $current_height > 0 && $current_height > $max_height ) {
		$height_ratio = $max_height / $current_height;
		$did_height   = true;
	}

	// Calculate the larger/smaller ratios.
	$smaller_ratio = min( $width_ratio, $height_ratio );
	$larger_ratio  = max( $width_ratio, $height_ratio );

	if ( (int) round( $current_width * $larger_ratio ) > $max_width || (int) round( $current_height * $larger_ratio ) > $max_height ) {
		// The larger ratio is too big. It would result in an overflow.
		$ratio = $smaller_ratio;
	} else {
		// The larger ratio fits, and is likely to be a more "snug" fit.
		$ratio = $larger_ratio;
	}

	// Very small dimensions may result in 0, 1 should be the minimum.
	$w = max( 1, (int) round( $current_width * $ratio ) );
	$h = max( 1, (int) round( $current_height * $ratio ) );

	/*
	 * Sometimes, due to rounding, we'll end up with a result like this:
	 * 465x700 in a 177x177 box is 117x176... a pixel short.
	 * We also have issues with recursive calls resulting in an ever-changing result.
	 * Constraining to the result of a constraint should yield the original result.
	 * Thus we look for dimensions that are one pixel shy of the max value and bump them up.
	 */

	// Note: $did_width means it is possible $smaller_ratio == $width_ratio.
	if ( $did_width && $w === $max_width - 1 ) {
		$w = $max_width; // Round it up.
	}

	// Note: $did_height means it is possible $smaller_ratio == $height_ratio.
	if ( $did_height && $h === $max_height - 1 ) {
		$h = $max_height; // Round it up.
	}

	/**
	 * Filters dimensions to constrain down-sampled images to.
	 *
	 * @since 4.1.0
	 *
	 * @param int[] $dimensions     {
	 *     An array of width and height values.
	 *
	 *     @type int $0 The width in pixels.
	 *     @type int $1 The height in pixels.
	 * }
	 * @param int   $current_width  The current width of the image.
	 * @param int   $current_height The current height of the image.
	 * @param int   $max_width      The maximum width permitted.
	 * @param int   $max_height     The maximum height permitted.
	 */
	return apply_filters( 'wp_constrain_dimensions', array( $w, $h ), $current_width, $current_height, $max_width, $max_height );
}

/**
 * Retrieves calculated resize dimensions for use in WP_Image_Editor.
 *
 * Calculates dimensions and coordinates for a resized image that fits
 * within a specified width and height.
 *
 * Cropping behavior is dependent on the value of $crop:
 * 1. If false (default), images will not be cropped.
 * 2. If an array in the form of array( x_crop_position, y_crop_position ):
 *    - x_crop_position accepts 'left' 'center', or 'right'.
 *    - y_crop_position accepts 'top', 'center', or 'bottom'.
 *    Images will be cropped to the specified dimensions within the defined crop area.
 * 3. If true, images will be cropped to the specified dimensions using center positions.
 *
 * @since 2.5.0
 *
 * @param int        $orig_w Original width in pixels.
 * @param int        $orig_h Original height in pixels.
 * @param int        $dest_w New width in pixels.
 * @param int        $dest_h New height in pixels.
 * @param bool|array $crop   Optional. Whether to crop image to specified width and height or resize.
 *                           An array can specify positioning of the crop area. Default false.
 * @return array|false Returned array matches parameters for `imagecopyresampled()`. False on failure.
 */
function image_resize_dimensions( $orig_w, $orig_h, $dest_w, $dest_h, $crop = false ) {

	if ( $orig_w <= 0 || $orig_h <= 0 ) {
		return false;
	}
	// At least one of $dest_w or $dest_h must be specific.
	if ( $dest_w <= 0 && $dest_h <= 0 ) {
		return false;
	}

	/**
	 * Filters whether to preempt calculating the image resize dimensions.
	 *
	 * Returning a non-null value from the filter will effectively short-circuit
	 * image_resize_dimensions(), returning that value instead.
	 *
	 * @since 3.4.0
	 *
	 * @param null|mixed $null   Whether to preempt output of the resize dimensions.
	 * @param int        $orig_w Original width in pixels.
	 * @param int        $orig_h Original height in pixels.
	 * @param int        $dest_w New width in pixels.
	 * @param int        $dest_h New height in pixels.
	 * @param bool|array $crop   Whether to crop image to specified width and height or resize.
	 *                           An array can specify positioning of the crop area. Default false.
	 */
	$output = apply_filters( 'image_resize_dimensions', null, $orig_w, $orig_h, $dest_w, $dest_h, $crop );

	if ( null !== $output ) {
		return $output;
	}

	// Stop if the destination size is larger than the original image dimensions.
	if ( empty( $dest_h ) ) {
		if ( $orig_w < $dest_w ) {
			return false;
		}
	} elseif ( empty( $dest_w ) ) {
		if ( $orig_h < $dest_h ) {
			return false;
		}
	} else {
		if ( $orig_w < $dest_w && $orig_h < $dest_h ) {
			return false;
		}
	}

	if ( $crop ) {
		/*
		 * Crop the largest possible portion of the original image that we can size to $dest_w x $dest_h.
		 * Note that the requested crop dimensions are used as a maximum bounding box for the original image.
		 * If the original image's width or height is less than the requested width or height
		 * only the greater one will be cropped.
		 * For example when the original image is 600x300, and the requested crop dimensions are 400x400,
		 * the resulting image will be 400x300.
		 */
		$aspect_ratio = $orig_w / $orig_h;
		$new_w        = min( $dest_w, $orig_w );
		$new_h        = min( $dest_h, $orig_h );

		if ( ! $new_w ) {
			$new_w = (int) round( $new_h * $aspect_ratio );
		}

		if ( ! $new_h ) {
			$new_h = (int) round( $new_w / $aspect_ratio );
		}

		$size_ratio = max( $new_w / $orig_w, $new_h / $orig_h );

		$crop_w = round( $new_w / $size_ratio );
		$crop_h = round( $new_h / $size_ratio );

		if ( ! is_array( $crop ) || count( $crop ) !== 2 ) {
			$crop = array( 'center', 'center' );
		}

		list( $x, $y ) = $crop;

		if ( 'left' === $x ) {
			$s_x = 0;
		} elseif ( 'right' === $x ) {
			$s_x = $orig_w - $crop_w;
		} else {
			$s_x = floor( ( $orig_w - $crop_w ) / 2 );
		}

		if ( 'top' === $y ) {
			$s_y = 0;
		} elseif ( 'bottom' === $y ) {
			$s_y = $orig_h - $crop_h;
		} else {
			$s_y = floor( ( $orig_h - $crop_h ) / 2 );
		}
	} else {
		// Resize using $dest_w x $dest_h as a maximum bounding box.
		$crop_w = $orig_w;
		$crop_h = $orig_h;

		$s_x = 0;
		$s_y = 0;

		list( $new_w, $new_h ) = wp_constrain_dimensions( $orig_w, $orig_h, $dest_w, $dest_h );
	}

	if ( wp_fuzzy_number_match( $new_w, $orig_w ) && wp_fuzzy_number_match( $new_h, $orig_h ) ) {
		// The new size has virtually the same dimensions as the original image.

		/**
		 * Filters whether to proceed with making an image sub-size with identical dimensions
		 * with the original/source image. Differences of 1px may be due to rounding and are ignored.
		 *
		 * @since 5.3.0
		 *
		 * @param bool $proceed The filtered value.
		 * @param int  $orig_w  Original image width.
		 * @param int  $orig_h  Original image height.
		 */
		$proceed = (bool) apply_filters( 'wp_image_resize_identical_dimensions', false, $orig_w, $orig_h );

		if ( ! $proceed ) {
			return false;
		}
	}

	// The return array matches the parameters to imagecopyresampled().
	// int dst_x, int dst_y, int src_x, int src_y, int dst_w, int dst_h, int src_w, int src_h
	return array( 0, 0, (int) $s_x, (int) $s_y, (int) $new_w, (int) $new_h, (int) $crop_w, (int) $crop_h );
}

/**
 * Resizes an image to make a thumbnail or intermediate size.
 *
 * The returned array has the file size, the image width, and image height. The
 * {@see 'image_make_intermediate_size'} filter can be used to hook in and change the
 * values of the returned array. The only parameter is the resized file path.
 *
 * @since 2.5.0
 *
 * @param string $file   File path.
 * @param int    $width  Image width.
 * @param int    $height Image height.
 * @param bool   $crop   Optional. Whether to crop image to specified width and height or resize.
 *                       Default false.
 * @return array|false Metadata array on success. False if no image was created.
 */
function image_make_intermediate_size( $file, $width, $height, $crop = false ) {
	if ( $width || $height ) {
		$editor = wp_get_image_editor( $file );

		if ( is_wp_error( $editor ) || is_wp_error( $editor->resize( $width, $height, $crop ) ) ) {
			return false;
		}

		$resized_file = $editor->save();

		if ( ! is_wp_error( $resized_file ) && $resized_file ) {
			unset( $resized_file['path'] );
			return $resized_file;
		}
	}
	return false;
}

/**
 * Helper function to test if aspect ratios for two images match.
 *
 * @since 4.6.0
 *
 * @param int $source_width  Width of the first image in pixels.
 * @param int $source_height Height of the first image in pixels.
 * @param int $target_width  Width of the second image in pixels.
 * @param int $target_height Height of the second image in pixels.
 * @return bool True if aspect ratios match within 1px. False if not.
 */
function wp_image_matches_ratio( $source_width, $source_height, $target_width, $target_height ) {
	/*
	 * To test for varying crops, we constrain the dimensions of the larger image
	 * to the dimensions of the smaller image and see if they match.
	 */
	if ( $source_width > $target_width ) {
		$constrained_size = wp_constrain_dimensions( $source_width, $source_height, $target_width );
		$expected_size    = array( $target_width, $target_height );
	} else {
		$constrained_size = wp_constrain_dimensions( $target_width, $target_height, $source_width );
		$expected_size    = array( $source_width, $source_height );
	}

	// If the image dimensions are within 1px of the expected size, we consider it a match.
	$matched = ( wp_fuzzy_number_match( $constrained_size[0], $expected_size[0] ) && wp_fuzzy_number_match( $constrained_size[1], $expected_size[1] ) );

	return $matched;
}

/**
 * Retrieves the image's intermediate size (resized) path, width, and height.
 *
 * The $size parameter can be an array with the width and height respectively.
 * If the size matches the 'sizes' metadata array for width and height, then it
 * will be used. If there is no direct match, then the nearest image size larger
 * than the specified size will be used. If nothing is found, then the function
 * will break out and return false.
 *
 * The metadata 'sizes' is used for compatible sizes that can be used for the
 * parameter $size value.
 *
 * The url path will be given, when the $size parameter is a string.
 *
 * If you are passing an array for the $size, you should consider using
 * add_image_size() so that a cropped version is generated. It's much more
 * efficient than having to find the closest-sized image and then having the
 * browser scale down the image.
 *
 * @since 2.5.0
 *
 * @param int          $post_id Attachment ID.
 * @param string|int[] $size    Optional. Image size. Accepts any registered image size name, or an array
 *                              of width and height values in pixels (in that order). Default 'thumbnail'.
 * @return array|false {
 *     Array of file relative path, width, and height on success. Additionally includes absolute
 *     path and URL if registered size is passed to `$size` parameter. False on failure.
 *
 *     @type string $file   Path of image relative to uploads directory.
 *     @type int    $width  Width of image in pixels.
 *     @type int    $height Height of image in pixels.
 *     @type string $path   Absolute filesystem path of image.
 *     @type string $url    URL of image.
 * }
 */
function image_get_intermediate_size( $post_id, $size = 'thumbnail' ) {
	$imagedata = wp_get_attachment_metadata( $post_id );

	if ( ! $size || ! is_array( $imagedata ) || empty( $imagedata['sizes'] ) ) {
		return false;
	}

	$data = array();

	// Find the best match when '$size' is an array.
	if ( is_array( $size ) ) {
		$candidates = array();

		if ( ! isset( $imagedata['file'] ) && isset( $imagedata['sizes']['full'] ) ) {
			$imagedata['height'] = $imagedata['sizes']['full']['height'];
			$imagedata['width']  = $imagedata['sizes']['full']['width'];
		}

		foreach ( $imagedata['sizes'] as $_size => $data ) {
			// If there's an exact match to an existing image size, short circuit.
			if ( (int) $data['width'] === (int) $size[0] && (int) $data['height'] === (int) $size[1] ) {
				$candidates[ $data['width'] * $data['height'] ] = $data;
				break;
			}

			// If it's not an exact match, consider larger sizes with the same aspect ratio.
			if ( $data['width'] >= $size[0] && $data['height'] >= $size[1] ) {
				// If '0' is passed to either size, we test ratios against the original file.
				if ( 0 === $size[0] || 0 === $size[1] ) {
					$same_ratio = wp_image_matches_ratio( $data['width'], $data['height'], $imagedata['width'], $imagedata['height'] );
				} else {
					$same_ratio = wp_image_matches_ratio( $data['width'], $data['height'], $size[0], $size[1] );
				}

				if ( $same_ratio ) {
					$candidates[ $data['width'] * $data['height'] ] = $data;
				}
			}
		}

		if ( ! empty( $candidates ) ) {
			// Sort the array by size if we have more than one candidate.
			if ( 1 < count( $candidates ) ) {
				ksort( $candidates );
			}

			$data = array_shift( $candidates );
			/*
			* When the size requested is smaller than the thumbnail dimensions, we
			* fall back to the thumbnail size to maintain backward compatibility with
			* pre 4.6 versions of WordPress.
			*/
		} elseif ( ! empty( $imagedata['sizes']['thumbnail'] ) && $imagedata['sizes']['thumbnail']['width'] >= $size[0] && $imagedata['sizes']['thumbnail']['width'] >= $size[1] ) {
			$data = $imagedata['sizes']['thumbnail'];
		} else {
			return false;
		}

		// Constrain the width and height attributes to the requested values.
		list( $data['width'], $data['height'] ) = image_constrain_size_for_editor( $data['width'], $data['height'], $size );

	} elseif ( ! empty( $imagedata['sizes'][ $size ] ) ) {
		$data = $imagedata['sizes'][ $size ];
	}

	// If we still don't have a match at this point, return false.
	if ( empty( $data ) ) {
		return false;
	}

	// Include the full filesystem path of the intermediate file.
	if ( empty( $data['path'] ) && ! empty( $data['file'] ) && ! empty( $imagedata['file'] ) ) {
		$file_url     = wp_get_attachment_url( $post_id );
		$data['path'] = path_join( dirname( $imagedata['file'] ), $data['file'] );
		$data['url']  = path_join( dirname( $file_url ), $data['file'] );
	}

	/**
	 * Filters the output of image_get_intermediate_size()
	 *
	 * @since 4.4.0
	 *
	 * @see image_get_intermediate_size()
	 *
	 * @param array        $data    Array of file relative path, width, and height on success. May also include
	 *                              file absolute path and URL.
	 * @param int          $post_id The ID of the image attachment.
	 * @param string|int[] $size    Requested image size. Can be any registered image size name, or
	 *                              an array of width and height values in pixels (in that order).
	 */
	return apply_filters( 'image_get_intermediate_size', $data, $post_id, $size );
}

/**
 * Gets the available intermediate image size names.
 *
 * @since 3.0.0
 *
 * @return string[] An array of image size names.
 */
function get_intermediate_image_sizes() {
	$default_sizes    = array( 'thumbnail', 'medium', 'medium_large', 'large' );
	$additional_sizes = wp_get_additional_image_sizes();

	if ( ! empty( $additional_sizes ) ) {
		$default_sizes = array_merge( $default_sizes, array_keys( $additional_sizes ) );
	}

	/**
	 * Filters the list of intermediate image sizes.
	 *
	 * @since 2.5.0
	 *
	 * @param string[] $default_sizes An array of intermediate image size names. Defaults
	 *                                are 'thumbnail', 'medium', 'medium_large', 'large'.
	 */
	return apply_filters( 'intermediate_image_sizes', $default_sizes );
}

/**
 * Returns a normalized list of all currently registered image sub-sizes.
 *
 * @since 5.3.0
 * @uses wp_get_additional_image_sizes()
 * @uses get_intermediate_image_sizes()
 *
 * @return array Associative array of the registered image sub-sizes.
 */
function wp_get_registered_image_subsizes() {
	$additional_sizes = wp_get_additional_image_sizes();
	$all_sizes        = array();

	foreach ( get_intermediate_image_sizes() as $size_name ) {
		$size_data = array(
			'width'  => 0,
			'height' => 0,
			'crop'   => false,
		);

		if ( isset( $additional_sizes[ $size_name ]['width'] ) ) {
			// For sizes added by plugins and themes.
			$size_data['width'] = (int) $additional_sizes[ $size_name ]['width'];
		} else {
			// For default sizes set in options.
			$size_data['width'] = (int) get_option( "{$size_name}_size_w" );
		}

		if ( isset( $additional_sizes[ $size_name ]['height'] ) ) {
			$size_data['height'] = (int) $additional_sizes[ $size_name ]['height'];
		} else {
			$size_data['height'] = (int) get_option( "{$size_name}_size_h" );
		}

		if ( empty( $size_data['width'] ) && empty( $size_data['height'] ) ) {
			// This size isn't set.
			continue;
		}

		if ( isset( $additional_sizes[ $size_name ]['crop'] ) ) {
			$size_data['crop'] = $additional_sizes[ $size_name ]['crop'];
		} else {
			$size_data['crop'] = get_option( "{$size_name}_crop" );
		}

		if ( ! is_array( $size_data['crop'] ) || empty( $size_data['crop'] ) ) {
			$size_data['crop'] = (bool) $size_data['crop'];
		}

		$all_sizes[ $size_name ] = $size_data;
	}

	return $all_sizes;
}

/**
 * Retrieves an image to represent an attachment.
 *
 * @since 2.5.0
 *
 * @param int          $attachment_id Image attachment ID.
 * @param string|int[] $size          Optional. Image size. Accepts any registered image size name, or an array of
 *                                    width and height values in pixels (in that order). Default 'thumbnail'.
 * @param bool         $icon          Optional. Whether the image should fall back to a mime type icon. Default false.
 * @return array|false {
 *     Array of image data, or boolean false if no image is available.
 *
 *     @type string $0 Image source URL.
 *     @type int    $1 Image width in pixels.
 *     @type int    $2 Image height in pixels.
 *     @type bool   $3 Whether the image is a resized image.
 * }
 */
function wp_get_attachment_image_src( $attachment_id, $size = 'thumbnail', $icon = false ) {
	// Get a thumbnail or intermediate image if there is one.
	$image = image_downsize( $attachment_id, $size );
	if ( ! $image ) {
		$src = false;

		if ( $icon ) {
			$src = wp_mime_type_icon( $attachment_id );

			if ( $src ) {
				/** This filter is documented in wp-includes/post.php */
				$icon_dir = apply_filters( 'icon_dir', ABSPATH . WPINC . '/images/media' );

				$src_file               = $icon_dir . '/' . wp_basename( $src );
				list( $width, $height ) = @getimagesize( $src_file );
			}
		}

		if ( $src && $width && $height ) {
			$image = array( $src, $width, $height, false );
		}
	}
	/**
	 * Filters the attachment image source result.
	 *
	 * @since 4.3.0
	 *
	 * @param array|false  $image         {
	 *     Array of image data, or boolean false if no image is available.
	 *
	 *     @type string $0 Image source URL.
	 *     @type int    $1 Image width in pixels.
	 *     @type int    $2 Image height in pixels.
	 *     @type bool   $3 Whether the image is a resized image.
	 * }
	 * @param int          $attachment_id Image attachment ID.
	 * @param string|int[] $size          Requested image size. Can be any registered image size name, or
	 *                                    an array of width and height values in pixels (in that order).
	 * @param bool         $icon          Whether the image should be treated as an icon.
	 */
	return apply_filters( 'wp_get_attachment_image_src', $image, $attachment_id, $size, $icon );
}

/**
 * Get an HTML img element representing an image attachment.
 *
 * While `$size` will accept an array, it is better to register a size with
 * add_image_size() so that a cropped version is generated. It's much more
 * efficient than having to find the closest-sized image and then having the
 * browser scale down the image.
 *
 * @since 2.5.0
 * @since 4.4.0 The `$srcset` and `$sizes` attributes were added.
 * @since 5.5.0 The `$loading` attribute was added.
 *
 * @param int          $attachment_id Image attachment ID.
 * @param string|int[] $size          Optional. Image size. Accepts any registered image size name, or an array
 *                                    of width and height values in pixels (in that order). Default 'thumbnail'.
 * @param bool         $icon          Optional. Whether the image should be treated as an icon. Default false.
 * @param string|array $attr {
 *     Optional. Attributes for the image markup.
 *
 *     @type string       $src     Image attachment URL.
 *     @type string       $class   CSS class name or space-separated list of classes.
 *                                 Default `attachment-$size_class size-$size_class`,
 *                                 where `$size_class` is the image size being requested.
 *     @type string       $alt     Image description for the alt attribute.
 *     @type string       $srcset  The 'srcset' attribute value.
 *     @type string       $sizes   The 'sizes' attribute value.
 *     @type string|false $loading The 'loading' attribute value. Passing a value of false
 *                                 will result in the attribute being omitted for the image.
 *                                 Defaults to 'lazy', depending on wp_lazy_loading_enabled().
 * }
 * @return string HTML img element or empty string on failure.
 */
function wp_get_attachment_image( $attachment_id, $size = 'thumbnail', $icon = false, $attr = '' ) {
	$html  = '';
	$image = wp_get_attachment_image_src( $attachment_id, $size, $icon );

	if ( $image ) {
		list( $src, $width, $height ) = $image;

		$attachment = get_post( $attachment_id );
		$hwstring   = image_hwstring( $width, $height );
		$size_class = $size;

		if ( is_array( $size_class ) ) {
			$size_class = implode( 'x', $size_class );
		}

		$default_attr = array(
			'src'   => $src,
			'class' => "attachment-$size_class size-$size_class",
			'alt'   => trim( strip_tags( get_post_meta( $attachment_id, '_wp_attachment_image_alt', true ) ) ),
		);

		// Add `loading` attribute.
		if ( wp_lazy_loading_enabled( 'img', 'wp_get_attachment_image' ) ) {
			$default_attr['loading'] = 'lazy';
		}

		$attr = wp_parse_args( $attr, $default_attr );

		// If the default value of `lazy` for the `loading` attribute is overridden
		// to omit the attribute for this image, ensure it is not included.
		if ( array_key_exists( 'loading', $attr ) && ! $attr['loading'] ) {
			unset( $attr['loading'] );
		}

		// Generate 'srcset' and 'sizes' if not already present.
		if ( empty( $attr['srcset'] ) ) {
			$image_meta = wp_get_attachment_metadata( $attachment_id );

			if ( is_array( $image_meta ) ) {
				$size_array = array( absint( $width ), absint( $height ) );
				$srcset     = wp_calculate_image_srcset( $size_array, $src, $image_meta, $attachment_id );
				$sizes      = wp_calculate_image_sizes( $size_array, $src, $image_meta, $attachment_id );

				if ( $srcset && ( $sizes || ! empty( $attr['sizes'] ) ) ) {
					$attr['srcset'] = $srcset;

					if ( empty( $attr['sizes'] ) ) {
						$attr['sizes'] = $sizes;
					}
				}
			}
		}

		/**
		 * Filters the list of attachment image attributes.
		 *
		 * @since 2.8.0
		 *
		 * @param string[]     $attr       Array of attribute values for the image markup, keyed by attribute name.
		 *                                 See wp_get_attachment_image().
		 * @param WP_Post      $attachment Image attachment post.
		 * @param string|int[] $size       Requested image size. Can be any registered image size name, or
		 *                                 an array of width and height values in pixels (in that order).
		 */
		$attr = apply_filters( 'wp_get_attachment_image_attributes', $attr, $attachment, $size );

		$attr = array_map( 'esc_attr', $attr );
		$html = rtrim( "<img $hwstring" );

		foreach ( $attr as $name => $value ) {
			$html .= " $name=" . '"' . $value . '"';
		}

		$html .= ' />';
	}

	/**
	 * HTML img element representing an image attachment.
	 *
	 * @since 5.6.0
	 *
	 * @param string       $html          HTML img element or empty string on failure.
	 * @param int          $attachment_id Image attachment ID.
	 * @param string|int[] $size          Requested image size. Can be any registered image size name, or
	 *                                    an array of width and height values in pixels (in that order).
	 * @param bool         $icon          Whether the image should be treated as an icon.
	 * @param string[]     $attr          Array of attribute values for the image markup, keyed by attribute name.
	 *                                    See wp_get_attachment_image().
	 */
	return apply_filters( 'wp_get_attachment_image', $html, $attachment_id, $size, $icon, $attr );
}

/**
 * Get the URL of an image attachment.
 *
 * @since 4.4.0
 *
 * @param int          $attachment_id Image attachment ID.
 * @param string|int[] $size          Optional. Image size. Accepts any registered image size name, or an array of
 *                                    width and height values in pixels (in that order). Default 'thumbnail'.
 * @param bool         $icon          Optional. Whether the image should be treated as an icon. Default false.
 * @return string|false Attachment URL or false if no image is available.
 */
function wp_get_attachment_image_url( $attachment_id, $size = 'thumbnail', $icon = false ) {
	$image = wp_get_attachment_image_src( $attachment_id, $size, $icon );
	return isset( $image['0'] ) ? $image['0'] : false;
}

/**
 * Get the attachment path relative to the upload directory.
 *
 * @since 4.4.1
 * @access private
 *
 * @param string $file Attachment file name.
 * @return string Attachment path relative to the upload directory.
 */
function _wp_get_attachment_relative_path( $file ) {
	$dirname = dirname( $file );

	if ( '.' === $dirname ) {
		return '';
	}

	if ( false !== strpos( $dirname, 'wp-content/uploads' ) ) {
		// Get the directory name relative to the upload directory (back compat for pre-2.7 uploads).
		$dirname = substr( $dirname, strpos( $dirname, 'wp-content/uploads' ) + 18 );
		$dirname = ltrim( $dirname, '/' );
	}

	return $dirname;
}

/**
 * Get the image size as array from its meta data.
 *
 * Used for responsive images.
 *
 * @since 4.4.0
 * @access private
 *
 * @param string $size_name  Image size. Accepts any registered image size name.
 * @param array  $image_meta The image meta data.
 * @return array|false {
 *     Array of width and height or false if the size isn't present in the meta data.
 *
 *     @type int $0 Image width.
 *     @type int $1 Image height.
 * }
 */
function _wp_get_image_size_from_meta( $size_name, $image_meta ) {
	if ( 'full' === $size_name ) {
		return array(
			absint( $image_meta['width'] ),
			absint( $image_meta['height'] ),
		);
	} elseif ( ! empty( $image_meta['sizes'][ $size_name ] ) ) {
		return array(
			absint( $image_meta['sizes'][ $size_name ]['width'] ),
			absint( $image_meta['sizes'][ $size_name ]['height'] ),
		);
	}

	return false;
}

/**
 * Retrieves the value for an image attachment's 'srcset' attribute.
 *
 * @since 4.4.0
 *
 * @see wp_calculate_image_srcset()
 *
 * @param int          $attachment_id Image attachment ID.
 * @param string|int[] $size          Optional. Image size. Accepts any registered image size name, or an array of
 *                                    width and height values in pixels (in that order). Default 'medium'.
 * @param array        $image_meta    Optional. The image meta data as returned by 'wp_get_attachment_metadata()'.
 *                                    Default null.
 * @return string|false A 'srcset' value string or false.
 */
function wp_get_attachment_image_srcset( $attachment_id, $size = 'medium', $image_meta = null ) {
	$image = wp_get_attachment_image_src( $attachment_id, $size );

	if ( ! $image ) {
		return false;
	}

	if ( ! is_array( $image_meta ) ) {
		$image_meta = wp_get_attachment_metadata( $attachment_id );
	}

	$image_src  = $image[0];
	$size_array = array(
		absint( $image[1] ),
		absint( $image[2] ),
	);

	return wp_calculate_image_srcset( $size_array, $image_src, $image_meta, $attachment_id );
}

/**
 * A helper function to calculate the image sources to include in a 'srcset' attribute.
 *
 * @since 4.4.0
 *
 * @param int[]  $size_array    {
 *     An array of width and height values.
 *
 *     @type int $0 The width in pixels.
 *     @type int $1 The height in pixels.
 * }
 * @param string $image_src     The 'src' of the image.
 * @param array  $image_meta    The image meta data as returned by 'wp_get_attachment_metadata()'.
 * @param int    $attachment_id Optional. The image attachment ID. Default 0.
 * @return string|false The 'srcset' attribute value. False on error or when only one source exists.
 */
function wp_calculate_image_srcset( $size_array, $image_src, $image_meta, $attachment_id = 0 ) {
	/**
	 * Let plugins pre-filter the image meta to be able to fix inconsistencies in the stored data.
	 *
	 * @since 4.5.0
	 *
	 * @param array  $image_meta    The image meta data as returned by 'wp_get_attachment_metadata()'.
	 * @param int[]  $size_array    {
	 *     An array of requested width and height values.
	 *
	 *     @type int $0 The width in pixels.
	 *     @type int $1 The height in pixels.
	 * }
	 * @param string $image_src     The 'src' of the image.
	 * @param int    $attachment_id The image attachment ID or 0 if not supplied.
	 */
	$image_meta = apply_filters( 'wp_calculate_image_srcset_meta', $image_meta, $size_array, $image_src, $attachment_id );

	if ( empty( $image_meta['sizes'] ) || ! isset( $image_meta['file'] ) || strlen( $image_meta['file'] ) < 4 ) {
		return false;
	}

	$image_sizes = $image_meta['sizes'];

	// Get the width and height of the image.
	$image_width  = (int) $size_array[0];
	$image_height = (int) $size_array[1];

	// Bail early if error/no width.
	if ( $image_width < 1 ) {
		return false;
	}

	$image_basename = wp_basename( $image_meta['file'] );

	/*
	 * WordPress flattens animated GIFs into one frame when generating intermediate sizes.
	 * To avoid hiding animation in user content, if src is a full size GIF, a srcset attribute is not generated.
	 * If src is an intermediate size GIF, the full size is excluded from srcset to keep a flattened GIF from becoming animated.
	 */
	if ( ! isset( $image_sizes['thumbnail']['mime-type'] ) || 'image/gif' !== $image_sizes['thumbnail']['mime-type'] ) {
		$image_sizes[] = array(
			'width'  => $image_meta['width'],
			'height' => $image_meta['height'],
			'file'   => $image_basename,
		);
	} elseif ( strpos( $image_src, $image_meta['file'] ) ) {
		return false;
	}

	// Retrieve the uploads sub-directory from the full size image.
	$dirname = _wp_get_attachment_relative_path( $image_meta['file'] );

	if ( $dirname ) {
		$dirname = trailingslashit( $dirname );
	}

	$upload_dir    = wp_get_upload_dir();
	$image_baseurl = trailingslashit( $upload_dir['baseurl'] ) . $dirname;

	/*
	 * If currently on HTTPS, prefer HTTPS URLs when we know they're supported by the domain
	 * (which is to say, when they share the domain name of the current request).
	 */
	if ( is_ssl() && 'https' !== substr( $image_baseurl, 0, 5 ) && parse_url( $image_baseurl, PHP_URL_HOST ) === $_SERVER['HTTP_HOST'] ) {
		$image_baseurl = set_url_scheme( $image_baseurl, 'https' );
	}

	/*
	 * Images that have been edited in WordPress after being uploaded will
	 * contain a unique hash. Look for that hash and use it later to filter
	 * out images that are leftovers from previous versions.
	 */
	$image_edited = preg_match( '/-e[0-9]{13}/', wp_basename( $image_src ), $image_edit_hash );

	/**
	 * Filters the maximum image width to be included in a 'srcset' attribute.
	 *
	 * @since 4.4.0
	 *
	 * @param int   $max_width  The maximum image width to be included in the 'srcset'. Default '2048'.
	 * @param int[] $size_array {
	 *     An array of requested width and height values.
	 *
	 *     @type int $0 The width in pixels.
	 *     @type int $1 The height in pixels.
	 * }
	 */
	$max_srcset_image_width = apply_filters( 'max_srcset_image_width', 2048, $size_array );

	// Array to hold URL candidates.
	$sources = array();

	/**
	 * To make sure the ID matches our image src, we will check to see if any sizes in our attachment
	 * meta match our $image_src. If no matches are found we don't return a srcset to avoid serving
	 * an incorrect image. See #35045.
	 */
	$src_matched = false;

	/*
	 * Loop through available images. Only use images that are resized
	 * versions of the same edit.
	 */
	foreach ( $image_sizes as $image ) {
		$is_src = false;

		// Check if image meta isn't corrupted.
		if ( ! is_array( $image ) ) {
			continue;
		}

		// If the file name is part of the `src`, we've confirmed a match.
		if ( ! $src_matched && false !== strpos( $image_src, $dirname . $image['file'] ) ) {
			$src_matched = true;
			$is_src      = true;
		}

		// Filter out images that are from previous edits.
		if ( $image_edited && ! strpos( $image['file'], $image_edit_hash[0] ) ) {
			continue;
		}

		/*
		 * Filters out images that are wider than '$max_srcset_image_width' unless
		 * that file is in the 'src' attribute.
		 */
		if ( $max_srcset_image_width && $image['width'] > $max_srcset_image_width && ! $is_src ) {
			continue;
		}

		// If the image dimensions are within 1px of the expected size, use it.
		if ( wp_image_matches_ratio( $image_width, $image_height, $image['width'], $image['height'] ) ) {
			// Add the URL, descriptor, and value to the sources array to be returned.
			$source = array(
				'url'        => $image_baseurl . $image['file'],
				'descriptor' => 'w',
				'value'      => $image['width'],
			);

			// The 'src' image has to be the first in the 'srcset', because of a bug in iOS8. See #35030.
			if ( $is_src ) {
				$sources = array( $image['width'] => $source ) + $sources;
			} else {
				$sources[ $image['width'] ] = $source;
			}
		}
	}

	/**
	 * Filters an image's 'srcset' sources.
	 *
	 * @since 4.4.0
	 *
	 * @param array  $sources {
	 *     One or more arrays of source data to include in the 'srcset'.
	 *
	 *     @type array $width {
	 *         @type string $url        The URL of an image source.
	 *         @type string $descriptor The descriptor type used in the image candidate string,
	 *                                  either 'w' or 'x'.
	 *         @type int    $value      The source width if paired with a 'w' descriptor, or a
	 *                                  pixel density value if paired with an 'x' descriptor.
	 *     }
	 * }
	 * @param array $size_array     {
	 *     An array of requested width and height values.
	 *
	 *     @type int $0 The width in pixels.
	 *     @type int $1 The height in pixels.
	 * }
	 * @param string $image_src     The 'src' of the image.
	 * @param array  $image_meta    The image meta data as returned by 'wp_get_attachment_metadata()'.
	 * @param int    $attachment_id Image attachment ID or 0.
	 */
	$sources = apply_filters( 'wp_calculate_image_srcset', $sources, $size_array, $image_src, $image_meta, $attachment_id );

	// Only return a 'srcset' value if there is more than one source.
	if ( ! $src_matched || ! is_array( $sources ) || count( $sources ) < 2 ) {
		return false;
	}

	$srcset = '';

	foreach ( $sources as $source ) {
		$srcset .= str_replace( ' ', '%20', $source['url'] ) . ' ' . $source['value'] . $source['descriptor'] . ', ';
	}

	return rtrim( $srcset, ', ' );
}

/**
 * Retrieves the value for an image attachment's 'sizes' attribute.
 *
 * @since 4.4.0
 *
 * @see wp_calculate_image_sizes()
 *
 * @param int          $attachment_id Image attachment ID.
 * @param string|int[] $size          Optional. Image size. Accepts any registered image size name, or an array of
 *                                    width and height values in pixels (in that order). Default 'medium'.
 * @param array        $image_meta    Optional. The image meta data as returned by 'wp_get_attachment_metadata()'.
 *                                    Default null.
 * @return string|false A valid source size value for use in a 'sizes' attribute or false.
 */
function wp_get_attachment_image_sizes( $attachment_id, $size = 'medium', $image_meta = null ) {
	$image = wp_get_attachment_image_src( $attachment_id, $size );

	if ( ! $image ) {
		return false;
	}

	if ( ! is_array( $image_meta ) ) {
		$image_meta = wp_get_attachment_metadata( $attachment_id );
	}

	$image_src  = $image[0];
	$size_array = array(
		absint( $image[1] ),
		absint( $image[2] ),
	);

	return wp_calculate_image_sizes( $size_array, $image_src, $image_meta, $attachment_id );
}

/**
 * Creates a 'sizes' attribute value for an image.
 *
 * @since 4.4.0
 *
 * @param string|int[] $size          Image size. Accepts any registered image size name, or an array of
 *                                    width and height values in pixels (in that order).
 * @param string       $image_src     Optional. The URL to the image file. Default null.
 * @param array        $image_meta    Optional. The image meta data as returned by 'wp_get_attachment_metadata()'.
 *                                    Default null.
 * @param int          $attachment_id Optional. Image attachment ID. Either `$image_meta` or `$attachment_id`
 *                                    is needed when using the image size name as argument for `$size`. Default 0.
 * @return string|false A valid source size value for use in a 'sizes' attribute or false.
 */
function wp_calculate_image_sizes( $size, $image_src = null, $image_meta = null, $attachment_id = 0 ) {
	$width = 0;

	if ( is_array( $size ) ) {
		$width = absint( $size[0] );
	} elseif ( is_string( $size ) ) {
		if ( ! $image_meta && $attachment_id ) {
			$image_meta = wp_get_attachment_metadata( $attachment_id );
		}

		if ( is_array( $image_meta ) ) {
			$size_array = _wp_get_image_size_from_meta( $size, $image_meta );
			if ( $size_array ) {
				$width = absint( $size_array[0] );
			}
		}
	}

	if ( ! $width ) {
		return false;
	}

	// Setup the default 'sizes' attribute.
	$sizes = sprintf( '(max-width: %1$dpx) 100vw, %1$dpx', $width );

	/**
	 * Filters the output of 'wp_calculate_image_sizes()'.
	 *
	 * @since 4.4.0
	 *
	 * @param string       $sizes         A source size value for use in a 'sizes' attribute.
	 * @param string|int[] $size          Requested image size. Can be any registered image size name, or
	 *                                    an array of width and height values in pixels (in that order).
	 * @param string|null  $image_src     The URL to the image file or null.
	 * @param array|null   $image_meta    The image meta data as returned by wp_get_attachment_metadata() or null.
	 * @param int          $attachment_id Image attachment ID of the original image or 0.
	 */
	return apply_filters( 'wp_calculate_image_sizes', $sizes, $size, $image_src, $image_meta, $attachment_id );
}

/**
 * Determines if the image meta data is for the image source file.
 *
 * The image meta data is retrieved by attachment post ID. In some cases the post IDs may change.
 * For example when the website is exported and imported at another website. Then the
 * attachment post IDs that are in post_content for the exported website may not match
 * the same attachments at the new website.
 *
 * @since 5.5.0
 *
 * @param string $image_location The full path or URI to the image file.
 * @param array  $image_meta     The attachment meta data as returned by 'wp_get_attachment_metadata()'.
 * @param int    $attachment_id  Optional. The image attachment ID. Default 0.
 * @return bool Whether the image meta is for this image file.
 */
function wp_image_file_matches_image_meta( $image_location, $image_meta, $attachment_id = 0 ) {
	$match = false;

	// Ensure the $image_meta is valid.
	if ( isset( $image_meta['file'] ) && strlen( $image_meta['file'] ) > 4 ) {
		// Remove quiery args if image URI.
		list( $image_location ) = explode( '?', $image_location );

		// Check if the relative image path from the image meta is at the end of $image_location.
		if ( strrpos( $image_location, $image_meta['file'] ) === strlen( $image_location ) - strlen( $image_meta['file'] ) ) {
			$match = true;
		} else {
			// Retrieve the uploads sub-directory from the full size image.
			$dirname = _wp_get_attachment_relative_path( $image_meta['file'] );

			if ( $dirname ) {
				$dirname = trailingslashit( $dirname );
			}

			if ( ! empty( $image_meta['original_image'] ) ) {
				$relative_path = $dirname . $image_meta['original_image'];

				if ( strrpos( $image_location, $relative_path ) === strlen( $image_location ) - strlen( $relative_path ) ) {
					$match = true;
				}
			}

			if ( ! $match && ! empty( $image_meta['sizes'] ) ) {
				foreach ( $image_meta['sizes'] as $image_size_data ) {
					$relative_path = $dirname . $image_size_data['file'];

					if ( strrpos( $image_location, $relative_path ) === strlen( $image_location ) - strlen( $relative_path ) ) {
						$match = true;
						break;
					}
				}
			}
		}
	}

	/**
	 * Filters whether an image path or URI matches image meta.
	 *
	 * @since 5.5.0
	 *
	 * @param bool   $match          Whether the image relative path from the image meta
	 *                               matches the end of the URI or path to the image file.
	 * @param string $image_location Full path or URI to the tested image file.
	 * @param array  $image_meta     The image meta data as returned by 'wp_get_attachment_metadata()'.
	 * @param int    $attachment_id  The image attachment ID or 0 if not supplied.
	 */
	return apply_filters( 'wp_image_file_matches_image_meta', $match, $image_location, $image_meta, $attachment_id );
}

/**
 * Determines an image's width and height dimensions based on the source file.
 *
 * @since 5.5.0
 *
 * @param string $image_src     The image source file.
 * @param array  $image_meta    The image meta data as returned by 'wp_get_attachment_metadata()'.
 * @param int    $attachment_id Optional. The image attachment ID. Default 0.
 * @return array|false Array with first element being the width and second element being the height,
 *                     or false if dimensions cannot be determined.
 */
function wp_image_src_get_dimensions( $image_src, $image_meta, $attachment_id = 0 ) {
	$dimensions = false;

	// Is it a full size image?
<<<<<<< HEAD
	if ( strpos( $image_src, wp_basename( $image_meta['file'] ) ) !== false ) {
=======
	if (
		isset( $image_meta['file'] ) &&
		strpos( $image_src, $image_meta['file'] ) !== false
	) {
>>>>>>> 75d2020f
		$dimensions = array(
			(int) $image_meta['width'],
			(int) $image_meta['height'],
		);
	}

	if ( ! $dimensions && ! empty( $image_meta['sizes'] ) ) {
		$src_filename = wp_basename( $image_src );

		foreach ( $image_meta['sizes'] as $image_size_data ) {
			if ( $src_filename === $image_size_data['file'] ) {
				$dimensions = array(
					(int) $image_size_data['width'],
					(int) $image_size_data['height'],
				);

				break;
			}
		}
	}

	/**
	 * Filter the 'wp_image_src_get_dimensions' value.
	 *
	 * @since 5.7.0
	 *
	 * @param array|false $dimensions    Array with first element being the width
	 *                                   and second element being the height, or
	 *                                   false if dimensions could not be determined.
	 * @param string      $image_src     The image source file.
	 * @param array       $image_meta    The image meta data as returned by
	 *                                   'wp_get_attachment_metadata()'.
	 * @param int         $attachment_id The image attachment ID. Default 0.
	 */
	return apply_filters( 'wp_image_src_get_dimensions', $dimensions, $image_src, $image_meta, $attachment_id );
}

/**
 * Adds 'srcset' and 'sizes' attributes to an existing 'img' element.
 *
 * @since 4.4.0
 *
 * @see wp_calculate_image_srcset()
 * @see wp_calculate_image_sizes()
 *
 * @param string $image         An HTML 'img' element to be filtered.
 * @param array  $image_meta    The image meta data as returned by 'wp_get_attachment_metadata()'.
 * @param int    $attachment_id Image attachment ID.
 * @return string Converted 'img' element with 'srcset' and 'sizes' attributes added.
 */
function wp_image_add_srcset_and_sizes( $image, $image_meta, $attachment_id ) {
	// Ensure the image meta exists.
	if ( empty( $image_meta['sizes'] ) ) {
		return $image;
	}

	$image_src         = preg_match( '/src="([^"]+)"/', $image, $match_src ) ? $match_src[1] : '';
	list( $image_src ) = explode( '?', $image_src );

	// Return early if we couldn't get the image source.
	if ( ! $image_src ) {
		return $image;
	}

	// Bail early if an image has been inserted and later edited.
	if ( preg_match( '/-e[0-9]{13}/', $image_meta['file'], $img_edit_hash ) &&
		strpos( wp_basename( $image_src ), $img_edit_hash[0] ) === false ) {

		return $image;
	}

	$width  = preg_match( '/ width="([0-9]+)"/', $image, $match_width ) ? (int) $match_width[1] : 0;
	$height = preg_match( '/ height="([0-9]+)"/', $image, $match_height ) ? (int) $match_height[1] : 0;

	if ( $width && $height ) {
		$size_array = array( $width, $height );
	} else {
		$size_array = wp_image_src_get_dimensions( $image_src, $image_meta, $attachment_id );
		if ( ! $size_array ) {
			return $image;
		}
	}

	$srcset = wp_calculate_image_srcset( $size_array, $image_src, $image_meta, $attachment_id );

	if ( $srcset ) {
		// Check if there is already a 'sizes' attribute.
		$sizes = strpos( $image, ' sizes=' );

		if ( ! $sizes ) {
			$sizes = wp_calculate_image_sizes( $size_array, $image_src, $image_meta, $attachment_id );
		}
	}

	if ( $srcset && $sizes ) {
		// Format the 'srcset' and 'sizes' string and escape attributes.
		$attr = sprintf( ' srcset="%s"', esc_attr( $srcset ) );

		if ( is_string( $sizes ) ) {
			$attr .= sprintf( ' sizes="%s"', esc_attr( $sizes ) );
		}

		// Add the srcset and sizes attributes to the image markup.
		return preg_replace( '/<img ([^>]+?)[\/ ]*>/', '<img $1' . $attr . ' />', $image );
	}

	return $image;
}

/**
 * Determines whether to add the `loading` attribute to the specified tag in the specified context.
 *
 * @since 5.5.0
 * @since 5.7.0 Now returns `true` by default for `iframe` tags.
 *
 * @param string $tag_name The tag name.
 * @param string $context  Additional context, like the current filter name
 *                         or the function name from where this was called.
 * @return bool Whether to add the attribute.
 */
function wp_lazy_loading_enabled( $tag_name, $context ) {
	// By default add to all 'img' and 'iframe' tags.
	// See https://html.spec.whatwg.org/multipage/embedded-content.html#attr-img-loading
	// See https://html.spec.whatwg.org/multipage/iframe-embed-object.html#attr-iframe-loading
	$default = ( 'img' === $tag_name || 'iframe' === $tag_name );

	/**
	 * Filters whether to add the `loading` attribute to the specified tag in the specified context.
	 *
	 * @since 5.5.0
	 *
	 * @param bool   $default  Default value.
	 * @param string $tag_name The tag name.
	 * @param string $context  Additional context, like the current filter name
	 *                         or the function name from where this was called.
	 */
	return (bool) apply_filters( 'wp_lazy_loading_enabled', $default, $tag_name, $context );
}

/**
 * Filters specific tags in post content and modifies their markup.
 *
 * Modifies HTML tags in post content to include new browser and HTML technologies
 * that may not have existed at the time of post creation. These modifications currently
 * include adding `srcset`, `sizes`, and `loading` attributes to `img` HTML tags, as well
 * as adding `loading` attributes to `iframe` HTML tags.
 * Future similar optimizations should be added/expected here.
 *
 * @since 5.5.0
 * @since 5.7.0 Now supports adding `loading` attributes to `iframe` tags.
 *
 * @see wp_img_tag_add_width_and_height_attr()
 * @see wp_img_tag_add_srcset_and_sizes_attr()
 * @see wp_img_tag_add_loading_attr()
 * @see wp_iframe_tag_add_loading_attr()
 *
 * @param string $content The HTML content to be filtered.
 * @param string $context Optional. Additional context to pass to the filters.
 *                        Defaults to `current_filter()` when not set.
 * @return string Converted content with images modified.
 */
function wp_filter_content_tags( $content, $context = null ) {
	if ( null === $context ) {
		$context = current_filter();
	}

	$add_img_loading_attr    = wp_lazy_loading_enabled( 'img', $context );
	$add_iframe_loading_attr = wp_lazy_loading_enabled( 'iframe', $context );

	if ( ! preg_match_all( '/<(img|iframe)\s[^>]+>/', $content, $matches, PREG_SET_ORDER ) ) {
		return $content;
	}

	// List of the unique `img` tags found in $content.
	$images = array();

	// List of the unique `iframe` tags found in $content.
	$iframes = array();

	foreach ( $matches as $match ) {
		list( $tag, $tag_name ) = $match;

		switch ( $tag_name ) {
			case 'img':
				if ( preg_match( '/wp-image-([0-9]+)/i', $tag, $class_id ) ) {
					$attachment_id = absint( $class_id[1] );

					if ( $attachment_id ) {
						// If exactly the same image tag is used more than once, overwrite it.
						// All identical tags will be replaced later with 'str_replace()'.
						$images[ $tag ] = $attachment_id;
						break;
					}
				}
				$images[ $tag ] = 0;
				break;
			case 'iframe':
				$iframes[ $tag ] = 0;
				break;
		}
	}

	// Reduce the array to unique attachment IDs.
	$attachment_ids = array_unique( array_filter( array_values( $images ) ) );

	if ( count( $attachment_ids ) > 1 ) {
		/*
		 * Warm the object cache with post and meta information for all found
		 * images to avoid making individual database calls.
		 */
		_prime_post_caches( $attachment_ids, false, true );
	}

	foreach ( $images as $image => $attachment_id ) {
		$filtered_image = $image;

		// Add 'width' and 'height' attributes if applicable.
		if ( $attachment_id > 0 && false === strpos( $filtered_image, ' width=' ) && false === strpos( $filtered_image, ' height=' ) ) {
			$filtered_image = wp_img_tag_add_width_and_height_attr( $filtered_image, $context, $attachment_id );
		}

		// Add 'srcset' and 'sizes' attributes if applicable.
		if ( $attachment_id > 0 && false === strpos( $filtered_image, ' srcset=' ) ) {
			$filtered_image = wp_img_tag_add_srcset_and_sizes_attr( $filtered_image, $context, $attachment_id );
		}

		// Add 'loading' attribute if applicable.
		if ( $add_img_loading_attr && false === strpos( $filtered_image, ' loading=' ) ) {
			$filtered_image = wp_img_tag_add_loading_attr( $filtered_image, $context );
		}

		if ( $filtered_image !== $image ) {
			$content = str_replace( $image, $filtered_image, $content );
		}
	}

	foreach ( $iframes as $iframe => $attachment_id ) {
		$filtered_iframe = $iframe;

		// Add 'loading' attribute if applicable.
		if ( $add_iframe_loading_attr && false === strpos( $filtered_iframe, ' loading=' ) ) {
			$filtered_iframe = wp_iframe_tag_add_loading_attr( $filtered_iframe, $context );
		}

		if ( $filtered_iframe !== $iframe ) {
			$content = str_replace( $iframe, $filtered_iframe, $content );
		}
	}

	return $content;
}

/**
 * Adds `loading` attribute to an `img` HTML tag.
 *
 * @since 5.5.0
 *
 * @param string $image   The HTML `img` tag where the attribute should be added.
 * @param string $context Additional context to pass to the filters.
 * @return string Converted `img` tag with `loading` attribute added.
 */
function wp_img_tag_add_loading_attr( $image, $context ) {
	/**
	 * Filters the `loading` attribute value to add to an image. Default `lazy`.
	 *
	 * Returning `false` or an empty string will not add the attribute.
	 * Returning `true` will add the default value.
	 *
	 * @since 5.5.0
	 *
	 * @param string|bool $value   The `loading` attribute value. Returning a falsey value will result in
	 *                             the attribute being omitted for the image. Default 'lazy'.
	 * @param string      $image   The HTML `img` tag to be filtered.
	 * @param string      $context Additional context about how the function was called or where the img tag is.
	 */
	$value = apply_filters( 'wp_img_tag_add_loading_attr', 'lazy', $image, $context );

	if ( $value ) {
		if ( ! in_array( $value, array( 'lazy', 'eager' ), true ) ) {
			$value = 'lazy';
		}

		// Images should have source and dimension attributes for the `loading` attribute to be added.
		if ( false === strpos( $image, ' src="' ) || false === strpos( $image, ' width="' ) || false === strpos( $image, ' height="' ) ) {
			return $image;
		}

		return str_replace( '<img', '<img loading="' . esc_attr( $value ) . '"', $image );
	}

	return $image;
}

/**
 * Adds `width` and `height` attributes to an `img` HTML tag.
 *
 * @since 5.5.0
 *
 * @param string $image         The HTML `img` tag where the attribute should be added.
 * @param string $context       Additional context to pass to the filters.
 * @param int    $attachment_id Image attachment ID.
 * @return string Converted 'img' element with 'width' and 'height' attributes added.
 */
function wp_img_tag_add_width_and_height_attr( $image, $context, $attachment_id ) {
	$image_src         = preg_match( '/src="([^"]+)"/', $image, $match_src ) ? $match_src[1] : '';
	list( $image_src ) = explode( '?', $image_src );

	// Return early if we couldn't get the image source.
	if ( ! $image_src ) {
		return $image;
	}

	/**
	 * Filters whether to add the missing `width` and `height` HTML attributes to the img tag. Default `true`.
	 *
	 * Returning anything else than `true` will not add the attributes.
	 *
	 * @since 5.5.0
	 *
	 * @param bool   $value         The filtered value, defaults to `true`.
	 * @param string $image         The HTML `img` tag where the attribute should be added.
	 * @param string $context       Additional context about how the function was called or where the img tag is.
	 * @param int    $attachment_id The image attachment ID.
	 */
	$add = apply_filters( 'wp_img_tag_add_width_and_height_attr', true, $image, $context, $attachment_id );

	if ( true === $add ) {
		$image_meta = wp_get_attachment_metadata( $attachment_id );
		$size_array = wp_image_src_get_dimensions( $image_src, $image_meta, $attachment_id );

		if ( $size_array ) {
			$hw = trim( image_hwstring( $size_array[0], $size_array[1] ) );
			return str_replace( '<img', "<img {$hw}", $image );
		}
	}

	return $image;
}

/**
 * Adds `srcset` and `sizes` attributes to an existing `img` HTML tag.
 *
 * @since 5.5.0
 *
 * @param string $image         The HTML `img` tag where the attribute should be added.
 * @param string $context       Additional context to pass to the filters.
 * @param int    $attachment_id Image attachment ID.
 * @return string Converted 'img' element with 'loading' attribute added.
 */
function wp_img_tag_add_srcset_and_sizes_attr( $image, $context, $attachment_id ) {
	/**
	 * Filters whether to add the `srcset` and `sizes` HTML attributes to the img tag. Default `true`.
	 *
	 * Returning anything else than `true` will not add the attributes.
	 *
	 * @since 5.5.0
	 *
	 * @param bool   $value         The filtered value, defaults to `true`.
	 * @param string $image         The HTML `img` tag where the attribute should be added.
	 * @param string $context       Additional context about how the function was called or where the img tag is.
	 * @param int    $attachment_id The image attachment ID.
	 */
	$add = apply_filters( 'wp_img_tag_add_srcset_and_sizes_attr', true, $image, $context, $attachment_id );

	if ( true === $add ) {
		$image_meta = wp_get_attachment_metadata( $attachment_id );
		return wp_image_add_srcset_and_sizes( $image, $image_meta, $attachment_id );
	}

	return $image;
}

/**
 * Adds `loading` attribute to an `iframe` HTML tag.
 *
 * @since 5.7.0
 *
 * @param string $iframe  The HTML `iframe` tag where the attribute should be added.
 * @param string $context Additional context to pass to the filters.
 * @return string Converted `iframe` tag with `loading` attribute added.
 */
function wp_iframe_tag_add_loading_attr( $iframe, $context ) {
	/**
	 * Filters the `loading` attribute value to add to an iframe. Default `lazy`.
	 *
	 * Returning `false` or an empty string will not add the attribute.
	 * Returning `true` will add the default value.
	 *
	 * @since 5.7.0
	 *
	 * @param string|bool $value   The `loading` attribute value. Returning a falsey value will result in
	 *                             the attribute being omitted for the iframe. Default 'lazy'.
	 * @param string      $iframe  The HTML `iframe` tag to be filtered.
	 * @param string      $context Additional context about how the function was called or where the iframe tag is.
	 */
	$value = apply_filters( 'wp_iframe_tag_add_loading_attr', 'lazy', $iframe, $context );

	if ( $value ) {
		if ( ! in_array( $value, array( 'lazy', 'eager' ), true ) ) {
			$value = 'lazy';
		}

		// Iframes should have source and dimension attributes for the `loading` attribute to be added.
		if ( false === strpos( $iframe, ' src="' ) || false === strpos( $iframe, ' width="' ) || false === strpos( $iframe, ' height="' ) ) {
			return $iframe;
		}

		return str_replace( '<iframe', '<iframe loading="' . esc_attr( $value ) . '"', $iframe );
	}

	return $iframe;
}

/**
 * Adds a 'wp-post-image' class to post thumbnails. Internal use only.
 *
 * Uses the {@see 'begin_fetch_post_thumbnail_html'} and {@see 'end_fetch_post_thumbnail_html'}
 * action hooks to dynamically add/remove itself so as to only filter post thumbnails.
 *
 * @ignore
 * @since 2.9.0
 *
 * @param string[] $attr Array of thumbnail attributes including src, class, alt, title, keyed by attribute name.
 * @return string[] Modified array of attributes including the new 'wp-post-image' class.
 */
function _wp_post_thumbnail_class_filter( $attr ) {
	$attr['class'] .= ' wp-post-image';
	return $attr;
}

/**
 * Adds '_wp_post_thumbnail_class_filter' callback to the 'wp_get_attachment_image_attributes'
 * filter hook. Internal use only.
 *
 * @ignore
 * @since 2.9.0
 *
 * @param string[] $attr Array of thumbnail attributes including src, class, alt, title, keyed by attribute name.
 */
function _wp_post_thumbnail_class_filter_add( $attr ) {
	add_filter( 'wp_get_attachment_image_attributes', '_wp_post_thumbnail_class_filter' );
}

/**
 * Removes the '_wp_post_thumbnail_class_filter' callback from the 'wp_get_attachment_image_attributes'
 * filter hook. Internal use only.
 *
 * @ignore
 * @since 2.9.0
 *
 * @param string[] $attr Array of thumbnail attributes including src, class, alt, title, keyed by attribute name.
 */
function _wp_post_thumbnail_class_filter_remove( $attr ) {
	remove_filter( 'wp_get_attachment_image_attributes', '_wp_post_thumbnail_class_filter' );
}

add_shortcode( 'wp_caption', 'img_caption_shortcode' );
add_shortcode( 'caption', 'img_caption_shortcode' );

/**
 * Builds the Caption shortcode output.
 *
 * Allows a plugin to replace the content that would otherwise be returned. The
 * filter is {@see 'img_caption_shortcode'} and passes an empty string, the attr
 * parameter and the content parameter values.
 *
 * The supported attributes for the shortcode are 'id', 'caption_id', 'align',
 * 'width', 'caption', and 'class'.
 *
 * @since 2.6.0
 * @since 3.9.0 The `class` attribute was added.
 * @since 5.1.0 The `caption_id` attribute was added.
 *
 * @param array  $attr {
 *     Attributes of the caption shortcode.
 *
 *     @type string $id         ID of the image and caption container element, i.e. `<figure>` or `<div>`.
 *     @type string $caption_id ID of the caption element, i.e. `<figcaption>` or `<p>`.
 *     @type string $align      Class name that aligns the caption. Default 'alignnone'. Accepts 'alignleft',
 *                              'aligncenter', alignright', 'alignnone'.
 *     @type int    $width      The width of the caption, in pixels.
 *     @type string $caption    The caption text.
 *     @type string $class      Additional class name(s) added to the caption container.
 * }
 * @param string $content Shortcode content.
 * @return string HTML content to display the caption.
 */
function img_caption_shortcode( $attr, $content = null ) {
	// New-style shortcode with the caption inside the shortcode with the link and image tags.
	if ( ! isset( $attr['caption'] ) ) {
		if ( preg_match( '#((?:<a [^>]+>\s*)?<img [^>]+>(?:\s*</a>)?)(.*)#is', $content, $matches ) ) {
			$content         = $matches[1];
			$attr['caption'] = trim( $matches[2] );
		}
	} elseif ( strpos( $attr['caption'], '<' ) !== false ) {
		$attr['caption'] = wp_kses( $attr['caption'], 'post' );
	}

	/**
	 * Filters the default caption shortcode output.
	 *
	 * If the filtered output isn't empty, it will be used instead of generating
	 * the default caption template.
	 *
	 * @since 2.6.0
	 *
	 * @see img_caption_shortcode()
	 *
	 * @param string $output  The caption output. Default empty.
	 * @param array  $attr    Attributes of the caption shortcode.
	 * @param string $content The image element, possibly wrapped in a hyperlink.
	 */
	$output = apply_filters( 'img_caption_shortcode', '', $attr, $content );

	if ( ! empty( $output ) ) {
		return $output;
	}

	$atts = shortcode_atts(
		array(
			'id'         => '',
			'caption_id' => '',
			'align'      => 'alignnone',
			'width'      => '',
			'caption'    => '',
			'class'      => '',
		),
		$attr,
		'caption'
	);

	$atts['width'] = (int) $atts['width'];

	if ( $atts['width'] < 1 || empty( $atts['caption'] ) ) {
		return $content;
	}

	$id          = '';
	$caption_id  = '';
	$describedby = '';

	if ( $atts['id'] ) {
		$atts['id'] = sanitize_html_class( $atts['id'] );
		$id         = 'id="' . esc_attr( $atts['id'] ) . '" ';
	}

	if ( $atts['caption_id'] ) {
		$atts['caption_id'] = sanitize_html_class( $atts['caption_id'] );
	} elseif ( $atts['id'] ) {
		$atts['caption_id'] = 'caption-' . str_replace( '_', '-', $atts['id'] );
	}

	if ( $atts['caption_id'] ) {
		$caption_id  = 'id="' . esc_attr( $atts['caption_id'] ) . '" ';
		$describedby = 'aria-describedby="' . esc_attr( $atts['caption_id'] ) . '" ';
	}

	$class = trim( 'wp-caption ' . $atts['align'] . ' ' . $atts['class'] );

	$html5 = current_theme_supports( 'html5', 'caption' );
	// HTML5 captions never added the extra 10px to the image width.
	$width = $html5 ? $atts['width'] : ( 10 + $atts['width'] );

	/**
	 * Filters the width of an image's caption.
	 *
	 * By default, the caption is 10 pixels greater than the width of the image,
	 * to prevent post content from running up against a floated image.
	 *
	 * @since 3.7.0
	 *
	 * @see img_caption_shortcode()
	 *
	 * @param int    $width    Width of the caption in pixels. To remove this inline style,
	 *                         return zero.
	 * @param array  $atts     Attributes of the caption shortcode.
	 * @param string $content  The image element, possibly wrapped in a hyperlink.
	 */
	$caption_width = apply_filters( 'img_caption_shortcode_width', $width, $atts, $content );

	$style = '';

	if ( $caption_width ) {
		$style = 'style="width: ' . (int) $caption_width . 'px" ';
	}

	if ( $html5 ) {
		$html = sprintf(
			'<figure %s%s%sclass="%s">%s%s</figure>',
			$id,
			$describedby,
			$style,
			esc_attr( $class ),
			do_shortcode( $content ),
			sprintf(
				'<figcaption %sclass="wp-caption-text">%s</figcaption>',
				$caption_id,
				$atts['caption']
			)
		);
	} else {
		$html = sprintf(
			'<div %s%sclass="%s">%s%s</div>',
			$id,
			$style,
			esc_attr( $class ),
			str_replace( '<img ', '<img ' . $describedby, do_shortcode( $content ) ),
			sprintf(
				'<p %sclass="wp-caption-text">%s</p>',
				$caption_id,
				$atts['caption']
			)
		);
	}

	return $html;
}

add_shortcode( 'gallery', 'gallery_shortcode' );

/**
 * Builds the Gallery shortcode output.
 *
 * This implements the functionality of the Gallery Shortcode for displaying
 * WordPress images on a post.
 *
 * @since 2.5.0
 *
 * @param array $attr {
 *     Attributes of the gallery shortcode.
 *
 *     @type string       $order      Order of the images in the gallery. Default 'ASC'. Accepts 'ASC', 'DESC'.
 *     @type string       $orderby    The field to use when ordering the images. Default 'menu_order ID'.
 *                                    Accepts any valid SQL ORDERBY statement.
 *     @type int          $id         Post ID.
 *     @type string       $itemtag    HTML tag to use for each image in the gallery.
 *                                    Default 'dl', or 'figure' when the theme registers HTML5 gallery support.
 *     @type string       $icontag    HTML tag to use for each image's icon.
 *                                    Default 'dt', or 'div' when the theme registers HTML5 gallery support.
 *     @type string       $captiontag HTML tag to use for each image's caption.
 *                                    Default 'dd', or 'figcaption' when the theme registers HTML5 gallery support.
 *     @type int          $columns    Number of columns of images to display. Default 3.
 *     @type string|int[] $size       Size of the images to display. Accepts any registered image size name, or an array
 *                                    of width and height values in pixels (in that order). Default 'thumbnail'.
 *     @type string       $ids        A comma-separated list of IDs of attachments to display. Default empty.
 *     @type string       $include    A comma-separated list of IDs of attachments to include. Default empty.
 *     @type string       $exclude    A comma-separated list of IDs of attachments to exclude. Default empty.
 *     @type string       $link       What to link each image to. Default empty (links to the attachment page).
 *                                    Accepts 'file', 'none'.
 * }
 * @return string HTML content to display gallery.
 */
function gallery_shortcode( $attr ) {
	$post = get_post();

	static $instance = 0;
	$instance++;

	if ( ! empty( $attr['ids'] ) ) {
		// 'ids' is explicitly ordered, unless you specify otherwise.
		if ( empty( $attr['orderby'] ) ) {
			$attr['orderby'] = 'post__in';
		}
		$attr['include'] = $attr['ids'];
	}

	/**
	 * Filters the default gallery shortcode output.
	 *
	 * If the filtered output isn't empty, it will be used instead of generating
	 * the default gallery template.
	 *
	 * @since 2.5.0
	 * @since 4.2.0 The `$instance` parameter was added.
	 *
	 * @see gallery_shortcode()
	 *
	 * @param string $output   The gallery output. Default empty.
	 * @param array  $attr     Attributes of the gallery shortcode.
	 * @param int    $instance Unique numeric ID of this gallery shortcode instance.
	 */
	$output = apply_filters( 'post_gallery', '', $attr, $instance );

	if ( ! empty( $output ) ) {
		return $output;
	}

	$html5 = current_theme_supports( 'html5', 'gallery' );
	$atts  = shortcode_atts(
		array(
			'order'      => 'ASC',
			'orderby'    => 'menu_order ID',
			'id'         => $post ? $post->ID : 0,
			'itemtag'    => $html5 ? 'figure' : 'dl',
			'icontag'    => $html5 ? 'div' : 'dt',
			'captiontag' => $html5 ? 'figcaption' : 'dd',
			'columns'    => 3,
			'size'       => 'thumbnail',
			'include'    => '',
			'exclude'    => '',
			'link'       => '',
		),
		$attr,
		'gallery'
	);

	$id = (int) $atts['id'];

	if ( ! empty( $atts['include'] ) ) {
		$_attachments = get_posts(
			array(
				'include'        => $atts['include'],
				'post_status'    => 'inherit',
				'post_type'      => 'attachment',
				'post_mime_type' => 'image',
				'order'          => $atts['order'],
				'orderby'        => $atts['orderby'],
			)
		);

		$attachments = array();
		foreach ( $_attachments as $key => $val ) {
			$attachments[ $val->ID ] = $_attachments[ $key ];
		}
	} elseif ( ! empty( $atts['exclude'] ) ) {
		$attachments = get_children(
			array(
				'post_parent'    => $id,
				'exclude'        => $atts['exclude'],
				'post_status'    => 'inherit',
				'post_type'      => 'attachment',
				'post_mime_type' => 'image',
				'order'          => $atts['order'],
				'orderby'        => $atts['orderby'],
			)
		);
	} else {
		$attachments = get_children(
			array(
				'post_parent'    => $id,
				'post_status'    => 'inherit',
				'post_type'      => 'attachment',
				'post_mime_type' => 'image',
				'order'          => $atts['order'],
				'orderby'        => $atts['orderby'],
			)
		);
	}

	if ( empty( $attachments ) ) {
		return '';
	}

	if ( is_feed() ) {
		$output = "\n";
		foreach ( $attachments as $att_id => $attachment ) {
			if ( ! empty( $atts['link'] ) ) {
				if ( 'none' === $atts['link'] ) {
					$output .= wp_get_attachment_image( $att_id, $atts['size'], false, $attr );
				} else {
					$output .= wp_get_attachment_link( $att_id, $atts['size'], false );
				}
			} else {
				$output .= wp_get_attachment_link( $att_id, $atts['size'], true );
			}
			$output .= "\n";
		}
		return $output;
	}

	$itemtag    = tag_escape( $atts['itemtag'] );
	$captiontag = tag_escape( $atts['captiontag'] );
	$icontag    = tag_escape( $atts['icontag'] );
	$valid_tags = wp_kses_allowed_html( 'post' );
	if ( ! isset( $valid_tags[ $itemtag ] ) ) {
		$itemtag = 'dl';
	}
	if ( ! isset( $valid_tags[ $captiontag ] ) ) {
		$captiontag = 'dd';
	}
	if ( ! isset( $valid_tags[ $icontag ] ) ) {
		$icontag = 'dt';
	}

	$columns   = (int) $atts['columns'];
	$itemwidth = $columns > 0 ? floor( 100 / $columns ) : 100;
	$float     = is_rtl() ? 'right' : 'left';

	$selector = "gallery-{$instance}";

	$gallery_style = '';

	/**
	 * Filters whether to print default gallery styles.
	 *
	 * @since 3.1.0
	 *
	 * @param bool $print Whether to print default gallery styles.
	 *                    Defaults to false if the theme supports HTML5 galleries.
	 *                    Otherwise, defaults to true.
	 */
	if ( apply_filters( 'use_default_gallery_style', ! $html5 ) ) {
		$type_attr = current_theme_supports( 'html5', 'style' ) ? '' : ' type="text/css"';

		$gallery_style = "
		<style{$type_attr}>
			#{$selector} {
				margin: auto;
			}
			#{$selector} .gallery-item {
				float: {$float};
				margin-top: 10px;
				text-align: center;
				width: {$itemwidth}%;
			}
			#{$selector} img {
				border: 2px solid #cfcfcf;
			}
			#{$selector} .gallery-caption {
				margin-left: 0;
			}
			/* see gallery_shortcode() in wp-includes/media.php */
		</style>\n\t\t";
	}

	$size_class  = sanitize_html_class( is_array( $atts['size'] ) ? implode( 'x', $atts['size'] ) : $atts['size'] );
	$gallery_div = "<div id='$selector' class='gallery galleryid-{$id} gallery-columns-{$columns} gallery-size-{$size_class}'>";

	/**
	 * Filters the default gallery shortcode CSS styles.
	 *
	 * @since 2.5.0
	 *
	 * @param string $gallery_style Default CSS styles and opening HTML div container
	 *                              for the gallery shortcode output.
	 */
	$output = apply_filters( 'gallery_style', $gallery_style . $gallery_div );

	$i = 0;

	foreach ( $attachments as $id => $attachment ) {

		$attr = ( trim( $attachment->post_excerpt ) ) ? array( 'aria-describedby' => "$selector-$id" ) : '';

		if ( ! empty( $atts['link'] ) && 'file' === $atts['link'] ) {
			$image_output = wp_get_attachment_link( $id, $atts['size'], false, false, false, $attr );
		} elseif ( ! empty( $atts['link'] ) && 'none' === $atts['link'] ) {
			$image_output = wp_get_attachment_image( $id, $atts['size'], false, $attr );
		} else {
			$image_output = wp_get_attachment_link( $id, $atts['size'], true, false, false, $attr );
		}

		$image_meta = wp_get_attachment_metadata( $id );

		$orientation = '';

		if ( isset( $image_meta['height'], $image_meta['width'] ) ) {
			$orientation = ( $image_meta['height'] > $image_meta['width'] ) ? 'portrait' : 'landscape';
		}

		$output .= "<{$itemtag} class='gallery-item'>";
		$output .= "
			<{$icontag} class='gallery-icon {$orientation}'>
				$image_output
			</{$icontag}>";

		if ( $captiontag && trim( $attachment->post_excerpt ) ) {
			$output .= "
				<{$captiontag} class='wp-caption-text gallery-caption' id='$selector-$id'>
				" . wptexturize( $attachment->post_excerpt ) . "
				</{$captiontag}>";
		}

		$output .= "</{$itemtag}>";

		if ( ! $html5 && $columns > 0 && 0 === ++$i % $columns ) {
			$output .= '<br style="clear: both" />';
		}
	}

	if ( ! $html5 && $columns > 0 && 0 !== $i % $columns ) {
		$output .= "
			<br style='clear: both' />";
	}

	$output .= "
		</div>\n";

	return $output;
}

/**
 * Outputs the templates used by playlists.
 *
 * @since 3.9.0
 */
function wp_underscore_playlist_templates() {
	?>
<script type="text/html" id="tmpl-wp-playlist-current-item">
	<# if ( data.thumb && data.thumb.src ) { #>
		<img src="{{ data.thumb.src }}" alt="" />
	<# } #>
	<div class="wp-playlist-caption">
		<span class="wp-playlist-item-meta wp-playlist-item-title">
		<?php
			/* translators: %s: Playlist item title. */
			printf( _x( '&#8220;%s&#8221;', 'playlist item title' ), '{{ data.title }}' );
		?>
		</span>
		<# if ( data.meta.album ) { #><span class="wp-playlist-item-meta wp-playlist-item-album">{{ data.meta.album }}</span><# } #>
		<# if ( data.meta.artist ) { #><span class="wp-playlist-item-meta wp-playlist-item-artist">{{ data.meta.artist }}</span><# } #>
	</div>
</script>
<script type="text/html" id="tmpl-wp-playlist-item">
	<div class="wp-playlist-item">
		<a class="wp-playlist-caption" href="{{ data.src }}">
			{{ data.index ? ( data.index + '. ' ) : '' }}
			<# if ( data.caption ) { #>
				{{ data.caption }}
			<# } else { #>
				<span class="wp-playlist-item-title">
				<?php
					/* translators: %s: Playlist item title. */
					printf( _x( '&#8220;%s&#8221;', 'playlist item title' ), '{{{ data.title }}}' );
				?>
				</span>
				<# if ( data.artists && data.meta.artist ) { #>
				<span class="wp-playlist-item-artist"> &mdash; {{ data.meta.artist }}</span>
				<# } #>
			<# } #>
		</a>
		<# if ( data.meta.length_formatted ) { #>
		<div class="wp-playlist-item-length">{{ data.meta.length_formatted }}</div>
		<# } #>
	</div>
</script>
	<?php
}

/**
 * Outputs and enqueue default scripts and styles for playlists.
 *
 * @since 3.9.0
 *
 * @param string $type Type of playlist. Accepts 'audio' or 'video'.
 */
function wp_playlist_scripts( $type ) {
	wp_enqueue_style( 'wp-mediaelement' );
	wp_enqueue_script( 'wp-playlist' );
	?>
<!--[if lt IE 9]><script>document.createElement('<?php echo esc_js( $type ); ?>');</script><![endif]-->
	<?php
	add_action( 'wp_footer', 'wp_underscore_playlist_templates', 0 );
	add_action( 'admin_footer', 'wp_underscore_playlist_templates', 0 );
}

/**
 * Builds the Playlist shortcode output.
 *
 * This implements the functionality of the playlist shortcode for displaying
 * a collection of WordPress audio or video files in a post.
 *
 * @since 3.9.0
 *
 * @global int $content_width
 *
 * @param array $attr {
 *     Array of default playlist attributes.
 *
 *     @type string  $type         Type of playlist to display. Accepts 'audio' or 'video'. Default 'audio'.
 *     @type string  $order        Designates ascending or descending order of items in the playlist.
 *                                 Accepts 'ASC', 'DESC'. Default 'ASC'.
 *     @type string  $orderby      Any column, or columns, to sort the playlist. If $ids are
 *                                 passed, this defaults to the order of the $ids array ('post__in').
 *                                 Otherwise default is 'menu_order ID'.
 *     @type int     $id           If an explicit $ids array is not present, this parameter
 *                                 will determine which attachments are used for the playlist.
 *                                 Default is the current post ID.
 *     @type array   $ids          Create a playlist out of these explicit attachment IDs. If empty,
 *                                 a playlist will be created from all $type attachments of $id.
 *                                 Default empty.
 *     @type array   $exclude      List of specific attachment IDs to exclude from the playlist. Default empty.
 *     @type string  $style        Playlist style to use. Accepts 'light' or 'dark'. Default 'light'.
 *     @type bool    $tracklist    Whether to show or hide the playlist. Default true.
 *     @type bool    $tracknumbers Whether to show or hide the numbers next to entries in the playlist. Default true.
 *     @type bool    $images       Show or hide the video or audio thumbnail (Featured Image/post
 *                                 thumbnail). Default true.
 *     @type bool    $artists      Whether to show or hide artist name in the playlist. Default true.
 * }
 *
 * @return string Playlist output. Empty string if the passed type is unsupported.
 */
function wp_playlist_shortcode( $attr ) {
	global $content_width;
	$post = get_post();

	static $instance = 0;
	$instance++;

	if ( ! empty( $attr['ids'] ) ) {
		// 'ids' is explicitly ordered, unless you specify otherwise.
		if ( empty( $attr['orderby'] ) ) {
			$attr['orderby'] = 'post__in';
		}
		$attr['include'] = $attr['ids'];
	}

	/**
	 * Filters the playlist output.
	 *
	 * Returning a non-empty value from the filter will short-circuit generation
	 * of the default playlist output, returning the passed value instead.
	 *
	 * @since 3.9.0
	 * @since 4.2.0 The `$instance` parameter was added.
	 *
	 * @param string $output   Playlist output. Default empty.
	 * @param array  $attr     An array of shortcode attributes.
	 * @param int    $instance Unique numeric ID of this playlist shortcode instance.
	 */
	$output = apply_filters( 'post_playlist', '', $attr, $instance );

	if ( ! empty( $output ) ) {
		return $output;
	}

	$atts = shortcode_atts(
		array(
			'type'         => 'audio',
			'order'        => 'ASC',
			'orderby'      => 'menu_order ID',
			'id'           => $post ? $post->ID : 0,
			'include'      => '',
			'exclude'      => '',
			'style'        => 'light',
			'tracklist'    => true,
			'tracknumbers' => true,
			'images'       => true,
			'artists'      => true,
		),
		$attr,
		'playlist'
	);

	$id = (int) $atts['id'];

	if ( 'audio' !== $atts['type'] ) {
		$atts['type'] = 'video';
	}

	$args = array(
		'post_status'    => 'inherit',
		'post_type'      => 'attachment',
		'post_mime_type' => $atts['type'],
		'order'          => $atts['order'],
		'orderby'        => $atts['orderby'],
	);

	if ( ! empty( $atts['include'] ) ) {
		$args['include'] = $atts['include'];
		$_attachments    = get_posts( $args );

		$attachments = array();
		foreach ( $_attachments as $key => $val ) {
			$attachments[ $val->ID ] = $_attachments[ $key ];
		}
	} elseif ( ! empty( $atts['exclude'] ) ) {
		$args['post_parent'] = $id;
		$args['exclude']     = $atts['exclude'];
		$attachments         = get_children( $args );
	} else {
		$args['post_parent'] = $id;
		$attachments         = get_children( $args );
	}

	if ( empty( $attachments ) ) {
		return '';
	}

	if ( is_feed() ) {
		$output = "\n";
		foreach ( $attachments as $att_id => $attachment ) {
			$output .= wp_get_attachment_link( $att_id ) . "\n";
		}
		return $output;
	}

	$outer = 22; // Default padding and border of wrapper.

	$default_width  = 640;
	$default_height = 360;

	$theme_width  = empty( $content_width ) ? $default_width : ( $content_width - $outer );
	$theme_height = empty( $content_width ) ? $default_height : round( ( $default_height * $theme_width ) / $default_width );

	$data = array(
		'type'         => $atts['type'],
		// Don't pass strings to JSON, will be truthy in JS.
		'tracklist'    => wp_validate_boolean( $atts['tracklist'] ),
		'tracknumbers' => wp_validate_boolean( $atts['tracknumbers'] ),
		'images'       => wp_validate_boolean( $atts['images'] ),
		'artists'      => wp_validate_boolean( $atts['artists'] ),
	);

	$tracks = array();
	foreach ( $attachments as $attachment ) {
		$url   = wp_get_attachment_url( $attachment->ID );
		$ftype = wp_check_filetype( $url, wp_get_mime_types() );
		$track = array(
			'src'         => $url,
			'type'        => $ftype['type'],
			'title'       => $attachment->post_title,
			'caption'     => $attachment->post_excerpt,
			'description' => $attachment->post_content,
		);

		$track['meta'] = array();
		$meta          = wp_get_attachment_metadata( $attachment->ID );
		if ( ! empty( $meta ) ) {

			foreach ( wp_get_attachment_id3_keys( $attachment ) as $key => $label ) {
				if ( ! empty( $meta[ $key ] ) ) {
					$track['meta'][ $key ] = $meta[ $key ];
				}
			}

			if ( 'video' === $atts['type'] ) {
				if ( ! empty( $meta['width'] ) && ! empty( $meta['height'] ) ) {
					$width        = $meta['width'];
					$height       = $meta['height'];
					$theme_height = round( ( $height * $theme_width ) / $width );
				} else {
					$width  = $default_width;
					$height = $default_height;
				}

				$track['dimensions'] = array(
					'original' => compact( 'width', 'height' ),
					'resized'  => array(
						'width'  => $theme_width,
						'height' => $theme_height,
					),
				);
			}
		}

		if ( $atts['images'] ) {
			$thumb_id = get_post_thumbnail_id( $attachment->ID );
			if ( ! empty( $thumb_id ) ) {
				list( $src, $width, $height ) = wp_get_attachment_image_src( $thumb_id, 'full' );
				$track['image']               = compact( 'src', 'width', 'height' );
				list( $src, $width, $height ) = wp_get_attachment_image_src( $thumb_id, 'thumbnail' );
				$track['thumb']               = compact( 'src', 'width', 'height' );
			} else {
				$src            = wp_mime_type_icon( $attachment->ID );
				$width          = 48;
				$height         = 64;
				$track['image'] = compact( 'src', 'width', 'height' );
				$track['thumb'] = compact( 'src', 'width', 'height' );
			}
		}

		$tracks[] = $track;
	}
	$data['tracks'] = $tracks;

	$safe_type  = esc_attr( $atts['type'] );
	$safe_style = esc_attr( $atts['style'] );

	ob_start();

	if ( 1 === $instance ) {
		/**
		 * Prints and enqueues playlist scripts, styles, and JavaScript templates.
		 *
		 * @since 3.9.0
		 *
		 * @param string $type  Type of playlist. Possible values are 'audio' or 'video'.
		 * @param string $style The 'theme' for the playlist. Core provides 'light' and 'dark'.
		 */
		do_action( 'wp_playlist_scripts', $atts['type'], $atts['style'] );
	}
	?>
<div class="wp-playlist wp-<?php echo $safe_type; ?>-playlist wp-playlist-<?php echo $safe_style; ?>">
	<?php if ( 'audio' === $atts['type'] ) : ?>
		<div class="wp-playlist-current-item"></div>
	<?php endif ?>
	<<?php echo $safe_type; ?> controls="controls" preload="none" width="<?php echo (int) $theme_width; ?>"
		<?php
		if ( 'video' === $safe_type ) {
			echo ' height="', (int) $theme_height, '"';
		}
		?>
	></<?php echo $safe_type; ?>>
	<div class="wp-playlist-next"></div>
	<div class="wp-playlist-prev"></div>
	<noscript>
	<ol>
		<?php
		foreach ( $attachments as $att_id => $attachment ) {
			printf( '<li>%s</li>', wp_get_attachment_link( $att_id ) );
		}
		?>
	</ol>
	</noscript>
	<script type="application/json" class="wp-playlist-script"><?php echo wp_json_encode( $data ); ?></script>
</div>
	<?php
	return ob_get_clean();
}
add_shortcode( 'playlist', 'wp_playlist_shortcode' );

/**
 * Provides a No-JS Flash fallback as a last resort for audio / video.
 *
 * @since 3.6.0
 *
 * @param string $url The media element URL.
 * @return string Fallback HTML.
 */
function wp_mediaelement_fallback( $url ) {
	/**
	 * Filters the Mediaelement fallback output for no-JS.
	 *
	 * @since 3.6.0
	 *
	 * @param string $output Fallback output for no-JS.
	 * @param string $url    Media file URL.
	 */
	return apply_filters( 'wp_mediaelement_fallback', sprintf( '<a href="%1$s">%1$s</a>', esc_url( $url ) ), $url );
}

/**
 * Returns a filtered list of supported audio formats.
 *
 * @since 3.6.0
 *
 * @return string[] Supported audio formats.
 */
function wp_get_audio_extensions() {
	/**
	 * Filters the list of supported audio formats.
	 *
	 * @since 3.6.0
	 *
	 * @param string[] $extensions An array of supported audio formats. Defaults are
	 *                            'mp3', 'ogg', 'flac', 'm4a', 'wav'.
	 */
	return apply_filters( 'wp_audio_extensions', array( 'mp3', 'ogg', 'flac', 'm4a', 'wav' ) );
}

/**
 * Returns useful keys to use to lookup data from an attachment's stored metadata.
 *
 * @since 3.9.0
 *
 * @param WP_Post $attachment The current attachment, provided for context.
 * @param string  $context    Optional. The context. Accepts 'edit', 'display'. Default 'display'.
 * @return string[] Key/value pairs of field keys to labels.
 */
function wp_get_attachment_id3_keys( $attachment, $context = 'display' ) {
	$fields = array(
		'artist' => __( 'Artist' ),
		'album'  => __( 'Album' ),
	);

	if ( 'display' === $context ) {
		$fields['genre']            = __( 'Genre' );
		$fields['year']             = __( 'Year' );
		$fields['length_formatted'] = _x( 'Length', 'video or audio' );
	} elseif ( 'js' === $context ) {
		$fields['bitrate']      = __( 'Bitrate' );
		$fields['bitrate_mode'] = __( 'Bitrate Mode' );
	}

	/**
	 * Filters the editable list of keys to look up data from an attachment's metadata.
	 *
	 * @since 3.9.0
	 *
	 * @param array   $fields     Key/value pairs of field keys to labels.
	 * @param WP_Post $attachment Attachment object.
	 * @param string  $context    The context. Accepts 'edit', 'display'. Default 'display'.
	 */
	return apply_filters( 'wp_get_attachment_id3_keys', $fields, $attachment, $context );
}
/**
 * Builds the Audio shortcode output.
 *
 * This implements the functionality of the Audio Shortcode for displaying
 * WordPress mp3s in a post.
 *
 * @since 3.6.0
 *
 * @param array  $attr {
 *     Attributes of the audio shortcode.
 *
 *     @type string $src      URL to the source of the audio file. Default empty.
 *     @type string $loop     The 'loop' attribute for the `<audio>` element. Default empty.
 *     @type string $autoplay The 'autoplay' attribute for the `<audio>` element. Default empty.
 *     @type string $preload  The 'preload' attribute for the `<audio>` element. Default 'none'.
 *     @type string $class    The 'class' attribute for the `<audio>` element. Default 'wp-audio-shortcode'.
 *     @type string $style    The 'style' attribute for the `<audio>` element. Default 'width: 100%;'.
 * }
 * @param string $content Shortcode content.
 * @return string|void HTML content to display audio.
 */
function wp_audio_shortcode( $attr, $content = '' ) {
	$post_id = get_post() ? get_the_ID() : 0;

	static $instance = 0;
	$instance++;

	/**
	 * Filters the default audio shortcode output.
	 *
	 * If the filtered output isn't empty, it will be used instead of generating the default audio template.
	 *
	 * @since 3.6.0
	 *
	 * @param string $html     Empty variable to be replaced with shortcode markup.
	 * @param array  $attr     Attributes of the shortcode. @see wp_audio_shortcode()
	 * @param string $content  Shortcode content.
	 * @param int    $instance Unique numeric ID of this audio shortcode instance.
	 */
	$override = apply_filters( 'wp_audio_shortcode_override', '', $attr, $content, $instance );

	if ( '' !== $override ) {
		return $override;
	}

	$audio = null;

	$default_types = wp_get_audio_extensions();
	$defaults_atts = array(
		'src'      => '',
		'loop'     => '',
		'autoplay' => '',
		'preload'  => 'none',
		'class'    => 'wp-audio-shortcode',
		'style'    => 'width: 100%;',
	);
	foreach ( $default_types as $type ) {
		$defaults_atts[ $type ] = '';
	}

	$atts = shortcode_atts( $defaults_atts, $attr, 'audio' );

	$primary = false;
	if ( ! empty( $atts['src'] ) ) {
		$type = wp_check_filetype( $atts['src'], wp_get_mime_types() );

		if ( ! in_array( strtolower( $type['ext'] ), $default_types, true ) ) {
			return sprintf( '<a class="wp-embedded-audio" href="%s">%s</a>', esc_url( $atts['src'] ), esc_html( $atts['src'] ) );
		}

		$primary = true;
		array_unshift( $default_types, 'src' );
	} else {
		foreach ( $default_types as $ext ) {
			if ( ! empty( $atts[ $ext ] ) ) {
				$type = wp_check_filetype( $atts[ $ext ], wp_get_mime_types() );

				if ( strtolower( $type['ext'] ) === $ext ) {
					$primary = true;
				}
			}
		}
	}

	if ( ! $primary ) {
		$audios = get_attached_media( 'audio', $post_id );

		if ( empty( $audios ) ) {
			return;
		}

		$audio       = reset( $audios );
		$atts['src'] = wp_get_attachment_url( $audio->ID );

		if ( empty( $atts['src'] ) ) {
			return;
		}

		array_unshift( $default_types, 'src' );
	}

	/**
	 * Filters the media library used for the audio shortcode.
	 *
	 * @since 3.6.0
	 *
	 * @param string $library Media library used for the audio shortcode.
	 */
	$library = apply_filters( 'wp_audio_shortcode_library', 'mediaelement' );

	if ( 'mediaelement' === $library && did_action( 'init' ) ) {
		wp_enqueue_style( 'wp-mediaelement' );
		wp_enqueue_script( 'wp-mediaelement' );
	}

	/**
	 * Filters the class attribute for the audio shortcode output container.
	 *
	 * @since 3.6.0
	 * @since 4.9.0 The `$atts` parameter was added.
	 *
	 * @param string $class CSS class or list of space-separated classes.
	 * @param array  $atts  Array of audio shortcode attributes.
	 */
	$atts['class'] = apply_filters( 'wp_audio_shortcode_class', $atts['class'], $atts );

	$html_atts = array(
		'class'    => $atts['class'],
		'id'       => sprintf( 'audio-%d-%d', $post_id, $instance ),
		'loop'     => wp_validate_boolean( $atts['loop'] ),
		'autoplay' => wp_validate_boolean( $atts['autoplay'] ),
		'preload'  => $atts['preload'],
		'style'    => $atts['style'],
	);

	// These ones should just be omitted altogether if they are blank.
	foreach ( array( 'loop', 'autoplay', 'preload' ) as $a ) {
		if ( empty( $html_atts[ $a ] ) ) {
			unset( $html_atts[ $a ] );
		}
	}

	$attr_strings = array();

	foreach ( $html_atts as $k => $v ) {
		$attr_strings[] = $k . '="' . esc_attr( $v ) . '"';
	}

	$html = '';

	if ( 'mediaelement' === $library && 1 === $instance ) {
		$html .= "<!--[if lt IE 9]><script>document.createElement('audio');</script><![endif]-->\n";
	}

	$html .= sprintf( '<audio %s controls="controls">', implode( ' ', $attr_strings ) );

	$fileurl = '';
	$source  = '<source type="%s" src="%s" />';

	foreach ( $default_types as $fallback ) {
		if ( ! empty( $atts[ $fallback ] ) ) {
			if ( empty( $fileurl ) ) {
				$fileurl = $atts[ $fallback ];
			}

			$type  = wp_check_filetype( $atts[ $fallback ], wp_get_mime_types() );
			$url   = add_query_arg( '_', $instance, $atts[ $fallback ] );
			$html .= sprintf( $source, $type['type'], esc_url( $url ) );
		}
	}

	if ( 'mediaelement' === $library ) {
		$html .= wp_mediaelement_fallback( $fileurl );
	}

	$html .= '</audio>';

	/**
	 * Filters the audio shortcode output.
	 *
	 * @since 3.6.0
	 *
	 * @param string $html    Audio shortcode HTML output.
	 * @param array  $atts    Array of audio shortcode attributes.
	 * @param string $audio   Audio file.
	 * @param int    $post_id Post ID.
	 * @param string $library Media library used for the audio shortcode.
	 */
	return apply_filters( 'wp_audio_shortcode', $html, $atts, $audio, $post_id, $library );
}
add_shortcode( 'audio', 'wp_audio_shortcode' );

/**
 * Returns a filtered list of supported video formats.
 *
 * @since 3.6.0
 *
 * @return string[] List of supported video formats.
 */
function wp_get_video_extensions() {
	/**
	 * Filters the list of supported video formats.
	 *
	 * @since 3.6.0
	 *
	 * @param string[] $extensions An array of supported video formats. Defaults are
	 *                             'mp4', 'm4v', 'webm', 'ogv', 'flv'.
	 */
	return apply_filters( 'wp_video_extensions', array( 'mp4', 'm4v', 'webm', 'ogv', 'flv' ) );
}

/**
 * Builds the Video shortcode output.
 *
 * This implements the functionality of the Video Shortcode for displaying
 * WordPress mp4s in a post.
 *
 * @since 3.6.0
 *
 * @global int $content_width
 *
 * @param array  $attr {
 *     Attributes of the shortcode.
 *
 *     @type string $src      URL to the source of the video file. Default empty.
 *     @type int    $height   Height of the video embed in pixels. Default 360.
 *     @type int    $width    Width of the video embed in pixels. Default $content_width or 640.
 *     @type string $poster   The 'poster' attribute for the `<video>` element. Default empty.
 *     @type string $loop     The 'loop' attribute for the `<video>` element. Default empty.
 *     @type string $autoplay The 'autoplay' attribute for the `<video>` element. Default empty.
 *     @type string $preload  The 'preload' attribute for the `<video>` element.
 *                            Default 'metadata'.
 *     @type string $class    The 'class' attribute for the `<video>` element.
 *                            Default 'wp-video-shortcode'.
 * }
 * @param string $content Shortcode content.
 * @return string|void HTML content to display video.
 */
function wp_video_shortcode( $attr, $content = '' ) {
	global $content_width;
	$post_id = get_post() ? get_the_ID() : 0;

	static $instance = 0;
	$instance++;

	/**
	 * Filters the default video shortcode output.
	 *
	 * If the filtered output isn't empty, it will be used instead of generating
	 * the default video template.
	 *
	 * @since 3.6.0
	 *
	 * @see wp_video_shortcode()
	 *
	 * @param string $html     Empty variable to be replaced with shortcode markup.
	 * @param array  $attr     Attributes of the shortcode. @see wp_video_shortcode()
	 * @param string $content  Video shortcode content.
	 * @param int    $instance Unique numeric ID of this video shortcode instance.
	 */
	$override = apply_filters( 'wp_video_shortcode_override', '', $attr, $content, $instance );

	if ( '' !== $override ) {
		return $override;
	}

	$video = null;

	$default_types = wp_get_video_extensions();
	$defaults_atts = array(
		'src'      => '',
		'poster'   => '',
		'loop'     => '',
		'autoplay' => '',
		'preload'  => 'metadata',
		'width'    => 640,
		'height'   => 360,
		'class'    => 'wp-video-shortcode',
	);

	foreach ( $default_types as $type ) {
		$defaults_atts[ $type ] = '';
	}

	$atts = shortcode_atts( $defaults_atts, $attr, 'video' );

	if ( is_admin() ) {
		// Shrink the video so it isn't huge in the admin.
		if ( $atts['width'] > $defaults_atts['width'] ) {
			$atts['height'] = round( ( $atts['height'] * $defaults_atts['width'] ) / $atts['width'] );
			$atts['width']  = $defaults_atts['width'];
		}
	} else {
		// If the video is bigger than the theme.
		if ( ! empty( $content_width ) && $atts['width'] > $content_width ) {
			$atts['height'] = round( ( $atts['height'] * $content_width ) / $atts['width'] );
			$atts['width']  = $content_width;
		}
	}

	$is_vimeo      = false;
	$is_youtube    = false;
	$yt_pattern    = '#^https?://(?:www\.)?(?:youtube\.com/watch|youtu\.be/)#';
	$vimeo_pattern = '#^https?://(.+\.)?vimeo\.com/.*#';

	$primary = false;
	if ( ! empty( $atts['src'] ) ) {
		$is_vimeo   = ( preg_match( $vimeo_pattern, $atts['src'] ) );
		$is_youtube = ( preg_match( $yt_pattern, $atts['src'] ) );

		if ( ! $is_youtube && ! $is_vimeo ) {
			$type = wp_check_filetype( $atts['src'], wp_get_mime_types() );

			if ( ! in_array( strtolower( $type['ext'] ), $default_types, true ) ) {
				return sprintf( '<a class="wp-embedded-video" href="%s">%s</a>', esc_url( $atts['src'] ), esc_html( $atts['src'] ) );
			}
		}

		if ( $is_vimeo ) {
			wp_enqueue_script( 'mediaelement-vimeo' );
		}

		$primary = true;
		array_unshift( $default_types, 'src' );
	} else {
		foreach ( $default_types as $ext ) {
			if ( ! empty( $atts[ $ext ] ) ) {
				$type = wp_check_filetype( $atts[ $ext ], wp_get_mime_types() );
				if ( strtolower( $type['ext'] ) === $ext ) {
					$primary = true;
				}
			}
		}
	}

	if ( ! $primary ) {
		$videos = get_attached_media( 'video', $post_id );
		if ( empty( $videos ) ) {
			return;
		}

		$video       = reset( $videos );
		$atts['src'] = wp_get_attachment_url( $video->ID );
		if ( empty( $atts['src'] ) ) {
			return;
		}

		array_unshift( $default_types, 'src' );
	}

	/**
	 * Filters the media library used for the video shortcode.
	 *
	 * @since 3.6.0
	 *
	 * @param string $library Media library used for the video shortcode.
	 */
	$library = apply_filters( 'wp_video_shortcode_library', 'mediaelement' );
	if ( 'mediaelement' === $library && did_action( 'init' ) ) {
		wp_enqueue_style( 'wp-mediaelement' );
		wp_enqueue_script( 'wp-mediaelement' );
		wp_enqueue_script( 'mediaelement-vimeo' );
	}

	// MediaElement.js has issues with some URL formats for Vimeo and YouTube,
	// so update the URL to prevent the ME.js player from breaking.
	if ( 'mediaelement' === $library ) {
		if ( $is_youtube ) {
			// Remove `feature` query arg and force SSL - see #40866.
			$atts['src'] = remove_query_arg( 'feature', $atts['src'] );
			$atts['src'] = set_url_scheme( $atts['src'], 'https' );
		} elseif ( $is_vimeo ) {
			// Remove all query arguments and force SSL - see #40866.
			$parsed_vimeo_url = wp_parse_url( $atts['src'] );
			$vimeo_src        = 'https://' . $parsed_vimeo_url['host'] . $parsed_vimeo_url['path'];

			// Add loop param for mejs bug - see #40977, not needed after #39686.
			$loop        = $atts['loop'] ? '1' : '0';
			$atts['src'] = add_query_arg( 'loop', $loop, $vimeo_src );
		}
	}

	/**
	 * Filters the class attribute for the video shortcode output container.
	 *
	 * @since 3.6.0
	 * @since 4.9.0 The `$atts` parameter was added.
	 *
	 * @param string $class CSS class or list of space-separated classes.
	 * @param array  $atts  Array of video shortcode attributes.
	 */
	$atts['class'] = apply_filters( 'wp_video_shortcode_class', $atts['class'], $atts );

	$html_atts = array(
		'class'    => $atts['class'],
		'id'       => sprintf( 'video-%d-%d', $post_id, $instance ),
		'width'    => absint( $atts['width'] ),
		'height'   => absint( $atts['height'] ),
		'poster'   => esc_url( $atts['poster'] ),
		'loop'     => wp_validate_boolean( $atts['loop'] ),
		'autoplay' => wp_validate_boolean( $atts['autoplay'] ),
		'preload'  => $atts['preload'],
	);

	// These ones should just be omitted altogether if they are blank.
	foreach ( array( 'poster', 'loop', 'autoplay', 'preload' ) as $a ) {
		if ( empty( $html_atts[ $a ] ) ) {
			unset( $html_atts[ $a ] );
		}
	}

	$attr_strings = array();
	foreach ( $html_atts as $k => $v ) {
		$attr_strings[] = $k . '="' . esc_attr( $v ) . '"';
	}

	$html = '';

	if ( 'mediaelement' === $library && 1 === $instance ) {
		$html .= "<!--[if lt IE 9]><script>document.createElement('video');</script><![endif]-->\n";
	}

	$html .= sprintf( '<video %s controls="controls">', implode( ' ', $attr_strings ) );

	$fileurl = '';
	$source  = '<source type="%s" src="%s" />';

	foreach ( $default_types as $fallback ) {
		if ( ! empty( $atts[ $fallback ] ) ) {
			if ( empty( $fileurl ) ) {
				$fileurl = $atts[ $fallback ];
			}
			if ( 'src' === $fallback && $is_youtube ) {
				$type = array( 'type' => 'video/youtube' );
			} elseif ( 'src' === $fallback && $is_vimeo ) {
				$type = array( 'type' => 'video/vimeo' );
			} else {
				$type = wp_check_filetype( $atts[ $fallback ], wp_get_mime_types() );
			}
			$url   = add_query_arg( '_', $instance, $atts[ $fallback ] );
			$html .= sprintf( $source, $type['type'], esc_url( $url ) );
		}
	}

	if ( ! empty( $content ) ) {
		if ( false !== strpos( $content, "\n" ) ) {
			$content = str_replace( array( "\r\n", "\n", "\t" ), '', $content );
		}
		$html .= trim( $content );
	}

	if ( 'mediaelement' === $library ) {
		$html .= wp_mediaelement_fallback( $fileurl );
	}
	$html .= '</video>';

	$width_rule = '';
	if ( ! empty( $atts['width'] ) ) {
		$width_rule = sprintf( 'width: %dpx;', $atts['width'] );
	}
	$output = sprintf( '<div style="%s" class="wp-video">%s</div>', $width_rule, $html );

	/**
	 * Filters the output of the video shortcode.
	 *
	 * @since 3.6.0
	 *
	 * @param string $output  Video shortcode HTML output.
	 * @param array  $atts    Array of video shortcode attributes.
	 * @param string $video   Video file.
	 * @param int    $post_id Post ID.
	 * @param string $library Media library used for the video shortcode.
	 */
	return apply_filters( 'wp_video_shortcode', $output, $atts, $video, $post_id, $library );
}
add_shortcode( 'video', 'wp_video_shortcode' );

/**
 * Displays previous image link that has the same post parent.
 *
 * @since 2.5.0
 *
 * @see adjacent_image_link()
 *
 * @param string|int[] $size Optional. Image size. Accepts any registered image size name, or an array
 *                           of width and height values in pixels (in that order). Default 'thumbnail'.
 * @param string|false $text Optional. Link text. Default false.
 */
function previous_image_link( $size = 'thumbnail', $text = false ) {
	adjacent_image_link( true, $size, $text );
}

/**
 * Displays next image link that has the same post parent.
 *
 * @since 2.5.0
 *
 * @see adjacent_image_link()
 *
 * @param string|int[] $size Optional. Image size. Accepts any registered image size name, or an array
 *                           of width and height values in pixels (in that order). Default 'thumbnail'.
 * @param string|false $text Optional. Link text. Default false.
 */
function next_image_link( $size = 'thumbnail', $text = false ) {
	adjacent_image_link( false, $size, $text );
}

/**
 * Displays next or previous image link that has the same post parent.
 *
 * Retrieves the current attachment object from the $post global.
 *
 * @since 2.5.0
 *
 * @param bool         $prev Optional. Whether to display the next (false) or previous (true) link. Default true.
 * @param string|int[] $size Optional. Image size. Accepts any registered image size name, or an array
 *                           of width and height values in pixels (in that order). Default 'thumbnail'.
 * @param bool         $text Optional. Link text. Default false.
 */
function adjacent_image_link( $prev = true, $size = 'thumbnail', $text = false ) {
	$post        = get_post();
	$attachments = array_values(
		get_children(
			array(
				'post_parent'    => $post->post_parent,
				'post_status'    => 'inherit',
				'post_type'      => 'attachment',
				'post_mime_type' => 'image',
				'order'          => 'ASC',
				'orderby'        => 'menu_order ID',
			)
		)
	);

	foreach ( $attachments as $k => $attachment ) {
		if ( (int) $attachment->ID === (int) $post->ID ) {
			break;
		}
	}

	$output        = '';
	$attachment_id = 0;

	if ( $attachments ) {
		$k = $prev ? $k - 1 : $k + 1;

		if ( isset( $attachments[ $k ] ) ) {
			$attachment_id = $attachments[ $k ]->ID;
			$output        = wp_get_attachment_link( $attachment_id, $size, true, false, $text );
		}
	}

	$adjacent = $prev ? 'previous' : 'next';

	/**
	 * Filters the adjacent image link.
	 *
	 * The dynamic portion of the hook name, `$adjacent`, refers to the type of adjacency,
	 * either 'next', or 'previous'.
	 *
	 * @since 3.5.0
	 *
	 * @param string $output        Adjacent image HTML markup.
	 * @param int    $attachment_id Attachment ID
	 * @param string|int[] $size    Requested image size. Can be any registered image size name, or
	 *                              an array of width and height values in pixels (in that order).
	 * @param string $text          Link text.
	 */
	echo apply_filters( "{$adjacent}_image_link", $output, $attachment_id, $size, $text );
}

/**
 * Retrieves taxonomies attached to given the attachment.
 *
 * @since 2.5.0
 * @since 4.7.0 Introduced the `$output` parameter.
 *
 * @param int|array|object $attachment Attachment ID, data array, or data object.
 * @param string           $output     Output type. 'names' to return an array of taxonomy names,
 *                                     or 'objects' to return an array of taxonomy objects.
 *                                     Default is 'names'.
 * @return string[]|WP_Taxonomy[] List of taxonomies or taxonomy names. Empty array on failure.
 */
function get_attachment_taxonomies( $attachment, $output = 'names' ) {
	if ( is_int( $attachment ) ) {
		$attachment = get_post( $attachment );
	} elseif ( is_array( $attachment ) ) {
		$attachment = (object) $attachment;
	}

	if ( ! is_object( $attachment ) ) {
		return array();
	}

	$file     = get_attached_file( $attachment->ID );
	$filename = wp_basename( $file );

	$objects = array( 'attachment' );

	if ( false !== strpos( $filename, '.' ) ) {
		$objects[] = 'attachment:' . substr( $filename, strrpos( $filename, '.' ) + 1 );
	}

	if ( ! empty( $attachment->post_mime_type ) ) {
		$objects[] = 'attachment:' . $attachment->post_mime_type;

		if ( false !== strpos( $attachment->post_mime_type, '/' ) ) {
			foreach ( explode( '/', $attachment->post_mime_type ) as $token ) {
				if ( ! empty( $token ) ) {
					$objects[] = "attachment:$token";
				}
			}
		}
	}

	$taxonomies = array();

	foreach ( $objects as $object ) {
		$taxes = get_object_taxonomies( $object, $output );

		if ( $taxes ) {
			$taxonomies = array_merge( $taxonomies, $taxes );
		}
	}

	if ( 'names' === $output ) {
		$taxonomies = array_unique( $taxonomies );
	}

	return $taxonomies;
}

/**
 * Retrieves all of the taxonomies that are registered for attachments.
 *
 * Handles mime-type-specific taxonomies such as attachment:image and attachment:video.
 *
 * @since 3.5.0
 *
 * @see get_taxonomies()
 *
 * @param string $output Optional. The type of taxonomy output to return. Accepts 'names' or 'objects'.
 *                       Default 'names'.
 * @return string[]|WP_Taxonomy[] Array of names or objects of registered taxonomies for attachments.
 */
function get_taxonomies_for_attachments( $output = 'names' ) {
	$taxonomies = array();

	foreach ( get_taxonomies( array(), 'objects' ) as $taxonomy ) {
		foreach ( $taxonomy->object_type as $object_type ) {
			if ( 'attachment' === $object_type || 0 === strpos( $object_type, 'attachment:' ) ) {
				if ( 'names' === $output ) {
					$taxonomies[] = $taxonomy->name;
				} else {
					$taxonomies[ $taxonomy->name ] = $taxonomy;
				}
				break;
			}
		}
	}

	return $taxonomies;
}

/**
 * Determines whether the value is an acceptable type for GD image functions.
 *
 * In PHP 8.0, the GD extension uses GdImage objects for its data structures.
 * This function checks if the passed value is either a resource of type `gd`
 * or a GdImage object instance. Any other type will return false.
 *
 * @since 5.6.0
 *
 * @param resource|GdImage|false $image A value to check the type for.
 * @return bool True if $image is either a GD image resource or GdImage instance,
 *              false otherwise.
 */
function is_gd_image( $image ) {
	if ( is_resource( $image ) && 'gd' === get_resource_type( $image )
		|| is_object( $image ) && $image instanceof GdImage
	) {
		return true;
	}

	return false;
}

/**
 * Create new GD image resource with transparency support
 *
 * @todo Deprecate if possible.
 *
 * @since 2.9.0
 *
 * @param int $width  Image width in pixels.
 * @param int $height Image height in pixels.
 * @return resource|GdImage|false The GD image resource or GdImage instance on success.
 *                                False on failure.
 */
function wp_imagecreatetruecolor( $width, $height ) {
	$img = imagecreatetruecolor( $width, $height );

	if ( is_gd_image( $img )
		&& function_exists( 'imagealphablending' ) && function_exists( 'imagesavealpha' )
	) {
		imagealphablending( $img, false );
		imagesavealpha( $img, true );
	}

	return $img;
}

/**
 * Based on a supplied width/height example, return the biggest possible dimensions based on the max width/height.
 *
 * @since 2.9.0
 *
 * @see wp_constrain_dimensions()
 *
 * @param int $example_width  The width of an example embed.
 * @param int $example_height The height of an example embed.
 * @param int $max_width      The maximum allowed width.
 * @param int $max_height     The maximum allowed height.
 * @return int[] {
 *     An array of maximum width and height values.
 *
 *     @type int $0 The maximum width in pixels.
 *     @type int $1 The maximum height in pixels.
 * }
 */
function wp_expand_dimensions( $example_width, $example_height, $max_width, $max_height ) {
	$example_width  = (int) $example_width;
	$example_height = (int) $example_height;
	$max_width      = (int) $max_width;
	$max_height     = (int) $max_height;

	return wp_constrain_dimensions( $example_width * 1000000, $example_height * 1000000, $max_width, $max_height );
}

/**
 * Determines the maximum upload size allowed in php.ini.
 *
 * @since 2.5.0
 *
 * @return int Allowed upload size.
 */
function wp_max_upload_size() {
	$u_bytes = wp_convert_hr_to_bytes( ini_get( 'upload_max_filesize' ) );
	$p_bytes = wp_convert_hr_to_bytes( ini_get( 'post_max_size' ) );

	/**
	 * Filters the maximum upload size allowed in php.ini.
	 *
	 * @since 2.5.0
	 *
	 * @param int $size    Max upload size limit in bytes.
	 * @param int $u_bytes Maximum upload filesize in bytes.
	 * @param int $p_bytes Maximum size of POST data in bytes.
	 */
	return apply_filters( 'upload_size_limit', min( $u_bytes, $p_bytes ), $u_bytes, $p_bytes );
}

/**
 * Returns a WP_Image_Editor instance and loads file into it.
 *
 * @since 3.5.0
 *
 * @param string $path Path to the file to load.
 * @param array  $args Optional. Additional arguments for retrieving the image editor.
 *                     Default empty array.
 * @return WP_Image_Editor|WP_Error The WP_Image_Editor object on success,
 *                                  a WP_Error object otherwise.
 */
function wp_get_image_editor( $path, $args = array() ) {
	$args['path'] = $path;

	if ( ! isset( $args['mime_type'] ) ) {
		$file_info = wp_check_filetype( $args['path'] );

		// If $file_info['type'] is false, then we let the editor attempt to
		// figure out the file type, rather than forcing a failure based on extension.
		if ( isset( $file_info ) && $file_info['type'] ) {
			$args['mime_type'] = $file_info['type'];
		}
	}

	$implementation = _wp_image_editor_choose( $args );

	if ( $implementation ) {
		$editor = new $implementation( $path );
		$loaded = $editor->load();

		if ( is_wp_error( $loaded ) ) {
			return $loaded;
		}

		return $editor;
	}

	return new WP_Error( 'image_no_editor', __( 'No editor could be selected.' ) );
}

/**
 * Tests whether there is an editor that supports a given mime type or methods.
 *
 * @since 3.5.0
 *
 * @param string|array $args Optional. Array of arguments to retrieve the image editor supports.
 *                           Default empty array.
 * @return bool True if an eligible editor is found; false otherwise.
 */
function wp_image_editor_supports( $args = array() ) {
	return (bool) _wp_image_editor_choose( $args );
}

/**
 * Tests which editors are capable of supporting the request.
 *
 * @ignore
 * @since 3.5.0
 *
 * @param array $args Optional. Array of arguments for choosing a capable editor. Default empty array.
 * @return string|false Class name for the first editor that claims to support the request.
 *                      False if no editor claims to support the request.
 */
function _wp_image_editor_choose( $args = array() ) {
	require_once ABSPATH . WPINC . '/class-wp-image-editor.php';
	require_once ABSPATH . WPINC . '/class-wp-image-editor-gd.php';
	require_once ABSPATH . WPINC . '/class-wp-image-editor-imagick.php';
	/**
	 * Filters the list of image editing library classes.
	 *
	 * @since 3.5.0
	 *
	 * @param string[] $image_editors Array of available image editor class names. Defaults are
	 *                                'WP_Image_Editor_Imagick', 'WP_Image_Editor_GD'.
	 */
	$implementations = apply_filters( 'wp_image_editors', array( 'WP_Image_Editor_Imagick', 'WP_Image_Editor_GD' ) );

	foreach ( $implementations as $implementation ) {
		if ( ! call_user_func( array( $implementation, 'test' ), $args ) ) {
			continue;
		}

		if ( isset( $args['mime_type'] ) &&
			! call_user_func(
				array( $implementation, 'supports_mime_type' ),
				$args['mime_type']
			) ) {
			continue;
		}

		if ( isset( $args['methods'] ) &&
			array_diff( $args['methods'], get_class_methods( $implementation ) ) ) {

			continue;
		}

		return $implementation;
	}

	return false;
}

/**
 * Prints default Plupload arguments.
 *
 * @since 3.4.0
 */
function wp_plupload_default_settings() {
	$wp_scripts = wp_scripts();

	$data = $wp_scripts->get_data( 'wp-plupload', 'data' );
	if ( $data && false !== strpos( $data, '_wpPluploadSettings' ) ) {
		return;
	}

	$max_upload_size    = wp_max_upload_size();
	$allowed_extensions = array_keys( get_allowed_mime_types() );
	$extensions         = array();
	foreach ( $allowed_extensions as $extension ) {
		$extensions = array_merge( $extensions, explode( '|', $extension ) );
	}

	/*
	 * Since 4.9 the `runtimes` setting is hardcoded in our version of Plupload to `html5,html4`,
	 * and the `flash_swf_url` and `silverlight_xap_url` are not used.
	 */
	$defaults = array(
		'file_data_name' => 'async-upload', // Key passed to $_FILE.
		'url'            => admin_url( 'async-upload.php', 'relative' ),
		'filters'        => array(
			'max_file_size' => $max_upload_size . 'b',
			'mime_types'    => array( array( 'extensions' => implode( ',', $extensions ) ) ),
		),
	);

	/*
	 * Currently only iOS Safari supports multiple files uploading,
	 * but iOS 7.x has a bug that prevents uploading of videos when enabled.
	 * See #29602.
	 */
	if ( wp_is_mobile() && strpos( $_SERVER['HTTP_USER_AGENT'], 'OS 7_' ) !== false &&
		strpos( $_SERVER['HTTP_USER_AGENT'], 'like Mac OS X' ) !== false ) {

		$defaults['multi_selection'] = false;
	}

	/**
	 * Filters the Plupload default settings.
	 *
	 * @since 3.4.0
	 *
	 * @param array $defaults Default Plupload settings array.
	 */
	$defaults = apply_filters( 'plupload_default_settings', $defaults );

	$params = array(
		'action' => 'upload-attachment',
	);

	/**
	 * Filters the Plupload default parameters.
	 *
	 * @since 3.4.0
	 *
	 * @param array $params Default Plupload parameters array.
	 */
	$params = apply_filters( 'plupload_default_params', $params );

	$params['_wpnonce'] = wp_create_nonce( 'media-form' );

	$defaults['multipart_params'] = $params;

	$settings = array(
		'defaults'      => $defaults,
		'browser'       => array(
			'mobile'    => wp_is_mobile(),
			'supported' => _device_can_upload(),
		),
		'limitExceeded' => is_multisite() && ! is_upload_space_available(),
	);

	$script = 'var _wpPluploadSettings = ' . wp_json_encode( $settings ) . ';';

	if ( $data ) {
		$script = "$data\n$script";
	}

	$wp_scripts->add_data( 'wp-plupload', 'data', $script );
}

/**
 * Prepares an attachment post object for JS, where it is expected
 * to be JSON-encoded and fit into an Attachment model.
 *
 * @since 3.5.0
 *
 * @param int|WP_Post $attachment Attachment ID or object.
 * @return array|void {
 *     Array of attachment details, or void if the parameter does not correspond to an attachment.
 *
 *     @type string $alt                   Alt text of the attachment.
 *     @type string $author                ID of the attachment author, as a string.
 *     @type string $authorName            Name of the attachment author.
 *     @type string $caption               Caption for the attachment.
 *     @type array  $compat                Containing item and meta.
 *     @type string $context               Context, whether it's used as the site icon for example.
 *     @type int    $date                  Uploaded date, timestamp in milliseconds.
 *     @type string $dateFormatted         Formatted date (e.g. June 29, 2018).
 *     @type string $description           Description of the attachment.
 *     @type string $editLink              URL to the edit page for the attachment.
 *     @type string $filename              File name of the attachment.
 *     @type string $filesizeHumanReadable Filesize of the attachment in human readable format (e.g. 1 MB).
 *     @type int    $filesizeInBytes       Filesize of the attachment in bytes.
 *     @type int    $height                If the attachment is an image, represents the height of the image in pixels.
 *     @type string $icon                  Icon URL of the attachment (e.g. /wp-includes/images/media/archive.png).
 *     @type int    $id                    ID of the attachment.
 *     @type string $link                  URL to the attachment.
 *     @type int    $menuOrder             Menu order of the attachment post.
 *     @type array  $meta                  Meta data for the attachment.
 *     @type string $mime                  Mime type of the attachment (e.g. image/jpeg or application/zip).
 *     @type int    $modified              Last modified, timestamp in milliseconds.
 *     @type string $name                  Name, same as title of the attachment.
 *     @type array  $nonces                Nonces for update, delete and edit.
 *     @type string $orientation           If the attachment is an image, represents the image orientation
 *                                         (landscape or portrait).
 *     @type array  $sizes                 If the attachment is an image, contains an array of arrays
 *                                         for the images sizes: thumbnail, medium, large, and full.
 *     @type string $status                Post status of the attachment (usually 'inherit').
 *     @type string $subtype               Mime subtype of the attachment (usually the last part, e.g. jpeg or zip).
 *     @type string $title                 Title of the attachment (usually slugified file name without the extension).
 *     @type string $type                  Type of the attachment (usually first part of the mime type, e.g. image).
 *     @type int    $uploadedTo            Parent post to which the attachment was uploaded.
 *     @type string $uploadedToLink        URL to the edit page of the parent post of the attachment.
 *     @type string $uploadedToTitle       Post title of the parent of the attachment.
 *     @type string $url                   Direct URL to the attachment file (from wp-content).
 *     @type int    $width                 If the attachment is an image, represents the width of the image in pixels.
 * }
 *
 */
function wp_prepare_attachment_for_js( $attachment ) {
	$attachment = get_post( $attachment );

	if ( ! $attachment ) {
		return;
	}

	if ( 'attachment' !== $attachment->post_type ) {
		return;
	}

	$meta = wp_get_attachment_metadata( $attachment->ID );
	if ( false !== strpos( $attachment->post_mime_type, '/' ) ) {
		list( $type, $subtype ) = explode( '/', $attachment->post_mime_type );
	} else {
		list( $type, $subtype ) = array( $attachment->post_mime_type, '' );
	}

	$attachment_url = wp_get_attachment_url( $attachment->ID );
	$base_url       = str_replace( wp_basename( $attachment_url ), '', $attachment_url );

	$response = array(
		'id'            => $attachment->ID,
		'title'         => $attachment->post_title,
		'filename'      => wp_basename( get_attached_file( $attachment->ID ) ),
		'url'           => $attachment_url,
		'link'          => get_attachment_link( $attachment->ID ),
		'alt'           => get_post_meta( $attachment->ID, '_wp_attachment_image_alt', true ),
		'author'        => $attachment->post_author,
		'description'   => $attachment->post_content,
		'caption'       => $attachment->post_excerpt,
		'name'          => $attachment->post_name,
		'status'        => $attachment->post_status,
		'uploadedTo'    => $attachment->post_parent,
		'date'          => strtotime( $attachment->post_date_gmt ) * 1000,
		'modified'      => strtotime( $attachment->post_modified_gmt ) * 1000,
		'menuOrder'     => $attachment->menu_order,
		'mime'          => $attachment->post_mime_type,
		'type'          => $type,
		'subtype'       => $subtype,
		'icon'          => wp_mime_type_icon( $attachment->ID ),
		'dateFormatted' => mysql2date( __( 'F j, Y' ), $attachment->post_date ),
		'nonces'        => array(
			'update' => false,
			'delete' => false,
			'edit'   => false,
		),
		'editLink'      => false,
		'meta'          => false,
	);

	$author = new WP_User( $attachment->post_author );

	if ( $author->exists() ) {
		$author_name            = $author->display_name ? $author->display_name : $author->nickname;
		$response['authorName'] = html_entity_decode( $author_name, ENT_QUOTES, get_bloginfo( 'charset' ) );
		$response['authorLink'] = get_edit_user_link( $author->ID );
	} else {
		$response['authorName'] = __( '(no author)' );
	}

	if ( $attachment->post_parent ) {
		$post_parent = get_post( $attachment->post_parent );
		if ( $post_parent ) {
			$response['uploadedToTitle'] = $post_parent->post_title ? $post_parent->post_title : __( '(no title)' );
			$response['uploadedToLink']  = get_edit_post_link( $attachment->post_parent, 'raw' );
		}
	}

	$attached_file = get_attached_file( $attachment->ID );

	if ( isset( $meta['filesize'] ) ) {
		$bytes = $meta['filesize'];
	} elseif ( file_exists( $attached_file ) ) {
		$bytes = filesize( $attached_file );
	} else {
		$bytes = '';
	}

	if ( $bytes ) {
		$response['filesizeInBytes']       = $bytes;
		$response['filesizeHumanReadable'] = size_format( $bytes );
	}

	$context             = get_post_meta( $attachment->ID, '_wp_attachment_context', true );
	$response['context'] = ( $context ) ? $context : '';

	if ( current_user_can( 'edit_post', $attachment->ID ) ) {
		$response['nonces']['update'] = wp_create_nonce( 'update-post_' . $attachment->ID );
		$response['nonces']['edit']   = wp_create_nonce( 'image_editor-' . $attachment->ID );
		$response['editLink']         = get_edit_post_link( $attachment->ID, 'raw' );
	}

	if ( current_user_can( 'delete_post', $attachment->ID ) ) {
		$response['nonces']['delete'] = wp_create_nonce( 'delete-post_' . $attachment->ID );
	}

	if ( $meta && ( 'image' === $type || ! empty( $meta['sizes'] ) ) ) {
		$sizes = array();

		/** This filter is documented in wp-admin/includes/media.php */
		$possible_sizes = apply_filters(
			'image_size_names_choose',
			array(
				'thumbnail' => __( 'Thumbnail' ),
				'medium'    => __( 'Medium' ),
				'large'     => __( 'Large' ),
				'full'      => __( 'Full Size' ),
			)
		);
		unset( $possible_sizes['full'] );

		/*
		 * Loop through all potential sizes that may be chosen. Try to do this with some efficiency.
		 * First: run the image_downsize filter. If it returns something, we can use its data.
		 * If the filter does not return something, then image_downsize() is just an expensive way
		 * to check the image metadata, which we do second.
		 */
		foreach ( $possible_sizes as $size => $label ) {

			/** This filter is documented in wp-includes/media.php */
			$downsize = apply_filters( 'image_downsize', false, $attachment->ID, $size );

			if ( $downsize ) {
				if ( empty( $downsize[3] ) ) {
					continue;
				}

				$sizes[ $size ] = array(
					'height'      => $downsize[2],
					'width'       => $downsize[1],
					'url'         => $downsize[0],
					'orientation' => $downsize[2] > $downsize[1] ? 'portrait' : 'landscape',
				);
			} elseif ( isset( $meta['sizes'][ $size ] ) ) {
				// Nothing from the filter, so consult image metadata if we have it.
				$size_meta = $meta['sizes'][ $size ];

				// We have the actual image size, but might need to further constrain it if content_width is narrower.
				// Thumbnail, medium, and full sizes are also checked against the site's height/width options.
				list( $width, $height ) = image_constrain_size_for_editor( $size_meta['width'], $size_meta['height'], $size, 'edit' );

				$sizes[ $size ] = array(
					'height'      => $height,
					'width'       => $width,
					'url'         => $base_url . $size_meta['file'],
					'orientation' => $height > $width ? 'portrait' : 'landscape',
				);
			}
		}

		if ( 'image' === $type ) {
			if ( ! empty( $meta['original_image'] ) ) {
				$response['originalImageURL']  = wp_get_original_image_url( $attachment->ID );
				$response['originalImageName'] = wp_basename( wp_get_original_image_path( $attachment->ID ) );
			}

			$sizes['full'] = array( 'url' => $attachment_url );

			if ( isset( $meta['height'], $meta['width'] ) ) {
				$sizes['full']['height']      = $meta['height'];
				$sizes['full']['width']       = $meta['width'];
				$sizes['full']['orientation'] = $meta['height'] > $meta['width'] ? 'portrait' : 'landscape';
			}

			$response = array_merge( $response, $sizes['full'] );
		} elseif ( $meta['sizes']['full']['file'] ) {
			$sizes['full'] = array(
				'url'         => $base_url . $meta['sizes']['full']['file'],
				'height'      => $meta['sizes']['full']['height'],
				'width'       => $meta['sizes']['full']['width'],
				'orientation' => $meta['sizes']['full']['height'] > $meta['sizes']['full']['width'] ? 'portrait' : 'landscape',
			);
		}

		$response = array_merge( $response, array( 'sizes' => $sizes ) );
	}

	if ( $meta && 'video' === $type ) {
		if ( isset( $meta['width'] ) ) {
			$response['width'] = (int) $meta['width'];
		}
		if ( isset( $meta['height'] ) ) {
			$response['height'] = (int) $meta['height'];
		}
	}

	if ( $meta && ( 'audio' === $type || 'video' === $type ) ) {
		if ( isset( $meta['length_formatted'] ) ) {
			$response['fileLength']              = $meta['length_formatted'];
			$response['fileLengthHumanReadable'] = human_readable_duration( $meta['length_formatted'] );
		}

		$response['meta'] = array();
		foreach ( wp_get_attachment_id3_keys( $attachment, 'js' ) as $key => $label ) {
			$response['meta'][ $key ] = false;

			if ( ! empty( $meta[ $key ] ) ) {
				$response['meta'][ $key ] = $meta[ $key ];
			}
		}

		$id = get_post_thumbnail_id( $attachment->ID );
		if ( ! empty( $id ) ) {
			list( $src, $width, $height ) = wp_get_attachment_image_src( $id, 'full' );
			$response['image']            = compact( 'src', 'width', 'height' );
			list( $src, $width, $height ) = wp_get_attachment_image_src( $id, 'thumbnail' );
			$response['thumb']            = compact( 'src', 'width', 'height' );
		} else {
			$src               = wp_mime_type_icon( $attachment->ID );
			$width             = 48;
			$height            = 64;
			$response['image'] = compact( 'src', 'width', 'height' );
			$response['thumb'] = compact( 'src', 'width', 'height' );
		}
	}

	if ( function_exists( 'get_compat_media_markup' ) ) {
		$response['compat'] = get_compat_media_markup( $attachment->ID, array( 'in_modal' => true ) );
	}

	if ( function_exists( 'get_media_states' ) ) {
		$media_states = get_media_states( $attachment );
		if ( ! empty( $media_states ) ) {
			$response['mediaStates'] = implode( ', ', $media_states );
		}
	}

	/**
	 * Filters the attachment data prepared for JavaScript.
	 *
	 * @since 3.5.0
	 *
	 * @param array       $response   Array of prepared attachment data. @see wp_prepare_attachment_for_js().
	 * @param WP_Post     $attachment Attachment object.
	 * @param array|false $meta       Array of attachment meta data, or false if there is none.
	 */
	return apply_filters( 'wp_prepare_attachment_for_js', $response, $attachment, $meta );
}

/**
 * Enqueues all scripts, styles, settings, and templates necessary to use
 * all media JS APIs.
 *
 * @since 3.5.0
 *
 * @global int       $content_width
 * @global wpdb      $wpdb          WordPress database abstraction object.
 * @global WP_Locale $wp_locale     WordPress date and time locale object.
 *
 * @param array $args {
 *     Arguments for enqueuing media scripts.
 *
 *     @type int|WP_Post A post object or ID.
 * }
 */
function wp_enqueue_media( $args = array() ) {
	// Enqueue me just once per page, please.
	if ( did_action( 'wp_enqueue_media' ) ) {
		return;
	}

	global $content_width, $wpdb, $wp_locale;

	$defaults = array(
		'post' => null,
	);
	$args     = wp_parse_args( $args, $defaults );

	// We're going to pass the old thickbox media tabs to `media_upload_tabs`
	// to ensure plugins will work. We will then unset those tabs.
	$tabs = array(
		// handler action suffix => tab label
		'type'     => '',
		'type_url' => '',
		'gallery'  => '',
		'library'  => '',
	);

	/** This filter is documented in wp-admin/includes/media.php */
	$tabs = apply_filters( 'media_upload_tabs', $tabs );
	unset( $tabs['type'], $tabs['type_url'], $tabs['gallery'], $tabs['library'] );

	$props = array(
		'link'  => get_option( 'image_default_link_type' ), // DB default is 'file'.
		'align' => get_option( 'image_default_align' ),     // Empty default.
		'size'  => get_option( 'image_default_size' ),      // Empty default.
	);

	$exts      = array_merge( wp_get_audio_extensions(), wp_get_video_extensions() );
	$mimes     = get_allowed_mime_types();
	$ext_mimes = array();
	foreach ( $exts as $ext ) {
		foreach ( $mimes as $ext_preg => $mime_match ) {
			if ( preg_match( '#' . $ext . '#i', $ext_preg ) ) {
				$ext_mimes[ $ext ] = $mime_match;
				break;
			}
		}
	}

	/**
	 * Allows showing or hiding the "Create Audio Playlist" button in the media library.
	 *
	 * By default, the "Create Audio Playlist" button will always be shown in
	 * the media library.  If this filter returns `null`, a query will be run
	 * to determine whether the media library contains any audio items.  This
	 * was the default behavior prior to version 4.8.0, but this query is
	 * expensive for large media libraries.
	 *
	 * @since 4.7.4
	 * @since 4.8.0 The filter's default value is `true` rather than `null`.
	 *
	 * @link https://core.trac.wordpress.org/ticket/31071
	 *
	 * @param bool|null $show Whether to show the button, or `null` to decide based
	 *                        on whether any audio files exist in the media library.
	 */
	$show_audio_playlist = apply_filters( 'media_library_show_audio_playlist', true );
	if ( null === $show_audio_playlist ) {
		$show_audio_playlist = $wpdb->get_var(
			"
			SELECT ID
			FROM $wpdb->posts
			WHERE post_type = 'attachment'
			AND post_mime_type LIKE 'audio%'
			LIMIT 1
		"
		);
	}

	/**
	 * Allows showing or hiding the "Create Video Playlist" button in the media library.
	 *
	 * By default, the "Create Video Playlist" button will always be shown in
	 * the media library.  If this filter returns `null`, a query will be run
	 * to determine whether the media library contains any video items.  This
	 * was the default behavior prior to version 4.8.0, but this query is
	 * expensive for large media libraries.
	 *
	 * @since 4.7.4
	 * @since 4.8.0 The filter's default value is `true` rather than `null`.
	 *
	 * @link https://core.trac.wordpress.org/ticket/31071
	 *
	 * @param bool|null $show Whether to show the button, or `null` to decide based
	 *                        on whether any video files exist in the media library.
	 */
	$show_video_playlist = apply_filters( 'media_library_show_video_playlist', true );
	if ( null === $show_video_playlist ) {
		$show_video_playlist = $wpdb->get_var(
			"
			SELECT ID
			FROM $wpdb->posts
			WHERE post_type = 'attachment'
			AND post_mime_type LIKE 'video%'
			LIMIT 1
		"
		);
	}

	/**
	 * Allows overriding the list of months displayed in the media library.
	 *
	 * By default (if this filter does not return an array), a query will be
	 * run to determine the months that have media items.  This query can be
	 * expensive for large media libraries, so it may be desirable for sites to
	 * override this behavior.
	 *
	 * @since 4.7.4
	 *
	 * @link https://core.trac.wordpress.org/ticket/31071
	 *
	 * @param array|null $months An array of objects with `month` and `year`
	 *                           properties, or `null` (or any other non-array value)
	 *                           for default behavior.
	 */
	$months = apply_filters( 'media_library_months_with_files', null );
	if ( ! is_array( $months ) ) {
		$months = $wpdb->get_results(
			$wpdb->prepare(
				"
			SELECT DISTINCT YEAR( post_date ) AS year, MONTH( post_date ) AS month
			FROM $wpdb->posts
			WHERE post_type = %s
			ORDER BY post_date DESC
		",
				'attachment'
			)
		);
	}
	foreach ( $months as $month_year ) {
		$month_year->text = sprintf(
			/* translators: 1: Month, 2: Year. */
			__( '%1$s %2$d' ),
			$wp_locale->get_month( $month_year->month ),
			$month_year->year
		);
	}

	$settings = array(
		'tabs'             => $tabs,
		'tabUrl'           => add_query_arg( array( 'chromeless' => true ), admin_url( 'media-upload.php' ) ),
		'mimeTypes'        => wp_list_pluck( get_post_mime_types(), 0 ),
		/** This filter is documented in wp-admin/includes/media.php */
		'captions'         => ! apply_filters( 'disable_captions', '' ),
		'nonce'            => array(
			'sendToEditor' => wp_create_nonce( 'media-send-to-editor' ),
		),
		'post'             => array(
			'id' => 0,
		),
		'defaultProps'     => $props,
		'attachmentCounts' => array(
			'audio' => ( $show_audio_playlist ) ? 1 : 0,
			'video' => ( $show_video_playlist ) ? 1 : 0,
		),
		'oEmbedProxyUrl'   => rest_url( 'oembed/1.0/proxy' ),
		'embedExts'        => $exts,
		'embedMimes'       => $ext_mimes,
		'contentWidth'     => $content_width,
		'months'           => $months,
		'mediaTrash'       => MEDIA_TRASH ? 1 : 0,
	);

	$post = null;
	if ( isset( $args['post'] ) ) {
		$post             = get_post( $args['post'] );
		$settings['post'] = array(
			'id'    => $post->ID,
			'nonce' => wp_create_nonce( 'update-post_' . $post->ID ),
		);

		$thumbnail_support = current_theme_supports( 'post-thumbnails', $post->post_type ) && post_type_supports( $post->post_type, 'thumbnail' );
		if ( ! $thumbnail_support && 'attachment' === $post->post_type && $post->post_mime_type ) {
			if ( wp_attachment_is( 'audio', $post ) ) {
				$thumbnail_support = post_type_supports( 'attachment:audio', 'thumbnail' ) || current_theme_supports( 'post-thumbnails', 'attachment:audio' );
			} elseif ( wp_attachment_is( 'video', $post ) ) {
				$thumbnail_support = post_type_supports( 'attachment:video', 'thumbnail' ) || current_theme_supports( 'post-thumbnails', 'attachment:video' );
			}
		}

		if ( $thumbnail_support ) {
			$featured_image_id                   = get_post_meta( $post->ID, '_thumbnail_id', true );
			$settings['post']['featuredImageId'] = $featured_image_id ? $featured_image_id : -1;
		}
	}

	if ( $post ) {
		$post_type_object = get_post_type_object( $post->post_type );
	} else {
		$post_type_object = get_post_type_object( 'post' );
	}

	$strings = array(
		// Generic.
		'mediaFrameDefaultTitle'      => __( 'Media' ),
		'url'                         => __( 'URL' ),
		'addMedia'                    => __( 'Add media' ),
		'search'                      => __( 'Search' ),
		'select'                      => __( 'Select' ),
		'cancel'                      => __( 'Cancel' ),
		'update'                      => __( 'Update' ),
		'replace'                     => __( 'Replace' ),
		'remove'                      => __( 'Remove' ),
		'back'                        => __( 'Back' ),
		/*
		 * translators: This is a would-be plural string used in the media manager.
		 * If there is not a word you can use in your language to avoid issues with the
		 * lack of plural support here, turn it into "selected: %d" then translate it.
		 */
		'selected'                    => __( '%d selected' ),
		'dragInfo'                    => __( 'Drag and drop to reorder media files.' ),

		// Upload.
		'uploadFilesTitle'            => __( 'Upload files' ),
		'uploadImagesTitle'           => __( 'Upload images' ),

		// Library.
		'mediaLibraryTitle'           => __( 'Media Library' ),
		'insertMediaTitle'            => __( 'Add media' ),
		'createNewGallery'            => __( 'Create a new gallery' ),
		'createNewPlaylist'           => __( 'Create a new playlist' ),
		'createNewVideoPlaylist'      => __( 'Create a new video playlist' ),
		'returnToLibrary'             => __( '&#8592; Go to library' ),
		'allMediaItems'               => __( 'All media items' ),
		'allDates'                    => __( 'All dates' ),
		'noItemsFound'                => __( 'No items found.' ),
		'insertIntoPost'              => $post_type_object->labels->insert_into_item,
		'unattached'                  => __( 'Unattached' ),
		'mine'                        => _x( 'Mine', 'media items' ),
		'trash'                       => _x( 'Trash', 'noun' ),
		'uploadedToThisPost'          => $post_type_object->labels->uploaded_to_this_item,
		'warnDelete'                  => __( "You are about to permanently delete this item from your site.\nThis action cannot be undone.\n 'Cancel' to stop, 'OK' to delete." ),
		'warnBulkDelete'              => __( "You are about to permanently delete these items from your site.\nThis action cannot be undone.\n 'Cancel' to stop, 'OK' to delete." ),
		'warnBulkTrash'               => __( "You are about to trash these items.\n  'Cancel' to stop, 'OK' to delete." ),
		'bulkSelect'                  => __( 'Bulk select' ),
		'trashSelected'               => __( 'Move to Trash' ),
		'restoreSelected'             => __( 'Restore from Trash' ),
		'deletePermanently'           => __( 'Delete permanently' ),
		'apply'                       => __( 'Apply' ),
		'filterByDate'                => __( 'Filter by date' ),
		'filterByType'                => __( 'Filter by type' ),
		'searchLabel'                 => __( 'Search' ),
		'searchMediaLabel'            => __( 'Search media' ),          // Backward compatibility pre-5.3.
		'searchMediaPlaceholder'      => __( 'Search media items...' ), // Placeholder (no ellipsis), backward compatibility pre-5.3.
		'mediaFound'                  => __( 'Number of media items found: %d' ),
		'mediaFoundHasMoreResults'    => __( 'Number of media items displayed: %d. Scroll the page for more results.' ),
		'noMedia'                     => __( 'No media items found.' ),
		'noMediaTryNewSearch'         => __( 'No media items found. Try a different search.' ),

		// Library Details.
		'attachmentDetails'           => __( 'Attachment details' ),

		// From URL.
		'insertFromUrlTitle'          => __( 'Insert from URL' ),

		// Featured Images.
		'setFeaturedImageTitle'       => $post_type_object->labels->featured_image,
		'setFeaturedImage'            => $post_type_object->labels->set_featured_image,

		// Gallery.
		'createGalleryTitle'          => __( 'Create gallery' ),
		'editGalleryTitle'            => __( 'Edit gallery' ),
		'cancelGalleryTitle'          => __( '&#8592; Cancel gallery' ),
		'insertGallery'               => __( 'Insert gallery' ),
		'updateGallery'               => __( 'Update gallery' ),
		'addToGallery'                => __( 'Add to gallery' ),
		'addToGalleryTitle'           => __( 'Add to gallery' ),
		'reverseOrder'                => __( 'Reverse order' ),

		// Edit Image.
		'imageDetailsTitle'           => __( 'Image details' ),
		'imageReplaceTitle'           => __( 'Replace image' ),
		'imageDetailsCancel'          => __( 'Cancel edit' ),
		'editImage'                   => __( 'Edit image' ),

		// Crop Image.
		'chooseImage'                 => __( 'Choose image' ),
		'selectAndCrop'               => __( 'Select and crop' ),
		'skipCropping'                => __( 'Skip cropping' ),
		'cropImage'                   => __( 'Crop image' ),
		'cropYourImage'               => __( 'Crop your image' ),
		'cropping'                    => __( 'Cropping&hellip;' ),
		/* translators: 1: Suggested width number, 2: Suggested height number. */
		'suggestedDimensions'         => __( 'Suggested image dimensions: %1$s by %2$s pixels.' ),
		'cropError'                   => __( 'There has been an error cropping your image.' ),

		// Edit Audio.
		'audioDetailsTitle'           => __( 'Audio details' ),
		'audioReplaceTitle'           => __( 'Replace audio' ),
		'audioAddSourceTitle'         => __( 'Add audio source' ),
		'audioDetailsCancel'          => __( 'Cancel edit' ),

		// Edit Video.
		'videoDetailsTitle'           => __( 'Video details' ),
		'videoReplaceTitle'           => __( 'Replace video' ),
		'videoAddSourceTitle'         => __( 'Add video source' ),
		'videoDetailsCancel'          => __( 'Cancel edit' ),
		'videoSelectPosterImageTitle' => __( 'Select poster image' ),
		'videoAddTrackTitle'          => __( 'Add subtitles' ),

		// Playlist.
		'playlistDragInfo'            => __( 'Drag and drop to reorder tracks.' ),
		'createPlaylistTitle'         => __( 'Create audio playlist' ),
		'editPlaylistTitle'           => __( 'Edit audio playlist' ),
		'cancelPlaylistTitle'         => __( '&#8592; Cancel audio playlist' ),
		'insertPlaylist'              => __( 'Insert audio playlist' ),
		'updatePlaylist'              => __( 'Update audio playlist' ),
		'addToPlaylist'               => __( 'Add to audio playlist' ),
		'addToPlaylistTitle'          => __( 'Add to Audio Playlist' ),

		// Video Playlist.
		'videoPlaylistDragInfo'       => __( 'Drag and drop to reorder videos.' ),
		'createVideoPlaylistTitle'    => __( 'Create video playlist' ),
		'editVideoPlaylistTitle'      => __( 'Edit video playlist' ),
		'cancelVideoPlaylistTitle'    => __( '&#8592; Cancel video playlist' ),
		'insertVideoPlaylist'         => __( 'Insert video playlist' ),
		'updateVideoPlaylist'         => __( 'Update video playlist' ),
		'addToVideoPlaylist'          => __( 'Add to video playlist' ),
		'addToVideoPlaylistTitle'     => __( 'Add to video Playlist' ),

		// Headings.
		'filterAttachments'           => __( 'Filter media' ),
		'attachmentsList'             => __( 'Media list' ),
	);

	/**
	 * Filters the media view settings.
	 *
	 * @since 3.5.0
	 *
	 * @param array   $settings List of media view settings.
	 * @param WP_Post $post     Post object.
	 */
	$settings = apply_filters( 'media_view_settings', $settings, $post );

	/**
	 * Filters the media view strings.
	 *
	 * @since 3.5.0
	 *
	 * @param string[] $strings Array of media view strings keyed by the name they'll be referenced by in JavaScript.
	 * @param WP_Post  $post    Post object.
	 */
	$strings = apply_filters( 'media_view_strings', $strings, $post );

	$strings['settings'] = $settings;

	// Ensure we enqueue media-editor first, that way media-views
	// is registered internally before we try to localize it. See #24724.
	wp_enqueue_script( 'media-editor' );
	wp_localize_script( 'media-views', '_wpMediaViewsL10n', $strings );

	wp_enqueue_script( 'media-audiovideo' );
	wp_enqueue_style( 'media-views' );
	if ( is_admin() ) {
		wp_enqueue_script( 'mce-view' );
		wp_enqueue_script( 'image-edit' );
	}
	wp_enqueue_style( 'imgareaselect' );
	wp_plupload_default_settings();

	require_once ABSPATH . WPINC . '/media-template.php';
	add_action( 'admin_footer', 'wp_print_media_templates' );
	add_action( 'wp_footer', 'wp_print_media_templates' );
	add_action( 'customize_controls_print_footer_scripts', 'wp_print_media_templates' );

	/**
	 * Fires at the conclusion of wp_enqueue_media().
	 *
	 * @since 3.5.0
	 */
	do_action( 'wp_enqueue_media' );
}

/**
 * Retrieves media attached to the passed post.
 *
 * @since 3.6.0
 *
 * @param string      $type Mime type.
 * @param int|WP_Post $post Optional. Post ID or WP_Post object. Default is global $post.
 * @return WP_Post[] Array of media attached to the given post.
 */
function get_attached_media( $type, $post = 0 ) {
	$post = get_post( $post );

	if ( ! $post ) {
		return array();
	}

	$args = array(
		'post_parent'    => $post->ID,
		'post_type'      => 'attachment',
		'post_mime_type' => $type,
		'posts_per_page' => -1,
		'orderby'        => 'menu_order',
		'order'          => 'ASC',
	);

	/**
	 * Filters arguments used to retrieve media attached to the given post.
	 *
	 * @since 3.6.0
	 *
	 * @param array   $args Post query arguments.
	 * @param string  $type Mime type of the desired media.
	 * @param WP_Post $post Post object.
	 */
	$args = apply_filters( 'get_attached_media_args', $args, $type, $post );

	$children = get_children( $args );

	/**
	 * Filters the list of media attached to the given post.
	 *
	 * @since 3.6.0
	 *
	 * @param WP_Post[] $children Array of media attached to the given post.
	 * @param string    $type     Mime type of the media desired.
	 * @param WP_Post   $post     Post object.
	 */
	return (array) apply_filters( 'get_attached_media', $children, $type, $post );
}

/**
 * Check the content HTML for a audio, video, object, embed, or iframe tags.
 *
 * @since 3.6.0
 *
 * @param string   $content A string of HTML which might contain media elements.
 * @param string[] $types   An array of media types: 'audio', 'video', 'object', 'embed', or 'iframe'.
 * @return string[] Array of found HTML media elements.
 */
function get_media_embedded_in_content( $content, $types = null ) {
	$html = array();

	/**
	 * Filters the embedded media types that are allowed to be returned from the content blob.
	 *
	 * @since 4.2.0
	 *
	 * @param string[] $allowed_media_types An array of allowed media types. Default media types are
	 *                                      'audio', 'video', 'object', 'embed', and 'iframe'.
	 */
	$allowed_media_types = apply_filters( 'media_embedded_in_content_allowed_types', array( 'audio', 'video', 'object', 'embed', 'iframe' ) );

	if ( ! empty( $types ) ) {
		if ( ! is_array( $types ) ) {
			$types = array( $types );
		}

		$allowed_media_types = array_intersect( $allowed_media_types, $types );
	}

	$tags = implode( '|', $allowed_media_types );

	if ( preg_match_all( '#<(?P<tag>' . $tags . ')[^<]*?(?:>[\s\S]*?<\/(?P=tag)>|\s*\/>)#', $content, $matches ) ) {
		foreach ( $matches[0] as $match ) {
			$html[] = $match;
		}
	}

	return $html;
}

/**
 * Retrieves galleries from the passed post's content.
 *
 * @since 3.6.0
 *
 * @param int|WP_Post $post Post ID or object.
 * @param bool        $html Optional. Whether to return HTML or data in the array. Default true.
 * @return array A list of arrays, each containing gallery data and srcs parsed
 *               from the expanded shortcode.
 */
function get_post_galleries( $post, $html = true ) {
	$post = get_post( $post );

	if ( ! $post ) {
		return array();
	}

	if ( ! has_shortcode( $post->post_content, 'gallery' ) ) {
		return array();
	}

	$galleries = array();
	if ( preg_match_all( '/' . get_shortcode_regex() . '/s', $post->post_content, $matches, PREG_SET_ORDER ) ) {
		foreach ( $matches as $shortcode ) {
			if ( 'gallery' === $shortcode[2] ) {
				$srcs = array();

				$shortcode_attrs = shortcode_parse_atts( $shortcode[3] );
				if ( ! is_array( $shortcode_attrs ) ) {
					$shortcode_attrs = array();
				}

				// Specify the post ID of the gallery we're viewing if the shortcode doesn't reference another post already.
				if ( ! isset( $shortcode_attrs['id'] ) ) {
					$shortcode[3] .= ' id="' . (int) $post->ID . '"';
				}

				$gallery = do_shortcode_tag( $shortcode );
				if ( $html ) {
					$galleries[] = $gallery;
				} else {
					preg_match_all( '#src=([\'"])(.+?)\1#is', $gallery, $src, PREG_SET_ORDER );
					if ( ! empty( $src ) ) {
						foreach ( $src as $s ) {
							$srcs[] = $s[2];
						}
					}

					$galleries[] = array_merge(
						$shortcode_attrs,
						array(
							'src' => array_values( array_unique( $srcs ) ),
						)
					);
				}
			}
		}
	}

	/**
	 * Filters the list of all found galleries in the given post.
	 *
	 * @since 3.6.0
	 *
	 * @param array   $galleries Associative array of all found post galleries.
	 * @param WP_Post $post      Post object.
	 */
	return apply_filters( 'get_post_galleries', $galleries, $post );
}

/**
 * Check a specified post's content for gallery and, if present, return the first
 *
 * @since 3.6.0
 *
 * @param int|WP_Post $post Optional. Post ID or WP_Post object. Default is global $post.
 * @param bool        $html Optional. Whether to return HTML or data. Default is true.
 * @return string|array Gallery data and srcs parsed from the expanded shortcode.
 */
function get_post_gallery( $post = 0, $html = true ) {
	$galleries = get_post_galleries( $post, $html );
	$gallery   = reset( $galleries );

	/**
	 * Filters the first-found post gallery.
	 *
	 * @since 3.6.0
	 *
	 * @param array       $gallery   The first-found post gallery.
	 * @param int|WP_Post $post      Post ID or object.
	 * @param array       $galleries Associative array of all found post galleries.
	 */
	return apply_filters( 'get_post_gallery', $gallery, $post, $galleries );
}

/**
 * Retrieve the image srcs from galleries from a post's content, if present
 *
 * @since 3.6.0
 *
 * @see get_post_galleries()
 *
 * @param int|WP_Post $post Optional. Post ID or WP_Post object. Default is global `$post`.
 * @return array A list of lists, each containing image srcs parsed.
 *               from an expanded shortcode
 */
function get_post_galleries_images( $post = 0 ) {
	$galleries = get_post_galleries( $post, false );
	return wp_list_pluck( $galleries, 'src' );
}

/**
 * Checks a post's content for galleries and return the image srcs for the first found gallery
 *
 * @since 3.6.0
 *
 * @see get_post_gallery()
 *
 * @param int|WP_Post $post Optional. Post ID or WP_Post object. Default is global `$post`.
 * @return string[] A list of a gallery's image srcs in order.
 */
function get_post_gallery_images( $post = 0 ) {
	$gallery = get_post_gallery( $post, false );
	return empty( $gallery['src'] ) ? array() : $gallery['src'];
}

/**
 * Maybe attempts to generate attachment metadata, if missing.
 *
 * @since 3.9.0
 *
 * @param WP_Post $attachment Attachment object.
 */
function wp_maybe_generate_attachment_metadata( $attachment ) {
	if ( empty( $attachment ) || empty( $attachment->ID ) ) {
		return;
	}

	$attachment_id = (int) $attachment->ID;
	$file          = get_attached_file( $attachment_id );
	$meta          = wp_get_attachment_metadata( $attachment_id );

	if ( empty( $meta ) && file_exists( $file ) ) {
		$_meta = get_post_meta( $attachment_id );
		$_lock = 'wp_generating_att_' . $attachment_id;

		if ( ! array_key_exists( '_wp_attachment_metadata', $_meta ) && ! get_transient( $_lock ) ) {
			set_transient( $_lock, $file );
			wp_update_attachment_metadata( $attachment_id, wp_generate_attachment_metadata( $attachment_id, $file ) );
			delete_transient( $_lock );
		}
	}
}

/**
 * Tries to convert an attachment URL into a post ID.
 *
 * @since 4.0.0
 *
 * @global wpdb $wpdb WordPress database abstraction object.
 *
 * @param string $url The URL to resolve.
 * @return int The found post ID, or 0 on failure.
 */
function attachment_url_to_postid( $url ) {
	global $wpdb;

	$dir  = wp_get_upload_dir();
	$path = $url;

	$site_url   = parse_url( $dir['url'] );
	$image_path = parse_url( $path );

	// Force the protocols to match if needed.
	if ( isset( $image_path['scheme'] ) && ( $image_path['scheme'] !== $site_url['scheme'] ) ) {
		$path = str_replace( $image_path['scheme'], $site_url['scheme'], $path );
	}

	if ( 0 === strpos( $path, $dir['baseurl'] . '/' ) ) {
		$path = substr( $path, strlen( $dir['baseurl'] . '/' ) );
	}

	$sql = $wpdb->prepare(
		"SELECT post_id, meta_value FROM $wpdb->postmeta WHERE meta_key = '_wp_attached_file' AND meta_value = %s",
		$path
	);

	$results = $wpdb->get_results( $sql );
	$post_id = null;

	if ( $results ) {
		// Use the first available result, but prefer a case-sensitive match, if exists.
		$post_id = reset( $results )->post_id;

		if ( count( $results ) > 1 ) {
			foreach ( $results as $result ) {
				if ( $path === $result->meta_value ) {
					$post_id = $result->post_id;
					break;
				}
			}
		}
	}

	/**
	 * Filters an attachment ID found by URL.
	 *
	 * @since 4.2.0
	 *
	 * @param int|null $post_id The post_id (if any) found by the function.
	 * @param string   $url     The URL being looked up.
	 */
	return (int) apply_filters( 'attachment_url_to_postid', $post_id, $url );
}

/**
 * Returns the URLs for CSS files used in an iframe-sandbox'd TinyMCE media view.
 *
 * @since 4.0.0
 *
 * @return string[] The relevant CSS file URLs.
 */
function wpview_media_sandbox_styles() {
	$version        = 'ver=' . get_bloginfo( 'version' );
	$mediaelement   = includes_url( "js/mediaelement/mediaelementplayer-legacy.min.css?$version" );
	$wpmediaelement = includes_url( "js/mediaelement/wp-mediaelement.css?$version" );

	return array( $mediaelement, $wpmediaelement );
}

/**
 * Registers the personal data exporter for media.
 *
 * @param array[] $exporters An array of personal data exporters, keyed by their ID.
 * @return array[] Updated array of personal data exporters.
 */
function wp_register_media_personal_data_exporter( $exporters ) {
	$exporters['wordpress-media'] = array(
		'exporter_friendly_name' => __( 'WordPress Media' ),
		'callback'               => 'wp_media_personal_data_exporter',
	);

	return $exporters;
}

/**
 * Finds and exports attachments associated with an email address.
 *
 * @since 4.9.6
 *
 * @param string $email_address The attachment owner email address.
 * @param int    $page          Attachment page.
 * @return array An array of personal data.
 */
function wp_media_personal_data_exporter( $email_address, $page = 1 ) {
	// Limit us to 50 attachments at a time to avoid timing out.
	$number = 50;
	$page   = (int) $page;

	$data_to_export = array();

	$user = get_user_by( 'email', $email_address );
	if ( false === $user ) {
		return array(
			'data' => $data_to_export,
			'done' => true,
		);
	}

	$post_query = new WP_Query(
		array(
			'author'         => $user->ID,
			'posts_per_page' => $number,
			'paged'          => $page,
			'post_type'      => 'attachment',
			'post_status'    => 'any',
			'orderby'        => 'ID',
			'order'          => 'ASC',
		)
	);

	foreach ( (array) $post_query->posts as $post ) {
		$attachment_url = wp_get_attachment_url( $post->ID );

		if ( $attachment_url ) {
			$post_data_to_export = array(
				array(
					'name'  => __( 'URL' ),
					'value' => $attachment_url,
				),
			);

			$data_to_export[] = array(
				'group_id'          => 'media',
				'group_label'       => __( 'Media' ),
				'group_description' => __( 'User&#8217;s media data.' ),
				'item_id'           => "post-{$post->ID}",
				'data'              => $post_data_to_export,
			);
		}
	}

	$done = $post_query->max_num_pages <= $page;

	return array(
		'data' => $data_to_export,
		'done' => $done,
	);
}

/**
 * Add additional default image sub-sizes.
 *
 * These sizes are meant to enhance the way WordPress displays images on the front-end on larger,
 * high-density devices. They make it possible to generate more suitable `srcset` and `sizes` attributes
 * when the users upload large images.
 *
 * The sizes can be changed or removed by themes and plugins but that is not recommended.
 * The size "names" reflect the image dimensions, so changing the sizes would be quite misleading.
 *
 * @since 5.3.0
 * @access private
 */
function _wp_add_additional_image_sizes() {
	// 2x medium_large size.
	add_image_size( '1536x1536', 1536, 1536 );
	// 2x large size.
	add_image_size( '2048x2048', 2048, 2048 );
}

/**
 * Callback to enable showing of the user error when uploading .heic images.
 *
 * @since 5.5.0
 *
 * @param array[] $plupload_settings The settings for Plupload.js.
 * @return array[] Modified settings for Plupload.js.
 */
function wp_show_heic_upload_error( $plupload_settings ) {
	$plupload_settings['heic_upload_error'] = true;
	return $plupload_settings;
}<|MERGE_RESOLUTION|>--- conflicted
+++ resolved
@@ -1602,14 +1602,10 @@
 	$dimensions = false;
 
 	// Is it a full size image?
-<<<<<<< HEAD
-	if ( strpos( $image_src, wp_basename( $image_meta['file'] ) ) !== false ) {
-=======
 	if (
 		isset( $image_meta['file'] ) &&
 		strpos( $image_src, $image_meta['file'] ) !== false
 	) {
->>>>>>> 75d2020f
 		$dimensions = array(
 			(int) $image_meta['width'],
 			(int) $image_meta['height'],
