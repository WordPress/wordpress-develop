--- conflicted
+++ resolved
@@ -1853,11 +1853,7 @@
 			}
 
 			// Use alternate mime types when specified and available.
-<<<<<<< HEAD
-			if ( $attachment_id > 0 ) {
-=======
 			if ( $attachment_id > 0 && _wp_in_front_end_context() ) {
->>>>>>> f4033b69
 				$filtered_image = wp_image_use_alternate_mime_types( $filtered_image, $context, $attachment_id );
 			}
 
@@ -1908,11 +1904,7 @@
 }
 
 /**
-<<<<<<< HEAD
- * Use alternate mime type images in the content output when available.
-=======
  * Use alternate mime type images in the front end content output when available.
->>>>>>> f4033b69
  *
  * @since 6.1.0
  *
@@ -1997,8 +1989,6 @@
 	return $image;
 }
 
-<<<<<<< HEAD
-=======
 /*
  * Check if execution is currently in the front end content context.
  *
@@ -2010,7 +2000,6 @@
 	return did_action( 'template_redirect' ) && did_action( 'wp_head' ) && ! doing_action( 'wp_head' ) && ! doing_action( 'wp_footer' );
 }
 
->>>>>>> f4033b69
 /**
  * Adds `loading` attribute to an `img` HTML tag.
  *
