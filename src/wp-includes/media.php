--- conflicted
+++ resolved
@@ -1847,15 +1847,13 @@
 				$filtered_image = wp_img_tag_add_loading_attr( $filtered_image, $context );
 			}
 
-<<<<<<< HEAD
-			// Use alternate mime types when specified and available.
-			if ( $attachment_id > 0 ) {
-				$filtered_image = wp_image_use_alternate_mime_types( $filtered_image, $context, $attachment_id );
-=======
 			// Add 'decoding=async' attribute unless a 'decoding' attribute is already present.
 			if ( ! str_contains( $filtered_image, ' decoding=' ) ) {
 				$filtered_image = wp_img_tag_add_decoding_attr( $filtered_image, $context );
->>>>>>> 2aa8e490
+			// Use alternate mime types when specified and available.
+
+			if ( $attachment_id > 0 ) {
+				$filtered_image = wp_image_use_alternate_mime_types( $filtered_image, $context, $attachment_id );
 			}
 
 			/**
