<?php
/**
 * WordPress API for media display.
 *
 * @package WordPress
 * @subpackage Media
 */

/**
 * Retrieve additional image sizes.
 *
 * @since 4.7.0
 *
 * @global array $_wp_additional_image_sizes
 *
 * @return array Additional images size data.
 */
function wp_get_additional_image_sizes() {
	global $_wp_additional_image_sizes;

	if ( ! $_wp_additional_image_sizes ) {
		$_wp_additional_image_sizes = array();
	}

	return $_wp_additional_image_sizes;
}

/**
 * Scale down the default size of an image.
 *
 * This is so that the image is a better fit for the editor and theme.
 *
 * The `$size` parameter accepts either an array or a string. The supported string
 * values are 'thumb' or 'thumbnail' for the given thumbnail size or defaults at
 * 128 width and 96 height in pixels. Also supported for the string value is
 * 'medium', 'medium_large' and 'full'. The 'full' isn't actually supported, but any value other
 * than the supported will result in the content_width size or 500 if that is
 * not set.
 *
 * Finally, there is a filter named {@see 'editor_max_image_size'}, that will be
 * called on the calculated array for width and height, respectively.
 *
 * @since 2.5.0
 *
 * @global int $content_width
 *
 * @param int          $width   Width of the image in pixels.
 * @param int          $height  Height of the image in pixels.
 * @param string|int[] $size    Optional. Image size. Accepts any registered image size name, or an array
 *                              of width and height values in pixels (in that order). Default 'medium'.
 * @param string       $context Optional. Could be 'display' (like in a theme) or 'edit'
 *                              (like inserting into an editor). Default null.
 * @return int[] {
 *     An array of width and height values.
 *
 *     @type int $0 The maximum width in pixels.
 *     @type int $1 The maximum height in pixels.
 * }
 */
function image_constrain_size_for_editor( $width, $height, $size = 'medium', $context = null ) {
	global $content_width;

	$_wp_additional_image_sizes = wp_get_additional_image_sizes();

	if ( ! $context ) {
		$context = is_admin() ? 'edit' : 'display';
	}

	if ( is_array( $size ) ) {
		$max_width  = $size[0];
		$max_height = $size[1];
	} elseif ( 'thumb' === $size || 'thumbnail' === $size ) {
		$max_width  = (int) get_option( 'thumbnail_size_w' );
		$max_height = (int) get_option( 'thumbnail_size_h' );
		// Last chance thumbnail size defaults.
		if ( ! $max_width && ! $max_height ) {
			$max_width  = 128;
			$max_height = 96;
		}
	} elseif ( 'medium' === $size ) {
		$max_width  = (int) get_option( 'medium_size_w' );
		$max_height = (int) get_option( 'medium_size_h' );

	} elseif ( 'medium_large' === $size ) {
		$max_width  = (int) get_option( 'medium_large_size_w' );
		$max_height = (int) get_option( 'medium_large_size_h' );

		if ( (int) $content_width > 0 ) {
			$max_width = min( (int) $content_width, $max_width );
		}
	} elseif ( 'large' === $size ) {
		/*
		 * We're inserting a large size image into the editor. If it's a really
		 * big image we'll scale it down to fit reasonably within the editor
		 * itself, and within the theme's content width if it's known. The user
		 * can resize it in the editor if they wish.
		 */
		$max_width  = (int) get_option( 'large_size_w' );
		$max_height = (int) get_option( 'large_size_h' );

		if ( (int) $content_width > 0 ) {
			$max_width = min( (int) $content_width, $max_width );
		}
	} elseif ( ! empty( $_wp_additional_image_sizes ) && in_array( $size, array_keys( $_wp_additional_image_sizes ), true ) ) {
		$max_width  = (int) $_wp_additional_image_sizes[ $size ]['width'];
		$max_height = (int) $_wp_additional_image_sizes[ $size ]['height'];
		// Only in admin. Assume that theme authors know what they're doing.
		if ( (int) $content_width > 0 && 'edit' === $context ) {
			$max_width = min( (int) $content_width, $max_width );
		}
	} else { // $size === 'full' has no constraint.
		$max_width  = $width;
		$max_height = $height;
	}

	/**
	 * Filters the maximum image size dimensions for the editor.
	 *
	 * @since 2.5.0
	 *
	 * @param int[]        $max_image_size {
	 *     An array of width and height values.
	 *
	 *     @type int $0 The maximum width in pixels.
	 *     @type int $1 The maximum height in pixels.
	 * }
	 * @param string|int[] $size     Requested image size. Can be any registered image size name, or
	 *                               an array of width and height values in pixels (in that order).
	 * @param string       $context  The context the image is being resized for.
	 *                               Possible values are 'display' (like in a theme)
	 *                               or 'edit' (like inserting into an editor).
	 */
	list( $max_width, $max_height ) = apply_filters( 'editor_max_image_size', array( $max_width, $max_height ), $size, $context );

	return wp_constrain_dimensions( $width, $height, $max_width, $max_height );
}

/**
 * Retrieve width and height attributes using given width and height values.
 *
 * Both attributes are required in the sense that both parameters must have a
 * value, but are optional in that if you set them to false or null, then they
 * will not be added to the returned string.
 *
 * You can set the value using a string, but it will only take numeric values.
 * If you wish to put 'px' after the numbers, then it will be stripped out of
 * the return.
 *
 * @since 2.5.0
 *
 * @param int|string $width  Image width in pixels.
 * @param int|string $height Image height in pixels.
 * @return string HTML attributes for width and, or height.
 */
function image_hwstring( $width, $height ) {
	$out = '';
	if ( $width ) {
		$out .= 'width="' . (int) $width . '" ';
	}
	if ( $height ) {
		$out .= 'height="' . (int) $height . '" ';
	}
	return $out;
}

/**
 * Scale an image to fit a particular size (such as 'thumb' or 'medium').
 *
 * The URL might be the original image, or it might be a resized version. This
 * function won't create a new resized copy, it will just return an already
 * resized one if it exists.
 *
 * A plugin may use the {@see 'image_downsize'} filter to hook into and offer image
 * resizing services for images. The hook must return an array with the same
 * elements that are normally returned from the function.
 *
 * @since 2.5.0
 *
 * @param int          $id   Attachment ID for image.
 * @param string|int[] $size Optional. Image size. Accepts any registered image size name, or an array
 *                           of width and height values in pixels (in that order). Default 'medium'.
 * @return array|false {
 *     Array of image data, or boolean false if no image is available.
 *
 *     @type string $0 Image source URL.
 *     @type int    $1 Image width in pixels.
 *     @type int    $2 Image height in pixels.
 *     @type bool   $3 Whether the image is a resized image.
 * }
 */
function image_downsize( $id, $size = 'medium' ) {
	$is_image = wp_attachment_is_image( $id );

	/**
	 * Filters whether to preempt the output of image_downsize().
	 *
	 * Returning a truthy value from the filter will effectively short-circuit
	 * down-sizing the image, returning that value instead.
	 *
	 * @since 2.5.0
	 *
	 * @param bool|array   $downsize Whether to short-circuit the image downsize.
	 * @param int          $id       Attachment ID for image.
	 * @param string|int[] $size     Requested image size. Can be any registered image size name, or
	 *                               an array of width and height values in pixels (in that order).
	 */
	$out = apply_filters( 'image_downsize', false, $id, $size );

	if ( $out ) {
		return $out;
	}

	$img_url          = wp_get_attachment_url( $id );
	$meta             = wp_get_attachment_metadata( $id );
	$width            = 0;
	$height           = 0;
	$is_intermediate  = false;
	$img_url_basename = wp_basename( $img_url );

	// If the file isn't an image, attempt to replace its URL with a rendered image from its meta.
	// Otherwise, a non-image type could be returned.
	if ( ! $is_image ) {
		if ( ! empty( $meta['sizes']['full'] ) ) {
			$img_url          = str_replace( $img_url_basename, $meta['sizes']['full']['file'], $img_url );
			$img_url_basename = $meta['sizes']['full']['file'];
			$width            = $meta['sizes']['full']['width'];
			$height           = $meta['sizes']['full']['height'];
		} else {
			return false;
		}
	}

	// Try for a new style intermediate size.
	$intermediate = image_get_intermediate_size( $id, $size );

	if ( $intermediate ) {
		$img_url         = str_replace( $img_url_basename, $intermediate['file'], $img_url );
		$width           = $intermediate['width'];
		$height          = $intermediate['height'];
		$is_intermediate = true;
	} elseif ( 'thumbnail' === $size ) {
		// Fall back to the old thumbnail.
		$thumb_file = wp_get_attachment_thumb_file( $id );
		$info       = null;

		if ( $thumb_file ) {
			$info = wp_getimagesize( $thumb_file );
		}

		if ( $thumb_file && $info ) {
			$img_url         = str_replace( $img_url_basename, wp_basename( $thumb_file ), $img_url );
			$width           = $info[0];
			$height          = $info[1];
			$is_intermediate = true;
		}
	}

	if ( ! $width && ! $height && isset( $meta['width'], $meta['height'] ) ) {
		// Any other type: use the real image.
		$width  = $meta['width'];
		$height = $meta['height'];
	}

	if ( $img_url ) {
		// We have the actual image size, but might need to further constrain it if content_width is narrower.
		list( $width, $height ) = image_constrain_size_for_editor( $width, $height, $size );

		return array( $img_url, $width, $height, $is_intermediate );
	}

	return false;
}

/**
 * Register a new image size.
 *
 * @since 2.9.0
 *
 * @global array $_wp_additional_image_sizes Associative array of additional image sizes.
 *
 * @param string     $name   Image size identifier.
 * @param int        $width  Optional. Image width in pixels. Default 0.
 * @param int        $height Optional. Image height in pixels. Default 0.
 * @param bool|array $crop   Optional. Image cropping behavior. If false, the image will be scaled (default),
 *                           If true, image will be cropped to the specified dimensions using center positions.
 *                           If an array, the image will be cropped using the array to specify the crop location.
 *                           Array values must be in the format: array( x_crop_position, y_crop_position ) where:
 *                               - x_crop_position accepts: 'left', 'center', or 'right'.
 *                               - y_crop_position accepts: 'top', 'center', or 'bottom'.
 */
function add_image_size( $name, $width = 0, $height = 0, $crop = false ) {
	global $_wp_additional_image_sizes;

	$_wp_additional_image_sizes[ $name ] = array(
		'width'  => absint( $width ),
		'height' => absint( $height ),
		'crop'   => $crop,
	);
}

/**
 * Check if an image size exists.
 *
 * @since 3.9.0
 *
 * @param string $name The image size to check.
 * @return bool True if the image size exists, false if not.
 */
function has_image_size( $name ) {
	$sizes = wp_get_additional_image_sizes();
	return isset( $sizes[ $name ] );
}

/**
 * Remove a new image size.
 *
 * @since 3.9.0
 *
 * @global array $_wp_additional_image_sizes
 *
 * @param string $name The image size to remove.
 * @return bool True if the image size was successfully removed, false on failure.
 */
function remove_image_size( $name ) {
	global $_wp_additional_image_sizes;

	if ( isset( $_wp_additional_image_sizes[ $name ] ) ) {
		unset( $_wp_additional_image_sizes[ $name ] );
		return true;
	}

	return false;
}

/**
 * Registers an image size for the post thumbnail.
 *
 * @since 2.9.0
 *
 * @see add_image_size() for details on cropping behavior.
 *
 * @param int        $width  Image width in pixels.
 * @param int        $height Image height in pixels.
 * @param bool|array $crop   Optional. Whether to crop images to specified width and height or resize.
 *                           An array can specify positioning of the crop area. Default false.
 */
function set_post_thumbnail_size( $width = 0, $height = 0, $crop = false ) {
	add_image_size( 'post-thumbnail', $width, $height, $crop );
}

/**
 * Gets an img tag for an image attachment, scaling it down if requested.
 *
 * The {@see 'get_image_tag_class'} filter allows for changing the class name for the
 * image without having to use regular expressions on the HTML content. The
 * parameters are: what WordPress will use for the class, the Attachment ID,
 * image align value, and the size the image should be.
 *
 * The second filter, {@see 'get_image_tag'}, has the HTML content, which can then be
 * further manipulated by a plugin to change all attribute values and even HTML
 * content.
 *
 * @since 2.5.0
 *
 * @param int          $id    Attachment ID.
 * @param string       $alt   Image description for the alt attribute.
 * @param string       $title Image description for the title attribute.
 * @param string       $align Part of the class name for aligning the image.
 * @param string|int[] $size  Optional. Image size. Accepts any registered image size name, or an array of
 *                            width and height values in pixels (in that order). Default 'medium'.
 * @return string HTML IMG element for given image attachment
 */
function get_image_tag( $id, $alt, $title, $align, $size = 'medium' ) {

	list( $img_src, $width, $height ) = image_downsize( $id, $size );
	$hwstring                         = image_hwstring( $width, $height );

	$title = $title ? 'title="' . esc_attr( $title ) . '" ' : '';

	$size_class = is_array( $size ) ? implode( 'x', $size ) : $size;
	$class      = 'align' . esc_attr( $align ) . ' size-' . esc_attr( $size_class ) . ' wp-image-' . $id;

	/**
	 * Filters the value of the attachment's image tag class attribute.
	 *
	 * @since 2.6.0
	 *
	 * @param string       $class CSS class name or space-separated list of classes.
	 * @param int          $id    Attachment ID.
	 * @param string       $align Part of the class name for aligning the image.
	 * @param string|int[] $size  Requested image size. Can be any registered image size name, or
	 *                            an array of width and height values in pixels (in that order).
	 */
	$class = apply_filters( 'get_image_tag_class', $class, $id, $align, $size );

	$html = '<img src="' . esc_url( $img_src ) . '" alt="' . esc_attr( $alt ) . '" ' . $title . $hwstring . 'class="' . $class . '" />';

	/**
	 * Filters the HTML content for the image tag.
	 *
	 * @since 2.6.0
	 *
	 * @param string       $html  HTML content for the image.
	 * @param int          $id    Attachment ID.
	 * @param string       $alt   Image description for the alt attribute.
	 * @param string       $title Image description for the title attribute.
	 * @param string       $align Part of the class name for aligning the image.
	 * @param string|int[] $size  Requested image size. Can be any registered image size name, or
	 *                            an array of width and height values in pixels (in that order).
	 */
	return apply_filters( 'get_image_tag', $html, $id, $alt, $title, $align, $size );
}

/**
 * Calculates the new dimensions for a down-sampled image.
 *
 * If either width or height are empty, no constraint is applied on
 * that dimension.
 *
 * @since 2.5.0
 *
 * @param int $current_width  Current width of the image.
 * @param int $current_height Current height of the image.
 * @param int $max_width      Optional. Max width in pixels to constrain to. Default 0.
 * @param int $max_height     Optional. Max height in pixels to constrain to. Default 0.
 * @return int[] {
 *     An array of width and height values.
 *
 *     @type int $0 The width in pixels.
 *     @type int $1 The height in pixels.
 * }
 */
function wp_constrain_dimensions( $current_width, $current_height, $max_width = 0, $max_height = 0 ) {
	if ( ! $max_width && ! $max_height ) {
		return array( $current_width, $current_height );
	}

	$width_ratio  = 1.0;
	$height_ratio = 1.0;
	$did_width    = false;
	$did_height   = false;

	if ( $max_width > 0 && $current_width > 0 && $current_width > $max_width ) {
		$width_ratio = $max_width / $current_width;
		$did_width   = true;
	}

	if ( $max_height > 0 && $current_height > 0 && $current_height > $max_height ) {
		$height_ratio = $max_height / $current_height;
		$did_height   = true;
	}

	// Calculate the larger/smaller ratios.
	$smaller_ratio = min( $width_ratio, $height_ratio );
	$larger_ratio  = max( $width_ratio, $height_ratio );

	if ( (int) round( $current_width * $larger_ratio ) > $max_width || (int) round( $current_height * $larger_ratio ) > $max_height ) {
		// The larger ratio is too big. It would result in an overflow.
		$ratio = $smaller_ratio;
	} else {
		// The larger ratio fits, and is likely to be a more "snug" fit.
		$ratio = $larger_ratio;
	}

	// Very small dimensions may result in 0, 1 should be the minimum.
	$w = max( 1, (int) round( $current_width * $ratio ) );
	$h = max( 1, (int) round( $current_height * $ratio ) );

	/*
	 * Sometimes, due to rounding, we'll end up with a result like this:
	 * 465x700 in a 177x177 box is 117x176... a pixel short.
	 * We also have issues with recursive calls resulting in an ever-changing result.
	 * Constraining to the result of a constraint should yield the original result.
	 * Thus we look for dimensions that are one pixel shy of the max value and bump them up.
	 */

	// Note: $did_width means it is possible $smaller_ratio == $width_ratio.
	if ( $did_width && $w === $max_width - 1 ) {
		$w = $max_width; // Round it up.
	}

	// Note: $did_height means it is possible $smaller_ratio == $height_ratio.
	if ( $did_height && $h === $max_height - 1 ) {
		$h = $max_height; // Round it up.
	}

	/**
	 * Filters dimensions to constrain down-sampled images to.
	 *
	 * @since 4.1.0
	 *
	 * @param int[] $dimensions     {
	 *     An array of width and height values.
	 *
	 *     @type int $0 The width in pixels.
	 *     @type int $1 The height in pixels.
	 * }
	 * @param int   $current_width  The current width of the image.
	 * @param int   $current_height The current height of the image.
	 * @param int   $max_width      The maximum width permitted.
	 * @param int   $max_height     The maximum height permitted.
	 */
	return apply_filters( 'wp_constrain_dimensions', array( $w, $h ), $current_width, $current_height, $max_width, $max_height );
}

/**
 * Retrieves calculated resize dimensions for use in WP_Image_Editor.
 *
 * Calculates dimensions and coordinates for a resized image that fits
 * within a specified width and height.
 *
 * Cropping behavior is dependent on the value of $crop:
 * 1. If false (default), images will not be cropped.
 * 2. If an array in the form of array( x_crop_position, y_crop_position ):
 *    - x_crop_position accepts 'left' 'center', or 'right'.
 *    - y_crop_position accepts 'top', 'center', or 'bottom'.
 *    Images will be cropped to the specified dimensions within the defined crop area.
 * 3. If true, images will be cropped to the specified dimensions using center positions.
 *
 * @since 2.5.0
 *
 * @param int        $orig_w Original width in pixels.
 * @param int        $orig_h Original height in pixels.
 * @param int        $dest_w New width in pixels.
 * @param int        $dest_h New height in pixels.
 * @param bool|array $crop   Optional. Whether to crop image to specified width and height or resize.
 *                           An array can specify positioning of the crop area. Default false.
 * @return array|false Returned array matches parameters for `imagecopyresampled()`. False on failure.
 */
function image_resize_dimensions( $orig_w, $orig_h, $dest_w, $dest_h, $crop = false ) {

	if ( $orig_w <= 0 || $orig_h <= 0 ) {
		return false;
	}
	// At least one of $dest_w or $dest_h must be specific.
	if ( $dest_w <= 0 && $dest_h <= 0 ) {
		return false;
	}

	/**
	 * Filters whether to preempt calculating the image resize dimensions.
	 *
	 * Returning a non-null value from the filter will effectively short-circuit
	 * image_resize_dimensions(), returning that value instead.
	 *
	 * @since 3.4.0
	 *
	 * @param null|mixed $null   Whether to preempt output of the resize dimensions.
	 * @param int        $orig_w Original width in pixels.
	 * @param int        $orig_h Original height in pixels.
	 * @param int        $dest_w New width in pixels.
	 * @param int        $dest_h New height in pixels.
	 * @param bool|array $crop   Whether to crop image to specified width and height or resize.
	 *                           An array can specify positioning of the crop area. Default false.
	 */
	$output = apply_filters( 'image_resize_dimensions', null, $orig_w, $orig_h, $dest_w, $dest_h, $crop );

	if ( null !== $output ) {
		return $output;
	}

	// Stop if the destination size is larger than the original image dimensions.
	if ( empty( $dest_h ) ) {
		if ( $orig_w < $dest_w ) {
			return false;
		}
	} elseif ( empty( $dest_w ) ) {
		if ( $orig_h < $dest_h ) {
			return false;
		}
	} else {
		if ( $orig_w < $dest_w && $orig_h < $dest_h ) {
			return false;
		}
	}

	if ( $crop ) {
		/*
		 * Crop the largest possible portion of the original image that we can size to $dest_w x $dest_h.
		 * Note that the requested crop dimensions are used as a maximum bounding box for the original image.
		 * If the original image's width or height is less than the requested width or height
		 * only the greater one will be cropped.
		 * For example when the original image is 600x300, and the requested crop dimensions are 400x400,
		 * the resulting image will be 400x300.
		 */
		$aspect_ratio = $orig_w / $orig_h;
		$new_w        = min( $dest_w, $orig_w );
		$new_h        = min( $dest_h, $orig_h );

		if ( ! $new_w ) {
			$new_w = (int) round( $new_h * $aspect_ratio );
		}

		if ( ! $new_h ) {
			$new_h = (int) round( $new_w / $aspect_ratio );
		}

		$size_ratio = max( $new_w / $orig_w, $new_h / $orig_h );

		$crop_w = round( $new_w / $size_ratio );
		$crop_h = round( $new_h / $size_ratio );

		if ( ! is_array( $crop ) || count( $crop ) !== 2 ) {
			$crop = array( 'center', 'center' );
		}

		list( $x, $y ) = $crop;

		if ( 'left' === $x ) {
			$s_x = 0;
		} elseif ( 'right' === $x ) {
			$s_x = $orig_w - $crop_w;
		} else {
			$s_x = floor( ( $orig_w - $crop_w ) / 2 );
		}

		if ( 'top' === $y ) {
			$s_y = 0;
		} elseif ( 'bottom' === $y ) {
			$s_y = $orig_h - $crop_h;
		} else {
			$s_y = floor( ( $orig_h - $crop_h ) / 2 );
		}
	} else {
		// Resize using $dest_w x $dest_h as a maximum bounding box.
		$crop_w = $orig_w;
		$crop_h = $orig_h;

		$s_x = 0;
		$s_y = 0;

		list( $new_w, $new_h ) = wp_constrain_dimensions( $orig_w, $orig_h, $dest_w, $dest_h );
	}

	if ( wp_fuzzy_number_match( $new_w, $orig_w ) && wp_fuzzy_number_match( $new_h, $orig_h ) ) {
		// The new size has virtually the same dimensions as the original image.

		/**
		 * Filters whether to proceed with making an image sub-size with identical dimensions
		 * with the original/source image. Differences of 1px may be due to rounding and are ignored.
		 *
		 * @since 5.3.0
		 *
		 * @param bool $proceed The filtered value.
		 * @param int  $orig_w  Original image width.
		 * @param int  $orig_h  Original image height.
		 */
		$proceed = (bool) apply_filters( 'wp_image_resize_identical_dimensions', false, $orig_w, $orig_h );

		if ( ! $proceed ) {
			return false;
		}
	}

	// The return array matches the parameters to imagecopyresampled().
	// int dst_x, int dst_y, int src_x, int src_y, int dst_w, int dst_h, int src_w, int src_h
	return array( 0, 0, (int) $s_x, (int) $s_y, (int) $new_w, (int) $new_h, (int) $crop_w, (int) $crop_h );
}

/**
 * Resizes an image to make a thumbnail or intermediate size.
 *
 * The returned array has the file size, the image width, and image height. The
 * {@see 'image_make_intermediate_size'} filter can be used to hook in and change the
 * values of the returned array. The only parameter is the resized file path.
 *
 * @since 2.5.0
 *
 * @param string $file   File path.
 * @param int    $width  Image width.
 * @param int    $height Image height.
 * @param bool   $crop   Optional. Whether to crop image to specified width and height or resize.
 *                       Default false.
 * @return array|false Metadata array on success. False if no image was created.
 */
function image_make_intermediate_size( $file, $width, $height, $crop = false ) {
	if ( $width || $height ) {
		$editor = wp_get_image_editor( $file );

		if ( is_wp_error( $editor ) || is_wp_error( $editor->resize( $width, $height, $crop ) ) ) {
			return false;
		}

		$resized_file = $editor->save();

		if ( ! is_wp_error( $resized_file ) && $resized_file ) {
			unset( $resized_file['path'] );
			return $resized_file;
		}
	}
	return false;
}

/**
 * Helper function to test if aspect ratios for two images match.
 *
 * @since 4.6.0
 *
 * @param int $source_width  Width of the first image in pixels.
 * @param int $source_height Height of the first image in pixels.
 * @param int $target_width  Width of the second image in pixels.
 * @param int $target_height Height of the second image in pixels.
 * @return bool True if aspect ratios match within 1px. False if not.
 */
function wp_image_matches_ratio( $source_width, $source_height, $target_width, $target_height ) {
	/*
	 * To test for varying crops, we constrain the dimensions of the larger image
	 * to the dimensions of the smaller image and see if they match.
	 */
	if ( $source_width > $target_width ) {
		$constrained_size = wp_constrain_dimensions( $source_width, $source_height, $target_width );
		$expected_size    = array( $target_width, $target_height );
	} else {
		$constrained_size = wp_constrain_dimensions( $target_width, $target_height, $source_width );
		$expected_size    = array( $source_width, $source_height );
	}

	// If the image dimensions are within 1px of the expected size, we consider it a match.
	$matched = ( wp_fuzzy_number_match( $constrained_size[0], $expected_size[0] ) && wp_fuzzy_number_match( $constrained_size[1], $expected_size[1] ) );

	return $matched;
}

/**
 * Retrieves the image's intermediate size (resized) path, width, and height.
 *
 * The $size parameter can be an array with the width and height respectively.
 * If the size matches the 'sizes' metadata array for width and height, then it
 * will be used. If there is no direct match, then the nearest image size larger
 * than the specified size will be used. If nothing is found, then the function
 * will break out and return false.
 *
 * The metadata 'sizes' is used for compatible sizes that can be used for the
 * parameter $size value.
 *
 * The url path will be given, when the $size parameter is a string.
 *
 * If you are passing an array for the $size, you should consider using
 * add_image_size() so that a cropped version is generated. It's much more
 * efficient than having to find the closest-sized image and then having the
 * browser scale down the image.
 *
 * @since 2.5.0
 *
 * @param int          $post_id Attachment ID.
 * @param string|int[] $size    Optional. Image size. Accepts any registered image size name, or an array
 *                              of width and height values in pixels (in that order). Default 'thumbnail'.
 * @return array|false {
 *     Array of file relative path, width, and height on success. Additionally includes absolute
 *     path and URL if registered size is passed to `$size` parameter. False on failure.
 *
 *     @type string $file   Path of image relative to uploads directory.
 *     @type int    $width  Width of image in pixels.
 *     @type int    $height Height of image in pixels.
 *     @type string $path   Absolute filesystem path of image.
 *     @type string $url    URL of image.
 * }
 */
function image_get_intermediate_size( $post_id, $size = 'thumbnail' ) {
	$imagedata = wp_get_attachment_metadata( $post_id );

	if ( ! $size || ! is_array( $imagedata ) || empty( $imagedata['sizes'] ) ) {
		return false;
	}

	$data = array();

	// Find the best match when '$size' is an array.
	if ( is_array( $size ) ) {
		$candidates = array();

		if ( ! isset( $imagedata['file'] ) && isset( $imagedata['sizes']['full'] ) ) {
			$imagedata['height'] = $imagedata['sizes']['full']['height'];
			$imagedata['width']  = $imagedata['sizes']['full']['width'];
		}

		foreach ( $imagedata['sizes'] as $_size => $data ) {
			// If there's an exact match to an existing image size, short circuit.
			if ( (int) $data['width'] === (int) $size[0] && (int) $data['height'] === (int) $size[1] ) {
				$candidates[ $data['width'] * $data['height'] ] = $data;
				break;
			}

			// If it's not an exact match, consider larger sizes with the same aspect ratio.
			if ( $data['width'] >= $size[0] && $data['height'] >= $size[1] ) {
				// If '0' is passed to either size, we test ratios against the original file.
				if ( 0 === $size[0] || 0 === $size[1] ) {
					$same_ratio = wp_image_matches_ratio( $data['width'], $data['height'], $imagedata['width'], $imagedata['height'] );
				} else {
					$same_ratio = wp_image_matches_ratio( $data['width'], $data['height'], $size[0], $size[1] );
				}

				if ( $same_ratio ) {
					$candidates[ $data['width'] * $data['height'] ] = $data;
				}
			}
		}

		if ( ! empty( $candidates ) ) {
			// Sort the array by size if we have more than one candidate.
			if ( 1 < count( $candidates ) ) {
				ksort( $candidates );
			}

			$data = array_shift( $candidates );
			/*
			* When the size requested is smaller than the thumbnail dimensions, we
			* fall back to the thumbnail size to maintain backward compatibility with
			* pre 4.6 versions of WordPress.
			*/
		} elseif ( ! empty( $imagedata['sizes']['thumbnail'] ) && $imagedata['sizes']['thumbnail']['width'] >= $size[0] && $imagedata['sizes']['thumbnail']['width'] >= $size[1] ) {
			$data = $imagedata['sizes']['thumbnail'];
		} else {
			return false;
		}

		// Constrain the width and height attributes to the requested values.
		list( $data['width'], $data['height'] ) = image_constrain_size_for_editor( $data['width'], $data['height'], $size );

	} elseif ( ! empty( $imagedata['sizes'][ $size ] ) ) {
		$data = $imagedata['sizes'][ $size ];
	}

	// If we still don't have a match at this point, return false.
	if ( empty( $data ) ) {
		return false;
	}

	// Include the full filesystem path of the intermediate file.
	if ( empty( $data['path'] ) && ! empty( $data['file'] ) && ! empty( $imagedata['file'] ) ) {
		$file_url     = wp_get_attachment_url( $post_id );
		$data['path'] = path_join( dirname( $imagedata['file'] ), $data['file'] );
		$data['url']  = path_join( dirname( $file_url ), $data['file'] );
	}

	/**
	 * Filters the output of image_get_intermediate_size()
	 *
	 * @since 4.4.0
	 *
	 * @see image_get_intermediate_size()
	 *
	 * @param array        $data    Array of file relative path, width, and height on success. May also include
	 *                              file absolute path and URL.
	 * @param int          $post_id The ID of the image attachment.
	 * @param string|int[] $size    Requested image size. Can be any registered image size name, or
	 *                              an array of width and height values in pixels (in that order).
	 */
	return apply_filters( 'image_get_intermediate_size', $data, $post_id, $size );
}

/**
 * Gets the available intermediate image size names.
 *
 * @since 3.0.0
 *
 * @return string[] An array of image size names.
 */
function get_intermediate_image_sizes() {
	$default_sizes    = array( 'thumbnail', 'medium', 'medium_large', 'large' );
	$additional_sizes = wp_get_additional_image_sizes();

	if ( ! empty( $additional_sizes ) ) {
		$default_sizes = array_merge( $default_sizes, array_keys( $additional_sizes ) );
	}

	/**
	 * Filters the list of intermediate image sizes.
	 *
	 * @since 2.5.0
	 *
	 * @param string[] $default_sizes An array of intermediate image size names. Defaults
	 *                                are 'thumbnail', 'medium', 'medium_large', 'large'.
	 */
	return apply_filters( 'intermediate_image_sizes', $default_sizes );
}

/**
 * Returns a normalized list of all currently registered image sub-sizes.
 *
 * @since 5.3.0
 * @uses wp_get_additional_image_sizes()
 * @uses get_intermediate_image_sizes()
 *
 * @return array[] Associative array of arrays of image sub-size information,
 *                 keyed by image size name.
 */
function wp_get_registered_image_subsizes() {
	$additional_sizes = wp_get_additional_image_sizes();
	$all_sizes        = array();

	foreach ( get_intermediate_image_sizes() as $size_name ) {
		$size_data = array(
			'width'  => 0,
			'height' => 0,
			'crop'   => false,
		);

		if ( isset( $additional_sizes[ $size_name ]['width'] ) ) {
			// For sizes added by plugins and themes.
			$size_data['width'] = (int) $additional_sizes[ $size_name ]['width'];
		} else {
			// For default sizes set in options.
			$size_data['width'] = (int) get_option( "{$size_name}_size_w" );
		}

		if ( isset( $additional_sizes[ $size_name ]['height'] ) ) {
			$size_data['height'] = (int) $additional_sizes[ $size_name ]['height'];
		} else {
			$size_data['height'] = (int) get_option( "{$size_name}_size_h" );
		}

		if ( empty( $size_data['width'] ) && empty( $size_data['height'] ) ) {
			// This size isn't set.
			continue;
		}

		if ( isset( $additional_sizes[ $size_name ]['crop'] ) ) {
			$size_data['crop'] = $additional_sizes[ $size_name ]['crop'];
		} else {
			$size_data['crop'] = get_option( "{$size_name}_crop" );
		}

		if ( ! is_array( $size_data['crop'] ) || empty( $size_data['crop'] ) ) {
			$size_data['crop'] = (bool) $size_data['crop'];
		}

		$all_sizes[ $size_name ] = $size_data;
	}

	return $all_sizes;
}

/**
 * Retrieves an image to represent an attachment.
 *
 * @since 2.5.0
 *
 * @param int          $attachment_id Image attachment ID.
 * @param string|int[] $size          Optional. Image size. Accepts any registered image size name, or an array of
 *                                    width and height values in pixels (in that order). Default 'thumbnail'.
 * @param bool         $icon          Optional. Whether the image should fall back to a mime type icon. Default false.
 * @return array|false {
 *     Array of image data, or boolean false if no image is available.
 *
 *     @type string $0 Image source URL.
 *     @type int    $1 Image width in pixels.
 *     @type int    $2 Image height in pixels.
 *     @type bool   $3 Whether the image is a resized image.
 * }
 */
function wp_get_attachment_image_src( $attachment_id, $size = 'thumbnail', $icon = false ) {
	// Get a thumbnail or intermediate image if there is one.
	$image = image_downsize( $attachment_id, $size );
	if ( ! $image ) {
		$src = false;

		if ( $icon ) {
			$src = wp_mime_type_icon( $attachment_id );

			if ( $src ) {
				/** This filter is documented in wp-includes/post.php */
				$icon_dir = apply_filters( 'icon_dir', ABSPATH . WPINC . '/images/media' );

				$src_file               = $icon_dir . '/' . wp_basename( $src );
				list( $width, $height ) = wp_getimagesize( $src_file );
			}
		}

		if ( $src && $width && $height ) {
			$image = array( $src, $width, $height, false );
		}
	}
	/**
	 * Filters the attachment image source result.
	 *
	 * @since 4.3.0
	 *
	 * @param array|false  $image         {
	 *     Array of image data, or boolean false if no image is available.
	 *
	 *     @type string $0 Image source URL.
	 *     @type int    $1 Image width in pixels.
	 *     @type int    $2 Image height in pixels.
	 *     @type bool   $3 Whether the image is a resized image.
	 * }
	 * @param int          $attachment_id Image attachment ID.
	 * @param string|int[] $size          Requested image size. Can be any registered image size name, or
	 *                                    an array of width and height values in pixels (in that order).
	 * @param bool         $icon          Whether the image should be treated as an icon.
	 */
	return apply_filters( 'wp_get_attachment_image_src', $image, $attachment_id, $size, $icon );
}

/**
 * Get an HTML img element representing an image attachment.
 *
 * While `$size` will accept an array, it is better to register a size with
 * add_image_size() so that a cropped version is generated. It's much more
 * efficient than having to find the closest-sized image and then having the
 * browser scale down the image.
 *
 * @since 2.5.0
 * @since 4.4.0 The `$srcset` and `$sizes` attributes were added.
 * @since 5.5.0 The `$loading` attribute was added.
 *
 * @param int          $attachment_id Image attachment ID.
 * @param string|int[] $size          Optional. Image size. Accepts any registered image size name, or an array
 *                                    of width and height values in pixels (in that order). Default 'thumbnail'.
 * @param bool         $icon          Optional. Whether the image should be treated as an icon. Default false.
 * @param string|array $attr {
 *     Optional. Attributes for the image markup.
 *
 *     @type string       $src     Image attachment URL.
 *     @type string       $class   CSS class name or space-separated list of classes.
 *                                 Default `attachment-$size_class size-$size_class`,
 *                                 where `$size_class` is the image size being requested.
 *     @type string       $alt     Image description for the alt attribute.
 *     @type string       $srcset  The 'srcset' attribute value.
 *     @type string       $sizes   The 'sizes' attribute value.
 *     @type string|false $loading The 'loading' attribute value. Passing a value of false
 *                                 will result in the attribute being omitted for the image.
 *                                 Defaults to 'lazy', depending on wp_lazy_loading_enabled().
 * }
 * @return string HTML img element or empty string on failure.
 */
function wp_get_attachment_image( $attachment_id, $size = 'thumbnail', $icon = false, $attr = '' ) {
	$html  = '';
	$image = wp_get_attachment_image_src( $attachment_id, $size, $icon );

	if ( $image ) {
		list( $src, $width, $height ) = $image;

		$attachment = get_post( $attachment_id );
		$hwstring   = image_hwstring( $width, $height );
		$size_class = $size;

		if ( is_array( $size_class ) ) {
			$size_class = implode( 'x', $size_class );
		}

		$default_attr = array(
			'src'   => $src,
			'class' => "attachment-$size_class size-$size_class",
			'alt'   => trim( strip_tags( get_post_meta( $attachment_id, '_wp_attachment_image_alt', true ) ) ),
		);

		// Add `loading` attribute.
		if ( wp_lazy_loading_enabled( 'img', 'wp_get_attachment_image' ) ) {
			$default_attr['loading'] = wp_get_loading_attr_default( 'wp_get_attachment_image' );
		}

		$attr = wp_parse_args( $attr, $default_attr );

		// If the default value of `lazy` for the `loading` attribute is overridden
		// to omit the attribute for this image, ensure it is not included.
		if ( array_key_exists( 'loading', $attr ) && ! $attr['loading'] ) {
			unset( $attr['loading'] );
		}

		// Generate 'srcset' and 'sizes' if not already present.
		if ( empty( $attr['srcset'] ) ) {
			$image_meta = wp_get_attachment_metadata( $attachment_id );

			if ( is_array( $image_meta ) ) {
				$size_array = array( absint( $width ), absint( $height ) );
				$srcset     = wp_calculate_image_srcset( $size_array, $src, $image_meta, $attachment_id );
				$sizes      = wp_calculate_image_sizes( $size_array, $src, $image_meta, $attachment_id );

				if ( $srcset && ( $sizes || ! empty( $attr['sizes'] ) ) ) {
					$attr['srcset'] = $srcset;

					if ( empty( $attr['sizes'] ) ) {
						$attr['sizes'] = $sizes;
					}
				}
			}
		}

		/**
		 * Filters the list of attachment image attributes.
		 *
		 * @since 2.8.0
		 *
		 * @param string[]     $attr       Array of attribute values for the image markup, keyed by attribute name.
		 *                                 See wp_get_attachment_image().
		 * @param WP_Post      $attachment Image attachment post.
		 * @param string|int[] $size       Requested image size. Can be any registered image size name, or
		 *                                 an array of width and height values in pixels (in that order).
		 */
		$attr = apply_filters( 'wp_get_attachment_image_attributes', $attr, $attachment, $size );

		$attr = array_map( 'esc_attr', $attr );
		$html = rtrim( "<img $hwstring" );

		foreach ( $attr as $name => $value ) {
			$html .= " $name=" . '"' . $value . '"';
		}

		$html .= ' />';
	}

	/**
	 * HTML img element representing an image attachment.
	 *
	 * @since 5.6.0
	 *
	 * @param string       $html          HTML img element or empty string on failure.
	 * @param int          $attachment_id Image attachment ID.
	 * @param string|int[] $size          Requested image size. Can be any registered image size name, or
	 *                                    an array of width and height values in pixels (in that order).
	 * @param bool         $icon          Whether the image should be treated as an icon.
	 * @param string[]     $attr          Array of attribute values for the image markup, keyed by attribute name.
	 *                                    See wp_get_attachment_image().
	 */
	return apply_filters( 'wp_get_attachment_image', $html, $attachment_id, $size, $icon, $attr );
}

/**
 * Get the URL of an image attachment.
 *
 * @since 4.4.0
 *
 * @param int          $attachment_id Image attachment ID.
 * @param string|int[] $size          Optional. Image size. Accepts any registered image size name, or an array of
 *                                    width and height values in pixels (in that order). Default 'thumbnail'.
 * @param bool         $icon          Optional. Whether the image should be treated as an icon. Default false.
 * @return string|false Attachment URL or false if no image is available. If `$size` does not match
 *                      any registered image size, the original image URL will be returned.
 */
function wp_get_attachment_image_url( $attachment_id, $size = 'thumbnail', $icon = false ) {
	$image = wp_get_attachment_image_src( $attachment_id, $size, $icon );
	return isset( $image[0] ) ? $image[0] : false;
}

/**
 * Get the attachment path relative to the upload directory.
 *
 * @since 4.4.1
 * @access private
 *
 * @param string $file Attachment file name.
 * @return string Attachment path relative to the upload directory.
 */
function _wp_get_attachment_relative_path( $file ) {
	$dirname = dirname( $file );

	if ( '.' === $dirname ) {
		return '';
	}

	if ( false !== strpos( $dirname, 'wp-content/uploads' ) ) {
		// Get the directory name relative to the upload directory (back compat for pre-2.7 uploads).
		$dirname = substr( $dirname, strpos( $dirname, 'wp-content/uploads' ) + 18 );
		$dirname = ltrim( $dirname, '/' );
	}

	return $dirname;
}

/**
 * Get the image size as array from its meta data.
 *
 * Used for responsive images.
 *
 * @since 4.4.0
 * @access private
 *
 * @param string $size_name  Image size. Accepts any registered image size name.
 * @param array  $image_meta The image meta data.
 * @return array|false {
 *     Array of width and height or false if the size isn't present in the meta data.
 *
 *     @type int $0 Image width.
 *     @type int $1 Image height.
 * }
 */
function _wp_get_image_size_from_meta( $size_name, $image_meta ) {
	if ( 'full' === $size_name ) {
		return array(
			absint( $image_meta['width'] ),
			absint( $image_meta['height'] ),
		);
	} elseif ( ! empty( $image_meta['sizes'][ $size_name ] ) ) {
		return array(
			absint( $image_meta['sizes'][ $size_name ]['width'] ),
			absint( $image_meta['sizes'][ $size_name ]['height'] ),
		);
	}

	return false;
}

/**
 * Retrieves the value for an image attachment's 'srcset' attribute.
 *
 * @since 4.4.0
 *
 * @see wp_calculate_image_srcset()
 *
 * @param int          $attachment_id Image attachment ID.
 * @param string|int[] $size          Optional. Image size. Accepts any registered image size name, or an array of
 *                                    width and height values in pixels (in that order). Default 'medium'.
 * @param array        $image_meta    Optional. The image meta data as returned by 'wp_get_attachment_metadata()'.
 *                                    Default null.
 * @return string|false A 'srcset' value string or false.
 */
function wp_get_attachment_image_srcset( $attachment_id, $size = 'medium', $image_meta = null ) {
	$image = wp_get_attachment_image_src( $attachment_id, $size );

	if ( ! $image ) {
		return false;
	}

	if ( ! is_array( $image_meta ) ) {
		$image_meta = wp_get_attachment_metadata( $attachment_id );
	}

	$image_src  = $image[0];
	$size_array = array(
		absint( $image[1] ),
		absint( $image[2] ),
	);

	return wp_calculate_image_srcset( $size_array, $image_src, $image_meta, $attachment_id );
}

/**
 * A helper function to calculate the image sources to include in a 'srcset' attribute.
 *
 * @since 4.4.0
 *
 * @param int[]  $size_array    {
 *     An array of width and height values.
 *
 *     @type int $0 The width in pixels.
 *     @type int $1 The height in pixels.
 * }
 * @param string $image_src     The 'src' of the image.
 * @param array  $image_meta    The image meta data as returned by 'wp_get_attachment_metadata()'.
 * @param int    $attachment_id Optional. The image attachment ID. Default 0.
 * @return string|false The 'srcset' attribute value. False on error or when only one source exists.
 */
function wp_calculate_image_srcset( $size_array, $image_src, $image_meta, $attachment_id = 0 ) {
	/**
	 * Let plugins pre-filter the image meta to be able to fix inconsistencies in the stored data.
	 *
	 * @since 4.5.0
	 *
	 * @param array  $image_meta    The image meta data as returned by 'wp_get_attachment_metadata()'.
	 * @param int[]  $size_array    {
	 *     An array of requested width and height values.
	 *
	 *     @type int $0 The width in pixels.
	 *     @type int $1 The height in pixels.
	 * }
	 * @param string $image_src     The 'src' of the image.
	 * @param int    $attachment_id The image attachment ID or 0 if not supplied.
	 */
	$image_meta = apply_filters( 'wp_calculate_image_srcset_meta', $image_meta, $size_array, $image_src, $attachment_id );

	if ( empty( $image_meta['sizes'] ) || ! isset( $image_meta['file'] ) || strlen( $image_meta['file'] ) < 4 ) {
		return false;
	}

	$image_sizes = $image_meta['sizes'];

	// Get the width and height of the image.
	$image_width  = (int) $size_array[0];
	$image_height = (int) $size_array[1];

	// Bail early if error/no width.
	if ( $image_width < 1 ) {
		return false;
	}

	$image_basename = wp_basename( $image_meta['file'] );

	/*
	 * WordPress flattens animated GIFs into one frame when generating intermediate sizes.
	 * To avoid hiding animation in user content, if src is a full size GIF, a srcset attribute is not generated.
	 * If src is an intermediate size GIF, the full size is excluded from srcset to keep a flattened GIF from becoming animated.
	 */
	if ( ! isset( $image_sizes['thumbnail']['mime-type'] ) || 'image/gif' !== $image_sizes['thumbnail']['mime-type'] ) {
		$image_sizes[] = array(
			'width'  => $image_meta['width'],
			'height' => $image_meta['height'],
			'file'   => $image_basename,
		);
	} elseif ( strpos( $image_src, $image_meta['file'] ) ) {
		return false;
	}

	// Retrieve the uploads sub-directory from the full size image.
	$dirname = _wp_get_attachment_relative_path( $image_meta['file'] );

	if ( $dirname ) {
		$dirname = trailingslashit( $dirname );
	}

	$upload_dir    = wp_get_upload_dir();
	$image_baseurl = trailingslashit( $upload_dir['baseurl'] ) . $dirname;

	/*
	 * If currently on HTTPS, prefer HTTPS URLs when we know they're supported by the domain
	 * (which is to say, when they share the domain name of the current request).
	 */
	if ( is_ssl() && 'https' !== substr( $image_baseurl, 0, 5 ) && parse_url( $image_baseurl, PHP_URL_HOST ) === $_SERVER['HTTP_HOST'] ) {
		$image_baseurl = set_url_scheme( $image_baseurl, 'https' );
	}

	/*
	 * Images that have been edited in WordPress after being uploaded will
	 * contain a unique hash. Look for that hash and use it later to filter
	 * out images that are leftovers from previous versions.
	 */
	$image_edited = preg_match( '/-e[0-9]{13}/', wp_basename( $image_src ), $image_edit_hash );

	/**
	 * Filters the maximum image width to be included in a 'srcset' attribute.
	 *
	 * @since 4.4.0
	 *
	 * @param int   $max_width  The maximum image width to be included in the 'srcset'. Default '2048'.
	 * @param int[] $size_array {
	 *     An array of requested width and height values.
	 *
	 *     @type int $0 The width in pixels.
	 *     @type int $1 The height in pixels.
	 * }
	 */
	$max_srcset_image_width = apply_filters( 'max_srcset_image_width', 2048, $size_array );

	// Array to hold URL candidates.
	$sources = array();

	/**
	 * To make sure the ID matches our image src, we will check to see if any sizes in our attachment
	 * meta match our $image_src. If no matches are found we don't return a srcset to avoid serving
	 * an incorrect image. See #35045.
	 */
	$src_matched = false;

	/*
	 * Loop through available images. Only use images that are resized
	 * versions of the same edit.
	 */
	foreach ( $image_sizes as $image ) {
		$is_src = false;

		// Check if image meta isn't corrupted.
		if ( ! is_array( $image ) ) {
			continue;
		}

		// If the file name is part of the `src`, we've confirmed a match.
		if ( ! $src_matched && false !== strpos( $image_src, $dirname . $image['file'] ) ) {
			$src_matched = true;
			$is_src      = true;
		}

		// Filter out images that are from previous edits.
		if ( $image_edited && ! strpos( $image['file'], $image_edit_hash[0] ) ) {
			continue;
		}

		/*
		 * Filters out images that are wider than '$max_srcset_image_width' unless
		 * that file is in the 'src' attribute.
		 */
		if ( $max_srcset_image_width && $image['width'] > $max_srcset_image_width && ! $is_src ) {
			continue;
		}

		// If the image dimensions are within 1px of the expected size, use it.
		if ( wp_image_matches_ratio( $image_width, $image_height, $image['width'], $image['height'] ) ) {
			// Add the URL, descriptor, and value to the sources array to be returned.
			$source = array(
				'url'        => $image_baseurl . $image['file'],
				'descriptor' => 'w',
				'value'      => $image['width'],
			);

			// The 'src' image has to be the first in the 'srcset', because of a bug in iOS8. See #35030.
			if ( $is_src ) {
				$sources = array( $image['width'] => $source ) + $sources;
			} else {
				$sources[ $image['width'] ] = $source;
			}
		}
	}

	/**
	 * Filters an image's 'srcset' sources.
	 *
	 * @since 4.4.0
	 *
	 * @param array  $sources {
	 *     One or more arrays of source data to include in the 'srcset'.
	 *
	 *     @type array $width {
	 *         @type string $url        The URL of an image source.
	 *         @type string $descriptor The descriptor type used in the image candidate string,
	 *                                  either 'w' or 'x'.
	 *         @type int    $value      The source width if paired with a 'w' descriptor, or a
	 *                                  pixel density value if paired with an 'x' descriptor.
	 *     }
	 * }
	 * @param array $size_array     {
	 *     An array of requested width and height values.
	 *
	 *     @type int $0 The width in pixels.
	 *     @type int $1 The height in pixels.
	 * }
	 * @param string $image_src     The 'src' of the image.
	 * @param array  $image_meta    The image meta data as returned by 'wp_get_attachment_metadata()'.
	 * @param int    $attachment_id Image attachment ID or 0.
	 */
	$sources = apply_filters( 'wp_calculate_image_srcset', $sources, $size_array, $image_src, $image_meta, $attachment_id );

	// Only return a 'srcset' value if there is more than one source.
	if ( ! $src_matched || ! is_array( $sources ) || count( $sources ) < 2 ) {
		return false;
	}

	$srcset = '';

	foreach ( $sources as $source ) {
		$srcset .= str_replace( ' ', '%20', $source['url'] ) . ' ' . $source['value'] . $source['descriptor'] . ', ';
	}

	return rtrim( $srcset, ', ' );
}

/**
 * Retrieves the value for an image attachment's 'sizes' attribute.
 *
 * @since 4.4.0
 *
 * @see wp_calculate_image_sizes()
 *
 * @param int          $attachment_id Image attachment ID.
 * @param string|int[] $size          Optional. Image size. Accepts any registered image size name, or an array of
 *                                    width and height values in pixels (in that order). Default 'medium'.
 * @param array        $image_meta    Optional. The image meta data as returned by 'wp_get_attachment_metadata()'.
 *                                    Default null.
 * @return string|false A valid source size value for use in a 'sizes' attribute or false.
 */
function wp_get_attachment_image_sizes( $attachment_id, $size = 'medium', $image_meta = null ) {
	$image = wp_get_attachment_image_src( $attachment_id, $size );

	if ( ! $image ) {
		return false;
	}

	if ( ! is_array( $image_meta ) ) {
		$image_meta = wp_get_attachment_metadata( $attachment_id );
	}

	$image_src  = $image[0];
	$size_array = array(
		absint( $image[1] ),
		absint( $image[2] ),
	);

	return wp_calculate_image_sizes( $size_array, $image_src, $image_meta, $attachment_id );
}

/**
 * Creates a 'sizes' attribute value for an image.
 *
 * @since 4.4.0
 *
 * @param string|int[] $size          Image size. Accepts any registered image size name, or an array of
 *                                    width and height values in pixels (in that order).
 * @param string       $image_src     Optional. The URL to the image file. Default null.
 * @param array        $image_meta    Optional. The image meta data as returned by 'wp_get_attachment_metadata()'.
 *                                    Default null.
 * @param int          $attachment_id Optional. Image attachment ID. Either `$image_meta` or `$attachment_id`
 *                                    is needed when using the image size name as argument for `$size`. Default 0.
 * @return string|false A valid source size value for use in a 'sizes' attribute or false.
 */
function wp_calculate_image_sizes( $size, $image_src = null, $image_meta = null, $attachment_id = 0 ) {
	$width = 0;

	if ( is_array( $size ) ) {
		$width = absint( $size[0] );
	} elseif ( is_string( $size ) ) {
		if ( ! $image_meta && $attachment_id ) {
			$image_meta = wp_get_attachment_metadata( $attachment_id );
		}

		if ( is_array( $image_meta ) ) {
			$size_array = _wp_get_image_size_from_meta( $size, $image_meta );
			if ( $size_array ) {
				$width = absint( $size_array[0] );
			}
		}
	}

	if ( ! $width ) {
		return false;
	}

	// Setup the default 'sizes' attribute.
	$sizes = sprintf( '(max-width: %1$dpx) 100vw, %1$dpx', $width );

	/**
	 * Filters the output of 'wp_calculate_image_sizes()'.
	 *
	 * @since 4.4.0
	 *
	 * @param string       $sizes         A source size value for use in a 'sizes' attribute.
	 * @param string|int[] $size          Requested image size. Can be any registered image size name, or
	 *                                    an array of width and height values in pixels (in that order).
	 * @param string|null  $image_src     The URL to the image file or null.
	 * @param array|null   $image_meta    The image meta data as returned by wp_get_attachment_metadata() or null.
	 * @param int          $attachment_id Image attachment ID of the original image or 0.
	 */
	return apply_filters( 'wp_calculate_image_sizes', $sizes, $size, $image_src, $image_meta, $attachment_id );
}

/**
 * Determines if the image meta data is for the image source file.
 *
 * The image meta data is retrieved by attachment post ID. In some cases the post IDs may change.
 * For example when the website is exported and imported at another website. Then the
 * attachment post IDs that are in post_content for the exported website may not match
 * the same attachments at the new website.
 *
 * @since 5.5.0
 *
 * @param string $image_location The full path or URI to the image file.
 * @param array  $image_meta     The attachment meta data as returned by 'wp_get_attachment_metadata()'.
 * @param int    $attachment_id  Optional. The image attachment ID. Default 0.
 * @return bool Whether the image meta is for this image file.
 */
function wp_image_file_matches_image_meta( $image_location, $image_meta, $attachment_id = 0 ) {
	$match = false;

	// Ensure the $image_meta is valid.
	if ( isset( $image_meta['file'] ) && strlen( $image_meta['file'] ) > 4 ) {
		// Remove quiery args if image URI.
		list( $image_location ) = explode( '?', $image_location );

		// Check if the relative image path from the image meta is at the end of $image_location.
		if ( strrpos( $image_location, $image_meta['file'] ) === strlen( $image_location ) - strlen( $image_meta['file'] ) ) {
			$match = true;
		} else {
			// Retrieve the uploads sub-directory from the full size image.
			$dirname = _wp_get_attachment_relative_path( $image_meta['file'] );

			if ( $dirname ) {
				$dirname = trailingslashit( $dirname );
			}

			if ( ! empty( $image_meta['original_image'] ) ) {
				$relative_path = $dirname . $image_meta['original_image'];

				if ( strrpos( $image_location, $relative_path ) === strlen( $image_location ) - strlen( $relative_path ) ) {
					$match = true;
				}
			}

			if ( ! $match && ! empty( $image_meta['sizes'] ) ) {
				foreach ( $image_meta['sizes'] as $image_size_data ) {
					$relative_path = $dirname . $image_size_data['file'];

					if ( strrpos( $image_location, $relative_path ) === strlen( $image_location ) - strlen( $relative_path ) ) {
						$match = true;
						break;
					}
				}
			}
		}
	}

	/**
	 * Filters whether an image path or URI matches image meta.
	 *
	 * @since 5.5.0
	 *
	 * @param bool   $match          Whether the image relative path from the image meta
	 *                               matches the end of the URI or path to the image file.
	 * @param string $image_location Full path or URI to the tested image file.
	 * @param array  $image_meta     The image meta data as returned by 'wp_get_attachment_metadata()'.
	 * @param int    $attachment_id  The image attachment ID or 0 if not supplied.
	 */
	return apply_filters( 'wp_image_file_matches_image_meta', $match, $image_location, $image_meta, $attachment_id );
}

/**
 * Determines an image's width and height dimensions based on the source file.
 *
 * @since 5.5.0
 *
 * @param string $image_src     The image source file.
 * @param array  $image_meta    The image meta data as returned by 'wp_get_attachment_metadata()'.
 * @param int    $attachment_id Optional. The image attachment ID. Default 0.
 * @return array|false Array with first element being the width and second element being the height,
 *                     or false if dimensions cannot be determined.
 */
function wp_image_src_get_dimensions( $image_src, $image_meta, $attachment_id = 0 ) {
	$dimensions = false;

	// Is it a full size image?
	if (
		isset( $image_meta['file'] ) &&
		strpos( $image_src, wp_basename( $image_meta['file'] ) ) !== false
	) {
		$dimensions = array(
			(int) $image_meta['width'],
			(int) $image_meta['height'],
		);
	}

	if ( ! $dimensions && ! empty( $image_meta['sizes'] ) ) {
		$src_filename = wp_basename( $image_src );

		foreach ( $image_meta['sizes'] as $image_size_data ) {
			if ( $src_filename === $image_size_data['file'] ) {
				$dimensions = array(
					(int) $image_size_data['width'],
					(int) $image_size_data['height'],
				);

				break;
			}
		}
	}

	/**
	 * Filters the 'wp_image_src_get_dimensions' value.
	 *
	 * @since 5.7.0
	 *
	 * @param array|false $dimensions    Array with first element being the width
	 *                                   and second element being the height, or
	 *                                   false if dimensions could not be determined.
	 * @param string      $image_src     The image source file.
	 * @param array       $image_meta    The image meta data as returned by
	 *                                   'wp_get_attachment_metadata()'.
	 * @param int         $attachment_id The image attachment ID. Default 0.
	 */
	return apply_filters( 'wp_image_src_get_dimensions', $dimensions, $image_src, $image_meta, $attachment_id );
}

/**
 * Adds 'srcset' and 'sizes' attributes to an existing 'img' element.
 *
 * @since 4.4.0
 *
 * @see wp_calculate_image_srcset()
 * @see wp_calculate_image_sizes()
 *
 * @param string $image         An HTML 'img' element to be filtered.
 * @param array  $image_meta    The image meta data as returned by 'wp_get_attachment_metadata()'.
 * @param int    $attachment_id Image attachment ID.
 * @return string Converted 'img' element with 'srcset' and 'sizes' attributes added.
 */
function wp_image_add_srcset_and_sizes( $image, $image_meta, $attachment_id ) {
	// Ensure the image meta exists.
	if ( empty( $image_meta['sizes'] ) ) {
		return $image;
	}

	$image_src         = preg_match( '/src="([^"]+)"/', $image, $match_src ) ? $match_src[1] : '';
	list( $image_src ) = explode( '?', $image_src );

	// Return early if we couldn't get the image source.
	if ( ! $image_src ) {
		return $image;
	}

	// Bail early if an image has been inserted and later edited.
	if ( preg_match( '/-e[0-9]{13}/', $image_meta['file'], $img_edit_hash ) &&
		strpos( wp_basename( $image_src ), $img_edit_hash[0] ) === false ) {

		return $image;
	}

	$width  = preg_match( '/ width="([0-9]+)"/', $image, $match_width ) ? (int) $match_width[1] : 0;
	$height = preg_match( '/ height="([0-9]+)"/', $image, $match_height ) ? (int) $match_height[1] : 0;

	if ( $width && $height ) {
		$size_array = array( $width, $height );
	} else {
		$size_array = wp_image_src_get_dimensions( $image_src, $image_meta, $attachment_id );
		if ( ! $size_array ) {
			return $image;
		}
	}

	$srcset = wp_calculate_image_srcset( $size_array, $image_src, $image_meta, $attachment_id );

	if ( $srcset ) {
		// Check if there is already a 'sizes' attribute.
		$sizes = strpos( $image, ' sizes=' );

		if ( ! $sizes ) {
			$sizes = wp_calculate_image_sizes( $size_array, $image_src, $image_meta, $attachment_id );
		}
	}

	if ( $srcset && $sizes ) {
		// Format the 'srcset' and 'sizes' string and escape attributes.
		$attr = sprintf( ' srcset="%s"', esc_attr( $srcset ) );

		if ( is_string( $sizes ) ) {
			$attr .= sprintf( ' sizes="%s"', esc_attr( $sizes ) );
		}

		// Add the srcset and sizes attributes to the image markup.
		return preg_replace( '/<img ([^>]+?)[\/ ]*>/', '<img $1' . $attr . ' />', $image );
	}

	return $image;
}

/**
 * Determines whether to add the `loading` attribute to the specified tag in the specified context.
 *
 * @since 5.5.0
 * @since 5.7.0 Now returns `true` by default for `iframe` tags.
 *
 * @param string $tag_name The tag name.
 * @param string $context  Additional context, like the current filter name
 *                         or the function name from where this was called.
 * @return bool Whether to add the attribute.
 */
function wp_lazy_loading_enabled( $tag_name, $context ) {
	// By default add to all 'img' and 'iframe' tags.
	// See https://html.spec.whatwg.org/multipage/embedded-content.html#attr-img-loading
	// See https://html.spec.whatwg.org/multipage/iframe-embed-object.html#attr-iframe-loading
	$default = ( 'img' === $tag_name || 'iframe' === $tag_name );

	/**
	 * Filters whether to add the `loading` attribute to the specified tag in the specified context.
	 *
	 * @since 5.5.0
	 *
	 * @param bool   $default  Default value.
	 * @param string $tag_name The tag name.
	 * @param string $context  Additional context, like the current filter name
	 *                         or the function name from where this was called.
	 */
	return (bool) apply_filters( 'wp_lazy_loading_enabled', $default, $tag_name, $context );
}

/**
 * Filters specific tags in post content and modifies their markup.
 *
 * Modifies HTML tags in post content to include new browser and HTML technologies
 * that may not have existed at the time of post creation. These modifications currently
 * include adding `srcset`, `sizes`, and `loading` attributes to `img` HTML tags, as well
 * as adding `loading` attributes to `iframe` HTML tags.
 * Future similar optimizations should be added/expected here.
 *
 * @since 5.5.0
 * @since 5.7.0 Now supports adding `loading` attributes to `iframe` tags.
 *
 * @see wp_img_tag_add_width_and_height_attr()
 * @see wp_img_tag_add_srcset_and_sizes_attr()
 * @see wp_img_tag_add_loading_attr()
 * @see wp_iframe_tag_add_loading_attr()
 *
 * @param string $content The HTML content to be filtered.
 * @param string $context Optional. Additional context to pass to the filters.
 *                        Defaults to `current_filter()` when not set.
 * @return string Converted content with images modified.
 */
function wp_filter_content_tags( $content, $context = null ) {
	if ( null === $context ) {
		$context = current_filter();
	}

	$add_img_loading_attr    = wp_lazy_loading_enabled( 'img', $context );
	$add_iframe_loading_attr = wp_lazy_loading_enabled( 'iframe', $context );

	if ( ! preg_match_all( '/<(img|iframe)\s[^>]+>/', $content, $matches, PREG_SET_ORDER ) ) {
		return $content;
	}

	// List of the unique `img` tags found in $content.
	$images = array();

	// List of the unique `iframe` tags found in $content.
	$iframes = array();

	foreach ( $matches as $match ) {
		list( $tag, $tag_name ) = $match;

		switch ( $tag_name ) {
			case 'img':
				if ( preg_match( '/wp-image-([0-9]+)/i', $tag, $class_id ) ) {
					$attachment_id = absint( $class_id[1] );

					if ( $attachment_id ) {
						// If exactly the same image tag is used more than once, overwrite it.
						// All identical tags will be replaced later with 'str_replace()'.
						$images[ $tag ] = $attachment_id;
						break;
					}
				}
				$images[ $tag ] = 0;
				break;
			case 'iframe':
				$iframes[ $tag ] = 0;
				break;
		}
	}

	// Reduce the array to unique attachment IDs.
	$attachment_ids = array_unique( array_filter( array_values( $images ) ) );

	if ( count( $attachment_ids ) > 1 ) {
		/*
		 * Warm the object cache with post and meta information for all found
		 * images to avoid making individual database calls.
		 */
		_prime_post_caches( $attachment_ids, false, true );
	}

	// Iterate through the matches in order of occurrence as it is relevant for whether or not to lazy-load.
	foreach ( $matches as $match ) {
		// Filter an image match.
		if ( isset( $images[ $match[0] ] ) ) {
			$filtered_image = $match[0];
			$attachment_id  = $images[ $match[0] ];

			// Add 'width' and 'height' attributes if applicable.
			if ( $attachment_id > 0 && false === strpos( $filtered_image, ' width=' ) && false === strpos( $filtered_image, ' height=' ) ) {
				$filtered_image = wp_img_tag_add_width_and_height_attr( $filtered_image, $context, $attachment_id );
			}

			// Add 'srcset' and 'sizes' attributes if applicable.
			if ( $attachment_id > 0 && false === strpos( $filtered_image, ' srcset=' ) ) {
				$filtered_image = wp_img_tag_add_srcset_and_sizes_attr( $filtered_image, $context, $attachment_id );
			}

			// Add 'loading' attribute if applicable.
			if ( $add_img_loading_attr && false === strpos( $filtered_image, ' loading=' ) ) {
				$filtered_image = wp_img_tag_add_loading_attr( $filtered_image, $context );
			}

<<<<<<< HEAD
			// Use alternate mime types when specified and available.
			if ( $attachment_id > 0 ) {
				$filtered_image = wp_image_use_alternate_mime_types( $filtered_image, $context, $attachment_id );
			}
=======
			/**
			 * Filters an img tag within the content for a given context.
			 *
			 * @since 6.0.0
			 *
			 * @param string $filtered_image Full img tag with attributes that will replace the source img tag.
			 * @param string $context        Additional context, like the current filter name or the function name from where this was called.
			 * @param int    $attachment_id  The image attachment ID. May be 0 in case the image is not an attachment.
			 */
			$filtered_image = apply_filters( 'wp_content_img_tag', $filtered_image, $context, $attachment_id );
>>>>>>> 546114ec

			if ( $filtered_image !== $match[0] ) {
				$content = str_replace( $match[0], $filtered_image, $content );
			}

			/*
			 * Unset image lookup to not run the same logic again unnecessarily if the same image tag is used more than
			 * once in the same blob of content.
			 */
			unset( $images[ $match[0] ] );
		}

		// Filter an iframe match.
		if ( isset( $iframes[ $match[0] ] ) ) {
			$filtered_iframe = $match[0];

			// Add 'loading' attribute if applicable.
			if ( $add_iframe_loading_attr && false === strpos( $filtered_iframe, ' loading=' ) ) {
				$filtered_iframe = wp_iframe_tag_add_loading_attr( $filtered_iframe, $context );
			}

			if ( $filtered_iframe !== $match[0] ) {
				$content = str_replace( $match[0], $filtered_iframe, $content );
			}

			/*
			 * Unset iframe lookup to not run the same logic again unnecessarily if the same iframe tag is used more
			 * than once in the same blob of content.
			 */
			unset( $iframes[ $match[0] ] );
		}
	}

	return $content;
}

/**
 * Use alternate mime type images in the content output when available.
 *
 * @since 6.0.0
 *
 * @param string $image         The HTML `img` tag where the attribute should be added.
 * @param string $context       Additional context to pass to the filters.
 * @param int    $attachment_id The attachment ID.
 * @return string Converted `img` tag with `loading` attribute added.
 */
function wp_image_use_alternate_mime_types( $image, $context, $attachment_id ) {
	$metadata = wp_get_attachment_metadata( $attachment_id );
	if ( empty( $metadata['file'] ) ) {
		return $image;
	}

	// Only alter images with a `sources` attribute
	if ( empty( $metadata['sources'] ) ) {
		return $image;
	};

	$target_mimes = array( 'image/webp', 'image/jpeg' );

	/**
	 * Filter the content image mime type output selection and order.
	 *
	 * When outputting images in the content, the first mime type available will be used.
	 *
	 * @since 6.0.0
	 *
	 * @param array  $target_mimes  The image output mime type and order. Default is array( 'image/webp', 'image/jpeg' ).
	 * @param int    $attachment_id The attachment ID.
	 * @param string $context       Additional context to pass to the filters.
	 * @return array The filtered output mime type and order. Return an empty array to skip mime type substitution.
	 */
	$target_mimes = apply_filters( 'wp_content_image_mimes', $target_mimes, $attachment_id, $context );

	if ( false === $target_mimes ) {
		return $image;
	}

	// Find the appropriate size for the provided URL in the first available mime type.
	foreach ( $target_mimes as $target_mime ) {
		if ( ! isset( $metadata['sources'][ $target_mime ] ) || empty( $metadata['sources'][ $target_mime ]['file'] ) ) {
			continue;
		}

		// Go through each image and replace with the first available mime type version.
		foreach ( $metadata['sizes'] as $name => $size_data ) {
			// Check if size has a file.
			if ( empty( $size_data['file'] ) ) {
				continue;
			}

			// Check if size has a source in the desired mime type.
			if ( empty( $size_data['sources'][ $target_mime ]['file'] ) ) {
				continue;
			}
			$target_file = $size_data['sources'][ $target_mime ]['file'];

			// Replace the existing output image for this size.
			$src_filename = wp_basename( $size_data['file'] );

			// This is the same as the file we want to replace nothing to do here.
			if ( $target_file === $src_filename ) {
				continue;
			}

			// Found a match, replace with the new filename and stop searching.
			$image = str_replace( $src_filename, $size_data['sources'][ $target_mime ]['file'], $image );
			continue;
		}

		// Handle full size image replacement.
		$src_filename = wp_basename( $metadata['file'] );

		// This is the same as the file we want to replace nothing else to do here.
		if ( $metadata['sources'][ $target_mime ]['file'] === $src_filename ) {
			return $image;
		}

		$image = str_replace( $src_filename, $metadata['sources'][ $target_mime ]['file'], $image );
	}
	return $image;
}

/**
 * Adds `loading` attribute to an `img` HTML tag.
 *
 * @since 5.5.0
 *
 * @param string $image   The HTML `img` tag where the attribute should be added.
 * @param string $context Additional context to pass to the filters.
 * @return string Converted `img` tag with `loading` attribute added.
 */
function wp_img_tag_add_loading_attr( $image, $context ) {
	// Get loading attribute value to use. This must occur before the conditional check below so that even images that
	// are ineligible for being lazy-loaded are considered.
	$value = wp_get_loading_attr_default( $context );

	// Images should have source and dimension attributes for the `loading` attribute to be added.
	if ( false === strpos( $image, ' src="' ) || false === strpos( $image, ' width="' ) || false === strpos( $image, ' height="' ) ) {
		return $image;
	}

	/**
	 * Filters the `loading` attribute value to add to an image. Default `lazy`.
	 *
	 * Returning `false` or an empty string will not add the attribute.
	 * Returning `true` will add the default value.
	 *
	 * @since 5.5.0
	 *
	 * @param string|bool $value   The `loading` attribute value. Returning a falsey value will result in
	 *                             the attribute being omitted for the image.
	 * @param string      $image   The HTML `img` tag to be filtered.
	 * @param string      $context Additional context about how the function was called or where the img tag is.
	 */
	$value = apply_filters( 'wp_img_tag_add_loading_attr', $value, $image, $context );

	if ( $value ) {
		if ( ! in_array( $value, array( 'lazy', 'eager' ), true ) ) {
			$value = 'lazy';
		}

		return str_replace( '<img', '<img loading="' . esc_attr( $value ) . '"', $image );
	}

	return $image;
}

/**
 * Adds `width` and `height` attributes to an `img` HTML tag.
 *
 * @since 5.5.0
 *
 * @param string $image         The HTML `img` tag where the attribute should be added.
 * @param string $context       Additional context to pass to the filters.
 * @param int    $attachment_id Image attachment ID.
 * @return string Converted 'img' element with 'width' and 'height' attributes added.
 */
function wp_img_tag_add_width_and_height_attr( $image, $context, $attachment_id ) {
	$image_src         = preg_match( '/src="([^"]+)"/', $image, $match_src ) ? $match_src[1] : '';
	list( $image_src ) = explode( '?', $image_src );

	// Return early if we couldn't get the image source.
	if ( ! $image_src ) {
		return $image;
	}

	/**
	 * Filters whether to add the missing `width` and `height` HTML attributes to the img tag. Default `true`.
	 *
	 * Returning anything else than `true` will not add the attributes.
	 *
	 * @since 5.5.0
	 *
	 * @param bool   $value         The filtered value, defaults to `true`.
	 * @param string $image         The HTML `img` tag where the attribute should be added.
	 * @param string $context       Additional context about how the function was called or where the img tag is.
	 * @param int    $attachment_id The image attachment ID.
	 */
	$add = apply_filters( 'wp_img_tag_add_width_and_height_attr', true, $image, $context, $attachment_id );

	if ( true === $add ) {
		$image_meta = wp_get_attachment_metadata( $attachment_id );
		$size_array = wp_image_src_get_dimensions( $image_src, $image_meta, $attachment_id );

		if ( $size_array ) {
			$hw = trim( image_hwstring( $size_array[0], $size_array[1] ) );
			return str_replace( '<img', "<img {$hw}", $image );
		}
	}

	return $image;
}

/**
 * Adds `srcset` and `sizes` attributes to an existing `img` HTML tag.
 *
 * @since 5.5.0
 *
 * @param string $image         The HTML `img` tag where the attribute should be added.
 * @param string $context       Additional context to pass to the filters.
 * @param int    $attachment_id Image attachment ID.
 * @return string Converted 'img' element with 'loading' attribute added.
 */
function wp_img_tag_add_srcset_and_sizes_attr( $image, $context, $attachment_id ) {
	/**
	 * Filters whether to add the `srcset` and `sizes` HTML attributes to the img tag. Default `true`.
	 *
	 * Returning anything else than `true` will not add the attributes.
	 *
	 * @since 5.5.0
	 *
	 * @param bool   $value         The filtered value, defaults to `true`.
	 * @param string $image         The HTML `img` tag where the attribute should be added.
	 * @param string $context       Additional context about how the function was called or where the img tag is.
	 * @param int    $attachment_id The image attachment ID.
	 */
	$add = apply_filters( 'wp_img_tag_add_srcset_and_sizes_attr', true, $image, $context, $attachment_id );

	if ( true === $add ) {
		$image_meta = wp_get_attachment_metadata( $attachment_id );
		return wp_image_add_srcset_and_sizes( $image, $image_meta, $attachment_id );
	}

	return $image;
}

/**
 * Adds `loading` attribute to an `iframe` HTML tag.
 *
 * @since 5.7.0
 *
 * @param string $iframe  The HTML `iframe` tag where the attribute should be added.
 * @param string $context Additional context to pass to the filters.
 * @return string Converted `iframe` tag with `loading` attribute added.
 */
function wp_iframe_tag_add_loading_attr( $iframe, $context ) {
	// Iframes with fallback content (see `wp_filter_oembed_result()`) should not be lazy-loaded because they are
	// visually hidden initially.
	if ( false !== strpos( $iframe, ' data-secret="' ) ) {
		return $iframe;
	}

	// Get loading attribute value to use. This must occur before the conditional check below so that even iframes that
	// are ineligible for being lazy-loaded are considered.
	$value = wp_get_loading_attr_default( $context );

	// Iframes should have source and dimension attributes for the `loading` attribute to be added.
	if ( false === strpos( $iframe, ' src="' ) || false === strpos( $iframe, ' width="' ) || false === strpos( $iframe, ' height="' ) ) {
		return $iframe;
	}

	/**
	 * Filters the `loading` attribute value to add to an iframe. Default `lazy`.
	 *
	 * Returning `false` or an empty string will not add the attribute.
	 * Returning `true` will add the default value.
	 *
	 * @since 5.7.0
	 *
	 * @param string|bool $value   The `loading` attribute value. Returning a falsey value will result in
	 *                             the attribute being omitted for the iframe.
	 * @param string      $iframe  The HTML `iframe` tag to be filtered.
	 * @param string      $context Additional context about how the function was called or where the iframe tag is.
	 */
	$value = apply_filters( 'wp_iframe_tag_add_loading_attr', $value, $iframe, $context );

	if ( $value ) {
		if ( ! in_array( $value, array( 'lazy', 'eager' ), true ) ) {
			$value = 'lazy';
		}

		return str_replace( '<iframe', '<iframe loading="' . esc_attr( $value ) . '"', $iframe );
	}

	return $iframe;
}

/**
 * Adds a 'wp-post-image' class to post thumbnails. Internal use only.
 *
 * Uses the {@see 'begin_fetch_post_thumbnail_html'} and {@see 'end_fetch_post_thumbnail_html'}
 * action hooks to dynamically add/remove itself so as to only filter post thumbnails.
 *
 * @ignore
 * @since 2.9.0
 *
 * @param string[] $attr Array of thumbnail attributes including src, class, alt, title, keyed by attribute name.
 * @return string[] Modified array of attributes including the new 'wp-post-image' class.
 */
function _wp_post_thumbnail_class_filter( $attr ) {
	$attr['class'] .= ' wp-post-image';
	return $attr;
}

/**
 * Adds '_wp_post_thumbnail_class_filter' callback to the 'wp_get_attachment_image_attributes'
 * filter hook. Internal use only.
 *
 * @ignore
 * @since 2.9.0
 *
 * @param string[] $attr Array of thumbnail attributes including src, class, alt, title, keyed by attribute name.
 */
function _wp_post_thumbnail_class_filter_add( $attr ) {
	add_filter( 'wp_get_attachment_image_attributes', '_wp_post_thumbnail_class_filter' );
}

/**
 * Removes the '_wp_post_thumbnail_class_filter' callback from the 'wp_get_attachment_image_attributes'
 * filter hook. Internal use only.
 *
 * @ignore
 * @since 2.9.0
 *
 * @param string[] $attr Array of thumbnail attributes including src, class, alt, title, keyed by attribute name.
 */
function _wp_post_thumbnail_class_filter_remove( $attr ) {
	remove_filter( 'wp_get_attachment_image_attributes', '_wp_post_thumbnail_class_filter' );
}

add_shortcode( 'wp_caption', 'img_caption_shortcode' );
add_shortcode( 'caption', 'img_caption_shortcode' );

/**
 * Builds the Caption shortcode output.
 *
 * Allows a plugin to replace the content that would otherwise be returned. The
 * filter is {@see 'img_caption_shortcode'} and passes an empty string, the attr
 * parameter and the content parameter values.
 *
 * The supported attributes for the shortcode are 'id', 'caption_id', 'align',
 * 'width', 'caption', and 'class'.
 *
 * @since 2.6.0
 * @since 3.9.0 The `class` attribute was added.
 * @since 5.1.0 The `caption_id` attribute was added.
 * @since 5.9.0 The `$content` parameter default value changed from `null` to `''`.
 *
 * @param array  $attr {
 *     Attributes of the caption shortcode.
 *
 *     @type string $id         ID of the image and caption container element, i.e. `<figure>` or `<div>`.
 *     @type string $caption_id ID of the caption element, i.e. `<figcaption>` or `<p>`.
 *     @type string $align      Class name that aligns the caption. Default 'alignnone'. Accepts 'alignleft',
 *                              'aligncenter', alignright', 'alignnone'.
 *     @type int    $width      The width of the caption, in pixels.
 *     @type string $caption    The caption text.
 *     @type string $class      Additional class name(s) added to the caption container.
 * }
 * @param string $content Optional. Shortcode content. Default empty string.
 * @return string HTML content to display the caption.
 */
function img_caption_shortcode( $attr, $content = '' ) {
	// New-style shortcode with the caption inside the shortcode with the link and image tags.
	if ( ! isset( $attr['caption'] ) ) {
		if ( preg_match( '#((?:<a [^>]+>\s*)?<img [^>]+>(?:\s*</a>)?)(.*)#is', $content, $matches ) ) {
			$content         = $matches[1];
			$attr['caption'] = trim( $matches[2] );
		}
	} elseif ( strpos( $attr['caption'], '<' ) !== false ) {
		$attr['caption'] = wp_kses( $attr['caption'], 'post' );
	}

	/**
	 * Filters the default caption shortcode output.
	 *
	 * If the filtered output isn't empty, it will be used instead of generating
	 * the default caption template.
	 *
	 * @since 2.6.0
	 *
	 * @see img_caption_shortcode()
	 *
	 * @param string $output  The caption output. Default empty.
	 * @param array  $attr    Attributes of the caption shortcode.
	 * @param string $content The image element, possibly wrapped in a hyperlink.
	 */
	$output = apply_filters( 'img_caption_shortcode', '', $attr, $content );

	if ( ! empty( $output ) ) {
		return $output;
	}

	$atts = shortcode_atts(
		array(
			'id'         => '',
			'caption_id' => '',
			'align'      => 'alignnone',
			'width'      => '',
			'caption'    => '',
			'class'      => '',
		),
		$attr,
		'caption'
	);

	$atts['width'] = (int) $atts['width'];

	if ( $atts['width'] < 1 || empty( $atts['caption'] ) ) {
		return $content;
	}

	$id          = '';
	$caption_id  = '';
	$describedby = '';

	if ( $atts['id'] ) {
		$atts['id'] = sanitize_html_class( $atts['id'] );
		$id         = 'id="' . esc_attr( $atts['id'] ) . '" ';
	}

	if ( $atts['caption_id'] ) {
		$atts['caption_id'] = sanitize_html_class( $atts['caption_id'] );
	} elseif ( $atts['id'] ) {
		$atts['caption_id'] = 'caption-' . str_replace( '_', '-', $atts['id'] );
	}

	if ( $atts['caption_id'] ) {
		$caption_id  = 'id="' . esc_attr( $atts['caption_id'] ) . '" ';
		$describedby = 'aria-describedby="' . esc_attr( $atts['caption_id'] ) . '" ';
	}

	$class = trim( 'wp-caption ' . $atts['align'] . ' ' . $atts['class'] );

	$html5 = current_theme_supports( 'html5', 'caption' );
	// HTML5 captions never added the extra 10px to the image width.
	$width = $html5 ? $atts['width'] : ( 10 + $atts['width'] );

	/**
	 * Filters the width of an image's caption.
	 *
	 * By default, the caption is 10 pixels greater than the width of the image,
	 * to prevent post content from running up against a floated image.
	 *
	 * @since 3.7.0
	 *
	 * @see img_caption_shortcode()
	 *
	 * @param int    $width    Width of the caption in pixels. To remove this inline style,
	 *                         return zero.
	 * @param array  $atts     Attributes of the caption shortcode.
	 * @param string $content  The image element, possibly wrapped in a hyperlink.
	 */
	$caption_width = apply_filters( 'img_caption_shortcode_width', $width, $atts, $content );

	$style = '';

	if ( $caption_width ) {
		$style = 'style="width: ' . (int) $caption_width . 'px" ';
	}

	if ( $html5 ) {
		$html = sprintf(
			'<figure %s%s%sclass="%s">%s%s</figure>',
			$id,
			$describedby,
			$style,
			esc_attr( $class ),
			do_shortcode( $content ),
			sprintf(
				'<figcaption %sclass="wp-caption-text">%s</figcaption>',
				$caption_id,
				$atts['caption']
			)
		);
	} else {
		$html = sprintf(
			'<div %s%sclass="%s">%s%s</div>',
			$id,
			$style,
			esc_attr( $class ),
			str_replace( '<img ', '<img ' . $describedby, do_shortcode( $content ) ),
			sprintf(
				'<p %sclass="wp-caption-text">%s</p>',
				$caption_id,
				$atts['caption']
			)
		);
	}

	return $html;
}

add_shortcode( 'gallery', 'gallery_shortcode' );

/**
 * Builds the Gallery shortcode output.
 *
 * This implements the functionality of the Gallery Shortcode for displaying
 * WordPress images on a post.
 *
 * @since 2.5.0
 *
 * @param array $attr {
 *     Attributes of the gallery shortcode.
 *
 *     @type string       $order      Order of the images in the gallery. Default 'ASC'. Accepts 'ASC', 'DESC'.
 *     @type string       $orderby    The field to use when ordering the images. Default 'menu_order ID'.
 *                                    Accepts any valid SQL ORDERBY statement.
 *     @type int          $id         Post ID.
 *     @type string       $itemtag    HTML tag to use for each image in the gallery.
 *                                    Default 'dl', or 'figure' when the theme registers HTML5 gallery support.
 *     @type string       $icontag    HTML tag to use for each image's icon.
 *                                    Default 'dt', or 'div' when the theme registers HTML5 gallery support.
 *     @type string       $captiontag HTML tag to use for each image's caption.
 *                                    Default 'dd', or 'figcaption' when the theme registers HTML5 gallery support.
 *     @type int          $columns    Number of columns of images to display. Default 3.
 *     @type string|int[] $size       Size of the images to display. Accepts any registered image size name, or an array
 *                                    of width and height values in pixels (in that order). Default 'thumbnail'.
 *     @type string       $ids        A comma-separated list of IDs of attachments to display. Default empty.
 *     @type string       $include    A comma-separated list of IDs of attachments to include. Default empty.
 *     @type string       $exclude    A comma-separated list of IDs of attachments to exclude. Default empty.
 *     @type string       $link       What to link each image to. Default empty (links to the attachment page).
 *                                    Accepts 'file', 'none'.
 * }
 * @return string HTML content to display gallery.
 */
function gallery_shortcode( $attr ) {
	$post = get_post();

	static $instance = 0;
	$instance++;

	if ( ! empty( $attr['ids'] ) ) {
		// 'ids' is explicitly ordered, unless you specify otherwise.
		if ( empty( $attr['orderby'] ) ) {
			$attr['orderby'] = 'post__in';
		}
		$attr['include'] = $attr['ids'];
	}

	/**
	 * Filters the default gallery shortcode output.
	 *
	 * If the filtered output isn't empty, it will be used instead of generating
	 * the default gallery template.
	 *
	 * @since 2.5.0
	 * @since 4.2.0 The `$instance` parameter was added.
	 *
	 * @see gallery_shortcode()
	 *
	 * @param string $output   The gallery output. Default empty.
	 * @param array  $attr     Attributes of the gallery shortcode.
	 * @param int    $instance Unique numeric ID of this gallery shortcode instance.
	 */
	$output = apply_filters( 'post_gallery', '', $attr, $instance );

	if ( ! empty( $output ) ) {
		return $output;
	}

	$html5 = current_theme_supports( 'html5', 'gallery' );
	$atts  = shortcode_atts(
		array(
			'order'      => 'ASC',
			'orderby'    => 'menu_order ID',
			'id'         => $post ? $post->ID : 0,
			'itemtag'    => $html5 ? 'figure' : 'dl',
			'icontag'    => $html5 ? 'div' : 'dt',
			'captiontag' => $html5 ? 'figcaption' : 'dd',
			'columns'    => 3,
			'size'       => 'thumbnail',
			'include'    => '',
			'exclude'    => '',
			'link'       => '',
		),
		$attr,
		'gallery'
	);

	$id = (int) $atts['id'];

	if ( ! empty( $atts['include'] ) ) {
		$_attachments = get_posts(
			array(
				'include'        => $atts['include'],
				'post_status'    => 'inherit',
				'post_type'      => 'attachment',
				'post_mime_type' => 'image',
				'order'          => $atts['order'],
				'orderby'        => $atts['orderby'],
			)
		);

		$attachments = array();
		foreach ( $_attachments as $key => $val ) {
			$attachments[ $val->ID ] = $_attachments[ $key ];
		}
	} elseif ( ! empty( $atts['exclude'] ) ) {
		$attachments = get_children(
			array(
				'post_parent'    => $id,
				'exclude'        => $atts['exclude'],
				'post_status'    => 'inherit',
				'post_type'      => 'attachment',
				'post_mime_type' => 'image',
				'order'          => $atts['order'],
				'orderby'        => $atts['orderby'],
			)
		);
	} else {
		$attachments = get_children(
			array(
				'post_parent'    => $id,
				'post_status'    => 'inherit',
				'post_type'      => 'attachment',
				'post_mime_type' => 'image',
				'order'          => $atts['order'],
				'orderby'        => $atts['orderby'],
			)
		);
	}

	if ( empty( $attachments ) ) {
		return '';
	}

	if ( is_feed() ) {
		$output = "\n";
		foreach ( $attachments as $att_id => $attachment ) {
			if ( ! empty( $atts['link'] ) ) {
				if ( 'none' === $atts['link'] ) {
					$output .= wp_get_attachment_image( $att_id, $atts['size'], false, $attr );
				} else {
					$output .= wp_get_attachment_link( $att_id, $atts['size'], false );
				}
			} else {
				$output .= wp_get_attachment_link( $att_id, $atts['size'], true );
			}
			$output .= "\n";
		}
		return $output;
	}

	$itemtag    = tag_escape( $atts['itemtag'] );
	$captiontag = tag_escape( $atts['captiontag'] );
	$icontag    = tag_escape( $atts['icontag'] );
	$valid_tags = wp_kses_allowed_html( 'post' );
	if ( ! isset( $valid_tags[ $itemtag ] ) ) {
		$itemtag = 'dl';
	}
	if ( ! isset( $valid_tags[ $captiontag ] ) ) {
		$captiontag = 'dd';
	}
	if ( ! isset( $valid_tags[ $icontag ] ) ) {
		$icontag = 'dt';
	}

	$columns   = (int) $atts['columns'];
	$itemwidth = $columns > 0 ? floor( 100 / $columns ) : 100;
	$float     = is_rtl() ? 'right' : 'left';

	$selector = "gallery-{$instance}";

	$gallery_style = '';

	/**
	 * Filters whether to print default gallery styles.
	 *
	 * @since 3.1.0
	 *
	 * @param bool $print Whether to print default gallery styles.
	 *                    Defaults to false if the theme supports HTML5 galleries.
	 *                    Otherwise, defaults to true.
	 */
	if ( apply_filters( 'use_default_gallery_style', ! $html5 ) ) {
		$type_attr = current_theme_supports( 'html5', 'style' ) ? '' : ' type="text/css"';

		$gallery_style = "
		<style{$type_attr}>
			#{$selector} {
				margin: auto;
			}
			#{$selector} .gallery-item {
				float: {$float};
				margin-top: 10px;
				text-align: center;
				width: {$itemwidth}%;
			}
			#{$selector} img {
				border: 2px solid #cfcfcf;
			}
			#{$selector} .gallery-caption {
				margin-left: 0;
			}
			/* see gallery_shortcode() in wp-includes/media.php */
		</style>\n\t\t";
	}

	$size_class  = sanitize_html_class( is_array( $atts['size'] ) ? implode( 'x', $atts['size'] ) : $atts['size'] );
	$gallery_div = "<div id='$selector' class='gallery galleryid-{$id} gallery-columns-{$columns} gallery-size-{$size_class}'>";

	/**
	 * Filters the default gallery shortcode CSS styles.
	 *
	 * @since 2.5.0
	 *
	 * @param string $gallery_style Default CSS styles and opening HTML div container
	 *                              for the gallery shortcode output.
	 */
	$output = apply_filters( 'gallery_style', $gallery_style . $gallery_div );

	$i = 0;

	foreach ( $attachments as $id => $attachment ) {

		$attr = ( trim( $attachment->post_excerpt ) ) ? array( 'aria-describedby' => "$selector-$id" ) : '';

		if ( ! empty( $atts['link'] ) && 'file' === $atts['link'] ) {
			$image_output = wp_get_attachment_link( $id, $atts['size'], false, false, false, $attr );
		} elseif ( ! empty( $atts['link'] ) && 'none' === $atts['link'] ) {
			$image_output = wp_get_attachment_image( $id, $atts['size'], false, $attr );
		} else {
			$image_output = wp_get_attachment_link( $id, $atts['size'], true, false, false, $attr );
		}

		$image_meta = wp_get_attachment_metadata( $id );

		$orientation = '';

		if ( isset( $image_meta['height'], $image_meta['width'] ) ) {
			$orientation = ( $image_meta['height'] > $image_meta['width'] ) ? 'portrait' : 'landscape';
		}

		$output .= "<{$itemtag} class='gallery-item'>";
		$output .= "
			<{$icontag} class='gallery-icon {$orientation}'>
				$image_output
			</{$icontag}>";

		if ( $captiontag && trim( $attachment->post_excerpt ) ) {
			$output .= "
				<{$captiontag} class='wp-caption-text gallery-caption' id='$selector-$id'>
				" . wptexturize( $attachment->post_excerpt ) . "
				</{$captiontag}>";
		}

		$output .= "</{$itemtag}>";

		if ( ! $html5 && $columns > 0 && 0 === ++$i % $columns ) {
			$output .= '<br style="clear: both" />';
		}
	}

	if ( ! $html5 && $columns > 0 && 0 !== $i % $columns ) {
		$output .= "
			<br style='clear: both' />";
	}

	$output .= "
		</div>\n";

	return $output;
}

/**
 * Outputs the templates used by playlists.
 *
 * @since 3.9.0
 */
function wp_underscore_playlist_templates() {
	?>
<script type="text/html" id="tmpl-wp-playlist-current-item">
	<# if ( data.thumb && data.thumb.src ) { #>
		<img src="{{ data.thumb.src }}" alt="" />
	<# } #>
	<div class="wp-playlist-caption">
		<span class="wp-playlist-item-meta wp-playlist-item-title">
		<?php
			/* translators: %s: Playlist item title. */
			printf( _x( '&#8220;%s&#8221;', 'playlist item title' ), '{{ data.title }}' );
		?>
		</span>
		<# if ( data.meta.album ) { #><span class="wp-playlist-item-meta wp-playlist-item-album">{{ data.meta.album }}</span><# } #>
		<# if ( data.meta.artist ) { #><span class="wp-playlist-item-meta wp-playlist-item-artist">{{ data.meta.artist }}</span><# } #>
	</div>
</script>
<script type="text/html" id="tmpl-wp-playlist-item">
	<div class="wp-playlist-item">
		<a class="wp-playlist-caption" href="{{ data.src }}">
			{{ data.index ? ( data.index + '. ' ) : '' }}
			<# if ( data.caption ) { #>
				{{ data.caption }}
			<# } else { #>
				<span class="wp-playlist-item-title">
				<?php
					/* translators: %s: Playlist item title. */
					printf( _x( '&#8220;%s&#8221;', 'playlist item title' ), '{{{ data.title }}}' );
				?>
				</span>
				<# if ( data.artists && data.meta.artist ) { #>
				<span class="wp-playlist-item-artist"> &mdash; {{ data.meta.artist }}</span>
				<# } #>
			<# } #>
		</a>
		<# if ( data.meta.length_formatted ) { #>
		<div class="wp-playlist-item-length">{{ data.meta.length_formatted }}</div>
		<# } #>
	</div>
</script>
	<?php
}

/**
 * Outputs and enqueue default scripts and styles for playlists.
 *
 * @since 3.9.0
 *
 * @param string $type Type of playlist. Accepts 'audio' or 'video'.
 */
function wp_playlist_scripts( $type ) {
	wp_enqueue_style( 'wp-mediaelement' );
	wp_enqueue_script( 'wp-playlist' );
	?>
<!--[if lt IE 9]><script>document.createElement('<?php echo esc_js( $type ); ?>');</script><![endif]-->
	<?php
	add_action( 'wp_footer', 'wp_underscore_playlist_templates', 0 );
	add_action( 'admin_footer', 'wp_underscore_playlist_templates', 0 );
}

/**
 * Builds the Playlist shortcode output.
 *
 * This implements the functionality of the playlist shortcode for displaying
 * a collection of WordPress audio or video files in a post.
 *
 * @since 3.9.0
 *
 * @global int $content_width
 *
 * @param array $attr {
 *     Array of default playlist attributes.
 *
 *     @type string  $type         Type of playlist to display. Accepts 'audio' or 'video'. Default 'audio'.
 *     @type string  $order        Designates ascending or descending order of items in the playlist.
 *                                 Accepts 'ASC', 'DESC'. Default 'ASC'.
 *     @type string  $orderby      Any column, or columns, to sort the playlist. If $ids are
 *                                 passed, this defaults to the order of the $ids array ('post__in').
 *                                 Otherwise default is 'menu_order ID'.
 *     @type int     $id           If an explicit $ids array is not present, this parameter
 *                                 will determine which attachments are used for the playlist.
 *                                 Default is the current post ID.
 *     @type array   $ids          Create a playlist out of these explicit attachment IDs. If empty,
 *                                 a playlist will be created from all $type attachments of $id.
 *                                 Default empty.
 *     @type array   $exclude      List of specific attachment IDs to exclude from the playlist. Default empty.
 *     @type string  $style        Playlist style to use. Accepts 'light' or 'dark'. Default 'light'.
 *     @type bool    $tracklist    Whether to show or hide the playlist. Default true.
 *     @type bool    $tracknumbers Whether to show or hide the numbers next to entries in the playlist. Default true.
 *     @type bool    $images       Show or hide the video or audio thumbnail (Featured Image/post
 *                                 thumbnail). Default true.
 *     @type bool    $artists      Whether to show or hide artist name in the playlist. Default true.
 * }
 *
 * @return string Playlist output. Empty string if the passed type is unsupported.
 */
function wp_playlist_shortcode( $attr ) {
	global $content_width;
	$post = get_post();

	static $instance = 0;
	$instance++;

	if ( ! empty( $attr['ids'] ) ) {
		// 'ids' is explicitly ordered, unless you specify otherwise.
		if ( empty( $attr['orderby'] ) ) {
			$attr['orderby'] = 'post__in';
		}
		$attr['include'] = $attr['ids'];
	}

	/**
	 * Filters the playlist output.
	 *
	 * Returning a non-empty value from the filter will short-circuit generation
	 * of the default playlist output, returning the passed value instead.
	 *
	 * @since 3.9.0
	 * @since 4.2.0 The `$instance` parameter was added.
	 *
	 * @param string $output   Playlist output. Default empty.
	 * @param array  $attr     An array of shortcode attributes.
	 * @param int    $instance Unique numeric ID of this playlist shortcode instance.
	 */
	$output = apply_filters( 'post_playlist', '', $attr, $instance );

	if ( ! empty( $output ) ) {
		return $output;
	}

	$atts = shortcode_atts(
		array(
			'type'         => 'audio',
			'order'        => 'ASC',
			'orderby'      => 'menu_order ID',
			'id'           => $post ? $post->ID : 0,
			'include'      => '',
			'exclude'      => '',
			'style'        => 'light',
			'tracklist'    => true,
			'tracknumbers' => true,
			'images'       => true,
			'artists'      => true,
		),
		$attr,
		'playlist'
	);

	$id = (int) $atts['id'];

	if ( 'audio' !== $atts['type'] ) {
		$atts['type'] = 'video';
	}

	$args = array(
		'post_status'    => 'inherit',
		'post_type'      => 'attachment',
		'post_mime_type' => $atts['type'],
		'order'          => $atts['order'],
		'orderby'        => $atts['orderby'],
	);

	if ( ! empty( $atts['include'] ) ) {
		$args['include'] = $atts['include'];
		$_attachments    = get_posts( $args );

		$attachments = array();
		foreach ( $_attachments as $key => $val ) {
			$attachments[ $val->ID ] = $_attachments[ $key ];
		}
	} elseif ( ! empty( $atts['exclude'] ) ) {
		$args['post_parent'] = $id;
		$args['exclude']     = $atts['exclude'];
		$attachments         = get_children( $args );
	} else {
		$args['post_parent'] = $id;
		$attachments         = get_children( $args );
	}

	if ( empty( $attachments ) ) {
		return '';
	}

	if ( is_feed() ) {
		$output = "\n";
		foreach ( $attachments as $att_id => $attachment ) {
			$output .= wp_get_attachment_link( $att_id ) . "\n";
		}
		return $output;
	}

	$outer = 22; // Default padding and border of wrapper.

	$default_width  = 640;
	$default_height = 360;

	$theme_width  = empty( $content_width ) ? $default_width : ( $content_width - $outer );
	$theme_height = empty( $content_width ) ? $default_height : round( ( $default_height * $theme_width ) / $default_width );

	$data = array(
		'type'         => $atts['type'],
		// Don't pass strings to JSON, will be truthy in JS.
		'tracklist'    => wp_validate_boolean( $atts['tracklist'] ),
		'tracknumbers' => wp_validate_boolean( $atts['tracknumbers'] ),
		'images'       => wp_validate_boolean( $atts['images'] ),
		'artists'      => wp_validate_boolean( $atts['artists'] ),
	);

	$tracks = array();
	foreach ( $attachments as $attachment ) {
		$url   = wp_get_attachment_url( $attachment->ID );
		$ftype = wp_check_filetype( $url, wp_get_mime_types() );
		$track = array(
			'src'         => $url,
			'type'        => $ftype['type'],
			'title'       => $attachment->post_title,
			'caption'     => $attachment->post_excerpt,
			'description' => $attachment->post_content,
		);

		$track['meta'] = array();
		$meta          = wp_get_attachment_metadata( $attachment->ID );
		if ( ! empty( $meta ) ) {

			foreach ( wp_get_attachment_id3_keys( $attachment ) as $key => $label ) {
				if ( ! empty( $meta[ $key ] ) ) {
					$track['meta'][ $key ] = $meta[ $key ];
				}
			}

			if ( 'video' === $atts['type'] ) {
				if ( ! empty( $meta['width'] ) && ! empty( $meta['height'] ) ) {
					$width        = $meta['width'];
					$height       = $meta['height'];
					$theme_height = round( ( $height * $theme_width ) / $width );
				} else {
					$width  = $default_width;
					$height = $default_height;
				}

				$track['dimensions'] = array(
					'original' => compact( 'width', 'height' ),
					'resized'  => array(
						'width'  => $theme_width,
						'height' => $theme_height,
					),
				);
			}
		}

		if ( $atts['images'] ) {
			$thumb_id = get_post_thumbnail_id( $attachment->ID );
			if ( ! empty( $thumb_id ) ) {
				list( $src, $width, $height ) = wp_get_attachment_image_src( $thumb_id, 'full' );
				$track['image']               = compact( 'src', 'width', 'height' );
				list( $src, $width, $height ) = wp_get_attachment_image_src( $thumb_id, 'thumbnail' );
				$track['thumb']               = compact( 'src', 'width', 'height' );
			} else {
				$src            = wp_mime_type_icon( $attachment->ID );
				$width          = 48;
				$height         = 64;
				$track['image'] = compact( 'src', 'width', 'height' );
				$track['thumb'] = compact( 'src', 'width', 'height' );
			}
		}

		$tracks[] = $track;
	}
	$data['tracks'] = $tracks;

	$safe_type  = esc_attr( $atts['type'] );
	$safe_style = esc_attr( $atts['style'] );

	ob_start();

	if ( 1 === $instance ) {
		/**
		 * Prints and enqueues playlist scripts, styles, and JavaScript templates.
		 *
		 * @since 3.9.0
		 *
		 * @param string $type  Type of playlist. Possible values are 'audio' or 'video'.
		 * @param string $style The 'theme' for the playlist. Core provides 'light' and 'dark'.
		 */
		do_action( 'wp_playlist_scripts', $atts['type'], $atts['style'] );
	}
	?>
<div class="wp-playlist wp-<?php echo $safe_type; ?>-playlist wp-playlist-<?php echo $safe_style; ?>">
	<?php if ( 'audio' === $atts['type'] ) : ?>
		<div class="wp-playlist-current-item"></div>
	<?php endif; ?>
	<<?php echo $safe_type; ?> controls="controls" preload="none" width="<?php echo (int) $theme_width; ?>"
		<?php
		if ( 'video' === $safe_type ) {
			echo ' height="', (int) $theme_height, '"';
		}
		?>
	></<?php echo $safe_type; ?>>
	<div class="wp-playlist-next"></div>
	<div class="wp-playlist-prev"></div>
	<noscript>
	<ol>
		<?php
		foreach ( $attachments as $att_id => $attachment ) {
			printf( '<li>%s</li>', wp_get_attachment_link( $att_id ) );
		}
		?>
	</ol>
	</noscript>
	<script type="application/json" class="wp-playlist-script"><?php echo wp_json_encode( $data ); ?></script>
</div>
	<?php
	return ob_get_clean();
}
add_shortcode( 'playlist', 'wp_playlist_shortcode' );

/**
 * Provides a No-JS Flash fallback as a last resort for audio / video.
 *
 * @since 3.6.0
 *
 * @param string $url The media element URL.
 * @return string Fallback HTML.
 */
function wp_mediaelement_fallback( $url ) {
	/**
	 * Filters the Mediaelement fallback output for no-JS.
	 *
	 * @since 3.6.0
	 *
	 * @param string $output Fallback output for no-JS.
	 * @param string $url    Media file URL.
	 */
	return apply_filters( 'wp_mediaelement_fallback', sprintf( '<a href="%1$s">%1$s</a>', esc_url( $url ) ), $url );
}

/**
 * Returns a filtered list of supported audio formats.
 *
 * @since 3.6.0
 *
 * @return string[] Supported audio formats.
 */
function wp_get_audio_extensions() {
	/**
	 * Filters the list of supported audio formats.
	 *
	 * @since 3.6.0
	 *
	 * @param string[] $extensions An array of supported audio formats. Defaults are
	 *                            'mp3', 'ogg', 'flac', 'm4a', 'wav'.
	 */
	return apply_filters( 'wp_audio_extensions', array( 'mp3', 'ogg', 'flac', 'm4a', 'wav' ) );
}

/**
 * Returns useful keys to use to lookup data from an attachment's stored metadata.
 *
 * @since 3.9.0
 *
 * @param WP_Post $attachment The current attachment, provided for context.
 * @param string  $context    Optional. The context. Accepts 'edit', 'display'. Default 'display'.
 * @return string[] Key/value pairs of field keys to labels.
 */
function wp_get_attachment_id3_keys( $attachment, $context = 'display' ) {
	$fields = array(
		'artist' => __( 'Artist' ),
		'album'  => __( 'Album' ),
	);

	if ( 'display' === $context ) {
		$fields['genre']            = __( 'Genre' );
		$fields['year']             = __( 'Year' );
		$fields['length_formatted'] = _x( 'Length', 'video or audio' );
	} elseif ( 'js' === $context ) {
		$fields['bitrate']      = __( 'Bitrate' );
		$fields['bitrate_mode'] = __( 'Bitrate Mode' );
	}

	/**
	 * Filters the editable list of keys to look up data from an attachment's metadata.
	 *
	 * @since 3.9.0
	 *
	 * @param array   $fields     Key/value pairs of field keys to labels.
	 * @param WP_Post $attachment Attachment object.
	 * @param string  $context    The context. Accepts 'edit', 'display'. Default 'display'.
	 */
	return apply_filters( 'wp_get_attachment_id3_keys', $fields, $attachment, $context );
}
/**
 * Builds the Audio shortcode output.
 *
 * This implements the functionality of the Audio Shortcode for displaying
 * WordPress mp3s in a post.
 *
 * @since 3.6.0
 *
 * @param array  $attr {
 *     Attributes of the audio shortcode.
 *
 *     @type string $src      URL to the source of the audio file. Default empty.
 *     @type string $loop     The 'loop' attribute for the `<audio>` element. Default empty.
 *     @type string $autoplay The 'autoplay' attribute for the `<audio>` element. Default empty.
 *     @type string $preload  The 'preload' attribute for the `<audio>` element. Default 'none'.
 *     @type string $class    The 'class' attribute for the `<audio>` element. Default 'wp-audio-shortcode'.
 *     @type string $style    The 'style' attribute for the `<audio>` element. Default 'width: 100%;'.
 * }
 * @param string $content Shortcode content.
 * @return string|void HTML content to display audio.
 */
function wp_audio_shortcode( $attr, $content = '' ) {
	$post_id = get_post() ? get_the_ID() : 0;

	static $instance = 0;
	$instance++;

	/**
	 * Filters the default audio shortcode output.
	 *
	 * If the filtered output isn't empty, it will be used instead of generating the default audio template.
	 *
	 * @since 3.6.0
	 *
	 * @param string $html     Empty variable to be replaced with shortcode markup.
	 * @param array  $attr     Attributes of the shortcode. @see wp_audio_shortcode()
	 * @param string $content  Shortcode content.
	 * @param int    $instance Unique numeric ID of this audio shortcode instance.
	 */
	$override = apply_filters( 'wp_audio_shortcode_override', '', $attr, $content, $instance );

	if ( '' !== $override ) {
		return $override;
	}

	$audio = null;

	$default_types = wp_get_audio_extensions();
	$defaults_atts = array(
		'src'      => '',
		'loop'     => '',
		'autoplay' => '',
		'preload'  => 'none',
		'class'    => 'wp-audio-shortcode',
		'style'    => 'width: 100%;',
	);
	foreach ( $default_types as $type ) {
		$defaults_atts[ $type ] = '';
	}

	$atts = shortcode_atts( $defaults_atts, $attr, 'audio' );

	$primary = false;
	if ( ! empty( $atts['src'] ) ) {
		$type = wp_check_filetype( $atts['src'], wp_get_mime_types() );

		if ( ! in_array( strtolower( $type['ext'] ), $default_types, true ) ) {
			return sprintf( '<a class="wp-embedded-audio" href="%s">%s</a>', esc_url( $atts['src'] ), esc_html( $atts['src'] ) );
		}

		$primary = true;
		array_unshift( $default_types, 'src' );
	} else {
		foreach ( $default_types as $ext ) {
			if ( ! empty( $atts[ $ext ] ) ) {
				$type = wp_check_filetype( $atts[ $ext ], wp_get_mime_types() );

				if ( strtolower( $type['ext'] ) === $ext ) {
					$primary = true;
				}
			}
		}
	}

	if ( ! $primary ) {
		$audios = get_attached_media( 'audio', $post_id );

		if ( empty( $audios ) ) {
			return;
		}

		$audio       = reset( $audios );
		$atts['src'] = wp_get_attachment_url( $audio->ID );

		if ( empty( $atts['src'] ) ) {
			return;
		}

		array_unshift( $default_types, 'src' );
	}

	/**
	 * Filters the media library used for the audio shortcode.
	 *
	 * @since 3.6.0
	 *
	 * @param string $library Media library used for the audio shortcode.
	 */
	$library = apply_filters( 'wp_audio_shortcode_library', 'mediaelement' );

	if ( 'mediaelement' === $library && did_action( 'init' ) ) {
		wp_enqueue_style( 'wp-mediaelement' );
		wp_enqueue_script( 'wp-mediaelement' );
	}

	/**
	 * Filters the class attribute for the audio shortcode output container.
	 *
	 * @since 3.6.0
	 * @since 4.9.0 The `$atts` parameter was added.
	 *
	 * @param string $class CSS class or list of space-separated classes.
	 * @param array  $atts  Array of audio shortcode attributes.
	 */
	$atts['class'] = apply_filters( 'wp_audio_shortcode_class', $atts['class'], $atts );

	$html_atts = array(
		'class'    => $atts['class'],
		'id'       => sprintf( 'audio-%d-%d', $post_id, $instance ),
		'loop'     => wp_validate_boolean( $atts['loop'] ),
		'autoplay' => wp_validate_boolean( $atts['autoplay'] ),
		'preload'  => $atts['preload'],
		'style'    => $atts['style'],
	);

	// These ones should just be omitted altogether if they are blank.
	foreach ( array( 'loop', 'autoplay', 'preload' ) as $a ) {
		if ( empty( $html_atts[ $a ] ) ) {
			unset( $html_atts[ $a ] );
		}
	}

	$attr_strings = array();

	foreach ( $html_atts as $k => $v ) {
		$attr_strings[] = $k . '="' . esc_attr( $v ) . '"';
	}

	$html = '';

	if ( 'mediaelement' === $library && 1 === $instance ) {
		$html .= "<!--[if lt IE 9]><script>document.createElement('audio');</script><![endif]-->\n";
	}

	$html .= sprintf( '<audio %s controls="controls">', implode( ' ', $attr_strings ) );

	$fileurl = '';
	$source  = '<source type="%s" src="%s" />';

	foreach ( $default_types as $fallback ) {
		if ( ! empty( $atts[ $fallback ] ) ) {
			if ( empty( $fileurl ) ) {
				$fileurl = $atts[ $fallback ];
			}

			$type  = wp_check_filetype( $atts[ $fallback ], wp_get_mime_types() );
			$url   = add_query_arg( '_', $instance, $atts[ $fallback ] );
			$html .= sprintf( $source, $type['type'], esc_url( $url ) );
		}
	}

	if ( 'mediaelement' === $library ) {
		$html .= wp_mediaelement_fallback( $fileurl );
	}

	$html .= '</audio>';

	/**
	 * Filters the audio shortcode output.
	 *
	 * @since 3.6.0
	 *
	 * @param string $html    Audio shortcode HTML output.
	 * @param array  $atts    Array of audio shortcode attributes.
	 * @param string $audio   Audio file.
	 * @param int    $post_id Post ID.
	 * @param string $library Media library used for the audio shortcode.
	 */
	return apply_filters( 'wp_audio_shortcode', $html, $atts, $audio, $post_id, $library );
}
add_shortcode( 'audio', 'wp_audio_shortcode' );

/**
 * Returns a filtered list of supported video formats.
 *
 * @since 3.6.0
 *
 * @return string[] List of supported video formats.
 */
function wp_get_video_extensions() {
	/**
	 * Filters the list of supported video formats.
	 *
	 * @since 3.6.0
	 *
	 * @param string[] $extensions An array of supported video formats. Defaults are
	 *                             'mp4', 'm4v', 'webm', 'ogv', 'flv'.
	 */
	return apply_filters( 'wp_video_extensions', array( 'mp4', 'm4v', 'webm', 'ogv', 'flv' ) );
}

/**
 * Builds the Video shortcode output.
 *
 * This implements the functionality of the Video Shortcode for displaying
 * WordPress mp4s in a post.
 *
 * @since 3.6.0
 *
 * @global int $content_width
 *
 * @param array  $attr {
 *     Attributes of the shortcode.
 *
 *     @type string $src      URL to the source of the video file. Default empty.
 *     @type int    $height   Height of the video embed in pixels. Default 360.
 *     @type int    $width    Width of the video embed in pixels. Default $content_width or 640.
 *     @type string $poster   The 'poster' attribute for the `<video>` element. Default empty.
 *     @type string $loop     The 'loop' attribute for the `<video>` element. Default empty.
 *     @type string $autoplay The 'autoplay' attribute for the `<video>` element. Default empty.
 *     @type string $preload  The 'preload' attribute for the `<video>` element.
 *                            Default 'metadata'.
 *     @type string $class    The 'class' attribute for the `<video>` element.
 *                            Default 'wp-video-shortcode'.
 * }
 * @param string $content Shortcode content.
 * @return string|void HTML content to display video.
 */
function wp_video_shortcode( $attr, $content = '' ) {
	global $content_width;
	$post_id = get_post() ? get_the_ID() : 0;

	static $instance = 0;
	$instance++;

	/**
	 * Filters the default video shortcode output.
	 *
	 * If the filtered output isn't empty, it will be used instead of generating
	 * the default video template.
	 *
	 * @since 3.6.0
	 *
	 * @see wp_video_shortcode()
	 *
	 * @param string $html     Empty variable to be replaced with shortcode markup.
	 * @param array  $attr     Attributes of the shortcode. @see wp_video_shortcode()
	 * @param string $content  Video shortcode content.
	 * @param int    $instance Unique numeric ID of this video shortcode instance.
	 */
	$override = apply_filters( 'wp_video_shortcode_override', '', $attr, $content, $instance );

	if ( '' !== $override ) {
		return $override;
	}

	$video = null;

	$default_types = wp_get_video_extensions();
	$defaults_atts = array(
		'src'      => '',
		'poster'   => '',
		'loop'     => '',
		'autoplay' => '',
		'preload'  => 'metadata',
		'width'    => 640,
		'height'   => 360,
		'class'    => 'wp-video-shortcode',
	);

	foreach ( $default_types as $type ) {
		$defaults_atts[ $type ] = '';
	}

	$atts = shortcode_atts( $defaults_atts, $attr, 'video' );

	if ( is_admin() ) {
		// Shrink the video so it isn't huge in the admin.
		if ( $atts['width'] > $defaults_atts['width'] ) {
			$atts['height'] = round( ( $atts['height'] * $defaults_atts['width'] ) / $atts['width'] );
			$atts['width']  = $defaults_atts['width'];
		}
	} else {
		// If the video is bigger than the theme.
		if ( ! empty( $content_width ) && $atts['width'] > $content_width ) {
			$atts['height'] = round( ( $atts['height'] * $content_width ) / $atts['width'] );
			$atts['width']  = $content_width;
		}
	}

	$is_vimeo      = false;
	$is_youtube    = false;
	$yt_pattern    = '#^https?://(?:www\.)?(?:youtube\.com/watch|youtu\.be/)#';
	$vimeo_pattern = '#^https?://(.+\.)?vimeo\.com/.*#';

	$primary = false;
	if ( ! empty( $atts['src'] ) ) {
		$is_vimeo   = ( preg_match( $vimeo_pattern, $atts['src'] ) );
		$is_youtube = ( preg_match( $yt_pattern, $atts['src'] ) );

		if ( ! $is_youtube && ! $is_vimeo ) {
			$type = wp_check_filetype( $atts['src'], wp_get_mime_types() );

			if ( ! in_array( strtolower( $type['ext'] ), $default_types, true ) ) {
				return sprintf( '<a class="wp-embedded-video" href="%s">%s</a>', esc_url( $atts['src'] ), esc_html( $atts['src'] ) );
			}
		}

		if ( $is_vimeo ) {
			wp_enqueue_script( 'mediaelement-vimeo' );
		}

		$primary = true;
		array_unshift( $default_types, 'src' );
	} else {
		foreach ( $default_types as $ext ) {
			if ( ! empty( $atts[ $ext ] ) ) {
				$type = wp_check_filetype( $atts[ $ext ], wp_get_mime_types() );
				if ( strtolower( $type['ext'] ) === $ext ) {
					$primary = true;
				}
			}
		}
	}

	if ( ! $primary ) {
		$videos = get_attached_media( 'video', $post_id );
		if ( empty( $videos ) ) {
			return;
		}

		$video       = reset( $videos );
		$atts['src'] = wp_get_attachment_url( $video->ID );
		if ( empty( $atts['src'] ) ) {
			return;
		}

		array_unshift( $default_types, 'src' );
	}

	/**
	 * Filters the media library used for the video shortcode.
	 *
	 * @since 3.6.0
	 *
	 * @param string $library Media library used for the video shortcode.
	 */
	$library = apply_filters( 'wp_video_shortcode_library', 'mediaelement' );
	if ( 'mediaelement' === $library && did_action( 'init' ) ) {
		wp_enqueue_style( 'wp-mediaelement' );
		wp_enqueue_script( 'wp-mediaelement' );
		wp_enqueue_script( 'mediaelement-vimeo' );
	}

	// MediaElement.js has issues with some URL formats for Vimeo and YouTube,
	// so update the URL to prevent the ME.js player from breaking.
	if ( 'mediaelement' === $library ) {
		if ( $is_youtube ) {
			// Remove `feature` query arg and force SSL - see #40866.
			$atts['src'] = remove_query_arg( 'feature', $atts['src'] );
			$atts['src'] = set_url_scheme( $atts['src'], 'https' );
		} elseif ( $is_vimeo ) {
			// Remove all query arguments and force SSL - see #40866.
			$parsed_vimeo_url = wp_parse_url( $atts['src'] );
			$vimeo_src        = 'https://' . $parsed_vimeo_url['host'] . $parsed_vimeo_url['path'];

			// Add loop param for mejs bug - see #40977, not needed after #39686.
			$loop        = $atts['loop'] ? '1' : '0';
			$atts['src'] = add_query_arg( 'loop', $loop, $vimeo_src );
		}
	}

	/**
	 * Filters the class attribute for the video shortcode output container.
	 *
	 * @since 3.6.0
	 * @since 4.9.0 The `$atts` parameter was added.
	 *
	 * @param string $class CSS class or list of space-separated classes.
	 * @param array  $atts  Array of video shortcode attributes.
	 */
	$atts['class'] = apply_filters( 'wp_video_shortcode_class', $atts['class'], $atts );

	$html_atts = array(
		'class'    => $atts['class'],
		'id'       => sprintf( 'video-%d-%d', $post_id, $instance ),
		'width'    => absint( $atts['width'] ),
		'height'   => absint( $atts['height'] ),
		'poster'   => esc_url( $atts['poster'] ),
		'loop'     => wp_validate_boolean( $atts['loop'] ),
		'autoplay' => wp_validate_boolean( $atts['autoplay'] ),
		'preload'  => $atts['preload'],
	);

	// These ones should just be omitted altogether if they are blank.
	foreach ( array( 'poster', 'loop', 'autoplay', 'preload' ) as $a ) {
		if ( empty( $html_atts[ $a ] ) ) {
			unset( $html_atts[ $a ] );
		}
	}

	$attr_strings = array();
	foreach ( $html_atts as $k => $v ) {
		$attr_strings[] = $k . '="' . esc_attr( $v ) . '"';
	}

	$html = '';

	if ( 'mediaelement' === $library && 1 === $instance ) {
		$html .= "<!--[if lt IE 9]><script>document.createElement('video');</script><![endif]-->\n";
	}

	$html .= sprintf( '<video %s controls="controls">', implode( ' ', $attr_strings ) );

	$fileurl = '';
	$source  = '<source type="%s" src="%s" />';

	foreach ( $default_types as $fallback ) {
		if ( ! empty( $atts[ $fallback ] ) ) {
			if ( empty( $fileurl ) ) {
				$fileurl = $atts[ $fallback ];
			}
			if ( 'src' === $fallback && $is_youtube ) {
				$type = array( 'type' => 'video/youtube' );
			} elseif ( 'src' === $fallback && $is_vimeo ) {
				$type = array( 'type' => 'video/vimeo' );
			} else {
				$type = wp_check_filetype( $atts[ $fallback ], wp_get_mime_types() );
			}
			$url   = add_query_arg( '_', $instance, $atts[ $fallback ] );
			$html .= sprintf( $source, $type['type'], esc_url( $url ) );
		}
	}

	if ( ! empty( $content ) ) {
		if ( false !== strpos( $content, "\n" ) ) {
			$content = str_replace( array( "\r\n", "\n", "\t" ), '', $content );
		}
		$html .= trim( $content );
	}

	if ( 'mediaelement' === $library ) {
		$html .= wp_mediaelement_fallback( $fileurl );
	}
	$html .= '</video>';

	$width_rule = '';
	if ( ! empty( $atts['width'] ) ) {
		$width_rule = sprintf( 'width: %dpx;', $atts['width'] );
	}
	$output = sprintf( '<div style="%s" class="wp-video">%s</div>', $width_rule, $html );

	/**
	 * Filters the output of the video shortcode.
	 *
	 * @since 3.6.0
	 *
	 * @param string $output  Video shortcode HTML output.
	 * @param array  $atts    Array of video shortcode attributes.
	 * @param string $video   Video file.
	 * @param int    $post_id Post ID.
	 * @param string $library Media library used for the video shortcode.
	 */
	return apply_filters( 'wp_video_shortcode', $output, $atts, $video, $post_id, $library );
}
add_shortcode( 'video', 'wp_video_shortcode' );

/**
 * Gets the previous image link that has the same post parent.
 *
 * @since 5.8.0
 *
 * @see get_adjacent_image_link()
 *
 * @param string|int[] $size Optional. Image size. Accepts any registered image size name, or an array
 *                           of width and height values in pixels (in that order). Default 'thumbnail'.
 * @param string|false $text Optional. Link text. Default false.
 * @return string Markup for previous image link.
 */
function get_previous_image_link( $size = 'thumbnail', $text = false ) {
	return get_adjacent_image_link( true, $size, $text );
}

/**
 * Displays previous image link that has the same post parent.
 *
 * @since 2.5.0
 *
 * @param string|int[] $size Optional. Image size. Accepts any registered image size name, or an array
 *                           of width and height values in pixels (in that order). Default 'thumbnail'.
 * @param string|false $text Optional. Link text. Default false.
 */
function previous_image_link( $size = 'thumbnail', $text = false ) {
	echo get_previous_image_link( $size, $text );
}

/**
 * Gets the next image link that has the same post parent.
 *
 * @since 5.8.0
 *
 * @see get_adjacent_image_link()
 *
 * @param string|int[] $size Optional. Image size. Accepts any registered image size name, or an array
 *                           of width and height values in pixels (in that order). Default 'thumbnail'.
 * @param string|false $text Optional. Link text. Default false.
 * @return string Markup for next image link.
 */
function get_next_image_link( $size = 'thumbnail', $text = false ) {
	return get_adjacent_image_link( false, $size, $text );
}

/**
 * Displays next image link that has the same post parent.
 *
 * @since 2.5.0
 *
 * @param string|int[] $size Optional. Image size. Accepts any registered image size name, or an array
 *                           of width and height values in pixels (in that order). Default 'thumbnail'.
 * @param string|false $text Optional. Link text. Default false.
 */
function next_image_link( $size = 'thumbnail', $text = false ) {
	echo get_next_image_link( $size, $text );
}

/**
 * Gets the next or previous image link that has the same post parent.
 *
 * Retrieves the current attachment object from the $post global.
 *
 * @since 5.8.0
 *
 * @param bool         $prev Optional. Whether to display the next (false) or previous (true) link. Default true.
 * @param string|int[] $size Optional. Image size. Accepts any registered image size name, or an array
 *                           of width and height values in pixels (in that order). Default 'thumbnail'.
 * @param bool         $text Optional. Link text. Default false.
 * @return string Markup for image link.
 */
function get_adjacent_image_link( $prev = true, $size = 'thumbnail', $text = false ) {
	$post        = get_post();
	$attachments = array_values(
		get_children(
			array(
				'post_parent'    => $post->post_parent,
				'post_status'    => 'inherit',
				'post_type'      => 'attachment',
				'post_mime_type' => 'image',
				'order'          => 'ASC',
				'orderby'        => 'menu_order ID',
			)
		)
	);

	foreach ( $attachments as $k => $attachment ) {
		if ( (int) $attachment->ID === (int) $post->ID ) {
			break;
		}
	}

	$output        = '';
	$attachment_id = 0;

	if ( $attachments ) {
		$k = $prev ? $k - 1 : $k + 1;

		if ( isset( $attachments[ $k ] ) ) {
			$attachment_id = $attachments[ $k ]->ID;
			$attr          = array( 'alt' => get_the_title( $attachment_id ) );
			$output        = wp_get_attachment_link( $attachment_id, $size, true, false, $text, $attr );
		}
	}

	$adjacent = $prev ? 'previous' : 'next';

	/**
	 * Filters the adjacent image link.
	 *
	 * The dynamic portion of the hook name, `$adjacent`, refers to the type of adjacency,
	 * either 'next', or 'previous'.
	 *
	 * Possible hook names include:
	 *
	 *  - `next_image_link`
	 *  - `previous_image_link`
	 *
	 * @since 3.5.0
	 *
	 * @param string $output        Adjacent image HTML markup.
	 * @param int    $attachment_id Attachment ID
	 * @param string|int[] $size    Requested image size. Can be any registered image size name, or
	 *                              an array of width and height values in pixels (in that order).
	 * @param string $text          Link text.
	 */
	return apply_filters( "{$adjacent}_image_link", $output, $attachment_id, $size, $text );
}

/**
 * Displays next or previous image link that has the same post parent.
 *
 * Retrieves the current attachment object from the $post global.
 *
 * @since 2.5.0
 *
 * @param bool         $prev Optional. Whether to display the next (false) or previous (true) link. Default true.
 * @param string|int[] $size Optional. Image size. Accepts any registered image size name, or an array
 *                           of width and height values in pixels (in that order). Default 'thumbnail'.
 * @param bool         $text Optional. Link text. Default false.
 */
function adjacent_image_link( $prev = true, $size = 'thumbnail', $text = false ) {
	echo get_adjacent_image_link( $prev, $size, $text );
}

/**
 * Retrieves taxonomies attached to given the attachment.
 *
 * @since 2.5.0
 * @since 4.7.0 Introduced the `$output` parameter.
 *
 * @param int|array|object $attachment Attachment ID, data array, or data object.
 * @param string           $output     Output type. 'names' to return an array of taxonomy names,
 *                                     or 'objects' to return an array of taxonomy objects.
 *                                     Default is 'names'.
 * @return string[]|WP_Taxonomy[] List of taxonomies or taxonomy names. Empty array on failure.
 */
function get_attachment_taxonomies( $attachment, $output = 'names' ) {
	if ( is_int( $attachment ) ) {
		$attachment = get_post( $attachment );
	} elseif ( is_array( $attachment ) ) {
		$attachment = (object) $attachment;
	}

	if ( ! is_object( $attachment ) ) {
		return array();
	}

	$file     = get_attached_file( $attachment->ID );
	$filename = wp_basename( $file );

	$objects = array( 'attachment' );

	if ( false !== strpos( $filename, '.' ) ) {
		$objects[] = 'attachment:' . substr( $filename, strrpos( $filename, '.' ) + 1 );
	}

	if ( ! empty( $attachment->post_mime_type ) ) {
		$objects[] = 'attachment:' . $attachment->post_mime_type;

		if ( false !== strpos( $attachment->post_mime_type, '/' ) ) {
			foreach ( explode( '/', $attachment->post_mime_type ) as $token ) {
				if ( ! empty( $token ) ) {
					$objects[] = "attachment:$token";
				}
			}
		}
	}

	$taxonomies = array();

	foreach ( $objects as $object ) {
		$taxes = get_object_taxonomies( $object, $output );

		if ( $taxes ) {
			$taxonomies = array_merge( $taxonomies, $taxes );
		}
	}

	if ( 'names' === $output ) {
		$taxonomies = array_unique( $taxonomies );
	}

	return $taxonomies;
}

/**
 * Retrieves all of the taxonomies that are registered for attachments.
 *
 * Handles mime-type-specific taxonomies such as attachment:image and attachment:video.
 *
 * @since 3.5.0
 *
 * @see get_taxonomies()
 *
 * @param string $output Optional. The type of taxonomy output to return. Accepts 'names' or 'objects'.
 *                       Default 'names'.
 * @return string[]|WP_Taxonomy[] Array of names or objects of registered taxonomies for attachments.
 */
function get_taxonomies_for_attachments( $output = 'names' ) {
	$taxonomies = array();

	foreach ( get_taxonomies( array(), 'objects' ) as $taxonomy ) {
		foreach ( $taxonomy->object_type as $object_type ) {
			if ( 'attachment' === $object_type || 0 === strpos( $object_type, 'attachment:' ) ) {
				if ( 'names' === $output ) {
					$taxonomies[] = $taxonomy->name;
				} else {
					$taxonomies[ $taxonomy->name ] = $taxonomy;
				}
				break;
			}
		}
	}

	return $taxonomies;
}

/**
 * Determines whether the value is an acceptable type for GD image functions.
 *
 * In PHP 8.0, the GD extension uses GdImage objects for its data structures.
 * This function checks if the passed value is either a resource of type `gd`
 * or a GdImage object instance. Any other type will return false.
 *
 * @since 5.6.0
 *
 * @param resource|GdImage|false $image A value to check the type for.
 * @return bool True if $image is either a GD image resource or GdImage instance,
 *              false otherwise.
 */
function is_gd_image( $image ) {
	if ( is_resource( $image ) && 'gd' === get_resource_type( $image )
		|| is_object( $image ) && $image instanceof GdImage
	) {
		return true;
	}

	return false;
}

/**
 * Create new GD image resource with transparency support
 *
 * @todo Deprecate if possible.
 *
 * @since 2.9.0
 *
 * @param int $width  Image width in pixels.
 * @param int $height Image height in pixels.
 * @return resource|GdImage|false The GD image resource or GdImage instance on success.
 *                                False on failure.
 */
function wp_imagecreatetruecolor( $width, $height ) {
	$img = imagecreatetruecolor( $width, $height );

	if ( is_gd_image( $img )
		&& function_exists( 'imagealphablending' ) && function_exists( 'imagesavealpha' )
	) {
		imagealphablending( $img, false );
		imagesavealpha( $img, true );
	}

	return $img;
}

/**
 * Based on a supplied width/height example, return the biggest possible dimensions based on the max width/height.
 *
 * @since 2.9.0
 *
 * @see wp_constrain_dimensions()
 *
 * @param int $example_width  The width of an example embed.
 * @param int $example_height The height of an example embed.
 * @param int $max_width      The maximum allowed width.
 * @param int $max_height     The maximum allowed height.
 * @return int[] {
 *     An array of maximum width and height values.
 *
 *     @type int $0 The maximum width in pixels.
 *     @type int $1 The maximum height in pixels.
 * }
 */
function wp_expand_dimensions( $example_width, $example_height, $max_width, $max_height ) {
	$example_width  = (int) $example_width;
	$example_height = (int) $example_height;
	$max_width      = (int) $max_width;
	$max_height     = (int) $max_height;

	return wp_constrain_dimensions( $example_width * 1000000, $example_height * 1000000, $max_width, $max_height );
}

/**
 * Determines the maximum upload size allowed in php.ini.
 *
 * @since 2.5.0
 *
 * @return int Allowed upload size.
 */
function wp_max_upload_size() {
	$u_bytes = wp_convert_hr_to_bytes( ini_get( 'upload_max_filesize' ) );
	$p_bytes = wp_convert_hr_to_bytes( ini_get( 'post_max_size' ) );

	/**
	 * Filters the maximum upload size allowed in php.ini.
	 *
	 * @since 2.5.0
	 *
	 * @param int $size    Max upload size limit in bytes.
	 * @param int $u_bytes Maximum upload filesize in bytes.
	 * @param int $p_bytes Maximum size of POST data in bytes.
	 */
	return apply_filters( 'upload_size_limit', min( $u_bytes, $p_bytes ), $u_bytes, $p_bytes );
}

/**
 * Returns a WP_Image_Editor instance and loads file into it.
 *
 * @since 3.5.0
 *
 * @param string $path Path to the file to load.
 * @param array  $args Optional. Additional arguments for retrieving the image editor.
 *                     Default empty array.
 * @return WP_Image_Editor|WP_Error The WP_Image_Editor object on success,
 *                                  a WP_Error object otherwise.
 */
function wp_get_image_editor( $path, $args = array() ) {
	$args['path'] = $path;

	if ( ! isset( $args['mime_type'] ) ) {
		$file_info = wp_check_filetype( $args['path'] );

		// If $file_info['type'] is false, then we let the editor attempt to
		// figure out the file type, rather than forcing a failure based on extension.
		if ( isset( $file_info ) && $file_info['type'] ) {
			$args['mime_type'] = $file_info['type'];
		}
	}

	$implementation = _wp_image_editor_choose( $args );

	if ( $implementation ) {
		$editor = new $implementation( $path );
		$loaded = $editor->load();

		if ( is_wp_error( $loaded ) ) {
			return $loaded;
		}

		return $editor;
	}

	return new WP_Error( 'image_no_editor', __( 'No editor could be selected.' ) );
}

/**
 * Tests whether there is an editor that supports a given mime type or methods.
 *
 * @since 3.5.0
 *
 * @param string|array $args Optional. Array of arguments to retrieve the image editor supports.
 *                           Default empty array.
 * @return bool True if an eligible editor is found; false otherwise.
 */
function wp_image_editor_supports( $args = array() ) {
	return (bool) _wp_image_editor_choose( $args );
}

/**
 * Tests which editors are capable of supporting the request.
 *
 * @ignore
 * @since 3.5.0
 *
 * @param array $args Optional. Array of arguments for choosing a capable editor. Default empty array.
 * @return string|false Class name for the first editor that claims to support the request.
 *                      False if no editor claims to support the request.
 */
function _wp_image_editor_choose( $args = array() ) {
	require_once ABSPATH . WPINC . '/class-wp-image-editor.php';
	require_once ABSPATH . WPINC . '/class-wp-image-editor-gd.php';
	require_once ABSPATH . WPINC . '/class-wp-image-editor-imagick.php';
	/**
	 * Filters the list of image editing library classes.
	 *
	 * @since 3.5.0
	 *
	 * @param string[] $image_editors Array of available image editor class names. Defaults are
	 *                                'WP_Image_Editor_Imagick', 'WP_Image_Editor_GD'.
	 */
	$implementations = apply_filters( 'wp_image_editors', array( 'WP_Image_Editor_Imagick', 'WP_Image_Editor_GD' ) );

	foreach ( $implementations as $implementation ) {
		if ( ! call_user_func( array( $implementation, 'test' ), $args ) ) {
			continue;
		}

		if ( isset( $args['mime_type'] ) &&
			! call_user_func(
				array( $implementation, 'supports_mime_type' ),
				$args['mime_type']
			) ) {
			continue;
		}

		if ( isset( $args['methods'] ) &&
			array_diff( $args['methods'], get_class_methods( $implementation ) ) ) {

			continue;
		}

		return $implementation;
	}

	return false;
}

/**
 * Prints default Plupload arguments.
 *
 * @since 3.4.0
 */
function wp_plupload_default_settings() {
	$wp_scripts = wp_scripts();

	$data = $wp_scripts->get_data( 'wp-plupload', 'data' );
	if ( $data && false !== strpos( $data, '_wpPluploadSettings' ) ) {
		return;
	}

	$max_upload_size    = wp_max_upload_size();
	$allowed_extensions = array_keys( get_allowed_mime_types() );
	$extensions         = array();
	foreach ( $allowed_extensions as $extension ) {
		$extensions = array_merge( $extensions, explode( '|', $extension ) );
	}

	/*
	 * Since 4.9 the `runtimes` setting is hardcoded in our version of Plupload to `html5,html4`,
	 * and the `flash_swf_url` and `silverlight_xap_url` are not used.
	 */
	$defaults = array(
		'file_data_name' => 'async-upload', // Key passed to $_FILE.
		'url'            => admin_url( 'async-upload.php', 'relative' ),
		'filters'        => array(
			'max_file_size' => $max_upload_size . 'b',
			'mime_types'    => array( array( 'extensions' => implode( ',', $extensions ) ) ),
		),
	);

	/*
	 * Currently only iOS Safari supports multiple files uploading,
	 * but iOS 7.x has a bug that prevents uploading of videos when enabled.
	 * See #29602.
	 */
	if ( wp_is_mobile() && strpos( $_SERVER['HTTP_USER_AGENT'], 'OS 7_' ) !== false &&
		strpos( $_SERVER['HTTP_USER_AGENT'], 'like Mac OS X' ) !== false ) {

		$defaults['multi_selection'] = false;
	}

	// Check if WebP images can be edited.
	if ( ! wp_image_editor_supports( array( 'mime_type' => 'image/webp' ) ) ) {
		$defaults['webp_upload_error'] = true;
	}

	/**
	 * Filters the Plupload default settings.
	 *
	 * @since 3.4.0
	 *
	 * @param array $defaults Default Plupload settings array.
	 */
	$defaults = apply_filters( 'plupload_default_settings', $defaults );

	$params = array(
		'action' => 'upload-attachment',
	);

	/**
	 * Filters the Plupload default parameters.
	 *
	 * @since 3.4.0
	 *
	 * @param array $params Default Plupload parameters array.
	 */
	$params = apply_filters( 'plupload_default_params', $params );

	$params['_wpnonce'] = wp_create_nonce( 'media-form' );

	$defaults['multipart_params'] = $params;

	$settings = array(
		'defaults'      => $defaults,
		'browser'       => array(
			'mobile'    => wp_is_mobile(),
			'supported' => _device_can_upload(),
		),
		'limitExceeded' => is_multisite() && ! is_upload_space_available(),
	);

	$script = 'var _wpPluploadSettings = ' . wp_json_encode( $settings ) . ';';

	if ( $data ) {
		$script = "$data\n$script";
	}

	$wp_scripts->add_data( 'wp-plupload', 'data', $script );
}

/**
 * Prepares an attachment post object for JS, where it is expected
 * to be JSON-encoded and fit into an Attachment model.
 *
 * @since 3.5.0
 *
 * @param int|WP_Post $attachment Attachment ID or object.
 * @return array|void {
 *     Array of attachment details, or void if the parameter does not correspond to an attachment.
 *
 *     @type string $alt                   Alt text of the attachment.
 *     @type string $author                ID of the attachment author, as a string.
 *     @type string $authorName            Name of the attachment author.
 *     @type string $caption               Caption for the attachment.
 *     @type array  $compat                Containing item and meta.
 *     @type string $context               Context, whether it's used as the site icon for example.
 *     @type int    $date                  Uploaded date, timestamp in milliseconds.
 *     @type string $dateFormatted         Formatted date (e.g. June 29, 2018).
 *     @type string $description           Description of the attachment.
 *     @type string $editLink              URL to the edit page for the attachment.
 *     @type string $filename              File name of the attachment.
 *     @type string $filesizeHumanReadable Filesize of the attachment in human readable format (e.g. 1 MB).
 *     @type int    $filesizeInBytes       Filesize of the attachment in bytes.
 *     @type int    $height                If the attachment is an image, represents the height of the image in pixels.
 *     @type string $icon                  Icon URL of the attachment (e.g. /wp-includes/images/media/archive.png).
 *     @type int    $id                    ID of the attachment.
 *     @type string $link                  URL to the attachment.
 *     @type int    $menuOrder             Menu order of the attachment post.
 *     @type array  $meta                  Meta data for the attachment.
 *     @type string $mime                  Mime type of the attachment (e.g. image/jpeg or application/zip).
 *     @type int    $modified              Last modified, timestamp in milliseconds.
 *     @type string $name                  Name, same as title of the attachment.
 *     @type array  $nonces                Nonces for update, delete and edit.
 *     @type string $orientation           If the attachment is an image, represents the image orientation
 *                                         (landscape or portrait).
 *     @type array  $sizes                 If the attachment is an image, contains an array of arrays
 *                                         for the images sizes: thumbnail, medium, large, and full.
 *     @type string $status                Post status of the attachment (usually 'inherit').
 *     @type string $subtype               Mime subtype of the attachment (usually the last part, e.g. jpeg or zip).
 *     @type string $title                 Title of the attachment (usually slugified file name without the extension).
 *     @type string $type                  Type of the attachment (usually first part of the mime type, e.g. image).
 *     @type int    $uploadedTo            Parent post to which the attachment was uploaded.
 *     @type string $uploadedToLink        URL to the edit page of the parent post of the attachment.
 *     @type string $uploadedToTitle       Post title of the parent of the attachment.
 *     @type string $url                   Direct URL to the attachment file (from wp-content).
 *     @type int    $width                 If the attachment is an image, represents the width of the image in pixels.
 * }
 *
 */
function wp_prepare_attachment_for_js( $attachment ) {
	$attachment = get_post( $attachment );

	if ( ! $attachment ) {
		return;
	}

	if ( 'attachment' !== $attachment->post_type ) {
		return;
	}

	$meta = wp_get_attachment_metadata( $attachment->ID );
	if ( false !== strpos( $attachment->post_mime_type, '/' ) ) {
		list( $type, $subtype ) = explode( '/', $attachment->post_mime_type );
	} else {
		list( $type, $subtype ) = array( $attachment->post_mime_type, '' );
	}

	$attachment_url = wp_get_attachment_url( $attachment->ID );
	$base_url       = str_replace( wp_basename( $attachment_url ), '', $attachment_url );

	$response = array(
		'id'            => $attachment->ID,
		'title'         => $attachment->post_title,
		'filename'      => wp_basename( get_attached_file( $attachment->ID ) ),
		'url'           => $attachment_url,
		'link'          => get_attachment_link( $attachment->ID ),
		'alt'           => get_post_meta( $attachment->ID, '_wp_attachment_image_alt', true ),
		'author'        => $attachment->post_author,
		'description'   => $attachment->post_content,
		'caption'       => $attachment->post_excerpt,
		'name'          => $attachment->post_name,
		'status'        => $attachment->post_status,
		'uploadedTo'    => $attachment->post_parent,
		'date'          => strtotime( $attachment->post_date_gmt ) * 1000,
		'modified'      => strtotime( $attachment->post_modified_gmt ) * 1000,
		'menuOrder'     => $attachment->menu_order,
		'mime'          => $attachment->post_mime_type,
		'type'          => $type,
		'subtype'       => $subtype,
		'icon'          => wp_mime_type_icon( $attachment->ID ),
		'dateFormatted' => mysql2date( __( 'F j, Y' ), $attachment->post_date ),
		'nonces'        => array(
			'update' => false,
			'delete' => false,
			'edit'   => false,
		),
		'editLink'      => false,
		'meta'          => false,
	);

	$author = new WP_User( $attachment->post_author );

	if ( $author->exists() ) {
		$author_name            = $author->display_name ? $author->display_name : $author->nickname;
		$response['authorName'] = html_entity_decode( $author_name, ENT_QUOTES, get_bloginfo( 'charset' ) );
		$response['authorLink'] = get_edit_user_link( $author->ID );
	} else {
		$response['authorName'] = __( '(no author)' );
	}

	if ( $attachment->post_parent ) {
		$post_parent = get_post( $attachment->post_parent );
		if ( $post_parent ) {
			$response['uploadedToTitle'] = $post_parent->post_title ? $post_parent->post_title : __( '(no title)' );
			$response['uploadedToLink']  = get_edit_post_link( $attachment->post_parent, 'raw' );
		}
	}

	$attached_file = get_attached_file( $attachment->ID );

	if ( isset( $meta['filesize'] ) ) {
		$bytes = $meta['filesize'];
	} elseif ( file_exists( $attached_file ) ) {
		$bytes = wp_filesize( $attached_file );
	} else {
		$bytes = '';
	}

	if ( $bytes ) {
		$response['filesizeInBytes']       = $bytes;
		$response['filesizeHumanReadable'] = size_format( $bytes );
	}

	$context             = get_post_meta( $attachment->ID, '_wp_attachment_context', true );
	$response['context'] = ( $context ) ? $context : '';

	if ( current_user_can( 'edit_post', $attachment->ID ) ) {
		$response['nonces']['update'] = wp_create_nonce( 'update-post_' . $attachment->ID );
		$response['nonces']['edit']   = wp_create_nonce( 'image_editor-' . $attachment->ID );
		$response['editLink']         = get_edit_post_link( $attachment->ID, 'raw' );
	}

	if ( current_user_can( 'delete_post', $attachment->ID ) ) {
		$response['nonces']['delete'] = wp_create_nonce( 'delete-post_' . $attachment->ID );
	}

	if ( $meta && ( 'image' === $type || ! empty( $meta['sizes'] ) ) ) {
		$sizes = array();

		/** This filter is documented in wp-admin/includes/media.php */
		$possible_sizes = apply_filters(
			'image_size_names_choose',
			array(
				'thumbnail' => __( 'Thumbnail' ),
				'medium'    => __( 'Medium' ),
				'large'     => __( 'Large' ),
				'full'      => __( 'Full Size' ),
			)
		);
		unset( $possible_sizes['full'] );

		/*
		 * Loop through all potential sizes that may be chosen. Try to do this with some efficiency.
		 * First: run the image_downsize filter. If it returns something, we can use its data.
		 * If the filter does not return something, then image_downsize() is just an expensive way
		 * to check the image metadata, which we do second.
		 */
		foreach ( $possible_sizes as $size => $label ) {

			/** This filter is documented in wp-includes/media.php */
			$downsize = apply_filters( 'image_downsize', false, $attachment->ID, $size );

			if ( $downsize ) {
				if ( empty( $downsize[3] ) ) {
					continue;
				}

				$sizes[ $size ] = array(
					'height'      => $downsize[2],
					'width'       => $downsize[1],
					'url'         => $downsize[0],
					'orientation' => $downsize[2] > $downsize[1] ? 'portrait' : 'landscape',
				);
			} elseif ( isset( $meta['sizes'][ $size ] ) ) {
				// Nothing from the filter, so consult image metadata if we have it.
				$size_meta = $meta['sizes'][ $size ];

				// We have the actual image size, but might need to further constrain it if content_width is narrower.
				// Thumbnail, medium, and full sizes are also checked against the site's height/width options.
				list( $width, $height ) = image_constrain_size_for_editor( $size_meta['width'], $size_meta['height'], $size, 'edit' );

				$sizes[ $size ] = array(
					'height'      => $height,
					'width'       => $width,
					'url'         => $base_url . $size_meta['file'],
					'orientation' => $height > $width ? 'portrait' : 'landscape',
				);
			}
		}

		if ( 'image' === $type ) {
			if ( ! empty( $meta['original_image'] ) ) {
				$response['originalImageURL']  = wp_get_original_image_url( $attachment->ID );
				$response['originalImageName'] = wp_basename( wp_get_original_image_path( $attachment->ID ) );
			}

			$sizes['full'] = array( 'url' => $attachment_url );

			if ( isset( $meta['height'], $meta['width'] ) ) {
				$sizes['full']['height']      = $meta['height'];
				$sizes['full']['width']       = $meta['width'];
				$sizes['full']['orientation'] = $meta['height'] > $meta['width'] ? 'portrait' : 'landscape';
			}

			$response = array_merge( $response, $sizes['full'] );
		} elseif ( $meta['sizes']['full']['file'] ) {
			$sizes['full'] = array(
				'url'         => $base_url . $meta['sizes']['full']['file'],
				'height'      => $meta['sizes']['full']['height'],
				'width'       => $meta['sizes']['full']['width'],
				'orientation' => $meta['sizes']['full']['height'] > $meta['sizes']['full']['width'] ? 'portrait' : 'landscape',
			);
		}

		$response = array_merge( $response, array( 'sizes' => $sizes ) );
	}

	if ( $meta && 'video' === $type ) {
		if ( isset( $meta['width'] ) ) {
			$response['width'] = (int) $meta['width'];
		}
		if ( isset( $meta['height'] ) ) {
			$response['height'] = (int) $meta['height'];
		}
	}

	if ( $meta && ( 'audio' === $type || 'video' === $type ) ) {
		if ( isset( $meta['length_formatted'] ) ) {
			$response['fileLength']              = $meta['length_formatted'];
			$response['fileLengthHumanReadable'] = human_readable_duration( $meta['length_formatted'] );
		}

		$response['meta'] = array();
		foreach ( wp_get_attachment_id3_keys( $attachment, 'js' ) as $key => $label ) {
			$response['meta'][ $key ] = false;

			if ( ! empty( $meta[ $key ] ) ) {
				$response['meta'][ $key ] = $meta[ $key ];
			}
		}

		$id = get_post_thumbnail_id( $attachment->ID );
		if ( ! empty( $id ) ) {
			list( $src, $width, $height ) = wp_get_attachment_image_src( $id, 'full' );
			$response['image']            = compact( 'src', 'width', 'height' );
			list( $src, $width, $height ) = wp_get_attachment_image_src( $id, 'thumbnail' );
			$response['thumb']            = compact( 'src', 'width', 'height' );
		} else {
			$src               = wp_mime_type_icon( $attachment->ID );
			$width             = 48;
			$height            = 64;
			$response['image'] = compact( 'src', 'width', 'height' );
			$response['thumb'] = compact( 'src', 'width', 'height' );
		}
	}

	if ( function_exists( 'get_compat_media_markup' ) ) {
		$response['compat'] = get_compat_media_markup( $attachment->ID, array( 'in_modal' => true ) );
	}

	if ( function_exists( 'get_media_states' ) ) {
		$media_states = get_media_states( $attachment );
		if ( ! empty( $media_states ) ) {
			$response['mediaStates'] = implode( ', ', $media_states );
		}
	}

	/**
	 * Filters the attachment data prepared for JavaScript.
	 *
	 * @since 3.5.0
	 *
	 * @param array       $response   Array of prepared attachment data. @see wp_prepare_attachment_for_js().
	 * @param WP_Post     $attachment Attachment object.
	 * @param array|false $meta       Array of attachment meta data, or false if there is none.
	 */
	return apply_filters( 'wp_prepare_attachment_for_js', $response, $attachment, $meta );
}

/**
 * Enqueues all scripts, styles, settings, and templates necessary to use
 * all media JS APIs.
 *
 * @since 3.5.0
 *
 * @global int       $content_width
 * @global wpdb      $wpdb          WordPress database abstraction object.
 * @global WP_Locale $wp_locale     WordPress date and time locale object.
 *
 * @param array $args {
 *     Arguments for enqueuing media scripts.
 *
 *     @type int|WP_Post $post A post object or ID.
 * }
 */
function wp_enqueue_media( $args = array() ) {
	// Enqueue me just once per page, please.
	if ( did_action( 'wp_enqueue_media' ) ) {
		return;
	}

	global $content_width, $wpdb, $wp_locale;

	$defaults = array(
		'post' => null,
	);
	$args     = wp_parse_args( $args, $defaults );

	// We're going to pass the old thickbox media tabs to `media_upload_tabs`
	// to ensure plugins will work. We will then unset those tabs.
	$tabs = array(
		// handler action suffix => tab label
		'type'     => '',
		'type_url' => '',
		'gallery'  => '',
		'library'  => '',
	);

	/** This filter is documented in wp-admin/includes/media.php */
	$tabs = apply_filters( 'media_upload_tabs', $tabs );
	unset( $tabs['type'], $tabs['type_url'], $tabs['gallery'], $tabs['library'] );

	$props = array(
		'link'  => get_option( 'image_default_link_type' ), // DB default is 'file'.
		'align' => get_option( 'image_default_align' ),     // Empty default.
		'size'  => get_option( 'image_default_size' ),      // Empty default.
	);

	$exts      = array_merge( wp_get_audio_extensions(), wp_get_video_extensions() );
	$mimes     = get_allowed_mime_types();
	$ext_mimes = array();
	foreach ( $exts as $ext ) {
		foreach ( $mimes as $ext_preg => $mime_match ) {
			if ( preg_match( '#' . $ext . '#i', $ext_preg ) ) {
				$ext_mimes[ $ext ] = $mime_match;
				break;
			}
		}
	}

	/**
	 * Allows showing or hiding the "Create Audio Playlist" button in the media library.
	 *
	 * By default, the "Create Audio Playlist" button will always be shown in
	 * the media library.  If this filter returns `null`, a query will be run
	 * to determine whether the media library contains any audio items.  This
	 * was the default behavior prior to version 4.8.0, but this query is
	 * expensive for large media libraries.
	 *
	 * @since 4.7.4
	 * @since 4.8.0 The filter's default value is `true` rather than `null`.
	 *
	 * @link https://core.trac.wordpress.org/ticket/31071
	 *
	 * @param bool|null $show Whether to show the button, or `null` to decide based
	 *                        on whether any audio files exist in the media library.
	 */
	$show_audio_playlist = apply_filters( 'media_library_show_audio_playlist', true );
	if ( null === $show_audio_playlist ) {
		$show_audio_playlist = $wpdb->get_var(
			"
			SELECT ID
			FROM $wpdb->posts
			WHERE post_type = 'attachment'
			AND post_mime_type LIKE 'audio%'
			LIMIT 1
		"
		);
	}

	/**
	 * Allows showing or hiding the "Create Video Playlist" button in the media library.
	 *
	 * By default, the "Create Video Playlist" button will always be shown in
	 * the media library.  If this filter returns `null`, a query will be run
	 * to determine whether the media library contains any video items.  This
	 * was the default behavior prior to version 4.8.0, but this query is
	 * expensive for large media libraries.
	 *
	 * @since 4.7.4
	 * @since 4.8.0 The filter's default value is `true` rather than `null`.
	 *
	 * @link https://core.trac.wordpress.org/ticket/31071
	 *
	 * @param bool|null $show Whether to show the button, or `null` to decide based
	 *                        on whether any video files exist in the media library.
	 */
	$show_video_playlist = apply_filters( 'media_library_show_video_playlist', true );
	if ( null === $show_video_playlist ) {
		$show_video_playlist = $wpdb->get_var(
			"
			SELECT ID
			FROM $wpdb->posts
			WHERE post_type = 'attachment'
			AND post_mime_type LIKE 'video%'
			LIMIT 1
		"
		);
	}

	/**
	 * Allows overriding the list of months displayed in the media library.
	 *
	 * By default (if this filter does not return an array), a query will be
	 * run to determine the months that have media items.  This query can be
	 * expensive for large media libraries, so it may be desirable for sites to
	 * override this behavior.
	 *
	 * @since 4.7.4
	 *
	 * @link https://core.trac.wordpress.org/ticket/31071
	 *
	 * @param array|null $months An array of objects with `month` and `year`
	 *                           properties, or `null` (or any other non-array value)
	 *                           for default behavior.
	 */
	$months = apply_filters( 'media_library_months_with_files', null );
	if ( ! is_array( $months ) ) {
		$months = $wpdb->get_results(
			$wpdb->prepare(
				"
			SELECT DISTINCT YEAR( post_date ) AS year, MONTH( post_date ) AS month
			FROM $wpdb->posts
			WHERE post_type = %s
			ORDER BY post_date DESC
		",
				'attachment'
			)
		);
	}
	foreach ( $months as $month_year ) {
		$month_year->text = sprintf(
			/* translators: 1: Month, 2: Year. */
			__( '%1$s %2$d' ),
			$wp_locale->get_month( $month_year->month ),
			$month_year->year
		);
	}

	/**
	 * Filters whether the Media Library grid has infinite scrolling. Default `false`.
	 *
	 * @since 5.8.0
	 *
	 * @param bool $infinite Whether the Media Library grid has infinite scrolling.
	 */
	$infinite_scrolling = apply_filters( 'media_library_infinite_scrolling', false );

	$settings = array(
		'tabs'              => $tabs,
		'tabUrl'            => add_query_arg( array( 'chromeless' => true ), admin_url( 'media-upload.php' ) ),
		'mimeTypes'         => wp_list_pluck( get_post_mime_types(), 0 ),
		/** This filter is documented in wp-admin/includes/media.php */
		'captions'          => ! apply_filters( 'disable_captions', '' ),
		'nonce'             => array(
			'sendToEditor' => wp_create_nonce( 'media-send-to-editor' ),
		),
		'post'              => array(
			'id' => 0,
		),
		'defaultProps'      => $props,
		'attachmentCounts'  => array(
			'audio' => ( $show_audio_playlist ) ? 1 : 0,
			'video' => ( $show_video_playlist ) ? 1 : 0,
		),
		'oEmbedProxyUrl'    => rest_url( 'oembed/1.0/proxy' ),
		'embedExts'         => $exts,
		'embedMimes'        => $ext_mimes,
		'contentWidth'      => $content_width,
		'months'            => $months,
		'mediaTrash'        => MEDIA_TRASH ? 1 : 0,
		'infiniteScrolling' => ( $infinite_scrolling ) ? 1 : 0,
	);

	$post = null;
	if ( isset( $args['post'] ) ) {
		$post             = get_post( $args['post'] );
		$settings['post'] = array(
			'id'    => $post->ID,
			'nonce' => wp_create_nonce( 'update-post_' . $post->ID ),
		);

		$thumbnail_support = current_theme_supports( 'post-thumbnails', $post->post_type ) && post_type_supports( $post->post_type, 'thumbnail' );
		if ( ! $thumbnail_support && 'attachment' === $post->post_type && $post->post_mime_type ) {
			if ( wp_attachment_is( 'audio', $post ) ) {
				$thumbnail_support = post_type_supports( 'attachment:audio', 'thumbnail' ) || current_theme_supports( 'post-thumbnails', 'attachment:audio' );
			} elseif ( wp_attachment_is( 'video', $post ) ) {
				$thumbnail_support = post_type_supports( 'attachment:video', 'thumbnail' ) || current_theme_supports( 'post-thumbnails', 'attachment:video' );
			}
		}

		if ( $thumbnail_support ) {
			$featured_image_id                   = get_post_meta( $post->ID, '_thumbnail_id', true );
			$settings['post']['featuredImageId'] = $featured_image_id ? $featured_image_id : -1;
		}
	}

	if ( $post ) {
		$post_type_object = get_post_type_object( $post->post_type );
	} else {
		$post_type_object = get_post_type_object( 'post' );
	}

	$strings = array(
		// Generic.
		'mediaFrameDefaultTitle'      => __( 'Media' ),
		'url'                         => __( 'URL' ),
		'addMedia'                    => __( 'Add media' ),
		'search'                      => __( 'Search' ),
		'select'                      => __( 'Select' ),
		'cancel'                      => __( 'Cancel' ),
		'update'                      => __( 'Update' ),
		'replace'                     => __( 'Replace' ),
		'remove'                      => __( 'Remove' ),
		'back'                        => __( 'Back' ),
		/*
		 * translators: This is a would-be plural string used in the media manager.
		 * If there is not a word you can use in your language to avoid issues with the
		 * lack of plural support here, turn it into "selected: %d" then translate it.
		 */
		'selected'                    => __( '%d selected' ),
		'dragInfo'                    => __( 'Drag and drop to reorder media files.' ),

		// Upload.
		'uploadFilesTitle'            => __( 'Upload files' ),
		'uploadImagesTitle'           => __( 'Upload images' ),

		// Library.
		'mediaLibraryTitle'           => __( 'Media Library' ),
		'insertMediaTitle'            => __( 'Add media' ),
		'createNewGallery'            => __( 'Create a new gallery' ),
		'createNewPlaylist'           => __( 'Create a new playlist' ),
		'createNewVideoPlaylist'      => __( 'Create a new video playlist' ),
		'returnToLibrary'             => __( '&#8592; Go to library' ),
		'allMediaItems'               => __( 'All media items' ),
		'allDates'                    => __( 'All dates' ),
		'noItemsFound'                => __( 'No items found.' ),
		'insertIntoPost'              => $post_type_object->labels->insert_into_item,
		'unattached'                  => _x( 'Unattached', 'media items' ),
		'mine'                        => _x( 'Mine', 'media items' ),
		'trash'                       => _x( 'Trash', 'noun' ),
		'uploadedToThisPost'          => $post_type_object->labels->uploaded_to_this_item,
		'warnDelete'                  => __( "You are about to permanently delete this item from your site.\nThis action cannot be undone.\n 'Cancel' to stop, 'OK' to delete." ),
		'warnBulkDelete'              => __( "You are about to permanently delete these items from your site.\nThis action cannot be undone.\n 'Cancel' to stop, 'OK' to delete." ),
		'warnBulkTrash'               => __( "You are about to trash these items.\n  'Cancel' to stop, 'OK' to delete." ),
		'bulkSelect'                  => __( 'Bulk select' ),
		'trashSelected'               => __( 'Move to Trash' ),
		'restoreSelected'             => __( 'Restore from Trash' ),
		'deletePermanently'           => __( 'Delete permanently' ),
		'errorDeleting'               => __( 'Error in deleting the attachment.' ),
		'apply'                       => __( 'Apply' ),
		'filterByDate'                => __( 'Filter by date' ),
		'filterByType'                => __( 'Filter by type' ),
		'searchLabel'                 => __( 'Search' ),
		'searchMediaLabel'            => __( 'Search media' ),          // Backward compatibility pre-5.3.
		'searchMediaPlaceholder'      => __( 'Search media items...' ), // Placeholder (no ellipsis), backward compatibility pre-5.3.
		/* translators: %d: Number of attachments found in a search. */
		'mediaFound'                  => __( 'Number of media items found: %d' ),
		'noMedia'                     => __( 'No media items found.' ),
		'noMediaTryNewSearch'         => __( 'No media items found. Try a different search.' ),

		// Library Details.
		'attachmentDetails'           => __( 'Attachment details' ),

		// From URL.
		'insertFromUrlTitle'          => __( 'Insert from URL' ),

		// Featured Images.
		'setFeaturedImageTitle'       => $post_type_object->labels->featured_image,
		'setFeaturedImage'            => $post_type_object->labels->set_featured_image,

		// Gallery.
		'createGalleryTitle'          => __( 'Create gallery' ),
		'editGalleryTitle'            => __( 'Edit gallery' ),
		'cancelGalleryTitle'          => __( '&#8592; Cancel gallery' ),
		'insertGallery'               => __( 'Insert gallery' ),
		'updateGallery'               => __( 'Update gallery' ),
		'addToGallery'                => __( 'Add to gallery' ),
		'addToGalleryTitle'           => __( 'Add to gallery' ),
		'reverseOrder'                => __( 'Reverse order' ),

		// Edit Image.
		'imageDetailsTitle'           => __( 'Image details' ),
		'imageReplaceTitle'           => __( 'Replace image' ),
		'imageDetailsCancel'          => __( 'Cancel edit' ),
		'editImage'                   => __( 'Edit image' ),

		// Crop Image.
		'chooseImage'                 => __( 'Choose image' ),
		'selectAndCrop'               => __( 'Select and crop' ),
		'skipCropping'                => __( 'Skip cropping' ),
		'cropImage'                   => __( 'Crop image' ),
		'cropYourImage'               => __( 'Crop your image' ),
		'cropping'                    => __( 'Cropping&hellip;' ),
		/* translators: 1: Suggested width number, 2: Suggested height number. */
		'suggestedDimensions'         => __( 'Suggested image dimensions: %1$s by %2$s pixels.' ),
		'cropError'                   => __( 'There has been an error cropping your image.' ),

		// Edit Audio.
		'audioDetailsTitle'           => __( 'Audio details' ),
		'audioReplaceTitle'           => __( 'Replace audio' ),
		'audioAddSourceTitle'         => __( 'Add audio source' ),
		'audioDetailsCancel'          => __( 'Cancel edit' ),

		// Edit Video.
		'videoDetailsTitle'           => __( 'Video details' ),
		'videoReplaceTitle'           => __( 'Replace video' ),
		'videoAddSourceTitle'         => __( 'Add video source' ),
		'videoDetailsCancel'          => __( 'Cancel edit' ),
		'videoSelectPosterImageTitle' => __( 'Select poster image' ),
		'videoAddTrackTitle'          => __( 'Add subtitles' ),

		// Playlist.
		'playlistDragInfo'            => __( 'Drag and drop to reorder tracks.' ),
		'createPlaylistTitle'         => __( 'Create audio playlist' ),
		'editPlaylistTitle'           => __( 'Edit audio playlist' ),
		'cancelPlaylistTitle'         => __( '&#8592; Cancel audio playlist' ),
		'insertPlaylist'              => __( 'Insert audio playlist' ),
		'updatePlaylist'              => __( 'Update audio playlist' ),
		'addToPlaylist'               => __( 'Add to audio playlist' ),
		'addToPlaylistTitle'          => __( 'Add to Audio Playlist' ),

		// Video Playlist.
		'videoPlaylistDragInfo'       => __( 'Drag and drop to reorder videos.' ),
		'createVideoPlaylistTitle'    => __( 'Create video playlist' ),
		'editVideoPlaylistTitle'      => __( 'Edit video playlist' ),
		'cancelVideoPlaylistTitle'    => __( '&#8592; Cancel video playlist' ),
		'insertVideoPlaylist'         => __( 'Insert video playlist' ),
		'updateVideoPlaylist'         => __( 'Update video playlist' ),
		'addToVideoPlaylist'          => __( 'Add to video playlist' ),
		'addToVideoPlaylistTitle'     => __( 'Add to video Playlist' ),

		// Headings.
		'filterAttachments'           => __( 'Filter media' ),
		'attachmentsList'             => __( 'Media list' ),
	);

	/**
	 * Filters the media view settings.
	 *
	 * @since 3.5.0
	 *
	 * @param array   $settings List of media view settings.
	 * @param WP_Post $post     Post object.
	 */
	$settings = apply_filters( 'media_view_settings', $settings, $post );

	/**
	 * Filters the media view strings.
	 *
	 * @since 3.5.0
	 *
	 * @param string[] $strings Array of media view strings keyed by the name they'll be referenced by in JavaScript.
	 * @param WP_Post  $post    Post object.
	 */
	$strings = apply_filters( 'media_view_strings', $strings, $post );

	$strings['settings'] = $settings;

	// Ensure we enqueue media-editor first, that way media-views
	// is registered internally before we try to localize it. See #24724.
	wp_enqueue_script( 'media-editor' );
	wp_localize_script( 'media-views', '_wpMediaViewsL10n', $strings );

	wp_enqueue_script( 'media-audiovideo' );
	wp_enqueue_style( 'media-views' );
	if ( is_admin() ) {
		wp_enqueue_script( 'mce-view' );
		wp_enqueue_script( 'image-edit' );
	}
	wp_enqueue_style( 'imgareaselect' );
	wp_plupload_default_settings();

	require_once ABSPATH . WPINC . '/media-template.php';
	add_action( 'admin_footer', 'wp_print_media_templates' );
	add_action( 'wp_footer', 'wp_print_media_templates' );
	add_action( 'customize_controls_print_footer_scripts', 'wp_print_media_templates' );

	/**
	 * Fires at the conclusion of wp_enqueue_media().
	 *
	 * @since 3.5.0
	 */
	do_action( 'wp_enqueue_media' );
}

/**
 * Retrieves media attached to the passed post.
 *
 * @since 3.6.0
 *
 * @param string      $type Mime type.
 * @param int|WP_Post $post Optional. Post ID or WP_Post object. Default is global $post.
 * @return WP_Post[] Array of media attached to the given post.
 */
function get_attached_media( $type, $post = 0 ) {
	$post = get_post( $post );

	if ( ! $post ) {
		return array();
	}

	$args = array(
		'post_parent'    => $post->ID,
		'post_type'      => 'attachment',
		'post_mime_type' => $type,
		'posts_per_page' => -1,
		'orderby'        => 'menu_order',
		'order'          => 'ASC',
	);

	/**
	 * Filters arguments used to retrieve media attached to the given post.
	 *
	 * @since 3.6.0
	 *
	 * @param array   $args Post query arguments.
	 * @param string  $type Mime type of the desired media.
	 * @param WP_Post $post Post object.
	 */
	$args = apply_filters( 'get_attached_media_args', $args, $type, $post );

	$children = get_children( $args );

	/**
	 * Filters the list of media attached to the given post.
	 *
	 * @since 3.6.0
	 *
	 * @param WP_Post[] $children Array of media attached to the given post.
	 * @param string    $type     Mime type of the media desired.
	 * @param WP_Post   $post     Post object.
	 */
	return (array) apply_filters( 'get_attached_media', $children, $type, $post );
}

/**
 * Check the content HTML for a audio, video, object, embed, or iframe tags.
 *
 * @since 3.6.0
 *
 * @param string   $content A string of HTML which might contain media elements.
 * @param string[] $types   An array of media types: 'audio', 'video', 'object', 'embed', or 'iframe'.
 * @return string[] Array of found HTML media elements.
 */
function get_media_embedded_in_content( $content, $types = null ) {
	$html = array();

	/**
	 * Filters the embedded media types that are allowed to be returned from the content blob.
	 *
	 * @since 4.2.0
	 *
	 * @param string[] $allowed_media_types An array of allowed media types. Default media types are
	 *                                      'audio', 'video', 'object', 'embed', and 'iframe'.
	 */
	$allowed_media_types = apply_filters( 'media_embedded_in_content_allowed_types', array( 'audio', 'video', 'object', 'embed', 'iframe' ) );

	if ( ! empty( $types ) ) {
		if ( ! is_array( $types ) ) {
			$types = array( $types );
		}

		$allowed_media_types = array_intersect( $allowed_media_types, $types );
	}

	$tags = implode( '|', $allowed_media_types );

	if ( preg_match_all( '#<(?P<tag>' . $tags . ')[^<]*?(?:>[\s\S]*?<\/(?P=tag)>|\s*\/>)#', $content, $matches ) ) {
		foreach ( $matches[0] as $match ) {
			$html[] = $match;
		}
	}

	return $html;
}

/**
 * Retrieves galleries from the passed post's content.
 *
 * @since 3.6.0
 *
 * @param int|WP_Post $post Post ID or object.
 * @param bool        $html Optional. Whether to return HTML or data in the array. Default true.
 * @return array A list of arrays, each containing gallery data and srcs parsed
 *               from the expanded shortcode.
 */
function get_post_galleries( $post, $html = true ) {
	$post = get_post( $post );

	if ( ! $post ) {
		return array();
	}

	if ( ! has_shortcode( $post->post_content, 'gallery' ) && ! has_block( 'gallery', $post->post_content ) ) {
		return array();
	}

	$galleries = array();
	if ( preg_match_all( '/' . get_shortcode_regex() . '/s', $post->post_content, $matches, PREG_SET_ORDER ) ) {
		foreach ( $matches as $shortcode ) {
			if ( 'gallery' === $shortcode[2] ) {
				$srcs = array();

				$shortcode_attrs = shortcode_parse_atts( $shortcode[3] );
				if ( ! is_array( $shortcode_attrs ) ) {
					$shortcode_attrs = array();
				}

				// Specify the post ID of the gallery we're viewing if the shortcode doesn't reference another post already.
				if ( ! isset( $shortcode_attrs['id'] ) ) {
					$shortcode[3] .= ' id="' . (int) $post->ID . '"';
				}

				$gallery = do_shortcode_tag( $shortcode );
				if ( $html ) {
					$galleries[] = $gallery;
				} else {
					preg_match_all( '#src=([\'"])(.+?)\1#is', $gallery, $src, PREG_SET_ORDER );
					if ( ! empty( $src ) ) {
						foreach ( $src as $s ) {
							$srcs[] = $s[2];
						}
					}

					$galleries[] = array_merge(
						$shortcode_attrs,
						array(
							'src' => array_values( array_unique( $srcs ) ),
						)
					);
				}
			}
		}
	}

	if ( has_block( 'gallery', $post->post_content ) ) {
		$post_blocks = parse_blocks( $post->post_content );

		while ( $block = array_shift( $post_blocks ) ) {
			$has_inner_blocks = ! empty( $block['innerBlocks'] );

			// Skip blocks with no blockName and no innerHTML.
			if ( ! $block['blockName'] ) {
				continue;
			}

			// Skip non-Gallery blocks.
			if ( 'core/gallery' !== $block['blockName'] ) {
				// Move inner blocks into the root array before skipping.
				if ( $has_inner_blocks ) {
					array_push( $post_blocks, ...$block['innerBlocks'] );
				}
				continue;
			}

			// New Gallery block format as HTML.
			if ( $has_inner_blocks && $html ) {
				$block_html  = wp_list_pluck( $block['innerBlocks'], 'innerHTML' );
				$galleries[] = '<figure>' . implode( ' ', $block_html ) . '</figure>';
				continue;
			}

			$srcs = array();

			// New Gallery block format as an array.
			if ( $has_inner_blocks ) {
				$attrs = wp_list_pluck( $block['innerBlocks'], 'attrs' );
				$ids   = wp_list_pluck( $attrs, 'id' );

				foreach ( $ids as $id ) {
					$url = wp_get_attachment_url( $id );

					if ( is_string( $url ) && ! in_array( $url, $srcs, true ) ) {
						$srcs[] = $url;
					}
				}

				$galleries[] = array(
					'ids' => implode( ',', $ids ),
					'src' => $srcs,
				);

				continue;
			}

			// Old Gallery block format as HTML.
			if ( $html ) {
				$galleries[] = $block['innerHTML'];
				continue;
			}

			// Old Gallery block format as an array.
			$ids = ! empty( $block['attrs']['ids'] ) ? $block['attrs']['ids'] : array();

			// If present, use the image IDs from the JSON blob as canonical.
			if ( ! empty( $ids ) ) {
				foreach ( $ids as $id ) {
					$url = wp_get_attachment_url( $id );

					if ( is_string( $url ) && ! in_array( $url, $srcs, true ) ) {
						$srcs[] = $url;
					}
				}

				$galleries[] = array(
					'ids' => implode( ',', $ids ),
					'src' => $srcs,
				);

				continue;
			}

			// Otherwise, extract srcs from the innerHTML.
			preg_match_all( '#src=([\'"])(.+?)\1#is', $block['innerHTML'], $found_srcs, PREG_SET_ORDER );

			if ( ! empty( $found_srcs[0] ) ) {
				foreach ( $found_srcs as $src ) {
					if ( isset( $src[2] ) && ! in_array( $src[2], $srcs, true ) ) {
						$srcs[] = $src[2];
					}
				}
			}

			$galleries[] = array( 'src' => $srcs );
		}
	}

	/**
	 * Filters the list of all found galleries in the given post.
	 *
	 * @since 3.6.0
	 *
	 * @param array   $galleries Associative array of all found post galleries.
	 * @param WP_Post $post      Post object.
	 */
	return apply_filters( 'get_post_galleries', $galleries, $post );
}

/**
 * Check a specified post's content for gallery and, if present, return the first
 *
 * @since 3.6.0
 *
 * @param int|WP_Post $post Optional. Post ID or WP_Post object. Default is global $post.
 * @param bool        $html Optional. Whether to return HTML or data. Default is true.
 * @return string|array Gallery data and srcs parsed from the expanded shortcode.
 */
function get_post_gallery( $post = 0, $html = true ) {
	$galleries = get_post_galleries( $post, $html );
	$gallery   = reset( $galleries );

	/**
	 * Filters the first-found post gallery.
	 *
	 * @since 3.6.0
	 *
	 * @param array       $gallery   The first-found post gallery.
	 * @param int|WP_Post $post      Post ID or object.
	 * @param array       $galleries Associative array of all found post galleries.
	 */
	return apply_filters( 'get_post_gallery', $gallery, $post, $galleries );
}

/**
 * Retrieve the image srcs from galleries from a post's content, if present
 *
 * @since 3.6.0
 *
 * @see get_post_galleries()
 *
 * @param int|WP_Post $post Optional. Post ID or WP_Post object. Default is global `$post`.
 * @return array A list of lists, each containing image srcs parsed.
 *               from an expanded shortcode
 */
function get_post_galleries_images( $post = 0 ) {
	$galleries = get_post_galleries( $post, false );
	return wp_list_pluck( $galleries, 'src' );
}

/**
 * Checks a post's content for galleries and return the image srcs for the first found gallery
 *
 * @since 3.6.0
 *
 * @see get_post_gallery()
 *
 * @param int|WP_Post $post Optional. Post ID or WP_Post object. Default is global `$post`.
 * @return string[] A list of a gallery's image srcs in order.
 */
function get_post_gallery_images( $post = 0 ) {
	$gallery = get_post_gallery( $post, false );
	return empty( $gallery['src'] ) ? array() : $gallery['src'];
}

/**
 * Maybe attempts to generate attachment metadata, if missing.
 *
 * @since 3.9.0
 *
 * @param WP_Post $attachment Attachment object.
 */
function wp_maybe_generate_attachment_metadata( $attachment ) {
	if ( empty( $attachment ) || empty( $attachment->ID ) ) {
		return;
	}

	$attachment_id = (int) $attachment->ID;
	$file          = get_attached_file( $attachment_id );
	$meta          = wp_get_attachment_metadata( $attachment_id );

	if ( empty( $meta ) && file_exists( $file ) ) {
		$_meta = get_post_meta( $attachment_id );
		$_lock = 'wp_generating_att_' . $attachment_id;

		if ( ! array_key_exists( '_wp_attachment_metadata', $_meta ) && ! get_transient( $_lock ) ) {
			set_transient( $_lock, $file );
			wp_update_attachment_metadata( $attachment_id, wp_generate_attachment_metadata( $attachment_id, $file ) );
			delete_transient( $_lock );
		}
	}
}

/**
 * Tries to convert an attachment URL into a post ID.
 *
 * @since 4.0.0
 *
 * @global wpdb $wpdb WordPress database abstraction object.
 *
 * @param string $url The URL to resolve.
 * @return int The found post ID, or 0 on failure.
 */
function attachment_url_to_postid( $url ) {
	global $wpdb;

	$dir  = wp_get_upload_dir();
	$path = $url;

	$site_url   = parse_url( $dir['url'] );
	$image_path = parse_url( $path );

	// Force the protocols to match if needed.
	if ( isset( $image_path['scheme'] ) && ( $image_path['scheme'] !== $site_url['scheme'] ) ) {
		$path = str_replace( $image_path['scheme'], $site_url['scheme'], $path );
	}

	if ( 0 === strpos( $path, $dir['baseurl'] . '/' ) ) {
		$path = substr( $path, strlen( $dir['baseurl'] . '/' ) );
	}

	$sql = $wpdb->prepare(
		"SELECT post_id, meta_value FROM $wpdb->postmeta WHERE meta_key = '_wp_attached_file' AND meta_value = %s",
		$path
	);

	$results = $wpdb->get_results( $sql );
	$post_id = null;

	if ( $results ) {
		// Use the first available result, but prefer a case-sensitive match, if exists.
		$post_id = reset( $results )->post_id;

		if ( count( $results ) > 1 ) {
			foreach ( $results as $result ) {
				if ( $path === $result->meta_value ) {
					$post_id = $result->post_id;
					break;
				}
			}
		}
	}

	/**
	 * Filters an attachment ID found by URL.
	 *
	 * @since 4.2.0
	 *
	 * @param int|null $post_id The post_id (if any) found by the function.
	 * @param string   $url     The URL being looked up.
	 */
	return (int) apply_filters( 'attachment_url_to_postid', $post_id, $url );
}

/**
 * Returns the URLs for CSS files used in an iframe-sandbox'd TinyMCE media view.
 *
 * @since 4.0.0
 *
 * @return string[] The relevant CSS file URLs.
 */
function wpview_media_sandbox_styles() {
	$version        = 'ver=' . get_bloginfo( 'version' );
	$mediaelement   = includes_url( "js/mediaelement/mediaelementplayer-legacy.min.css?$version" );
	$wpmediaelement = includes_url( "js/mediaelement/wp-mediaelement.css?$version" );

	return array( $mediaelement, $wpmediaelement );
}

/**
 * Registers the personal data exporter for media.
 *
 * @param array[] $exporters An array of personal data exporters, keyed by their ID.
 * @return array[] Updated array of personal data exporters.
 */
function wp_register_media_personal_data_exporter( $exporters ) {
	$exporters['wordpress-media'] = array(
		'exporter_friendly_name' => __( 'WordPress Media' ),
		'callback'               => 'wp_media_personal_data_exporter',
	);

	return $exporters;
}

/**
 * Finds and exports attachments associated with an email address.
 *
 * @since 4.9.6
 *
 * @param string $email_address The attachment owner email address.
 * @param int    $page          Attachment page.
 * @return array An array of personal data.
 */
function wp_media_personal_data_exporter( $email_address, $page = 1 ) {
	// Limit us to 50 attachments at a time to avoid timing out.
	$number = 50;
	$page   = (int) $page;

	$data_to_export = array();

	$user = get_user_by( 'email', $email_address );
	if ( false === $user ) {
		return array(
			'data' => $data_to_export,
			'done' => true,
		);
	}

	$post_query = new WP_Query(
		array(
			'author'         => $user->ID,
			'posts_per_page' => $number,
			'paged'          => $page,
			'post_type'      => 'attachment',
			'post_status'    => 'any',
			'orderby'        => 'ID',
			'order'          => 'ASC',
		)
	);

	foreach ( (array) $post_query->posts as $post ) {
		$attachment_url = wp_get_attachment_url( $post->ID );

		if ( $attachment_url ) {
			$post_data_to_export = array(
				array(
					'name'  => __( 'URL' ),
					'value' => $attachment_url,
				),
			);

			$data_to_export[] = array(
				'group_id'          => 'media',
				'group_label'       => __( 'Media' ),
				'group_description' => __( 'User&#8217;s media data.' ),
				'item_id'           => "post-{$post->ID}",
				'data'              => $post_data_to_export,
			);
		}
	}

	$done = $post_query->max_num_pages <= $page;

	return array(
		'data' => $data_to_export,
		'done' => $done,
	);
}

/**
 * Add additional default image sub-sizes.
 *
 * These sizes are meant to enhance the way WordPress displays images on the front-end on larger,
 * high-density devices. They make it possible to generate more suitable `srcset` and `sizes` attributes
 * when the users upload large images.
 *
 * The sizes can be changed or removed by themes and plugins but that is not recommended.
 * The size "names" reflect the image dimensions, so changing the sizes would be quite misleading.
 *
 * @since 5.3.0
 * @access private
 */
function _wp_add_additional_image_sizes() {
	// 2x medium_large size.
	add_image_size( '1536x1536', 1536, 1536 );
	// 2x large size.
	add_image_size( '2048x2048', 2048, 2048 );
}

/**
 * Callback to enable showing of the user error when uploading .heic images.
 *
 * @since 5.5.0
 *
 * @param array[] $plupload_settings The settings for Plupload.js.
 * @return array[] Modified settings for Plupload.js.
 */
function wp_show_heic_upload_error( $plupload_settings ) {
	$plupload_settings['heic_upload_error'] = true;
	return $plupload_settings;
}

/**
 * Allows PHP's getimagesize() to be debuggable when necessary.
 *
 * @since 5.7.0
 * @since 5.8.0 Added support for WebP images.
 *
 * @param string $filename   The file path.
 * @param array  $image_info Optional. Extended image information (passed by reference).
 * @return array|false Array of image information or false on failure.
 */
function wp_getimagesize( $filename, array &$image_info = null ) {
	// Don't silence errors when in debug mode, unless running unit tests.
	if ( defined( 'WP_DEBUG' ) && WP_DEBUG
		&& ! defined( 'WP_RUN_CORE_TESTS' )
	) {
		if ( 2 === func_num_args() ) {
			$info = getimagesize( $filename, $image_info );
		} else {
			$info = getimagesize( $filename );
		}
	} else {
		/*
		 * Silencing notice and warning is intentional.
		 *
		 * getimagesize() has a tendency to generate errors, such as
		 * "corrupt JPEG data: 7191 extraneous bytes before marker",
		 * even when it's able to provide image size information.
		 *
		 * See https://core.trac.wordpress.org/ticket/42480
		 */
		if ( 2 === func_num_args() ) {
			// phpcs:ignore WordPress.PHP.NoSilencedErrors
			$info = @getimagesize( $filename, $image_info );
		} else {
			// phpcs:ignore WordPress.PHP.NoSilencedErrors
			$info = @getimagesize( $filename );
		}
	}

	if ( false !== $info ) {
		return $info;
	}

	// For PHP versions that don't support WebP images,
	// extract the image size info from the file headers.
	if ( 'image/webp' === wp_get_image_mime( $filename ) ) {
		$webp_info = wp_get_webp_info( $filename );
		$width     = $webp_info['width'];
		$height    = $webp_info['height'];

		// Mimic the native return format.
		if ( $width && $height ) {
			return array(
				$width,
				$height,
				IMAGETYPE_WEBP,
				sprintf(
					'width="%d" height="%d"',
					$width,
					$height
				),
				'mime' => 'image/webp',
			);
		}
	}

	// The image could not be parsed.
	return false;
}

/**
 * Extracts meta information about a WebP file: width, height, and type.
 *
 * @since 5.8.0
 *
 * @param string $filename Path to a WebP file.
 * @return array {
 *     An array of WebP image information.
 *
 *     @type int|false    $width  Image width on success, false on failure.
 *     @type int|false    $height Image height on success, false on failure.
 *     @type string|false $type   The WebP type: one of 'lossy', 'lossless' or 'animated-alpha'.
 *                                False on failure.
 * }
 */
function wp_get_webp_info( $filename ) {
	$width  = false;
	$height = false;
	$type   = false;

	if ( 'image/webp' !== wp_get_image_mime( $filename ) ) {
		return compact( 'width', 'height', 'type' );
	}

	$magic = file_get_contents( $filename, false, null, 0, 40 );

	if ( false === $magic ) {
		return compact( 'width', 'height', 'type' );
	}

	// Make sure we got enough bytes.
	if ( strlen( $magic ) < 40 ) {
		return compact( 'width', 'height', 'type' );
	}

	// The headers are a little different for each of the three formats.
	// Header values based on WebP docs, see https://developers.google.com/speed/webp/docs/riff_container.
	switch ( substr( $magic, 12, 4 ) ) {
		// Lossy WebP.
		case 'VP8 ':
			$parts  = unpack( 'v2', substr( $magic, 26, 4 ) );
			$width  = (int) ( $parts[1] & 0x3FFF );
			$height = (int) ( $parts[2] & 0x3FFF );
			$type   = 'lossy';
			break;
		// Lossless WebP.
		case 'VP8L':
			$parts  = unpack( 'C4', substr( $magic, 21, 4 ) );
			$width  = (int) ( $parts[1] | ( ( $parts[2] & 0x3F ) << 8 ) ) + 1;
			$height = (int) ( ( ( $parts[2] & 0xC0 ) >> 6 ) | ( $parts[3] << 2 ) | ( ( $parts[4] & 0x03 ) << 10 ) ) + 1;
			$type   = 'lossless';
			break;
		// Animated/alpha WebP.
		case 'VP8X':
			// Pad 24-bit int.
			$width = unpack( 'V', substr( $magic, 24, 3 ) . "\x00" );
			$width = (int) ( $width[1] & 0xFFFFFF ) + 1;
			// Pad 24-bit int.
			$height = unpack( 'V', substr( $magic, 27, 3 ) . "\x00" );
			$height = (int) ( $height[1] & 0xFFFFFF ) + 1;
			$type   = 'animated-alpha';
			break;
	}

	return compact( 'width', 'height', 'type' );
}

/**
 * Gets the default value to use for a `loading` attribute on an element.
 *
 * This function should only be called for a tag and context if lazy-loading is generally enabled.
 *
 * The function usually returns 'lazy', but uses certain heuristics to guess whether the current element is likely to
 * appear above the fold, in which case it returns a boolean `false`, which will lead to the `loading` attribute being
 * omitted on the element. The purpose of this refinement is to avoid lazy-loading elements that are within the initial
 * viewport, which can have a negative performance impact.
 *
 * Under the hood, the function uses {@see wp_increase_content_media_count()} every time it is called for an element
 * within the main content. If the element is the very first content element, the `loading` attribute will be omitted.
 * This default threshold of 1 content element to omit the `loading` attribute for can be customized using the
 * {@see 'wp_omit_loading_attr_threshold'} filter.
 *
 * @since 5.9.0
 *
 * @param string $context Context for the element for which the `loading` attribute value is requested.
 * @return string|bool The default `loading` attribute value. Either 'lazy', 'eager', or a boolean `false`, to indicate
 *                     that the `loading` attribute should be skipped.
 */
function wp_get_loading_attr_default( $context ) {
	// Only elements with 'the_content' or 'the_post_thumbnail' context have special handling.
	if ( 'the_content' !== $context && 'the_post_thumbnail' !== $context ) {
		return 'lazy';
	}

	// Only elements within the main query loop have special handling.
	if ( is_admin() || ! in_the_loop() || ! is_main_query() ) {
		return 'lazy';
	}

	// Increase the counter since this is a main query content element.
	$content_media_count = wp_increase_content_media_count();

	// If the count so far is below the threshold, return `false` so that the `loading` attribute is omitted.
	if ( $content_media_count <= wp_omit_loading_attr_threshold() ) {
		return false;
	}

	// For elements after the threshold, lazy-load them as usual.
	return 'lazy';
}

/**
 * Gets the threshold for how many of the first content media elements to not lazy-load.
 *
 * This function runs the {@see 'wp_omit_loading_attr_threshold'} filter, which uses a default threshold value of 1.
 * The filter is only run once per page load, unless the `$force` parameter is used.
 *
 * @since 5.9.0
 *
 * @param bool $force Optional. If set to true, the filter will be (re-)applied even if it already has been before.
 *                    Default false.
 * @return int The number of content media elements to not lazy-load.
 */
function wp_omit_loading_attr_threshold( $force = false ) {
	static $omit_threshold;

	// This function may be called multiple times. Run the filter only once per page load.
	if ( ! isset( $omit_threshold ) || $force ) {
		/**
		 * Filters the threshold for how many of the first content media elements to not lazy-load.
		 *
		 * For these first content media elements, the `loading` attribute will be omitted. By default, this is the case
		 * for only the very first content media element.
		 *
		 * @since 5.9.0
		 *
		 * @param int $omit_threshold The number of media elements where the `loading` attribute will not be added. Default 1.
		 */
		$omit_threshold = apply_filters( 'wp_omit_loading_attr_threshold', 1 );
	}

	return $omit_threshold;
}

/**
 * Increases an internal content media count variable.
 *
 * @since 5.9.0
 * @access private
 *
 * @param int $amount Optional. Amount to increase by. Default 1.
 * @return int The latest content media count, after the increase.
 */
function wp_increase_content_media_count( $amount = 1 ) {
	static $content_media_count = 0;

	$content_media_count += $amount;

	return $content_media_count;
}<|MERGE_RESOLUTION|>--- conflicted
+++ resolved
@@ -1843,12 +1843,11 @@
 				$filtered_image = wp_img_tag_add_loading_attr( $filtered_image, $context );
 			}
 
-<<<<<<< HEAD
 			// Use alternate mime types when specified and available.
 			if ( $attachment_id > 0 ) {
 				$filtered_image = wp_image_use_alternate_mime_types( $filtered_image, $context, $attachment_id );
 			}
-=======
+
 			/**
 			 * Filters an img tag within the content for a given context.
 			 *
@@ -1859,7 +1858,6 @@
 			 * @param int    $attachment_id  The image attachment ID. May be 0 in case the image is not an attachment.
 			 */
 			$filtered_image = apply_filters( 'wp_content_img_tag', $filtered_image, $context, $attachment_id );
->>>>>>> 546114ec
 
 			if ( $filtered_image !== $match[0] ) {
 				$content = str_replace( $match[0], $filtered_image, $content );
