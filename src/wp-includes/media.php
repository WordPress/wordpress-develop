<?php
/**
 * WordPress API for media display.
 *
 * @package WordPress
 * @subpackage Media
 */

/**
 * Retrieves additional image sizes.
 *
 * @since 4.7.0
 *
 * @global array $_wp_additional_image_sizes
 *
 * @return array Additional images size data.
 */
function wp_get_additional_image_sizes() {
	global $_wp_additional_image_sizes;

	if ( ! $_wp_additional_image_sizes ) {
		$_wp_additional_image_sizes = array();
	}

	return $_wp_additional_image_sizes;
}

/**
 * Scales down the default size of an image.
 *
 * This is so that the image is a better fit for the editor and theme.
 *
 * The `$size` parameter accepts either an array or a string. The supported string
 * values are 'thumb' or 'thumbnail' for the given thumbnail size or defaults at
 * 128 width and 96 height in pixels. Also supported for the string value is
 * 'medium', 'medium_large' and 'full'. The 'full' isn't actually supported, but any value other
 * than the supported will result in the content_width size or 500 if that is
 * not set.
 *
 * Finally, there is a filter named {@see 'editor_max_image_size'}, that will be
 * called on the calculated array for width and height, respectively.
 *
 * @since 2.5.0
 *
 * @global int $content_width
 *
 * @param int          $width   Width of the image in pixels.
 * @param int          $height  Height of the image in pixels.
 * @param string|int[] $size    Optional. Image size. Accepts any registered image size name, or an array
 *                              of width and height values in pixels (in that order). Default 'medium'.
 * @param string       $context Optional. Could be 'display' (like in a theme) or 'edit'
 *                              (like inserting into an editor). Default null.
 * @return int[] {
 *     An array of width and height values.
 *
 *     @type int $0 The maximum width in pixels.
 *     @type int $1 The maximum height in pixels.
 * }
 */
function image_constrain_size_for_editor( $width, $height, $size = 'medium', $context = null ) {
	global $content_width;

	$_wp_additional_image_sizes = wp_get_additional_image_sizes();

	if ( ! $context ) {
		$context = is_admin() ? 'edit' : 'display';
	}

	if ( is_array( $size ) ) {
		$max_width  = $size[0];
		$max_height = $size[1];
	} elseif ( 'thumb' === $size || 'thumbnail' === $size ) {
		$max_width  = (int) get_option( 'thumbnail_size_w' );
		$max_height = (int) get_option( 'thumbnail_size_h' );
		// Last chance thumbnail size defaults.
		if ( ! $max_width && ! $max_height ) {
			$max_width  = 128;
			$max_height = 96;
		}
	} elseif ( 'medium' === $size ) {
		$max_width  = (int) get_option( 'medium_size_w' );
		$max_height = (int) get_option( 'medium_size_h' );

	} elseif ( 'medium_large' === $size ) {
		$max_width  = (int) get_option( 'medium_large_size_w' );
		$max_height = (int) get_option( 'medium_large_size_h' );

		if ( (int) $content_width > 0 ) {
			$max_width = min( (int) $content_width, $max_width );
		}
	} elseif ( 'large' === $size ) {
		/*
		 * We're inserting a large size image into the editor. If it's a really
		 * big image we'll scale it down to fit reasonably within the editor
		 * itself, and within the theme's content width if it's known. The user
		 * can resize it in the editor if they wish.
		 */
		$max_width  = (int) get_option( 'large_size_w' );
		$max_height = (int) get_option( 'large_size_h' );

		if ( (int) $content_width > 0 ) {
			$max_width = min( (int) $content_width, $max_width );
		}
	} elseif ( ! empty( $_wp_additional_image_sizes ) && in_array( $size, array_keys( $_wp_additional_image_sizes ), true ) ) {
		$max_width  = (int) $_wp_additional_image_sizes[ $size ]['width'];
		$max_height = (int) $_wp_additional_image_sizes[ $size ]['height'];
		// Only in admin. Assume that theme authors know what they're doing.
		if ( (int) $content_width > 0 && 'edit' === $context ) {
			$max_width = min( (int) $content_width, $max_width );
		}
	} else { // $size === 'full' has no constraint.
		$max_width  = $width;
		$max_height = $height;
	}

	/**
	 * Filters the maximum image size dimensions for the editor.
	 *
	 * @since 2.5.0
	 *
	 * @param int[]        $max_image_size {
	 *     An array of width and height values.
	 *
	 *     @type int $0 The maximum width in pixels.
	 *     @type int $1 The maximum height in pixels.
	 * }
	 * @param string|int[] $size     Requested image size. Can be any registered image size name, or
	 *                               an array of width and height values in pixels (in that order).
	 * @param string       $context  The context the image is being resized for.
	 *                               Possible values are 'display' (like in a theme)
	 *                               or 'edit' (like inserting into an editor).
	 */
	list( $max_width, $max_height ) = apply_filters( 'editor_max_image_size', array( $max_width, $max_height ), $size, $context );

	return wp_constrain_dimensions( $width, $height, $max_width, $max_height );
}

/**
 * Retrieves width and height attributes using given width and height values.
 *
 * Both attributes are required in the sense that both parameters must have a
 * value, but are optional in that if you set them to false or null, then they
 * will not be added to the returned string.
 *
 * You can set the value using a string, but it will only take numeric values.
 * If you wish to put 'px' after the numbers, then it will be stripped out of
 * the return.
 *
 * @since 2.5.0
 *
 * @param int|string $width  Image width in pixels.
 * @param int|string $height Image height in pixels.
 * @return string HTML attributes for width and, or height.
 */
function image_hwstring( $width, $height ) {
	$out = '';
	if ( $width ) {
		$out .= 'width="' . (int) $width . '" ';
	}
	if ( $height ) {
		$out .= 'height="' . (int) $height . '" ';
	}
	return $out;
}

/**
 * Scales an image to fit a particular size (such as 'thumb' or 'medium').
 *
 * The URL might be the original image, or it might be a resized version. This
 * function won't create a new resized copy, it will just return an already
 * resized one if it exists.
 *
 * A plugin may use the {@see 'image_downsize'} filter to hook into and offer image
 * resizing services for images. The hook must return an array with the same
 * elements that are normally returned from the function.
 *
 * @since 2.5.0
 *
 * @param int          $id   Attachment ID for image.
 * @param string|int[] $size Optional. Image size. Accepts any registered image size name, or an array
 *                           of width and height values in pixels (in that order). Default 'medium'.
 * @return array|false {
 *     Array of image data, or boolean false if no image is available.
 *
 *     @type string $0 Image source URL.
 *     @type int    $1 Image width in pixels.
 *     @type int    $2 Image height in pixels.
 *     @type bool   $3 Whether the image is a resized image.
 * }
 */
function image_downsize( $id, $size = 'medium' ) {
	$is_image = wp_attachment_is_image( $id );

	/**
	 * Filters whether to preempt the output of image_downsize().
	 *
	 * Returning a truthy value from the filter will effectively short-circuit
	 * down-sizing the image, returning that value instead.
	 *
	 * @since 2.5.0
	 *
	 * @param bool|array   $downsize Whether to short-circuit the image downsize.
	 * @param int          $id       Attachment ID for image.
	 * @param string|int[] $size     Requested image size. Can be any registered image size name, or
	 *                               an array of width and height values in pixels (in that order).
	 */
	$out = apply_filters( 'image_downsize', false, $id, $size );

	if ( $out ) {
		return $out;
	}

	$img_url          = wp_get_attachment_url( $id );
	$meta             = wp_get_attachment_metadata( $id );
	$width            = 0;
	$height           = 0;
	$is_intermediate  = false;
	$img_url_basename = wp_basename( $img_url );

	/*
	 * If the file isn't an image, attempt to replace its URL with a rendered image from its meta.
	 * Otherwise, a non-image type could be returned.
	 */
	if ( ! $is_image ) {
		if ( ! empty( $meta['sizes']['full'] ) ) {
			$img_url          = str_replace( $img_url_basename, $meta['sizes']['full']['file'], $img_url );
			$img_url_basename = $meta['sizes']['full']['file'];
			$width            = $meta['sizes']['full']['width'];
			$height           = $meta['sizes']['full']['height'];
		} else {
			return false;
		}
	}

	// Try for a new style intermediate size.
	$intermediate = image_get_intermediate_size( $id, $size );

	if ( $intermediate ) {
		$img_url         = str_replace( $img_url_basename, $intermediate['file'], $img_url );
		$width           = $intermediate['width'];
		$height          = $intermediate['height'];
		$is_intermediate = true;
	} elseif ( 'thumbnail' === $size && ! empty( $meta['thumb'] ) && is_string( $meta['thumb'] ) ) {
		// Fall back to the old thumbnail.
		$imagefile = get_attached_file( $id );
		$thumbfile = str_replace( wp_basename( $imagefile ), wp_basename( $meta['thumb'] ), $imagefile );

		if ( file_exists( $thumbfile ) ) {
			$info = wp_getimagesize( $thumbfile );

			if ( $info ) {
				$img_url         = str_replace( $img_url_basename, wp_basename( $thumbfile ), $img_url );
				$width           = $info[0];
				$height          = $info[1];
				$is_intermediate = true;
			}
		}
	}

	if ( ! $width && ! $height && isset( $meta['width'], $meta['height'] ) ) {
		// Any other type: use the real image.
		$width  = $meta['width'];
		$height = $meta['height'];
	}

	if ( $img_url ) {
		// We have the actual image size, but might need to further constrain it if content_width is narrower.
		list( $width, $height ) = image_constrain_size_for_editor( $width, $height, $size );

		return array( $img_url, $width, $height, $is_intermediate );
	}

	return false;
}

/**
 * Registers a new image size.
 *
 * @since 2.9.0
 *
 * @global array $_wp_additional_image_sizes Associative array of additional image sizes.
 *
 * @param string     $name   Image size identifier.
 * @param int        $width  Optional. Image width in pixels. Default 0.
 * @param int        $height Optional. Image height in pixels. Default 0.
 * @param bool|array $crop   {
 *     Optional. Image cropping behavior. If false, the image will be scaled (default).
 *     If true, image will be cropped to the specified dimensions using center positions.
 *     If an array, the image will be cropped using the array to specify the crop location:
 *
 *     @type string $0 The x crop position. Accepts 'left' 'center', or 'right'.
 *     @type string $1 The y crop position. Accepts 'top', 'center', or 'bottom'.
 * }
 */
function add_image_size( $name, $width = 0, $height = 0, $crop = false ) {
	global $_wp_additional_image_sizes;

	$_wp_additional_image_sizes[ $name ] = array(
		'width'  => absint( $width ),
		'height' => absint( $height ),
		'crop'   => $crop,
	);
}

/**
 * Checks if an image size exists.
 *
 * @since 3.9.0
 *
 * @param string $name The image size to check.
 * @return bool True if the image size exists, false if not.
 */
function has_image_size( $name ) {
	$sizes = wp_get_additional_image_sizes();
	return isset( $sizes[ $name ] );
}

/**
 * Removes a new image size.
 *
 * @since 3.9.0
 *
 * @global array $_wp_additional_image_sizes
 *
 * @param string $name The image size to remove.
 * @return bool True if the image size was successfully removed, false on failure.
 */
function remove_image_size( $name ) {
	global $_wp_additional_image_sizes;

	if ( isset( $_wp_additional_image_sizes[ $name ] ) ) {
		unset( $_wp_additional_image_sizes[ $name ] );
		return true;
	}

	return false;
}

/**
 * Registers an image size for the post thumbnail.
 *
 * @since 2.9.0
 *
 * @see add_image_size() for details on cropping behavior.
 *
 * @param int        $width  Image width in pixels.
 * @param int        $height Image height in pixels.
 * @param bool|array $crop   {
 *     Optional. Image cropping behavior. If false, the image will be scaled (default).
 *     If true, image will be cropped to the specified dimensions using center positions.
 *     If an array, the image will be cropped using the array to specify the crop location:
 *
 *     @type string $0 The x crop position. Accepts 'left' 'center', or 'right'.
 *     @type string $1 The y crop position. Accepts 'top', 'center', or 'bottom'.
 * }
 */
function set_post_thumbnail_size( $width = 0, $height = 0, $crop = false ) {
	add_image_size( 'post-thumbnail', $width, $height, $crop );
}

/**
 * Gets an img tag for an image attachment, scaling it down if requested.
 *
 * The {@see 'get_image_tag_class'} filter allows for changing the class name for the
 * image without having to use regular expressions on the HTML content. The
 * parameters are: what WordPress will use for the class, the Attachment ID,
 * image align value, and the size the image should be.
 *
 * The second filter, {@see 'get_image_tag'}, has the HTML content, which can then be
 * further manipulated by a plugin to change all attribute values and even HTML
 * content.
 *
 * @since 2.5.0
 *
 * @param int          $id    Attachment ID.
 * @param string       $alt   Image description for the alt attribute.
 * @param string       $title Image description for the title attribute.
 * @param string       $align Part of the class name for aligning the image.
 * @param string|int[] $size  Optional. Image size. Accepts any registered image size name, or an array of
 *                            width and height values in pixels (in that order). Default 'medium'.
 * @return string HTML IMG element for given image attachment?
 */
function get_image_tag( $id, $alt, $title, $align, $size = 'medium' ) {

	list( $img_src, $width, $height ) = image_downsize( $id, $size );
	$hwstring                         = image_hwstring( $width, $height );

	$title = $title ? 'title="' . esc_attr( $title ) . '" ' : '';

	$size_class = is_array( $size ) ? implode( 'x', $size ) : $size;
	$class      = 'align' . esc_attr( $align ) . ' size-' . esc_attr( $size_class ) . ' wp-image-' . $id;

	/**
	 * Filters the value of the attachment's image tag class attribute.
	 *
	 * @since 2.6.0
	 *
	 * @param string       $class CSS class name or space-separated list of classes.
	 * @param int          $id    Attachment ID.
	 * @param string       $align Part of the class name for aligning the image.
	 * @param string|int[] $size  Requested image size. Can be any registered image size name, or
	 *                            an array of width and height values in pixels (in that order).
	 */
	$class = apply_filters( 'get_image_tag_class', $class, $id, $align, $size );

	$html = '<img src="' . esc_url( $img_src ) . '" alt="' . esc_attr( $alt ) . '" ' . $title . $hwstring . 'class="' . $class . '" />';

	/**
	 * Filters the HTML content for the image tag.
	 *
	 * @since 2.6.0
	 *
	 * @param string       $html  HTML content for the image.
	 * @param int          $id    Attachment ID.
	 * @param string       $alt   Image description for the alt attribute.
	 * @param string       $title Image description for the title attribute.
	 * @param string       $align Part of the class name for aligning the image.
	 * @param string|int[] $size  Requested image size. Can be any registered image size name, or
	 *                            an array of width and height values in pixels (in that order).
	 */
	return apply_filters( 'get_image_tag', $html, $id, $alt, $title, $align, $size );
}

/**
 * Calculates the new dimensions for a down-sampled image.
 *
 * If either width or height are empty, no constraint is applied on
 * that dimension.
 *
 * @since 2.5.0
 *
 * @param int $current_width  Current width of the image.
 * @param int $current_height Current height of the image.
 * @param int $max_width      Optional. Max width in pixels to constrain to. Default 0.
 * @param int $max_height     Optional. Max height in pixels to constrain to. Default 0.
 * @return int[] {
 *     An array of width and height values.
 *
 *     @type int $0 The width in pixels.
 *     @type int $1 The height in pixels.
 * }
 */
function wp_constrain_dimensions( $current_width, $current_height, $max_width = 0, $max_height = 0 ) {
	if ( ! $max_width && ! $max_height ) {
		return array( $current_width, $current_height );
	}

	$width_ratio  = 1.0;
	$height_ratio = 1.0;
	$did_width    = false;
	$did_height   = false;

	if ( $max_width > 0 && $current_width > 0 && $current_width > $max_width ) {
		$width_ratio = $max_width / $current_width;
		$did_width   = true;
	}

	if ( $max_height > 0 && $current_height > 0 && $current_height > $max_height ) {
		$height_ratio = $max_height / $current_height;
		$did_height   = true;
	}

	// Calculate the larger/smaller ratios.
	$smaller_ratio = min( $width_ratio, $height_ratio );
	$larger_ratio  = max( $width_ratio, $height_ratio );

	if ( (int) round( $current_width * $larger_ratio ) > $max_width || (int) round( $current_height * $larger_ratio ) > $max_height ) {
		// The larger ratio is too big. It would result in an overflow.
		$ratio = $smaller_ratio;
	} else {
		// The larger ratio fits, and is likely to be a more "snug" fit.
		$ratio = $larger_ratio;
	}

	// Very small dimensions may result in 0, 1 should be the minimum.
	$w = max( 1, (int) round( $current_width * $ratio ) );
	$h = max( 1, (int) round( $current_height * $ratio ) );

	/*
	 * Sometimes, due to rounding, we'll end up with a result like this:
	 * 465x700 in a 177x177 box is 117x176... a pixel short.
	 * We also have issues with recursive calls resulting in an ever-changing result.
	 * Constraining to the result of a constraint should yield the original result.
	 * Thus we look for dimensions that are one pixel shy of the max value and bump them up.
	 */

	// Note: $did_width means it is possible $smaller_ratio == $width_ratio.
	if ( $did_width && $w === $max_width - 1 ) {
		$w = $max_width; // Round it up.
	}

	// Note: $did_height means it is possible $smaller_ratio == $height_ratio.
	if ( $did_height && $h === $max_height - 1 ) {
		$h = $max_height; // Round it up.
	}

	/**
	 * Filters dimensions to constrain down-sampled images to.
	 *
	 * @since 4.1.0
	 *
	 * @param int[] $dimensions     {
	 *     An array of width and height values.
	 *
	 *     @type int $0 The width in pixels.
	 *     @type int $1 The height in pixels.
	 * }
	 * @param int   $current_width  The current width of the image.
	 * @param int   $current_height The current height of the image.
	 * @param int   $max_width      The maximum width permitted.
	 * @param int   $max_height     The maximum height permitted.
	 */
	return apply_filters( 'wp_constrain_dimensions', array( $w, $h ), $current_width, $current_height, $max_width, $max_height );
}

/**
 * Retrieves calculated resize dimensions for use in WP_Image_Editor.
 *
 * Calculates dimensions and coordinates for a resized image that fits
 * within a specified width and height.
 *
 * @since 2.5.0
 *
 * @param int        $orig_w Original width in pixels.
 * @param int        $orig_h Original height in pixels.
 * @param int        $dest_w New width in pixels.
 * @param int        $dest_h New height in pixels.
 * @param bool|array $crop   {
 *     Optional. Image cropping behavior. If false, the image will be scaled (default).
 *     If true, image will be cropped to the specified dimensions using center positions.
 *     If an array, the image will be cropped using the array to specify the crop location:
 *
 *     @type string $0 The x crop position. Accepts 'left' 'center', or 'right'.
 *     @type string $1 The y crop position. Accepts 'top', 'center', or 'bottom'.
 * }
 * @return array|false Returned array matches parameters for `imagecopyresampled()`. False on failure.
 */
function image_resize_dimensions( $orig_w, $orig_h, $dest_w, $dest_h, $crop = false ) {

	if ( $orig_w <= 0 || $orig_h <= 0 ) {
		return false;
	}
	// At least one of $dest_w or $dest_h must be specific.
	if ( $dest_w <= 0 && $dest_h <= 0 ) {
		return false;
	}

	/**
	 * Filters whether to preempt calculating the image resize dimensions.
	 *
	 * Returning a non-null value from the filter will effectively short-circuit
	 * image_resize_dimensions(), returning that value instead.
	 *
	 * @since 3.4.0
	 *
	 * @param null|mixed $null   Whether to preempt output of the resize dimensions.
	 * @param int        $orig_w Original width in pixels.
	 * @param int        $orig_h Original height in pixels.
	 * @param int        $dest_w New width in pixels.
	 * @param int        $dest_h New height in pixels.
	 * @param bool|array $crop   Whether to crop image to specified width and height or resize.
	 *                           An array can specify positioning of the crop area. Default false.
	 */
	$output = apply_filters( 'image_resize_dimensions', null, $orig_w, $orig_h, $dest_w, $dest_h, $crop );

	if ( null !== $output ) {
		return $output;
	}

	// Stop if the destination size is larger than the original image dimensions.
	if ( empty( $dest_h ) ) {
		if ( $orig_w < $dest_w ) {
			return false;
		}
	} elseif ( empty( $dest_w ) ) {
		if ( $orig_h < $dest_h ) {
			return false;
		}
	} else {
		if ( $orig_w < $dest_w && $orig_h < $dest_h ) {
			return false;
		}
	}

	if ( $crop ) {
		/*
		 * Crop the largest possible portion of the original image that we can size to $dest_w x $dest_h.
		 * Note that the requested crop dimensions are used as a maximum bounding box for the original image.
		 * If the original image's width or height is less than the requested width or height
		 * only the greater one will be cropped.
		 * For example when the original image is 600x300, and the requested crop dimensions are 400x400,
		 * the resulting image will be 400x300.
		 */
		$aspect_ratio = $orig_w / $orig_h;
		$new_w        = min( $dest_w, $orig_w );
		$new_h        = min( $dest_h, $orig_h );

		if ( ! $new_w ) {
			$new_w = (int) round( $new_h * $aspect_ratio );
		}

		if ( ! $new_h ) {
			$new_h = (int) round( $new_w / $aspect_ratio );
		}

		$size_ratio = max( $new_w / $orig_w, $new_h / $orig_h );

		$crop_w = round( $new_w / $size_ratio );
		$crop_h = round( $new_h / $size_ratio );

		if ( ! is_array( $crop ) || count( $crop ) !== 2 ) {
			$crop = array( 'center', 'center' );
		}

		list( $x, $y ) = $crop;

		if ( 'left' === $x ) {
			$s_x = 0;
		} elseif ( 'right' === $x ) {
			$s_x = $orig_w - $crop_w;
		} else {
			$s_x = floor( ( $orig_w - $crop_w ) / 2 );
		}

		if ( 'top' === $y ) {
			$s_y = 0;
		} elseif ( 'bottom' === $y ) {
			$s_y = $orig_h - $crop_h;
		} else {
			$s_y = floor( ( $orig_h - $crop_h ) / 2 );
		}
	} else {
		// Resize using $dest_w x $dest_h as a maximum bounding box.
		$crop_w = $orig_w;
		$crop_h = $orig_h;

		$s_x = 0;
		$s_y = 0;

		list( $new_w, $new_h ) = wp_constrain_dimensions( $orig_w, $orig_h, $dest_w, $dest_h );
	}

	if ( wp_fuzzy_number_match( $new_w, $orig_w ) && wp_fuzzy_number_match( $new_h, $orig_h ) ) {
		// The new size has virtually the same dimensions as the original image.

		/**
		 * Filters whether to proceed with making an image sub-size with identical dimensions
		 * with the original/source image. Differences of 1px may be due to rounding and are ignored.
		 *
		 * @since 5.3.0
		 *
		 * @param bool $proceed The filtered value.
		 * @param int  $orig_w  Original image width.
		 * @param int  $orig_h  Original image height.
		 */
		$proceed = (bool) apply_filters( 'wp_image_resize_identical_dimensions', false, $orig_w, $orig_h );

		if ( ! $proceed ) {
			return false;
		}
	}

	/*
	 * The return array matches the parameters to imagecopyresampled().
	 * int dst_x, int dst_y, int src_x, int src_y, int dst_w, int dst_h, int src_w, int src_h
	 */
	return array( 0, 0, (int) $s_x, (int) $s_y, (int) $new_w, (int) $new_h, (int) $crop_w, (int) $crop_h );
}

/**
 * Resizes an image to make a thumbnail or intermediate size.
 *
 * The returned array has the file size, the image width, and image height. The
 * {@see 'image_make_intermediate_size'} filter can be used to hook in and change the
 * values of the returned array. The only parameter is the resized file path.
 *
 * @since 2.5.0
 *
 * @param string     $file   File path.
 * @param int        $width  Image width.
 * @param int        $height Image height.
 * @param bool|array $crop   {
 *     Optional. Image cropping behavior. If false, the image will be scaled (default).
 *     If true, image will be cropped to the specified dimensions using center positions.
 *     If an array, the image will be cropped using the array to specify the crop location:
 *
 *     @type string $0 The x crop position. Accepts 'left' 'center', or 'right'.
 *     @type string $1 The y crop position. Accepts 'top', 'center', or 'bottom'.
 * }
 * @return array|false Metadata array on success. False if no image was created.
 */
function image_make_intermediate_size( $file, $width, $height, $crop = false ) {
	if ( $width || $height ) {
		$editor = wp_get_image_editor( $file );

		if ( is_wp_error( $editor ) || is_wp_error( $editor->resize( $width, $height, $crop ) ) ) {
			return false;
		}

		$resized_file = $editor->save();

		if ( ! is_wp_error( $resized_file ) && $resized_file ) {
			unset( $resized_file['path'] );
			return $resized_file;
		}
	}
	return false;
}

/**
 * Helper function to test if aspect ratios for two images match.
 *
 * @since 4.6.0
 *
 * @param int $source_width  Width of the first image in pixels.
 * @param int $source_height Height of the first image in pixels.
 * @param int $target_width  Width of the second image in pixels.
 * @param int $target_height Height of the second image in pixels.
 * @return bool True if aspect ratios match within 1px. False if not.
 */
function wp_image_matches_ratio( $source_width, $source_height, $target_width, $target_height ) {
	/*
	 * To test for varying crops, we constrain the dimensions of the larger image
	 * to the dimensions of the smaller image and see if they match.
	 */
	if ( $source_width > $target_width ) {
		$constrained_size = wp_constrain_dimensions( $source_width, $source_height, $target_width );
		$expected_size    = array( $target_width, $target_height );
	} else {
		$constrained_size = wp_constrain_dimensions( $target_width, $target_height, $source_width );
		$expected_size    = array( $source_width, $source_height );
	}

	// If the image dimensions are within 1px of the expected size, we consider it a match.
	$matched = ( wp_fuzzy_number_match( $constrained_size[0], $expected_size[0] ) && wp_fuzzy_number_match( $constrained_size[1], $expected_size[1] ) );

	return $matched;
}

/**
 * Retrieves the image's intermediate size (resized) path, width, and height.
 *
 * The $size parameter can be an array with the width and height respectively.
 * If the size matches the 'sizes' metadata array for width and height, then it
 * will be used. If there is no direct match, then the nearest image size larger
 * than the specified size will be used. If nothing is found, then the function
 * will break out and return false.
 *
 * The metadata 'sizes' is used for compatible sizes that can be used for the
 * parameter $size value.
 *
 * The url path will be given, when the $size parameter is a string.
 *
 * If you are passing an array for the $size, you should consider using
 * add_image_size() so that a cropped version is generated. It's much more
 * efficient than having to find the closest-sized image and then having the
 * browser scale down the image.
 *
 * @since 2.5.0
 *
 * @param int          $post_id Attachment ID.
 * @param string|int[] $size    Optional. Image size. Accepts any registered image size name, or an array
 *                              of width and height values in pixels (in that order). Default 'thumbnail'.
 * @return array|false {
 *     Array of file relative path, width, and height on success. Additionally includes absolute
 *     path and URL if registered size is passed to `$size` parameter. False on failure.
 *
 *     @type string $file   Filename of image.
 *     @type int    $width  Width of image in pixels.
 *     @type int    $height Height of image in pixels.
 *     @type string $path   Path of image relative to uploads directory.
 *     @type string $url    URL of image.
 * }
 */
function image_get_intermediate_size( $post_id, $size = 'thumbnail' ) {
	$imagedata = wp_get_attachment_metadata( $post_id );

	if ( ! $size || ! is_array( $imagedata ) || empty( $imagedata['sizes'] ) ) {
		return false;
	}

	$data = array();

	// Find the best match when '$size' is an array.
	if ( is_array( $size ) ) {
		$candidates = array();

		if ( ! isset( $imagedata['file'] ) && isset( $imagedata['sizes']['full'] ) ) {
			$imagedata['height'] = $imagedata['sizes']['full']['height'];
			$imagedata['width']  = $imagedata['sizes']['full']['width'];
		}

		foreach ( $imagedata['sizes'] as $_size => $data ) {
			// If there's an exact match to an existing image size, short circuit.
			if ( (int) $data['width'] === (int) $size[0] && (int) $data['height'] === (int) $size[1] ) {
				$candidates[ $data['width'] * $data['height'] ] = $data;
				break;
			}

			// If it's not an exact match, consider larger sizes with the same aspect ratio.
			if ( $data['width'] >= $size[0] && $data['height'] >= $size[1] ) {
				// If '0' is passed to either size, we test ratios against the original file.
				if ( 0 === $size[0] || 0 === $size[1] ) {
					$same_ratio = wp_image_matches_ratio( $data['width'], $data['height'], $imagedata['width'], $imagedata['height'] );
				} else {
					$same_ratio = wp_image_matches_ratio( $data['width'], $data['height'], $size[0], $size[1] );
				}

				if ( $same_ratio ) {
					$candidates[ $data['width'] * $data['height'] ] = $data;
				}
			}
		}

		if ( ! empty( $candidates ) ) {
			// Sort the array by size if we have more than one candidate.
			if ( 1 < count( $candidates ) ) {
				ksort( $candidates );
			}

			$data = array_shift( $candidates );
			/*
			* When the size requested is smaller than the thumbnail dimensions, we
			* fall back to the thumbnail size to maintain backward compatibility with
			* pre 4.6 versions of WordPress.
			*/
		} elseif ( ! empty( $imagedata['sizes']['thumbnail'] ) && $imagedata['sizes']['thumbnail']['width'] >= $size[0] && $imagedata['sizes']['thumbnail']['width'] >= $size[1] ) {
			$data = $imagedata['sizes']['thumbnail'];
		} else {
			return false;
		}

		// Constrain the width and height attributes to the requested values.
		list( $data['width'], $data['height'] ) = image_constrain_size_for_editor( $data['width'], $data['height'], $size );

	} elseif ( ! empty( $imagedata['sizes'][ $size ] ) ) {
		$data = $imagedata['sizes'][ $size ];
	}

	// If we still don't have a match at this point, return false.
	if ( empty( $data ) ) {
		return false;
	}

	// Include the full filesystem path of the intermediate file.
	if ( empty( $data['path'] ) && ! empty( $data['file'] ) && ! empty( $imagedata['file'] ) ) {
		$file_url     = wp_get_attachment_url( $post_id );
		$data['path'] = path_join( dirname( $imagedata['file'] ), $data['file'] );
		$data['url']  = path_join( dirname( $file_url ), $data['file'] );
	}

	/**
	 * Filters the output of image_get_intermediate_size()
	 *
	 * @since 4.4.0
	 *
	 * @see image_get_intermediate_size()
	 *
	 * @param array        $data    Array of file relative path, width, and height on success. May also include
	 *                              file absolute path and URL.
	 * @param int          $post_id The ID of the image attachment.
	 * @param string|int[] $size    Requested image size. Can be any registered image size name, or
	 *                              an array of width and height values in pixels (in that order).
	 */
	return apply_filters( 'image_get_intermediate_size', $data, $post_id, $size );
}

/**
 * Gets the available intermediate image size names.
 *
 * @since 3.0.0
 *
 * @return string[] An array of image size names.
 */
function get_intermediate_image_sizes() {
	$default_sizes    = array( 'thumbnail', 'medium', 'medium_large', 'large' );
	$additional_sizes = wp_get_additional_image_sizes();

	if ( ! empty( $additional_sizes ) ) {
		$default_sizes = array_merge( $default_sizes, array_keys( $additional_sizes ) );
	}

	/**
	 * Filters the list of intermediate image sizes.
	 *
	 * @since 2.5.0
	 *
	 * @param string[] $default_sizes An array of intermediate image size names. Defaults
	 *                                are 'thumbnail', 'medium', 'medium_large', 'large'.
	 */
	return apply_filters( 'intermediate_image_sizes', $default_sizes );
}

/**
 * Returns a normalized list of all currently registered image sub-sizes.
 *
 * @since 5.3.0
 * @uses wp_get_additional_image_sizes()
 * @uses get_intermediate_image_sizes()
 *
 * @return array[] Associative array of arrays of image sub-size information,
 *                 keyed by image size name.
 */
function wp_get_registered_image_subsizes() {
	$additional_sizes = wp_get_additional_image_sizes();
	$all_sizes        = array();

	foreach ( get_intermediate_image_sizes() as $size_name ) {
		$size_data = array(
			'width'  => 0,
			'height' => 0,
			'crop'   => false,
		);

		if ( isset( $additional_sizes[ $size_name ]['width'] ) ) {
			// For sizes added by plugins and themes.
			$size_data['width'] = (int) $additional_sizes[ $size_name ]['width'];
		} else {
			// For default sizes set in options.
			$size_data['width'] = (int) get_option( "{$size_name}_size_w" );
		}

		if ( isset( $additional_sizes[ $size_name ]['height'] ) ) {
			$size_data['height'] = (int) $additional_sizes[ $size_name ]['height'];
		} else {
			$size_data['height'] = (int) get_option( "{$size_name}_size_h" );
		}

		if ( empty( $size_data['width'] ) && empty( $size_data['height'] ) ) {
			// This size isn't set.
			continue;
		}

		if ( isset( $additional_sizes[ $size_name ]['crop'] ) ) {
			$size_data['crop'] = $additional_sizes[ $size_name ]['crop'];
		} else {
			$size_data['crop'] = get_option( "{$size_name}_crop" );
		}

		if ( ! is_array( $size_data['crop'] ) || empty( $size_data['crop'] ) ) {
			$size_data['crop'] = (bool) $size_data['crop'];
		}

		$all_sizes[ $size_name ] = $size_data;
	}

	return $all_sizes;
}

/**
 * Retrieves an image to represent an attachment.
 *
 * @since 2.5.0
 *
 * @param int          $attachment_id Image attachment ID.
 * @param string|int[] $size          Optional. Image size. Accepts any registered image size name, or an array of
 *                                    width and height values in pixels (in that order). Default 'thumbnail'.
 * @param bool         $icon          Optional. Whether the image should fall back to a mime type icon. Default false.
 * @return array|false {
 *     Array of image data, or boolean false if no image is available.
 *
 *     @type string $0 Image source URL.
 *     @type int    $1 Image width in pixels.
 *     @type int    $2 Image height in pixels.
 *     @type bool   $3 Whether the image is a resized image.
 * }
 */
function wp_get_attachment_image_src( $attachment_id, $size = 'thumbnail', $icon = false ) {
	// Get a thumbnail or intermediate image if there is one.
	$image = image_downsize( $attachment_id, $size );
	if ( ! $image ) {
		$src = false;

		if ( $icon ) {
			$src = wp_mime_type_icon( $attachment_id );

			if ( $src ) {
				/** This filter is documented in wp-includes/post.php */
				$icon_dir = apply_filters( 'icon_dir', ABSPATH . WPINC . '/images/media' );

				$src_file               = $icon_dir . '/' . wp_basename( $src );
				list( $width, $height ) = wp_getimagesize( $src_file );
			}
		}

		if ( $src && $width && $height ) {
			$image = array( $src, $width, $height, false );
		}
	}
	/**
	 * Filters the attachment image source result.
	 *
	 * @since 4.3.0
	 *
	 * @param array|false  $image         {
	 *     Array of image data, or boolean false if no image is available.
	 *
	 *     @type string $0 Image source URL.
	 *     @type int    $1 Image width in pixels.
	 *     @type int    $2 Image height in pixels.
	 *     @type bool   $3 Whether the image is a resized image.
	 * }
	 * @param int          $attachment_id Image attachment ID.
	 * @param string|int[] $size          Requested image size. Can be any registered image size name, or
	 *                                    an array of width and height values in pixels (in that order).
	 * @param bool         $icon          Whether the image should be treated as an icon.
	 */
	return apply_filters( 'wp_get_attachment_image_src', $image, $attachment_id, $size, $icon );
}

/**
 * Gets an HTML img element representing an image attachment.
 *
 * While `$size` will accept an array, it is better to register a size with
 * add_image_size() so that a cropped version is generated. It's much more
 * efficient than having to find the closest-sized image and then having the
 * browser scale down the image.
 *
 * @since 2.5.0
 * @since 4.4.0 The `$srcset` and `$sizes` attributes were added.
 * @since 5.5.0 The `$loading` attribute was added.
 * @since 6.1.0 The `$decoding` attribute was added.
 *
 * @param int          $attachment_id Image attachment ID.
 * @param string|int[] $size          Optional. Image size. Accepts any registered image size name, or an array
 *                                    of width and height values in pixels (in that order). Default 'thumbnail'.
 * @param bool         $icon          Optional. Whether the image should be treated as an icon. Default false.
 * @param string|array $attr {
 *     Optional. Attributes for the image markup.
 *
 *     @type string       $src      Image attachment URL.
 *     @type string       $class    CSS class name or space-separated list of classes.
 *                                  Default `attachment-$size_class size-$size_class`,
 *                                  where `$size_class` is the image size being requested.
 *     @type string       $alt      Image description for the alt attribute.
 *     @type string       $srcset   The 'srcset' attribute value.
 *     @type string       $sizes    The 'sizes' attribute value.
 *     @type string|false $loading  The 'loading' attribute value. Passing a value of false
 *                                  will result in the attribute being omitted for the image.
 *                                  Defaults to 'lazy', depending on wp_lazy_loading_enabled().
 *     @type string       $decoding The 'decoding' attribute value. Possible values are
 *                                  'async' (default), 'sync', or 'auto'. Passing false or an empty
 *                                  string will result in the attribute being omitted.
 * }
 * @return string HTML img element or empty string on failure.
 */
function wp_get_attachment_image( $attachment_id, $size = 'thumbnail', $icon = false, $attr = '' ) {
	$html  = '';
	$image = wp_get_attachment_image_src( $attachment_id, $size, $icon );

	if ( $image ) {
		list( $src, $width, $height ) = $image;

		$attachment = get_post( $attachment_id );
		$hwstring   = image_hwstring( $width, $height );
		$size_class = $size;

		if ( is_array( $size_class ) ) {
			$size_class = implode( 'x', $size_class );
		}

		$default_attr = array(
			'src'      => $src,
			'class'    => "attachment-$size_class size-$size_class",
			'alt'      => trim( strip_tags( get_post_meta( $attachment_id, '_wp_attachment_image_alt', true ) ) ),
			'decoding' => 'async',
		);

		/**
		 * Filters the context in which wp_get_attachment_image() is used.
		 *
		 * @since 6.3.0
		 *
		 * @param string $context The context. Default 'wp_get_attachment_image'.
		 */
		$context = apply_filters( 'wp_get_attachment_image_context', 'wp_get_attachment_image' );
		$attr    = wp_parse_args( $attr, $default_attr );

		$loading_attr              = $attr;
		$loading_attr['width']     = $width;
		$loading_attr['height']    = $height;
		$loading_optimization_attr = wp_get_loading_optimization_attributes(
			'img',
			$loading_attr,
			$context
		);

		// Add loading optimization attributes if not available.
		$attr = array_merge( $attr, $loading_optimization_attr );

		// Omit the `decoding` attribute if the value is invalid according to the spec.
		if ( empty( $attr['decoding'] ) || ! in_array( $attr['decoding'], array( 'async', 'sync', 'auto' ), true ) ) {
			unset( $attr['decoding'] );
		}

		/*
		 * If the default value of `lazy` for the `loading` attribute is overridden
		 * to omit the attribute for this image, ensure it is not included.
		 */
		if ( isset( $attr['loading'] ) && ! $attr['loading'] ) {
			unset( $attr['loading'] );
		}

		// If the `fetchpriority` attribute is overridden and set to false or an empty string.
		if ( isset( $attr['fetchpriority'] ) && ! $attr['fetchpriority'] ) {
			unset( $attr['fetchpriority'] );
		}

		// Generate 'srcset' and 'sizes' if not already present.
		if ( empty( $attr['srcset'] ) ) {
			$image_meta = wp_get_attachment_metadata( $attachment_id );

			if ( is_array( $image_meta ) ) {
				$size_array = array( absint( $width ), absint( $height ) );
				$srcset     = wp_calculate_image_srcset( $size_array, $src, $image_meta, $attachment_id );
				$sizes      = wp_calculate_image_sizes( $size_array, $src, $image_meta, $attachment_id );

				if ( $srcset && ( $sizes || ! empty( $attr['sizes'] ) ) ) {
					$attr['srcset'] = $srcset;

					if ( empty( $attr['sizes'] ) ) {
						$attr['sizes'] = $sizes;
					}
				}
			}
		}

		/**
		 * Filters the list of attachment image attributes.
		 *
		 * @since 2.8.0
		 *
		 * @param string[]     $attr       Array of attribute values for the image markup, keyed by attribute name.
		 *                                 See wp_get_attachment_image().
		 * @param WP_Post      $attachment Image attachment post.
		 * @param string|int[] $size       Requested image size. Can be any registered image size name, or
		 *                                 an array of width and height values in pixels (in that order).
		 */
		$attr = apply_filters( 'wp_get_attachment_image_attributes', $attr, $attachment, $size );

		$attr = array_map( 'esc_attr', $attr );
		$html = rtrim( "<img $hwstring" );

		foreach ( $attr as $name => $value ) {
			$html .= " $name=" . '"' . $value . '"';
		}

		$html .= ' />';
	}

	/**
	 * Filters the HTML img element representing an image attachment.
	 *
	 * @since 5.6.0
	 *
	 * @param string       $html          HTML img element or empty string on failure.
	 * @param int          $attachment_id Image attachment ID.
	 * @param string|int[] $size          Requested image size. Can be any registered image size name, or
	 *                                    an array of width and height values in pixels (in that order).
	 * @param bool         $icon          Whether the image should be treated as an icon.
	 * @param string[]     $attr          Array of attribute values for the image markup, keyed by attribute name.
	 *                                    See wp_get_attachment_image().
	 */
	return apply_filters( 'wp_get_attachment_image', $html, $attachment_id, $size, $icon, $attr );
}

/**
 * Gets the URL of an image attachment.
 *
 * @since 4.4.0
 *
 * @param int          $attachment_id Image attachment ID.
 * @param string|int[] $size          Optional. Image size. Accepts any registered image size name, or an array of
 *                                    width and height values in pixels (in that order). Default 'thumbnail'.
 * @param bool         $icon          Optional. Whether the image should be treated as an icon. Default false.
 * @return string|false Attachment URL or false if no image is available. If `$size` does not match
 *                      any registered image size, the original image URL will be returned.
 */
function wp_get_attachment_image_url( $attachment_id, $size = 'thumbnail', $icon = false ) {
	$image = wp_get_attachment_image_src( $attachment_id, $size, $icon );
	return isset( $image[0] ) ? $image[0] : false;
}

/**
 * Gets the attachment path relative to the upload directory.
 *
 * @since 4.4.1
 * @access private
 *
 * @param string $file Attachment file name.
 * @return string Attachment path relative to the upload directory.
 */
function _wp_get_attachment_relative_path( $file ) {
	$dirname = dirname( $file );

	if ( '.' === $dirname ) {
		return '';
	}

	if ( str_contains( $dirname, 'wp-content/uploads' ) ) {
		// Get the directory name relative to the upload directory (back compat for pre-2.7 uploads).
		$dirname = substr( $dirname, strpos( $dirname, 'wp-content/uploads' ) + 18 );
		$dirname = ltrim( $dirname, '/' );
	}

	return $dirname;
}

/**
 * Gets the image size as array from its meta data.
 *
 * Used for responsive images.
 *
 * @since 4.4.0
 * @access private
 *
 * @param string $size_name  Image size. Accepts any registered image size name.
 * @param array  $image_meta The image meta data.
 * @return array|false {
 *     Array of width and height or false if the size isn't present in the meta data.
 *
 *     @type int $0 Image width.
 *     @type int $1 Image height.
 * }
 */
function _wp_get_image_size_from_meta( $size_name, $image_meta ) {
	if ( 'full' === $size_name ) {
		return array(
			absint( $image_meta['width'] ),
			absint( $image_meta['height'] ),
		);
	} elseif ( ! empty( $image_meta['sizes'][ $size_name ] ) ) {
		return array(
			absint( $image_meta['sizes'][ $size_name ]['width'] ),
			absint( $image_meta['sizes'][ $size_name ]['height'] ),
		);
	}

	return false;
}

/**
 * Retrieves the value for an image attachment's 'srcset' attribute.
 *
 * @since 4.4.0
 *
 * @see wp_calculate_image_srcset()
 *
 * @param int          $attachment_id Image attachment ID.
 * @param string|int[] $size          Optional. Image size. Accepts any registered image size name, or an array of
 *                                    width and height values in pixels (in that order). Default 'medium'.
 * @param array        $image_meta    Optional. The image meta data as returned by 'wp_get_attachment_metadata()'.
 *                                    Default null.
 * @return string|false A 'srcset' value string or false.
 */
function wp_get_attachment_image_srcset( $attachment_id, $size = 'medium', $image_meta = null ) {
	$image = wp_get_attachment_image_src( $attachment_id, $size );

	if ( ! $image ) {
		return false;
	}

	if ( ! is_array( $image_meta ) ) {
		$image_meta = wp_get_attachment_metadata( $attachment_id );
	}

	$image_src  = $image[0];
	$size_array = array(
		absint( $image[1] ),
		absint( $image[2] ),
	);

	return wp_calculate_image_srcset( $size_array, $image_src, $image_meta, $attachment_id );
}

/**
 * A helper function to calculate the image sources to include in a 'srcset' attribute.
 *
 * @since 4.4.0
 *
 * @param int[]  $size_array    {
 *     An array of width and height values.
 *
 *     @type int $0 The width in pixels.
 *     @type int $1 The height in pixels.
 * }
 * @param string $image_src     The 'src' of the image.
 * @param array  $image_meta    The image meta data as returned by 'wp_get_attachment_metadata()'.
 * @param int    $attachment_id Optional. The image attachment ID. Default 0.
 * @return string|false The 'srcset' attribute value. False on error or when only one source exists.
 */
function wp_calculate_image_srcset( $size_array, $image_src, $image_meta, $attachment_id = 0 ) {
	/**
	 * Pre-filters the image meta to be able to fix inconsistencies in the stored data.
	 *
	 * @since 4.5.0
	 *
	 * @param array  $image_meta    The image meta data as returned by 'wp_get_attachment_metadata()'.
	 * @param int[]  $size_array    {
	 *     An array of requested width and height values.
	 *
	 *     @type int $0 The width in pixels.
	 *     @type int $1 The height in pixels.
	 * }
	 * @param string $image_src     The 'src' of the image.
	 * @param int    $attachment_id The image attachment ID or 0 if not supplied.
	 */
	$image_meta = apply_filters( 'wp_calculate_image_srcset_meta', $image_meta, $size_array, $image_src, $attachment_id );

	if ( empty( $image_meta['sizes'] ) || ! isset( $image_meta['file'] ) || strlen( $image_meta['file'] ) < 4 ) {
		return false;
	}

	$image_sizes = $image_meta['sizes'];

	// Get the width and height of the image.
	$image_width  = (int) $size_array[0];
	$image_height = (int) $size_array[1];

	// Bail early if error/no width.
	if ( $image_width < 1 ) {
		return false;
	}

	$image_basename = wp_basename( $image_meta['file'] );

	/*
	 * WordPress flattens animated GIFs into one frame when generating intermediate sizes.
	 * To avoid hiding animation in user content, if src is a full size GIF, a srcset attribute is not generated.
	 * If src is an intermediate size GIF, the full size is excluded from srcset to keep a flattened GIF from becoming animated.
	 */
	if ( ! isset( $image_sizes['thumbnail']['mime-type'] ) || 'image/gif' !== $image_sizes['thumbnail']['mime-type'] ) {
		$image_sizes[] = array(
			'width'  => $image_meta['width'],
			'height' => $image_meta['height'],
			'file'   => $image_basename,
		);
	} elseif ( str_contains( $image_src, $image_meta['file'] ) ) {
		return false;
	}

	// Retrieve the uploads sub-directory from the full size image.
	$dirname = _wp_get_attachment_relative_path( $image_meta['file'] );

	if ( $dirname ) {
		$dirname = trailingslashit( $dirname );
	}

	$upload_dir    = wp_get_upload_dir();
	$image_baseurl = trailingslashit( $upload_dir['baseurl'] ) . $dirname;

	/*
	 * If currently on HTTPS, prefer HTTPS URLs when we know they're supported by the domain
	 * (which is to say, when they share the domain name of the current request).
	 */
	if ( is_ssl() && ! str_starts_with( $image_baseurl, 'https' ) && parse_url( $image_baseurl, PHP_URL_HOST ) === $_SERVER['HTTP_HOST'] ) {
		$image_baseurl = set_url_scheme( $image_baseurl, 'https' );
	}

	/*
	 * Images that have been edited in WordPress after being uploaded will
	 * contain a unique hash. Look for that hash and use it later to filter
	 * out images that are leftovers from previous versions.
	 */
	$image_edited = preg_match( '/-e[0-9]{13}/', wp_basename( $image_src ), $image_edit_hash );

	/**
	 * Filters the maximum image width to be included in a 'srcset' attribute.
	 *
	 * @since 4.4.0
	 *
	 * @param int   $max_width  The maximum image width to be included in the 'srcset'. Default '2048'.
	 * @param int[] $size_array {
	 *     An array of requested width and height values.
	 *
	 *     @type int $0 The width in pixels.
	 *     @type int $1 The height in pixels.
	 * }
	 */
	$max_srcset_image_width = apply_filters( 'max_srcset_image_width', 2048, $size_array );

	// Array to hold URL candidates.
	$sources = array();

	/**
	 * To make sure the ID matches our image src, we will check to see if any sizes in our attachment
	 * meta match our $image_src. If no matches are found we don't return a srcset to avoid serving
	 * an incorrect image. See #35045.
	 */
	$src_matched = false;

	/*
	 * Loop through available images. Only use images that are resized
	 * versions of the same edit.
	 */
	foreach ( $image_sizes as $image ) {
		$is_src = false;

		// Check if image meta isn't corrupted.
		if ( ! is_array( $image ) ) {
			continue;
		}

		// If the file name is part of the `src`, we've confirmed a match.
		if ( ! $src_matched && str_contains( $image_src, $dirname . $image['file'] ) ) {
			$src_matched = true;
			$is_src      = true;
		}

		// Filter out images that are from previous edits.
		if ( $image_edited && ! strpos( $image['file'], $image_edit_hash[0] ) ) {
			continue;
		}

		/*
		 * Filters out images that are wider than '$max_srcset_image_width' unless
		 * that file is in the 'src' attribute.
		 */
		if ( $max_srcset_image_width && $image['width'] > $max_srcset_image_width && ! $is_src ) {
			continue;
		}

		// If the image dimensions are within 1px of the expected size, use it.
		if ( wp_image_matches_ratio( $image_width, $image_height, $image['width'], $image['height'] ) ) {
			// Add the URL, descriptor, and value to the sources array to be returned.
			$source = array(
				'url'        => $image_baseurl . $image['file'],
				'descriptor' => 'w',
				'value'      => $image['width'],
			);

			// The 'src' image has to be the first in the 'srcset', because of a bug in iOS8. See #35030.
			if ( $is_src ) {
				$sources = array( $image['width'] => $source ) + $sources;
			} else {
				$sources[ $image['width'] ] = $source;
			}
		}
	}

	/**
	 * Filters an image's 'srcset' sources.
	 *
	 * @since 4.4.0
	 *
	 * @param array  $sources {
	 *     One or more arrays of source data to include in the 'srcset'.
	 *
	 *     @type array $width {
	 *         @type string $url        The URL of an image source.
	 *         @type string $descriptor The descriptor type used in the image candidate string,
	 *                                  either 'w' or 'x'.
	 *         @type int    $value      The source width if paired with a 'w' descriptor, or a
	 *                                  pixel density value if paired with an 'x' descriptor.
	 *     }
	 * }
	 * @param array $size_array     {
	 *     An array of requested width and height values.
	 *
	 *     @type int $0 The width in pixels.
	 *     @type int $1 The height in pixels.
	 * }
	 * @param string $image_src     The 'src' of the image.
	 * @param array  $image_meta    The image meta data as returned by 'wp_get_attachment_metadata()'.
	 * @param int    $attachment_id Image attachment ID or 0.
	 */
	$sources = apply_filters( 'wp_calculate_image_srcset', $sources, $size_array, $image_src, $image_meta, $attachment_id );

	// Only return a 'srcset' value if there is more than one source.
	if ( ! $src_matched || ! is_array( $sources ) || count( $sources ) < 2 ) {
		return false;
	}

	$srcset = '';

	foreach ( $sources as $source ) {
		$srcset .= str_replace( ' ', '%20', $source['url'] ) . ' ' . $source['value'] . $source['descriptor'] . ', ';
	}

	return rtrim( $srcset, ', ' );
}

/**
 * Retrieves the value for an image attachment's 'sizes' attribute.
 *
 * @since 4.4.0
 *
 * @see wp_calculate_image_sizes()
 *
 * @param int          $attachment_id Image attachment ID.
 * @param string|int[] $size          Optional. Image size. Accepts any registered image size name, or an array of
 *                                    width and height values in pixels (in that order). Default 'medium'.
 * @param array        $image_meta    Optional. The image meta data as returned by 'wp_get_attachment_metadata()'.
 *                                    Default null.
 * @return string|false A valid source size value for use in a 'sizes' attribute or false.
 */
function wp_get_attachment_image_sizes( $attachment_id, $size = 'medium', $image_meta = null ) {
	$image = wp_get_attachment_image_src( $attachment_id, $size );

	if ( ! $image ) {
		return false;
	}

	if ( ! is_array( $image_meta ) ) {
		$image_meta = wp_get_attachment_metadata( $attachment_id );
	}

	$image_src  = $image[0];
	$size_array = array(
		absint( $image[1] ),
		absint( $image[2] ),
	);

	return wp_calculate_image_sizes( $size_array, $image_src, $image_meta, $attachment_id );
}

/**
 * Creates a 'sizes' attribute value for an image.
 *
 * @since 4.4.0
 *
 * @param string|int[] $size          Image size. Accepts any registered image size name, or an array of
 *                                    width and height values in pixels (in that order).
 * @param string       $image_src     Optional. The URL to the image file. Default null.
 * @param array        $image_meta    Optional. The image meta data as returned by 'wp_get_attachment_metadata()'.
 *                                    Default null.
 * @param int          $attachment_id Optional. Image attachment ID. Either `$image_meta` or `$attachment_id`
 *                                    is needed when using the image size name as argument for `$size`. Default 0.
 * @return string|false A valid source size value for use in a 'sizes' attribute or false.
 */
function wp_calculate_image_sizes( $size, $image_src = null, $image_meta = null, $attachment_id = 0 ) {
	$width = 0;

	if ( is_array( $size ) ) {
		$width = absint( $size[0] );
	} elseif ( is_string( $size ) ) {
		if ( ! $image_meta && $attachment_id ) {
			$image_meta = wp_get_attachment_metadata( $attachment_id );
		}

		if ( is_array( $image_meta ) ) {
			$size_array = _wp_get_image_size_from_meta( $size, $image_meta );
			if ( $size_array ) {
				$width = absint( $size_array[0] );
			}
		}
	}

	if ( ! $width ) {
		return false;
	}

	// Setup the default 'sizes' attribute.
	$sizes = sprintf( '(max-width: %1$dpx) 100vw, %1$dpx', $width );

	/**
	 * Filters the output of 'wp_calculate_image_sizes()'.
	 *
	 * @since 4.4.0
	 *
	 * @param string       $sizes         A source size value for use in a 'sizes' attribute.
	 * @param string|int[] $size          Requested image size. Can be any registered image size name, or
	 *                                    an array of width and height values in pixels (in that order).
	 * @param string|null  $image_src     The URL to the image file or null.
	 * @param array|null   $image_meta    The image meta data as returned by wp_get_attachment_metadata() or null.
	 * @param int          $attachment_id Image attachment ID of the original image or 0.
	 */
	return apply_filters( 'wp_calculate_image_sizes', $sizes, $size, $image_src, $image_meta, $attachment_id );
}

/**
 * Determines if the image meta data is for the image source file.
 *
 * The image meta data is retrieved by attachment post ID. In some cases the post IDs may change.
 * For example when the website is exported and imported at another website. Then the
 * attachment post IDs that are in post_content for the exported website may not match
 * the same attachments at the new website.
 *
 * @since 5.5.0
 *
 * @param string $image_location The full path or URI to the image file.
 * @param array  $image_meta     The attachment meta data as returned by 'wp_get_attachment_metadata()'.
 * @param int    $attachment_id  Optional. The image attachment ID. Default 0.
 * @return bool Whether the image meta is for this image file.
 */
function wp_image_file_matches_image_meta( $image_location, $image_meta, $attachment_id = 0 ) {
	$match = false;

	// Ensure the $image_meta is valid.
	if ( isset( $image_meta['file'] ) && strlen( $image_meta['file'] ) > 4 ) {
		// Remove query args in image URI.
		list( $image_location ) = explode( '?', $image_location );

		// Check if the relative image path from the image meta is at the end of $image_location.
		if ( strrpos( $image_location, $image_meta['file'] ) === strlen( $image_location ) - strlen( $image_meta['file'] ) ) {
			$match = true;
		} else {
			// Retrieve the uploads sub-directory from the full size image.
			$dirname = _wp_get_attachment_relative_path( $image_meta['file'] );

			if ( $dirname ) {
				$dirname = trailingslashit( $dirname );
			}

			if ( ! empty( $image_meta['original_image'] ) ) {
				$relative_path = $dirname . $image_meta['original_image'];

				if ( strrpos( $image_location, $relative_path ) === strlen( $image_location ) - strlen( $relative_path ) ) {
					$match = true;
				}
			}

			if ( ! $match && ! empty( $image_meta['sizes'] ) ) {
				foreach ( $image_meta['sizes'] as $image_size_data ) {
					$relative_path = $dirname . $image_size_data['file'];

					if ( strrpos( $image_location, $relative_path ) === strlen( $image_location ) - strlen( $relative_path ) ) {
						$match = true;
						break;
					}
				}
			}
		}
	}

	/**
	 * Filters whether an image path or URI matches image meta.
	 *
	 * @since 5.5.0
	 *
	 * @param bool   $match          Whether the image relative path from the image meta
	 *                               matches the end of the URI or path to the image file.
	 * @param string $image_location Full path or URI to the tested image file.
	 * @param array  $image_meta     The image meta data as returned by 'wp_get_attachment_metadata()'.
	 * @param int    $attachment_id  The image attachment ID or 0 if not supplied.
	 */
	return apply_filters( 'wp_image_file_matches_image_meta', $match, $image_location, $image_meta, $attachment_id );
}

/**
 * Determines an image's width and height dimensions based on the source file.
 *
 * @since 5.5.0
 *
 * @param string $image_src     The image source file.
 * @param array  $image_meta    The image meta data as returned by 'wp_get_attachment_metadata()'.
 * @param int    $attachment_id Optional. The image attachment ID. Default 0.
 * @return array|false Array with first element being the width and second element being the height,
 *                     or false if dimensions cannot be determined.
 */
function wp_image_src_get_dimensions( $image_src, $image_meta, $attachment_id = 0 ) {
	$dimensions = false;

	// Is it a full size image?
	if (
		isset( $image_meta['file'] ) &&
		str_contains( $image_src, wp_basename( $image_meta['file'] ) )
	) {
		$dimensions = array(
			(int) $image_meta['width'],
			(int) $image_meta['height'],
		);
	}

	if ( ! $dimensions && ! empty( $image_meta['sizes'] ) ) {
		$src_filename = wp_basename( $image_src );

		foreach ( $image_meta['sizes'] as $image_size_data ) {
			if ( $src_filename === $image_size_data['file'] ) {
				$dimensions = array(
					(int) $image_size_data['width'],
					(int) $image_size_data['height'],
				);

				break;
			}
		}
	}

	/**
	 * Filters the 'wp_image_src_get_dimensions' value.
	 *
	 * @since 5.7.0
	 *
	 * @param array|false $dimensions    Array with first element being the width
	 *                                   and second element being the height, or
	 *                                   false if dimensions could not be determined.
	 * @param string      $image_src     The image source file.
	 * @param array       $image_meta    The image meta data as returned by
	 *                                   'wp_get_attachment_metadata()'.
	 * @param int         $attachment_id The image attachment ID. Default 0.
	 */
	return apply_filters( 'wp_image_src_get_dimensions', $dimensions, $image_src, $image_meta, $attachment_id );
}

/**
 * Adds 'srcset' and 'sizes' attributes to an existing 'img' element.
 *
 * @since 4.4.0
 *
 * @see wp_calculate_image_srcset()
 * @see wp_calculate_image_sizes()
 *
 * @param string $image         An HTML 'img' element to be filtered.
 * @param array  $image_meta    The image meta data as returned by 'wp_get_attachment_metadata()'.
 * @param int    $attachment_id Image attachment ID.
 * @return string Converted 'img' element with 'srcset' and 'sizes' attributes added.
 */
function wp_image_add_srcset_and_sizes( $image, $image_meta, $attachment_id ) {
	// Ensure the image meta exists.
	if ( empty( $image_meta['sizes'] ) ) {
		return $image;
	}

	$image_src         = preg_match( '/src="([^"]+)"/', $image, $match_src ) ? $match_src[1] : '';
	list( $image_src ) = explode( '?', $image_src );

	// Return early if we couldn't get the image source.
	if ( ! $image_src ) {
		return $image;
	}

	// Bail early if an image has been inserted and later edited.
	if ( preg_match( '/-e[0-9]{13}/', $image_meta['file'], $img_edit_hash )
		&& ! str_contains( wp_basename( $image_src ), $img_edit_hash[0] )
	) {
		return $image;
	}

	$width  = preg_match( '/ width="([0-9]+)"/', $image, $match_width ) ? (int) $match_width[1] : 0;
	$height = preg_match( '/ height="([0-9]+)"/', $image, $match_height ) ? (int) $match_height[1] : 0;

	if ( $width && $height ) {
		$size_array = array( $width, $height );
	} else {
		$size_array = wp_image_src_get_dimensions( $image_src, $image_meta, $attachment_id );
		if ( ! $size_array ) {
			return $image;
		}
	}

	$srcset = wp_calculate_image_srcset( $size_array, $image_src, $image_meta, $attachment_id );

	if ( $srcset ) {
		// Check if there is already a 'sizes' attribute.
		$sizes = strpos( $image, ' sizes=' );

		if ( ! $sizes ) {
			$sizes = wp_calculate_image_sizes( $size_array, $image_src, $image_meta, $attachment_id );
		}
	}

	if ( $srcset && $sizes ) {
		// Format the 'srcset' and 'sizes' string and escape attributes.
		$attr = sprintf( ' srcset="%s"', esc_attr( $srcset ) );

		if ( is_string( $sizes ) ) {
			$attr .= sprintf( ' sizes="%s"', esc_attr( $sizes ) );
		}

		// Add the srcset and sizes attributes to the image markup.
		return preg_replace( '/<img ([^>]+?)[\/ ]*>/', '<img $1' . $attr . ' />', $image );
	}

	return $image;
}

/**
 * Determines whether to add the `loading` attribute to the specified tag in the specified context.
 *
 * @since 5.5.0
 * @since 5.7.0 Now returns `true` by default for `iframe` tags.
 *
 * @param string $tag_name The tag name.
 * @param string $context  Additional context, like the current filter name
 *                         or the function name from where this was called.
 * @return bool Whether to add the attribute.
 */
function wp_lazy_loading_enabled( $tag_name, $context ) {
	/*
	 * By default add to all 'img' and 'iframe' tags.
	 * See https://html.spec.whatwg.org/multipage/embedded-content.html#attr-img-loading
	 * See https://html.spec.whatwg.org/multipage/iframe-embed-object.html#attr-iframe-loading
	 */
	$default = ( 'img' === $tag_name || 'iframe' === $tag_name );

	/**
	 * Filters whether to add the `loading` attribute to the specified tag in the specified context.
	 *
	 * @since 5.5.0
	 *
	 * @param bool   $default  Default value.
	 * @param string $tag_name The tag name.
	 * @param string $context  Additional context, like the current filter name
	 *                         or the function name from where this was called.
	 */
	return (bool) apply_filters( 'wp_lazy_loading_enabled', $default, $tag_name, $context );
}

/**
 * Filters specific tags in post content and modifies their markup.
 *
 * Modifies HTML tags in post content to include new browser and HTML technologies
 * that may not have existed at the time of post creation. These modifications currently
 * include adding `srcset`, `sizes`, and `loading` attributes to `img` HTML tags, as well
 * as adding `loading` attributes to `iframe` HTML tags.
 * Future similar optimizations should be added/expected here.
 *
 * @since 5.5.0
 * @since 5.7.0 Now supports adding `loading` attributes to `iframe` tags.
 *
 * @see wp_img_tag_add_width_and_height_attr()
 * @see wp_img_tag_add_srcset_and_sizes_attr()
 * @see wp_img_tag_add_loading_optimization_attrs()
 * @see wp_iframe_tag_add_loading_attr()
 *
 * @param string $content The HTML content to be filtered.
 * @param string $context Optional. Additional context to pass to the filters.
 *                        Defaults to `current_filter()` when not set.
 * @return string Converted content with images modified.
 */
function wp_filter_content_tags( $content, $context = null ) {
	if ( null === $context ) {
		$context = current_filter();
	}

	$add_iframe_loading_attr = wp_lazy_loading_enabled( 'iframe', $context );

	if ( ! preg_match_all( '/<(img|iframe)\s[^>]+>/', $content, $matches, PREG_SET_ORDER ) ) {
		return $content;
	}

	// List of the unique `img` tags found in $content.
	$images = array();

	// List of the unique `iframe` tags found in $content.
	$iframes = array();

	foreach ( $matches as $match ) {
		list( $tag, $tag_name ) = $match;

		switch ( $tag_name ) {
			case 'img':
				if ( preg_match( '/wp-image-([0-9]+)/i', $tag, $class_id ) ) {
					$attachment_id = absint( $class_id[1] );

					if ( $attachment_id ) {
						/*
						 * If exactly the same image tag is used more than once, overwrite it.
						 * All identical tags will be replaced later with 'str_replace()'.
						 */
						$images[ $tag ] = $attachment_id;
						break;
					}
				}
				$images[ $tag ] = 0;
				break;
			case 'iframe':
				$iframes[ $tag ] = 0;
				break;
		}
	}

	// Reduce the array to unique attachment IDs.
	$attachment_ids = array_unique( array_filter( array_values( $images ) ) );

	if ( count( $attachment_ids ) > 1 ) {
		/*
		 * Warm the object cache with post and meta information for all found
		 * images to avoid making individual database calls.
		 */
		_prime_post_caches( $attachment_ids, false, true );
	}

	// Iterate through the matches in order of occurrence as it is relevant for whether or not to lazy-load.
	foreach ( $matches as $match ) {
		// Filter an image match.
		if ( isset( $images[ $match[0] ] ) ) {
			$filtered_image = $match[0];
			$attachment_id  = $images[ $match[0] ];

			// Add 'width' and 'height' attributes if applicable.
			if ( $attachment_id > 0 && ! str_contains( $filtered_image, ' width=' ) && ! str_contains( $filtered_image, ' height=' ) ) {
				$filtered_image = wp_img_tag_add_width_and_height_attr( $filtered_image, $context, $attachment_id );
			}

			// Add 'srcset' and 'sizes' attributes if applicable.
			if ( $attachment_id > 0 && ! str_contains( $filtered_image, ' srcset=' ) ) {
				$filtered_image = wp_img_tag_add_srcset_and_sizes_attr( $filtered_image, $context, $attachment_id );
			}

			// Add loading optimization attributes if applicable.
			$filtered_image = wp_img_tag_add_loading_optimization_attrs( $filtered_image, $context );

			// Add 'decoding=async' attribute unless a 'decoding' attribute is already present.
			if ( ! str_contains( $filtered_image, ' decoding=' ) ) {
				$filtered_image = wp_img_tag_add_decoding_attr( $filtered_image, $context );
			}

			/**
			 * Filters an img tag within the content for a given context.
			 *
			 * @since 6.0.0
			 *
			 * @param string $filtered_image Full img tag with attributes that will replace the source img tag.
			 * @param string $context        Additional context, like the current filter name or the function name from where this was called.
			 * @param int    $attachment_id  The image attachment ID. May be 0 in case the image is not an attachment.
			 */
			$filtered_image = apply_filters( 'wp_content_img_tag', $filtered_image, $context, $attachment_id );

			if ( $filtered_image !== $match[0] ) {
				$content = str_replace( $match[0], $filtered_image, $content );
			}

			/*
			 * Unset image lookup to not run the same logic again unnecessarily if the same image tag is used more than
			 * once in the same blob of content.
			 */
			unset( $images[ $match[0] ] );
		}

		// Filter an iframe match.
		if ( isset( $iframes[ $match[0] ] ) ) {
			$filtered_iframe = $match[0];

			// Add 'loading' attribute if applicable.
			if ( $add_iframe_loading_attr && ! str_contains( $filtered_iframe, ' loading=' ) ) {
				$filtered_iframe = wp_iframe_tag_add_loading_attr( $filtered_iframe, $context );
			}

			if ( $filtered_iframe !== $match[0] ) {
				$content = str_replace( $match[0], $filtered_iframe, $content );
			}

			/*
			 * Unset iframe lookup to not run the same logic again unnecessarily if the same iframe tag is used more
			 * than once in the same blob of content.
			 */
			unset( $iframes[ $match[0] ] );
		}
	}

	return $content;
}

/**
 * Adds optimization attributes to an `img` HTML tag.
 *
 * @since 6.3.0
 *
 * @param string $image   The HTML `img` tag where the attribute should be added.
 * @param string $context Additional context to pass to the filters.
 * @return string Converted `img` tag with optimization attributes added.
 */
function wp_img_tag_add_loading_optimization_attrs( $image, $context ) {
	$width             = preg_match( '/ width=["\']([0-9]+)["\']/', $image, $match_width ) ? (int) $match_width[1] : null;
	$height            = preg_match( '/ height=["\']([0-9]+)["\']/', $image, $match_height ) ? (int) $match_height[1] : null;
	$loading_val       = preg_match( '/ loading=["\']([A-Za-z]+)["\']/', $image, $match_loading ) ? $match_loading[1] : null;
	$fetchpriority_val = preg_match( '/ fetchpriority=["\']([A-Za-z]+)["\']/', $image, $match_fetchpriority ) ? $match_fetchpriority[1] : null;

	/*
	 * Get loading optimization attributes to use.
	 * This must occur before the conditional check below so that even images
	 * that are ineligible for being lazy-loaded are considered.
	 */
	$optimization_attrs = wp_get_loading_optimization_attributes(
		'img',
		array(
			'width'         => $width,
			'height'        => $height,
			'loading'       => $loading_val,
			'fetchpriority' => $fetchpriority_val,
		),
		$context
	);

	// Images should have source and dimension attributes for the loading optimization attributes to be added.
	if ( ! str_contains( $image, ' src="' ) || ! str_contains( $image, ' width="' ) || ! str_contains( $image, ' height="' ) ) {
		return $image;
	}

	// Retained for backward compatibility.
	$loading_attrs_enabled = wp_lazy_loading_enabled( 'img', $context );

	if ( empty( $loading_val ) && $loading_attrs_enabled ) {
		/**
		 * Filters the `loading` attribute value to add to an image. Default `lazy`.
		 *
		 * Returning `false` or an empty string will not add the attribute.
		 * Returning `true` will add the default value.
		 *
		 * @since 5.5.0
		 *
		 * @param string|bool $value   The `loading` attribute value. Returning a falsey value will result in
		 *                             the attribute being omitted for the image.
		 * @param string      $image   The HTML `img` tag to be filtered.
		 * @param string      $context Additional context about how the function was called or where the img tag is.
		 */
		$filtered_loading_attr = apply_filters(
			'wp_img_tag_add_loading_attr',
			isset( $optimization_attrs['loading'] ) ? $optimization_attrs['loading'] : false,
			$image,
			$context
		);

		// Validate the values after filtering.
		if ( isset( $optimization_attrs['loading'] ) && ! $filtered_loading_attr ) {
			// Unset `loading` attributes if `$filtered_loading_attr` is set to `false`.
			unset( $optimization_attrs['loading'] );
		} elseif ( in_array( $filtered_loading_attr, array( 'lazy', 'eager' ), true ) ) {
			/*
			 * If the filter changed the loading attribute to "lazy" when a fetchpriority attribute
			 * with value "high" is already present, trigger a warning since those two attribute
			 * values should be mutually exclusive.
			 *
			 * The same warning is present in `wp_get_loading_optimization_attributes()`, and here it
			 * is only intended for the specific scenario where the above filtered caused the problem.
			 */
			if ( isset( $optimization_attrs['fetchpriority'] ) && 'high' === $optimization_attrs['fetchpriority'] &&
				( isset( $optimization_attrs['loading'] ) ? $optimization_attrs['loading'] : false ) !== $filtered_loading_attr &&
				'lazy' === $filtered_loading_attr
			) {
				_doing_it_wrong(
					__FUNCTION__,
					__( 'An image should not be lazy-loaded and marked as high priority at the same time.' ),
					'6.3.0'
				);
			}

			// The filtered value will still be respected.
			$optimization_attrs['loading'] = $filtered_loading_attr;
		}

		if ( ! empty( $optimization_attrs['loading'] ) ) {
			$image = str_replace( '<img', '<img loading="' . esc_attr( $optimization_attrs['loading'] ) . '"', $image );
		}
	}

	if ( empty( $fetchpriority_val ) && ! empty( $optimization_attrs['fetchpriority'] ) ) {
		$image = str_replace( '<img', '<img fetchpriority="' . esc_attr( $optimization_attrs['fetchpriority'] ) . '"', $image );
	}

	return $image;
}

/**
 * Adds `decoding` attribute to an `img` HTML tag.
 *
 * The `decoding` attribute allows developers to indicate whether the
 * browser can decode the image off the main thread (`async`), on the
 * main thread (`sync`) or as determined by the browser (`auto`).
 *
 * By default WordPress adds `decoding="async"` to images but developers
 * can use the {@see 'wp_img_tag_add_decoding_attr'} filter to modify this
 * to remove the attribute or set it to another accepted value.
 *
 * @since 6.1.0
 *
 * @param string $image   The HTML `img` tag where the attribute should be added.
 * @param string $context Additional context to pass to the filters.
 *
 * @return string Converted `img` tag with `decoding` attribute added.
 */
function wp_img_tag_add_decoding_attr( $image, $context ) {
	/*
	 * Only apply the decoding attribute to images that have a src attribute that
	 * starts with a double quote, ensuring escaped JSON is also excluded.
	 */
	if ( ! str_contains( $image, ' src="' ) ) {
		return $image;
	}

	/**
	 * Filters the `decoding` attribute value to add to an image. Default `async`.
	 *
	 * Returning a falsey value will omit the attribute.
	 *
	 * @since 6.1.0
	 *
	 * @param string|false|null $value   The `decoding` attribute value. Returning a falsey value
	 *                                   will result in the attribute being omitted for the image.
	 *                                   Otherwise, it may be: 'async' (default), 'sync', or 'auto'.
	 * @param string            $image   The HTML `img` tag to be filtered.
	 * @param string            $context Additional context about how the function was called
	 *                                   or where the img tag is.
	 */
	$value = apply_filters( 'wp_img_tag_add_decoding_attr', 'async', $image, $context );

	if ( in_array( $value, array( 'async', 'sync', 'auto' ), true ) ) {
		$image = str_replace( '<img ', '<img decoding="' . esc_attr( $value ) . '" ', $image );
	}

	return $image;
}

/**
 * Adds `width` and `height` attributes to an `img` HTML tag.
 *
 * @since 5.5.0
 *
 * @param string $image         The HTML `img` tag where the attribute should be added.
 * @param string $context       Additional context to pass to the filters.
 * @param int    $attachment_id Image attachment ID.
 * @return string Converted 'img' element with 'width' and 'height' attributes added.
 */
function wp_img_tag_add_width_and_height_attr( $image, $context, $attachment_id ) {
	$image_src         = preg_match( '/src="([^"]+)"/', $image, $match_src ) ? $match_src[1] : '';
	list( $image_src ) = explode( '?', $image_src );

	// Return early if we couldn't get the image source.
	if ( ! $image_src ) {
		return $image;
	}

	/**
	 * Filters whether to add the missing `width` and `height` HTML attributes to the img tag. Default `true`.
	 *
	 * Returning anything else than `true` will not add the attributes.
	 *
	 * @since 5.5.0
	 *
	 * @param bool   $value         The filtered value, defaults to `true`.
	 * @param string $image         The HTML `img` tag where the attribute should be added.
	 * @param string $context       Additional context about how the function was called or where the img tag is.
	 * @param int    $attachment_id The image attachment ID.
	 */
	$add = apply_filters( 'wp_img_tag_add_width_and_height_attr', true, $image, $context, $attachment_id );

	if ( true === $add ) {
		$image_meta = wp_get_attachment_metadata( $attachment_id );
		$size_array = wp_image_src_get_dimensions( $image_src, $image_meta, $attachment_id );

		if ( $size_array ) {
			$hw = trim( image_hwstring( $size_array[0], $size_array[1] ) );
			return str_replace( '<img', "<img {$hw}", $image );
		}
	}

	return $image;
}

/**
 * Adds `srcset` and `sizes` attributes to an existing `img` HTML tag.
 *
 * @since 5.5.0
 *
 * @param string $image         The HTML `img` tag where the attribute should be added.
 * @param string $context       Additional context to pass to the filters.
 * @param int    $attachment_id Image attachment ID.
 * @return string Converted 'img' element with 'loading' attribute added.
 */
function wp_img_tag_add_srcset_and_sizes_attr( $image, $context, $attachment_id ) {
	/**
	 * Filters whether to add the `srcset` and `sizes` HTML attributes to the img tag. Default `true`.
	 *
	 * Returning anything else than `true` will not add the attributes.
	 *
	 * @since 5.5.0
	 *
	 * @param bool   $value         The filtered value, defaults to `true`.
	 * @param string $image         The HTML `img` tag where the attribute should be added.
	 * @param string $context       Additional context about how the function was called or where the img tag is.
	 * @param int    $attachment_id The image attachment ID.
	 */
	$add = apply_filters( 'wp_img_tag_add_srcset_and_sizes_attr', true, $image, $context, $attachment_id );

	if ( true === $add ) {
		$image_meta = wp_get_attachment_metadata( $attachment_id );
		return wp_image_add_srcset_and_sizes( $image, $image_meta, $attachment_id );
	}

	return $image;
}

/**
 * Adds `loading` attribute to an `iframe` HTML tag.
 *
 * @since 5.7.0
 *
 * @param string $iframe  The HTML `iframe` tag where the attribute should be added.
 * @param string $context Additional context to pass to the filters.
 * @return string Converted `iframe` tag with `loading` attribute added.
 */
function wp_iframe_tag_add_loading_attr( $iframe, $context ) {
	/*
	 * Iframes with fallback content (see `wp_filter_oembed_result()`) should not be lazy-loaded because they are
	 * visually hidden initially.
	 */
	if ( str_contains( $iframe, ' data-secret="' ) ) {
		return $iframe;
	}

	/*
	 * Get loading attribute value to use. This must occur before the conditional check below so that even iframes that
	 * are ineligible for being lazy-loaded are considered.
	 */
	$optimization_attrs = wp_get_loading_optimization_attributes(
		'iframe',
		array(
			/*
			 * The concrete values for width and height are not important here for now
			 * since fetchpriority is not yet supported for iframes.
			 * TODO: Use WP_HTML_Tag_Processor to extract actual values once support is
			 * added.
			 */
			'width'   => str_contains( $iframe, ' width="' ) ? 100 : null,
			'height'  => str_contains( $iframe, ' height="' ) ? 100 : null,
			// This function is never called when a 'loading' attribute is already present.
			'loading' => null,
		),
		$context
	);

	// Iframes should have source and dimension attributes for the `loading` attribute to be added.
	if ( ! str_contains( $iframe, ' src="' ) || ! str_contains( $iframe, ' width="' ) || ! str_contains( $iframe, ' height="' ) ) {
		return $iframe;
	}

	$value = isset( $optimization_attrs['loading'] ) ? $optimization_attrs['loading'] : false;

	/**
	 * Filters the `loading` attribute value to add to an iframe. Default `lazy`.
	 *
	 * Returning `false` or an empty string will not add the attribute.
	 * Returning `true` will add the default value.
	 *
	 * @since 5.7.0
	 *
	 * @param string|bool $value   The `loading` attribute value. Returning a falsey value will result in
	 *                             the attribute being omitted for the iframe.
	 * @param string      $iframe  The HTML `iframe` tag to be filtered.
	 * @param string      $context Additional context about how the function was called or where the iframe tag is.
	 */
	$value = apply_filters( 'wp_iframe_tag_add_loading_attr', $value, $iframe, $context );

	if ( $value ) {
		if ( ! in_array( $value, array( 'lazy', 'eager' ), true ) ) {
			$value = 'lazy';
		}

		return str_replace( '<iframe', '<iframe loading="' . esc_attr( $value ) . '"', $iframe );
	}

	return $iframe;
}

/**
 * Adds a 'wp-post-image' class to post thumbnails. Internal use only.
 *
 * Uses the {@see 'begin_fetch_post_thumbnail_html'} and {@see 'end_fetch_post_thumbnail_html'}
 * action hooks to dynamically add/remove itself so as to only filter post thumbnails.
 *
 * @ignore
 * @since 2.9.0
 *
 * @param string[] $attr Array of thumbnail attributes including src, class, alt, title, keyed by attribute name.
 * @return string[] Modified array of attributes including the new 'wp-post-image' class.
 */
function _wp_post_thumbnail_class_filter( $attr ) {
	$attr['class'] .= ' wp-post-image';
	return $attr;
}

/**
 * Adds '_wp_post_thumbnail_class_filter' callback to the 'wp_get_attachment_image_attributes'
 * filter hook. Internal use only.
 *
 * @ignore
 * @since 2.9.0
 *
 * @param string[] $attr Array of thumbnail attributes including src, class, alt, title, keyed by attribute name.
 */
function _wp_post_thumbnail_class_filter_add( $attr ) {
	add_filter( 'wp_get_attachment_image_attributes', '_wp_post_thumbnail_class_filter' );
}

/**
 * Removes the '_wp_post_thumbnail_class_filter' callback from the 'wp_get_attachment_image_attributes'
 * filter hook. Internal use only.
 *
 * @ignore
 * @since 2.9.0
 *
 * @param string[] $attr Array of thumbnail attributes including src, class, alt, title, keyed by attribute name.
 */
function _wp_post_thumbnail_class_filter_remove( $attr ) {
	remove_filter( 'wp_get_attachment_image_attributes', '_wp_post_thumbnail_class_filter' );
}

/**
 * Overrides the context used in {@see wp_get_attachment_image()}. Internal use only.
 *
 * Uses the {@see 'begin_fetch_post_thumbnail_html'} and {@see 'end_fetch_post_thumbnail_html'}
 * action hooks to dynamically add/remove itself so as to only filter post thumbnails.
 *
 * @ignore
 * @since 6.3.0
 * @access private
 *
 * @param string $context The context for rendering an attachment image.
 * @return string Modified context set to 'the_post_thumbnail'.
 */
function _wp_post_thumbnail_context_filter( $context ) {
	return 'the_post_thumbnail';
}

/**
 * Adds the '_wp_post_thumbnail_context_filter' callback to the 'wp_get_attachment_image_context'
 * filter hook. Internal use only.
 *
 * @ignore
 * @since 6.3.0
 * @access private
 */
function _wp_post_thumbnail_context_filter_add() {
	add_filter( 'wp_get_attachment_image_context', '_wp_post_thumbnail_context_filter' );
}

/**
 * Removes the '_wp_post_thumbnail_context_filter' callback from the 'wp_get_attachment_image_context'
 * filter hook. Internal use only.
 *
 * @ignore
 * @since 6.3.0
 * @access private
 */
function _wp_post_thumbnail_context_filter_remove() {
	remove_filter( 'wp_get_attachment_image_context', '_wp_post_thumbnail_context_filter' );
}

add_shortcode( 'wp_caption', 'img_caption_shortcode' );
add_shortcode( 'caption', 'img_caption_shortcode' );

/**
 * Builds the Caption shortcode output.
 *
 * Allows a plugin to replace the content that would otherwise be returned. The
 * filter is {@see 'img_caption_shortcode'} and passes an empty string, the attr
 * parameter and the content parameter values.
 *
 * The supported attributes for the shortcode are 'id', 'caption_id', 'align',
 * 'width', 'caption', and 'class'.
 *
 * @since 2.6.0
 * @since 3.9.0 The `class` attribute was added.
 * @since 5.1.0 The `caption_id` attribute was added.
 * @since 5.9.0 The `$content` parameter default value changed from `null` to `''`.
 *
 * @param array  $attr {
 *     Attributes of the caption shortcode.
 *
 *     @type string $id         ID of the image and caption container element, i.e. `<figure>` or `<div>`.
 *     @type string $caption_id ID of the caption element, i.e. `<figcaption>` or `<p>`.
 *     @type string $align      Class name that aligns the caption. Default 'alignnone'. Accepts 'alignleft',
 *                              'aligncenter', alignright', 'alignnone'.
 *     @type int    $width      The width of the caption, in pixels.
 *     @type string $caption    The caption text.
 *     @type string $class      Additional class name(s) added to the caption container.
 * }
 * @param string $content Optional. Shortcode content. Default empty string.
 * @return string HTML content to display the caption.
 */
function img_caption_shortcode( $attr, $content = '' ) {
	if ( ! $attr ) {
		$attr = array();
	}

	// New-style shortcode with the caption inside the shortcode with the link and image tags.
	if ( ! isset( $attr['caption'] ) ) {
		if ( preg_match( '#((?:<a [^>]+>\s*)?<img [^>]+>(?:\s*</a>)?)(.*)#is', $content, $matches ) ) {
			$content         = $matches[1];
			$attr['caption'] = trim( $matches[2] );
		}
	} elseif ( str_contains( $attr['caption'], '<' ) ) {
		$attr['caption'] = wp_kses( $attr['caption'], 'post' );
	}

	/**
	 * Filters the default caption shortcode output.
	 *
	 * If the filtered output isn't empty, it will be used instead of generating
	 * the default caption template.
	 *
	 * @since 2.6.0
	 *
	 * @see img_caption_shortcode()
	 *
	 * @param string $output  The caption output. Default empty.
	 * @param array  $attr    Attributes of the caption shortcode.
	 * @param string $content The image element, possibly wrapped in a hyperlink.
	 */
	$output = apply_filters( 'img_caption_shortcode', '', $attr, $content );

	if ( ! empty( $output ) ) {
		return $output;
	}

	$atts = shortcode_atts(
		array(
			'id'         => '',
			'caption_id' => '',
			'align'      => 'alignnone',
			'width'      => '',
			'caption'    => '',
			'class'      => '',
		),
		$attr,
		'caption'
	);

	$atts['width'] = (int) $atts['width'];

	if ( $atts['width'] < 1 || empty( $atts['caption'] ) ) {
		return $content;
	}

	$id          = '';
	$caption_id  = '';
	$describedby = '';

	if ( $atts['id'] ) {
		$atts['id'] = sanitize_html_class( $atts['id'] );
		$id         = 'id="' . esc_attr( $atts['id'] ) . '" ';
	}

	if ( $atts['caption_id'] ) {
		$atts['caption_id'] = sanitize_html_class( $atts['caption_id'] );
	} elseif ( $atts['id'] ) {
		$atts['caption_id'] = 'caption-' . str_replace( '_', '-', $atts['id'] );
	}

	if ( $atts['caption_id'] ) {
		$caption_id  = 'id="' . esc_attr( $atts['caption_id'] ) . '" ';
		$describedby = 'aria-describedby="' . esc_attr( $atts['caption_id'] ) . '" ';
	}

	$class = trim( 'wp-caption ' . $atts['align'] . ' ' . $atts['class'] );

	$html5 = current_theme_supports( 'html5', 'caption' );
	// HTML5 captions never added the extra 10px to the image width.
	$width = $html5 ? $atts['width'] : ( 10 + $atts['width'] );

	/**
	 * Filters the width of an image's caption.
	 *
	 * By default, the caption is 10 pixels greater than the width of the image,
	 * to prevent post content from running up against a floated image.
	 *
	 * @since 3.7.0
	 *
	 * @see img_caption_shortcode()
	 *
	 * @param int    $width    Width of the caption in pixels. To remove this inline style,
	 *                         return zero.
	 * @param array  $atts     Attributes of the caption shortcode.
	 * @param string $content  The image element, possibly wrapped in a hyperlink.
	 */
	$caption_width = apply_filters( 'img_caption_shortcode_width', $width, $atts, $content );

	$style = '';

	if ( $caption_width ) {
		$style = 'style="width: ' . (int) $caption_width . 'px" ';
	}

	if ( $html5 ) {
		$html = sprintf(
			'<figure %s%s%sclass="%s">%s%s</figure>',
			$id,
			$describedby,
			$style,
			esc_attr( $class ),
			do_shortcode( $content ),
			sprintf(
				'<figcaption %sclass="wp-caption-text">%s</figcaption>',
				$caption_id,
				$atts['caption']
			)
		);
	} else {
		$html = sprintf(
			'<div %s%sclass="%s">%s%s</div>',
			$id,
			$style,
			esc_attr( $class ),
			str_replace( '<img ', '<img ' . $describedby, do_shortcode( $content ) ),
			sprintf(
				'<p %sclass="wp-caption-text">%s</p>',
				$caption_id,
				$atts['caption']
			)
		);
	}

	return $html;
}

add_shortcode( 'gallery', 'gallery_shortcode' );

/**
 * Builds the Gallery shortcode output.
 *
 * This implements the functionality of the Gallery Shortcode for displaying
 * WordPress images on a post.
 *
 * @since 2.5.0
 * @since 2.8.0 Added the `$attr` parameter to set the shortcode output. New attributes included
 *              such as `size`, `itemtag`, `icontag`, `captiontag`, and columns. Changed markup from
 *              `div` tags to `dl`, `dt` and `dd` tags. Support more than one gallery on the
 *              same page.
 * @since 2.9.0 Added support for `include` and `exclude` to shortcode.
 * @since 3.5.0 Use get_post() instead of global `$post`. Handle mapping of `ids` to `include`
 *              and `orderby`.
 * @since 3.6.0 Added validation for tags used in gallery shortcode. Add orientation information to items.
 * @since 3.7.0 Introduced the `link` attribute.
 * @since 3.9.0 `html5` gallery support, accepting 'itemtag', 'icontag', and 'captiontag' attributes.
 * @since 4.0.0 Removed use of `extract()`.
 * @since 4.1.0 Added attribute to `wp_get_attachment_link()` to output `aria-describedby`.
 * @since 4.2.0 Passed the shortcode instance ID to `post_gallery` and `post_playlist` filters.
 * @since 4.6.0 Standardized filter docs to match documentation standards for PHP.
 * @since 5.1.0 Code cleanup for WPCS 1.0.0 coding standards.
 * @since 5.3.0 Saved progress of intermediate image creation after upload.
 * @since 5.5.0 Ensured that galleries can be output as a list of links in feeds.
 * @since 5.6.0 Replaced order-style PHP type conversion functions with typecasts. Fix logic for
 *              an array of image dimensions.
 *
 * @param array $attr {
 *     Attributes of the gallery shortcode.
 *
 *     @type string       $order      Order of the images in the gallery. Default 'ASC'. Accepts 'ASC', 'DESC'.
 *     @type string       $orderby    The field to use when ordering the images. Default 'menu_order ID'.
 *                                    Accepts any valid SQL ORDERBY statement.
 *     @type int          $id         Post ID.
 *     @type string       $itemtag    HTML tag to use for each image in the gallery.
 *                                    Default 'dl', or 'figure' when the theme registers HTML5 gallery support.
 *     @type string       $icontag    HTML tag to use for each image's icon.
 *                                    Default 'dt', or 'div' when the theme registers HTML5 gallery support.
 *     @type string       $captiontag HTML tag to use for each image's caption.
 *                                    Default 'dd', or 'figcaption' when the theme registers HTML5 gallery support.
 *     @type int          $columns    Number of columns of images to display. Default 3.
 *     @type string|int[] $size       Size of the images to display. Accepts any registered image size name, or an array
 *                                    of width and height values in pixels (in that order). Default 'thumbnail'.
 *     @type string       $ids        A comma-separated list of IDs of attachments to display. Default empty.
 *     @type string       $include    A comma-separated list of IDs of attachments to include. Default empty.
 *     @type string       $exclude    A comma-separated list of IDs of attachments to exclude. Default empty.
 *     @type string       $link       What to link each image to. Default empty (links to the attachment page).
 *                                    Accepts 'file', 'none'.
 * }
 * @return string HTML content to display gallery.
 */
function gallery_shortcode( $attr ) {
	$post = get_post();

	static $instance = 0;
	++$instance;

	if ( ! empty( $attr['ids'] ) ) {
		// 'ids' is explicitly ordered, unless you specify otherwise.
		if ( empty( $attr['orderby'] ) ) {
			$attr['orderby'] = 'post__in';
		}
		$attr['include'] = $attr['ids'];
	}

	/**
	 * Filters the default gallery shortcode output.
	 *
	 * If the filtered output isn't empty, it will be used instead of generating
	 * the default gallery template.
	 *
	 * @since 2.5.0
	 * @since 4.2.0 The `$instance` parameter was added.
	 *
	 * @see gallery_shortcode()
	 *
	 * @param string $output   The gallery output. Default empty.
	 * @param array  $attr     Attributes of the gallery shortcode.
	 * @param int    $instance Unique numeric ID of this gallery shortcode instance.
	 */
	$output = apply_filters( 'post_gallery', '', $attr, $instance );

	if ( ! empty( $output ) ) {
		return $output;
	}

	$html5 = current_theme_supports( 'html5', 'gallery' );
	$atts  = shortcode_atts(
		array(
			'order'      => 'ASC',
			'orderby'    => 'menu_order ID',
			'id'         => $post ? $post->ID : 0,
			'itemtag'    => $html5 ? 'figure' : 'dl',
			'icontag'    => $html5 ? 'div' : 'dt',
			'captiontag' => $html5 ? 'figcaption' : 'dd',
			'columns'    => 3,
			'size'       => 'thumbnail',
			'include'    => '',
			'exclude'    => '',
			'link'       => '',
		),
		$attr,
		'gallery'
	);

	$id = (int) $atts['id'];

	if ( ! empty( $atts['include'] ) ) {
		$_attachments = get_posts(
			array(
				'include'        => $atts['include'],
				'post_status'    => 'inherit',
				'post_type'      => 'attachment',
				'post_mime_type' => 'image',
				'order'          => $atts['order'],
				'orderby'        => $atts['orderby'],
			)
		);

		$attachments = array();
		foreach ( $_attachments as $key => $val ) {
			$attachments[ $val->ID ] = $_attachments[ $key ];
		}
	} elseif ( ! empty( $atts['exclude'] ) ) {
		$attachments = get_children(
			array(
				'post_parent'    => $id,
				'exclude'        => $atts['exclude'],
				'post_status'    => 'inherit',
				'post_type'      => 'attachment',
				'post_mime_type' => 'image',
				'order'          => $atts['order'],
				'orderby'        => $atts['orderby'],
			)
		);
	} else {
		$attachments = get_children(
			array(
				'post_parent'    => $id,
				'post_status'    => 'inherit',
				'post_type'      => 'attachment',
				'post_mime_type' => 'image',
				'order'          => $atts['order'],
				'orderby'        => $atts['orderby'],
			)
		);
	}

	if ( empty( $attachments ) ) {
		return '';
	}

	if ( is_feed() ) {
		$output = "\n";
		foreach ( $attachments as $att_id => $attachment ) {
			if ( ! empty( $atts['link'] ) ) {
				if ( 'none' === $atts['link'] ) {
					$output .= wp_get_attachment_image( $att_id, $atts['size'], false, $attr );
				} else {
					$output .= wp_get_attachment_link( $att_id, $atts['size'], false );
				}
			} else {
				$output .= wp_get_attachment_link( $att_id, $atts['size'], true );
			}
			$output .= "\n";
		}
		return $output;
	}

	$itemtag    = tag_escape( $atts['itemtag'] );
	$captiontag = tag_escape( $atts['captiontag'] );
	$icontag    = tag_escape( $atts['icontag'] );
	$valid_tags = wp_kses_allowed_html( 'post' );
	if ( ! isset( $valid_tags[ $itemtag ] ) ) {
		$itemtag = 'dl';
	}
	if ( ! isset( $valid_tags[ $captiontag ] ) ) {
		$captiontag = 'dd';
	}
	if ( ! isset( $valid_tags[ $icontag ] ) ) {
		$icontag = 'dt';
	}

	$columns   = (int) $atts['columns'];
	$itemwidth = $columns > 0 ? floor( 100 / $columns ) : 100;
	$float     = is_rtl() ? 'right' : 'left';

	$selector = "gallery-{$instance}";

	$gallery_style = '';

	/**
	 * Filters whether to print default gallery styles.
	 *
	 * @since 3.1.0
	 *
	 * @param bool $print Whether to print default gallery styles.
	 *                    Defaults to false if the theme supports HTML5 galleries.
	 *                    Otherwise, defaults to true.
	 */
	if ( apply_filters( 'use_default_gallery_style', ! $html5 ) ) {
		$type_attr = current_theme_supports( 'html5', 'style' ) ? '' : ' type="text/css"';

		$gallery_style = "
		<style{$type_attr}>
			#{$selector} {
				margin: auto;
			}
			#{$selector} .gallery-item {
				float: {$float};
				margin-top: 10px;
				text-align: center;
				width: {$itemwidth}%;
			}
			#{$selector} img {
				border: 2px solid #cfcfcf;
			}
			#{$selector} .gallery-caption {
				margin-left: 0;
			}
			/* see gallery_shortcode() in wp-includes/media.php */
		</style>\n\t\t";
	}

	$size_class  = sanitize_html_class( is_array( $atts['size'] ) ? implode( 'x', $atts['size'] ) : $atts['size'] );
	$gallery_div = "<div id='$selector' class='gallery galleryid-{$id} gallery-columns-{$columns} gallery-size-{$size_class}'>";

	/**
	 * Filters the default gallery shortcode CSS styles.
	 *
	 * @since 2.5.0
	 *
	 * @param string $gallery_style Default CSS styles and opening HTML div container
	 *                              for the gallery shortcode output.
	 */
	$output = apply_filters( 'gallery_style', $gallery_style . $gallery_div );

	$i = 0;

	foreach ( $attachments as $id => $attachment ) {

		$attr = ( trim( $attachment->post_excerpt ) ) ? array( 'aria-describedby' => "$selector-$id" ) : '';

		if ( ! empty( $atts['link'] ) && 'file' === $atts['link'] ) {
			$image_output = wp_get_attachment_link( $id, $atts['size'], false, false, false, $attr );
		} elseif ( ! empty( $atts['link'] ) && 'none' === $atts['link'] ) {
			$image_output = wp_get_attachment_image( $id, $atts['size'], false, $attr );
		} else {
			$image_output = wp_get_attachment_link( $id, $atts['size'], true, false, false, $attr );
		}

		$image_meta = wp_get_attachment_metadata( $id );

		$orientation = '';

		if ( isset( $image_meta['height'], $image_meta['width'] ) ) {
			$orientation = ( $image_meta['height'] > $image_meta['width'] ) ? 'portrait' : 'landscape';
		}

		$output .= "<{$itemtag} class='gallery-item'>";
		$output .= "
			<{$icontag} class='gallery-icon {$orientation}'>
				$image_output
			</{$icontag}>";

		if ( $captiontag && trim( $attachment->post_excerpt ) ) {
			$output .= "
				<{$captiontag} class='wp-caption-text gallery-caption' id='$selector-$id'>
				" . wptexturize( $attachment->post_excerpt ) . "
				</{$captiontag}>";
		}

		$output .= "</{$itemtag}>";

		if ( ! $html5 && $columns > 0 && 0 === ++$i % $columns ) {
			$output .= '<br style="clear: both" />';
		}
	}

	if ( ! $html5 && $columns > 0 && 0 !== $i % $columns ) {
		$output .= "
			<br style='clear: both' />";
	}

	$output .= "
		</div>\n";

	return $output;
}

/**
 * Outputs the templates used by playlists.
 *
 * @since 3.9.0
 */
function wp_underscore_playlist_templates() {
	?>
<script type="text/html" id="tmpl-wp-playlist-current-item">
	<# if ( data.thumb && data.thumb.src ) { #>
		<img src="{{ data.thumb.src }}" alt="" />
	<# } #>
	<div class="wp-playlist-caption">
		<span class="wp-playlist-item-meta wp-playlist-item-title">
			<# if ( data.meta.album || data.meta.artist ) { #>
				<?php
				/* translators: %s: Playlist item title. */
				printf( _x( '&#8220;%s&#8221;', 'playlist item title' ), '{{ data.title }}' );
				?>
			<# } else { #>
				{{ data.title }}
			<# } #>
		</span>
		<# if ( data.meta.album ) { #><span class="wp-playlist-item-meta wp-playlist-item-album">{{ data.meta.album }}</span><# } #>
		<# if ( data.meta.artist ) { #><span class="wp-playlist-item-meta wp-playlist-item-artist">{{ data.meta.artist }}</span><# } #>
	</div>
</script>
<script type="text/html" id="tmpl-wp-playlist-item">
	<div class="wp-playlist-item">
		<a class="wp-playlist-caption" href="{{ data.src }}">
			{{ data.index ? ( data.index + '. ' ) : '' }}
			<# if ( data.caption ) { #>
				{{ data.caption }}
			<# } else { #>
				<# if ( data.artists && data.meta.artist ) { #>
					<span class="wp-playlist-item-title">
						<?php
						/* translators: %s: Playlist item title. */
						printf( _x( '&#8220;%s&#8221;', 'playlist item title' ), '{{{ data.title }}}' );
						?>
					</span>
					<span class="wp-playlist-item-artist"> &mdash; {{ data.meta.artist }}</span>
				<# } else { #>
					<span class="wp-playlist-item-title">{{{ data.title }}}</span>
				<# } #>
			<# } #>
		</a>
		<# if ( data.meta.length_formatted ) { #>
		<div class="wp-playlist-item-length">{{ data.meta.length_formatted }}</div>
		<# } #>
	</div>
</script>
	<?php
}

/**
 * Outputs and enqueues default scripts and styles for playlists.
 *
 * @since 3.9.0
 *
 * @param string $type Type of playlist. Accepts 'audio' or 'video'.
 */
function wp_playlist_scripts( $type ) {
	wp_enqueue_style( 'wp-mediaelement' );
	wp_enqueue_script( 'wp-playlist' );
	?>
<!--[if lt IE 9]><script>document.createElement('<?php echo esc_js( $type ); ?>');</script><![endif]-->
	<?php
	add_action( 'wp_footer', 'wp_underscore_playlist_templates', 0 );
	add_action( 'admin_footer', 'wp_underscore_playlist_templates', 0 );
}

/**
 * Builds the Playlist shortcode output.
 *
 * This implements the functionality of the playlist shortcode for displaying
 * a collection of WordPress audio or video files in a post.
 *
 * @since 3.9.0
 *
 * @global int $content_width
 *
 * @param array $attr {
 *     Array of default playlist attributes.
 *
 *     @type string  $type         Type of playlist to display. Accepts 'audio' or 'video'. Default 'audio'.
 *     @type string  $order        Designates ascending or descending order of items in the playlist.
 *                                 Accepts 'ASC', 'DESC'. Default 'ASC'.
 *     @type string  $orderby      Any column, or columns, to sort the playlist. If $ids are
 *                                 passed, this defaults to the order of the $ids array ('post__in').
 *                                 Otherwise default is 'menu_order ID'.
 *     @type int     $id           If an explicit $ids array is not present, this parameter
 *                                 will determine which attachments are used for the playlist.
 *                                 Default is the current post ID.
 *     @type array   $ids          Create a playlist out of these explicit attachment IDs. If empty,
 *                                 a playlist will be created from all $type attachments of $id.
 *                                 Default empty.
 *     @type array   $exclude      List of specific attachment IDs to exclude from the playlist. Default empty.
 *     @type string  $style        Playlist style to use. Accepts 'light' or 'dark'. Default 'light'.
 *     @type bool    $tracklist    Whether to show or hide the playlist. Default true.
 *     @type bool    $tracknumbers Whether to show or hide the numbers next to entries in the playlist. Default true.
 *     @type bool    $images       Show or hide the video or audio thumbnail (Featured Image/post
 *                                 thumbnail). Default true.
 *     @type bool    $artists      Whether to show or hide artist name in the playlist. Default true.
 * }
 *
 * @return string Playlist output. Empty string if the passed type is unsupported.
 */
function wp_playlist_shortcode( $attr ) {
	global $content_width;
	$post = get_post();

	static $instance = 0;
	++$instance;

	if ( ! empty( $attr['ids'] ) ) {
		// 'ids' is explicitly ordered, unless you specify otherwise.
		if ( empty( $attr['orderby'] ) ) {
			$attr['orderby'] = 'post__in';
		}
		$attr['include'] = $attr['ids'];
	}

	/**
	 * Filters the playlist output.
	 *
	 * Returning a non-empty value from the filter will short-circuit generation
	 * of the default playlist output, returning the passed value instead.
	 *
	 * @since 3.9.0
	 * @since 4.2.0 The `$instance` parameter was added.
	 *
	 * @param string $output   Playlist output. Default empty.
	 * @param array  $attr     An array of shortcode attributes.
	 * @param int    $instance Unique numeric ID of this playlist shortcode instance.
	 */
	$output = apply_filters( 'post_playlist', '', $attr, $instance );

	if ( ! empty( $output ) ) {
		return $output;
	}

	$atts = shortcode_atts(
		array(
			'type'         => 'audio',
			'order'        => 'ASC',
			'orderby'      => 'menu_order ID',
			'id'           => $post ? $post->ID : 0,
			'include'      => '',
			'exclude'      => '',
			'style'        => 'light',
			'tracklist'    => true,
			'tracknumbers' => true,
			'images'       => true,
			'artists'      => true,
		),
		$attr,
		'playlist'
	);

	$id = (int) $atts['id'];

	if ( 'audio' !== $atts['type'] ) {
		$atts['type'] = 'video';
	}

	$args = array(
		'post_status'    => 'inherit',
		'post_type'      => 'attachment',
		'post_mime_type' => $atts['type'],
		'order'          => $atts['order'],
		'orderby'        => $atts['orderby'],
	);

	if ( ! empty( $atts['include'] ) ) {
		$args['include'] = $atts['include'];
		$_attachments    = get_posts( $args );

		$attachments = array();
		foreach ( $_attachments as $key => $val ) {
			$attachments[ $val->ID ] = $_attachments[ $key ];
		}
	} elseif ( ! empty( $atts['exclude'] ) ) {
		$args['post_parent'] = $id;
		$args['exclude']     = $atts['exclude'];
		$attachments         = get_children( $args );
	} else {
		$args['post_parent'] = $id;
		$attachments         = get_children( $args );
	}

	if ( empty( $attachments ) ) {
		return '';
	}

	if ( is_feed() ) {
		$output = "\n";
		foreach ( $attachments as $att_id => $attachment ) {
			$output .= wp_get_attachment_link( $att_id ) . "\n";
		}
		return $output;
	}

	$outer = 22; // Default padding and border of wrapper.

	$default_width  = 640;
	$default_height = 360;

	$theme_width  = empty( $content_width ) ? $default_width : ( $content_width - $outer );
	$theme_height = empty( $content_width ) ? $default_height : round( ( $default_height * $theme_width ) / $default_width );

	$data = array(
		'type'         => $atts['type'],
		// Don't pass strings to JSON, will be truthy in JS.
		'tracklist'    => wp_validate_boolean( $atts['tracklist'] ),
		'tracknumbers' => wp_validate_boolean( $atts['tracknumbers'] ),
		'images'       => wp_validate_boolean( $atts['images'] ),
		'artists'      => wp_validate_boolean( $atts['artists'] ),
	);

	$tracks = array();
	foreach ( $attachments as $attachment ) {
		$url   = wp_get_attachment_url( $attachment->ID );
		$ftype = wp_check_filetype( $url, wp_get_mime_types() );
		$track = array(
			'src'         => $url,
			'type'        => $ftype['type'],
			'title'       => $attachment->post_title,
			'caption'     => $attachment->post_excerpt,
			'description' => $attachment->post_content,
		);

		$track['meta'] = array();
		$meta          = wp_get_attachment_metadata( $attachment->ID );
		if ( ! empty( $meta ) ) {

			foreach ( wp_get_attachment_id3_keys( $attachment ) as $key => $label ) {
				if ( ! empty( $meta[ $key ] ) ) {
					$track['meta'][ $key ] = $meta[ $key ];
				}
			}

			if ( 'video' === $atts['type'] ) {
				if ( ! empty( $meta['width'] ) && ! empty( $meta['height'] ) ) {
					$width        = $meta['width'];
					$height       = $meta['height'];
					$theme_height = round( ( $height * $theme_width ) / $width );
				} else {
					$width  = $default_width;
					$height = $default_height;
				}

				$track['dimensions'] = array(
					'original' => compact( 'width', 'height' ),
					'resized'  => array(
						'width'  => $theme_width,
						'height' => $theme_height,
					),
				);
			}
		}

		if ( $atts['images'] ) {
			$thumb_id = get_post_thumbnail_id( $attachment->ID );
			if ( ! empty( $thumb_id ) ) {
				list( $src, $width, $height ) = wp_get_attachment_image_src( $thumb_id, 'full' );
				$track['image']               = compact( 'src', 'width', 'height' );
				list( $src, $width, $height ) = wp_get_attachment_image_src( $thumb_id, 'thumbnail' );
				$track['thumb']               = compact( 'src', 'width', 'height' );
			} else {
				$src            = wp_mime_type_icon( $attachment->ID );
				$width          = 48;
				$height         = 64;
				$track['image'] = compact( 'src', 'width', 'height' );
				$track['thumb'] = compact( 'src', 'width', 'height' );
			}
		}

		$tracks[] = $track;
	}
	$data['tracks'] = $tracks;

	$safe_type  = esc_attr( $atts['type'] );
	$safe_style = esc_attr( $atts['style'] );

	ob_start();

	if ( 1 === $instance ) {
		/**
		 * Prints and enqueues playlist scripts, styles, and JavaScript templates.
		 *
		 * @since 3.9.0
		 *
		 * @param string $type  Type of playlist. Possible values are 'audio' or 'video'.
		 * @param string $style The 'theme' for the playlist. Core provides 'light' and 'dark'.
		 */
		do_action( 'wp_playlist_scripts', $atts['type'], $atts['style'] );
	}
	?>
<div class="wp-playlist wp-<?php echo $safe_type; ?>-playlist wp-playlist-<?php echo $safe_style; ?>">
	<?php if ( 'audio' === $atts['type'] ) : ?>
		<div class="wp-playlist-current-item"></div>
	<?php endif; ?>
	<<?php echo $safe_type; ?> controls="controls" preload="none" width="<?php echo (int) $theme_width; ?>"
		<?php
		if ( 'video' === $safe_type ) {
			echo ' height="', (int) $theme_height, '"';
		}
		?>
	></<?php echo $safe_type; ?>>
	<div class="wp-playlist-next"></div>
	<div class="wp-playlist-prev"></div>
	<noscript>
	<ol>
		<?php
		foreach ( $attachments as $att_id => $attachment ) {
			printf( '<li>%s</li>', wp_get_attachment_link( $att_id ) );
		}
		?>
	</ol>
	</noscript>
	<script type="application/json" class="wp-playlist-script"><?php echo wp_json_encode( $data ); ?></script>
</div>
	<?php
	return ob_get_clean();
}
add_shortcode( 'playlist', 'wp_playlist_shortcode' );

/**
 * Provides a No-JS Flash fallback as a last resort for audio / video.
 *
 * @since 3.6.0
 *
 * @param string $url The media element URL.
 * @return string Fallback HTML.
 */
function wp_mediaelement_fallback( $url ) {
	/**
	 * Filters the Mediaelement fallback output for no-JS.
	 *
	 * @since 3.6.0
	 *
	 * @param string $output Fallback output for no-JS.
	 * @param string $url    Media file URL.
	 */
	return apply_filters( 'wp_mediaelement_fallback', sprintf( '<a href="%1$s">%1$s</a>', esc_url( $url ) ), $url );
}

/**
 * Returns a filtered list of supported audio formats.
 *
 * @since 3.6.0
 *
 * @return string[] Supported audio formats.
 */
function wp_get_audio_extensions() {
	/**
	 * Filters the list of supported audio formats.
	 *
	 * @since 3.6.0
	 *
	 * @param string[] $extensions An array of supported audio formats. Defaults are
	 *                            'mp3', 'ogg', 'flac', 'm4a', 'wav'.
	 */
	return apply_filters( 'wp_audio_extensions', array( 'mp3', 'ogg', 'flac', 'm4a', 'wav' ) );
}

/**
 * Returns useful keys to use to lookup data from an attachment's stored metadata.
 *
 * @since 3.9.0
 *
 * @param WP_Post $attachment The current attachment, provided for context.
 * @param string  $context    Optional. The context. Accepts 'edit', 'display'. Default 'display'.
 * @return string[] Key/value pairs of field keys to labels.
 */
function wp_get_attachment_id3_keys( $attachment, $context = 'display' ) {
	$fields = array(
		'artist' => __( 'Artist' ),
		'album'  => __( 'Album' ),
	);

	if ( 'display' === $context ) {
		$fields['genre']            = __( 'Genre' );
		$fields['year']             = __( 'Year' );
		$fields['length_formatted'] = _x( 'Length', 'video or audio' );
	} elseif ( 'js' === $context ) {
		$fields['bitrate']      = __( 'Bitrate' );
		$fields['bitrate_mode'] = __( 'Bitrate Mode' );
	}

	/**
	 * Filters the editable list of keys to look up data from an attachment's metadata.
	 *
	 * @since 3.9.0
	 *
	 * @param array   $fields     Key/value pairs of field keys to labels.
	 * @param WP_Post $attachment Attachment object.
	 * @param string  $context    The context. Accepts 'edit', 'display'. Default 'display'.
	 */
	return apply_filters( 'wp_get_attachment_id3_keys', $fields, $attachment, $context );
}
/**
 * Builds the Audio shortcode output.
 *
 * This implements the functionality of the Audio Shortcode for displaying
 * WordPress mp3s in a post.
 *
 * @since 3.6.0
 *
 * @param array  $attr {
 *     Attributes of the audio shortcode.
 *
 *     @type string $src      URL to the source of the audio file. Default empty.
 *     @type string $loop     The 'loop' attribute for the `<audio>` element. Default empty.
 *     @type string $autoplay The 'autoplay' attribute for the `<audio>` element. Default empty.
 *     @type string $preload  The 'preload' attribute for the `<audio>` element. Default 'none'.
 *     @type string $class    The 'class' attribute for the `<audio>` element. Default 'wp-audio-shortcode'.
 *     @type string $style    The 'style' attribute for the `<audio>` element. Default 'width: 100%;'.
 * }
 * @param string $content Shortcode content.
 * @return string|void HTML content to display audio.
 */
function wp_audio_shortcode( $attr, $content = '' ) {
	$post_id = get_post() ? get_the_ID() : 0;

	static $instance = 0;
	++$instance;

	/**
	 * Filters the default audio shortcode output.
	 *
	 * If the filtered output isn't empty, it will be used instead of generating the default audio template.
	 *
	 * @since 3.6.0
	 *
	 * @param string $html     Empty variable to be replaced with shortcode markup.
	 * @param array  $attr     Attributes of the shortcode. See {@see wp_audio_shortcode()}.
	 * @param string $content  Shortcode content.
	 * @param int    $instance Unique numeric ID of this audio shortcode instance.
	 */
	$override = apply_filters( 'wp_audio_shortcode_override', '', $attr, $content, $instance );

	if ( '' !== $override ) {
		return $override;
	}

	$audio = null;

	$default_types = wp_get_audio_extensions();
	$defaults_atts = array(
		'src'      => '',
		'loop'     => '',
		'autoplay' => '',
		'preload'  => 'none',
		'class'    => 'wp-audio-shortcode',
		'style'    => 'width: 100%;',
	);
	foreach ( $default_types as $type ) {
		$defaults_atts[ $type ] = '';
	}

	$atts = shortcode_atts( $defaults_atts, $attr, 'audio' );

	$primary = false;
	if ( ! empty( $atts['src'] ) ) {
		$type = wp_check_filetype( $atts['src'], wp_get_mime_types() );

		if ( ! in_array( strtolower( $type['ext'] ), $default_types, true ) ) {
			return sprintf( '<a class="wp-embedded-audio" href="%s">%s</a>', esc_url( $atts['src'] ), esc_html( $atts['src'] ) );
		}

		$primary = true;
		array_unshift( $default_types, 'src' );
	} else {
		foreach ( $default_types as $ext ) {
			if ( ! empty( $atts[ $ext ] ) ) {
				$type = wp_check_filetype( $atts[ $ext ], wp_get_mime_types() );

				if ( strtolower( $type['ext'] ) === $ext ) {
					$primary = true;
				}
			}
		}
	}

	if ( ! $primary ) {
		$audios = get_attached_media( 'audio', $post_id );

		if ( empty( $audios ) ) {
			return;
		}

		$audio       = reset( $audios );
		$atts['src'] = wp_get_attachment_url( $audio->ID );

		if ( empty( $atts['src'] ) ) {
			return;
		}

		array_unshift( $default_types, 'src' );
	}

	/**
	 * Filters the media library used for the audio shortcode.
	 *
	 * @since 3.6.0
	 *
	 * @param string $library Media library used for the audio shortcode.
	 */
	$library = apply_filters( 'wp_audio_shortcode_library', 'mediaelement' );

	if ( 'mediaelement' === $library && did_action( 'init' ) ) {
		wp_enqueue_style( 'wp-mediaelement' );
		wp_enqueue_script( 'wp-mediaelement' );
	}

	/**
	 * Filters the class attribute for the audio shortcode output container.
	 *
	 * @since 3.6.0
	 * @since 4.9.0 The `$atts` parameter was added.
	 *
	 * @param string $class CSS class or list of space-separated classes.
	 * @param array  $atts  Array of audio shortcode attributes.
	 */
	$atts['class'] = apply_filters( 'wp_audio_shortcode_class', $atts['class'], $atts );

	$html_atts = array(
		'class'    => $atts['class'],
		'id'       => sprintf( 'audio-%d-%d', $post_id, $instance ),
		'loop'     => wp_validate_boolean( $atts['loop'] ),
		'autoplay' => wp_validate_boolean( $atts['autoplay'] ),
		'preload'  => $atts['preload'],
		'style'    => $atts['style'],
	);

	// These ones should just be omitted altogether if they are blank.
	foreach ( array( 'loop', 'autoplay', 'preload' ) as $a ) {
		if ( empty( $html_atts[ $a ] ) ) {
			unset( $html_atts[ $a ] );
		}
	}

	$attr_strings = array();

	foreach ( $html_atts as $k => $v ) {
		$attr_strings[] = $k . '="' . esc_attr( $v ) . '"';
	}

	$html = '';

	if ( 'mediaelement' === $library && 1 === $instance ) {
		$html .= "<!--[if lt IE 9]><script>document.createElement('audio');</script><![endif]-->\n";
	}

	$html .= sprintf( '<audio %s controls="controls">', implode( ' ', $attr_strings ) );

	$fileurl = '';
	$source  = '<source type="%s" src="%s" />';

	foreach ( $default_types as $fallback ) {
		if ( ! empty( $atts[ $fallback ] ) ) {
			if ( empty( $fileurl ) ) {
				$fileurl = $atts[ $fallback ];
			}

			$type  = wp_check_filetype( $atts[ $fallback ], wp_get_mime_types() );
			$url   = add_query_arg( '_', $instance, $atts[ $fallback ] );
			$html .= sprintf( $source, $type['type'], esc_url( $url ) );
		}
	}

	if ( 'mediaelement' === $library ) {
		$html .= wp_mediaelement_fallback( $fileurl );
	}

	$html .= '</audio>';

	/**
	 * Filters the audio shortcode output.
	 *
	 * @since 3.6.0
	 *
	 * @param string $html    Audio shortcode HTML output.
	 * @param array  $atts    Array of audio shortcode attributes.
	 * @param string $audio   Audio file.
	 * @param int    $post_id Post ID.
	 * @param string $library Media library used for the audio shortcode.
	 */
	return apply_filters( 'wp_audio_shortcode', $html, $atts, $audio, $post_id, $library );
}
add_shortcode( 'audio', 'wp_audio_shortcode' );

/**
 * Returns a filtered list of supported video formats.
 *
 * @since 3.6.0
 *
 * @return string[] List of supported video formats.
 */
function wp_get_video_extensions() {
	/**
	 * Filters the list of supported video formats.
	 *
	 * @since 3.6.0
	 *
	 * @param string[] $extensions An array of supported video formats. Defaults are
	 *                             'mp4', 'm4v', 'webm', 'ogv', 'flv'.
	 */
	return apply_filters( 'wp_video_extensions', array( 'mp4', 'm4v', 'webm', 'ogv', 'flv' ) );
}

/**
 * Builds the Video shortcode output.
 *
 * This implements the functionality of the Video Shortcode for displaying
 * WordPress mp4s in a post.
 *
 * @since 3.6.0
 *
 * @global int $content_width
 *
 * @param array  $attr {
 *     Attributes of the shortcode.
 *
 *     @type string $src      URL to the source of the video file. Default empty.
 *     @type int    $height   Height of the video embed in pixels. Default 360.
 *     @type int    $width    Width of the video embed in pixels. Default $content_width or 640.
 *     @type string $poster   The 'poster' attribute for the `<video>` element. Default empty.
 *     @type string $loop     The 'loop' attribute for the `<video>` element. Default empty.
 *     @type string $autoplay The 'autoplay' attribute for the `<video>` element. Default empty.
 *     @type string $muted    The 'muted' attribute for the `<video>` element. Default false.
 *     @type string $preload  The 'preload' attribute for the `<video>` element.
 *                            Default 'metadata'.
 *     @type string $class    The 'class' attribute for the `<video>` element.
 *                            Default 'wp-video-shortcode'.
 * }
 * @param string $content Shortcode content.
 * @return string|void HTML content to display video.
 */
function wp_video_shortcode( $attr, $content = '' ) {
	global $content_width;
	$post_id = get_post() ? get_the_ID() : 0;

	static $instance = 0;
	++$instance;

	/**
	 * Filters the default video shortcode output.
	 *
	 * If the filtered output isn't empty, it will be used instead of generating
	 * the default video template.
	 *
	 * @since 3.6.0
	 *
	 * @see wp_video_shortcode()
	 *
	 * @param string $html     Empty variable to be replaced with shortcode markup.
	 * @param array  $attr     Attributes of the shortcode. See {@see wp_video_shortcode()}.
	 * @param string $content  Video shortcode content.
	 * @param int    $instance Unique numeric ID of this video shortcode instance.
	 */
	$override = apply_filters( 'wp_video_shortcode_override', '', $attr, $content, $instance );

	if ( '' !== $override ) {
		return $override;
	}

	$video = null;

	$default_types = wp_get_video_extensions();
	$defaults_atts = array(
		'src'      => '',
		'poster'   => '',
		'loop'     => '',
		'autoplay' => '',
		'muted'    => 'false',
		'preload'  => 'metadata',
		'width'    => 640,
		'height'   => 360,
		'class'    => 'wp-video-shortcode',
	);

	foreach ( $default_types as $type ) {
		$defaults_atts[ $type ] = '';
	}

	$atts = shortcode_atts( $defaults_atts, $attr, 'video' );

	if ( is_admin() ) {
		// Shrink the video so it isn't huge in the admin.
		if ( $atts['width'] > $defaults_atts['width'] ) {
			$atts['height'] = round( ( $atts['height'] * $defaults_atts['width'] ) / $atts['width'] );
			$atts['width']  = $defaults_atts['width'];
		}
	} else {
		// If the video is bigger than the theme.
		if ( ! empty( $content_width ) && $atts['width'] > $content_width ) {
			$atts['height'] = round( ( $atts['height'] * $content_width ) / $atts['width'] );
			$atts['width']  = $content_width;
		}
	}

	$is_vimeo      = false;
	$is_youtube    = false;
	$yt_pattern    = '#^https?://(?:www\.)?(?:youtube\.com/watch|youtu\.be/)#';
	$vimeo_pattern = '#^https?://(.+\.)?vimeo\.com/.*#';

	$primary = false;
	if ( ! empty( $atts['src'] ) ) {
		$is_vimeo   = ( preg_match( $vimeo_pattern, $atts['src'] ) );
		$is_youtube = ( preg_match( $yt_pattern, $atts['src'] ) );

		if ( ! $is_youtube && ! $is_vimeo ) {
			$type = wp_check_filetype( $atts['src'], wp_get_mime_types() );

			if ( ! in_array( strtolower( $type['ext'] ), $default_types, true ) ) {
				return sprintf( '<a class="wp-embedded-video" href="%s">%s</a>', esc_url( $atts['src'] ), esc_html( $atts['src'] ) );
			}
		}

		if ( $is_vimeo ) {
			wp_enqueue_script( 'mediaelement-vimeo' );
		}

		$primary = true;
		array_unshift( $default_types, 'src' );
	} else {
		foreach ( $default_types as $ext ) {
			if ( ! empty( $atts[ $ext ] ) ) {
				$type = wp_check_filetype( $atts[ $ext ], wp_get_mime_types() );
				if ( strtolower( $type['ext'] ) === $ext ) {
					$primary = true;
				}
			}
		}
	}

	if ( ! $primary ) {
		$videos = get_attached_media( 'video', $post_id );
		if ( empty( $videos ) ) {
			return;
		}

		$video       = reset( $videos );
		$atts['src'] = wp_get_attachment_url( $video->ID );
		if ( empty( $atts['src'] ) ) {
			return;
		}

		array_unshift( $default_types, 'src' );
	}

	/**
	 * Filters the media library used for the video shortcode.
	 *
	 * @since 3.6.0
	 *
	 * @param string $library Media library used for the video shortcode.
	 */
	$library = apply_filters( 'wp_video_shortcode_library', 'mediaelement' );
	if ( 'mediaelement' === $library && did_action( 'init' ) ) {
		wp_enqueue_style( 'wp-mediaelement' );
		wp_enqueue_script( 'wp-mediaelement' );
		wp_enqueue_script( 'mediaelement-vimeo' );
	}

	/*
	 * MediaElement.js has issues with some URL formats for Vimeo and YouTube,
	 * so update the URL to prevent the ME.js player from breaking.
	 */
	if ( 'mediaelement' === $library ) {
		if ( $is_youtube ) {
			// Remove `feature` query arg and force SSL - see #40866.
			$atts['src'] = remove_query_arg( 'feature', $atts['src'] );
			$atts['src'] = set_url_scheme( $atts['src'], 'https' );
		} elseif ( $is_vimeo ) {
			// Remove all query arguments and force SSL - see #40866.
			$parsed_vimeo_url = wp_parse_url( $atts['src'] );
			$vimeo_src        = 'https://' . $parsed_vimeo_url['host'] . $parsed_vimeo_url['path'];

			// Add loop param for mejs bug - see #40977, not needed after #39686.
			$loop        = $atts['loop'] ? '1' : '0';
			$atts['src'] = add_query_arg( 'loop', $loop, $vimeo_src );
		}
	}

	/**
	 * Filters the class attribute for the video shortcode output container.
	 *
	 * @since 3.6.0
	 * @since 4.9.0 The `$atts` parameter was added.
	 *
	 * @param string $class CSS class or list of space-separated classes.
	 * @param array  $atts  Array of video shortcode attributes.
	 */
	$atts['class'] = apply_filters( 'wp_video_shortcode_class', $atts['class'], $atts );

	$html_atts = array(
		'class'    => $atts['class'],
		'id'       => sprintf( 'video-%d-%d', $post_id, $instance ),
		'width'    => absint( $atts['width'] ),
		'height'   => absint( $atts['height'] ),
		'poster'   => esc_url( $atts['poster'] ),
		'loop'     => wp_validate_boolean( $atts['loop'] ),
		'autoplay' => wp_validate_boolean( $atts['autoplay'] ),
		'muted'    => wp_validate_boolean( $atts['muted'] ),
		'preload'  => $atts['preload'],
	);

	// These ones should just be omitted altogether if they are blank.
	foreach ( array( 'poster', 'loop', 'autoplay', 'preload', 'muted' ) as $a ) {
		if ( empty( $html_atts[ $a ] ) ) {
			unset( $html_atts[ $a ] );
		}
	}

	$attr_strings = array();
	foreach ( $html_atts as $k => $v ) {
		$attr_strings[] = $k . '="' . esc_attr( $v ) . '"';
	}

	$html = '';

	if ( 'mediaelement' === $library && 1 === $instance ) {
		$html .= "<!--[if lt IE 9]><script>document.createElement('video');</script><![endif]-->\n";
	}

	$html .= sprintf( '<video %s controls="controls">', implode( ' ', $attr_strings ) );

	$fileurl = '';
	$source  = '<source type="%s" src="%s" />';

	foreach ( $default_types as $fallback ) {
		if ( ! empty( $atts[ $fallback ] ) ) {
			if ( empty( $fileurl ) ) {
				$fileurl = $atts[ $fallback ];
			}
			if ( 'src' === $fallback && $is_youtube ) {
				$type = array( 'type' => 'video/youtube' );
			} elseif ( 'src' === $fallback && $is_vimeo ) {
				$type = array( 'type' => 'video/vimeo' );
			} else {
				$type = wp_check_filetype( $atts[ $fallback ], wp_get_mime_types() );
			}
			$url   = add_query_arg( '_', $instance, $atts[ $fallback ] );
			$html .= sprintf( $source, $type['type'], esc_url( $url ) );
		}
	}

	if ( ! empty( $content ) ) {
		if ( str_contains( $content, "\n" ) ) {
			$content = str_replace( array( "\r\n", "\n", "\t" ), '', $content );
		}
		$html .= trim( $content );
	}

	if ( 'mediaelement' === $library ) {
		$html .= wp_mediaelement_fallback( $fileurl );
	}
	$html .= '</video>';

	$width_rule = '';
	if ( ! empty( $atts['width'] ) ) {
		$width_rule = sprintf( 'width: %dpx;', $atts['width'] );
	}
	$output = sprintf( '<div style="%s" class="wp-video">%s</div>', $width_rule, $html );

	/**
	 * Filters the output of the video shortcode.
	 *
	 * @since 3.6.0
	 *
	 * @param string $output  Video shortcode HTML output.
	 * @param array  $atts    Array of video shortcode attributes.
	 * @param string $video   Video file.
	 * @param int    $post_id Post ID.
	 * @param string $library Media library used for the video shortcode.
	 */
	return apply_filters( 'wp_video_shortcode', $output, $atts, $video, $post_id, $library );
}
add_shortcode( 'video', 'wp_video_shortcode' );

/**
 * Gets the previous image link that has the same post parent.
 *
 * @since 5.8.0
 *
 * @see get_adjacent_image_link()
 *
 * @param string|int[] $size Optional. Image size. Accepts any registered image size name, or an array
 *                           of width and height values in pixels (in that order). Default 'thumbnail'.
 * @param string|false $text Optional. Link text. Default false.
 * @return string Markup for previous image link.
 */
function get_previous_image_link( $size = 'thumbnail', $text = false ) {
	return get_adjacent_image_link( true, $size, $text );
}

/**
 * Displays previous image link that has the same post parent.
 *
 * @since 2.5.0
 *
 * @param string|int[] $size Optional. Image size. Accepts any registered image size name, or an array
 *                           of width and height values in pixels (in that order). Default 'thumbnail'.
 * @param string|false $text Optional. Link text. Default false.
 */
function previous_image_link( $size = 'thumbnail', $text = false ) {
	echo get_previous_image_link( $size, $text );
}

/**
 * Gets the next image link that has the same post parent.
 *
 * @since 5.8.0
 *
 * @see get_adjacent_image_link()
 *
 * @param string|int[] $size Optional. Image size. Accepts any registered image size name, or an array
 *                           of width and height values in pixels (in that order). Default 'thumbnail'.
 * @param string|false $text Optional. Link text. Default false.
 * @return string Markup for next image link.
 */
function get_next_image_link( $size = 'thumbnail', $text = false ) {
	return get_adjacent_image_link( false, $size, $text );
}

/**
 * Displays next image link that has the same post parent.
 *
 * @since 2.5.0
 *
 * @param string|int[] $size Optional. Image size. Accepts any registered image size name, or an array
 *                           of width and height values in pixels (in that order). Default 'thumbnail'.
 * @param string|false $text Optional. Link text. Default false.
 */
function next_image_link( $size = 'thumbnail', $text = false ) {
	echo get_next_image_link( $size, $text );
}

/**
 * Gets the next or previous image link that has the same post parent.
 *
 * Retrieves the current attachment object from the $post global.
 *
 * @since 5.8.0
 *
 * @param bool         $prev Optional. Whether to display the next (false) or previous (true) link. Default true.
 * @param string|int[] $size Optional. Image size. Accepts any registered image size name, or an array
 *                           of width and height values in pixels (in that order). Default 'thumbnail'.
 * @param bool         $text Optional. Link text. Default false.
 * @return string Markup for image link.
 */
function get_adjacent_image_link( $prev = true, $size = 'thumbnail', $text = false ) {
	$post        = get_post();
	$attachments = array_values(
		get_children(
			array(
				'post_parent'    => $post->post_parent,
				'post_status'    => 'inherit',
				'post_type'      => 'attachment',
				'post_mime_type' => 'image',
				'order'          => 'ASC',
				'orderby'        => 'menu_order ID',
			)
		)
	);

	foreach ( $attachments as $k => $attachment ) {
		if ( (int) $attachment->ID === (int) $post->ID ) {
			break;
		}
	}

	$output        = '';
	$attachment_id = 0;

	if ( $attachments ) {
		$k = $prev ? $k - 1 : $k + 1;

		if ( isset( $attachments[ $k ] ) ) {
			$attachment_id = $attachments[ $k ]->ID;
			$attr          = array( 'alt' => get_the_title( $attachment_id ) );
			$output        = wp_get_attachment_link( $attachment_id, $size, true, false, $text, $attr );
		}
	}

	$adjacent = $prev ? 'previous' : 'next';

	/**
	 * Filters the adjacent image link.
	 *
	 * The dynamic portion of the hook name, `$adjacent`, refers to the type of adjacency,
	 * either 'next', or 'previous'.
	 *
	 * Possible hook names include:
	 *
	 *  - `next_image_link`
	 *  - `previous_image_link`
	 *
	 * @since 3.5.0
	 *
	 * @param string $output        Adjacent image HTML markup.
	 * @param int    $attachment_id Attachment ID
	 * @param string|int[] $size    Requested image size. Can be any registered image size name, or
	 *                              an array of width and height values in pixels (in that order).
	 * @param string $text          Link text.
	 */
	return apply_filters( "{$adjacent}_image_link", $output, $attachment_id, $size, $text );
}

/**
 * Displays next or previous image link that has the same post parent.
 *
 * Retrieves the current attachment object from the $post global.
 *
 * @since 2.5.0
 *
 * @param bool         $prev Optional. Whether to display the next (false) or previous (true) link. Default true.
 * @param string|int[] $size Optional. Image size. Accepts any registered image size name, or an array
 *                           of width and height values in pixels (in that order). Default 'thumbnail'.
 * @param bool         $text Optional. Link text. Default false.
 */
function adjacent_image_link( $prev = true, $size = 'thumbnail', $text = false ) {
	echo get_adjacent_image_link( $prev, $size, $text );
}

/**
 * Retrieves taxonomies attached to given the attachment.
 *
 * @since 2.5.0
 * @since 4.7.0 Introduced the `$output` parameter.
 *
 * @param int|array|object $attachment Attachment ID, data array, or data object.
 * @param string           $output     Output type. 'names' to return an array of taxonomy names,
 *                                     or 'objects' to return an array of taxonomy objects.
 *                                     Default is 'names'.
 * @return string[]|WP_Taxonomy[] List of taxonomies or taxonomy names. Empty array on failure.
 */
function get_attachment_taxonomies( $attachment, $output = 'names' ) {
	if ( is_int( $attachment ) ) {
		$attachment = get_post( $attachment );
	} elseif ( is_array( $attachment ) ) {
		$attachment = (object) $attachment;
	}

	if ( ! is_object( $attachment ) ) {
		return array();
	}

	$file     = get_attached_file( $attachment->ID );
	$filename = wp_basename( $file );

	$objects = array( 'attachment' );

	if ( str_contains( $filename, '.' ) ) {
		$objects[] = 'attachment:' . substr( $filename, strrpos( $filename, '.' ) + 1 );
	}

	if ( ! empty( $attachment->post_mime_type ) ) {
		$objects[] = 'attachment:' . $attachment->post_mime_type;

		if ( str_contains( $attachment->post_mime_type, '/' ) ) {
			foreach ( explode( '/', $attachment->post_mime_type ) as $token ) {
				if ( ! empty( $token ) ) {
					$objects[] = "attachment:$token";
				}
			}
		}
	}

	$taxonomies = array();

	foreach ( $objects as $object ) {
		$taxes = get_object_taxonomies( $object, $output );

		if ( $taxes ) {
			$taxonomies = array_merge( $taxonomies, $taxes );
		}
	}

	if ( 'names' === $output ) {
		$taxonomies = array_unique( $taxonomies );
	}

	return $taxonomies;
}

/**
 * Retrieves all of the taxonomies that are registered for attachments.
 *
 * Handles mime-type-specific taxonomies such as attachment:image and attachment:video.
 *
 * @since 3.5.0
 *
 * @see get_taxonomies()
 *
 * @param string $output Optional. The type of taxonomy output to return. Accepts 'names' or 'objects'.
 *                       Default 'names'.
 * @return string[]|WP_Taxonomy[] Array of names or objects of registered taxonomies for attachments.
 */
function get_taxonomies_for_attachments( $output = 'names' ) {
	$taxonomies = array();

	foreach ( get_taxonomies( array(), 'objects' ) as $taxonomy ) {
		foreach ( $taxonomy->object_type as $object_type ) {
			if ( 'attachment' === $object_type || str_starts_with( $object_type, 'attachment:' ) ) {
				if ( 'names' === $output ) {
					$taxonomies[] = $taxonomy->name;
				} else {
					$taxonomies[ $taxonomy->name ] = $taxonomy;
				}
				break;
			}
		}
	}

	return $taxonomies;
}

/**
 * Determines whether the value is an acceptable type for GD image functions.
 *
 * In PHP 8.0, the GD extension uses GdImage objects for its data structures.
 * This function checks if the passed value is either a GdImage object instance
 * or a resource of type `gd`. Any other type will return false.
 *
 * @since 5.6.0
 *
 * @param resource|GdImage|false $image A value to check the type for.
 * @return bool True if `$image` is either a GD image resource or a GdImage instance,
 *              false otherwise.
 */
function is_gd_image( $image ) {
	if ( $image instanceof GdImage
		|| is_resource( $image ) && 'gd' === get_resource_type( $image )
	) {
		return true;
	}

	return false;
}

/**
 * Creates a new GD image resource with transparency support.
 *
 * @todo Deprecate if possible.
 *
 * @since 2.9.0
 *
 * @param int $width  Image width in pixels.
 * @param int $height Image height in pixels.
 * @return resource|GdImage|false The GD image resource or GdImage instance on success.
 *                                False on failure.
 */
function wp_imagecreatetruecolor( $width, $height ) {
	$img = imagecreatetruecolor( $width, $height );

	if ( is_gd_image( $img )
		&& function_exists( 'imagealphablending' ) && function_exists( 'imagesavealpha' )
	) {
		imagealphablending( $img, false );
		imagesavealpha( $img, true );
	}

	return $img;
}

/**
 * Based on a supplied width/height example, returns the biggest possible dimensions based on the max width/height.
 *
 * @since 2.9.0
 *
 * @see wp_constrain_dimensions()
 *
 * @param int $example_width  The width of an example embed.
 * @param int $example_height The height of an example embed.
 * @param int $max_width      The maximum allowed width.
 * @param int $max_height     The maximum allowed height.
 * @return int[] {
 *     An array of maximum width and height values.
 *
 *     @type int $0 The maximum width in pixels.
 *     @type int $1 The maximum height in pixels.
 * }
 */
function wp_expand_dimensions( $example_width, $example_height, $max_width, $max_height ) {
	$example_width  = (int) $example_width;
	$example_height = (int) $example_height;
	$max_width      = (int) $max_width;
	$max_height     = (int) $max_height;

	return wp_constrain_dimensions( $example_width * 1000000, $example_height * 1000000, $max_width, $max_height );
}

/**
 * Determines the maximum upload size allowed in php.ini.
 *
 * @since 2.5.0
 *
 * @return int Allowed upload size.
 */
function wp_max_upload_size() {
	$u_bytes = wp_convert_hr_to_bytes( ini_get( 'upload_max_filesize' ) );
	$p_bytes = wp_convert_hr_to_bytes( ini_get( 'post_max_size' ) );

	/**
	 * Filters the maximum upload size allowed in php.ini.
	 *
	 * @since 2.5.0
	 *
	 * @param int $size    Max upload size limit in bytes.
	 * @param int $u_bytes Maximum upload filesize in bytes.
	 * @param int $p_bytes Maximum size of POST data in bytes.
	 */
	return apply_filters( 'upload_size_limit', min( $u_bytes, $p_bytes ), $u_bytes, $p_bytes );
}

/**
 * Returns a WP_Image_Editor instance and loads file into it.
 *
 * @since 3.5.0
 *
 * @param string $path Path to the file to load.
 * @param array  $args Optional. Additional arguments for retrieving the image editor.
 *                     Default empty array.
 * @return WP_Image_Editor|WP_Error The WP_Image_Editor object on success,
 *                                  a WP_Error object otherwise.
 */
function wp_get_image_editor( $path, $args = array() ) {
	$args['path'] = $path;

	// If the mime type is not set in args, try to extract and set it from the file.
	if ( ! isset( $args['mime_type'] ) ) {
		$file_info = wp_check_filetype( $args['path'] );

		/*
		 * If $file_info['type'] is false, then we let the editor attempt to
		 * figure out the file type, rather than forcing a failure based on extension.
		 */
		if ( isset( $file_info ) && $file_info['type'] ) {
			$args['mime_type'] = $file_info['type'];
		}
	}

	// Check and set the output mime type mapped to the input type.
	if ( isset( $args['mime_type'] ) ) {
		/** This filter is documented in wp-includes/class-wp-image-editor.php */
		$output_format = apply_filters( 'image_editor_output_format', array(), $path, $args['mime_type'] );
		if ( isset( $output_format[ $args['mime_type'] ] ) ) {
			$args['output_mime_type'] = $output_format[ $args['mime_type'] ];
		}
	}

	$implementation = _wp_image_editor_choose( $args );

	if ( $implementation ) {
		$editor = new $implementation( $path );
		$loaded = $editor->load();

		if ( is_wp_error( $loaded ) ) {
			return $loaded;
		}

		return $editor;
	}

	return new WP_Error( 'image_no_editor', __( 'No editor could be selected.' ) );
}

/**
 * Tests whether there is an editor that supports a given mime type or methods.
 *
 * @since 3.5.0
 *
 * @param string|array $args Optional. Array of arguments to retrieve the image editor supports.
 *                           Default empty array.
 * @return bool True if an eligible editor is found; false otherwise.
 */
function wp_image_editor_supports( $args = array() ) {
	return (bool) _wp_image_editor_choose( $args );
}

/**
 * Tests which editors are capable of supporting the request.
 *
 * @ignore
 * @since 3.5.0
 *
 * @param array $args Optional. Array of arguments for choosing a capable editor. Default empty array.
 * @return string|false Class name for the first editor that claims to support the request.
 *                      False if no editor claims to support the request.
 */
function _wp_image_editor_choose( $args = array() ) {
	require_once ABSPATH . WPINC . '/class-wp-image-editor.php';
	require_once ABSPATH . WPINC . '/class-wp-image-editor-gd.php';
	require_once ABSPATH . WPINC . '/class-wp-image-editor-imagick.php';
	/**
	 * Filters the list of image editing library classes.
	 *
	 * @since 3.5.0
	 *
	 * @param string[] $image_editors Array of available image editor class names. Defaults are
	 *                                'WP_Image_Editor_Imagick', 'WP_Image_Editor_GD'.
	 */
	$implementations = apply_filters( 'wp_image_editors', array( 'WP_Image_Editor_Imagick', 'WP_Image_Editor_GD' ) );
	$supports_input  = false;

	foreach ( $implementations as $implementation ) {
		if ( ! call_user_func( array( $implementation, 'test' ), $args ) ) {
			continue;
		}

		// Implementation should support the passed mime type.
		if ( isset( $args['mime_type'] ) &&
			! call_user_func(
				array( $implementation, 'supports_mime_type' ),
				$args['mime_type']
			) ) {
			continue;
		}

		// Implementation should support requested methods.
		if ( isset( $args['methods'] ) &&
			array_diff( $args['methods'], get_class_methods( $implementation ) ) ) {

			continue;
		}

		// Implementation should ideally support the output mime type as well if set and different than the passed type.
		if (
			isset( $args['mime_type'] ) &&
			isset( $args['output_mime_type'] ) &&
			$args['mime_type'] !== $args['output_mime_type'] &&
			! call_user_func( array( $implementation, 'supports_mime_type' ), $args['output_mime_type'] )
		) {
			/*
			 * This implementation supports the imput type but not the output type.
			 * Keep looking to see if we can find an implementation that supports both.
			 */
			$supports_input = $implementation;
			continue;
		}

		// Favor the implementation that supports both input and output mime types.
		return $implementation;
	}

	return $supports_input;
}

/**
 * Prints default Plupload arguments.
 *
 * @since 3.4.0
 */
function wp_plupload_default_settings() {
	$wp_scripts = wp_scripts();

	$data = $wp_scripts->get_data( 'wp-plupload', 'data' );
	if ( $data && str_contains( $data, '_wpPluploadSettings' ) ) {
		return;
	}

	$max_upload_size    = wp_max_upload_size();
	$allowed_extensions = array_keys( get_allowed_mime_types() );
	$extensions         = array();
	foreach ( $allowed_extensions as $extension ) {
		$extensions = array_merge( $extensions, explode( '|', $extension ) );
	}

	/*
	 * Since 4.9 the `runtimes` setting is hardcoded in our version of Plupload to `html5,html4`,
	 * and the `flash_swf_url` and `silverlight_xap_url` are not used.
	 */
	$defaults = array(
		'file_data_name' => 'async-upload', // Key passed to $_FILE.
		'url'            => admin_url( 'async-upload.php', 'relative' ),
		'filters'        => array(
			'max_file_size' => $max_upload_size . 'b',
			'mime_types'    => array( array( 'extensions' => implode( ',', $extensions ) ) ),
		),
	);

	/*
	 * Currently only iOS Safari supports multiple files uploading,
	 * but iOS 7.x has a bug that prevents uploading of videos when enabled.
	 * See #29602.
	 */
	if ( wp_is_mobile()
		&& str_contains( $_SERVER['HTTP_USER_AGENT'], 'OS 7_' )
		&& str_contains( $_SERVER['HTTP_USER_AGENT'], 'like Mac OS X' )
	) {
		$defaults['multi_selection'] = false;
	}

	// Check if WebP images can be edited.
	if ( ! wp_image_editor_supports( array( 'mime_type' => 'image/webp' ) ) ) {
		$defaults['webp_upload_error'] = true;
	}

	/**
	 * Filters the Plupload default settings.
	 *
	 * @since 3.4.0
	 *
	 * @param array $defaults Default Plupload settings array.
	 */
	$defaults = apply_filters( 'plupload_default_settings', $defaults );

	$params = array(
		'action' => 'upload-attachment',
	);

	/**
	 * Filters the Plupload default parameters.
	 *
	 * @since 3.4.0
	 *
	 * @param array $params Default Plupload parameters array.
	 */
	$params = apply_filters( 'plupload_default_params', $params );

	$params['_wpnonce'] = wp_create_nonce( 'media-form' );

	$defaults['multipart_params'] = $params;

	$settings = array(
		'defaults'      => $defaults,
		'browser'       => array(
			'mobile'    => wp_is_mobile(),
			'supported' => _device_can_upload(),
		),
		'limitExceeded' => is_multisite() && ! is_upload_space_available(),
	);

	$script = 'var _wpPluploadSettings = ' . wp_json_encode( $settings ) . ';';

	if ( $data ) {
		$script = "$data\n$script";
	}

	$wp_scripts->add_data( 'wp-plupload', 'data', $script );
}

/**
 * Prepares an attachment post object for JS, where it is expected
 * to be JSON-encoded and fit into an Attachment model.
 *
 * @since 3.5.0
 *
 * @param int|WP_Post $attachment Attachment ID or object.
 * @return array|void {
 *     Array of attachment details, or void if the parameter does not correspond to an attachment.
 *
 *     @type string $alt                   Alt text of the attachment.
 *     @type string $author                ID of the attachment author, as a string.
 *     @type string $authorName            Name of the attachment author.
 *     @type string $caption               Caption for the attachment.
 *     @type array  $compat                Containing item and meta.
 *     @type string $context               Context, whether it's used as the site icon for example.
 *     @type int    $date                  Uploaded date, timestamp in milliseconds.
 *     @type string $dateFormatted         Formatted date (e.g. June 29, 2018).
 *     @type string $description           Description of the attachment.
 *     @type string $editLink              URL to the edit page for the attachment.
 *     @type string $filename              File name of the attachment.
 *     @type string $filesizeHumanReadable Filesize of the attachment in human readable format (e.g. 1 MB).
 *     @type int    $filesizeInBytes       Filesize of the attachment in bytes.
 *     @type int    $height                If the attachment is an image, represents the height of the image in pixels.
 *     @type string $icon                  Icon URL of the attachment (e.g. /wp-includes/images/media/archive.png).
 *     @type int    $id                    ID of the attachment.
 *     @type string $link                  URL to the attachment.
 *     @type int    $menuOrder             Menu order of the attachment post.
 *     @type array  $meta                  Meta data for the attachment.
 *     @type string $mime                  Mime type of the attachment (e.g. image/jpeg or application/zip).
 *     @type int    $modified              Last modified, timestamp in milliseconds.
 *     @type string $name                  Name, same as title of the attachment.
 *     @type array  $nonces                Nonces for update, delete and edit.
 *     @type string $orientation           If the attachment is an image, represents the image orientation
 *                                         (landscape or portrait).
 *     @type array  $sizes                 If the attachment is an image, contains an array of arrays
 *                                         for the images sizes: thumbnail, medium, large, and full.
 *     @type string $status                Post status of the attachment (usually 'inherit').
 *     @type string $subtype               Mime subtype of the attachment (usually the last part, e.g. jpeg or zip).
 *     @type string $title                 Title of the attachment (usually slugified file name without the extension).
 *     @type string $type                  Type of the attachment (usually first part of the mime type, e.g. image).
 *     @type int    $uploadedTo            Parent post to which the attachment was uploaded.
 *     @type string $uploadedToLink        URL to the edit page of the parent post of the attachment.
 *     @type string $uploadedToTitle       Post title of the parent of the attachment.
 *     @type string $url                   Direct URL to the attachment file (from wp-content).
 *     @type int    $width                 If the attachment is an image, represents the width of the image in pixels.
 * }
 *
 */
function wp_prepare_attachment_for_js( $attachment ) {
	$attachment = get_post( $attachment );

	if ( ! $attachment ) {
		return;
	}

	if ( 'attachment' !== $attachment->post_type ) {
		return;
	}

	$meta = wp_get_attachment_metadata( $attachment->ID );
	if ( str_contains( $attachment->post_mime_type, '/' ) ) {
		list( $type, $subtype ) = explode( '/', $attachment->post_mime_type );
	} else {
		list( $type, $subtype ) = array( $attachment->post_mime_type, '' );
	}

	$attachment_url = wp_get_attachment_url( $attachment->ID );
	$base_url       = str_replace( wp_basename( $attachment_url ), '', $attachment_url );

	$response = array(
		'id'            => $attachment->ID,
		'title'         => $attachment->post_title,
		'filename'      => wp_basename( get_attached_file( $attachment->ID ) ),
		'url'           => $attachment_url,
		'link'          => get_attachment_link( $attachment->ID ),
		'alt'           => get_post_meta( $attachment->ID, '_wp_attachment_image_alt', true ),
		'author'        => $attachment->post_author,
		'description'   => $attachment->post_content,
		'caption'       => $attachment->post_excerpt,
		'name'          => $attachment->post_name,
		'status'        => $attachment->post_status,
		'uploadedTo'    => $attachment->post_parent,
		'date'          => strtotime( $attachment->post_date_gmt ) * 1000,
		'modified'      => strtotime( $attachment->post_modified_gmt ) * 1000,
		'menuOrder'     => $attachment->menu_order,
		'mime'          => $attachment->post_mime_type,
		'type'          => $type,
		'subtype'       => $subtype,
		'icon'          => wp_mime_type_icon( $attachment->ID ),
		'dateFormatted' => mysql2date( __( 'F j, Y' ), $attachment->post_date ),
		'nonces'        => array(
			'update' => false,
			'delete' => false,
			'edit'   => false,
		),
		'editLink'      => false,
		'meta'          => false,
	);

	$author = new WP_User( $attachment->post_author );

	if ( $author->exists() ) {
		$author_name            = $author->display_name ? $author->display_name : $author->nickname;
		$response['authorName'] = html_entity_decode( $author_name, ENT_QUOTES, get_bloginfo( 'charset' ) );
		$response['authorLink'] = get_edit_user_link( $author->ID );
	} else {
		$response['authorName'] = __( '(no author)' );
	}

	if ( $attachment->post_parent ) {
		$post_parent = get_post( $attachment->post_parent );
		if ( $post_parent ) {
			$response['uploadedToTitle'] = $post_parent->post_title ? $post_parent->post_title : __( '(no title)' );
			$response['uploadedToLink']  = get_edit_post_link( $attachment->post_parent, 'raw' );
		}
	}

	$attached_file = get_attached_file( $attachment->ID );

	if ( isset( $meta['filesize'] ) ) {
		$bytes = $meta['filesize'];
	} elseif ( file_exists( $attached_file ) ) {
		$bytes = wp_filesize( $attached_file );
	} else {
		$bytes = '';
	}

	if ( $bytes ) {
		$response['filesizeInBytes']       = $bytes;
		$response['filesizeHumanReadable'] = size_format( $bytes );
	}

	$context             = get_post_meta( $attachment->ID, '_wp_attachment_context', true );
	$response['context'] = ( $context ) ? $context : '';

	if ( current_user_can( 'edit_post', $attachment->ID ) ) {
		$response['nonces']['update'] = wp_create_nonce( 'update-post_' . $attachment->ID );
		$response['nonces']['edit']   = wp_create_nonce( 'image_editor-' . $attachment->ID );
		$response['editLink']         = get_edit_post_link( $attachment->ID, 'raw' );
	}

	if ( current_user_can( 'delete_post', $attachment->ID ) ) {
		$response['nonces']['delete'] = wp_create_nonce( 'delete-post_' . $attachment->ID );
	}

	if ( $meta && ( 'image' === $type || ! empty( $meta['sizes'] ) ) ) {
		$sizes = array();

		/** This filter is documented in wp-admin/includes/media.php */
		$possible_sizes = apply_filters(
			'image_size_names_choose',
			array(
				'thumbnail' => __( 'Thumbnail' ),
				'medium'    => __( 'Medium' ),
				'large'     => __( 'Large' ),
				'full'      => __( 'Full Size' ),
			)
		);
		unset( $possible_sizes['full'] );

		/*
		 * Loop through all potential sizes that may be chosen. Try to do this with some efficiency.
		 * First: run the image_downsize filter. If it returns something, we can use its data.
		 * If the filter does not return something, then image_downsize() is just an expensive way
		 * to check the image metadata, which we do second.
		 */
		foreach ( $possible_sizes as $size => $label ) {

			/** This filter is documented in wp-includes/media.php */
			$downsize = apply_filters( 'image_downsize', false, $attachment->ID, $size );

			if ( $downsize ) {
				if ( empty( $downsize[3] ) ) {
					continue;
				}

				$sizes[ $size ] = array(
					'height'      => $downsize[2],
					'width'       => $downsize[1],
					'url'         => $downsize[0],
					'orientation' => $downsize[2] > $downsize[1] ? 'portrait' : 'landscape',
				);
			} elseif ( isset( $meta['sizes'][ $size ] ) ) {
				// Nothing from the filter, so consult image metadata if we have it.
				$size_meta = $meta['sizes'][ $size ];

				/*
				 * We have the actual image size, but might need to further constrain it if content_width is narrower.
				 * Thumbnail, medium, and full sizes are also checked against the site's height/width options.
				 */
				list( $width, $height ) = image_constrain_size_for_editor( $size_meta['width'], $size_meta['height'], $size, 'edit' );

				$sizes[ $size ] = array(
					'height'      => $height,
					'width'       => $width,
					'url'         => $base_url . $size_meta['file'],
					'orientation' => $height > $width ? 'portrait' : 'landscape',
				);
			}
		}

		if ( 'image' === $type ) {
			if ( ! empty( $meta['original_image'] ) ) {
				$response['originalImageURL']  = wp_get_original_image_url( $attachment->ID );
				$response['originalImageName'] = wp_basename( wp_get_original_image_path( $attachment->ID ) );
			}

			$sizes['full'] = array( 'url' => $attachment_url );

			if ( isset( $meta['height'], $meta['width'] ) ) {
				$sizes['full']['height']      = $meta['height'];
				$sizes['full']['width']       = $meta['width'];
				$sizes['full']['orientation'] = $meta['height'] > $meta['width'] ? 'portrait' : 'landscape';
			}

			$response = array_merge( $response, $sizes['full'] );
		} elseif ( $meta['sizes']['full']['file'] ) {
			$sizes['full'] = array(
				'url'         => $base_url . $meta['sizes']['full']['file'],
				'height'      => $meta['sizes']['full']['height'],
				'width'       => $meta['sizes']['full']['width'],
				'orientation' => $meta['sizes']['full']['height'] > $meta['sizes']['full']['width'] ? 'portrait' : 'landscape',
			);
		}

		$response = array_merge( $response, array( 'sizes' => $sizes ) );
	}

	if ( $meta && 'video' === $type ) {
		if ( isset( $meta['width'] ) ) {
			$response['width'] = (int) $meta['width'];
		}
		if ( isset( $meta['height'] ) ) {
			$response['height'] = (int) $meta['height'];
		}
	}

	if ( $meta && ( 'audio' === $type || 'video' === $type ) ) {
		if ( isset( $meta['length_formatted'] ) ) {
			$response['fileLength']              = $meta['length_formatted'];
			$response['fileLengthHumanReadable'] = human_readable_duration( $meta['length_formatted'] );
		}

		$response['meta'] = array();
		foreach ( wp_get_attachment_id3_keys( $attachment, 'js' ) as $key => $label ) {
			$response['meta'][ $key ] = false;

			if ( ! empty( $meta[ $key ] ) ) {
				$response['meta'][ $key ] = $meta[ $key ];
			}
		}

		$id = get_post_thumbnail_id( $attachment->ID );
		if ( ! empty( $id ) ) {
			list( $src, $width, $height ) = wp_get_attachment_image_src( $id, 'full' );
			$response['image']            = compact( 'src', 'width', 'height' );
			list( $src, $width, $height ) = wp_get_attachment_image_src( $id, 'thumbnail' );
			$response['thumb']            = compact( 'src', 'width', 'height' );
		} else {
			$src               = wp_mime_type_icon( $attachment->ID );
			$width             = 48;
			$height            = 64;
			$response['image'] = compact( 'src', 'width', 'height' );
			$response['thumb'] = compact( 'src', 'width', 'height' );
		}
	}

	if ( function_exists( 'get_compat_media_markup' ) ) {
		$response['compat'] = get_compat_media_markup( $attachment->ID, array( 'in_modal' => true ) );
	}

	if ( function_exists( 'get_media_states' ) ) {
		$media_states = get_media_states( $attachment );
		if ( ! empty( $media_states ) ) {
			$response['mediaStates'] = implode( ', ', $media_states );
		}
	}

	/**
	 * Filters the attachment data prepared for JavaScript.
	 *
	 * @since 3.5.0
	 *
	 * @param array       $response   Array of prepared attachment data. See {@see wp_prepare_attachment_for_js()}.
	 * @param WP_Post     $attachment Attachment object.
	 * @param array|false $meta       Array of attachment meta data, or false if there is none.
	 */
	return apply_filters( 'wp_prepare_attachment_for_js', $response, $attachment, $meta );
}

/**
 * Enqueues all scripts, styles, settings, and templates necessary to use
 * all media JS APIs.
 *
 * @since 3.5.0
 *
 * @global int       $content_width
 * @global wpdb      $wpdb          WordPress database abstraction object.
 * @global WP_Locale $wp_locale     WordPress date and time locale object.
 *
 * @param array $args {
 *     Arguments for enqueuing media scripts.
 *
 *     @type int|WP_Post $post Post ID or post object.
 * }
 */
function wp_enqueue_media( $args = array() ) {
	// Enqueue me just once per page, please.
	if ( did_action( 'wp_enqueue_media' ) ) {
		return;
	}

	global $content_width, $wpdb, $wp_locale;

	$defaults = array(
		'post' => null,
	);
	$args     = wp_parse_args( $args, $defaults );

	/*
	 * We're going to pass the old thickbox media tabs to `media_upload_tabs`
	 * to ensure plugins will work. We will then unset those tabs.
	 */
	$tabs = array(
		// handler action suffix => tab label
		'type'     => '',
		'type_url' => '',
		'gallery'  => '',
		'library'  => '',
	);

	/** This filter is documented in wp-admin/includes/media.php */
	$tabs = apply_filters( 'media_upload_tabs', $tabs );
	unset( $tabs['type'], $tabs['type_url'], $tabs['gallery'], $tabs['library'] );

	$props = array(
		'link'  => get_option( 'image_default_link_type' ), // DB default is 'file'.
		'align' => get_option( 'image_default_align' ),     // Empty default.
		'size'  => get_option( 'image_default_size' ),      // Empty default.
	);

	$exts      = array_merge( wp_get_audio_extensions(), wp_get_video_extensions() );
	$mimes     = get_allowed_mime_types();
	$ext_mimes = array();
	foreach ( $exts as $ext ) {
		foreach ( $mimes as $ext_preg => $mime_match ) {
			if ( preg_match( '#' . $ext . '#i', $ext_preg ) ) {
				$ext_mimes[ $ext ] = $mime_match;
				break;
			}
		}
	}

	/**
	 * Allows showing or hiding the "Create Audio Playlist" button in the media library.
	 *
	 * By default, the "Create Audio Playlist" button will always be shown in
	 * the media library.  If this filter returns `null`, a query will be run
	 * to determine whether the media library contains any audio items.  This
	 * was the default behavior prior to version 4.8.0, but this query is
	 * expensive for large media libraries.
	 *
	 * @since 4.7.4
	 * @since 4.8.0 The filter's default value is `true` rather than `null`.
	 *
	 * @link https://core.trac.wordpress.org/ticket/31071
	 *
	 * @param bool|null $show Whether to show the button, or `null` to decide based
	 *                        on whether any audio files exist in the media library.
	 */
	$show_audio_playlist = apply_filters( 'media_library_show_audio_playlist', true );
	if ( null === $show_audio_playlist ) {
		$show_audio_playlist = $wpdb->get_var(
			"SELECT ID
			FROM $wpdb->posts
			WHERE post_type = 'attachment'
			AND post_mime_type LIKE 'audio%'
			LIMIT 1"
		);
	}

	/**
	 * Allows showing or hiding the "Create Video Playlist" button in the media library.
	 *
	 * By default, the "Create Video Playlist" button will always be shown in
	 * the media library.  If this filter returns `null`, a query will be run
	 * to determine whether the media library contains any video items.  This
	 * was the default behavior prior to version 4.8.0, but this query is
	 * expensive for large media libraries.
	 *
	 * @since 4.7.4
	 * @since 4.8.0 The filter's default value is `true` rather than `null`.
	 *
	 * @link https://core.trac.wordpress.org/ticket/31071
	 *
	 * @param bool|null $show Whether to show the button, or `null` to decide based
	 *                        on whether any video files exist in the media library.
	 */
	$show_video_playlist = apply_filters( 'media_library_show_video_playlist', true );
	if ( null === $show_video_playlist ) {
		$show_video_playlist = $wpdb->get_var(
			"SELECT ID
			FROM $wpdb->posts
			WHERE post_type = 'attachment'
			AND post_mime_type LIKE 'video%'
			LIMIT 1"
		);
	}

	/**
	 * Allows overriding the list of months displayed in the media library.
	 *
	 * By default (if this filter does not return an array), a query will be
	 * run to determine the months that have media items.  This query can be
	 * expensive for large media libraries, so it may be desirable for sites to
	 * override this behavior.
	 *
	 * @since 4.7.4
	 *
	 * @link https://core.trac.wordpress.org/ticket/31071
	 *
	 * @param stdClass[]|null $months An array of objects with `month` and `year`
	 *                                properties, or `null` for default behavior.
	 */
	$months = apply_filters( 'media_library_months_with_files', null );
	if ( ! is_array( $months ) ) {
		$months = $wpdb->get_results(
			$wpdb->prepare(
				"SELECT DISTINCT YEAR( post_date ) AS year, MONTH( post_date ) AS month
				FROM $wpdb->posts
				WHERE post_type = %s
				ORDER BY post_date DESC",
				'attachment'
			)
		);
	}
	foreach ( $months as $month_year ) {
		$month_year->text = sprintf(
			/* translators: 1: Month, 2: Year. */
			__( '%1$s %2$d' ),
			$wp_locale->get_month( $month_year->month ),
			$month_year->year
		);
	}

	/**
	 * Filters whether the Media Library grid has infinite scrolling. Default `false`.
	 *
	 * @since 5.8.0
	 *
	 * @param bool $infinite Whether the Media Library grid has infinite scrolling.
	 */
	$infinite_scrolling = apply_filters( 'media_library_infinite_scrolling', false );

	$settings = array(
		'tabs'              => $tabs,
		'tabUrl'            => add_query_arg( array( 'chromeless' => true ), admin_url( 'media-upload.php' ) ),
		'mimeTypes'         => wp_list_pluck( get_post_mime_types(), 0 ),
		/** This filter is documented in wp-admin/includes/media.php */
		'captions'          => ! apply_filters( 'disable_captions', '' ),
		'nonce'             => array(
			'sendToEditor'           => wp_create_nonce( 'media-send-to-editor' ),
			'setAttachmentThumbnail' => wp_create_nonce( 'set-attachment-thumbnail' ),
		),
		'post'              => array(
			'id' => 0,
		),
		'defaultProps'      => $props,
		'attachmentCounts'  => array(
			'audio' => ( $show_audio_playlist ) ? 1 : 0,
			'video' => ( $show_video_playlist ) ? 1 : 0,
		),
		'oEmbedProxyUrl'    => rest_url( 'oembed/1.0/proxy' ),
		'embedExts'         => $exts,
		'embedMimes'        => $ext_mimes,
		'contentWidth'      => $content_width,
		'months'            => $months,
		'mediaTrash'        => MEDIA_TRASH ? 1 : 0,
		'infiniteScrolling' => ( $infinite_scrolling ) ? 1 : 0,
	);

	$post = null;
	if ( isset( $args['post'] ) ) {
		$post             = get_post( $args['post'] );
		$settings['post'] = array(
			'id'    => $post->ID,
			'nonce' => wp_create_nonce( 'update-post_' . $post->ID ),
		);

		$thumbnail_support = current_theme_supports( 'post-thumbnails', $post->post_type ) && post_type_supports( $post->post_type, 'thumbnail' );
		if ( ! $thumbnail_support && 'attachment' === $post->post_type && $post->post_mime_type ) {
			if ( wp_attachment_is( 'audio', $post ) ) {
				$thumbnail_support = post_type_supports( 'attachment:audio', 'thumbnail' ) || current_theme_supports( 'post-thumbnails', 'attachment:audio' );
			} elseif ( wp_attachment_is( 'video', $post ) ) {
				$thumbnail_support = post_type_supports( 'attachment:video', 'thumbnail' ) || current_theme_supports( 'post-thumbnails', 'attachment:video' );
			}
		}

		if ( $thumbnail_support ) {
			$featured_image_id                   = get_post_meta( $post->ID, '_thumbnail_id', true );
			$settings['post']['featuredImageId'] = $featured_image_id ? $featured_image_id : -1;
		}
	}

	if ( $post ) {
		$post_type_object = get_post_type_object( $post->post_type );
	} else {
		$post_type_object = get_post_type_object( 'post' );
	}

	$strings = array(
		// Generic.
		'mediaFrameDefaultTitle'      => __( 'Media' ),
		'url'                         => __( 'URL' ),
		'addMedia'                    => __( 'Add media' ),
		'search'                      => __( 'Search' ),
		'select'                      => __( 'Select' ),
		'cancel'                      => __( 'Cancel' ),
		'update'                      => __( 'Update' ),
		'replace'                     => __( 'Replace' ),
		'remove'                      => __( 'Remove' ),
		'back'                        => __( 'Back' ),
		/*
		 * translators: This is a would-be plural string used in the media manager.
		 * If there is not a word you can use in your language to avoid issues with the
		 * lack of plural support here, turn it into "selected: %d" then translate it.
		 */
		'selected'                    => __( '%d selected' ),
		'dragInfo'                    => __( 'Drag and drop to reorder media files.' ),

		// Upload.
		'uploadFilesTitle'            => __( 'Upload files' ),
		'uploadImagesTitle'           => __( 'Upload images' ),

		// Library.
		'mediaLibraryTitle'           => __( 'Media Library' ),
		'insertMediaTitle'            => __( 'Add media' ),
		'createNewGallery'            => __( 'Create a new gallery' ),
		'createNewPlaylist'           => __( 'Create a new playlist' ),
		'createNewVideoPlaylist'      => __( 'Create a new video playlist' ),
		'returnToLibrary'             => __( '&#8592; Go to library' ),
		'allMediaItems'               => __( 'All media items' ),
		'allDates'                    => __( 'All dates' ),
		'noItemsFound'                => __( 'No items found.' ),
		'insertIntoPost'              => $post_type_object->labels->insert_into_item,
		'unattached'                  => _x( 'Unattached', 'media items' ),
		'mine'                        => _x( 'Mine', 'media items' ),
		'trash'                       => _x( 'Trash', 'noun' ),
		'uploadedToThisPost'          => $post_type_object->labels->uploaded_to_this_item,
		'warnDelete'                  => __( "You are about to permanently delete this item from your site.\nThis action cannot be undone.\n 'Cancel' to stop, 'OK' to delete." ),
		'warnBulkDelete'              => __( "You are about to permanently delete these items from your site.\nThis action cannot be undone.\n 'Cancel' to stop, 'OK' to delete." ),
		'warnBulkTrash'               => __( "You are about to trash these items.\n  'Cancel' to stop, 'OK' to delete." ),
		'bulkSelect'                  => __( 'Bulk select' ),
		'trashSelected'               => __( 'Move to Trash' ),
		'restoreSelected'             => __( 'Restore from Trash' ),
		'deletePermanently'           => __( 'Delete permanently' ),
		'errorDeleting'               => __( 'Error in deleting the attachment.' ),
		'apply'                       => __( 'Apply' ),
		'filterByDate'                => __( 'Filter by date' ),
		'filterByType'                => __( 'Filter by type' ),
		'searchLabel'                 => __( 'Search' ),
		'searchMediaLabel'            => __( 'Search media' ),          // Backward compatibility pre-5.3.
		'searchMediaPlaceholder'      => __( 'Search media items...' ), // Placeholder (no ellipsis), backward compatibility pre-5.3.
		/* translators: %d: Number of attachments found in a search. */
		'mediaFound'                  => __( 'Number of media items found: %d' ),
		'noMedia'                     => __( 'No media items found.' ),
		'noMediaTryNewSearch'         => __( 'No media items found. Try a different search.' ),

		// Library Details.
		'attachmentDetails'           => __( 'Attachment details' ),

		// From URL.
		'insertFromUrlTitle'          => __( 'Insert from URL' ),

		// Featured Images.
		'setFeaturedImageTitle'       => $post_type_object->labels->featured_image,
		'setFeaturedImage'            => $post_type_object->labels->set_featured_image,

		// Gallery.
		'createGalleryTitle'          => __( 'Create gallery' ),
		'editGalleryTitle'            => __( 'Edit gallery' ),
		'cancelGalleryTitle'          => __( '&#8592; Cancel gallery' ),
		'insertGallery'               => __( 'Insert gallery' ),
		'updateGallery'               => __( 'Update gallery' ),
		'addToGallery'                => __( 'Add to gallery' ),
		'addToGalleryTitle'           => __( 'Add to gallery' ),
		'reverseOrder'                => __( 'Reverse order' ),

		// Edit Image.
		'imageDetailsTitle'           => __( 'Image details' ),
		'imageReplaceTitle'           => __( 'Replace image' ),
		'imageDetailsCancel'          => __( 'Cancel edit' ),
		'editImage'                   => __( 'Edit image' ),

		// Crop Image.
		'chooseImage'                 => __( 'Choose image' ),
		'selectAndCrop'               => __( 'Select and crop' ),
		'skipCropping'                => __( 'Skip cropping' ),
		'cropImage'                   => __( 'Crop image' ),
		'cropYourImage'               => __( 'Crop your image' ),
		'cropping'                    => __( 'Cropping&hellip;' ),
		/* translators: 1: Suggested width number, 2: Suggested height number. */
		'suggestedDimensions'         => __( 'Suggested image dimensions: %1$s by %2$s pixels.' ),
		'cropError'                   => __( 'There has been an error cropping your image.' ),

		// Edit Audio.
		'audioDetailsTitle'           => __( 'Audio details' ),
		'audioReplaceTitle'           => __( 'Replace audio' ),
		'audioAddSourceTitle'         => __( 'Add audio source' ),
		'audioDetailsCancel'          => __( 'Cancel edit' ),

		// Edit Video.
		'videoDetailsTitle'           => __( 'Video details' ),
		'videoReplaceTitle'           => __( 'Replace video' ),
		'videoAddSourceTitle'         => __( 'Add video source' ),
		'videoDetailsCancel'          => __( 'Cancel edit' ),
		'videoSelectPosterImageTitle' => __( 'Select poster image' ),
		'videoAddTrackTitle'          => __( 'Add subtitles' ),

		// Playlist.
		'playlistDragInfo'            => __( 'Drag and drop to reorder tracks.' ),
		'createPlaylistTitle'         => __( 'Create audio playlist' ),
		'editPlaylistTitle'           => __( 'Edit audio playlist' ),
		'cancelPlaylistTitle'         => __( '&#8592; Cancel audio playlist' ),
		'insertPlaylist'              => __( 'Insert audio playlist' ),
		'updatePlaylist'              => __( 'Update audio playlist' ),
		'addToPlaylist'               => __( 'Add to audio playlist' ),
		'addToPlaylistTitle'          => __( 'Add to Audio Playlist' ),

		// Video Playlist.
		'videoPlaylistDragInfo'       => __( 'Drag and drop to reorder videos.' ),
		'createVideoPlaylistTitle'    => __( 'Create video playlist' ),
		'editVideoPlaylistTitle'      => __( 'Edit video playlist' ),
		'cancelVideoPlaylistTitle'    => __( '&#8592; Cancel video playlist' ),
		'insertVideoPlaylist'         => __( 'Insert video playlist' ),
		'updateVideoPlaylist'         => __( 'Update video playlist' ),
		'addToVideoPlaylist'          => __( 'Add to video playlist' ),
		'addToVideoPlaylistTitle'     => __( 'Add to video Playlist' ),

		// Headings.
		'filterAttachments'           => __( 'Filter media' ),
		'attachmentsList'             => __( 'Media list' ),
	);

	/**
	 * Filters the media view settings.
	 *
	 * @since 3.5.0
	 *
	 * @param array   $settings List of media view settings.
	 * @param WP_Post $post     Post object.
	 */
	$settings = apply_filters( 'media_view_settings', $settings, $post );

	/**
	 * Filters the media view strings.
	 *
	 * @since 3.5.0
	 *
	 * @param string[] $strings Array of media view strings keyed by the name they'll be referenced by in JavaScript.
	 * @param WP_Post  $post    Post object.
	 */
	$strings = apply_filters( 'media_view_strings', $strings, $post );

	$strings['settings'] = $settings;

	/*
	 * Ensure we enqueue media-editor first, that way media-views
	 * is registered internally before we try to localize it. See #24724.
	 */
	wp_enqueue_script( 'media-editor' );
	wp_localize_script( 'media-views', '_wpMediaViewsL10n', $strings );

	wp_enqueue_script( 'media-audiovideo' );
	wp_enqueue_style( 'media-views' );
	if ( is_admin() ) {
		wp_enqueue_script( 'mce-view' );
		wp_enqueue_script( 'image-edit' );
	}
	wp_enqueue_style( 'imgareaselect' );
	wp_plupload_default_settings();

	require_once ABSPATH . WPINC . '/media-template.php';
	add_action( 'admin_footer', 'wp_print_media_templates' );
	add_action( 'wp_footer', 'wp_print_media_templates' );
	add_action( 'customize_controls_print_footer_scripts', 'wp_print_media_templates' );

	/**
	 * Fires at the conclusion of wp_enqueue_media().
	 *
	 * @since 3.5.0
	 */
	do_action( 'wp_enqueue_media' );
}

/**
 * Retrieves media attached to the passed post.
 *
 * @since 3.6.0
 *
 * @param string      $type Mime type.
 * @param int|WP_Post $post Optional. Post ID or WP_Post object. Default is global $post.
 * @return WP_Post[] Array of media attached to the given post.
 */
function get_attached_media( $type, $post = 0 ) {
	$post = get_post( $post );

	if ( ! $post ) {
		return array();
	}

	$args = array(
		'post_parent'    => $post->ID,
		'post_type'      => 'attachment',
		'post_mime_type' => $type,
		'posts_per_page' => -1,
		'orderby'        => 'menu_order',
		'order'          => 'ASC',
	);

	/**
	 * Filters arguments used to retrieve media attached to the given post.
	 *
	 * @since 3.6.0
	 *
	 * @param array   $args Post query arguments.
	 * @param string  $type Mime type of the desired media.
	 * @param WP_Post $post Post object.
	 */
	$args = apply_filters( 'get_attached_media_args', $args, $type, $post );

	$children = get_children( $args );

	/**
	 * Filters the list of media attached to the given post.
	 *
	 * @since 3.6.0
	 *
	 * @param WP_Post[] $children Array of media attached to the given post.
	 * @param string    $type     Mime type of the media desired.
	 * @param WP_Post   $post     Post object.
	 */
	return (array) apply_filters( 'get_attached_media', $children, $type, $post );
}

/**
 * Checks the HTML content for an audio, video, object, embed, or iframe tags.
 *
 * @since 3.6.0
 *
 * @param string   $content A string of HTML which might contain media elements.
 * @param string[] $types   An array of media types: 'audio', 'video', 'object', 'embed', or 'iframe'.
 * @return string[] Array of found HTML media elements.
 */
function get_media_embedded_in_content( $content, $types = null ) {
	$html = array();

	/**
	 * Filters the embedded media types that are allowed to be returned from the content blob.
	 *
	 * @since 4.2.0
	 *
	 * @param string[] $allowed_media_types An array of allowed media types. Default media types are
	 *                                      'audio', 'video', 'object', 'embed', and 'iframe'.
	 */
	$allowed_media_types = apply_filters( 'media_embedded_in_content_allowed_types', array( 'audio', 'video', 'object', 'embed', 'iframe' ) );

	if ( ! empty( $types ) ) {
		if ( ! is_array( $types ) ) {
			$types = array( $types );
		}

		$allowed_media_types = array_intersect( $allowed_media_types, $types );
	}

	$tags = implode( '|', $allowed_media_types );

	if ( preg_match_all( '#<(?P<tag>' . $tags . ')[^<]*?(?:>[\s\S]*?<\/(?P=tag)>|\s*\/>)#', $content, $matches ) ) {
		foreach ( $matches[0] as $match ) {
			$html[] = $match;
		}
	}

	return $html;
}

/**
 * Retrieves galleries from the passed post's content.
 *
 * @since 3.6.0
 *
 * @param int|WP_Post $post Post ID or object.
 * @param bool        $html Optional. Whether to return HTML or data in the array. Default true.
 * @return array A list of arrays, each containing gallery data and srcs parsed
 *               from the expanded shortcode.
 */
function get_post_galleries( $post, $html = true ) {
	$post = get_post( $post );

	if ( ! $post ) {
		return array();
	}

	if ( ! has_shortcode( $post->post_content, 'gallery' ) && ! has_block( 'gallery', $post->post_content ) ) {
		return array();
	}

	$galleries = array();
	if ( preg_match_all( '/' . get_shortcode_regex() . '/s', $post->post_content, $matches, PREG_SET_ORDER ) ) {
		foreach ( $matches as $shortcode ) {
			if ( 'gallery' === $shortcode[2] ) {
				$srcs = array();

				$shortcode_attrs = shortcode_parse_atts( $shortcode[3] );
				if ( ! is_array( $shortcode_attrs ) ) {
					$shortcode_attrs = array();
				}

				// Specify the post ID of the gallery we're viewing if the shortcode doesn't reference another post already.
				if ( ! isset( $shortcode_attrs['id'] ) ) {
					$shortcode[3] .= ' id="' . (int) $post->ID . '"';
				}

				$gallery = do_shortcode_tag( $shortcode );
				if ( $html ) {
					$galleries[] = $gallery;
				} else {
					preg_match_all( '#src=([\'"])(.+?)\1#is', $gallery, $src, PREG_SET_ORDER );
					if ( ! empty( $src ) ) {
						foreach ( $src as $s ) {
							$srcs[] = $s[2];
						}
					}

					$galleries[] = array_merge(
						$shortcode_attrs,
						array(
							'src' => array_values( array_unique( $srcs ) ),
						)
					);
				}
			}
		}
	}

	if ( has_block( 'gallery', $post->post_content ) ) {
		$post_blocks = parse_blocks( $post->post_content );

		while ( $block = array_shift( $post_blocks ) ) {
			$has_inner_blocks = ! empty( $block['innerBlocks'] );

			// Skip blocks with no blockName and no innerHTML.
			if ( ! $block['blockName'] ) {
				continue;
			}

			// Skip non-Gallery blocks.
			if ( 'core/gallery' !== $block['blockName'] ) {
				// Move inner blocks into the root array before skipping.
				if ( $has_inner_blocks ) {
					array_push( $post_blocks, ...$block['innerBlocks'] );
				}
				continue;
			}

			// New Gallery block format as HTML.
			if ( $has_inner_blocks && $html ) {
				$block_html  = wp_list_pluck( $block['innerBlocks'], 'innerHTML' );
				$galleries[] = '<figure>' . implode( ' ', $block_html ) . '</figure>';
				continue;
			}

			$srcs = array();

			// New Gallery block format as an array.
			if ( $has_inner_blocks ) {
				$attrs = wp_list_pluck( $block['innerBlocks'], 'attrs' );
				$ids   = wp_list_pluck( $attrs, 'id' );

				foreach ( $ids as $id ) {
					$url = wp_get_attachment_url( $id );

					if ( is_string( $url ) && ! in_array( $url, $srcs, true ) ) {
						$srcs[] = $url;
					}
				}

				$galleries[] = array(
					'ids' => implode( ',', $ids ),
					'src' => $srcs,
				);

				continue;
			}

			// Old Gallery block format as HTML.
			if ( $html ) {
				$galleries[] = $block['innerHTML'];
				continue;
			}

			// Old Gallery block format as an array.
			$ids = ! empty( $block['attrs']['ids'] ) ? $block['attrs']['ids'] : array();

			// If present, use the image IDs from the JSON blob as canonical.
			if ( ! empty( $ids ) ) {
				foreach ( $ids as $id ) {
					$url = wp_get_attachment_url( $id );

					if ( is_string( $url ) && ! in_array( $url, $srcs, true ) ) {
						$srcs[] = $url;
					}
				}

				$galleries[] = array(
					'ids' => implode( ',', $ids ),
					'src' => $srcs,
				);

				continue;
			}

			// Otherwise, extract srcs from the innerHTML.
			preg_match_all( '#src=([\'"])(.+?)\1#is', $block['innerHTML'], $found_srcs, PREG_SET_ORDER );

			if ( ! empty( $found_srcs[0] ) ) {
				foreach ( $found_srcs as $src ) {
					if ( isset( $src[2] ) && ! in_array( $src[2], $srcs, true ) ) {
						$srcs[] = $src[2];
					}
				}
			}

			$galleries[] = array( 'src' => $srcs );
		}
	}

	/**
	 * Filters the list of all found galleries in the given post.
	 *
	 * @since 3.6.0
	 *
	 * @param array   $galleries Associative array of all found post galleries.
	 * @param WP_Post $post      Post object.
	 */
	return apply_filters( 'get_post_galleries', $galleries, $post );
}

/**
 * Checks a specified post's content for gallery and, if present, return the first
 *
 * @since 3.6.0
 *
 * @param int|WP_Post $post Optional. Post ID or WP_Post object. Default is global $post.
 * @param bool        $html Optional. Whether to return HTML or data. Default is true.
 * @return string|array Gallery data and srcs parsed from the expanded shortcode.
 */
function get_post_gallery( $post = 0, $html = true ) {
	$galleries = get_post_galleries( $post, $html );
	$gallery   = reset( $galleries );

	/**
	 * Filters the first-found post gallery.
	 *
	 * @since 3.6.0
	 *
	 * @param array       $gallery   The first-found post gallery.
	 * @param int|WP_Post $post      Post ID or object.
	 * @param array       $galleries Associative array of all found post galleries.
	 */
	return apply_filters( 'get_post_gallery', $gallery, $post, $galleries );
}

/**
 * Retrieves the image srcs from galleries from a post's content, if present.
 *
 * @since 3.6.0
 *
 * @see get_post_galleries()
 *
 * @param int|WP_Post $post Optional. Post ID or WP_Post object. Default is global `$post`.
 * @return array A list of lists, each containing image srcs parsed.
 *               from an expanded shortcode
 */
function get_post_galleries_images( $post = 0 ) {
	$galleries = get_post_galleries( $post, false );
	return wp_list_pluck( $galleries, 'src' );
}

/**
 * Checks a post's content for galleries and return the image srcs for the first found gallery.
 *
 * @since 3.6.0
 *
 * @see get_post_gallery()
 *
 * @param int|WP_Post $post Optional. Post ID or WP_Post object. Default is global `$post`.
 * @return string[] A list of a gallery's image srcs in order.
 */
function get_post_gallery_images( $post = 0 ) {
	$gallery = get_post_gallery( $post, false );
	return empty( $gallery['src'] ) ? array() : $gallery['src'];
}

/**
 * Maybe attempts to generate attachment metadata, if missing.
 *
 * @since 3.9.0
 *
 * @param WP_Post $attachment Attachment object.
 */
function wp_maybe_generate_attachment_metadata( $attachment ) {
	if ( empty( $attachment ) || empty( $attachment->ID ) ) {
		return;
	}

	$attachment_id = (int) $attachment->ID;
	$file          = get_attached_file( $attachment_id );
	$meta          = wp_get_attachment_metadata( $attachment_id );

	if ( empty( $meta ) && file_exists( $file ) ) {
		$_meta = get_post_meta( $attachment_id );
		$_lock = 'wp_generating_att_' . $attachment_id;

		if ( ! array_key_exists( '_wp_attachment_metadata', $_meta ) && ! get_transient( $_lock ) ) {
			set_transient( $_lock, $file );
			wp_update_attachment_metadata( $attachment_id, wp_generate_attachment_metadata( $attachment_id, $file ) );
			delete_transient( $_lock );
		}
	}
}

/**
 * Tries to convert an attachment URL into a post ID.
 *
 * @since 4.0.0
 *
 * @global wpdb $wpdb WordPress database abstraction object.
 *
 * @param string $url The URL to resolve.
 * @return int The found post ID, or 0 on failure.
 */
function attachment_url_to_postid( $url ) {
	global $wpdb;

	$dir  = wp_get_upload_dir();
	$path = $url;

	$site_url   = parse_url( $dir['url'] );
	$image_path = parse_url( $path );

	// Force the protocols to match if needed.
	if ( isset( $image_path['scheme'] ) && ( $image_path['scheme'] !== $site_url['scheme'] ) ) {
		$path = str_replace( $image_path['scheme'], $site_url['scheme'], $path );
	}

	if ( str_starts_with( $path, $dir['baseurl'] . '/' ) ) {
		$path = substr( $path, strlen( $dir['baseurl'] . '/' ) );
	}

	$sql = $wpdb->prepare(
		"SELECT post_id, meta_value FROM $wpdb->postmeta WHERE meta_key = '_wp_attached_file' AND meta_value = %s",
		$path
	);

	$results = $wpdb->get_results( $sql );
	$post_id = null;

	if ( $results ) {
		// Use the first available result, but prefer a case-sensitive match, if exists.
		$post_id = reset( $results )->post_id;

		if ( count( $results ) > 1 ) {
			foreach ( $results as $result ) {
				if ( $path === $result->meta_value ) {
					$post_id = $result->post_id;
					break;
				}
			}
		}
	}

	/**
	 * Filters an attachment ID found by URL.
	 *
	 * @since 4.2.0
	 *
	 * @param int|null $post_id The post_id (if any) found by the function.
	 * @param string   $url     The URL being looked up.
	 */
	return (int) apply_filters( 'attachment_url_to_postid', $post_id, $url );
}

/**
 * Returns the URLs for CSS files used in an iframe-sandbox'd TinyMCE media view.
 *
 * @since 4.0.0
 *
 * @return string[] The relevant CSS file URLs.
 */
function wpview_media_sandbox_styles() {
	$version        = 'ver=' . get_bloginfo( 'version' );
	$mediaelement   = includes_url( "js/mediaelement/mediaelementplayer-legacy.min.css?$version" );
	$wpmediaelement = includes_url( "js/mediaelement/wp-mediaelement.css?$version" );

	return array( $mediaelement, $wpmediaelement );
}

/**
 * Registers the personal data exporter for media.
 *
 * @param array[] $exporters An array of personal data exporters, keyed by their ID.
 * @return array[] Updated array of personal data exporters.
 */
function wp_register_media_personal_data_exporter( $exporters ) {
	$exporters['wordpress-media'] = array(
		'exporter_friendly_name' => __( 'WordPress Media' ),
		'callback'               => 'wp_media_personal_data_exporter',
	);

	return $exporters;
}

/**
 * Finds and exports attachments associated with an email address.
 *
 * @since 4.9.6
 *
 * @param string $email_address The attachment owner email address.
 * @param int    $page          Attachment page number.
 * @return array {
 *     An array of personal data.
 *
 *     @type array[] $data An array of personal data arrays.
 *     @type bool    $done Whether the exporter is finished.
 * }
 */
function wp_media_personal_data_exporter( $email_address, $page = 1 ) {
	// Limit us to 50 attachments at a time to avoid timing out.
	$number = 50;
	$page   = (int) $page;

	$data_to_export = array();

	$user = get_user_by( 'email', $email_address );
	if ( false === $user ) {
		return array(
			'data' => $data_to_export,
			'done' => true,
		);
	}

	$post_query = new WP_Query(
		array(
			'author'         => $user->ID,
			'posts_per_page' => $number,
			'paged'          => $page,
			'post_type'      => 'attachment',
			'post_status'    => 'any',
			'orderby'        => 'ID',
			'order'          => 'ASC',
		)
	);

	foreach ( (array) $post_query->posts as $post ) {
		$attachment_url = wp_get_attachment_url( $post->ID );

		if ( $attachment_url ) {
			$post_data_to_export = array(
				array(
					'name'  => __( 'URL' ),
					'value' => $attachment_url,
				),
			);

			$data_to_export[] = array(
				'group_id'          => 'media',
				'group_label'       => __( 'Media' ),
				'group_description' => __( 'User&#8217;s media data.' ),
				'item_id'           => "post-{$post->ID}",
				'data'              => $post_data_to_export,
			);
		}
	}

	$done = $post_query->max_num_pages <= $page;

	return array(
		'data' => $data_to_export,
		'done' => $done,
	);
}

/**
 * Adds additional default image sub-sizes.
 *
 * These sizes are meant to enhance the way WordPress displays images on the front-end on larger,
 * high-density devices. They make it possible to generate more suitable `srcset` and `sizes` attributes
 * when the users upload large images.
 *
 * The sizes can be changed or removed by themes and plugins but that is not recommended.
 * The size "names" reflect the image dimensions, so changing the sizes would be quite misleading.
 *
 * @since 5.3.0
 * @access private
 */
function _wp_add_additional_image_sizes() {
	// 2x medium_large size.
	add_image_size( '1536x1536', 1536, 1536 );
	// 2x large size.
	add_image_size( '2048x2048', 2048, 2048 );
}

/**
 * Callback to enable showing of the user error when uploading .heic images.
 *
 * @since 5.5.0
 *
 * @param array[] $plupload_settings The settings for Plupload.js.
 * @return array[] Modified settings for Plupload.js.
 */
function wp_show_heic_upload_error( $plupload_settings ) {
	$plupload_settings['heic_upload_error'] = true;
	return $plupload_settings;
}

/**
 * Allows PHP's getimagesize() to be debuggable when necessary.
 *
 * @since 5.7.0
 * @since 5.8.0 Added support for WebP images.
 *
 * @param string $filename   The file path.
 * @param array  $image_info Optional. Extended image information (passed by reference).
 * @return array|false Array of image information or false on failure.
 */
function wp_getimagesize( $filename, array &$image_info = null ) {
	// Don't silence errors when in debug mode, unless running unit tests.
	if ( defined( 'WP_DEBUG' ) && WP_DEBUG
		&& ! defined( 'WP_RUN_CORE_TESTS' )
	) {
		if ( 2 === func_num_args() ) {
			$info = getimagesize( $filename, $image_info );
		} else {
			$info = getimagesize( $filename );
		}
	} else {
		/*
		 * Silencing notice and warning is intentional.
		 *
		 * getimagesize() has a tendency to generate errors, such as
		 * "corrupt JPEG data: 7191 extraneous bytes before marker",
		 * even when it's able to provide image size information.
		 *
		 * See https://core.trac.wordpress.org/ticket/42480
		 */
		if ( 2 === func_num_args() ) {
			// phpcs:ignore WordPress.PHP.NoSilencedErrors
			$info = @getimagesize( $filename, $image_info );
		} else {
			// phpcs:ignore WordPress.PHP.NoSilencedErrors
			$info = @getimagesize( $filename );
		}
	}

	if ( false !== $info ) {
		return $info;
	}

	/*
	 * For PHP versions that don't support WebP images,
	 * extract the image size info from the file headers.
	 */
	if ( 'image/webp' === wp_get_image_mime( $filename ) ) {
		$webp_info = wp_get_webp_info( $filename );
		$width     = $webp_info['width'];
		$height    = $webp_info['height'];

		// Mimic the native return format.
		if ( $width && $height ) {
			return array(
				$width,
				$height,
				IMAGETYPE_WEBP,
				sprintf(
					'width="%d" height="%d"',
					$width,
					$height
				),
				'mime' => 'image/webp',
			);
		}
	}

	// The image could not be parsed.
	return false;
}

/**
 * Extracts meta information about a WebP file: width, height, and type.
 *
 * @since 5.8.0
 *
 * @param string $filename Path to a WebP file.
 * @return array {
 *     An array of WebP image information.
 *
 *     @type int|false    $width  Image width on success, false on failure.
 *     @type int|false    $height Image height on success, false on failure.
 *     @type string|false $type   The WebP type: one of 'lossy', 'lossless' or 'animated-alpha'.
 *                                False on failure.
 * }
 */
function wp_get_webp_info( $filename ) {
	$width  = false;
	$height = false;
	$type   = false;

	if ( 'image/webp' !== wp_get_image_mime( $filename ) ) {
		return compact( 'width', 'height', 'type' );
	}

	$magic = file_get_contents( $filename, false, null, 0, 40 );

	if ( false === $magic ) {
		return compact( 'width', 'height', 'type' );
	}

	// Make sure we got enough bytes.
	if ( strlen( $magic ) < 40 ) {
		return compact( 'width', 'height', 'type' );
	}

	/*
	 * The headers are a little different for each of the three formats.
	 * Header values based on WebP docs, see https://developers.google.com/speed/webp/docs/riff_container.
	 */
	switch ( substr( $magic, 12, 4 ) ) {
		// Lossy WebP.
		case 'VP8 ':
			$parts  = unpack( 'v2', substr( $magic, 26, 4 ) );
			$width  = (int) ( $parts[1] & 0x3FFF );
			$height = (int) ( $parts[2] & 0x3FFF );
			$type   = 'lossy';
			break;
		// Lossless WebP.
		case 'VP8L':
			$parts  = unpack( 'C4', substr( $magic, 21, 4 ) );
			$width  = (int) ( $parts[1] | ( ( $parts[2] & 0x3F ) << 8 ) ) + 1;
			$height = (int) ( ( ( $parts[2] & 0xC0 ) >> 6 ) | ( $parts[3] << 2 ) | ( ( $parts[4] & 0x03 ) << 10 ) ) + 1;
			$type   = 'lossless';
			break;
		// Animated/alpha WebP.
		case 'VP8X':
			// Pad 24-bit int.
			$width = unpack( 'V', substr( $magic, 24, 3 ) . "\x00" );
			$width = (int) ( $width[1] & 0xFFFFFF ) + 1;
			// Pad 24-bit int.
			$height = unpack( 'V', substr( $magic, 27, 3 ) . "\x00" );
			$height = (int) ( $height[1] & 0xFFFFFF ) + 1;
			$type   = 'animated-alpha';
			break;
	}

	return compact( 'width', 'height', 'type' );
}

/**
 * Gets loading optimization attributes.
 *
 * This function returns an array of attributes that should be merged into the given attributes array to optimize
 * loading performance. Potential attributes returned by this function are:
 * - `loading` attribute with a value of "lazy"
 * - `fetchpriority` attribute with a value of "high"
 *
 * If any of these attributes are already present in the given attributes, they will not be modified. Note that no
 * element should have both `loading="lazy"` and `fetchpriority="high"`, so the function will trigger a warning in case
 * both attributes are present with those values.
 *
 * @since 6.3.0
 *
 * @global WP_Query $wp_query WordPress Query object.
 *
 * @param string $tag_name The tag name.
 * @param array  $attr     Array of the attributes for the tag.
 * @param string $context  Context for the element for which the loading optimization attribute is requested.
 * @return array Loading optimization attributes.
 */
function wp_get_loading_optimization_attributes( $tag_name, $attr, $context ) {
	global $wp_query;

	$loading_attrs = array();

	/*
	 * Skip lazy-loading for the overall block template, as it is handled more granularly.
	 * The skip is also applicable for `fetchpriority`.
	 */
	if ( 'template' === $context ) {
		return $loading_attrs;
	}

	// For now this function only supports images and iframes.
	if ( 'img' !== $tag_name && 'iframe' !== $tag_name ) {
		return $loading_attrs;
	}

	// For any resources, width and height must be provided, to avoid layout shifts.
	if ( ! isset( $attr['width'], $attr['height'] ) ) {
		return $loading_attrs;
	}

	/*
	 * Skip programmatically created images within post content as they need to be handled together with the other
	 * images within the post content.
	 * Without this clause, they would already be considered within their own context which skews the image count and
	 * can result in the first post content image being lazy-loaded or an image further down the page being marked as a
	 * high priority.
	 */
<<<<<<< HEAD
	switch ( $context ) {
		case 'the_post_thumbnail':
		case 'wp_get_attachment_image':
		case 'widget_media_image':
		case 'do_shortcode':
			if ( doing_filter( 'the_content' ) || doing_filter( 'widget_text_content' ) || doing_filter( 'widget_block_content' ) ) {
				return $loading_attrs;
			}
=======
	// TODO: Handle shortcode images together with the content (see https://core.trac.wordpress.org/ticket/58853).
	if ( 'the_content' !== $context && 'do_shortcode' !== $context && doing_filter( 'the_content' ) ) {
		return $loading_attrs;
>>>>>>> 414a1232
	}

	/*
	 * The key function logic starts here.
	 */
	$maybe_in_viewport    = null;
	$increase_count       = false;
	$maybe_increase_count = false;

	// Logic to handle a `loading` attribute that is already provided.
	if ( isset( $attr['loading'] ) ) {
		/*
		 * Interpret "lazy" as not in viewport. Any other value can be
		 * interpreted as in viewport (realistically only "eager" or `false`
		 * to force-omit the attribute are other potential values).
		 */
		if ( 'lazy' === $attr['loading'] ) {
			$maybe_in_viewport = false;
		} else {
			$maybe_in_viewport = true;
		}
	}

	// Logic to handle a `fetchpriority` attribute that is already provided.
	if ( isset( $attr['fetchpriority'] ) && 'high' === $attr['fetchpriority'] ) {
		/*
		 * If the image was already determined to not be in the viewport (e.g.
		 * from an already provided `loading` attribute), trigger a warning.
		 * Otherwise, the value can be interpreted as in viewport, since only
		 * the most important in-viewport image should have `fetchpriority` set
		 * to "high".
		 */
		if ( false === $maybe_in_viewport ) {
			_doing_it_wrong(
				__FUNCTION__,
				__( 'An image should not be lazy-loaded and marked as high priority at the same time.' ),
				'6.3.0'
			);
			/*
			 * Set `fetchpriority` here for backward-compatibility as we should
			 * not override what a developer decided, even though it seems
			 * incorrect.
			 */
			$loading_attrs['fetchpriority'] = 'high';
		} else {
			$maybe_in_viewport = true;
		}
	}

	if ( null === $maybe_in_viewport ) {
<<<<<<< HEAD
		switch ( $context ) {
			// Consider elements with these header-specific contexts to be in viewport.
			case 'template_part_' . WP_TEMPLATE_PART_AREA_HEADER:
			case 'get_header_image_tag':
				$maybe_in_viewport    = true;
				$maybe_increase_count = true;
				break;
			// Count main content elements and detect whether in viewport.
			case 'the_content':
			case 'the_post_thumbnail':
				// Only elements within the main query loop have special handling.
				if ( ! is_admin() && in_the_loop() && is_main_query() ) {
					/*
					 * Get the content media count, since this is a main query
					 * content element. This is accomplished by "increasing"
					 * the count by zero, as the only way to get the count is
					 * to call this function.
					 * The actual count increase happens further below, based
					 * on the `$increase_count` flag set here.
					 */
					$content_media_count = wp_increase_content_media_count( 0 );
					$increase_count      = true;

					// If the count so far is below the threshold, `loading` attribute is omitted.
					if ( $content_media_count < wp_omit_loading_attr_threshold() ) {
						$maybe_in_viewport = true;
					} else {
						$maybe_in_viewport = false;
					}
				}
				/*
				 * For the 'the_post_thumbnail' context, the following case
				 * clause needs to be considered as well, therefore skip the
				 * break statement here if the viewport has not been
				 * determined.
				 */
				if ( 'the_post_thumbnail' !== $context || null !== $maybe_in_viewport ) {
					break;
				}
			// phpcs:ignore Generic.WhiteSpace.ScopeIndent.Incorrect
			// Consider elements before the loop as being in viewport.
			case 'wp_get_attachment_image':
			case 'widget_media_image':
				if (
					// Only apply for main query but before the loop.
					$wp_query->before_loop && $wp_query->is_main_query()
					/*
					 * Any image before the loop, but after the header has started should not be lazy-loaded,
					 * except when the footer has already started which can happen when the current template
					 * does not include any loop.
					 */
					&& did_action( 'get_header' ) && ! did_action( 'get_footer' )
				) {
					$maybe_in_viewport    = true;
					$maybe_increase_count = true;
				}
				break;
=======
		$header_enforced_contexts = array(
			'template_part_' . WP_TEMPLATE_PART_AREA_HEADER => true,
			'get_header_image_tag'                          => true,
		);

		/**
		 * Filters the header-specific contexts.
		 *
		 * @since 6.4.0
		 *
		 * @param array $default_header_enforced_contexts Map of contexts for which elements should be considered
		 *                                                in the header of the page, as $context => $enabled
		 *                                                pairs. The $enabled should always be true.
		 */
		$header_enforced_contexts = apply_filters( 'wp_loading_optimization_force_header_contexts', $header_enforced_contexts );

		// Consider elements with these header-specific contexts to be in viewport.
		if ( isset( $header_enforced_contexts[ $context ] ) ) {
			$maybe_in_viewport    = true;
			$maybe_increase_count = true;
		} elseif ( ! is_admin() && in_the_loop() && is_main_query() ) {
			/*
			 * Get the content media count, since this is a main query
			 * content element. This is accomplished by "increasing"
			 * the count by zero, as the only way to get the count is
			 * to call this function.
			 * The actual count increase happens further below, based
			 * on the `$increase_count` flag set here.
			 */
			$content_media_count = wp_increase_content_media_count( 0 );
			$increase_count      = true;

			// If the count so far is below the threshold, `loading` attribute is omitted.
			if ( $content_media_count < wp_omit_loading_attr_threshold() ) {
				$maybe_in_viewport = true;
			} else {
				$maybe_in_viewport = false;
			}
		} elseif (
			// Only apply for main query but before the loop.
			$wp_query->before_loop && $wp_query->is_main_query()
			/*
			 * Any image before the loop, but after the header has started should not be lazy-loaded,
			 * except when the footer has already started which can happen when the current template
			 * does not include any loop.
			 */
			&& did_action( 'get_header' ) && ! did_action( 'get_footer' )
			) {
			$maybe_in_viewport    = true;
			$maybe_increase_count = true;
>>>>>>> 414a1232
		}
	}

	/*
	 * If the element is in the viewport (`true`), potentially add
	 * `fetchpriority` with a value of "high". Otherwise, i.e. if the element
	 * is not not in the viewport (`false`) or it is unknown (`null`), add
	 * `loading` with a value of "lazy".
	 */
	if ( $maybe_in_viewport ) {
		$loading_attrs = wp_maybe_add_fetchpriority_high_attr( $loading_attrs, $tag_name, $attr );
	} else {
		// Only add `loading="lazy"` if the feature is enabled.
		if ( wp_lazy_loading_enabled( $tag_name, $context ) ) {
			$loading_attrs['loading'] = 'lazy';
		}
	}

	/*
	 * If flag was set based on contextual logic above, increase the content
	 * media count, either unconditionally, or based on whether the image size
	 * is larger than the threshold.
	 */
	if ( $increase_count ) {
		wp_increase_content_media_count();
	} elseif ( $maybe_increase_count ) {
		/** This filter is documented in wp-includes/media.php */
		$wp_min_priority_img_pixels = apply_filters( 'wp_min_priority_img_pixels', 50000 );

		if ( $wp_min_priority_img_pixels <= $attr['width'] * $attr['height'] ) {
			wp_increase_content_media_count();
		}
	}

	return $loading_attrs;
}

/**
 * Gets the threshold for how many of the first content media elements to not lazy-load.
 *
 * This function runs the {@see 'wp_omit_loading_attr_threshold'} filter, which uses a default threshold value of 3.
 * The filter is only run once per page load, unless the `$force` parameter is used.
 *
 * @since 5.9.0
 *
 * @param bool $force Optional. If set to true, the filter will be (re-)applied even if it already has been before.
 *                    Default false.
 * @return int The number of content media elements to not lazy-load.
 */
function wp_omit_loading_attr_threshold( $force = false ) {
	static $omit_threshold;

	// This function may be called multiple times. Run the filter only once per page load.
	if ( ! isset( $omit_threshold ) || $force ) {
		/**
		 * Filters the threshold for how many of the first content media elements to not lazy-load.
		 *
		 * For these first content media elements, the `loading` attribute will be omitted. By default, this is the case
		 * for only the very first content media element.
		 *
		 * @since 5.9.0
		 * @since 6.3.0 The default threshold was changed from 1 to 3.
		 *
		 * @param int $omit_threshold The number of media elements where the `loading` attribute will not be added. Default 3.
		 */
		$omit_threshold = apply_filters( 'wp_omit_loading_attr_threshold', 3 );
	}

	return $omit_threshold;
}

/**
 * Increases an internal content media count variable.
 *
 * @since 5.9.0
 * @access private
 *
 * @param int $amount Optional. Amount to increase by. Default 1.
 * @return int The latest content media count, after the increase.
 */
function wp_increase_content_media_count( $amount = 1 ) {
	static $content_media_count = 0;

	$content_media_count += $amount;

	return $content_media_count;
}

/**
 * Determines whether to add `fetchpriority='high'` to loading attributes.
 *
 * @since 6.3.0
 * @access private
 *
 * @param array  $loading_attrs Array of the loading optimization attributes for the element.
 * @param string $tag_name      The tag name.
 * @param array  $attr          Array of the attributes for the element.
 * @return array Updated loading optimization attributes for the element.
 */
function wp_maybe_add_fetchpriority_high_attr( $loading_attrs, $tag_name, $attr ) {
	// For now, adding `fetchpriority="high"` is only supported for images.
	if ( 'img' !== $tag_name ) {
		return $loading_attrs;
	}

	if ( isset( $attr['fetchpriority'] ) ) {
		/*
		 * While any `fetchpriority` value could be set in `$loading_attrs`,
		 * for consistency we only do it for `fetchpriority="high"` since that
		 * is the only possible value that WordPress core would apply on its
		 * own.
		 */
		if ( 'high' === $attr['fetchpriority'] ) {
			$loading_attrs['fetchpriority'] = 'high';
			wp_high_priority_element_flag( false );
		}

		return $loading_attrs;
	}

	// Lazy-loading and `fetchpriority="high"` are mutually exclusive.
	if ( isset( $loading_attrs['loading'] ) && 'lazy' === $loading_attrs['loading'] ) {
		return $loading_attrs;
	}

	if ( ! wp_high_priority_element_flag() ) {
		return $loading_attrs;
	}

	/**
	 * Filters the minimum square-pixels threshold for an image to be eligible as the high-priority image.
	 *
	 * @since 6.3.0
	 *
	 * @param int $threshold Minimum square-pixels threshold. Default 50000.
	 */
	$wp_min_priority_img_pixels = apply_filters( 'wp_min_priority_img_pixels', 50000 );

	if ( $wp_min_priority_img_pixels <= $attr['width'] * $attr['height'] ) {
		$loading_attrs['fetchpriority'] = 'high';
		wp_high_priority_element_flag( false );
	}

	return $loading_attrs;
}

/**
 * Accesses a flag that indicates if an element is a possible candidate for `fetchpriority='high'`.
 *
 * @since 6.3.0
 * @access private
 *
 * @param bool $value Optional. Used to change the static variable. Default null.
 * @return bool Returns true if high-priority element was marked already, otherwise false.
 */
function wp_high_priority_element_flag( $value = null ) {
	static $high_priority_element = true;

	if ( is_bool( $value ) ) {
		$high_priority_element = $value;
	}

	return $high_priority_element;
}<|MERGE_RESOLUTION|>--- conflicted
+++ resolved
@@ -5646,26 +5646,18 @@
 	}
 
 	/*
-	 * Skip programmatically created images within post content as they need to be handled together with the other
-	 * images within the post content.
+	 * Skip programmatically created images within content blobs as they need to be handled together with the other
+	 * images within the post content or widget content.
 	 * Without this clause, they would already be considered within their own context which skews the image count and
 	 * can result in the first post content image being lazy-loaded or an image further down the page being marked as a
 	 * high priority.
 	 */
-<<<<<<< HEAD
-	switch ( $context ) {
-		case 'the_post_thumbnail':
-		case 'wp_get_attachment_image':
-		case 'widget_media_image':
-		case 'do_shortcode':
-			if ( doing_filter( 'the_content' ) || doing_filter( 'widget_text_content' ) || doing_filter( 'widget_block_content' ) ) {
-				return $loading_attrs;
-			}
-=======
-	// TODO: Handle shortcode images together with the content (see https://core.trac.wordpress.org/ticket/58853).
-	if ( 'the_content' !== $context && 'do_shortcode' !== $context && doing_filter( 'the_content' ) ) {
+	if (
+		'the_content' !== $context && doing_filter( 'the_content' ) ||
+		'widget_text_content' !== $context && doing_filter( 'widget_text_content' ) ||
+		'widget_block_content' !== $context && doing_filter( 'widget_block_content' )
+	) {
 		return $loading_attrs;
->>>>>>> 414a1232
 	}
 
 	/*
@@ -5716,65 +5708,6 @@
 	}
 
 	if ( null === $maybe_in_viewport ) {
-<<<<<<< HEAD
-		switch ( $context ) {
-			// Consider elements with these header-specific contexts to be in viewport.
-			case 'template_part_' . WP_TEMPLATE_PART_AREA_HEADER:
-			case 'get_header_image_tag':
-				$maybe_in_viewport    = true;
-				$maybe_increase_count = true;
-				break;
-			// Count main content elements and detect whether in viewport.
-			case 'the_content':
-			case 'the_post_thumbnail':
-				// Only elements within the main query loop have special handling.
-				if ( ! is_admin() && in_the_loop() && is_main_query() ) {
-					/*
-					 * Get the content media count, since this is a main query
-					 * content element. This is accomplished by "increasing"
-					 * the count by zero, as the only way to get the count is
-					 * to call this function.
-					 * The actual count increase happens further below, based
-					 * on the `$increase_count` flag set here.
-					 */
-					$content_media_count = wp_increase_content_media_count( 0 );
-					$increase_count      = true;
-
-					// If the count so far is below the threshold, `loading` attribute is omitted.
-					if ( $content_media_count < wp_omit_loading_attr_threshold() ) {
-						$maybe_in_viewport = true;
-					} else {
-						$maybe_in_viewport = false;
-					}
-				}
-				/*
-				 * For the 'the_post_thumbnail' context, the following case
-				 * clause needs to be considered as well, therefore skip the
-				 * break statement here if the viewport has not been
-				 * determined.
-				 */
-				if ( 'the_post_thumbnail' !== $context || null !== $maybe_in_viewport ) {
-					break;
-				}
-			// phpcs:ignore Generic.WhiteSpace.ScopeIndent.Incorrect
-			// Consider elements before the loop as being in viewport.
-			case 'wp_get_attachment_image':
-			case 'widget_media_image':
-				if (
-					// Only apply for main query but before the loop.
-					$wp_query->before_loop && $wp_query->is_main_query()
-					/*
-					 * Any image before the loop, but after the header has started should not be lazy-loaded,
-					 * except when the footer has already started which can happen when the current template
-					 * does not include any loop.
-					 */
-					&& did_action( 'get_header' ) && ! did_action( 'get_footer' )
-				) {
-					$maybe_in_viewport    = true;
-					$maybe_increase_count = true;
-				}
-				break;
-=======
 		$header_enforced_contexts = array(
 			'template_part_' . WP_TEMPLATE_PART_AREA_HEADER => true,
 			'get_header_image_tag'                          => true,
@@ -5825,7 +5758,6 @@
 			) {
 			$maybe_in_viewport    = true;
 			$maybe_increase_count = true;
->>>>>>> 414a1232
 		}
 	}
 
