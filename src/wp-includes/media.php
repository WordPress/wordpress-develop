--- conflicted
+++ resolved
@@ -321,11 +321,7 @@
  */
 function image_size_supports_mime( $name, $mime_type ) {
 	$sizes = wp_get_additional_image_sizes();
-<<<<<<< HEAD
-	return isset( $sizes[ $name ][ 'output_mimes' ] ) && $sizes[ $name ][ 'output_mimes' ];
-=======
 	return isset( $sizes[ $name ]['output_mimes'] ) && $sizes[ $name ]['output_mimes'];
->>>>>>> 46e5b140
 }
 
 /**
