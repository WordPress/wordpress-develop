--- conflicted
+++ resolved
@@ -275,46 +275,27 @@
  * Register a new image size.
  *
  * @since 2.9.0
- * @since 6.1.0 Add the $output_mimes parameter.
  *
  * @global array $_wp_additional_image_sizes Associative array of additional image sizes.
  *
- * @param string     $name         Image size identifier.
- * @param int        $width        Optional. Image width in pixels. Default 0.
- * @param int        $height       Optional. Image height in pixels. Default 0.
- * @param bool|array $crop         Optional. Image cropping behavior. If false, the image will be scaled (default),
- *                                 If true, image will be cropped to the specified dimensions using center positions.
- *                                 If an array, the image will be cropped using the array to specify the crop location.
- *                                 Array values must be in the format: array( x_crop_position, y_crop_position ) where:
- *                                     - x_crop_position accepts: 'left', 'center', or 'right'.
- *                                     - y_crop_position accepts: 'top', 'center', or 'bottom'.
- * @param bool       $output_mimes Whether to output secondary mimes for this image size. Default is false.
- */
-function add_image_size( $name, $width = 0, $height = 0, $crop = false, $output_mimes = false ) {
+ * @param string     $name   Image size identifier.
+ * @param int        $width  Optional. Image width in pixels. Default 0.
+ * @param int        $height Optional. Image height in pixels. Default 0.
+ * @param bool|array $crop   Optional. Image cropping behavior. If false, the image will be scaled (default),
+ *                           If true, image will be cropped to the specified dimensions using center positions.
+ *                           If an array, the image will be cropped using the array to specify the crop location.
+ *                           Array values must be in the format: array( x_crop_position, y_crop_position ) where:
+ *                               - x_crop_position accepts: 'left', 'center', or 'right'.
+ *                               - y_crop_position accepts: 'top', 'center', or 'bottom'.
+ */
+function add_image_size( $name, $width = 0, $height = 0, $crop = false ) {
 	global $_wp_additional_image_sizes;
 
 	$_wp_additional_image_sizes[ $name ] = array(
-		'width'        => absint( $width ),
-		'height'       => absint( $height ),
-		'crop'         => $crop,
-		'output_mimes' => $output_mimes,
+		'width'  => absint( $width ),
+		'height' => absint( $height ),
+		'crop'   => $crop,
 	);
-}
-
-/**
- * Check if an image size supports output in a specific mime type.
- *
- * @since 6.1.0
- *
- * @uses wp_get_additional_image_sizes()
- *
- * @param string $name      Image size identifier.
- * @param string $mime_type The mime type to check.
- * @return bool Whether the size supports the mime type for output.
- */
-function image_size_supports_mime( $name, $mime_type ) {
-	$sizes = wp_get_additional_image_sizes();
-	return isset( $sizes[ $name ]['output_mimes'] ) && $sizes[ $name ]['output_mimes'];
 }
 
 /**
@@ -364,7 +345,7 @@
  *                           An array can specify positioning of the crop area. Default false.
  */
 function set_post_thumbnail_size( $width = 0, $height = 0, $crop = false ) {
-	add_image_size( 'post-thumbnail', $width, $height, $crop, true );
+	add_image_size( 'post-thumbnail', $width, $height, $crop );
 }
 
 /**
@@ -909,46 +890,42 @@
 	$all_sizes        = array();
 
 	foreach ( get_intermediate_image_sizes() as $size_name ) {
-		$default_sizes = array( 'thumbnail', 'medium', 'medium_large', 'large' );
-		foreach ( get_intermediate_image_sizes() as $size_name ) {
-			$size_data = array(
-				'width'        => 0,
-				'height'       => 0,
-				'crop'         => false,
-				'output_mimes' => in_array( $size_name, $default_sizes, true ),
-			);
-
-			if ( isset( $additional_sizes[ $size_name ]['width'] ) ) {
-				// For sizes added by plugins and themes.
-				$size_data['width'] = (int) $additional_sizes[ $size_name ]['width'];
-			} else {
-				// For default sizes set in options.
-				$size_data['width'] = (int) get_option( "{$size_name}_size_w" );
-			}
-
-			if ( isset( $additional_sizes[ $size_name ]['height'] ) ) {
-				$size_data['height'] = (int) $additional_sizes[ $size_name ]['height'];
-			} else {
-				$size_data['height'] = (int) get_option( "{$size_name}_size_h" );
-			}
-
-			if ( empty( $size_data['width'] ) && empty( $size_data['height'] ) ) {
-				// This size isn't set.
-				continue;
-			}
-
-			if ( isset( $additional_sizes[ $size_name ]['crop'] ) ) {
-				$size_data['crop'] = $additional_sizes[ $size_name ]['crop'];
-			} else {
-				$size_data['crop'] = get_option( "{$size_name}_crop" );
-			}
-
-			if ( ! is_array( $size_data['crop'] ) || empty( $size_data['crop'] ) ) {
-				$size_data['crop'] = (bool) $size_data['crop'];
-			}
-
-			$all_sizes[ $size_name ] = $size_data;
-		}
+		$size_data = array(
+			'width'  => 0,
+			'height' => 0,
+			'crop'   => false,
+		);
+
+		if ( isset( $additional_sizes[ $size_name ]['width'] ) ) {
+			// For sizes added by plugins and themes.
+			$size_data['width'] = (int) $additional_sizes[ $size_name ]['width'];
+		} else {
+			// For default sizes set in options.
+			$size_data['width'] = (int) get_option( "{$size_name}_size_w" );
+		}
+
+		if ( isset( $additional_sizes[ $size_name ]['height'] ) ) {
+			$size_data['height'] = (int) $additional_sizes[ $size_name ]['height'];
+		} else {
+			$size_data['height'] = (int) get_option( "{$size_name}_size_h" );
+		}
+
+		if ( empty( $size_data['width'] ) && empty( $size_data['height'] ) ) {
+			// This size isn't set.
+			continue;
+		}
+
+		if ( isset( $additional_sizes[ $size_name ]['crop'] ) ) {
+			$size_data['crop'] = $additional_sizes[ $size_name ]['crop'];
+		} else {
+			$size_data['crop'] = get_option( "{$size_name}_crop" );
+		}
+
+		if ( ! is_array( $size_data['crop'] ) || empty( $size_data['crop'] ) ) {
+			$size_data['crop'] = (bool) $size_data['crop'];
+		}
+
+		$all_sizes[ $size_name ] = $size_data;
 	}
 
 	return $all_sizes;
@@ -1876,11 +1853,7 @@
 			}
 
 			// Use alternate mime types when specified and available.
-<<<<<<< HEAD
-			if ( $attachment_id > 0 ) {
-=======
 			if ( $attachment_id > 0 && _wp_in_front_end_context() ) {
->>>>>>> c3ff3dbf
 				$filtered_image = wp_image_use_alternate_mime_types( $filtered_image, $context, $attachment_id );
 			}
 
@@ -1931,11 +1904,7 @@
 }
 
 /**
-<<<<<<< HEAD
- * Use alternate mime type images in the content output when available.
-=======
  * Use alternate mime type images in the front end content output when available.
->>>>>>> c3ff3dbf
  *
  * @since 6.1.0
  *
@@ -1977,15 +1946,6 @@
 
 	// Find the appropriate size for the provided URL in the first available mime type.
 	foreach ( $target_mimes as $target_mime ) {
-<<<<<<< HEAD
-		if ( ! isset( $metadata['sources'][ $target_mime ] ) || empty( $metadata['sources'][ $target_mime ]['file'] ) ) {
-			continue;
-		}
-
-		// Go through each image and replace with the first available mime type version.
-		foreach ( $metadata['sizes'] as $name => $size_data ) {
-			// Check if size has a file.
-=======
 		// Handle full size image replacement.
 		if ( ! empty( $metadata['sources'][ $target_mime ]['file'] ) ) {
 			$src_filename = wp_basename( $metadata['file'] );
@@ -2006,7 +1966,6 @@
 		// Go through each image size and replace with the first available mime type version.
 		foreach ( $metadata['sizes'] as $name => $size_data ) {
 			// Check if size has an original file.
->>>>>>> c3ff3dbf
 			if ( empty( $size_data['file'] ) ) {
 				continue;
 			}
@@ -2015,32 +1974,6 @@
 			if ( empty( $size_data['sources'][ $target_mime ]['file'] ) ) {
 				continue;
 			}
-<<<<<<< HEAD
-			$target_file = $size_data['sources'][ $target_mime ]['file'];
-
-			// Replace the existing output image for this size.
-			$src_filename = wp_basename( $size_data['file'] );
-
-			// This is the same as the file we want to replace nothing to do here.
-			if ( $target_file === $src_filename ) {
-				continue;
-			}
-
-			// Found a match, replace with the new filename and stop searching.
-			$image = str_replace( $src_filename, $size_data['sources'][ $target_mime ]['file'], $image );
-			continue;
-		}
-
-		// Handle full size image replacement.
-		$src_filename = wp_basename( $metadata['file'] );
-
-		// This is the same as the file we want to replace nothing else to do here.
-		if ( $metadata['sources'][ $target_mime ]['file'] === $src_filename ) {
-			return $image;
-		}
-
-		$image = str_replace( $src_filename, $metadata['sources'][ $target_mime ]['file'], $image );
-=======
 
 			$src_filename = wp_basename( $size_data['file'] );
 
@@ -2057,14 +1990,11 @@
 			// considered, simply for a small performance optimization.
 			unset( $metadata['sizes'][ $name ] );
 		}
->>>>>>> c3ff3dbf
 	}
 	return $image;
 }
 
 /**
-<<<<<<< HEAD
-=======
  * Check if execution is currently in the front end content context, outside of <head>.
  *
  * @since 6.1.0
@@ -2085,7 +2015,6 @@
 }
 
 /**
->>>>>>> c3ff3dbf
  * Adds `loading` attribute to an `img` HTML tag.
  *
  * @since 5.5.0
@@ -5388,9 +5317,9 @@
  */
 function _wp_add_additional_image_sizes() {
 	// 2x medium_large size.
-	add_image_size( '1536x1536', 1536, 1536, false, true );
+	add_image_size( '1536x1536', 1536, 1536 );
 	// 2x large size.
-	add_image_size( '2048x2048', 2048, 2048, false, true );
+	add_image_size( '2048x2048', 2048, 2048 );
 }
 
 /**
