<?php
/**
 * WordPress API for media display.
 *
 * @package WordPress
 * @subpackage Media
 */

/**
 * Retrieve additional image sizes.
 *
 * @since 4.7.0
 *
 * @global array $_wp_additional_image_sizes
 *
 * @return array Additional images size data.
 */
function wp_get_additional_image_sizes() {
	global $_wp_additional_image_sizes;

	if ( ! $_wp_additional_image_sizes ) {
		$_wp_additional_image_sizes = array();
	}

	return $_wp_additional_image_sizes;
}

/**
 * Scale down the default size of an image.
 *
 * This is so that the image is a better fit for the editor and theme.
 *
 * The `$size` parameter accepts either an array or a string. The supported string
 * values are 'thumb' or 'thumbnail' for the given thumbnail size or defaults at
 * 128 width and 96 height in pixels. Also supported for the string value is
 * 'medium', 'medium_large' and 'full'. The 'full' isn't actually supported, but any value other
 * than the supported will result in the content_width size or 500 if that is
 * not set.
 *
 * Finally, there is a filter named {@see 'editor_max_image_size'}, that will be
 * called on the calculated array for width and height, respectively.
 *
 * @since 2.5.0
 *
 * @global int $content_width
 *
 * @param int          $width   Width of the image in pixels.
 * @param int          $height  Height of the image in pixels.
 * @param string|int[] $size    Optional. Image size. Accepts any registered image size name, or an array
 *                              of width and height values in pixels (in that order). Default 'medium'.
 * @param string       $context Optional. Could be 'display' (like in a theme) or 'edit'
 *                              (like inserting into an editor). Default null.
 * @return int[] {
 *     An array of width and height values.
 *
 *     @type int $0 The maximum width in pixels.
 *     @type int $1 The maximum height in pixels.
 * }
 */
function image_constrain_size_for_editor( $width, $height, $size = 'medium', $context = null ) {
	global $content_width;

	$_wp_additional_image_sizes = wp_get_additional_image_sizes();

	if ( ! $context ) {
		$context = is_admin() ? 'edit' : 'display';
	}

	if ( is_array( $size ) ) {
		$max_width  = $size[0];
		$max_height = $size[1];
	} elseif ( 'thumb' === $size || 'thumbnail' === $size ) {
		$max_width  = (int) get_option( 'thumbnail_size_w' );
		$max_height = (int) get_option( 'thumbnail_size_h' );
		// Last chance thumbnail size defaults.
		if ( ! $max_width && ! $max_height ) {
			$max_width  = 128;
			$max_height = 96;
		}
	} elseif ( 'medium' === $size ) {
		$max_width  = (int) get_option( 'medium_size_w' );
		$max_height = (int) get_option( 'medium_size_h' );

	} elseif ( 'medium_large' === $size ) {
		$max_width  = (int) get_option( 'medium_large_size_w' );
		$max_height = (int) get_option( 'medium_large_size_h' );

		if ( (int) $content_width > 0 ) {
			$max_width = min( (int) $content_width, $max_width );
		}
	} elseif ( 'large' === $size ) {
		/*
		 * We're inserting a large size image into the editor. If it's a really
		 * big image we'll scale it down to fit reasonably within the editor
		 * itself, and within the theme's content width if it's known. The user
		 * can resize it in the editor if they wish.
		 */
		$max_width  = (int) get_option( 'large_size_w' );
		$max_height = (int) get_option( 'large_size_h' );

		if ( (int) $content_width > 0 ) {
			$max_width = min( (int) $content_width, $max_width );
		}
	} elseif ( ! empty( $_wp_additional_image_sizes ) && in_array( $size, array_keys( $_wp_additional_image_sizes ), true ) ) {
		$max_width  = (int) $_wp_additional_image_sizes[ $size ]['width'];
		$max_height = (int) $_wp_additional_image_sizes[ $size ]['height'];
		// Only in admin. Assume that theme authors know what they're doing.
		if ( (int) $content_width > 0 && 'edit' === $context ) {
			$max_width = min( (int) $content_width, $max_width );
		}
	} else { // $size === 'full' has no constraint.
		$max_width  = $width;
		$max_height = $height;
	}

	/**
	 * Filters the maximum image size dimensions for the editor.
	 *
	 * @since 2.5.0
	 *
	 * @param int[]        $max_image_size {
	 *     An array of width and height values.
	 *
	 *     @type int $0 The maximum width in pixels.
	 *     @type int $1 The maximum height in pixels.
	 * }
	 * @param string|int[] $size     Requested image size. Can be any registered image size name, or
	 *                               an array of width and height values in pixels (in that order).
	 * @param string       $context  The context the image is being resized for.
	 *                               Possible values are 'display' (like in a theme)
	 *                               or 'edit' (like inserting into an editor).
	 */
	list( $max_width, $max_height ) = apply_filters( 'editor_max_image_size', array( $max_width, $max_height ), $size, $context );

	return wp_constrain_dimensions( $width, $height, $max_width, $max_height );
}

/**
 * Retrieve width and height attributes using given width and height values.
 *
 * Both attributes are required in the sense that both parameters must have a
 * value, but are optional in that if you set them to false or null, then they
 * will not be added to the returned string.
 *
 * You can set the value using a string, but it will only take numeric values.
 * If you wish to put 'px' after the numbers, then it will be stripped out of
 * the return.
 *
 * @since 2.5.0
 *
 * @param int|string $width  Image width in pixels.
 * @param int|string $height Image height in pixels.
 * @return string HTML attributes for width and, or height.
 */
function image_hwstring( $width, $height ) {
	$out = '';
	if ( $width ) {
		$out .= 'width="' . (int) $width . '" ';
	}
	if ( $height ) {
		$out .= 'height="' . (int) $height . '" ';
	}
	return $out;
}

/**
 * Scale an image to fit a particular size (such as 'thumb' or 'medium').
 *
 * The URL might be the original image, or it might be a resized version. This
 * function won't create a new resized copy, it will just return an already
 * resized one if it exists.
 *
 * A plugin may use the {@see 'image_downsize'} filter to hook into and offer image
 * resizing services for images. The hook must return an array with the same
 * elements that are normally returned from the function.
 *
 * @since 2.5.0
 *
 * @param int          $id   Attachment ID for image.
 * @param string|int[] $size Optional. Image size. Accepts any registered image size name, or an array
 *                           of width and height values in pixels (in that order). Default 'medium'.
 * @return array|false {
 *     Array of image data, or boolean false if no image is available.
 *
 *     @type string $0 Image source URL.
 *     @type int    $1 Image width in pixels.
 *     @type int    $2 Image height in pixels.
 *     @type bool   $3 Whether the image is a resized image.
 * }
 */
function image_downsize( $id, $size = 'medium' ) {
	$is_image = wp_attachment_is_image( $id );

	/**
	 * Filters whether to preempt the output of image_downsize().
	 *
	 * Returning a truthy value from the filter will effectively short-circuit
	 * down-sizing the image, returning that value instead.
	 *
	 * @since 2.5.0
	 *
	 * @param bool|array   $downsize Whether to short-circuit the image downsize.
	 * @param int          $id       Attachment ID for image.
	 * @param string|int[] $size     Requested image size. Can be any registered image size name, or
	 *                               an array of width and height values in pixels (in that order).
	 */
	$out = apply_filters( 'image_downsize', false, $id, $size );

	if ( $out ) {
		return $out;
	}

	$img_url          = wp_get_attachment_url( $id );
	$meta             = wp_get_attachment_metadata( $id );
	$width            = 0;
	$height           = 0;
	$is_intermediate  = false;
	$img_url_basename = wp_basename( $img_url );

	// If the file isn't an image, attempt to replace its URL with a rendered image from its meta.
	// Otherwise, a non-image type could be returned.
	if ( ! $is_image ) {
		if ( ! empty( $meta['sizes']['full'] ) ) {
			$img_url          = str_replace( $img_url_basename, $meta['sizes']['full']['file'], $img_url );
			$img_url_basename = $meta['sizes']['full']['file'];
			$width            = $meta['sizes']['full']['width'];
			$height           = $meta['sizes']['full']['height'];
		} else {
			return false;
		}
	}

	// Try for a new style intermediate size.
	$intermediate = image_get_intermediate_size( $id, $size );

	if ( $intermediate ) {
		$img_url         = str_replace( $img_url_basename, $intermediate['file'], $img_url );
		$width           = $intermediate['width'];
		$height          = $intermediate['height'];
		$is_intermediate = true;
	} elseif ( 'thumbnail' === $size ) {
		// Fall back to the old thumbnail.
		$thumb_file = wp_get_attachment_thumb_file( $id );
		$info       = null;

		if ( $thumb_file ) {
			$info = wp_getimagesize( $thumb_file );
		}

		if ( $thumb_file && $info ) {
			$img_url         = str_replace( $img_url_basename, wp_basename( $thumb_file ), $img_url );
			$width           = $info[0];
			$height          = $info[1];
			$is_intermediate = true;
		}
	}

	if ( ! $width && ! $height && isset( $meta['width'], $meta['height'] ) ) {
		// Any other type: use the real image.
		$width  = $meta['width'];
		$height = $meta['height'];
	}

	if ( $img_url ) {
		// We have the actual image size, but might need to further constrain it if content_width is narrower.
		list( $width, $height ) = image_constrain_size_for_editor( $width, $height, $size );

		return array( $img_url, $width, $height, $is_intermediate );
	}

	return false;
}

/**
 * Register a new image size.
 *
 * @since 2.9.0
 *
 * @global array $_wp_additional_image_sizes Associative array of additional image sizes.
 *
 * @param string     $name   Image size identifier.
 * @param int        $width  Optional. Image width in pixels. Default 0.
 * @param int        $height Optional. Image height in pixels. Default 0.
 * @param bool|array $crop   Optional. Image cropping behavior. If false, the image will be scaled (default),
 *                           If true, image will be cropped to the specified dimensions using center positions.
 *                           If an array, the image will be cropped using the array to specify the crop location.
 *                           Array values must be in the format: array( x_crop_position, y_crop_position ) where:
 *                               - x_crop_position accepts: 'left', 'center', or 'right'.
 *                               - y_crop_position accepts: 'top', 'center', or 'bottom'.
 */
function add_image_size( $name, $width = 0, $height = 0, $crop = false ) {
	global $_wp_additional_image_sizes;

	$_wp_additional_image_sizes[ $name ] = array(
		'width'  => absint( $width ),
		'height' => absint( $height ),
		'crop'   => $crop,
	);
}

/**
 * Check if an image size exists.
 *
 * @since 3.9.0
 *
 * @param string $name The image size to check.
 * @return bool True if the image size exists, false if not.
 */
function has_image_size( $name ) {
	$sizes = wp_get_additional_image_sizes();
	return isset( $sizes[ $name ] );
}

/**
 * Remove a new image size.
 *
 * @since 3.9.0
 *
 * @global array $_wp_additional_image_sizes
 *
 * @param string $name The image size to remove.
 * @return bool True if the image size was successfully removed, false on failure.
 */
function remove_image_size( $name ) {
	global $_wp_additional_image_sizes;

	if ( isset( $_wp_additional_image_sizes[ $name ] ) ) {
		unset( $_wp_additional_image_sizes[ $name ] );
		return true;
	}

	return false;
}

/**
 * Registers an image size for the post thumbnail.
 *
 * @since 2.9.0
 *
 * @see add_image_size() for details on cropping behavior.
 *
 * @param int        $width  Image width in pixels.
 * @param int        $height Image height in pixels.
 * @param bool|array $crop   Optional. Whether to crop images to specified width and height or resize.
 *                           An array can specify positioning of the crop area. Default false.
 */
function set_post_thumbnail_size( $width = 0, $height = 0, $crop = false ) {
	add_image_size( 'post-thumbnail', $width, $height, $crop );
}

/**
 * Gets an img tag for an image attachment, scaling it down if requested.
 *
 * The {@see 'get_image_tag_class'} filter allows for changing the class name for the
 * image without having to use regular expressions on the HTML content. The
 * parameters are: what WordPress will use for the class, the Attachment ID,
 * image align value, and the size the image should be.
 *
 * The second filter, {@see 'get_image_tag'}, has the HTML content, which can then be
 * further manipulated by a plugin to change all attribute values and even HTML
 * content.
 *
 * @since 2.5.0
 *
 * @param int          $id    Attachment ID.
 * @param string       $alt   Image description for the alt attribute.
 * @param string       $title Image description for the title attribute.
 * @param string       $align Part of the class name for aligning the image.
 * @param string|int[] $size  Optional. Image size. Accepts any registered image size name, or an array of
 *                            width and height values in pixels (in that order). Default 'medium'.
 * @return string HTML IMG element for given image attachment
 */
function get_image_tag( $id, $alt, $title, $align, $size = 'medium' ) {

	list( $img_src, $width, $height ) = image_downsize( $id, $size );
	$hwstring                         = image_hwstring( $width, $height );

	$title = $title ? 'title="' . esc_attr( $title ) . '" ' : '';

	$size_class = is_array( $size ) ? implode( 'x', $size ) : $size;
	$class      = 'align' . esc_attr( $align ) . ' size-' . esc_attr( $size_class ) . ' wp-image-' . $id;

	/**
	 * Filters the value of the attachment's image tag class attribute.
	 *
	 * @since 2.6.0
	 *
	 * @param string       $class CSS class name or space-separated list of classes.
	 * @param int          $id    Attachment ID.
	 * @param string       $align Part of the class name for aligning the image.
	 * @param string|int[] $size  Requested image size. Can be any registered image size name, or
	 *                            an array of width and height values in pixels (in that order).
	 */
	$class = apply_filters( 'get_image_tag_class', $class, $id, $align, $size );

	$html = '<img src="' . esc_attr( $img_src ) . '" alt="' . esc_attr( $alt ) . '" ' . $title . $hwstring . 'class="' . $class . '" />';

	/**
	 * Filters the HTML content for the image tag.
	 *
	 * @since 2.6.0
	 *
	 * @param string       $html  HTML content for the image.
	 * @param int          $id    Attachment ID.
	 * @param string       $alt   Image description for the alt attribute.
	 * @param string       $title Image description for the title attribute.
	 * @param string       $align Part of the class name for aligning the image.
	 * @param string|int[] $size  Requested image size. Can be any registered image size name, or
	 *                            an array of width and height values in pixels (in that order).
	 */
	return apply_filters( 'get_image_tag', $html, $id, $alt, $title, $align, $size );
}

/**
 * Calculates the new dimensions for a down-sampled image.
 *
 * If either width or height are empty, no constraint is applied on
 * that dimension.
 *
 * @since 2.5.0
 *
 * @param int $current_width  Current width of the image.
 * @param int $current_height Current height of the image.
 * @param int $max_width      Optional. Max width in pixels to constrain to. Default 0.
 * @param int $max_height     Optional. Max height in pixels to constrain to. Default 0.
 * @return int[] {
 *     An array of width and height values.
 *
 *     @type int $0 The width in pixels.
 *     @type int $1 The height in pixels.
 * }
 */
function wp_constrain_dimensions( $current_width, $current_height, $max_width = 0, $max_height = 0 ) {
	if ( ! $max_width && ! $max_height ) {
		return array( $current_width, $current_height );
	}

	$width_ratio  = 1.0;
	$height_ratio = 1.0;
	$did_width    = false;
	$did_height   = false;

	if ( $max_width > 0 && $current_width > 0 && $current_width > $max_width ) {
		$width_ratio = $max_width / $current_width;
		$did_width   = true;
	}

	if ( $max_height > 0 && $current_height > 0 && $current_height > $max_height ) {
		$height_ratio = $max_height / $current_height;
		$did_height   = true;
	}

	// Calculate the larger/smaller ratios.
	$smaller_ratio = min( $width_ratio, $height_ratio );
	$larger_ratio  = max( $width_ratio, $height_ratio );

	if ( (int) round( $current_width * $larger_ratio ) > $max_width || (int) round( $current_height * $larger_ratio ) > $max_height ) {
		// The larger ratio is too big. It would result in an overflow.
		$ratio = $smaller_ratio;
	} else {
		// The larger ratio fits, and is likely to be a more "snug" fit.
		$ratio = $larger_ratio;
	}

	// Very small dimensions may result in 0, 1 should be the minimum.
	$w = max( 1, (int) round( $current_width * $ratio ) );
	$h = max( 1, (int) round( $current_height * $ratio ) );

	/*
	 * Sometimes, due to rounding, we'll end up with a result like this:
	 * 465x700 in a 177x177 box is 117x176... a pixel short.
	 * We also have issues with recursive calls resulting in an ever-changing result.
	 * Constraining to the result of a constraint should yield the original result.
	 * Thus we look for dimensions that are one pixel shy of the max value and bump them up.
	 */

	// Note: $did_width means it is possible $smaller_ratio == $width_ratio.
	if ( $did_width && $w === $max_width - 1 ) {
		$w = $max_width; // Round it up.
	}

	// Note: $did_height means it is possible $smaller_ratio == $height_ratio.
	if ( $did_height && $h === $max_height - 1 ) {
		$h = $max_height; // Round it up.
	}

	/**
	 * Filters dimensions to constrain down-sampled images to.
	 *
	 * @since 4.1.0
	 *
	 * @param int[] $dimensions     {
	 *     An array of width and height values.
	 *
	 *     @type int $0 The width in pixels.
	 *     @type int $1 The height in pixels.
	 * }
	 * @param int   $current_width  The current width of the image.
	 * @param int   $current_height The current height of the image.
	 * @param int   $max_width      The maximum width permitted.
	 * @param int   $max_height     The maximum height permitted.
	 */
	return apply_filters( 'wp_constrain_dimensions', array( $w, $h ), $current_width, $current_height, $max_width, $max_height );
}

/**
 * Retrieves calculated resize dimensions for use in WP_Image_Editor.
 *
 * Calculates dimensions and coordinates for a resized image that fits
 * within a specified width and height.
 *
 * Cropping behavior is dependent on the value of $crop:
 * 1. If false (default), images will not be cropped.
 * 2. If an array in the form of array( x_crop_position, y_crop_position ):
 *    - x_crop_position accepts 'left' 'center', or 'right'.
 *    - y_crop_position accepts 'top', 'center', or 'bottom'.
 *    Images will be cropped to the specified dimensions within the defined crop area.
 * 3. If true, images will be cropped to the specified dimensions using center positions.
 *
 * @since 2.5.0
 *
 * @param int        $orig_w Original width in pixels.
 * @param int        $orig_h Original height in pixels.
 * @param int        $dest_w New width in pixels.
 * @param int        $dest_h New height in pixels.
 * @param bool|array $crop   Optional. Whether to crop image to specified width and height or resize.
 *                           An array can specify positioning of the crop area. Default false.
 * @return array|false Returned array matches parameters for `imagecopyresampled()`. False on failure.
 */
function image_resize_dimensions( $orig_w, $orig_h, $dest_w, $dest_h, $crop = false ) {

	if ( $orig_w <= 0 || $orig_h <= 0 ) {
		return false;
	}
	// At least one of $dest_w or $dest_h must be specific.
	if ( $dest_w <= 0 && $dest_h <= 0 ) {
		return false;
	}

	/**
	 * Filters whether to preempt calculating the image resize dimensions.
	 *
	 * Returning a non-null value from the filter will effectively short-circuit
	 * image_resize_dimensions(), returning that value instead.
	 *
	 * @since 3.4.0
	 *
	 * @param null|mixed $null   Whether to preempt output of the resize dimensions.
	 * @param int        $orig_w Original width in pixels.
	 * @param int        $orig_h Original height in pixels.
	 * @param int        $dest_w New width in pixels.
	 * @param int        $dest_h New height in pixels.
	 * @param bool|array $crop   Whether to crop image to specified width and height or resize.
	 *                           An array can specify positioning of the crop area. Default false.
	 */
	$output = apply_filters( 'image_resize_dimensions', null, $orig_w, $orig_h, $dest_w, $dest_h, $crop );

	if ( null !== $output ) {
		return $output;
	}

	// Stop if the destination size is larger than the original image dimensions.
	if ( empty( $dest_h ) ) {
		if ( $orig_w < $dest_w ) {
			return false;
		}
	} elseif ( empty( $dest_w ) ) {
		if ( $orig_h < $dest_h ) {
			return false;
		}
	} else {
		if ( $orig_w < $dest_w && $orig_h < $dest_h ) {
			return false;
		}
	}

	if ( $crop ) {
		/*
		 * Crop the largest possible portion of the original image that we can size to $dest_w x $dest_h.
		 * Note that the requested crop dimensions are used as a maximum bounding box for the original image.
		 * If the original image's width or height is less than the requested width or height
		 * only the greater one will be cropped.
		 * For example when the original image is 600x300, and the requested crop dimensions are 400x400,
		 * the resulting image will be 400x300.
		 */
		$aspect_ratio = $orig_w / $orig_h;
		$new_w        = min( $dest_w, $orig_w );
		$new_h        = min( $dest_h, $orig_h );

		if ( ! $new_w ) {
			$new_w = (int) round( $new_h * $aspect_ratio );
		}

		if ( ! $new_h ) {
			$new_h = (int) round( $new_w / $aspect_ratio );
		}

		$size_ratio = max( $new_w / $orig_w, $new_h / $orig_h );

		$crop_w = round( $new_w / $size_ratio );
		$crop_h = round( $new_h / $size_ratio );

		if ( ! is_array( $crop ) || count( $crop ) !== 2 ) {
			$crop = array( 'center', 'center' );
		}

		list( $x, $y ) = $crop;

		if ( 'left' === $x ) {
			$s_x = 0;
		} elseif ( 'right' === $x ) {
			$s_x = $orig_w - $crop_w;
		} else {
			$s_x = floor( ( $orig_w - $crop_w ) / 2 );
		}

		if ( 'top' === $y ) {
			$s_y = 0;
		} elseif ( 'bottom' === $y ) {
			$s_y = $orig_h - $crop_h;
		} else {
			$s_y = floor( ( $orig_h - $crop_h ) / 2 );
		}
	} else {
		// Resize using $dest_w x $dest_h as a maximum bounding box.
		$crop_w = $orig_w;
		$crop_h = $orig_h;

		$s_x = 0;
		$s_y = 0;

		list( $new_w, $new_h ) = wp_constrain_dimensions( $orig_w, $orig_h, $dest_w, $dest_h );
	}

	if ( wp_fuzzy_number_match( $new_w, $orig_w ) && wp_fuzzy_number_match( $new_h, $orig_h ) ) {
		// The new size has virtually the same dimensions as the original image.

		/**
		 * Filters whether to proceed with making an image sub-size with identical dimensions
		 * with the original/source image. Differences of 1px may be due to rounding and are ignored.
		 *
		 * @since 5.3.0
		 *
		 * @param bool $proceed The filtered value.
		 * @param int  $orig_w  Original image width.
		 * @param int  $orig_h  Original image height.
		 */
		$proceed = (bool) apply_filters( 'wp_image_resize_identical_dimensions', false, $orig_w, $orig_h );

		if ( ! $proceed ) {
			return false;
		}
	}

	// The return array matches the parameters to imagecopyresampled().
	// int dst_x, int dst_y, int src_x, int src_y, int dst_w, int dst_h, int src_w, int src_h
	return array( 0, 0, (int) $s_x, (int) $s_y, (int) $new_w, (int) $new_h, (int) $crop_w, (int) $crop_h );
}

/**
 * Resizes an image to make a thumbnail or intermediate size.
 *
 * The returned array has the file size, the image width, and image height. The
 * {@see 'image_make_intermediate_size'} filter can be used to hook in and change the
 * values of the returned array. The only parameter is the resized file path.
 *
 * @since 2.5.0
 *
 * @param string $file   File path.
 * @param int    $width  Image width.
 * @param int    $height Image height.
 * @param bool   $crop   Optional. Whether to crop image to specified width and height or resize.
 *                       Default false.
 * @return array|false Metadata array on success. False if no image was created.
 */
function image_make_intermediate_size( $file, $width, $height, $crop = false ) {
	if ( $width || $height ) {
		$editor = wp_get_image_editor( $file );

		if ( is_wp_error( $editor ) || is_wp_error( $editor->resize( $width, $height, $crop ) ) ) {
			return false;
		}

		$resized_file = $editor->save();

		if ( ! is_wp_error( $resized_file ) && $resized_file ) {
			unset( $resized_file['path'] );
			return $resized_file;
		}
	}
	return false;
}

/**
 * Helper function to test if aspect ratios for two images match.
 *
 * @since 4.6.0
 *
 * @param int $source_width  Width of the first image in pixels.
 * @param int $source_height Height of the first image in pixels.
 * @param int $target_width  Width of the second image in pixels.
 * @param int $target_height Height of the second image in pixels.
 * @return bool True if aspect ratios match within 1px. False if not.
 */
function wp_image_matches_ratio( $source_width, $source_height, $target_width, $target_height ) {
	/*
	 * To test for varying crops, we constrain the dimensions of the larger image
	 * to the dimensions of the smaller image and see if they match.
	 */
	if ( $source_width > $target_width ) {
		$constrained_size = wp_constrain_dimensions( $source_width, $source_height, $target_width );
		$expected_size    = array( $target_width, $target_height );
	} else {
		$constrained_size = wp_constrain_dimensions( $target_width, $target_height, $source_width );
		$expected_size    = array( $source_width, $source_height );
	}

	// If the image dimensions are within 1px of the expected size, we consider it a match.
	$matched = ( wp_fuzzy_number_match( $constrained_size[0], $expected_size[0] ) && wp_fuzzy_number_match( $constrained_size[1], $expected_size[1] ) );

	return $matched;
}

/**
 * Retrieves the image's intermediate size (resized) path, width, and height.
 *
 * The $size parameter can be an array with the width and height respectively.
 * If the size matches the 'sizes' metadata array for width and height, then it
 * will be used. If there is no direct match, then the nearest image size larger
 * than the specified size will be used. If nothing is found, then the function
 * will break out and return false.
 *
 * The metadata 'sizes' is used for compatible sizes that can be used for the
 * parameter $size value.
 *
 * The url path will be given, when the $size parameter is a string.
 *
 * If you are passing an array for the $size, you should consider using
 * add_image_size() so that a cropped version is generated. It's much more
 * efficient than having to find the closest-sized image and then having the
 * browser scale down the image.
 *
 * @since 2.5.0
 *
 * @param int          $post_id Attachment ID.
 * @param string|int[] $size    Optional. Image size. Accepts any registered image size name, or an array
 *                              of width and height values in pixels (in that order). Default 'thumbnail'.
 * @return array|false {
 *     Array of file relative path, width, and height on success. Additionally includes absolute
 *     path and URL if registered size is passed to `$size` parameter. False on failure.
 *
 *     @type string $file   Path of image relative to uploads directory.
 *     @type int    $width  Width of image in pixels.
 *     @type int    $height Height of image in pixels.
 *     @type string $path   Absolute filesystem path of image.
 *     @type string $url    URL of image.
 * }
 */
function image_get_intermediate_size( $post_id, $size = 'thumbnail' ) {
	$imagedata = wp_get_attachment_metadata( $post_id );

	if ( ! $size || ! is_array( $imagedata ) || empty( $imagedata['sizes'] ) ) {
		return false;
	}

	$data = array();

	// Find the best match when '$size' is an array.
	if ( is_array( $size ) ) {
		$candidates = array();

		if ( ! isset( $imagedata['file'] ) && isset( $imagedata['sizes']['full'] ) ) {
			$imagedata['height'] = $imagedata['sizes']['full']['height'];
			$imagedata['width']  = $imagedata['sizes']['full']['width'];
		}

		foreach ( $imagedata['sizes'] as $_size => $data ) {
			// If there's an exact match to an existing image size, short circuit.
			if ( (int) $data['width'] === (int) $size[0] && (int) $data['height'] === (int) $size[1] ) {
				$candidates[ $data['width'] * $data['height'] ] = $data;
				break;
			}

			// If it's not an exact match, consider larger sizes with the same aspect ratio.
			if ( $data['width'] >= $size[0] && $data['height'] >= $size[1] ) {
				// If '0' is passed to either size, we test ratios against the original file.
				if ( 0 === $size[0] || 0 === $size[1] ) {
					$same_ratio = wp_image_matches_ratio( $data['width'], $data['height'], $imagedata['width'], $imagedata['height'] );
				} else {
					$same_ratio = wp_image_matches_ratio( $data['width'], $data['height'], $size[0], $size[1] );
				}

				if ( $same_ratio ) {
					$candidates[ $data['width'] * $data['height'] ] = $data;
				}
			}
		}

		if ( ! empty( $candidates ) ) {
			// Sort the array by size if we have more than one candidate.
			if ( 1 < count( $candidates ) ) {
				ksort( $candidates );
			}

			$data = array_shift( $candidates );
			/*
			* When the size requested is smaller than the thumbnail dimensions, we
			* fall back to the thumbnail size to maintain backward compatibility with
			* pre 4.6 versions of WordPress.
			*/
		} elseif ( ! empty( $imagedata['sizes']['thumbnail'] ) && $imagedata['sizes']['thumbnail']['width'] >= $size[0] && $imagedata['sizes']['thumbnail']['width'] >= $size[1] ) {
			$data = $imagedata['sizes']['thumbnail'];
		} else {
			return false;
		}

		// Constrain the width and height attributes to the requested values.
		list( $data['width'], $data['height'] ) = image_constrain_size_for_editor( $data['width'], $data['height'], $size );

	} elseif ( ! empty( $imagedata['sizes'][ $size ] ) ) {
		$data = $imagedata['sizes'][ $size ];
	}

	// If we still don't have a match at this point, return false.
	if ( empty( $data ) ) {
		return false;
	}

	// Include the full filesystem path of the intermediate file.
	if ( empty( $data['path'] ) && ! empty( $data['file'] ) && ! empty( $imagedata['file'] ) ) {
		$file_url     = wp_get_attachment_url( $post_id );
		$data['path'] = path_join( dirname( $imagedata['file'] ), $data['file'] );
		$data['url']  = path_join( dirname( $file_url ), $data['file'] );
	}

	/**
	 * Filters the output of image_get_intermediate_size()
	 *
	 * @since 4.4.0
	 *
	 * @see image_get_intermediate_size()
	 *
	 * @param array        $data    Array of file relative path, width, and height on success. May also include
	 *                              file absolute path and URL.
	 * @param int          $post_id The ID of the image attachment.
	 * @param string|int[] $size    Requested image size. Can be any registered image size name, or
	 *                              an array of width and height values in pixels (in that order).
	 */
	return apply_filters( 'image_get_intermediate_size', $data, $post_id, $size );
}

/**
 * Gets the available intermediate image size names.
 *
 * @since 3.0.0
 *
 * @return string[] An array of image size names.
 */
function get_intermediate_image_sizes() {
	$default_sizes    = array( 'thumbnail', 'medium', 'medium_large', 'large' );
	$additional_sizes = wp_get_additional_image_sizes();

	if ( ! empty( $additional_sizes ) ) {
		$default_sizes = array_merge( $default_sizes, array_keys( $additional_sizes ) );
	}

	/**
	 * Filters the list of intermediate image sizes.
	 *
	 * @since 2.5.0
	 *
	 * @param string[] $default_sizes An array of intermediate image size names. Defaults
	 *                                are 'thumbnail', 'medium', 'medium_large', 'large'.
	 */
	return apply_filters( 'intermediate_image_sizes', $default_sizes );
}

/**
 * Returns a normalized list of all currently registered image sub-sizes.
 *
 * @since 5.3.0
 * @uses wp_get_additional_image_sizes()
 * @uses get_intermediate_image_sizes()
 *
 * @return array Associative array of the registered image sub-sizes.
 */
function wp_get_registered_image_subsizes() {
	$additional_sizes = wp_get_additional_image_sizes();
	$all_sizes        = array();

	foreach ( get_intermediate_image_sizes() as $size_name ) {
		$size_data = array(
			'width'  => 0,
			'height' => 0,
			'crop'   => false,
		);

		if ( isset( $additional_sizes[ $size_name ]['width'] ) ) {
			// For sizes added by plugins and themes.
			$size_data['width'] = (int) $additional_sizes[ $size_name ]['width'];
		} else {
			// For default sizes set in options.
			$size_data['width'] = (int) get_option( "{$size_name}_size_w" );
		}

		if ( isset( $additional_sizes[ $size_name ]['height'] ) ) {
			$size_data['height'] = (int) $additional_sizes[ $size_name ]['height'];
		} else {
			$size_data['height'] = (int) get_option( "{$size_name}_size_h" );
		}

		if ( empty( $size_data['width'] ) && empty( $size_data['height'] ) ) {
			// This size isn't set.
			continue;
		}

		if ( isset( $additional_sizes[ $size_name ]['crop'] ) ) {
			$size_data['crop'] = $additional_sizes[ $size_name ]['crop'];
		} else {
			$size_data['crop'] = get_option( "{$size_name}_crop" );
		}

		if ( ! is_array( $size_data['crop'] ) || empty( $size_data['crop'] ) ) {
			$size_data['crop'] = (bool) $size_data['crop'];
		}

		$all_sizes[ $size_name ] = $size_data;
	}

	return $all_sizes;
}

/**
 * Retrieves an image to represent an attachment.
 *
 * @since 2.5.0
 *
 * @param int          $attachment_id Image attachment ID.
 * @param string|int[] $size          Optional. Image size. Accepts any registered image size name, or an array of
 *                                    width and height values in pixels (in that order). Default 'thumbnail'.
 * @param bool         $icon          Optional. Whether the image should fall back to a mime type icon. Default false.
 * @return array|false {
 *     Array of image data, or boolean false if no image is available.
 *
 *     @type string $0 Image source URL.
 *     @type int    $1 Image width in pixels.
 *     @type int    $2 Image height in pixels.
 *     @type bool   $3 Whether the image is a resized image.
 * }
 */
function wp_get_attachment_image_src( $attachment_id, $size = 'thumbnail', $icon = false ) {
	// Get a thumbnail or intermediate image if there is one.
	$image = image_downsize( $attachment_id, $size );
	if ( ! $image ) {
		$src = false;

		if ( $icon ) {
			$src = wp_mime_type_icon( $attachment_id );

			if ( $src ) {
				/** This filter is documented in wp-includes/post.php */
				$icon_dir = apply_filters( 'icon_dir', ABSPATH . WPINC . '/images/media' );

				$src_file               = $icon_dir . '/' . wp_basename( $src );
				list( $width, $height ) = wp_getimagesize( $src_file );
			}
		}

		if ( $src && $width && $height ) {
			$image = array( $src, $width, $height, false );
		}
	}
	/**
	 * Filters the attachment image source result.
	 *
	 * @since 4.3.0
	 *
	 * @param array|false  $image         {
	 *     Array of image data, or boolean false if no image is available.
	 *
	 *     @type string $0 Image source URL.
	 *     @type int    $1 Image width in pixels.
	 *     @type int    $2 Image height in pixels.
	 *     @type bool   $3 Whether the image is a resized image.
	 * }
	 * @param int          $attachment_id Image attachment ID.
	 * @param string|int[] $size          Requested image size. Can be any registered image size name, or
	 *                                    an array of width and height values in pixels (in that order).
	 * @param bool         $icon          Whether the image should be treated as an icon.
	 */
	return apply_filters( 'wp_get_attachment_image_src', $image, $attachment_id, $size, $icon );
}

/**
 * Get an HTML img element representing an image attachment.
 *
 * While `$size` will accept an array, it is better to register a size with
 * add_image_size() so that a cropped version is generated. It's much more
 * efficient than having to find the closest-sized image and then having the
 * browser scale down the image.
 *
 * @since 2.5.0
 * @since 4.4.0 The `$srcset` and `$sizes` attributes were added.
 * @since 5.5.0 The `$loading` attribute was added.
 *
 * @param int          $attachment_id Image attachment ID.
 * @param string|int[] $size          Optional. Image size. Accepts any registered image size name, or an array
 *                                    of width and height values in pixels (in that order). Default 'thumbnail'.
 * @param bool         $icon          Optional. Whether the image should be treated as an icon. Default false.
 * @param string|array $attr {
 *     Optional. Attributes for the image markup.
 *
 *     @type string       $src     Image attachment URL.
 *     @type string       $class   CSS class name or space-separated list of classes.
 *                                 Default `attachment-$size_class size-$size_class`,
 *                                 where `$size_class` is the image size being requested.
 *     @type string       $alt     Image description for the alt attribute.
 *     @type string       $srcset  The 'srcset' attribute value.
 *     @type string       $sizes   The 'sizes' attribute value.
 *     @type string|false $loading The 'loading' attribute value. Passing a value of false
 *                                 will result in the attribute being omitted for the image.
 *                                 Defaults to 'lazy', depending on wp_lazy_loading_enabled().
 * }
 * @return string HTML img element or empty string on failure.
 */
function wp_get_attachment_image( $attachment_id, $size = 'thumbnail', $icon = false, $attr = '' ) {
	$html  = '';
	$image = wp_get_attachment_image_src( $attachment_id, $size, $icon );

	if ( $image ) {
		list( $src, $width, $height ) = $image;

		$attachment = get_post( $attachment_id );
		$hwstring   = image_hwstring( $width, $height );
		$size_class = $size;

		if ( is_array( $size_class ) ) {
			$size_class = implode( 'x', $size_class );
		}

		$default_attr = array(
			'src'   => $src,
			'class' => "attachment-$size_class size-$size_class",
			'alt'   => trim( strip_tags( get_post_meta( $attachment_id, '_wp_attachment_image_alt', true ) ) ),
		);

		// Add `loading` attribute.
		if ( wp_lazy_loading_enabled( 'img', 'wp_get_attachment_image' ) ) {
			$default_attr['loading'] = 'lazy';
		}

		$attr = wp_parse_args( $attr, $default_attr );

		// If the default value of `lazy` for the `loading` attribute is overridden
		// to omit the attribute for this image, ensure it is not included.
		if ( array_key_exists( 'loading', $attr ) && ! $attr['loading'] ) {
			unset( $attr['loading'] );
		}

		// Generate 'srcset' and 'sizes' if not already present.
		if ( empty( $attr['srcset'] ) ) {
			$image_meta = wp_get_attachment_metadata( $attachment_id );

			if ( is_array( $image_meta ) ) {
				$size_array = array( absint( $width ), absint( $height ) );
				$srcset     = wp_calculate_image_srcset( $size_array, $src, $image_meta, $attachment_id );
				$sizes      = wp_calculate_image_sizes( $size_array, $src, $image_meta, $attachment_id );

				if ( $srcset && ( $sizes || ! empty( $attr['sizes'] ) ) ) {
					$attr['srcset'] = $srcset;

					if ( empty( $attr['sizes'] ) ) {
						$attr['sizes'] = $sizes;
					}
				}
			}
		}

		/**
		 * Filters the list of attachment image attributes.
		 *
		 * @since 2.8.0
		 *
		 * @param string[]     $attr       Array of attribute values for the image markup, keyed by attribute name.
		 *                                 See wp_get_attachment_image().
		 * @param WP_Post      $attachment Image attachment post.
		 * @param string|int[] $size       Requested image size. Can be any registered image size name, or
		 *                                 an array of width and height values in pixels (in that order).
		 */
		$attr = apply_filters( 'wp_get_attachment_image_attributes', $attr, $attachment, $size );

		$attr = array_map( 'esc_attr', $attr );
		$html = rtrim( "<img $hwstring" );

		foreach ( $attr as $name => $value ) {
			$html .= " $name=" . '"' . $value . '"';
		}

		$html .= ' />';
	}

	/**
	 * HTML img element representing an image attachment.
	 *
	 * @since 5.6.0
	 *
	 * @param string       $html          HTML img element or empty string on failure.
	 * @param int          $attachment_id Image attachment ID.
	 * @param string|int[] $size          Requested image size. Can be any registered image size name, or
	 *                                    an array of width and height values in pixels (in that order).
	 * @param bool         $icon          Whether the image should be treated as an icon.
	 * @param string[]     $attr          Array of attribute values for the image markup, keyed by attribute name.
	 *                                    See wp_get_attachment_image().
	 */
	return apply_filters( 'wp_get_attachment_image', $html, $attachment_id, $size, $icon, $attr );
}

/**
 * Get the URL of an image attachment.
 *
 * @since 4.4.0
 *
 * @param int          $attachment_id Image attachment ID.
 * @param string|int[] $size          Optional. Image size. Accepts any registered image size name, or an array of
 *                                    width and height values in pixels (in that order). Default 'thumbnail'.
 * @param bool         $icon          Optional. Whether the image should be treated as an icon. Default false.
 * @return string|false Attachment URL or false if no image is available. If `$size` does not match
 *                      any registered image size, the original image URL will be returned.
 */
function wp_get_attachment_image_url( $attachment_id, $size = 'thumbnail', $icon = false ) {
	$image = wp_get_attachment_image_src( $attachment_id, $size, $icon );
	return isset( $image['0'] ) ? $image['0'] : false;
}

/**
 * Get the attachment path relative to the upload directory.
 *
 * @since 4.4.1
 * @access private
 *
 * @param string $file Attachment file name.
 * @return string Attachment path relative to the upload directory.
 */
function _wp_get_attachment_relative_path( $file ) {
	$dirname = dirname( $file );

	if ( '.' === $dirname ) {
		return '';
	}

	if ( false !== strpos( $dirname, 'wp-content/uploads' ) ) {
		// Get the directory name relative to the upload directory (back compat for pre-2.7 uploads).
		$dirname = substr( $dirname, strpos( $dirname, 'wp-content/uploads' ) + 18 );
		$dirname = ltrim( $dirname, '/' );
	}

	return $dirname;
}

/**
 * Get the image size as array from its meta data.
 *
 * Used for responsive images.
 *
 * @since 4.4.0
 * @access private
 *
 * @param string $size_name  Image size. Accepts any registered image size name.
 * @param array  $image_meta The image meta data.
 * @return array|false {
 *     Array of width and height or false if the size isn't present in the meta data.
 *
 *     @type int $0 Image width.
 *     @type int $1 Image height.
 * }
 */
function _wp_get_image_size_from_meta( $size_name, $image_meta ) {
	if ( 'full' === $size_name ) {
		return array(
			absint( $image_meta['width'] ),
			absint( $image_meta['height'] ),
		);
	} elseif ( ! empty( $image_meta['sizes'][ $size_name ] ) ) {
		return array(
			absint( $image_meta['sizes'][ $size_name ]['width'] ),
			absint( $image_meta['sizes'][ $size_name ]['height'] ),
		);
	}

	return false;
}

/**
 * Retrieves the value for an image attachment's 'srcset' attribute.
 *
 * @since 4.4.0
 *
 * @see wp_calculate_image_srcset()
 *
 * @param int          $attachment_id Image attachment ID.
 * @param string|int[] $size          Optional. Image size. Accepts any registered image size name, or an array of
 *                                    width and height values in pixels (in that order). Default 'medium'.
 * @param array        $image_meta    Optional. The image meta data as returned by 'wp_get_attachment_metadata()'.
 *                                    Default null.
 * @return string|false A 'srcset' value string or false.
 */
function wp_get_attachment_image_srcset( $attachment_id, $size = 'medium', $image_meta = null ) {
	$image = wp_get_attachment_image_src( $attachment_id, $size );

	if ( ! $image ) {
		return false;
	}

	if ( ! is_array( $image_meta ) ) {
		$image_meta = wp_get_attachment_metadata( $attachment_id );
	}

	$image_src  = $image[0];
	$size_array = array(
		absint( $image[1] ),
		absint( $image[2] ),
	);

	return wp_calculate_image_srcset( $size_array, $image_src, $image_meta, $attachment_id );
}

/**
 * A helper function to calculate the image sources to include in a 'srcset' attribute.
 *
 * @since 4.4.0
 *
 * @param int[]  $size_array    {
 *     An array of width and height values.
 *
 *     @type int $0 The width in pixels.
 *     @type int $1 The height in pixels.
 * }
 * @param string $image_src     The 'src' of the image.
 * @param array  $image_meta    The image meta data as returned by 'wp_get_attachment_metadata()'.
 * @param int    $attachment_id Optional. The image attachment ID. Default 0.
 * @return string|false The 'srcset' attribute value. False on error or when only one source exists.
 */
function wp_calculate_image_srcset( $size_array, $image_src, $image_meta, $attachment_id = 0 ) {
	/**
	 * Let plugins pre-filter the image meta to be able to fix inconsistencies in the stored data.
	 *
	 * @since 4.5.0
	 *
	 * @param array  $image_meta    The image meta data as returned by 'wp_get_attachment_metadata()'.
	 * @param int[]  $size_array    {
	 *     An array of requested width and height values.
	 *
	 *     @type int $0 The width in pixels.
	 *     @type int $1 The height in pixels.
	 * }
	 * @param string $image_src     The 'src' of the image.
	 * @param int    $attachment_id The image attachment ID or 0 if not supplied.
	 */
	$image_meta = apply_filters( 'wp_calculate_image_srcset_meta', $image_meta, $size_array, $image_src, $attachment_id );

	if ( empty( $image_meta['sizes'] ) || ! isset( $image_meta['file'] ) || strlen( $image_meta['file'] ) < 4 ) {
		return false;
	}

	$image_sizes = $image_meta['sizes'];

	// Get the width and height of the image.
	$image_width  = (int) $size_array[0];
	$image_height = (int) $size_array[1];

	// Bail early if error/no width.
	if ( $image_width < 1 ) {
		return false;
	}

	$image_basename = wp_basename( $image_meta['file'] );

	/*
	 * WordPress flattens animated GIFs into one frame when generating intermediate sizes.
	 * To avoid hiding animation in user content, if src is a full size GIF, a srcset attribute is not generated.
	 * If src is an intermediate size GIF, the full size is excluded from srcset to keep a flattened GIF from becoming animated.
	 */
	if ( ! isset( $image_sizes['thumbnail']['mime-type'] ) || 'image/gif' !== $image_sizes['thumbnail']['mime-type'] ) {
		$image_sizes[] = array(
			'width'  => $image_meta['width'],
			'height' => $image_meta['height'],
			'file'   => $image_basename,
		);
	} elseif ( strpos( $image_src, $image_meta['file'] ) ) {
		return false;
	}

	// Retrieve the uploads sub-directory from the full size image.
	$dirname = _wp_get_attachment_relative_path( $image_meta['file'] );

	if ( $dirname ) {
		$dirname = trailingslashit( $dirname );
	}

	$upload_dir    = wp_get_upload_dir();
	$image_baseurl = trailingslashit( $upload_dir['baseurl'] ) . $dirname;

	/*
	 * If currently on HTTPS, prefer HTTPS URLs when we know they're supported by the domain
	 * (which is to say, when they share the domain name of the current request).
	 */
	if ( is_ssl() && 'https' !== substr( $image_baseurl, 0, 5 ) && parse_url( $image_baseurl, PHP_URL_HOST ) === $_SERVER['HTTP_HOST'] ) {
		$image_baseurl = set_url_scheme( $image_baseurl, 'https' );
	}

	/*
	 * Images that have been edited in WordPress after being uploaded will
	 * contain a unique hash. Look for that hash and use it later to filter
	 * out images that are leftovers from previous versions.
	 */
	$image_edited = preg_match( '/-e[0-9]{13}/', wp_basename( $image_src ), $image_edit_hash );

	/**
	 * Filters the maximum image width to be included in a 'srcset' attribute.
	 *
	 * @since 4.4.0
	 *
	 * @param int   $max_width  The maximum image width to be included in the 'srcset'. Default '2048'.
	 * @param int[] $size_array {
	 *     An array of requested width and height values.
	 *
	 *     @type int $0 The width in pixels.
	 *     @type int $1 The height in pixels.
	 * }
	 */
	$max_srcset_image_width = apply_filters( 'max_srcset_image_width', 2048, $size_array );

	// Array to hold URL candidates.
	$sources = array();

	/**
	 * To make sure the ID matches our image src, we will check to see if any sizes in our attachment
	 * meta match our $image_src. If no matches are found we don't return a srcset to avoid serving
	 * an incorrect image. See #35045.
	 */
	$src_matched = false;

	/*
	 * Loop through available images. Only use images that are resized
	 * versions of the same edit.
	 */
	foreach ( $image_sizes as $image ) {
		$is_src = false;

		// Check if image meta isn't corrupted.
		if ( ! is_array( $image ) ) {
			continue;
		}

		// If the file name is part of the `src`, we've confirmed a match.
		if ( ! $src_matched && false !== strpos( $image_src, $dirname . $image['file'] ) ) {
			$src_matched = true;
			$is_src      = true;
		}

		// Filter out images that are from previous edits.
		if ( $image_edited && ! strpos( $image['file'], $image_edit_hash[0] ) ) {
			continue;
		}

		/*
		 * Filters out images that are wider than '$max_srcset_image_width' unless
		 * that file is in the 'src' attribute.
		 */
		if ( $max_srcset_image_width && $image['width'] > $max_srcset_image_width && ! $is_src ) {
			continue;
		}

		// If the image dimensions are within 1px of the expected size, use it.
		if ( wp_image_matches_ratio( $image_width, $image_height, $image['width'], $image['height'] ) ) {
			// Add the URL, descriptor, and value to the sources array to be returned.
			$source = array(
				'url'        => $image_baseurl . $image['file'],
				'descriptor' => 'w',
				'value'      => $image['width'],
			);

			// The 'src' image has to be the first in the 'srcset', because of a bug in iOS8. See #35030.
			if ( $is_src ) {
				$sources = array( $image['width'] => $source ) + $sources;
			} else {
				$sources[ $image['width'] ] = $source;
			}
		}
	}

	/**
	 * Filters an image's 'srcset' sources.
	 *
	 * @since 4.4.0
	 *
	 * @param array  $sources {
	 *     One or more arrays of source data to include in the 'srcset'.
	 *
	 *     @type array $width {
	 *         @type string $url        The URL of an image source.
	 *         @type string $descriptor The descriptor type used in the image candidate string,
	 *                                  either 'w' or 'x'.
	 *         @type int    $value      The source width if paired with a 'w' descriptor, or a
	 *                                  pixel density value if paired with an 'x' descriptor.
	 *     }
	 * }
	 * @param array $size_array     {
	 *     An array of requested width and height values.
	 *
	 *     @type int $0 The width in pixels.
	 *     @type int $1 The height in pixels.
	 * }
	 * @param string $image_src     The 'src' of the image.
	 * @param array  $image_meta    The image meta data as returned by 'wp_get_attachment_metadata()'.
	 * @param int    $attachment_id Image attachment ID or 0.
	 */
	$sources = apply_filters( 'wp_calculate_image_srcset', $sources, $size_array, $image_src, $image_meta, $attachment_id );

	// Only return a 'srcset' value if there is more than one source.
	if ( ! $src_matched || ! is_array( $sources ) || count( $sources ) < 2 ) {
		return false;
	}

	$srcset = '';

	foreach ( $sources as $source ) {
		$srcset .= str_replace( ' ', '%20', $source['url'] ) . ' ' . $source['value'] . $source['descriptor'] . ', ';
	}

	return rtrim( $srcset, ', ' );
}

/**
 * Retrieves the value for an image attachment's 'sizes' attribute.
 *
 * @since 4.4.0
 *
 * @see wp_calculate_image_sizes()
 *
 * @param int          $attachment_id Image attachment ID.
 * @param string|int[] $size          Optional. Image size. Accepts any registered image size name, or an array of
 *                                    width and height values in pixels (in that order). Default 'medium'.
 * @param array        $image_meta    Optional. The image meta data as returned by 'wp_get_attachment_metadata()'.
 *                                    Default null.
 * @return string|false A valid source size value for use in a 'sizes' attribute or false.
 */
function wp_get_attachment_image_sizes( $attachment_id, $size = 'medium', $image_meta = null ) {
	$image = wp_get_attachment_image_src( $attachment_id, $size );

	if ( ! $image ) {
		return false;
	}

	if ( ! is_array( $image_meta ) ) {
		$image_meta = wp_get_attachment_metadata( $attachment_id );
	}

	$image_src  = $image[0];
	$size_array = array(
		absint( $image[1] ),
		absint( $image[2] ),
	);

	return wp_calculate_image_sizes( $size_array, $image_src, $image_meta, $attachment_id );
}

/**
 * Creates a 'sizes' attribute value for an image.
 *
 * @since 4.4.0
 *
 * @param string|int[] $size          Image size. Accepts any registered image size name, or an array of
 *                                    width and height values in pixels (in that order).
 * @param string       $image_src     Optional. The URL to the image file. Default null.
 * @param array        $image_meta    Optional. The image meta data as returned by 'wp_get_attachment_metadata()'.
 *                                    Default null.
 * @param int          $attachment_id Optional. Image attachment ID. Either `$image_meta` or `$attachment_id`
 *                                    is needed when using the image size name as argument for `$size`. Default 0.
 * @return string|false A valid source size value for use in a 'sizes' attribute or false.
 */
function wp_calculate_image_sizes( $size, $image_src = null, $image_meta = null, $attachment_id = 0 ) {
	$width = 0;

	if ( is_array( $size ) ) {
		$width = absint( $size[0] );
	} elseif ( is_string( $size ) ) {
		if ( ! $image_meta && $attachment_id ) {
			$image_meta = wp_get_attachment_metadata( $attachment_id );
		}

		if ( is_array( $image_meta ) ) {
			$size_array = _wp_get_image_size_from_meta( $size, $image_meta );
			if ( $size_array ) {
				$width = absint( $size_array[0] );
			}
		}
	}

	if ( ! $width ) {
		return false;
	}

	// Setup the default 'sizes' attribute.
	$sizes = sprintf( '(max-width: %1$dpx) 100vw, %1$dpx', $width );

	/**
	 * Filters the output of 'wp_calculate_image_sizes()'.
	 *
	 * @since 4.4.0
	 *
	 * @param string       $sizes         A source size value for use in a 'sizes' attribute.
	 * @param string|int[] $size          Requested image size. Can be any registered image size name, or
	 *                                    an array of width and height values in pixels (in that order).
	 * @param string|null  $image_src     The URL to the image file or null.
	 * @param array|null   $image_meta    The image meta data as returned by wp_get_attachment_metadata() or null.
	 * @param int          $attachment_id Image attachment ID of the original image or 0.
	 */
	return apply_filters( 'wp_calculate_image_sizes', $sizes, $size, $image_src, $image_meta, $attachment_id );
}

/**
 * Determines if the image meta data is for the image source file.
 *
 * The image meta data is retrieved by attachment post ID. In some cases the post IDs may change.
 * For example when the website is exported and imported at another website. Then the
 * attachment post IDs that are in post_content for the exported website may not match
 * the same attachments at the new website.
 *
 * @since 5.5.0
 *
 * @param string $image_location The full path or URI to the image file.
 * @param array  $image_meta     The attachment meta data as returned by 'wp_get_attachment_metadata()'.
 * @param int    $attachment_id  Optional. The image attachment ID. Default 0.
 * @return bool Whether the image meta is for this image file.
 */
function wp_image_file_matches_image_meta( $image_location, $image_meta, $attachment_id = 0 ) {
	$match = false;

	// Ensure the $image_meta is valid.
	if ( isset( $image_meta['file'] ) && strlen( $image_meta['file'] ) > 4 ) {
		// Remove quiery args if image URI.
		list( $image_location ) = explode( '?', $image_location );

		// Check if the relative image path from the image meta is at the end of $image_location.
		if ( strrpos( $image_location, $image_meta['file'] ) === strlen( $image_location ) - strlen( $image_meta['file'] ) ) {
			$match = true;
		} else {
			// Retrieve the uploads sub-directory from the full size image.
			$dirname = _wp_get_attachment_relative_path( $image_meta['file'] );

			if ( $dirname ) {
				$dirname = trailingslashit( $dirname );
			}

			if ( ! empty( $image_meta['original_image'] ) ) {
				$relative_path = $dirname . $image_meta['original_image'];

				if ( strrpos( $image_location, $relative_path ) === strlen( $image_location ) - strlen( $relative_path ) ) {
					$match = true;
				}
			}

			if ( ! $match && ! empty( $image_meta['sizes'] ) ) {
				foreach ( $image_meta['sizes'] as $image_size_data ) {
					$relative_path = $dirname . $image_size_data['file'];

					if ( strrpos( $image_location, $relative_path ) === strlen( $image_location ) - strlen( $relative_path ) ) {
						$match = true;
						break;
					}
				}
			}
		}
	}

	/**
	 * Filters whether an image path or URI matches image meta.
	 *
	 * @since 5.5.0
	 *
	 * @param bool   $match          Whether the image relative path from the image meta
	 *                               matches the end of the URI or path to the image file.
	 * @param string $image_location Full path or URI to the tested image file.
	 * @param array  $image_meta     The image meta data as returned by 'wp_get_attachment_metadata()'.
	 * @param int    $attachment_id  The image attachment ID or 0 if not supplied.
	 */
	return apply_filters( 'wp_image_file_matches_image_meta', $match, $image_location, $image_meta, $attachment_id );
}

/**
 * Determines an image's width and height dimensions based on the source file.
 *
 * @since 5.5.0
 *
 * @param string $image_src     The image source file.
 * @param array  $image_meta    The image meta data as returned by 'wp_get_attachment_metadata()'.
 * @param int    $attachment_id Optional. The image attachment ID. Default 0.
 * @return array|false Array with first element being the width and second element being the height,
 *                     or false if dimensions cannot be determined.
 */
function wp_image_src_get_dimensions( $image_src, $image_meta, $attachment_id = 0 ) {
	$dimensions = false;

	// Is it a full size image?
	if (
		isset( $image_meta['file'] ) &&
		strpos( $image_src, wp_basename( $image_meta['file'] ) ) !== false
	) {
		$dimensions = array(
			(int) $image_meta['width'],
			(int) $image_meta['height'],
		);
	}

	if ( ! $dimensions && ! empty( $image_meta['sizes'] ) ) {
		$src_filename = wp_basename( $image_src );

		foreach ( $image_meta['sizes'] as $image_size_data ) {
			if ( $src_filename === $image_size_data['file'] ) {
				$dimensions = array(
					(int) $image_size_data['width'],
					(int) $image_size_data['height'],
				);

				break;
			}
		}
	}

	/**
	 * Filters the 'wp_image_src_get_dimensions' value.
	 *
	 * @since 5.7.0
	 *
	 * @param array|false $dimensions    Array with first element being the width
	 *                                   and second element being the height, or
	 *                                   false if dimensions could not be determined.
	 * @param string      $image_src     The image source file.
	 * @param array       $image_meta    The image meta data as returned by
	 *                                   'wp_get_attachment_metadata()'.
	 * @param int         $attachment_id The image attachment ID. Default 0.
	 */
	return apply_filters( 'wp_image_src_get_dimensions', $dimensions, $image_src, $image_meta, $attachment_id );
}

/**
 * Adds 'srcset' and 'sizes' attributes to an existing 'img' element.
 *
 * @since 4.4.0
 *
 * @see wp_calculate_image_srcset()
 * @see wp_calculate_image_sizes()
 *
 * @param string $image         An HTML 'img' element to be filtered.
 * @param array  $image_meta    The image meta data as returned by 'wp_get_attachment_metadata()'.
 * @param int    $attachment_id Image attachment ID.
 * @return string Converted 'img' element with 'srcset' and 'sizes' attributes added.
 */
function wp_image_add_srcset_and_sizes( $image, $image_meta, $attachment_id ) {
	// Ensure the image meta exists.
	if ( empty( $image_meta['sizes'] ) ) {
		return $image;
	}

	$image_src         = preg_match( '/src="([^"]+)"/', $image, $match_src ) ? $match_src[1] : '';
	list( $image_src ) = explode( '?', $image_src );

	// Return early if we couldn't get the image source.
	if ( ! $image_src ) {
		return $image;
	}

	// Bail early if an image has been inserted and later edited.
	if ( preg_match( '/-e[0-9]{13}/', $image_meta['file'], $img_edit_hash ) &&
		strpos( wp_basename( $image_src ), $img_edit_hash[0] ) === false ) {

		return $image;
	}

	$width  = preg_match( '/ width="([0-9]+)"/', $image, $match_width ) ? (int) $match_width[1] : 0;
	$height = preg_match( '/ height="([0-9]+)"/', $image, $match_height ) ? (int) $match_height[1] : 0;

	if ( $width && $height ) {
		$size_array = array( $width, $height );
	} else {
		$size_array = wp_image_src_get_dimensions( $image_src, $image_meta, $attachment_id );
		if ( ! $size_array ) {
			return $image;
		}
	}

	$srcset = wp_calculate_image_srcset( $size_array, $image_src, $image_meta, $attachment_id );

	if ( $srcset ) {
		// Check if there is already a 'sizes' attribute.
		$sizes = strpos( $image, ' sizes=' );

		if ( ! $sizes ) {
			$sizes = wp_calculate_image_sizes( $size_array, $image_src, $image_meta, $attachment_id );
		}
	}

	if ( $srcset && $sizes ) {
		// Format the 'srcset' and 'sizes' string and escape attributes.
		$attr = sprintf( ' srcset="%s"', esc_attr( $srcset ) );

		if ( is_string( $sizes ) ) {
			$attr .= sprintf( ' sizes="%s"', esc_attr( $sizes ) );
		}

		// Add the srcset and sizes attributes to the image markup.
		return preg_replace( '/<img ([^>]+?)[\/ ]*>/', '<img $1' . $attr . ' />', $image );
	}

	return $image;
}

/**
 * Determines whether to add the `loading` attribute to the specified tag in the specified context.
 *
 * @since 5.5.0
 * @since 5.7.0 Now returns `true` by default for `iframe` tags.
 *
 * @param string $tag_name The tag name.
 * @param string $context  Additional context, like the current filter name
 *                         or the function name from where this was called.
 * @return bool Whether to add the attribute.
 */
function wp_lazy_loading_enabled( $tag_name, $context ) {
	// By default add to all 'img' and 'iframe' tags.
	// See https://html.spec.whatwg.org/multipage/embedded-content.html#attr-img-loading
	// See https://html.spec.whatwg.org/multipage/iframe-embed-object.html#attr-iframe-loading
	$default = ( 'img' === $tag_name || 'iframe' === $tag_name );

	/**
	 * Filters whether to add the `loading` attribute to the specified tag in the specified context.
	 *
	 * @since 5.5.0
	 *
	 * @param bool   $default  Default value.
	 * @param string $tag_name The tag name.
	 * @param string $context  Additional context, like the current filter name
	 *                         or the function name from where this was called.
	 */
	return (bool) apply_filters( 'wp_lazy_loading_enabled', $default, $tag_name, $context );
}

/**
 * Filters specific tags in post content and modifies their markup.
 *
 * Modifies HTML tags in post content to include new browser and HTML technologies
 * that may not have existed at the time of post creation. These modifications currently
 * include adding `srcset`, `sizes`, and `loading` attributes to `img` HTML tags, as well
 * as adding `loading` attributes to `iframe` HTML tags.
 * Future similar optimizations should be added/expected here.
 *
 * @since 5.5.0
 * @since 5.7.0 Now supports adding `loading` attributes to `iframe` tags.
 *
 * @see wp_img_tag_add_width_and_height_attr()
 * @see wp_img_tag_add_srcset_and_sizes_attr()
 * @see wp_img_tag_add_loading_attr()
 * @see wp_iframe_tag_add_loading_attr()
 *
 * @param string $content The HTML content to be filtered.
 * @param string $context Optional. Additional context to pass to the filters.
 *                        Defaults to `current_filter()` when not set.
 * @return string Converted content with images modified.
 */
function wp_filter_content_tags( $content, $context = null ) {
	if ( null === $context ) {
		$context = current_filter();
	}

	$add_img_loading_attr    = wp_lazy_loading_enabled( 'img', $context );
	$add_iframe_loading_attr = wp_lazy_loading_enabled( 'iframe', $context );

	if ( ! preg_match_all( '/<(img|iframe)\s[^>]+>/', $content, $matches, PREG_SET_ORDER ) ) {
		return $content;
	}

	// List of the unique `img` tags found in $content.
	$images = array();

	// List of the unique `iframe` tags found in $content.
	$iframes = array();

	foreach ( $matches as $match ) {
		list( $tag, $tag_name ) = $match;

		switch ( $tag_name ) {
			case 'img':
				if ( preg_match( '/wp-image-([0-9]+)/i', $tag, $class_id ) ) {
					$attachment_id = absint( $class_id[1] );

					if ( $attachment_id ) {
						// If exactly the same image tag is used more than once, overwrite it.
						// All identical tags will be replaced later with 'str_replace()'.
						$images[ $tag ] = $attachment_id;
						break;
					}
				}
				$images[ $tag ] = 0;
				break;
			case 'iframe':
				$iframes[ $tag ] = 0;
				break;
		}
	}

	// Reduce the array to unique attachment IDs.
	$attachment_ids = array_unique( array_filter( array_values( $images ) ) );

	if ( count( $attachment_ids ) > 1 ) {
		/*
		 * Warm the object cache with post and meta information for all found
		 * images to avoid making individual database calls.
		 */
		_prime_post_caches( $attachment_ids, false, true );
	}

	foreach ( $images as $image => $attachment_id ) {
		$filtered_image = $image;

		// Add 'width' and 'height' attributes if applicable.
		if ( $attachment_id > 0 && false === strpos( $filtered_image, ' width=' ) && false === strpos( $filtered_image, ' height=' ) ) {
			$filtered_image = wp_img_tag_add_width_and_height_attr( $filtered_image, $context, $attachment_id );
		}

		// Add 'srcset' and 'sizes' attributes if applicable.
		if ( $attachment_id > 0 && false === strpos( $filtered_image, ' srcset=' ) ) {
			$filtered_image = wp_img_tag_add_srcset_and_sizes_attr( $filtered_image, $context, $attachment_id );
		}

		// Add 'loading' attribute if applicable.
		if ( $add_img_loading_attr && false === strpos( $filtered_image, ' loading=' ) ) {
			$filtered_image = wp_img_tag_add_loading_attr( $filtered_image, $context );
		}

		if ( $filtered_image !== $image ) {
			$content = str_replace( $image, $filtered_image, $content );
		}
	}

	foreach ( $iframes as $iframe => $attachment_id ) {
		$filtered_iframe = $iframe;

		// Add 'loading' attribute if applicable.
		if ( $add_iframe_loading_attr && false === strpos( $filtered_iframe, ' loading=' ) ) {
			$filtered_iframe = wp_iframe_tag_add_loading_attr( $filtered_iframe, $context );
		}

		if ( $filtered_iframe !== $iframe ) {
			$content = str_replace( $iframe, $filtered_iframe, $content );
		}
	}

	return $content;
}

/**
 * Adds `loading` attribute to an `img` HTML tag.
 *
 * @since 5.5.0
 *
 * @param string $image   The HTML `img` tag where the attribute should be added.
 * @param string $context Additional context to pass to the filters.
 * @return string Converted `img` tag with `loading` attribute added.
 */
function wp_img_tag_add_loading_attr( $image, $context ) {
	/**
	 * Filters the `loading` attribute value to add to an image. Default `lazy`.
	 *
	 * Returning `false` or an empty string will not add the attribute.
	 * Returning `true` will add the default value.
	 *
	 * @since 5.5.0
	 *
	 * @param string|bool $value   The `loading` attribute value. Returning a falsey value will result in
	 *                             the attribute being omitted for the image. Default 'lazy'.
	 * @param string      $image   The HTML `img` tag to be filtered.
	 * @param string      $context Additional context about how the function was called or where the img tag is.
	 */
	$value = apply_filters( 'wp_img_tag_add_loading_attr', 'lazy', $image, $context );

	if ( $value ) {
		if ( ! in_array( $value, array( 'lazy', 'eager' ), true ) ) {
			$value = 'lazy';
		}

		// Images should have source and dimension attributes for the `loading` attribute to be added.
		if ( false === strpos( $image, ' src="' ) || false === strpos( $image, ' width="' ) || false === strpos( $image, ' height="' ) ) {
			return $image;
		}

		return str_replace( '<img', '<img loading="' . esc_attr( $value ) . '"', $image );
	}

	return $image;
}

/**
 * Adds `width` and `height` attributes to an `img` HTML tag.
 *
 * @since 5.5.0
 *
 * @param string $image         The HTML `img` tag where the attribute should be added.
 * @param string $context       Additional context to pass to the filters.
 * @param int    $attachment_id Image attachment ID.
 * @return string Converted 'img' element with 'width' and 'height' attributes added.
 */
function wp_img_tag_add_width_and_height_attr( $image, $context, $attachment_id ) {
	$image_src         = preg_match( '/src="([^"]+)"/', $image, $match_src ) ? $match_src[1] : '';
	list( $image_src ) = explode( '?', $image_src );

	// Return early if we couldn't get the image source.
	if ( ! $image_src ) {
		return $image;
	}

	/**
	 * Filters whether to add the missing `width` and `height` HTML attributes to the img tag. Default `true`.
	 *
	 * Returning anything else than `true` will not add the attributes.
	 *
	 * @since 5.5.0
	 *
	 * @param bool   $value         The filtered value, defaults to `true`.
	 * @param string $image         The HTML `img` tag where the attribute should be added.
	 * @param string $context       Additional context about how the function was called or where the img tag is.
	 * @param int    $attachment_id The image attachment ID.
	 */
	$add = apply_filters( 'wp_img_tag_add_width_and_height_attr', true, $image, $context, $attachment_id );

	if ( true === $add ) {
		$image_meta = wp_get_attachment_metadata( $attachment_id );
		$size_array = wp_image_src_get_dimensions( $image_src, $image_meta, $attachment_id );

		if ( $size_array ) {
			$hw = trim( image_hwstring( $size_array[0], $size_array[1] ) );
			return str_replace( '<img', "<img {$hw}", $image );
		}
	}

	return $image;
}

/**
 * Adds `srcset` and `sizes` attributes to an existing `img` HTML tag.
 *
 * @since 5.5.0
 *
 * @param string $image         The HTML `img` tag where the attribute should be added.
 * @param string $context       Additional context to pass to the filters.
 * @param int    $attachment_id Image attachment ID.
 * @return string Converted 'img' element with 'loading' attribute added.
 */
function wp_img_tag_add_srcset_and_sizes_attr( $image, $context, $attachment_id ) {
	/**
	 * Filters whether to add the `srcset` and `sizes` HTML attributes to the img tag. Default `true`.
	 *
	 * Returning anything else than `true` will not add the attributes.
	 *
	 * @since 5.5.0
	 *
	 * @param bool   $value         The filtered value, defaults to `true`.
	 * @param string $image         The HTML `img` tag where the attribute should be added.
	 * @param string $context       Additional context about how the function was called or where the img tag is.
	 * @param int    $attachment_id The image attachment ID.
	 */
	$add = apply_filters( 'wp_img_tag_add_srcset_and_sizes_attr', true, $image, $context, $attachment_id );

	if ( true === $add ) {
		$image_meta = wp_get_attachment_metadata( $attachment_id );
		return wp_image_add_srcset_and_sizes( $image, $image_meta, $attachment_id );
	}

	return $image;
}

/**
 * Adds `loading` attribute to an `iframe` HTML tag.
 *
 * @since 5.7.0
 *
 * @param string $iframe  The HTML `iframe` tag where the attribute should be added.
 * @param string $context Additional context to pass to the filters.
 * @return string Converted `iframe` tag with `loading` attribute added.
 */
function wp_iframe_tag_add_loading_attr( $iframe, $context ) {
	/**
	 * Filters the `loading` attribute value to add to an iframe. Default `lazy`.
	 *
	 * Returning `false` or an empty string will not add the attribute.
	 * Returning `true` will add the default value.
	 *
	 * @since 5.7.0
	 *
	 * @param string|bool $value   The `loading` attribute value. Returning a falsey value will result in
	 *                             the attribute being omitted for the iframe. Default 'lazy'.
	 * @param string      $iframe  The HTML `iframe` tag to be filtered.
	 * @param string      $context Additional context about how the function was called or where the iframe tag is.
	 */
	$value = apply_filters( 'wp_iframe_tag_add_loading_attr', 'lazy', $iframe, $context );

	if ( $value ) {
		if ( ! in_array( $value, array( 'lazy', 'eager' ), true ) ) {
			$value = 'lazy';
		}

		// Iframes should have source and dimension attributes for the `loading` attribute to be added.
		if ( false === strpos( $iframe, ' src="' ) || false === strpos( $iframe, ' width="' ) || false === strpos( $iframe, ' height="' ) ) {
			return $iframe;
		}

		return str_replace( '<iframe', '<iframe loading="' . esc_attr( $value ) . '"', $iframe );
	}

	return $iframe;
}

/**
 * Adds a 'wp-post-image' class to post thumbnails. Internal use only.
 *
 * Uses the {@see 'begin_fetch_post_thumbnail_html'} and {@see 'end_fetch_post_thumbnail_html'}
 * action hooks to dynamically add/remove itself so as to only filter post thumbnails.
 *
 * @ignore
 * @since 2.9.0
 *
 * @param string[] $attr Array of thumbnail attributes including src, class, alt, title, keyed by attribute name.
 * @return string[] Modified array of attributes including the new 'wp-post-image' class.
 */
function _wp_post_thumbnail_class_filter( $attr ) {
	$attr['class'] .= ' wp-post-image';
	return $attr;
}

/**
 * Adds '_wp_post_thumbnail_class_filter' callback to the 'wp_get_attachment_image_attributes'
 * filter hook. Internal use only.
 *
 * @ignore
 * @since 2.9.0
 *
 * @param string[] $attr Array of thumbnail attributes including src, class, alt, title, keyed by attribute name.
 */
function _wp_post_thumbnail_class_filter_add( $attr ) {
	add_filter( 'wp_get_attachment_image_attributes', '_wp_post_thumbnail_class_filter' );
}

/**
 * Removes the '_wp_post_thumbnail_class_filter' callback from the 'wp_get_attachment_image_attributes'
 * filter hook. Internal use only.
 *
 * @ignore
 * @since 2.9.0
 *
 * @param string[] $attr Array of thumbnail attributes including src, class, alt, title, keyed by attribute name.
 */
function _wp_post_thumbnail_class_filter_remove( $attr ) {
	remove_filter( 'wp_get_attachment_image_attributes', '_wp_post_thumbnail_class_filter' );
}

add_shortcode( 'wp_caption', 'img_caption_shortcode' );
add_shortcode( 'caption', 'img_caption_shortcode' );

/**
 * Builds the Caption shortcode output.
 *
 * Allows a plugin to replace the content that would otherwise be returned. The
 * filter is {@see 'img_caption_shortcode'} and passes an empty string, the attr
 * parameter and the content parameter values.
 *
 * The supported attributes for the shortcode are 'id', 'caption_id', 'align',
 * 'width', 'caption', and 'class'.
 *
 * @since 2.6.0
 * @since 3.9.0 The `class` attribute was added.
 * @since 5.1.0 The `caption_id` attribute was added.
 *
 * @param array  $attr {
 *     Attributes of the caption shortcode.
 *
 *     @type string $id         ID of the image and caption container element, i.e. `<figure>` or `<div>`.
 *     @type string $caption_id ID of the caption element, i.e. `<figcaption>` or `<p>`.
 *     @type string $align      Class name that aligns the caption. Default 'alignnone'. Accepts 'alignleft',
 *                              'aligncenter', alignright', 'alignnone'.
 *     @type int    $width      The width of the caption, in pixels.
 *     @type string $caption    The caption text.
 *     @type string $class      Additional class name(s) added to the caption container.
 * }
 * @param string $content Shortcode content.
 * @return string HTML content to display the caption.
 */
function img_caption_shortcode( $attr, $content = null ) {
	// New-style shortcode with the caption inside the shortcode with the link and image tags.
	if ( ! isset( $attr['caption'] ) ) {
		if ( preg_match( '#((?:<a [^>]+>\s*)?<img [^>]+>(?:\s*</a>)?)(.*)#is', $content, $matches ) ) {
			$content         = $matches[1];
			$attr['caption'] = trim( $matches[2] );
		}
	} elseif ( strpos( $attr['caption'], '<' ) !== false ) {
		$attr['caption'] = wp_kses( $attr['caption'], 'post' );
	}

	/**
	 * Filters the default caption shortcode output.
	 *
	 * If the filtered output isn't empty, it will be used instead of generating
	 * the default caption template.
	 *
	 * @since 2.6.0
	 *
	 * @see img_caption_shortcode()
	 *
	 * @param string $output  The caption output. Default empty.
	 * @param array  $attr    Attributes of the caption shortcode.
	 * @param string $content The image element, possibly wrapped in a hyperlink.
	 */
	$output = apply_filters( 'img_caption_shortcode', '', $attr, $content );

	if ( ! empty( $output ) ) {
		return $output;
	}

	$atts = shortcode_atts(
		array(
			'id'         => '',
			'caption_id' => '',
			'align'      => 'alignnone',
			'width'      => '',
			'caption'    => '',
			'class'      => '',
		),
		$attr,
		'caption'
	);

	$atts['width'] = (int) $atts['width'];

	if ( $atts['width'] < 1 || empty( $atts['caption'] ) ) {
		return $content;
	}

	$id          = '';
	$caption_id  = '';
	$describedby = '';

	if ( $atts['id'] ) {
		$atts['id'] = sanitize_html_class( $atts['id'] );
		$id         = 'id="' . esc_attr( $atts['id'] ) . '" ';
	}

	if ( $atts['caption_id'] ) {
		$atts['caption_id'] = sanitize_html_class( $atts['caption_id'] );
	} elseif ( $atts['id'] ) {
		$atts['caption_id'] = 'caption-' . str_replace( '_', '-', $atts['id'] );
	}

	if ( $atts['caption_id'] ) {
		$caption_id  = 'id="' . esc_attr( $atts['caption_id'] ) . '" ';
		$describedby = 'aria-describedby="' . esc_attr( $atts['caption_id'] ) . '" ';
	}

	$class = trim( 'wp-caption ' . $atts['align'] . ' ' . $atts['class'] );

	$html5 = current_theme_supports( 'html5', 'caption' );
	// HTML5 captions never added the extra 10px to the image width.
	$width = $html5 ? $atts['width'] : ( 10 + $atts['width'] );

	/**
	 * Filters the width of an image's caption.
	 *
	 * By default, the caption is 10 pixels greater than the width of the image,
	 * to prevent post content from running up against a floated image.
	 *
	 * @since 3.7.0
	 *
	 * @see img_caption_shortcode()
	 *
	 * @param int    $width    Width of the caption in pixels. To remove this inline style,
	 *                         return zero.
	 * @param array  $atts     Attributes of the caption shortcode.
	 * @param string $content  The image element, possibly wrapped in a hyperlink.
	 */
	$caption_width = apply_filters( 'img_caption_shortcode_width', $width, $atts, $content );

	$style = '';

	if ( $caption_width ) {
		$style = 'style="width: ' . (int) $caption_width . 'px" ';
	}

	if ( $html5 ) {
		$html = sprintf(
			'<figure %s%s%sclass="%s">%s%s</figure>',
			$id,
			$describedby,
			$style,
			esc_attr( $class ),
			do_shortcode( $content ),
			sprintf(
				'<figcaption %sclass="wp-caption-text">%s</figcaption>',
				$caption_id,
				$atts['caption']
			)
		);
	} else {
		$html = sprintf(
			'<div %s%sclass="%s">%s%s</div>',
			$id,
			$style,
			esc_attr( $class ),
			str_replace( '<img ', '<img ' . $describedby, do_shortcode( $content ) ),
			sprintf(
				'<p %sclass="wp-caption-text">%s</p>',
				$caption_id,
				$atts['caption']
			)
		);
	}

	return $html;
}

add_shortcode( 'gallery', 'gallery_shortcode' );

/**
 * Builds the Gallery shortcode output.
 *
 * This implements the functionality of the Gallery Shortcode for displaying
 * WordPress images on a post.
 *
 * @since 2.5.0
 *
 * @param array $attr {
 *     Attributes of the gallery shortcode.
 *
 *     @type string       $order      Order of the images in the gallery. Default 'ASC'. Accepts 'ASC', 'DESC'.
 *     @type string       $orderby    The field to use when ordering the images. Default 'menu_order ID'.
 *                                    Accepts any valid SQL ORDERBY statement.
 *     @type int          $id         Post ID.
 *     @type string       $itemtag    HTML tag to use for each image in the gallery.
 *                                    Default 'dl', or 'figure' when the theme registers HTML5 gallery support.
 *     @type string       $icontag    HTML tag to use for each image's icon.
 *                                    Default 'dt', or 'div' when the theme registers HTML5 gallery support.
 *     @type string       $captiontag HTML tag to use for each image's caption.
 *                                    Default 'dd', or 'figcaption' when the theme registers HTML5 gallery support.
 *     @type int          $columns    Number of columns of images to display. Default 3.
 *     @type string|int[] $size       Size of the images to display. Accepts any registered image size name, or an array
 *                                    of width and height values in pixels (in that order). Default 'thumbnail'.
 *     @type string       $ids        A comma-separated list of IDs of attachments to display. Default empty.
 *     @type string       $include    A comma-separated list of IDs of attachments to include. Default empty.
 *     @type string       $exclude    A comma-separated list of IDs of attachments to exclude. Default empty.
 *     @type string       $link       What to link each image to. Default empty (links to the attachment page).
 *                                    Accepts 'file', 'none'.
 * }
 * @return string HTML content to display gallery.
 */
function gallery_shortcode( $attr ) {
	$post = get_post();

	static $instance = 0;
	$instance++;

	if ( ! empty( $attr['ids'] ) ) {
		// 'ids' is explicitly ordered, unless you specify otherwise.
		if ( empty( $attr['orderby'] ) ) {
			$attr['orderby'] = 'post__in';
		}
		$attr['include'] = $attr['ids'];
	}

	/**
	 * Filters the default gallery shortcode output.
	 *
	 * If the filtered output isn't empty, it will be used instead of generating
	 * the default gallery template.
	 *
	 * @since 2.5.0
	 * @since 4.2.0 The `$instance` parameter was added.
	 *
	 * @see gallery_shortcode()
	 *
	 * @param string $output   The gallery output. Default empty.
	 * @param array  $attr     Attributes of the gallery shortcode.
	 * @param int    $instance Unique numeric ID of this gallery shortcode instance.
	 */
	$output = apply_filters( 'post_gallery', '', $attr, $instance );

	if ( ! empty( $output ) ) {
		return $output;
	}

	$html5 = current_theme_supports( 'html5', 'gallery' );
	$atts  = shortcode_atts(
		array(
			'order'      => 'ASC',
			'orderby'    => 'menu_order ID',
			'id'         => $post ? $post->ID : 0,
			'itemtag'    => $html5 ? 'figure' : 'dl',
			'icontag'    => $html5 ? 'div' : 'dt',
			'captiontag' => $html5 ? 'figcaption' : 'dd',
			'columns'    => 3,
			'size'       => 'thumbnail',
			'include'    => '',
			'exclude'    => '',
			'link'       => '',
		),
		$attr,
		'gallery'
	);

	$id = (int) $atts['id'];

	if ( ! empty( $atts['include'] ) ) {
		$_attachments = get_posts(
			array(
				'include'        => $atts['include'],
				'post_status'    => 'inherit',
				'post_type'      => 'attachment',
				'post_mime_type' => 'image',
				'order'          => $atts['order'],
				'orderby'        => $atts['orderby'],
			)
		);

		$attachments = array();
		foreach ( $_attachments as $key => $val ) {
			$attachments[ $val->ID ] = $_attachments[ $key ];
		}
	} elseif ( ! empty( $atts['exclude'] ) ) {
		$attachments = get_children(
			array(
				'post_parent'    => $id,
				'exclude'        => $atts['exclude'],
				'post_status'    => 'inherit',
				'post_type'      => 'attachment',
				'post_mime_type' => 'image',
				'order'          => $atts['order'],
				'orderby'        => $atts['orderby'],
			)
		);
	} else {
		$attachments = get_children(
			array(
				'post_parent'    => $id,
				'post_status'    => 'inherit',
				'post_type'      => 'attachment',
				'post_mime_type' => 'image',
				'order'          => $atts['order'],
				'orderby'        => $atts['orderby'],
			)
		);
	}

	if ( empty( $attachments ) ) {
		return '';
	}

	if ( is_feed() ) {
		$output = "\n";
		foreach ( $attachments as $att_id => $attachment ) {
			if ( ! empty( $atts['link'] ) ) {
				if ( 'none' === $atts['link'] ) {
					$output .= wp_get_attachment_image( $att_id, $atts['size'], false, $attr );
				} else {
					$output .= wp_get_attachment_link( $att_id, $atts['size'], false );
				}
			} else {
				$output .= wp_get_attachment_link( $att_id, $atts['size'], true );
			}
			$output .= "\n";
		}
		return $output;
	}

	$itemtag    = tag_escape( $atts['itemtag'] );
	$captiontag = tag_escape( $atts['captiontag'] );
	$icontag    = tag_escape( $atts['icontag'] );
	$valid_tags = wp_kses_allowed_html( 'post' );
	if ( ! isset( $valid_tags[ $itemtag ] ) ) {
		$itemtag = 'dl';
	}
	if ( ! isset( $valid_tags[ $captiontag ] ) ) {
		$captiontag = 'dd';
	}
	if ( ! isset( $valid_tags[ $icontag ] ) ) {
		$icontag = 'dt';
	}

	$columns   = (int) $atts['columns'];
	$itemwidth = $columns > 0 ? floor( 100 / $columns ) : 100;
	$float     = is_rtl() ? 'right' : 'left';

	$selector = "gallery-{$instance}";

	$gallery_style = '';

	/**
	 * Filters whether to print default gallery styles.
	 *
	 * @since 3.1.0
	 *
	 * @param bool $print Whether to print default gallery styles.
	 *                    Defaults to false if the theme supports HTML5 galleries.
	 *                    Otherwise, defaults to true.
	 */
	if ( apply_filters( 'use_default_gallery_style', ! $html5 ) ) {
		$type_attr = current_theme_supports( 'html5', 'style' ) ? '' : ' type="text/css"';

		$gallery_style = "
		<style{$type_attr}>
			#{$selector} {
				margin: auto;
			}
			#{$selector} .gallery-item {
				float: {$float};
				margin-top: 10px;
				text-align: center;
				width: {$itemwidth}%;
			}
			#{$selector} img {
				border: 2px solid #cfcfcf;
			}
			#{$selector} .gallery-caption {
				margin-left: 0;
			}
			/* see gallery_shortcode() in wp-includes/media.php */
		</style>\n\t\t";
	}

	$size_class  = sanitize_html_class( is_array( $atts['size'] ) ? implode( 'x', $atts['size'] ) : $atts['size'] );
	$gallery_div = "<div id='$selector' class='gallery galleryid-{$id} gallery-columns-{$columns} gallery-size-{$size_class}'>";

	/**
	 * Filters the default gallery shortcode CSS styles.
	 *
	 * @since 2.5.0
	 *
	 * @param string $gallery_style Default CSS styles and opening HTML div container
	 *                              for the gallery shortcode output.
	 */
	$output = apply_filters( 'gallery_style', $gallery_style . $gallery_div );

	$i = 0;

	foreach ( $attachments as $id => $attachment ) {

		$attr = ( trim( $attachment->post_excerpt ) ) ? array( 'aria-describedby' => "$selector-$id" ) : '';

		if ( ! empty( $atts['link'] ) && 'file' === $atts['link'] ) {
			$image_output = wp_get_attachment_link( $id, $atts['size'], false, false, false, $attr );
		} elseif ( ! empty( $atts['link'] ) && 'none' === $atts['link'] ) {
			$image_output = wp_get_attachment_image( $id, $atts['size'], false, $attr );
		} else {
			$image_output = wp_get_attachment_link( $id, $atts['size'], true, false, false, $attr );
		}

		$image_meta = wp_get_attachment_metadata( $id );

		$orientation = '';

		if ( isset( $image_meta['height'], $image_meta['width'] ) ) {
			$orientation = ( $image_meta['height'] > $image_meta['width'] ) ? 'portrait' : 'landscape';
		}

		$output .= "<{$itemtag} class='gallery-item'>";
		$output .= "
			<{$icontag} class='gallery-icon {$orientation}'>
				$image_output
			</{$icontag}>";

		if ( $captiontag && trim( $attachment->post_excerpt ) ) {
			$output .= "
				<{$captiontag} class='wp-caption-text gallery-caption' id='$selector-$id'>
				" . wptexturize( $attachment->post_excerpt ) . "
				</{$captiontag}>";
		}

		$output .= "</{$itemtag}>";

		if ( ! $html5 && $columns > 0 && 0 === ++$i % $columns ) {
			$output .= '<br style="clear: both" />';
		}
	}

	if ( ! $html5 && $columns > 0 && 0 !== $i % $columns ) {
		$output .= "
			<br style='clear: both' />";
	}

	$output .= "
		</div>\n";

	return $output;
}

/**
 * Outputs the templates used by playlists.
 *
 * @since 3.9.0
 */
function wp_underscore_playlist_templates() {
	?>
<script type="text/html" id="tmpl-wp-playlist-current-item">
	<# if ( data.thumb && data.thumb.src ) { #>
		<img src="{{ data.thumb.src }}" alt="" />
	<# } #>
	<div class="wp-playlist-caption">
		<span class="wp-playlist-item-meta wp-playlist-item-title">
		<?php
			/* translators: %s: Playlist item title. */
			printf( _x( '&#8220;%s&#8221;', 'playlist item title' ), '{{ data.title }}' );
		?>
		</span>
		<# if ( data.meta.album ) { #><span class="wp-playlist-item-meta wp-playlist-item-album">{{ data.meta.album }}</span><# } #>
		<# if ( data.meta.artist ) { #><span class="wp-playlist-item-meta wp-playlist-item-artist">{{ data.meta.artist }}</span><# } #>
	</div>
</script>
<script type="text/html" id="tmpl-wp-playlist-item">
	<div class="wp-playlist-item">
		<a class="wp-playlist-caption" href="{{ data.src }}">
			{{ data.index ? ( data.index + '. ' ) : '' }}
			<# if ( data.caption ) { #>
				{{ data.caption }}
			<# } else { #>
				<span class="wp-playlist-item-title">
				<?php
					/* translators: %s: Playlist item title. */
					printf( _x( '&#8220;%s&#8221;', 'playlist item title' ), '{{{ data.title }}}' );
				?>
				</span>
				<# if ( data.artists && data.meta.artist ) { #>
				<span class="wp-playlist-item-artist"> &mdash; {{ data.meta.artist }}</span>
				<# } #>
			<# } #>
		</a>
		<# if ( data.meta.length_formatted ) { #>
		<div class="wp-playlist-item-length">{{ data.meta.length_formatted }}</div>
		<# } #>
	</div>
</script>
	<?php
}

/**
 * Outputs and enqueue default scripts and styles for playlists.
 *
 * @since 3.9.0
 *
 * @param string $type Type of playlist. Accepts 'audio' or 'video'.
 */
function wp_playlist_scripts( $type ) {
	wp_enqueue_style( 'wp-mediaelement' );
	wp_enqueue_script( 'wp-playlist' );
	?>
<!--[if lt IE 9]><script>document.createElement('<?php echo esc_js( $type ); ?>');</script><![endif]-->
	<?php
	add_action( 'wp_footer', 'wp_underscore_playlist_templates', 0 );
	add_action( 'admin_footer', 'wp_underscore_playlist_templates', 0 );
}

/**
 * Builds the Playlist shortcode output.
 *
 * This implements the functionality of the playlist shortcode for displaying
 * a collection of WordPress audio or video files in a post.
 *
 * @since 3.9.0
 *
 * @global int $content_width
 *
 * @param array $attr {
 *     Array of default playlist attributes.
 *
 *     @type string  $type         Type of playlist to display. Accepts 'audio' or 'video'. Default 'audio'.
 *     @type string  $order        Designates ascending or descending order of items in the playlist.
 *                                 Accepts 'ASC', 'DESC'. Default 'ASC'.
 *     @type string  $orderby      Any column, or columns, to sort the playlist. If $ids are
 *                                 passed, this defaults to the order of the $ids array ('post__in').
 *                                 Otherwise default is 'menu_order ID'.
 *     @type int     $id           If an explicit $ids array is not present, this parameter
 *                                 will determine which attachments are used for the playlist.
 *                                 Default is the current post ID.
 *     @type array   $ids          Create a playlist out of these explicit attachment IDs. If empty,
 *                                 a playlist will be created from all $type attachments of $id.
 *                                 Default empty.
 *     @type array   $exclude      List of specific attachment IDs to exclude from the playlist. Default empty.
 *     @type string  $style        Playlist style to use. Accepts 'light' or 'dark'. Default 'light'.
 *     @type bool    $tracklist    Whether to show or hide the playlist. Default true.
 *     @type bool    $tracknumbers Whether to show or hide the numbers next to entries in the playlist. Default true.
 *     @type bool    $images       Show or hide the video or audio thumbnail (Featured Image/post
 *                                 thumbnail). Default true.
 *     @type bool    $artists      Whether to show or hide artist name in the playlist. Default true.
 * }
 *
 * @return string Playlist output. Empty string if the passed type is unsupported.
 */
function wp_playlist_shortcode( $attr ) {
	global $content_width;
	$post = get_post();

	static $instance = 0;
	$instance++;

	if ( ! empty( $attr['ids'] ) ) {
		// 'ids' is explicitly ordered, unless you specify otherwise.
		if ( empty( $attr['orderby'] ) ) {
			$attr['orderby'] = 'post__in';
		}
		$attr['include'] = $attr['ids'];
	}

	/**
	 * Filters the playlist output.
	 *
	 * Returning a non-empty value from the filter will short-circuit generation
	 * of the default playlist output, returning the passed value instead.
	 *
	 * @since 3.9.0
	 * @since 4.2.0 The `$instance` parameter was added.
	 *
	 * @param string $output   Playlist output. Default empty.
	 * @param array  $attr     An array of shortcode attributes.
	 * @param int    $instance Unique numeric ID of this playlist shortcode instance.
	 */
	$output = apply_filters( 'post_playlist', '', $attr, $instance );

	if ( ! empty( $output ) ) {
		return $output;
	}

	$atts = shortcode_atts(
		array(
			'type'         => 'audio',
			'order'        => 'ASC',
			'orderby'      => 'menu_order ID',
			'id'           => $post ? $post->ID : 0,
			'include'      => '',
			'exclude'      => '',
			'style'        => 'light',
			'tracklist'    => true,
			'tracknumbers' => true,
			'images'       => true,
			'artists'      => true,
		),
		$attr,
		'playlist'
	);

	$id = (int) $atts['id'];

	if ( 'audio' !== $atts['type'] ) {
		$atts['type'] = 'video';
	}

	$args = array(
		'post_status'    => 'inherit',
		'post_type'      => 'attachment',
		'post_mime_type' => $atts['type'],
		'order'          => $atts['order'],
		'orderby'        => $atts['orderby'],
	);

	if ( ! empty( $atts['include'] ) ) {
		$args['include'] = $atts['include'];
		$_attachments    = get_posts( $args );

		$attachments = array();
		foreach ( $_attachments as $key => $val ) {
			$attachments[ $val->ID ] = $_attachments[ $key ];
		}
	} elseif ( ! empty( $atts['exclude'] ) ) {
		$args['post_parent'] = $id;
		$args['exclude']     = $atts['exclude'];
		$attachments         = get_children( $args );
	} else {
		$args['post_parent'] = $id;
		$attachments         = get_children( $args );
	}

	if ( empty( $attachments ) ) {
		return '';
	}

	if ( is_feed() ) {
		$output = "\n";
		foreach ( $attachments as $att_id => $attachment ) {
			$output .= wp_get_attachment_link( $att_id ) . "\n";
		}
		return $output;
	}

	$outer = 22; // Default padding and border of wrapper.

	$default_width  = 640;
	$default_height = 360;

	$theme_width  = empty( $content_width ) ? $default_width : ( $content_width - $outer );
	$theme_height = empty( $content_width ) ? $default_height : round( ( $default_height * $theme_width ) / $default_width );

	$data = array(
		'type'         => $atts['type'],
		// Don't pass strings to JSON, will be truthy in JS.
		'tracklist'    => wp_validate_boolean( $atts['tracklist'] ),
		'tracknumbers' => wp_validate_boolean( $atts['tracknumbers'] ),
		'images'       => wp_validate_boolean( $atts['images'] ),
		'artists'      => wp_validate_boolean( $atts['artists'] ),
	);

	$tracks = array();
	foreach ( $attachments as $attachment ) {
		$url   = wp_get_attachment_url( $attachment->ID );
		$ftype = wp_check_filetype( $url, wp_get_mime_types() );
		$track = array(
			'src'         => $url,
			'type'        => $ftype['type'],
			'title'       => $attachment->post_title,
			'caption'     => $attachment->post_excerpt,
			'description' => $attachment->post_content,
		);

		$track['meta'] = array();
		$meta          = wp_get_attachment_metadata( $attachment->ID );
		if ( ! empty( $meta ) ) {

			foreach ( wp_get_attachment_id3_keys( $attachment ) as $key => $label ) {
				if ( ! empty( $meta[ $key ] ) ) {
					$track['meta'][ $key ] = $meta[ $key ];
				}
			}

			if ( 'video' === $atts['type'] ) {
				if ( ! empty( $meta['width'] ) && ! empty( $meta['height'] ) ) {
					$width        = $meta['width'];
					$height       = $meta['height'];
					$theme_height = round( ( $height * $theme_width ) / $width );
				} else {
					$width  = $default_width;
					$height = $default_height;
				}

				$track['dimensions'] = array(
					'original' => compact( 'width', 'height' ),
					'resized'  => array(
						'width'  => $theme_width,
						'height' => $theme_height,
					),
				);
			}
		}

		if ( $atts['images'] ) {
			$thumb_id = get_post_thumbnail_id( $attachment->ID );
			if ( ! empty( $thumb_id ) ) {
				list( $src, $width, $height ) = wp_get_attachment_image_src( $thumb_id, 'full' );
				$track['image']               = compact( 'src', 'width', 'height' );
				list( $src, $width, $height ) = wp_get_attachment_image_src( $thumb_id, 'thumbnail' );
				$track['thumb']               = compact( 'src', 'width', 'height' );
			} else {
				$src            = wp_mime_type_icon( $attachment->ID );
				$width          = 48;
				$height         = 64;
				$track['image'] = compact( 'src', 'width', 'height' );
				$track['thumb'] = compact( 'src', 'width', 'height' );
			}
		}

		$tracks[] = $track;
	}
	$data['tracks'] = $tracks;

	$safe_type  = esc_attr( $atts['type'] );
	$safe_style = esc_attr( $atts['style'] );

	ob_start();

	if ( 1 === $instance ) {
		/**
		 * Prints and enqueues playlist scripts, styles, and JavaScript templates.
		 *
		 * @since 3.9.0
		 *
		 * @param string $type  Type of playlist. Possible values are 'audio' or 'video'.
		 * @param string $style The 'theme' for the playlist. Core provides 'light' and 'dark'.
		 */
		do_action( 'wp_playlist_scripts', $atts['type'], $atts['style'] );
	}
	?>
<div class="wp-playlist wp-<?php echo $safe_type; ?>-playlist wp-playlist-<?php echo $safe_style; ?>">
	<?php if ( 'audio' === $atts['type'] ) : ?>
		<div class="wp-playlist-current-item"></div>
	<?php endif; ?>
	<<?php echo $safe_type; ?> controls="controls" preload="none" width="<?php echo (int) $theme_width; ?>"
		<?php
		if ( 'video' === $safe_type ) {
			echo ' height="', (int) $theme_height, '"';
		}
		?>
	></<?php echo $safe_type; ?>>
	<div class="wp-playlist-next"></div>
	<div class="wp-playlist-prev"></div>
	<noscript>
	<ol>
		<?php
		foreach ( $attachments as $att_id => $attachment ) {
			printf( '<li>%s</li>', wp_get_attachment_link( $att_id ) );
		}
		?>
	</ol>
	</noscript>
	<script type="application/json" class="wp-playlist-script"><?php echo wp_json_encode( $data ); ?></script>
</div>
	<?php
	return ob_get_clean();
}
add_shortcode( 'playlist', 'wp_playlist_shortcode' );

/**
 * Provides a No-JS Flash fallback as a last resort for audio / video.
 *
 * @since 3.6.0
 *
 * @param string $url The media element URL.
 * @return string Fallback HTML.
 */
function wp_mediaelement_fallback( $url ) {
	/**
	 * Filters the Mediaelement fallback output for no-JS.
	 *
	 * @since 3.6.0
	 *
	 * @param string $output Fallback output for no-JS.
	 * @param string $url    Media file URL.
	 */
	return apply_filters( 'wp_mediaelement_fallback', sprintf( '<a href="%1$s">%1$s</a>', esc_url( $url ) ), $url );
}

/**
 * Returns a filtered list of supported audio formats.
 *
 * @since 3.6.0
 *
 * @return string[] Supported audio formats.
 */
function wp_get_audio_extensions() {
	/**
	 * Filters the list of supported audio formats.
	 *
	 * @since 3.6.0
	 *
	 * @param string[] $extensions An array of supported audio formats. Defaults are
	 *                            'mp3', 'ogg', 'flac', 'm4a', 'wav'.
	 */
	return apply_filters( 'wp_audio_extensions', array( 'mp3', 'ogg', 'flac', 'm4a', 'wav' ) );
}

/**
 * Returns useful keys to use to lookup data from an attachment's stored metadata.
 *
 * @since 3.9.0
 *
 * @param WP_Post $attachment The current attachment, provided for context.
 * @param string  $context    Optional. The context. Accepts 'edit', 'display'. Default 'display'.
 * @return string[] Key/value pairs of field keys to labels.
 */
function wp_get_attachment_id3_keys( $attachment, $context = 'display' ) {
	$fields = array(
		'artist' => __( 'Artist' ),
		'album'  => __( 'Album' ),
	);

	if ( 'display' === $context ) {
		$fields['genre']            = __( 'Genre' );
		$fields['year']             = __( 'Year' );
		$fields['length_formatted'] = _x( 'Length', 'video or audio' );
	} elseif ( 'js' === $context ) {
		$fields['bitrate']      = __( 'Bitrate' );
		$fields['bitrate_mode'] = __( 'Bitrate Mode' );
	}

	/**
	 * Filters the editable list of keys to look up data from an attachment's metadata.
	 *
	 * @since 3.9.0
	 *
	 * @param array   $fields     Key/value pairs of field keys to labels.
	 * @param WP_Post $attachment Attachment object.
	 * @param string  $context    The context. Accepts 'edit', 'display'. Default 'display'.
	 */
	return apply_filters( 'wp_get_attachment_id3_keys', $fields, $attachment, $context );
}
/**
 * Builds the Audio shortcode output.
 *
 * This implements the functionality of the Audio Shortcode for displaying
 * WordPress mp3s in a post.
 *
 * @since 3.6.0
 *
 * @param array  $attr {
 *     Attributes of the audio shortcode.
 *
 *     @type string $src      URL to the source of the audio file. Default empty.
 *     @type string $loop     The 'loop' attribute for the `<audio>` element. Default empty.
 *     @type string $autoplay The 'autoplay' attribute for the `<audio>` element. Default empty.
 *     @type string $preload  The 'preload' attribute for the `<audio>` element. Default 'none'.
 *     @type string $class    The 'class' attribute for the `<audio>` element. Default 'wp-audio-shortcode'.
 *     @type string $style    The 'style' attribute for the `<audio>` element. Default 'width: 100%;'.
 * }
 * @param string $content Shortcode content.
 * @return string|void HTML content to display audio.
 */
function wp_audio_shortcode( $attr, $content = '' ) {
	$post_id = get_post() ? get_the_ID() : 0;

	static $instance = 0;
	$instance++;

	/**
	 * Filters the default audio shortcode output.
	 *
	 * If the filtered output isn't empty, it will be used instead of generating the default audio template.
	 *
	 * @since 3.6.0
	 *
	 * @param string $html     Empty variable to be replaced with shortcode markup.
	 * @param array  $attr     Attributes of the shortcode. @see wp_audio_shortcode()
	 * @param string $content  Shortcode content.
	 * @param int    $instance Unique numeric ID of this audio shortcode instance.
	 */
	$override = apply_filters( 'wp_audio_shortcode_override', '', $attr, $content, $instance );

	if ( '' !== $override ) {
		return $override;
	}

	$audio = null;

	$default_types = wp_get_audio_extensions();
	$defaults_atts = array(
		'src'      => '',
		'loop'     => '',
		'autoplay' => '',
		'preload'  => 'none',
		'class'    => 'wp-audio-shortcode',
		'style'    => 'width: 100%;',
	);
	foreach ( $default_types as $type ) {
		$defaults_atts[ $type ] = '';
	}

	$atts = shortcode_atts( $defaults_atts, $attr, 'audio' );

	$primary = false;
	if ( ! empty( $atts['src'] ) ) {
		$type = wp_check_filetype( $atts['src'], wp_get_mime_types() );

		if ( ! in_array( strtolower( $type['ext'] ), $default_types, true ) ) {
			return sprintf( '<a class="wp-embedded-audio" href="%s">%s</a>', esc_url( $atts['src'] ), esc_html( $atts['src'] ) );
		}

		$primary = true;
		array_unshift( $default_types, 'src' );
	} else {
		foreach ( $default_types as $ext ) {
			if ( ! empty( $atts[ $ext ] ) ) {
				$type = wp_check_filetype( $atts[ $ext ], wp_get_mime_types() );

				if ( strtolower( $type['ext'] ) === $ext ) {
					$primary = true;
				}
			}
		}
	}

	if ( ! $primary ) {
		$audios = get_attached_media( 'audio', $post_id );

		if ( empty( $audios ) ) {
			return;
		}

		$audio       = reset( $audios );
		$atts['src'] = wp_get_attachment_url( $audio->ID );

		if ( empty( $atts['src'] ) ) {
			return;
		}

		array_unshift( $default_types, 'src' );
	}

	/**
	 * Filters the media library used for the audio shortcode.
	 *
	 * @since 3.6.0
	 *
	 * @param string $library Media library used for the audio shortcode.
	 */
	$library = apply_filters( 'wp_audio_shortcode_library', 'mediaelement' );

	if ( 'mediaelement' === $library && did_action( 'init' ) ) {
		wp_enqueue_style( 'wp-mediaelement' );
		wp_enqueue_script( 'wp-mediaelement' );
	}

	/**
	 * Filters the class attribute for the audio shortcode output container.
	 *
	 * @since 3.6.0
	 * @since 4.9.0 The `$atts` parameter was added.
	 *
	 * @param string $class CSS class or list of space-separated classes.
	 * @param array  $atts  Array of audio shortcode attributes.
	 */
	$atts['class'] = apply_filters( 'wp_audio_shortcode_class', $atts['class'], $atts );

	$html_atts = array(
		'class'    => $atts['class'],
		'id'       => sprintf( 'audio-%d-%d', $post_id, $instance ),
		'loop'     => wp_validate_boolean( $atts['loop'] ),
		'autoplay' => wp_validate_boolean( $atts['autoplay'] ),
		'preload'  => $atts['preload'],
		'style'    => $atts['style'],
	);

	// These ones should just be omitted altogether if they are blank.
	foreach ( array( 'loop', 'autoplay', 'preload' ) as $a ) {
		if ( empty( $html_atts[ $a ] ) ) {
			unset( $html_atts[ $a ] );
		}
	}

	$attr_strings = array();

	foreach ( $html_atts as $k => $v ) {
		$attr_strings[] = $k . '="' . esc_attr( $v ) . '"';
	}

	$html = '';

	if ( 'mediaelement' === $library && 1 === $instance ) {
		$html .= "<!--[if lt IE 9]><script>document.createElement('audio');</script><![endif]-->\n";
	}

	$html .= sprintf( '<audio %s controls="controls">', implode( ' ', $attr_strings ) );

	$fileurl = '';
	$source  = '<source type="%s" src="%s" />';

	foreach ( $default_types as $fallback ) {
		if ( ! empty( $atts[ $fallback ] ) ) {
			if ( empty( $fileurl ) ) {
				$fileurl = $atts[ $fallback ];
			}

			$type  = wp_check_filetype( $atts[ $fallback ], wp_get_mime_types() );
			$url   = add_query_arg( '_', $instance, $atts[ $fallback ] );
			$html .= sprintf( $source, $type['type'], esc_url( $url ) );
		}
	}

	if ( 'mediaelement' === $library ) {
		$html .= wp_mediaelement_fallback( $fileurl );
	}

	$html .= '</audio>';

	/**
	 * Filters the audio shortcode output.
	 *
	 * @since 3.6.0
	 *
	 * @param string $html    Audio shortcode HTML output.
	 * @param array  $atts    Array of audio shortcode attributes.
	 * @param string $audio   Audio file.
	 * @param int    $post_id Post ID.
	 * @param string $library Media library used for the audio shortcode.
	 */
	return apply_filters( 'wp_audio_shortcode', $html, $atts, $audio, $post_id, $library );
}
add_shortcode( 'audio', 'wp_audio_shortcode' );

/**
 * Returns a filtered list of supported video formats.
 *
 * @since 3.6.0
 *
 * @return string[] List of supported video formats.
 */
function wp_get_video_extensions() {
	/**
	 * Filters the list of supported video formats.
	 *
	 * @since 3.6.0
	 *
	 * @param string[] $extensions An array of supported video formats. Defaults are
	 *                             'mp4', 'm4v', 'webm', 'ogv', 'flv'.
	 */
	return apply_filters( 'wp_video_extensions', array( 'mp4', 'm4v', 'webm', 'ogv', 'flv' ) );
}

/**
 * Builds the Video shortcode output.
 *
 * This implements the functionality of the Video Shortcode for displaying
 * WordPress mp4s in a post.
 *
 * @since 3.6.0
 *
 * @global int $content_width
 *
 * @param array  $attr {
 *     Attributes of the shortcode.
 *
 *     @type string $src      URL to the source of the video file. Default empty.
 *     @type int    $height   Height of the video embed in pixels. Default 360.
 *     @type int    $width    Width of the video embed in pixels. Default $content_width or 640.
 *     @type string $poster   The 'poster' attribute for the `<video>` element. Default empty.
 *     @type string $loop     The 'loop' attribute for the `<video>` element. Default empty.
 *     @type string $autoplay The 'autoplay' attribute for the `<video>` element. Default empty.
 *     @type string $preload  The 'preload' attribute for the `<video>` element.
 *                            Default 'metadata'.
 *     @type string $class    The 'class' attribute for the `<video>` element.
 *                            Default 'wp-video-shortcode'.
 * }
 * @param string $content Shortcode content.
 * @return string|void HTML content to display video.
 */
function wp_video_shortcode( $attr, $content = '' ) {
	global $content_width;
	$post_id = get_post() ? get_the_ID() : 0;

	static $instance = 0;
	$instance++;

	/**
	 * Filters the default video shortcode output.
	 *
	 * If the filtered output isn't empty, it will be used instead of generating
	 * the default video template.
	 *
	 * @since 3.6.0
	 *
	 * @see wp_video_shortcode()
	 *
	 * @param string $html     Empty variable to be replaced with shortcode markup.
	 * @param array  $attr     Attributes of the shortcode. @see wp_video_shortcode()
	 * @param string $content  Video shortcode content.
	 * @param int    $instance Unique numeric ID of this video shortcode instance.
	 */
	$override = apply_filters( 'wp_video_shortcode_override', '', $attr, $content, $instance );

	if ( '' !== $override ) {
		return $override;
	}

	$video = null;

	$default_types = wp_get_video_extensions();
	$defaults_atts = array(
		'src'      => '',
		'poster'   => '',
		'loop'     => '',
		'autoplay' => '',
		'preload'  => 'metadata',
		'width'    => 640,
		'height'   => 360,
		'class'    => 'wp-video-shortcode',
	);

	foreach ( $default_types as $type ) {
		$defaults_atts[ $type ] = '';
	}

	$atts = shortcode_atts( $defaults_atts, $attr, 'video' );

	if ( is_admin() ) {
		// Shrink the video so it isn't huge in the admin.
		if ( $atts['width'] > $defaults_atts['width'] ) {
			$atts['height'] = round( ( $atts['height'] * $defaults_atts['width'] ) / $atts['width'] );
			$atts['width']  = $defaults_atts['width'];
		}
	} else {
		// If the video is bigger than the theme.
		if ( ! empty( $content_width ) && $atts['width'] > $content_width ) {
			$atts['height'] = round( ( $atts['height'] * $content_width ) / $atts['width'] );
			$atts['width']  = $content_width;
		}
	}

	$is_vimeo      = false;
	$is_youtube    = false;
	$yt_pattern    = '#^https?://(?:www\.)?(?:youtube\.com/watch|youtu\.be/)#';
	$vimeo_pattern = '#^https?://(.+\.)?vimeo\.com/.*#';

	$primary = false;
	if ( ! empty( $atts['src'] ) ) {
		$is_vimeo   = ( preg_match( $vimeo_pattern, $atts['src'] ) );
		$is_youtube = ( preg_match( $yt_pattern, $atts['src'] ) );

		if ( ! $is_youtube && ! $is_vimeo ) {
			$type = wp_check_filetype( $atts['src'], wp_get_mime_types() );

			if ( ! in_array( strtolower( $type['ext'] ), $default_types, true ) ) {
				return sprintf( '<a class="wp-embedded-video" href="%s">%s</a>', esc_url( $atts['src'] ), esc_html( $atts['src'] ) );
			}
		}

		if ( $is_vimeo ) {
			wp_enqueue_script( 'mediaelement-vimeo' );
		}

		$primary = true;
		array_unshift( $default_types, 'src' );
	} else {
		foreach ( $default_types as $ext ) {
			if ( ! empty( $atts[ $ext ] ) ) {
				$type = wp_check_filetype( $atts[ $ext ], wp_get_mime_types() );
				if ( strtolower( $type['ext'] ) === $ext ) {
					$primary = true;
				}
			}
		}
	}

	if ( ! $primary ) {
		$videos = get_attached_media( 'video', $post_id );
		if ( empty( $videos ) ) {
			return;
		}

		$video       = reset( $videos );
		$atts['src'] = wp_get_attachment_url( $video->ID );
		if ( empty( $atts['src'] ) ) {
			return;
		}

		array_unshift( $default_types, 'src' );
	}

	/**
	 * Filters the media library used for the video shortcode.
	 *
	 * @since 3.6.0
	 *
	 * @param string $library Media library used for the video shortcode.
	 */
	$library = apply_filters( 'wp_video_shortcode_library', 'mediaelement' );
	if ( 'mediaelement' === $library && did_action( 'init' ) ) {
		wp_enqueue_style( 'wp-mediaelement' );
		wp_enqueue_script( 'wp-mediaelement' );
		wp_enqueue_script( 'mediaelement-vimeo' );
	}

	// MediaElement.js has issues with some URL formats for Vimeo and YouTube,
	// so update the URL to prevent the ME.js player from breaking.
	if ( 'mediaelement' === $library ) {
		if ( $is_youtube ) {
			// Remove `feature` query arg and force SSL - see #40866.
			$atts['src'] = remove_query_arg( 'feature', $atts['src'] );
			$atts['src'] = set_url_scheme( $atts['src'], 'https' );
		} elseif ( $is_vimeo ) {
			// Remove all query arguments and force SSL - see #40866.
			$parsed_vimeo_url = wp_parse_url( $atts['src'] );
			$vimeo_src        = 'https://' . $parsed_vimeo_url['host'] . $parsed_vimeo_url['path'];

			// Add loop param for mejs bug - see #40977, not needed after #39686.
			$loop        = $atts['loop'] ? '1' : '0';
			$atts['src'] = add_query_arg( 'loop', $loop, $vimeo_src );
		}
	}

	/**
	 * Filters the class attribute for the video shortcode output container.
	 *
	 * @since 3.6.0
	 * @since 4.9.0 The `$atts` parameter was added.
	 *
	 * @param string $class CSS class or list of space-separated classes.
	 * @param array  $atts  Array of video shortcode attributes.
	 */
	$atts['class'] = apply_filters( 'wp_video_shortcode_class', $atts['class'], $atts );

	$html_atts = array(
		'class'    => $atts['class'],
		'id'       => sprintf( 'video-%d-%d', $post_id, $instance ),
		'width'    => absint( $atts['width'] ),
		'height'   => absint( $atts['height'] ),
		'poster'   => esc_url( $atts['poster'] ),
		'loop'     => wp_validate_boolean( $atts['loop'] ),
		'autoplay' => wp_validate_boolean( $atts['autoplay'] ),
		'preload'  => $atts['preload'],
	);

	// These ones should just be omitted altogether if they are blank.
	foreach ( array( 'poster', 'loop', 'autoplay', 'preload' ) as $a ) {
		if ( empty( $html_atts[ $a ] ) ) {
			unset( $html_atts[ $a ] );
		}
	}

	$attr_strings = array();
	foreach ( $html_atts as $k => $v ) {
		$attr_strings[] = $k . '="' . esc_attr( $v ) . '"';
	}

	$html = '';

	if ( 'mediaelement' === $library && 1 === $instance ) {
		$html .= "<!--[if lt IE 9]><script>document.createElement('video');</script><![endif]-->\n";
	}

	$html .= sprintf( '<video %s controls="controls">', implode( ' ', $attr_strings ) );

	$fileurl = '';
	$source  = '<source type="%s" src="%s" />';

	foreach ( $default_types as $fallback ) {
		if ( ! empty( $atts[ $fallback ] ) ) {
			if ( empty( $fileurl ) ) {
				$fileurl = $atts[ $fallback ];
			}
			if ( 'src' === $fallback && $is_youtube ) {
				$type = array( 'type' => 'video/youtube' );
			} elseif ( 'src' === $fallback && $is_vimeo ) {
				$type = array( 'type' => 'video/vimeo' );
			} else {
				$type = wp_check_filetype( $atts[ $fallback ], wp_get_mime_types() );
			}
			$url   = add_query_arg( '_', $instance, $atts[ $fallback ] );
			$html .= sprintf( $source, $type['type'], esc_url( $url ) );
		}
	}

	if ( ! empty( $content ) ) {
		if ( false !== strpos( $content, "\n" ) ) {
			$content = str_replace( array( "\r\n", "\n", "\t" ), '', $content );
		}
		$html .= trim( $content );
	}

	if ( 'mediaelement' === $library ) {
		$html .= wp_mediaelement_fallback( $fileurl );
	}
	$html .= '</video>';

	$width_rule = '';
	if ( ! empty( $atts['width'] ) ) {
		$width_rule = sprintf( 'width: %dpx;', $atts['width'] );
	}
	$output = sprintf( '<div style="%s" class="wp-video">%s</div>', $width_rule, $html );

	/**
	 * Filters the output of the video shortcode.
	 *
	 * @since 3.6.0
	 *
	 * @param string $output  Video shortcode HTML output.
	 * @param array  $atts    Array of video shortcode attributes.
	 * @param string $video   Video file.
	 * @param int    $post_id Post ID.
	 * @param string $library Media library used for the video shortcode.
	 */
	return apply_filters( 'wp_video_shortcode', $output, $atts, $video, $post_id, $library );
}
add_shortcode( 'video', 'wp_video_shortcode' );

/**
 * Displays previous image link that has the same post parent.
 *
 * @since 2.5.0
 *
 * @see adjacent_image_link()
 *
 * @param string|int[] $size Optional. Image size. Accepts any registered image size name, or an array
 *                           of width and height values in pixels (in that order). Default 'thumbnail'.
 * @param string|false $text Optional. Link text. Default false.
 */
function previous_image_link( $size = 'thumbnail', $text = false ) {
	adjacent_image_link( true, $size, $text );
}

/**
 * Displays next image link that has the same post parent.
 *
 * @since 2.5.0
 *
 * @see adjacent_image_link()
 *
 * @param string|int[] $size Optional. Image size. Accepts any registered image size name, or an array
 *                           of width and height values in pixels (in that order). Default 'thumbnail'.
 * @param string|false $text Optional. Link text. Default false.
 */
function next_image_link( $size = 'thumbnail', $text = false ) {
	adjacent_image_link( false, $size, $text );
}

/**
 * Displays next or previous image link that has the same post parent.
 *
 * Retrieves the current attachment object from the $post global.
 *
 * @since 2.5.0
 *
 * @param bool         $prev Optional. Whether to display the next (false) or previous (true) link. Default true.
 * @param string|int[] $size Optional. Image size. Accepts any registered image size name, or an array
 *                           of width and height values in pixels (in that order). Default 'thumbnail'.
 * @param bool         $text Optional. Link text. Default false.
 */
function adjacent_image_link( $prev = true, $size = 'thumbnail', $text = false ) {
	$post        = get_post();
	$attachments = array_values(
		get_children(
			array(
				'post_parent'    => $post->post_parent,
				'post_status'    => 'inherit',
				'post_type'      => 'attachment',
				'post_mime_type' => 'image',
				'order'          => 'ASC',
				'orderby'        => 'menu_order ID',
			)
		)
	);

	foreach ( $attachments as $k => $attachment ) {
		if ( (int) $attachment->ID === (int) $post->ID ) {
			break;
		}
	}

	$output        = '';
	$attachment_id = 0;

	if ( $attachments ) {
		$k = $prev ? $k - 1 : $k + 1;

		if ( isset( $attachments[ $k ] ) ) {
			$attachment_id = $attachments[ $k ]->ID;
			$attr          = array( 'alt' => get_the_title( $attachment_id ) );
			$output        = wp_get_attachment_link( $attachment_id, $size, true, false, $text, $attr );
		}
	}

	$adjacent = $prev ? 'previous' : 'next';

	/**
	 * Filters the adjacent image link.
	 *
	 * The dynamic portion of the hook name, `$adjacent`, refers to the type of adjacency,
	 * either 'next', or 'previous'.
	 *
	 * Possible hook names include:
	 *
	 *  - `next_image_link`
	 *  - `previous_image_link`
	 *
	 * @since 3.5.0
	 *
	 * @param string $output        Adjacent image HTML markup.
	 * @param int    $attachment_id Attachment ID
	 * @param string|int[] $size    Requested image size. Can be any registered image size name, or
	 *                              an array of width and height values in pixels (in that order).
	 * @param string $text          Link text.
	 */
	echo apply_filters( "{$adjacent}_image_link", $output, $attachment_id, $size, $text );
}

/**
 * Retrieves taxonomies attached to given the attachment.
 *
 * @since 2.5.0
 * @since 4.7.0 Introduced the `$output` parameter.
 *
 * @param int|array|object $attachment Attachment ID, data array, or data object.
 * @param string           $output     Output type. 'names' to return an array of taxonomy names,
 *                                     or 'objects' to return an array of taxonomy objects.
 *                                     Default is 'names'.
 * @return string[]|WP_Taxonomy[] List of taxonomies or taxonomy names. Empty array on failure.
 */
function get_attachment_taxonomies( $attachment, $output = 'names' ) {
	if ( is_int( $attachment ) ) {
		$attachment = get_post( $attachment );
	} elseif ( is_array( $attachment ) ) {
		$attachment = (object) $attachment;
	}

	if ( ! is_object( $attachment ) ) {
		return array();
	}

	$file     = get_attached_file( $attachment->ID );
	$filename = wp_basename( $file );

	$objects = array( 'attachment' );

	if ( false !== strpos( $filename, '.' ) ) {
		$objects[] = 'attachment:' . substr( $filename, strrpos( $filename, '.' ) + 1 );
	}

	if ( ! empty( $attachment->post_mime_type ) ) {
		$objects[] = 'attachment:' . $attachment->post_mime_type;

		if ( false !== strpos( $attachment->post_mime_type, '/' ) ) {
			foreach ( explode( '/', $attachment->post_mime_type ) as $token ) {
				if ( ! empty( $token ) ) {
					$objects[] = "attachment:$token";
				}
			}
		}
	}

	$taxonomies = array();

	foreach ( $objects as $object ) {
		$taxes = get_object_taxonomies( $object, $output );

		if ( $taxes ) {
			$taxonomies = array_merge( $taxonomies, $taxes );
		}
	}

	if ( 'names' === $output ) {
		$taxonomies = array_unique( $taxonomies );
	}

	return $taxonomies;
}

/**
 * Retrieves all of the taxonomies that are registered for attachments.
 *
 * Handles mime-type-specific taxonomies such as attachment:image and attachment:video.
 *
 * @since 3.5.0
 *
 * @see get_taxonomies()
 *
 * @param string $output Optional. The type of taxonomy output to return. Accepts 'names' or 'objects'.
 *                       Default 'names'.
 * @return string[]|WP_Taxonomy[] Array of names or objects of registered taxonomies for attachments.
 */
function get_taxonomies_for_attachments( $output = 'names' ) {
	$taxonomies = array();

	foreach ( get_taxonomies( array(), 'objects' ) as $taxonomy ) {
		foreach ( $taxonomy->object_type as $object_type ) {
			if ( 'attachment' === $object_type || 0 === strpos( $object_type, 'attachment:' ) ) {
				if ( 'names' === $output ) {
					$taxonomies[] = $taxonomy->name;
				} else {
					$taxonomies[ $taxonomy->name ] = $taxonomy;
				}
				break;
			}
		}
	}

	return $taxonomies;
}

/**
 * Determines whether the value is an acceptable type for GD image functions.
 *
 * In PHP 8.0, the GD extension uses GdImage objects for its data structures.
 * This function checks if the passed value is either a resource of type `gd`
 * or a GdImage object instance. Any other type will return false.
 *
 * @since 5.6.0
 *
 * @param resource|GdImage|false $image A value to check the type for.
 * @return bool True if $image is either a GD image resource or GdImage instance,
 *              false otherwise.
 */
function is_gd_image( $image ) {
	if ( is_resource( $image ) && 'gd' === get_resource_type( $image )
		|| is_object( $image ) && $image instanceof GdImage
	) {
		return true;
	}

	return false;
}

/**
 * Create new GD image resource with transparency support
 *
 * @todo Deprecate if possible.
 *
 * @since 2.9.0
 *
 * @param int $width  Image width in pixels.
 * @param int $height Image height in pixels.
 * @return resource|GdImage|false The GD image resource or GdImage instance on success.
 *                                False on failure.
 */
function wp_imagecreatetruecolor( $width, $height ) {
	$img = imagecreatetruecolor( $width, $height );

	if ( is_gd_image( $img )
		&& function_exists( 'imagealphablending' ) && function_exists( 'imagesavealpha' )
	) {
		imagealphablending( $img, false );
		imagesavealpha( $img, true );
	}

	return $img;
}

/**
 * Based on a supplied width/height example, return the biggest possible dimensions based on the max width/height.
 *
 * @since 2.9.0
 *
 * @see wp_constrain_dimensions()
 *
 * @param int $example_width  The width of an example embed.
 * @param int $example_height The height of an example embed.
 * @param int $max_width      The maximum allowed width.
 * @param int $max_height     The maximum allowed height.
 * @return int[] {
 *     An array of maximum width and height values.
 *
 *     @type int $0 The maximum width in pixels.
 *     @type int $1 The maximum height in pixels.
 * }
 */
function wp_expand_dimensions( $example_width, $example_height, $max_width, $max_height ) {
	$example_width  = (int) $example_width;
	$example_height = (int) $example_height;
	$max_width      = (int) $max_width;
	$max_height     = (int) $max_height;

	return wp_constrain_dimensions( $example_width * 1000000, $example_height * 1000000, $max_width, $max_height );
}

/**
 * Determines the maximum upload size allowed in php.ini.
 *
 * @since 2.5.0
 *
 * @return int Allowed upload size.
 */
function wp_max_upload_size() {
	$u_bytes = wp_convert_hr_to_bytes( ini_get( 'upload_max_filesize' ) );
	$p_bytes = wp_convert_hr_to_bytes( ini_get( 'post_max_size' ) );

	/**
	 * Filters the maximum upload size allowed in php.ini.
	 *
	 * @since 2.5.0
	 *
	 * @param int $size    Max upload size limit in bytes.
	 * @param int $u_bytes Maximum upload filesize in bytes.
	 * @param int $p_bytes Maximum size of POST data in bytes.
	 */
	return apply_filters( 'upload_size_limit', min( $u_bytes, $p_bytes ), $u_bytes, $p_bytes );
}

/**
 * Returns a WP_Image_Editor instance and loads file into it.
 *
 * @since 3.5.0
 *
 * @param string $path Path to the file to load.
 * @param array  $args Optional. Additional arguments for retrieving the image editor.
 *                     Default empty array.
 * @return WP_Image_Editor|WP_Error The WP_Image_Editor object on success,
 *                                  a WP_Error object otherwise.
 */
function wp_get_image_editor( $path, $args = array() ) {
	$args['path'] = $path;

	if ( ! isset( $args['mime_type'] ) ) {
		$file_info = wp_check_filetype( $args['path'] );

		// If $file_info['type'] is false, then we let the editor attempt to
		// figure out the file type, rather than forcing a failure based on extension.
		if ( isset( $file_info ) && $file_info['type'] ) {
			$args['mime_type'] = $file_info['type'];
		}
	}

	$implementation = _wp_image_editor_choose( $args );

	if ( $implementation ) {
		$editor = new $implementation( $path );
		$loaded = $editor->load();

		if ( is_wp_error( $loaded ) ) {
			return $loaded;
		}

		return $editor;
	}

	return new WP_Error( 'image_no_editor', __( 'No editor could be selected.' ) );
}

/**
 * Tests whether there is an editor that supports a given mime type or methods.
 *
 * @since 3.5.0
 *
 * @param string|array $args Optional. Array of arguments to retrieve the image editor supports.
 *                           Default empty array.
 * @return bool True if an eligible editor is found; false otherwise.
 */
function wp_image_editor_supports( $args = array() ) {
	return (bool) _wp_image_editor_choose( $args );
}

/**
 * Tests which editors are capable of supporting the request.
 *
 * @ignore
 * @since 3.5.0
 *
 * @param array $args Optional. Array of arguments for choosing a capable editor. Default empty array.
 * @return string|false Class name for the first editor that claims to support the request.
 *                      False if no editor claims to support the request.
 */
function _wp_image_editor_choose( $args = array() ) {
	require_once ABSPATH . WPINC . '/class-wp-image-editor.php';
	require_once ABSPATH . WPINC . '/class-wp-image-editor-gd.php';
	require_once ABSPATH . WPINC . '/class-wp-image-editor-imagick.php';
	/**
	 * Filters the list of image editing library classes.
	 *
	 * @since 3.5.0
	 *
	 * @param string[] $image_editors Array of available image editor class names. Defaults are
	 *                                'WP_Image_Editor_Imagick', 'WP_Image_Editor_GD'.
	 */
	$implementations = apply_filters( 'wp_image_editors', array( 'WP_Image_Editor_Imagick', 'WP_Image_Editor_GD' ) );

	foreach ( $implementations as $implementation ) {
		if ( ! call_user_func( array( $implementation, 'test' ), $args ) ) {
			continue;
		}

		if ( isset( $args['mime_type'] ) &&
			! call_user_func(
				array( $implementation, 'supports_mime_type' ),
				$args['mime_type']
			) ) {
			continue;
		}

		if ( isset( $args['methods'] ) &&
			array_diff( $args['methods'], get_class_methods( $implementation ) ) ) {

			continue;
		}

		return $implementation;
	}

	return false;
}

/**
 * Prints default Plupload arguments.
 *
 * @since 3.4.0
 */
function wp_plupload_default_settings() {
	$wp_scripts = wp_scripts();

	$data = $wp_scripts->get_data( 'wp-plupload', 'data' );
	if ( $data && false !== strpos( $data, '_wpPluploadSettings' ) ) {
		return;
	}

	$max_upload_size    = wp_max_upload_size();
	$allowed_extensions = array_keys( get_allowed_mime_types() );
	$extensions         = array();
	foreach ( $allowed_extensions as $extension ) {
		$extensions = array_merge( $extensions, explode( '|', $extension ) );
	}

	/*
	 * Since 4.9 the `runtimes` setting is hardcoded in our version of Plupload to `html5,html4`,
	 * and the `flash_swf_url` and `silverlight_xap_url` are not used.
	 */
	$defaults = array(
		'file_data_name' => 'async-upload', // Key passed to $_FILE.
		'url'            => admin_url( 'async-upload.php', 'relative' ),
		'filters'        => array(
			'max_file_size' => $max_upload_size . 'b',
			'mime_types'    => array( array( 'extensions' => implode( ',', $extensions ) ) ),
		),
	);

	/*
	 * Currently only iOS Safari supports multiple files uploading,
	 * but iOS 7.x has a bug that prevents uploading of videos when enabled.
	 * See #29602.
	 */
	if ( wp_is_mobile() && strpos( $_SERVER['HTTP_USER_AGENT'], 'OS 7_' ) !== false &&
		strpos( $_SERVER['HTTP_USER_AGENT'], 'like Mac OS X' ) !== false ) {

		$defaults['multi_selection'] = false;
	}

	/**
	 * Filters the Plupload default settings.
	 *
	 * @since 3.4.0
	 *
	 * @param array $defaults Default Plupload settings array.
	 */
	$defaults = apply_filters( 'plupload_default_settings', $defaults );

	$params = array(
		'action' => 'upload-attachment',
	);

	/**
	 * Filters the Plupload default parameters.
	 *
	 * @since 3.4.0
	 *
	 * @param array $params Default Plupload parameters array.
	 */
	$params = apply_filters( 'plupload_default_params', $params );

	$params['_wpnonce'] = wp_create_nonce( 'media-form' );

	$defaults['multipart_params'] = $params;

	$settings = array(
		'defaults'      => $defaults,
		'browser'       => array(
			'mobile'    => wp_is_mobile(),
			'supported' => _device_can_upload(),
		),
		'limitExceeded' => is_multisite() && ! is_upload_space_available(),
	);

	$script = 'var _wpPluploadSettings = ' . wp_json_encode( $settings ) . ';';

	if ( $data ) {
		$script = "$data\n$script";
	}

	$wp_scripts->add_data( 'wp-plupload', 'data', $script );
}

/**
 * Prepares an attachment post object for JS, where it is expected
 * to be JSON-encoded and fit into an Attachment model.
 *
 * @since 3.5.0
 *
 * @param int|WP_Post $attachment Attachment ID or object.
 * @return array|void {
 *     Array of attachment details, or void if the parameter does not correspond to an attachment.
 *
 *     @type string $alt                   Alt text of the attachment.
 *     @type string $author                ID of the attachment author, as a string.
 *     @type string $authorName            Name of the attachment author.
 *     @type string $caption               Caption for the attachment.
 *     @type array  $compat                Containing item and meta.
 *     @type string $context               Context, whether it's used as the site icon for example.
 *     @type int    $date                  Uploaded date, timestamp in milliseconds.
 *     @type string $dateFormatted         Formatted date (e.g. June 29, 2018).
 *     @type string $description           Description of the attachment.
 *     @type string $editLink              URL to the edit page for the attachment.
 *     @type string $filename              File name of the attachment.
 *     @type string $filesizeHumanReadable Filesize of the attachment in human readable format (e.g. 1 MB).
 *     @type int    $filesizeInBytes       Filesize of the attachment in bytes.
 *     @type int    $height                If the attachment is an image, represents the height of the image in pixels.
 *     @type string $icon                  Icon URL of the attachment (e.g. /wp-includes/images/media/archive.png).
 *     @type int    $id                    ID of the attachment.
 *     @type string $link                  URL to the attachment.
 *     @type int    $menuOrder             Menu order of the attachment post.
 *     @type array  $meta                  Meta data for the attachment.
 *     @type string $mime                  Mime type of the attachment (e.g. image/jpeg or application/zip).
 *     @type int    $modified              Last modified, timestamp in milliseconds.
 *     @type string $name                  Name, same as title of the attachment.
 *     @type array  $nonces                Nonces for update, delete and edit.
 *     @type string $orientation           If the attachment is an image, represents the image orientation
 *                                         (landscape or portrait).
 *     @type array  $sizes                 If the attachment is an image, contains an array of arrays
 *                                         for the images sizes: thumbnail, medium, large, and full.
 *     @type string $status                Post status of the attachment (usually 'inherit').
 *     @type string $subtype               Mime subtype of the attachment (usually the last part, e.g. jpeg or zip).
 *     @type string $title                 Title of the attachment (usually slugified file name without the extension).
 *     @type string $type                  Type of the attachment (usually first part of the mime type, e.g. image).
 *     @type int    $uploadedTo            Parent post to which the attachment was uploaded.
 *     @type string $uploadedToLink        URL to the edit page of the parent post of the attachment.
 *     @type string $uploadedToTitle       Post title of the parent of the attachment.
 *     @type string $url                   Direct URL to the attachment file (from wp-content).
 *     @type int    $width                 If the attachment is an image, represents the width of the image in pixels.
 * }
 *
 */
function wp_prepare_attachment_for_js( $attachment ) {
	$attachment = get_post( $attachment );

	if ( ! $attachment ) {
		return;
	}

	if ( 'attachment' !== $attachment->post_type ) {
		return;
	}

	$meta = wp_get_attachment_metadata( $attachment->ID );
	if ( false !== strpos( $attachment->post_mime_type, '/' ) ) {
		list( $type, $subtype ) = explode( '/', $attachment->post_mime_type );
	} else {
		list( $type, $subtype ) = array( $attachment->post_mime_type, '' );
	}

	$attachment_url = wp_get_attachment_url( $attachment->ID );
	$base_url       = str_replace( wp_basename( $attachment_url ), '', $attachment_url );

	$response = array(
		'id'            => $attachment->ID,
		'title'         => $attachment->post_title,
		'filename'      => wp_basename( get_attached_file( $attachment->ID ) ),
		'url'           => $attachment_url,
		'link'          => get_attachment_link( $attachment->ID ),
		'alt'           => get_post_meta( $attachment->ID, '_wp_attachment_image_alt', true ),
		'author'        => $attachment->post_author,
		'description'   => $attachment->post_content,
		'caption'       => $attachment->post_excerpt,
		'name'          => $attachment->post_name,
		'status'        => $attachment->post_status,
		'uploadedTo'    => $attachment->post_parent,
		'date'          => strtotime( $attachment->post_date_gmt ) * 1000,
		'modified'      => strtotime( $attachment->post_modified_gmt ) * 1000,
		'menuOrder'     => $attachment->menu_order,
		'mime'          => $attachment->post_mime_type,
		'type'          => $type,
		'subtype'       => $subtype,
		'icon'          => wp_mime_type_icon( $attachment->ID ),
		'dateFormatted' => mysql2date( __( 'F j, Y' ), $attachment->post_date ),
		'nonces'        => array(
			'update' => false,
			'delete' => false,
			'edit'   => false,
		),
		'editLink'      => false,
		'meta'          => false,
	);

	$author = new WP_User( $attachment->post_author );

	if ( $author->exists() ) {
		$author_name            = $author->display_name ? $author->display_name : $author->nickname;
		$response['authorName'] = html_entity_decode( $author_name, ENT_QUOTES, get_bloginfo( 'charset' ) );
		$response['authorLink'] = get_edit_user_link( $author->ID );
	} else {
		$response['authorName'] = __( '(no author)' );
	}

	if ( $attachment->post_parent ) {
		$post_parent = get_post( $attachment->post_parent );
		if ( $post_parent ) {
			$response['uploadedToTitle'] = $post_parent->post_title ? $post_parent->post_title : __( '(no title)' );
			$response['uploadedToLink']  = get_edit_post_link( $attachment->post_parent, 'raw' );
		}
	}

	$attached_file = get_attached_file( $attachment->ID );

	if ( isset( $meta['filesize'] ) ) {
		$bytes = $meta['filesize'];
	} elseif ( file_exists( $attached_file ) ) {
		$bytes = filesize( $attached_file );
	} else {
		$bytes = '';
	}

	if ( $bytes ) {
		$response['filesizeInBytes']       = $bytes;
		$response['filesizeHumanReadable'] = size_format( $bytes );
	}

	$context             = get_post_meta( $attachment->ID, '_wp_attachment_context', true );
	$response['context'] = ( $context ) ? $context : '';

	if ( current_user_can( 'edit_post', $attachment->ID ) ) {
		$response['nonces']['update'] = wp_create_nonce( 'update-post_' . $attachment->ID );
		$response['nonces']['edit']   = wp_create_nonce( 'image_editor-' . $attachment->ID );
		$response['editLink']         = get_edit_post_link( $attachment->ID, 'raw' );
	}

	if ( current_user_can( 'delete_post', $attachment->ID ) ) {
		$response['nonces']['delete'] = wp_create_nonce( 'delete-post_' . $attachment->ID );
	}

	if ( $meta && ( 'image' === $type || ! empty( $meta['sizes'] ) ) ) {
		$sizes = array();

		/** This filter is documented in wp-admin/includes/media.php */
		$possible_sizes = apply_filters(
			'image_size_names_choose',
			array(
				'thumbnail' => __( 'Thumbnail' ),
				'medium'    => __( 'Medium' ),
				'large'     => __( 'Large' ),
				'full'      => __( 'Full Size' ),
			)
		);
		unset( $possible_sizes['full'] );

		/*
		 * Loop through all potential sizes that may be chosen. Try to do this with some efficiency.
		 * First: run the image_downsize filter. If it returns something, we can use its data.
		 * If the filter does not return something, then image_downsize() is just an expensive way
		 * to check the image metadata, which we do second.
		 */
		foreach ( $possible_sizes as $size => $label ) {

			/** This filter is documented in wp-includes/media.php */
			$downsize = apply_filters( 'image_downsize', false, $attachment->ID, $size );

			if ( $downsize ) {
				if ( empty( $downsize[3] ) ) {
					continue;
				}

				$sizes[ $size ] = array(
					'height'      => $downsize[2],
					'width'       => $downsize[1],
					'url'         => $downsize[0],
					'orientation' => $downsize[2] > $downsize[1] ? 'portrait' : 'landscape',
				);
			} elseif ( isset( $meta['sizes'][ $size ] ) ) {
				// Nothing from the filter, so consult image metadata if we have it.
				$size_meta = $meta['sizes'][ $size ];

				// We have the actual image size, but might need to further constrain it if content_width is narrower.
				// Thumbnail, medium, and full sizes are also checked against the site's height/width options.
				list( $width, $height ) = image_constrain_size_for_editor( $size_meta['width'], $size_meta['height'], $size, 'edit' );

				$sizes[ $size ] = array(
					'height'      => $height,
					'width'       => $width,
					'url'         => $base_url . $size_meta['file'],
					'orientation' => $height > $width ? 'portrait' : 'landscape',
				);
			}
		}

		if ( 'image' === $type ) {
			if ( ! empty( $meta['original_image'] ) ) {
				$response['originalImageURL']  = wp_get_original_image_url( $attachment->ID );
				$response['originalImageName'] = wp_basename( wp_get_original_image_path( $attachment->ID ) );
			}

			$sizes['full'] = array( 'url' => $attachment_url );

			if ( isset( $meta['height'], $meta['width'] ) ) {
				$sizes['full']['height']      = $meta['height'];
				$sizes['full']['width']       = $meta['width'];
				$sizes['full']['orientation'] = $meta['height'] > $meta['width'] ? 'portrait' : 'landscape';
			}

			$response = array_merge( $response, $sizes['full'] );
		} elseif ( $meta['sizes']['full']['file'] ) {
			$sizes['full'] = array(
				'url'         => $base_url . $meta['sizes']['full']['file'],
				'height'      => $meta['sizes']['full']['height'],
				'width'       => $meta['sizes']['full']['width'],
				'orientation' => $meta['sizes']['full']['height'] > $meta['sizes']['full']['width'] ? 'portrait' : 'landscape',
			);
		}

		$response = array_merge( $response, array( 'sizes' => $sizes ) );
	}

	if ( $meta && 'video' === $type ) {
		if ( isset( $meta['width'] ) ) {
			$response['width'] = (int) $meta['width'];
		}
		if ( isset( $meta['height'] ) ) {
			$response['height'] = (int) $meta['height'];
		}
	}

	if ( $meta && ( 'audio' === $type || 'video' === $type ) ) {
		if ( isset( $meta['length_formatted'] ) ) {
			$response['fileLength']              = $meta['length_formatted'];
			$response['fileLengthHumanReadable'] = human_readable_duration( $meta['length_formatted'] );
		}

		$response['meta'] = array();
		foreach ( wp_get_attachment_id3_keys( $attachment, 'js' ) as $key => $label ) {
			$response['meta'][ $key ] = false;

			if ( ! empty( $meta[ $key ] ) ) {
				$response['meta'][ $key ] = $meta[ $key ];
			}
		}

		$id = get_post_thumbnail_id( $attachment->ID );
		if ( ! empty( $id ) ) {
			list( $src, $width, $height ) = wp_get_attachment_image_src( $id, 'full' );
			$response['image']            = compact( 'src', 'width', 'height' );
			list( $src, $width, $height ) = wp_get_attachment_image_src( $id, 'thumbnail' );
			$response['thumb']            = compact( 'src', 'width', 'height' );
		} else {
			$src               = wp_mime_type_icon( $attachment->ID );
			$width             = 48;
			$height            = 64;
			$response['image'] = compact( 'src', 'width', 'height' );
			$response['thumb'] = compact( 'src', 'width', 'height' );
		}
	}

	if ( function_exists( 'get_compat_media_markup' ) ) {
		$response['compat'] = get_compat_media_markup( $attachment->ID, array( 'in_modal' => true ) );
	}

	if ( function_exists( 'get_media_states' ) ) {
		$media_states = get_media_states( $attachment );
		if ( ! empty( $media_states ) ) {
			$response['mediaStates'] = implode( ', ', $media_states );
		}
	}

	/**
	 * Filters the attachment data prepared for JavaScript.
	 *
	 * @since 3.5.0
	 *
	 * @param array       $response   Array of prepared attachment data. @see wp_prepare_attachment_for_js().
	 * @param WP_Post     $attachment Attachment object.
	 * @param array|false $meta       Array of attachment meta data, or false if there is none.
	 */
	return apply_filters( 'wp_prepare_attachment_for_js', $response, $attachment, $meta );
}

/**
 * Enqueues all scripts, styles, settings, and templates necessary to use
 * all media JS APIs.
 *
 * @since 3.5.0
 *
 * @global int       $content_width
 * @global wpdb      $wpdb          WordPress database abstraction object.
 * @global WP_Locale $wp_locale     WordPress date and time locale object.
 *
 * @param array $args {
 *     Arguments for enqueuing media scripts.
 *
 *     @type int|WP_Post A post object or ID.
 * }
 */
function wp_enqueue_media( $args = array() ) {
	// Enqueue me just once per page, please.
	if ( did_action( 'wp_enqueue_media' ) ) {
		return;
	}

	global $content_width, $wpdb, $wp_locale;

	$defaults = array(
		'post' => null,
	);
	$args     = wp_parse_args( $args, $defaults );

	// We're going to pass the old thickbox media tabs to `media_upload_tabs`
	// to ensure plugins will work. We will then unset those tabs.
	$tabs = array(
		// handler action suffix => tab label
		'type'     => '',
		'type_url' => '',
		'gallery'  => '',
		'library'  => '',
	);

	/** This filter is documented in wp-admin/includes/media.php */
	$tabs = apply_filters( 'media_upload_tabs', $tabs );
	unset( $tabs['type'], $tabs['type_url'], $tabs['gallery'], $tabs['library'] );

	$props = array(
		'link'  => get_option( 'image_default_link_type' ), // DB default is 'file'.
		'align' => get_option( 'image_default_align' ),     // Empty default.
		'size'  => get_option( 'image_default_size' ),      // Empty default.
	);

	$exts      = array_merge( wp_get_audio_extensions(), wp_get_video_extensions() );
	$mimes     = get_allowed_mime_types();
	$ext_mimes = array();
	foreach ( $exts as $ext ) {
		foreach ( $mimes as $ext_preg => $mime_match ) {
			if ( preg_match( '#' . $ext . '#i', $ext_preg ) ) {
				$ext_mimes[ $ext ] = $mime_match;
				break;
			}
		}
	}

	/**
	 * Allows showing or hiding the "Create Audio Playlist" button in the media library.
	 *
	 * By default, the "Create Audio Playlist" button will always be shown in
	 * the media library.  If this filter returns `null`, a query will be run
	 * to determine whether the media library contains any audio items.  This
	 * was the default behavior prior to version 4.8.0, but this query is
	 * expensive for large media libraries.
	 *
	 * @since 4.7.4
	 * @since 4.8.0 The filter's default value is `true` rather than `null`.
	 *
	 * @link https://core.trac.wordpress.org/ticket/31071
	 *
	 * @param bool|null $show Whether to show the button, or `null` to decide based
	 *                        on whether any audio files exist in the media library.
	 */
	$show_audio_playlist = apply_filters( 'media_library_show_audio_playlist', true );
	if ( null === $show_audio_playlist ) {
		$show_audio_playlist = $wpdb->get_var(
			"
			SELECT ID
			FROM $wpdb->posts
			WHERE post_type = 'attachment'
			AND post_mime_type LIKE 'audio%'
			LIMIT 1
		"
		);
	}

	/**
	 * Allows showing or hiding the "Create Video Playlist" button in the media library.
	 *
	 * By default, the "Create Video Playlist" button will always be shown in
	 * the media library.  If this filter returns `null`, a query will be run
	 * to determine whether the media library contains any video items.  This
	 * was the default behavior prior to version 4.8.0, but this query is
	 * expensive for large media libraries.
	 *
	 * @since 4.7.4
	 * @since 4.8.0 The filter's default value is `true` rather than `null`.
	 *
	 * @link https://core.trac.wordpress.org/ticket/31071
	 *
	 * @param bool|null $show Whether to show the button, or `null` to decide based
	 *                        on whether any video files exist in the media library.
	 */
	$show_video_playlist = apply_filters( 'media_library_show_video_playlist', true );
	if ( null === $show_video_playlist ) {
		$show_video_playlist = $wpdb->get_var(
			"
			SELECT ID
			FROM $wpdb->posts
			WHERE post_type = 'attachment'
			AND post_mime_type LIKE 'video%'
			LIMIT 1
		"
		);
	}

	/**
	 * Allows overriding the list of months displayed in the media library.
	 *
	 * By default (if this filter does not return an array), a query will be
	 * run to determine the months that have media items.  This query can be
	 * expensive for large media libraries, so it may be desirable for sites to
	 * override this behavior.
	 *
	 * @since 4.7.4
	 *
	 * @link https://core.trac.wordpress.org/ticket/31071
	 *
	 * @param array|null $months An array of objects with `month` and `year`
	 *                           properties, or `null` (or any other non-array value)
	 *                           for default behavior.
	 */
	$months = apply_filters( 'media_library_months_with_files', null );
	if ( ! is_array( $months ) ) {
		$months = $wpdb->get_results(
			$wpdb->prepare(
				"
			SELECT DISTINCT YEAR( post_date ) AS year, MONTH( post_date ) AS month
			FROM $wpdb->posts
			WHERE post_type = %s
			ORDER BY post_date DESC
		",
				'attachment'
			)
		);
	}
	foreach ( $months as $month_year ) {
		$month_year->text = sprintf(
			/* translators: 1: Month, 2: Year. */
			__( '%1$s %2$d' ),
			$wp_locale->get_month( $month_year->month ),
			$month_year->year
		);
	}

	$settings = array(
		'tabs'             => $tabs,
		'tabUrl'           => add_query_arg( array( 'chromeless' => true ), admin_url( 'media-upload.php' ) ),
		'mimeTypes'        => wp_list_pluck( get_post_mime_types(), 0 ),
		/** This filter is documented in wp-admin/includes/media.php */
		'captions'         => ! apply_filters( 'disable_captions', '' ),
		'nonce'            => array(
			'sendToEditor' => wp_create_nonce( 'media-send-to-editor' ),
		),
		'post'             => array(
			'id' => 0,
		),
		'defaultProps'     => $props,
		'attachmentCounts' => array(
			'audio' => ( $show_audio_playlist ) ? 1 : 0,
			'video' => ( $show_video_playlist ) ? 1 : 0,
		),
		'oEmbedProxyUrl'   => rest_url( 'oembed/1.0/proxy' ),
		'embedExts'        => $exts,
		'embedMimes'       => $ext_mimes,
		'contentWidth'     => $content_width,
		'months'           => $months,
		'mediaTrash'       => MEDIA_TRASH ? 1 : 0,
	);

	$post = null;
	if ( isset( $args['post'] ) ) {
		$post             = get_post( $args['post'] );
		$settings['post'] = array(
			'id'    => $post->ID,
			'nonce' => wp_create_nonce( 'update-post_' . $post->ID ),
		);

		$thumbnail_support = current_theme_supports( 'post-thumbnails', $post->post_type ) && post_type_supports( $post->post_type, 'thumbnail' );
		if ( ! $thumbnail_support && 'attachment' === $post->post_type && $post->post_mime_type ) {
			if ( wp_attachment_is( 'audio', $post ) ) {
				$thumbnail_support = post_type_supports( 'attachment:audio', 'thumbnail' ) || current_theme_supports( 'post-thumbnails', 'attachment:audio' );
			} elseif ( wp_attachment_is( 'video', $post ) ) {
				$thumbnail_support = post_type_supports( 'attachment:video', 'thumbnail' ) || current_theme_supports( 'post-thumbnails', 'attachment:video' );
			}
		}

		if ( $thumbnail_support ) {
			$featured_image_id                   = get_post_meta( $post->ID, '_thumbnail_id', true );
			$settings['post']['featuredImageId'] = $featured_image_id ? $featured_image_id : -1;
		}
	}

	if ( $post ) {
		$post_type_object = get_post_type_object( $post->post_type );
	} else {
		$post_type_object = get_post_type_object( 'post' );
	}

	$strings = array(
		// Generic.
		'mediaFrameDefaultTitle'      => __( 'Media' ),
		'url'                         => __( 'URL' ),
		'addMedia'                    => __( 'Add media' ),
		'search'                      => __( 'Search' ),
		'select'                      => __( 'Select' ),
		'cancel'                      => __( 'Cancel' ),
		'update'                      => __( 'Update' ),
		'replace'                     => __( 'Replace' ),
		'remove'                      => __( 'Remove' ),
		'back'                        => __( 'Back' ),
		/*
		 * translators: This is a would-be plural string used in the media manager.
		 * If there is not a word you can use in your language to avoid issues with the
		 * lack of plural support here, turn it into "selected: %d" then translate it.
		 */
		'selected'                    => __( '%d selected' ),
		'dragInfo'                    => __( 'Drag and drop to reorder media files.' ),

		// Upload.
		'uploadFilesTitle'            => __( 'Upload files' ),
		'uploadImagesTitle'           => __( 'Upload images' ),

		// Library.
		'mediaLibraryTitle'           => __( 'Media Library' ),
		'insertMediaTitle'            => __( 'Add media' ),
		'createNewGallery'            => __( 'Create a new gallery' ),
		'createNewPlaylist'           => __( 'Create a new playlist' ),
		'createNewVideoPlaylist'      => __( 'Create a new video playlist' ),
		'returnToLibrary'             => __( '&#8592; Go to library' ),
		'allMediaItems'               => __( 'All media items' ),
		'allDates'                    => __( 'All dates' ),
		'noItemsFound'                => __( 'No items found.' ),
		'insertIntoPost'              => $post_type_object->labels->insert_into_item,
		'unattached'                  => __( 'Unattached' ),
		'mine'                        => _x( 'Mine', 'media items' ),
		'trash'                       => _x( 'Trash', 'noun' ),
		'uploadedToThisPost'          => $post_type_object->labels->uploaded_to_this_item,
		'warnDelete'                  => __( "You are about to permanently delete this item from your site.\nThis action cannot be undone.\n 'Cancel' to stop, 'OK' to delete." ),
		'warnBulkDelete'              => __( "You are about to permanently delete these items from your site.\nThis action cannot be undone.\n 'Cancel' to stop, 'OK' to delete." ),
		'warnBulkTrash'               => __( "You are about to trash these items.\n  'Cancel' to stop, 'OK' to delete." ),
		'bulkSelect'                  => __( 'Bulk select' ),
		'trashSelected'               => __( 'Move to Trash' ),
		'restoreSelected'             => __( 'Restore from Trash' ),
		'deletePermanently'           => __( 'Delete permanently' ),
		'apply'                       => __( 'Apply' ),
		'filterByDate'                => __( 'Filter by date' ),
		'filterByType'                => __( 'Filter by type' ),
		'searchLabel'                 => __( 'Search' ),
		'searchMediaLabel'            => __( 'Search media' ),          // Backward compatibility pre-5.3.
		'searchMediaPlaceholder'      => __( 'Search media items...' ), // Placeholder (no ellipsis), backward compatibility pre-5.3.
		'mediaFound'                  => __( 'Number of media items found: %d' ),
		'mediaFoundHasMoreResults'    => __( 'Number of media items displayed: %d. Scroll the page for more results.' ),
		'noMedia'                     => __( 'No media items found.' ),
		'noMediaTryNewSearch'         => __( 'No media items found. Try a different search.' ),

		// Library Details.
		'attachmentDetails'           => __( 'Attachment details' ),

		// From URL.
		'insertFromUrlTitle'          => __( 'Insert from URL' ),

		// Featured Images.
		'setFeaturedImageTitle'       => $post_type_object->labels->featured_image,
		'setFeaturedImage'            => $post_type_object->labels->set_featured_image,

		// Gallery.
		'createGalleryTitle'          => __( 'Create gallery' ),
		'editGalleryTitle'            => __( 'Edit gallery' ),
		'cancelGalleryTitle'          => __( '&#8592; Cancel gallery' ),
		'insertGallery'               => __( 'Insert gallery' ),
		'updateGallery'               => __( 'Update gallery' ),
		'addToGallery'                => __( 'Add to gallery' ),
		'addToGalleryTitle'           => __( 'Add to gallery' ),
		'reverseOrder'                => __( 'Reverse order' ),

		// Edit Image.
		'imageDetailsTitle'           => __( 'Image details' ),
		'imageReplaceTitle'           => __( 'Replace image' ),
		'imageDetailsCancel'          => __( 'Cancel edit' ),
		'editImage'                   => __( 'Edit image' ),

		// Crop Image.
		'chooseImage'                 => __( 'Choose image' ),
		'selectAndCrop'               => __( 'Select and crop' ),
		'skipCropping'                => __( 'Skip cropping' ),
		'cropImage'                   => __( 'Crop image' ),
		'cropYourImage'               => __( 'Crop your image' ),
		'cropping'                    => __( 'Cropping&hellip;' ),
		/* translators: 1: Suggested width number, 2: Suggested height number. */
		'suggestedDimensions'         => __( 'Suggested image dimensions: %1$s by %2$s pixels.' ),
		'cropError'                   => __( 'There has been an error cropping your image.' ),

		// Edit Audio.
		'audioDetailsTitle'           => __( 'Audio details' ),
		'audioReplaceTitle'           => __( 'Replace audio' ),
		'audioAddSourceTitle'         => __( 'Add audio source' ),
		'audioDetailsCancel'          => __( 'Cancel edit' ),

		// Edit Video.
		'videoDetailsTitle'           => __( 'Video details' ),
		'videoReplaceTitle'           => __( 'Replace video' ),
		'videoAddSourceTitle'         => __( 'Add video source' ),
		'videoDetailsCancel'          => __( 'Cancel edit' ),
		'videoSelectPosterImageTitle' => __( 'Select poster image' ),
		'videoAddTrackTitle'          => __( 'Add subtitles' ),

		// Playlist.
		'playlistDragInfo'            => __( 'Drag and drop to reorder tracks.' ),
		'createPlaylistTitle'         => __( 'Create audio playlist' ),
		'editPlaylistTitle'           => __( 'Edit audio playlist' ),
		'cancelPlaylistTitle'         => __( '&#8592; Cancel audio playlist' ),
		'insertPlaylist'              => __( 'Insert audio playlist' ),
		'updatePlaylist'              => __( 'Update audio playlist' ),
		'addToPlaylist'               => __( 'Add to audio playlist' ),
		'addToPlaylistTitle'          => __( 'Add to Audio Playlist' ),

		// Video Playlist.
		'videoPlaylistDragInfo'       => __( 'Drag and drop to reorder videos.' ),
		'createVideoPlaylistTitle'    => __( 'Create video playlist' ),
		'editVideoPlaylistTitle'      => __( 'Edit video playlist' ),
		'cancelVideoPlaylistTitle'    => __( '&#8592; Cancel video playlist' ),
		'insertVideoPlaylist'         => __( 'Insert video playlist' ),
		'updateVideoPlaylist'         => __( 'Update video playlist' ),
		'addToVideoPlaylist'          => __( 'Add to video playlist' ),
		'addToVideoPlaylistTitle'     => __( 'Add to video Playlist' ),

		// Headings.
		'filterAttachments'           => __( 'Filter media' ),
		'attachmentsList'             => __( 'Media list' ),
	);

	/**
	 * Filters the media view settings.
	 *
	 * @since 3.5.0
	 *
	 * @param array   $settings List of media view settings.
	 * @param WP_Post $post     Post object.
	 */
	$settings = apply_filters( 'media_view_settings', $settings, $post );

	/**
	 * Filters the media view strings.
	 *
	 * @since 3.5.0
	 *
	 * @param string[] $strings Array of media view strings keyed by the name they'll be referenced by in JavaScript.
	 * @param WP_Post  $post    Post object.
	 */
	$strings = apply_filters( 'media_view_strings', $strings, $post );

	$strings['settings'] = $settings;

	// Ensure we enqueue media-editor first, that way media-views
	// is registered internally before we try to localize it. See #24724.
	wp_enqueue_script( 'media-editor' );
	wp_localize_script( 'media-views', '_wpMediaViewsL10n', $strings );

	wp_enqueue_script( 'media-audiovideo' );
	wp_enqueue_style( 'media-views' );
	if ( is_admin() ) {
		wp_enqueue_script( 'mce-view' );
		wp_enqueue_script( 'image-edit' );
	}
	wp_enqueue_style( 'imgareaselect' );
	wp_plupload_default_settings();

	require_once ABSPATH . WPINC . '/media-template.php';
	add_action( 'admin_footer', 'wp_print_media_templates' );
	add_action( 'wp_footer', 'wp_print_media_templates' );
	add_action( 'customize_controls_print_footer_scripts', 'wp_print_media_templates' );

	/**
	 * Fires at the conclusion of wp_enqueue_media().
	 *
	 * @since 3.5.0
	 */
	do_action( 'wp_enqueue_media' );
}

/**
 * Retrieves media attached to the passed post.
 *
 * @since 3.6.0
 *
 * @param string      $type Mime type.
 * @param int|WP_Post $post Optional. Post ID or WP_Post object. Default is global $post.
 * @return WP_Post[] Array of media attached to the given post.
 */
function get_attached_media( $type, $post = 0 ) {
	$post = get_post( $post );

	if ( ! $post ) {
		return array();
	}

	$args = array(
		'post_parent'    => $post->ID,
		'post_type'      => 'attachment',
		'post_mime_type' => $type,
		'posts_per_page' => -1,
		'orderby'        => 'menu_order',
		'order'          => 'ASC',
	);

	/**
	 * Filters arguments used to retrieve media attached to the given post.
	 *
	 * @since 3.6.0
	 *
	 * @param array   $args Post query arguments.
	 * @param string  $type Mime type of the desired media.
	 * @param WP_Post $post Post object.
	 */
	$args = apply_filters( 'get_attached_media_args', $args, $type, $post );

	$children = get_children( $args );

	/**
	 * Filters the list of media attached to the given post.
	 *
	 * @since 3.6.0
	 *
	 * @param WP_Post[] $children Array of media attached to the given post.
	 * @param string    $type     Mime type of the media desired.
	 * @param WP_Post   $post     Post object.
	 */
	return (array) apply_filters( 'get_attached_media', $children, $type, $post );
}

/**
 * Check the content HTML for a audio, video, object, embed, or iframe tags.
 *
 * @since 3.6.0
 *
 * @param string   $content A string of HTML which might contain media elements.
 * @param string[] $types   An array of media types: 'audio', 'video', 'object', 'embed', or 'iframe'.
 * @return string[] Array of found HTML media elements.
 */
function get_media_embedded_in_content( $content, $types = null ) {
	$html = array();

	/**
	 * Filters the embedded media types that are allowed to be returned from the content blob.
	 *
	 * @since 4.2.0
	 *
	 * @param string[] $allowed_media_types An array of allowed media types. Default media types are
	 *                                      'audio', 'video', 'object', 'embed', and 'iframe'.
	 */
	$allowed_media_types = apply_filters( 'media_embedded_in_content_allowed_types', array( 'audio', 'video', 'object', 'embed', 'iframe' ) );

	if ( ! empty( $types ) ) {
		if ( ! is_array( $types ) ) {
			$types = array( $types );
		}

		$allowed_media_types = array_intersect( $allowed_media_types, $types );
	}

	$tags = implode( '|', $allowed_media_types );

	if ( preg_match_all( '#<(?P<tag>' . $tags . ')[^<]*?(?:>[\s\S]*?<\/(?P=tag)>|\s*\/>)#', $content, $matches ) ) {
		foreach ( $matches[0] as $match ) {
			$html[] = $match;
		}
	}

	return $html;
}

/**
 * Retrieves galleries from the passed post's content.
 *
 * @since 3.6.0
 *
 * @param int|WP_Post $post Post ID or object.
 * @param bool        $html Optional. Whether to return HTML or data in the array. Default true.
 * @return array A list of arrays, each containing gallery data and srcs parsed
 *               from the expanded shortcode.
 */
function get_post_galleries( $post, $html = true ) {
	$post = get_post( $post );

	if ( ! $post ) {
		return array();
	}

	if ( ! has_shortcode( $post->post_content, 'gallery' ) ) {
		return array();
	}

	$galleries = array();
	if ( preg_match_all( '/' . get_shortcode_regex() . '/s', $post->post_content, $matches, PREG_SET_ORDER ) ) {
		foreach ( $matches as $shortcode ) {
			if ( 'gallery' === $shortcode[2] ) {
				$srcs = array();

				$shortcode_attrs = shortcode_parse_atts( $shortcode[3] );
				if ( ! is_array( $shortcode_attrs ) ) {
					$shortcode_attrs = array();
				}

				// Specify the post ID of the gallery we're viewing if the shortcode doesn't reference another post already.
				if ( ! isset( $shortcode_attrs['id'] ) ) {
					$shortcode[3] .= ' id="' . (int) $post->ID . '"';
				}

				$gallery = do_shortcode_tag( $shortcode );
				if ( $html ) {
					$galleries[] = $gallery;
				} else {
					preg_match_all( '#src=([\'"])(.+?)\1#is', $gallery, $src, PREG_SET_ORDER );
					if ( ! empty( $src ) ) {
						foreach ( $src as $s ) {
							$srcs[] = $s[2];
						}
					}

					$galleries[] = array_merge(
						$shortcode_attrs,
						array(
							'src' => array_values( array_unique( $srcs ) ),
						)
					);
				}
			}
		}
	}

	/**
	 * Filters the list of all found galleries in the given post.
	 *
	 * @since 3.6.0
	 *
	 * @param array   $galleries Associative array of all found post galleries.
	 * @param WP_Post $post      Post object.
	 */
	return apply_filters( 'get_post_galleries', $galleries, $post );
}

/**
 * Check a specified post's content for gallery and, if present, return the first
 *
 * @since 3.6.0
 *
 * @param int|WP_Post $post Optional. Post ID or WP_Post object. Default is global $post.
 * @param bool        $html Optional. Whether to return HTML or data. Default is true.
 * @return string|array Gallery data and srcs parsed from the expanded shortcode.
 */
function get_post_gallery( $post = 0, $html = true ) {
	$galleries = get_post_galleries( $post, $html );
	$gallery   = reset( $galleries );

	/**
	 * Filters the first-found post gallery.
	 *
	 * @since 3.6.0
	 *
	 * @param array       $gallery   The first-found post gallery.
	 * @param int|WP_Post $post      Post ID or object.
	 * @param array       $galleries Associative array of all found post galleries.
	 */
	return apply_filters( 'get_post_gallery', $gallery, $post, $galleries );
}

/**
 * Retrieve the image srcs from galleries from a post's content, if present
 *
 * @since 3.6.0
 *
 * @see get_post_galleries()
 *
 * @param int|WP_Post $post Optional. Post ID or WP_Post object. Default is global `$post`.
 * @return array A list of lists, each containing image srcs parsed.
 *               from an expanded shortcode
 */
function get_post_galleries_images( $post = 0 ) {
	$galleries = get_post_galleries( $post, false );
	return wp_list_pluck( $galleries, 'src' );
}

/**
 * Checks a post's content for galleries and return the image srcs for the first found gallery
 *
 * @since 3.6.0
 *
 * @see get_post_gallery()
 *
 * @param int|WP_Post $post Optional. Post ID or WP_Post object. Default is global `$post`.
 * @return string[] A list of a gallery's image srcs in order.
 */
function get_post_gallery_images( $post = 0 ) {
	$gallery = get_post_gallery( $post, false );
	return empty( $gallery['src'] ) ? array() : $gallery['src'];
}

/**
 * Maybe attempts to generate attachment metadata, if missing.
 *
 * @since 3.9.0
 *
 * @param WP_Post $attachment Attachment object.
 */
function wp_maybe_generate_attachment_metadata( $attachment ) {
	if ( empty( $attachment ) || empty( $attachment->ID ) ) {
		return;
	}

	$attachment_id = (int) $attachment->ID;
	$file          = get_attached_file( $attachment_id );
	$meta          = wp_get_attachment_metadata( $attachment_id );

	if ( empty( $meta ) && file_exists( $file ) ) {
		$_meta = get_post_meta( $attachment_id );
		$_lock = 'wp_generating_att_' . $attachment_id;

		if ( ! array_key_exists( '_wp_attachment_metadata', $_meta ) && ! get_transient( $_lock ) ) {
			set_transient( $_lock, $file );
			wp_update_attachment_metadata( $attachment_id, wp_generate_attachment_metadata( $attachment_id, $file ) );
			delete_transient( $_lock );
		}
	}
}

/**
 * Tries to convert an attachment URL into a post ID.
 *
 * @since 4.0.0
 *
 * @global wpdb $wpdb WordPress database abstraction object.
 *
 * @param string $url The URL to resolve.
 * @return int The found post ID, or 0 on failure.
 */
function attachment_url_to_postid( $url ) {
	global $wpdb;

	$dir  = wp_get_upload_dir();
	$path = $url;

	$site_url   = parse_url( $dir['url'] );
	$image_path = parse_url( $path );

	// Force the protocols to match if needed.
	if ( isset( $image_path['scheme'] ) && ( $image_path['scheme'] !== $site_url['scheme'] ) ) {
		$path = str_replace( $image_path['scheme'], $site_url['scheme'], $path );
	}

	if ( 0 === strpos( $path, $dir['baseurl'] . '/' ) ) {
		$path = substr( $path, strlen( $dir['baseurl'] . '/' ) );
	}

	$sql = $wpdb->prepare(
		"SELECT post_id, meta_value FROM $wpdb->postmeta WHERE meta_key = '_wp_attached_file' AND meta_value = %s",
		$path
	);

	$results = $wpdb->get_results( $sql );
	$post_id = null;

	if ( $results ) {
		// Use the first available result, but prefer a case-sensitive match, if exists.
		$post_id = reset( $results )->post_id;

		if ( count( $results ) > 1 ) {
			foreach ( $results as $result ) {
				if ( $path === $result->meta_value ) {
					$post_id = $result->post_id;
					break;
				}
			}
		}
	}

	/**
	 * Filters an attachment ID found by URL.
	 *
	 * @since 4.2.0
	 *
	 * @param int|null $post_id The post_id (if any) found by the function.
	 * @param string   $url     The URL being looked up.
	 */
	return (int) apply_filters( 'attachment_url_to_postid', $post_id, $url );
}

/**
 * Returns the URLs for CSS files used in an iframe-sandbox'd TinyMCE media view.
 *
 * @since 4.0.0
 *
 * @return string[] The relevant CSS file URLs.
 */
function wpview_media_sandbox_styles() {
	$version        = 'ver=' . get_bloginfo( 'version' );
	$mediaelement   = includes_url( "js/mediaelement/mediaelementplayer-legacy.min.css?$version" );
	$wpmediaelement = includes_url( "js/mediaelement/wp-mediaelement.css?$version" );

	return array( $mediaelement, $wpmediaelement );
}

/**
 * Registers the personal data exporter for media.
 *
 * @param array[] $exporters An array of personal data exporters, keyed by their ID.
 * @return array[] Updated array of personal data exporters.
 */
function wp_register_media_personal_data_exporter( $exporters ) {
	$exporters['wordpress-media'] = array(
		'exporter_friendly_name' => __( 'WordPress Media' ),
		'callback'               => 'wp_media_personal_data_exporter',
	);

	return $exporters;
}

/**
 * Finds and exports attachments associated with an email address.
 *
 * @since 4.9.6
 *
 * @param string $email_address The attachment owner email address.
 * @param int    $page          Attachment page.
 * @return array An array of personal data.
 */
function wp_media_personal_data_exporter( $email_address, $page = 1 ) {
	// Limit us to 50 attachments at a time to avoid timing out.
	$number = 50;
	$page   = (int) $page;

	$data_to_export = array();

	$user = get_user_by( 'email', $email_address );
	if ( false === $user ) {
		return array(
			'data' => $data_to_export,
			'done' => true,
		);
	}

	$post_query = new WP_Query(
		array(
			'author'         => $user->ID,
			'posts_per_page' => $number,
			'paged'          => $page,
			'post_type'      => 'attachment',
			'post_status'    => 'any',
			'orderby'        => 'ID',
			'order'          => 'ASC',
		)
	);

	foreach ( (array) $post_query->posts as $post ) {
		$attachment_url = wp_get_attachment_url( $post->ID );

		if ( $attachment_url ) {
			$post_data_to_export = array(
				array(
					'name'  => __( 'URL' ),
					'value' => $attachment_url,
				),
			);

			$data_to_export[] = array(
				'group_id'          => 'media',
				'group_label'       => __( 'Media' ),
				'group_description' => __( 'User&#8217;s media data.' ),
				'item_id'           => "post-{$post->ID}",
				'data'              => $post_data_to_export,
			);
		}
	}

	$done = $post_query->max_num_pages <= $page;

	return array(
		'data' => $data_to_export,
		'done' => $done,
	);
}

/**
 * Add additional default image sub-sizes.
 *
 * These sizes are meant to enhance the way WordPress displays images on the front-end on larger,
 * high-density devices. They make it possible to generate more suitable `srcset` and `sizes` attributes
 * when the users upload large images.
 *
 * The sizes can be changed or removed by themes and plugins but that is not recommended.
 * The size "names" reflect the image dimensions, so changing the sizes would be quite misleading.
 *
 * @since 5.3.0
 * @access private
 */
function _wp_add_additional_image_sizes() {
	// 2x medium_large size.
	add_image_size( '1536x1536', 1536, 1536 );
	// 2x large size.
	add_image_size( '2048x2048', 2048, 2048 );
}

/**
 * Callback to enable showing of the user error when uploading .heic images.
 *
 * @since 5.5.0
 *
 * @param array[] $plupload_settings The settings for Plupload.js.
 * @return array[] Modified settings for Plupload.js.
 */
function wp_show_heic_upload_error( $plupload_settings ) {
	$plupload_settings['heic_upload_error'] = true;
	return $plupload_settings;
}

/**
 * Allows PHP's getimagesize() to be debuggable when necessary.
 *
 * @since 5.7.0
 * @since 5.8.0 Added support for WebP images.
 *
 * @param string $filename   The file path.
 * @param array  $image_info Optional. Extended image information (passed by reference).
 * @return array|false Array of image information or false on failure.
 */
function wp_getimagesize( $filename, array &$image_info = null ) {
	if (
		// Skip when running unit tests.
		! defined( 'WP_RUN_CORE_TESTS' )
		&&
		// Return without silencing errors when in debug mode.
		defined( 'WP_DEBUG' ) && WP_DEBUG
	) {
<<<<<<< HEAD
		return _wp_get_image_size( $filename, $image_info );
=======
		if ( 2 === func_num_args() ) {
			return getimagesize( $filename, $image_info );
		} else {
			return getimagesize( $filename );
		}
>>>>>>> 6b8b57df
	}

	/*
	 * Silencing notice and warning is intentional.
	 *
	 * getimagesize() has a tendency to generate errors, such as
	 * "corrupt JPEG data: 7191 extraneous bytes before marker",
	 * even when it's able to provide image size information.
	 *
	 * See https://core.trac.wordpress.org/ticket/42480
	 */
<<<<<<< HEAD
	return @_wp_get_image_size( $filename, $image_info );
}

/**
 * Get the image size, with support for WebP images.
 *
 * @since 5.8.0
 * @access private
 *
 * @param string $filename  The file path.
 * @param array  $imageinfo Extended image information, passed by reference.
 */
function _wp_get_image_size( $filename, &$imageinfo = array() ) {
	// Try getimagesize() first.
	$info = getimagesize( $filename, $imageinfo );
	if ( false !== $info ) {
		return $info;
	}
	// For PHP versions that don't support WebP images, extract the image
	// size info from the file headers.
	if ( 'image/webp' === wp_get_image_mime( $filename ) ) {
		try {
			$handle = fopen( $filename, 'rb' );
			if ( $handle ) {
				$magic = fread( $handle, 40 );
				fclose( $handle );

				// Make sure we got enough bytes.
				if ( strlen( $magic ) < 40 ) {
					return false;
				}

				$width  = false;
				$height = false;

				// The headers are a little different for each of the three formats.
				switch ( substr( $magic, 12, 4 ) ) {
					// Lossy WebP.
					case 'VP8 ':
						$parts  = unpack( 'v2', substr( $magic, 26, 4 ) );
						$width  = (int) ( $parts[1] & 0x3FFF );
						$height = (int) ( $parts[2] & 0x3FFF );
						break;
					// Lossless WebP.
					case 'VP8L':
						$parts  = unpack( 'C4', substr( $magic, 21, 4 ) );
						$width  = (int) ( $parts[1] | ( ( $parts[2] & 0x3F ) << 8 ) ) + 1;
						$height = (int) ( ( ( $parts[2] & 0xC0 ) >> 6 ) | ( $parts[3] << 2 ) | ( ( $parts[4] & 0x03 ) << 10 ) ) + 1;
						break;
					// Animated/alpha WebP.
					case 'VP8X':
						// Pad 24-bit int.
						$width = unpack( 'V', substr( $magic, 24, 3 ) . "\x00" );
						$width = (int) ( $width[1] & 0xFFFFFF ) + 1;

						// Pad 24-bit int.
						$height = unpack( 'V', substr( $magic, 27, 3 ) . "\x00" );
						$height = (int) ( $height[1] & 0xFFFFFF ) + 1;
						break;
				}

				// Mimic the native return format.
				if ( $width && $height ) {
					return array(
						$width,
						$height,
						IMAGETYPE_WEBP, // phpcs:ignore PHPCompatibility.Constants.NewConstants.imagetype_webpFound
						sprintf(
							'width="%d" height="%d"',
							$width,
							$height
						),
						'mime' => 'image/webp',
					);
				}

				// The image could not be parsed.
				return false;
			}
		} catch ( Exception $e ) {
			return false;
		}

		return false;
=======
	if ( 2 === func_num_args() ) {
		// phpcs:ignore WordPress.PHP.NoSilencedErrors
		return @getimagesize( $filename, $image_info );
	} else {
		// phpcs:ignore WordPress.PHP.NoSilencedErrors
		return @getimagesize( $filename );
>>>>>>> 6b8b57df
	}
}<|MERGE_RESOLUTION|>--- conflicted
+++ resolved
@@ -2793,7 +2793,7 @@
 <div class="wp-playlist wp-<?php echo $safe_type; ?>-playlist wp-playlist-<?php echo $safe_style; ?>">
 	<?php if ( 'audio' === $atts['type'] ) : ?>
 		<div class="wp-playlist-current-item"></div>
-	<?php endif; ?>
+	<?php endif ?>
 	<<?php echo $safe_type; ?> controls="controls" preload="none" width="<?php echo (int) $theme_width; ?>"
 		<?php
 		if ( 'video' === $safe_type ) {
@@ -4988,15 +4988,7 @@
 		// Return without silencing errors when in debug mode.
 		defined( 'WP_DEBUG' ) && WP_DEBUG
 	) {
-<<<<<<< HEAD
-		return _wp_get_image_size( $filename, $image_info );
-=======
-		if ( 2 === func_num_args() ) {
-			return getimagesize( $filename, $image_info );
-		} else {
-			return getimagesize( $filename );
-		}
->>>>>>> 6b8b57df
+		return _wp_get_image_size( $filename );
 	}
 
 	/*
@@ -5007,8 +4999,9 @@
 	 * even when it's able to provide image size information.
 	 *
 	 * See https://core.trac.wordpress.org/ticket/42480
-	 */
-<<<<<<< HEAD
+	 *
+	 * phpcs:ignore WordPress.PHP.NoSilencedErrors
+	 */
 	return @_wp_get_image_size( $filename, $image_info );
 }
 
@@ -5019,11 +5012,15 @@
  * @access private
  *
  * @param string $filename  The file path.
- * @param array  $imageinfo Extended image information, passed by reference.
- */
-function _wp_get_image_size( $filename, &$imageinfo = array() ) {
+ * @param array  $imageinfo Optional. Extended image information, passed by reference.
+ */
+function _wp_get_image_size( $filename, array &$imageinfo = null ) {
 	// Try getimagesize() first.
-	$info = getimagesize( $filename, $imageinfo );
+	if ( 2 === func_num_args() ) {
+		$info = getimagesize( $filename, $image_info );
+	} else {
+		$info = getimagesize( $filename );
+	}
 	if ( false !== $info ) {
 		return $info;
 	}
@@ -5093,13 +5090,5 @@
 		}
 
 		return false;
-=======
-	if ( 2 === func_num_args() ) {
-		// phpcs:ignore WordPress.PHP.NoSilencedErrors
-		return @getimagesize( $filename, $image_info );
-	} else {
-		// phpcs:ignore WordPress.PHP.NoSilencedErrors
-		return @getimagesize( $filename );
->>>>>>> 6b8b57df
 	}
 }