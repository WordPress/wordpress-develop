--- conflicted
+++ resolved
@@ -5674,19 +5674,14 @@
 	 * can result in the first post content image being lazy-loaded or an image further down the page being marked as a
 	 * high priority.
 	 */
-<<<<<<< HEAD
 	if (
 		'the_content' !== $context && doing_filter( 'the_content' ) ||
 		'widget_text_content' !== $context && doing_filter( 'widget_text_content' ) ||
 		'widget_block_content' !== $context && doing_filter( 'widget_block_content' )
 	) {
-		return $loading_attrs;
-=======
-	// TODO: Handle shortcode images together with the content (see https://core.trac.wordpress.org/ticket/58853).
-	if ( 'the_content' !== $context && 'do_shortcode' !== $context && doing_filter( 'the_content' ) ) {
 		/** This filter is documented in wp-includes/media.php */
 		return apply_filters( 'wp_get_loading_optimization_attributes', $loading_attrs, $tag_name, $attr, $context );
->>>>>>> 22b71b75
+
 	}
 
 	/*
