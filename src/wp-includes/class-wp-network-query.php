<?php
/**
 * Network API: WP_Network_Query class
 *
 * @package WordPress
 * @subpackage Multisite
 * @since 4.6.0
 */

/**
 * Core class used for querying networks.
 *
 * @since 4.6.0
 *
 * @see WP_Network_Query::__construct() for accepted arguments.
 */
class WP_Network_Query {

	/**
	 * SQL for database query.
	 *
	 * @since 4.6.0
	 * @var string
	 */
	public $request;

	/**
	 * SQL query clauses.
	 *
	 * @since 4.6.0
	 * @var array
	 */
	protected $sql_clauses = array(
		'select'  => '',
		'from'    => '',
		'where'   => array(),
		'groupby' => '',
		'orderby' => '',
		'limits'  => '',
	);

	/**
	 * Query vars set by the user.
	 *
	 * @since 4.6.0
	 * @var array
	 */
	public $query_vars;

	/**
	 * Default values for query vars.
	 *
	 * @since 4.6.0
	 * @var array
	 */
	public $query_var_defaults;

	/**
	 * List of networks located by the query.
	 *
	 * @since 4.6.0
	 * @var array
	 */
	public $networks;

	/**
	 * The amount of found networks for the current query.
	 *
	 * @since 4.6.0
	 * @var int
	 */
	public $found_networks = 0;

	/**
	 * The number of pages.
	 *
	 * @since 4.6.0
	 * @var int
	 */
	public $max_num_pages = 0;

	/**
	 * Constructor.
	 *
	 * Sets up the network query, based on the query vars passed.
	 *
	 * @since 4.6.0
	 *
	 * @param string|array $query {
	 *     Optional. Array or query string of network query parameters. Default empty.
	 *
	 *     @type int[]        $network__in          Array of network IDs to include. Default empty.
	 *     @type int[]        $network__not_in      Array of network IDs to exclude. Default empty.
	 *     @type bool         $count                Whether to return a network count (true) or array of network objects.
	 *                                              Default false.
	 *     @type string       $fields               Network fields to return. Accepts 'ids' (returns an array of network IDs)
	 *                                              or empty (returns an array of complete network objects). Default empty.
	 *     @type int          $number               Maximum number of networks to retrieve. Default empty (no limit).
	 *     @type int          $offset               Number of networks to offset the query. Used to build LIMIT clause.
	 *                                              Default 0.
	 *     @type bool         $no_found_rows        Whether to disable the `SQL_CALC_FOUND_ROWS` query. Default true.
	 *     @type string|array $orderby              Network status or array of statuses. Accepts 'id', 'domain', 'path',
	 *                                              'domain_length', 'path_length' and 'network__in'. Also accepts false,
	 *                                              an empty array, or 'none' to disable `ORDER BY` clause. Default 'id'.
	 *     @type string       $order                How to order retrieved networks. Accepts 'ASC', 'DESC'. Default 'ASC'.
	 *     @type string       $domain               Limit results to those affiliated with a given domain. Default empty.
	 *     @type string[]     $domain__in           Array of domains to include affiliated networks for. Default empty.
	 *     @type string[]     $domain__not_in       Array of domains to exclude affiliated networks for. Default empty.
	 *     @type string       $path                 Limit results to those affiliated with a given path. Default empty.
	 *     @type string[]     $path__in             Array of paths to include affiliated networks for. Default empty.
	 *     @type string[]     $path__not_in         Array of paths to exclude affiliated networks for. Default empty.
	 *     @type string       $search               Search term(s) to retrieve matching networks for. Default empty.
	 *     @type bool         $update_network_cache Whether to prime the cache for found networks. Default true.
	 *     @type bool         $update_network_meta_cache  Whether to prime the metadata (option) cache for found networks.
	 *                                                    Default false.
	 * }
	 */
	public function __construct( $query = '' ) {
		$this->query_var_defaults = array(
			'network__in'               => '',
			'network__not_in'           => '',
			'count'                     => false,
			'fields'                    => '',
			'number'                    => '',
			'offset'                    => '',
			'no_found_rows'             => true,
			'orderby'                   => 'id',
			'order'                     => 'ASC',
			'domain'                    => '',
			'domain__in'                => '',
			'domain__not_in'            => '',
			'path'                      => '',
			'path__in'                  => '',
			'path__not_in'              => '',
			'search'                    => '',
			'update_network_cache'      => true,
			'update_network_meta_cache' => false,
		);

		if ( ! empty( $query ) ) {
			$this->query( $query );
		}
	}

	/**
	 * Parses arguments passed to the network query with default query parameters.
	 *
	 * @since 4.6.0
	 *
	 * @param string|array $query WP_Network_Query arguments. See WP_Network_Query::__construct()
	 */
	public function parse_query( $query = '' ) {
		if ( empty( $query ) ) {
			$query = $this->query_vars;
		}

		$this->query_vars = wp_parse_args( $query, $this->query_var_defaults );

		/**
		 * Fires after the network query vars have been parsed.
		 *
		 * @since 4.6.0
		 *
		 * @param WP_Network_Query $query The WP_Network_Query instance (passed by reference).
		 */
		do_action_ref_array( 'parse_network_query', array( &$this ) );
	}

	/**
	 * Sets up the WordPress query for retrieving networks.
	 *
	 * @since 4.6.0
	 *
	 * @param string|array $query Array or URL query string of parameters.
	 * @return array|int List of WP_Network objects, a list of network IDs when 'fields' is set to 'ids',
	 *                   or the number of networks when 'count' is passed as a query var.
	 */
	public function query( $query ) {
		$this->query_vars = wp_parse_args( $query );
		return $this->get_networks();
	}

	/**
	 * Gets a list of networks matching the query vars.
	 *
	 * @since 4.6.0
	 *
	 * @return array|int List of WP_Network objects, a list of network IDs when 'fields' is set to 'ids',
	 *                   or the number of networks when 'count' is passed as a query var.
	 */
	public function get_networks() {
		$this->parse_query();

		/**
		 * Fires before networks are retrieved.
		 *
		 * @since 4.6.0
		 *
		 * @param WP_Network_Query $query Current instance of WP_Network_Query (passed by reference).
		 */
		do_action_ref_array( 'pre_get_networks', array( &$this ) );

		$network_data = null;

		/**
		 * Filters the network data before the query takes place.
		 *
		 * Return a non-null value to bypass WordPress' default network queries.
		 *
		 * The expected return type from this filter depends on the value passed
		 * in the request query vars:
		 * - When `$this->query_vars['count']` is set, the filter should return
		 *   the network count as an integer.
		 * - When `'ids' === $this->query_vars['fields']`, the filter should return
		 *   an array of network IDs.
		 * - Otherwise the filter should return an array of WP_Network objects.
		 *
		 * Note that if the filter returns an array of network data, it will be assigned
		 * to the `networks` property of the current WP_Network_Query instance.
		 *
		 * Filtering functions that require pagination information are encouraged to set
		 * the `found_networks` and `max_num_pages` properties of the WP_Network_Query object,
		 * passed to the filter by reference. If WP_Network_Query does not perform a database
		 * query, it will not have enough information to generate these values itself.
		 *
		 * @since 5.2.0
		 * @since 5.6.0 The returned array of network data is assigned to the `networks` property
		 *              of the current WP_Network_Query instance.
		 *
		 * @param array|int|null   $network_data Return an array of network data to short-circuit WP's network query,
		 *                                       the network count as an integer if `$this->query_vars['count']` is set,
		 *                                       or null to allow WP to run its normal queries.
		 * @param WP_Network_Query $query        The WP_Network_Query instance, passed by reference.
		 */
		$network_data = apply_filters_ref_array( 'networks_pre_query', array( $network_data, &$this ) );

		if ( null !== $network_data ) {
			if ( is_array( $network_data ) && ! $this->query_vars['count'] ) {
				$this->networks = $network_data;
			}

			return $network_data;
		}

		// $args can include anything. Only use the args defined in the query_var_defaults to compute the key.
		$_args = wp_array_slice_assoc( $this->query_vars, array_keys( $this->query_var_defaults ) );

<<<<<<< HEAD
		// Ignore the $fields and $update_network_meta_cache argument as the queried result will be the same regardless.
		unset( $_args['fields'], $_args['update_network_meta_cache'] );
=======
		// Ignore the $fields, $update_network_cache arguments as the queried result will be the same regardless.
		unset( $_args['fields'], $_args['update_network_cache'] );
>>>>>>> 4eea5639

		$key          = md5( serialize( $_args ) );
		$last_changed = wp_cache_get_last_changed( 'networks' );

		$cache_key   = "get_network_ids:$key:$last_changed";
		$cache_value = wp_cache_get( $cache_key, 'networks' );

		if ( false === $cache_value ) {
			$network_ids = $this->get_network_ids();
			if ( $network_ids ) {
				$this->set_found_networks();
			}

			$cache_value = array(
				'network_ids'    => $network_ids,
				'found_networks' => $this->found_networks,
			);
			wp_cache_add( $cache_key, $cache_value, 'networks' );
		} else {
			$network_ids          = $cache_value['network_ids'];
			$this->found_networks = $cache_value['found_networks'];
		}

		if ( $this->found_networks && $this->query_vars['number'] ) {
			$this->max_num_pages = ceil( $this->found_networks / $this->query_vars['number'] );
		}

		// If querying for a count only, there's nothing more to do.
		if ( $this->query_vars['count'] ) {
			// $network_ids is actually a count in this case.
			return (int) $network_ids;
		}

		$network_ids = array_map( 'intval', $network_ids );

		if ( 'ids' === $this->query_vars['fields'] ) {
			$this->networks = $network_ids;
			return $this->networks;
		}

		if ( $this->query_vars['update_network_cache'] ) {
			_prime_network_caches( $network_ids, $this->query_vars['update_network_meta_cache'] );
		}

		// Fetch full network objects from the primed cache.
		$_networks = array();
		foreach ( $network_ids as $network_id ) {
			$_network = get_network( $network_id );
			if ( $_network ) {
				$_networks[] = $_network;
			}
		}

		/**
		 * Filters the network query results.
		 *
		 * @since 4.6.0
		 *
		 * @param WP_Network[]     $_networks An array of WP_Network objects.
		 * @param WP_Network_Query $query     Current instance of WP_Network_Query (passed by reference).
		 */
		$_networks = apply_filters_ref_array( 'the_networks', array( $_networks, &$this ) );

		// Convert to WP_Network instances.
		$this->networks = array_map( 'get_network', $_networks );

		return $this->networks;
	}

	/**
	 * Used internally to get a list of network IDs matching the query vars.
	 *
	 * @since 4.6.0
	 *
	 * @global wpdb $wpdb WordPress database abstraction object.
	 *
	 * @return int|array A single count of network IDs if a count query. An array of network IDs if a full query.
	 */
	protected function get_network_ids() {
		global $wpdb;

		$order = $this->parse_order( $this->query_vars['order'] );

		// Disable ORDER BY with 'none', an empty array, or boolean false.
		if ( in_array( $this->query_vars['orderby'], array( 'none', array(), false ), true ) ) {
			$orderby = '';
		} elseif ( ! empty( $this->query_vars['orderby'] ) ) {
			$ordersby = is_array( $this->query_vars['orderby'] ) ?
				$this->query_vars['orderby'] :
				preg_split( '/[,\s]/', $this->query_vars['orderby'] );

			$orderby_array = array();
			foreach ( $ordersby as $_key => $_value ) {
				if ( ! $_value ) {
					continue;
				}

				if ( is_int( $_key ) ) {
					$_orderby = $_value;
					$_order   = $order;
				} else {
					$_orderby = $_key;
					$_order   = $_value;
				}

				$parsed = $this->parse_orderby( $_orderby );

				if ( ! $parsed ) {
					continue;
				}

				if ( 'network__in' === $_orderby ) {
					$orderby_array[] = $parsed;
					continue;
				}

				$orderby_array[] = $parsed . ' ' . $this->parse_order( $_order );
			}

			$orderby = implode( ', ', $orderby_array );
		} else {
			$orderby = "$wpdb->site.id $order";
		}

		$number = absint( $this->query_vars['number'] );
		$offset = absint( $this->query_vars['offset'] );
		$limits = '';

		if ( ! empty( $number ) ) {
			if ( $offset ) {
				$limits = 'LIMIT ' . $offset . ',' . $number;
			} else {
				$limits = 'LIMIT ' . $number;
			}
		}

		if ( $this->query_vars['count'] ) {
			$fields = 'COUNT(*)';
		} else {
			$fields = "$wpdb->site.id";
		}

		// Parse network IDs for an IN clause.
		if ( ! empty( $this->query_vars['network__in'] ) ) {
			$this->sql_clauses['where']['network__in'] = "$wpdb->site.id IN ( " . implode( ',', wp_parse_id_list( $this->query_vars['network__in'] ) ) . ' )';
		}

		// Parse network IDs for a NOT IN clause.
		if ( ! empty( $this->query_vars['network__not_in'] ) ) {
			$this->sql_clauses['where']['network__not_in'] = "$wpdb->site.id NOT IN ( " . implode( ',', wp_parse_id_list( $this->query_vars['network__not_in'] ) ) . ' )';
		}

		if ( ! empty( $this->query_vars['domain'] ) ) {
			$this->sql_clauses['where']['domain'] = $wpdb->prepare( "$wpdb->site.domain = %s", $this->query_vars['domain'] );
		}

		// Parse network domain for an IN clause.
		if ( is_array( $this->query_vars['domain__in'] ) ) {
			$this->sql_clauses['where']['domain__in'] = "$wpdb->site.domain IN ( '" . implode( "', '", $wpdb->_escape( $this->query_vars['domain__in'] ) ) . "' )";
		}

		// Parse network domain for a NOT IN clause.
		if ( is_array( $this->query_vars['domain__not_in'] ) ) {
			$this->sql_clauses['where']['domain__not_in'] = "$wpdb->site.domain NOT IN ( '" . implode( "', '", $wpdb->_escape( $this->query_vars['domain__not_in'] ) ) . "' )";
		}

		if ( ! empty( $this->query_vars['path'] ) ) {
			$this->sql_clauses['where']['path'] = $wpdb->prepare( "$wpdb->site.path = %s", $this->query_vars['path'] );
		}

		// Parse network path for an IN clause.
		if ( is_array( $this->query_vars['path__in'] ) ) {
			$this->sql_clauses['where']['path__in'] = "$wpdb->site.path IN ( '" . implode( "', '", $wpdb->_escape( $this->query_vars['path__in'] ) ) . "' )";
		}

		// Parse network path for a NOT IN clause.
		if ( is_array( $this->query_vars['path__not_in'] ) ) {
			$this->sql_clauses['where']['path__not_in'] = "$wpdb->site.path NOT IN ( '" . implode( "', '", $wpdb->_escape( $this->query_vars['path__not_in'] ) ) . "' )";
		}

		// Falsey search strings are ignored.
		if ( strlen( $this->query_vars['search'] ) ) {
			$this->sql_clauses['where']['search'] = $this->get_search_sql(
				$this->query_vars['search'],
				array( "$wpdb->site.domain", "$wpdb->site.path" )
			);
		}

		$join = '';

		$where = implode( ' AND ', $this->sql_clauses['where'] );

		$groupby = '';

		$clauses = compact( 'fields', 'join', 'where', 'orderby', 'limits', 'groupby' );

		/**
		 * Filters the network query clauses.
		 *
		 * @since 4.6.0
		 *
		 * @param string[]         $clauses An associative array of network query clauses.
		 * @param WP_Network_Query $query   Current instance of WP_Network_Query (passed by reference).
		 */
		$clauses = apply_filters_ref_array( 'networks_clauses', array( $clauses, &$this ) );

		$fields  = isset( $clauses['fields'] ) ? $clauses['fields'] : '';
		$join    = isset( $clauses['join'] ) ? $clauses['join'] : '';
		$where   = isset( $clauses['where'] ) ? $clauses['where'] : '';
		$orderby = isset( $clauses['orderby'] ) ? $clauses['orderby'] : '';
		$limits  = isset( $clauses['limits'] ) ? $clauses['limits'] : '';
		$groupby = isset( $clauses['groupby'] ) ? $clauses['groupby'] : '';

		if ( $where ) {
			$where = 'WHERE ' . $where;
		}

		if ( $groupby ) {
			$groupby = 'GROUP BY ' . $groupby;
		}

		if ( $orderby ) {
			$orderby = "ORDER BY $orderby";
		}

		$found_rows = '';
		if ( ! $this->query_vars['no_found_rows'] ) {
			$found_rows = 'SQL_CALC_FOUND_ROWS';
		}

		$this->sql_clauses['select']  = "SELECT $found_rows $fields";
		$this->sql_clauses['from']    = "FROM $wpdb->site $join";
		$this->sql_clauses['groupby'] = $groupby;
		$this->sql_clauses['orderby'] = $orderby;
		$this->sql_clauses['limits']  = $limits;

		$this->request = "
			{$this->sql_clauses['select']}
			{$this->sql_clauses['from']}
			{$where}
			{$this->sql_clauses['groupby']}
			{$this->sql_clauses['orderby']}
			{$this->sql_clauses['limits']}
		";

		if ( $this->query_vars['count'] ) {
			return (int) $wpdb->get_var( $this->request );
		}

		$network_ids = $wpdb->get_col( $this->request );

		return array_map( 'intval', $network_ids );
	}

	/**
	 * Populates found_networks and max_num_pages properties for the current query
	 * if the limit clause was used.
	 *
	 * @since 4.6.0
	 *
	 * @global wpdb $wpdb WordPress database abstraction object.
	 */
	private function set_found_networks() {
		global $wpdb;

		if ( $this->query_vars['number'] && ! $this->query_vars['no_found_rows'] ) {
			/**
			 * Filters the query used to retrieve found network count.
			 *
			 * @since 4.6.0
			 *
			 * @param string           $found_networks_query SQL query. Default 'SELECT FOUND_ROWS()'.
			 * @param WP_Network_Query $network_query        The `WP_Network_Query` instance.
			 */
			$found_networks_query = apply_filters( 'found_networks_query', 'SELECT FOUND_ROWS()', $this );

			$this->found_networks = (int) $wpdb->get_var( $found_networks_query );
		}
	}

	/**
	 * Used internally to generate an SQL string for searching across multiple columns.
	 *
	 * @since 4.6.0
	 *
	 * @global wpdb $wpdb WordPress database abstraction object.
	 *
	 * @param string   $string  Search string.
	 * @param string[] $columns Array of columns to search.
	 * @return string Search SQL.
	 */
	protected function get_search_sql( $string, $columns ) {
		global $wpdb;

		$like = '%' . $wpdb->esc_like( $string ) . '%';

		$searches = array();
		foreach ( $columns as $column ) {
			$searches[] = $wpdb->prepare( "$column LIKE %s", $like );
		}

		return '(' . implode( ' OR ', $searches ) . ')';
	}

	/**
	 * Parses and sanitizes 'orderby' keys passed to the network query.
	 *
	 * @since 4.6.0
	 *
	 * @global wpdb $wpdb WordPress database abstraction object.
	 *
	 * @param string $orderby Alias for the field to order by.
	 * @return string|false Value to used in the ORDER clause. False otherwise.
	 */
	protected function parse_orderby( $orderby ) {
		global $wpdb;

		$allowed_keys = array(
			'id',
			'domain',
			'path',
		);

		$parsed = false;
		if ( 'network__in' === $orderby ) {
			$network__in = implode( ',', array_map( 'absint', $this->query_vars['network__in'] ) );
			$parsed      = "FIELD( {$wpdb->site}.id, $network__in )";
		} elseif ( 'domain_length' === $orderby || 'path_length' === $orderby ) {
			$field  = substr( $orderby, 0, -7 );
			$parsed = "CHAR_LENGTH($wpdb->site.$field)";
		} elseif ( in_array( $orderby, $allowed_keys, true ) ) {
			$parsed = "$wpdb->site.$orderby";
		}

		return $parsed;
	}

	/**
	 * Parses an 'order' query variable and cast it to 'ASC' or 'DESC' as necessary.
	 *
	 * @since 4.6.0
	 *
	 * @param string $order The 'order' query variable.
	 * @return string The sanitized 'order' query variable.
	 */
	protected function parse_order( $order ) {
		if ( ! is_string( $order ) || empty( $order ) ) {
			return 'ASC';
		}

		if ( 'ASC' === strtoupper( $order ) ) {
			return 'ASC';
		} else {
			return 'DESC';
		}
	}
}<|MERGE_RESOLUTION|>--- conflicted
+++ resolved
@@ -245,13 +245,8 @@
 		// $args can include anything. Only use the args defined in the query_var_defaults to compute the key.
 		$_args = wp_array_slice_assoc( $this->query_vars, array_keys( $this->query_var_defaults ) );
 
-<<<<<<< HEAD
-		// Ignore the $fields and $update_network_meta_cache argument as the queried result will be the same regardless.
-		unset( $_args['fields'], $_args['update_network_meta_cache'] );
-=======
-		// Ignore the $fields, $update_network_cache arguments as the queried result will be the same regardless.
-		unset( $_args['fields'], $_args['update_network_cache'] );
->>>>>>> 4eea5639
+		// Ignore the $fields, $update_network_cache arguments and $update_network_meta_cache as the queried result will be the same regardless.
+		unset( $_args['fields'], $_args['update_network_cache'], $_args['update_network_meta_cache'] );
 
 		$key          = md5( serialize( $_args ) );
 		$last_changed = wp_cache_get_last_changed( 'networks' );
