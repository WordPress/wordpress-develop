<?php
/**
 * Multisite WordPress API
 *
 * @package WordPress
 * @subpackage Multisite
 * @since 3.0.0
 */

/**
 * Gets the network's site and user counts.
 *
 * @since MU (3.0.0)
 *
 * @return int[] {
 *     Site and user count for the network.
 *
 *     @type int $blogs Number of sites on the network.
 *     @type int $users Number of users on the network.
 * }
 */
function get_sitestats() {
	$stats = array(
		'blogs' => get_blog_count(),
		'users' => get_user_count(),
	);

	return $stats;
}

/**
 * Gets one of a user's active blogs.
 *
 * Returns the user's primary blog, if they have one and
 * it is active. If it's inactive, function returns another
 * active blog of the user. If none are found, the user
 * is added as a Subscriber to the Dashboard Blog and that blog
 * is returned.
 *
 * @since MU (3.0.0)
 *
 * @param int $user_id The unique ID of the user
 * @return WP_Site|void The blog object
 */
function get_active_blog_for_user( $user_id ) {
	$blogs = get_blogs_of_user( $user_id );
	if ( empty( $blogs ) ) {
		return;
	}

	if ( ! is_multisite() ) {
		return $blogs[ get_current_blog_id() ];
	}

	$primary_blog = get_user_meta( $user_id, 'primary_blog', true );
	$first_blog   = current( $blogs );
	if ( false !== $primary_blog ) {
		if ( ! isset( $blogs[ $primary_blog ] ) ) {
			update_user_meta( $user_id, 'primary_blog', $first_blog->userblog_id );
			$primary = get_site( $first_blog->userblog_id );
		} else {
			$primary = get_site( $primary_blog );
		}
	} else {
		// TODO: Review this call to add_user_to_blog too - to get here the user must have a role on this blog?
		$result = add_user_to_blog( $first_blog->userblog_id, $user_id, 'subscriber' );

		if ( ! is_wp_error( $result ) ) {
			update_user_meta( $user_id, 'primary_blog', $first_blog->userblog_id );
			$primary = $first_blog;
		}
	}

	if ( ( ! is_object( $primary ) )
		|| ( '1' === $primary->archived || '1' === $primary->spam || '1' === $primary->deleted )
	) {
		$blogs = get_blogs_of_user( $user_id, true ); // If a user's primary blog is shut down, check their other blogs.
		$ret   = false;
		if ( is_array( $blogs ) && count( $blogs ) > 0 ) {
			foreach ( (array) $blogs as $blog_id => $blog ) {
				if ( get_current_network_id() !== (int) $blog->site_id ) {
					continue;
				}
				$details = get_site( $blog_id );
				if ( is_object( $details )
					&& '0' === $details->archived && '0' === $details->spam && '0' === $details->deleted
				) {
					$ret = $details;
					if ( (int) get_user_meta( $user_id, 'primary_blog', true ) !== (int) $blog_id ) {
						update_user_meta( $user_id, 'primary_blog', $blog_id );
					}
					if ( ! get_user_meta( $user_id, 'source_domain', true ) ) {
						update_user_meta( $user_id, 'source_domain', $details->domain );
					}
					break;
				}
			}
		} else {
			return;
		}
		return $ret;
	} else {
		return $primary;
	}
}

/**
 * Gets the number of active sites on the installation.
 *
 * The count is cached and updated twice daily. This is not a live count.
 *
 * @since MU (3.0.0)
 * @since 3.7.0 The `$network_id` parameter has been deprecated.
 * @since 4.8.0 The `$network_id` parameter is now being used.
 *
 * @param int|null $network_id ID of the network. Default is the current network.
 * @return int Number of active sites on the network.
 */
function get_blog_count( $network_id = null ) {
	return get_network_option( $network_id, 'blog_count' );
}

/**
 * Gets a blog post from any site on the network.
 *
 * This function is similar to get_post(), except that it can retrieve a post
 * from any site on the network, not just the current site.
 *
 * @since MU (3.0.0)
 *
 * @param int $blog_id ID of the blog.
 * @param int $post_id ID of the post being looked for.
 * @return WP_Post|null WP_Post object on success, null on failure
 */
function get_blog_post( $blog_id, $post_id ) {
	switch_to_blog( $blog_id );
	$post = get_post( $post_id );
	restore_current_blog();

	return $post;
}

/**
 * Adds a user to a blog, along with specifying the user's role.
 *
 * Use the {@see 'add_user_to_blog'} action to fire an event when users are added to a blog.
 *
 * @since MU (3.0.0)
 *
 * @param int    $blog_id ID of the blog the user is being added to.
 * @param int    $user_id ID of the user being added.
 * @param string $role    User role.
 * @return true|WP_Error True on success or a WP_Error object if the user doesn't exist
 *                       or could not be added.
 */
function add_user_to_blog( $blog_id, $user_id, $role ) {
	switch_to_blog( $blog_id );

	$user = get_userdata( $user_id );

	if ( ! $user ) {
		restore_current_blog();
		return new WP_Error( 'user_does_not_exist', __( 'The requested user does not exist.' ) );
	}

	/**
	 * Filters whether a user should be added to a site.
	 *
	 * @since 4.9.0
	 *
	 * @param true|WP_Error $retval  True if the user should be added to the site, error
	 *                               object otherwise.
	 * @param int           $user_id User ID.
	 * @param string        $role    User role.
	 * @param int           $blog_id Site ID.
	 */
	$can_add_user = apply_filters( 'can_add_user_to_blog', true, $user_id, $role, $blog_id );

	if ( true !== $can_add_user ) {
		restore_current_blog();

		if ( is_wp_error( $can_add_user ) ) {
			return $can_add_user;
		}

		return new WP_Error( 'user_cannot_be_added', __( 'User cannot be added to this site.' ) );
	}

	if ( ! get_user_meta( $user_id, 'primary_blog', true ) ) {
		update_user_meta( $user_id, 'primary_blog', $blog_id );
		$site = get_site( $blog_id );
		update_user_meta( $user_id, 'source_domain', $site->domain );
	}

	$user->set_role( $role );

	/**
	 * Fires immediately after a user is added to a site.
	 *
	 * @since MU (3.0.0)
	 *
	 * @param int    $user_id User ID.
	 * @param string $role    User role.
	 * @param int    $blog_id Blog ID.
	 */
	do_action( 'add_user_to_blog', $user_id, $role, $blog_id );

	clean_user_cache( $user_id );
	wp_cache_delete( $blog_id . '_user_count', 'blog-details' );

	restore_current_blog();

	return true;
}

/**
 * Removes a user from a blog.
 *
 * Use the {@see 'remove_user_from_blog'} action to fire an event when
 * users are removed from a blog.
 *
 * Accepts an optional `$reassign` parameter, if you want to
 * reassign the user's blog posts to another user upon removal.
 *
 * @since MU (3.0.0)
 *
 * @global wpdb $wpdb WordPress database abstraction object.
 *
 * @param int $user_id  ID of the user being removed.
 * @param int $blog_id  Optional. ID of the blog the user is being removed from. Default 0.
 * @param int $reassign Optional. ID of the user to whom to reassign posts. Default 0.
 * @return true|WP_Error True on success or a WP_Error object if the user doesn't exist.
 */
function remove_user_from_blog( $user_id, $blog_id = 0, $reassign = 0 ) {
	global $wpdb;

	$user_id = (int) $user_id;
	$blog_id = (int) $blog_id;

	switch_to_blog( $blog_id );

	/**
	 * Fires before a user is removed from a site.
	 *
	 * @since MU (3.0.0)
	 * @since 5.4.0 Added the `$reassign` parameter.
	 *
	 * @param int $user_id  ID of the user being removed.
	 * @param int $blog_id  ID of the blog the user is being removed from.
	 * @param int $reassign ID of the user to whom to reassign posts.
	 */
	do_action( 'remove_user_from_blog', $user_id, $blog_id, $reassign );

<<<<<<< HEAD
	// If being removed from the primary blog, set a new primary
	// if the user is assigned to multiple blogs.
	$primary_blog = (int) get_user_meta( $user_id, 'primary_blog', true );
	if ( $primary_blog === $blog_id ) {
=======
	/*
	 * If being removed from the primary blog, set a new primary
	 * if the user is assigned to multiple blogs.
	 */
	$primary_blog = get_user_meta( $user_id, 'primary_blog', true );
	if ( $primary_blog == $blog_id ) {
>>>>>>> d7ddda1b
		$new_id     = '';
		$new_domain = '';
		$blogs      = get_blogs_of_user( $user_id );
		foreach ( (array) $blogs as $blog ) {
			if ( (int) $blog->userblog_id === $blog_id ) {
				continue;
			}
			$new_id     = $blog->userblog_id;
			$new_domain = $blog->domain;
			break;
		}

		update_user_meta( $user_id, 'primary_blog', $new_id );
		update_user_meta( $user_id, 'source_domain', $new_domain );
	}

	$user = get_userdata( $user_id );
	if ( ! $user ) {
		restore_current_blog();
		return new WP_Error( 'user_does_not_exist', __( 'That user does not exist.' ) );
	}

	$user->remove_all_caps();

	$blogs = get_blogs_of_user( $user_id );
	if ( count( $blogs ) === 0 ) {
		update_user_meta( $user_id, 'primary_blog', '' );
		update_user_meta( $user_id, 'source_domain', '' );
	}

	if ( $reassign ) {
		$reassign = (int) $reassign;
		$post_ids = $wpdb->get_col( $wpdb->prepare( "SELECT ID FROM $wpdb->posts WHERE post_author = %d", $user_id ) );
		$link_ids = $wpdb->get_col( $wpdb->prepare( "SELECT link_id FROM $wpdb->links WHERE link_owner = %d", $user_id ) );

		if ( ! empty( $post_ids ) ) {
			$wpdb->query( $wpdb->prepare( "UPDATE $wpdb->posts SET post_author = %d WHERE post_author = %d", $reassign, $user_id ) );
			array_walk( $post_ids, 'clean_post_cache' );
		}

		if ( ! empty( $link_ids ) ) {
			$wpdb->query( $wpdb->prepare( "UPDATE $wpdb->links SET link_owner = %d WHERE link_owner = %d", $reassign, $user_id ) );
			array_walk( $link_ids, 'clean_bookmark_cache' );
		}
	}

	clean_user_cache( $user_id );
	restore_current_blog();

	return true;
}

/**
 * Gets the permalink for a post on another blog.
 *
 * @since MU (3.0.0) 1.0
 *
 * @param int $blog_id ID of the source blog.
 * @param int $post_id ID of the desired post.
 * @return string The post's permalink.
 */
function get_blog_permalink( $blog_id, $post_id ) {
	switch_to_blog( $blog_id );
	$link = get_permalink( $post_id );
	restore_current_blog();

	return $link;
}

/**
 * Gets a blog's numeric ID from its URL.
 *
 * On a subdirectory installation like example.com/blog1/,
 * $domain will be the root 'example.com' and $path the
 * subdirectory '/blog1/'. With subdomains like blog1.example.com,
 * $domain is 'blog1.example.com' and $path is '/'.
 *
 * @since MU (3.0.0)
 *
 * @global wpdb $wpdb WordPress database abstraction object.
 *
 * @param string $domain Website domain.
 * @param string $path   Optional. Not required for subdomain installations. Default '/'.
 * @return int 0 if no blog found, otherwise the ID of the matching blog.
 */
function get_blog_id_from_url( $domain, $path = '/' ) {
	$domain = strtolower( $domain );
	$path   = strtolower( $path );
	$id     = wp_cache_get( md5( $domain . $path ), 'blog-id-cache' );

	if ( -1 === $id ) { // Blog does not exist.
		return 0;
	} elseif ( $id ) {
		return (int) $id;
	}

	$args   = array(
		'domain'                 => $domain,
		'path'                   => $path,
		'fields'                 => 'ids',
		'number'                 => 1,
		'update_site_meta_cache' => false,
	);
	$result = get_sites( $args );
	$id     = array_shift( $result );

	if ( ! $id ) {
		wp_cache_set( md5( $domain . $path ), -1, 'blog-id-cache' );
		return 0;
	}

	wp_cache_set( md5( $domain . $path ), $id, 'blog-id-cache' );

	return $id;
}

//
// Admin functions.
//

/**
 * Checks an email address against a list of banned domains.
 *
 * This function checks against the Banned Email Domains list
 * at wp-admin/network/settings.php. The check is only run on
 * self-registrations; user creation at wp-admin/network/users.php
 * bypasses this check.
 *
 * @since MU (3.0.0)
 *
 * @param string $user_email The email provided by the user at registration.
 * @return bool True when the email address is banned, false otherwise.
 */
function is_email_address_unsafe( $user_email ) {
	$banned_names = get_site_option( 'banned_email_domains' );
	if ( $banned_names && ! is_array( $banned_names ) ) {
		$banned_names = explode( "\n", $banned_names );
	}

	$is_email_address_unsafe = false;

	if ( $banned_names && is_array( $banned_names ) && false !== strpos( $user_email, '@', 1 ) ) {
		$banned_names     = array_map( 'strtolower', $banned_names );
		$normalized_email = strtolower( $user_email );

		list( $email_local_part, $email_domain ) = explode( '@', $normalized_email );

		foreach ( $banned_names as $banned_domain ) {
			if ( ! $banned_domain ) {
				continue;
			}

			if ( $email_domain === $banned_domain ) {
				$is_email_address_unsafe = true;
				break;
			}

			if ( str_ends_with( $normalized_email, ".$banned_domain" ) ) {
				$is_email_address_unsafe = true;
				break;
			}
		}
	}

	/**
	 * Filters whether an email address is unsafe.
	 *
	 * @since 3.5.0
	 *
	 * @param bool   $is_email_address_unsafe Whether the email address is "unsafe". Default false.
	 * @param string $user_email              User email address.
	 */
	return apply_filters( 'is_email_address_unsafe', $is_email_address_unsafe, $user_email );
}

/**
 * Sanitizes and validates data required for a user sign-up.
 *
 * Verifies the validity and uniqueness of user names and user email addresses,
 * and checks email addresses against allowed and disallowed domains provided by
 * administrators.
 *
 * The {@see 'wpmu_validate_user_signup'} hook provides an easy way to modify the sign-up
 * process. The value $result, which is passed to the hook, contains both the user-provided
 * info and the error messages created by the function. {@see 'wpmu_validate_user_signup'}
 * allows you to process the data in any way you'd like, and unset the relevant errors if
 * necessary.
 *
 * @since MU (3.0.0)
 *
 * @global wpdb $wpdb WordPress database abstraction object.
 *
 * @param string $user_name  The login name provided by the user.
 * @param string $user_email The email provided by the user.
 * @return array {
 *     The array of user name, email, and the error messages.
 *
 *     @type string   $user_name     Sanitized and unique username.
 *     @type string   $orig_username Original username.
 *     @type string   $user_email    User email address.
 *     @type WP_Error $errors        WP_Error object containing any errors found.
 * }
 */
function wpmu_validate_user_signup( $user_name, $user_email ) {
	global $wpdb;

	$errors = new WP_Error();

	$orig_username = $user_name;
	$user_name     = preg_replace( '/\s+/', '', sanitize_user( $user_name, true ) );

	if ( $user_name !== $orig_username || preg_match( '/[^a-z0-9]/', $user_name ) ) {
		$errors->add( 'user_name', __( 'Usernames can only contain lowercase letters (a-z) and numbers.' ) );
		$user_name = $orig_username;
	}

	$user_email = sanitize_email( $user_email );

	if ( empty( $user_name ) ) {
		$errors->add( 'user_name', __( 'Please enter a username.' ) );
	}

	$illegal_names = get_site_option( 'illegal_names' );
	if ( ! is_array( $illegal_names ) ) {
		$illegal_names = array( 'www', 'web', 'root', 'admin', 'main', 'invite', 'administrator' );
		add_site_option( 'illegal_names', $illegal_names );
	}
	if ( in_array( $user_name, $illegal_names, true ) ) {
		$errors->add( 'user_name', __( 'Sorry, that username is not allowed.' ) );
	}

	/** This filter is documented in wp-includes/user.php */
	$illegal_logins = (array) apply_filters( 'illegal_user_logins', array() );

	if ( in_array( strtolower( $user_name ), array_map( 'strtolower', $illegal_logins ), true ) ) {
		$errors->add( 'user_name', __( 'Sorry, that username is not allowed.' ) );
	}

	if ( ! is_email( $user_email ) ) {
		$errors->add( 'user_email', __( 'Please enter a valid email address.' ) );
	} elseif ( is_email_address_unsafe( $user_email ) ) {
		$errors->add( 'user_email', __( 'You cannot use that email address to signup. There are problems with them blocking some emails from WordPress. Please use another email provider.' ) );
	}

	if ( strlen( $user_name ) < 4 ) {
		$errors->add( 'user_name', __( 'Username must be at least 4 characters.' ) );
	}

	if ( strlen( $user_name ) > 60 ) {
		$errors->add( 'user_name', __( 'Username may not be longer than 60 characters.' ) );
	}

	// All numeric?
	if ( preg_match( '/^[0-9]*$/', $user_name ) ) {
		$errors->add( 'user_name', __( 'Sorry, usernames must have letters too!' ) );
	}

	$limited_email_domains = get_site_option( 'limited_email_domains' );
	if ( is_array( $limited_email_domains ) && ! empty( $limited_email_domains ) ) {
		$limited_email_domains = array_map( 'strtolower', $limited_email_domains );
		$emaildomain           = strtolower( substr( $user_email, 1 + strpos( $user_email, '@' ) ) );
		if ( ! in_array( $emaildomain, $limited_email_domains, true ) ) {
			$errors->add( 'user_email', __( 'Sorry, that email address is not allowed!' ) );
		}
	}

	// Check if the username has been used already.
	if ( username_exists( $user_name ) ) {
		$errors->add( 'user_name', __( 'Sorry, that username already exists!' ) );
	}

	// Check if the email address has been used already.
	if ( email_exists( $user_email ) ) {
		$errors->add(
			'user_email',
			sprintf(
				/* translators: %s: Link to the login page. */
				__( '<strong>Error:</strong> This email address is already registered. <a href="%s">Log in</a> with this address or choose another one.' ),
				wp_login_url()
			)
		);
	}

	// Has someone already signed up for this username?
	$signup = $wpdb->get_row( $wpdb->prepare( "SELECT * FROM $wpdb->signups WHERE user_login = %s", $user_name ) );
	if ( $signup instanceof stdClass ) {
		$registered_at = mysql2date( 'U', $signup->registered );
		$now           = time();
		$diff          = $now - $registered_at;
		// If registered more than two days ago, cancel registration and let this signup go through.
		if ( $diff > 2 * DAY_IN_SECONDS ) {
			$wpdb->delete( $wpdb->signups, array( 'user_login' => $user_name ) );
		} else {
			$errors->add( 'user_name', __( 'That username is currently reserved but may be available in a couple of days.' ) );
		}
	}

	$signup = $wpdb->get_row( $wpdb->prepare( "SELECT * FROM $wpdb->signups WHERE user_email = %s", $user_email ) );
	if ( $signup instanceof stdClass ) {
		$diff = time() - mysql2date( 'U', $signup->registered );
		// If registered more than two days ago, cancel registration and let this signup go through.
		if ( $diff > 2 * DAY_IN_SECONDS ) {
			$wpdb->delete( $wpdb->signups, array( 'user_email' => $user_email ) );
		} else {
			$errors->add( 'user_email', __( 'That email address has already been used. Please check your inbox for an activation email. It will become available in a couple of days if you do nothing.' ) );
		}
	}

	$result = array(
		'user_name'     => $user_name,
		'orig_username' => $orig_username,
		'user_email'    => $user_email,
		'errors'        => $errors,
	);

	/**
	 * Filters the validated user registration details.
	 *
	 * This does not allow you to override the username or email of the user during
	 * registration. The values are solely used for validation and error handling.
	 *
	 * @since MU (3.0.0)
	 *
	 * @param array $result {
	 *     The array of user name, email, and the error messages.
	 *
	 *     @type string   $user_name     Sanitized and unique username.
	 *     @type string   $orig_username Original username.
	 *     @type string   $user_email    User email address.
	 *     @type WP_Error $errors        WP_Error object containing any errors found.
	 * }
	 */
	return apply_filters( 'wpmu_validate_user_signup', $result );
}

/**
 * Processes new site registrations.
 *
 * Checks the data provided by the user during blog signup. Verifies
 * the validity and uniqueness of blog paths and domains.
 *
 * This function prevents the current user from registering a new site
 * with a blogname equivalent to another user's login name. Passing the
 * $user parameter to the function, where $user is the other user, is
 * effectively an override of this limitation.
 *
 * Filter {@see 'wpmu_validate_blog_signup'} if you want to modify
 * the way that WordPress validates new site signups.
 *
 * @since MU (3.0.0)
 *
 * @global wpdb   $wpdb   WordPress database abstraction object.
 * @global string $domain
 *
 * @param string         $blogname   The site name provided by the user. Must be unique.
 * @param string         $blog_title The site title provided by the user.
 * @param WP_User|string $user       Optional. The user object to check against the new site name.
 *                                   Default empty string.
 * @return array {
 *     Array of domain, path, site name, site title, user and error messages.
 *
 *     @type string         $domain     Domain for the site.
 *     @type string         $path       Path for the site. Used in subdirectory installations.
 *     @type string         $blogname   The unique site name (slug).
 *     @type string         $blog_title Blog title.
 *     @type string|WP_User $user       By default, an empty string. A user object if provided.
 *     @type WP_Error       $errors     WP_Error containing any errors found.
 * }
 */
function wpmu_validate_blog_signup( $blogname, $blog_title, $user = '' ) {
	global $wpdb, $domain;

	$current_network = get_network();
	$base            = $current_network->path;

	$blog_title = strip_tags( $blog_title );

	$errors        = new WP_Error();
	$illegal_names = get_site_option( 'illegal_names' );
	if ( empty( $illegal_names ) ) {
		$illegal_names = array( 'www', 'web', 'root', 'admin', 'main', 'invite', 'administrator' );
		add_site_option( 'illegal_names', $illegal_names );
	}

	/*
	 * On sub dir installations, some names are so illegal, only a filter can
	 * spring them from jail.
	 */
	if ( ! is_subdomain_install() ) {
		$illegal_names = array_merge( $illegal_names, get_subdirectory_reserved_names() );
	}

	if ( empty( $blogname ) ) {
		$errors->add( 'blogname', __( 'Please enter a site name.' ) );
	}

	if ( preg_match( '/[^a-z0-9]+/', $blogname ) ) {
		$errors->add( 'blogname', __( 'Site names can only contain lowercase letters (a-z) and numbers.' ) );
	}

	if ( in_array( $blogname, $illegal_names, true ) ) {
		$errors->add( 'blogname', __( 'That name is not allowed.' ) );
	}

	/**
	 * Filters the minimum site name length required when validating a site signup.
	 *
	 * @since 4.8.0
	 *
	 * @param int $length The minimum site name length. Default 4.
	 */
	$minimum_site_name_length = apply_filters( 'minimum_site_name_length', 4 );

	if ( strlen( $blogname ) < $minimum_site_name_length ) {
		/* translators: %s: Minimum site name length. */
		$errors->add( 'blogname', sprintf( _n( 'Site name must be at least %s character.', 'Site name must be at least %s characters.', $minimum_site_name_length ), number_format_i18n( $minimum_site_name_length ) ) );
	}

	// Do not allow users to create a site that conflicts with a page on the main blog.
	if ( ! is_subdomain_install() && $wpdb->get_var( $wpdb->prepare( 'SELECT post_name FROM ' . $wpdb->get_blog_prefix( $current_network->site_id ) . "posts WHERE post_type = 'page' AND post_name = %s", $blogname ) ) ) {
		$errors->add( 'blogname', __( 'Sorry, you may not use that site name.' ) );
	}

	// All numeric?
	if ( preg_match( '/^[0-9]*$/', $blogname ) ) {
		$errors->add( 'blogname', __( 'Sorry, site names must have letters too!' ) );
	}

	/**
	 * Filters the new site name during registration.
	 *
	 * The name is the site's subdomain or the site's subdirectory
	 * path depending on the network settings.
	 *
	 * @since MU (3.0.0)
	 *
	 * @param string $blogname Site name.
	 */
	$blogname = apply_filters( 'newblogname', $blogname );

	$blog_title = wp_unslash( $blog_title );

	if ( empty( $blog_title ) ) {
		$errors->add( 'blog_title', __( 'Please enter a site title.' ) );
	}

	// Check if the domain/path has been used already.
	if ( is_subdomain_install() ) {
		$mydomain = $blogname . '.' . preg_replace( '|^www\.|', '', $domain );
		$path     = $base;
	} else {
		$mydomain = $domain;
		$path     = $base . $blogname . '/';
	}
	if ( domain_exists( $mydomain, $path, $current_network->id ) ) {
		$errors->add( 'blogname', __( 'Sorry, that site already exists!' ) );
	}

	/*
	 * Do not allow users to create a site that matches an existing user's login name,
	 * unless it's the user's own username.
	 */
	if ( username_exists( $blogname ) ) {
		if ( ! is_object( $user ) || ( is_object( $user ) && ( $user->user_login !== $blogname ) ) ) {
			$errors->add( 'blogname', __( 'Sorry, that site is reserved!' ) );
		}
	}

	/*
	 * Has someone already signed up for this domain?
	 * TODO: Check email too?
	 */
	$signup = $wpdb->get_row( $wpdb->prepare( "SELECT * FROM $wpdb->signups WHERE domain = %s AND path = %s", $mydomain, $path ) );
	if ( $signup instanceof stdClass ) {
		$diff = time() - mysql2date( 'U', $signup->registered );
		// If registered more than two days ago, cancel registration and let this signup go through.
		if ( $diff > 2 * DAY_IN_SECONDS ) {
			$wpdb->delete(
				$wpdb->signups,
				array(
					'domain' => $mydomain,
					'path'   => $path,
				)
			);
		} else {
			$errors->add( 'blogname', __( 'That site is currently reserved but may be available in a couple days.' ) );
		}
	}

	$result = array(
		'domain'     => $mydomain,
		'path'       => $path,
		'blogname'   => $blogname,
		'blog_title' => $blog_title,
		'user'       => $user,
		'errors'     => $errors,
	);

	/**
	 * Filters site details and error messages following registration.
	 *
	 * @since MU (3.0.0)
	 *
	 * @param array $result {
	 *     Array of domain, path, site name, site title, user and error messages.
	 *
	 *     @type string         $domain     Domain for the site.
	 *     @type string         $path       Path for the site. Used in subdirectory installations.
	 *     @type string         $blogname   The unique site name (slug).
	 *     @type string         $blog_title Site title.
	 *     @type string|WP_User $user       By default, an empty string. A user object if provided.
	 *     @type WP_Error       $errors     WP_Error containing any errors found.
	 * }
	 */
	return apply_filters( 'wpmu_validate_blog_signup', $result );
}

/**
 * Records site signup information for future activation.
 *
 * @since MU (3.0.0)
 *
 * @global wpdb $wpdb WordPress database abstraction object.
 *
 * @param string $domain     The requested domain.
 * @param string $path       The requested path.
 * @param string $title      The requested site title.
 * @param string $user       The user's requested login name.
 * @param string $user_email The user's email address.
 * @param array  $meta       Optional. Signup meta data. By default, contains the requested privacy setting and lang_id.
 */
function wpmu_signup_blog( $domain, $path, $title, $user, $user_email, $meta = array() ) {
	global $wpdb;

	$key = substr( md5( time() . wp_rand() . $domain ), 0, 16 );

	/**
	 * Filters the metadata for a site signup.
	 *
	 * The metadata will be serialized prior to storing it in the database.
	 *
	 * @since 4.8.0
	 *
	 * @param array  $meta       Signup meta data. Default empty array.
	 * @param string $domain     The requested domain.
	 * @param string $path       The requested path.
	 * @param string $title      The requested site title.
	 * @param string $user       The user's requested login name.
	 * @param string $user_email The user's email address.
	 * @param string $key        The user's activation key.
	 */
	$meta = apply_filters( 'signup_site_meta', $meta, $domain, $path, $title, $user, $user_email, $key );

	$wpdb->insert(
		$wpdb->signups,
		array(
			'domain'         => $domain,
			'path'           => $path,
			'title'          => $title,
			'user_login'     => $user,
			'user_email'     => $user_email,
			'registered'     => current_time( 'mysql', true ),
			'activation_key' => $key,
			'meta'           => serialize( $meta ),
		)
	);

	/**
	 * Fires after site signup information has been written to the database.
	 *
	 * @since 4.4.0
	 *
	 * @param string $domain     The requested domain.
	 * @param string $path       The requested path.
	 * @param string $title      The requested site title.
	 * @param string $user       The user's requested login name.
	 * @param string $user_email The user's email address.
	 * @param string $key        The user's activation key.
	 * @param array  $meta       Signup meta data. By default, contains the requested privacy setting and lang_id.
	 */
	do_action( 'after_signup_site', $domain, $path, $title, $user, $user_email, $key, $meta );
}

/**
 * Records user signup information for future activation.
 *
 * This function is used when user registration is open but
 * new site registration is not.
 *
 * @since MU (3.0.0)
 *
 * @global wpdb $wpdb WordPress database abstraction object.
 *
 * @param string $user       The user's requested login name.
 * @param string $user_email The user's email address.
 * @param array  $meta       Optional. Signup meta data. Default empty array.
 */
function wpmu_signup_user( $user, $user_email, $meta = array() ) {
	global $wpdb;

	// Format data.
	$user       = preg_replace( '/\s+/', '', sanitize_user( $user, true ) );
	$user_email = sanitize_email( $user_email );
	$key        = substr( md5( time() . wp_rand() . $user_email ), 0, 16 );

	/**
	 * Filters the metadata for a user signup.
	 *
	 * The metadata will be serialized prior to storing it in the database.
	 *
	 * @since 4.8.0
	 *
	 * @param array  $meta       Signup meta data. Default empty array.
	 * @param string $user       The user's requested login name.
	 * @param string $user_email The user's email address.
	 * @param string $key        The user's activation key.
	 */
	$meta = apply_filters( 'signup_user_meta', $meta, $user, $user_email, $key );

	$wpdb->insert(
		$wpdb->signups,
		array(
			'domain'         => '',
			'path'           => '',
			'title'          => '',
			'user_login'     => $user,
			'user_email'     => $user_email,
			'registered'     => current_time( 'mysql', true ),
			'activation_key' => $key,
			'meta'           => serialize( $meta ),
		)
	);

	/**
	 * Fires after a user's signup information has been written to the database.
	 *
	 * @since 4.4.0
	 *
	 * @param string $user       The user's requested login name.
	 * @param string $user_email The user's email address.
	 * @param string $key        The user's activation key.
	 * @param array  $meta       Signup meta data. Default empty array.
	 */
	do_action( 'after_signup_user', $user, $user_email, $key, $meta );
}

/**
 * Sends a confirmation request email to a user when they sign up for a new site. The new site will not become active
 * until the confirmation link is clicked.
 *
 * This is the notification function used when site registration
 * is enabled.
 *
 * Filter {@see 'wpmu_signup_blog_notification'} to bypass this function or
 * replace it with your own notification behavior.
 *
 * Filter {@see 'wpmu_signup_blog_notification_email'} and
 * {@see 'wpmu_signup_blog_notification_subject'} to change the content
 * and subject line of the email sent to newly registered users.
 *
 * @since MU (3.0.0)
 *
 * @param string $domain     The new blog domain.
 * @param string $path       The new blog path.
 * @param string $title      The site title.
 * @param string $user_login The user's login name.
 * @param string $user_email The user's email address.
 * @param string $key        The activation key created in wpmu_signup_blog().
 * @param array  $meta       Optional. Signup meta data. By default, contains the requested privacy setting and lang_id.
 * @return bool
 */
function wpmu_signup_blog_notification( $domain, $path, $title, $user_login, $user_email, $key, $meta = array() ) {
	/**
	 * Filters whether to bypass the new site email notification.
	 *
	 * @since MU (3.0.0)
	 *
	 * @param string|false $domain     Site domain, or false to prevent the email from sending.
	 * @param string       $path       Site path.
	 * @param string       $title      Site title.
	 * @param string       $user_login User login name.
	 * @param string       $user_email User email address.
	 * @param string       $key        Activation key created in wpmu_signup_blog().
	 * @param array        $meta       Signup meta data. By default, contains the requested privacy setting and lang_id.
	 */
	if ( ! apply_filters( 'wpmu_signup_blog_notification', $domain, $path, $title, $user_login, $user_email, $key, $meta ) ) {
		return false;
	}

	// Send email with activation link.
	if ( ! is_subdomain_install() || get_current_network_id() !== 1 ) {
		$activate_url = network_site_url( "wp-activate.php?key=$key" );
	} else {
		$activate_url = "http://{$domain}{$path}wp-activate.php?key=$key"; // @todo Use *_url() API.
	}

	$activate_url = esc_url( $activate_url );

	$admin_email = get_site_option( 'admin_email' );

	if ( '' === $admin_email ) {
		$admin_email = 'support@' . wp_parse_url( network_home_url(), PHP_URL_HOST );
	}

	$from_name       = ( '' !== get_site_option( 'site_name' ) ) ? esc_html( get_site_option( 'site_name' ) ) : 'WordPress';
	$message_headers = "From: \"{$from_name}\" <{$admin_email}>\n" . 'Content-Type: text/plain; charset="' . get_option( 'blog_charset' ) . "\"\n";

	$user            = get_user_by( 'login', $user_login );
	$switched_locale = $user && switch_to_user_locale( $user->ID );

	$message = sprintf(
		/**
		 * Filters the message content of the new blog notification email.
		 *
		 * Content should be formatted for transmission via wp_mail().
		 *
		 * @since MU (3.0.0)
		 *
		 * @param string $content    Content of the notification email.
		 * @param string $domain     Site domain.
		 * @param string $path       Site path.
		 * @param string $title      Site title.
		 * @param string $user_login User login name.
		 * @param string $user_email User email address.
		 * @param string $key        Activation key created in wpmu_signup_blog().
		 * @param array  $meta       Signup meta data. By default, contains the requested privacy setting and lang_id.
		 */
		apply_filters(
			'wpmu_signup_blog_notification_email',
			/* translators: New site notification email. 1: Activation URL, 2: New site URL. */
			__( "To activate your site, please click the following link:\n\n%1\$s\n\nAfter you activate, you will receive *another email* with your login.\n\nAfter you activate, you can visit your site here:\n\n%2\$s" ),
			$domain,
			$path,
			$title,
			$user_login,
			$user_email,
			$key,
			$meta
		),
		$activate_url,
		esc_url( "http://{$domain}{$path}" ),
		$key
	);

	$subject = sprintf(
		/**
		 * Filters the subject of the new blog notification email.
		 *
		 * @since MU (3.0.0)
		 *
		 * @param string $subject    Subject of the notification email.
		 * @param string $domain     Site domain.
		 * @param string $path       Site path.
		 * @param string $title      Site title.
		 * @param string $user_login User login name.
		 * @param string $user_email User email address.
		 * @param string $key        Activation key created in wpmu_signup_blog().
		 * @param array  $meta       Signup meta data. By default, contains the requested privacy setting and lang_id.
		 */
		apply_filters(
			'wpmu_signup_blog_notification_subject',
			/* translators: New site notification email subject. 1: Network title, 2: New site URL. */
			_x( '[%1$s] Activate %2$s', 'New site notification email subject' ),
			$domain,
			$path,
			$title,
			$user_login,
			$user_email,
			$key,
			$meta
		),
		$from_name,
		esc_url( 'http://' . $domain . $path )
	);

	wp_mail( $user_email, wp_specialchars_decode( $subject ), $message, $message_headers );

	if ( $switched_locale ) {
		restore_previous_locale();
	}

	return true;
}

/**
 * Sends a confirmation request email to a user when they sign up for a new user account (without signing up for a site
 * at the same time). The user account will not become active until the confirmation link is clicked.
 *
 * This is the notification function used when no new site has
 * been requested.
 *
 * Filter {@see 'wpmu_signup_user_notification'} to bypass this function or
 * replace it with your own notification behavior.
 *
 * Filter {@see 'wpmu_signup_user_notification_email'} and
 * {@see 'wpmu_signup_user_notification_subject'} to change the content
 * and subject line of the email sent to newly registered users.
 *
 * @since MU (3.0.0)
 *
 * @param string $user_login The user's login name.
 * @param string $user_email The user's email address.
 * @param string $key        The activation key created in wpmu_signup_user()
 * @param array  $meta       Optional. Signup meta data. Default empty array.
 * @return bool
 */
function wpmu_signup_user_notification( $user_login, $user_email, $key, $meta = array() ) {
	/**
	 * Filters whether to bypass the email notification for new user sign-up.
	 *
	 * @since MU (3.0.0)
	 *
	 * @param string $user_login User login name.
	 * @param string $user_email User email address.
	 * @param string $key        Activation key created in wpmu_signup_user().
	 * @param array  $meta       Signup meta data. Default empty array.
	 */
	if ( ! apply_filters( 'wpmu_signup_user_notification', $user_login, $user_email, $key, $meta ) ) {
		return false;
	}

	$user            = get_user_by( 'login', $user_login );
	$switched_locale = $user && switch_to_user_locale( $user->ID );

	// Send email with activation link.
	$admin_email = get_site_option( 'admin_email' );

	if ( '' === $admin_email ) {
		$admin_email = 'support@' . wp_parse_url( network_home_url(), PHP_URL_HOST );
	}

	$from_name       = ( '' !== get_site_option( 'site_name' ) ) ? esc_html( get_site_option( 'site_name' ) ) : 'WordPress';
	$message_headers = "From: \"{$from_name}\" <{$admin_email}>\n" . 'Content-Type: text/plain; charset="' . get_option( 'blog_charset' ) . "\"\n";
	$message         = sprintf(
		/**
		 * Filters the content of the notification email for new user sign-up.
		 *
		 * Content should be formatted for transmission via wp_mail().
		 *
		 * @since MU (3.0.0)
		 *
		 * @param string $content    Content of the notification email.
		 * @param string $user_login User login name.
		 * @param string $user_email User email address.
		 * @param string $key        Activation key created in wpmu_signup_user().
		 * @param array  $meta       Signup meta data. Default empty array.
		 */
		apply_filters(
			'wpmu_signup_user_notification_email',
			/* translators: New user notification email. %s: Activation URL. */
			__( "To activate your user, please click the following link:\n\n%s\n\nAfter you activate, you will receive *another email* with your login." ),
			$user_login,
			$user_email,
			$key,
			$meta
		),
		site_url( "wp-activate.php?key=$key" )
	);

	$subject = sprintf(
		/**
		 * Filters the subject of the notification email of new user signup.
		 *
		 * @since MU (3.0.0)
		 *
		 * @param string $subject    Subject of the notification email.
		 * @param string $user_login User login name.
		 * @param string $user_email User email address.
		 * @param string $key        Activation key created in wpmu_signup_user().
		 * @param array  $meta       Signup meta data. Default empty array.
		 */
		apply_filters(
			'wpmu_signup_user_notification_subject',
			/* translators: New user notification email subject. 1: Network title, 2: New user login. */
			_x( '[%1$s] Activate %2$s', 'New user notification email subject' ),
			$user_login,
			$user_email,
			$key,
			$meta
		),
		$from_name,
		$user_login
	);

	wp_mail( $user_email, wp_specialchars_decode( $subject ), $message, $message_headers );

	if ( $switched_locale ) {
		restore_previous_locale();
	}

	return true;
}

/**
 * Activates a signup.
 *
 * Hook to {@see 'wpmu_activate_user'} or {@see 'wpmu_activate_blog'} for events
 * that should happen only when users or sites are self-created (since
 * those actions are not called when users and sites are created
 * by a Super Admin).
 *
 * @since MU (3.0.0)
 *
 * @global wpdb $wpdb WordPress database abstraction object.
 *
 * @param string $key The activation key provided to the user.
 * @return array|WP_Error An array containing information about the activated user and/or blog.
 */
function wpmu_activate_signup( $key ) {
	global $wpdb;

	$signup = $wpdb->get_row( $wpdb->prepare( "SELECT * FROM $wpdb->signups WHERE activation_key = %s", $key ) );

	if ( empty( $signup ) ) {
		return new WP_Error( 'invalid_key', __( 'Invalid activation key.' ) );
	}

	if ( $signup->active ) {
		if ( empty( $signup->domain ) ) {
			return new WP_Error( 'already_active', __( 'The user is already active.' ), $signup );
		} else {
			return new WP_Error( 'already_active', __( 'The site is already active.' ), $signup );
		}
	}

	$meta     = maybe_unserialize( $signup->meta );
	$password = wp_generate_password( 12, false );

	$user_id = username_exists( $signup->user_login );

	if ( ! $user_id ) {
		$user_id = wpmu_create_user( $signup->user_login, $password, $signup->user_email );
	} else {
		$user_already_exists = true;
	}

	if ( ! $user_id ) {
		return new WP_Error( 'create_user', __( 'Could not create user' ), $signup );
	}

	$now = current_time( 'mysql', true );

	if ( empty( $signup->domain ) ) {
		$wpdb->update(
			$wpdb->signups,
			array(
				'active'    => 1,
				'activated' => $now,
			),
			array( 'activation_key' => $key )
		);

		if ( isset( $user_already_exists ) ) {
			return new WP_Error( 'user_already_exists', __( 'That username is already activated.' ), $signup );
		}

		/**
		 * Fires immediately after a new user is activated.
		 *
		 * @since MU (3.0.0)
		 *
		 * @param int    $user_id  User ID.
		 * @param string $password User password.
		 * @param array  $meta     Signup meta data.
		 */
		do_action( 'wpmu_activate_user', $user_id, $password, $meta );

		return array(
			'user_id'  => $user_id,
			'password' => $password,
			'meta'     => $meta,
		);
	}

	$blog_id = wpmu_create_blog( $signup->domain, $signup->path, $signup->title, $user_id, $meta, get_current_network_id() );

	// TODO: What to do if we create a user but cannot create a blog?
	if ( is_wp_error( $blog_id ) ) {
		/*
		 * If blog is taken, that means a previous attempt to activate this blog
		 * failed in between creating the blog and setting the activation flag.
		 * Let's just set the active flag and instruct the user to reset their password.
		 */
		if ( 'blog_taken' === $blog_id->get_error_code() ) {
			$blog_id->add_data( $signup );
			$wpdb->update(
				$wpdb->signups,
				array(
					'active'    => 1,
					'activated' => $now,
				),
				array( 'activation_key' => $key )
			);
		}
		return $blog_id;
	}

	$wpdb->update(
		$wpdb->signups,
		array(
			'active'    => 1,
			'activated' => $now,
		),
		array( 'activation_key' => $key )
	);

	/**
	 * Fires immediately after a site is activated.
	 *
	 * @since MU (3.0.0)
	 *
	 * @param int    $blog_id       Blog ID.
	 * @param int    $user_id       User ID.
	 * @param string $password      User password.
	 * @param string $signup_title  Site title.
	 * @param array  $meta          Signup meta data. By default, contains the requested privacy setting and lang_id.
	 */
	do_action( 'wpmu_activate_blog', $blog_id, $user_id, $password, $signup->title, $meta );

	return array(
		'blog_id'  => $blog_id,
		'user_id'  => $user_id,
		'password' => $password,
		'title'    => $signup->title,
		'meta'     => $meta,
	);
}

/**
 * Deletes an associated signup entry when a user is deleted from the database.
 *
 * @since 5.5.0
 *
 * @global wpdb $wpdb WordPress database abstraction object.
 *
 * @param int      $id       ID of the user to delete.
 * @param int|null $reassign ID of the user to reassign posts and links to.
 * @param WP_User  $user     User object.
 */
function wp_delete_signup_on_user_delete( $id, $reassign, $user ) {
	global $wpdb;

	$wpdb->delete( $wpdb->signups, array( 'user_login' => $user->user_login ) );
}

/**
 * Creates a user.
 *
 * This function runs when a user self-registers as well as when
 * a Super Admin creates a new user. Hook to {@see 'wpmu_new_user'} for events
 * that should affect all new users, but only on Multisite (otherwise
 * use {@see 'user_register'}).
 *
 * @since MU (3.0.0)
 *
 * @param string $user_name The new user's login name.
 * @param string $password  The new user's password.
 * @param string $email     The new user's email address.
 * @return int|false Returns false on failure, or int $user_id on success.
 */
function wpmu_create_user( $user_name, $password, $email ) {
	$user_name = preg_replace( '/\s+/', '', sanitize_user( $user_name, true ) );

	$user_id = wp_create_user( $user_name, $password, $email );
	if ( is_wp_error( $user_id ) ) {
		return false;
	}

	// Newly created users have no roles or caps until they are added to a blog.
	delete_user_option( $user_id, 'capabilities' );
	delete_user_option( $user_id, 'user_level' );

	/**
	 * Fires immediately after a new user is created.
	 *
	 * @since MU (3.0.0)
	 *
	 * @param int $user_id User ID.
	 */
	do_action( 'wpmu_new_user', $user_id );

	return $user_id;
}

/**
 * Creates a site.
 *
 * This function runs when a user self-registers a new site as well
 * as when a Super Admin creates a new site. Hook to {@see 'wpmu_new_blog'}
 * for events that should affect all new sites.
 *
 * On subdirectory installations, $domain is the same as the main site's
 * domain, and the path is the subdirectory name (eg 'example.com'
 * and '/blog1/'). On subdomain installations, $domain is the new subdomain +
 * root domain (eg 'blog1.example.com'), and $path is '/'.
 *
 * @since MU (3.0.0)
 *
 * @param string $domain     The new site's domain.
 * @param string $path       The new site's path.
 * @param string $title      The new site's title.
 * @param int    $user_id    The user ID of the new site's admin.
 * @param array  $options    Optional. Array of key=>value pairs used to set initial site options.
 *                           If valid status keys are included ('public', 'archived', 'mature',
 *                           'spam', 'deleted', or 'lang_id') the given site status(es) will be
 *                           updated. Otherwise, keys and values will be used to set options for
 *                           the new site. Default empty array.
 * @param int    $network_id Optional. Network ID. Only relevant on multi-network installations.
 *                           Default 1.
 * @return int|WP_Error Returns WP_Error object on failure, the new site ID on success.
 */
function wpmu_create_blog( $domain, $path, $title, $user_id, $options = array(), $network_id = 1 ) {
	$defaults = array(
		'public' => 0,
	);
	$options  = wp_parse_args( $options, $defaults );

	$title   = strip_tags( $title );
	$user_id = (int) $user_id;

	// Check if the domain has been used already. We should return an error message.
	if ( domain_exists( $domain, $path, $network_id ) ) {
		return new WP_Error( 'blog_taken', __( 'Sorry, that site already exists!' ) );
	}

	if ( ! wp_installing() ) {
		wp_installing( true );
	}

	$allowed_data_fields = array( 'public', 'archived', 'mature', 'spam', 'deleted', 'lang_id' );

	$site_data = array_merge(
		array(
			'domain'     => $domain,
			'path'       => $path,
			'network_id' => $network_id,
		),
		array_intersect_key( $options, array_flip( $allowed_data_fields ) )
	);

	// Data to pass to wp_initialize_site().
	$site_initialization_data = array(
		'title'   => $title,
		'user_id' => $user_id,
		'options' => array_diff_key( $options, array_flip( $allowed_data_fields ) ),
	);

	$blog_id = wp_insert_site( array_merge( $site_data, $site_initialization_data ) );

	if ( is_wp_error( $blog_id ) ) {
		return $blog_id;
	}

	wp_cache_set_sites_last_changed();

	return $blog_id;
}

/**
 * Notifies the network admin that a new site has been activated.
 *
 * Filter {@see 'newblog_notify_siteadmin'} to change the content of
 * the notification email.
 *
 * @since MU (3.0.0)
 * @since 5.1.0 $blog_id now supports input from the {@see 'wp_initialize_site'} action.
 *
 * @param WP_Site|int $blog_id    The new site's object or ID.
 * @param string      $deprecated Not used.
 * @return bool
 */
function newblog_notify_siteadmin( $blog_id, $deprecated = '' ) {
	if ( is_object( $blog_id ) ) {
		$blog_id = $blog_id->blog_id;
	}

	if ( 'yes' !== get_site_option( 'registrationnotification' ) ) {
		return false;
	}

	$email = get_site_option( 'admin_email' );

	if ( is_email( $email ) === false ) {
		return false;
	}

	$options_site_url = esc_url( network_admin_url( 'settings.php' ) );

	switch_to_blog( $blog_id );
	$blogname = get_option( 'blogname' );
	$siteurl  = site_url();
	restore_current_blog();

	$msg = sprintf(
		/* translators: New site notification email. 1: Site URL, 2: User IP address, 3: URL to Network Settings screen. */
		__(
			'New Site: %1$s
URL: %2$s
Remote IP address: %3$s

Disable these notifications: %4$s'
		),
		$blogname,
		$siteurl,
		wp_unslash( $_SERVER['REMOTE_ADDR'] ),
		$options_site_url
	);
	/**
	 * Filters the message body of the new site activation email sent
	 * to the network administrator.
	 *
	 * @since MU (3.0.0)
	 * @since 5.4.0 The `$blog_id` parameter was added.
	 *
	 * @param string     $msg     Email body.
	 * @param int|string $blog_id The new site's ID as an integer or numeric string.
	 */
	$msg = apply_filters( 'newblog_notify_siteadmin', $msg, $blog_id );

	/* translators: New site notification email subject. %s: New site URL. */
	wp_mail( $email, sprintf( __( 'New Site Registration: %s' ), $siteurl ), $msg );

	return true;
}

/**
 * Notifies the network admin that a new user has been activated.
 *
 * Filter {@see 'newuser_notify_siteadmin'} to change the content of
 * the notification email.
 *
 * @since MU (3.0.0)
 *
 * @param int $user_id The new user's ID.
 * @return bool
 */
function newuser_notify_siteadmin( $user_id ) {
	if ( 'yes' !== get_site_option( 'registrationnotification' ) ) {
		return false;
	}

	$email = get_site_option( 'admin_email' );

	if ( is_email( $email ) === false ) {
		return false;
	}

	$user = get_userdata( $user_id );

	$options_site_url = esc_url( network_admin_url( 'settings.php' ) );

	$msg = sprintf(
		/* translators: New user notification email. 1: User login, 2: User IP address, 3: URL to Network Settings screen. */
		__(
			'New User: %1$s
Remote IP address: %2$s

Disable these notifications: %3$s'
		),
		$user->user_login,
		wp_unslash( $_SERVER['REMOTE_ADDR'] ),
		$options_site_url
	);

	/**
	 * Filters the message body of the new user activation email sent
	 * to the network administrator.
	 *
	 * @since MU (3.0.0)
	 *
	 * @param string  $msg  Email body.
	 * @param WP_User $user WP_User instance of the new user.
	 */
	$msg = apply_filters( 'newuser_notify_siteadmin', $msg, $user );

	/* translators: New user notification email subject. %s: User login. */
	wp_mail( $email, sprintf( __( 'New User Registration: %s' ), $user->user_login ), $msg );

	return true;
}

/**
 * Checks whether a site name is already taken.
 *
 * The name is the site's subdomain or the site's subdirectory
 * path depending on the network settings.
 *
 * Used during the new site registration process to ensure
 * that each site name is unique.
 *
 * @since MU (3.0.0)
 *
 * @param string $domain     The domain to be checked.
 * @param string $path       The path to be checked.
 * @param int    $network_id Optional. Network ID. Only relevant on multi-network installations.
 *                           Default 1.
 * @return int|null The site ID if the site name exists, null otherwise.
 */
function domain_exists( $domain, $path, $network_id = 1 ) {
	$path   = trailingslashit( $path );
	$args   = array(
		'network_id'             => $network_id,
		'domain'                 => $domain,
		'path'                   => $path,
		'fields'                 => 'ids',
		'number'                 => 1,
		'update_site_meta_cache' => false,
	);
	$result = get_sites( $args );
	$result = array_shift( $result );

	/**
	 * Filters whether a site name is taken.
	 *
	 * The name is the site's subdomain or the site's subdirectory
	 * path depending on the network settings.
	 *
	 * @since 3.5.0
	 *
	 * @param int|null $result     The site ID if the site name exists, null otherwise.
	 * @param string   $domain     Domain to be checked.
	 * @param string   $path       Path to be checked.
	 * @param int      $network_id Network ID. Only relevant on multi-network installations.
	 */
	return apply_filters( 'domain_exists', $result, $domain, $path, $network_id );
}

/**
 * Notifies the site administrator that their site activation was successful.
 *
 * Filter {@see 'wpmu_welcome_notification'} to disable or bypass.
 *
 * Filter {@see 'update_welcome_email'} and {@see 'update_welcome_subject'} to
 * modify the content and subject line of the notification email.
 *
 * @since MU (3.0.0)
 *
 * @param int    $blog_id  Site ID.
 * @param int    $user_id  User ID.
 * @param string $password User password, or "N/A" if the user account is not new.
 * @param string $title    Site title.
 * @param array  $meta     Optional. Signup meta data. By default, contains the requested privacy setting and lang_id.
 * @return bool Whether the email notification was sent.
 */
function wpmu_welcome_notification( $blog_id, $user_id, $password, $title, $meta = array() ) {
	$current_network = get_network();

	/**
	 * Filters whether to bypass the welcome email sent to the site administrator after site activation.
	 *
	 * Returning false disables the welcome email.
	 *
	 * @since MU (3.0.0)
	 *
	 * @param int|false $blog_id  Site ID, or false to prevent the email from sending.
	 * @param int       $user_id  User ID of the site administrator.
	 * @param string    $password User password, or "N/A" if the user account is not new.
	 * @param string    $title    Site title.
	 * @param array     $meta     Signup meta data. By default, contains the requested privacy setting and lang_id.
	 */
	if ( ! apply_filters( 'wpmu_welcome_notification', $blog_id, $user_id, $password, $title, $meta ) ) {
		return false;
	}

	$user = get_userdata( $user_id );

	$switched_locale = switch_to_user_locale( $user_id );

	$welcome_email = (string) get_site_option( 'welcome_email' );
	if ( '' === $welcome_email ) {
		/* translators: Do not translate USERNAME, SITE_NAME, BLOG_URL, PASSWORD: those are placeholders. */
		$welcome_email = __(
			'Howdy USERNAME,

Your new SITE_NAME site has been successfully set up at:
BLOG_URL

You can log in to the administrator account with the following information:

Username: USERNAME
Password: PASSWORD
Log in here: BLOG_URLwp-login.php

We hope you enjoy your new site. Thanks!

--The Team @ SITE_NAME'
		);
	}

	$url = get_blogaddress_by_id( $blog_id );

	$welcome_email = str_replace( 'SITE_NAME', $current_network->site_name, $welcome_email );
	$welcome_email = str_replace( 'BLOG_TITLE', $title, $welcome_email );
	$welcome_email = str_replace( 'BLOG_URL', $url, $welcome_email );
	$welcome_email = str_replace( 'USERNAME', $user->user_login, $welcome_email );
	$welcome_email = str_replace( 'PASSWORD', $password, $welcome_email );

	/**
	 * Filters the content of the welcome email sent to the site administrator after site activation.
	 *
	 * Content should be formatted for transmission via wp_mail().
	 *
	 * @since MU (3.0.0)
	 *
	 * @param string $welcome_email Message body of the email.
	 * @param int    $blog_id       Site ID.
	 * @param int    $user_id       User ID of the site administrator.
	 * @param string $password      User password, or "N/A" if the user account is not new.
	 * @param string $title         Site title.
	 * @param array  $meta          Signup meta data. By default, contains the requested privacy setting and lang_id.
	 */
	$welcome_email = apply_filters( 'update_welcome_email', $welcome_email, $blog_id, $user_id, $password, $title, $meta );

	$admin_email = get_site_option( 'admin_email' );

	if ( '' === $admin_email ) {
		$admin_email = 'support@' . wp_parse_url( network_home_url(), PHP_URL_HOST );
	}

	$from_name       = ( '' !== get_site_option( 'site_name' ) ) ? esc_html( get_site_option( 'site_name' ) ) : 'WordPress';
	$message_headers = "From: \"{$from_name}\" <{$admin_email}>\n" . 'Content-Type: text/plain; charset="' . get_option( 'blog_charset' ) . "\"\n";
	$message         = $welcome_email;

	if ( empty( $current_network->site_name ) ) {
		$current_network->site_name = 'WordPress';
	}

	/* translators: New site notification email subject. 1: Network title, 2: New site title. */
	$subject = __( 'New %1$s Site: %2$s' );

	/**
	 * Filters the subject of the welcome email sent to the site administrator after site activation.
	 *
	 * @since MU (3.0.0)
	 *
	 * @param string $subject Subject of the email.
	 */
	$subject = apply_filters( 'update_welcome_subject', sprintf( $subject, $current_network->site_name, wp_unslash( $title ) ) );

	wp_mail( $user->user_email, wp_specialchars_decode( $subject ), $message, $message_headers );

	if ( $switched_locale ) {
		restore_previous_locale();
	}

	return true;
}

/**
 * Notifies the Multisite network administrator that a new site was created.
 *
 * Filter {@see 'send_new_site_email'} to disable or bypass.
 *
 * Filter {@see 'new_site_email'} to filter the contents.
 *
 * @since 5.6.0
 *
 * @param int $site_id Site ID of the new site.
 * @param int $user_id User ID of the administrator of the new site.
 * @return bool Whether the email notification was sent.
 */
function wpmu_new_site_admin_notification( $site_id, $user_id ) {
	$site  = get_site( $site_id );
	$user  = get_userdata( $user_id );
	$email = get_site_option( 'admin_email' );

	if ( ! $site || ! $user || ! $email ) {
		return false;
	}

	/**
	 * Filters whether to send an email to the Multisite network administrator when a new site is created.
	 *
	 * Return false to disable sending the email.
	 *
	 * @since 5.6.0
	 *
	 * @param bool    $send Whether to send the email.
	 * @param WP_Site $site Site object of the new site.
	 * @param WP_User $user User object of the administrator of the new site.
	 */
	if ( ! apply_filters( 'send_new_site_email', true, $site, $user ) ) {
		return false;
	}

	$switched_locale = false;
	$network_admin   = get_user_by( 'email', $email );

	if ( $network_admin ) {
		// If the network admin email address corresponds to a user, switch to their locale.
		$switched_locale = switch_to_user_locale( $network_admin->ID );
	} else {
		// Otherwise switch to the locale of the current site.
		$switched_locale = switch_to_locale( get_locale() );
	}

	$subject = sprintf(
		/* translators: New site notification email subject. %s: Network title. */
		__( '[%s] New Site Created' ),
		get_network()->site_name
	);

	$message = sprintf(
		/* translators: New site notification email. 1: User login, 2: Site URL, 3: Site title. */
		__(
			'New site created by %1$s

Address: %2$s
Name: %3$s'
		),
		$user->user_login,
		get_site_url( $site->id ),
		get_blog_option( $site->id, 'blogname' )
	);

	$header = sprintf(
		'From: "%1$s" <%2$s>',
		_x( 'Site Admin', 'email "From" field' ),
		$email
	);

	$new_site_email = array(
		'to'      => $email,
		'subject' => $subject,
		'message' => $message,
		'headers' => $header,
	);

	/**
	 * Filters the content of the email sent to the Multisite network administrator when a new site is created.
	 *
	 * Content should be formatted for transmission via wp_mail().
	 *
	 * @since 5.6.0
	 *
	 * @param array $new_site_email {
	 *     Used to build wp_mail().
	 *
	 *     @type string $to      The email address of the recipient.
	 *     @type string $subject The subject of the email.
	 *     @type string $message The content of the email.
	 *     @type string $headers Headers.
	 * }
	 * @param WP_Site $site         Site object of the new site.
	 * @param WP_User $user         User object of the administrator of the new site.
	 */
	$new_site_email = apply_filters( 'new_site_email', $new_site_email, $site, $user );

	wp_mail(
		$new_site_email['to'],
		wp_specialchars_decode( $new_site_email['subject'] ),
		$new_site_email['message'],
		$new_site_email['headers']
	);

	if ( $switched_locale ) {
		restore_previous_locale();
	}

	return true;
}

/**
 * Notifies a user that their account activation has been successful.
 *
 * Filter {@see 'wpmu_welcome_user_notification'} to disable or bypass.
 *
 * Filter {@see 'update_welcome_user_email'} and {@see 'update_welcome_user_subject'} to
 * modify the content and subject line of the notification email.
 *
 * @since MU (3.0.0)
 *
 * @param int    $user_id  User ID.
 * @param string $password User password.
 * @param array  $meta     Optional. Signup meta data. Default empty array.
 * @return bool
 */
function wpmu_welcome_user_notification( $user_id, $password, $meta = array() ) {
	$current_network = get_network();

	/**
	 * Filters whether to bypass the welcome email after user activation.
	 *
	 * Returning false disables the welcome email.
	 *
	 * @since MU (3.0.0)
	 *
	 * @param int    $user_id  User ID.
	 * @param string $password User password.
	 * @param array  $meta     Signup meta data. Default empty array.
	 */
	if ( ! apply_filters( 'wpmu_welcome_user_notification', $user_id, $password, $meta ) ) {
		return false;
	}

	$welcome_email = get_site_option( 'welcome_user_email' );

	$user = get_userdata( $user_id );

	$switched_locale = switch_to_user_locale( $user_id );

	/**
	 * Filters the content of the welcome email after user activation.
	 *
	 * Content should be formatted for transmission via wp_mail().
	 *
	 * @since MU (3.0.0)
	 *
	 * @param string $welcome_email The message body of the account activation success email.
	 * @param int    $user_id       User ID.
	 * @param string $password      User password.
	 * @param array  $meta          Signup meta data. Default empty array.
	 */
	$welcome_email = apply_filters( 'update_welcome_user_email', $welcome_email, $user_id, $password, $meta );
	$welcome_email = str_replace( 'SITE_NAME', $current_network->site_name, $welcome_email );
	$welcome_email = str_replace( 'USERNAME', $user->user_login, $welcome_email );
	$welcome_email = str_replace( 'PASSWORD', $password, $welcome_email );
	$welcome_email = str_replace( 'LOGINLINK', wp_login_url(), $welcome_email );

	$admin_email = get_site_option( 'admin_email' );

	if ( '' === $admin_email ) {
		$admin_email = 'support@' . wp_parse_url( network_home_url(), PHP_URL_HOST );
	}

	$from_name       = ( '' !== get_site_option( 'site_name' ) ) ? esc_html( get_site_option( 'site_name' ) ) : 'WordPress';
	$message_headers = "From: \"{$from_name}\" <{$admin_email}>\n" . 'Content-Type: text/plain; charset="' . get_option( 'blog_charset' ) . "\"\n";
	$message         = $welcome_email;

	if ( empty( $current_network->site_name ) ) {
		$current_network->site_name = 'WordPress';
	}

	/* translators: New user notification email subject. 1: Network title, 2: New user login. */
	$subject = __( 'New %1$s User: %2$s' );

	/**
	 * Filters the subject of the welcome email after user activation.
	 *
	 * @since MU (3.0.0)
	 *
	 * @param string $subject Subject of the email.
	 */
	$subject = apply_filters( 'update_welcome_user_subject', sprintf( $subject, $current_network->site_name, $user->user_login ) );

	wp_mail( $user->user_email, wp_specialchars_decode( $subject ), $message, $message_headers );

	if ( $switched_locale ) {
		restore_previous_locale();
	}

	return true;
}

/**
 * Gets the current network.
 *
 * Returns an object containing the 'id', 'domain', 'path', and 'site_name'
 * properties of the network being viewed.
 *
 * @see wpmu_current_site()
 *
 * @since MU (3.0.0)
 *
 * @global WP_Network $current_site The current network.
 *
 * @return WP_Network The current network.
 */
function get_current_site() {
	global $current_site;
	return $current_site;
}

/**
 * Gets a user's most recent post.
 *
 * Walks through each of a user's blogs to find the post with
 * the most recent post_date_gmt.
 *
 * @since MU (3.0.0)
 *
 * @global wpdb $wpdb WordPress database abstraction object.
 *
 * @param int $user_id User ID.
 * @return array Contains the blog_id, post_id, post_date_gmt, and post_gmt_ts.
 */
function get_most_recent_post_of_user( $user_id ) {
	global $wpdb;

	$user_blogs       = get_blogs_of_user( (int) $user_id );
	$most_recent_post = array();

	/*
	 * Walk through each blog and get the most recent post
	 * published by $user_id.
	 */
	foreach ( (array) $user_blogs as $blog ) {
		$prefix      = $wpdb->get_blog_prefix( $blog->userblog_id );
		$recent_post = $wpdb->get_row( $wpdb->prepare( "SELECT ID, post_date_gmt FROM {$prefix}posts WHERE post_author = %d AND post_type = 'post' AND post_status = 'publish' ORDER BY post_date_gmt DESC LIMIT 1", $user_id ), ARRAY_A );

		// Make sure we found a post.
		if ( isset( $recent_post['ID'] ) ) {
			$post_gmt_ts = strtotime( $recent_post['post_date_gmt'] );

			/*
			 * If this is the first post checked
			 * or if this post is newer than the current recent post,
			 * make it the new most recent post.
			 */
			if ( ! isset( $most_recent_post['post_gmt_ts'] ) || ( $post_gmt_ts > $most_recent_post['post_gmt_ts'] ) ) {
				$most_recent_post = array(
					'blog_id'       => $blog->userblog_id,
					'post_id'       => $recent_post['ID'],
					'post_date_gmt' => $recent_post['post_date_gmt'],
					'post_gmt_ts'   => $post_gmt_ts,
				);
			}
		}
	}

	return $most_recent_post;
}

//
// Misc functions.
//

/**
 * Checks an array of MIME types against a list of allowed types.
 *
 * WordPress ships with a set of allowed upload filetypes,
 * which is defined in wp-includes/functions.php in
 * get_allowed_mime_types(). This function is used to filter
 * that list against the filetypes allowed provided by Multisite
 * Super Admins at wp-admin/network/settings.php.
 *
 * @since MU (3.0.0)
 *
 * @param array $mimes
 * @return array
 */
function check_upload_mimes( $mimes ) {
	$site_exts  = explode( ' ', get_site_option( 'upload_filetypes', 'jpg jpeg png gif' ) );
	$site_mimes = array();
	foreach ( $site_exts as $ext ) {
		foreach ( $mimes as $ext_pattern => $mime ) {
			if ( '' !== $ext && str_contains( $ext_pattern, $ext ) ) {
				$site_mimes[ $ext_pattern ] = $mime;
			}
		}
	}
	return $site_mimes;
}

/**
 * Updates a blog's post count.
 *
 * WordPress MS stores a blog's post count as an option so as
 * to avoid extraneous COUNTs when a blog's details are fetched
 * with get_site(). This function is called when posts are published
 * or unpublished to make sure the count stays current.
 *
 * @since MU (3.0.0)
 *
 * @global wpdb $wpdb WordPress database abstraction object.
 *
 * @param string $deprecated Not used.
 */
function update_posts_count( $deprecated = '' ) {
	global $wpdb;
	update_option( 'post_count', (int) $wpdb->get_var( "SELECT COUNT(ID) FROM {$wpdb->posts} WHERE post_status = 'publish' and post_type = 'post'" ) );
}

/**
 * Logs the user email, IP, and registration date of a new site.
 *
 * @since MU (3.0.0)
 * @since 5.1.0 Parameters now support input from the {@see 'wp_initialize_site'} action.
 *
 * @global wpdb $wpdb WordPress database abstraction object.
 *
 * @param WP_Site|int $blog_id The new site's object or ID.
 * @param int|array   $user_id User ID, or array of arguments including 'user_id'.
 */
function wpmu_log_new_registrations( $blog_id, $user_id ) {
	global $wpdb;

	if ( is_object( $blog_id ) ) {
		$blog_id = $blog_id->blog_id;
	}

	if ( is_array( $user_id ) ) {
		$user_id = ! empty( $user_id['user_id'] ) ? $user_id['user_id'] : 0;
	}

	$user = get_userdata( (int) $user_id );
	if ( $user ) {
		$wpdb->insert(
			$wpdb->registration_log,
			array(
				'email'           => $user->user_email,
				'IP'              => preg_replace( '/[^0-9., ]/', '', wp_unslash( $_SERVER['REMOTE_ADDR'] ) ),
				'blog_id'         => $blog_id,
				'date_registered' => current_time( 'mysql' ),
			)
		);
	}
}

/**
 * Ensures that the current site's domain is listed in the allowed redirect host list.
 *
 * @see wp_validate_redirect()
 * @since MU (3.0.0)
 *
 * @param array|string $deprecated Not used.
 * @return string[] {
 *     An array containing the current site's domain.
 *
 *     @type string $0 The current site's domain.
 * }
 */
function redirect_this_site( $deprecated = '' ) {
	return array( get_network()->domain );
}

/**
 * Checks whether an upload is too big.
 *
 * @since MU (3.0.0)
 *
 * @blessed
 *
 * @param array $upload An array of information about the newly-uploaded file.
 * @return string|array If the upload is under the size limit, $upload is returned. Otherwise returns an error message.
 */
function upload_is_file_too_big( $upload ) {
	if ( ! is_array( $upload ) || defined( 'WP_IMPORTING' ) || get_site_option( 'upload_space_check_disabled' ) ) {
		return $upload;
	}

	if ( strlen( $upload['bits'] ) > ( KB_IN_BYTES * get_site_option( 'fileupload_maxk', 1500 ) ) ) {
		/* translators: %s: Maximum allowed file size in kilobytes. */
		return sprintf( __( 'This file is too big. Files must be less than %s KB in size.' ) . '<br />', get_site_option( 'fileupload_maxk', 1500 ) );
	}

	return $upload;
}

/**
 * Adds a nonce field to the signup page.
 *
 * @since MU (3.0.0)
 */
function signup_nonce_fields() {
	$id = mt_rand();
	echo "<input type='hidden' name='signup_form_id' value='{$id}' />";
	wp_nonce_field( 'signup_form_' . $id, '_signup_form', false );
}

/**
 * Processes the signup nonce created in signup_nonce_fields().
 *
 * @since MU (3.0.0)
 *
 * @param array $result
 * @return array
 */
function signup_nonce_check( $result ) {
	if ( ! strpos( $_SERVER['PHP_SELF'], 'wp-signup.php' ) ) {
		return $result;
	}

	if ( ! wp_verify_nonce( $_POST['_signup_form'], 'signup_form_' . $_POST['signup_form_id'] ) ) {
		$result['errors']->add( 'invalid_nonce', __( 'Unable to submit this form, please try again.' ) );
	}

	return $result;
}

/**
 * Corrects 404 redirects when NOBLOGREDIRECT is defined.
 *
 * @since MU (3.0.0)
 */
function maybe_redirect_404() {
	if ( is_main_site() && is_404() && defined( 'NOBLOGREDIRECT' ) ) {
		/**
		 * Filters the redirect URL for 404s on the main site.
		 *
		 * The filter is only evaluated if the NOBLOGREDIRECT constant is defined.
		 *
		 * @since 3.0.0
		 *
		 * @param string $no_blog_redirect The redirect URL defined in NOBLOGREDIRECT.
		 */
		$destination = apply_filters( 'blog_redirect_404', NOBLOGREDIRECT );

		if ( $destination ) {
			if ( '%siteurl%' === $destination ) {
				$destination = network_home_url();
			}

			wp_redirect( $destination );
			exit;
		}
	}
}

/**
 * Adds a new user to a blog by visiting /newbloguser/{key}/.
 *
 * This will only work when the user's details are saved as an option
 * keyed as 'new_user_{key}', where '{key}' is a hash generated for the user to be
 * added, as when a user is invited through the regular WP Add User interface.
 *
 * @since MU (3.0.0)
 */
function maybe_add_existing_user_to_blog() {
	if ( ! str_contains( $_SERVER['REQUEST_URI'], '/newbloguser/' ) ) {
		return;
	}

	$parts = explode( '/', $_SERVER['REQUEST_URI'] );
	$key   = array_pop( $parts );

	if ( '' === $key ) {
		$key = array_pop( $parts );
	}

	$details = get_option( 'new_user_' . $key );
	if ( ! empty( $details ) ) {
		delete_option( 'new_user_' . $key );
	}

	if ( empty( $details ) || is_wp_error( add_existing_user_to_blog( $details ) ) ) {
		wp_die(
			sprintf(
				/* translators: %s: Home URL. */
				__( 'An error occurred adding you to this site. Go to the <a href="%s">homepage</a>.' ),
				home_url()
			)
		);
	}

	wp_die(
		sprintf(
			/* translators: 1: Home URL, 2: Admin URL. */
			__( 'You have been added to this site. Please visit the <a href="%1$s">homepage</a> or <a href="%2$s">log in</a> using your username and password.' ),
			home_url(),
			admin_url()
		),
		__( 'WordPress &rsaquo; Success' ),
		array( 'response' => 200 )
	);
}

/**
 * Adds a user to a blog based on details from maybe_add_existing_user_to_blog().
 *
 * @since MU (3.0.0)
 *
 * @param array|false $details {
 *     User details. Must at least contain values for the keys listed below.
 *
 *     @type int    $user_id The ID of the user being added to the current blog.
 *     @type string $role    The role to be assigned to the user.
 * }
 * @return true|WP_Error|void True on success or a WP_Error object if the user doesn't exist
 *                            or could not be added. Void if $details array was not provided.
 */
function add_existing_user_to_blog( $details = false ) {
	if ( is_array( $details ) ) {
		$blog_id = get_current_blog_id();
		$result  = add_user_to_blog( $blog_id, $details['user_id'], $details['role'] );

		/**
		 * Fires immediately after an existing user is added to a site.
		 *
		 * @since MU (3.0.0)
		 *
		 * @param int           $user_id User ID.
		 * @param true|WP_Error $result  True on success or a WP_Error object if the user doesn't exist
		 *                               or could not be added.
		 */
		do_action( 'added_existing_user', $details['user_id'], $result );

		return $result;
	}
}

/**
 * Adds a newly created user to the appropriate blog
 *
 * To add a user in general, use add_user_to_blog(). This function
 * is specifically hooked into the {@see 'wpmu_activate_user'} action.
 *
 * @since MU (3.0.0)
 *
 * @see add_user_to_blog()
 *
 * @param int    $user_id  User ID.
 * @param string $password User password. Ignored.
 * @param array  $meta     Signup meta data.
 */
function add_new_user_to_blog( $user_id, $password, $meta ) {
	if ( ! empty( $meta['add_to_blog'] ) ) {
		$blog_id = $meta['add_to_blog'];
		$role    = $meta['new_role'];
		remove_user_from_blog( $user_id, get_network()->site_id ); // Remove user from main blog.

		$result = add_user_to_blog( $blog_id, $user_id, $role );

		if ( ! is_wp_error( $result ) ) {
			update_user_meta( $user_id, 'primary_blog', $blog_id );
		}
	}
}

/**
 * Corrects From host on outgoing mail to match the site domain.
 *
 * @since MU (3.0.0)
 *
 * @param PHPMailer $phpmailer The PHPMailer instance (passed by reference).
 */
function fix_phpmailer_messageid( $phpmailer ) {
	$phpmailer->Hostname = get_network()->domain;
}

/**
 * Determines whether a user is marked as a spammer, based on user login.
 *
 * @since MU (3.0.0)
 *
 * @param string|WP_User $user Optional. Defaults to current user. WP_User object,
 *                             or user login name as a string.
 * @return bool
 */
function is_user_spammy( $user = null ) {
	if ( ! ( $user instanceof WP_User ) ) {
		if ( $user ) {
			$user = get_user_by( 'login', $user );
		} else {
			$user = wp_get_current_user();
		}
	}

	return $user && isset( $user->spam ) && '1' === $user->spam;
}

/**
 * Updates this blog's 'public' setting in the global blogs table.
 *
 * Public blogs have a setting of 1, private blogs are 0.
 *
 * @since MU (3.0.0)
 *
 * @param int $old_value The old public value.
 * @param int $value     The new public value.
 */
function update_blog_public( $old_value, $value ) {
	update_blog_status( get_current_blog_id(), 'public', (int) $value );
}

/**
 * Determines whether users can self-register, based on Network settings.
 *
 * @since MU (3.0.0)
 *
 * @return bool
 */
function users_can_register_signup_filter() {
	$registration = get_site_option( 'registration' );
	return ( 'all' === $registration || 'user' === $registration );
}

/**
 * Ensures that the welcome message is not empty. Currently unused.
 *
 * @since MU (3.0.0)
 *
 * @param string $text
 * @return string
 */
function welcome_user_msg_filter( $text ) {
	if ( ! $text ) {
		remove_filter( 'site_option_welcome_user_email', 'welcome_user_msg_filter' );

		/* translators: Do not translate USERNAME, PASSWORD, LOGINLINK, SITE_NAME: those are placeholders. */
		$text = __(
			'Howdy USERNAME,

Your new account is set up.

You can log in with the following information:
Username: USERNAME
Password: PASSWORD
LOGINLINK

Thanks!

--The Team @ SITE_NAME'
		);
		update_site_option( 'welcome_user_email', $text );
	}
	return $text;
}

/**
 * Determines whether to force SSL on content.
 *
 * @since 2.8.5
 *
 * @param bool $force
 * @return bool True if forced, false if not forced.
 */
function force_ssl_content( $force = '' ) {
	static $forced_content = false;

	if ( ! $force ) {
		$old_forced     = $forced_content;
		$forced_content = $force;
		return $old_forced;
	}

	return $forced_content;
}

/**
 * Formats a URL to use https.
 *
 * Useful as a filter.
 *
 * @since 2.8.5
 *
 * @param string $url URL.
 * @return string URL with https as the scheme.
 */
function filter_SSL( $url ) {  // phpcs:ignore WordPress.NamingConventions.ValidFunctionName.FunctionNameInvalid
	if ( ! is_string( $url ) ) {
		return get_bloginfo( 'url' ); // Return home site URL with proper scheme.
	}

	if ( force_ssl_content() && is_ssl() ) {
		$url = set_url_scheme( $url, 'https' );
	}

	return $url;
}

/**
 * Schedules update of the network-wide counts for the current network.
 *
 * @since 3.1.0
 */
function wp_schedule_update_network_counts() {
	if ( ! is_main_site() ) {
		return;
	}

	if ( ! wp_next_scheduled( 'update_network_counts' ) && ! wp_installing() ) {
		wp_schedule_event( time(), 'twicedaily', 'update_network_counts' );
	}
}

/**
 * Updates the network-wide counts for the current network.
 *
 * @since 3.1.0
 * @since 4.8.0 The `$network_id` parameter has been added.
 *
 * @param int|null $network_id ID of the network. Default is the current network.
 */
function wp_update_network_counts( $network_id = null ) {
	wp_update_network_user_counts( $network_id );
	wp_update_network_site_counts( $network_id );
}

/**
 * Updates the count of sites for the current network.
 *
 * If enabled through the {@see 'enable_live_network_counts'} filter, update the sites count
 * on a network when a site is created or its status is updated.
 *
 * @since 3.7.0
 * @since 4.8.0 The `$network_id` parameter has been added.
 *
 * @param int|null $network_id ID of the network. Default is the current network.
 */
function wp_maybe_update_network_site_counts( $network_id = null ) {
	$is_small_network = ! wp_is_large_network( 'sites', $network_id );

	/**
	 * Filters whether to update network site or user counts when a new site is created.
	 *
	 * @since 3.7.0
	 *
	 * @see wp_is_large_network()
	 *
	 * @param bool   $small_network Whether the network is considered small.
	 * @param string $context       Context. Either 'users' or 'sites'.
	 */
	if ( ! apply_filters( 'enable_live_network_counts', $is_small_network, 'sites' ) ) {
		return;
	}

	wp_update_network_site_counts( $network_id );
}

/**
 * Updates the network-wide users count.
 *
 * If enabled through the {@see 'enable_live_network_counts'} filter, update the users count
 * on a network when a user is created or its status is updated.
 *
 * @since 3.7.0
 * @since 4.8.0 The `$network_id` parameter has been added.
 *
 * @param int|null $network_id ID of the network. Default is the current network.
 */
function wp_maybe_update_network_user_counts( $network_id = null ) {
	$is_small_network = ! wp_is_large_network( 'users', $network_id );

	/** This filter is documented in wp-includes/ms-functions.php */
	if ( ! apply_filters( 'enable_live_network_counts', $is_small_network, 'users' ) ) {
		return;
	}

	wp_update_network_user_counts( $network_id );
}

/**
 * Updates the network-wide site count.
 *
 * @since 3.7.0
 * @since 4.8.0 The `$network_id` parameter has been added.
 *
 * @param int|null $network_id ID of the network. Default is the current network.
 */
function wp_update_network_site_counts( $network_id = null ) {
	$network_id = (int) $network_id;
	if ( ! $network_id ) {
		$network_id = get_current_network_id();
	}

	$count = get_sites(
		array(
			'network_id'             => $network_id,
			'spam'                   => 0,
			'deleted'                => 0,
			'archived'               => 0,
			'count'                  => true,
			'update_site_meta_cache' => false,
		)
	);

	update_network_option( $network_id, 'blog_count', $count );
}

/**
 * Updates the network-wide user count.
 *
 * @since 3.7.0
 * @since 4.8.0 The `$network_id` parameter has been added.
 * @since 6.0.0 This function is now a wrapper for wp_update_user_counts().
 *
 * @param int|null $network_id ID of the network. Default is the current network.
 */
function wp_update_network_user_counts( $network_id = null ) {
	wp_update_user_counts( $network_id );
}

/**
 * Returns the space used by the current site.
 *
 * @since 3.5.0
 *
 * @return int Used space in megabytes.
 */
function get_space_used() {
	/**
	 * Filters the amount of storage space used by the current site, in megabytes.
	 *
	 * @since 3.5.0
	 *
	 * @param int|false $space_used The amount of used space, in megabytes. Default false.
	 */
	$space_used = apply_filters( 'pre_get_space_used', false );

	if ( false === $space_used ) {
		$upload_dir = wp_upload_dir();
		$space_used = get_dirsize( $upload_dir['basedir'] ) / MB_IN_BYTES;
	}

	return $space_used;
}

/**
 * Returns the upload quota for the current blog.
 *
 * @since MU (3.0.0)
 *
 * @return int Quota in megabytes.
 */
function get_space_allowed() {
	$space_allowed = get_option( 'blog_upload_space' );

	if ( ! is_numeric( $space_allowed ) ) {
		$space_allowed = get_site_option( 'blog_upload_space' );
	}

	if ( ! is_numeric( $space_allowed ) ) {
		$space_allowed = 100;
	}

	/**
	 * Filters the upload quota for the current site.
	 *
	 * @since 3.7.0
	 *
	 * @param int $space_allowed Upload quota in megabytes for the current blog.
	 */
	return apply_filters( 'get_space_allowed', $space_allowed );
}

/**
 * Determines if there is any upload space left in the current blog's quota.
 *
 * @since 3.0.0
 *
 * @return int of upload space available in bytes.
 */
function get_upload_space_available() {
	$allowed = get_space_allowed();
	if ( $allowed < 0 ) {
		$allowed = 0;
	}
	$space_allowed = $allowed * MB_IN_BYTES;
	if ( get_site_option( 'upload_space_check_disabled' ) ) {
		return $space_allowed;
	}

	$space_used = get_space_used() * MB_IN_BYTES;

	if ( ( $space_allowed - $space_used ) <= 0 ) {
		return 0;
	}

	return $space_allowed - $space_used;
}

/**
 * Determines if there is any upload space left in the current blog's quota.
 *
 * @since 3.0.0
 * @return bool True if space is available, false otherwise.
 */
function is_upload_space_available() {
	if ( get_site_option( 'upload_space_check_disabled' ) ) {
		return true;
	}

	return (bool) get_upload_space_available();
}

/**
 * Filters the maximum upload file size allowed, in bytes.
 *
 * @since 3.0.0
 *
 * @param int $size Upload size limit in bytes.
 * @return int Upload size limit in bytes.
 */
function upload_size_limit_filter( $size ) {
	$fileupload_maxk         = (int) get_site_option( 'fileupload_maxk', 1500 );
	$max_fileupload_in_bytes = KB_IN_BYTES * $fileupload_maxk;

	if ( get_site_option( 'upload_space_check_disabled' ) ) {
		return min( $size, $max_fileupload_in_bytes );
	}

	return min( $size, $max_fileupload_in_bytes, get_upload_space_available() );
}

/**
 * Determines whether or not we have a large network.
 *
 * The default criteria for a large network is either more than 10,000 users or more than 10,000 sites.
 * Plugins can alter this criteria using the {@see 'wp_is_large_network'} filter.
 *
 * @since 3.3.0
 * @since 4.8.0 The `$network_id` parameter has been added.
 *
 * @param string   $using      'sites' or 'users'. Default is 'sites'.
 * @param int|null $network_id ID of the network. Default is the current network.
 * @return bool True if the network meets the criteria for large. False otherwise.
 */
function wp_is_large_network( $using = 'sites', $network_id = null ) {
	$network_id = (int) $network_id;
	if ( ! $network_id ) {
		$network_id = get_current_network_id();
	}

	if ( 'users' === $using ) {
		$count = get_user_count( $network_id );

		$is_large_network = wp_is_large_user_count( $network_id );

		/**
		 * Filters whether the network is considered large.
		 *
		 * @since 3.3.0
		 * @since 4.8.0 The `$network_id` parameter has been added.
		 *
		 * @param bool   $is_large_network Whether the network has more than 10000 users or sites.
		 * @param string $component        The component to count. Accepts 'users', or 'sites'.
		 * @param int    $count            The count of items for the component.
		 * @param int    $network_id       The ID of the network being checked.
		 */
		return apply_filters( 'wp_is_large_network', $is_large_network, 'users', $count, $network_id );
	}

	$count = get_blog_count( $network_id );

	/** This filter is documented in wp-includes/ms-functions.php */
	return apply_filters( 'wp_is_large_network', $count > 10000, 'sites', $count, $network_id );
}

/**
 * Retrieves a list of reserved site on a sub-directory Multisite installation.
 *
 * @since 4.4.0
 *
 * @return string[] Array of reserved names.
 */
function get_subdirectory_reserved_names() {
	$names = array(
		'page',
		'comments',
		'blog',
		'files',
		'feed',
		'wp-admin',
		'wp-content',
		'wp-includes',
		'wp-json',
		'embed',
	);

	/**
	 * Filters reserved site names on a sub-directory Multisite installation.
	 *
	 * @since 3.0.0
	 * @since 4.4.0 'wp-admin', 'wp-content', 'wp-includes', 'wp-json', and 'embed' were added
	 *              to the reserved names list.
	 *
	 * @param string[] $subdirectory_reserved_names Array of reserved names.
	 */
	return apply_filters( 'subdirectory_reserved_names', $names );
}

/**
 * Sends a confirmation request email when a change of network admin email address is attempted.
 *
 * The new network admin address will not become active until confirmed.
 *
 * @since 4.9.0
 *
 * @param string $old_value The old network admin email address.
 * @param string $value     The proposed new network admin email address.
 */
function update_network_option_new_admin_email( $old_value, $value ) {
	if ( get_site_option( 'admin_email' ) === $value || ! is_email( $value ) ) {
		return;
	}

	$hash            = md5( $value . time() . mt_rand() );
	$new_admin_email = array(
		'hash'     => $hash,
		'newemail' => $value,
	);
	update_site_option( 'network_admin_hash', $new_admin_email );

	$switched_locale = switch_to_user_locale( get_current_user_id() );

	/* translators: Do not translate USERNAME, ADMIN_URL, EMAIL, SITENAME, SITEURL: those are placeholders. */
	$email_text = __(
		'Howdy ###USERNAME###,

You recently requested to have the network admin email address on
your network changed.

If this is correct, please click on the following link to change it:
###ADMIN_URL###

You can safely ignore and delete this email if you do not want to
take this action.

This email has been sent to ###EMAIL###

Regards,
All at ###SITENAME###
###SITEURL###'
	);

	/**
	 * Filters the text of the email sent when a change of network admin email address is attempted.
	 *
	 * The following strings have a special meaning and will get replaced dynamically:
	 * ###USERNAME###  The current user's username.
	 * ###ADMIN_URL### The link to click on to confirm the email change.
	 * ###EMAIL###     The proposed new network admin email address.
	 * ###SITENAME###  The name of the network.
	 * ###SITEURL###   The URL to the network.
	 *
	 * @since 4.9.0
	 *
	 * @param string $email_text      Text in the email.
	 * @param array  $new_admin_email {
	 *     Data relating to the new network admin email address.
	 *
	 *     @type string $hash     The secure hash used in the confirmation link URL.
	 *     @type string $newemail The proposed new network admin email address.
	 * }
	 */
	$content = apply_filters( 'new_network_admin_email_content', $email_text, $new_admin_email );

	$current_user = wp_get_current_user();
	$content      = str_replace( '###USERNAME###', $current_user->user_login, $content );
	$content      = str_replace( '###ADMIN_URL###', esc_url( network_admin_url( 'settings.php?network_admin_hash=' . $hash ) ), $content );
	$content      = str_replace( '###EMAIL###', $value, $content );
	$content      = str_replace( '###SITENAME###', wp_specialchars_decode( get_site_option( 'site_name' ), ENT_QUOTES ), $content );
	$content      = str_replace( '###SITEURL###', network_home_url(), $content );

	wp_mail(
		$value,
		sprintf(
			/* translators: Email change notification email subject. %s: Network title. */
			__( '[%s] Network Admin Email Change Request' ),
			wp_specialchars_decode( get_site_option( 'site_name' ), ENT_QUOTES )
		),
		$content
	);

	if ( $switched_locale ) {
		restore_previous_locale();
	}
}

/**
 * Sends an email to the old network admin email address when the network admin email address changes.
 *
 * @since 4.9.0
 *
 * @param string $option_name The relevant database option name.
 * @param string $new_email   The new network admin email address.
 * @param string $old_email   The old network admin email address.
 * @param int    $network_id  ID of the network.
 */
function wp_network_admin_email_change_notification( $option_name, $new_email, $old_email, $network_id ) {
	$send = true;

	// Don't send the notification to the default 'admin_email' value.
	if ( 'you@example.com' === $old_email ) {
		$send = false;
	}

	/**
	 * Filters whether to send the network admin email change notification email.
	 *
	 * @since 4.9.0
	 *
	 * @param bool   $send       Whether to send the email notification.
	 * @param string $old_email  The old network admin email address.
	 * @param string $new_email  The new network admin email address.
	 * @param int    $network_id ID of the network.
	 */
	$send = apply_filters( 'send_network_admin_email_change_email', $send, $old_email, $new_email, $network_id );

	if ( ! $send ) {
		return;
	}

	/* translators: Do not translate OLD_EMAIL, NEW_EMAIL, SITENAME, SITEURL: those are placeholders. */
	$email_change_text = __(
		'Hi,

This notice confirms that the network admin email address was changed on ###SITENAME###.

The new network admin email address is ###NEW_EMAIL###.

This email has been sent to ###OLD_EMAIL###

Regards,
All at ###SITENAME###
###SITEURL###'
	);

	$email_change_email = array(
		'to'      => $old_email,
		/* translators: Network admin email change notification email subject. %s: Network title. */
		'subject' => __( '[%s] Network Admin Email Changed' ),
		'message' => $email_change_text,
		'headers' => '',
	);
	// Get network name.
	$network_name = wp_specialchars_decode( get_site_option( 'site_name' ), ENT_QUOTES );

	/**
	 * Filters the contents of the email notification sent when the network admin email address is changed.
	 *
	 * @since 4.9.0
	 *
	 * @param array $email_change_email {
	 *     Used to build wp_mail().
	 *
	 *     @type string $to      The intended recipient.
	 *     @type string $subject The subject of the email.
	 *     @type string $message The content of the email.
	 *         The following strings have a special meaning and will get replaced dynamically:
	 *         - ###OLD_EMAIL### The old network admin email address.
	 *         - ###NEW_EMAIL### The new network admin email address.
	 *         - ###SITENAME###  The name of the network.
	 *         - ###SITEURL###   The URL to the site.
	 *     @type string $headers Headers.
	 * }
	 * @param string $old_email  The old network admin email address.
	 * @param string $new_email  The new network admin email address.
	 * @param int    $network_id ID of the network.
	 */
	$email_change_email = apply_filters( 'network_admin_email_change_email', $email_change_email, $old_email, $new_email, $network_id );

	$email_change_email['message'] = str_replace( '###OLD_EMAIL###', $old_email, $email_change_email['message'] );
	$email_change_email['message'] = str_replace( '###NEW_EMAIL###', $new_email, $email_change_email['message'] );
	$email_change_email['message'] = str_replace( '###SITENAME###', $network_name, $email_change_email['message'] );
	$email_change_email['message'] = str_replace( '###SITEURL###', home_url(), $email_change_email['message'] );

	wp_mail(
		$email_change_email['to'],
		sprintf(
			$email_change_email['subject'],
			$network_name
		),
		$email_change_email['message'],
		$email_change_email['headers']
	);
}<|MERGE_RESOLUTION|>--- conflicted
+++ resolved
@@ -251,19 +251,12 @@
 	 */
 	do_action( 'remove_user_from_blog', $user_id, $blog_id, $reassign );
 
-<<<<<<< HEAD
-	// If being removed from the primary blog, set a new primary
-	// if the user is assigned to multiple blogs.
-	$primary_blog = (int) get_user_meta( $user_id, 'primary_blog', true );
-	if ( $primary_blog === $blog_id ) {
-=======
 	/*
 	 * If being removed from the primary blog, set a new primary
 	 * if the user is assigned to multiple blogs.
 	 */
-	$primary_blog = get_user_meta( $user_id, 'primary_blog', true );
-	if ( $primary_blog == $blog_id ) {
->>>>>>> d7ddda1b
+	$primary_blog = (int) get_user_meta( $user_id, 'primary_blog', true );
+	if ( $primary_blog === $blog_id ) {
 		$new_id     = '';
 		$new_domain = '';
 		$blogs      = get_blogs_of_user( $user_id );
