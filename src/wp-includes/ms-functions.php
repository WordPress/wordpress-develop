<?php
/**
 * Multisite WordPress API
 *
 * @package WordPress
 * @subpackage Multisite
 * @since 3.0.0
 */

/**
 * Gets the network's site and user counts.
 *
 * @since MU (3.0.0)
 *
 * @return int[] {
 *     Site and user count for the network.
 *
 *     @type int $blogs Number of sites on the network.
 *     @type int $users Number of users on the network.
 * }
 */
function get_sitestats() {
	$stats = array(
		'blogs' => get_blog_count(),
		'users' => get_user_count(),
	);

	return $stats;
}

/**
 * Gets one of a user's active blogs.
 *
 * Returns the user's primary blog, if they have one and
 * it is active. If it's inactive, function returns another
 * active blog of the user. If none are found, the user
 * is added as a Subscriber to the Dashboard Blog and that blog
 * is returned.
 *
 * @since MU (3.0.0)
 *
 * @param int $user_id The unique ID of the user
 * @return WP_Site|void The blog object
 */
function get_active_blog_for_user( $user_id ) {
	$blogs = get_blogs_of_user( $user_id );
	if ( empty( $blogs ) ) {
		return;
	}

	if ( ! is_multisite() ) {
		return $blogs[ get_current_blog_id() ];
	}

	$primary_blog = get_user_meta( $user_id, 'primary_blog', true );
	$first_blog   = current( $blogs );
	if ( false !== $primary_blog ) {
		if ( ! isset( $blogs[ $primary_blog ] ) ) {
			update_user_meta( $user_id, 'primary_blog', $first_blog->userblog_id );
			$primary = get_site( $first_blog->userblog_id );
		} else {
			$primary = get_site( $primary_blog );
		}
	} else {
		// TODO: Review this call to add_user_to_blog too - to get here the user must have a role on this blog?
		$result = add_user_to_blog( $first_blog->userblog_id, $user_id, 'subscriber' );

		if ( ! is_wp_error( $result ) ) {
			update_user_meta( $user_id, 'primary_blog', $first_blog->userblog_id );
			$primary = $first_blog;
		}
	}

	if ( ( ! is_object( $primary ) ) || ( 1 === $primary->archived || 1 === $primary->spam || 1 === $primary->deleted ) ) {
		$blogs = get_blogs_of_user( $user_id, true ); // If a user's primary blog is shut down, check their other blogs.
		$ret   = false;
		if ( is_array( $blogs ) && count( $blogs ) > 0 ) {
			foreach ( (array) $blogs as $blog_id => $blog ) {
				if ( get_current_network_id() !== $blog->site_id ) {
					continue;
				}
				$details = get_site( $blog_id );
				if ( is_object( $details ) && 0 === $details->archived && 0 === $details->spam && 0 === $details->deleted ) {
					$ret = $details;
					if ( get_user_meta( $user_id, 'primary_blog', true ) !== $blog_id ) {
						update_user_meta( $user_id, 'primary_blog', $blog_id );
					}
					if ( ! get_user_meta( $user_id, 'source_domain', true ) ) {
						update_user_meta( $user_id, 'source_domain', $details->domain );
					}
					break;
				}
			}
		} else {
			return;
		}
		return $ret;
	} else {
		return $primary;
	}
}

/**
 * Gets the number of active sites on the installation.
 *
 * The count is cached and updated twice daily. This is not a live count.
 *
 * @since MU (3.0.0)
 * @since 3.7.0 The `$network_id` parameter has been deprecated.
 * @since 4.8.0 The `$network_id` parameter is now being used.
 *
 * @param int|null $network_id ID of the network. Default is the current network.
 * @return int Number of active sites on the network.
 */
function get_blog_count( $network_id = null ) {
	return get_network_option( $network_id, 'blog_count' );
}

/**
 * Gets a blog post from any site on the network.
 *
 * This function is similar to get_post(), except that it can retrieve a post
 * from any site on the network, not just the current site.
 *
 * @since MU (3.0.0)
 *
 * @param int $blog_id ID of the blog.
 * @param int $post_id ID of the post being looked for.
 * @return WP_Post|null WP_Post object on success, null on failure
 */
function get_blog_post( $blog_id, $post_id ) {
	switch_to_blog( $blog_id );
	$post = get_post( $post_id );
	restore_current_blog();

	return $post;
}

/**
 * Adds a user to a blog, along with specifying the user's role.
 *
 * Use the {@see 'add_user_to_blog'} action to fire an event when users are added to a blog.
 *
 * @since MU (3.0.0)
 *
 * @param int    $blog_id ID of the blog the user is being added to.
 * @param int    $user_id ID of the user being added.
 * @param string $role    User role.
 * @return true|WP_Error True on success or a WP_Error object if the user doesn't exist
 *                       or could not be added.
 */
function add_user_to_blog( $blog_id, $user_id, $role ) {
	switch_to_blog( $blog_id );

	$user = get_userdata( $user_id );

	if ( ! $user ) {
		restore_current_blog();
		return new WP_Error( 'user_does_not_exist', __( 'The requested user does not exist.' ) );
	}

	/**
	 * Filters whether a user should be added to a site.
	 *
	 * @since 4.9.0
	 *
	 * @param true|WP_Error $retval  True if the user should be added to the site, error
	 *                               object otherwise.
	 * @param int           $user_id User ID.
	 * @param string        $role    User role.
	 * @param int           $blog_id Site ID.
	 */
	$can_add_user = apply_filters( 'can_add_user_to_blog', true, $user_id, $role, $blog_id );

	if ( true !== $can_add_user ) {
		restore_current_blog();

		if ( is_wp_error( $can_add_user ) ) {
			return $can_add_user;
		}

		return new WP_Error( 'user_cannot_be_added', __( 'User cannot be added to this site.' ) );
	}

	if ( ! get_user_meta( $user_id, 'primary_blog', true ) ) {
		update_user_meta( $user_id, 'primary_blog', $blog_id );
		$site = get_site( $blog_id );
		update_user_meta( $user_id, 'source_domain', $site->domain );
	}

	$user->set_role( $role );

	/**
	 * Fires immediately after a user is added to a site.
	 *
	 * @since MU (3.0.0)
	 *
	 * @param int    $user_id User ID.
	 * @param string $role    User role.
	 * @param int    $blog_id Blog ID.
	 */
	do_action( 'add_user_to_blog', $user_id, $role, $blog_id );

	clean_user_cache( $user_id );
	wp_cache_delete( $blog_id . '_user_count', 'blog-details' );

	restore_current_blog();

	return true;
}

/**
 * Removes a user from a blog.
 *
 * Use the {@see 'remove_user_from_blog'} action to fire an event when
 * users are removed from a blog.
 *
 * Accepts an optional `$reassign` parameter, if you want to
 * reassign the user's blog posts to another user upon removal.
 *
 * @since MU (3.0.0)
 *
 * @global wpdb $wpdb WordPress database abstraction object.
 *
 * @param int $user_id  ID of the user being removed.
 * @param int $blog_id  Optional. ID of the blog the user is being removed from. Default 0.
 * @param int $reassign Optional. ID of the user to whom to reassign posts. Default 0.
 * @return true|WP_Error True on success or a WP_Error object if the user doesn't exist.
 */
function remove_user_from_blog( $user_id, $blog_id = 0, $reassign = 0 ) {
	global $wpdb;

	switch_to_blog( $blog_id );
	$user_id = (int) $user_id;

	/**
	 * Fires before a user is removed from a site.
	 *
	 * @since MU (3.0.0)
	 * @since 5.4.0 Added the `$reassign` parameter.
	 *
	 * @param int $user_id  ID of the user being removed.
	 * @param int $blog_id  ID of the blog the user is being removed from.
	 * @param int $reassign ID of the user to whom to reassign posts.
	 */
	do_action( 'remove_user_from_blog', $user_id, $blog_id, $reassign );

	/*
	 * If being removed from the primary blog, set a new primary
	 * if the user is assigned to multiple blogs.
	 */
	$primary_blog = get_user_meta( $user_id, 'primary_blog', true );
	if ( $primary_blog === $blog_id ) {
		$new_id     = '';
		$new_domain = '';
		$blogs      = get_blogs_of_user( $user_id );
		foreach ( (array) $blogs as $blog ) {
			if ( $blog->userblog_id === $blog_id ) {
				continue;
			}
			$new_id     = $blog->userblog_id;
			$new_domain = $blog->domain;
			break;
		}

		update_user_meta( $user_id, 'primary_blog', $new_id );
		update_user_meta( $user_id, 'source_domain', $new_domain );
	}

	$user = get_userdata( $user_id );
	if ( ! $user ) {
		restore_current_blog();
		return new WP_Error( 'user_does_not_exist', __( 'That user does not exist.' ) );
	}

	$user->remove_all_caps();

	$blogs = get_blogs_of_user( $user_id );
	if ( count( $blogs ) === 0 ) {
		update_user_meta( $user_id, 'primary_blog', '' );
		update_user_meta( $user_id, 'source_domain', '' );
	}

	if ( $reassign ) {
		$reassign = (int) $reassign;
		$post_ids = $wpdb->get_col( $wpdb->prepare( "SELECT ID FROM $wpdb->posts WHERE post_author = %d", $user_id ) );
		$link_ids = $wpdb->get_col( $wpdb->prepare( "SELECT link_id FROM $wpdb->links WHERE link_owner = %d", $user_id ) );

		if ( ! empty( $post_ids ) ) {
			$wpdb->query( $wpdb->prepare( "UPDATE $wpdb->posts SET post_author = %d WHERE post_author = %d", $reassign, $user_id ) );
			array_walk( $post_ids, 'clean_post_cache' );
		}

		if ( ! empty( $link_ids ) ) {
			$wpdb->query( $wpdb->prepare( "UPDATE $wpdb->links SET link_owner = %d WHERE link_owner = %d", $reassign, $user_id ) );
			array_walk( $link_ids, 'clean_bookmark_cache' );
		}
	}

	clean_user_cache( $user_id );
	restore_current_blog();

	return true;
}

/**
 * Gets the permalink for a post on another blog.
 *
 * @since MU (3.0.0) 1.0
 *
 * @param int $blog_id ID of the source blog.
 * @param int $post_id ID of the desired post.
 * @return string The post's permalink.
 */
function get_blog_permalink( $blog_id, $post_id ) {
	switch_to_blog( $blog_id );
	$link = get_permalink( $post_id );
	restore_current_blog();

	return $link;
}

/**
 * Gets a blog's numeric ID from its URL.
 *
 * On a subdirectory installation like example.com/blog1/,
 * $domain will be the root 'example.com' and $path the
 * subdirectory '/blog1/'. With subdomains like blog1.example.com,
 * $domain is 'blog1.example.com' and $path is '/'.
 *
 * @since MU (3.0.0)
 *
 * @global wpdb $wpdb WordPress database abstraction object.
 *
 * @param string $domain Website domain.
 * @param string $path   Optional. Not required for subdomain installations. Default '/'.
 * @return int 0 if no blog found, otherwise the ID of the matching blog.
 */
function get_blog_id_from_url( $domain, $path = '/' ) {
	$domain = strtolower( $domain );
	$path   = strtolower( $path );
	$id     = wp_cache_get( md5( $domain . $path ), 'blog-id-cache' );

	if ( -1 === $id ) { // Blog does not exist.
		return 0;
	} elseif ( $id ) {
		return (int) $id;
	}

	$args   = array(
		'domain'                 => $domain,
		'path'                   => $path,
		'fields'                 => 'ids',
		'number'                 => 1,
		'update_site_meta_cache' => false,
	);
	$result = get_sites( $args );
	$id     = array_shift( $result );

	if ( ! $id ) {
		wp_cache_set( md5( $domain . $path ), -1, 'blog-id-cache' );
		return 0;
	}

	wp_cache_set( md5( $domain . $path ), $id, 'blog-id-cache' );

	return $id;
}

//
// Admin functions.
//

/**
 * Checks an email address against a list of banned domains.
 *
 * This function checks against the Banned Email Domains list
 * at wp-admin/network/settings.php. The check is only run on
 * self-registrations; user creation at wp-admin/network/users.php
 * bypasses this check.
 *
 * @since MU (3.0.0)
 *
 * @param string $user_email The email provided by the user at registration.
 * @return bool True when the email address is banned, false otherwise.
 */
function is_email_address_unsafe( $user_email ) {
	$banned_names = get_site_option( 'banned_email_domains' );
	if ( $banned_names && ! is_array( $banned_names ) ) {
		$banned_names = explode( "\n", $banned_names );
	}

	$is_email_address_unsafe = false;

	if ( $banned_names && is_array( $banned_names ) && false !== strpos( $user_email, '@', 1 ) ) {
		$banned_names     = array_map( 'strtolower', $banned_names );
		$normalized_email = strtolower( $user_email );

		list( $email_local_part, $email_domain ) = explode( '@', $normalized_email );

		foreach ( $banned_names as $banned_domain ) {
			if ( ! $banned_domain ) {
				continue;
			}

			if ( $email_domain === $banned_domain ) {
				$is_email_address_unsafe = true;
				break;
			}

			if ( str_ends_with( $normalized_email, ".$banned_domain" ) ) {
				$is_email_address_unsafe = true;
				break;
			}
		}
	}

	/**
	 * Filters whether an email address is unsafe.
	 *
	 * @since 3.5.0
	 *
	 * @param bool   $is_email_address_unsafe Whether the email address is "unsafe". Default false.
	 * @param string $user_email              User email address.
	 */
	return apply_filters( 'is_email_address_unsafe', $is_email_address_unsafe, $user_email );
}

/**
 * Sanitizes and validates data required for a user sign-up.
 *
 * Verifies the validity and uniqueness of user names and user email addresses,
 * and checks email addresses against allowed and disallowed domains provided by
 * administrators.
 *
 * The {@see 'wpmu_validate_user_signup'} hook provides an easy way to modify the sign-up
 * process. The value $result, which is passed to the hook, contains both the user-provided
 * info and the error messages created by the function. {@see 'wpmu_validate_user_signup'}
 * allows you to process the data in any way you'd like, and unset the relevant errors if
 * necessary.
 *
 * @since MU (3.0.0)
 *
 * @global wpdb $wpdb WordPress database abstraction object.
 *
 * @param string $user_name  The login name provided by the user.
 * @param string $user_email The email provided by the user.
 * @return array {
 *     The array of user name, email, and the error messages.
 *
 *     @type string   $user_name     Sanitized and unique username.
 *     @type string   $orig_username Original username.
 *     @type string   $user_email    User email address.
 *     @type WP_Error $errors        WP_Error object containing any errors found.
 * }
 */
function wpmu_validate_user_signup( $user_name, $user_email ) {
	global $wpdb;

	$errors = new WP_Error();

	$orig_username = $user_name;
	$user_name     = preg_replace( '/\s+/', '', sanitize_user( $user_name, true ) );

	if ( $user_name !== $orig_username || preg_match( '/[^a-z0-9]/', $user_name ) ) {
		$errors->add( 'user_name', __( 'Usernames can only contain lowercase letters (a-z) and numbers.' ) );
		$user_name = $orig_username;
	}

	$user_email = sanitize_email( $user_email );

	if ( empty( $user_name ) ) {
		$errors->add( 'user_name', __( 'Please enter a username.' ) );
	}

	$illegal_names = get_site_option( 'illegal_names' );
	if ( ! is_array( $illegal_names ) ) {
		$illegal_names = array( 'www', 'web', 'root', 'admin', 'main', 'invite', 'administrator' );
		add_site_option( 'illegal_names', $illegal_names );
	}
	if ( in_array( $user_name, $illegal_names, true ) ) {
		$errors->add( 'user_name', __( 'Sorry, that username is not allowed.' ) );
	}

	/** This filter is documented in wp-includes/user.php */
	$illegal_logins = (array) apply_filters( 'illegal_user_logins', array() );

	if ( in_array( strtolower( $user_name ), array_map( 'strtolower', $illegal_logins ), true ) ) {
		$errors->add( 'user_name', __( 'Sorry, that username is not allowed.' ) );
	}

	if ( ! is_email( $user_email ) ) {
		$errors->add( 'user_email', __( 'Please enter a valid email address.' ) );
	} elseif ( is_email_address_unsafe( $user_email ) ) {
		$errors->add( 'user_email', __( 'You cannot use that email address to signup. There are problems with them blocking some emails from WordPress. Please use another email provider.' ) );
	}

	if ( strlen( $user_name ) < 4 ) {
		$errors->add( 'user_name', __( 'Username must be at least 4 characters.' ) );
	}

	if ( strlen( $user_name ) > 60 ) {
		$errors->add( 'user_name', __( 'Username may not be longer than 60 characters.' ) );
	}

	// All numeric?
	if ( preg_match( '/^[0-9]*$/', $user_name ) ) {
		$errors->add( 'user_name', __( 'Sorry, usernames must have letters too!' ) );
	}

	$limited_email_domains = get_site_option( 'limited_email_domains' );
	if ( is_array( $limited_email_domains ) && ! empty( $limited_email_domains ) ) {
		$limited_email_domains = array_map( 'strtolower', $limited_email_domains );
		$emaildomain           = strtolower( substr( $user_email, 1 + strpos( $user_email, '@' ) ) );
		if ( ! in_array( $emaildomain, $limited_email_domains, true ) ) {
			$errors->add( 'user_email', __( 'Sorry, that email address is not allowed!' ) );
		}
	}

	// Check if the username has been used already.
	if ( username_exists( $user_name ) ) {
		$errors->add( 'user_name', __( 'Sorry, that username already exists!' ) );
	}

	// Check if the email address has been used already.
	if ( email_exists( $user_email ) ) {
		$errors->add(
			'user_email',
			sprintf(
				/* translators: %s: Link to the login page. */
				__( '<strong>Error:</strong> This email address is already registered. <a href="%s">Log in</a> with this address or choose another one.' ),
				wp_login_url()
			)
		);
	}

	// Has someone already signed up for this username?
	$signup = $wpdb->get_row( $wpdb->prepare( "SELECT * FROM $wpdb->signups WHERE user_login = %s", $user_name ) );
	if ( $signup instanceof stdClass ) {
		$registered_at = mysql2date( 'U', $signup->registered );
		$now           = time();
		$diff          = $now - $registered_at;
		// If registered more than two days ago, cancel registration and let this signup go through.
		if ( $diff > 2 * DAY_IN_SECONDS ) {
			$wpdb->delete( $wpdb->signups, array( 'user_login' => $user_name ) );
		} else {
			$errors->add( 'user_name', __( 'That username is currently reserved but may be available in a couple of days.' ) );
		}
	}

	$signup = $wpdb->get_row( $wpdb->prepare( "SELECT * FROM $wpdb->signups WHERE user_email = %s", $user_email ) );
	if ( $signup instanceof stdClass ) {
		$diff = time() - mysql2date( 'U', $signup->registered );
		// If registered more than two days ago, cancel registration and let this signup go through.
		if ( $diff > 2 * DAY_IN_SECONDS ) {
			$wpdb->delete( $wpdb->signups, array( 'user_email' => $user_email ) );
		} else {
			$errors->add( 'user_email', __( 'That email address has already been used. Please check your inbox for an activation email. It will become available in a couple of days if you do nothing.' ) );
		}
	}

	$result = array(
		'user_name'     => $user_name,
		'orig_username' => $orig_username,
		'user_email'    => $user_email,
		'errors'        => $errors,
	);

	/**
	 * Filters the validated user registration details.
	 *
	 * This does not allow you to override the username or email of the user during
	 * registration. The values are solely used for validation and error handling.
	 *
	 * @since MU (3.0.0)
	 *
	 * @param array $result {
	 *     The array of user name, email, and the error messages.
	 *
	 *     @type string   $user_name     Sanitized and unique username.
	 *     @type string   $orig_username Original username.
	 *     @type string   $user_email    User email address.
	 *     @type WP_Error $errors        WP_Error object containing any errors found.
	 * }
	 */
	return apply_filters( 'wpmu_validate_user_signup', $result );
}

/**
 * Processes new site registrations.
 *
 * Checks the data provided by the user during blog signup. Verifies
 * the validity and uniqueness of blog paths and domains.
 *
 * This function prevents the current user from registering a new site
 * with a blogname equivalent to another user's login name. Passing the
 * $user parameter to the function, where $user is the other user, is
 * effectively an override of this limitation.
 *
 * Filter {@see 'wpmu_validate_blog_signup'} if you want to modify
 * the way that WordPress validates new site signups.
 *
 * @since MU (3.0.0)
 *
 * @global wpdb   $wpdb   WordPress database abstraction object.
 * @global string $domain
 *
 * @param string         $blogname   The site name provided by the user. Must be unique.
 * @param string         $blog_title The site title provided by the user.
 * @param WP_User|string $user       Optional. The user object to check against the new site name.
 *                                   Default empty string.
 * @return array {
 *     Array of domain, path, site name, site title, user and error messages.
 *
 *     @type string         $domain     Domain for the site.
 *     @type string         $path       Path for the site. Used in subdirectory installations.
 *     @type string         $blogname   The unique site name (slug).
 *     @type string         $blog_title Blog title.
 *     @type string|WP_User $user       By default, an empty string. A user object if provided.
 *     @type WP_Error       $errors     WP_Error containing any errors found.
 * }
 */
function wpmu_validate_blog_signup( $blogname, $blog_title, $user = '' ) {
	global $wpdb, $domain;

	$current_network = get_network();
	$base            = $current_network->path;

	$blog_title = strip_tags( $blog_title );

	$errors        = new WP_Error();
	$illegal_names = get_site_option( 'illegal_names' );
	if ( false === $illegal_names ) {
		$illegal_names = array( 'www', 'web', 'root', 'admin', 'main', 'invite', 'administrator' );
		add_site_option( 'illegal_names', $illegal_names );
	}

	/*
	 * On sub dir installations, some names are so illegal, only a filter can
	 * spring them from jail.
	 */
	if ( ! is_subdomain_install() ) {
		$illegal_names = array_merge( $illegal_names, get_subdirectory_reserved_names() );
	}

	if ( empty( $blogname ) ) {
		$errors->add( 'blogname', __( 'Please enter a site name.' ) );
	}

	if ( preg_match( '/[^a-z0-9]+/', $blogname ) ) {
		$errors->add( 'blogname', __( 'Site names can only contain lowercase letters (a-z) and numbers.' ) );
	}

	if ( in_array( $blogname, $illegal_names, true ) ) {
		$errors->add( 'blogname', __( 'That name is not allowed.' ) );
	}

	/**
	 * Filters the minimum site name length required when validating a site signup.
	 *
	 * @since 4.8.0
	 *
	 * @param int $length The minimum site name length. Default 4.
	 */
	$minimum_site_name_length = apply_filters( 'minimum_site_name_length', 4 );

	if ( strlen( $blogname ) < $minimum_site_name_length ) {
		/* translators: %s: Minimum site name length. */
		$errors->add( 'blogname', sprintf( _n( 'Site name must be at least %s character.', 'Site name must be at least %s characters.', $minimum_site_name_length ), number_format_i18n( $minimum_site_name_length ) ) );
	}

	// Do not allow users to create a site that conflicts with a page on the main blog.
	if ( ! is_subdomain_install() && $wpdb->get_var( $wpdb->prepare( 'SELECT post_name FROM ' . $wpdb->get_blog_prefix( $current_network->site_id ) . "posts WHERE post_type = 'page' AND post_name = %s", $blogname ) ) ) {
		$errors->add( 'blogname', __( 'Sorry, you may not use that site name.' ) );
	}

	// All numeric?
	if ( preg_match( '/^[0-9]*$/', $blogname ) ) {
		$errors->add( 'blogname', __( 'Sorry, site names must have letters too!' ) );
	}

	/**
	 * Filters the new site name during registration.
	 *
	 * The name is the site's subdomain or the site's subdirectory
	 * path depending on the network settings.
	 *
	 * @since MU (3.0.0)
	 *
	 * @param string $blogname Site name.
	 */
	$blogname = apply_filters( 'newblogname', $blogname );

	$blog_title = wp_unslash( $blog_title );

	if ( empty( $blog_title ) ) {
		$errors->add( 'blog_title', __( 'Please enter a site title.' ) );
	}

	// Check if the domain/path has been used already.
	if ( is_subdomain_install() ) {
		$mydomain = $blogname . '.' . preg_replace( '|^www\.|', '', $domain );
		$path     = $base;
	} else {
		$mydomain = $domain;
		$path     = $base . $blogname . '/';
	}
	if ( domain_exists( $mydomain, $path, $current_network->id ) ) {
		$errors->add( 'blogname', __( 'Sorry, that site already exists!' ) );
	}

	/*
	 * Do not allow users to create a site that matches an existing user's login name,
	 * unless it's the user's own username.
	 */
	if ( username_exists( $blogname ) ) {
		if ( ! is_object( $user ) || ( is_object( $user ) && ( $user->user_login !== $blogname ) ) ) {
			$errors->add( 'blogname', __( 'Sorry, that site is reserved!' ) );
		}
	}

	/*
	 * Has someone already signed up for this domain?
	 * TODO: Check email too?
	 */
	$signup = $wpdb->get_row( $wpdb->prepare( "SELECT * FROM $wpdb->signups WHERE domain = %s AND path = %s", $mydomain, $path ) );
	if ( $signup instanceof stdClass ) {
		$diff = time() - mysql2date( 'U', $signup->registered );
		// If registered more than two days ago, cancel registration and let this signup go through.
		if ( $diff > 2 * DAY_IN_SECONDS ) {
			$wpdb->delete(
				$wpdb->signups,
				array(
					'domain' => $mydomain,
					'path'   => $path,
				)
			);
		} else {
			$errors->add( 'blogname', __( 'That site is currently reserved but may be available in a couple days.' ) );
		}
	}

	$result = array(
		'domain'     => $mydomain,
		'path'       => $path,
		'blogname'   => $blogname,
		'blog_title' => $blog_title,
		'user'       => $user,
		'errors'     => $errors,
	);

	/**
	 * Filters site details and error messages following registration.
	 *
	 * @since MU (3.0.0)
	 *
	 * @param array $result {
	 *     Array of domain, path, site name, site title, user and error messages.
	 *
	 *     @type string         $domain     Domain for the site.
	 *     @type string         $path       Path for the site. Used in subdirectory installations.
	 *     @type string         $blogname   The unique site name (slug).
	 *     @type string         $blog_title Site title.
	 *     @type string|WP_User $user       By default, an empty string. A user object if provided.
	 *     @type WP_Error       $errors     WP_Error containing any errors found.
	 * }
	 */
	return apply_filters( 'wpmu_validate_blog_signup', $result );
}

/**
 * Records site signup information for future activation.
 *
 * @since MU (3.0.0)
 *
 * @global wpdb $wpdb WordPress database abstraction object.
 *
 * @param string $domain     The requested domain.
 * @param string $path       The requested path.
 * @param string $title      The requested site title.
 * @param string $user       The user's requested login name.
 * @param string $user_email The user's email address.
 * @param array  $meta       Optional. Signup meta data. By default, contains the requested privacy setting and lang_id.
 */
function wpmu_signup_blog( $domain, $path, $title, $user, $user_email, $meta = array() ) {
	global $wpdb;

	$key = substr( md5( time() . wp_rand() . $domain ), 0, 16 );

	/**
	 * Filters the metadata for a site signup.
	 *
	 * The metadata will be serialized prior to storing it in the database.
	 *
	 * @since 4.8.0
	 *
	 * @param array  $meta       Signup meta data. Default empty array.
	 * @param string $domain     The requested domain.
	 * @param string $path       The requested path.
	 * @param string $title      The requested site title.
	 * @param string $user       The user's requested login name.
	 * @param string $user_email The user's email address.
	 * @param string $key        The user's activation key.
	 */
	$meta = apply_filters( 'signup_site_meta', $meta, $domain, $path, $title, $user, $user_email, $key );

	$wpdb->insert(
		$wpdb->signups,
		array(
			'domain'         => $domain,
			'path'           => $path,
			'title'          => $title,
			'user_login'     => $user,
			'user_email'     => $user_email,
			'registered'     => current_time( 'mysql', true ),
			'activation_key' => $key,
			'meta'           => serialize( $meta ),
		)
	);

	/**
	 * Fires after site signup information has been written to the database.
	 *
	 * @since 4.4.0
	 *
	 * @param string $domain     The requested domain.
	 * @param string $path       The requested path.
	 * @param string $title      The requested site title.
	 * @param string $user       The user's requested login name.
	 * @param string $user_email The user's email address.
	 * @param string $key        The user's activation key.
	 * @param array  $meta       Signup meta data. By default, contains the requested privacy setting and lang_id.
	 */
	do_action( 'after_signup_site', $domain, $path, $title, $user, $user_email, $key, $meta );
}

/**
 * Records user signup information for future activation.
 *
 * This function is used when user registration is open but
 * new site registration is not.
 *
 * @since MU (3.0.0)
 *
 * @global wpdb $wpdb WordPress database abstraction object.
 *
 * @param string $user       The user's requested login name.
 * @param string $user_email The user's email address.
 * @param array  $meta       Optional. Signup meta data. Default empty array.
 */
function wpmu_signup_user( $user, $user_email, $meta = array() ) {
	global $wpdb;

	// Format data.
	$user       = preg_replace( '/\s+/', '', sanitize_user( $user, true ) );
	$user_email = sanitize_email( $user_email );
	$key        = substr( md5( time() . wp_rand() . $user_email ), 0, 16 );

	/**
	 * Filters the metadata for a user signup.
	 *
	 * The metadata will be serialized prior to storing it in the database.
	 *
	 * @since 4.8.0
	 *
	 * @param array  $meta       Signup meta data. Default empty array.
	 * @param string $user       The user's requested login name.
	 * @param string $user_email The user's email address.
	 * @param string $key        The user's activation key.
	 */
	$meta = apply_filters( 'signup_user_meta', $meta, $user, $user_email, $key );

	$wpdb->insert(
		$wpdb->signups,
		array(
			'domain'         => '',
			'path'           => '',
			'title'          => '',
			'user_login'     => $user,
			'user_email'     => $user_email,
			'registered'     => current_time( 'mysql', true ),
			'activation_key' => $key,
			'meta'           => serialize( $meta ),
		)
	);

	/**
	 * Fires after a user's signup information has been written to the database.
	 *
	 * @since 4.4.0
	 *
	 * @param string $user       The user's requested login name.
	 * @param string $user_email The user's email address.
	 * @param string $key        The user's activation key.
	 * @param array  $meta       Signup meta data. Default empty array.
	 */
	do_action( 'after_signup_user', $user, $user_email, $key, $meta );
}

/**
 * Sends a confirmation request email to a user when they sign up for a new site. The new site will not become active
 * until the confirmation link is clicked.
 *
 * This is the notification function used when site registration
 * is enabled.
 *
 * Filter {@see 'wpmu_signup_blog_notification'} to bypass this function or
 * replace it with your own notification behavior.
 *
 * Filter {@see 'wpmu_signup_blog_notification_email'} and
 * {@see 'wpmu_signup_blog_notification_subject'} to change the content
 * and subject line of the email sent to newly registered users.
 *
 * @since MU (3.0.0)
 *
 * @param string $domain     The new blog domain.
 * @param string $path       The new blog path.
 * @param string $title      The site title.
 * @param string $user_login The user's login name.
 * @param string $user_email The user's email address.
 * @param string $key        The activation key created in wpmu_signup_blog().
 * @param array  $meta       Optional. Signup meta data. By default, contains the requested privacy setting and lang_id.
 * @return bool
 */
function wpmu_signup_blog_notification( $domain, $path, $title, $user_login, $user_email, $key, $meta = array() ) {
	/**
	 * Filters whether to bypass the new site email notification.
	 *
	 * @since MU (3.0.0)
	 *
	 * @param string|false $domain     Site domain, or false to prevent the email from sending.
	 * @param string       $path       Site path.
	 * @param string       $title      Site title.
	 * @param string       $user_login User login name.
	 * @param string       $user_email User email address.
	 * @param string       $key        Activation key created in wpmu_signup_blog().
	 * @param array        $meta       Signup meta data. By default, contains the requested privacy setting and lang_id.
	 */
	if ( ! apply_filters( 'wpmu_signup_blog_notification', $domain, $path, $title, $user_login, $user_email, $key, $meta ) ) {
		return false;
	}

	// Send email with activation link.
	if ( ! is_subdomain_install() || get_current_network_id() !== 1 ) {
		$activate_url = network_site_url( "wp-activate.php?key=$key" );
	} else {
		$activate_url = "http://{$domain}{$path}wp-activate.php?key=$key"; // @todo Use *_url() API.
	}

	$activate_url = esc_url( $activate_url );

	$admin_email = get_site_option( 'admin_email' );

	if ( '' === $admin_email ) {
		$admin_email = 'support@' . wp_parse_url( network_home_url(), PHP_URL_HOST );
	}

	$from_name       = ( '' !== get_site_option( 'site_name' ) ) ? esc_html( get_site_option( 'site_name' ) ) : 'WordPress';
	$message_headers = "From: \"{$from_name}\" <{$admin_email}>\n" . 'Content-Type: text/plain; charset="' . get_option( 'blog_charset' ) . "\"\n";

	$user            = get_user_by( 'login', $user_login );
	$switched_locale = $user && switch_to_user_locale( $user->ID );

	$message = sprintf(
		/**
		 * Filters the message content of the new blog notification email.
		 *
		 * Content should be formatted for transmission via wp_mail().
		 *
		 * @since MU (3.0.0)
		 *
		 * @param string $content    Content of the notification email.
		 * @param string $domain     Site domain.
		 * @param string $path       Site path.
		 * @param string $title      Site title.
		 * @param string $user_login User login name.
		 * @param string $user_email User email address.
		 * @param string $key        Activation key created in wpmu_signup_blog().
		 * @param array  $meta       Signup meta data. By default, contains the requested privacy setting and lang_id.
		 */
		apply_filters(
			'wpmu_signup_blog_notification_email',
			/* translators: New site notification email. 1: Activation URL, 2: New site URL. */
			__( "To activate your site, please click the following link:\n\n%1\$s\n\nAfter you activate, you will receive *another email* with your login.\n\nAfter you activate, you can visit your site here:\n\n%2\$s" ),
			$domain,
			$path,
			$title,
			$user_login,
			$user_email,
			$key,
			$meta
		),
		$activate_url,
		esc_url( "http://{$domain}{$path}" ),
		$key
	);

	$subject = sprintf(
		/**
		 * Filters the subject of the new blog notification email.
		 *
		 * @since MU (3.0.0)
		 *
		 * @param string $subject    Subject of the notification email.
		 * @param string $domain     Site domain.
		 * @param string $path       Site path.
		 * @param string $title      Site title.
		 * @param string $user_login User login name.
		 * @param string $user_email User email address.
		 * @param string $key        Activation key created in wpmu_signup_blog().
		 * @param array  $meta       Signup meta data. By default, contains the requested privacy setting and lang_id.
		 */
		apply_filters(
			'wpmu_signup_blog_notification_subject',
			/* translators: New site notification email subject. 1: Network title, 2: New site URL. */
			_x( '[%1$s] Activate %2$s', 'New site notification email subject' ),
			$domain,
			$path,
			$title,
			$user_login,
			$user_email,
			$key,
			$meta
		),
		$from_name,
		esc_url( 'http://' . $domain . $path )
	);

	wp_mail( $user_email, wp_specialchars_decode( $subject ), $message, $message_headers );

	if ( $switched_locale ) {
		restore_previous_locale();
	}

	return true;
}

/**
 * Sends a confirmation request email to a user when they sign up for a new user account (without signing up for a site
 * at the same time). The user account will not become active until the confirmation link is clicked.
 *
 * This is the notification function used when no new site has
 * been requested.
 *
 * Filter {@see 'wpmu_signup_user_notification'} to bypass this function or
 * replace it with your own notification behavior.
 *
 * Filter {@see 'wpmu_signup_user_notification_email'} and
 * {@see 'wpmu_signup_user_notification_subject'} to change the content
 * and subject line of the email sent to newly registered users.
 *
 * @since MU (3.0.0)
 *
 * @param string $user_login The user's login name.
 * @param string $user_email The user's email address.
 * @param string $key        The activation key created in wpmu_signup_user()
 * @param array  $meta       Optional. Signup meta data. Default empty array.
 * @return bool
 */
function wpmu_signup_user_notification( $user_login, $user_email, $key, $meta = array() ) {
	/**
	 * Filters whether to bypass the email notification for new user sign-up.
	 *
	 * @since MU (3.0.0)
	 *
	 * @param string $user_login User login name.
	 * @param string $user_email User email address.
	 * @param string $key        Activation key created in wpmu_signup_user().
	 * @param array  $meta       Signup meta data. Default empty array.
	 */
	if ( ! apply_filters( 'wpmu_signup_user_notification', $user_login, $user_email, $key, $meta ) ) {
		return false;
	}

	$user            = get_user_by( 'login', $user_login );
	$switched_locale = $user && switch_to_user_locale( $user->ID );

	// Send email with activation link.
	$admin_email = get_site_option( 'admin_email' );

	if ( '' === $admin_email ) {
		$admin_email = 'support@' . wp_parse_url( network_home_url(), PHP_URL_HOST );
	}

	$from_name       = ( '' !== get_site_option( 'site_name' ) ) ? esc_html( get_site_option( 'site_name' ) ) : 'WordPress';
	$message_headers = "From: \"{$from_name}\" <{$admin_email}>\n" . 'Content-Type: text/plain; charset="' . get_option( 'blog_charset' ) . "\"\n";
	$message         = sprintf(
		/**
		 * Filters the content of the notification email for new user sign-up.
		 *
		 * Content should be formatted for transmission via wp_mail().
		 *
		 * @since MU (3.0.0)
		 *
		 * @param string $content    Content of the notification email.
		 * @param string $user_login User login name.
		 * @param string $user_email User email address.
		 * @param string $key        Activation key created in wpmu_signup_user().
		 * @param array  $meta       Signup meta data. Default empty array.
		 */
		apply_filters(
			'wpmu_signup_user_notification_email',
			/* translators: New user notification email. %s: Activation URL. */
			__( "To activate your user, please click the following link:\n\n%s\n\nAfter you activate, you will receive *another email* with your login." ),
			$user_login,
			$user_email,
			$key,
			$meta
		),
		site_url( "wp-activate.php?key=$key" )
	);

	$subject = sprintf(
		/**
		 * Filters the subject of the notification email of new user signup.
		 *
		 * @since MU (3.0.0)
		 *
		 * @param string $subject    Subject of the notification email.
		 * @param string $user_login User login name.
		 * @param string $user_email User email address.
		 * @param string $key        Activation key created in wpmu_signup_user().
		 * @param array  $meta       Signup meta data. Default empty array.
		 */
		apply_filters(
			'wpmu_signup_user_notification_subject',
			/* translators: New user notification email subject. 1: Network title, 2: New user login. */
			_x( '[%1$s] Activate %2$s', 'New user notification email subject' ),
			$user_login,
			$user_email,
			$key,
			$meta
		),
		$from_name,
		$user_login
	);

	wp_mail( $user_email, wp_specialchars_decode( $subject ), $message, $message_headers );

	if ( $switched_locale ) {
		restore_previous_locale();
	}

	return true;
}

/**
 * Activates a signup.
 *
 * Hook to {@see 'wpmu_activate_user'} or {@see 'wpmu_activate_blog'} for events
 * that should happen only when users or sites are self-created (since
 * those actions are not called when users and sites are created
 * by a Super Admin).
 *
 * @since MU (3.0.0)
 *
 * @global wpdb $wpdb WordPress database abstraction object.
 *
 * @param string $key The activation key provided to the user.
 * @return array|WP_Error An array containing information about the activated user and/or blog.
 */
function wpmu_activate_signup( $key ) {
	global $wpdb;

	$signup = $wpdb->get_row( $wpdb->prepare( "SELECT * FROM $wpdb->signups WHERE activation_key = %s", $key ) );

	if ( empty( $signup ) ) {
		return new WP_Error( 'invalid_key', __( 'Invalid activation key.' ) );
	}

	if ( $signup->active ) {
		if ( empty( $signup->domain ) ) {
			return new WP_Error( 'already_active', __( 'The user is already active.' ), $signup );
		} else {
			return new WP_Error( 'already_active', __( 'The site is already active.' ), $signup );
		}
	}

	$meta     = maybe_unserialize( $signup->meta );
	$password = wp_generate_password( 12, false );

	$user_id = username_exists( $signup->user_login );

	if ( ! $user_id ) {
		$user_id = wpmu_create_user( $signup->user_login, $password, $signup->user_email );
	} else {
		$user_already_exists = true;
	}

	if ( ! $user_id ) {
		return new WP_Error( 'create_user', __( 'Could not create user' ), $signup );
	}

	$now = current_time( 'mysql', true );

	if ( empty( $signup->domain ) ) {
		$wpdb->update(
			$wpdb->signups,
			array(
				'active'    => 1,
				'activated' => $now,
			),
			array( 'activation_key' => $key )
		);

		if ( isset( $user_already_exists ) ) {
			return new WP_Error( 'user_already_exists', __( 'That username is already activated.' ), $signup );
		}

		/**
		 * Fires immediately after a new user is activated.
		 *
		 * @since MU (3.0.0)
		 *
		 * @param int    $user_id  User ID.
		 * @param string $password User password.
		 * @param array  $meta     Signup meta data.
		 */
		do_action( 'wpmu_activate_user', $user_id, $password, $meta );

		return array(
			'user_id'  => $user_id,
			'password' => $password,
			'meta'     => $meta,
		);
	}

	$blog_id = wpmu_create_blog( $signup->domain, $signup->path, $signup->title, $user_id, $meta, get_current_network_id() );

	// TODO: What to do if we create a user but cannot create a blog?
	if ( is_wp_error( $blog_id ) ) {
		/*
		 * If blog is taken, that means a previous attempt to activate this blog
		 * failed in between creating the blog and setting the activation flag.
		 * Let's just set the active flag and instruct the user to reset their password.
		 */
		if ( 'blog_taken' === $blog_id->get_error_code() ) {
			$blog_id->add_data( $signup );
			$wpdb->update(
				$wpdb->signups,
				array(
					'active'    => 1,
					'activated' => $now,
				),
				array( 'activation_key' => $key )
			);
		}
		return $blog_id;
	}

	$wpdb->update(
		$wpdb->signups,
		array(
			'active'    => 1,
			'activated' => $now,
		),
		array( 'activation_key' => $key )
	);

	/**
	 * Fires immediately after a site is activated.
	 *
	 * @since MU (3.0.0)
	 *
	 * @param int    $blog_id       Blog ID.
	 * @param int    $user_id       User ID.
	 * @param string $password      User password.
	 * @param string $signup_title  Site title.
	 * @param array  $meta          Signup meta data. By default, contains the requested privacy setting and lang_id.
	 */
	do_action( 'wpmu_activate_blog', $blog_id, $user_id, $password, $signup->title, $meta );

	return array(
		'blog_id'  => $blog_id,
		'user_id'  => $user_id,
		'password' => $password,
		'title'    => $signup->title,
		'meta'     => $meta,
	);
}

/**
 * Deletes an associated signup entry when a user is deleted from the database.
 *
 * @since 5.5.0
 *
 * @global wpdb $wpdb WordPress database abstraction object.
 *
 * @param int      $id       ID of the user to delete.
 * @param int|null $reassign ID of the user to reassign posts and links to.
 * @param WP_User  $user     User object.
 */
function wp_delete_signup_on_user_delete( $id, $reassign, $user ) {
	global $wpdb;

	$wpdb->delete( $wpdb->signups, array( 'user_login' => $user->user_login ) );
}

/**
 * Creates a user.
 *
 * This function runs when a user self-registers as well as when
 * a Super Admin creates a new user. Hook to {@see 'wpmu_new_user'} for events
 * that should affect all new users, but only on Multisite (otherwise
 * use {@see 'user_register'}).
 *
 * @since MU (3.0.0)
 *
 * @param string $user_name The new user's login name.
 * @param string $password  The new user's password.
 * @param string $email     The new user's email address.
 * @return int|false Returns false on failure, or int $user_id on success.
 */
function wpmu_create_user( $user_name, $password, $email ) {
	$user_name = preg_replace( '/\s+/', '', sanitize_user( $user_name, true ) );

	$user_id = wp_create_user( $user_name, $password, $email );
	if ( is_wp_error( $user_id ) ) {
		return false;
	}

	// Newly created users have no roles or caps until they are added to a blog.
	delete_user_option( $user_id, 'capabilities' );
	delete_user_option( $user_id, 'user_level' );

	/**
	 * Fires immediately after a new user is created.
	 *
	 * @since MU (3.0.0)
	 *
	 * @param int $user_id User ID.
	 */
	do_action( 'wpmu_new_user', $user_id );

	return $user_id;
}

/**
 * Creates a site.
 *
 * This function runs when a user self-registers a new site as well
 * as when a Super Admin creates a new site. Hook to {@see 'wpmu_new_blog'}
 * for events that should affect all new sites.
 *
 * On subdirectory installations, $domain is the same as the main site's
 * domain, and the path is the subdirectory name (eg 'example.com'
 * and '/blog1/'). On subdomain installations, $domain is the new subdomain +
 * root domain (eg 'blog1.example.com'), and $path is '/'.
 *
 * @since MU (3.0.0)
 *
 * @param string $domain     The new site's domain.
 * @param string $path       The new site's path.
 * @param string $title      The new site's title.
 * @param int    $user_id    The user ID of the new site's admin.
 * @param array  $options    Optional. Array of key=>value pairs used to set initial site options.
 *                           If valid status keys are included ('public', 'archived', 'mature',
 *                           'spam', 'deleted', or 'lang_id') the given site status(es) will be
 *                           updated. Otherwise, keys and values will be used to set options for
 *                           the new site. Default empty array.
 * @param int    $network_id Optional. Network ID. Only relevant on multi-network installations.
 *                           Default 1.
 * @return int|WP_Error Returns WP_Error object on failure, the new site ID on success.
 */
function wpmu_create_blog( $domain, $path, $title, $user_id, $options = array(), $network_id = 1 ) {
	$defaults = array(
		'public' => 0,
	);
	$options  = wp_parse_args( $options, $defaults );

	$title   = strip_tags( $title );
	$user_id = (int) $user_id;

	// Check if the domain has been used already. We should return an error message.
	if ( domain_exists( $domain, $path, $network_id ) ) {
		return new WP_Error( 'blog_taken', __( 'Sorry, that site already exists!' ) );
	}

	if ( ! wp_installing() ) {
		wp_installing( true );
	}

	$allowed_data_fields = array( 'public', 'archived', 'mature', 'spam', 'deleted', 'lang_id' );

	$site_data = array_merge(
		array(
			'domain'     => $domain,
			'path'       => $path,
			'network_id' => $network_id,
		),
		array_intersect_key( $options, array_flip( $allowed_data_fields ) )
	);

	// Data to pass to wp_initialize_site().
	$site_initialization_data = array(
		'title'   => $title,
		'user_id' => $user_id,
		'options' => array_diff_key( $options, array_flip( $allowed_data_fields ) ),
	);

	$blog_id = wp_insert_site( array_merge( $site_data, $site_initialization_data ) );

	if ( is_wp_error( $blog_id ) ) {
		return $blog_id;
	}

	wp_cache_set_sites_last_changed();

	return $blog_id;
}

/**
 * Notifies the network admin that a new site has been activated.
 *
 * Filter {@see 'newblog_notify_siteadmin'} to change the content of
 * the notification email.
 *
 * @since MU (3.0.0)
 * @since 5.1.0 $blog_id now supports input from the {@see 'wp_initialize_site'} action.
 *
 * @param WP_Site|int $blog_id    The new site's object or ID.
 * @param string      $deprecated Not used.
 * @return bool
 */
function newblog_notify_siteadmin( $blog_id, $deprecated = '' ) {
	if ( is_object( $blog_id ) ) {
		$blog_id = $blog_id->blog_id;
	}

	if ( 'yes' !== get_site_option( 'registrationnotification' ) ) {
		return false;
	}

	$email = get_site_option( 'admin_email' );

<<<<<<< HEAD
	if ( is_email( $email ) === false ) {
=======
	if ( ! is_email( $email ) ) {
>>>>>>> 7456ab64
		return false;
	}

	$options_site_url = esc_url( network_admin_url( 'settings.php' ) );

	switch_to_blog( $blog_id );
	$blogname = get_option( 'blogname' );
	$siteurl  = site_url();
	restore_current_blog();

	$msg = sprintf(
		/* translators: New site notification email. 1: Site URL, 2: User IP address, 3: URL to Network Settings screen. */
		__(
			'New Site: %1$s
URL: %2$s
Remote IP address: %3$s

Disable these notifications: %4$s'
		),
		$blogname,
		$siteurl,
		wp_unslash( $_SERVER['REMOTE_ADDR'] ),
		$options_site_url
	);
	/**
	 * Filters the message body of the new site activation email sent
	 * to the network administrator.
	 *
	 * @since MU (3.0.0)
	 * @since 5.4.0 The `$blog_id` parameter was added.
	 *
	 * @param string     $msg     Email body.
	 * @param int|string $blog_id The new site's ID as an integer or numeric string.
	 */
	$msg = apply_filters( 'newblog_notify_siteadmin', $msg, $blog_id );

	/* translators: New site notification email subject. %s: New site URL. */
	wp_mail( $email, sprintf( __( 'New Site Registration: %s' ), $siteurl ), $msg );

	return true;
}

/**
 * Notifies the network admin that a new user has been activated.
 *
 * Filter {@see 'newuser_notify_siteadmin'} to change the content of
 * the notification email.
 *
 * @since MU (3.0.0)
 *
 * @param int $user_id The new user's ID.
 * @return bool
 */
function newuser_notify_siteadmin( $user_id ) {
	if ( 'yes' !== get_site_option( 'registrationnotification' ) ) {
		return false;
	}

	$email = get_site_option( 'admin_email' );

<<<<<<< HEAD
	if ( is_email( $email ) === false ) {
=======
	if ( ! is_email( $email ) ) {
>>>>>>> 7456ab64
		return false;
	}

	$user = get_userdata( $user_id );

	$options_site_url = esc_url( network_admin_url( 'settings.php' ) );

	$msg = sprintf(
		/* translators: New user notification email. 1: User login, 2: User IP address, 3: URL to Network Settings screen. */
		__(
			'New User: %1$s
Remote IP address: %2$s

Disable these notifications: %3$s'
		),
		$user->user_login,
		wp_unslash( $_SERVER['REMOTE_ADDR'] ),
		$options_site_url
	);

	/**
	 * Filters the message body of the new user activation email sent
	 * to the network administrator.
	 *
	 * @since MU (3.0.0)
	 *
	 * @param string  $msg  Email body.
	 * @param WP_User $user WP_User instance of the new user.
	 */
	$msg = apply_filters( 'newuser_notify_siteadmin', $msg, $user );

	/* translators: New user notification email subject. %s: User login. */
	wp_mail( $email, sprintf( __( 'New User Registration: %s' ), $user->user_login ), $msg );

	return true;
}

/**
 * Checks whether a site name is already taken.
 *
 * The name is the site's subdomain or the site's subdirectory
 * path depending on the network settings.
 *
 * Used during the new site registration process to ensure
 * that each site name is unique.
 *
 * @since MU (3.0.0)
 *
 * @param string $domain     The domain to be checked.
 * @param string $path       The path to be checked.
 * @param int    $network_id Optional. Network ID. Only relevant on multi-network installations.
 *                           Default 1.
 * @return int|null The site ID if the site name exists, null otherwise.
 */
function domain_exists( $domain, $path, $network_id = 1 ) {
	$path   = trailingslashit( $path );
	$args   = array(
		'network_id'             => $network_id,
		'domain'                 => $domain,
		'path'                   => $path,
		'fields'                 => 'ids',
		'number'                 => 1,
		'update_site_meta_cache' => false,
	);
	$result = get_sites( $args );
	$result = array_shift( $result );

	/**
	 * Filters whether a site name is taken.
	 *
	 * The name is the site's subdomain or the site's subdirectory
	 * path depending on the network settings.
	 *
	 * @since 3.5.0
	 *
	 * @param int|null $result     The site ID if the site name exists, null otherwise.
	 * @param string   $domain     Domain to be checked.
	 * @param string   $path       Path to be checked.
	 * @param int      $network_id Network ID. Only relevant on multi-network installations.
	 */
	return apply_filters( 'domain_exists', $result, $domain, $path, $network_id );
}

/**
 * Notifies the site administrator that their site activation was successful.
 *
 * Filter {@see 'wpmu_welcome_notification'} to disable or bypass.
 *
 * Filter {@see 'update_welcome_email'} and {@see 'update_welcome_subject'} to
 * modify the content and subject line of the notification email.
 *
 * @since MU (3.0.0)
 *
 * @param int    $blog_id  Site ID.
 * @param int    $user_id  User ID.
 * @param string $password User password, or "N/A" if the user account is not new.
 * @param string $title    Site title.
 * @param array  $meta     Optional. Signup meta data. By default, contains the requested privacy setting and lang_id.
 * @return bool Whether the email notification was sent.
 */
function wpmu_welcome_notification( $blog_id, $user_id, $password, $title, $meta = array() ) {
	$current_network = get_network();

	/**
	 * Filters whether to bypass the welcome email sent to the site administrator after site activation.
	 *
	 * Returning false disables the welcome email.
	 *
	 * @since MU (3.0.0)
	 *
	 * @param int|false $blog_id  Site ID, or false to prevent the email from sending.
	 * @param int       $user_id  User ID of the site administrator.
	 * @param string    $password User password, or "N/A" if the user account is not new.
	 * @param string    $title    Site title.
	 * @param array     $meta     Signup meta data. By default, contains the requested privacy setting and lang_id.
	 */
	if ( ! apply_filters( 'wpmu_welcome_notification', $blog_id, $user_id, $password, $title, $meta ) ) {
		return false;
	}

	$user = get_userdata( $user_id );

	$switched_locale = switch_to_user_locale( $user_id );

	$welcome_email = get_site_option( 'welcome_email' );
	if ( false === $welcome_email ) {
		/* translators: Do not translate USERNAME, SITE_NAME, BLOG_URL, PASSWORD: those are placeholders. */
		$welcome_email = __(
			'Howdy USERNAME,

Your new SITE_NAME site has been successfully set up at:
BLOG_URL

You can log in to the administrator account with the following information:

Username: USERNAME
Password: PASSWORD
Log in here: BLOG_URLwp-login.php

We hope you enjoy your new site. Thanks!

--The Team @ SITE_NAME'
		);
	}

	$url = get_blogaddress_by_id( $blog_id );

	$welcome_email = str_replace( 'SITE_NAME', $current_network->site_name, $welcome_email );
	$welcome_email = str_replace( 'BLOG_TITLE', $title, $welcome_email );
	$welcome_email = str_replace( 'BLOG_URL', $url, $welcome_email );
	$welcome_email = str_replace( 'USERNAME', $user->user_login, $welcome_email );
	$welcome_email = str_replace( 'PASSWORD', $password, $welcome_email );

	/**
	 * Filters the content of the welcome email sent to the site administrator after site activation.
	 *
	 * Content should be formatted for transmission via wp_mail().
	 *
	 * @since MU (3.0.0)
	 *
	 * @param string $welcome_email Message body of the email.
	 * @param int    $blog_id       Site ID.
	 * @param int    $user_id       User ID of the site administrator.
	 * @param string $password      User password, or "N/A" if the user account is not new.
	 * @param string $title         Site title.
	 * @param array  $meta          Signup meta data. By default, contains the requested privacy setting and lang_id.
	 */
	$welcome_email = apply_filters( 'update_welcome_email', $welcome_email, $blog_id, $user_id, $password, $title, $meta );

	$admin_email = get_site_option( 'admin_email' );

	if ( '' === $admin_email ) {
		$admin_email = 'support@' . wp_parse_url( network_home_url(), PHP_URL_HOST );
	}

	$from_name       = ( '' !== get_site_option( 'site_name' ) ) ? esc_html( get_site_option( 'site_name' ) ) : 'WordPress';
	$message_headers = "From: \"{$from_name}\" <{$admin_email}>\n" . 'Content-Type: text/plain; charset="' . get_option( 'blog_charset' ) . "\"\n";
	$message         = $welcome_email;

	if ( empty( $current_network->site_name ) ) {
		$current_network->site_name = 'WordPress';
	}

	/* translators: New site notification email subject. 1: Network title, 2: New site title. */
	$subject = __( 'New %1$s Site: %2$s' );

	/**
	 * Filters the subject of the welcome email sent to the site administrator after site activation.
	 *
	 * @since MU (3.0.0)
	 *
	 * @param string $subject Subject of the email.
	 */
	$subject = apply_filters( 'update_welcome_subject', sprintf( $subject, $current_network->site_name, wp_unslash( $title ) ) );

	wp_mail( $user->user_email, wp_specialchars_decode( $subject ), $message, $message_headers );

	if ( $switched_locale ) {
		restore_previous_locale();
	}

	return true;
}

/**
 * Notifies the Multisite network administrator that a new site was created.
 *
 * Filter {@see 'send_new_site_email'} to disable or bypass.
 *
 * Filter {@see 'new_site_email'} to filter the contents.
 *
 * @since 5.6.0
 *
 * @param int $site_id Site ID of the new site.
 * @param int $user_id User ID of the administrator of the new site.
 * @return bool Whether the email notification was sent.
 */
function wpmu_new_site_admin_notification( $site_id, $user_id ) {
	$site  = get_site( $site_id );
	$user  = get_userdata( $user_id );
	$email = get_site_option( 'admin_email' );

	if ( ! $site || ! $user || ! $email ) {
		return false;
	}

	/**
	 * Filters whether to send an email to the Multisite network administrator when a new site is created.
	 *
	 * Return false to disable sending the email.
	 *
	 * @since 5.6.0
	 *
	 * @param bool    $send Whether to send the email.
	 * @param WP_Site $site Site object of the new site.
	 * @param WP_User $user User object of the administrator of the new site.
	 */
	if ( ! apply_filters( 'send_new_site_email', true, $site, $user ) ) {
		return false;
	}

	$switched_locale = false;
	$network_admin   = get_user_by( 'email', $email );

	if ( $network_admin ) {
		// If the network admin email address corresponds to a user, switch to their locale.
		$switched_locale = switch_to_user_locale( $network_admin->ID );
	} else {
		// Otherwise switch to the locale of the current site.
		$switched_locale = switch_to_locale( get_locale() );
	}

	$subject = sprintf(
		/* translators: New site notification email subject. %s: Network title. */
		__( '[%s] New Site Created' ),
		get_network()->site_name
	);

	$message = sprintf(
		/* translators: New site notification email. 1: User login, 2: Site URL, 3: Site title. */
		__(
			'New site created by %1$s

Address: %2$s
Name: %3$s'
		),
		$user->user_login,
		get_site_url( $site->id ),
		get_blog_option( $site->id, 'blogname' )
	);

	$header = sprintf(
		'From: "%1$s" <%2$s>',
		_x( 'Site Admin', 'email "From" field' ),
		$email
	);

	$new_site_email = array(
		'to'      => $email,
		'subject' => $subject,
		'message' => $message,
		'headers' => $header,
	);

	/**
	 * Filters the content of the email sent to the Multisite network administrator when a new site is created.
	 *
	 * Content should be formatted for transmission via wp_mail().
	 *
	 * @since 5.6.0
	 *
	 * @param array $new_site_email {
	 *     Used to build wp_mail().
	 *
	 *     @type string $to      The email address of the recipient.
	 *     @type string $subject The subject of the email.
	 *     @type string $message The content of the email.
	 *     @type string $headers Headers.
	 * }
	 * @param WP_Site $site         Site object of the new site.
	 * @param WP_User $user         User object of the administrator of the new site.
	 */
	$new_site_email = apply_filters( 'new_site_email', $new_site_email, $site, $user );

	wp_mail(
		$new_site_email['to'],
		wp_specialchars_decode( $new_site_email['subject'] ),
		$new_site_email['message'],
		$new_site_email['headers']
	);

	if ( $switched_locale ) {
		restore_previous_locale();
	}

	return true;
}

/**
 * Notifies a user that their account activation has been successful.
 *
 * Filter {@see 'wpmu_welcome_user_notification'} to disable or bypass.
 *
 * Filter {@see 'update_welcome_user_email'} and {@see 'update_welcome_user_subject'} to
 * modify the content and subject line of the notification email.
 *
 * @since MU (3.0.0)
 *
 * @param int    $user_id  User ID.
 * @param string $password User password.
 * @param array  $meta     Optional. Signup meta data. Default empty array.
 * @return bool
 */
function wpmu_welcome_user_notification( $user_id, $password, $meta = array() ) {
	$current_network = get_network();

	/**
	 * Filters whether to bypass the welcome email after user activation.
	 *
	 * Returning false disables the welcome email.
	 *
	 * @since MU (3.0.0)
	 *
	 * @param int    $user_id  User ID.
	 * @param string $password User password.
	 * @param array  $meta     Signup meta data. Default empty array.
	 */
	if ( ! apply_filters( 'wpmu_welcome_user_notification', $user_id, $password, $meta ) ) {
		return false;
	}

	$welcome_email = get_site_option( 'welcome_user_email' );

	$user = get_userdata( $user_id );

	$switched_locale = switch_to_user_locale( $user_id );

	/**
	 * Filters the content of the welcome email after user activation.
	 *
	 * Content should be formatted for transmission via wp_mail().
	 *
	 * @since MU (3.0.0)
	 *
	 * @param string $welcome_email The message body of the account activation success email.
	 * @param int    $user_id       User ID.
	 * @param string $password      User password.
	 * @param array  $meta          Signup meta data. Default empty array.
	 */
	$welcome_email = apply_filters( 'update_welcome_user_email', $welcome_email, $user_id, $password, $meta );
	$welcome_email = str_replace( 'SITE_NAME', $current_network->site_name, $welcome_email );
	$welcome_email = str_replace( 'USERNAME', $user->user_login, $welcome_email );
	$welcome_email = str_replace( 'PASSWORD', $password, $welcome_email );
	$welcome_email = str_replace( 'LOGINLINK', wp_login_url(), $welcome_email );

	$admin_email = get_site_option( 'admin_email' );

	if ( '' === $admin_email ) {
		$admin_email = 'support@' . wp_parse_url( network_home_url(), PHP_URL_HOST );
	}

	$from_name       = ( '' !== get_site_option( 'site_name' ) ) ? esc_html( get_site_option( 'site_name' ) ) : 'WordPress';
	$message_headers = "From: \"{$from_name}\" <{$admin_email}>\n" . 'Content-Type: text/plain; charset="' . get_option( 'blog_charset' ) . "\"\n";
	$message         = $welcome_email;

	if ( empty( $current_network->site_name ) ) {
		$current_network->site_name = 'WordPress';
	}

	/* translators: New user notification email subject. 1: Network title, 2: New user login. */
	$subject = __( 'New %1$s User: %2$s' );

	/**
	 * Filters the subject of the welcome email after user activation.
	 *
	 * @since MU (3.0.0)
	 *
	 * @param string $subject Subject of the email.
	 */
	$subject = apply_filters( 'update_welcome_user_subject', sprintf( $subject, $current_network->site_name, $user->user_login ) );

	wp_mail( $user->user_email, wp_specialchars_decode( $subject ), $message, $message_headers );

	if ( $switched_locale ) {
		restore_previous_locale();
	}

	return true;
}

/**
 * Gets the current network.
 *
 * Returns an object containing the 'id', 'domain', 'path', and 'site_name'
 * properties of the network being viewed.
 *
 * @see wpmu_current_site()
 *
 * @since MU (3.0.0)
 *
 * @global WP_Network $current_site The current network.
 *
 * @return WP_Network The current network.
 */
function get_current_site() {
	global $current_site;
	return $current_site;
}

/**
 * Gets a user's most recent post.
 *
 * Walks through each of a user's blogs to find the post with
 * the most recent post_date_gmt.
 *
 * @since MU (3.0.0)
 *
 * @global wpdb $wpdb WordPress database abstraction object.
 *
 * @param int $user_id User ID.
 * @return array Contains the blog_id, post_id, post_date_gmt, and post_gmt_ts.
 */
function get_most_recent_post_of_user( $user_id ) {
	global $wpdb;

	$user_blogs       = get_blogs_of_user( (int) $user_id );
	$most_recent_post = array();

	/*
	 * Walk through each blog and get the most recent post
	 * published by $user_id.
	 */
	foreach ( (array) $user_blogs as $blog ) {
		$prefix      = $wpdb->get_blog_prefix( $blog->userblog_id );
		$recent_post = $wpdb->get_row( $wpdb->prepare( "SELECT ID, post_date_gmt FROM {$prefix}posts WHERE post_author = %d AND post_type = 'post' AND post_status = 'publish' ORDER BY post_date_gmt DESC LIMIT 1", $user_id ), ARRAY_A );

		// Make sure we found a post.
		if ( isset( $recent_post['ID'] ) ) {
			$post_gmt_ts = strtotime( $recent_post['post_date_gmt'] );

			/*
			 * If this is the first post checked
			 * or if this post is newer than the current recent post,
			 * make it the new most recent post.
			 */
			if ( ! isset( $most_recent_post['post_gmt_ts'] ) || ( $post_gmt_ts > $most_recent_post['post_gmt_ts'] ) ) {
				$most_recent_post = array(
					'blog_id'       => $blog->userblog_id,
					'post_id'       => $recent_post['ID'],
					'post_date_gmt' => $recent_post['post_date_gmt'],
					'post_gmt_ts'   => $post_gmt_ts,
				);
			}
		}
	}

	return $most_recent_post;
}

//
// Misc functions.
//

/**
 * Checks an array of MIME types against a list of allowed types.
 *
 * WordPress ships with a set of allowed upload filetypes,
 * which is defined in wp-includes/functions.php in
 * get_allowed_mime_types(). This function is used to filter
 * that list against the filetypes allowed provided by Multisite
 * Super Admins at wp-admin/network/settings.php.
 *
 * @since MU (3.0.0)
 *
 * @param array $mimes
 * @return array
 */
function check_upload_mimes( $mimes ) {
	$site_exts  = explode( ' ', get_site_option( 'upload_filetypes', 'jpg jpeg png gif' ) );
	$site_mimes = array();
	foreach ( $site_exts as $ext ) {
		foreach ( $mimes as $ext_pattern => $mime ) {
			if ( '' !== $ext && str_contains( $ext_pattern, $ext ) ) {
				$site_mimes[ $ext_pattern ] = $mime;
			}
		}
	}
	return $site_mimes;
}

/**
 * Updates a blog's post count.
 *
 * WordPress MS stores a blog's post count as an option so as
 * to avoid extraneous COUNTs when a blog's details are fetched
 * with get_site(). This function is called when posts are published
 * or unpublished to make sure the count stays current.
 *
 * @since MU (3.0.0)
 *
 * @global wpdb $wpdb WordPress database abstraction object.
 *
 * @param string $deprecated Not used.
 */
function update_posts_count( $deprecated = '' ) {
	global $wpdb;
	update_option( 'post_count', (int) $wpdb->get_var( "SELECT COUNT(ID) FROM {$wpdb->posts} WHERE post_status = 'publish' and post_type = 'post'" ), true );
}

/**
 * Logs the user email, IP, and registration date of a new site.
 *
 * @since MU (3.0.0)
 * @since 5.1.0 Parameters now support input from the {@see 'wp_initialize_site'} action.
 *
 * @global wpdb $wpdb WordPress database abstraction object.
 *
 * @param WP_Site|int $blog_id The new site's object or ID.
 * @param int|array   $user_id User ID, or array of arguments including 'user_id'.
 */
function wpmu_log_new_registrations( $blog_id, $user_id ) {
	global $wpdb;

	if ( is_object( $blog_id ) ) {
		$blog_id = $blog_id->blog_id;
	}

	if ( is_array( $user_id ) ) {
		$user_id = ! empty( $user_id['user_id'] ) ? $user_id['user_id'] : 0;
	}

	$user = get_userdata( (int) $user_id );
	if ( $user ) {
		$wpdb->insert(
			$wpdb->registration_log,
			array(
				'email'           => $user->user_email,
				'IP'              => preg_replace( '/[^0-9., ]/', '', wp_unslash( $_SERVER['REMOTE_ADDR'] ) ),
				'blog_id'         => $blog_id,
				'date_registered' => current_time( 'mysql' ),
			)
		);
	}
}

/**
 * Ensures that the current site's domain is listed in the allowed redirect host list.
 *
 * @see wp_validate_redirect()
 * @since MU (3.0.0)
 *
 * @param array|string $deprecated Not used.
 * @return string[] {
 *     An array containing the current site's domain.
 *
 *     @type string $0 The current site's domain.
 * }
 */
function redirect_this_site( $deprecated = '' ) {
	return array( get_network()->domain );
}

/**
 * Checks whether an upload is too big.
 *
 * @since MU (3.0.0)
 *
 * @param array $upload An array of information about the newly-uploaded file.
 * @return string|array If the upload is under the size limit, $upload is returned. Otherwise returns an error message.
 */
function upload_is_file_too_big( $upload ) {
	if ( ! is_array( $upload ) || defined( 'WP_IMPORTING' ) || get_site_option( 'upload_space_check_disabled' ) ) {
		return $upload;
	}

	if ( strlen( $upload['bits'] ) > ( KB_IN_BYTES * get_site_option( 'fileupload_maxk', 1500 ) ) ) {
		/* translators: %s: Maximum allowed file size in kilobytes. */
		return sprintf( __( 'This file is too big. Files must be less than %s KB in size.' ) . '<br />', get_site_option( 'fileupload_maxk', 1500 ) );
	}

	return $upload;
}

/**
 * Adds a nonce field to the signup page.
 *
 * @since MU (3.0.0)
 */
function signup_nonce_fields() {
	$id = mt_rand();
	echo "<input type='hidden' name='signup_form_id' value='{$id}' />";
	wp_nonce_field( 'signup_form_' . $id, '_signup_form', false );
}

/**
 * Processes the signup nonce created in signup_nonce_fields().
 *
 * @since MU (3.0.0)
 *
 * @param array $result
 * @return array
 */
function signup_nonce_check( $result ) {
	if ( ! strpos( $_SERVER['PHP_SELF'], 'wp-signup.php' ) ) {
		return $result;
	}

	if ( ! wp_verify_nonce( $_POST['_signup_form'], 'signup_form_' . $_POST['signup_form_id'] ) ) {
		$result['errors']->add( 'invalid_nonce', __( 'Unable to submit this form, please try again.' ) );
	}

	return $result;
}

/**
 * Corrects 404 redirects when NOBLOGREDIRECT is defined.
 *
 * @since MU (3.0.0)
 */
function maybe_redirect_404() {
	if ( is_main_site() && is_404() && defined( 'NOBLOGREDIRECT' ) ) {
		/**
		 * Filters the redirect URL for 404s on the main site.
		 *
		 * The filter is only evaluated if the NOBLOGREDIRECT constant is defined.
		 *
		 * @since 3.0.0
		 *
		 * @param string $no_blog_redirect The redirect URL defined in NOBLOGREDIRECT.
		 */
		$destination = apply_filters( 'blog_redirect_404', NOBLOGREDIRECT );

		if ( $destination ) {
			if ( '%siteurl%' === $destination ) {
				$destination = network_home_url();
			}

			wp_redirect( $destination );
			exit;
		}
	}
}

/**
 * Adds a new user to a blog by visiting /newbloguser/{key}/.
 *
 * This will only work when the user's details are saved as an option
 * keyed as 'new_user_{key}', where '{key}' is a hash generated for the user to be
 * added, as when a user is invited through the regular WP Add User interface.
 *
 * @since MU (3.0.0)
 */
function maybe_add_existing_user_to_blog() {
	if ( ! str_contains( $_SERVER['REQUEST_URI'], '/newbloguser/' ) ) {
		return;
	}

	$parts = explode( '/', $_SERVER['REQUEST_URI'] );
	$key   = array_pop( $parts );

	if ( '' === $key ) {
		$key = array_pop( $parts );
	}

	$details = get_option( 'new_user_' . $key );
	if ( ! empty( $details ) ) {
		delete_option( 'new_user_' . $key );
	}

	if ( empty( $details ) || is_wp_error( add_existing_user_to_blog( $details ) ) ) {
		wp_die(
			sprintf(
				/* translators: %s: Home URL. */
				__( 'An error occurred adding you to this site. Go to the <a href="%s">homepage</a>.' ),
				home_url()
			)
		);
	}

	wp_die(
		sprintf(
			/* translators: 1: Home URL, 2: Admin URL. */
			__( 'You have been added to this site. Please visit the <a href="%1$s">homepage</a> or <a href="%2$s">log in</a> using your username and password.' ),
			home_url(),
			admin_url()
		),
		__( 'WordPress &rsaquo; Success' ),
		array( 'response' => 200 )
	);
}

/**
 * Adds a user to a blog based on details from maybe_add_existing_user_to_blog().
 *
 * @since MU (3.0.0)
 *
 * @param array|false $details {
 *     User details. Must at least contain values for the keys listed below.
 *
 *     @type int    $user_id The ID of the user being added to the current blog.
 *     @type string $role    The role to be assigned to the user.
 * }
 * @return true|WP_Error|void True on success or a WP_Error object if the user doesn't exist
 *                            or could not be added. Void if $details array was not provided.
 */
function add_existing_user_to_blog( $details = false ) {
	if ( is_array( $details ) ) {
		$blog_id = get_current_blog_id();
		$result  = add_user_to_blog( $blog_id, $details['user_id'], $details['role'] );

		/**
		 * Fires immediately after an existing user is added to a site.
		 *
		 * @since MU (3.0.0)
		 *
		 * @param int           $user_id User ID.
		 * @param true|WP_Error $result  True on success or a WP_Error object if the user doesn't exist
		 *                               or could not be added.
		 */
		do_action( 'added_existing_user', $details['user_id'], $result );

		return $result;
	}
}

/**
 * Adds a newly created user to the appropriate blog
 *
 * To add a user in general, use add_user_to_blog(). This function
 * is specifically hooked into the {@see 'wpmu_activate_user'} action.
 *
 * @since MU (3.0.0)
 *
 * @see add_user_to_blog()
 *
 * @param int    $user_id  User ID.
 * @param string $password User password. Ignored.
 * @param array  $meta     Signup meta data.
 */
function add_new_user_to_blog( $user_id, $password, $meta ) {
	if ( ! empty( $meta['add_to_blog'] ) ) {
		$blog_id = $meta['add_to_blog'];
		$role    = $meta['new_role'];
		remove_user_from_blog( $user_id, get_network()->site_id ); // Remove user from main blog.

		$result = add_user_to_blog( $blog_id, $user_id, $role );

		if ( ! is_wp_error( $result ) ) {
			update_user_meta( $user_id, 'primary_blog', $blog_id );
		}
	}
}

/**
 * Corrects From host on outgoing mail to match the site domain.
 *
 * @since MU (3.0.0)
 *
 * @param PHPMailer $phpmailer The PHPMailer instance (passed by reference).
 */
function fix_phpmailer_messageid( $phpmailer ) {
	$phpmailer->Hostname = get_network()->domain;
}

/**
 * Determines whether a user is marked as a spammer, based on user login.
 *
 * @since MU (3.0.0)
 *
 * @param string|WP_User $user Optional. Defaults to current user. WP_User object,
 *                             or user login name as a string.
 * @return bool
 */
function is_user_spammy( $user = null ) {
	if ( ! ( $user instanceof WP_User ) ) {
		if ( $user ) {
			$user = get_user_by( 'login', $user );
		} else {
			$user = wp_get_current_user();
		}
	}

	return $user && isset( $user->spam ) && 1 == $user->spam;
}

/**
 * Updates this blog's 'public' setting in the global blogs table.
 *
 * Public blogs have a setting of 1, private blogs are 0.
 *
 * @since MU (3.0.0)
 *
 * @param int $old_value The old public value.
 * @param int $value     The new public value.
 */
function update_blog_public( $old_value, $value ) {
	update_blog_status( get_current_blog_id(), 'public', (int) $value );
}

/**
 * Determines whether users can self-register, based on Network settings.
 *
 * @since MU (3.0.0)
 *
 * @return bool
 */
function users_can_register_signup_filter() {
	$registration = get_site_option( 'registration' );
	return ( 'all' === $registration || 'user' === $registration );
}

/**
 * Ensures that the welcome message is not empty. Currently unused.
 *
 * @since MU (3.0.0)
 *
 * @param string $text
 * @return string
 */
function welcome_user_msg_filter( $text ) {
	if ( ! $text ) {
		remove_filter( 'site_option_welcome_user_email', 'welcome_user_msg_filter' );

		/* translators: Do not translate USERNAME, PASSWORD, LOGINLINK, SITE_NAME: those are placeholders. */
		$text = __(
			'Howdy USERNAME,

Your new account is set up.

You can log in with the following information:
Username: USERNAME
Password: PASSWORD
LOGINLINK

Thanks!

--The Team @ SITE_NAME'
		);
		update_site_option( 'welcome_user_email', $text );
	}
	return $text;
}

/**
 * Determines whether to force SSL on content.
 *
 * @since 2.8.5
 *
 * @param bool $force
 * @return bool True if forced, false if not forced.
 */
function force_ssl_content( $force = '' ) {
	static $forced_content = false;

	if ( ! $force ) {
		$old_forced     = $forced_content;
		$forced_content = $force;
		return $old_forced;
	}

	return $forced_content;
}

/**
 * Formats a URL to use https.
 *
 * Useful as a filter.
 *
 * @since 2.8.5
 *
 * @param string $url URL.
 * @return string URL with https as the scheme.
 */
function filter_SSL( $url ) {  // phpcs:ignore WordPress.NamingConventions.ValidFunctionName.FunctionNameInvalid
	if ( ! is_string( $url ) ) {
		return get_bloginfo( 'url' ); // Return home site URL with proper scheme.
	}

	if ( force_ssl_content() && is_ssl() ) {
		$url = set_url_scheme( $url, 'https' );
	}

	return $url;
}

/**
 * Schedules update of the network-wide counts for the current network.
 *
 * @since 3.1.0
 */
function wp_schedule_update_network_counts() {
	if ( ! is_main_site() ) {
		return;
	}

	if ( ! wp_next_scheduled( 'update_network_counts' ) && ! wp_installing() ) {
		wp_schedule_event( time(), 'twicedaily', 'update_network_counts' );
	}
}

/**
 * Updates the network-wide counts for the current network.
 *
 * @since 3.1.0
 * @since 4.8.0 The `$network_id` parameter has been added.
 *
 * @param int|null $network_id ID of the network. Default is the current network.
 */
function wp_update_network_counts( $network_id = null ) {
	wp_update_network_user_counts( $network_id );
	wp_update_network_site_counts( $network_id );
}

/**
 * Updates the count of sites for the current network.
 *
 * If enabled through the {@see 'enable_live_network_counts'} filter, update the sites count
 * on a network when a site is created or its status is updated.
 *
 * @since 3.7.0
 * @since 4.8.0 The `$network_id` parameter has been added.
 *
 * @param int|null $network_id ID of the network. Default is the current network.
 */
function wp_maybe_update_network_site_counts( $network_id = null ) {
	$is_small_network = ! wp_is_large_network( 'sites', $network_id );

	/**
	 * Filters whether to update network site or user counts when a new site is created.
	 *
	 * @since 3.7.0
	 *
	 * @see wp_is_large_network()
	 *
	 * @param bool   $small_network Whether the network is considered small.
	 * @param string $context       Context. Either 'users' or 'sites'.
	 */
	if ( ! apply_filters( 'enable_live_network_counts', $is_small_network, 'sites' ) ) {
		return;
	}

	wp_update_network_site_counts( $network_id );
}

/**
 * Updates the network-wide users count.
 *
 * If enabled through the {@see 'enable_live_network_counts'} filter, update the users count
 * on a network when a user is created or its status is updated.
 *
 * @since 3.7.0
 * @since 4.8.0 The `$network_id` parameter has been added.
 *
 * @param int|null $network_id ID of the network. Default is the current network.
 */
function wp_maybe_update_network_user_counts( $network_id = null ) {
	$is_small_network = ! wp_is_large_network( 'users', $network_id );

	/** This filter is documented in wp-includes/ms-functions.php */
	if ( ! apply_filters( 'enable_live_network_counts', $is_small_network, 'users' ) ) {
		return;
	}

	wp_update_network_user_counts( $network_id );
}

/**
 * Updates the network-wide site count.
 *
 * @since 3.7.0
 * @since 4.8.0 The `$network_id` parameter has been added.
 *
 * @param int|null $network_id ID of the network. Default is the current network.
 */
function wp_update_network_site_counts( $network_id = null ) {
	$network_id = (int) $network_id;
	if ( ! $network_id ) {
		$network_id = get_current_network_id();
	}

	$count = get_sites(
		array(
			'network_id'             => $network_id,
			'spam'                   => 0,
			'deleted'                => 0,
			'archived'               => 0,
			'count'                  => true,
			'update_site_meta_cache' => false,
		)
	);

	update_network_option( $network_id, 'blog_count', $count );
}

/**
 * Updates the network-wide user count.
 *
 * @since 3.7.0
 * @since 4.8.0 The `$network_id` parameter has been added.
 * @since 6.0.0 This function is now a wrapper for wp_update_user_counts().
 *
 * @param int|null $network_id ID of the network. Default is the current network.
 */
function wp_update_network_user_counts( $network_id = null ) {
	wp_update_user_counts( $network_id );
}

/**
 * Returns the space used by the current site.
 *
 * @since 3.5.0
 *
 * @return int Used space in megabytes.
 */
function get_space_used() {
	/**
	 * Filters the amount of storage space used by the current site, in megabytes.
	 *
	 * @since 3.5.0
	 *
	 * @param int|false $space_used The amount of used space, in megabytes. Default false.
	 */
	$space_used = apply_filters( 'pre_get_space_used', false );

	if ( false === $space_used ) {
		$upload_dir = wp_upload_dir();
		$space_used = get_dirsize( $upload_dir['basedir'] ) / MB_IN_BYTES;
	}

	return $space_used;
}

/**
 * Returns the upload quota for the current blog.
 *
 * @since MU (3.0.0)
 *
 * @return int Quota in megabytes.
 */
function get_space_allowed() {
	$space_allowed = get_option( 'blog_upload_space' );

	if ( ! is_numeric( $space_allowed ) ) {
		$space_allowed = get_site_option( 'blog_upload_space' );
	}

	if ( ! is_numeric( $space_allowed ) ) {
		$space_allowed = 100;
	}

	/**
	 * Filters the upload quota for the current site.
	 *
	 * @since 3.7.0
	 *
	 * @param int $space_allowed Upload quota in megabytes for the current blog.
	 */
	return apply_filters( 'get_space_allowed', $space_allowed );
}

/**
 * Determines if there is any upload space left in the current blog's quota.
 *
 * @since 3.0.0
 *
 * @return int of upload space available in bytes.
 */
function get_upload_space_available() {
	$allowed = get_space_allowed();
	if ( $allowed < 0 ) {
		$allowed = 0;
	}
	$space_allowed = $allowed * MB_IN_BYTES;
	if ( get_site_option( 'upload_space_check_disabled' ) ) {
		return $space_allowed;
	}

	$space_used = get_space_used() * MB_IN_BYTES;

	if ( ( $space_allowed - $space_used ) <= 0 ) {
		return 0;
	}

	return $space_allowed - $space_used;
}

/**
 * Determines if there is any upload space left in the current blog's quota.
 *
 * @since 3.0.0
 * @return bool True if space is available, false otherwise.
 */
function is_upload_space_available() {
	if ( get_site_option( 'upload_space_check_disabled' ) ) {
		return true;
	}

	return (bool) get_upload_space_available();
}

/**
 * Filters the maximum upload file size allowed, in bytes.
 *
 * @since 3.0.0
 *
 * @param int $size Upload size limit in bytes.
 * @return int Upload size limit in bytes.
 */
function upload_size_limit_filter( $size ) {
	$fileupload_maxk         = (int) get_site_option( 'fileupload_maxk', 1500 );
	$max_fileupload_in_bytes = KB_IN_BYTES * $fileupload_maxk;

	if ( get_site_option( 'upload_space_check_disabled' ) ) {
		return min( $size, $max_fileupload_in_bytes );
	}

	return min( $size, $max_fileupload_in_bytes, get_upload_space_available() );
}

/**
 * Determines whether or not we have a large network.
 *
 * The default criteria for a large network is either more than 10,000 users or more than 10,000 sites.
 * Plugins can alter this criteria using the {@see 'wp_is_large_network'} filter.
 *
 * @since 3.3.0
 * @since 4.8.0 The `$network_id` parameter has been added.
 *
 * @param string   $using      'sites' or 'users'. Default is 'sites'.
 * @param int|null $network_id ID of the network. Default is the current network.
 * @return bool True if the network meets the criteria for large. False otherwise.
 */
function wp_is_large_network( $using = 'sites', $network_id = null ) {
	$network_id = (int) $network_id;
	if ( ! $network_id ) {
		$network_id = get_current_network_id();
	}

	if ( 'users' === $using ) {
		$count = get_user_count( $network_id );

		$is_large_network = wp_is_large_user_count( $network_id );

		/**
		 * Filters whether the network is considered large.
		 *
		 * @since 3.3.0
		 * @since 4.8.0 The `$network_id` parameter has been added.
		 *
		 * @param bool   $is_large_network Whether the network has more than 10000 users or sites.
		 * @param string $component        The component to count. Accepts 'users', or 'sites'.
		 * @param int    $count            The count of items for the component.
		 * @param int    $network_id       The ID of the network being checked.
		 */
		return apply_filters( 'wp_is_large_network', $is_large_network, 'users', $count, $network_id );
	}

	$count = get_blog_count( $network_id );

	/** This filter is documented in wp-includes/ms-functions.php */
	return apply_filters( 'wp_is_large_network', $count > 10000, 'sites', $count, $network_id );
}

/**
 * Retrieves a list of reserved site on a sub-directory Multisite installation.
 *
 * @since 4.4.0
 *
 * @return string[] Array of reserved names.
 */
function get_subdirectory_reserved_names() {
	$names = array(
		'page',
		'comments',
		'blog',
		'files',
		'feed',
		'wp-admin',
		'wp-content',
		'wp-includes',
		'wp-json',
		'embed',
	);

	/**
	 * Filters reserved site names on a sub-directory Multisite installation.
	 *
	 * @since 3.0.0
	 * @since 4.4.0 'wp-admin', 'wp-content', 'wp-includes', 'wp-json', and 'embed' were added
	 *              to the reserved names list.
	 *
	 * @param string[] $subdirectory_reserved_names Array of reserved names.
	 */
	return apply_filters( 'subdirectory_reserved_names', $names );
}

/**
 * Sends a confirmation request email when a change of network admin email address is attempted.
 *
 * The new network admin address will not become active until confirmed.
 *
 * @since 4.9.0
 *
 * @param string $old_value The old network admin email address.
 * @param string $value     The proposed new network admin email address.
 */
function update_network_option_new_admin_email( $old_value, $value ) {
	if ( get_site_option( 'admin_email' ) === $value || ! is_email( $value ) ) {
		return;
	}

	$hash            = md5( $value . time() . mt_rand() );
	$new_admin_email = array(
		'hash'     => $hash,
		'newemail' => $value,
	);
	update_site_option( 'network_admin_hash', $new_admin_email );

	$switched_locale = switch_to_user_locale( get_current_user_id() );

	/* translators: Do not translate USERNAME, ADMIN_URL, EMAIL, SITENAME, SITEURL: those are placeholders. */
	$email_text = __(
		'Howdy ###USERNAME###,

You recently requested to have the network admin email address on
your network changed.

If this is correct, please click on the following link to change it:
###ADMIN_URL###

You can safely ignore and delete this email if you do not want to
take this action.

This email has been sent to ###EMAIL###

Regards,
All at ###SITENAME###
###SITEURL###'
	);

	/**
	 * Filters the text of the email sent when a change of network admin email address is attempted.
	 *
	 * The following strings have a special meaning and will get replaced dynamically:
	 * ###USERNAME###  The current user's username.
	 * ###ADMIN_URL### The link to click on to confirm the email change.
	 * ###EMAIL###     The proposed new network admin email address.
	 * ###SITENAME###  The name of the network.
	 * ###SITEURL###   The URL to the network.
	 *
	 * @since 4.9.0
	 *
	 * @param string $email_text      Text in the email.
	 * @param array  $new_admin_email {
	 *     Data relating to the new network admin email address.
	 *
	 *     @type string $hash     The secure hash used in the confirmation link URL.
	 *     @type string $newemail The proposed new network admin email address.
	 * }
	 */
	$content = apply_filters( 'new_network_admin_email_content', $email_text, $new_admin_email );

	$current_user = wp_get_current_user();
	$content      = str_replace( '###USERNAME###', $current_user->user_login, $content );
	$content      = str_replace( '###ADMIN_URL###', esc_url( network_admin_url( 'settings.php?network_admin_hash=' . $hash ) ), $content );
	$content      = str_replace( '###EMAIL###', $value, $content );
	$content      = str_replace( '###SITENAME###', wp_specialchars_decode( get_site_option( 'site_name' ), ENT_QUOTES ), $content );
	$content      = str_replace( '###SITEURL###', network_home_url(), $content );

	wp_mail(
		$value,
		sprintf(
			/* translators: Email change notification email subject. %s: Network title. */
			__( '[%s] Network Admin Email Change Request' ),
			wp_specialchars_decode( get_site_option( 'site_name' ), ENT_QUOTES )
		),
		$content
	);

	if ( $switched_locale ) {
		restore_previous_locale();
	}
}

/**
 * Sends an email to the old network admin email address when the network admin email address changes.
 *
 * @since 4.9.0
 *
 * @param string $option_name The relevant database option name.
 * @param string $new_email   The new network admin email address.
 * @param string $old_email   The old network admin email address.
 * @param int    $network_id  ID of the network.
 */
function wp_network_admin_email_change_notification( $option_name, $new_email, $old_email, $network_id ) {
	$send = true;

	// Don't send the notification to the default 'admin_email' value.
	if ( 'you@example.com' === $old_email ) {
		$send = false;
	}

	/**
	 * Filters whether to send the network admin email change notification email.
	 *
	 * @since 4.9.0
	 *
	 * @param bool   $send       Whether to send the email notification.
	 * @param string $old_email  The old network admin email address.
	 * @param string $new_email  The new network admin email address.
	 * @param int    $network_id ID of the network.
	 */
	$send = apply_filters( 'send_network_admin_email_change_email', $send, $old_email, $new_email, $network_id );

	if ( ! $send ) {
		return;
	}

	/* translators: Do not translate OLD_EMAIL, NEW_EMAIL, SITENAME, SITEURL: those are placeholders. */
	$email_change_text = __(
		'Hi,

This notice confirms that the network admin email address was changed on ###SITENAME###.

The new network admin email address is ###NEW_EMAIL###.

This email has been sent to ###OLD_EMAIL###

Regards,
All at ###SITENAME###
###SITEURL###'
	);

	$email_change_email = array(
		'to'      => $old_email,
		/* translators: Network admin email change notification email subject. %s: Network title. */
		'subject' => __( '[%s] Network Admin Email Changed' ),
		'message' => $email_change_text,
		'headers' => '',
	);
	// Get network name.
	$network_name = wp_specialchars_decode( get_site_option( 'site_name' ), ENT_QUOTES );

	/**
	 * Filters the contents of the email notification sent when the network admin email address is changed.
	 *
	 * @since 4.9.0
	 *
	 * @param array $email_change_email {
	 *     Used to build wp_mail().
	 *
	 *     @type string $to      The intended recipient.
	 *     @type string $subject The subject of the email.
	 *     @type string $message The content of the email.
	 *         The following strings have a special meaning and will get replaced dynamically:
	 *         - ###OLD_EMAIL### The old network admin email address.
	 *         - ###NEW_EMAIL### The new network admin email address.
	 *         - ###SITENAME###  The name of the network.
	 *         - ###SITEURL###   The URL to the site.
	 *     @type string $headers Headers.
	 * }
	 * @param string $old_email  The old network admin email address.
	 * @param string $new_email  The new network admin email address.
	 * @param int    $network_id ID of the network.
	 */
	$email_change_email = apply_filters( 'network_admin_email_change_email', $email_change_email, $old_email, $new_email, $network_id );

	$email_change_email['message'] = str_replace( '###OLD_EMAIL###', $old_email, $email_change_email['message'] );
	$email_change_email['message'] = str_replace( '###NEW_EMAIL###', $new_email, $email_change_email['message'] );
	$email_change_email['message'] = str_replace( '###SITENAME###', $network_name, $email_change_email['message'] );
	$email_change_email['message'] = str_replace( '###SITEURL###', home_url(), $email_change_email['message'] );

	wp_mail(
		$email_change_email['to'],
		sprintf(
			$email_change_email['subject'],
			$network_name
		),
		$email_change_email['message'],
		$email_change_email['headers']
	);
}<|MERGE_RESOLUTION|>--- conflicted
+++ resolved
@@ -1433,11 +1433,7 @@
 
 	$email = get_site_option( 'admin_email' );
 
-<<<<<<< HEAD
-	if ( is_email( $email ) === false ) {
-=======
 	if ( ! is_email( $email ) ) {
->>>>>>> 7456ab64
 		return false;
 	}
 
@@ -1498,11 +1494,7 @@
 
 	$email = get_site_option( 'admin_email' );
 
-<<<<<<< HEAD
-	if ( is_email( $email ) === false ) {
-=======
 	if ( ! is_email( $email ) ) {
->>>>>>> 7456ab64
 		return false;
 	}
 
