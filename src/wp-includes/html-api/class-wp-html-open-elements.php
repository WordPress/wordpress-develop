--- conflicted
+++ resolved
@@ -145,27 +145,6 @@
 	}
 
 	/**
-<<<<<<< HEAD
-	 * Checks if the node at the top of the stack matches provided node name.
-	 *
-	 * @example
-	 *   // Is the current node a text node:
-	 *   $stack->current_node_is( '#text' );
-	 *
-	 *   // Is the current node a DIV element:
-	 *   $stack->current_node_is( 'DIV' );
-	 *
-	 * @since 6.7.0
-	 *
-	 * @param  string $node_name The node name to match. Provide a tag name for tags or a
-	 *                           token name for other types of tokens.
-	 * @return bool True if there are nodes on the stack and the top node has
-	 *              a matching node_name.
-	 */
-	public function current_node_is( string $node_name ): bool {
-		$current_node = end( $this->stack );
-		return $current_node && $current_node->node_name === $node_name;
-=======
 	 * Indicates if the current node is of a given type or name.
 	 *
 	 * It's possible to pass either a node type or a node name to this function.
@@ -205,7 +184,6 @@
 			( '#doctype' === $identity && 'html' === $current_node_name ) ||
 			( '#tag' === $identity && ctype_upper( $current_node_name ) )
 		);
->>>>>>> fee822de
 	}
 
 	/**
