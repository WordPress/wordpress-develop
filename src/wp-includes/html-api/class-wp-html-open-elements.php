<?php
/**
 * HTML API: WP_HTML_Open_Elements class
 *
 * @package WordPress
 * @subpackage HTML-API
 * @since 6.4.0
 */

/**
 * Core class used by the HTML processor during HTML parsing
 * for managing the stack of open elements.
 *
 * This class is designed for internal use by the HTML processor.
 *
 * > Initially, the stack of open elements is empty. The stack grows
 * > downwards; the topmost node on the stack is the first one added
 * > to the stack, and the bottommost node of the stack is the most
 * > recently added node in the stack (notwithstanding when the stack
 * > is manipulated in a random access fashion as part of the handling
 * > for misnested tags).
 *
 * @since 6.4.0
 *
 * @access private
 *
 * @see https://html.spec.whatwg.org/#stack-of-open-elements
 * @see WP_HTML_Processor
 */
class WP_HTML_Open_Elements {
	/**
	 * Holds the stack of open element references.
	 *
	 * @since 6.4.0
	 *
	 * @var WP_HTML_Token[]
	 */
	public $stack = array();

	/**
	 * Whether a P element is in button scope currently.
	 *
	 * This class optimizes scope lookup by pre-calculating
	 * this value when elements are added and removed to the
	 * stack of open elements which might change its value.
	 * This avoids frequent iteration over the stack.
	 *
	 * @since 6.4.0
	 *
	 * @var bool
	 */
	private $has_p_in_button_scope = false;

	/**
	 * A function that will be called when an item is popped off the stack of open elements.
	 *
	 * The function will be called with the popped item as its argument.
	 *
	 * @since 6.6.0
	 *
	 * @var Closure|null
	 */
	private $pop_handler = null;

	/**
	 * A function that will be called when an item is pushed onto the stack of open elements.
	 *
	 * The function will be called with the pushed item as its argument.
	 *
	 * @since 6.6.0
	 *
	 * @var Closure|null
	 */
	private $push_handler = null;

	/**
	 * Sets a pop handler that will be called when an item is popped off the stack of
	 * open elements.
	 *
	 * The function will be called with the pushed item as its argument.
	 *
	 * @since 6.6.0
	 *
	 * @param Closure $handler The handler function.
	 */
	public function set_pop_handler( Closure $handler ): void {
		$this->pop_handler = $handler;
	}

	/**
	 * Sets a push handler that will be called when an item is pushed onto the stack of
	 * open elements.
	 *
	 * The function will be called with the pushed item as its argument.
	 *
	 * @since 6.6.0
	 *
	 * @param Closure $handler The handler function.
	 */
	public function set_push_handler( Closure $handler ): void {
		$this->push_handler = $handler;
	}

	/**
	 * Returns the name of the node at the nth position on the stack
	 * of open elements, or `null` if no such position exists.
	 *
	 * Note that this uses a 1-based index, which represents the
	 * "nth item" on the stack, counting from the top, where the
	 * top-most element is the 1st, the second is the 2nd, etc...
	 *
	 * @todo Skip over "marker" entries on the stack, if appropriate.
	 *
	 * @since 6.7.0
	 *
	 * @param int $nth Retrieve the nth item on the stack, with 1 being
	 *                 the top element, 2 being the second, etc...
	 * @return string|null Name of the node on the stack at the given location,
	 *                     or `null` if the location isn't on the stack.
	 */
	public function at( int $nth ): ?string {
		foreach ( $this->walk_down() as $item ) {
			if ( 0 === --$nth ) {
				return $item->node_name;
			}
		}

		return null;
	}

	/**
	 * Reports if a node of a given name is in the stack of open elements.
	 *
	 * @since 6.7.0
	 *
	 * @param string $node_name Name of node for which to check.
	 * @return bool Whether a node of the given name is in the stack of open elements.
	 */
	public function contains( string $node_name ): bool {
		foreach ( $this->walk_up() as $item ) {
			if ( $node_name === $item->node_name ) {
				return true;
			}
		}

		return false;
	}

	/**
	 * Reports if a specific node is in the stack of open elements.
	 *
	 * @since 6.4.0
	 *
	 * @param WP_HTML_Token $token Look for this node in the stack.
	 * @return bool Whether the referenced node is in the stack of open elements.
	 */
	public function contains_node( WP_HTML_Token $token ): bool {
		foreach ( $this->walk_up() as $item ) {
			if ( $token === $item ) {
				return true;
			}
		}

		return false;
	}

	/**
	 * Returns how many nodes are currently in the stack of open elements.
	 *
	 * @since 6.4.0
	 *
	 * @return int How many node are in the stack of open elements.
	 */
	public function count(): int {
		return count( $this->stack );
	}

	/**
	 * Returns the node at the end of the stack of open elements,
	 * if one exists. If the stack is empty, returns null.
	 *
	 * @since 6.4.0
	 *
	 * @return WP_HTML_Token|null Last node in the stack of open elements, if one exists, otherwise null.
	 */
	public function current_node(): ?WP_HTML_Token {
		$current_node = end( $this->stack );

		return $current_node ? $current_node : null;
	}

	/**
	 * Indicates if the current node is of a given type or name.
	 *
	 * It's possible to pass either a node type or a node name to this function.
	 * In the case there is no current element it will always return `false`.
	 *
	 * Example:
	 *
	 *     // Is the current node a text node?
	 *     $stack->current_node_is( '#text' );
	 *
	 *     // Is the current node a DIV element?
	 *     $stack->current_node_is( 'DIV' );
	 *
	 *     // Is the current node any element/tag?
	 *     $stack->current_node_is( '#tag' );
	 *
	 * @see WP_HTML_Tag_Processor::get_token_type
	 * @see WP_HTML_Tag_Processor::get_token_name
	 *
	 * @since 6.7.0
	 *
	 * @access private
	 *
	 * @param string $identity Check if the current node has this name or type (depending on what is provided).
	 * @return bool Whether there is a current element that matches the given identity, whether a token name or type.
	 */
	public function current_node_is( string $identity ): bool {
		$current_node = end( $this->stack );
		if ( false === $current_node ) {
			return false;
		}

		$current_node_name = $current_node->node_name;

		return (
			$current_node_name === $identity ||
			( '#doctype' === $identity && 'html' === $current_node_name ) ||
			( '#tag' === $identity && ctype_upper( $current_node_name ) )
		);
	}

	/**
	 * Returns whether an element is in a specific scope.
	 *
	 * @since 6.4.0
	 *
	 * @see https://html.spec.whatwg.org/#has-an-element-in-the-specific-scope
	 *
	 * @param string   $tag_name         Name of tag check.
	 * @param string[] $termination_list List of elements that terminate the search.
	 * @return bool Whether the element was found in a specific scope.
	 */
	public function has_element_in_specific_scope( string $tag_name, $termination_list ): bool {
		foreach ( $this->walk_up() as $node ) {
			if ( $node->node_name === $tag_name ) {
				return true;
			}

			if (
				'(internal: H1 through H6 - do not use)' === $tag_name &&
				in_array( $node->node_name, array( 'H1', 'H2', 'H3', 'H4', 'H5', 'H6' ), true )
			) {
				return true;
			}

			if ( in_array( $node->node_name, $termination_list, true ) ) {
				return false;
			}
		}

		return false;
	}

	/**
	 * Returns whether a particular element is in scope.
	 *
	 * > The stack of open elements is said to have a particular element in
	 * > scope when it has that element in the specific scope consisting of
	 * > the following element types:
	 * >
	 * >   - applet
	 * >   - caption
	 * >   - html
	 * >   - table
	 * >   - td
	 * >   - th
	 * >   - marquee
	 * >   - object
	 * >   - template
	 * >   - MathML mi
	 * >   - MathML mo
	 * >   - MathML mn
	 * >   - MathML ms
	 * >   - MathML mtext
	 * >   - MathML annotation-xml
	 * >   - SVG foreignObject
	 * >   - SVG desc
	 * >   - SVG title
	 *
	 * @since 6.4.0
	 * @since 6.7.0 Full implementation.
	 *
	 * @see https://html.spec.whatwg.org/#has-an-element-in-scope
	 *
	 * @param string $tag_name Name of tag to check.
	 *
	 * @return bool Whether given element is in scope.
	 */
	public function has_element_in_scope( string $tag_name ): bool {
		return $this->has_element_in_specific_scope(
			$tag_name,
			array(
				'APPLET',
				'CAPTION',
				'HTML',
				'TABLE',
				'TD',
				'TH',
				'MARQUEE',
				'OBJECT',
				'TEMPLATE',
				// @todo: Support SVG and MathML nodes when support for foreign content is added.
			)
		);
	}

	/**
	 * Returns whether a particular element is in list item scope.
	 *
	 * > The stack of open elements is said to have a particular element
	 * > in list item scope when it has that element in the specific scope
	 * > consisting of the following element types:
	 * >
	 * >   - All the element types listed above for the has an element in scope algorithm.
	 * >   - ol in the HTML namespace
	 * >   - ul in the HTML namespace
	 *
	 * @since 6.4.0
	 * @since 6.5.0 Implemented: no longer throws on every invocation.
	 * @since 6.7.0 Full implementation.
	 *
	 * @see https://html.spec.whatwg.org/#has-an-element-in-list-item-scope
	 *
	 * @param string $tag_name Name of tag to check.
	 * @return bool Whether given element is in scope.
	 */
	public function has_element_in_list_item_scope( string $tag_name ): bool {
		return $this->has_element_in_specific_scope(
			$tag_name,
			array(
				'APPLET',
				'BUTTON',
				'CAPTION',
				'HTML',
				'TABLE',
				'TD',
				'TH',
				'MARQUEE',
				'OBJECT',
				'OL',
				'TEMPLATE',
				'UL',
				// @todo: Support SVG and MathML nodes when support for foreign content is added.
			)
		);
	}

	/**
	 * Returns whether a particular element is in button scope.
	 *
	 * > The stack of open elements is said to have a particular element
	 * > in button scope when it has that element in the specific scope
	 * > consisting of the following element types:
	 * >
	 * >   - All the element types listed above for the has an element in scope algorithm.
	 * >   - button in the HTML namespace
	 *
	 * @since 6.4.0
	 * @since 6.7.0 Full implementation.
	 *
	 * @see https://html.spec.whatwg.org/#has-an-element-in-button-scope
	 *
	 * @param string $tag_name Name of tag to check.
	 * @return bool Whether given element is in scope.
	 */
<<<<<<< HEAD
	public function has_element_in_button_scope( $tag_name ) {
		return $this->has_element_in_specific_scope(
			$tag_name,
			array(
				'APPLET',
				'BUTTON',
				'CAPTION',
				'HTML',
				'TABLE',
				'TD',
				'TH',
				'MARQUEE',
				'OBJECT',
				'TEMPLATE',
				// @todo: Support SVG and MathML nodes when support for foreign content is added.
			)
		);
=======
	public function has_element_in_button_scope( string $tag_name ): bool {
		return $this->has_element_in_specific_scope( $tag_name, array( 'BUTTON' ) );
>>>>>>> 0b179899
	}

	/**
	 * Returns whether a particular element is in table scope.
	 *
	 * > The stack of open elements is said to have a particular element
	 * > in table scope when it has that element in the specific scope
	 * > consisting of the following element types:
	 * >
	 * >   - html in the HTML namespace
	 * >   - table in the HTML namespace
	 * >   - template in the HTML namespace
	 *
	 * @since 6.4.0
	 * @since 6.7.0 Full implementation.
	 *
	 * @see https://html.spec.whatwg.org/#has-an-element-in-table-scope
	 *
	 * @param string $tag_name Name of tag to check.
	 * @return bool Whether given element is in scope.
	 */
<<<<<<< HEAD
	public function has_element_in_table_scope( $tag_name ) {
		return $this->has_element_in_specific_scope(
			$tag_name,
			array(
				'HTML',
				'TABLE',
				'TEMPLATE',
			)
		);
=======
	public function has_element_in_table_scope( string $tag_name ): bool {
		throw new WP_HTML_Unsupported_Exception( 'Cannot process elements depending on table scope.' );

		return false; // The linter requires this unreachable code until the function is implemented and can return.
>>>>>>> 0b179899
	}

	/**
	 * Returns whether a particular element is in select scope.
	 *
	 * This test differs from the others like it, in that its rules are inverted.
	 * Instead of arriving at a match when one of any tag in a termination group
	 * is reached, this one terminates if any other tag is reached.
	 *
	 * > The stack of open elements is said to have a particular element in select scope when it has
	 * > that element in the specific scope consisting of all element types except the following:
	 * >   - optgroup in the HTML namespace
	 * >   - option in the HTML namespace
	 *
	 * @since 6.4.0 Stub implementation (throws).
	 * @since 6.7.0 Full implementation.
	 *
	 * @see https://html.spec.whatwg.org/#has-an-element-in-select-scope
	 *
	 * @param string $tag_name Name of tag to check.
	 * @return bool Whether the given element is in SELECT scope.
	 */
	public function has_element_in_select_scope( string $tag_name ): bool {
		foreach ( $this->walk_up() as $node ) {
			if ( $node->node_name === $tag_name ) {
				return true;
			}

			if (
				'OPTION' !== $node->node_name &&
				'OPTGROUP' !== $node->node_name
			) {
				return false;
			}
		}

		return false;
	}

	/**
	 * Returns whether a P is in BUTTON scope.
	 *
	 * @since 6.4.0
	 *
	 * @see https://html.spec.whatwg.org/#has-an-element-in-button-scope
	 *
	 * @return bool Whether a P is in BUTTON scope.
	 */
	public function has_p_in_button_scope(): bool {
		return $this->has_p_in_button_scope;
	}

	/**
	 * Pops a node off of the stack of open elements.
	 *
	 * @since 6.4.0
	 *
	 * @see https://html.spec.whatwg.org/#stack-of-open-elements
	 *
	 * @return bool Whether a node was popped off of the stack.
	 */
	public function pop(): bool {
		$item = array_pop( $this->stack );
		if ( null === $item ) {
			return false;
		}

		if ( 'context-node' === $item->bookmark_name ) {
			$this->stack[] = $item;
			return false;
		}

		$this->after_element_pop( $item );
		return true;
	}

	/**
	 * Pops nodes off of the stack of open elements until one with the given tag name has been popped.
	 *
	 * @since 6.4.0
	 *
	 * @see WP_HTML_Open_Elements::pop
	 *
	 * @param string $tag_name Name of tag that needs to be popped off of the stack of open elements.
	 * @return bool Whether a tag of the given name was found and popped off of the stack of open elements.
	 */
	public function pop_until( string $tag_name ): bool {
		foreach ( $this->walk_up() as $item ) {
			if ( 'context-node' === $item->bookmark_name ) {
				return true;
			}

			$this->pop();

			if (
				'(internal: H1 through H6 - do not use)' === $tag_name &&
				in_array( $item->node_name, array( 'H1', 'H2', 'H3', 'H4', 'H5', 'H6' ), true )
			) {
				return true;
			}

			if ( $tag_name === $item->node_name ) {
				return true;
			}
		}

		return false;
	}

	/**
	 * Pushes a node onto the stack of open elements.
	 *
	 * @since 6.4.0
	 *
	 * @see https://html.spec.whatwg.org/#stack-of-open-elements
	 *
	 * @param WP_HTML_Token $stack_item Item to add onto stack.
	 */
	public function push( WP_HTML_Token $stack_item ): void {
		$this->stack[] = $stack_item;
		$this->after_element_push( $stack_item );
	}

	/**
	 * Removes a specific node from the stack of open elements.
	 *
	 * @since 6.4.0
	 *
	 * @param WP_HTML_Token $token The node to remove from the stack of open elements.
	 * @return bool Whether the node was found and removed from the stack of open elements.
	 */
	public function remove_node( WP_HTML_Token $token ): bool {
		if ( 'context-node' === $token->bookmark_name ) {
			return false;
		}

		foreach ( $this->walk_up() as $position_from_end => $item ) {
			if ( $token->bookmark_name !== $item->bookmark_name ) {
				continue;
			}

			$position_from_start = $this->count() - $position_from_end - 1;
			array_splice( $this->stack, $position_from_start, 1 );
			$this->after_element_pop( $item );
			return true;
		}

		return false;
	}


	/**
	 * Steps through the stack of open elements, starting with the top element
	 * (added first) and walking downwards to the one added last.
	 *
	 * This generator function is designed to be used inside a "foreach" loop.
	 *
	 * Example:
	 *
	 *     $html = '<em><strong><a>We are here';
	 *     foreach ( $stack->walk_down() as $node ) {
	 *         echo "{$node->node_name} -> ";
	 *     }
	 *     > EM -> STRONG -> A ->
	 *
	 * To start with the most-recently added element and walk towards the top,
	 * see WP_HTML_Open_Elements::walk_up().
	 *
	 * @since 6.4.0
	 */
	public function walk_down() {
		$count = count( $this->stack );

		for ( $i = 0; $i < $count; $i++ ) {
			yield $this->stack[ $i ];
		}
	}

	/**
	 * Steps through the stack of open elements, starting with the bottom element
	 * (added last) and walking upwards to the one added first.
	 *
	 * This generator function is designed to be used inside a "foreach" loop.
	 *
	 * Example:
	 *
	 *     $html = '<em><strong><a>We are here';
	 *     foreach ( $stack->walk_up() as $node ) {
	 *         echo "{$node->node_name} -> ";
	 *     }
	 *     > A -> STRONG -> EM ->
	 *
	 * To start with the first added element and walk towards the bottom,
	 * see WP_HTML_Open_Elements::walk_down().
	 *
	 * @since 6.4.0
	 * @since 6.5.0 Accepts $above_this_node to start traversal above a given node, if it exists.
	 *
	 * @param WP_HTML_Token|null $above_this_node Optional. Start traversing above this node,
	 *                                            if provided and if the node exists.
	 */
	public function walk_up( ?WP_HTML_Token $above_this_node = null ) {
		$has_found_node = null === $above_this_node;

		for ( $i = count( $this->stack ) - 1; $i >= 0; $i-- ) {
			$node = $this->stack[ $i ];

			if ( ! $has_found_node ) {
				$has_found_node = $node === $above_this_node;
				continue;
			}

			yield $node;
		}
	}

	/*
	 * Internal helpers.
	 */

	/**
	 * Updates internal flags after adding an element.
	 *
	 * Certain conditions (such as "has_p_in_button_scope") are maintained here as
	 * flags that are only modified when adding and removing elements. This allows
	 * the HTML Processor to quickly check for these conditions instead of iterating
	 * over the open stack elements upon each new tag it encounters. These flags,
	 * however, need to be maintained as items are added and removed from the stack.
	 *
	 * @since 6.4.0
	 *
	 * @param WP_HTML_Token $item Element that was added to the stack of open elements.
	 */
	public function after_element_push( WP_HTML_Token $item ): void {
		/*
		 * When adding support for new elements, expand this switch to trap
		 * cases where the precalculated value needs to change.
		 */
		switch ( $item->node_name ) {
			case 'APPLET':
			case 'BUTTON':
			case 'CAPTION':
			case 'HTML':
			case 'TABLE':
			case 'TD':
			case 'TH':
			case 'MARQUEE':
			case 'OBJECT':
			case 'TEMPLATE':
				$this->has_p_in_button_scope = false;
				break;

			case 'P':
				$this->has_p_in_button_scope = true;
				break;
		}

		if ( null !== $this->push_handler ) {
			( $this->push_handler )( $item );
		}
	}

	/**
	 * Updates internal flags after removing an element.
	 *
	 * Certain conditions (such as "has_p_in_button_scope") are maintained here as
	 * flags that are only modified when adding and removing elements. This allows
	 * the HTML Processor to quickly check for these conditions instead of iterating
	 * over the open stack elements upon each new tag it encounters. These flags,
	 * however, need to be maintained as items are added and removed from the stack.
	 *
	 * @since 6.4.0
	 *
	 * @param WP_HTML_Token $item Element that was removed from the stack of open elements.
	 */
	public function after_element_pop( WP_HTML_Token $item ): void {
		/*
		 * When adding support for new elements, expand this switch to trap
		 * cases where the precalculated value needs to change.
		 */
		switch ( $item->node_name ) {
			case 'APPLET':
			case 'BUTTON':
			case 'CAPTION':
			case 'HTML':
			case 'P':
			case 'TABLE':
			case 'TD':
			case 'TH':
			case 'MARQUEE':
			case 'OBJECT':
			case 'TEMPLATE':
				$this->has_p_in_button_scope = $this->has_element_in_button_scope( 'P' );
				break;
		}

		if ( null !== $this->pop_handler ) {
			( $this->pop_handler )( $item );
		}
	}

	/**
	 * Wakeup magic method.
	 *
	 * @since 6.6.0
	 */
	public function __wakeup() {
		throw new \LogicException( __CLASS__ . ' should never be unserialized' );
	}
}<|MERGE_RESOLUTION|>--- conflicted
+++ resolved
@@ -295,7 +295,6 @@
 	 * @see https://html.spec.whatwg.org/#has-an-element-in-scope
 	 *
 	 * @param string $tag_name Name of tag to check.
-	 *
 	 * @return bool Whether given element is in scope.
 	 */
 	public function has_element_in_scope( string $tag_name ): bool {
@@ -375,8 +374,7 @@
 	 * @param string $tag_name Name of tag to check.
 	 * @return bool Whether given element is in scope.
 	 */
-<<<<<<< HEAD
-	public function has_element_in_button_scope( $tag_name ) {
+	public function has_element_in_button_scope( string $tag_name ): bool {
 		return $this->has_element_in_specific_scope(
 			$tag_name,
 			array(
@@ -393,10 +391,6 @@
 				// @todo: Support SVG and MathML nodes when support for foreign content is added.
 			)
 		);
-=======
-	public function has_element_in_button_scope( string $tag_name ): bool {
-		return $this->has_element_in_specific_scope( $tag_name, array( 'BUTTON' ) );
->>>>>>> 0b179899
 	}
 
 	/**
@@ -418,8 +412,7 @@
 	 * @param string $tag_name Name of tag to check.
 	 * @return bool Whether given element is in scope.
 	 */
-<<<<<<< HEAD
-	public function has_element_in_table_scope( $tag_name ) {
+	public function has_element_in_table_scope( string $tag_name ): bool {
 		return $this->has_element_in_specific_scope(
 			$tag_name,
 			array(
@@ -428,12 +421,6 @@
 				'TEMPLATE',
 			)
 		);
-=======
-	public function has_element_in_table_scope( string $tag_name ): bool {
-		throw new WP_HTML_Unsupported_Exception( 'Cannot process elements depending on table scope.' );
-
-		return false; // The linter requires this unreachable code until the function is implemented and can return.
->>>>>>> 0b179899
 	}
 
 	/**
