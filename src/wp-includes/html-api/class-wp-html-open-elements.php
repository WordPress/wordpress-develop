<?php
/**
 * HTML API: WP_HTML_Open_Elements class
 *
 * @package WordPress
 * @subpackage HTML-API
 * @since 6.4.0
 */

/**
 * Core class used by the HTML processor during HTML parsing
 * for managing the stack of open elements.
 *
 * This class is designed for internal use by the HTML processor.
 *
 * > Initially, the stack of open elements is empty. The stack grows
 * > downwards; the topmost node on the stack is the first one added
 * > to the stack, and the bottommost node of the stack is the most
 * > recently added node in the stack (notwithstanding when the stack
 * > is manipulated in a random access fashion as part of the handling
 * > for misnested tags).
 *
 * @since 6.4.0
 *
 * @access private
 *
 * @see https://html.spec.whatwg.org/#stack-of-open-elements
 * @see WP_HTML_Processor
 */
class WP_HTML_Open_Elements {
	/**
	 * Holds the stack of open element references.
	 *
	 * @since 6.4.0
	 *
	 * @var WP_HTML_Token[]
	 */
	public $stack = array();

	/**
	 * Whether a P element is in button scope currently.
	 *
	 * This class optimizes scope lookup by pre-calculating
	 * this value when elements are added and removed to the
	 * stack of open elements which might change its value.
	 * This avoids frequent iteration over the stack.
	 *
	 * @since 6.4.0
	 *
	 * @var bool
	 */
	private $has_p_in_button_scope = false;

	/**
	 * A function that will be called when an item is popped off the stack of open elements.
	 *
	 * The function will be called with the popped item as its argument.
	 *
	 * @since 6.6.0
	 *
	 * @var Closure|null
	 */
	private $pop_handler = null;

	/**
	 * A function that will be called when an item is pushed onto the stack of open elements.
	 *
	 * The function will be called with the pushed item as its argument.
	 *
	 * @since 6.6.0
	 *
	 * @var Closure|null
	 */
	private $push_handler = null;

	/**
	 * Sets a pop handler that will be called when an item is popped off the stack of
	 * open elements.
	 *
	 * The function will be called with the pushed item as its argument.
	 *
	 * @since 6.6.0
	 *
	 * @param Closure $handler The handler function.
	 */
	public function set_pop_handler( Closure $handler ): void {
		$this->pop_handler = $handler;
	}

	/**
	 * Sets a push handler that will be called when an item is pushed onto the stack of
	 * open elements.
	 *
	 * The function will be called with the pushed item as its argument.
	 *
	 * @since 6.6.0
	 *
	 * @param Closure $handler The handler function.
	 */
	public function set_push_handler( Closure $handler ): void {
		$this->push_handler = $handler;
	}

	/**
	 * Reports if a specific node is in the stack of open elements.
	 *
	 * @since 6.4.0
	 *
	 * @param WP_HTML_Token $token Look for this node in the stack.
	 * @return bool Whether the referenced node is in the stack of open elements.
	 */
	public function contains_node( WP_HTML_Token $token ): bool {
		foreach ( $this->walk_up() as $item ) {
			if ( $token->bookmark_name === $item->bookmark_name ) {
				return true;
			}
		}

		return false;
	}

	/**
	 * Returns how many nodes are currently in the stack of open elements.
	 *
	 * @since 6.4.0
	 *
	 * @return int How many node are in the stack of open elements.
	 */
	public function count(): int {
		return count( $this->stack );
	}

	/**
	 * Returns the node at the end of the stack of open elements,
	 * if one exists. If the stack is empty, returns null.
	 *
	 * @since 6.4.0
	 *
	 * @return WP_HTML_Token|null Last node in the stack of open elements, if one exists, otherwise null.
	 */
	public function current_node(): ?WP_HTML_Token {
		$current_node = end( $this->stack );

		return $current_node ? $current_node : null;
	}

	/**
	 * Indicates if the current node is of a given type or name.
	 *
	 * It's possible to pass either a node type or a node name to this function.
	 * In the case there is no current element it will always return `false`.
	 *
	 * Example:
	 *
	 *     // Is the current node a text node?
	 *     $stack->current_node_is( '#text' );
	 *
	 *     // Is the current node a DIV element?
	 *     $stack->current_node_is( 'DIV' );
	 *
	 *     // Is the current node any element/tag?
	 *     $stack->current_node_is( '#tag' );
	 *
	 * @see WP_HTML_Tag_Processor::get_token_type
	 * @see WP_HTML_Tag_Processor::get_token_name
	 *
	 * @since 6.7.0
	 *
	 * @access private
	 *
	 * @param string $identity Check if the current node has this name or type (depending on what is provided).
	 * @return bool Whether there is a current element that matches the given identity, whether a token name or type.
	 */
	public function current_node_is( string $identity ): bool {
		$current_node = end( $this->stack );
		if ( false === $current_node ) {
			return false;
		}

		$current_node_name = $current_node->node_name;

		return (
			$current_node_name === $identity ||
			( '#doctype' === $identity && 'html' === $current_node_name ) ||
			( '#tag' === $identity && ctype_upper( $current_node_name ) )
		);
	}

	/**
	 * Returns whether an element is in a specific scope.
	 *
	 * @since 6.4.0
	 *
	 * @see https://html.spec.whatwg.org/#has-an-element-in-the-specific-scope
	 *
	 * @param string   $tag_name         Name of tag check.
	 * @param string[] $termination_list List of elements that terminate the search.
	 * @return bool Whether the element was found in a specific scope.
	 */
	public function has_element_in_specific_scope( string $tag_name, $termination_list ): bool {
		foreach ( $this->walk_up() as $node ) {
			if ( $node->node_name === $tag_name ) {
				return true;
			}

			if (
				'(internal: H1 through H6 - do not use)' === $tag_name &&
				in_array( $node->node_name, array( 'H1', 'H2', 'H3', 'H4', 'H5', 'H6' ), true )
			) {
				return true;
			}

			switch ( $node->node_name ) {
				case 'HTML':
					return false;
			}

			if ( in_array( $node->node_name, $termination_list, true ) ) {
				return false;
			}
		}

		return false;
	}

	/**
	 * Returns whether a particular element is in scope.
	 *
	 * @since 6.4.0
	 *
	 * @see https://html.spec.whatwg.org/#has-an-element-in-scope
	 *
	 * @param string $tag_name Name of tag to check.
	 * @return bool Whether given element is in scope.
	 */
	public function has_element_in_scope( string $tag_name ): bool {
		return $this->has_element_in_specific_scope(
			$tag_name,
			array(

				/*
				 * Because it's not currently possible to encounter
				 * one of the termination elements, they don't need
				 * to be listed here. If they were, they would be
				 * unreachable and only waste CPU cycles while
				 * scanning through HTML.
				 */
			)
		);
	}

	/**
	 * Returns whether a particular element is in list item scope.
	 *
	 * @since 6.4.0
	 * @since 6.5.0 Implemented: no longer throws on every invocation.
	 *
	 * @see https://html.spec.whatwg.org/#has-an-element-in-list-item-scope
	 *
	 * @param string $tag_name Name of tag to check.
	 * @return bool Whether given element is in scope.
	 */
	public function has_element_in_list_item_scope( string $tag_name ): bool {
		return $this->has_element_in_specific_scope(
			$tag_name,
			array(
				// There are more elements that belong here which aren't currently supported.
				'OL',
				'UL',
			)
		);
	}

	/**
	 * Returns whether a particular element is in button scope.
	 *
	 * @since 6.4.0
	 *
	 * @see https://html.spec.whatwg.org/#has-an-element-in-button-scope
	 *
	 * @param string $tag_name Name of tag to check.
	 * @return bool Whether given element is in scope.
	 */
	public function has_element_in_button_scope( string $tag_name ): bool {
		return $this->has_element_in_specific_scope( $tag_name, array( 'BUTTON' ) );
	}

	/**
	 * Returns whether a particular element is in table scope.
	 *
	 * @since 6.4.0
	 *
	 * @see https://html.spec.whatwg.org/#has-an-element-in-table-scope
	 *
	 * @throws WP_HTML_Unsupported_Exception Always until this function is implemented.
	 *
	 * @param string $tag_name Name of tag to check.
	 * @return bool Whether given element is in scope.
	 */
	public function has_element_in_table_scope( string $tag_name ): bool {
		throw new WP_HTML_Unsupported_Exception( 'Cannot process elements depending on table scope.' );

		return false; // The linter requires this unreachable code until the function is implemented and can return.
	}

	/**
	 * Returns whether a particular element is in select scope.
	 *
	 * This test differs from the others like it, in that its rules are inverted.
	 * Instead of arriving at a match when one of any tag in a termination group
	 * is reached, this one terminates if any other tag is reached.
	 *
	 * > The stack of open elements is said to have a particular element in select scope when it has
	 * > that element in the specific scope consisting of all element types except the following:
	 * >   - optgroup in the HTML namespace
	 * >   - option in the HTML namespace
	 *
	 * @since 6.4.0 Stub implementation (throws).
	 * @since 6.7.0 Full implementation.
	 *
	 * @see https://html.spec.whatwg.org/#has-an-element-in-select-scope
	 *
	 * @param string $tag_name Name of tag to check.
	 * @return bool Whether the given element is in SELECT scope.
	 */
	public function has_element_in_select_scope( string $tag_name ): bool {
		foreach ( $this->walk_up() as $node ) {
			if ( $node->node_name === $tag_name ) {
				return true;
			}

			if (
				'OPTION' !== $node->node_name &&
				'OPTGROUP' !== $node->node_name
			) {
				return false;
			}
		}

		return false;
	}

	/**
	 * Returns whether a P is in BUTTON scope.
	 *
	 * @since 6.4.0
	 *
	 * @see https://html.spec.whatwg.org/#has-an-element-in-button-scope
	 *
	 * @return bool Whether a P is in BUTTON scope.
	 */
	public function has_p_in_button_scope(): bool {
		return $this->has_p_in_button_scope;
	}

	/**
	 * Pops a node off of the stack of open elements.
	 *
	 * @since 6.4.0
	 *
	 * @see https://html.spec.whatwg.org/#stack-of-open-elements
	 *
	 * @return bool Whether a node was popped off of the stack.
	 */
	public function pop(): bool {
		$item = array_pop( $this->stack );
		if ( null === $item ) {
			return false;
		}

		if ( 'context-node' === $item->bookmark_name ) {
			$this->stack[] = $item;
			return false;
		}

		$this->after_element_pop( $item );
		return true;
	}

	/**
	 * Pops nodes off of the stack of open elements until one with the given tag name has been popped.
	 *
	 * @since 6.4.0
	 *
	 * @see WP_HTML_Open_Elements::pop
	 *
	 * @param string $tag_name Name of tag that needs to be popped off of the stack of open elements.
	 * @return bool Whether a tag of the given name was found and popped off of the stack of open elements.
	 */
	public function pop_until( string $tag_name ): bool {
		foreach ( $this->walk_up() as $item ) {
			if ( 'context-node' === $item->bookmark_name ) {
				return true;
			}

			$this->pop();

			if (
				'(internal: H1 through H6 - do not use)' === $tag_name &&
				in_array( $item->node_name, array( 'H1', 'H2', 'H3', 'H4', 'H5', 'H6' ), true )
			) {
				return true;
			}

			if ( $tag_name === $item->node_name ) {
				return true;
			}
		}

		return false;
	}

	/**
	 * Pushes a node onto the stack of open elements.
	 *
	 * @since 6.4.0
	 *
	 * @see https://html.spec.whatwg.org/#stack-of-open-elements
	 *
	 * @param WP_HTML_Token $stack_item Item to add onto stack.
	 */
	public function push( WP_HTML_Token $stack_item ): void {
		$this->stack[] = $stack_item;
		$this->after_element_push( $stack_item );
	}

	/**
	 * Removes a specific node from the stack of open elements.
	 *
	 * @since 6.4.0
	 *
	 * @param WP_HTML_Token $token The node to remove from the stack of open elements.
	 * @return bool Whether the node was found and removed from the stack of open elements.
	 */
	public function remove_node( WP_HTML_Token $token ): bool {
		if ( 'context-node' === $token->bookmark_name ) {
			return false;
		}

		foreach ( $this->walk_up() as $position_from_end => $item ) {
			if ( $token->bookmark_name !== $item->bookmark_name ) {
				continue;
			}

			$position_from_start = $this->count() - $position_from_end - 1;
			array_splice( $this->stack, $position_from_start, 1 );
			$this->after_element_pop( $item );
			return true;
		}

		return false;
	}


	/**
	 * Steps through the stack of open elements, starting with the top element
	 * (added first) and walking downwards to the one added last.
	 *
	 * This generator function is designed to be used inside a "foreach" loop.
	 *
	 * Example:
	 *
	 *     $html = '<em><strong><a>We are here';
	 *     foreach ( $stack->walk_down() as $node ) {
	 *         echo "{$node->node_name} -> ";
	 *     }
	 *     > EM -> STRONG -> A ->
	 *
	 * To start with the most-recently added element and walk towards the top,
	 * see WP_HTML_Open_Elements::walk_up().
	 *
	 * @since 6.4.0
	 */
	public function walk_down() {
		$count = count( $this->stack );

		for ( $i = 0; $i < $count; $i++ ) {
			yield $this->stack[ $i ];
		}
	}

	/**
	 * Steps through the stack of open elements, starting with the bottom element
	 * (added last) and walking upwards to the one added first.
	 *
	 * This generator function is designed to be used inside a "foreach" loop.
	 *
	 * Example:
	 *
	 *     $html = '<em><strong><a>We are here';
	 *     foreach ( $stack->walk_up() as $node ) {
	 *         echo "{$node->node_name} -> ";
	 *     }
	 *     > A -> STRONG -> EM ->
	 *
	 * To start with the first added element and walk towards the bottom,
	 * see WP_HTML_Open_Elements::walk_down().
	 *
	 * @since 6.4.0
	 * @since 6.5.0 Accepts $above_this_node to start traversal above a given node, if it exists.
	 *
<<<<<<< HEAD
	 * @param WP_HTML_Token|null $above_this_node Start traversing above this node, if provided and if the node exists.
=======
	 * @param WP_HTML_Token|null $above_this_node Optional. Start traversing above this node,
	 *                                            if provided and if the node exists.
>>>>>>> dea027ea
	 */
	public function walk_up( ?WP_HTML_Token $above_this_node = null ) {
		$has_found_node = null === $above_this_node;

		for ( $i = count( $this->stack ) - 1; $i >= 0; $i-- ) {
			$node = $this->stack[ $i ];

			if ( ! $has_found_node ) {
				$has_found_node = $node === $above_this_node;
				continue;
			}

			yield $node;
		}
	}

	/*
	 * Internal helpers.
	 */

	/**
	 * Updates internal flags after adding an element.
	 *
	 * Certain conditions (such as "has_p_in_button_scope") are maintained here as
	 * flags that are only modified when adding and removing elements. This allows
	 * the HTML Processor to quickly check for these conditions instead of iterating
	 * over the open stack elements upon each new tag it encounters. These flags,
	 * however, need to be maintained as items are added and removed from the stack.
	 *
	 * @since 6.4.0
	 *
	 * @param WP_HTML_Token $item Element that was added to the stack of open elements.
	 */
	public function after_element_push( WP_HTML_Token $item ): void {
		/*
		 * When adding support for new elements, expand this switch to trap
		 * cases where the precalculated value needs to change.
		 */
		switch ( $item->node_name ) {
			case 'BUTTON':
				$this->has_p_in_button_scope = false;
				break;

			case 'P':
				$this->has_p_in_button_scope = true;
				break;
		}

		if ( null !== $this->push_handler ) {
			( $this->push_handler )( $item );
		}
	}

	/**
	 * Updates internal flags after removing an element.
	 *
	 * Certain conditions (such as "has_p_in_button_scope") are maintained here as
	 * flags that are only modified when adding and removing elements. This allows
	 * the HTML Processor to quickly check for these conditions instead of iterating
	 * over the open stack elements upon each new tag it encounters. These flags,
	 * however, need to be maintained as items are added and removed from the stack.
	 *
	 * @since 6.4.0
	 *
	 * @param WP_HTML_Token $item Element that was removed from the stack of open elements.
	 */
	public function after_element_pop( WP_HTML_Token $item ): void {
		/*
		 * When adding support for new elements, expand this switch to trap
		 * cases where the precalculated value needs to change.
		 */
		switch ( $item->node_name ) {
			case 'BUTTON':
				$this->has_p_in_button_scope = $this->has_element_in_button_scope( 'P' );
				break;

			case 'P':
				$this->has_p_in_button_scope = $this->has_element_in_button_scope( 'P' );
				break;
		}

		if ( null !== $this->pop_handler ) {
			( $this->pop_handler )( $item );
		}
	}

	/**
	 * Wakeup magic method.
	 *
	 * @since 6.6.0
	 */
	public function __wakeup() {
		throw new \LogicException( __CLASS__ . ' should never be unserialized' );
	}
}<|MERGE_RESOLUTION|>--- conflicted
+++ resolved
@@ -499,12 +499,8 @@
 	 * @since 6.4.0
 	 * @since 6.5.0 Accepts $above_this_node to start traversal above a given node, if it exists.
 	 *
-<<<<<<< HEAD
-	 * @param WP_HTML_Token|null $above_this_node Start traversing above this node, if provided and if the node exists.
-=======
 	 * @param WP_HTML_Token|null $above_this_node Optional. Start traversing above this node,
 	 *                                            if provided and if the node exists.
->>>>>>> dea027ea
 	 */
 	public function walk_up( ?WP_HTML_Token $above_this_node = null ) {
 		$has_found_node = null === $above_this_node;
