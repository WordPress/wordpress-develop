--- conflicted
+++ resolved
@@ -98,11 +98,7 @@
 	 *
 	 * @since 6.7.0
 	 */
-<<<<<<< HEAD
-	public function insert_marker() {
-=======
 	public function insert_marker(): void {
->>>>>>> 9ed3553d
 		$this->push( new WP_HTML_Token( null, 'marker', false ) );
 	}
 
