--- conflicted
+++ resolved
@@ -114,11 +114,7 @@
 	 *
 	 * @since 6.7.0
 	 */
-<<<<<<< HEAD
-	public function insert_marker() {
-=======
 	public function insert_marker(): void {
->>>>>>> ec58d38e
 		$this->push( new WP_HTML_Token( null, 'marker', false ) );
 	}
 
