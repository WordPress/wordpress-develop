--- conflicted
+++ resolved
@@ -1137,7 +1137,7 @@
 				 * contain character references which decode only to whitespace.
 				 */
 				$text = $this->get_modifiable_text();
-				if ( strlen( $text ) !== strspn( $text, "\t\n\f\r " ) ) {
+				if ( strlen( $text ) !== strspn( $text, " \t\n\f\r" ) ) {
 					$this->state->frameset_ok = false;
 				}
 
@@ -1746,14 +1746,6 @@
 				return true;
 
 			/*
-<<<<<<< HEAD
-			 * > A start tag whose tag name is "table"
-			 */
-			case '+TABLE':
-				if ( $this->state->stack_of_open_elements->has_p_in_button_scope() ) {
-					$this->close_a_p_element();
-				}
-=======
 			 * > A start tag whose tag name is one of: "applet", "marquee", "object"
 			 */
 			case '+APPLET':
@@ -1801,7 +1793,6 @@
 					$this->close_a_p_element();
 				}
 
->>>>>>> 954d5612
 				$this->insert_html_element( $this->state->current_token );
 				$this->state->frameset_ok    = false;
 				$this->state->insertion_mode = WP_HTML_Processor_State::INSERTION_MODE_IN_TABLE;
@@ -1986,78 +1977,6 @@
 				$this->reconstruct_active_formatting_elements();
 				$this->insert_html_element( $this->state->current_token );
 				return true;
-<<<<<<< HEAD
-
-			/*
-			 * > A start tag whose tag name is one of: "caption", "col", "colgroup", "frame", "head", "tbody", "td", "tfoot", "th", "thead", "tr"
-			 */
-			case '+CAPTION':
-			case '+COL':
-			case '+COLGROUP':
-			case '+FRAME':
-			case '+HEAD':
-			case '+TBODY':
-			case '+TD':
-			case '+TFOOT':
-			case '+TH':
-			case '+THEAD':
-			case '+TR':
-				// @todo Indicate a parse error once it's possible.
-				return $this->step();
-		}
-
-		/*
-		 * These tags require special handling in the 'in body' insertion mode
-		 * but that handling hasn't yet been implemented.
-		 *
-		 * As the rules for each tag are implemented, the corresponding tag
-		 * name should be removed from this list. An accompanying test should
-		 * help ensure this list is maintained.
-		 *
-		 * @see Tests_HtmlApi_WpHtmlProcessor::test_step_in_body_fails_on_unsupported_tags
-		 *
-		 * Since this switch structure throws a WP_HTML_Unsupported_Exception, it's
-		 * possible to handle "any other start tag" and "any other end tag" below,
-		 * as that guarantees execution doesn't proceed for the unimplemented tags.
-		 *
-		 * @see https://html.spec.whatwg.org/multipage/parsing.html#parsing-main-inbody
-		 */
-		switch ( $token_name ) {
-			case 'APPLET':
-			case 'BASE':
-			case 'BASEFONT':
-			case 'BGSOUND':
-			case 'BODY':
-			case 'FORM':
-			case 'FRAME':
-			case 'FRAMESET':
-			case 'HEAD':
-			case 'HTML':
-			case 'IFRAME':
-			case 'LINK':
-			case 'MARQUEE':
-			case 'MATH':
-			case 'META':
-			case 'NOBR':
-			case 'NOEMBED':
-			case 'NOFRAMES':
-			case 'NOSCRIPT':
-			case 'OBJECT':
-			case 'PLAINTEXT':
-			case 'RB':
-			case 'RP':
-			case 'RT':
-			case 'RTC':
-			case 'SARCASM':
-			case 'SCRIPT':
-			case 'STYLE':
-			case 'SVG':
-			case 'TEMPLATE':
-			case 'TEXTAREA':
-			case 'TITLE':
-			case 'XMP':
-				$this->bail( "Cannot process {$token_name} element." );
-=======
 
 			/*
 			 * > A start tag whose tag name is one of: "rb", "rtc"
@@ -2141,7 +2060,6 @@
 			case '+TR':
 				// Parse error. Ignore the token.
 				return $this->step();
->>>>>>> 954d5612
 		}
 
 		if ( ! parent::is_tag_closer() ) {
@@ -2209,7 +2127,6 @@
 	 * @return bool Whether an element was found.
 	 */
 	private function step_in_table(): bool {
-<<<<<<< HEAD
 		$token_name = $this->get_token_name();
 		$token_type = $this->get_token_type();
 		$op_sigil   = '#tag' === $token_type ? ( parent::is_tag_closer() ? '-' : '+' ) : '';
@@ -2433,9 +2350,6 @@
 		 * @todo Indicate a parse error once it's possible.
 		 */
 		$this->bail( 'Foster parenting is not supported.' );
-=======
-		$this->bail( 'No support for parsing in the ' . WP_HTML_Processor_State::INSERTION_MODE_IN_TABLE . ' state.' );
->>>>>>> 954d5612
 	}
 
 	/**
@@ -2511,7 +2425,6 @@
 	 * @return bool Whether an element was found.
 	 */
 	private function step_in_table_body(): bool {
-<<<<<<< HEAD
 		$tag_name = $this->get_tag();
 		$op_sigil = $this->is_tag_closer() ? '-' : '+';
 		$op       = "{$op_sigil}{$tag_name}";
@@ -2599,9 +2512,6 @@
 		 * > Process the token using the rules for the "in table" insertion mode.
 		 */
 		return $this->step_in_table();
-=======
-		$this->bail( 'No support for parsing in the ' . WP_HTML_Processor_State::INSERTION_MODE_IN_TABLE_BODY . ' state.' );
->>>>>>> 954d5612
 	}
 
 	/**
@@ -2620,7 +2530,6 @@
 	 * @return bool Whether an element was found.
 	 */
 	private function step_in_row(): bool {
-<<<<<<< HEAD
 		$tag_name = $this->get_tag();
 		$op_sigil = $this->is_tag_closer() ? '-' : '+';
 		$op       = "{$op_sigil}{$tag_name}";
@@ -2709,9 +2618,6 @@
 		 * >   Process the token using the rules for the "in table" insertion mode.
 		 */
 		return $this->step_in_table();
-=======
-		$this->bail( 'No support for parsing in the ' . WP_HTML_Processor_State::INSERTION_MODE_IN_ROW . ' state.' );
->>>>>>> 954d5612
 	}
 
 	/**
@@ -2730,7 +2636,6 @@
 	 * @return bool Whether an element was found.
 	 */
 	private function step_in_cell(): bool {
-<<<<<<< HEAD
 		$tag_name = $this->get_tag();
 		$op_sigil = $this->is_tag_closer() ? '-' : '+';
 		$op       = "{$op_sigil}{$tag_name}";
@@ -2810,9 +2715,6 @@
 		 * >   Process the token using the rules for the "in body" insertion mode.
 		 */
 		return $this->step_in_body();
-=======
-		$this->bail( 'No support for parsing in the ' . WP_HTML_Processor_State::INSERTION_MODE_IN_CELL . ' state.' );
->>>>>>> 954d5612
 	}
 
 	/**
