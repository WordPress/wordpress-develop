--- conflicted
+++ resolved
@@ -420,15 +420,11 @@
 					continue;
 				}
 
-<<<<<<< HEAD
-				if ( ! parent::is_tag_closer() ) {
-=======
 				if ( isset( $needs_class ) && ! $this->has_class( $needs_class ) ) {
 					continue;
 				}
 
-				if ( ! $this->is_tag_closer() ) {
->>>>>>> 2ac22f0e
+				if ( ! parent::is_tag_closer() ) {
 					return true;
 				}
 			}
