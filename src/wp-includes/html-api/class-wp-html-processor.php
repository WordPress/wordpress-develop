<?php
/**
 * HTML API: WP_HTML_Processor class
 *
 * @package WordPress
 * @subpackage HTML-API
 * @since 6.4.0
 */

/**
 * Core class used to safely parse and modify an HTML document.
 *
 * The HTML Processor class properly parses and modifies HTML5 documents.
 *
 * It supports a subset of the HTML5 specification, and when it encounters
 * unsupported markup, it aborts early to avoid unintentionally breaking
 * the document. The HTML Processor should never break an HTML document.
 *
 * While the `WP_HTML_Tag_Processor` is a valuable tool for modifying
 * attributes on individual HTML tags, the HTML Processor is more capable
 * and useful for the following operations:
 *
 *  - Querying based on nested HTML structure.
 *
 * Eventually the HTML Processor will also support:
 *  - Wrapping a tag in surrounding HTML.
 *  - Unwrapping a tag by removing its parent.
 *  - Inserting and removing nodes.
 *  - Reading and changing inner content.
 *  - Navigating up or around HTML structure.
 *
 * ## Usage
 *
 * Use of this class requires three steps:
 *
 *   1. Call a static creator method with your input HTML document.
 *   2. Find the location in the document you are looking for.
 *   3. Request changes to the document at that location.
 *
 * Example:
 *
 *     $processor = WP_HTML_Processor::create_fragment( $html );
 *     if ( $processor->next_tag( array( 'breadcrumbs' => array( 'DIV', 'FIGURE', 'IMG' ) ) ) ) {
 *         $processor->add_class( 'responsive-image' );
 *     }
 *
 * #### Breadcrumbs
 *
 * Breadcrumbs represent the stack of open elements from the root
 * of the document or fragment down to the currently-matched node,
 * if one is currently selected. Call WP_HTML_Processor::get_breadcrumbs()
 * to inspect the breadcrumbs for a matched tag.
 *
 * Breadcrumbs can specify nested HTML structure and are equivalent
 * to a CSS selector comprising tag names separated by the child
 * combinator, such as "DIV > FIGURE > IMG".
 *
 * Since all elements find themselves inside a full HTML document
 * when parsed, the return value from `get_breadcrumbs()` will always
 * contain any implicit outermost elements. For example, when parsing
 * with `create_fragment()` in the `BODY` context (the default), any
 * tag in the given HTML document will contain `array( 'HTML', 'BODY', … )`
 * in its breadcrumbs.
 *
 * Despite containing the implied outermost elements in their breadcrumbs,
 * tags may be found with the shortest-matching breadcrumb query. That is,
 * `array( 'IMG' )` matches all IMG elements and `array( 'P', 'IMG' )`
 * matches all IMG elements directly inside a P element. To ensure that no
 * partial matches erroneously match it's possible to specify in a query
 * the full breadcrumb match all the way down from the root HTML element.
 *
 * Example:
 *
 *     $html = '<figure><img><figcaption>A <em>lovely</em> day outside</figcaption></figure>';
 *     //               ----- Matches here.
 *     $processor->next_tag( array( 'breadcrumbs' => array( 'FIGURE', 'IMG' ) ) );
 *
 *     $html = '<figure><img><figcaption>A <em>lovely</em> day outside</figcaption></figure>';
 *     //                                  ---- Matches here.
 *     $processor->next_tag( array( 'breadcrumbs' => array( 'FIGURE', 'FIGCAPTION', 'EM' ) ) );
 *
 *     $html = '<div><img></div><img>';
 *     //                       ----- Matches here, because IMG must be a direct child of the implicit BODY.
 *     $processor->next_tag( array( 'breadcrumbs' => array( 'BODY', 'IMG' ) ) );
 *
 * ## HTML Support
 *
 * This class implements a small part of the HTML5 specification.
 * It's designed to operate within its support and abort early whenever
 * encountering circumstances it can't properly handle. This is
 * the principle way in which this class remains as simple as possible
 * without cutting corners and breaking compliance.
 *
 * ### Supported elements
 *
 * If any unsupported element appears in the HTML input the HTML Processor
 * will abort early and stop all processing. This draconian measure ensures
 * that the HTML Processor won't break any HTML it doesn't fully understand.
 *
 * The HTML Processor supports all elements other than a specific set:
 *
 *  - Any element inside a TABLE.
 *  - Any element inside foreign content, including SVG and MATH.
 *  - Any element outside the IN BODY insertion mode, e.g. doctype declarations, meta, links.
 *
 * ### Supported markup
 *
 * Some kinds of non-normative HTML involve reconstruction of formatting elements and
 * re-parenting of mis-nested elements. For example, a DIV tag found inside a TABLE
 * may in fact belong _before_ the table in the DOM. If the HTML Processor encounters
 * such a case it will stop processing.
 *
 * The following list illustrates some common examples of unexpected HTML inputs that
 * the HTML Processor properly parses and represents:
 *
 *  - HTML with optional tags omitted, e.g. `<p>one<p>two`.
 *  - HTML with unexpected tag closers, e.g. `<p>one </span> more</p>`.
 *  - Non-void tags with self-closing flag, e.g. `<div/>the DIV is still open.</div>`.
 *  - Heading elements which close open heading elements of another level, e.g. `<h1>Closed by </h2>`.
 *  - Elements containing text that looks like other tags but isn't, e.g. `<title>The <img> is plaintext</title>`.
 *  - SCRIPT and STYLE tags containing text that looks like HTML but isn't, e.g. `<script>document.write('<p>Hi</p>');</script>`.
 *  - SCRIPT content which has been escaped, e.g. `<script><!-- document.write('<script>console.log("hi")</script>') --></script>`.
 *
 * ### Unsupported Features
 *
 * This parser does not report parse errors.
 *
 * Normally, when additional HTML or BODY tags are encountered in a document, if there
 * are any additional attributes on them that aren't found on the previous elements,
 * the existing HTML and BODY elements adopt those missing attribute values. This
 * parser does not add those additional attributes.
 *
 * In certain situations, elements are moved to a different part of the document in
 * a process called "adoption" and "fostering." Because the nodes move to a location
 * in the document that the parser had already processed, this parser does not support
 * these situations and will bail.
 *
 * @since 6.4.0
 *
 * @see WP_HTML_Tag_Processor
 * @see https://html.spec.whatwg.org/
 */
class WP_HTML_Processor extends WP_HTML_Tag_Processor {
	/**
	 * The maximum number of bookmarks allowed to exist at any given time.
	 *
	 * HTML processing requires more bookmarks than basic tag processing,
	 * so this class constant from the Tag Processor is overwritten.
	 *
	 * @since 6.4.0
	 *
	 * @var int
	 */
	const MAX_BOOKMARKS = 100;

	/**
	 * Holds the working state of the parser, including the stack of
	 * open elements and the stack of active formatting elements.
	 *
	 * Initialized in the constructor.
	 *
	 * @since 6.4.0
	 *
	 * @var WP_HTML_Processor_State
	 */
	private $state;

	/**
	 * Used to create unique bookmark names.
	 *
	 * This class sets a bookmark for every tag in the HTML document that it encounters.
	 * The bookmark name is auto-generated and increments, starting with `1`. These are
	 * internal bookmarks and are automatically released when the referring WP_HTML_Token
	 * goes out of scope and is garbage-collected.
	 *
	 * @since 6.4.0
	 *
	 * @see WP_HTML_Processor::$release_internal_bookmark_on_destruct
	 *
	 * @var int
	 */
	private $bookmark_counter = 0;

	/**
	 * Stores an explanation for why something failed, if it did.
	 *
	 * @see self::get_last_error
	 *
	 * @since 6.4.0
	 *
	 * @var string|null
	 */
	private $last_error = null;

	/**
	 * Stores context for why the parser bailed on unsupported HTML, if it did.
	 *
	 * @see self::get_unsupported_exception
	 *
	 * @since 6.7.0
	 *
	 * @var WP_HTML_Unsupported_Exception|null
	 */
	private $unsupported_exception = null;

	/**
	 * Releases a bookmark when PHP garbage-collects its wrapping WP_HTML_Token instance.
	 *
	 * This function is created inside the class constructor so that it can be passed to
	 * the stack of open elements and the stack of active formatting elements without
	 * exposing it as a public method on the class.
	 *
	 * @since 6.4.0
	 *
	 * @var Closure|null
	 */
	private $release_internal_bookmark_on_destruct = null;

	/**
	 * Stores stack events which arise during parsing of the
	 * HTML document, which will then supply the "match" events.
	 *
	 * @since 6.6.0
	 *
	 * @var WP_HTML_Stack_Event[]
	 */
	private $element_queue = array();

	/**
	 * Stores the current breadcrumbs.
	 *
	 * @since 6.7.0
	 *
	 * @var string[]
	 */
	private $breadcrumbs = array();

	/**
	 * Current stack event, if set, representing a matched token.
	 *
	 * Because the parser may internally point to a place further along in a document
	 * than the nodes which have already been processed (some "virtual" nodes may have
	 * appeared while scanning the HTML document), this will point at the "current" node
	 * being processed. It comes from the front of the element queue.
	 *
	 * @since 6.6.0
	 *
	 * @var WP_HTML_Stack_Event|null
	 */
	private $current_element = null;

	/**
	 * Context node if created as a fragment parser.
	 *
	 * @var WP_HTML_Token|null
	 */
	private $context_node = null;

	/*
	 * Public Interface Functions
	 */

	/**
	 * Creates an HTML processor in the fragment parsing mode.
	 *
	 * Use this for cases where you are processing chunks of HTML that
	 * will be found within a bigger HTML document, such as rendered
	 * block output that exists within a post, `the_content` inside a
	 * rendered site layout.
	 *
	 * Fragment parsing occurs within a context, which is an HTML element
	 * that the document will eventually be placed in. It becomes important
	 * when special elements have different rules than others, such as inside
	 * a TEXTAREA or a TITLE tag where things that look like tags are text,
	 * or inside a SCRIPT tag where things that look like HTML syntax are JS.
	 *
	 * The context value should be a representation of the tag into which the
	 * HTML is found. For most cases this will be the body element. The HTML
	 * form is provided because a context element may have attributes that
	 * impact the parse, such as with a SCRIPT tag and its `type` attribute.
	 *
	 * ## Current HTML Support
	 *
	 *  - The only supported context is `<body>`, which is the default value.
	 *  - The only supported document encoding is `UTF-8`, which is the default value.
	 *
	 * @since 6.4.0
	 * @since 6.6.0 Returns `static` instead of `self` so it can create subclass instances.
	 *
	 * @param string $html     Input HTML fragment to process.
	 * @param string $context  Context element for the fragment, must be default of `<body>`.
	 * @param string $encoding Text encoding of the document; must be default of 'UTF-8'.
	 * @return static|null The created processor if successful, otherwise null.
	 */
	public static function create_fragment( $html, $context = '<body>', $encoding = 'UTF-8' ) {
		if ( '<body>' !== $context || 'UTF-8' !== $encoding ) {
			return null;
		}

		$processor                             = new static( $html, self::CONSTRUCTOR_UNLOCK_CODE );
		$processor->state->context_node        = array( 'BODY', array() );
		$processor->state->insertion_mode      = WP_HTML_Processor_State::INSERTION_MODE_IN_BODY;
		$processor->state->encoding            = $encoding;
		$processor->state->encoding_confidence = 'certain';

		// @todo Create "fake" bookmarks for non-existent but implied nodes.
		$processor->bookmarks['root-node']    = new WP_HTML_Span( 0, 0 );
		$processor->bookmarks['context-node'] = new WP_HTML_Span( 0, 0 );

		$root_node = new WP_HTML_Token(
			'root-node',
			'HTML',
			false
		);

		$processor->state->stack_of_open_elements->push( $root_node );

		$context_node = new WP_HTML_Token(
			'context-node',
			$processor->state->context_node[0],
			false
		);

		$processor->context_node = $context_node;
		$processor->breadcrumbs  = array( 'HTML', $context_node->node_name );
<<<<<<< HEAD
=======

		return $processor;
	}

	/**
	 * Creates an HTML processor in the full parsing mode.
	 *
	 * It's likely that a fragment parser is more appropriate, unless sending an
	 * entire HTML document from start to finish. Consider a fragment parser with
	 * a context node of `<body>`.
	 *
	 * Since UTF-8 is the only currently-accepted charset, if working with a
	 * document that isn't UTF-8, it's important to convert the document before
	 * creating the processor: pass in the converted HTML.
	 *
	 * @param string      $html                    Input HTML document to process.
	 * @param string|null $known_definite_encoding Optional. If provided, specifies the charset used
	 *                                             in the input byte stream. Currently must be UTF-8.
	 * @return static|null The created processor if successful, otherwise null.
	 */
	public static function create_full_parser( $html, $known_definite_encoding = 'UTF-8' ) {
		if ( 'UTF-8' !== $known_definite_encoding ) {
			return null;
		}

		$processor                             = new static( $html, self::CONSTRUCTOR_UNLOCK_CODE );
		$processor->state->encoding            = $known_definite_encoding;
		$processor->state->encoding_confidence = 'certain';
>>>>>>> ec58d38e

		return $processor;
	}

	/**
	 * Constructor.
	 *
	 * Do not use this method. Use the static creator methods instead.
	 *
	 * @access private
	 *
	 * @since 6.4.0
	 *
	 * @see WP_HTML_Processor::create_fragment()
	 *
	 * @param string      $html                                  HTML to process.
	 * @param string|null $use_the_static_create_methods_instead This constructor should not be called manually.
	 */
	public function __construct( $html, $use_the_static_create_methods_instead = null ) {
		parent::__construct( $html );

		if ( self::CONSTRUCTOR_UNLOCK_CODE !== $use_the_static_create_methods_instead ) {
			_doing_it_wrong(
				__METHOD__,
				sprintf(
					/* translators: %s: WP_HTML_Processor::create_fragment(). */
					__( 'Call %s to create an HTML Processor instead of calling the constructor directly.' ),
					'<code>WP_HTML_Processor::create_fragment()</code>'
				),
				'6.4.0'
			);
		}

		$this->state = new WP_HTML_Processor_State();

		$this->state->stack_of_open_elements->set_push_handler(
			function ( WP_HTML_Token $token ): void {
				$is_virtual            = ! isset( $this->state->current_token ) || $this->is_tag_closer();
				$same_node             = isset( $this->state->current_token ) && $token->node_name === $this->state->current_token->node_name;
				$provenance            = ( ! $same_node || $is_virtual ) ? 'virtual' : 'real';
				$this->element_queue[] = new WP_HTML_Stack_Event( $token, WP_HTML_Stack_Event::PUSH, $provenance );

				$this->change_parsing_namespace( $token->namespace );
			}
		);

		$this->state->stack_of_open_elements->set_pop_handler(
			function ( WP_HTML_Token $token ): void {
				$is_virtual            = ! isset( $this->state->current_token ) || ! $this->is_tag_closer();
				$same_node             = isset( $this->state->current_token ) && $token->node_name === $this->state->current_token->node_name;
				$provenance            = ( ! $same_node || $is_virtual ) ? 'virtual' : 'real';
				$this->element_queue[] = new WP_HTML_Stack_Event( $token, WP_HTML_Stack_Event::POP, $provenance );
				$adjusted_current_node = $this->get_adjusted_current_node();
				$this->change_parsing_namespace(
					$adjusted_current_node
						? $adjusted_current_node->namespace
						: 'html'
				);
			}
		);

		/*
		 * Create this wrapper so that it's possible to pass
		 * a private method into WP_HTML_Token classes without
		 * exposing it to any public API.
		 */
		$this->release_internal_bookmark_on_destruct = function ( string $name ): void {
			parent::release_bookmark( $name );
		};
	}

	/**
	 * Stops the parser and terminates its execution when encountering unsupported markup.
	 *
	 * @throws WP_HTML_Unsupported_Exception Halts execution of the parser.
	 *
	 * @since 6.7.0
	 *
	 * @param string $message Explains support is missing in order to parse the current node.
<<<<<<< HEAD
	 *
	 * @return mixed
=======
>>>>>>> ec58d38e
	 */
	private function bail( string $message ) {
		$here  = $this->bookmarks[ $this->state->current_token->bookmark_name ];
		$token = substr( $this->html, $here->start, $here->length );

		$open_elements = array();
		foreach ( $this->state->stack_of_open_elements->stack as $item ) {
			$open_elements[] = $item->node_name;
		}

		$active_formats = array();
		foreach ( $this->state->active_formatting_elements->walk_down() as $item ) {
			$active_formats[] = $item->node_name;
		}

		$this->last_error = self::ERROR_UNSUPPORTED;

		$this->unsupported_exception = new WP_HTML_Unsupported_Exception(
			$message,
			$this->state->current_token->node_name,
			$here->start,
			$token,
			$open_elements,
			$active_formats
		);

		throw $this->unsupported_exception;
	}

	/**
	 * Returns the last error, if any.
	 *
	 * Various situations lead to parsing failure but this class will
	 * return `false` in all those cases. To determine why something
	 * failed it's possible to request the last error. This can be
	 * helpful to know to distinguish whether a given tag couldn't
	 * be found or if content in the document caused the processor
	 * to give up and abort processing.
	 *
	 * Example
	 *
	 *     $processor = WP_HTML_Processor::create_fragment( '<template><strong><button><em><p><em>' );
	 *     false === $processor->next_tag();
	 *     WP_HTML_Processor::ERROR_UNSUPPORTED === $processor->get_last_error();
	 *
	 * @since 6.4.0
	 *
	 * @see self::ERROR_UNSUPPORTED
	 * @see self::ERROR_EXCEEDED_MAX_BOOKMARKS
	 *
	 * @return string|null The last error, if one exists, otherwise null.
	 */
	public function get_last_error(): ?string {
		return $this->last_error;
	}

	/**
	 * Returns context for why the parser aborted due to unsupported HTML, if it did.
	 *
	 * This is meant for debugging purposes, not for production use.
	 *
	 * @since 6.7.0
	 *
	 * @see self::$unsupported_exception
	 *
	 * @return WP_HTML_Unsupported_Exception|null
	 */
	public function get_unsupported_exception() {
		return $this->unsupported_exception;
	}

	/**
	 * Finds the next tag matching the $query.
	 *
	 * @todo Support matching the class name and tag name.
	 *
	 * @since 6.4.0
	 * @since 6.6.0 Visits all tokens, including virtual ones.
	 *
	 * @throws Exception When unable to allocate a bookmark for the next token in the input HTML document.
	 *
	 * @param array|string|null $query {
	 *     Optional. Which tag name to find, having which class, etc. Default is to find any tag.
	 *
	 *     @type string|null $tag_name     Which tag to find, or `null` for "any tag."
	 *     @type string      $tag_closers  'visit' to pause at tag closers, 'skip' or unset to only visit openers.
	 *     @type int|null    $match_offset Find the Nth tag matching all search criteria.
	 *                                     1 for "first" tag, 3 for "third," etc.
	 *                                     Defaults to first tag.
	 *     @type string|null $class_name   Tag must contain this whole class name to match.
	 *     @type string[]    $breadcrumbs  DOM sub-path at which element is found, e.g. `array( 'FIGURE', 'IMG' )`.
	 *                                     May also contain the wildcard `*` which matches a single element, e.g. `array( 'SECTION', '*' )`.
	 * }
	 * @return bool Whether a tag was matched.
	 */
	public function next_tag( $query = null ): bool {
		$visit_closers = isset( $query['tag_closers'] ) && 'visit' === $query['tag_closers'];

		if ( null === $query ) {
			while ( $this->next_token() ) {
				if ( '#tag' !== $this->get_token_type() ) {
					continue;
				}

				if ( ! $this->is_tag_closer() || $visit_closers ) {
					return true;
				}
			}

			return false;
		}

		if ( is_string( $query ) ) {
			$query = array( 'breadcrumbs' => array( $query ) );
		}

		if ( ! is_array( $query ) ) {
			_doing_it_wrong(
				__METHOD__,
				__( 'Please pass a query array to this function.' ),
				'6.4.0'
			);
			return false;
		}

		$needs_class = ( isset( $query['class_name'] ) && is_string( $query['class_name'] ) )
			? $query['class_name']
			: null;

		if ( ! ( array_key_exists( 'breadcrumbs', $query ) && is_array( $query['breadcrumbs'] ) ) ) {
			while ( $this->next_token() ) {
				if ( '#tag' !== $this->get_token_type() ) {
					continue;
				}

				if ( isset( $query['tag_name'] ) && $query['tag_name'] !== $this->get_token_name() ) {
					continue;
				}

				if ( isset( $needs_class ) && ! $this->has_class( $needs_class ) ) {
					continue;
				}

				if ( ! $this->is_tag_closer() || $visit_closers ) {
					return true;
				}
			}

			return false;
		}

		$breadcrumbs  = $query['breadcrumbs'];
		$match_offset = isset( $query['match_offset'] ) ? (int) $query['match_offset'] : 1;

		while ( $match_offset > 0 && $this->next_token() ) {
			if ( '#tag' !== $this->get_token_type() || $this->is_tag_closer() ) {
				continue;
			}

			if ( isset( $needs_class ) && ! $this->has_class( $needs_class ) ) {
				continue;
			}

			if ( $this->matches_breadcrumbs( $breadcrumbs ) && 0 === --$match_offset ) {
				return true;
			}
		}

		return false;
	}

	/**
	 * Ensures internal accounting is maintained for HTML semantic rules while
	 * the underlying Tag Processor class is seeking to a bookmark.
	 *
	 * This doesn't currently have a way to represent non-tags and doesn't process
	 * semantic rules for text nodes. For access to the raw tokens consider using
	 * WP_HTML_Tag_Processor instead.
	 *
	 * @since 6.5.0 Added for internal support; do not use.
	 *
	 * @access private
	 *
	 * @return bool
	 */
	public function next_token(): bool {
		$this->current_element = null;

		if ( isset( $this->last_error ) ) {
			return false;
		}

		/*
		 * Prime the events if there are none.
		 *
		 * @todo In some cases, probably related to the adoption agency
		 *       algorithm, this call to step() doesn't create any new
		 *       events. Calling it again creates them. Figure out why
		 *       this is and if it's inherent or if it's a bug. Looping
		 *       until there are events or until there are no more
		 *       tokens works in the meantime and isn't obviously wrong.
		 */
<<<<<<< HEAD
		while ( empty( $this->element_queue ) && $this->step() ) {
			continue;
=======
		if ( empty( $this->element_queue ) && $this->step() ) {
			return $this->next_token();
>>>>>>> ec58d38e
		}

		// Process the next event on the queue.
		$this->current_element = array_shift( $this->element_queue );
		if ( ! isset( $this->current_element ) ) {
<<<<<<< HEAD
			return false;
=======
			// There are no tokens left, so close all remaining open elements.
			while ( $this->state->stack_of_open_elements->pop() ) {
				continue;
			}

			return empty( $this->element_queue ) ? false : $this->next_token();
>>>>>>> ec58d38e
		}

		$is_pop = WP_HTML_Stack_Event::POP === $this->current_element->operation;

		/*
		 * The root node only exists in the fragment parser, and closing it
<<<<<<< HEAD
		 * indicates that the parse is complete. Stop before popping if from
		 * the breadcrumbs.
		 */
		if ( 'root-node' === $this->current_element->token->bookmark_name ) {
			return ! $is_pop && $this->next_token();
=======
		 * indicates that the parse is complete. Stop before popping it from
		 * the breadcrumbs.
		 */
		if ( 'root-node' === $this->current_element->token->bookmark_name ) {
			return $this->next_token();
>>>>>>> ec58d38e
		}

		// Adjust the breadcrumbs for this event.
		if ( $is_pop ) {
			array_pop( $this->breadcrumbs );
		} else {
			$this->breadcrumbs[] = $this->current_element->token->node_name;
		}

		// Avoid sending close events for elements which don't expect a closing.
<<<<<<< HEAD
		if ( $is_pop && ! static::expects_closer( $this->current_element->token ) ) {
=======
		if ( $is_pop && ! $this->expects_closer( $this->current_element->token ) ) {
>>>>>>> ec58d38e
			return $this->next_token();
		}

		return true;
	}

	/**
	 * Indicates if the current tag token is a tag closer.
	 *
	 * Example:
	 *
	 *     $p = WP_HTML_Processor::create_fragment( '<div></div>' );
	 *     $p->next_tag( array( 'tag_name' => 'div', 'tag_closers' => 'visit' ) );
	 *     $p->is_tag_closer() === false;
	 *
	 *     $p->next_tag( array( 'tag_name' => 'div', 'tag_closers' => 'visit' ) );
	 *     $p->is_tag_closer() === true;
	 *
	 * @since 6.6.0 Subclassed for HTML Processor.
	 *
	 * @return bool Whether the current tag is a tag closer.
	 */
	public function is_tag_closer(): bool {
		return $this->is_virtual()
			? ( WP_HTML_Stack_Event::POP === $this->current_element->operation && '#tag' === $this->get_token_type() )
			: parent::is_tag_closer();
	}

	/**
	 * Indicates if the currently-matched token is virtual, created by a stack operation
	 * while processing HTML, rather than a token found in the HTML text itself.
	 *
	 * @since 6.6.0
	 *
	 * @return bool Whether the current token is virtual.
	 */
	private function is_virtual(): bool {
		return (
			isset( $this->current_element->provenance ) &&
			'virtual' === $this->current_element->provenance
		);
	}

	/**
	 * Indicates if the currently-matched tag matches the given breadcrumbs.
	 *
	 * A "*" represents a single tag wildcard, where any tag matches, but not no tags.
	 *
	 * At some point this function _may_ support a `**` syntax for matching any number
	 * of unspecified tags in the breadcrumb stack. This has been intentionally left
	 * out, however, to keep this function simple and to avoid introducing backtracking,
	 * which could open up surprising performance breakdowns.
	 *
	 * Example:
	 *
	 *     $processor = WP_HTML_Processor::create_fragment( '<div><span><figure><img></figure></span></div>' );
	 *     $processor->next_tag( 'img' );
	 *     true  === $processor->matches_breadcrumbs( array( 'figure', 'img' ) );
	 *     true  === $processor->matches_breadcrumbs( array( 'span', 'figure', 'img' ) );
	 *     false === $processor->matches_breadcrumbs( array( 'span', 'img' ) );
	 *     true  === $processor->matches_breadcrumbs( array( 'span', '*', 'img' ) );
	 *
	 * @since 6.4.0
	 *
	 * @param string[] $breadcrumbs DOM sub-path at which element is found, e.g. `array( 'FIGURE', 'IMG' )`.
	 *                              May also contain the wildcard `*` which matches a single element, e.g. `array( 'SECTION', '*' )`.
	 * @return bool Whether the currently-matched tag is found at the given nested structure.
	 */
	public function matches_breadcrumbs( $breadcrumbs ): bool {
		// Everything matches when there are zero constraints.
		if ( 0 === count( $breadcrumbs ) ) {
			return true;
		}

		// Start at the last crumb.
		$crumb = end( $breadcrumbs );

		if ( '*' !== $crumb && $this->get_tag() !== strtoupper( $crumb ) ) {
			return false;
		}

		for ( $i = count( $this->breadcrumbs ) - 1; $i >= 0; $i-- ) {
			$node  = $this->breadcrumbs[ $i ];
			$crumb = strtoupper( current( $breadcrumbs ) );

			if ( '*' !== $crumb && $node !== $crumb ) {
				return false;
			}

			if ( false === prev( $breadcrumbs ) ) {
				return true;
			}
		}

		return false;
	}

	/**
	 * Indicates if the currently-matched node expects a closing
	 * token, or if it will self-close on the next step.
	 *
	 * Most HTML elements expect a closer, such as a P element or
	 * a DIV element. Others, like an IMG element are void and don't
	 * have a closing tag. Special elements, such as SCRIPT and STYLE,
	 * are treated just like void tags. Text nodes and self-closing
	 * foreign content will also act just like a void tag, immediately
	 * closing as soon as the processor advances to the next token.
	 *
	 * @todo Review the self-closing logic when no node is present, ensure it
	 *       matches the expectations in `step()`.
	 *
	 * @since 6.6.0
	 *
	 * @param WP_HTML_Token|null $node Optional. Node to examine, if provided.
	 *                                 Default is to examine current node.
	 * @return bool|null Whether to expect a closer for the currently-matched node,
	 *                   or `null` if not matched on any token.
	 */
	public function expects_closer( WP_HTML_Token $node = null ): ?bool {
		$token_name = $node->node_name ?? $this->get_token_name();

		if ( ! isset( $token_name ) ) {
			return null;
		}

		$token_namespace        = $node->namespace ?? $this->get_namespace();
		$token_has_self_closing = $node->has_self_closing_flag ?? $this->has_self_closing_flag();

		return ! (
			// Comments, text nodes, and other atomic tokens.
			'#' === $token_name[0] ||
			// Doctype declarations.
			'html' === $token_name ||
			// Void elements.
			self::is_void( $token_name ) ||
			// Special atomic elements.
			( 'html' === $token_namespace && in_array( $token_name, array( 'IFRAME', 'NOEMBED', 'NOFRAMES', 'SCRIPT', 'STYLE', 'TEXTAREA', 'TITLE', 'XMP' ), true ) ) ||
			// Self-closing elements in foreign content.
			( 'html' !== $token_namespace && $token_has_self_closing )
		);
	}

	/**
	 * Steps through the HTML document and stop at the next tag, if any.
	 *
	 * @since 6.4.0
	 *
	 * @throws Exception When unable to allocate a bookmark for the next token in the input HTML document.
	 *
	 * @see self::PROCESS_NEXT_NODE
	 * @see self::REPROCESS_CURRENT_NODE
	 *
	 * @param string $node_to_process Whether to parse the next node or reprocess the current node.
	 * @return bool Whether a tag was matched.
	 */
	public function step( $node_to_process = self::PROCESS_NEXT_NODE ): bool {
		// Refuse to proceed if there was a previous error.
		if ( null !== $this->last_error ) {
			return false;
		}

		if ( self::REPROCESS_CURRENT_NODE !== $node_to_process ) {
			/*
			 * Void elements still hop onto the stack of open elements even though
			 * there's no corresponding closing tag. This is important for managing
			 * stack-based operations such as "navigate to parent node" or checking
			 * on an element's breadcrumbs.
			 *
			 * When moving on to the next node, therefore, if the bottom-most element
			 * on the stack is a void element, it must be closed.
			 */
			$top_node = $this->state->stack_of_open_elements->current_node();
			if ( isset( $top_node ) && ! $this->expects_closer( $top_node ) ) {
				$this->state->stack_of_open_elements->pop();
			}
		}

		if ( self::PROCESS_NEXT_NODE === $node_to_process ) {
			parent::next_token();
		}

		// Finish stepping when there are no more tokens in the document.
		if (
			WP_HTML_Tag_Processor::STATE_INCOMPLETE_INPUT === $this->parser_state ||
			WP_HTML_Tag_Processor::STATE_COMPLETE === $this->parser_state
		) {
			return false;
		}

		$adjusted_current_node = $this->get_adjusted_current_node();
		$is_closer             = $this->is_tag_closer();
		$is_start_tag          = WP_HTML_Tag_Processor::STATE_MATCHED_TAG === $this->parser_state && ! $is_closer;
		$token_name            = $this->get_token_name();

		if ( self::REPROCESS_CURRENT_NODE !== $node_to_process ) {
			$this->state->current_token = new WP_HTML_Token(
				$this->bookmark_token(),
				$token_name,
				$this->has_self_closing_flag(),
				$this->release_internal_bookmark_on_destruct
			);
		}

		$parse_in_current_insertion_mode = (
			0 === $this->state->stack_of_open_elements->count() ||
			'html' === $adjusted_current_node->namespace ||
			(
				'math' === $adjusted_current_node->integration_node_type &&
				(
					( $is_start_tag && ! in_array( $token_name, array( 'MGLYPH', 'MALIGNMARK' ), true ) ) ||
					'#text' === $token_name
				)
			) ||
			(
				'math' === $adjusted_current_node->namespace &&
				'ANNOTATION-XML' === $adjusted_current_node->node_name &&
				$is_start_tag && 'SVG' === $token_name
			) ||
			(
				'html' === $adjusted_current_node->integration_node_type &&
				( $is_start_tag || '#text' === $token_name )
			)
		);

		try {
			if ( ! $parse_in_current_insertion_mode ) {
				return $this->step_in_foreign_content();
			}

			switch ( $this->state->insertion_mode ) {
				case WP_HTML_Processor_State::INSERTION_MODE_INITIAL:
					return $this->step_initial();

				case WP_HTML_Processor_State::INSERTION_MODE_BEFORE_HTML:
					return $this->step_before_html();

				case WP_HTML_Processor_State::INSERTION_MODE_BEFORE_HEAD:
					return $this->step_before_head();

				case WP_HTML_Processor_State::INSERTION_MODE_IN_HEAD:
					return $this->step_in_head();

				case WP_HTML_Processor_State::INSERTION_MODE_IN_HEAD_NOSCRIPT:
					return $this->step_in_head_noscript();

				case WP_HTML_Processor_State::INSERTION_MODE_AFTER_HEAD:
					return $this->step_after_head();

				case WP_HTML_Processor_State::INSERTION_MODE_IN_BODY:
					return $this->step_in_body();

				case WP_HTML_Processor_State::INSERTION_MODE_IN_TABLE:
					return $this->step_in_table();

				case WP_HTML_Processor_State::INSERTION_MODE_IN_TABLE_TEXT:
					return $this->step_in_table_text();

				case WP_HTML_Processor_State::INSERTION_MODE_IN_CAPTION:
					return $this->step_in_caption();

				case WP_HTML_Processor_State::INSERTION_MODE_IN_COLUMN_GROUP:
					return $this->step_in_column_group();

				case WP_HTML_Processor_State::INSERTION_MODE_IN_TABLE_BODY:
					return $this->step_in_table_body();

				case WP_HTML_Processor_State::INSERTION_MODE_IN_ROW:
					return $this->step_in_row();

				case WP_HTML_Processor_State::INSERTION_MODE_IN_CELL:
					return $this->step_in_cell();

				case WP_HTML_Processor_State::INSERTION_MODE_IN_SELECT:
					return $this->step_in_select();

				case WP_HTML_Processor_State::INSERTION_MODE_IN_SELECT_IN_TABLE:
					return $this->step_in_select_in_table();

				case WP_HTML_Processor_State::INSERTION_MODE_IN_TEMPLATE:
					return $this->step_in_template();

				case WP_HTML_Processor_State::INSERTION_MODE_AFTER_BODY:
					return $this->step_after_body();

				case WP_HTML_Processor_State::INSERTION_MODE_IN_FRAMESET:
					return $this->step_in_frameset();

				case WP_HTML_Processor_State::INSERTION_MODE_AFTER_FRAMESET:
					return $this->step_after_frameset();

				case WP_HTML_Processor_State::INSERTION_MODE_AFTER_AFTER_BODY:
					return $this->step_after_after_body();

				case WP_HTML_Processor_State::INSERTION_MODE_AFTER_AFTER_FRAMESET:
					return $this->step_after_after_frameset();

				// This should be unreachable but PHP doesn't have total type checking on switch.
				default:
					$this->bail( "Unaware of the requested parsing mode: '{$this->state->insertion_mode}'." );
			}
		} catch ( WP_HTML_Unsupported_Exception $e ) {
			/*
			 * Exceptions are used in this class to escape deep call stacks that
			 * otherwise might involve messier calling and return conventions.
			 */
			return false;
		}
	}

	/**
	 * Computes the HTML breadcrumbs for the currently-matched node, if matched.
	 *
	 * Breadcrumbs start at the outermost parent and descend toward the matched element.
	 * They always include the entire path from the root HTML node to the matched element.
	 *
	 * @todo It could be more efficient to expose a generator-based version of this function
	 *       to avoid creating the array copy on tag iteration. If this is done, it would likely
	 *       be more useful to walk up the stack when yielding instead of starting at the top.
	 *
	 * Example
	 *
	 *     $processor = WP_HTML_Processor::create_fragment( '<p><strong><em><img></em></strong></p>' );
	 *     $processor->next_tag( 'IMG' );
	 *     $processor->get_breadcrumbs() === array( 'HTML', 'BODY', 'P', 'STRONG', 'EM', 'IMG' );
	 *
	 * @since 6.4.0
	 *
	 * @return string[]|null Array of tag names representing path to matched node, if matched, otherwise NULL.
	 */
<<<<<<< HEAD
	public function get_breadcrumbs() {
=======
	public function get_breadcrumbs(): ?array {
>>>>>>> ec58d38e
		return $this->breadcrumbs;
	}

	/**
	 * Returns the nesting depth of the current location in the document.
	 *
	 * Example:
	 *
	 *     $processor = WP_HTML_Processor::create_fragment( '<div><p></p></div>' );
	 *     // The processor starts in the BODY context, meaning it has depth from the start: HTML > BODY.
	 *     2 === $processor->get_current_depth();
	 *
	 *     // Opening the DIV element increases the depth.
	 *     $processor->next_token();
	 *     3 === $processor->get_current_depth();
	 *
	 *     // Opening the P element increases the depth.
	 *     $processor->next_token();
	 *     4 === $processor->get_current_depth();
	 *
	 *     // The P element is closed during `next_token()` so the depth is decreased to reflect that.
	 *     $processor->next_token();
	 *     3 === $processor->get_current_depth();
	 *
	 * @since 6.6.0
	 *
	 * @return int Nesting-depth of current location in the document.
	 */
<<<<<<< HEAD
	public function get_current_depth() {
=======
	public function get_current_depth(): int {
>>>>>>> ec58d38e
		return count( $this->breadcrumbs );
	}

	/**
	 * Parses next element in the 'initial' insertion mode.
	 *
	 * This internal function performs the 'initial' insertion mode
	 * logic for the generalized WP_HTML_Processor::step() function.
	 *
	 * @since 6.7.0
	 *
	 * @throws WP_HTML_Unsupported_Exception When encountering unsupported HTML input.
	 *
	 * @see https://html.spec.whatwg.org/#the-initial-insertion-mode
	 * @see WP_HTML_Processor::step
	 *
	 * @return bool Whether an element was found.
	 */
	private function step_initial(): bool {
		$token_name = $this->get_token_name();
		$token_type = $this->get_token_type();
		$op_sigil   = '#tag' === $token_type ? ( parent::is_tag_closer() ? '-' : '+' ) : '';
		$op         = "{$op_sigil}{$token_name}";

		switch ( $op ) {
			/*
			 * > A character token that is one of U+0009 CHARACTER TABULATION,
			 * > U+000A LINE FEED (LF), U+000C FORM FEED (FF),
			 * > U+000D CARRIAGE RETURN (CR), or U+0020 SPACE
			 *
			 * Parse error: ignore the token.
			 */
			case '#text':
				$text = $this->get_modifiable_text();
				if ( strlen( $text ) === strspn( $text, " \t\n\f\r" ) ) {
					return $this->step();
				}
				goto initial_anything_else;
				break;

			/*
			 * > A comment token
			 */
			case '#comment':
			case '#funky-comment':
			case '#presumptuous-tag':
				$this->insert_html_element( $this->state->current_token );
				return true;

			/*
			 * > A DOCTYPE token
			 */
			case 'html':
				$contents = $this->get_modifiable_text();
				if ( ' html' !== $contents ) {
					/*
					 * @todo When the HTML Tag Processor fully parses the DOCTYPE declaration,
					 *       this code should examine the contents to set the compatability mode.
					 */
					$this->bail( 'Cannot process any DOCTYPE other than a normative HTML5 doctype.' );
				}

				/*
				 * > Then, switch the insertion mode to "before html".
				 */
				$this->state->insertion_mode = WP_HTML_Processor_State::INSERTION_MODE_BEFORE_HTML;
				return true;
		}

		/*
		 * > Anything else
		 */
		initial_anything_else:
		$this->state->insertion_mode = WP_HTML_Processor_State::INSERTION_MODE_BEFORE_HTML;
		return $this->step( self::REPROCESS_CURRENT_NODE );
	}

	/**
	 * Parses next element in the 'before html' insertion mode.
	 *
	 * This internal function performs the 'before html' insertion mode
	 * logic for the generalized WP_HTML_Processor::step() function.
	 *
	 * @since 6.7.0
	 *
	 * @throws WP_HTML_Unsupported_Exception When encountering unsupported HTML input.
	 *
	 * @see https://html.spec.whatwg.org/#the-before-html-insertion-mode
	 * @see WP_HTML_Processor::step
	 *
	 * @return bool Whether an element was found.
	 */
	private function step_before_html(): bool {
		$token_name = $this->get_token_name();
		$token_type = $this->get_token_type();
		$is_closer  = parent::is_tag_closer();
		$op_sigil   = '#tag' === $token_type ? ( $is_closer ? '-' : '+' ) : '';
		$op         = "{$op_sigil}{$token_name}";

		switch ( $op ) {
			/*
			 * > A DOCTYPE token
			 */
			case 'html':
				// Parse error: ignore the token.
				return $this->step();

			/*
			 * > A comment token
			 */
			case '#comment':
			case '#funky-comment':
			case '#presumptuous-tag':
				$this->insert_html_element( $this->state->current_token );
				return true;

			/*
			 * > A character token that is one of U+0009 CHARACTER TABULATION,
			 * > U+000A LINE FEED (LF), U+000C FORM FEED (FF),
			 * > U+000D CARRIAGE RETURN (CR), or U+0020 SPACE
			 *
			 * Parse error: ignore the token.
			 */
			case '#text':
				$text = $this->get_modifiable_text();
				if ( strlen( $text ) === strspn( $text, " \t\n\f\r" ) ) {
					return $this->step();
				}
				goto before_html_anything_else;
				break;

			/*
			 * > A start tag whose tag name is "html"
			 */
			case '+HTML':
				$this->insert_html_element( $this->state->current_token );
				$this->state->insertion_mode = WP_HTML_Processor_State::INSERTION_MODE_BEFORE_HEAD;
				return true;

			/*
			 * > An end tag whose tag name is one of: "head", "body", "html", "br"
			 *
			 * Closing BR tags are always reported by the Tag Processor as opening tags.
			 */
			case '-HEAD':
			case '-BODY':
			case '-HTML':
				/*
				 * > Act as described in the "anything else" entry below.
				 */
				goto before_html_anything_else;
				break;
		}

		/*
		 * > Any other end tag
		 */
		if ( $is_closer ) {
			// Parse error: ignore the token.
			return $this->step();
		}

		/*
		 * > Anything else.
		 *
		 * > Create an html element whose node document is the Document object.
		 * > Append it to the Document object. Put this element in the stack of open elements.
		 * > Switch the insertion mode to "before head", then reprocess the token.
		 */
		before_html_anything_else:
		$this->insert_virtual_node( 'HTML' );
		$this->state->insertion_mode = WP_HTML_Processor_State::INSERTION_MODE_BEFORE_HEAD;
		return $this->step( self::REPROCESS_CURRENT_NODE );
	}

	/**
	 * Parses next element in the 'before head' insertion mode.
	 *
	 * This internal function performs the 'before head' insertion mode
	 * logic for the generalized WP_HTML_Processor::step() function.
	 *
	 * @since 6.7.0 Stub implementation.
	 *
	 * @throws WP_HTML_Unsupported_Exception When encountering unsupported HTML input.
	 *
	 * @see https://html.spec.whatwg.org/#the-before-head-insertion-mode
	 * @see WP_HTML_Processor::step
	 *
	 * @return bool Whether an element was found.
	 */
	private function step_before_head(): bool {
		$token_name = $this->get_token_name();
		$token_type = $this->get_token_type();
		$is_closer  = parent::is_tag_closer();
		$op_sigil   = '#tag' === $token_type ? ( $is_closer ? '-' : '+' ) : '';
		$op         = "{$op_sigil}{$token_name}";

		switch ( $op ) {
			/*
			 * > A character token that is one of U+0009 CHARACTER TABULATION,
			 * > U+000A LINE FEED (LF), U+000C FORM FEED (FF),
			 * > U+000D CARRIAGE RETURN (CR), or U+0020 SPACE
			 *
			 * Parse error: ignore the token.
			 */
			case '#text':
				$text = $this->get_modifiable_text();
				if ( strlen( $text ) === strspn( $text, " \t\n\f\r" ) ) {
					return $this->step();
				}
				goto before_head_anything_else;
				break;

			/*
			 * > A comment token
			 */
			case '#comment':
			case '#funky-comment':
			case '#presumptuous-tag':
				$this->insert_html_element( $this->state->current_token );
				return true;

			/*
			 * > A DOCTYPE token
			 */
			case 'html':
				// Parse error: ignore the token.
				return $this->step();

			/*
			 * > A start tag whose tag name is "html"
			 */
			case '+HTML':
				return $this->step_in_body();

			/*
			 * > A start tag whose tag name is "head"
			 */
			case '+HEAD':
				$this->insert_html_element( $this->state->current_token );
				$this->state->head_element   = $this->state->current_token;
				$this->state->insertion_mode = WP_HTML_Processor_State::INSERTION_MODE_IN_HEAD;
				return true;

			/*
			 * > An end tag whose tag name is one of: "head", "body", "html", "br"
			 * > Act as described in the "anything else" entry below.
			 *
			 * Closing BR tags are always reported by the Tag Processor as opening tags.
			 */
			case '-HEAD':
			case '-BODY':
			case '-HTML':
				goto before_head_anything_else;
				break;
		}

		if ( $is_closer ) {
			// Parse error: ignore the token.
			return $this->step();
		}

		/*
		 * > Anything else
		 *
		 * > Insert an HTML element for a "head" start tag token with no attributes.
		 */
		before_head_anything_else:
		$this->state->head_element   = $this->insert_virtual_node( 'HEAD' );
		$this->state->insertion_mode = WP_HTML_Processor_State::INSERTION_MODE_IN_HEAD;
		return $this->step( self::REPROCESS_CURRENT_NODE );
	}

	/**
	 * Parses next element in the 'in head' insertion mode.
	 *
	 * This internal function performs the 'in head' insertion mode
	 * logic for the generalized WP_HTML_Processor::step() function.
	 *
	 * @since 6.7.0
	 *
	 * @throws WP_HTML_Unsupported_Exception When encountering unsupported HTML input.
	 *
	 * @see https://html.spec.whatwg.org/multipage/parsing.html#parsing-main-inhead
	 * @see WP_HTML_Processor::step
	 *
	 * @return bool Whether an element was found.
	 */
	private function step_in_head(): bool {
		$token_name = $this->get_token_name();
		$token_type = $this->get_token_type();
		$is_closer  = parent::is_tag_closer();
		$op_sigil   = '#tag' === $token_type ? ( $is_closer ? '-' : '+' ) : '';
		$op         = "{$op_sigil}{$token_name}";

		switch ( $op ) {
			case '#text':
				/*
				 * > A character token that is one of U+0009 CHARACTER TABULATION,
				 * > U+000A LINE FEED (LF), U+000C FORM FEED (FF),
				 * > U+000D CARRIAGE RETURN (CR), or U+0020 SPACE
				 */
				$text = $this->get_modifiable_text();
				if ( '' === $text ) {
					/*
					 * If the text is empty after processing HTML entities and stripping
					 * U+0000 NULL bytes then ignore the token.
					 */
					return $this->step();
				}

				if ( strlen( $text ) === strspn( $text, " \t\n\f\r" ) ) {
					// Insert the character.
					$this->insert_html_element( $this->state->current_token );
					return true;
				}

				goto in_head_anything_else;
				break;

			/*
			 * > A comment token
			 */
			case '#comment':
			case '#funky-comment':
			case '#presumptuous-tag':
				$this->insert_html_element( $this->state->current_token );
				return true;

			/*
			 * > A DOCTYPE token
			 */
			case 'html':
				// Parse error: ignore the token.
				return $this->step();

			/*
			 * > A start tag whose tag name is "html"
			 */
			case '+HTML':
				return $this->step_in_body();

			/*
			 * > A start tag whose tag name is one of: "base", "basefont", "bgsound", "link"
			 */
			case '+BASE':
			case '+BASEFONT':
			case '+BGSOUND':
			case '+LINK':
				$this->insert_html_element( $this->state->current_token );
				return true;

			/*
			 * > A start tag whose tag name is "meta"
			 */
			case '+META':
				$this->insert_html_element( $this->state->current_token );

				/*
				 * > If the active speculative HTML parser is null, then:
				 * >   - If the element has a charset attribute, and getting an encoding from
				 * >     its value results in an encoding, and the confidence is currently
				 * >     tentative, then change the encoding to the resulting encoding.
				 */
				$charset = $this->get_attribute( 'charset' );
				if ( is_string( $charset ) && 'tentative' === $this->state->encoding_confidence ) {
					$this->bail( 'Cannot yet process META tags with charset to determine encoding.' );
				}

				/*
				 * >   - Otherwise, if the element has an http-equiv attribute whose value is
				 * >     an ASCII case-insensitive match for the string "Content-Type", and
				 * >     the element has a content attribute, and applying the algorithm for
				 * >     extracting a character encoding from a meta element to that attribute's
				 * >     value returns an encoding, and the confidence is currently tentative,
				 * >     then change the encoding to the extracted encoding.
				 */
				$http_equiv = $this->get_attribute( 'http-equiv' );
				$content    = $this->get_attribute( 'content' );
				if (
					is_string( $http_equiv ) &&
					is_string( $content ) &&
					0 === strcasecmp( $http_equiv, 'Content-Type' ) &&
					'tentative' === $this->state->encoding_confidence
				) {
					$this->bail( 'Cannot yet process META tags with http-equiv Content-Type to determine encoding.' );
				}

				return true;

			/*
			 * > A start tag whose tag name is "title"
			 */
			case '+TITLE':
				$this->insert_html_element( $this->state->current_token );
				return true;

			/*
			 * > A start tag whose tag name is "noscript", if the scripting flag is enabled
			 * > A start tag whose tag name is one of: "noframes", "style"
			 *
			 * The scripting flag is never enabled in this parser.
			 */
			case '+NOFRAMES':
			case '+STYLE':
				$this->insert_html_element( $this->state->current_token );
				return true;

			/*
			 * > A start tag whose tag name is "noscript", if the scripting flag is disabled
			 */
			case '+NOSCRIPT':
				$this->insert_html_element( $this->state->current_token );
				$this->state->insertion_mode = WP_HTML_Processor_State::INSERTION_MODE_IN_HEAD_NOSCRIPT;
				return true;

			/*
			 * > A start tag whose tag name is "script"
			 *
			 * @todo Could the adjusted insertion location be anything other than the current location?
			 */
			case '+SCRIPT':
				$this->insert_html_element( $this->state->current_token );
				return true;

			/*
			 * > An end tag whose tag name is "head"
			 */
			case '-HEAD':
				$this->state->stack_of_open_elements->pop();
				$this->state->insertion_mode = WP_HTML_Processor_State::INSERTION_MODE_AFTER_HEAD;
				return true;

			/*
			 * > An end tag whose tag name is one of: "body", "html", "br"
			 *
			 * BR tags are always reported by the Tag Processor as opening tags.
			 */
			case '-BODY':
			case '-HTML':
				/*
				 * > Act as described in the "anything else" entry below.
				 */
				goto in_head_anything_else;
				break;

			/*
			 * > A start tag whose tag name is "template"
			 *
			 * @todo Could the adjusted insertion location be anything other than the current location?
			 */
			case '+TEMPLATE':
				$this->state->active_formatting_elements->insert_marker();
				$this->state->frameset_ok = false;

				$this->state->insertion_mode                      = WP_HTML_Processor_State::INSERTION_MODE_IN_TEMPLATE;
				$this->state->stack_of_template_insertion_modes[] = WP_HTML_Processor_State::INSERTION_MODE_IN_TEMPLATE;

				$this->insert_html_element( $this->state->current_token );
				return true;

			/*
			 * > An end tag whose tag name is "template"
			 */
			case '-TEMPLATE':
				if ( ! $this->state->stack_of_open_elements->contains( 'TEMPLATE' ) ) {
					// @todo Indicate a parse error once it's possible.
					return $this->step();
				}

				$this->generate_implied_end_tags_thoroughly();
				if ( ! $this->state->stack_of_open_elements->current_node_is( 'TEMPLATE' ) ) {
					// @todo Indicate a parse error once it's possible.
				}

				$this->state->stack_of_open_elements->pop_until( 'TEMPLATE' );
				$this->state->active_formatting_elements->clear_up_to_last_marker();
				array_pop( $this->state->stack_of_template_insertion_modes );
				$this->reset_insertion_mode();
				return true;
		}

		/*
		 * > A start tag whose tag name is "head"
		 * > Any other end tag
		 */
		if ( '+HEAD' === $op || $is_closer ) {
			// Parse error: ignore the token.
			return $this->step();
		}

		/*
		 * > Anything else
		 */
		in_head_anything_else:
		$this->state->stack_of_open_elements->pop();
		$this->state->insertion_mode = WP_HTML_Processor_State::INSERTION_MODE_AFTER_HEAD;
		return $this->step( self::REPROCESS_CURRENT_NODE );
	}

	/**
	 * Parses next element in the 'in head noscript' insertion mode.
	 *
	 * This internal function performs the 'in head noscript' insertion mode
	 * logic for the generalized WP_HTML_Processor::step() function.
	 *
	 * @since 6.7.0 Stub implementation.
	 *
	 * @throws WP_HTML_Unsupported_Exception When encountering unsupported HTML input.
	 *
	 * @see https://html.spec.whatwg.org/#parsing-main-inheadnoscript
	 * @see WP_HTML_Processor::step
	 *
	 * @return bool Whether an element was found.
	 */
	private function step_in_head_noscript(): bool {
		$token_name = $this->get_token_name();
		$token_type = $this->get_token_type();
		$is_closer  = parent::is_tag_closer();
		$op_sigil   = '#tag' === $token_type ? ( $is_closer ? '-' : '+' ) : '';
		$op         = "{$op_sigil}{$token_name}";

		switch ( $op ) {
			/*
			 * > A character token that is one of U+0009 CHARACTER TABULATION,
			 * > U+000A LINE FEED (LF), U+000C FORM FEED (FF),
			 * > U+000D CARRIAGE RETURN (CR), or U+0020 SPACE
			 *
			 * Parse error: ignore the token.
			 */
			case '#text':
				$text = $this->get_modifiable_text();
				if ( strlen( $text ) === strspn( $text, " \t\n\f\r" ) ) {
					return $this->step_in_head();
				}

				goto in_head_noscript_anything_else;
				break;

			/*
			 * > A DOCTYPE token
			 */
			case 'html':
				// Parse error: ignore the token.
				return $this->step();

			/*
			 * > A start tag whose tag name is "html"
			 */
			case '+HTML':
				return $this->step_in_body();

			/*
			 * > An end tag whose tag name is "noscript"
			 */
			case '-NOSCRIPT':
				$this->state->stack_of_open_elements->pop();
				$this->state->insertion_mode = WP_HTML_Processor_State::INSERTION_MODE_IN_HEAD;
				return true;

			/*
			 * > A comment token
			 * >
			 * > A start tag whose tag name is one of: "basefont", "bgsound",
			 * > "link", "meta", "noframes", "style"
			 */
			case '#comment':
			case '#funky-comment':
			case '#presumptuous-tag':
			case '+BASEFONT':
			case '+BGSOUND':
			case '+LINK':
			case '+META':
			case '+NOFRAMES':
			case '+STYLE':
				return $this->step_in_head();

			/*
			 * > An end tag whose tag name is "br"
			 *
			 * This should never happen, as the Tag Processor prevents showing a BR closing tag.
			 */
		}

		/*
		 * > A start tag whose tag name is one of: "head", "noscript"
		 * > Any other end tag
		 */
		if ( '+HEAD' === $op || '+NOSCRIPT' === $op || $is_closer ) {
			// Parse error: ignore the token.
			return $this->step();
		}

		/*
		 * > Anything else
		 *
		 * Anything here is a parse error.
		 */
		in_head_noscript_anything_else:
		$this->state->stack_of_open_elements->pop();
		$this->state->insertion_mode = WP_HTML_Processor_State::INSERTION_MODE_IN_HEAD;
		return $this->step( self::REPROCESS_CURRENT_NODE );
	}

	/**
	 * Parses next element in the 'after head' insertion mode.
	 *
	 * This internal function performs the 'after head' insertion mode
	 * logic for the generalized WP_HTML_Processor::step() function.
	 *
	 * @since 6.7.0 Stub implementation.
	 *
	 * @throws WP_HTML_Unsupported_Exception When encountering unsupported HTML input.
	 *
	 * @see https://html.spec.whatwg.org/#the-after-head-insertion-mode
	 * @see WP_HTML_Processor::step
	 *
	 * @return bool Whether an element was found.
	 */
	private function step_after_head(): bool {
		$token_name = $this->get_token_name();
		$token_type = $this->get_token_type();
		$is_closer  = parent::is_tag_closer();
		$op_sigil   = '#tag' === $token_type ? ( $is_closer ? '-' : '+' ) : '';
		$op         = "{$op_sigil}{$token_name}";

		switch ( $op ) {
			/*
			 * > A character token that is one of U+0009 CHARACTER TABULATION,
			 * > U+000A LINE FEED (LF), U+000C FORM FEED (FF),
			 * > U+000D CARRIAGE RETURN (CR), or U+0020 SPACE
			 */
			case '#text':
				$text = $this->get_modifiable_text();
				if ( strlen( $text ) === strspn( $text, " \t\n\f\r" ) ) {
					// Insert the character.
					$this->insert_html_element( $this->state->current_token );
					return true;
				}
				goto after_head_anything_else;
				break;

			/*
			 * > A comment token
			 */
			case '#comment':
			case '#funky-comment':
			case '#presumptuous-tag':
				$this->insert_html_element( $this->state->current_token );
				return true;

			/*
			 * > A DOCTYPE token
			 */
			case 'html':
				// Parse error: ignore the token.
				return $this->step();

			/*
			 * > A start tag whose tag name is "html"
			 */
			case '+HTML':
				return $this->step_in_body();

			/*
			 * > A start tag whose tag name is "body"
			 */
			case '+BODY':
				$this->insert_html_element( $this->state->current_token );
				$this->state->frameset_ok    = false;
				$this->state->insertion_mode = WP_HTML_Processor_State::INSERTION_MODE_IN_BODY;
				return true;

			/*
			 * > A start tag whose tag name is "frameset"
			 */
			case '+FRAMESET':
				$this->insert_html_element( $this->state->current_token );
				$this->state->insertion_mode = WP_HTML_Processor_State::INSERTION_MODE_IN_FRAMESET;
				return true;

			/*
			 * > A start tag whose tag name is one of: "base", "basefont", "bgsound",
			 * > "link", "meta", "noframes", "script", "style", "template", "title"
			 *
			 * Anything here is a parse error.
			 */
			case '+BASE':
			case '+BASEFONT':
			case '+BGSOUND':
			case '+LINK':
			case '+META':
			case '+NOFRAMES':
			case '+SCRIPT':
			case '+STYLE':
			case '+TEMPLATE':
			case '+TITLE':
				/*
				 * > Push the node pointed to by the head element pointer onto the stack of open elements.
				 * > Process the token using the rules for the "in head" insertion mode.
				 * > Remove the node pointed to by the head element pointer from the stack of open elements. (It might not be the current node at this point.)
				 */
				$this->bail( 'Cannot process elements after HEAD which reopen the HEAD element.' );
				/*
				 * Do not leave this break in when adding support; it's here to prevent
				 * WPCS from getting confused at the switch structure without a return,
				 * because it doesn't know that `bail()` always throws.
				 */
				break;

			/*
			 * > An end tag whose tag name is "template"
			 */
			case '-TEMPLATE':
				return $this->step_in_head();

			/*
			 * > An end tag whose tag name is one of: "body", "html", "br"
			 *
			 * Closing BR tags are always reported by the Tag Processor as opening tags.
			 */
			case '-BODY':
			case '-HTML':
				/*
				 * > Act as described in the "anything else" entry below.
				 */
				goto after_head_anything_else;
				break;
		}

		/*
		 * > A start tag whose tag name is "head"
		 * > Any other end tag
		 */
		if ( '+HEAD' === $op || $is_closer ) {
			// Parse error: ignore the token.
			return $this->step();
		}

		/*
		 * > Anything else
		 * > Insert an HTML element for a "body" start tag token with no attributes.
		 */
		after_head_anything_else:
		$this->insert_virtual_node( 'BODY' );
		$this->state->insertion_mode = WP_HTML_Processor_State::INSERTION_MODE_IN_BODY;
		return $this->step( self::REPROCESS_CURRENT_NODE );
	}

	/**
	 * Parses next element in the 'in body' insertion mode.
	 *
	 * This internal function performs the 'in body' insertion mode
	 * logic for the generalized WP_HTML_Processor::step() function.
	 *
	 * @since 6.4.0
	 *
	 * @throws WP_HTML_Unsupported_Exception When encountering unsupported HTML input.
	 *
	 * @see https://html.spec.whatwg.org/#parsing-main-inbody
	 * @see WP_HTML_Processor::step
	 *
	 * @return bool Whether an element was found.
	 */
	private function step_in_body(): bool {
		$token_name = $this->get_token_name();
		$token_type = $this->get_token_type();
		$op_sigil   = '#tag' === $token_type ? ( parent::is_tag_closer() ? '-' : '+' ) : '';
		$op         = "{$op_sigil}{$token_name}";

		switch ( $op ) {
			case '#text':
				$current_token = $this->bookmarks[ $this->state->current_token->bookmark_name ];

				/*
				 * > A character token that is U+0000 NULL
				 *
				 * Any successive sequence of NULL bytes is ignored and won't
				 * trigger active format reconstruction. Therefore, if the text
				 * only comprises NULL bytes then the token should be ignored
				 * here, but if there are any other characters in the stream
				 * the active formats should be reconstructed.
				 */
				if (
					1 <= $current_token->length &&
					"\x00" === $this->html[ $current_token->start ] &&
					strspn( $this->html, "\x00", $current_token->start, $current_token->length ) === $current_token->length
				) {
					// Parse error: ignore the token.
					return $this->step();
				}

				$this->reconstruct_active_formatting_elements();

				/*
				 * Whitespace-only text does not affect the frameset-ok flag.
				 * It is probably inter-element whitespace, but it may also
				 * contain character references which decode only to whitespace.
				 */
				$text = $this->get_modifiable_text();
				if ( strlen( $text ) !== strspn( $text, " \t\n\f\r" ) ) {
					$this->state->frameset_ok = false;
				}

				$this->insert_html_element( $this->state->current_token );
				return true;

			case '#comment':
			case '#funky-comment':
			case '#presumptuous-tag':
				$this->insert_html_element( $this->state->current_token );
				return true;

			/*
			 * > A DOCTYPE token
			 * > Parse error. Ignore the token.
			 */
			case 'html':
				return $this->step();

			/*
			 * > A start tag whose tag name is "html"
			 */
			case '+HTML':
				if ( ! $this->state->stack_of_open_elements->contains( 'TEMPLATE' ) ) {
					/*
					 * > Otherwise, for each attribute on the token, check to see if the attribute
					 * > is already present on the top element of the stack of open elements. If
					 * > it is not, add the attribute and its corresponding value to that element.
					 *
					 * This parser does not currently support this behavior: ignore the token.
					 */
				}

				// Ignore the token.
				return $this->step();

			/*
			 * > A start tag whose tag name is one of: "base", "basefont", "bgsound", "link",
			 * > "meta", "noframes", "script", "style", "template", "title"
			 * >
			 * > An end tag whose tag name is "template"
			 */
			case '+BASE':
			case '+BASEFONT':
			case '+BGSOUND':
			case '+LINK':
			case '+META':
			case '+NOFRAMES':
			case '+SCRIPT':
			case '+STYLE':
			case '+TEMPLATE':
			case '+TITLE':
			case '-TEMPLATE':
				return $this->step_in_head();

			/*
			 * > A start tag whose tag name is "body"
			 *
			 * This tag in the IN BODY insertion mode is a parse error.
			 */
			case '+BODY':
				if (
					1 === $this->state->stack_of_open_elements->count() ||
					'BODY' !== ( $this->state->stack_of_open_elements->at( 2 )->node_name ?? null ) ||
					$this->state->stack_of_open_elements->contains( 'TEMPLATE' )
				) {
					// Ignore the token.
					return $this->step();
				}

				/*
				 * > Otherwise, set the frameset-ok flag to "not ok"; then, for each attribute
				 * > on the token, check to see if the attribute is already present on the body
				 * > element (the second element) on the stack of open elements, and if it is
				 * > not, add the attribute and its corresponding value to that element.
				 *
				 * This parser does not currently support this behavior: ignore the token.
				 */
				$this->state->frameset_ok = false;
				return $this->step();

			/*
			 * > A start tag whose tag name is "frameset"
			 *
			 * This tag in the IN BODY insertion mode is a parse error.
			 */
			case '+FRAMESET':
				if (
					1 === $this->state->stack_of_open_elements->count() ||
					'BODY' !== ( $this->state->stack_of_open_elements->at( 2 )->node_name ?? null ) ||
					false === $this->state->frameset_ok
				) {
					// Ignore the token.
					return $this->step();
				}

				/*
				 * > Otherwise, run the following steps:
				 */
				$this->bail( 'Cannot process non-ignored FRAMESET tags.' );
				break;

			/*
			 * > An end tag whose tag name is "body"
			 */
			case '-BODY':
				if ( ! $this->state->stack_of_open_elements->has_element_in_scope( 'BODY' ) ) {
					// Parse error: ignore the token.
					return $this->step();
				}

				/*
				 * > Otherwise, if there is a node in the stack of open elements that is not either a
				 * > dd element, a dt element, an li element, an optgroup element, an option element,
				 * > a p element, an rb element, an rp element, an rt element, an rtc element, a tbody
				 * > element, a td element, a tfoot element, a th element, a thread element, a tr
				 * > element, the body element, or the html element, then this is a parse error.
				 *
				 * There is nothing to do for this parse error, so don't check for it.
				 */

				$this->state->insertion_mode = WP_HTML_Processor_State::INSERTION_MODE_AFTER_BODY;
				return true;

			/*
			 * > An end tag whose tag name is "html"
			 */
			case '-HTML':
				if ( ! $this->state->stack_of_open_elements->has_element_in_scope( 'BODY' ) ) {
					// Parse error: ignore the token.
					return $this->step();
				}

				/*
				 * > Otherwise, if there is a node in the stack of open elements that is not either a
				 * > dd element, a dt element, an li element, an optgroup element, an option element,
				 * > a p element, an rb element, an rp element, an rt element, an rtc element, a tbody
				 * > element, a td element, a tfoot element, a th element, a thread element, a tr
				 * > element, the body element, or the html element, then this is a parse error.
				 *
				 * There is nothing to do for this parse error, so don't check for it.
				 */

				$this->state->insertion_mode = WP_HTML_Processor_State::INSERTION_MODE_AFTER_BODY;
				return $this->step( self::REPROCESS_CURRENT_NODE );

			/*
			 * > A start tag whose tag name is one of: "address", "article", "aside",
			 * > "blockquote", "center", "details", "dialog", "dir", "div", "dl",
			 * > "fieldset", "figcaption", "figure", "footer", "header", "hgroup",
			 * > "main", "menu", "nav", "ol", "p", "search", "section", "summary", "ul"
			 */
			case '+ADDRESS':
			case '+ARTICLE':
			case '+ASIDE':
			case '+BLOCKQUOTE':
			case '+CENTER':
			case '+DETAILS':
			case '+DIALOG':
			case '+DIR':
			case '+DIV':
			case '+DL':
			case '+FIELDSET':
			case '+FIGCAPTION':
			case '+FIGURE':
			case '+FOOTER':
			case '+HEADER':
			case '+HGROUP':
			case '+MAIN':
			case '+MENU':
			case '+NAV':
			case '+OL':
			case '+P':
			case '+SEARCH':
			case '+SECTION':
			case '+SUMMARY':
			case '+UL':
				if ( $this->state->stack_of_open_elements->has_p_in_button_scope() ) {
					$this->close_a_p_element();
				}

				$this->insert_html_element( $this->state->current_token );
				return true;

			/*
			 * > A start tag whose tag name is one of: "h1", "h2", "h3", "h4", "h5", "h6"
			 */
			case '+H1':
			case '+H2':
			case '+H3':
			case '+H4':
			case '+H5':
			case '+H6':
				if ( $this->state->stack_of_open_elements->has_p_in_button_scope() ) {
					$this->close_a_p_element();
				}

				if (
					in_array(
						$this->state->stack_of_open_elements->current_node()->node_name,
						array( 'H1', 'H2', 'H3', 'H4', 'H5', 'H6' ),
						true
					)
				) {
					// @todo Indicate a parse error once it's possible.
					$this->state->stack_of_open_elements->pop();
				}

				$this->insert_html_element( $this->state->current_token );
				return true;

			/*
			 * > A start tag whose tag name is one of: "pre", "listing"
			 */
			case '+PRE':
			case '+LISTING':
				if ( $this->state->stack_of_open_elements->has_p_in_button_scope() ) {
					$this->close_a_p_element();
				}

				/*
				 * > If the next token is a U+000A LINE FEED (LF) character token,
				 * > then ignore that token and move on to the next one. (Newlines
				 * > at the start of pre blocks are ignored as an authoring convenience.)
				 *
				 * This is handled in `get_modifiable_text()`.
				 */

				$this->insert_html_element( $this->state->current_token );
				$this->state->frameset_ok = false;
				return true;

			/*
			 * > A start tag whose tag name is "form"
			 */
			case '+FORM':
				$stack_contains_template = $this->state->stack_of_open_elements->contains( 'TEMPLATE' );

				if ( isset( $this->state->form_element ) && ! $stack_contains_template ) {
					// Parse error: ignore the token.
					return $this->step();
				}

				if ( $this->state->stack_of_open_elements->has_p_in_button_scope() ) {
					$this->close_a_p_element();
				}

				$this->insert_html_element( $this->state->current_token );
				if ( ! $stack_contains_template ) {
					$this->state->form_element = $this->state->current_token;
				}

				return true;

			/*
			 * > A start tag whose tag name is "li"
			 * > A start tag whose tag name is one of: "dd", "dt"
			 */
			case '+DD':
			case '+DT':
			case '+LI':
				$this->state->frameset_ok = false;
				$node                     = $this->state->stack_of_open_elements->current_node();
				$is_li                    = 'LI' === $token_name;

				in_body_list_loop:
				/*
				 * The logic for LI and DT/DD is the same except for one point: LI elements _only_
				 * close other LI elements, but a DT or DD element closes _any_ open DT or DD element.
				 */
				if ( $is_li ? 'LI' === $node->node_name : ( 'DD' === $node->node_name || 'DT' === $node->node_name ) ) {
					$node_name = $is_li ? 'LI' : $node->node_name;
					$this->generate_implied_end_tags( $node_name );
					if ( ! $this->state->stack_of_open_elements->current_node_is( $node_name ) ) {
						// @todo Indicate a parse error once it's possible. This error does not impact the logic here.
					}

					$this->state->stack_of_open_elements->pop_until( $node_name );
					goto in_body_list_done;
				}

				if (
					'ADDRESS' !== $node->node_name &&
					'DIV' !== $node->node_name &&
					'P' !== $node->node_name &&
					self::is_special( $node )
				) {
					/*
					 * > If node is in the special category, but is not an address, div,
					 * > or p element, then jump to the step labeled done below.
					 */
					goto in_body_list_done;
				} else {
					/*
					 * > Otherwise, set node to the previous entry in the stack of open elements
					 * > and return to the step labeled loop.
					 */
					foreach ( $this->state->stack_of_open_elements->walk_up( $node ) as $item ) {
						$node = $item;
						break;
					}
					goto in_body_list_loop;
				}

				in_body_list_done:
				if ( $this->state->stack_of_open_elements->has_p_in_button_scope() ) {
					$this->close_a_p_element();
				}

				$this->insert_html_element( $this->state->current_token );
				return true;

			case '+PLAINTEXT':
				if ( $this->state->stack_of_open_elements->has_p_in_button_scope() ) {
					$this->close_a_p_element();
				}

				/*
				 * @todo This may need to be handled in the Tag Processor and turn into
				 *       a single self-contained tag like TEXTAREA, whose modifiable text
				 *       is the rest of the input document as plaintext.
				 */
				$this->bail( 'Cannot process PLAINTEXT elements.' );
				break;

			/*
			 * > A start tag whose tag name is "button"
			 */
			case '+BUTTON':
				if ( $this->state->stack_of_open_elements->has_element_in_scope( 'BUTTON' ) ) {
					// @todo Indicate a parse error once it's possible. This error does not impact the logic here.
					$this->generate_implied_end_tags();
					$this->state->stack_of_open_elements->pop_until( 'BUTTON' );
				}

				$this->reconstruct_active_formatting_elements();
				$this->insert_html_element( $this->state->current_token );
				$this->state->frameset_ok = false;

				return true;

			/*
			 * > An end tag whose tag name is one of: "address", "article", "aside", "blockquote",
			 * > "button", "center", "details", "dialog", "dir", "div", "dl", "fieldset",
			 * > "figcaption", "figure", "footer", "header", "hgroup", "listing", "main",
			 * > "menu", "nav", "ol", "pre", "search", "section", "summary", "ul"
			 */
			case '-ADDRESS':
			case '-ARTICLE':
			case '-ASIDE':
			case '-BLOCKQUOTE':
			case '-BUTTON':
			case '-CENTER':
			case '-DETAILS':
			case '-DIALOG':
			case '-DIR':
			case '-DIV':
			case '-DL':
			case '-FIELDSET':
			case '-FIGCAPTION':
			case '-FIGURE':
			case '-FOOTER':
			case '-HEADER':
			case '-HGROUP':
			case '-LISTING':
			case '-MAIN':
			case '-MENU':
			case '-NAV':
			case '-OL':
			case '-PRE':
			case '-SEARCH':
			case '-SECTION':
			case '-SUMMARY':
			case '-UL':
				if ( ! $this->state->stack_of_open_elements->has_element_in_scope( $token_name ) ) {
					// @todo Report parse error.
					// Ignore the token.
					return $this->step();
				}

				$this->generate_implied_end_tags();
				if ( ! $this->state->stack_of_open_elements->current_node_is( $token_name ) ) {
					// @todo Record parse error: this error doesn't impact parsing.
				}
				$this->state->stack_of_open_elements->pop_until( $token_name );
				return true;

			/*
			 * > An end tag whose tag name is "form"
			 */
			case '-FORM':
				if ( ! $this->state->stack_of_open_elements->contains( 'TEMPLATE' ) ) {
					$node                      = $this->state->form_element;
					$this->state->form_element = null;

					/*
					 * > If node is null or if the stack of open elements does not have node
					 * > in scope, then this is a parse error; return and ignore the token.
					 *
					 * @todo It's necessary to check if the form token itself is in scope, not
					 *       simply whether any FORM is in scope.
					 */
					if (
						null === $node ||
						! $this->state->stack_of_open_elements->has_element_in_scope( 'FORM' )
					) {
						// Parse error: ignore the token.
						return $this->step();
					}

					$this->generate_implied_end_tags();
					if ( $node !== $this->state->stack_of_open_elements->current_node() ) {
						// @todo Indicate a parse error once it's possible. This error does not impact the logic here.
						$this->bail( 'Cannot close a FORM when other elements remain open as this would throw off the breadcrumbs for the following tokens.' );
					}

					$this->state->stack_of_open_elements->remove_node( $node );
				} else {
					/*
					 * > If the stack of open elements does not have a form element in scope,
					 * > then this is a parse error; return and ignore the token.
					 *
					 * Note that unlike in the clause above, this is checking for any FORM in scope.
					 */
					if ( ! $this->state->stack_of_open_elements->has_element_in_scope( 'FORM' ) ) {
						// Parse error: ignore the token.
						return $this->step();
					}

					$this->generate_implied_end_tags();

					if ( ! $this->state->stack_of_open_elements->current_node_is( 'FORM' ) ) {
						// @todo Indicate a parse error once it's possible. This error does not impact the logic here.
					}

					$this->state->stack_of_open_elements->pop_until( 'FORM' );
					return true;
				}
				break;

			/*
			 * > An end tag whose tag name is "p"
			 */
			case '-P':
				if ( ! $this->state->stack_of_open_elements->has_p_in_button_scope() ) {
					$this->insert_html_element( $this->state->current_token );
				}

				$this->close_a_p_element();
				return true;

			/*
			 * > An end tag whose tag name is "li"
			 * > An end tag whose tag name is one of: "dd", "dt"
			 */
			case '-DD':
			case '-DT':
			case '-LI':
				if (
					/*
					 * An end tag whose tag name is "li":
					 * If the stack of open elements does not have an li element in list item scope,
					 * then this is a parse error; ignore the token.
					 */
					(
						'LI' === $token_name &&
						! $this->state->stack_of_open_elements->has_element_in_list_item_scope( 'LI' )
					) ||
					/*
					 * An end tag whose tag name is one of: "dd", "dt":
					 * If the stack of open elements does not have an element in scope that is an
					 * HTML element with the same tag name as that of the token, then this is a
					 * parse error; ignore the token.
					 */
					(
						'LI' !== $token_name &&
						! $this->state->stack_of_open_elements->has_element_in_scope( $token_name )
					)
				) {
					/*
					 * This is a parse error, ignore the token.
					 *
					 * @todo Indicate a parse error once it's possible.
					 */
					return $this->step();
				}

				$this->generate_implied_end_tags( $token_name );

				if ( ! $this->state->stack_of_open_elements->current_node_is( $token_name ) ) {
					// @todo Indicate a parse error once it's possible. This error does not impact the logic here.
				}

				$this->state->stack_of_open_elements->pop_until( $token_name );
				return true;

			/*
			 * > An end tag whose tag name is one of: "h1", "h2", "h3", "h4", "h5", "h6"
			 */
			case '-H1':
			case '-H2':
			case '-H3':
			case '-H4':
			case '-H5':
			case '-H6':
				if ( ! $this->state->stack_of_open_elements->has_element_in_scope( '(internal: H1 through H6 - do not use)' ) ) {
					/*
					 * This is a parse error; ignore the token.
					 *
					 * @todo Indicate a parse error once it's possible.
					 */
					return $this->step();
				}

				$this->generate_implied_end_tags();

				if ( ! $this->state->stack_of_open_elements->current_node_is( $token_name ) ) {
					// @todo Record parse error: this error doesn't impact parsing.
				}

				$this->state->stack_of_open_elements->pop_until( '(internal: H1 through H6 - do not use)' );
				return true;

			/*
			 * > A start tag whose tag name is "a"
			 */
			case '+A':
				foreach ( $this->state->active_formatting_elements->walk_up() as $item ) {
					switch ( $item->node_name ) {
						case 'marker':
							break;

						case 'A':
							$this->run_adoption_agency_algorithm();
							$this->state->active_formatting_elements->remove_node( $item );
							$this->state->stack_of_open_elements->remove_node( $item );
							break;
					}
				}

				$this->reconstruct_active_formatting_elements();
				$this->insert_html_element( $this->state->current_token );
				$this->state->active_formatting_elements->push( $this->state->current_token );
				return true;

			/*
			 * > A start tag whose tag name is one of: "b", "big", "code", "em", "font", "i",
			 * > "s", "small", "strike", "strong", "tt", "u"
			 */
			case '+B':
			case '+BIG':
			case '+CODE':
			case '+EM':
			case '+FONT':
			case '+I':
			case '+S':
			case '+SMALL':
			case '+STRIKE':
			case '+STRONG':
			case '+TT':
			case '+U':
				$this->reconstruct_active_formatting_elements();
				$this->insert_html_element( $this->state->current_token );
				$this->state->active_formatting_elements->push( $this->state->current_token );
				return true;

			/*
			 * > A start tag whose tag name is "nobr"
			 */
			case '+NOBR':
				$this->reconstruct_active_formatting_elements();

				if ( $this->state->stack_of_open_elements->has_element_in_scope( 'NOBR' ) ) {
					// Parse error.
					$this->run_adoption_agency_algorithm();
					$this->reconstruct_active_formatting_elements();
				}

				$this->insert_html_element( $this->state->current_token );
				$this->state->active_formatting_elements->push( $this->state->current_token );
				return true;

			/*
			 * > An end tag whose tag name is one of: "a", "b", "big", "code", "em", "font", "i",
			 * > "nobr", "s", "small", "strike", "strong", "tt", "u"
			 */
			case '-A':
			case '-B':
			case '-BIG':
			case '-CODE':
			case '-EM':
			case '-FONT':
			case '-I':
			case '-S':
			case '-SMALL':
			case '-STRIKE':
			case '-STRONG':
			case '-TT':
			case '-U':
				$this->run_adoption_agency_algorithm();
				return true;

			/*
			 * > A start tag whose tag name is one of: "applet", "marquee", "object"
			 */
			case '+APPLET':
			case '+MARQUEE':
			case '+OBJECT':
				$this->reconstruct_active_formatting_elements();
				$this->insert_html_element( $this->state->current_token );
				$this->state->active_formatting_elements->insert_marker();
				$this->state->frameset_ok = false;
				return true;

			/*
			 * > A end tag token whose tag name is one of: "applet", "marquee", "object"
			 */
			case '-APPLET':
			case '-MARQUEE':
			case '-OBJECT':
				if ( ! $this->state->stack_of_open_elements->has_element_in_scope( $token_name ) ) {
					// Parse error: ignore the token.
					return $this->step();
				}

				$this->generate_implied_end_tags();
				if ( ! $this->state->stack_of_open_elements->current_node_is( $token_name ) ) {
					// This is a parse error.
				}

				$this->state->stack_of_open_elements->pop_until( $token_name );
				$this->state->active_formatting_elements->clear_up_to_last_marker();
				return true;

			/*
			 * > A start tag whose tag name is "table"
			 */
			case '+TABLE':
				/*
				 * > If the Document is not set to quirks mode, and the stack of open elements
				 * > has a p element in button scope, then close a p element.
				 */
				if (
					WP_HTML_Processor_State::QUIRKS_MODE !== $this->state->document_mode &&
					$this->state->stack_of_open_elements->has_p_in_button_scope()
				) {
					$this->close_a_p_element();
				}

				$this->insert_html_element( $this->state->current_token );
				$this->state->frameset_ok    = false;
				$this->state->insertion_mode = WP_HTML_Processor_State::INSERTION_MODE_IN_TABLE;
				return true;

			/*
			 * > An end tag whose tag name is "br"
			 *
			 * This is prevented from happening because the Tag Processor
			 * reports all closing BR tags as if they were opening tags.
			 */

			/*
			 * > A start tag whose tag name is one of: "area", "br", "embed", "img", "keygen", "wbr"
			 */
			case '+AREA':
			case '+BR':
			case '+EMBED':
			case '+IMG':
			case '+KEYGEN':
			case '+WBR':
				$this->reconstruct_active_formatting_elements();
				$this->insert_html_element( $this->state->current_token );
				$this->state->frameset_ok = false;
				return true;

			/*
			 * > A start tag whose tag name is "input"
			 */
			case '+INPUT':
				$this->reconstruct_active_formatting_elements();
				$this->insert_html_element( $this->state->current_token );

				/*
				 * > If the token does not have an attribute with the name "type", or if it does,
				 * > but that attribute's value is not an ASCII case-insensitive match for the
				 * > string "hidden", then: set the frameset-ok flag to "not ok".
				 */
				$type_attribute = $this->get_attribute( 'type' );
				if ( ! is_string( $type_attribute ) || 'hidden' !== strtolower( $type_attribute ) ) {
					$this->state->frameset_ok = false;
				}

				return true;

			/*
			 * > A start tag whose tag name is one of: "param", "source", "track"
			 */
			case '+PARAM':
			case '+SOURCE':
			case '+TRACK':
				$this->insert_html_element( $this->state->current_token );
				return true;

			/*
			 * > A start tag whose tag name is "hr"
			 */
			case '+HR':
				if ( $this->state->stack_of_open_elements->has_p_in_button_scope() ) {
					$this->close_a_p_element();
				}
				$this->insert_html_element( $this->state->current_token );
				$this->state->frameset_ok = false;
				return true;

			/*
			 * > A start tag whose tag name is "image"
			 */
			case '+IMAGE':
				/*
				 * > Parse error. Change the token's tag name to "img" and reprocess it. (Don't ask.)
				 *
				 * Note that this is handled elsewhere, so it should not be possible to reach this code.
				 */
				$this->bail( "Cannot process an IMAGE tag. (Don't ask.)" );
				break;

			/*
			 * > A start tag whose tag name is "textarea"
			 */
			case '+TEXTAREA':
				$this->insert_html_element( $this->state->current_token );

				/*
				 * > If the next token is a U+000A LINE FEED (LF) character token, then ignore
				 * > that token and move on to the next one. (Newlines at the start of
				 * > textarea elements are ignored as an authoring convenience.)
				 *
				 * This is handled in `get_modifiable_text()`.
				 */

				$this->state->frameset_ok = false;

				/*
				 * > Switch the insertion mode to "text".
				 *
				 * As a self-contained node, this behavior is handled in the Tag Processor.
				 */
				return true;

			/*
			 * > A start tag whose tag name is "xmp"
			 */
			case '+XMP':
				if ( $this->state->stack_of_open_elements->has_p_in_button_scope() ) {
					$this->close_a_p_element();
				}

				$this->reconstruct_active_formatting_elements();
				$this->state->frameset_ok = false;

				/*
				 * > Follow the generic raw text element parsing algorithm.
				 *
				 * As a self-contained node, this behavior is handled in the Tag Processor.
				 */
				$this->insert_html_element( $this->state->current_token );
				return true;

			/*
			 * A start tag whose tag name is "iframe"
			 */
			case '+IFRAME':
				$this->state->frameset_ok = false;

				/*
				 * > Follow the generic raw text element parsing algorithm.
				 *
				 * As a self-contained node, this behavior is handled in the Tag Processor.
				 */
				$this->insert_html_element( $this->state->current_token );
				return true;

			/*
			 * > A start tag whose tag name is "noembed"
			 * > A start tag whose tag name is "noscript", if the scripting flag is enabled
			 *
			 * The scripting flag is never enabled in this parser.
			 */
			case '+NOEMBED':
				$this->insert_html_element( $this->state->current_token );
				return true;

			/*
			 * > A start tag whose tag name is "select"
			 */
			case '+SELECT':
				$this->reconstruct_active_formatting_elements();
				$this->insert_html_element( $this->state->current_token );
				$this->state->frameset_ok = false;

				switch ( $this->state->insertion_mode ) {
					/*
					 * > If the insertion mode is one of "in table", "in caption", "in table body", "in row",
					 * > or "in cell", then switch the insertion mode to "in select in table".
					 */
					case WP_HTML_Processor_State::INSERTION_MODE_IN_TABLE:
					case WP_HTML_Processor_State::INSERTION_MODE_IN_CAPTION:
					case WP_HTML_Processor_State::INSERTION_MODE_IN_TABLE_BODY:
					case WP_HTML_Processor_State::INSERTION_MODE_IN_ROW:
					case WP_HTML_Processor_State::INSERTION_MODE_IN_CELL:
						$this->state->insertion_mode = WP_HTML_Processor_State::INSERTION_MODE_IN_SELECT_IN_TABLE;
						break;

					/*
					 * > Otherwise, switch the insertion mode to "in select".
					 */
					default:
						$this->state->insertion_mode = WP_HTML_Processor_State::INSERTION_MODE_IN_SELECT;
						break;
				}
				return true;

			/*
			 * > A start tag whose tag name is one of: "optgroup", "option"
			 */
			case '+OPTGROUP':
			case '+OPTION':
				if ( $this->state->stack_of_open_elements->current_node_is( 'OPTION' ) ) {
					$this->state->stack_of_open_elements->pop();
				}
				$this->reconstruct_active_formatting_elements();
				$this->insert_html_element( $this->state->current_token );
				return true;

			/*
			 * > A start tag whose tag name is one of: "rb", "rtc"
			 */
			case '+RB':
			case '+RTC':
				if ( $this->state->stack_of_open_elements->has_element_in_scope( 'RUBY' ) ) {
					$this->generate_implied_end_tags();

					if ( $this->state->stack_of_open_elements->current_node_is( 'RUBY' ) ) {
						// @todo Indicate a parse error once it's possible.
					}
				}

				$this->insert_html_element( $this->state->current_token );
				return true;

			/*
			 * > A start tag whose tag name is one of: "rp", "rt"
			 */
			case '+RP':
			case '+RT':
				if ( $this->state->stack_of_open_elements->has_element_in_scope( 'RUBY' ) ) {
					$this->generate_implied_end_tags( 'RTC' );

					$current_node_name = $this->state->stack_of_open_elements->current_node()->node_name;
					if ( 'RTC' === $current_node_name || 'RUBY' === $current_node_name ) {
						// @todo Indicate a parse error once it's possible.
					}
				}

				$this->insert_html_element( $this->state->current_token );
				return true;

			/*
			 * > A start tag whose tag name is "math"
			 */
			case '+MATH':
				$this->reconstruct_active_formatting_elements();

				/*
				 * @todo Adjust MathML attributes for the token. (This fixes the case of MathML attributes that are not all lowercase.)
				 * @todo Adjust foreign attributes for the token. (This fixes the use of namespaced attributes, in particular XLink.)
				 *
				 * These ought to be handled in the attribute methods.
				 */
				$this->state->current_token->namespace = 'math';
				$this->insert_html_element( $this->state->current_token );
				if ( $this->state->current_token->has_self_closing_flag ) {
					$this->state->stack_of_open_elements->pop();
				}
				return true;

			/*
			 * > A start tag whose tag name is "svg"
			 */
			case '+SVG':
				$this->reconstruct_active_formatting_elements();

				/*
				 * @todo Adjust SVG attributes for the token. (This fixes the case of SVG attributes that are not all lowercase.)
				 * @todo Adjust foreign attributes for the token. (This fixes the use of namespaced attributes, in particular XLink in SVG.)
				 *
				 * These ought to be handled in the attribute methods.
				 */
				$this->state->current_token->namespace = 'svg';
				$this->insert_html_element( $this->state->current_token );
				if ( $this->state->current_token->has_self_closing_flag ) {
					$this->state->stack_of_open_elements->pop();
				}
				return true;

			/*
			 * > A start tag whose tag name is one of: "caption", "col", "colgroup",
			 * > "frame", "head", "tbody", "td", "tfoot", "th", "thead", "tr"
			 */
			case '+CAPTION':
			case '+COL':
			case '+COLGROUP':
			case '+FRAME':
			case '+HEAD':
			case '+TBODY':
			case '+TD':
			case '+TFOOT':
			case '+TH':
			case '+THEAD':
			case '+TR':
				// Parse error. Ignore the token.
				return $this->step();
		}

		if ( ! parent::is_tag_closer() ) {
			/*
			 * > Any other start tag
			 */
			$this->reconstruct_active_formatting_elements();
			$this->insert_html_element( $this->state->current_token );
			return true;
		} else {
			/*
			 * > Any other end tag
			 */

			/*
			 * Find the corresponding tag opener in the stack of open elements, if
			 * it exists before reaching a special element, which provides a kind
			 * of boundary in the stack. For example, a `</custom-tag>` should not
			 * close anything beyond its containing `P` or `DIV` element.
			 */
			foreach ( $this->state->stack_of_open_elements->walk_up() as $node ) {
				if ( 'html' === $node->namespace && $token_name === $node->node_name ) {
					break;
				}

				if ( self::is_special( $node ) ) {
					// This is a parse error, ignore the token.
					return $this->step();
				}
			}

			$this->generate_implied_end_tags( $token_name );
			if ( $node !== $this->state->stack_of_open_elements->current_node() ) {
				// @todo Record parse error: this error doesn't impact parsing.
			}

			foreach ( $this->state->stack_of_open_elements->walk_up() as $item ) {
				$this->state->stack_of_open_elements->pop();
				if ( $node === $item ) {
					return true;
				}
			}
		}
	}

	/**
	 * Parses next element in the 'in table' insertion mode.
	 *
	 * This internal function performs the 'in table' insertion mode
	 * logic for the generalized WP_HTML_Processor::step() function.
	 *
	 * @since 6.7.0
	 *
	 * @throws WP_HTML_Unsupported_Exception When encountering unsupported HTML input.
	 *
	 * @see https://html.spec.whatwg.org/#parsing-main-intable
	 * @see WP_HTML_Processor::step
	 *
	 * @return bool Whether an element was found.
	 */
	private function step_in_table(): bool {
		$token_name = $this->get_token_name();
		$token_type = $this->get_token_type();
		$op_sigil   = '#tag' === $token_type ? ( parent::is_tag_closer() ? '-' : '+' ) : '';
		$op         = "{$op_sigil}{$token_name}";

		switch ( $op ) {
			/*
			 * > A character token, if the current node is table,
			 * > tbody, template, tfoot, thead, or tr element
			 */
			case '#text':
				$current_node      = $this->state->stack_of_open_elements->current_node();
				$current_node_name = $current_node ? $current_node->node_name : null;
				if (
					$current_node_name && (
						'TABLE' === $current_node_name ||
						'TBODY' === $current_node_name ||
						'TEMPLATE' === $current_node_name ||
						'TFOOT' === $current_node_name ||
						'THEAD' === $current_node_name ||
						'TR' === $current_node_name
					)
				) {
					$text = $this->get_modifiable_text();
					/*
					 * If the text is empty after processing HTML entities and stripping
					 * U+0000 NULL bytes then ignore the token.
					 */
					if ( '' === $text ) {
						return $this->step();
					}

					/*
					 * This follows the rules for "in table text" insertion mode.
					 *
					 * Whitespace-only text nodes are inserted in-place. Otherwise
					 * foster parenting is enabled and the nodes would be
					 * inserted out-of-place.
					 *
					 * > If any of the tokens in the pending table character tokens
					 * > list are character tokens that are not ASCII whitespace,
					 * > then this is a parse error: reprocess the character tokens
					 * > in the pending table character tokens list using the rules
					 * > given in the "anything else" entry in the "in table"
					 * > insertion mode.
					 * >
					 * > Otherwise, insert the characters given by the pending table
					 * > character tokens list.
					 *
					 * @see https://html.spec.whatwg.org/#parsing-main-intabletext
					 */
					if ( strlen( $text ) === strspn( $text, " \t\f\r\n" ) ) {
						$this->insert_html_element( $this->state->current_token );
						return true;
					}

					// Non-whitespace would trigger fostering, unsupported at this time.
					$this->bail( 'Foster parenting is not supported.' );
					break;
				}
				break;

			/*
			 * > A comment token
			 */
			case '#comment':
			case '#funky-comment':
			case '#presumptuous-tag':
				$this->insert_html_element( $this->state->current_token );
				return true;

			/*
			 * > A DOCTYPE token
			 */
			case 'html':
				// Parse error: ignore the token.
				return $this->step();

			/*
			 * > A start tag whose tag name is "caption"
			 */
			case '+CAPTION':
				$this->state->stack_of_open_elements->clear_to_table_context();
				$this->state->active_formatting_elements->insert_marker();
				$this->insert_html_element( $this->state->current_token );
				$this->state->insertion_mode = WP_HTML_Processor_State::INSERTION_MODE_IN_CAPTION;
				return true;

			/*
			 * > A start tag whose tag name is "colgroup"
			 */
			case '+COLGROUP':
				$this->state->stack_of_open_elements->clear_to_table_context();
				$this->insert_html_element( $this->state->current_token );
				$this->state->insertion_mode = WP_HTML_Processor_State::INSERTION_MODE_IN_COLUMN_GROUP;
				return true;

			/*
			 * > A start tag whose tag name is "col"
			 */
			case '+COL':
				$this->state->stack_of_open_elements->clear_to_table_context();

				/*
				 * > Insert an HTML element for a "colgroup" start tag token with no attributes,
				 * > then switch the insertion mode to "in column group".
				 */
				$this->insert_virtual_node( 'COLGROUP' );
				$this->state->insertion_mode = WP_HTML_Processor_State::INSERTION_MODE_IN_COLUMN_GROUP;
				return $this->step( self::REPROCESS_CURRENT_NODE );

			/*
			 * > A start tag whose tag name is one of: "tbody", "tfoot", "thead"
			 */
			case '+TBODY':
			case '+TFOOT':
			case '+THEAD':
				$this->state->stack_of_open_elements->clear_to_table_context();
				$this->insert_html_element( $this->state->current_token );
				$this->state->insertion_mode = WP_HTML_Processor_State::INSERTION_MODE_IN_TABLE_BODY;
				return true;

			/*
			 * > A start tag whose tag name is one of: "td", "th", "tr"
			 */
			case '+TD':
			case '+TH':
			case '+TR':
				$this->state->stack_of_open_elements->clear_to_table_context();
				/*
				 * > Insert an HTML element for a "tbody" start tag token with no attributes,
				 * > then switch the insertion mode to "in table body".
				 */
				$this->insert_virtual_node( 'TBODY' );
				$this->state->insertion_mode = WP_HTML_Processor_State::INSERTION_MODE_IN_TABLE_BODY;
				return $this->step( self::REPROCESS_CURRENT_NODE );

			/*
			 * > A start tag whose tag name is "table"
			 *
			 * This tag in the IN TABLE insertion mode is a parse error.
			 */
			case '+TABLE':
				if ( ! $this->state->stack_of_open_elements->has_element_in_table_scope( 'TABLE' ) ) {
					return $this->step();
				}

				$this->state->stack_of_open_elements->pop_until( 'TABLE' );
				$this->reset_insertion_mode();
				return $this->step( self::REPROCESS_CURRENT_NODE );

			/*
			 * > An end tag whose tag name is "table"
			 */
			case '-TABLE':
				if ( ! $this->state->stack_of_open_elements->has_element_in_table_scope( 'TABLE' ) ) {
					// @todo Indicate a parse error once it's possible.
					return $this->step();
				}

				$this->state->stack_of_open_elements->pop_until( 'TABLE' );
				$this->reset_insertion_mode();
				return true;

			/*
			 * > An end tag whose tag name is one of: "body", "caption", "col", "colgroup", "html", "tbody", "td", "tfoot", "th", "thead", "tr"
			 */
			case '-BODY':
			case '-CAPTION':
			case '-COL':
			case '-COLGROUP':
			case '-HTML':
			case '-TBODY':
			case '-TD':
			case '-TFOOT':
			case '-TH':
			case '-THEAD':
			case '-TR':
				// Parse error: ignore the token.
				return $this->step();

			/*
			 * > A start tag whose tag name is one of: "style", "script", "template"
			 * > An end tag whose tag name is "template"
			 */
			case '+STYLE':
			case '+SCRIPT':
			case '+TEMPLATE':
			case '-TEMPLATE':
				/*
				 * > Process the token using the rules for the "in head" insertion mode.
				 */
				return $this->step_in_head();

			/*
			 * > A start tag whose tag name is "input"
			 *
			 * > If the token does not have an attribute with the name "type", or if it does, but
			 * > that attribute's value is not an ASCII case-insensitive match for the string
			 * > "hidden", then: act as described in the "anything else" entry below.
			 */
			case '+INPUT':
				$type_attribute = $this->get_attribute( 'type' );
				if ( ! is_string( $type_attribute ) || 'hidden' !== strtolower( $type_attribute ) ) {
					goto anything_else;
				}
				// @todo Indicate a parse error once it's possible.
				$this->insert_html_element( $this->state->current_token );
				return true;

			/*
			 * > A start tag whose tag name is "form"
			 *
			 * This tag in the IN TABLE insertion mode is a parse error.
			 */
			case '+FORM':
				if (
					$this->state->stack_of_open_elements->has_element_in_scope( 'TEMPLATE' ) ||
					isset( $this->state->form_element )
				) {
					return $this->step();
				}

				// This FORM is special because it immediately closes and cannot have other children.
				$this->insert_html_element( $this->state->current_token );
				$this->state->form_element = $this->state->current_token;
				$this->state->stack_of_open_elements->pop();
				return true;
		}

		/*
		 * > Anything else
		 * > Parse error. Enable foster parenting, process the token using the rules for the
		 * > "in body" insertion mode, and then disable foster parenting.
		 *
		 * @todo Indicate a parse error once it's possible.
		 */
		anything_else:
		$this->bail( 'Foster parenting is not supported.' );
	}

	/**
	 * Parses next element in the 'in table text' insertion mode.
	 *
	 * This internal function performs the 'in table text' insertion mode
	 * logic for the generalized WP_HTML_Processor::step() function.
	 *
	 * @since 6.7.0 Stub implementation.
	 *
	 * @throws WP_HTML_Unsupported_Exception When encountering unsupported HTML input.
	 *
	 * @see https://html.spec.whatwg.org/#parsing-main-intabletext
	 * @see WP_HTML_Processor::step
	 *
	 * @return bool Whether an element was found.
	 */
	private function step_in_table_text(): bool {
		$this->bail( 'No support for parsing in the ' . WP_HTML_Processor_State::INSERTION_MODE_IN_TABLE_TEXT . ' state.' );
	}

	/**
	 * Parses next element in the 'in caption' insertion mode.
	 *
	 * This internal function performs the 'in caption' insertion mode
	 * logic for the generalized WP_HTML_Processor::step() function.
	 *
	 * @since 6.7.0
	 *
	 * @throws WP_HTML_Unsupported_Exception When encountering unsupported HTML input.
	 *
	 * @see https://html.spec.whatwg.org/#parsing-main-incaption
	 * @see WP_HTML_Processor::step
	 *
	 * @return bool Whether an element was found.
	 */
	private function step_in_caption(): bool {
		$tag_name = $this->get_tag();
		$op_sigil = $this->is_tag_closer() ? '-' : '+';
		$op       = "{$op_sigil}{$tag_name}";

		switch ( $op ) {
			/*
			 * > An end tag whose tag name is "caption"
			 * > A start tag whose tag name is one of: "caption", "col", "colgroup", "tbody", "td", "tfoot", "th", "thead", "tr"
			 * > An end tag whose tag name is "table"
			 *
			 * These tag handling rules are identical except for the final instruction.
			 * Handle them in a single block.
			 */
			case '-CAPTION':
			case '+CAPTION':
			case '+COL':
			case '+COLGROUP':
			case '+TBODY':
			case '+TD':
			case '+TFOOT':
			case '+TH':
			case '+THEAD':
			case '+TR':
			case '-TABLE':
				if ( ! $this->state->stack_of_open_elements->has_element_in_table_scope( 'CAPTION' ) ) {
					// Parse error: ignore the token.
					return $this->step();
				}

				$this->generate_implied_end_tags();
				if ( ! $this->state->stack_of_open_elements->current_node_is( 'CAPTION' ) ) {
					// @todo Indicate a parse error once it's possible.
				}

				$this->state->stack_of_open_elements->pop_until( 'CAPTION' );
				$this->state->active_formatting_elements->clear_up_to_last_marker();
				$this->state->insertion_mode = WP_HTML_Processor_State::INSERTION_MODE_IN_TABLE;

				// If this is not a CAPTION end tag, the token should be reprocessed.
				if ( '-CAPTION' === $op ) {
					return true;
				}
				return $this->step( self::REPROCESS_CURRENT_NODE );

			/**
			 * > An end tag whose tag name is one of: "body", "col", "colgroup", "html", "tbody", "td", "tfoot", "th", "thead", "tr"
			 */
			case '-BODY':
			case '-COL':
			case '-COLGROUP':
			case '-HTML':
			case '-TBODY':
			case '-TD':
			case '-TFOOT':
			case '-TH':
			case '-THEAD':
			case '-TR':
				// Parse error: ignore the token.
				return $this->step();
		}

		/**
		 * > Anything else
		 * >   Process the token using the rules for the "in body" insertion mode.
		 */
		return $this->step_in_body();
	}

	/**
	 * Parses next element in the 'in column group' insertion mode.
	 *
	 * This internal function performs the 'in column group' insertion mode
	 * logic for the generalized WP_HTML_Processor::step() function.
	 *
	 * @since 6.7.0
	 *
	 * @throws WP_HTML_Unsupported_Exception When encountering unsupported HTML input.
	 *
	 * @see https://html.spec.whatwg.org/#parsing-main-incolgroup
	 * @see WP_HTML_Processor::step
	 *
	 * @return bool Whether an element was found.
	 */
	private function step_in_column_group(): bool {
		$token_name = $this->get_token_name();
		$token_type = $this->get_token_type();
		$op_sigil   = '#tag' === $token_type ? ( parent::is_tag_closer() ? '-' : '+' ) : '';
		$op         = "{$op_sigil}{$token_name}";

		switch ( $op ) {
			/*
			 * > A character token that is one of U+0009 CHARACTER TABULATION, U+000A LINE FEED (LF),
			 * > U+000C FORM FEED (FF), U+000D CARRIAGE RETURN (CR), or U+0020 SPACE
			 */
			case '#text':
				$text = $this->get_modifiable_text();
				if ( '' === $text ) {
					/*
					 * If the text is empty after processing HTML entities and stripping
					 * U+0000 NULL bytes then ignore the token.
					 */
					return $this->step();
				}

				if ( strlen( $text ) === strspn( $text, " \t\n\f\r" ) ) {
					// Insert the character.
					$this->insert_html_element( $this->state->current_token );
					return true;
				}

				goto in_column_group_anything_else;
				break;

			/*
			 * > A comment token
			 */
			case '#comment':
			case '#funky-comment':
			case '#presumptuous-tag':
				$this->insert_html_element( $this->state->current_token );
				return true;

			/*
			 * > A DOCTYPE token
			 */
			case 'html':
				// @todo Indicate a parse error once it's possible.
				return $this->step();

			/*
			 * > A start tag whose tag name is "html"
			 */
			case '+HTML':
				return $this->step_in_body();

			/*
			 * > A start tag whose tag name is "col"
			 */
			case '+COL':
				$this->insert_html_element( $this->state->current_token );
				$this->state->stack_of_open_elements->pop();
				return true;

			/*
			 * > An end tag whose tag name is "colgroup"
			 */
			case '-COLGROUP':
				if ( ! $this->state->stack_of_open_elements->current_node_is( 'COLGROUP' ) ) {
					// @todo Indicate a parse error once it's possible.
					return $this->step();
				}
				$this->state->stack_of_open_elements->pop();
				$this->state->insertion_mode = WP_HTML_Processor_State::INSERTION_MODE_IN_TABLE;
				return true;

			/*
			 * > An end tag whose tag name is "col"
			 */
			case '-COL':
				// Parse error: ignore the token.
				return $this->step();

			/*
			 * > A start tag whose tag name is "template"
			 * > An end tag whose tag name is "template"
			 */
			case '+TEMPLATE':
			case '-TEMPLATE':
				return $this->step_in_head();
		}

		in_column_group_anything_else:
		/*
		 * > Anything else
		 */
		if ( ! $this->state->stack_of_open_elements->current_node_is( 'COLGROUP' ) ) {
			// @todo Indicate a parse error once it's possible.
			return $this->step();
		}
		$this->state->stack_of_open_elements->pop();
		$this->state->insertion_mode = WP_HTML_Processor_State::INSERTION_MODE_IN_TABLE;
		return $this->step( self::REPROCESS_CURRENT_NODE );
	}

	/**
	 * Parses next element in the 'in table body' insertion mode.
	 *
	 * This internal function performs the 'in table body' insertion mode
	 * logic for the generalized WP_HTML_Processor::step() function.
	 *
	 * @since 6.7.0
	 *
	 * @throws WP_HTML_Unsupported_Exception When encountering unsupported HTML input.
	 *
	 * @see https://html.spec.whatwg.org/#parsing-main-intbody
	 * @see WP_HTML_Processor::step
	 *
	 * @return bool Whether an element was found.
	 */
	private function step_in_table_body(): bool {
		$tag_name = $this->get_tag();
		$op_sigil = $this->is_tag_closer() ? '-' : '+';
		$op       = "{$op_sigil}{$tag_name}";

		switch ( $op ) {
			/*
			 * > A start tag whose tag name is "tr"
			 */
			case '+TR':
				$this->state->stack_of_open_elements->clear_to_table_body_context();
				$this->insert_html_element( $this->state->current_token );
				$this->state->insertion_mode = WP_HTML_Processor_State::INSERTION_MODE_IN_ROW;
				return true;

			/*
			 * > A start tag whose tag name is one of: "th", "td"
			 */
			case '+TH':
			case '+TD':
				// @todo Indicate a parse error once it's possible.
				$this->state->stack_of_open_elements->clear_to_table_body_context();
				$this->insert_virtual_node( 'TR' );
				$this->state->insertion_mode = WP_HTML_Processor_State::INSERTION_MODE_IN_ROW;
				return $this->step( self::REPROCESS_CURRENT_NODE );

			/*
			 * > An end tag whose tag name is one of: "tbody", "tfoot", "thead"
			 */
			case '-TBODY':
			case '-TFOOT':
			case '-THEAD':
				/*
				 * @todo This needs to check if the element in scope is an HTML element, meaning that
				 *       when SVG and MathML support is added, this needs to differentiate between an
				 *       HTML element of the given name, such as `<center>`, and a foreign element of
				 *       the same given name.
				 */
				if ( ! $this->state->stack_of_open_elements->has_element_in_table_scope( $tag_name ) ) {
					// Parse error: ignore the token.
					return $this->step();
				}

				$this->state->stack_of_open_elements->clear_to_table_body_context();
				$this->state->stack_of_open_elements->pop();
				$this->state->insertion_mode = WP_HTML_Processor_State::INSERTION_MODE_IN_TABLE;
				return true;

			/*
			 * > A start tag whose tag name is one of: "caption", "col", "colgroup", "tbody", "tfoot", "thead"
			 * > An end tag whose tag name is "table"
			 */
			case '+CAPTION':
			case '+COL':
			case '+COLGROUP':
			case '+TBODY':
			case '+TFOOT':
			case '+THEAD':
			case '-TABLE':
				if (
					! $this->state->stack_of_open_elements->has_element_in_table_scope( 'TBODY' ) &&
					! $this->state->stack_of_open_elements->has_element_in_table_scope( 'THEAD' ) &&
					! $this->state->stack_of_open_elements->has_element_in_table_scope( 'TFOOT' )
				) {
					// Parse error: ignore the token.
					return $this->step();
				}
				$this->state->stack_of_open_elements->clear_to_table_body_context();
				$this->state->stack_of_open_elements->pop();
				$this->state->insertion_mode = WP_HTML_Processor_State::INSERTION_MODE_IN_TABLE;
				return $this->step( self::REPROCESS_CURRENT_NODE );

			/*
			 * > An end tag whose tag name is one of: "body", "caption", "col", "colgroup", "html", "td", "th", "tr"
			 */
			case '-BODY':
			case '-CAPTION':
			case '-COL':
			case '-COLGROUP':
			case '-HTML':
			case '-TD':
			case '-TH':
			case '-TR':
				// Parse error: ignore the token.
				return $this->step();
		}

		/*
		 * > Anything else
		 * > Process the token using the rules for the "in table" insertion mode.
		 */
		return $this->step_in_table();
	}

	/**
	 * Parses next element in the 'in row' insertion mode.
	 *
	 * This internal function performs the 'in row' insertion mode
	 * logic for the generalized WP_HTML_Processor::step() function.
	 *
	 * @since 6.7.0
	 *
	 * @throws WP_HTML_Unsupported_Exception When encountering unsupported HTML input.
	 *
	 * @see https://html.spec.whatwg.org/#parsing-main-intr
	 * @see WP_HTML_Processor::step
	 *
	 * @return bool Whether an element was found.
	 */
	private function step_in_row(): bool {
		$tag_name = $this->get_tag();
		$op_sigil = $this->is_tag_closer() ? '-' : '+';
		$op       = "{$op_sigil}{$tag_name}";

		switch ( $op ) {
			/*
			 * > A start tag whose tag name is one of: "th", "td"
			 */
			case '+TH':
			case '+TD':
				$this->state->stack_of_open_elements->clear_to_table_row_context();
				$this->insert_html_element( $this->state->current_token );
				$this->state->insertion_mode = WP_HTML_Processor_State::INSERTION_MODE_IN_CELL;
				$this->state->active_formatting_elements->insert_marker();
				return true;

			/*
			 * > An end tag whose tag name is "tr"
			 */
			case '-TR':
				if ( ! $this->state->stack_of_open_elements->has_element_in_table_scope( 'TR' ) ) {
					// Parse error: ignore the token.
					return $this->step();
				}

				$this->state->stack_of_open_elements->clear_to_table_row_context();
				$this->state->stack_of_open_elements->pop();
				$this->state->insertion_mode = WP_HTML_Processor_State::INSERTION_MODE_IN_TABLE_BODY;
				return true;

			/*
			 * > A start tag whose tag name is one of: "caption", "col", "colgroup", "tbody", "tfoot", "thead", "tr"
			 * > An end tag whose tag name is "table"
			 */
			case '+CAPTION':
			case '+COL':
			case '+COLGROUP':
			case '+TBODY':
			case '+TFOOT':
			case '+THEAD':
			case '+TR':
			case '-TABLE':
				if ( ! $this->state->stack_of_open_elements->has_element_in_table_scope( 'TR' ) ) {
					// Parse error: ignore the token.
					return $this->step();
				}

				$this->state->stack_of_open_elements->clear_to_table_row_context();
				$this->state->stack_of_open_elements->pop();
				$this->state->insertion_mode = WP_HTML_Processor_State::INSERTION_MODE_IN_TABLE_BODY;
				return $this->step( self::REPROCESS_CURRENT_NODE );

			/*
			 * > An end tag whose tag name is one of: "tbody", "tfoot", "thead"
			 */
			case '-TBODY':
			case '-TFOOT':
			case '-THEAD':
				/*
				 * @todo This needs to check if the element in scope is an HTML element, meaning that
				 *       when SVG and MathML support is added, this needs to differentiate between an
				 *       HTML element of the given name, such as `<center>`, and a foreign element of
				 *       the same given name.
				 */
				if ( ! $this->state->stack_of_open_elements->has_element_in_table_scope( $tag_name ) ) {
					// Parse error: ignore the token.
					return $this->step();
				}

				if ( ! $this->state->stack_of_open_elements->has_element_in_table_scope( 'TR' ) ) {
					// Ignore the token.
					return $this->step();
				}

				$this->state->stack_of_open_elements->clear_to_table_row_context();
				$this->state->stack_of_open_elements->pop();
				$this->state->insertion_mode = WP_HTML_Processor_State::INSERTION_MODE_IN_TABLE_BODY;
				return $this->step( self::REPROCESS_CURRENT_NODE );

			/*
			 * > An end tag whose tag name is one of: "body", "caption", "col", "colgroup", "html", "td", "th"
			 */
			case '-BODY':
			case '-CAPTION':
			case '-COL':
			case '-COLGROUP':
			case '-HTML':
			case '-TD':
			case '-TH':
				// Parse error: ignore the token.
				return $this->step();
		}

		/*
		 * > Anything else
		 * >   Process the token using the rules for the "in table" insertion mode.
		 */
		return $this->step_in_table();
	}

	/**
	 * Parses next element in the 'in cell' insertion mode.
	 *
	 * This internal function performs the 'in cell' insertion mode
	 * logic for the generalized WP_HTML_Processor::step() function.
	 *
	 * @since 6.7.0
	 *
	 * @throws WP_HTML_Unsupported_Exception When encountering unsupported HTML input.
	 *
	 * @see https://html.spec.whatwg.org/#parsing-main-intd
	 * @see WP_HTML_Processor::step
	 *
	 * @return bool Whether an element was found.
	 */
	private function step_in_cell(): bool {
		$tag_name = $this->get_tag();
		$op_sigil = $this->is_tag_closer() ? '-' : '+';
		$op       = "{$op_sigil}{$tag_name}";

		switch ( $op ) {
			/*
			 * > An end tag whose tag name is one of: "td", "th"
			 */
			case '-TD':
			case '-TH':
				/*
				 * @todo This needs to check if the element in scope is an HTML element, meaning that
				 *       when SVG and MathML support is added, this needs to differentiate between an
				 *       HTML element of the given name, such as `<center>`, and a foreign element of
				 *       the same given name.
				 */
				if ( ! $this->state->stack_of_open_elements->has_element_in_table_scope( $tag_name ) ) {
					// Parse error: ignore the token.
					return $this->step();
				}

				$this->generate_implied_end_tags();

				/*
				 * @todo This needs to check if the current node is an HTML element, meaning that
				 *       when SVG and MathML support is added, this needs to differentiate between an
				 *       HTML element of the given name, such as `<center>`, and a foreign element of
				 *       the same given name.
				 */
				if ( ! $this->state->stack_of_open_elements->current_node_is( $tag_name ) ) {
					// @todo Indicate a parse error once it's possible.
				}

				$this->state->stack_of_open_elements->pop_until( $tag_name );
				$this->state->active_formatting_elements->clear_up_to_last_marker();
				$this->state->insertion_mode = WP_HTML_Processor_State::INSERTION_MODE_IN_ROW;
				return true;

			/*
			 * > A start tag whose tag name is one of: "caption", "col", "colgroup", "tbody", "td",
			 * > "tfoot", "th", "thead", "tr"
			 */
			case '+CAPTION':
			case '+COL':
			case '+COLGROUP':
			case '+TBODY':
			case '+TD':
			case '+TFOOT':
			case '+TH':
			case '+THEAD':
			case '+TR':
				/*
				 * > Assert: The stack of open elements has a td or th element in table scope.
				 *
				 * Nothing to do here, except to verify in tests that this never appears.
				 */

				$this->close_cell();
				return $this->step( self::REPROCESS_CURRENT_NODE );

			/*
			 * > An end tag whose tag name is one of: "body", "caption", "col", "colgroup", "html"
			 */
			case '-BODY':
			case '-CAPTION':
			case '-COL':
			case '-COLGROUP':
			case '-HTML':
				// Parse error: ignore the token.
				return $this->step();

			/*
			 * > An end tag whose tag name is one of: "table", "tbody", "tfoot", "thead", "tr"
			 */
			case '-TABLE':
			case '-TBODY':
			case '-TFOOT':
			case '-THEAD':
			case '-TR':
				/*
				 * @todo This needs to check if the element in scope is an HTML element, meaning that
				 *       when SVG and MathML support is added, this needs to differentiate between an
				 *       HTML element of the given name, such as `<center>`, and a foreign element of
				 *       the same given name.
				 */
				if ( ! $this->state->stack_of_open_elements->has_element_in_table_scope( $tag_name ) ) {
					// Parse error: ignore the token.
					return $this->step();
				}
				$this->close_cell();
				return $this->step( self::REPROCESS_CURRENT_NODE );
		}

		/*
		 * > Anything else
		 * >   Process the token using the rules for the "in body" insertion mode.
		 */
		return $this->step_in_body();
	}

	/**
	 * Parses next element in the 'in select' insertion mode.
	 *
	 * This internal function performs the 'in select' insertion mode
	 * logic for the generalized WP_HTML_Processor::step() function.
	 *
	 * @since 6.7.0
	 *
	 * @throws WP_HTML_Unsupported_Exception When encountering unsupported HTML input.
	 *
	 * @see https://html.spec.whatwg.org/multipage/parsing.html#parsing-main-inselect
	 * @see WP_HTML_Processor::step
	 *
	 * @return bool Whether an element was found.
	 */
	private function step_in_select(): bool {
		$token_name = $this->get_token_name();
		$token_type = $this->get_token_type();
		$op_sigil   = '#tag' === $token_type ? ( parent::is_tag_closer() ? '-' : '+' ) : '';
		$op         = "{$op_sigil}{$token_name}";

		switch ( $op ) {
			/*
			 * > Any other character token
			 */
			case '#text':
				$current_token = $this->bookmarks[ $this->state->current_token->bookmark_name ];

				/*
				 * > A character token that is U+0000 NULL
				 *
				 * If a text node only comprises null bytes then it should be
				 * entirely ignored and should not return to calling code.
				 */
				if (
					1 <= $current_token->length &&
					"\x00" === $this->html[ $current_token->start ] &&
					strspn( $this->html, "\x00", $current_token->start, $current_token->length ) === $current_token->length
				) {
					// Parse error: ignore the token.
					return $this->step();
				}

				$this->insert_html_element( $this->state->current_token );
				return true;

			/*
			 * > A comment token
			 */
			case '#comment':
			case '#funky-comment':
			case '#presumptuous-tag':
				$this->insert_html_element( $this->state->current_token );
				return true;

			/*
			 * > A DOCTYPE token
			 */
			case 'html':
				// Parse error: ignore the token.
				return $this->step();

			/*
			 * > A start tag whose tag name is "html"
			 */
			case '+HTML':
				return $this->step_in_body();

			/*
			 * > A start tag whose tag name is "option"
			 */
			case '+OPTION':
				if ( $this->state->stack_of_open_elements->current_node_is( 'OPTION' ) ) {
					$this->state->stack_of_open_elements->pop();
				}
				$this->insert_html_element( $this->state->current_token );
				return true;

			/*
			 * > A start tag whose tag name is "optgroup"
			 * > A start tag whose tag name is "hr"
			 *
			 * These rules are identical except for the treatment of the self-closing flag and
			 * the subsequent pop of the HR void element, all of which is handled elsewhere in the processor.
			 */
			case '+OPTGROUP':
			case '+HR':
				if ( $this->state->stack_of_open_elements->current_node_is( 'OPTION' ) ) {
					$this->state->stack_of_open_elements->pop();
				}

				if ( $this->state->stack_of_open_elements->current_node_is( 'OPTGROUP' ) ) {
					$this->state->stack_of_open_elements->pop();
				}

				$this->insert_html_element( $this->state->current_token );
				return true;

			/*
			 * > An end tag whose tag name is "optgroup"
			 */
			case '-OPTGROUP':
				$current_node = $this->state->stack_of_open_elements->current_node();
				if ( $current_node && 'OPTION' === $current_node->node_name ) {
					foreach ( $this->state->stack_of_open_elements->walk_up( $current_node ) as $parent ) {
						break;
					}
					if ( $parent && 'OPTGROUP' === $parent->node_name ) {
						$this->state->stack_of_open_elements->pop();
					}
				}

				if ( $this->state->stack_of_open_elements->current_node_is( 'OPTGROUP' ) ) {
					$this->state->stack_of_open_elements->pop();
					return true;
				}

				// Parse error: ignore the token.
				return $this->step();

			/*
			 * > An end tag whose tag name is "option"
			 */
			case '-OPTION':
				if ( $this->state->stack_of_open_elements->current_node_is( 'OPTION' ) ) {
					$this->state->stack_of_open_elements->pop();
					return true;
				}

				// Parse error: ignore the token.
				return $this->step();

			/*
			 * > An end tag whose tag name is "select"
			 * > A start tag whose tag name is "select"
			 *
			 * > It just gets treated like an end tag.
			 */
			case '-SELECT':
			case '+SELECT':
				if ( ! $this->state->stack_of_open_elements->has_element_in_select_scope( 'SELECT' ) ) {
					// Parse error: ignore the token.
					return $this->step();
				}
				$this->state->stack_of_open_elements->pop_until( 'SELECT' );
				$this->reset_insertion_mode();
				return true;

			/*
			 * > A start tag whose tag name is one of: "input", "keygen", "textarea"
			 *
			 * All three of these tags are considered a parse error when found in this insertion mode.
			 */
			case '+INPUT':
			case '+KEYGEN':
			case '+TEXTAREA':
				if ( ! $this->state->stack_of_open_elements->has_element_in_select_scope( 'SELECT' ) ) {
					// Ignore the token.
					return $this->step();
				}
				$this->state->stack_of_open_elements->pop_until( 'SELECT' );
				$this->reset_insertion_mode();
				return $this->step( self::REPROCESS_CURRENT_NODE );

			/*
			 * > A start tag whose tag name is one of: "script", "template"
			 * > An end tag whose tag name is "template"
			 */
			case '+SCRIPT':
			case '+TEMPLATE':
			case '-TEMPLATE':
				return $this->step_in_head();
		}

		/*
		 * > Anything else
		 * >   Parse error: ignore the token.
		 */
		return $this->step();
	}

	/**
	 * Parses next element in the 'in select in table' insertion mode.
	 *
	 * This internal function performs the 'in select in table' insertion mode
	 * logic for the generalized WP_HTML_Processor::step() function.
	 *
	 * @since 6.7.0
	 *
	 * @throws WP_HTML_Unsupported_Exception When encountering unsupported HTML input.
	 *
	 * @see https://html.spec.whatwg.org/#parsing-main-inselectintable
	 * @see WP_HTML_Processor::step
	 *
	 * @return bool Whether an element was found.
	 */
	private function step_in_select_in_table(): bool {
		$token_name = $this->get_token_name();
		$token_type = $this->get_token_type();
		$op_sigil   = '#tag' === $token_type ? ( parent::is_tag_closer() ? '-' : '+' ) : '';
		$op         = "{$op_sigil}{$token_name}";

		switch ( $op ) {
			/*
			 * > A start tag whose tag name is one of: "caption", "table", "tbody", "tfoot", "thead", "tr", "td", "th"
			 */
			case '+CAPTION':
			case '+TABLE':
			case '+TBODY':
			case '+TFOOT':
			case '+THEAD':
			case '+TR':
			case '+TD':
			case '+TH':
				// @todo Indicate a parse error once it's possible.
				$this->state->stack_of_open_elements->pop_until( 'SELECT' );
				$this->reset_insertion_mode();
				return $this->step( self::REPROCESS_CURRENT_NODE );

			/*
			 * > An end tag whose tag name is one of: "caption", "table", "tbody", "tfoot", "thead", "tr", "td", "th"
			 */
			case '-CAPTION':
			case '-TABLE':
			case '-TBODY':
			case '-TFOOT':
			case '-THEAD':
			case '-TR':
			case '-TD':
			case '-TH':
				// @todo Indicate a parse error once it's possible.
				if ( ! $this->state->stack_of_open_elements->has_element_in_table_scope( $token_name ) ) {
					return $this->step();
				}
				$this->state->stack_of_open_elements->pop_until( 'SELECT' );
				$this->reset_insertion_mode();
				return $this->step( self::REPROCESS_CURRENT_NODE );
		}

		/*
		 * > Anything else
		 */
		return $this->step_in_select();
	}

	/**
	 * Parses next element in the 'in template' insertion mode.
	 *
	 * This internal function performs the 'in template' insertion mode
	 * logic for the generalized WP_HTML_Processor::step() function.
	 *
	 * @since 6.7.0 Stub implementation.
	 *
	 * @throws WP_HTML_Unsupported_Exception When encountering unsupported HTML input.
	 *
	 * @see https://html.spec.whatwg.org/#parsing-main-intemplate
	 * @see WP_HTML_Processor::step
	 *
	 * @return bool Whether an element was found.
	 */
	private function step_in_template(): bool {
		$token_name = $this->get_token_name();
		$token_type = $this->get_token_type();
		$is_closer  = $this->is_tag_closer();
		$op_sigil   = '#tag' === $token_type ? ( $is_closer ? '-' : '+' ) : '';
		$op         = "{$op_sigil}{$token_name}";

		switch ( $op ) {
			/*
			 * > A character token
			 * > A comment token
			 * > A DOCTYPE token
			 */
			case '#text':
			case '#comment':
			case '#funky-comment':
			case '#presumptuous-tag':
			case 'html':
				return $this->step_in_body();

			/*
			 * > A start tag whose tag name is one of: "base", "basefont", "bgsound", "link",
			 * > "meta", "noframes", "script", "style", "template", "title"
			 * > An end tag whose tag name is "template"
			 */
			case '+BASE':
			case '+BASEFONT':
			case '+BGSOUND':
			case '+LINK':
			case '+META':
			case '+NOFRAMES':
			case '+SCRIPT':
			case '+STYLE':
			case '+TEMPLATE':
			case '+TITLE':
			case '-TEMPLATE':
				return $this->step_in_head();

			/*
			 * > A start tag whose tag name is one of: "caption", "colgroup", "tbody", "tfoot", "thead"
			 */
			case '+CAPTION':
			case '+COLGROUP':
			case '+TBODY':
			case '+TFOOT':
			case '+THEAD':
				array_pop( $this->state->stack_of_template_insertion_modes );
				$this->state->stack_of_template_insertion_modes[] = WP_HTML_Processor_State::INSERTION_MODE_IN_TABLE;
				$this->state->insertion_mode                      = WP_HTML_Processor_State::INSERTION_MODE_IN_TABLE;
				return $this->step( self::REPROCESS_CURRENT_NODE );

			/*
			 * > A start tag whose tag name is "col"
			 */
			case '+COL':
				array_pop( $this->state->stack_of_template_insertion_modes );
				$this->state->stack_of_template_insertion_modes[] = WP_HTML_Processor_State::INSERTION_MODE_IN_COLUMN_GROUP;
				$this->state->insertion_mode                      = WP_HTML_Processor_State::INSERTION_MODE_IN_COLUMN_GROUP;
				return $this->step( self::REPROCESS_CURRENT_NODE );

			/*
			 * > A start tag whose tag name is "tr"
			 */
			case '+TR':
				array_pop( $this->state->stack_of_template_insertion_modes );
				$this->state->stack_of_template_insertion_modes[] = WP_HTML_Processor_State::INSERTION_MODE_IN_TABLE_BODY;
				$this->state->insertion_mode                      = WP_HTML_Processor_State::INSERTION_MODE_IN_TABLE_BODY;
				return $this->step( self::REPROCESS_CURRENT_NODE );

			/*
			 * > A start tag whose tag name is one of: "td", "th"
			 */
			case '+TD':
			case '+TH':
				array_pop( $this->state->stack_of_template_insertion_modes );
				$this->state->stack_of_template_insertion_modes[] = WP_HTML_Processor_State::INSERTION_MODE_IN_ROW;
				$this->state->insertion_mode                      = WP_HTML_Processor_State::INSERTION_MODE_IN_ROW;
				return $this->step( self::REPROCESS_CURRENT_NODE );
		}

		/*
		 * > Any other start tag
		 */
		if ( ! $is_closer ) {
			array_pop( $this->state->stack_of_template_insertion_modes );
			$this->state->stack_of_template_insertion_modes[] = WP_HTML_Processor_State::INSERTION_MODE_IN_BODY;
			$this->state->insertion_mode                      = WP_HTML_Processor_State::INSERTION_MODE_IN_BODY;
			return $this->step( self::REPROCESS_CURRENT_NODE );
		}

		/*
		 * > Any other end tag
		 */
		if ( $is_closer ) {
			// Parse error: ignore the token.
			return $this->step();
		}

		/*
		 * > An end-of-file token
		 */
		if ( ! $this->state->stack_of_open_elements->contains( 'TEMPLATE' ) ) {
			// Stop parsing.
			return false;
		}

		// @todo Indicate a parse error once it's possible.
		$this->state->stack_of_open_elements->pop_until( 'TEMPLATE' );
		$this->state->active_formatting_elements->clear_up_to_last_marker();
		array_pop( $this->state->stack_of_template_insertion_modes );
		$this->reset_insertion_mode();
		return $this->step( self::REPROCESS_CURRENT_NODE );
	}

	/**
	 * Parses next element in the 'after body' insertion mode.
	 *
	 * This internal function performs the 'after body' insertion mode
	 * logic for the generalized WP_HTML_Processor::step() function.
	 *
	 * @since 6.7.0 Stub implementation.
	 *
	 * @throws WP_HTML_Unsupported_Exception When encountering unsupported HTML input.
	 *
	 * @see https://html.spec.whatwg.org/#parsing-main-afterbody
	 * @see WP_HTML_Processor::step
	 *
	 * @return bool Whether an element was found.
	 */
	private function step_after_body(): bool {
		$this->bail( 'No support for parsing in the ' . WP_HTML_Processor_State::INSERTION_MODE_AFTER_BODY . ' state.' );
	}

	/**
	 * Parses next element in the 'in frameset' insertion mode.
	 *
	 * This internal function performs the 'in frameset' insertion mode
	 * logic for the generalized WP_HTML_Processor::step() function.
	 *
	 * @since 6.7.0 Stub implementation.
	 *
	 * @throws WP_HTML_Unsupported_Exception When encountering unsupported HTML input.
	 *
	 * @see https://html.spec.whatwg.org/#parsing-main-inframeset
	 * @see WP_HTML_Processor::step
	 *
	 * @return bool Whether an element was found.
	 */
	private function step_in_frameset(): bool {
		$this->bail( 'No support for parsing in the ' . WP_HTML_Processor_State::INSERTION_MODE_IN_FRAMESET . ' state.' );
	}

	/**
	 * Parses next element in the 'after frameset' insertion mode.
	 *
	 * This internal function performs the 'after frameset' insertion mode
	 * logic for the generalized WP_HTML_Processor::step() function.
	 *
	 * @since 6.7.0 Stub implementation.
	 *
	 * @throws WP_HTML_Unsupported_Exception When encountering unsupported HTML input.
	 *
	 * @see https://html.spec.whatwg.org/#parsing-main-afterframeset
	 * @see WP_HTML_Processor::step
	 *
	 * @return bool Whether an element was found.
	 */
	private function step_after_frameset(): bool {
		$this->bail( 'No support for parsing in the ' . WP_HTML_Processor_State::INSERTION_MODE_AFTER_FRAMESET . ' state.' );
	}

	/**
	 * Parses next element in the 'after after body' insertion mode.
	 *
	 * This internal function performs the 'after after body' insertion mode
	 * logic for the generalized WP_HTML_Processor::step() function.
	 *
	 * @since 6.7.0 Stub implementation.
	 *
	 * @throws WP_HTML_Unsupported_Exception When encountering unsupported HTML input.
	 *
	 * @see https://html.spec.whatwg.org/#the-after-after-body-insertion-mode
	 * @see WP_HTML_Processor::step
	 *
	 * @return bool Whether an element was found.
	 */
	private function step_after_after_body(): bool {
		$this->bail( 'No support for parsing in the ' . WP_HTML_Processor_State::INSERTION_MODE_AFTER_AFTER_BODY . ' state.' );
	}

	/**
	 * Parses next element in the 'after after frameset' insertion mode.
	 *
	 * This internal function performs the 'after after frameset' insertion mode
	 * logic for the generalized WP_HTML_Processor::step() function.
	 *
	 * @since 6.7.0 Stub implementation.
	 *
	 * @throws WP_HTML_Unsupported_Exception When encountering unsupported HTML input.
	 *
	 * @see https://html.spec.whatwg.org/#the-after-after-frameset-insertion-mode
	 * @see WP_HTML_Processor::step
	 *
	 * @return bool Whether an element was found.
	 */
	private function step_after_after_frameset(): bool {
		$this->bail( 'No support for parsing in the ' . WP_HTML_Processor_State::INSERTION_MODE_AFTER_AFTER_FRAMESET . ' state.' );
	}

	/**
	 * Parses next element in the 'in foreign content' insertion mode.
	 *
	 * This internal function performs the 'in foreign content' insertion mode
	 * logic for the generalized WP_HTML_Processor::step() function.
	 *
	 * @since 6.7.0 Stub implementation.
	 *
	 * @throws WP_HTML_Unsupported_Exception When encountering unsupported HTML input.
	 *
	 * @see https://html.spec.whatwg.org/#parsing-main-inforeign
	 * @see WP_HTML_Processor::step
	 *
	 * @return bool Whether an element was found.
	 */
	private function step_in_foreign_content(): bool {
		$tag_name   = $this->get_token_name();
		$token_type = $this->get_token_type();
		$op_sigil   = '#tag' === $token_type ? ( $this->is_tag_closer() ? '-' : '+' ) : '';
		$op         = "{$op_sigil}{$tag_name}";

		/*
		 * > A start tag whose name is "font", if the token has any attributes named "color", "face", or "size"
		 *
		 * This section drawn out above the switch to more easily incorporate
		 * the additional rules based on the presence of the attributes.
		 */
		if (
			'+FONT' === $op &&
			(
				null !== $this->get_attribute( 'color' ) ||
				null !== $this->get_attribute( 'face' ) ||
				null !== $this->get_attribute( 'size' )
			)
		) {
			$op = '+FONT with attributes';
		}

		switch ( $op ) {
			case '#text':
				/*
				 * > A character token that is U+0000 NULL
				 *
				 * This is handled by `get_modifiable_text()`.
				 */

				/*
				 * Whitespace-only text does not affect the frameset-ok flag.
				 * It is probably inter-element whitespace, but it may also
				 * contain character references which decode only to whitespace.
				 */
				$text = $this->get_modifiable_text();
				if ( strlen( $text ) !== strspn( $text, " \t\n\f\r" ) ) {
					$this->state->frameset_ok = false;
				}

				$this->insert_foreign_element( $this->state->current_token, false );
				return true;

			/*
			 * > A comment token
			 */
			case '#cdata-section':
			case '#comment':
			case '#funky_comment':
				$this->insert_foreign_element( $this->state->current_token, false );
				return true;

			/*
			 * > A DOCTYPE token
			 */
			case 'html':
				// Parse error: ignore the token.
				return $this->step();

			/*
			 * > A start tag whose tag name is "b", "big", "blockquote", "body", "br", "center",
			 * > "code", "dd", "div", "dl", "dt", "em", "embed", "h1", "h2", "h3", "h4", "h5",
			 * > "h6", "head", "hr", "i", "img", "li", "listing", "menu", "meta", "nobr", "ol",
			 * > "p", "pre", "ruby", "s", "small", "span", "strong", "strike", "sub", "sup",
			 * > "table", "tt", "u", "ul", "var"
			 *
			 * > A start tag whose name is "font", if the token has any attributes named "color", "face", or "size"
			 *
			 * > An end tag whose tag name is "br", "p"
			 *
			 * Closing BR tags are always reported by the Tag Processor as opening tags.
			 */
			case '+B':
			case '+BIG':
			case '+BLOCKQUOTE':
			case '+BODY':
			case '+BR':
			case '+CENTER':
			case '+CODE':
			case '+DD':
			case '+DIV':
			case '+DL':
			case '+DT':
			case '+EM':
			case '+EMBED':
			case '+H1':
			case '+H2':
			case '+H3':
			case '+H4':
			case '+H5':
			case '+H6':
			case '+HEAD':
			case '+HR':
			case '+I':
			case '+IMG':
			case '+LI':
			case '+LISTING':
			case '+MENU':
			case '+META':
			case '+NOBR':
			case '+OL':
			case '+P':
			case '+PRE':
			case '+RUBY':
			case '+S':
			case '+SMALL':
			case '+SPAN':
			case '+STRONG':
			case '+STRIKE':
			case '+SUB':
			case '+SUP':
			case '+TABLE':
			case '+TT':
			case '+U':
			case '+UL':
			case '+VAR':
			case '+FONT with attributes':
			case '-BR':
			case '-P':
				// @todo Indicate a parse error once it's possible.
				foreach ( $this->state->stack_of_open_elements->walk_up() as $current_node ) {
					if (
						'math' === $current_node->integration_node_type ||
						'html' === $current_node->integration_node_type ||
						'html' === $current_node->namespace
					) {
						break;
					}

					$this->state->stack_of_open_elements->pop();
				}
				return $this->step( self::REPROCESS_CURRENT_NODE );
		}

		/*
		 * > Any other start tag
		 */
		if ( ! $this->is_tag_closer() ) {
			$this->insert_foreign_element( $this->state->current_token, false );

			/*
			 * > If the token has its self-closing flag set, then run
			 * > the appropriate steps from the following list:
			 * >
			 * >   ↪ the token's tag name is "script", and the new current node is in the SVG namespace
			 * >         Acknowledge the token's self-closing flag, and then act as
			 * >         described in the steps for a "script" end tag below.
			 * >
			 * >   ↪ Otherwise
			 * >         Pop the current node off the stack of open elements and
			 * >         acknowledge the token's self-closing flag.
			 *
			 * Since the rules for SCRIPT below indicate to pop the element off of the stack of
			 * open elements, which is the same for the Otherwise condition, there's no need to
			 * separate these checks. The difference comes when a parser operates with the scripting
			 * flag enabled, and executes the script, which this parser does not support.
			 */
			if ( $this->state->current_token->has_self_closing_flag ) {
				$this->state->stack_of_open_elements->pop();
			}
			return true;
		}

		/*
		 * > An end tag whose name is "script", if the current node is an SVG script element.
		 */
		if ( $this->is_tag_closer() && 'SCRIPT' === $this->state->current_token->node_name && 'svg' === $this->state->current_token->namespace ) {
			$this->state->stack_of_open_elements->pop();
			return true;
		}

		/*
		 * > Any other end tag
		 */
		if ( $this->is_tag_closer() ) {
			$node = $this->state->stack_of_open_elements->current_node();
			if ( $tag_name !== $node->node_name ) {
				// @todo Indicate a parse error once it's possible.
			}
			in_foreign_content_end_tag_loop:
			if ( $node === $this->state->stack_of_open_elements->at( 1 ) ) {
				return true;
			}

			/*
			 * > If node's tag name, converted to ASCII lowercase, is the same as the tag name
			 * > of the token, pop elements from the stack of open elements until node has
			 * > been popped from the stack, and then return.
			 */
			if ( 0 === strcasecmp( $node->node_name, $tag_name ) ) {
				foreach ( $this->state->stack_of_open_elements->walk_up() as $item ) {
					$this->state->stack_of_open_elements->pop();
					if ( $node === $item ) {
						return true;
					}
				}
			}

			foreach ( $this->state->stack_of_open_elements->walk_up( $node ) as $item ) {
				$node = $item;
				break;
			}

			if ( 'html' !== $node->namespace ) {
				goto in_foreign_content_end_tag_loop;
			}

			switch ( $this->state->insertion_mode ) {
				case WP_HTML_Processor_State::INSERTION_MODE_INITIAL:
					return $this->step_initial();

				case WP_HTML_Processor_State::INSERTION_MODE_BEFORE_HTML:
					return $this->step_before_html();

				case WP_HTML_Processor_State::INSERTION_MODE_BEFORE_HEAD:
					return $this->step_before_head();

				case WP_HTML_Processor_State::INSERTION_MODE_IN_HEAD:
					return $this->step_in_head();

				case WP_HTML_Processor_State::INSERTION_MODE_IN_HEAD_NOSCRIPT:
					return $this->step_in_head_noscript();

				case WP_HTML_Processor_State::INSERTION_MODE_AFTER_HEAD:
					return $this->step_after_head();

				case WP_HTML_Processor_State::INSERTION_MODE_IN_BODY:
					return $this->step_in_body();

				case WP_HTML_Processor_State::INSERTION_MODE_IN_TABLE:
					return $this->step_in_table();

				case WP_HTML_Processor_State::INSERTION_MODE_IN_TABLE_TEXT:
					return $this->step_in_table_text();

				case WP_HTML_Processor_State::INSERTION_MODE_IN_CAPTION:
					return $this->step_in_caption();

				case WP_HTML_Processor_State::INSERTION_MODE_IN_COLUMN_GROUP:
					return $this->step_in_column_group();

				case WP_HTML_Processor_State::INSERTION_MODE_IN_TABLE_BODY:
					return $this->step_in_table_body();

				case WP_HTML_Processor_State::INSERTION_MODE_IN_ROW:
					return $this->step_in_row();

				case WP_HTML_Processor_State::INSERTION_MODE_IN_CELL:
					return $this->step_in_cell();

				case WP_HTML_Processor_State::INSERTION_MODE_IN_SELECT:
					return $this->step_in_select();

				case WP_HTML_Processor_State::INSERTION_MODE_IN_SELECT_IN_TABLE:
					return $this->step_in_select_in_table();

				case WP_HTML_Processor_State::INSERTION_MODE_IN_TEMPLATE:
					return $this->step_in_template();

				case WP_HTML_Processor_State::INSERTION_MODE_AFTER_BODY:
					return $this->step_after_body();

				case WP_HTML_Processor_State::INSERTION_MODE_IN_FRAMESET:
					return $this->step_in_frameset();

				case WP_HTML_Processor_State::INSERTION_MODE_AFTER_FRAMESET:
					return $this->step_after_frameset();

				case WP_HTML_Processor_State::INSERTION_MODE_AFTER_AFTER_BODY:
					return $this->step_after_after_body();

				case WP_HTML_Processor_State::INSERTION_MODE_AFTER_AFTER_FRAMESET:
					return $this->step_after_after_frameset();

				// This should be unreachable but PHP doesn't have total type checking on switch.
				default:
					$this->bail( "Unaware of the requested parsing mode: '{$this->state->insertion_mode}'." );
			}
		}
	}

	/*
	 * Internal helpers
	 */

	/**
	 * Creates a new bookmark for the currently-matched token and returns the generated name.
	 *
	 * @since 6.4.0
	 * @since 6.5.0 Renamed from bookmark_tag() to bookmark_token().
	 *
	 * @throws Exception When unable to allocate requested bookmark.
	 *
	 * @return string|false Name of created bookmark, or false if unable to create.
	 */
	private function bookmark_token() {
		if ( ! parent::set_bookmark( ++$this->bookmark_counter ) ) {
			$this->last_error = self::ERROR_EXCEEDED_MAX_BOOKMARKS;
			throw new Exception( 'could not allocate bookmark' );
		}

		return "{$this->bookmark_counter}";
	}

	/*
	 * HTML semantic overrides for Tag Processor
	 */

	/**
	 * Indicates the namespace of the current token, or "html" if there is none.
	 *
	 * @return string One of "html", "math", or "svg".
	 */
	public function get_namespace(): string {
		if ( ! isset( $this->current_element ) ) {
			return 'html';
		}

		return $this->current_element->token->namespace;
	}

	/**
	 * Returns the uppercase name of the matched tag.
	 *
	 * The semantic rules for HTML specify that certain tags be reprocessed
	 * with a different tag name. Because of this, the tag name presented
	 * by the HTML Processor may differ from the one reported by the HTML
	 * Tag Processor, which doesn't apply these semantic rules.
	 *
	 * Example:
	 *
	 *     $processor = new WP_HTML_Tag_Processor( '<div class="test">Test</div>' );
	 *     $processor->next_tag() === true;
	 *     $processor->get_tag() === 'DIV';
	 *
	 *     $processor->next_tag() === false;
	 *     $processor->get_tag() === null;
	 *
	 * @since 6.4.0
	 *
	 * @return string|null Name of currently matched tag in input HTML, or `null` if none found.
	 */
	public function get_tag(): ?string {
		if ( null !== $this->last_error ) {
			return null;
		}

		if ( $this->is_virtual() ) {
			return $this->current_element->token->node_name;
		}

		$tag_name = parent::get_tag();

		switch ( $tag_name ) {
			case 'IMAGE':
				/*
				 * > A start tag whose tag name is "image"
				 * > Change the token's tag name to "img" and reprocess it. (Don't ask.)
				 */
				return 'IMG';

			default:
				return $tag_name;
		}
	}

	/**
	 * Indicates if the currently matched tag contains the self-closing flag.
	 *
	 * No HTML elements ought to have the self-closing flag and for those, the self-closing
	 * flag will be ignored. For void elements this is benign because they "self close"
	 * automatically. For non-void HTML elements though problems will appear if someone
	 * intends to use a self-closing element in place of that element with an empty body.
	 * For HTML foreign elements and custom elements the self-closing flag determines if
	 * they self-close or not.
	 *
	 * This function does not determine if a tag is self-closing,
	 * but only if the self-closing flag is present in the syntax.
	 *
	 * @since 6.6.0 Subclassed for the HTML Processor.
	 *
	 * @return bool Whether the currently matched tag contains the self-closing flag.
	 */
	public function has_self_closing_flag(): bool {
		return $this->is_virtual() ? false : parent::has_self_closing_flag();
	}

	/**
	 * Returns the node name represented by the token.
	 *
	 * This matches the DOM API value `nodeName`. Some values
	 * are static, such as `#text` for a text node, while others
	 * are dynamically generated from the token itself.
	 *
	 * Dynamic names:
	 *  - Uppercase tag name for tag matches.
	 *  - `html` for DOCTYPE declarations.
	 *
	 * Note that if the Tag Processor is not matched on a token
	 * then this function will return `null`, either because it
	 * hasn't yet found a token or because it reached the end
	 * of the document without matching a token.
	 *
	 * @since 6.6.0 Subclassed for the HTML Processor.
	 *
	 * @return string|null Name of the matched token.
	 */
	public function get_token_name(): ?string {
		return $this->is_virtual()
			? $this->current_element->token->node_name
			: parent::get_token_name();
	}

	/**
	 * Indicates the kind of matched token, if any.
	 *
	 * This differs from `get_token_name()` in that it always
	 * returns a static string indicating the type, whereas
	 * `get_token_name()` may return values derived from the
	 * token itself, such as a tag name or processing
	 * instruction tag.
	 *
	 * Possible values:
	 *  - `#tag` when matched on a tag.
	 *  - `#text` when matched on a text node.
	 *  - `#cdata-section` when matched on a CDATA node.
	 *  - `#comment` when matched on a comment.
	 *  - `#doctype` when matched on a DOCTYPE declaration.
	 *  - `#presumptuous-tag` when matched on an empty tag closer.
	 *  - `#funky-comment` when matched on a funky comment.
	 *
	 * @since 6.6.0 Subclassed for the HTML Processor.
	 *
	 * @return string|null What kind of token is matched, or null.
	 */
	public function get_token_type(): ?string {
		if ( $this->is_virtual() ) {
			/*
			 * This logic comes from the Tag Processor.
			 *
			 * @todo It would be ideal not to repeat this here, but it's not clearly
			 *       better to allow passing a token name to `get_token_type()`.
			 */
			$node_name     = $this->current_element->token->node_name;
			$starting_char = $node_name[0];
			if ( 'A' <= $starting_char && 'Z' >= $starting_char ) {
				return '#tag';
			}

			if ( 'html' === $node_name ) {
				return '#doctype';
			}

			return $node_name;
		}

		return parent::get_token_type();
	}

	/**
	 * Returns the value of a requested attribute from a matched tag opener if that attribute exists.
	 *
	 * Example:
	 *
	 *     $p = WP_HTML_Processor::create_fragment( '<div enabled class="test" data-test-id="14">Test</div>' );
	 *     $p->next_token() === true;
	 *     $p->get_attribute( 'data-test-id' ) === '14';
	 *     $p->get_attribute( 'enabled' ) === true;
	 *     $p->get_attribute( 'aria-label' ) === null;
	 *
	 *     $p->next_tag() === false;
	 *     $p->get_attribute( 'class' ) === null;
	 *
	 * @since 6.6.0 Subclassed for HTML Processor.
	 *
	 * @param string $name Name of attribute whose value is requested.
	 * @return string|true|null Value of attribute or `null` if not available. Boolean attributes return `true`.
	 */
	public function get_attribute( $name ) {
		return $this->is_virtual() ? null : parent::get_attribute( $name );
	}

	/**
	 * Updates or creates a new attribute on the currently matched tag with the passed value.
	 *
	 * For boolean attributes special handling is provided:
	 *  - When `true` is passed as the value, then only the attribute name is added to the tag.
	 *  - When `false` is passed, the attribute gets removed if it existed before.
	 *
	 * For string attributes, the value is escaped using the `esc_attr` function.
	 *
	 * @since 6.6.0 Subclassed for the HTML Processor.
	 *
	 * @param string      $name  The attribute name to target.
	 * @param string|bool $value The new attribute value.
	 * @return bool Whether an attribute value was set.
	 */
	public function set_attribute( $name, $value ): bool {
		return $this->is_virtual() ? false : parent::set_attribute( $name, $value );
	}

	/**
	 * Remove an attribute from the currently-matched tag.
	 *
	 * @since 6.6.0 Subclassed for HTML Processor.
	 *
	 * @param string $name The attribute name to remove.
	 * @return bool Whether an attribute was removed.
	 */
	public function remove_attribute( $name ): bool {
		return $this->is_virtual() ? false : parent::remove_attribute( $name );
	}

	/**
	 * Gets lowercase names of all attributes matching a given prefix in the current tag.
	 *
	 * Note that matching is case-insensitive. This is in accordance with the spec:
	 *
	 * > There must never be two or more attributes on
	 * > the same start tag whose names are an ASCII
	 * > case-insensitive match for each other.
	 *     - HTML 5 spec
	 *
	 * Example:
	 *
	 *     $p = new WP_HTML_Tag_Processor( '<div data-ENABLED class="test" DATA-test-id="14">Test</div>' );
	 *     $p->next_tag( array( 'class_name' => 'test' ) ) === true;
	 *     $p->get_attribute_names_with_prefix( 'data-' ) === array( 'data-enabled', 'data-test-id' );
	 *
	 *     $p->next_tag() === false;
	 *     $p->get_attribute_names_with_prefix( 'data-' ) === null;
	 *
	 * @since 6.6.0 Subclassed for the HTML Processor.
	 *
	 * @see https://html.spec.whatwg.org/multipage/syntax.html#attributes-2:ascii-case-insensitive
	 *
	 * @param string $prefix Prefix of requested attribute names.
	 * @return array|null List of attribute names, or `null` when no tag opener is matched.
	 */
	public function get_attribute_names_with_prefix( $prefix ): ?array {
		return $this->is_virtual() ? null : parent::get_attribute_names_with_prefix( $prefix );
	}

	/**
	 * Adds a new class name to the currently matched tag.
	 *
	 * @since 6.6.0 Subclassed for the HTML Processor.
	 *
	 * @param string $class_name The class name to add.
	 * @return bool Whether the class was set to be added.
	 */
	public function add_class( $class_name ): bool {
		return $this->is_virtual() ? false : parent::add_class( $class_name );
	}

	/**
	 * Removes a class name from the currently matched tag.
	 *
	 * @since 6.6.0 Subclassed for the HTML Processor.
	 *
	 * @param string $class_name The class name to remove.
	 * @return bool Whether the class was set to be removed.
	 */
	public function remove_class( $class_name ): bool {
		return $this->is_virtual() ? false : parent::remove_class( $class_name );
	}

	/**
	 * Returns if a matched tag contains the given ASCII case-insensitive class name.
	 *
	 * @since 6.6.0 Subclassed for the HTML Processor.
	 *
	 * @param string $wanted_class Look for this CSS class name, ASCII case-insensitive.
	 * @return bool|null Whether the matched tag contains the given class name, or null if not matched.
	 */
	public function has_class( $wanted_class ): ?bool {
		return $this->is_virtual() ? null : parent::has_class( $wanted_class );
	}

	/**
	 * Generator for a foreach loop to step through each class name for the matched tag.
	 *
	 * This generator function is designed to be used inside a "foreach" loop.
	 *
	 * Example:
	 *
	 *     $p = WP_HTML_Processor::create_fragment( "<div class='free &lt;egg&lt;\tlang-en'>" );
	 *     $p->next_tag();
	 *     foreach ( $p->class_list() as $class_name ) {
	 *         echo "{$class_name} ";
	 *     }
	 *     // Outputs: "free <egg> lang-en "
	 *
	 * @since 6.6.0 Subclassed for the HTML Processor.
	 */
	public function class_list() {
		return $this->is_virtual() ? null : parent::class_list();
	}

	/**
	 * Returns the modifiable text for a matched token, or an empty string.
	 *
	 * Modifiable text is text content that may be read and changed without
	 * changing the HTML structure of the document around it. This includes
	 * the contents of `#text` nodes in the HTML as well as the inner
	 * contents of HTML comments, Processing Instructions, and others, even
	 * though these nodes aren't part of a parsed DOM tree. They also contain
	 * the contents of SCRIPT and STYLE tags, of TEXTAREA tags, and of any
	 * other section in an HTML document which cannot contain HTML markup (DATA).
	 *
	 * If a token has no modifiable text then an empty string is returned to
	 * avoid needless crashing or type errors. An empty string does not mean
	 * that a token has modifiable text, and a token with modifiable text may
	 * have an empty string (e.g. a comment with no contents).
	 *
	 * @since 6.6.0 Subclassed for the HTML Processor.
	 *
	 * @return string
	 */
	public function get_modifiable_text(): string {
		return $this->is_virtual() ? '' : parent::get_modifiable_text();
	}

	/**
	 * Indicates what kind of comment produced the comment node.
	 *
	 * Because there are different kinds of HTML syntax which produce
	 * comments, the Tag Processor tracks and exposes this as a type
	 * for the comment. Nominally only regular HTML comments exist as
	 * they are commonly known, but a number of unrelated syntax errors
	 * also produce comments.
	 *
	 * @see self::COMMENT_AS_ABRUPTLY_CLOSED_COMMENT
	 * @see self::COMMENT_AS_CDATA_LOOKALIKE
	 * @see self::COMMENT_AS_INVALID_HTML
	 * @see self::COMMENT_AS_HTML_COMMENT
	 * @see self::COMMENT_AS_PI_NODE_LOOKALIKE
	 *
	 * @since 6.6.0 Subclassed for the HTML Processor.
	 *
	 * @return string|null
	 */
	public function get_comment_type(): ?string {
		return $this->is_virtual() ? null : parent::get_comment_type();
	}

	/**
	 * Removes a bookmark that is no longer needed.
	 *
	 * Releasing a bookmark frees up the small
	 * performance overhead it requires.
	 *
	 * @since 6.4.0
	 *
	 * @param string $bookmark_name Name of the bookmark to remove.
	 * @return bool Whether the bookmark already existed before removal.
	 */
	public function release_bookmark( $bookmark_name ): bool {
		return parent::release_bookmark( "_{$bookmark_name}" );
	}

	/**
	 * Moves the internal cursor in the HTML Processor to a given bookmark's location.
	 *
	 * Be careful! Seeking backwards to a previous location resets the parser to the
	 * start of the document and reparses the entire contents up until it finds the
	 * sought-after bookmarked location.
	 *
	 * In order to prevent accidental infinite loops, there's a
	 * maximum limit on the number of times seek() can be called.
	 *
	 * @throws Exception When unable to allocate a bookmark for the next token in the input HTML document.
	 *
	 * @since 6.4.0
	 *
	 * @param string $bookmark_name Jump to the place in the document identified by this bookmark name.
	 * @return bool Whether the internal cursor was successfully moved to the bookmark's location.
	 */
	public function seek( $bookmark_name ): bool {
		// Flush any pending updates to the document before beginning.
		$this->get_updated_html();

		$actual_bookmark_name = "_{$bookmark_name}";
		$processor_started_at = $this->state->current_token
			? $this->bookmarks[ $this->state->current_token->bookmark_name ]->start
			: 0;
		$bookmark_starts_at   = $this->bookmarks[ $actual_bookmark_name ]->start;
		$direction            = $bookmark_starts_at > $processor_started_at ? 'forward' : 'backward';

		/*
		 * If seeking backwards, it's possible that the sought-after bookmark exists within an element
		 * which has been closed before the current cursor; in other words, it has already been removed
		 * from the stack of open elements. This means that it's insufficient to simply pop off elements
		 * from the stack of open elements which appear after the bookmarked location and then jump to
		 * that location, as the elements which were open before won't be re-opened.
		 *
		 * In order to maintain consistency, the HTML Processor rewinds to the start of the document
		 * and reparses everything until it finds the sought-after bookmark.
		 *
		 * There are potentially better ways to do this: cache the parser state for each bookmark and
		 * restore it when seeking; store an immutable and idempotent register of where elements open
		 * and close.
		 *
		 * If caching the parser state it will be essential to properly maintain the cached stack of
		 * open elements and active formatting elements when modifying the document. This could be a
		 * tedious and time-consuming process as well, and so for now will not be performed.
		 *
		 * It may be possible to track bookmarks for where elements open and close, and in doing so
		 * be able to quickly recalculate breadcrumbs for any element in the document. It may even
		 * be possible to remove the stack of open elements and compute it on the fly this way.
		 * If doing this, the parser would need to track the opening and closing locations for all
		 * tokens in the breadcrumb path for any and all bookmarks. By utilizing bookmarks themselves
		 * this list could be automatically maintained while modifying the document. Finding the
		 * breadcrumbs would then amount to traversing that list from the start until the token
		 * being inspected. Once an element closes, if there are no bookmarks pointing to locations
		 * within that element, then all of these locations may be forgotten to save on memory use
		 * and computation time.
		 */
		if ( 'backward' === $direction ) {
			/*
			 * Instead of clearing the parser state and starting fresh, calling the stack methods
			 * maintains the proper flags in the parser.
			 */
			foreach ( $this->state->stack_of_open_elements->walk_up() as $item ) {
				if ( 'context-node' === $item->bookmark_name ) {
					break;
				}

				$this->state->stack_of_open_elements->remove_node( $item );
			}

			foreach ( $this->state->active_formatting_elements->walk_up() as $item ) {
				if ( 'context-node' === $item->bookmark_name ) {
					break;
				}

				$this->state->active_formatting_elements->remove_node( $item );
			}

			parent::seek( 'context-node' );
			$this->state->insertion_mode = WP_HTML_Processor_State::INSERTION_MODE_IN_BODY;
			$this->state->frameset_ok    = true;
			$this->element_queue         = array();
			$this->current_element       = null;

			if ( isset( $this->context_node ) ) {
				$this->breadcrumbs = array_slice( $this->breadcrumbs, 0, 2 );
			} else {
				$this->breadcrumbs = array();
			}
		}

		// When moving forwards, reparse the document until reaching the same location as the original bookmark.
		if ( $bookmark_starts_at === $this->bookmarks[ $this->state->current_token->bookmark_name ]->start ) {
			return true;
		}

		while ( $this->next_token() ) {
			if ( $bookmark_starts_at === $this->bookmarks[ $this->state->current_token->bookmark_name ]->start ) {
				while ( isset( $this->current_element ) && WP_HTML_Stack_Event::POP === $this->current_element->operation ) {
					$this->current_element = array_shift( $this->element_queue );
				}
				return true;
			}
		}

		return false;
	}

	/**
	 * Sets a bookmark in the HTML document.
	 *
	 * Bookmarks represent specific places or tokens in the HTML
	 * document, such as a tag opener or closer. When applying
	 * edits to a document, such as setting an attribute, the
	 * text offsets of that token may shift; the bookmark is
	 * kept updated with those shifts and remains stable unless
	 * the entire span of text in which the token sits is removed.
	 *
	 * Release bookmarks when they are no longer needed.
	 *
	 * Example:
	 *
	 *     <main><h2>Surprising fact you may not know!</h2></main>
	 *           ^  ^
	 *            \-|-- this `H2` opener bookmark tracks the token
	 *
	 *     <main class="clickbait"><h2>Surprising fact you may no…
	 *                             ^  ^
	 *                              \-|-- it shifts with edits
	 *
	 * Bookmarks provide the ability to seek to a previously-scanned
	 * place in the HTML document. This avoids the need to re-scan
	 * the entire document.
	 *
	 * Example:
	 *
	 *     <ul><li>One</li><li>Two</li><li>Three</li></ul>
	 *                                 ^^^^
	 *                                 want to note this last item
	 *
	 *     $p = new WP_HTML_Tag_Processor( $html );
	 *     $in_list = false;
	 *     while ( $p->next_tag( array( 'tag_closers' => $in_list ? 'visit' : 'skip' ) ) ) {
	 *         if ( 'UL' === $p->get_tag() ) {
	 *             if ( $p->is_tag_closer() ) {
	 *                 $in_list = false;
	 *                 $p->set_bookmark( 'resume' );
	 *                 if ( $p->seek( 'last-li' ) ) {
	 *                     $p->add_class( 'last-li' );
	 *                 }
	 *                 $p->seek( 'resume' );
	 *                 $p->release_bookmark( 'last-li' );
	 *                 $p->release_bookmark( 'resume' );
	 *             } else {
	 *                 $in_list = true;
	 *             }
	 *         }
	 *
	 *         if ( 'LI' === $p->get_tag() ) {
	 *             $p->set_bookmark( 'last-li' );
	 *         }
	 *     }
	 *
	 * Bookmarks intentionally hide the internal string offsets
	 * to which they refer. They are maintained internally as
	 * updates are applied to the HTML document and therefore
	 * retain their "position" - the location to which they
	 * originally pointed. The inability to use bookmarks with
	 * functions like `substr` is therefore intentional to guard
	 * against accidentally breaking the HTML.
	 *
	 * Because bookmarks allocate memory and require processing
	 * for every applied update, they are limited and require
	 * a name. They should not be created with programmatically-made
	 * names, such as "li_{$index}" with some loop. As a general
	 * rule they should only be created with string-literal names
	 * like "start-of-section" or "last-paragraph".
	 *
	 * Bookmarks are a powerful tool to enable complicated behavior.
	 * Consider double-checking that you need this tool if you are
	 * reaching for it, as inappropriate use could lead to broken
	 * HTML structure or unwanted processing overhead.
	 *
	 * @since 6.4.0
	 *
	 * @param string $bookmark_name Identifies this particular bookmark.
	 * @return bool Whether the bookmark was successfully created.
	 */
	public function set_bookmark( $bookmark_name ): bool {
		return parent::set_bookmark( "_{$bookmark_name}" );
	}

	/**
	 * Checks whether a bookmark with the given name exists.
	 *
	 * @since 6.5.0
	 *
	 * @param string $bookmark_name Name to identify a bookmark that potentially exists.
	 * @return bool Whether that bookmark exists.
	 */
	public function has_bookmark( $bookmark_name ): bool {
		return parent::has_bookmark( "_{$bookmark_name}" );
	}

	/*
	 * HTML Parsing Algorithms
	 */

	/**
	 * Closes a P element.
	 *
	 * @since 6.4.0
	 *
	 * @throws WP_HTML_Unsupported_Exception When encountering unsupported HTML input.
	 *
	 * @see https://html.spec.whatwg.org/#close-a-p-element
	 */
	private function close_a_p_element(): void {
		$this->generate_implied_end_tags( 'P' );
		$this->state->stack_of_open_elements->pop_until( 'P' );
	}

	/**
	 * Closes elements that have implied end tags.
	 *
	 * @since 6.4.0
	 * @since 6.7.0 Full spec support.
	 *
	 * @see https://html.spec.whatwg.org/#generate-implied-end-tags
	 *
	 * @param string|null $except_for_this_element Perform as if this element doesn't exist in the stack of open elements.
	 */
	private function generate_implied_end_tags( ?string $except_for_this_element = null ): void {
		$elements_with_implied_end_tags = array(
			'DD',
			'DT',
			'LI',
			'OPTGROUP',
			'OPTION',
			'P',
			'RB',
			'RP',
			'RT',
			'RTC',
		);

		$no_exclusions = ! isset( $except_for_this_element );

		while (
			( $no_exclusions || ! $this->state->stack_of_open_elements->current_node_is( $except_for_this_element ) ) &&
			in_array( $this->state->stack_of_open_elements->current_node()->node_name, $elements_with_implied_end_tags, true )
		) {
			$this->state->stack_of_open_elements->pop();
		}
	}

	/**
	 * Closes elements that have implied end tags, thoroughly.
	 *
	 * See the HTML specification for an explanation why this is
	 * different from generating end tags in the normal sense.
	 *
	 * @since 6.4.0
	 * @since 6.7.0 Full spec support.
	 *
	 * @see WP_HTML_Processor::generate_implied_end_tags
	 * @see https://html.spec.whatwg.org/#generate-implied-end-tags
	 */
	private function generate_implied_end_tags_thoroughly(): void {
		$elements_with_implied_end_tags = array(
			'CAPTION',
			'COLGROUP',
			'DD',
			'DT',
			'LI',
			'OPTGROUP',
			'OPTION',
			'P',
			'RB',
			'RP',
			'RT',
			'RTC',
			'TBODY',
			'TD',
			'TFOOT',
			'TH',
			'THEAD',
			'TR',
		);

		while ( in_array( $this->state->stack_of_open_elements->current_node()->node_name, $elements_with_implied_end_tags, true ) ) {
			$this->state->stack_of_open_elements->pop();
		}
	}

	/**
	 * Returns the adjusted current node.
	 *
	 * > The adjusted current node is the context element if the parser was created as
	 * > part of the HTML fragment parsing algorithm and the stack of open elements
	 * > has only one element in it (fragment case); otherwise, the adjusted current
	 * > node is the current node.
	 *
	 * @see https://html.spec.whatwg.org/#adjusted-current-node
	 *
	 * @since 6.7.0
	 *
	 * @return WP_HTML_Token|null The adjusted current node.
	 */
	private function get_adjusted_current_node(): ?WP_HTML_Token {
		if ( isset( $this->context_node ) && 1 === $this->state->stack_of_open_elements->count() ) {
			return $this->context_node;
		}

		return $this->state->stack_of_open_elements->current_node();
	}

	/**
	 * Reconstructs the active formatting elements.
	 *
	 * > This has the effect of reopening all the formatting elements that were opened
	 * > in the current body, cell, or caption (whichever is youngest) that haven't
	 * > been explicitly closed.
	 *
	 * @since 6.4.0
	 *
	 * @throws WP_HTML_Unsupported_Exception When encountering unsupported HTML input.
	 *
	 * @see https://html.spec.whatwg.org/#reconstruct-the-active-formatting-elements
	 *
	 * @return bool Whether any formatting elements needed to be reconstructed.
	 */
	private function reconstruct_active_formatting_elements(): bool {
		/*
		 * > If there are no entries in the list of active formatting elements, then there is nothing
		 * > to reconstruct; stop this algorithm.
		 */
		if ( 0 === $this->state->active_formatting_elements->count() ) {
			return false;
		}

		$last_entry = $this->state->active_formatting_elements->current_node();
		if (

			/*
			 * > If the last (most recently added) entry in the list of active formatting elements is a marker;
			 * > stop this algorithm.
			 */
			'marker' === $last_entry->node_name ||

			/*
			 * > If the last (most recently added) entry in the list of active formatting elements is an
			 * > element that is in the stack of open elements, then there is nothing to reconstruct;
			 * > stop this algorithm.
			 */
			$this->state->stack_of_open_elements->contains_node( $last_entry )
		) {
			return false;
		}

		$this->bail( 'Cannot reconstruct active formatting elements when advancing and rewinding is required.' );
	}

	/**
	 * Runs the reset the insertion mode appropriately algorithm.
	 *
	 * @since 6.7.0
	 *
	 * @see https://html.spec.whatwg.org/multipage/parsing.html#reset-the-insertion-mode-appropriately
	 */
	public function reset_insertion_mode(): void {
		// Set the first node.
		$first_node = null;
		foreach ( $this->state->stack_of_open_elements->walk_down() as $first_node ) {
			break;
		}

		/*
		 * > 1. Let _last_ be false.
		 */
		$last = false;
		foreach ( $this->state->stack_of_open_elements->walk_up() as $node ) {
			/*
			 * > 2. Let _node_ be the last node in the stack of open elements.
			 * > 3. _Loop_: If _node_ is the first node in the stack of open elements, then set _last_
			 * >            to true, and, if the parser was created as part of the HTML fragment parsing
			 * >            algorithm (fragment case), set node to the context element passed to
			 * >            that algorithm.
			 * > …
			 */
			if ( $node === $first_node ) {
				$last = true;
				if ( isset( $this->context_node ) ) {
					$node = $this->context_node;
				}
			}

			switch ( $node->node_name ) {
				/*
				 * > 4. If node is a `select` element, run these substeps:
				 * >   1. If _last_ is true, jump to the step below labeled done.
				 * >   2. Let _ancestor_ be _node_.
				 * >   3. _Loop_: If _ancestor_ is the first node in the stack of open elements,
				 * >      jump to the step below labeled done.
				 * >   4. Let ancestor be the node before ancestor in the stack of open elements.
				 * >   …
				 * >   7. Jump back to the step labeled _loop_.
				 * >   8. _Done_: Switch the insertion mode to "in select" and return.
				 */
				case 'SELECT':
					if ( ! $last ) {
						foreach ( $this->state->stack_of_open_elements->walk_up( $node ) as $ancestor ) {
							switch ( $ancestor->node_name ) {
								/*
								 * > 5. If _ancestor_ is a `template` node, jump to the step below
								 * >    labeled _done_.
								 */
								case 'TEMPLATE':
									break 2;

								/*
								 * > 6. If _ancestor_ is a `table` node, switch the insertion mode to
								 * >    "in select in table" and return.
								 */
								case 'TABLE':
									$this->state->insertion_mode = WP_HTML_Processor_State::INSERTION_MODE_IN_SELECT_IN_TABLE;
									return;
							}
						}
					}
					$this->state->insertion_mode = WP_HTML_Processor_State::INSERTION_MODE_IN_SELECT;
					return;

				/*
				 * > 5. If _node_ is a `td` or `th` element and _last_ is false, then switch the
				 * >    insertion mode to "in cell" and return.
				 */
				case 'TD':
				case 'TH':
					if ( ! $last ) {
						$this->state->insertion_mode = WP_HTML_Processor_State::INSERTION_MODE_IN_CELL;
						return;
					}
					break;

					/*
					* > 6. If _node_ is a `tr` element, then switch the insertion mode to "in row"
					* >    and return.
					*/
				case 'TR':
					$this->state->insertion_mode = WP_HTML_Processor_State::INSERTION_MODE_IN_ROW;
					return;

				/*
				 * > 7. If _node_ is a `tbody`, `thead`, or `tfoot` element, then switch the
				 * >    insertion mode to "in table body" and return.
				 */
				case 'TBODY':
				case 'THEAD':
				case 'TFOOT':
					$this->state->insertion_mode = WP_HTML_Processor_State::INSERTION_MODE_IN_TABLE_BODY;
					return;

				/*
				 * > 8. If _node_ is a `caption` element, then switch the insertion mode to
				 * >    "in caption" and return.
				 */
				case 'CAPTION':
					$this->state->insertion_mode = WP_HTML_Processor_State::INSERTION_MODE_IN_CAPTION;
					return;

				/*
				 * > 9. If _node_ is a `colgroup` element, then switch the insertion mode to
				 * >    "in column group" and return.
				 */
				case 'COLGROUP':
					$this->state->insertion_mode = WP_HTML_Processor_State::INSERTION_MODE_IN_COLUMN_GROUP;
					return;

				/*
				 * > 10. If _node_ is a `table` element, then switch the insertion mode to
				 * >     "in table" and return.
				 */
				case 'TABLE':
					$this->state->insertion_mode = WP_HTML_Processor_State::INSERTION_MODE_IN_TABLE;
					return;

				/*
				 * > 11. If _node_ is a `template` element, then switch the insertion mode to the
				 * >     current template insertion mode and return.
				 */
				case 'TEMPLATE':
					$this->state->insertion_mode = end( $this->state->stack_of_template_insertion_modes );
					return;

				/*
				 * > 12. If _node_ is a `head` element and _last_ is false, then switch the
				 * >     insertion mode to "in head" and return.
				 */
				case 'HEAD':
					if ( ! $last ) {
						$this->state->insertion_mode = WP_HTML_Processor_State::INSERTION_MODE_IN_HEAD;
						return;
					}
					break;

				/*
				 * > 13. If _node_ is a `body` element, then switch the insertion mode to "in body"
				 * >     and return.
				 */
				case 'BODY':
					$this->state->insertion_mode = WP_HTML_Processor_State::INSERTION_MODE_IN_BODY;
					return;

				/*
				 * > 14. If _node_ is a `frameset` element, then switch the insertion mode to
				 * >     "in frameset" and return. (fragment case)
				 */
				case 'FRAMESET':
					$this->state->insertion_mode = WP_HTML_Processor_State::INSERTION_MODE_IN_FRAMESET;
					return;

				/*
				 * > 15. If _node_ is an `html` element, run these substeps:
				 * >     1. If the head element pointer is null, switch the insertion mode to
				 * >        "before head" and return. (fragment case)
				 * >     2. Otherwise, the head element pointer is not null, switch the insertion
				 * >        mode to "after head" and return.
				 */
				case 'HTML':
					$this->state->insertion_mode = isset( $this->state->head_element )
						? WP_HTML_Processor_State::INSERTION_MODE_AFTER_HEAD
						: WP_HTML_Processor_State::INSERTION_MODE_BEFORE_HEAD;
					return;
			}
		}

		/*
		 * > 16. If _last_ is true, then switch the insertion mode to "in body"
		 * >     and return. (fragment case)
		 *
		 * This is only reachable if `$last` is true, as per the fragment parsing case.
		 */
		$this->state->insertion_mode = WP_HTML_Processor_State::INSERTION_MODE_IN_BODY;
	}

	/**
	 * Runs the adoption agency algorithm.
	 *
	 * @since 6.4.0
	 *
	 * @throws WP_HTML_Unsupported_Exception When encountering unsupported HTML input.
	 *
	 * @see https://html.spec.whatwg.org/#adoption-agency-algorithm
	 */
	private function run_adoption_agency_algorithm(): void {
		$budget       = 1000;
		$subject      = $this->get_tag();
		$current_node = $this->state->stack_of_open_elements->current_node();

		if (
			// > If the current node is an HTML element whose tag name is subject
			isset( $current_node ) && $subject === $current_node->node_name &&
			// > the current node is not in the list of active formatting elements
			! $this->state->active_formatting_elements->contains_node( $current_node )
		) {
			$this->state->stack_of_open_elements->pop();
			return;
		}

		for ( $outer_loop_counter = 0; $outer_loop_counter < 8; $outer_loop_counter++ ) {
			/*
			 * > Let formatting element be the last element in the list of active formatting elements that:
			 * >   - is between the end of the list and the last marker in the list,
			 * >     if any, or the start of the list otherwise,
			 * >   - and has the tag name subject.
			 */
			$formatting_element = null;
			foreach ( $this->state->active_formatting_elements->walk_up() as $item ) {
				if ( 'marker' === $item->node_name ) {
					break;
				}

				if ( $subject === $item->node_name ) {
					$formatting_element = $item;
					break;
				}
			}

			// > If there is no such element, then return and instead act as described in the "any other end tag" entry above.
			if ( null === $formatting_element ) {
<<<<<<< HEAD
				/*
				 * > Any other end tag
				 */

				/*
				 * Find the corresponding tag opener in the stack of open elements, if
				 * it exists before reaching a special element, which provides a kind
				 * of boundary in the stack. For example, a `</custom-tag>` should not
				 * close anything beyond its containing `P` or `DIV` element.
				 */
				foreach ( $this->state->stack_of_open_elements->walk_up() as $node ) {
					if ( $subject === $node->node_name ) {
						break;
					}

					if ( self::is_special( $node->node_name ) ) {
						// This is a parse error, ignore the token.
						return;
					}
				}

				$this->generate_implied_end_tags( $subject );

				foreach ( $this->state->stack_of_open_elements->walk_up() as $item ) {
					$this->state->stack_of_open_elements->pop();
					if ( $node === $item ) {
						return;
					}
				}
=======
				$this->bail( 'Cannot run adoption agency when "any other end tag" is required.' );
>>>>>>> ec58d38e
			}

			// > If formatting element is not in the stack of open elements, then this is a parse error; remove the element from the list, and return.
			if ( ! $this->state->stack_of_open_elements->contains_node( $formatting_element ) ) {
				$this->state->active_formatting_elements->remove_node( $formatting_element );
				return;
			}

			// > If formatting element is in the stack of open elements, but the element is not in scope, then this is a parse error; return.
			if ( ! $this->state->stack_of_open_elements->has_element_in_scope( $formatting_element->node_name ) ) {
				return;
			}

			/*
			 * > If formatting element is not the current node, this is a parse error. (But do not return.)
			 */

			/*
			 * > Let furthest block be the topmost node in the stack of open elements that is lower in the stack
			 * > than formatting element, and is an element in the special category. There might not be one.
			 */
<<<<<<< HEAD
			$furthest_block = null;
			foreach ( $this->state->stack_of_open_elements->walk_down( $formatting_element ) as $item ) {
				if ( self::is_special( $item->node_name ) ) {
=======
			$is_above_formatting_element = true;
			$furthest_block              = null;
			foreach ( $this->state->stack_of_open_elements->walk_down() as $item ) {
				if ( $is_above_formatting_element && $formatting_element->bookmark_name !== $item->bookmark_name ) {
					continue;
				}

				if ( $is_above_formatting_element ) {
					$is_above_formatting_element = false;
					continue;
				}

				if ( self::is_special( $item ) ) {
>>>>>>> ec58d38e
					$furthest_block = $item;
					break;
				}
			}

			/*
			 * > If there is no furthest block, then the UA must first pop all the nodes from the bottom of the
			 * > stack of open elements, from the current node up to and including formatting element, then
			 * > remove formatting element from the list of active formatting elements, and finally return.
			 */
			if ( null === $furthest_block ) {
				foreach ( $this->state->stack_of_open_elements->walk_up() as $item ) {
					$this->state->stack_of_open_elements->pop();

					if ( $formatting_element === $item ) {
						$this->state->active_formatting_elements->remove_node( $formatting_element );
						return;
					}
				}
			}

<<<<<<< HEAD
			/*
			 * > Let common ancestor be the element immediately above formatting element in the stack of open elements.
			 */
			$common_ancestor = null;
			foreach ( $this->state->stack_of_open_elements->walk_up( $formatting_element ) as $item ) {
				$common_ancestor = $item;
				break;
			}

			/*
			 * Let a bookmark note the position of formatting element in the list of active formatting elements relative to the elements on either side of it in the list.
			 */
			$formatting_element_index = 0;
			foreach ( $this->state->active_formatting_elements->walk_down() as $item ) {
				if ( $formatting_element === $item ) {
					break;
				}

				++$formatting_element_index;
			}

			/*
			 * > Let node and last node be furthest block.
			 */
			$node      = $furthest_block;
			$last_node = $furthest_block;

			$inner_loop_counter = 0;
			while ( $budget-- > 0 ) {
				++$inner_loop_counter;

				if ( $this->state->stack_of_open_elements->contains_node( $node ) ) {
					foreach ( $this->state->stack_of_open_elements->walk_up( $node ) as $item ) {
						$node = $item;
						break;
					}
				} else {
					$this->bail( 'Cannot adjust node pointer above removed node.' );
				}

				if ( $formatting_element === $node ) {
					break;
				}

				if ( $inner_loop_counter > 3 && $this->state->active_formatting_elements->contains_node( $node ) ) {
					$this->state->active_formatting_elements->remove_node( $node );
				}

				if ( ! $this->state->active_formatting_elements->contains_node( $node ) ) {
					$this->state->stack_of_open_elements->remove_node( $node );
					continue;
				}

				/*
				 * > Create an element for the token for which the element node was created,
				 * in the HTML namespace, with common ancestor as the intended parent;
				 * replace the entry for node in the list of active formatting elements
				 * with an entry for the new element, replace the entry for node in the
				 * stack of open elements with an entry for the new element, and let node
				 * be the new element.
				 */
				$this->bail( 'Cannot create and reference new element for which no token exists.' );
			}

			/*
			 * > Insert whatever last node ended up being in the previous step at the appropriate
			 * > palce for inserting a node, but using common ancestor as the override target.
			 */

			$this->bail( 'Cannot create and reference new element for which no token exists.' );
		}
=======
			$this->bail( 'Cannot extract common ancestor in adoption agency algorithm.' );
		}

		$this->bail( 'Cannot run adoption agency when looping required.' );
	}

	/**
	 * Runs the "close the cell" algorithm.
	 *
	 * > Where the steps above say to close the cell, they mean to run the following algorithm:
	 * >   1. Generate implied end tags.
	 * >   2. If the current node is not now a td element or a th element, then this is a parse error.
	 * >   3. Pop elements from the stack of open elements stack until a td element or a th element has been popped from the stack.
	 * >   4. Clear the list of active formatting elements up to the last marker.
	 * >   5. Switch the insertion mode to "in row".
	 *
	 * @see https://html.spec.whatwg.org/multipage/parsing.html#close-the-cell
	 *
	 * @since 6.7.0
	 */
	private function close_cell(): void {
		$this->generate_implied_end_tags();
		// @todo Parse error if the current node is a "td" or "th" element.
		foreach ( $this->state->stack_of_open_elements->walk_up() as $element ) {
			$this->state->stack_of_open_elements->pop();
			if ( 'TD' === $element->node_name || 'TH' === $element->node_name ) {
				break;
			}
		}
		$this->state->active_formatting_elements->clear_up_to_last_marker();
		$this->state->insertion_mode = WP_HTML_Processor_State::INSERTION_MODE_IN_ROW;
>>>>>>> ec58d38e
	}

	/**
	 * Inserts an HTML element on the stack of open elements.
	 *
	 * @since 6.4.0
	 *
	 * @see https://html.spec.whatwg.org/#insert-a-foreign-element
	 *
	 * @param WP_HTML_Token $token Name of bookmark pointing to element in original input HTML.
	 */
	private function insert_html_element( WP_HTML_Token $token ): void {
		$this->state->stack_of_open_elements->push( $token );
	}

	/**
	 * Inserts a foreign element on to the stack of open elements.
	 *
	 * @since 6.7.0
	 *
	 * @see https://html.spec.whatwg.org/#insert-a-foreign-element
	 *
	 * @param WP_HTML_Token $token                     Insert this token. The token's namespace and
	 *                                                 insertion point will be updated correctly.
	 * @param bool          $only_add_to_element_stack Whether to skip the "insert an element at the adjusted
	 *                                                 insertion location" algorithm when adding this element.
	 */
	private function insert_foreign_element( WP_HTML_Token $token, bool $only_add_to_element_stack ): void {
		$adjusted_current_node = $this->get_adjusted_current_node();

		$token->namespace = $adjusted_current_node ? $adjusted_current_node->namespace : 'html';

		if ( $this->is_mathml_integration_point() ) {
			$token->integration_node_type = 'math';
		} elseif ( $this->is_html_integration_point() ) {
			$token->integration_node_type = 'html';
		}

		if ( false === $only_add_to_element_stack ) {
			/*
			 * @todo Implement the "appropriate place for inserting a node" and the
			 *       "insert an element at the adjusted insertion location" algorithms.
			 *
			 * These algorithms mostly impacts DOM tree construction and not the HTML API.
			 * Here, there's no DOM node onto which the element will be appended, so the
			 * parser will skip this step.
			 *
			 * @see https://html.spec.whatwg.org/#insert-an-element-at-the-adjusted-insertion-location
			 */
		}

		$this->insert_html_element( $token );
	}

	/**
	 * Inserts a virtual element on the stack of open elements.
	 *
	 * @since 6.7.0
	 *
	 * @param string      $token_name    Name of token to create and insert into the stack of open elements.
	 * @param string|null $bookmark_name Optional. Name to give bookmark for created virtual node.
	 *                                   Defaults to auto-creating a bookmark name.
	 * @return WP_HTML_Token Newly-created virtual token.
	 */
	private function insert_virtual_node( $token_name, $bookmark_name = null ): WP_HTML_Token {
		$here = $this->bookmarks[ $this->state->current_token->bookmark_name ];
		$name = $bookmark_name ?? $this->bookmark_token();

		$this->bookmarks[ $name ] = new WP_HTML_Span( $here->start, 0 );

		$token = new WP_HTML_Token( $name, $token_name, false );
		$this->insert_html_element( $token );
		return $token;
	}

	/*
	 * HTML Specification Helpers
	 */

	/**
	 * Indicates if the current token is a MathML integration point.
	 *
	 * @since 6.7.0
	 *
	 * @see https://html.spec.whatwg.org/#mathml-text-integration-point
	 *
	 * @return bool Whether the current token is a MathML integration point.
	 */
	private function is_mathml_integration_point(): bool {
		$current_token = $this->state->current_token;
		if ( ! isset( $current_token ) ) {
			return false;
		}

		if ( 'math' !== $current_token->namespace || 'M' !== $current_token->node_name[0] ) {
			return false;
		}

		$tag_name = $current_token->node_name;

		return (
			'MI' === $tag_name ||
			'MO' === $tag_name ||
			'MN' === $tag_name ||
			'MS' === $tag_name ||
			'MTEXT' === $tag_name
		);
	}

	/**
	 * Indicates if the current token is an HTML integration point.
	 *
	 * Note that this method must be an instance method with access
	 * to the current token, since it needs to examine the attributes
	 * of the currently-matched tag, if it's in the MathML namespace.
	 * Otherwise it would be required to scan the HTML and ensure that
	 * no other accounting is overlooked.
	 *
	 * @since 6.7.0
	 *
	 * @see https://html.spec.whatwg.org/#html-integration-point
	 *
	 * @return bool Whether the current token is an HTML integration point.
	 */
	private function is_html_integration_point(): bool {
		$current_token = $this->state->current_token;
		if ( ! isset( $current_token ) ) {
			return false;
		}

		if ( 'html' === $current_token->namespace ) {
			return false;
		}

		$tag_name = $current_token->node_name;

		if ( 'svg' === $current_token->namespace ) {
			return (
				'DESC' === $tag_name ||
				'FOREIGNOBJECT' === $tag_name ||
				'TITLE' === $tag_name
			);
		}

		if ( 'math' === $current_token->namespace ) {
			if ( 'ANNOTATION-XML' !== $tag_name ) {
				return false;
			}

			$encoding = $this->get_attribute( 'encoding' );

			return (
				is_string( $encoding ) &&
				(
					0 === strcasecmp( $encoding, 'application/xhtml+xml' ) ||
					0 === strcasecmp( $encoding, 'text/html' )
				)
			);
		}
	}

	/**
	 * Returns whether an element of a given name is in the HTML special category.
	 *
	 * @since 6.4.0
	 *
	 * @see https://html.spec.whatwg.org/#special
	 *
	 * @param WP_HTML_Token|string $tag_name Node to check, or only its name if in the HTML namespace.
	 * @return bool Whether the element of the given name is in the special category.
	 */
	public static function is_special( $tag_name ): bool {
		if ( is_string( $tag_name ) ) {
			$tag_name = strtoupper( $tag_name );
		} else {
			$tag_name = 'html' === $tag_name->namespace
				? strtoupper( $tag_name->node_name )
				: "{$tag_name->namespace} {$tag_name->node_name}";
		}

		return (
			'ADDRESS' === $tag_name ||
			'APPLET' === $tag_name ||
			'AREA' === $tag_name ||
			'ARTICLE' === $tag_name ||
			'ASIDE' === $tag_name ||
			'BASE' === $tag_name ||
			'BASEFONT' === $tag_name ||
			'BGSOUND' === $tag_name ||
			'BLOCKQUOTE' === $tag_name ||
			'BODY' === $tag_name ||
			'BR' === $tag_name ||
			'BUTTON' === $tag_name ||
			'CAPTION' === $tag_name ||
			'CENTER' === $tag_name ||
			'COL' === $tag_name ||
			'COLGROUP' === $tag_name ||
			'DD' === $tag_name ||
			'DETAILS' === $tag_name ||
			'DIR' === $tag_name ||
			'DIV' === $tag_name ||
			'DL' === $tag_name ||
			'DT' === $tag_name ||
			'EMBED' === $tag_name ||
			'FIELDSET' === $tag_name ||
			'FIGCAPTION' === $tag_name ||
			'FIGURE' === $tag_name ||
			'FOOTER' === $tag_name ||
			'FORM' === $tag_name ||
			'FRAME' === $tag_name ||
			'FRAMESET' === $tag_name ||
			'H1' === $tag_name ||
			'H2' === $tag_name ||
			'H3' === $tag_name ||
			'H4' === $tag_name ||
			'H5' === $tag_name ||
			'H6' === $tag_name ||
			'HEAD' === $tag_name ||
			'HEADER' === $tag_name ||
			'HGROUP' === $tag_name ||
			'HR' === $tag_name ||
			'HTML' === $tag_name ||
			'IFRAME' === $tag_name ||
			'IMG' === $tag_name ||
			'INPUT' === $tag_name ||
			'KEYGEN' === $tag_name ||
			'LI' === $tag_name ||
			'LINK' === $tag_name ||
			'LISTING' === $tag_name ||
			'MAIN' === $tag_name ||
			'MARQUEE' === $tag_name ||
			'MENU' === $tag_name ||
			'META' === $tag_name ||
			'NAV' === $tag_name ||
			'NOEMBED' === $tag_name ||
			'NOFRAMES' === $tag_name ||
			'NOSCRIPT' === $tag_name ||
			'OBJECT' === $tag_name ||
			'OL' === $tag_name ||
			'P' === $tag_name ||
			'PARAM' === $tag_name ||
			'PLAINTEXT' === $tag_name ||
			'PRE' === $tag_name ||
			'SCRIPT' === $tag_name ||
			'SEARCH' === $tag_name ||
			'SECTION' === $tag_name ||
			'SELECT' === $tag_name ||
			'SOURCE' === $tag_name ||
			'STYLE' === $tag_name ||
			'SUMMARY' === $tag_name ||
			'TABLE' === $tag_name ||
			'TBODY' === $tag_name ||
			'TD' === $tag_name ||
			'TEMPLATE' === $tag_name ||
			'TEXTAREA' === $tag_name ||
			'TFOOT' === $tag_name ||
			'TH' === $tag_name ||
			'THEAD' === $tag_name ||
			'TITLE' === $tag_name ||
			'TR' === $tag_name ||
			'TRACK' === $tag_name ||
			'UL' === $tag_name ||
			'WBR' === $tag_name ||
			'XMP' === $tag_name ||

			// MathML.
			'math MI' === $tag_name ||
			'math MO' === $tag_name ||
			'math MN' === $tag_name ||
			'math MS' === $tag_name ||
			'math MTEXT' === $tag_name ||
			'math ANNOTATION-XML' === $tag_name ||

			// SVG.
			'svg DESC' === $tag_name ||
			'svg FOREIGNOBJECT' === $tag_name ||
			'svg TITLE' === $tag_name
		);
	}

	/**
	 * Returns whether a given element is an HTML Void Element
	 *
	 * > area, base, br, col, embed, hr, img, input, link, meta, source, track, wbr
	 *
	 * @since 6.4.0
	 *
	 * @see https://html.spec.whatwg.org/#void-elements
	 *
	 * @param string $tag_name Name of HTML tag to check.
	 * @return bool Whether the given tag is an HTML Void Element.
	 */
	public static function is_void( $tag_name ): bool {
		$tag_name = strtoupper( $tag_name );

		return (
			'AREA' === $tag_name ||
			'BASE' === $tag_name ||
			'BASEFONT' === $tag_name || // Obsolete but still treated as void.
			'BGSOUND' === $tag_name || // Obsolete but still treated as void.
			'BR' === $tag_name ||
			'COL' === $tag_name ||
			'EMBED' === $tag_name ||
			'FRAME' === $tag_name ||
			'HR' === $tag_name ||
			'IMG' === $tag_name ||
			'INPUT' === $tag_name ||
			'KEYGEN' === $tag_name || // Obsolete but still treated as void.
			'LINK' === $tag_name ||
			'META' === $tag_name ||
			'PARAM' === $tag_name || // Obsolete but still treated as void.
			'SOURCE' === $tag_name ||
			'TRACK' === $tag_name ||
			'WBR' === $tag_name
		);
	}

	/**
	 * Gets an encoding from a given string.
	 *
	 * This is an algorithm defined in the WHAT-WG specification.
	 *
	 * Example:
	 *
	 *     'UTF-8' === self::get_encoding( 'utf8' );
	 *     'UTF-8' === self::get_encoding( "  \tUTF-8 " );
	 *     null    === self::get_encoding( 'UTF-7' );
	 *     null    === self::get_encoding( 'utf8; charset=' );
	 *
	 * @see https://encoding.spec.whatwg.org/#concept-encoding-get
	 *
	 * @todo As this parser only supports UTF-8, only the UTF-8
	 *       encodings are detected. Add more as desired, but the
	 *       parser will bail on non-UTF-8 encodings.
	 *
	 * @since 6.7.0
	 *
	 * @param string $label A string which may specify a known encoding.
	 * @return string|null Known encoding if matched, otherwise null.
	 */
	protected static function get_encoding( string $label ): ?string {
		/*
		 * > Remove any leading and trailing ASCII whitespace from label.
		 */
		$label = trim( $label, " \t\f\r\n" );

		/*
		 * > If label is an ASCII case-insensitive match for any of the labels listed in the
		 * > table below, then return the corresponding encoding; otherwise return failure.
		 */
		switch ( strtolower( $label ) ) {
			case 'unicode-1-1-utf-8':
			case 'unicode11utf8':
			case 'unicode20utf8':
			case 'utf-8':
			case 'utf8':
			case 'x-unicode20utf8':
				return 'UTF-8';

			default:
				return null;
		}
	}

	/*
	 * Constants that would pollute the top of the class if they were found there.
	 */

	/**
	 * Indicates that the next HTML token should be parsed and processed.
	 *
	 * @since 6.4.0
	 *
	 * @var string
	 */
	const PROCESS_NEXT_NODE = 'process-next-node';

	/**
	 * Indicates that the current HTML token should be reprocessed in the newly-selected insertion mode.
	 *
	 * @since 6.4.0
	 *
	 * @var string
	 */
	const REPROCESS_CURRENT_NODE = 'reprocess-current-node';

	/**
	 * Indicates that the current HTML token should be processed without advancing the parser.
	 *
	 * @since 6.5.0
	 *
	 * @var string
	 */
	const PROCESS_CURRENT_NODE = 'process-current-node';

	/**
	 * Indicates that the parser encountered unsupported markup and has bailed.
	 *
	 * @since 6.4.0
	 *
	 * @var string
	 */
	const ERROR_UNSUPPORTED = 'unsupported';

	/**
	 * Indicates that the parser encountered more HTML tokens than it
	 * was able to process and has bailed.
	 *
	 * @since 6.4.0
	 *
	 * @var string
	 */
	const ERROR_EXCEEDED_MAX_BOOKMARKS = 'exceeded-max-bookmarks';

	/**
	 * Unlock code that must be passed into the constructor to create this class.
	 *
	 * This class extends the WP_HTML_Tag_Processor, which has a public class
	 * constructor. Therefore, it's not possible to have a private constructor here.
	 *
	 * This unlock code is used to ensure that anyone calling the constructor is
	 * doing so with a full understanding that it's intended to be a private API.
	 *
	 * @access private
	 */
	const CONSTRUCTOR_UNLOCK_CODE = 'Use WP_HTML_Processor::create_fragment() instead of calling the class constructor directly.';
}<|MERGE_RESOLUTION|>--- conflicted
+++ resolved
@@ -323,8 +323,6 @@
 
 		$processor->context_node = $context_node;
 		$processor->breadcrumbs  = array( 'HTML', $context_node->node_name );
-<<<<<<< HEAD
-=======
 
 		return $processor;
 	}
@@ -353,7 +351,6 @@
 		$processor                             = new static( $html, self::CONSTRUCTOR_UNLOCK_CODE );
 		$processor->state->encoding            = $known_definite_encoding;
 		$processor->state->encoding_confidence = 'certain';
->>>>>>> ec58d38e
 
 		return $processor;
 	}
@@ -433,11 +430,6 @@
 	 * @since 6.7.0
 	 *
 	 * @param string $message Explains support is missing in order to parse the current node.
-<<<<<<< HEAD
-	 *
-	 * @return mixed
-=======
->>>>>>> ec58d38e
 	 */
 	private function bail( string $message ) {
 		$here  = $this->bookmarks[ $this->state->current_token->bookmark_name ];
@@ -640,47 +632,30 @@
 		 *       until there are events or until there are no more
 		 *       tokens works in the meantime and isn't obviously wrong.
 		 */
-<<<<<<< HEAD
-		while ( empty( $this->element_queue ) && $this->step() ) {
-			continue;
-=======
 		if ( empty( $this->element_queue ) && $this->step() ) {
 			return $this->next_token();
->>>>>>> ec58d38e
 		}
 
 		// Process the next event on the queue.
 		$this->current_element = array_shift( $this->element_queue );
 		if ( ! isset( $this->current_element ) ) {
-<<<<<<< HEAD
-			return false;
-=======
 			// There are no tokens left, so close all remaining open elements.
 			while ( $this->state->stack_of_open_elements->pop() ) {
 				continue;
 			}
 
 			return empty( $this->element_queue ) ? false : $this->next_token();
->>>>>>> ec58d38e
 		}
 
 		$is_pop = WP_HTML_Stack_Event::POP === $this->current_element->operation;
 
 		/*
 		 * The root node only exists in the fragment parser, and closing it
-<<<<<<< HEAD
-		 * indicates that the parse is complete. Stop before popping if from
-		 * the breadcrumbs.
-		 */
-		if ( 'root-node' === $this->current_element->token->bookmark_name ) {
-			return ! $is_pop && $this->next_token();
-=======
 		 * indicates that the parse is complete. Stop before popping it from
 		 * the breadcrumbs.
 		 */
 		if ( 'root-node' === $this->current_element->token->bookmark_name ) {
 			return $this->next_token();
->>>>>>> ec58d38e
 		}
 
 		// Adjust the breadcrumbs for this event.
@@ -691,11 +666,7 @@
 		}
 
 		// Avoid sending close events for elements which don't expect a closing.
-<<<<<<< HEAD
-		if ( $is_pop && ! static::expects_closer( $this->current_element->token ) ) {
-=======
 		if ( $is_pop && ! $this->expects_closer( $this->current_element->token ) ) {
->>>>>>> ec58d38e
 			return $this->next_token();
 		}
 
@@ -1025,11 +996,7 @@
 	 *
 	 * @return string[]|null Array of tag names representing path to matched node, if matched, otherwise NULL.
 	 */
-<<<<<<< HEAD
-	public function get_breadcrumbs() {
-=======
 	public function get_breadcrumbs(): ?array {
->>>>>>> ec58d38e
 		return $this->breadcrumbs;
 	}
 
@@ -1058,11 +1025,7 @@
 	 *
 	 * @return int Nesting-depth of current location in the document.
 	 */
-<<<<<<< HEAD
-	public function get_current_depth() {
-=======
 	public function get_current_depth(): int {
->>>>>>> ec58d38e
 		return count( $this->breadcrumbs );
 	}
 
@@ -5385,39 +5348,8 @@
 
 			// > If there is no such element, then return and instead act as described in the "any other end tag" entry above.
 			if ( null === $formatting_element ) {
-<<<<<<< HEAD
-				/*
-				 * > Any other end tag
-				 */
-
-				/*
-				 * Find the corresponding tag opener in the stack of open elements, if
-				 * it exists before reaching a special element, which provides a kind
-				 * of boundary in the stack. For example, a `</custom-tag>` should not
-				 * close anything beyond its containing `P` or `DIV` element.
-				 */
-				foreach ( $this->state->stack_of_open_elements->walk_up() as $node ) {
-					if ( $subject === $node->node_name ) {
-						break;
-					}
-
-					if ( self::is_special( $node->node_name ) ) {
-						// This is a parse error, ignore the token.
-						return;
-					}
-				}
-
-				$this->generate_implied_end_tags( $subject );
-
-				foreach ( $this->state->stack_of_open_elements->walk_up() as $item ) {
-					$this->state->stack_of_open_elements->pop();
-					if ( $node === $item ) {
-						return;
-					}
-				}
-=======
+				$this->last_error = self::ERROR_UNSUPPORTED;
 				$this->bail( 'Cannot run adoption agency when "any other end tag" is required.' );
->>>>>>> ec58d38e
 			}
 
 			// > If formatting element is not in the stack of open elements, then this is a parse error; remove the element from the list, and return.
@@ -5439,25 +5371,9 @@
 			 * > Let furthest block be the topmost node in the stack of open elements that is lower in the stack
 			 * > than formatting element, and is an element in the special category. There might not be one.
 			 */
-<<<<<<< HEAD
 			$furthest_block = null;
 			foreach ( $this->state->stack_of_open_elements->walk_down( $formatting_element ) as $item ) {
-				if ( self::is_special( $item->node_name ) ) {
-=======
-			$is_above_formatting_element = true;
-			$furthest_block              = null;
-			foreach ( $this->state->stack_of_open_elements->walk_down() as $item ) {
-				if ( $is_above_formatting_element && $formatting_element->bookmark_name !== $item->bookmark_name ) {
-					continue;
-				}
-
-				if ( $is_above_formatting_element ) {
-					$is_above_formatting_element = false;
-					continue;
-				}
-
 				if ( self::is_special( $item ) ) {
->>>>>>> ec58d38e
 					$furthest_block = $item;
 					break;
 				}
@@ -5479,7 +5395,6 @@
 				}
 			}
 
-<<<<<<< HEAD
 			/*
 			 * > Let common ancestor be the element immediately above formatting element in the stack of open elements.
 			 */
@@ -5551,11 +5466,6 @@
 
 			$this->bail( 'Cannot create and reference new element for which no token exists.' );
 		}
-=======
-			$this->bail( 'Cannot extract common ancestor in adoption agency algorithm.' );
-		}
-
-		$this->bail( 'Cannot run adoption agency when looping required.' );
 	}
 
 	/**
@@ -5583,7 +5493,6 @@
 		}
 		$this->state->active_formatting_elements->clear_up_to_last_marker();
 		$this->state->insertion_mode = WP_HTML_Processor_State::INSERTION_MODE_IN_ROW;
->>>>>>> ec58d38e
 	}
 
 	/**
