<?php
/**
 * HTML API: WP_HTML_Token class
 *
 * @package WordPress
 * @subpackage HTML-API
 * @since 6.4.0
 */

/**
 * Core class used by the HTML processor during HTML parsing
 * for referring to tokens in the input HTML string.
 *
 * This class is designed for internal use by the HTML processor.
 *
 * @since 6.4.0
 *
 * @access private
 *
 * @see WP_HTML_Processor
 */
class WP_HTML_Token {
	/**
	 * Name of bookmark corresponding to source of token in input HTML string.
	 *
	 * Having a bookmark name does not imply that the token still exists. It
	 * may be that the source token and underlying bookmark was wiped out by
	 * some modification to the source HTML.
	 *
	 * @since 6.4.0
	 *
	 * @var ?string
	 */
	public $bookmark_name = null;

	/**
	 * Name of node; lowercase names such as "marker" are not HTML elements.
	 *
	 * For HTML elements/tags this value should come from WP_HTML_Processor::get_tag().
	 *
	 * @since 6.4.0
	 *
	 * @see WP_HTML_Processor::get_tag()
	 *
	 * @var string
	 */
	public $node_name = null;

	/**
	 * Whether node contains the self-closing flag.
	 *
	 * A node may have a self-closing flag when it shouldn't. This value
	 * only reports if the flag is present in the original HTML.
	 *
	 * @since 6.4.0
	 *
	 * @see https://html.spec.whatwg.org/#self-closing-flag
	 *
	 * @var bool
	 */
	public $has_self_closing_flag = false;

	/**
	 * Called when token is garbage-collected or otherwise destroyed.
	 *
	 * @var ?callable
	 */
	public $on_destroy = null;

	/**
	 * Constructor - creates a reference to a token in some external HTML string.
	 *
	 * @since 6.4.0
	 *
<<<<<<< HEAD
	 * @param ?string   $bookmark_name         Name of bookmark corresponding to location in HTML where token is found.
	 * @param string    $node_name             Name of node token represents; if uppercase, an HTML element; if lowercase, a special value like "marker".
	 * @param bool      $has_self_closing_flag Whether the source token contains the self-closing flag, regardless of whether it's valid.
	 * @param ?callable $on_destroy            Optional. Function to call when destroying token, useful for releasing the bookmark.
=======
	 * @param string        $bookmark_name         Name of bookmark corresponding to location in HTML where token is found.
	 * @param string        $node_name             Name of node token represents; if uppercase, an HTML element; if lowercase, a special value like "marker".
	 * @param bool          $has_self_closing_flag Whether the source token contains the self-closing flag, regardless of whether it's valid.
	 * @param callable|null $on_destroy            Optional. Function to call when destroying token, useful for releasing the bookmark.
>>>>>>> 0b179899
	 */
	public function __construct( string $bookmark_name, string $node_name, bool $has_self_closing_flag, ?callable $on_destroy = null ) {
		$this->bookmark_name         = $bookmark_name;
		$this->node_name             = $node_name;
		$this->has_self_closing_flag = $has_self_closing_flag;
		$this->on_destroy            = $on_destroy;
	}

	/**
	 * Destructor.
	 *
	 * @since 6.4.0
	 */
	public function __destruct() {
		if ( is_callable( $this->on_destroy ) ) {
			call_user_func( $this->on_destroy, $this->bookmark_name );
		}
	}

	/**
	 * Wakeup magic method.
	 *
	 * @since 6.4.2
	 */
	public function __wakeup() {
		throw new \LogicException( __CLASS__ . ' should never be unserialized' );
	}
}<|MERGE_RESOLUTION|>--- conflicted
+++ resolved
@@ -29,7 +29,7 @@
 	 *
 	 * @since 6.4.0
 	 *
-	 * @var ?string
+	 * @var string
 	 */
 	public $bookmark_name = null;
 
@@ -63,7 +63,7 @@
 	/**
 	 * Called when token is garbage-collected or otherwise destroyed.
 	 *
-	 * @var ?callable
+	 * @var callable|null
 	 */
 	public $on_destroy = null;
 
@@ -72,17 +72,10 @@
 	 *
 	 * @since 6.4.0
 	 *
-<<<<<<< HEAD
-	 * @param ?string   $bookmark_name         Name of bookmark corresponding to location in HTML where token is found.
-	 * @param string    $node_name             Name of node token represents; if uppercase, an HTML element; if lowercase, a special value like "marker".
-	 * @param bool      $has_self_closing_flag Whether the source token contains the self-closing flag, regardless of whether it's valid.
-	 * @param ?callable $on_destroy            Optional. Function to call when destroying token, useful for releasing the bookmark.
-=======
 	 * @param string        $bookmark_name         Name of bookmark corresponding to location in HTML where token is found.
 	 * @param string        $node_name             Name of node token represents; if uppercase, an HTML element; if lowercase, a special value like "marker".
 	 * @param bool          $has_self_closing_flag Whether the source token contains the self-closing flag, regardless of whether it's valid.
 	 * @param callable|null $on_destroy            Optional. Function to call when destroying token, useful for releasing the bookmark.
->>>>>>> 0b179899
 	 */
 	public function __construct( string $bookmark_name, string $node_name, bool $has_self_closing_flag, ?callable $on_destroy = null ) {
 		$this->bookmark_name         = $bookmark_name;
