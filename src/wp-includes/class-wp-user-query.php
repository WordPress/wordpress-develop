--- conflicted
+++ resolved
@@ -868,15 +868,6 @@
 	 *
 	 * @global wpdb $wpdb WordPress database abstraction object.
 	 *
-<<<<<<< HEAD
-	 * @param string $search Search string.
-	 * @param array  $cols
-	 * @param bool   $wild   Whether to allow wildcard searches. Default is false for Network Admin, true for single site.
-	 *                       Single site allows leading and trailing wildcards, Network Admin only trailing.
-	 * @return string
-	 */
-	protected function get_search_sql( $search, $cols, $wild = false ) {
-=======
 	 * @param string   $search  Search string.
 	 * @param string[] $columns Array of columns to search.
 	 * @param bool     $wild    Whether to allow wildcard searches. Default is false for Network Admin, true for single site.
@@ -884,7 +875,6 @@
 	 * @return string
 	 */
 	protected function get_search_sql( $search, $columns, $wild = false ) {
->>>>>>> 47c2d0ff
 		global $wpdb;
 
 		$searches      = array();
@@ -892,15 +882,9 @@
 		$trailing_wild = ( 'trailing' === $wild || 'both' === $wild ) ? '%' : '';
 		$like          = $leading_wild . $wpdb->esc_like( $search ) . $trailing_wild;
 
-<<<<<<< HEAD
-		foreach ( $cols as $col ) {
-			if ( 'ID' === $col ) {
-				$searches[] = $wpdb->prepare( "$col = %s", $search );
-=======
 		foreach ( $columns as $column ) {
 			if ( 'ID' === $column ) {
 				$searches[] = $wpdb->prepare( "$column = %s", $search );
->>>>>>> 47c2d0ff
 			} else {
 				$searches[] = $wpdb->prepare( "$column LIKE %s", $like );
 			}
