--- conflicted
+++ resolved
@@ -8998,7 +8998,6 @@
 			}
 		}
 	}
-<<<<<<< HEAD
 
 	if ( false !== $args['paragraph_wrap'] ) {
 		$message = "<p>$message</p>";
@@ -9049,8 +9048,6 @@
 	do_action( 'wp_admin_notice', $message, $args );
 
 	echo wp_kses_post( wp_get_admin_notice( $message, $args ) );
-=======
-	ksort( $array );
 }
 
 /**
@@ -9186,5 +9183,4 @@
 	}
 
 	return $links;
->>>>>>> ecb4ebe7
 }