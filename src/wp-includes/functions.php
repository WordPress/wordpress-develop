--- conflicted
+++ resolved
@@ -7865,176 +7865,6 @@
  */
 function wp_fuzzy_number_match( $expected, $actual, $precision = 1 ) {
 	return abs( (float) $expected - (float) $actual ) <= $precision;
-<<<<<<< HEAD
-}
-
-/**
- * Handles sending a password retrieval email to a user.
- *
- * @since 2.5.0
- * @since 5.7.0 Added `$user_login` parameter.
- *
- * Note: prior to 5.7.0 this function was in wp_login.php.
- *
- * @global wpdb         $wpdb       WordPress database abstraction object.
- * @global PasswordHash $wp_hasher  Portable PHP password hashing framework.
- *
- * @param  string       $user_login Optional user_login, default null. Uses
- *                                  `$_POST['user_login']` if `$user_login` not set.
- * @return true|WP_Error True when finished, WP_Error object on error.
- */
-function retrieve_password( $user_login = null ) {
-	$errors    = new WP_Error();
-	$user_data = false;
-
-	// Use the passed $user_login if available, otherwise use $_POST['user_login'].
-	if ( ! $user_login && ! empty( $_POST['user_login'] ) ) {
-		$user_login = $_POST['user_login'];
-	}
-
-	if ( empty( $user_login ) ) {
-		$errors->add( 'empty_username', __( '<strong>Error</strong>: Please enter a username or email address.' ) );
-	} elseif ( strpos( $user_login, '@' ) ) {
-		$user_data = get_user_by( 'email', trim( wp_unslash( $user_login ) ) );
-		if ( empty( $user_data ) ) {
-			$errors->add( 'invalid_email', __( '<strong>Error</strong>: There is no account with that username or email address.' ) );
-		}
-	} else {
-		$user_data = get_user_by( 'login', trim( wp_unslash( $user_login ) ) );
-	}
-
-	/**
-	 * Filters the user data during a password reset request.
-	 *
-	 * Allows, for example, custom validation using data other than username or email address.
-	 *
-	 * @since 5.7.0
-	 *
-	 * @param WP_User|false $user_data WP_User object if found, false if the user does not exist.
-	 * @param WP_Error      $errors    A WP_Error object containing any errors generated
-	 *                                 by using invalid credentials.
-	 */
-	$user_data = apply_filters( 'lostpassword_user_data', $user_data, $errors );
-
-	/**
-	 * Fires before errors are returned from a password reset request.
-	 *
-	 * @since 2.1.0
-	 * @since 4.4.0 Added the `$errors` parameter.
-	 * @since 5.4.0 Added the `$user_data` parameter.
-	 *
-	 * @param WP_Error      $errors    A WP_Error object containing any errors generated
-	 *                                 by using invalid credentials.
-	 * @param WP_User|false $user_data WP_User object if found, false if the user does not exist.
-	 */
-	do_action( 'lostpassword_post', $errors, $user_data );
-
-	/**
-	 * Filters the errors encountered on a password reset request.
-	 *
-	 * The filtered WP_Error object may, for example, contain errors for an invalid
-	 * username or email address. A WP_Error object should always be returned,
-	 * but may or may not contain errors.
-	 *
-	 * If any errors are present in $errors, this will abort the password reset request.
-	 *
-	 * @since 5.5.0
-	 *
-	 * @param WP_Error      $errors    A WP_Error object containing any errors generated
-	 *                                 by using invalid credentials.
-	 * @param WP_User|false $user_data WP_User object if found, false if the user does not exist.
-	 */
-	$errors = apply_filters( 'lostpassword_errors', $errors, $user_data );
-
-	if ( $errors->has_errors() ) {
-		return $errors;
-	}
-
-	if ( ! $user_data ) {
-		$errors->add( 'invalidcombo', __( '<strong>Error</strong>: There is no account with that username or email address.' ) );
-		return $errors;
-	}
-
-	// Redefining user_login ensures we return the right case in the email.
-	$user_login = $user_data->user_login;
-	$user_email = $user_data->user_email;
-	$key        = get_password_reset_key( $user_data );
-
-	if ( is_wp_error( $key ) ) {
-		return $key;
-	}
-
-	if ( is_multisite() ) {
-		$site_name = get_network()->site_name;
-	} else {
-		/*
-		 * The blogname option is escaped with esc_html on the way into the database
-		 * in sanitize_option. We want to reverse this for the plain text arena of emails.
-		 */
-		$site_name = wp_specialchars_decode( get_option( 'blogname' ), ENT_QUOTES );
-	}
-
-	$message = __( 'Someone has requested a password reset for the following account:' ) . "\r\n\r\n";
-	/* translators: %s: Site name. */
-	$message .= sprintf( __( 'Site Name: %s' ), $site_name ) . "\r\n\r\n";
-	/* translators: %s: User login. */
-	$message .= sprintf( __( 'Username: %s' ), $user_login ) . "\r\n\r\n";
-	$message .= __( 'If this was a mistake, ignore this email and nothing will happen.' ) . "\r\n\r\n";
-	$message .= __( 'To reset your password, visit the following address:' ) . "\r\n\r\n";
-	$message .= network_site_url( "wp-login.php?action=rp&key=$key&login=" . rawurlencode( $user_login ), 'login' ) . "\r\n\r\n";
-
-	$requester_ip = $_SERVER['REMOTE_ADDR'];
-	if ( $requester_ip ) {
-		$message .= sprintf(
-			/* translators: %s: IP address of password reset requester. */
-			__( 'This password reset request originated from the IP address %s.' ),
-			$requester_ip
-		) . "\r\n";
-	}
-
-	/* translators: Password reset notification email subject. %s: Site title. */
-	$title = sprintf( __( '[%s] Password Reset' ), $site_name );
-
-	/**
-	 * Filters the subject of the password reset email.
-	 *
-	 * @since 2.8.0
-	 * @since 4.4.0 Added the `$user_login` and `$user_data` parameters.
-	 *
-	 * @param string  $title      Email subject.
-	 * @param string  $user_login The username for the user.
-	 * @param WP_User $user_data  WP_User object.
-	 */
-	$title = apply_filters( 'retrieve_password_title', $title, $user_login, $user_data );
-
-	/**
-	 * Filters the message body of the password reset mail.
-	 *
-	 * If the filtered message is empty, the password reset email will not be sent.
-	 *
-	 * @since 2.8.0
-	 * @since 4.1.0 Added `$user_login` and `$user_data` parameters.
-	 *
-	 * @param string  $message    Email message.
-	 * @param string  $key        The activation key.
-	 * @param string  $user_login The username for the user.
-	 * @param WP_User $user_data  WP_User object.
-	 */
-	$message = apply_filters( 'retrieve_password_message', $message, $key, $user_login, $user_data );
-
-	if ( $message && ! wp_mail( $user_email, wp_specialchars_decode( $title ), $message ) ) {
-		$errors->add(
-			'retrieve_password_email_failure',
-			sprintf(
-				/* translators: %s: Documentation URL. */
-				__( '<strong>Error</strong>: The email could not be sent. Your site may not be correctly configured to send emails. <a href="%s">Get support for resetting your password</a>.' ),
-				esc_url( __( 'https://wordpress.org/support/article/resetting-your-password/' ) )
-			)
-		);
-		return $errors;
-	}
-
-	return true;
 }
 
 /**
@@ -8155,6 +7985,4 @@
  */
 function wp_print_inline_script_tag( $javascript, $attributes = array() ) {
 	echo wp_get_inline_script_tag( $javascript, $attributes );
-=======
->>>>>>> ae5a7149
 }