--- conflicted
+++ resolved
@@ -7868,122 +7868,6 @@
 }
 
 /**
-<<<<<<< HEAD
- * Sanitizes an attributes array into an attributes string to be placed inside a `<script>` tag.
- *
- * @since 5.7.0
- *
- * @param array $attributes Key-value pairs representing `<script>` tag attributes.
- * @return string String made of sanitized `<script>` tag attributes.
- */
-function wp_sanitize_script_attributes( $attributes ) {
-	$html5_script_support = ! is_admin() && ! current_theme_supports( 'html5', 'script' );
-	$attributes_string    = '';
-
-	// If HTML5 script tag is supported, only the attribute name is added
-	// to $attributes_string for entries with a boolean value, and that are true.
-	foreach ( $attributes as $attribute_name => $attribute_value ) {
-		if ( is_bool( $attribute_value ) ) {
-			if ( $attribute_value ) {
-				$attributes_string .= $html5_script_support ? sprintf( ' %1$s="%2$s"', esc_attr( $attribute_name ), esc_attr( $attribute_name ) ) : ' ' . $attribute_name;
-			}
-		} else {
-			$attributes_string .= sprintf( ' %1$s="%2$s"', $attribute_name, esc_attr( $attribute_value ) );
-		}
-	}
-
-	return $attributes_string;
-}
-
-/**
- * Formats `<script>` loader tags.
- *
- * It is possible to inject attributes in the `<script>` tag via the {@see 'wp_script_attributes'} filter.
- * Automatically injects type attribute if needed.
- *
- * @since 5.7.0
- *
- * @param array $attributes Key-value pairs representing `<script>` tag attributes.
- * @return string String containing `<script>` opening and closing tags.
- */
-function wp_get_script_tag( $attributes ) {
-	if ( ! isset( $attributes['type'] ) && ! is_admin() && ! current_theme_supports( 'html5', 'script' ) ) {
-		$attributes['type'] = 'text/javascript';
-	}
-	/**
-	 * Filters attributes to be added to a script tag.
-	 *
-	 * @since 5.7.0
-	 *
-	 * @param array $attributes Key-value pairs representing `<script>` tag attributes.
-	 *                          Only the attribute name is added to the `<script>` tag for
-	 *                          entries with a boolean value, and that are true.
-	 */
-	$attributes = apply_filters( 'wp_script_attributes', $attributes );
-
-	return sprintf( "<script%s></script>\n", wp_sanitize_script_attributes( $attributes ) );
-}
-
-/**
- * Prints formatted `<script>` loader tag.
- *
- * It is possible to inject attributes in the `<script>` tag via the  {@see 'wp_script_attributes'}  filter.
- * Automatically injects type attribute if needed.
- *
- * @since 5.7.0
- *
- * @param array $attributes Key-value pairs representing `<script>` tag attributes.
- */
-function wp_print_script_tag( $attributes ) {
-	echo wp_get_script_tag( $attributes );
-}
-
-/**
- * Wraps inline JavaScript in `<script>` tag.
- *
- * It is possible to inject attributes in the `<script>` tag via the  {@see 'wp_script_attributes'}  filter.
- * Automatically injects type attribute if needed.
- *
- * @since 5.7.0
- *
- * @param string $javascript Inline JavaScript code.
- * @param array  $attributes  Optional. Key-value pairs representing `<script>` tag attributes.
- * @return string String containing inline JavaScript code wrapped around `<script>` tag.
- */
-function wp_get_inline_script_tag( $javascript, $attributes = array() ) {
-	if ( ! isset( $attributes['type'] ) && ! is_admin() && ! current_theme_supports( 'html5', 'script' ) ) {
-		$attributes['type'] = 'text/javascript';
-	}
-	/**
-	 * Filters attributes to be added to a script tag.
-	 *
-	 * @since 5.7.0
-	 *
-	 * @param array $attributes Key-value pairs representing `<script>` tag attributes.
-	 *                          Only the attribute name is added to the `<script>` tag for
-	 *                          entries with a boolean value, and that are true.
-	 */
-	$attributes = apply_filters( 'wp_inline_script_attributes', $attributes, $javascript );
-
-	$javascript = "\n" . trim( $javascript, "\n\r " ) . "\n";
-
-	return sprintf( "<script%s>%s</script>\n", wp_sanitize_script_attributes( $attributes ), $javascript );
-}
-
-/**
- * Prints inline JavaScript wrapped in `<script>` tag.
- *
- * It is possible to inject attributes in the `<script>` tag via the  {@see 'wp_script_attributes'}  filter.
- * Automatically injects type attribute if needed.
- *
- * @since 5.7.0
- *
- * @param string $javascript Inline JavaScript code.
- * @param array  $attributes Optional. Key-value pairs representing `<script>` tag attributes.
- */
-function wp_print_inline_script_tag( $javascript, $attributes = array() ) {
-	echo wp_get_inline_script_tag( $javascript, $attributes );
-=======
  * Handles sending a password retrieval email to a user.
  *
  * @since 2.5.0
@@ -8150,5 +8034,124 @@
 	}
 
 	return true;
->>>>>>> ce2b61b4
+}
+
+/**
+ * Sanitizes an attributes array into an attributes string to be placed inside a `<script>` tag.
+ *
+ * Automatically injects type attribute if needed.
+ * Used by {@see wp_get_script_tag()} and {@see wp_get_inline_script_tag()}.
+ *
+ * @since 5.7.0
+ *
+ * @param array $attributes Key-value pairs representing `<script>` tag attributes.
+ * @return string String made of sanitized `<script>` tag attributes.
+ */
+function wp_sanitize_script_attributes( $attributes ) {
+	$html5_script_support = ! is_admin() && ! current_theme_supports( 'html5', 'script' );
+	$attributes_string    = '';
+
+	// If HTML5 script tag is supported, only the attribute name is added
+	// to $attributes_string for entries with a boolean value, and that are true.
+	foreach ( $attributes as $attribute_name => $attribute_value ) {
+		if ( is_bool( $attribute_value ) ) {
+			if ( $attribute_value ) {
+				$attributes_string .= $html5_script_support ? sprintf( ' %1$s="%2$s"', $attribute_name, esc_attr( $attribute_name ) ) : ' ' . $attribute_name;
+			}
+		} else {
+			$attributes_string .= sprintf( ' %1$s="%2$s"', $attribute_name, esc_attr( $attribute_value ) );
+		}
+	}
+
+	return $attributes_string;
+}
+
+/**
+ * Formats `<script>` loader tags.
+ *
+ * It is possible to inject attributes in the `<script>` tag via the {@see 'wp_script_attributes'} filter.
+ * Automatically injects type attribute if needed.
+ *
+ * @since 5.7.0
+ *
+ * @param array $attributes Key-value pairs representing `<script>` tag attributes.
+ * @return string String containing `<script>` opening and closing tags.
+ */
+function wp_get_script_tag( $attributes ) {
+	if ( ! isset( $attributes['type'] ) && ! is_admin() && ! current_theme_supports( 'html5', 'script' ) ) {
+		$attributes['type'] = 'text/javascript';
+	}
+	/**
+	 * Filters attributes to be added to a script tag.
+	 *
+	 * @since 5.7.0
+	 *
+	 * @param array $attributes Key-value pairs representing `<script>` tag attributes.
+	 *                          Only the attribute name is added to the `<script>` tag for
+	 *                          entries with a boolean value, and that are true.
+	 */
+	$attributes = apply_filters( 'wp_script_attributes', $attributes );
+
+	return sprintf( "<script%s></script>\n", wp_sanitize_script_attributes( $attributes ) );
+}
+
+/**
+ * Prints formatted `<script>` loader tag.
+ *
+ * It is possible to inject attributes in the `<script>` tag via the  {@see 'wp_script_attributes'}  filter.
+ * Automatically injects type attribute if needed.
+ *
+ * @since 5.7.0
+ *
+ * @param array $attributes Key-value pairs representing `<script>` tag attributes.
+ */
+function wp_print_script_tag( $attributes ) {
+	echo wp_get_script_tag( $attributes );
+}
+
+/**
+ * Wraps inline JavaScript in `<script>` tag.
+ *
+ * It is possible to inject attributes in the `<script>` tag via the  {@see 'wp_script_attributes'}  filter.
+ * Automatically injects type attribute if needed.
+ *
+ * @since 5.7.0
+ *
+ * @param string $javascript Inline JavaScript code.
+ * @param array  $attributes  Optional. Key-value pairs representing `<script>` tag attributes.
+ * @return string String containing inline JavaScript code wrapped around `<script>` tag.
+ */
+function wp_get_inline_script_tag( $javascript, $attributes = array() ) {
+	if ( ! isset( $attributes['type'] ) && ! is_admin() && ! current_theme_supports( 'html5', 'script' ) ) {
+		$attributes['type'] = 'text/javascript';
+	}
+	/**
+	 * Filters attributes to be added to a script tag.
+	 *
+	 * @since 5.7.0
+	 *
+	 * @param array $attributes Key-value pairs representing `<script>` tag attributes.
+	 *                          Only the attribute name is added to the `<script>` tag for
+	 *                          entries with a boolean value, and that are true.
+	 */
+	$attributes = apply_filters( 'wp_script_attributes', $attributes );
+
+	$javascript = "\n" . trim( $javascript, "\n\r " ) . "\n";
+
+	return sprintf( "<script%s>%s</script>\n", wp_sanitize_script_attributes( $attributes ), $javascript );
+}
+
+/**
+ * Prints inline JavaScript wrapped in `<script>` tag.
+ *
+ * It is possible to inject attributes in the `<script>` tag via the  {@see 'wp_script_attributes'}  filter.
+ * Automatically injects type attribute if needed.
+ *
+ * @since 5.7.0
+ *
+ * @param string $javascript Inline JavaScript code.
+ * @param array  $attributes Optional. Key-value pairs representing `<script>` tag attributes.
+ */
+function wp_print_inline_script_tag( $javascript, $attributes = array() ) {
+	echo wp_get_inline_script_tag( $javascript, $attributes );
 }