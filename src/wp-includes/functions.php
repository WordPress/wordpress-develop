<?php
/**
 * Main WordPress API
 *
 * @package WordPress
 */

require ABSPATH . WPINC . '/option.php';

/**
 * Converts given MySQL date string into a different format.
 *
 *  - `$format` should be a PHP date format string.
 *  - 'U' and 'G' formats will return an integer sum of timestamp with timezone offset.
 *  - `$date` is expected to be local time in MySQL format (`Y-m-d H:i:s`).
 *
 * Historically UTC time could be passed to the function to produce Unix timestamp.
 *
 * If `$translate` is true then the given date and format string will
 * be passed to `wp_date()` for translation.
 *
 * @since 0.71
 *
 * @param string $format    Format of the date to return.
 * @param string $date      Date string to convert.
 * @param bool   $translate Whether the return date should be translated. Default true.
 * @return string|int|false Integer if `$format` is 'U' or 'G', string otherwise.
 *                          False on failure.
 */
function mysql2date( $format, $date, $translate = true ) {
	if ( empty( $date ) ) {
		return false;
	}

	$datetime = date_create( $date, wp_timezone() );

	if ( false === $datetime ) {
		return false;
	}

	// Returns a sum of timestamp with timezone offset. Ideally should never be used.
	if ( 'G' === $format || 'U' === $format ) {
		return $datetime->getTimestamp() + $datetime->getOffset();
	}

	if ( $translate ) {
		return wp_date( $format, $datetime->getTimestamp() );
	}

	return $datetime->format( $format );
}

/**
 * Retrieves the current time based on specified type.
 *
 *  - The 'mysql' type will return the time in the format for MySQL DATETIME field.
 *  - The 'timestamp' or 'U' types will return the current timestamp or a sum of timestamp
 *    and timezone offset, depending on `$gmt`.
 *  - Other strings will be interpreted as PHP date formats (e.g. 'Y-m-d').
 *
 * If `$gmt` is a truthy value then both types will use GMT time, otherwise the
 * output is adjusted with the GMT offset for the site.
 *
 * @since 1.0.0
 * @since 5.3.0 Now returns an integer if `$type` is 'U'. Previously a string was returned.
 *
 * @param string   $type Type of time to retrieve. Accepts 'mysql', 'timestamp', 'U',
 *                       or PHP date format string (e.g. 'Y-m-d').
 * @param int|bool $gmt  Optional. Whether to use GMT timezone. Default false.
 * @return int|string Integer if `$type` is 'timestamp' or 'U', string otherwise.
 */
function current_time( $type, $gmt = 0 ) {
	// Don't use non-GMT timestamp, unless you know the difference and really need to.
	if ( 'timestamp' === $type || 'U' === $type ) {
		return $gmt ? time() : time() + (int) ( get_option( 'gmt_offset' ) * HOUR_IN_SECONDS );
	}

	if ( 'mysql' === $type ) {
		$type = 'Y-m-d H:i:s';
	}

	$timezone = $gmt ? new DateTimeZone( 'UTC' ) : wp_timezone();
	$datetime = new DateTime( 'now', $timezone );

	return $datetime->format( $type );
}

/**
 * Retrieves the current time as an object using the site's timezone.
 *
 * @since 5.3.0
 *
 * @return DateTimeImmutable Date and time object.
 */
function current_datetime() {
	return new DateTimeImmutable( 'now', wp_timezone() );
}

/**
 * Retrieves the timezone of the site as a string.
 *
 * Uses the `timezone_string` option to get a proper timezone name if available,
 * otherwise falls back to a manual UTC ± offset.
 *
 * Example return values:
 *
 *  - 'Europe/Rome'
 *  - 'America/North_Dakota/New_Salem'
 *  - 'UTC'
 *  - '-06:30'
 *  - '+00:00'
 *  - '+08:45'
 *
 * @since 5.3.0
 *
 * @return string PHP timezone name or a ±HH:MM offset.
 */
function wp_timezone_string() {
	$timezone_string = get_option( 'timezone_string' );

	if ( $timezone_string ) {
		return $timezone_string;
	}

	$offset  = (float) get_option( 'gmt_offset' );
	$hours   = (int) $offset;
	$minutes = ( $offset - $hours );

	$sign      = ( $offset < 0 ) ? '-' : '+';
	$abs_hour  = abs( $hours );
	$abs_mins  = abs( $minutes * 60 );
	$tz_offset = sprintf( '%s%02d:%02d', $sign, $abs_hour, $abs_mins );

	return $tz_offset;
}

/**
 * Retrieves the timezone of the site as a `DateTimeZone` object.
 *
 * Timezone can be based on a PHP timezone string or a ±HH:MM offset.
 *
 * @since 5.3.0
 *
 * @return DateTimeZone Timezone object.
 */
function wp_timezone() {
	return new DateTimeZone( wp_timezone_string() );
}

/**
 * Retrieves the date in localized format, based on a sum of Unix timestamp and
 * timezone offset in seconds.
 *
 * If the locale specifies the locale month and weekday, then the locale will
 * take over the format for the date. If it isn't, then the date format string
 * will be used instead.
 *
 * Note that due to the way WP typically generates a sum of timestamp and offset
 * with `strtotime()`, it implies offset added at a _current_ time, not at the time
 * the timestamp represents. Storing such timestamps or calculating them differently
 * will lead to invalid output.
 *
 * @since 0.71
 * @since 5.3.0 Converted into a wrapper for wp_date().
 *
 * @global WP_Locale $wp_locale WordPress date and time locale object.
 *
 * @param string   $format                Format to display the date.
 * @param int|bool $timestamp_with_offset Optional. A sum of Unix timestamp and timezone offset
 *                                        in seconds. Default false.
 * @param bool     $gmt                   Optional. Whether to use GMT timezone. Only applies
 *                                        if timestamp is not provided. Default false.
 * @return string The date, translated if locale specifies it.
 */
function date_i18n( $format, $timestamp_with_offset = false, $gmt = false ) {
	$timestamp = $timestamp_with_offset;

	// If timestamp is omitted it should be current time (summed with offset, unless `$gmt` is true).
	if ( ! is_numeric( $timestamp ) ) {
		// phpcs:ignore WordPress.DateTime.CurrentTimeTimestamp.Requested
		$timestamp = current_time( 'timestamp', $gmt );
	}

	/*
	 * This is a legacy implementation quirk that the returned timestamp is also with offset.
	 * Ideally this function should never be used to produce a timestamp.
	 */
	if ( 'U' === $format ) {
		$date = $timestamp;
	} elseif ( $gmt && false === $timestamp_with_offset ) { // Current time in UTC.
		$date = wp_date( $format, null, new DateTimeZone( 'UTC' ) );
	} elseif ( false === $timestamp_with_offset ) { // Current time in site's timezone.
		$date = wp_date( $format );
	} else {
		/*
		 * Timestamp with offset is typically produced by a UTC `strtotime()` call on an input without timezone.
		 * This is the best attempt to reverse that operation into a local time to use.
		 */
		$local_time = gmdate( 'Y-m-d H:i:s', $timestamp );
		$timezone   = wp_timezone();
		$datetime   = date_create( $local_time, $timezone );
		$date       = wp_date( $format, $datetime->getTimestamp(), $timezone );
	}

	/**
	 * Filters the date formatted based on the locale.
	 *
	 * @since 2.8.0
	 *
	 * @param string $date      Formatted date string.
	 * @param string $format    Format to display the date.
	 * @param int    $timestamp A sum of Unix timestamp and timezone offset in seconds.
	 *                          Might be without offset if input omitted timestamp but requested GMT.
	 * @param bool   $gmt       Whether to use GMT timezone. Only applies if timestamp was not provided.
	 *                          Default false.
	 */
	$date = apply_filters( 'date_i18n', $date, $format, $timestamp, $gmt );

	return $date;
}

/**
 * Retrieves the date, in localized format.
 *
 * This is a newer function, intended to replace `date_i18n()` without legacy quirks in it.
 *
 * Note that, unlike `date_i18n()`, this function accepts a true Unix timestamp, not summed
 * with timezone offset.
 *
 * @since 5.3.0
 *
 * @global WP_Locale $wp_locale WordPress date and time locale object.
 *
 * @param string       $format    PHP date format.
 * @param int          $timestamp Optional. Unix timestamp. Defaults to current time.
 * @param DateTimeZone $timezone  Optional. Timezone to output result in. Defaults to timezone
 *                                from site settings.
 * @return string|false The date, translated if locale specifies it. False on invalid timestamp input.
 */
function wp_date( $format, $timestamp = null, $timezone = null ) {
	global $wp_locale;

	if ( null === $timestamp ) {
		$timestamp = time();
	} elseif ( ! is_numeric( $timestamp ) ) {
		return false;
	}

	if ( ! $timezone ) {
		$timezone = wp_timezone();
	}

	$datetime = date_create( '@' . $timestamp );
	$datetime->setTimezone( $timezone );

	if ( empty( $wp_locale->month ) || empty( $wp_locale->weekday ) ) {
		$date = $datetime->format( $format );
	} else {
		// We need to unpack shorthand `r` format because it has parts that might be localized.
		$format = preg_replace( '/(?<!\\\\)r/', DATE_RFC2822, $format );

		$new_format    = '';
		$format_length = strlen( $format );
		$month         = $wp_locale->get_month( $datetime->format( 'm' ) );
		$weekday       = $wp_locale->get_weekday( $datetime->format( 'w' ) );

		for ( $i = 0; $i < $format_length; $i ++ ) {
			switch ( $format[ $i ] ) {
				case 'D':
					$new_format .= addcslashes( $wp_locale->get_weekday_abbrev( $weekday ), '\\A..Za..z' );
					break;
				case 'F':
					$new_format .= addcslashes( $month, '\\A..Za..z' );
					break;
				case 'l':
					$new_format .= addcslashes( $weekday, '\\A..Za..z' );
					break;
				case 'M':
					$new_format .= addcslashes( $wp_locale->get_month_abbrev( $month ), '\\A..Za..z' );
					break;
				case 'a':
					$new_format .= addcslashes( $wp_locale->get_meridiem( $datetime->format( 'a' ) ), '\\A..Za..z' );
					break;
				case 'A':
					$new_format .= addcslashes( $wp_locale->get_meridiem( $datetime->format( 'A' ) ), '\\A..Za..z' );
					break;
				case '\\':
					$new_format .= $format[ $i ];

					// If character follows a slash, we add it without translating.
					if ( $i < $format_length ) {
						$new_format .= $format[ ++$i ];
					}
					break;
				default:
					$new_format .= $format[ $i ];
					break;
			}
		}

		$date = $datetime->format( $new_format );
		$date = wp_maybe_decline_date( $date, $format );
	}

	/**
	 * Filters the date formatted based on the locale.
	 *
	 * @since 5.3.0
	 *
	 * @param string       $date      Formatted date string.
	 * @param string       $format    Format to display the date.
	 * @param int          $timestamp Unix timestamp.
	 * @param DateTimeZone $timezone  Timezone.
	 */
	$date = apply_filters( 'wp_date', $date, $format, $timestamp, $timezone );

	return $date;
}

/**
 * Determines if the date should be declined.
 *
 * If the locale specifies that month names require a genitive case in certain
 * formats (like 'j F Y'), the month name will be replaced with a correct form.
 *
 * @since 4.4.0
 * @since 5.4.0 The `$format` parameter was added.
 *
 * @global WP_Locale $wp_locale WordPress date and time locale object.
 *
 * @param string $date   Formatted date string.
 * @param string $format Optional. Date format to check. Default empty string.
 * @return string The date, declined if locale specifies it.
 */
function wp_maybe_decline_date( $date, $format = '' ) {
	global $wp_locale;

	// i18n functions are not available in SHORTINIT mode.
	if ( ! function_exists( '_x' ) ) {
		return $date;
	}

	/*
	 * translators: If months in your language require a genitive case,
	 * translate this to 'on'. Do not translate into your own language.
	 */
	if ( 'on' === _x( 'off', 'decline months names: on or off' ) ) {

		$months          = $wp_locale->month;
		$months_genitive = $wp_locale->month_genitive;

		/*
		 * Match a format like 'j F Y' or 'j. F' (day of the month, followed by month name)
		 * and decline the month.
		 */
		if ( $format ) {
			$decline = preg_match( '#[dj]\.? F#', $format );
		} else {
			// If the format is not passed, try to guess it from the date string.
			$decline = preg_match( '#\b\d{1,2}\.? [^\d ]+\b#u', $date );
		}

		if ( $decline ) {
			foreach ( $months as $key => $month ) {
				$months[ $key ] = '# ' . preg_quote( $month, '#' ) . '\b#u';
			}

			foreach ( $months_genitive as $key => $month ) {
				$months_genitive[ $key ] = ' ' . $month;
			}

			$date = preg_replace( $months, $months_genitive, $date );
		}

		/*
		 * Match a format like 'F jS' or 'F j' (month name, followed by day with an optional ordinal suffix)
		 * and change it to declined 'j F'.
		 */
		if ( $format ) {
			$decline = preg_match( '#F [dj]#', $format );
		} else {
			// If the format is not passed, try to guess it from the date string.
			$decline = preg_match( '#\b[^\d ]+ \d{1,2}(st|nd|rd|th)?\b#u', trim( $date ) );
		}

		if ( $decline ) {
			foreach ( $months as $key => $month ) {
				$months[ $key ] = '#\b' . preg_quote( $month, '#' ) . ' (\d{1,2})(st|nd|rd|th)?([-–]\d{1,2})?(st|nd|rd|th)?\b#u';
			}

			foreach ( $months_genitive as $key => $month ) {
				$months_genitive[ $key ] = '$1$3 ' . $month;
			}

			$date = preg_replace( $months, $months_genitive, $date );
		}
	}

	// Used for locale-specific rules.
	$locale = get_locale();

	if ( 'ca' === $locale ) {
		// " de abril| de agost| de octubre..." -> " d'abril| d'agost| d'octubre..."
		$date = preg_replace( '# de ([ao])#i', " d'\\1", $date );
	}

	return $date;
}

/**
 * Converts float number to format based on the locale.
 *
 * @since 2.3.0
 *
 * @global WP_Locale $wp_locale WordPress date and time locale object.
 *
 * @param float $number   The number to convert based on locale.
 * @param int   $decimals Optional. Precision of the number of decimal places. Default 0.
 * @return string Converted number in string format.
 */
function number_format_i18n( $number, $decimals = 0 ) {
	global $wp_locale;

	if ( isset( $wp_locale ) ) {
		$formatted = number_format( $number, absint( $decimals ), $wp_locale->number_format['decimal_point'], $wp_locale->number_format['thousands_sep'] );
	} else {
		$formatted = number_format( $number, absint( $decimals ) );
	}

	/**
	 * Filters the number formatted based on the locale.
	 *
	 * @since 2.8.0
	 * @since 4.9.0 The `$number` and `$decimals` parameters were added.
	 *
	 * @param string $formatted Converted number in string format.
	 * @param float  $number    The number to convert based on locale.
	 * @param int    $decimals  Precision of the number of decimal places.
	 */
	return apply_filters( 'number_format_i18n', $formatted, $number, $decimals );
}

/**
 * Converts a number of bytes to the largest unit the bytes will fit into.
 *
 * It is easier to read 1 KB than 1024 bytes and 1 MB than 1048576 bytes. Converts
 * number of bytes to human readable number by taking the number of that unit
 * that the bytes will go into it. Supports YB value.
 *
 * Please note that integers in PHP are limited to 32 bits, unless they are on
 * 64 bit architecture, then they have 64 bit size. If you need to place the
 * larger size then what PHP integer type will hold, then use a string. It will
 * be converted to a double, which should always have 64 bit length.
 *
 * Technically the correct unit names for powers of 1024 are KiB, MiB etc.
 *
 * @since 2.3.0
 * @since 6.0.0 Support for PB, EB, ZB, and YB was added.
 *
 * @param int|string $bytes    Number of bytes. Note max integer size for integers.
 * @param int        $decimals Optional. Precision of number of decimal places. Default 0.
 * @return string|false Number string on success, false on failure.
 */
function size_format( $bytes, $decimals = 0 ) {
	$quant = array(
		/* translators: Unit symbol for yottabyte. */
		_x( 'YB', 'unit symbol' ) => YB_IN_BYTES,
		/* translators: Unit symbol for zettabyte. */
		_x( 'ZB', 'unit symbol' ) => ZB_IN_BYTES,
		/* translators: Unit symbol for exabyte. */
		_x( 'EB', 'unit symbol' ) => EB_IN_BYTES,
		/* translators: Unit symbol for petabyte. */
		_x( 'PB', 'unit symbol' ) => PB_IN_BYTES,
		/* translators: Unit symbol for terabyte. */
		_x( 'TB', 'unit symbol' ) => TB_IN_BYTES,
		/* translators: Unit symbol for gigabyte. */
		_x( 'GB', 'unit symbol' ) => GB_IN_BYTES,
		/* translators: Unit symbol for megabyte. */
		_x( 'MB', 'unit symbol' ) => MB_IN_BYTES,
		/* translators: Unit symbol for kilobyte. */
		_x( 'KB', 'unit symbol' ) => KB_IN_BYTES,
		/* translators: Unit symbol for byte. */
		_x( 'B', 'unit symbol' )  => 1,
	);

	if ( 0 === $bytes ) {
		/* translators: Unit symbol for byte. */
		return number_format_i18n( 0, $decimals ) . ' ' . _x( 'B', 'unit symbol' );
	}

	foreach ( $quant as $unit => $mag ) {
		if ( (float) $bytes >= $mag ) {
			return number_format_i18n( $bytes / $mag, $decimals ) . ' ' . $unit;
		}
	}

	return false;
}

/**
 * Converts a duration to human readable format.
 *
 * @since 5.1.0
 *
 * @param string $duration Duration will be in string format (HH:ii:ss) OR (ii:ss),
 *                         with a possible prepended negative sign (-).
 * @return string|false A human readable duration string, false on failure.
 */
function human_readable_duration( $duration = '' ) {
	if ( ( empty( $duration ) || ! is_string( $duration ) ) ) {
		return false;
	}

	$duration = trim( $duration );

	// Remove prepended negative sign.
	if ( '-' === substr( $duration, 0, 1 ) ) {
		$duration = substr( $duration, 1 );
	}

	// Extract duration parts.
	$duration_parts = array_reverse( explode( ':', $duration ) );
	$duration_count = count( $duration_parts );

	$hour   = null;
	$minute = null;
	$second = null;

	if ( 3 === $duration_count ) {
		// Validate HH:ii:ss duration format.
		if ( ! ( (bool) preg_match( '/^([0-9]+):([0-5]?[0-9]):([0-5]?[0-9])$/', $duration ) ) ) {
			return false;
		}
		// Three parts: hours, minutes & seconds.
		list( $second, $minute, $hour ) = $duration_parts;
	} elseif ( 2 === $duration_count ) {
		// Validate ii:ss duration format.
		if ( ! ( (bool) preg_match( '/^([0-5]?[0-9]):([0-5]?[0-9])$/', $duration ) ) ) {
			return false;
		}
		// Two parts: minutes & seconds.
		list( $second, $minute ) = $duration_parts;
	} else {
		return false;
	}

	$human_readable_duration = array();

	// Add the hour part to the string.
	if ( is_numeric( $hour ) ) {
		/* translators: %s: Time duration in hour or hours. */
		$human_readable_duration[] = sprintf( _n( '%s hour', '%s hours', $hour ), (int) $hour );
	}

	// Add the minute part to the string.
	if ( is_numeric( $minute ) ) {
		/* translators: %s: Time duration in minute or minutes. */
		$human_readable_duration[] = sprintf( _n( '%s minute', '%s minutes', $minute ), (int) $minute );
	}

	// Add the second part to the string.
	if ( is_numeric( $second ) ) {
		/* translators: %s: Time duration in second or seconds. */
		$human_readable_duration[] = sprintf( _n( '%s second', '%s seconds', $second ), (int) $second );
	}

	return implode( ', ', $human_readable_duration );
}

/**
 * Gets the week start and end from the datetime or date string from MySQL.
 *
 * @since 0.71
 *
 * @param string     $mysqlstring   Date or datetime field type from MySQL.
 * @param int|string $start_of_week Optional. Start of the week as an integer. Default empty string.
 * @return int[] {
 *     Week start and end dates as Unix timestamps.
 *
 *     @type int $start The week start date as a Unix timestamp.
 *     @type int $end   The week end date as a Unix timestamp.
 * }
 */
function get_weekstartend( $mysqlstring, $start_of_week = '' ) {
	// MySQL string year.
	$my = substr( $mysqlstring, 0, 4 );

	// MySQL string month.
	$mm = substr( $mysqlstring, 8, 2 );

	// MySQL string day.
	$md = substr( $mysqlstring, 5, 2 );

	// The timestamp for MySQL string day.
	$day = mktime( 0, 0, 0, $md, $mm, $my );

	// The day of the week from the timestamp.
	$weekday = gmdate( 'w', $day );

	if ( ! is_numeric( $start_of_week ) ) {
		$start_of_week = get_option( 'start_of_week' );
	}

	if ( $weekday < $start_of_week ) {
		$weekday += 7;
	}

	// The most recent week start day on or before $day.
	$start = $day - DAY_IN_SECONDS * ( $weekday - $start_of_week );

	// $start + 1 week - 1 second.
	$end = $start + WEEK_IN_SECONDS - 1;
	return compact( 'start', 'end' );
}

/**
 * Serializes data, if needed.
 *
 * @since 2.0.5
 *
 * @param string|array|object $data Data that might be serialized.
 * @return mixed A scalar data.
 */
function maybe_serialize( $data ) {
	if ( is_array( $data ) || is_object( $data ) ) {
		return serialize( $data );
	}

	/*
	 * Double serialization is required for backward compatibility.
	 * See https://core.trac.wordpress.org/ticket/12930
	 * Also the world will end. See WP 3.6.1.
	 */
	if ( is_serialized( $data, false ) ) {
		return serialize( $data );
	}

	return $data;
}

/**
 * Unserializes data only if it was serialized.
 *
 * @since 2.0.0
 *
 * @param string $data Data that might be unserialized.
 * @return mixed Unserialized data can be any type.
 */
function maybe_unserialize( $data ) {
	if ( is_serialized( $data ) ) { // Don't attempt to unserialize data that wasn't serialized going in.
		return @unserialize( trim( $data ) );
	}

	return $data;
}

/**
 * Checks value to find if it was serialized.
 *
 * If $data is not a string, then returned value will always be false.
 * Serialized data is always a string.
 *
 * @since 2.0.5
 * @since 6.1.0 Added Enum support.
 *
 * @param string $data   Value to check to see if was serialized.
 * @param bool   $strict Optional. Whether to be strict about the end of the string. Default true.
 * @return bool False if not serialized and true if it was.
 */
function is_serialized( $data, $strict = true ) {
	// If it isn't a string, it isn't serialized.
	if ( ! is_string( $data ) ) {
		return false;
	}
	$data = trim( $data );
	if ( 'N;' === $data ) {
		return true;
	}
	if ( strlen( $data ) < 4 ) {
		return false;
	}
	if ( ':' !== $data[1] ) {
		return false;
	}
	if ( $strict ) {
		$lastc = substr( $data, -1 );
		if ( ';' !== $lastc && '}' !== $lastc ) {
			return false;
		}
	} else {
		$semicolon = strpos( $data, ';' );
		$brace     = strpos( $data, '}' );
		// Either ; or } must exist.
		if ( false === $semicolon && false === $brace ) {
			return false;
		}
		// But neither must be in the first X characters.
		if ( false !== $semicolon && $semicolon < 3 ) {
			return false;
		}
		if ( false !== $brace && $brace < 4 ) {
			return false;
		}
	}
	$token = $data[0];
	switch ( $token ) {
		case 's':
			if ( $strict ) {
				if ( '"' !== substr( $data, -2, 1 ) ) {
					return false;
				}
			} elseif ( false === strpos( $data, '"' ) ) {
				return false;
			}
			// Or else fall through.
		case 'a':
		case 'O':
		case 'E':
			return (bool) preg_match( "/^{$token}:[0-9]+:/s", $data );
		case 'b':
		case 'i':
		case 'd':
			$end = $strict ? '$' : '';
			return (bool) preg_match( "/^{$token}:[0-9.E+-]+;$end/", $data );
	}
	return false;
}

/**
 * Checks whether serialized data is of string type.
 *
 * @since 2.0.5
 *
 * @param string $data Serialized data.
 * @return bool False if not a serialized string, true if it is.
 */
function is_serialized_string( $data ) {
	// if it isn't a string, it isn't a serialized string.
	if ( ! is_string( $data ) ) {
		return false;
	}
	$data = trim( $data );
	if ( strlen( $data ) < 4 ) {
		return false;
	} elseif ( ':' !== $data[1] ) {
		return false;
	} elseif ( ';' !== substr( $data, -1 ) ) {
		return false;
	} elseif ( 's' !== $data[0] ) {
		return false;
	} elseif ( '"' !== substr( $data, -2, 1 ) ) {
		return false;
	} else {
		return true;
	}
}

/**
 * Retrieves post title from XMLRPC XML.
 *
 * If the title element is not part of the XML, then the default post title from
 * the $post_default_title will be used instead.
 *
 * @since 0.71
 *
 * @global string $post_default_title Default XML-RPC post title.
 *
 * @param string $content XMLRPC XML Request content
 * @return string Post title
 */
function xmlrpc_getposttitle( $content ) {
	global $post_default_title;
	if ( preg_match( '/<title>(.+?)<\/title>/is', $content, $matchtitle ) ) {
		$post_title = $matchtitle[1];
	} else {
		$post_title = $post_default_title;
	}
	return $post_title;
}

/**
 * Retrieves the post category or categories from XMLRPC XML.
 *
 * If the category element is not found, then the default post category will be
 * used. The return type then would be what $post_default_category. If the
 * category is found, then it will always be an array.
 *
 * @since 0.71
 *
 * @global string $post_default_category Default XML-RPC post category.
 *
 * @param string $content XMLRPC XML Request content
 * @return string|array List of categories or category name.
 */
function xmlrpc_getpostcategory( $content ) {
	global $post_default_category;
	if ( preg_match( '/<category>(.+?)<\/category>/is', $content, $matchcat ) ) {
		$post_category = trim( $matchcat[1], ',' );
		$post_category = explode( ',', $post_category );
	} else {
		$post_category = $post_default_category;
	}
	return $post_category;
}

/**
 * XMLRPC XML content without title and category elements.
 *
 * @since 0.71
 *
 * @param string $content XML-RPC XML Request content.
 * @return string XMLRPC XML Request content without title and category elements.
 */
function xmlrpc_removepostdata( $content ) {
	$content = preg_replace( '/<title>(.+?)<\/title>/si', '', $content );
	$content = preg_replace( '/<category>(.+?)<\/category>/si', '', $content );
	$content = trim( $content );
	return $content;
}

/**
 * Uses RegEx to extract URLs from arbitrary content.
 *
 * @since 3.7.0
 * @since 6.0.0 Fixes support for HTML entities (Trac 30580).
 *
 * @param string $content Content to extract URLs from.
 * @return string[] Array of URLs found in passed string.
 */
function wp_extract_urls( $content ) {
	preg_match_all(
		"#([\"']?)("
			. '(?:([\w-]+:)?//?)'
			. '[^\s()<>]+'
			. '[.]'
			. '(?:'
				. '\([\w\d]+\)|'
				. '(?:'
					. "[^`!()\[\]{}:'\".,<>«»“”‘’\s]|"
					. '(?:[:]\d+)?/?'
				. ')+'
			. ')'
		. ")\\1#",
		$content,
		$post_links
	);

	$post_links = array_unique(
		array_map(
			static function( $link ) {
				// Decode to replace valid entities, like &amp;.
				$link = html_entity_decode( $link );
				// Maintain backward compatibility by removing extraneous semi-colons (`;`).
				return str_replace( ';', '', $link );
			},
			$post_links[2]
		)
	);

	return array_values( $post_links );
}

/**
 * Checks content for video and audio links to add as enclosures.
 *
 * Will not add enclosures that have already been added and will
 * remove enclosures that are no longer in the post. This is called as
 * pingbacks and trackbacks.
 *
 * @since 1.5.0
 * @since 5.3.0 The `$content` parameter was made optional, and the `$post` parameter was
 *              updated to accept a post ID or a WP_Post object.
 * @since 5.6.0 The `$content` parameter is no longer optional, but passing `null` to skip it
 *              is still supported.
 *
 * @global wpdb $wpdb WordPress database abstraction object.
 *
 * @param string|null $content Post content. If `null`, the `post_content` field from `$post` is used.
 * @param int|WP_Post $post    Post ID or post object.
 * @return void|false Void on success, false if the post is not found.
 */
function do_enclose( $content, $post ) {
	global $wpdb;

	// @todo Tidy this code and make the debug code optional.
	include_once ABSPATH . WPINC . '/class-IXR.php';

	$post = get_post( $post );
	if ( ! $post ) {
		return false;
	}

	if ( null === $content ) {
		$content = $post->post_content;
	}

	$post_links = array();

	$pung = get_enclosed( $post->ID );

	$post_links_temp = wp_extract_urls( $content );

	foreach ( $pung as $link_test ) {
		// Link is no longer in post.
		if ( ! in_array( $link_test, $post_links_temp, true ) ) {
			$mids = $wpdb->get_col( $wpdb->prepare( "SELECT meta_id FROM $wpdb->postmeta WHERE post_id = %d AND meta_key = 'enclosure' AND meta_value LIKE %s", $post->ID, $wpdb->esc_like( $link_test ) . '%' ) );
			foreach ( $mids as $mid ) {
				delete_metadata_by_mid( 'post', $mid );
			}
		}
	}

	foreach ( (array) $post_links_temp as $link_test ) {
		// If we haven't pung it already.
		if ( ! in_array( $link_test, $pung, true ) ) {
			$test = parse_url( $link_test );
			if ( false === $test ) {
				continue;
			}
			if ( isset( $test['query'] ) ) {
				$post_links[] = $link_test;
			} elseif ( isset( $test['path'] ) && ( '/' !== $test['path'] ) && ( '' !== $test['path'] ) ) {
				$post_links[] = $link_test;
			}
		}
	}

	/**
	 * Filters the list of enclosure links before querying the database.
	 *
	 * Allows for the addition and/or removal of potential enclosures to save
	 * to postmeta before checking the database for existing enclosures.
	 *
	 * @since 4.4.0
	 *
	 * @param string[] $post_links An array of enclosure links.
	 * @param int      $post_ID    Post ID.
	 */
	$post_links = apply_filters( 'enclosure_links', $post_links, $post->ID );

	foreach ( (array) $post_links as $url ) {
		$url = strip_fragment_from_url( $url );

		if ( '' !== $url && ! $wpdb->get_var( $wpdb->prepare( "SELECT post_id FROM $wpdb->postmeta WHERE post_id = %d AND meta_key = 'enclosure' AND meta_value LIKE %s", $post->ID, $wpdb->esc_like( $url ) . '%' ) ) ) {

			$headers = wp_get_http_headers( $url );
			if ( $headers ) {
				$len           = isset( $headers['Content-Length'] ) ? (int) $headers['Content-Length'] : 0;
				$type          = isset( $headers['Content-Type'] ) ? $headers['Content-Type'] : '';
				$allowed_types = array( 'video', 'audio' );

				// Check to see if we can figure out the mime type from the extension.
				$url_parts = parse_url( $url );
				if ( false !== $url_parts && ! empty( $url_parts['path'] ) ) {
					$extension = pathinfo( $url_parts['path'], PATHINFO_EXTENSION );
					if ( ! empty( $extension ) ) {
						foreach ( wp_get_mime_types() as $exts => $mime ) {
							if ( preg_match( '!^(' . $exts . ')$!i', $extension ) ) {
								$type = $mime;
								break;
							}
						}
					}
				}

				if ( in_array( substr( $type, 0, strpos( $type, '/' ) ), $allowed_types, true ) ) {
					add_post_meta( $post->ID, 'enclosure', "$url\n$len\n$mime\n" );
				}
			}
		}
	}
}

/**
 * Retrieves HTTP Headers from URL.
 *
 * @since 1.5.1
 *
 * @param string $url        URL to retrieve HTTP headers from.
 * @param bool   $deprecated Not Used.
<<<<<<< HEAD
 * @return false|Requests_Utility_CaseInsensitiveDictionary Headers on success, false on failure.
=======
 * @return \Requests_Utility_CaseInsensitiveDictionary|false Headers on success, false on failure.
>>>>>>> 2dce5770
 */
function wp_get_http_headers( $url, $deprecated = false ) {
	if ( ! empty( $deprecated ) ) {
		_deprecated_argument( __FUNCTION__, '2.7.0' );
	}

	$response = wp_safe_remote_head( $url );

	if ( is_wp_error( $response ) ) {
		return false;
	}

	return wp_remote_retrieve_headers( $response );
}

/**
 * Determines whether the publish date of the current post in the loop is different
 * from the publish date of the previous post in the loop.
 *
 * For more information on this and similar theme functions, check out
 * the {@link https://developer.wordpress.org/themes/basics/conditional-tags/
 * Conditional Tags} article in the Theme Developer Handbook.
 *
 * @since 0.71
 *
 * @global string $currentday  The day of the current post in the loop.
 * @global string $previousday The day of the previous post in the loop.
 *
 * @return int 1 when new day, 0 if not a new day.
 */
function is_new_day() {
	global $currentday, $previousday;

	if ( $currentday !== $previousday ) {
		return 1;
	} else {
		return 0;
	}
}

/**
 * Builds URL query based on an associative and, or indexed array.
 *
 * This is a convenient function for easily building url queries. It sets the
 * separator to '&' and uses _http_build_query() function.
 *
 * @since 2.3.0
 *
 * @see _http_build_query() Used to build the query
 * @link https://www.php.net/manual/en/function.http-build-query.php for more on what
 *       http_build_query() does.
 *
 * @param array $data URL-encode key/value pairs.
 * @return string URL-encoded string.
 */
function build_query( $data ) {
	return _http_build_query( $data, null, '&', '', false );
}

/**
 * From php.net (modified by Mark Jaquith to behave like the native PHP5 function).
 *
 * @since 3.2.0
 * @access private
 *
 * @see https://www.php.net/manual/en/function.http-build-query.php
 *
 * @param array|object $data      An array or object of data. Converted to array.
 * @param string       $prefix    Optional. Numeric index. If set, start parameter numbering with it.
 *                                Default null.
 * @param string       $sep       Optional. Argument separator; defaults to 'arg_separator.output'.
 *                                Default null.
 * @param string       $key       Optional. Used to prefix key name. Default empty.
 * @param bool         $urlencode Optional. Whether to use urlencode() in the result. Default true.
 * @return string The query string.
 */
function _http_build_query( $data, $prefix = null, $sep = null, $key = '', $urlencode = true ) {
	$ret = array();

	foreach ( (array) $data as $k => $v ) {
		if ( $urlencode ) {
			$k = urlencode( $k );
		}
		if ( is_int( $k ) && null != $prefix ) {
			$k = $prefix . $k;
		}
		if ( ! empty( $key ) ) {
			$k = $key . '%5B' . $k . '%5D';
		}
		if ( null === $v ) {
			continue;
		} elseif ( false === $v ) {
			$v = '0';
		}

		if ( is_array( $v ) || is_object( $v ) ) {
			array_push( $ret, _http_build_query( $v, '', $sep, $k, $urlencode ) );
		} elseif ( $urlencode ) {
			array_push( $ret, $k . '=' . urlencode( $v ) );
		} else {
			array_push( $ret, $k . '=' . $v );
		}
	}

	if ( null === $sep ) {
		$sep = ini_get( 'arg_separator.output' );
	}

	return implode( $sep, $ret );
}

/**
 * Retrieves a modified URL query string.
 *
 * You can rebuild the URL and append query variables to the URL query by using this function.
 * There are two ways to use this function; either a single key and value, or an associative array.
 *
 * Using a single key and value:
 *
 *     add_query_arg( 'key', 'value', 'http://example.com' );
 *
 * Using an associative array:
 *
 *     add_query_arg( array(
 *         'key1' => 'value1',
 *         'key2' => 'value2',
 *     ), 'http://example.com' );
 *
 * Omitting the URL from either use results in the current URL being used
 * (the value of `$_SERVER['REQUEST_URI']`).
 *
 * Values are expected to be encoded appropriately with urlencode() or rawurlencode().
 *
 * Setting any query variable's value to boolean false removes the key (see remove_query_arg()).
 *
 * Important: The return value of add_query_arg() is not escaped by default. Output should be
 * late-escaped with esc_url() or similar to help prevent vulnerability to cross-site scripting
 * (XSS) attacks.
 *
 * @since 1.5.0
 * @since 5.3.0 Formalized the existing and already documented parameters
 *              by adding `...$args` to the function signature.
 *
 * @param string|array $key   Either a query variable key, or an associative array of query variables.
 * @param string       $value Optional. Either a query variable value, or a URL to act upon.
 * @param string       $url   Optional. A URL to act upon.
 * @return string New URL query string (unescaped).
 */
function add_query_arg( ...$args ) {
	if ( is_array( $args[0] ) ) {
		if ( count( $args ) < 2 || false === $args[1] ) {
			$uri = $_SERVER['REQUEST_URI'];
		} else {
			$uri = $args[1];
		}
	} else {
		if ( count( $args ) < 3 || false === $args[2] ) {
			$uri = $_SERVER['REQUEST_URI'];
		} else {
			$uri = $args[2];
		}
	}

	$frag = strstr( $uri, '#' );
	if ( $frag ) {
		$uri = substr( $uri, 0, -strlen( $frag ) );
	} else {
		$frag = '';
	}

	if ( 0 === stripos( $uri, 'http://' ) ) {
		$protocol = 'http://';
		$uri      = substr( $uri, 7 );
	} elseif ( 0 === stripos( $uri, 'https://' ) ) {
		$protocol = 'https://';
		$uri      = substr( $uri, 8 );
	} else {
		$protocol = '';
	}

	if ( strpos( $uri, '?' ) !== false ) {
		list( $base, $query ) = explode( '?', $uri, 2 );
		$base                .= '?';
	} elseif ( $protocol || strpos( $uri, '=' ) === false ) {
		$base  = $uri . '?';
		$query = '';
	} else {
		$base  = '';
		$query = $uri;
	}

	wp_parse_str( $query, $qs );
	$qs = urlencode_deep( $qs ); // This re-URL-encodes things that were already in the query string.
	if ( is_array( $args[0] ) ) {
		foreach ( $args[0] as $k => $v ) {
			$qs[ $k ] = $v;
		}
	} else {
		$qs[ $args[0] ] = $args[1];
	}

	foreach ( $qs as $k => $v ) {
		if ( false === $v ) {
			unset( $qs[ $k ] );
		}
	}

	$ret = build_query( $qs );
	$ret = trim( $ret, '?' );
	$ret = preg_replace( '#=(&|$)#', '$1', $ret );
	$ret = $protocol . $base . $ret . $frag;
	$ret = rtrim( $ret, '?' );
	$ret = str_replace( '?#', '#', $ret );
	return $ret;
}

/**
 * Removes an item or items from a query string.
 *
 * @since 1.5.0
 *
 * @param string|string[] $key   Query key or keys to remove.
 * @param false|string    $query Optional. When false uses the current URL. Default false.
 * @return string New URL query string.
 */
function remove_query_arg( $key, $query = false ) {
	if ( is_array( $key ) ) { // Removing multiple keys.
		foreach ( $key as $k ) {
			$query = add_query_arg( $k, false, $query );
		}
		return $query;
	}
	return add_query_arg( $key, false, $query );
}

/**
 * Returns an array of single-use query variable names that can be removed from a URL.
 *
 * @since 4.4.0
 *
 * @return string[] An array of query variable names to remove from the URL.
 */
function wp_removable_query_args() {
	$removable_query_args = array(
		'activate',
		'activated',
		'admin_email_remind_later',
		'approved',
		'core-major-auto-updates-saved',
		'deactivate',
		'delete_count',
		'deleted',
		'disabled',
		'doing_wp_cron',
		'enabled',
		'error',
		'hotkeys_highlight_first',
		'hotkeys_highlight_last',
		'ids',
		'locked',
		'message',
		'same',
		'saved',
		'settings-updated',
		'skipped',
		'spammed',
		'trashed',
		'unspammed',
		'untrashed',
		'update',
		'updated',
		'wp-post-new-reload',
	);

	/**
	 * Filters the list of query variable names to remove.
	 *
	 * @since 4.2.0
	 *
	 * @param string[] $removable_query_args An array of query variable names to remove from a URL.
	 */
	return apply_filters( 'removable_query_args', $removable_query_args );
}

/**
 * Walks the array while sanitizing the contents.
 *
 * @since 0.71
 * @since 5.5.0 Non-string values are left untouched.
 *
 * @param array $array Array to walk while sanitizing contents.
 * @return array Sanitized $array.
 */
function add_magic_quotes( $array ) {
	foreach ( (array) $array as $k => $v ) {
		if ( is_array( $v ) ) {
			$array[ $k ] = add_magic_quotes( $v );
		} elseif ( is_string( $v ) ) {
			$array[ $k ] = addslashes( $v );
		} else {
			continue;
		}
	}

	return $array;
}

/**
 * HTTP request for URI to retrieve content.
 *
 * @since 1.5.1
 *
 * @see wp_safe_remote_get()
 *
 * @param string $uri URI/URL of web page to retrieve.
 * @return string|false HTTP content. False on failure.
 */
function wp_remote_fopen( $uri ) {
	$parsed_url = parse_url( $uri );

	if ( ! $parsed_url || ! is_array( $parsed_url ) ) {
		return false;
	}

	$options            = array();
	$options['timeout'] = 10;

	$response = wp_safe_remote_get( $uri, $options );

	if ( is_wp_error( $response ) ) {
		return false;
	}

	return wp_remote_retrieve_body( $response );
}

/**
 * Sets up the WordPress query.
 *
 * @since 2.0.0
 *
 * @global WP       $wp           Current WordPress environment instance.
 * @global WP_Query $wp_query     WordPress Query object.
 * @global WP_Query $wp_the_query Copy of the WordPress Query object.
 *
 * @param string|array $query_vars Default WP_Query arguments.
 */
function wp( $query_vars = '' ) {
	global $wp, $wp_query, $wp_the_query;

	$wp->main( $query_vars );

	if ( ! isset( $wp_the_query ) ) {
		$wp_the_query = $wp_query;
	}
}

/**
 * Retrieves the description for the HTTP status.
 *
 * @since 2.3.0
 * @since 3.9.0 Added status codes 418, 428, 429, 431, and 511.
 * @since 4.5.0 Added status codes 308, 421, and 451.
 * @since 5.1.0 Added status code 103.
 *
 * @global array $wp_header_to_desc
 *
 * @param int $code HTTP status code.
 * @return string Status description if found, an empty string otherwise.
 */
function get_status_header_desc( $code ) {
	global $wp_header_to_desc;

	$code = absint( $code );

	if ( ! isset( $wp_header_to_desc ) ) {
		$wp_header_to_desc = array(
			100 => 'Continue',
			101 => 'Switching Protocols',
			102 => 'Processing',
			103 => 'Early Hints',

			200 => 'OK',
			201 => 'Created',
			202 => 'Accepted',
			203 => 'Non-Authoritative Information',
			204 => 'No Content',
			205 => 'Reset Content',
			206 => 'Partial Content',
			207 => 'Multi-Status',
			226 => 'IM Used',

			300 => 'Multiple Choices',
			301 => 'Moved Permanently',
			302 => 'Found',
			303 => 'See Other',
			304 => 'Not Modified',
			305 => 'Use Proxy',
			306 => 'Reserved',
			307 => 'Temporary Redirect',
			308 => 'Permanent Redirect',

			400 => 'Bad Request',
			401 => 'Unauthorized',
			402 => 'Payment Required',
			403 => 'Forbidden',
			404 => 'Not Found',
			405 => 'Method Not Allowed',
			406 => 'Not Acceptable',
			407 => 'Proxy Authentication Required',
			408 => 'Request Timeout',
			409 => 'Conflict',
			410 => 'Gone',
			411 => 'Length Required',
			412 => 'Precondition Failed',
			413 => 'Request Entity Too Large',
			414 => 'Request-URI Too Long',
			415 => 'Unsupported Media Type',
			416 => 'Requested Range Not Satisfiable',
			417 => 'Expectation Failed',
			418 => 'I\'m a teapot',
			421 => 'Misdirected Request',
			422 => 'Unprocessable Entity',
			423 => 'Locked',
			424 => 'Failed Dependency',
			426 => 'Upgrade Required',
			428 => 'Precondition Required',
			429 => 'Too Many Requests',
			431 => 'Request Header Fields Too Large',
			451 => 'Unavailable For Legal Reasons',

			500 => 'Internal Server Error',
			501 => 'Not Implemented',
			502 => 'Bad Gateway',
			503 => 'Service Unavailable',
			504 => 'Gateway Timeout',
			505 => 'HTTP Version Not Supported',
			506 => 'Variant Also Negotiates',
			507 => 'Insufficient Storage',
			510 => 'Not Extended',
			511 => 'Network Authentication Required',
		);
	}

	if ( isset( $wp_header_to_desc[ $code ] ) ) {
		return $wp_header_to_desc[ $code ];
	} else {
		return '';
	}
}

/**
 * Sets HTTP status header.
 *
 * @since 2.0.0
 * @since 4.4.0 Added the `$description` parameter.
 *
 * @see get_status_header_desc()
 *
 * @param int    $code        HTTP status code.
 * @param string $description Optional. A custom description for the HTTP status.
 */
function status_header( $code, $description = '' ) {
	if ( ! $description ) {
		$description = get_status_header_desc( $code );
	}

	if ( empty( $description ) ) {
		return;
	}

	$protocol      = wp_get_server_protocol();
	$status_header = "$protocol $code $description";
	if ( function_exists( 'apply_filters' ) ) {

		/**
		 * Filters an HTTP status header.
		 *
		 * @since 2.2.0
		 *
		 * @param string $status_header HTTP status header.
		 * @param int    $code          HTTP status code.
		 * @param string $description   Description for the status code.
		 * @param string $protocol      Server protocol.
		 */
		$status_header = apply_filters( 'status_header', $status_header, $code, $description, $protocol );
	}

	if ( ! headers_sent() ) {
		header( $status_header, true, $code );
	}
}

/**
 * Gets the header information to prevent caching.
 *
 * The several different headers cover the different ways cache prevention
 * is handled by different browsers
 *
 * @since 2.8.0
 *
 * @return array The associative array of header names and field values.
 */
function wp_get_nocache_headers() {
	$headers = array(
		'Expires'       => 'Wed, 11 Jan 1984 05:00:00 GMT',
		'Cache-Control' => 'no-cache, must-revalidate, max-age=0',
	);

	if ( function_exists( 'apply_filters' ) ) {
		/**
		 * Filters the cache-controlling headers.
		 *
		 * @since 2.8.0
		 *
		 * @see wp_get_nocache_headers()
		 *
		 * @param array $headers Header names and field values.
		 */
		$headers = (array) apply_filters( 'nocache_headers', $headers );
	}
	$headers['Last-Modified'] = false;
	return $headers;
}

/**
 * Sets the headers to prevent caching for the different browsers.
 *
 * Different browsers support different nocache headers, so several
 * headers must be sent so that all of them get the point that no
 * caching should occur.
 *
 * @since 2.0.0
 *
 * @see wp_get_nocache_headers()
 */
function nocache_headers() {
	if ( headers_sent() ) {
		return;
	}

	$headers = wp_get_nocache_headers();

	unset( $headers['Last-Modified'] );

	header_remove( 'Last-Modified' );

	foreach ( $headers as $name => $field_value ) {
		header( "{$name}: {$field_value}" );
	}
}

/**
 * Sets the headers for caching for 10 days with JavaScript content type.
 *
 * @since 2.1.0
 */
function cache_javascript_headers() {
	$expiresOffset = 10 * DAY_IN_SECONDS;

	header( 'Content-Type: text/javascript; charset=' . get_bloginfo( 'charset' ) );
	header( 'Vary: Accept-Encoding' ); // Handle proxies.
	header( 'Expires: ' . gmdate( 'D, d M Y H:i:s', time() + $expiresOffset ) . ' GMT' );
}

/**
 * Retrieves the number of database queries during the WordPress execution.
 *
 * @since 2.0.0
 *
 * @global wpdb $wpdb WordPress database abstraction object.
 *
 * @return int Number of database queries.
 */
function get_num_queries() {
	global $wpdb;
	return $wpdb->num_queries;
}

/**
 * Determines whether input is yes or no.
 *
 * Must be 'y' to be true.
 *
 * @since 1.0.0
 *
 * @param string $yn Character string containing either 'y' (yes) or 'n' (no).
 * @return bool True if 'y', false on anything else.
 */
function bool_from_yn( $yn ) {
	return ( 'y' === strtolower( $yn ) );
}

/**
 * Loads the feed template from the use of an action hook.
 *
 * If the feed action does not have a hook, then the function will die with a
 * message telling the visitor that the feed is not valid.
 *
 * It is better to only have one hook for each feed.
 *
 * @since 2.1.0
 *
 * @global WP_Query $wp_query WordPress Query object.
 */
function do_feed() {
	global $wp_query;

	$feed = get_query_var( 'feed' );

	// Remove the pad, if present.
	$feed = preg_replace( '/^_+/', '', $feed );

	if ( '' === $feed || 'feed' === $feed ) {
		$feed = get_default_feed();
	}

	if ( ! has_action( "do_feed_{$feed}" ) ) {
		wp_die( __( '<strong>Error:</strong> This is not a valid feed template.' ), '', array( 'response' => 404 ) );
	}

	/**
	 * Fires once the given feed is loaded.
	 *
	 * The dynamic portion of the hook name, `$feed`, refers to the feed template name.
	 *
	 * Possible hook names include:
	 *
	 *  - `do_feed_atom`
	 *  - `do_feed_rdf`
	 *  - `do_feed_rss`
	 *  - `do_feed_rss2`
	 *
	 * @since 2.1.0
	 * @since 4.4.0 The `$feed` parameter was added.
	 *
	 * @param bool   $is_comment_feed Whether the feed is a comment feed.
	 * @param string $feed            The feed name.
	 */
	do_action( "do_feed_{$feed}", $wp_query->is_comment_feed, $feed );
}

/**
 * Loads the RDF RSS 0.91 Feed template.
 *
 * @since 2.1.0
 *
 * @see load_template()
 */
function do_feed_rdf() {
	load_template( ABSPATH . WPINC . '/feed-rdf.php' );
}

/**
 * Loads the RSS 1.0 Feed Template.
 *
 * @since 2.1.0
 *
 * @see load_template()
 */
function do_feed_rss() {
	load_template( ABSPATH . WPINC . '/feed-rss.php' );
}

/**
 * Loads either the RSS2 comment feed or the RSS2 posts feed.
 *
 * @since 2.1.0
 *
 * @see load_template()
 *
 * @param bool $for_comments True for the comment feed, false for normal feed.
 */
function do_feed_rss2( $for_comments ) {
	if ( $for_comments ) {
		load_template( ABSPATH . WPINC . '/feed-rss2-comments.php' );
	} else {
		load_template( ABSPATH . WPINC . '/feed-rss2.php' );
	}
}

/**
 * Loads either Atom comment feed or Atom posts feed.
 *
 * @since 2.1.0
 *
 * @see load_template()
 *
 * @param bool $for_comments True for the comment feed, false for normal feed.
 */
function do_feed_atom( $for_comments ) {
	if ( $for_comments ) {
		load_template( ABSPATH . WPINC . '/feed-atom-comments.php' );
	} else {
		load_template( ABSPATH . WPINC . '/feed-atom.php' );
	}
}

/**
 * Displays the default robots.txt file content.
 *
 * @since 2.1.0
 * @since 5.3.0 Remove the "Disallow: /" output if search engine visiblity is
 *              discouraged in favor of robots meta HTML tag via wp_robots_no_robots()
 *              filter callback.
 */
function do_robots() {
	header( 'Content-Type: text/plain; charset=utf-8' );

	/**
	 * Fires when displaying the robots.txt file.
	 *
	 * @since 2.1.0
	 */
	do_action( 'do_robotstxt' );

	$output = "User-agent: *\n";
	$public = get_option( 'blog_public' );

	$site_url = parse_url( site_url() );
	$path     = ( ! empty( $site_url['path'] ) ) ? $site_url['path'] : '';
	$output  .= "Disallow: $path/wp-admin/\n";
	$output  .= "Allow: $path/wp-admin/admin-ajax.php\n";

	/**
	 * Filters the robots.txt output.
	 *
	 * @since 3.0.0
	 *
	 * @param string $output The robots.txt output.
	 * @param bool   $public Whether the site is considered "public".
	 */
	echo apply_filters( 'robots_txt', $output, $public );
}

/**
 * Displays the favicon.ico file content.
 *
 * @since 5.4.0
 */
function do_favicon() {
	/**
	 * Fires when serving the favicon.ico file.
	 *
	 * @since 5.4.0
	 */
	do_action( 'do_faviconico' );

	wp_redirect( get_site_icon_url( 32, includes_url( 'images/w-logo-blue-white-bg.png' ) ) );
	exit;
}

/**
 * Determines whether WordPress is already installed.
 *
 * The cache will be checked first. If you have a cache plugin, which saves
 * the cache values, then this will work. If you use the default WordPress
 * cache, and the database goes away, then you might have problems.
 *
 * Checks for the 'siteurl' option for whether WordPress is installed.
 *
 * For more information on this and similar theme functions, check out
 * the {@link https://developer.wordpress.org/themes/basics/conditional-tags/
 * Conditional Tags} article in the Theme Developer Handbook.
 *
 * @since 2.1.0
 *
 * @global wpdb $wpdb WordPress database abstraction object.
 *
 * @return bool Whether the site is already installed.
 */
function is_blog_installed() {
	global $wpdb;

	/*
	 * Check cache first. If options table goes away and we have true
	 * cached, oh well.
	 */
	if ( wp_cache_get( 'is_blog_installed' ) ) {
		return true;
	}

	$suppress = $wpdb->suppress_errors();
	if ( ! wp_installing() ) {
		$alloptions = wp_load_alloptions();
	}
	// If siteurl is not set to autoload, check it specifically.
	if ( ! isset( $alloptions['siteurl'] ) ) {
		$installed = $wpdb->get_var( "SELECT option_value FROM $wpdb->options WHERE option_name = 'siteurl'" );
	} else {
		$installed = $alloptions['siteurl'];
	}
	$wpdb->suppress_errors( $suppress );

	$installed = ! empty( $installed );
	wp_cache_set( 'is_blog_installed', $installed );

	if ( $installed ) {
		return true;
	}

	// If visiting repair.php, return true and let it take over.
	if ( defined( 'WP_REPAIRING' ) ) {
		return true;
	}

	$suppress = $wpdb->suppress_errors();

	/*
	 * Loop over the WP tables. If none exist, then scratch installation is allowed.
	 * If one or more exist, suggest table repair since we got here because the
	 * options table could not be accessed.
	 */
	$wp_tables = $wpdb->tables();
	foreach ( $wp_tables as $table ) {
		// The existence of custom user tables shouldn't suggest an unwise state or prevent a clean installation.
		if ( defined( 'CUSTOM_USER_TABLE' ) && CUSTOM_USER_TABLE == $table ) {
			continue;
		}
		if ( defined( 'CUSTOM_USER_META_TABLE' ) && CUSTOM_USER_META_TABLE == $table ) {
			continue;
		}

		$described_table = $wpdb->get_results( "DESCRIBE $table;" );
		if (
			( ! $described_table && empty( $wpdb->last_error ) ) ||
			( is_array( $described_table ) && 0 === count( $described_table ) )
		) {
			continue;
		}

		// One or more tables exist. This is not good.

		wp_load_translations_early();

		// Die with a DB error.
		$wpdb->error = sprintf(
			/* translators: %s: Database repair URL. */
			__( 'One or more database tables are unavailable. The database may need to be <a href="%s">repaired</a>.' ),
			'maint/repair.php?referrer=is_blog_installed'
		);

		dead_db();
	}

	$wpdb->suppress_errors( $suppress );

	wp_cache_set( 'is_blog_installed', false );

	return false;
}

/**
 * Retrieves URL with nonce added to URL query.
 *
 * @since 2.0.4
 *
 * @param string     $actionurl URL to add nonce action.
 * @param int|string $action    Optional. Nonce action name. Default -1.
 * @param string     $name      Optional. Nonce name. Default '_wpnonce'.
 * @return string Escaped URL with nonce action added.
 */
function wp_nonce_url( $actionurl, $action = -1, $name = '_wpnonce' ) {
	$actionurl = str_replace( '&amp;', '&', $actionurl );
	return esc_html( add_query_arg( $name, wp_create_nonce( $action ), $actionurl ) );
}

/**
 * Retrieves or display nonce hidden field for forms.
 *
 * The nonce field is used to validate that the contents of the form came from
 * the location on the current site and not somewhere else. The nonce does not
 * offer absolute protection, but should protect against most cases. It is very
 * important to use nonce field in forms.
 *
 * The $action and $name are optional, but if you want to have better security,
 * it is strongly suggested to set those two parameters. It is easier to just
 * call the function without any parameters, because validation of the nonce
 * doesn't require any parameters, but since crackers know what the default is
 * it won't be difficult for them to find a way around your nonce and cause
 * damage.
 *
 * The input name will be whatever $name value you gave. The input value will be
 * the nonce creation value.
 *
 * @since 2.0.4
 *
 * @param int|string $action  Optional. Action name. Default -1.
 * @param string     $name    Optional. Nonce name. Default '_wpnonce'.
 * @param bool       $referer Optional. Whether to set the referer field for validation. Default true.
 * @param bool       $echo    Optional. Whether to display or return hidden form field. Default true.
 * @return string Nonce field HTML markup.
 */
function wp_nonce_field( $action = -1, $name = '_wpnonce', $referer = true, $echo = true ) {
	$name        = esc_attr( $name );
	$nonce_field = '<input type="hidden" id="' . $name . '" name="' . $name . '" value="' . wp_create_nonce( $action ) . '" />';

	if ( $referer ) {
		$nonce_field .= wp_referer_field( false );
	}

	if ( $echo ) {
		echo $nonce_field;
	}

	return $nonce_field;
}

/**
 * Retrieves or displays referer hidden field for forms.
 *
 * The referer link is the current Request URI from the server super global. The
 * input name is '_wp_http_referer', in case you wanted to check manually.
 *
 * @since 2.0.4
 *
 * @param bool $echo Optional. Whether to echo or return the referer field. Default true.
 * @return string Referer field HTML markup.
 */
function wp_referer_field( $echo = true ) {
	$request_url   = remove_query_arg( '_wp_http_referer' );
	$referer_field = '<input type="hidden" name="_wp_http_referer" value="' . esc_url( $request_url ) . '" />';

	if ( $echo ) {
		echo $referer_field;
	}

	return $referer_field;
}

/**
 * Retrieves or displays original referer hidden field for forms.
 *
 * The input name is '_wp_original_http_referer' and will be either the same
 * value of wp_referer_field(), if that was posted already or it will be the
 * current page, if it doesn't exist.
 *
 * @since 2.0.4
 *
 * @param bool   $echo         Optional. Whether to echo the original http referer. Default true.
 * @param string $jump_back_to Optional. Can be 'previous' or page you want to jump back to.
 *                             Default 'current'.
 * @return string Original referer field.
 */
function wp_original_referer_field( $echo = true, $jump_back_to = 'current' ) {
	$ref = wp_get_original_referer();

	if ( ! $ref ) {
		$ref = ( 'previous' === $jump_back_to ) ? wp_get_referer() : wp_unslash( $_SERVER['REQUEST_URI'] );
	}

	$orig_referer_field = '<input type="hidden" name="_wp_original_http_referer" value="' . esc_attr( $ref ) . '" />';

	if ( $echo ) {
		echo $orig_referer_field;
	}

	return $orig_referer_field;
}

/**
 * Retrieves referer from '_wp_http_referer' or HTTP referer.
 *
 * If it's the same as the current request URL, will return false.
 *
 * @since 2.0.4
 *
 * @return string|false Referer URL on success, false on failure.
 */
function wp_get_referer() {
	if ( ! function_exists( 'wp_validate_redirect' ) ) {
		return false;
	}

	$ref = wp_get_raw_referer();

	if ( $ref && wp_unslash( $_SERVER['REQUEST_URI'] ) !== $ref && home_url() . wp_unslash( $_SERVER['REQUEST_URI'] ) !== $ref ) {
		return wp_validate_redirect( $ref, false );
	}

	return false;
}

/**
 * Retrieves unvalidated referer from '_wp_http_referer' or HTTP referer.
 *
 * Do not use for redirects, use wp_get_referer() instead.
 *
 * @since 4.5.0
 *
 * @return string|false Referer URL on success, false on failure.
 */
function wp_get_raw_referer() {
	if ( ! empty( $_REQUEST['_wp_http_referer'] ) ) {
		return wp_unslash( $_REQUEST['_wp_http_referer'] );
	} elseif ( ! empty( $_SERVER['HTTP_REFERER'] ) ) {
		return wp_unslash( $_SERVER['HTTP_REFERER'] );
	}

	return false;
}

/**
 * Retrieves original referer that was posted, if it exists.
 *
 * @since 2.0.4
 *
 * @return string|false Original referer URL on success, false on failure.
 */
function wp_get_original_referer() {
	if ( ! empty( $_REQUEST['_wp_original_http_referer'] ) && function_exists( 'wp_validate_redirect' ) ) {
		return wp_validate_redirect( wp_unslash( $_REQUEST['_wp_original_http_referer'] ), false );
	}

	return false;
}

/**
 * Recursive directory creation based on full path.
 *
 * Will attempt to set permissions on folders.
 *
 * @since 2.0.1
 *
 * @param string $target Full path to attempt to create.
 * @return bool Whether the path was created. True if path already exists.
 */
function wp_mkdir_p( $target ) {
	$wrapper = null;

	// Strip the protocol.
	if ( wp_is_stream( $target ) ) {
		list( $wrapper, $target ) = explode( '://', $target, 2 );
	}

	// From php.net/mkdir user contributed notes.
	$target = str_replace( '//', '/', $target );

	// Put the wrapper back on the target.
	if ( null !== $wrapper ) {
		$target = $wrapper . '://' . $target;
	}

	/*
	 * Safe mode fails with a trailing slash under certain PHP versions.
	 * Use rtrim() instead of untrailingslashit to avoid formatting.php dependency.
	 */
	$target = rtrim( $target, '/' );
	if ( empty( $target ) ) {
		$target = '/';
	}

	if ( file_exists( $target ) ) {
		return @is_dir( $target );
	}

	// Do not allow path traversals.
	if ( false !== strpos( $target, '../' ) || false !== strpos( $target, '..' . DIRECTORY_SEPARATOR ) ) {
		return false;
	}

	// We need to find the permissions of the parent folder that exists and inherit that.
	$target_parent = dirname( $target );
	while ( '.' !== $target_parent && ! is_dir( $target_parent ) && dirname( $target_parent ) !== $target_parent ) {
		$target_parent = dirname( $target_parent );
	}

	// Get the permission bits.
	$stat = @stat( $target_parent );
	if ( $stat ) {
		$dir_perms = $stat['mode'] & 0007777;
	} else {
		$dir_perms = 0777;
	}

	if ( @mkdir( $target, $dir_perms, true ) ) {

		/*
		 * If a umask is set that modifies $dir_perms, we'll have to re-set
		 * the $dir_perms correctly with chmod()
		 */
		if ( ( $dir_perms & ~umask() ) != $dir_perms ) {
			$folder_parts = explode( '/', substr( $target, strlen( $target_parent ) + 1 ) );
			for ( $i = 1, $c = count( $folder_parts ); $i <= $c; $i++ ) {
				chmod( $target_parent . '/' . implode( '/', array_slice( $folder_parts, 0, $i ) ), $dir_perms );
			}
		}

		return true;
	}

	return false;
}

/**
 * Tests if a given filesystem path is absolute.
 *
 * For example, '/foo/bar', or 'c:\windows'.
 *
 * @since 2.5.0
 *
 * @param string $path File path.
 * @return bool True if path is absolute, false is not absolute.
 */
function path_is_absolute( $path ) {
	/*
	 * Check to see if the path is a stream and check to see if its an actual
	 * path or file as realpath() does not support stream wrappers.
	 */
	if ( wp_is_stream( $path ) && ( is_dir( $path ) || is_file( $path ) ) ) {
		return true;
	}

	/*
	 * This is definitive if true but fails if $path does not exist or contains
	 * a symbolic link.
	 */
	if ( realpath( $path ) === $path ) {
		return true;
	}

	if ( strlen( $path ) === 0 || '.' === $path[0] ) {
		return false;
	}

	// Windows allows absolute paths like this.
	if ( preg_match( '#^[a-zA-Z]:\\\\#', $path ) ) {
		return true;
	}

	// A path starting with / or \ is absolute; anything else is relative.
	return ( '/' === $path[0] || '\\' === $path[0] );
}

/**
 * Joins two filesystem paths together.
 *
 * For example, 'give me $path relative to $base'. If the $path is absolute,
 * then it the full path is returned.
 *
 * @since 2.5.0
 *
 * @param string $base Base path.
 * @param string $path Path relative to $base.
 * @return string The path with the base or absolute path.
 */
function path_join( $base, $path ) {
	if ( path_is_absolute( $path ) ) {
		return $path;
	}

	return rtrim( $base, '/' ) . '/' . $path;
}

/**
 * Normalizes a filesystem path.
 *
 * On windows systems, replaces backslashes with forward slashes
 * and forces upper-case drive letters.
 * Allows for two leading slashes for Windows network shares, but
 * ensures that all other duplicate slashes are reduced to a single.
 *
 * @since 3.9.0
 * @since 4.4.0 Ensures upper-case drive letters on Windows systems.
 * @since 4.5.0 Allows for Windows network shares.
 * @since 4.9.7 Allows for PHP file wrappers.
 *
 * @param string $path Path to normalize.
 * @return string Normalized path.
 */
function wp_normalize_path( $path ) {
	$wrapper = '';

	if ( wp_is_stream( $path ) ) {
		list( $wrapper, $path ) = explode( '://', $path, 2 );

		$wrapper .= '://';
	}

	// Standardize all paths to use '/'.
	$path = str_replace( '\\', '/', $path );

	// Replace multiple slashes down to a singular, allowing for network shares having two slashes.
	$path = preg_replace( '|(?<=.)/+|', '/', $path );

	// Windows paths should uppercase the drive letter.
	if ( ':' === substr( $path, 1, 1 ) ) {
		$path = ucfirst( $path );
	}

	return $wrapper . $path;
}

/**
 * Determines a writable directory for temporary files.
 *
 * Function's preference is the return value of sys_get_temp_dir(),
 * followed by your PHP temporary upload directory, followed by WP_CONTENT_DIR,
 * before finally defaulting to /tmp/
 *
 * In the event that this function does not find a writable location,
 * It may be overridden by the WP_TEMP_DIR constant in your wp-config.php file.
 *
 * @since 2.5.0
 *
 * @return string Writable temporary directory.
 */
function get_temp_dir() {
	static $temp = '';
	if ( defined( 'WP_TEMP_DIR' ) ) {
		return trailingslashit( WP_TEMP_DIR );
	}

	if ( $temp ) {
		return trailingslashit( $temp );
	}

	if ( function_exists( 'sys_get_temp_dir' ) ) {
		$temp = sys_get_temp_dir();
		if ( @is_dir( $temp ) && wp_is_writable( $temp ) ) {
			return trailingslashit( $temp );
		}
	}

	$temp = ini_get( 'upload_tmp_dir' );
	if ( @is_dir( $temp ) && wp_is_writable( $temp ) ) {
		return trailingslashit( $temp );
	}

	$temp = WP_CONTENT_DIR . '/';
	if ( is_dir( $temp ) && wp_is_writable( $temp ) ) {
		return $temp;
	}

	return '/tmp/';
}

/**
 * Determines if a directory is writable.
 *
 * This function is used to work around certain ACL issues in PHP primarily
 * affecting Windows Servers.
 *
 * @since 3.6.0
 *
 * @see win_is_writable()
 *
 * @param string $path Path to check for write-ability.
 * @return bool Whether the path is writable.
 */
function wp_is_writable( $path ) {
	if ( 'WIN' === strtoupper( substr( PHP_OS, 0, 3 ) ) ) {
		return win_is_writable( $path );
	} else {
		return @is_writable( $path );
	}
}

/**
 * Workaround for Windows bug in is_writable() function
 *
 * PHP has issues with Windows ACL's for determine if a
 * directory is writable or not, this works around them by
 * checking the ability to open files rather than relying
 * upon PHP to interprate the OS ACL.
 *
 * @since 2.8.0
 *
 * @see https://bugs.php.net/bug.php?id=27609
 * @see https://bugs.php.net/bug.php?id=30931
 *
 * @param string $path Windows path to check for write-ability.
 * @return bool Whether the path is writable.
 */
function win_is_writable( $path ) {
	if ( '/' === $path[ strlen( $path ) - 1 ] ) {
		// If it looks like a directory, check a random file within the directory.
		return win_is_writable( $path . uniqid( mt_rand() ) . '.tmp' );
	} elseif ( is_dir( $path ) ) {
		// If it's a directory (and not a file), check a random file within the directory.
		return win_is_writable( $path . '/' . uniqid( mt_rand() ) . '.tmp' );
	}

	// Check tmp file for read/write capabilities.
	$should_delete_tmp_file = ! file_exists( $path );

	$f = @fopen( $path, 'a' );
	if ( false === $f ) {
		return false;
	}
	fclose( $f );

	if ( $should_delete_tmp_file ) {
		unlink( $path );
	}

	return true;
}

/**
 * Retrieves uploads directory information.
 *
 * Same as wp_upload_dir() but "light weight" as it doesn't attempt to create the uploads directory.
 * Intended for use in themes, when only 'basedir' and 'baseurl' are needed, generally in all cases
 * when not uploading files.
 *
 * @since 4.5.0
 *
 * @see wp_upload_dir()
 *
 * @return array See wp_upload_dir() for description.
 */
function wp_get_upload_dir() {
	return wp_upload_dir( null, false );
}

/**
 * Returns an array containing the current upload directory's path and URL.
 *
 * Checks the 'upload_path' option, which should be from the web root folder,
 * and if it isn't empty it will be used. If it is empty, then the path will be
 * 'WP_CONTENT_DIR/uploads'. If the 'UPLOADS' constant is defined, then it will
 * override the 'upload_path' option and 'WP_CONTENT_DIR/uploads' path.
 *
 * The upload URL path is set either by the 'upload_url_path' option or by using
 * the 'WP_CONTENT_URL' constant and appending '/uploads' to the path.
 *
 * If the 'uploads_use_yearmonth_folders' is set to true (checkbox if checked in
 * the administration settings panel), then the time will be used. The format
 * will be year first and then month.
 *
 * If the path couldn't be created, then an error will be returned with the key
 * 'error' containing the error message. The error suggests that the parent
 * directory is not writable by the server.
 *
 * @since 2.0.0
 * @uses _wp_upload_dir()
 *
 * @param string $time Optional. Time formatted in 'yyyy/mm'. Default null.
 * @param bool   $create_dir Optional. Whether to check and create the uploads directory.
 *                           Default true for backward compatibility.
 * @param bool   $refresh_cache Optional. Whether to refresh the cache. Default false.
 * @return array {
 *     Array of information about the upload directory.
 *
 *     @type string       $path    Base directory and subdirectory or full path to upload directory.
 *     @type string       $url     Base URL and subdirectory or absolute URL to upload directory.
 *     @type string       $subdir  Subdirectory if uploads use year/month folders option is on.
 *     @type string       $basedir Path without subdir.
 *     @type string       $baseurl URL path without subdir.
 *     @type string|false $error   False or error message.
 * }
 */
function wp_upload_dir( $time = null, $create_dir = true, $refresh_cache = false ) {
	static $cache = array(), $tested_paths = array();

	$key = sprintf( '%d-%s', get_current_blog_id(), (string) $time );

	if ( $refresh_cache || empty( $cache[ $key ] ) ) {
		$cache[ $key ] = _wp_upload_dir( $time );
	}

	/**
	 * Filters the uploads directory data.
	 *
	 * @since 2.0.0
	 *
	 * @param array $uploads {
	 *     Array of information about the upload directory.
	 *
	 *     @type string       $path    Base directory and subdirectory or full path to upload directory.
	 *     @type string       $url     Base URL and subdirectory or absolute URL to upload directory.
	 *     @type string       $subdir  Subdirectory if uploads use year/month folders option is on.
	 *     @type string       $basedir Path without subdir.
	 *     @type string       $baseurl URL path without subdir.
	 *     @type string|false $error   False or error message.
	 * }
	 */
	$uploads = apply_filters( 'upload_dir', $cache[ $key ] );

	if ( $create_dir ) {
		$path = $uploads['path'];

		if ( array_key_exists( $path, $tested_paths ) ) {
			$uploads['error'] = $tested_paths[ $path ];
		} else {
			if ( ! wp_mkdir_p( $path ) ) {
				if ( 0 === strpos( $uploads['basedir'], ABSPATH ) ) {
					$error_path = str_replace( ABSPATH, '', $uploads['basedir'] ) . $uploads['subdir'];
				} else {
					$error_path = wp_basename( $uploads['basedir'] ) . $uploads['subdir'];
				}

				$uploads['error'] = sprintf(
					/* translators: %s: Directory path. */
					__( 'Unable to create directory %s. Is its parent directory writable by the server?' ),
					esc_html( $error_path )
				);
			}

			$tested_paths[ $path ] = $uploads['error'];
		}
	}

	return $uploads;
}

/**
 * A non-filtered, non-cached version of wp_upload_dir() that doesn't check the path.
 *
 * @since 4.5.0
 * @access private
 *
 * @param string $time Optional. Time formatted in 'yyyy/mm'. Default null.
 * @return array See wp_upload_dir()
 */
function _wp_upload_dir( $time = null ) {
	$siteurl     = get_option( 'siteurl' );
	$upload_path = trim( get_option( 'upload_path' ) );

	if ( empty( $upload_path ) || 'wp-content/uploads' === $upload_path ) {
		$dir = WP_CONTENT_DIR . '/uploads';
	} elseif ( 0 !== strpos( $upload_path, ABSPATH ) ) {
		// $dir is absolute, $upload_path is (maybe) relative to ABSPATH.
		$dir = path_join( ABSPATH, $upload_path );
	} else {
		$dir = $upload_path;
	}

	$url = get_option( 'upload_url_path' );
	if ( ! $url ) {
		if ( empty( $upload_path ) || ( 'wp-content/uploads' === $upload_path ) || ( $upload_path == $dir ) ) {
			$url = WP_CONTENT_URL . '/uploads';
		} else {
			$url = trailingslashit( $siteurl ) . $upload_path;
		}
	}

	/*
	 * Honor the value of UPLOADS. This happens as long as ms-files rewriting is disabled.
	 * We also sometimes obey UPLOADS when rewriting is enabled -- see the next block.
	 */
	if ( defined( 'UPLOADS' ) && ! ( is_multisite() && get_site_option( 'ms_files_rewriting' ) ) ) {
		$dir = ABSPATH . UPLOADS;
		$url = trailingslashit( $siteurl ) . UPLOADS;
	}

	// If multisite (and if not the main site in a post-MU network).
	if ( is_multisite() && ! ( is_main_network() && is_main_site() && defined( 'MULTISITE' ) ) ) {

		if ( ! get_site_option( 'ms_files_rewriting' ) ) {
			/*
			 * If ms-files rewriting is disabled (networks created post-3.5), it is fairly
			 * straightforward: Append sites/%d if we're not on the main site (for post-MU
			 * networks). (The extra directory prevents a four-digit ID from conflicting with
			 * a year-based directory for the main site. But if a MU-era network has disabled
			 * ms-files rewriting manually, they don't need the extra directory, as they never
			 * had wp-content/uploads for the main site.)
			 */

			if ( defined( 'MULTISITE' ) ) {
				$ms_dir = '/sites/' . get_current_blog_id();
			} else {
				$ms_dir = '/' . get_current_blog_id();
			}

			$dir .= $ms_dir;
			$url .= $ms_dir;

		} elseif ( defined( 'UPLOADS' ) && ! ms_is_switched() ) {
			/*
			 * Handle the old-form ms-files.php rewriting if the network still has that enabled.
			 * When ms-files rewriting is enabled, then we only listen to UPLOADS when:
			 * 1) We are not on the main site in a post-MU network, as wp-content/uploads is used
			 *    there, and
			 * 2) We are not switched, as ms_upload_constants() hardcodes these constants to reflect
			 *    the original blog ID.
			 *
			 * Rather than UPLOADS, we actually use BLOGUPLOADDIR if it is set, as it is absolute.
			 * (And it will be set, see ms_upload_constants().) Otherwise, UPLOADS can be used, as
			 * as it is relative to ABSPATH. For the final piece: when UPLOADS is used with ms-files
			 * rewriting in multisite, the resulting URL is /files. (#WP22702 for background.)
			 */

			if ( defined( 'BLOGUPLOADDIR' ) ) {
				$dir = untrailingslashit( BLOGUPLOADDIR );
			} else {
				$dir = ABSPATH . UPLOADS;
			}
			$url = trailingslashit( $siteurl ) . 'files';
		}
	}

	$basedir = $dir;
	$baseurl = $url;

	$subdir = '';
	if ( get_option( 'uploads_use_yearmonth_folders' ) ) {
		// Generate the yearly and monthly directories.
		if ( ! $time ) {
			$time = current_time( 'mysql' );
		}
		$y      = substr( $time, 0, 4 );
		$m      = substr( $time, 5, 2 );
		$subdir = "/$y/$m";
	}

	$dir .= $subdir;
	$url .= $subdir;

	return array(
		'path'    => $dir,
		'url'     => $url,
		'subdir'  => $subdir,
		'basedir' => $basedir,
		'baseurl' => $baseurl,
		'error'   => false,
	);
}

/**
 * Gets a filename that is sanitized and unique for the given directory.
 *
 * If the filename is not unique, then a number will be added to the filename
 * before the extension, and will continue adding numbers until the filename
 * is unique.
 *
 * The callback function allows the caller to use their own method to create
 * unique file names. If defined, the callback should take three arguments:
 * - directory, base filename, and extension - and return a unique filename.
 *
 * @since 2.5.0
 *
 * @param string   $dir                      Directory.
 * @param string   $filename                 File name.
 * @param callable $unique_filename_callback Callback. Default null.
 * @return string New filename, if given wasn't unique.
 */
function wp_unique_filename( $dir, $filename, $unique_filename_callback = null ) {
	// Sanitize the file name before we begin processing.
	$filename = sanitize_file_name( $filename );
	$ext2     = null;

	// Initialize vars used in the wp_unique_filename filter.
	$number        = '';
	$alt_filenames = array();

	// Separate the filename into a name and extension.
	$ext  = pathinfo( $filename, PATHINFO_EXTENSION );
	$name = pathinfo( $filename, PATHINFO_BASENAME );

	if ( $ext ) {
		$ext = '.' . $ext;
	}

	// Edge case: if file is named '.ext', treat as an empty name.
	if ( $name === $ext ) {
		$name = '';
	}

	/*
	 * Increment the file number until we have a unique file to save in $dir.
	 * Use callback if supplied.
	 */
	if ( $unique_filename_callback && is_callable( $unique_filename_callback ) ) {
		$filename = call_user_func( $unique_filename_callback, $dir, $name, $ext );
	} else {
		$fname = pathinfo( $filename, PATHINFO_FILENAME );

		// Always append a number to file names that can potentially match image sub-size file names.
		if ( $fname && preg_match( '/-(?:\d+x\d+|scaled|rotated)$/', $fname ) ) {
			$number = 1;

			// At this point the file name may not be unique. This is tested below and the $number is incremented.
			$filename = str_replace( "{$fname}{$ext}", "{$fname}-{$number}{$ext}", $filename );
		}

		/*
		 * Get the mime type. Uploaded files were already checked with wp_check_filetype_and_ext()
		 * in _wp_handle_upload(). Using wp_check_filetype() would be sufficient here.
		 */
		$file_type = wp_check_filetype( $filename );
		$mime_type = $file_type['type'];

		$is_image    = ( ! empty( $mime_type ) && 0 === strpos( $mime_type, 'image/' ) );
		$upload_dir  = wp_get_upload_dir();
		$lc_filename = null;

		$lc_ext = strtolower( $ext );
		$_dir   = trailingslashit( $dir );

		/*
		 * If the extension is uppercase add an alternate file name with lowercase extension.
		 * Both need to be tested for uniqueness as the extension will be changed to lowercase
		 * for better compatibility with different filesystems. Fixes an inconsistency in WP < 2.9
		 * where uppercase extensions were allowed but image sub-sizes were created with
		 * lowercase extensions.
		 */
		if ( $ext && $lc_ext !== $ext ) {
			$lc_filename = preg_replace( '|' . preg_quote( $ext ) . '$|', $lc_ext, $filename );
		}

		/*
		 * Increment the number added to the file name if there are any files in $dir
		 * whose names match one of the possible name variations.
		 */
		while ( file_exists( $_dir . $filename ) || ( $lc_filename && file_exists( $_dir . $lc_filename ) ) ) {
			$new_number = (int) $number + 1;

			if ( $lc_filename ) {
				$lc_filename = str_replace(
					array( "-{$number}{$lc_ext}", "{$number}{$lc_ext}" ),
					"-{$new_number}{$lc_ext}",
					$lc_filename
				);
			}

			if ( '' === "{$number}{$ext}" ) {
				$filename = "{$filename}-{$new_number}";
			} else {
				$filename = str_replace(
					array( "-{$number}{$ext}", "{$number}{$ext}" ),
					"-{$new_number}{$ext}",
					$filename
				);
			}

			$number = $new_number;
		}

		// Change the extension to lowercase if needed.
		if ( $lc_filename ) {
			$filename = $lc_filename;
		}

		/*
		 * Prevent collisions with existing file names that contain dimension-like strings
		 * (whether they are subsizes or originals uploaded prior to #42437).
		 */

		$files = array();
		$count = 10000;

		// The (resized) image files would have name and extension, and will be in the uploads dir.
		if ( $name && $ext && @is_dir( $dir ) && false !== strpos( $dir, $upload_dir['basedir'] ) ) {
			/**
			 * Filters the file list used for calculating a unique filename for a newly added file.
			 *
			 * Returning an array from the filter will effectively short-circuit retrieval
			 * from the filesystem and return the passed value instead.
			 *
			 * @since 5.5.0
			 *
			 * @param array|null $files    The list of files to use for filename comparisons.
			 *                             Default null (to retrieve the list from the filesystem).
			 * @param string     $dir      The directory for the new file.
			 * @param string     $filename The proposed filename for the new file.
			 */
			$files = apply_filters( 'pre_wp_unique_filename_file_list', null, $dir, $filename );

			if ( null === $files ) {
				// List of all files and directories contained in $dir.
				$files = @scandir( $dir );
			}

			if ( ! empty( $files ) ) {
				// Remove "dot" dirs.
				$files = array_diff( $files, array( '.', '..' ) );
			}

			if ( ! empty( $files ) ) {
				$count = count( $files );

				/*
				 * Ensure this never goes into infinite loop as it uses pathinfo() and regex in the check,
				 * but string replacement for the changes.
				 */
				$i = 0;

				while ( $i <= $count && _wp_check_existing_file_names( $filename, $files ) ) {
					$new_number = (int) $number + 1;

					// If $ext is uppercase it was replaced with the lowercase version after the previous loop.
					$filename = str_replace(
						array( "-{$number}{$lc_ext}", "{$number}{$lc_ext}" ),
						"-{$new_number}{$lc_ext}",
						$filename
					);

					$number = $new_number;
					$i++;
				}
			}
		}

		/*
		 * Check if an image will be converted after uploading or some existing image sub-size file names may conflict
		 * when regenerated. If yes, ensure the new file name will be unique and will produce unique sub-sizes.
		 */
		if ( $is_image ) {
			/** This filter is documented in wp-includes/class-wp-image-editor.php */
			$output_formats = apply_filters( 'image_editor_output_format', array(), $_dir . $filename, $mime_type );
			$alt_types      = array();

			if ( ! empty( $output_formats[ $mime_type ] ) ) {
				// The image will be converted to this format/mime type.
				$alt_mime_type = $output_formats[ $mime_type ];

				// Other types of images whose names may conflict if their sub-sizes are regenerated.
				$alt_types   = array_keys( array_intersect( $output_formats, array( $mime_type, $alt_mime_type ) ) );
				$alt_types[] = $alt_mime_type;
			} elseif ( ! empty( $output_formats ) ) {
				$alt_types = array_keys( array_intersect( $output_formats, array( $mime_type ) ) );
			}

			// Remove duplicates and the original mime type. It will be added later if needed.
			$alt_types = array_unique( array_diff( $alt_types, array( $mime_type ) ) );

			foreach ( $alt_types as $alt_type ) {
				$alt_ext = wp_get_default_extension_for_mime_type( $alt_type );

				if ( ! $alt_ext ) {
					continue;
				}

				$alt_ext      = ".{$alt_ext}";
				$alt_filename = preg_replace( '|' . preg_quote( $lc_ext ) . '$|', $alt_ext, $filename );

				$alt_filenames[ $alt_ext ] = $alt_filename;
			}

			if ( ! empty( $alt_filenames ) ) {
				/*
				 * Add the original filename. It needs to be checked again
				 * together with the alternate filenames when $number is incremented.
				 */
				$alt_filenames[ $lc_ext ] = $filename;

				// Ensure no infinite loop.
				$i = 0;

				while ( $i <= $count && _wp_check_alternate_file_names( $alt_filenames, $_dir, $files ) ) {
					$new_number = (int) $number + 1;

					foreach ( $alt_filenames as $alt_ext => $alt_filename ) {
						$alt_filenames[ $alt_ext ] = str_replace(
							array( "-{$number}{$alt_ext}", "{$number}{$alt_ext}" ),
							"-{$new_number}{$alt_ext}",
							$alt_filename
						);
					}

					/*
					 * Also update the $number in (the output) $filename.
					 * If the extension was uppercase it was already replaced with the lowercase version.
					 */
					$filename = str_replace(
						array( "-{$number}{$lc_ext}", "{$number}{$lc_ext}" ),
						"-{$new_number}{$lc_ext}",
						$filename
					);

					$number = $new_number;
					$i++;
				}
			}
		}
	}

	/**
	 * Filters the result when generating a unique file name.
	 *
	 * @since 4.5.0
	 * @since 5.8.1 The `$alt_filenames` and `$number` parameters were added.
	 *
	 * @param string        $filename                 Unique file name.
	 * @param string        $ext                      File extension. Example: ".png".
	 * @param string        $dir                      Directory path.
	 * @param callable|null $unique_filename_callback Callback function that generates the unique file name.
	 * @param string[]      $alt_filenames            Array of alternate file names that were checked for collisions.
	 * @param int|string    $number                   The highest number that was used to make the file name unique
	 *                                                or an empty string if unused.
	 */
	return apply_filters( 'wp_unique_filename', $filename, $ext, $dir, $unique_filename_callback, $alt_filenames, $number );
}

/**
 * Helper function to test if each of an array of file names could conflict with existing files.
 *
 * @since 5.8.1
 * @access private
 *
 * @param string[] $filenames Array of file names to check.
 * @param string   $dir       The directory containing the files.
 * @param array    $files     An array of existing files in the directory. May be empty.
 * @return bool True if the tested file name could match an existing file, false otherwise.
 */
function _wp_check_alternate_file_names( $filenames, $dir, $files ) {
	foreach ( $filenames as $filename ) {
		if ( file_exists( $dir . $filename ) ) {
			return true;
		}

		if ( ! empty( $files ) && _wp_check_existing_file_names( $filename, $files ) ) {
			return true;
		}
	}

	return false;
}

/**
 * Helper function to check if a file name could match an existing image sub-size file name.
 *
 * @since 5.3.1
 * @access private
 *
 * @param string $filename The file name to check.
 * @param array  $files    An array of existing files in the directory.
 * @return bool True if the tested file name could match an existing file, false otherwise.
 */
function _wp_check_existing_file_names( $filename, $files ) {
	$fname = pathinfo( $filename, PATHINFO_FILENAME );
	$ext   = pathinfo( $filename, PATHINFO_EXTENSION );

	// Edge case, file names like `.ext`.
	if ( empty( $fname ) ) {
		return false;
	}

	if ( $ext ) {
		$ext = ".$ext";
	}

	$regex = '/^' . preg_quote( $fname ) . '-(?:\d+x\d+|scaled|rotated)' . preg_quote( $ext ) . '$/i';

	foreach ( $files as $file ) {
		if ( preg_match( $regex, $file ) ) {
			return true;
		}
	}

	return false;
}

/**
 * Creates a file in the upload folder with given content.
 *
 * If there is an error, then the key 'error' will exist with the error message.
 * If success, then the key 'file' will have the unique file path, the 'url' key
 * will have the link to the new file. and the 'error' key will be set to false.
 *
 * This function will not move an uploaded file to the upload folder. It will
 * create a new file with the content in $bits parameter. If you move the upload
 * file, read the content of the uploaded file, and then you can give the
 * filename and content to this function, which will add it to the upload
 * folder.
 *
 * The permissions will be set on the new file automatically by this function.
 *
 * @since 2.0.0
 *
 * @param string      $name       Filename.
 * @param null|string $deprecated Never used. Set to null.
 * @param string      $bits       File content
 * @param string      $time       Optional. Time formatted in 'yyyy/mm'. Default null.
 * @return array {
 *     Information about the newly-uploaded file.
 *
 *     @type string       $file  Filename of the newly-uploaded file.
 *     @type string       $url   URL of the uploaded file.
 *     @type string       $type  File type.
 *     @type string|false $error Error message, if there has been an error.
 * }
 */
function wp_upload_bits( $name, $deprecated, $bits, $time = null ) {
	if ( ! empty( $deprecated ) ) {
		_deprecated_argument( __FUNCTION__, '2.0.0' );
	}

	if ( empty( $name ) ) {
		return array( 'error' => __( 'Empty filename' ) );
	}

	$wp_filetype = wp_check_filetype( $name );
	if ( ! $wp_filetype['ext'] && ! current_user_can( 'unfiltered_upload' ) ) {
		return array( 'error' => __( 'Sorry, you are not allowed to upload this file type.' ) );
	}

	$upload = wp_upload_dir( $time );

	if ( false !== $upload['error'] ) {
		return $upload;
	}

	/**
	 * Filters whether to treat the upload bits as an error.
	 *
	 * Returning a non-array from the filter will effectively short-circuit preparing the upload bits
	 * and return that value instead. An error message should be returned as a string.
	 *
	 * @since 3.0.0
	 *
	 * @param array|string $upload_bits_error An array of upload bits data, or error message to return.
	 */
	$upload_bits_error = apply_filters(
		'wp_upload_bits',
		array(
			'name' => $name,
			'bits' => $bits,
			'time' => $time,
		)
	);
	if ( ! is_array( $upload_bits_error ) ) {
		$upload['error'] = $upload_bits_error;
		return $upload;
	}

	$filename = wp_unique_filename( $upload['path'], $name );

	$new_file = $upload['path'] . "/$filename";
	if ( ! wp_mkdir_p( dirname( $new_file ) ) ) {
		if ( 0 === strpos( $upload['basedir'], ABSPATH ) ) {
			$error_path = str_replace( ABSPATH, '', $upload['basedir'] ) . $upload['subdir'];
		} else {
			$error_path = wp_basename( $upload['basedir'] ) . $upload['subdir'];
		}

		$message = sprintf(
			/* translators: %s: Directory path. */
			__( 'Unable to create directory %s. Is its parent directory writable by the server?' ),
			$error_path
		);
		return array( 'error' => $message );
	}

	$ifp = @fopen( $new_file, 'wb' );
	if ( ! $ifp ) {
		return array(
			/* translators: %s: File name. */
			'error' => sprintf( __( 'Could not write file %s' ), $new_file ),
		);
	}

	fwrite( $ifp, $bits );
	fclose( $ifp );
	clearstatcache();

	// Set correct file permissions.
	$stat  = @ stat( dirname( $new_file ) );
	$perms = $stat['mode'] & 0007777;
	$perms = $perms & 0000666;
	chmod( $new_file, $perms );
	clearstatcache();

	// Compute the URL.
	$url = $upload['url'] . "/$filename";

	if ( is_multisite() ) {
		clean_dirsize_cache( $new_file );
	}

	/** This filter is documented in wp-admin/includes/file.php */
	return apply_filters(
		'wp_handle_upload',
		array(
			'file'  => $new_file,
			'url'   => $url,
			'type'  => $wp_filetype['type'],
			'error' => false,
		),
		'sideload'
	);
}

/**
 * Retrieves the file type based on the extension name.
 *
 * @since 2.5.0
 *
 * @param string $ext The extension to search.
 * @return string|void The file type, example: audio, video, document, spreadsheet, etc.
 */
function wp_ext2type( $ext ) {
	$ext = strtolower( $ext );

	$ext2type = wp_get_ext_types();
	foreach ( $ext2type as $type => $exts ) {
		if ( in_array( $ext, $exts, true ) ) {
			return $type;
		}
	}
}

/**
 * Returns first matched extension for the mime-type,
 * as mapped from wp_get_mime_types().
 *
 * @since 5.8.1
 *
 * @param string $mime_type
 *
 * @return string|false
 */
function wp_get_default_extension_for_mime_type( $mime_type ) {
	$extensions = explode( '|', array_search( $mime_type, wp_get_mime_types(), true ) );

	if ( empty( $extensions[0] ) ) {
		return false;
	}

	return $extensions[0];
}

/**
 * Retrieves the file type from the file name.
 *
 * You can optionally define the mime array, if needed.
 *
 * @since 2.0.4
 *
 * @param string   $filename File name or path.
 * @param string[] $mimes    Optional. Array of allowed mime types keyed by their file extension regex.
 * @return array {
 *     Values for the extension and mime type.
 *
 *     @type string|false $ext  File extension, or false if the file doesn't match a mime type.
 *     @type string|false $type File mime type, or false if the file doesn't match a mime type.
 * }
 */
function wp_check_filetype( $filename, $mimes = null ) {
	if ( empty( $mimes ) ) {
		$mimes = get_allowed_mime_types();
	}
	$type = false;
	$ext  = false;

	foreach ( $mimes as $ext_preg => $mime_match ) {
		$ext_preg = '!\.(' . $ext_preg . ')$!i';
		if ( preg_match( $ext_preg, $filename, $ext_matches ) ) {
			$type = $mime_match;
			$ext  = $ext_matches[1];
			break;
		}
	}

	return compact( 'ext', 'type' );
}

/**
 * Attempts to determine the real file type of a file.
 *
 * If unable to, the file name extension will be used to determine type.
 *
 * If it's determined that the extension does not match the file's real type,
 * then the "proper_filename" value will be set with a proper filename and extension.
 *
 * Currently this function only supports renaming images validated via wp_get_image_mime().
 *
 * @since 3.0.0
 *
 * @param string   $file     Full path to the file.
 * @param string   $filename The name of the file (may differ from $file due to $file being
 *                           in a tmp directory).
 * @param string[] $mimes    Optional. Array of allowed mime types keyed by their file extension regex.
 * @return array {
 *     Values for the extension, mime type, and corrected filename.
 *
 *     @type string|false $ext             File extension, or false if the file doesn't match a mime type.
 *     @type string|false $type            File mime type, or false if the file doesn't match a mime type.
 *     @type string|false $proper_filename File name with its correct extension, or false if it cannot be determined.
 * }
 */
function wp_check_filetype_and_ext( $file, $filename, $mimes = null ) {
	$proper_filename = false;

	// Do basic extension validation and MIME mapping.
	$wp_filetype = wp_check_filetype( $filename, $mimes );
	$ext         = $wp_filetype['ext'];
	$type        = $wp_filetype['type'];

	// We can't do any further validation without a file to work with.
	if ( ! file_exists( $file ) ) {
		return compact( 'ext', 'type', 'proper_filename' );
	}

	$real_mime = false;

	// Validate image types.
	if ( $type && 0 === strpos( $type, 'image/' ) ) {

		// Attempt to figure out what type of image it actually is.
		$real_mime = wp_get_image_mime( $file );

		if ( $real_mime && $real_mime != $type ) {
			/**
			 * Filters the list mapping image mime types to their respective extensions.
			 *
			 * @since 3.0.0
			 *
			 * @param array $mime_to_ext Array of image mime types and their matching extensions.
			 */
			$mime_to_ext = apply_filters(
				'getimagesize_mimes_to_exts',
				array(
					'image/jpeg' => 'jpg',
					'image/png'  => 'png',
					'image/gif'  => 'gif',
					'image/bmp'  => 'bmp',
					'image/tiff' => 'tif',
					'image/webp' => 'webp',
				)
			);

			// Replace whatever is after the last period in the filename with the correct extension.
			if ( ! empty( $mime_to_ext[ $real_mime ] ) ) {
				$filename_parts = explode( '.', $filename );
				array_pop( $filename_parts );
				$filename_parts[] = $mime_to_ext[ $real_mime ];
				$new_filename     = implode( '.', $filename_parts );

				if ( $new_filename != $filename ) {
					$proper_filename = $new_filename; // Mark that it changed.
				}
				// Redefine the extension / MIME.
				$wp_filetype = wp_check_filetype( $new_filename, $mimes );
				$ext         = $wp_filetype['ext'];
				$type        = $wp_filetype['type'];
			} else {
				// Reset $real_mime and try validating again.
				$real_mime = false;
			}
		}
	}

	// Validate files that didn't get validated during previous checks.
	if ( $type && ! $real_mime && extension_loaded( 'fileinfo' ) ) {
		$finfo     = finfo_open( FILEINFO_MIME_TYPE );
		$real_mime = finfo_file( $finfo, $file );
		finfo_close( $finfo );

		// fileinfo often misidentifies obscure files as one of these types.
		$nonspecific_types = array(
			'application/octet-stream',
			'application/encrypted',
			'application/CDFV2-encrypted',
			'application/zip',
		);

		/*
		 * If $real_mime doesn't match the content type we're expecting from the file's extension,
		 * we need to do some additional vetting. Media types and those listed in $nonspecific_types are
		 * allowed some leeway, but anything else must exactly match the real content type.
		 */
		if ( in_array( $real_mime, $nonspecific_types, true ) ) {
			// File is a non-specific binary type. That's ok if it's a type that generally tends to be binary.
			if ( ! in_array( substr( $type, 0, strcspn( $type, '/' ) ), array( 'application', 'video', 'audio' ), true ) ) {
				$type = false;
				$ext  = false;
			}
		} elseif ( 0 === strpos( $real_mime, 'video/' ) || 0 === strpos( $real_mime, 'audio/' ) ) {
			/*
			 * For these types, only the major type must match the real value.
			 * This means that common mismatches are forgiven: application/vnd.apple.numbers is often misidentified as application/zip,
			 * and some media files are commonly named with the wrong extension (.mov instead of .mp4)
			 */
			if ( substr( $real_mime, 0, strcspn( $real_mime, '/' ) ) !== substr( $type, 0, strcspn( $type, '/' ) ) ) {
				$type = false;
				$ext  = false;
			}
		} elseif ( 'text/plain' === $real_mime ) {
			// A few common file types are occasionally detected as text/plain; allow those.
			if ( ! in_array(
				$type,
				array(
					'text/plain',
					'text/csv',
					'application/csv',
					'text/richtext',
					'text/tsv',
					'text/vtt',
				),
				true
			)
			) {
				$type = false;
				$ext  = false;
			}
		} elseif ( 'application/csv' === $real_mime ) {
			// Special casing for CSV files.
			if ( ! in_array(
				$type,
				array(
					'text/csv',
					'text/plain',
					'application/csv',
				),
				true
			)
			) {
				$type = false;
				$ext  = false;
			}
		} elseif ( 'text/rtf' === $real_mime ) {
			// Special casing for RTF files.
			if ( ! in_array(
				$type,
				array(
					'text/rtf',
					'text/plain',
					'application/rtf',
				),
				true
			)
			) {
				$type = false;
				$ext  = false;
			}
		} else {
			if ( $type !== $real_mime ) {
				/*
				 * Everything else including image/* and application/*:
				 * If the real content type doesn't match the file extension, assume it's dangerous.
				 */
				$type = false;
				$ext  = false;
			}
		}
	}

	// The mime type must be allowed.
	if ( $type ) {
		$allowed = get_allowed_mime_types();

		if ( ! in_array( $type, $allowed, true ) ) {
			$type = false;
			$ext  = false;
		}
	}

	/**
	 * Filters the "real" file type of the given file.
	 *
	 * @since 3.0.0
	 * @since 5.1.0 The $real_mime parameter was added.
	 *
	 * @param array        $wp_check_filetype_and_ext {
	 *     Values for the extension, mime type, and corrected filename.
	 *
	 *     @type string|false $ext             File extension, or false if the file doesn't match a mime type.
	 *     @type string|false $type            File mime type, or false if the file doesn't match a mime type.
	 *     @type string|false $proper_filename File name with its correct extension, or false if it cannot be determined.
	 * }
	 * @param string       $file                      Full path to the file.
	 * @param string       $filename                  The name of the file (may differ from $file due to
	 *                                                $file being in a tmp directory).
	 * @param string[]     $mimes                     Array of mime types keyed by their file extension regex.
	 * @param string|false $real_mime                 The actual mime type or false if the type cannot be determined.
	 */
	return apply_filters( 'wp_check_filetype_and_ext', compact( 'ext', 'type', 'proper_filename' ), $file, $filename, $mimes, $real_mime );
}

/**
 * Returns the real mime type of an image file.
 *
 * This depends on exif_imagetype() or getimagesize() to determine real mime types.
 *
 * @since 4.7.1
 * @since 5.8.0 Added support for WebP images.
 *
 * @param string $file Full path to the file.
 * @return string|false The actual mime type or false if the type cannot be determined.
 */
function wp_get_image_mime( $file ) {
	/*
	 * Use exif_imagetype() to check the mimetype if available or fall back to
	 * getimagesize() if exif isn't available. If either function throws an Exception
	 * we assume the file could not be validated.
	 */
	try {
		if ( is_callable( 'exif_imagetype' ) ) {
			$imagetype = exif_imagetype( $file );
			$mime      = ( $imagetype ) ? image_type_to_mime_type( $imagetype ) : false;
		} elseif ( function_exists( 'getimagesize' ) ) {
			// Don't silence errors when in debug mode, unless running unit tests.
			if ( defined( 'WP_DEBUG' ) && WP_DEBUG
				&& ! defined( 'WP_RUN_CORE_TESTS' )
			) {
				// Not using wp_getimagesize() here to avoid an infinite loop.
				$imagesize = getimagesize( $file );
			} else {
				// phpcs:ignore WordPress.PHP.NoSilencedErrors
				$imagesize = @getimagesize( $file );
			}

			$mime = ( isset( $imagesize['mime'] ) ) ? $imagesize['mime'] : false;
		} else {
			$mime = false;
		}

		if ( false !== $mime ) {
			return $mime;
		}

		$magic = file_get_contents( $file, false, null, 0, 12 );

		if ( false === $magic ) {
			return false;
		}

		/*
		 * Add WebP fallback detection when image library doesn't support WebP.
		 * Note: detection values come from LibWebP, see
		 * https://github.com/webmproject/libwebp/blob/master/imageio/image_dec.c#L30
		 */
		$magic = bin2hex( $magic );
		if (
			// RIFF.
			( 0 === strpos( $magic, '52494646' ) ) &&
			// WEBP.
			( 16 === strpos( $magic, '57454250' ) )
		) {
			$mime = 'image/webp';
		}
	} catch ( Exception $e ) {
		$mime = false;
	}

	return $mime;
}

/**
 * Retrieves the list of mime types and file extensions.
 *
 * @since 3.5.0
 * @since 4.2.0 Support was added for GIMP (.xcf) files.
 * @since 4.9.2 Support was added for Flac (.flac) files.
 * @since 4.9.6 Support was added for AAC (.aac) files.
 *
 * @return string[] Array of mime types keyed by the file extension regex corresponding to those types.
 */
function wp_get_mime_types() {
	/**
	 * Filters the list of mime types and file extensions.
	 *
	 * This filter should be used to add, not remove, mime types. To remove
	 * mime types, use the {@see 'upload_mimes'} filter.
	 *
	 * @since 3.5.0
	 *
	 * @param string[] $wp_get_mime_types Mime types keyed by the file extension regex
	 *                                 corresponding to those types.
	 */
	return apply_filters(
		'mime_types',
		array(
			// Image formats.
			'jpg|jpeg|jpe'                 => 'image/jpeg',
			'gif'                          => 'image/gif',
			'png'                          => 'image/png',
			'bmp'                          => 'image/bmp',
			'tiff|tif'                     => 'image/tiff',
			'webp'                         => 'image/webp',
			'ico'                          => 'image/x-icon',
			'heic'                         => 'image/heic',
			// Video formats.
			'asf|asx'                      => 'video/x-ms-asf',
			'wmv'                          => 'video/x-ms-wmv',
			'wmx'                          => 'video/x-ms-wmx',
			'wm'                           => 'video/x-ms-wm',
			'avi'                          => 'video/avi',
			'divx'                         => 'video/divx',
			'flv'                          => 'video/x-flv',
			'mov|qt'                       => 'video/quicktime',
			'mpeg|mpg|mpe'                 => 'video/mpeg',
			'mp4|m4v'                      => 'video/mp4',
			'ogv'                          => 'video/ogg',
			'webm'                         => 'video/webm',
			'mkv'                          => 'video/x-matroska',
			'3gp|3gpp'                     => 'video/3gpp',  // Can also be audio.
			'3g2|3gp2'                     => 'video/3gpp2', // Can also be audio.
			// Text formats.
			'txt|asc|c|cc|h|srt'           => 'text/plain',
			'csv'                          => 'text/csv',
			'tsv'                          => 'text/tab-separated-values',
			'ics'                          => 'text/calendar',
			'rtx'                          => 'text/richtext',
			'css'                          => 'text/css',
			'htm|html'                     => 'text/html',
			'vtt'                          => 'text/vtt',
			'dfxp'                         => 'application/ttaf+xml',
			// Audio formats.
			'mp3|m4a|m4b'                  => 'audio/mpeg',
			'aac'                          => 'audio/aac',
			'ra|ram'                       => 'audio/x-realaudio',
			'wav'                          => 'audio/wav',
			'ogg|oga'                      => 'audio/ogg',
			'flac'                         => 'audio/flac',
			'mid|midi'                     => 'audio/midi',
			'wma'                          => 'audio/x-ms-wma',
			'wax'                          => 'audio/x-ms-wax',
			'mka'                          => 'audio/x-matroska',
			// Misc application formats.
			'rtf'                          => 'application/rtf',
			'js'                           => 'application/javascript',
			'pdf'                          => 'application/pdf',
			'swf'                          => 'application/x-shockwave-flash',
			'class'                        => 'application/java',
			'tar'                          => 'application/x-tar',
			'zip'                          => 'application/zip',
			'gz|gzip'                      => 'application/x-gzip',
			'rar'                          => 'application/rar',
			'7z'                           => 'application/x-7z-compressed',
			'exe'                          => 'application/x-msdownload',
			'psd'                          => 'application/octet-stream',
			'xcf'                          => 'application/octet-stream',
			// MS Office formats.
			'doc'                          => 'application/msword',
			'pot|pps|ppt'                  => 'application/vnd.ms-powerpoint',
			'wri'                          => 'application/vnd.ms-write',
			'xla|xls|xlt|xlw'              => 'application/vnd.ms-excel',
			'mdb'                          => 'application/vnd.ms-access',
			'mpp'                          => 'application/vnd.ms-project',
			'docx'                         => 'application/vnd.openxmlformats-officedocument.wordprocessingml.document',
			'docm'                         => 'application/vnd.ms-word.document.macroEnabled.12',
			'dotx'                         => 'application/vnd.openxmlformats-officedocument.wordprocessingml.template',
			'dotm'                         => 'application/vnd.ms-word.template.macroEnabled.12',
			'xlsx'                         => 'application/vnd.openxmlformats-officedocument.spreadsheetml.sheet',
			'xlsm'                         => 'application/vnd.ms-excel.sheet.macroEnabled.12',
			'xlsb'                         => 'application/vnd.ms-excel.sheet.binary.macroEnabled.12',
			'xltx'                         => 'application/vnd.openxmlformats-officedocument.spreadsheetml.template',
			'xltm'                         => 'application/vnd.ms-excel.template.macroEnabled.12',
			'xlam'                         => 'application/vnd.ms-excel.addin.macroEnabled.12',
			'pptx'                         => 'application/vnd.openxmlformats-officedocument.presentationml.presentation',
			'pptm'                         => 'application/vnd.ms-powerpoint.presentation.macroEnabled.12',
			'ppsx'                         => 'application/vnd.openxmlformats-officedocument.presentationml.slideshow',
			'ppsm'                         => 'application/vnd.ms-powerpoint.slideshow.macroEnabled.12',
			'potx'                         => 'application/vnd.openxmlformats-officedocument.presentationml.template',
			'potm'                         => 'application/vnd.ms-powerpoint.template.macroEnabled.12',
			'ppam'                         => 'application/vnd.ms-powerpoint.addin.macroEnabled.12',
			'sldx'                         => 'application/vnd.openxmlformats-officedocument.presentationml.slide',
			'sldm'                         => 'application/vnd.ms-powerpoint.slide.macroEnabled.12',
			'onetoc|onetoc2|onetmp|onepkg' => 'application/onenote',
			'oxps'                         => 'application/oxps',
			'xps'                          => 'application/vnd.ms-xpsdocument',
			// OpenOffice formats.
			'odt'                          => 'application/vnd.oasis.opendocument.text',
			'odp'                          => 'application/vnd.oasis.opendocument.presentation',
			'ods'                          => 'application/vnd.oasis.opendocument.spreadsheet',
			'odg'                          => 'application/vnd.oasis.opendocument.graphics',
			'odc'                          => 'application/vnd.oasis.opendocument.chart',
			'odb'                          => 'application/vnd.oasis.opendocument.database',
			'odf'                          => 'application/vnd.oasis.opendocument.formula',
			// WordPerfect formats.
			'wp|wpd'                       => 'application/wordperfect',
			// iWork formats.
			'key'                          => 'application/vnd.apple.keynote',
			'numbers'                      => 'application/vnd.apple.numbers',
			'pages'                        => 'application/vnd.apple.pages',
		)
	);
}

/**
 * Retrieves the list of common file extensions and their types.
 *
 * @since 4.6.0
 *
 * @return array[] Multi-dimensional array of file extensions types keyed by the type of file.
 */
function wp_get_ext_types() {

	/**
	 * Filters file type based on the extension name.
	 *
	 * @since 2.5.0
	 *
	 * @see wp_ext2type()
	 *
	 * @param array[] $ext2type Multi-dimensional array of file extensions types keyed by the type of file.
	 */
	return apply_filters(
		'ext2type',
		array(
			'image'       => array( 'jpg', 'jpeg', 'jpe', 'gif', 'png', 'bmp', 'tif', 'tiff', 'ico', 'heic', 'webp' ),
			'audio'       => array( 'aac', 'ac3', 'aif', 'aiff', 'flac', 'm3a', 'm4a', 'm4b', 'mka', 'mp1', 'mp2', 'mp3', 'ogg', 'oga', 'ram', 'wav', 'wma' ),
			'video'       => array( '3g2', '3gp', '3gpp', 'asf', 'avi', 'divx', 'dv', 'flv', 'm4v', 'mkv', 'mov', 'mp4', 'mpeg', 'mpg', 'mpv', 'ogm', 'ogv', 'qt', 'rm', 'vob', 'wmv' ),
			'document'    => array( 'doc', 'docx', 'docm', 'dotm', 'odt', 'pages', 'pdf', 'xps', 'oxps', 'rtf', 'wp', 'wpd', 'psd', 'xcf' ),
			'spreadsheet' => array( 'numbers', 'ods', 'xls', 'xlsx', 'xlsm', 'xlsb' ),
			'interactive' => array( 'swf', 'key', 'ppt', 'pptx', 'pptm', 'pps', 'ppsx', 'ppsm', 'sldx', 'sldm', 'odp' ),
			'text'        => array( 'asc', 'csv', 'tsv', 'txt' ),
			'archive'     => array( 'bz2', 'cab', 'dmg', 'gz', 'rar', 'sea', 'sit', 'sqx', 'tar', 'tgz', 'zip', '7z' ),
			'code'        => array( 'css', 'htm', 'html', 'php', 'js' ),
		)
	);
}

/**
 * Wrapper for PHP filesize with filters and casting the result as an integer.
 *
 * @since 6.0.0
 *
 * @link https://www.php.net/manual/en/function.filesize.php
 *
 * @param string $path Path to the file.
 * @return int The size of the file in bytes, or 0 in the event of an error.
 */
function wp_filesize( $path ) {
	/**
	 * Filters the result of wp_filesize before the PHP function is run.
	 *
	 * @since 6.0.0
	 *
	 * @param null|int $size The unfiltered value. Returning an int from the callback bypasses the filesize call.
	 * @param string   $path Path to the file.
	 */
	$size = apply_filters( 'pre_wp_filesize', null, $path );

	if ( is_int( $size ) ) {
		return $size;
	}

	$size = file_exists( $path ) ? (int) filesize( $path ) : 0;

	/**
	 * Filters the size of the file.
	 *
	 * @since 6.0.0
	 *
	 * @param int    $size The result of PHP filesize on the file.
	 * @param string $path Path to the file.
	 */
	return (int) apply_filters( 'wp_filesize', $size, $path );
}

/**
 * Retrieves the list of allowed mime types and file extensions.
 *
 * @since 2.8.6
 *
 * @param int|WP_User $user Optional. User to check. Defaults to current user.
 * @return string[] Array of mime types keyed by the file extension regex corresponding
 *                  to those types.
 */
function get_allowed_mime_types( $user = null ) {
	$t = wp_get_mime_types();

	unset( $t['swf'], $t['exe'] );
	if ( function_exists( 'current_user_can' ) ) {
		$unfiltered = $user ? user_can( $user, 'unfiltered_html' ) : current_user_can( 'unfiltered_html' );
	}

	if ( empty( $unfiltered ) ) {
		unset( $t['htm|html'], $t['js'] );
	}

	/**
	 * Filters the list of allowed mime types and file extensions.
	 *
	 * @since 2.0.0
	 *
	 * @param array            $t    Mime types keyed by the file extension regex corresponding to those types.
	 * @param int|WP_User|null $user User ID, User object or null if not provided (indicates current user).
	 */
	return apply_filters( 'upload_mimes', $t, $user );
}

/**
 * Displays "Are You Sure" message to confirm the action being taken.
 *
 * If the action has the nonce explain message, then it will be displayed
 * along with the "Are you sure?" message.
 *
 * @since 2.0.4
 *
 * @param string $action The nonce action.
 */
function wp_nonce_ays( $action ) {
	// Default title and response code.
	$title         = __( 'Something went wrong.' );
	$response_code = 403;

	if ( 'log-out' === $action ) {
		$title = sprintf(
			/* translators: %s: Site title. */
			__( 'You are attempting to log out of %s' ),
			get_bloginfo( 'name' )
		);
		$html        = $title;
		$html       .= '</p><p>';
		$redirect_to = isset( $_REQUEST['redirect_to'] ) ? $_REQUEST['redirect_to'] : '';
		$html       .= sprintf(
			/* translators: %s: Logout URL. */
			__( 'Do you really want to <a href="%s">log out</a>?' ),
			wp_logout_url( $redirect_to )
		);
	} else {
		$html = __( 'The link you followed has expired.' );
		if ( wp_get_referer() ) {
			$wp_http_referer = remove_query_arg( 'updated', wp_get_referer() );
			$wp_http_referer = wp_validate_redirect( esc_url_raw( $wp_http_referer ) );
			$html .= '</p><p>';
			$html .= sprintf(
				'<a href="%s">%s</a>',
				esc_url( $wp_http_referer ),
				__( 'Please try again.' )
			);
		}
	}

	wp_die( $html, $title, $response_code );
}

/**
 * Kills WordPress execution and displays HTML page with an error message.
 *
 * This function complements the `die()` PHP function. The difference is that
 * HTML will be displayed to the user. It is recommended to use this function
 * only when the execution should not continue any further. It is not recommended
 * to call this function very often, and try to handle as many errors as possible
 * silently or more gracefully.
 *
 * As a shorthand, the desired HTTP response code may be passed as an integer to
 * the `$title` parameter (the default title would apply) or the `$args` parameter.
 *
 * @since 2.0.4
 * @since 4.1.0 The `$title` and `$args` parameters were changed to optionally accept
 *              an integer to be used as the response code.
 * @since 5.1.0 The `$link_url`, `$link_text`, and `$exit` arguments were added.
 * @since 5.3.0 The `$charset` argument was added.
 * @since 5.5.0 The `$text_direction` argument has a priority over get_language_attributes()
 *              in the default handler.
 *
 * @global WP_Query $wp_query WordPress Query object.
 *
 * @param string|WP_Error  $message Optional. Error message. If this is a WP_Error object,
 *                                  and not an Ajax or XML-RPC request, the error's messages are used.
 *                                  Default empty.
 * @param string|int       $title   Optional. Error title. If `$message` is a `WP_Error` object,
 *                                  error data with the key 'title' may be used to specify the title.
 *                                  If `$title` is an integer, then it is treated as the response
 *                                  code. Default empty.
 * @param string|array|int $args {
 *     Optional. Arguments to control behavior. If `$args` is an integer, then it is treated
 *     as the response code. Default empty array.
 *
 *     @type int    $response       The HTTP response code. Default 200 for Ajax requests, 500 otherwise.
 *     @type string $link_url       A URL to include a link to. Only works in combination with $link_text.
 *                                  Default empty string.
 *     @type string $link_text      A label for the link to include. Only works in combination with $link_url.
 *                                  Default empty string.
 *     @type bool   $back_link      Whether to include a link to go back. Default false.
 *     @type string $text_direction The text direction. This is only useful internally, when WordPress is still
 *                                  loading and the site's locale is not set up yet. Accepts 'rtl' and 'ltr'.
 *                                  Default is the value of is_rtl().
 *     @type string $charset        Character set of the HTML output. Default 'utf-8'.
 *     @type string $code           Error code to use. Default is 'wp_die', or the main error code if $message
 *                                  is a WP_Error.
 *     @type bool   $exit           Whether to exit the process after completion. Default true.
 * }
 */
function wp_die( $message = '', $title = '', $args = array() ) {
	global $wp_query;

	if ( is_int( $args ) ) {
		$args = array( 'response' => $args );
	} elseif ( is_int( $title ) ) {
		$args  = array( 'response' => $title );
		$title = '';
	}

	if ( wp_doing_ajax() ) {
		/**
		 * Filters the callback for killing WordPress execution for Ajax requests.
		 *
		 * @since 3.4.0
		 *
		 * @param callable $callback Callback function name.
		 */
		$callback = apply_filters( 'wp_die_ajax_handler', '_ajax_wp_die_handler' );
	} elseif ( wp_is_json_request() ) {
		/**
		 * Filters the callback for killing WordPress execution for JSON requests.
		 *
		 * @since 5.1.0
		 *
		 * @param callable $callback Callback function name.
		 */
		$callback = apply_filters( 'wp_die_json_handler', '_json_wp_die_handler' );
	} elseif ( defined( 'REST_REQUEST' ) && REST_REQUEST && wp_is_jsonp_request() ) {
		/**
		 * Filters the callback for killing WordPress execution for JSONP REST requests.
		 *
		 * @since 5.2.0
		 *
		 * @param callable $callback Callback function name.
		 */
		$callback = apply_filters( 'wp_die_jsonp_handler', '_jsonp_wp_die_handler' );
	} elseif ( defined( 'XMLRPC_REQUEST' ) && XMLRPC_REQUEST ) {
		/**
		 * Filters the callback for killing WordPress execution for XML-RPC requests.
		 *
		 * @since 3.4.0
		 *
		 * @param callable $callback Callback function name.
		 */
		$callback = apply_filters( 'wp_die_xmlrpc_handler', '_xmlrpc_wp_die_handler' );
	} elseif ( wp_is_xml_request()
		|| isset( $wp_query ) &&
			( function_exists( 'is_feed' ) && is_feed()
			|| function_exists( 'is_comment_feed' ) && is_comment_feed()
			|| function_exists( 'is_trackback' ) && is_trackback() ) ) {
		/**
		 * Filters the callback for killing WordPress execution for XML requests.
		 *
		 * @since 5.2.0
		 *
		 * @param callable $callback Callback function name.
		 */
		$callback = apply_filters( 'wp_die_xml_handler', '_xml_wp_die_handler' );
	} else {
		/**
		 * Filters the callback for killing WordPress execution for all non-Ajax, non-JSON, non-XML requests.
		 *
		 * @since 3.0.0
		 *
		 * @param callable $callback Callback function name.
		 */
		$callback = apply_filters( 'wp_die_handler', '_default_wp_die_handler' );
	}

	call_user_func( $callback, $message, $title, $args );
}

/**
 * Kills WordPress execution and displays HTML page with an error message.
 *
 * This is the default handler for wp_die(). If you want a custom one,
 * you can override this using the {@see 'wp_die_handler'} filter in wp_die().
 *
 * @since 3.0.0
 * @access private
 *
 * @param string|WP_Error $message Error message or WP_Error object.
 * @param string          $title   Optional. Error title. Default empty.
 * @param string|array    $args    Optional. Arguments to control behavior. Default empty array.
 */
function _default_wp_die_handler( $message, $title = '', $args = array() ) {
	list( $message, $title, $parsed_args ) = _wp_die_process_input( $message, $title, $args );

	if ( is_string( $message ) ) {
		if ( ! empty( $parsed_args['additional_errors'] ) ) {
			$message = array_merge(
				array( $message ),
				wp_list_pluck( $parsed_args['additional_errors'], 'message' )
			);
			$message = "<ul>\n\t\t<li>" . implode( "</li>\n\t\t<li>", $message ) . "</li>\n\t</ul>";
		}

		$message = sprintf(
			'<div class="wp-die-message">%s</div>',
			$message
		);
	}

	$have_gettext = function_exists( '__' );

	if ( ! empty( $parsed_args['link_url'] ) && ! empty( $parsed_args['link_text'] ) ) {
		$link_url = $parsed_args['link_url'];
		if ( function_exists( 'esc_url' ) ) {
			$link_url = esc_url( $link_url );
		}
		$link_text = $parsed_args['link_text'];
		$message  .= "\n<p><a href='{$link_url}'>{$link_text}</a></p>";
	}

	if ( isset( $parsed_args['back_link'] ) && $parsed_args['back_link'] ) {
		$back_text = $have_gettext ? __( '&laquo; Back' ) : '&laquo; Back';
		$message  .= "\n<p><a href='javascript:history.back()'>$back_text</a></p>";
	}

	if ( ! did_action( 'admin_head' ) ) :
		if ( ! headers_sent() ) {
			header( "Content-Type: text/html; charset={$parsed_args['charset']}" );
			status_header( $parsed_args['response'] );
			nocache_headers();
		}

		$text_direction = $parsed_args['text_direction'];
		$dir_attr       = "dir='$text_direction'";

		// If `text_direction` was not explicitly passed,
		// use get_language_attributes() if available.
		if ( empty( $args['text_direction'] )
			&& function_exists( 'language_attributes' ) && function_exists( 'is_rtl' )
		) {
			$dir_attr = get_language_attributes();
		}
		?>
<!DOCTYPE html>
<html <?php echo $dir_attr; ?>>
<head>
	<meta http-equiv="Content-Type" content="text/html; charset=<?php echo $parsed_args['charset']; ?>" />
	<meta name="viewport" content="width=device-width">
		<?php
		if ( function_exists( 'wp_robots' ) && function_exists( 'wp_robots_no_robots' ) && function_exists( 'add_filter' ) ) {
			add_filter( 'wp_robots', 'wp_robots_no_robots' );
			wp_robots();
		}
		?>
	<title><?php echo $title; ?></title>
	<style type="text/css">
		html {
			background: #f1f1f1;
		}
		body {
			background: #fff;
			border: 1px solid #ccd0d4;
			color: #444;
			font-family: -apple-system, BlinkMacSystemFont, "Segoe UI", Roboto, Oxygen-Sans, Ubuntu, Cantarell, "Helvetica Neue", sans-serif;
			margin: 2em auto;
			padding: 1em 2em;
			max-width: 700px;
			-webkit-box-shadow: 0 1px 1px rgba(0, 0, 0, .04);
			box-shadow: 0 1px 1px rgba(0, 0, 0, .04);
		}
		h1 {
			border-bottom: 1px solid #dadada;
			clear: both;
			color: #666;
			font-size: 24px;
			margin: 30px 0 0 0;
			padding: 0;
			padding-bottom: 7px;
		}
		#error-page {
			margin-top: 50px;
		}
		#error-page p,
		#error-page .wp-die-message {
			font-size: 14px;
			line-height: 1.5;
			margin: 25px 0 20px;
		}
		#error-page code {
			font-family: Consolas, Monaco, monospace;
		}
		ul li {
			margin-bottom: 10px;
			font-size: 14px ;
		}
		a {
			color: #0073aa;
		}
		a:hover,
		a:active {
			color: #006799;
		}
		a:focus {
			color: #124964;
			-webkit-box-shadow:
				0 0 0 1px #5b9dd9,
				0 0 2px 1px rgba(30, 140, 190, 0.8);
			box-shadow:
				0 0 0 1px #5b9dd9,
				0 0 2px 1px rgba(30, 140, 190, 0.8);
			outline: none;
		}
		.button {
			background: #f3f5f6;
			border: 1px solid #016087;
			color: #016087;
			display: inline-block;
			text-decoration: none;
			font-size: 13px;
			line-height: 2;
			height: 28px;
			margin: 0;
			padding: 0 10px 1px;
			cursor: pointer;
			-webkit-border-radius: 3px;
			-webkit-appearance: none;
			border-radius: 3px;
			white-space: nowrap;
			-webkit-box-sizing: border-box;
			-moz-box-sizing:    border-box;
			box-sizing:         border-box;

			vertical-align: top;
		}

		.button.button-large {
			line-height: 2.30769231;
			min-height: 32px;
			padding: 0 12px;
		}

		.button:hover,
		.button:focus {
			background: #f1f1f1;
		}

		.button:focus {
			background: #f3f5f6;
			border-color: #007cba;
			-webkit-box-shadow: 0 0 0 1px #007cba;
			box-shadow: 0 0 0 1px #007cba;
			color: #016087;
			outline: 2px solid transparent;
			outline-offset: 0;
		}

		.button:active {
			background: #f3f5f6;
			border-color: #7e8993;
			-webkit-box-shadow: none;
			box-shadow: none;
		}

		<?php
		if ( 'rtl' === $text_direction ) {
			echo 'body { font-family: Tahoma, Arial; }';
		}
		?>
	</style>
</head>
<body id="error-page">
<?php endif; // ! did_action( 'admin_head' ) ?>
	<?php echo $message; ?>
</body>
</html>
	<?php
	if ( $parsed_args['exit'] ) {
		die();
	}
}

/**
 * Kills WordPress execution and displays Ajax response with an error message.
 *
 * This is the handler for wp_die() when processing Ajax requests.
 *
 * @since 3.4.0
 * @access private
 *
 * @param string       $message Error message.
 * @param string       $title   Optional. Error title (unused). Default empty.
 * @param string|array $args    Optional. Arguments to control behavior. Default empty array.
 */
function _ajax_wp_die_handler( $message, $title = '', $args = array() ) {
	// Set default 'response' to 200 for Ajax requests.
	$args = wp_parse_args(
		$args,
		array( 'response' => 200 )
	);

	list( $message, $title, $parsed_args ) = _wp_die_process_input( $message, $title, $args );

	if ( ! headers_sent() ) {
		// This is intentional. For backward-compatibility, support passing null here.
		if ( null !== $args['response'] ) {
			status_header( $parsed_args['response'] );
		}
		nocache_headers();
	}

	if ( is_scalar( $message ) ) {
		$message = (string) $message;
	} else {
		$message = '0';
	}

	if ( $parsed_args['exit'] ) {
		die( $message );
	}

	echo $message;
}

/**
 * Kills WordPress execution and displays JSON response with an error message.
 *
 * This is the handler for wp_die() when processing JSON requests.
 *
 * @since 5.1.0
 * @access private
 *
 * @param string       $message Error message.
 * @param string       $title   Optional. Error title. Default empty.
 * @param string|array $args    Optional. Arguments to control behavior. Default empty array.
 */
function _json_wp_die_handler( $message, $title = '', $args = array() ) {
	list( $message, $title, $parsed_args ) = _wp_die_process_input( $message, $title, $args );

	$data = array(
		'code'              => $parsed_args['code'],
		'message'           => $message,
		'data'              => array(
			'status' => $parsed_args['response'],
		),
		'additional_errors' => $parsed_args['additional_errors'],
	);

	if ( ! headers_sent() ) {
		header( "Content-Type: application/json; charset={$parsed_args['charset']}" );
		if ( null !== $parsed_args['response'] ) {
			status_header( $parsed_args['response'] );
		}
		nocache_headers();
	}

	echo wp_json_encode( $data );
	if ( $parsed_args['exit'] ) {
		die();
	}
}

/**
 * Kills WordPress execution and displays JSONP response with an error message.
 *
 * This is the handler for wp_die() when processing JSONP requests.
 *
 * @since 5.2.0
 * @access private
 *
 * @param string       $message Error message.
 * @param string       $title   Optional. Error title. Default empty.
 * @param string|array $args    Optional. Arguments to control behavior. Default empty array.
 */
function _jsonp_wp_die_handler( $message, $title = '', $args = array() ) {
	list( $message, $title, $parsed_args ) = _wp_die_process_input( $message, $title, $args );

	$data = array(
		'code'              => $parsed_args['code'],
		'message'           => $message,
		'data'              => array(
			'status' => $parsed_args['response'],
		),
		'additional_errors' => $parsed_args['additional_errors'],
	);

	if ( ! headers_sent() ) {
		header( "Content-Type: application/javascript; charset={$parsed_args['charset']}" );
		header( 'X-Content-Type-Options: nosniff' );
		header( 'X-Robots-Tag: noindex' );
		if ( null !== $parsed_args['response'] ) {
			status_header( $parsed_args['response'] );
		}
		nocache_headers();
	}

	$result         = wp_json_encode( $data );
	$jsonp_callback = $_GET['_jsonp'];
	echo '/**/' . $jsonp_callback . '(' . $result . ')';
	if ( $parsed_args['exit'] ) {
		die();
	}
}

/**
 * Kills WordPress execution and displays XML response with an error message.
 *
 * This is the handler for wp_die() when processing XMLRPC requests.
 *
 * @since 3.2.0
 * @access private
 *
 * @global wp_xmlrpc_server $wp_xmlrpc_server
 *
 * @param string       $message Error message.
 * @param string       $title   Optional. Error title. Default empty.
 * @param string|array $args    Optional. Arguments to control behavior. Default empty array.
 */
function _xmlrpc_wp_die_handler( $message, $title = '', $args = array() ) {
	global $wp_xmlrpc_server;

	list( $message, $title, $parsed_args ) = _wp_die_process_input( $message, $title, $args );

	if ( ! headers_sent() ) {
		nocache_headers();
	}

	if ( $wp_xmlrpc_server ) {
		$error = new IXR_Error( $parsed_args['response'], $message );
		$wp_xmlrpc_server->output( $error->getXml() );
	}
	if ( $parsed_args['exit'] ) {
		die();
	}
}

/**
 * Kills WordPress execution and displays XML response with an error message.
 *
 * This is the handler for wp_die() when processing XML requests.
 *
 * @since 5.2.0
 * @access private
 *
 * @param string       $message Error message.
 * @param string       $title   Optional. Error title. Default empty.
 * @param string|array $args    Optional. Arguments to control behavior. Default empty array.
 */
function _xml_wp_die_handler( $message, $title = '', $args = array() ) {
	list( $message, $title, $parsed_args ) = _wp_die_process_input( $message, $title, $args );

	$message = htmlspecialchars( $message );
	$title   = htmlspecialchars( $title );

	$xml = <<<EOD
<error>
    <code>{$parsed_args['code']}</code>
    <title><![CDATA[{$title}]]></title>
    <message><![CDATA[{$message}]]></message>
    <data>
        <status>{$parsed_args['response']}</status>
    </data>
</error>

EOD;

	if ( ! headers_sent() ) {
		header( "Content-Type: text/xml; charset={$parsed_args['charset']}" );
		if ( null !== $parsed_args['response'] ) {
			status_header( $parsed_args['response'] );
		}
		nocache_headers();
	}

	echo $xml;
	if ( $parsed_args['exit'] ) {
		die();
	}
}

/**
 * Kills WordPress execution and displays an error message.
 *
 * This is the handler for wp_die() when processing APP requests.
 *
 * @since 3.4.0
 * @since 5.1.0 Added the $title and $args parameters.
 * @access private
 *
 * @param string       $message Optional. Response to print. Default empty.
 * @param string       $title   Optional. Error title (unused). Default empty.
 * @param string|array $args    Optional. Arguments to control behavior. Default empty array.
 */
function _scalar_wp_die_handler( $message = '', $title = '', $args = array() ) {
	list( $message, $title, $parsed_args ) = _wp_die_process_input( $message, $title, $args );

	if ( $parsed_args['exit'] ) {
		if ( is_scalar( $message ) ) {
			die( (string) $message );
		}
		die();
	}

	if ( is_scalar( $message ) ) {
		echo (string) $message;
	}
}

/**
 * Processes arguments passed to wp_die() consistently for its handlers.
 *
 * @since 5.1.0
 * @access private
 *
 * @param string|WP_Error $message Error message or WP_Error object.
 * @param string          $title   Optional. Error title. Default empty.
 * @param string|array    $args    Optional. Arguments to control behavior. Default empty array.
 * @return array {
 *     Processed arguments.
 *
 *     @type string $0 Error message.
 *     @type string $1 Error title.
 *     @type array  $2 Arguments to control behavior.
 * }
 */
function _wp_die_process_input( $message, $title = '', $args = array() ) {
	$defaults = array(
		'response'          => 0,
		'code'              => '',
		'exit'              => true,
		'back_link'         => false,
		'link_url'          => '',
		'link_text'         => '',
		'text_direction'    => '',
		'charset'           => 'utf-8',
		'additional_errors' => array(),
	);

	$args = wp_parse_args( $args, $defaults );

	if ( function_exists( 'is_wp_error' ) && is_wp_error( $message ) ) {
		if ( ! empty( $message->errors ) ) {
			$errors = array();
			foreach ( (array) $message->errors as $error_code => $error_messages ) {
				foreach ( (array) $error_messages as $error_message ) {
					$errors[] = array(
						'code'    => $error_code,
						'message' => $error_message,
						'data'    => $message->get_error_data( $error_code ),
					);
				}
			}

			$message = $errors[0]['message'];
			if ( empty( $args['code'] ) ) {
				$args['code'] = $errors[0]['code'];
			}
			if ( empty( $args['response'] ) && is_array( $errors[0]['data'] ) && ! empty( $errors[0]['data']['status'] ) ) {
				$args['response'] = $errors[0]['data']['status'];
			}
			if ( empty( $title ) && is_array( $errors[0]['data'] ) && ! empty( $errors[0]['data']['title'] ) ) {
				$title = $errors[0]['data']['title'];
			}

			unset( $errors[0] );
			$args['additional_errors'] = array_values( $errors );
		} else {
			$message = '';
		}
	}

	$have_gettext = function_exists( '__' );

	// The $title and these specific $args must always have a non-empty value.
	if ( empty( $args['code'] ) ) {
		$args['code'] = 'wp_die';
	}
	if ( empty( $args['response'] ) ) {
		$args['response'] = 500;
	}
	if ( empty( $title ) ) {
		$title = $have_gettext ? __( 'WordPress &rsaquo; Error' ) : 'WordPress &rsaquo; Error';
	}
	if ( empty( $args['text_direction'] ) || ! in_array( $args['text_direction'], array( 'ltr', 'rtl' ), true ) ) {
		$args['text_direction'] = 'ltr';
		if ( function_exists( 'is_rtl' ) && is_rtl() ) {
			$args['text_direction'] = 'rtl';
		}
	}

	if ( ! empty( $args['charset'] ) ) {
		$args['charset'] = _canonical_charset( $args['charset'] );
	}

	return array( $message, $title, $args );
}

/**
 * Encodes a variable into JSON, with some sanity checks.
 *
 * @since 4.1.0
 * @since 5.3.0 No longer handles support for PHP < 5.6.
 *
 * @param mixed $data    Variable (usually an array or object) to encode as JSON.
 * @param int   $options Optional. Options to be passed to json_encode(). Default 0.
 * @param int   $depth   Optional. Maximum depth to walk through $data. Must be
 *                       greater than 0. Default 512.
 * @return string|false The JSON encoded string, or false if it cannot be encoded.
 */
function wp_json_encode( $data, $options = 0, $depth = 512 ) {
	$json = json_encode( $data, $options, $depth );

	// If json_encode() was successful, no need to do more sanity checking.
	if ( false !== $json ) {
		return $json;
	}

	try {
		$data = _wp_json_sanity_check( $data, $depth );
	} catch ( Exception $e ) {
		return false;
	}

	return json_encode( $data, $options, $depth );
}

/**
 * Performs sanity checks on data that shall be encoded to JSON.
 *
 * @ignore
 * @since 4.1.0
 * @access private
 *
 * @see wp_json_encode()
 *
 * @throws Exception If depth limit is reached.
 *
 * @param mixed $data  Variable (usually an array or object) to encode as JSON.
 * @param int   $depth Maximum depth to walk through $data. Must be greater than 0.
 * @return mixed The sanitized data that shall be encoded to JSON.
 */
function _wp_json_sanity_check( $data, $depth ) {
	if ( $depth < 0 ) {
		throw new Exception( 'Reached depth limit' );
	}

	if ( is_array( $data ) ) {
		$output = array();
		foreach ( $data as $id => $el ) {
			// Don't forget to sanitize the ID!
			if ( is_string( $id ) ) {
				$clean_id = _wp_json_convert_string( $id );
			} else {
				$clean_id = $id;
			}

			// Check the element type, so that we're only recursing if we really have to.
			if ( is_array( $el ) || is_object( $el ) ) {
				$output[ $clean_id ] = _wp_json_sanity_check( $el, $depth - 1 );
			} elseif ( is_string( $el ) ) {
				$output[ $clean_id ] = _wp_json_convert_string( $el );
			} else {
				$output[ $clean_id ] = $el;
			}
		}
	} elseif ( is_object( $data ) ) {
		$output = new stdClass;
		foreach ( $data as $id => $el ) {
			if ( is_string( $id ) ) {
				$clean_id = _wp_json_convert_string( $id );
			} else {
				$clean_id = $id;
			}

			if ( is_array( $el ) || is_object( $el ) ) {
				$output->$clean_id = _wp_json_sanity_check( $el, $depth - 1 );
			} elseif ( is_string( $el ) ) {
				$output->$clean_id = _wp_json_convert_string( $el );
			} else {
				$output->$clean_id = $el;
			}
		}
	} elseif ( is_string( $data ) ) {
		return _wp_json_convert_string( $data );
	} else {
		return $data;
	}

	return $output;
}

/**
 * Converts a string to UTF-8, so that it can be safely encoded to JSON.
 *
 * @ignore
 * @since 4.1.0
 * @access private
 *
 * @see _wp_json_sanity_check()
 *
 * @param string $string The string which is to be converted.
 * @return string The checked string.
 */
function _wp_json_convert_string( $string ) {
	static $use_mb = null;
	if ( is_null( $use_mb ) ) {
		$use_mb = function_exists( 'mb_convert_encoding' );
	}

	if ( $use_mb ) {
		$encoding = mb_detect_encoding( $string, mb_detect_order(), true );
		if ( $encoding ) {
			return mb_convert_encoding( $string, 'UTF-8', $encoding );
		} else {
			return mb_convert_encoding( $string, 'UTF-8', 'UTF-8' );
		}
	} else {
		return wp_check_invalid_utf8( $string, true );
	}
}

/**
 * Prepares response data to be serialized to JSON.
 *
 * This supports the JsonSerializable interface for PHP 5.2-5.3 as well.
 *
 * @ignore
 * @since 4.4.0
 * @deprecated 5.3.0 This function is no longer needed as support for PHP 5.2-5.3
 *                   has been dropped.
 * @access private
 *
 * @param mixed $data Native representation.
 * @return bool|int|float|null|string|array Data ready for `json_encode()`.
 */
function _wp_json_prepare_data( $data ) {
	_deprecated_function( __FUNCTION__, '5.3.0' );
	return $data;
}

/**
 * Sends a JSON response back to an Ajax request.
 *
 * @since 3.5.0
 * @since 4.7.0 The `$status_code` parameter was added.
 * @since 5.6.0 The `$options` parameter was added.
 *
 * @param mixed $response    Variable (usually an array or object) to encode as JSON,
 *                           then print and die.
 * @param int   $status_code Optional. The HTTP status code to output. Default null.
 * @param int   $options     Optional. Options to be passed to json_encode(). Default 0.
 */
function wp_send_json( $response, $status_code = null, $options = 0 ) {
	if ( defined( 'REST_REQUEST' ) && REST_REQUEST ) {
		_doing_it_wrong(
			__FUNCTION__,
			sprintf(
				/* translators: 1: WP_REST_Response, 2: WP_Error */
				__( 'Return a %1$s or %2$s object from your callback when using the REST API.' ),
				'WP_REST_Response',
				'WP_Error'
			),
			'5.5.0'
		);
	}

	if ( ! headers_sent() ) {
		header( 'Content-Type: application/json; charset=' . get_option( 'blog_charset' ) );
		if ( null !== $status_code ) {
			status_header( $status_code );
		}
	}

	echo wp_json_encode( $response, $options );

	if ( wp_doing_ajax() ) {
		wp_die(
			'',
			'',
			array(
				'response' => null,
			)
		);
	} else {
		die;
	}
}

/**
 * Sends a JSON response back to an Ajax request, indicating success.
 *
 * @since 3.5.0
 * @since 4.7.0 The `$status_code` parameter was added.
 * @since 5.6.0 The `$options` parameter was added.
 *
 * @param mixed $data        Optional. Data to encode as JSON, then print and die. Default null.
 * @param int   $status_code Optional. The HTTP status code to output. Default null.
 * @param int   $options     Optional. Options to be passed to json_encode(). Default 0.
 */
function wp_send_json_success( $data = null, $status_code = null, $options = 0 ) {
	$response = array( 'success' => true );

	if ( isset( $data ) ) {
		$response['data'] = $data;
	}

	wp_send_json( $response, $status_code, $options );
}

/**
 * Sends a JSON response back to an Ajax request, indicating failure.
 *
 * If the `$data` parameter is a WP_Error object, the errors
 * within the object are processed and output as an array of error
 * codes and corresponding messages. All other types are output
 * without further processing.
 *
 * @since 3.5.0
 * @since 4.1.0 The `$data` parameter is now processed if a WP_Error object is passed in.
 * @since 4.7.0 The `$status_code` parameter was added.
 * @since 5.6.0 The `$options` parameter was added.
 *
 * @param mixed $data        Optional. Data to encode as JSON, then print and die. Default null.
 * @param int   $status_code Optional. The HTTP status code to output. Default null.
 * @param int   $options     Optional. Options to be passed to json_encode(). Default 0.
 */
function wp_send_json_error( $data = null, $status_code = null, $options = 0 ) {
	$response = array( 'success' => false );

	if ( isset( $data ) ) {
		if ( is_wp_error( $data ) ) {
			$result = array();
			foreach ( $data->errors as $code => $messages ) {
				foreach ( $messages as $message ) {
					$result[] = array(
						'code'    => $code,
						'message' => $message,
					);
				}
			}

			$response['data'] = $result;
		} else {
			$response['data'] = $data;
		}
	}

	wp_send_json( $response, $status_code, $options );
}

/**
 * Checks that a JSONP callback is a valid JavaScript callback name.
 *
 * Only allows alphanumeric characters and the dot character in callback
 * function names. This helps to mitigate XSS attacks caused by directly
 * outputting user input.
 *
 * @since 4.6.0
 *
 * @param string $callback Supplied JSONP callback function name.
 * @return bool Whether the callback function name is valid.
 */
function wp_check_jsonp_callback( $callback ) {
	if ( ! is_string( $callback ) ) {
		return false;
	}

	preg_replace( '/[^\w\.]/', '', $callback, -1, $illegal_char_count );

	return 0 === $illegal_char_count;
}

/**
 * Reads and decodes a JSON file.
 *
 * @since 5.9.0
 *
 * @param string $filename Path to the JSON file.
 * @param array  $options  {
 *     Optional. Options to be used with `json_decode()`.
 *
 *     @type bool $associative Optional. When `true`, JSON objects will be returned as associative arrays.
 *                             When `false`, JSON objects will be returned as objects.
 * }
 *
 * @return mixed Returns the value encoded in JSON in appropriate PHP type.
 *               `null` is returned if the file is not found, or its content can't be decoded.
 */
function wp_json_file_decode( $filename, $options = array() ) {
	$result   = null;
	$filename = wp_normalize_path( realpath( $filename ) );

	if ( ! $filename ) {
		trigger_error(
			sprintf(
				/* translators: %s: Path to the JSON file. */
				__( "File %s doesn't exist!" ),
				$filename
			)
		);
		return $result;
	}

	$options      = wp_parse_args( $options, array( 'associative' => false ) );
	$decoded_file = json_decode( file_get_contents( $filename ), $options['associative'] );

	if ( JSON_ERROR_NONE !== json_last_error() ) {
		trigger_error(
			sprintf(
				/* translators: 1: Path to the JSON file, 2: Error message. */
				__( 'Error when decoding a JSON file at path %1$s: %2$s' ),
				$filename,
				json_last_error_msg()
			)
		);
		return $result;
	}

	return $decoded_file;
}

/**
 * Retrieves the WordPress home page URL.
 *
 * If the constant named 'WP_HOME' exists, then it will be used and returned
 * by the function. This can be used to counter the redirection on your local
 * development environment.
 *
 * @since 2.2.0
 * @access private
 *
 * @see WP_HOME
 *
 * @param string $url URL for the home location.
 * @return string Homepage location.
 */
function _config_wp_home( $url = '' ) {
	if ( defined( 'WP_HOME' ) ) {
		return untrailingslashit( WP_HOME );
	}
	return $url;
}

/**
 * Retrieves the WordPress site URL.
 *
 * If the constant named 'WP_SITEURL' is defined, then the value in that
 * constant will always be returned. This can be used for debugging a site
 * on your localhost while not having to change the database to your URL.
 *
 * @since 2.2.0
 * @access private
 *
 * @see WP_SITEURL
 *
 * @param string $url URL to set the WordPress site location.
 * @return string The WordPress site URL.
 */
function _config_wp_siteurl( $url = '' ) {
	if ( defined( 'WP_SITEURL' ) ) {
		return untrailingslashit( WP_SITEURL );
	}
	return $url;
}

/**
 * Deletes the fresh site option.
 *
 * @since 4.7.0
 * @access private
 */
function _delete_option_fresh_site() {
	update_option( 'fresh_site', '0' );
}

/**
 * Sets the localized direction for MCE plugin.
 *
 * Will only set the direction to 'rtl', if the WordPress locale has
 * the text direction set to 'rtl'.
 *
 * Fills in the 'directionality' setting, enables the 'directionality'
 * plugin, and adds the 'ltr' button to 'toolbar1', formerly
 * 'theme_advanced_buttons1' array keys. These keys are then returned
 * in the $mce_init (TinyMCE settings) array.
 *
 * @since 2.1.0
 * @access private
 *
 * @param array $mce_init MCE settings array.
 * @return array Direction set for 'rtl', if needed by locale.
 */
function _mce_set_direction( $mce_init ) {
	if ( is_rtl() ) {
		$mce_init['directionality'] = 'rtl';
		$mce_init['rtl_ui']         = true;

		if ( ! empty( $mce_init['plugins'] ) && strpos( $mce_init['plugins'], 'directionality' ) === false ) {
			$mce_init['plugins'] .= ',directionality';
		}

		if ( ! empty( $mce_init['toolbar1'] ) && ! preg_match( '/\bltr\b/', $mce_init['toolbar1'] ) ) {
			$mce_init['toolbar1'] .= ',ltr';
		}
	}

	return $mce_init;
}


/**
 * Converts smiley code to the icon graphic file equivalent.
 *
 * You can turn off smilies, by going to the write setting screen and unchecking
 * the box, or by setting 'use_smilies' option to false or removing the option.
 *
 * Plugins may override the default smiley list by setting the $wpsmiliestrans
 * to an array, with the key the code the blogger types in and the value the
 * image file.
 *
 * The $wp_smiliessearch global is for the regular expression and is set each
 * time the function is called.
 *
 * The full list of smilies can be found in the function and won't be listed in
 * the description. Probably should create a Codex page for it, so that it is
 * available.
 *
 * @global array $wpsmiliestrans
 * @global array $wp_smiliessearch
 *
 * @since 2.2.0
 */
function smilies_init() {
	global $wpsmiliestrans, $wp_smiliessearch;

	// Don't bother setting up smilies if they are disabled.
	if ( ! get_option( 'use_smilies' ) ) {
		return;
	}

	if ( ! isset( $wpsmiliestrans ) ) {
		$wpsmiliestrans = array(
			':mrgreen:' => 'mrgreen.png',
			':neutral:' => "\xf0\x9f\x98\x90",
			':twisted:' => "\xf0\x9f\x98\x88",
			':arrow:'   => "\xe2\x9e\xa1",
			':shock:'   => "\xf0\x9f\x98\xaf",
			':smile:'   => "\xf0\x9f\x99\x82",
			':???:'     => "\xf0\x9f\x98\x95",
			':cool:'    => "\xf0\x9f\x98\x8e",
			':evil:'    => "\xf0\x9f\x91\xbf",
			':grin:'    => "\xf0\x9f\x98\x80",
			':idea:'    => "\xf0\x9f\x92\xa1",
			':oops:'    => "\xf0\x9f\x98\xb3",
			':razz:'    => "\xf0\x9f\x98\x9b",
			':roll:'    => "\xf0\x9f\x99\x84",
			':wink:'    => "\xf0\x9f\x98\x89",
			':cry:'     => "\xf0\x9f\x98\xa5",
			':eek:'     => "\xf0\x9f\x98\xae",
			':lol:'     => "\xf0\x9f\x98\x86",
			':mad:'     => "\xf0\x9f\x98\xa1",
			':sad:'     => "\xf0\x9f\x99\x81",
			'8-)'       => "\xf0\x9f\x98\x8e",
			'8-O'       => "\xf0\x9f\x98\xaf",
			':-('       => "\xf0\x9f\x99\x81",
			':-)'       => "\xf0\x9f\x99\x82",
			':-?'       => "\xf0\x9f\x98\x95",
			':-D'       => "\xf0\x9f\x98\x80",
			':-P'       => "\xf0\x9f\x98\x9b",
			':-o'       => "\xf0\x9f\x98\xae",
			':-x'       => "\xf0\x9f\x98\xa1",
			':-|'       => "\xf0\x9f\x98\x90",
			';-)'       => "\xf0\x9f\x98\x89",
			// This one transformation breaks regular text with frequency.
			//     '8)' => "\xf0\x9f\x98\x8e",
			'8O'        => "\xf0\x9f\x98\xaf",
			':('        => "\xf0\x9f\x99\x81",
			':)'        => "\xf0\x9f\x99\x82",
			':?'        => "\xf0\x9f\x98\x95",
			':D'        => "\xf0\x9f\x98\x80",
			':P'        => "\xf0\x9f\x98\x9b",
			':o'        => "\xf0\x9f\x98\xae",
			':x'        => "\xf0\x9f\x98\xa1",
			':|'        => "\xf0\x9f\x98\x90",
			';)'        => "\xf0\x9f\x98\x89",
			':!:'       => "\xe2\x9d\x97",
			':?:'       => "\xe2\x9d\x93",
		);
	}

	/**
	 * Filters all the smilies.
	 *
	 * This filter must be added before `smilies_init` is run, as
	 * it is normally only run once to setup the smilies regex.
	 *
	 * @since 4.7.0
	 *
	 * @param string[] $wpsmiliestrans List of the smilies' hexadecimal representations, keyed by their smily code.
	 */
	$wpsmiliestrans = apply_filters( 'smilies', $wpsmiliestrans );

	if ( count( $wpsmiliestrans ) == 0 ) {
		return;
	}

	/*
	 * NOTE: we sort the smilies in reverse key order. This is to make sure
	 * we match the longest possible smilie (:???: vs :?) as the regular
	 * expression used below is first-match
	 */
	krsort( $wpsmiliestrans );

	$spaces = wp_spaces_regexp();

	// Begin first "subpattern".
	$wp_smiliessearch = '/(?<=' . $spaces . '|^)';

	$subchar = '';
	foreach ( (array) $wpsmiliestrans as $smiley => $img ) {
		$firstchar = substr( $smiley, 0, 1 );
		$rest      = substr( $smiley, 1 );

		// New subpattern?
		if ( $firstchar != $subchar ) {
			if ( '' !== $subchar ) {
				$wp_smiliessearch .= ')(?=' . $spaces . '|$)';  // End previous "subpattern".
				$wp_smiliessearch .= '|(?<=' . $spaces . '|^)'; // Begin another "subpattern".
			}
			$subchar           = $firstchar;
			$wp_smiliessearch .= preg_quote( $firstchar, '/' ) . '(?:';
		} else {
			$wp_smiliessearch .= '|';
		}
		$wp_smiliessearch .= preg_quote( $rest, '/' );
	}

	$wp_smiliessearch .= ')(?=' . $spaces . '|$)/m';

}

/**
 * Merges user defined arguments into defaults array.
 *
 * This function is used throughout WordPress to allow for both string or array
 * to be merged into another array.
 *
 * @since 2.2.0
 * @since 2.3.0 `$args` can now also be an object.
 *
 * @param string|array|object $args     Value to merge with $defaults.
 * @param array               $defaults Optional. Array that serves as the defaults.
 *                                      Default empty array.
 * @return array Merged user defined values with defaults.
 */
function wp_parse_args( $args, $defaults = array() ) {
	if ( is_object( $args ) ) {
		$parsed_args = get_object_vars( $args );
	} elseif ( is_array( $args ) ) {
		$parsed_args =& $args;
	} else {
		wp_parse_str( $args, $parsed_args );
	}

	if ( is_array( $defaults ) && $defaults ) {
		return array_merge( $defaults, $parsed_args );
	}
	return $parsed_args;
}

/**
 * Converts a comma- or space-separated list of scalar values to an array.
 *
 * @since 5.1.0
 *
 * @param array|string $list List of values.
 * @return array Array of values.
 */
function wp_parse_list( $list ) {
	if ( ! is_array( $list ) ) {
		return preg_split( '/[\s,]+/', $list, -1, PREG_SPLIT_NO_EMPTY );
	}

	// Validate all entries of the list are scalar.
	$list = array_filter( $list, 'is_scalar' );

	return $list;
}

/**
 * Cleans up an array, comma- or space-separated list of IDs.
 *
 * @since 3.0.0
 * @since 5.1.0 Refactored to use wp_parse_list().
 *
 * @param array|string $list List of IDs.
 * @return int[] Sanitized array of IDs.
 */
function wp_parse_id_list( $list ) {
	$list = wp_parse_list( $list );

	return array_unique( array_map( 'absint', $list ) );
}

/**
 * Cleans up an array, comma- or space-separated list of slugs.
 *
 * @since 4.7.0
 * @since 5.1.0 Refactored to use wp_parse_list().
 *
 * @param array|string $list List of slugs.
 * @return string[] Sanitized array of slugs.
 */
function wp_parse_slug_list( $list ) {
	$list = wp_parse_list( $list );

	return array_unique( array_map( 'sanitize_title', $list ) );
}

/**
 * Extracts a slice of an array, given a list of keys.
 *
 * @since 3.1.0
 *
 * @param array $array The original array.
 * @param array $keys  The list of keys.
 * @return array The array slice.
 */
function wp_array_slice_assoc( $array, $keys ) {
	$slice = array();

	foreach ( $keys as $key ) {
		if ( isset( $array[ $key ] ) ) {
			$slice[ $key ] = $array[ $key ];
		}
	}

	return $slice;
}

/**
 * Accesses an array in depth based on a path of keys.
 *
 * It is the PHP equivalent of JavaScript's `lodash.get()` and mirroring it may help other components
 * retain some symmetry between client and server implementations.
 *
 * Example usage:
 *
 *     $array = array(
 *         'a' => array(
 *             'b' => array(
 *                 'c' => 1,
 *             ),
 *         ),
 *     );
 *     _wp_array_get( $array, array( 'a', 'b', 'c' ) );
 *
 * @internal
 *
 * @since 5.6.0
 * @access private
 *
 * @param array $array   An array from which we want to retrieve some information.
 * @param array $path    An array of keys describing the path with which to retrieve information.
 * @param mixed $default Optional. The return value if the path does not exist within the array,
 *                       or if `$array` or `$path` are not arrays. Default null.
 * @return mixed The value from the path specified.
 */
function _wp_array_get( $array, $path, $default = null ) {
	// Confirm $path is valid.
	if ( ! is_array( $path ) || 0 === count( $path ) ) {
		return $default;
	}

	foreach ( $path as $path_element ) {
		if (
			! is_array( $array ) ||
			( ! is_string( $path_element ) && ! is_integer( $path_element ) && ! is_null( $path_element ) ) ||
			! array_key_exists( $path_element, $array )
		) {
			return $default;
		}
		$array = $array[ $path_element ];
	}

	return $array;
}

/**
 * Sets an array in depth based on a path of keys.
 *
 * It is the PHP equivalent of JavaScript's `lodash.set()` and mirroring it may help other components
 * retain some symmetry between client and server implementations.
 *
 * Example usage:
 *
 *     $array = array();
 *     _wp_array_set( $array, array( 'a', 'b', 'c', 1 ) );
 *
 *     $array becomes:
 *     array(
 *         'a' => array(
 *             'b' => array(
 *                 'c' => 1,
 *             ),
 *         ),
 *     );
 *
 * @internal
 *
 * @since 5.8.0
 * @access private
 *
 * @param array $array An array that we want to mutate to include a specific value in a path.
 * @param array $path  An array of keys describing the path that we want to mutate.
 * @param mixed $value The value that will be set.
 */
function _wp_array_set( &$array, $path, $value = null ) {
	// Confirm $array is valid.
	if ( ! is_array( $array ) ) {
		return;
	}

	// Confirm $path is valid.
	if ( ! is_array( $path ) ) {
		return;
	}

	$path_length = count( $path );

	if ( 0 === $path_length ) {
		return;
	}

	foreach ( $path as $path_element ) {
		if (
			! is_string( $path_element ) && ! is_integer( $path_element ) &&
			! is_null( $path_element )
		) {
			return;
		}
	}

	for ( $i = 0; $i < $path_length - 1; ++$i ) {
		$path_element = $path[ $i ];
		if (
			! array_key_exists( $path_element, $array ) ||
			! is_array( $array[ $path_element ] )
		) {
			$array[ $path_element ] = array();
		}
		$array = &$array[ $path_element ]; // phpcs:ignore VariableAnalysis.CodeAnalysis.VariableAnalysis.VariableRedeclaration
	}

	$array[ $path[ $i ] ] = $value;
}

/**
 * This function is trying to replicate what
 * lodash's kebabCase (JS library) does in the client.
 *
 * The reason we need this function is that we do some processing
 * in both the client and the server (e.g.: we generate
 * preset classes from preset slugs) that needs to
 * create the same output.
 *
 * We can't remove or update the client's library due to backward compatibility
 * (some of the output of lodash's kebabCase is saved in the post content).
 * We have to make the server behave like the client.
 *
 * Changes to this function should follow updates in the client
 * with the same logic.
 *
 * @link https://github.com/lodash/lodash/blob/4.17/dist/lodash.js#L14369
 * @link https://github.com/lodash/lodash/blob/4.17/dist/lodash.js#L278
 * @link https://github.com/lodash-php/lodash-php/blob/master/src/String/kebabCase.php
 * @link https://github.com/lodash-php/lodash-php/blob/master/src/internal/unicodeWords.php
 *
 * @param string $string The string to kebab-case.
 *
 * @return string kebab-cased-string.
 */
function _wp_to_kebab_case( $string ) {
	//phpcs:disable WordPress.NamingConventions.ValidVariableName.VariableNotSnakeCase
	// ignore the camelCase names for variables so the names are the same as lodash
	// so comparing and porting new changes is easier.

	/*
	 * Some notable things we've removed compared to the lodash version are:
	 *
	 * - non-alphanumeric characters: rsAstralRange, rsEmoji, etc
	 * - the groups that processed the apostrophe, as it's removed before passing the string to preg_match: rsApos, rsOptContrLower, and rsOptContrUpper
	 *
	 */

	/** Used to compose unicode character classes. */
	$rsLowerRange       = 'a-z\\xdf-\\xf6\\xf8-\\xff';
	$rsNonCharRange     = '\\x00-\\x2f\\x3a-\\x40\\x5b-\\x60\\x7b-\\xbf';
	$rsPunctuationRange = '\\x{2000}-\\x{206f}';
	$rsSpaceRange       = ' \\t\\x0b\\f\\xa0\\x{feff}\\n\\r\\x{2028}\\x{2029}\\x{1680}\\x{180e}\\x{2000}\\x{2001}\\x{2002}\\x{2003}\\x{2004}\\x{2005}\\x{2006}\\x{2007}\\x{2008}\\x{2009}\\x{200a}\\x{202f}\\x{205f}\\x{3000}';
	$rsUpperRange       = 'A-Z\\xc0-\\xd6\\xd8-\\xde';
	$rsBreakRange       = $rsNonCharRange . $rsPunctuationRange . $rsSpaceRange;

	/** Used to compose unicode capture groups. */
	$rsBreak  = '[' . $rsBreakRange . ']';
	$rsDigits = '\\d+'; // The last lodash version in GitHub uses a single digit here and expands it when in use.
	$rsLower  = '[' . $rsLowerRange . ']';
	$rsMisc   = '[^' . $rsBreakRange . $rsDigits . $rsLowerRange . $rsUpperRange . ']';
	$rsUpper  = '[' . $rsUpperRange . ']';

	/** Used to compose unicode regexes. */
	$rsMiscLower = '(?:' . $rsLower . '|' . $rsMisc . ')';
	$rsMiscUpper = '(?:' . $rsUpper . '|' . $rsMisc . ')';
	$rsOrdLower  = '\\d*(?:1st|2nd|3rd|(?![123])\\dth)(?=\\b|[A-Z_])';
	$rsOrdUpper  = '\\d*(?:1ST|2ND|3RD|(?![123])\\dTH)(?=\\b|[a-z_])';

	$regexp = '/' . implode(
		'|',
		array(
			$rsUpper . '?' . $rsLower . '+' . '(?=' . implode( '|', array( $rsBreak, $rsUpper, '$' ) ) . ')',
			$rsMiscUpper . '+' . '(?=' . implode( '|', array( $rsBreak, $rsUpper . $rsMiscLower, '$' ) ) . ')',
			$rsUpper . '?' . $rsMiscLower . '+',
			$rsUpper . '+',
			$rsOrdUpper,
			$rsOrdLower,
			$rsDigits,
		)
	) . '/u';

	preg_match_all( $regexp, str_replace( "'", '', $string ), $matches );
	return strtolower( implode( '-', $matches[0] ) );
	//phpcs:enable WordPress.NamingConventions.ValidVariableName.VariableNotSnakeCase
}

/**
 * Determines if the variable is a numeric-indexed array.
 *
 * @since 4.4.0
 *
 * @param mixed $data Variable to check.
 * @return bool Whether the variable is a list.
 */
function wp_is_numeric_array( $data ) {
	if ( ! is_array( $data ) ) {
		return false;
	}

	$keys        = array_keys( $data );
	$string_keys = array_filter( $keys, 'is_string' );

	return count( $string_keys ) === 0;
}

/**
 * Filters a list of objects, based on a set of key => value arguments.
 *
 * Retrieves the objects from the list that match the given arguments.
 * Key represents property name, and value represents property value.
 *
 * If an object has more properties than those specified in arguments,
 * that will not disqualify it. When using the 'AND' operator,
 * any missing properties will disqualify it.
 *
 * When using the `$field` argument, this function can also retrieve
 * a particular field from all matching objects, whereas wp_list_filter()
 * only does the filtering.
 *
 * @since 3.0.0
 * @since 4.7.0 Uses `WP_List_Util` class.
 *
 * @param array       $list     An array of objects to filter.
 * @param array       $args     Optional. An array of key => value arguments to match
 *                              against each object. Default empty array.
 * @param string      $operator Optional. The logical operation to perform. 'AND' means
 *                              all elements from the array must match. 'OR' means only
 *                              one element needs to match. 'NOT' means no elements may
 *                              match. Default 'AND'.
 * @param bool|string $field    Optional. A field from the object to place instead
 *                              of the entire object. Default false.
 * @return array A list of objects or object fields.
 */
function wp_filter_object_list( $list, $args = array(), $operator = 'and', $field = false ) {
	if ( ! is_array( $list ) ) {
		return array();
	}

	$util = new WP_List_Util( $list );

	$util->filter( $args, $operator );

	if ( $field ) {
		$util->pluck( $field );
	}

	return $util->get_output();
}

/**
 * Filters a list of objects, based on a set of key => value arguments.
 *
 * Retrieves the objects from the list that match the given arguments.
 * Key represents property name, and value represents property value.
 *
 * If an object has more properties than those specified in arguments,
 * that will not disqualify it. When using the 'AND' operator,
 * any missing properties will disqualify it.
 *
 * If you want to retrieve a particular field from all matching objects,
 * use wp_filter_object_list() instead.
 *
 * @since 3.1.0
 * @since 4.7.0 Uses `WP_List_Util` class.
 * @since 5.9.0 Converted into a wrapper for `wp_filter_object_list()`.
 *
 * @param array  $list     An array of objects to filter.
 * @param array  $args     Optional. An array of key => value arguments to match
 *                         against each object. Default empty array.
 * @param string $operator Optional. The logical operation to perform. 'AND' means
 *                         all elements from the array must match. 'OR' means only
 *                         one element needs to match. 'NOT' means no elements may
 *                         match. Default 'AND'.
 * @return array Array of found values.
 */
function wp_list_filter( $list, $args = array(), $operator = 'AND' ) {
	return wp_filter_object_list( $list, $args, $operator );
}

/**
 * Plucks a certain field out of each object or array in an array.
 *
 * This has the same functionality and prototype of
 * array_column() (PHP 5.5) but also supports objects.
 *
 * @since 3.1.0
 * @since 4.0.0 $index_key parameter added.
 * @since 4.7.0 Uses `WP_List_Util` class.
 *
 * @param array      $list      List of objects or arrays.
 * @param int|string $field     Field from the object to place instead of the entire object.
 * @param int|string $index_key Optional. Field from the object to use as keys for the new array.
 *                              Default null.
 * @return array Array of found values. If `$index_key` is set, an array of found values with keys
 *               corresponding to `$index_key`. If `$index_key` is null, array keys from the original
 *               `$list` will be preserved in the results.
 */
function wp_list_pluck( $list, $field, $index_key = null ) {
	if ( ! is_array( $list ) ) {
		return array();
	}

	$util = new WP_List_Util( $list );

	return $util->pluck( $field, $index_key );
}

/**
 * Sorts an array of objects or arrays based on one or more orderby arguments.
 *
 * @since 4.7.0
 *
 * @param array        $list          An array of objects or arrays to sort.
 * @param string|array $orderby       Optional. Either the field name to order by or an array
 *                                    of multiple orderby fields as $orderby => $order.
 * @param string       $order         Optional. Either 'ASC' or 'DESC'. Only used if $orderby
 *                                    is a string.
 * @param bool         $preserve_keys Optional. Whether to preserve keys. Default false.
 * @return array The sorted array.
 */
function wp_list_sort( $list, $orderby = array(), $order = 'ASC', $preserve_keys = false ) {
	if ( ! is_array( $list ) ) {
		return array();
	}

	$util = new WP_List_Util( $list );

	return $util->sort( $orderby, $order, $preserve_keys );
}

/**
 * Determines if Widgets library should be loaded.
 *
 * Checks to make sure that the widgets library hasn't already been loaded.
 * If it hasn't, then it will load the widgets library and run an action hook.
 *
 * @since 2.2.0
 */
function wp_maybe_load_widgets() {
	/**
	 * Filters whether to load the Widgets library.
	 *
	 * Returning a falsey value from the filter will effectively short-circuit
	 * the Widgets library from loading.
	 *
	 * @since 2.8.0
	 *
	 * @param bool $wp_maybe_load_widgets Whether to load the Widgets library.
	 *                                    Default true.
	 */
	if ( ! apply_filters( 'load_default_widgets', true ) ) {
		return;
	}

	require_once ABSPATH . WPINC . '/default-widgets.php';

	add_action( '_admin_menu', 'wp_widgets_add_menu' );
}

/**
 * Appends the Widgets menu to the themes main menu.
 *
 * @since 2.2.0
 * @since 5.9.3 Don't specify menu order when the active theme is a block theme.
 *
 * @global array $submenu
 */
function wp_widgets_add_menu() {
	global $submenu;

	if ( ! current_theme_supports( 'widgets' ) ) {
		return;
	}

	$menu_name = __( 'Widgets' );
	if ( wp_is_block_theme() || current_theme_supports( 'block-template-parts' ) ) {
		$submenu['themes.php'][] = array( $menu_name, 'edit_theme_options', 'widgets.php' );
	} else {
		$submenu['themes.php'][7] = array( $menu_name, 'edit_theme_options', 'widgets.php' );
	}

	ksort( $submenu['themes.php'], SORT_NUMERIC );
}

/**
 * Flushes all output buffers for PHP 5.2.
 *
 * Make sure all output buffers are flushed before our singletons are destroyed.
 *
 * @since 2.2.0
 */
function wp_ob_end_flush_all() {
	$levels = ob_get_level();
	for ( $i = 0; $i < $levels; $i++ ) {
		ob_end_flush();
	}
}

/**
 * Loads custom DB error or display WordPress DB error.
 *
 * If a file exists in the wp-content directory named db-error.php, then it will
 * be loaded instead of displaying the WordPress DB error. If it is not found,
 * then the WordPress DB error will be displayed instead.
 *
 * The WordPress DB error sets the HTTP status header to 500 to try to prevent
 * search engines from caching the message. Custom DB messages should do the
 * same.
 *
 * This function was backported to WordPress 2.3.2, but originally was added
 * in WordPress 2.5.0.
 *
 * @since 2.3.2
 *
 * @global wpdb $wpdb WordPress database abstraction object.
 */
function dead_db() {
	global $wpdb;

	wp_load_translations_early();

	// Load custom DB error template, if present.
	if ( file_exists( WP_CONTENT_DIR . '/db-error.php' ) ) {
		require_once WP_CONTENT_DIR . '/db-error.php';
		die();
	}

	// If installing or in the admin, provide the verbose message.
	if ( wp_installing() || defined( 'WP_ADMIN' ) ) {
		wp_die( $wpdb->error );
	}

	// Otherwise, be terse.
	wp_die( '<h1>' . __( 'Error establishing a database connection' ) . '</h1>', __( 'Database Error' ) );
}

/**
 * Converts a value to non-negative integer.
 *
 * @since 2.5.0
 *
 * @param mixed $maybeint Data you wish to have converted to a non-negative integer.
 * @return int A non-negative integer.
 */
function absint( $maybeint ) {
	return abs( (int) $maybeint );
}

/**
 * Marks a function as deprecated and inform when it has been used.
 *
 * There is a hook {@see 'deprecated_function_run'} that will be called that can be used
 * to get the backtrace up to what file and function called the deprecated
 * function.
 *
 * The current behavior is to trigger a user error if `WP_DEBUG` is true.
 *
 * This function is to be used in every function that is deprecated.
 *
 * @since 2.5.0
 * @since 5.4.0 This function is no longer marked as "private".
 * @since 5.4.0 The error type is now classified as E_USER_DEPRECATED (used to default to E_USER_NOTICE).
 *
 * @param string $function    The function that was called.
 * @param string $version     The version of WordPress that deprecated the function.
 * @param string $replacement Optional. The function that should have been called. Default empty.
 */
function _deprecated_function( $function, $version, $replacement = '' ) {

	/**
	 * Fires when a deprecated function is called.
	 *
	 * @since 2.5.0
	 *
	 * @param string $function    The function that was called.
	 * @param string $replacement The function that should have been called.
	 * @param string $version     The version of WordPress that deprecated the function.
	 */
	do_action( 'deprecated_function_run', $function, $replacement, $version );

	/**
	 * Filters whether to trigger an error for deprecated functions.
	 *
	 * @since 2.5.0
	 *
	 * @param bool $trigger Whether to trigger the error for deprecated functions. Default true.
	 */
	if ( WP_DEBUG && apply_filters( 'deprecated_function_trigger_error', true ) ) {
		if ( function_exists( '__' ) ) {
			if ( $replacement ) {
				trigger_error(
					sprintf(
						/* translators: 1: PHP function name, 2: Version number, 3: Alternative function name. */
						__( 'Function %1$s is <strong>deprecated</strong> since version %2$s! Use %3$s instead.' ),
						$function,
						$version,
						$replacement
					),
					E_USER_DEPRECATED
				);
			} else {
				trigger_error(
					sprintf(
						/* translators: 1: PHP function name, 2: Version number. */
						__( 'Function %1$s is <strong>deprecated</strong> since version %2$s with no alternative available.' ),
						$function,
						$version
					),
					E_USER_DEPRECATED
				);
			}
		} else {
			if ( $replacement ) {
				trigger_error(
					sprintf(
						'Function %1$s is <strong>deprecated</strong> since version %2$s! Use %3$s instead.',
						$function,
						$version,
						$replacement
					),
					E_USER_DEPRECATED
				);
			} else {
				trigger_error(
					sprintf(
						'Function %1$s is <strong>deprecated</strong> since version %2$s with no alternative available.',
						$function,
						$version
					),
					E_USER_DEPRECATED
				);
			}
		}
	}
}

/**
 * Marks a constructor as deprecated and informs when it has been used.
 *
 * Similar to _deprecated_function(), but with different strings. Used to
 * remove PHP4 style constructors.
 *
 * The current behavior is to trigger a user error if `WP_DEBUG` is true.
 *
 * This function is to be used in every PHP4 style constructor method that is deprecated.
 *
 * @since 4.3.0
 * @since 4.5.0 Added the `$parent_class` parameter.
 * @since 5.4.0 This function is no longer marked as "private".
 * @since 5.4.0 The error type is now classified as E_USER_DEPRECATED (used to default to E_USER_NOTICE).
 *
 * @param string $class        The class containing the deprecated constructor.
 * @param string $version      The version of WordPress that deprecated the function.
 * @param string $parent_class Optional. The parent class calling the deprecated constructor.
 *                             Default empty string.
 */
function _deprecated_constructor( $class, $version, $parent_class = '' ) {

	/**
	 * Fires when a deprecated constructor is called.
	 *
	 * @since 4.3.0
	 * @since 4.5.0 Added the `$parent_class` parameter.
	 *
	 * @param string $class        The class containing the deprecated constructor.
	 * @param string $version      The version of WordPress that deprecated the function.
	 * @param string $parent_class The parent class calling the deprecated constructor.
	 */
	do_action( 'deprecated_constructor_run', $class, $version, $parent_class );

	/**
	 * Filters whether to trigger an error for deprecated functions.
	 *
	 * `WP_DEBUG` must be true in addition to the filter evaluating to true.
	 *
	 * @since 4.3.0
	 *
	 * @param bool $trigger Whether to trigger the error for deprecated functions. Default true.
	 */
	if ( WP_DEBUG && apply_filters( 'deprecated_constructor_trigger_error', true ) ) {
		if ( function_exists( '__' ) ) {
			if ( $parent_class ) {
				trigger_error(
					sprintf(
						/* translators: 1: PHP class name, 2: PHP parent class name, 3: Version number, 4: __construct() method. */
						__( 'The called constructor method for %1$s class in %2$s is <strong>deprecated</strong> since version %3$s! Use %4$s instead.' ),
						$class,
						$parent_class,
						$version,
						'<code>__construct()</code>'
					),
					E_USER_DEPRECATED
				);
			} else {
				trigger_error(
					sprintf(
						/* translators: 1: PHP class name, 2: Version number, 3: __construct() method. */
						__( 'The called constructor method for %1$s class is <strong>deprecated</strong> since version %2$s! Use %3$s instead.' ),
						$class,
						$version,
						'<code>__construct()</code>'
					),
					E_USER_DEPRECATED
				);
			}
		} else {
			if ( $parent_class ) {
				trigger_error(
					sprintf(
						'The called constructor method for %1$s class in %2$s is <strong>deprecated</strong> since version %3$s! Use %4$s instead.',
						$class,
						$parent_class,
						$version,
						'<code>__construct()</code>'
					),
					E_USER_DEPRECATED
				);
			} else {
				trigger_error(
					sprintf(
						'The called constructor method for %1$s class is <strong>deprecated</strong> since version %2$s! Use %3$s instead.',
						$class,
						$version,
						'<code>__construct()</code>'
					),
					E_USER_DEPRECATED
				);
			}
		}
	}

}

/**
 * Marks a file as deprecated and inform when it has been used.
 *
 * There is a hook {@see 'deprecated_file_included'} that will be called that can be used
 * to get the backtrace up to what file and function included the deprecated
 * file.
 *
 * The current behavior is to trigger a user error if `WP_DEBUG` is true.
 *
 * This function is to be used in every file that is deprecated.
 *
 * @since 2.5.0
 * @since 5.4.0 This function is no longer marked as "private".
 * @since 5.4.0 The error type is now classified as E_USER_DEPRECATED (used to default to E_USER_NOTICE).
 *
 * @param string $file        The file that was included.
 * @param string $version     The version of WordPress that deprecated the file.
 * @param string $replacement Optional. The file that should have been included based on ABSPATH.
 *                            Default empty.
 * @param string $message     Optional. A message regarding the change. Default empty.
 */
function _deprecated_file( $file, $version, $replacement = '', $message = '' ) {

	/**
	 * Fires when a deprecated file is called.
	 *
	 * @since 2.5.0
	 *
	 * @param string $file        The file that was called.
	 * @param string $replacement The file that should have been included based on ABSPATH.
	 * @param string $version     The version of WordPress that deprecated the file.
	 * @param string $message     A message regarding the change.
	 */
	do_action( 'deprecated_file_included', $file, $replacement, $version, $message );

	/**
	 * Filters whether to trigger an error for deprecated files.
	 *
	 * @since 2.5.0
	 *
	 * @param bool $trigger Whether to trigger the error for deprecated files. Default true.
	 */
	if ( WP_DEBUG && apply_filters( 'deprecated_file_trigger_error', true ) ) {
		$message = empty( $message ) ? '' : ' ' . $message;

		if ( function_exists( '__' ) ) {
			if ( $replacement ) {
				trigger_error(
					sprintf(
						/* translators: 1: PHP file name, 2: Version number, 3: Alternative file name. */
						__( 'File %1$s is <strong>deprecated</strong> since version %2$s! Use %3$s instead.' ),
						$file,
						$version,
						$replacement
					) . $message,
					E_USER_DEPRECATED
				);
			} else {
				trigger_error(
					sprintf(
						/* translators: 1: PHP file name, 2: Version number. */
						__( 'File %1$s is <strong>deprecated</strong> since version %2$s with no alternative available.' ),
						$file,
						$version
					) . $message,
					E_USER_DEPRECATED
				);
			}
		} else {
			if ( $replacement ) {
				trigger_error(
					sprintf(
						'File %1$s is <strong>deprecated</strong> since version %2$s! Use %3$s instead.',
						$file,
						$version,
						$replacement
					) . $message,
					E_USER_DEPRECATED
				);
			} else {
				trigger_error(
					sprintf(
						'File %1$s is <strong>deprecated</strong> since version %2$s with no alternative available.',
						$file,
						$version
					) . $message,
					E_USER_DEPRECATED
				);
			}
		}
	}
}
/**
 * Marks a function argument as deprecated and inform when it has been used.
 *
 * This function is to be used whenever a deprecated function argument is used.
 * Before this function is called, the argument must be checked for whether it was
 * used by comparing it to its default value or evaluating whether it is empty.
 * For example:
 *
 *     if ( ! empty( $deprecated ) ) {
 *         _deprecated_argument( __FUNCTION__, '3.0.0' );
 *     }
 *
 * There is a hook deprecated_argument_run that will be called that can be used
 * to get the backtrace up to what file and function used the deprecated
 * argument.
 *
 * The current behavior is to trigger a user error if WP_DEBUG is true.
 *
 * @since 3.0.0
 * @since 5.4.0 This function is no longer marked as "private".
 * @since 5.4.0 The error type is now classified as E_USER_DEPRECATED (used to default to E_USER_NOTICE).
 *
 * @param string $function The function that was called.
 * @param string $version  The version of WordPress that deprecated the argument used.
 * @param string $message  Optional. A message regarding the change. Default empty.
 */
function _deprecated_argument( $function, $version, $message = '' ) {

	/**
	 * Fires when a deprecated argument is called.
	 *
	 * @since 3.0.0
	 *
	 * @param string $function The function that was called.
	 * @param string $message  A message regarding the change.
	 * @param string $version  The version of WordPress that deprecated the argument used.
	 */
	do_action( 'deprecated_argument_run', $function, $message, $version );

	/**
	 * Filters whether to trigger an error for deprecated arguments.
	 *
	 * @since 3.0.0
	 *
	 * @param bool $trigger Whether to trigger the error for deprecated arguments. Default true.
	 */
	if ( WP_DEBUG && apply_filters( 'deprecated_argument_trigger_error', true ) ) {
		if ( function_exists( '__' ) ) {
			if ( $message ) {
				trigger_error(
					sprintf(
						/* translators: 1: PHP function name, 2: Version number, 3: Optional message regarding the change. */
						__( 'Function %1$s was called with an argument that is <strong>deprecated</strong> since version %2$s! %3$s' ),
						$function,
						$version,
						$message
					),
					E_USER_DEPRECATED
				);
			} else {
				trigger_error(
					sprintf(
						/* translators: 1: PHP function name, 2: Version number. */
						__( 'Function %1$s was called with an argument that is <strong>deprecated</strong> since version %2$s with no alternative available.' ),
						$function,
						$version
					),
					E_USER_DEPRECATED
				);
			}
		} else {
			if ( $message ) {
				trigger_error(
					sprintf(
						'Function %1$s was called with an argument that is <strong>deprecated</strong> since version %2$s! %3$s',
						$function,
						$version,
						$message
					),
					E_USER_DEPRECATED
				);
			} else {
				trigger_error(
					sprintf(
						'Function %1$s was called with an argument that is <strong>deprecated</strong> since version %2$s with no alternative available.',
						$function,
						$version
					),
					E_USER_DEPRECATED
				);
			}
		}
	}
}

/**
 * Marks a deprecated action or filter hook as deprecated and throws a notice.
 *
 * Use the {@see 'deprecated_hook_run'} action to get the backtrace describing where
 * the deprecated hook was called.
 *
 * Default behavior is to trigger a user error if `WP_DEBUG` is true.
 *
 * This function is called by the do_action_deprecated() and apply_filters_deprecated()
 * functions, and so generally does not need to be called directly.
 *
 * @since 4.6.0
 * @since 5.4.0 The error type is now classified as E_USER_DEPRECATED (used to default to E_USER_NOTICE).
 * @access private
 *
 * @param string $hook        The hook that was used.
 * @param string $version     The version of WordPress that deprecated the hook.
 * @param string $replacement Optional. The hook that should have been used. Default empty.
 * @param string $message     Optional. A message regarding the change. Default empty.
 */
function _deprecated_hook( $hook, $version, $replacement = '', $message = '' ) {
	/**
	 * Fires when a deprecated hook is called.
	 *
	 * @since 4.6.0
	 *
	 * @param string $hook        The hook that was called.
	 * @param string $replacement The hook that should be used as a replacement.
	 * @param string $version     The version of WordPress that deprecated the argument used.
	 * @param string $message     A message regarding the change.
	 */
	do_action( 'deprecated_hook_run', $hook, $replacement, $version, $message );

	/**
	 * Filters whether to trigger deprecated hook errors.
	 *
	 * @since 4.6.0
	 *
	 * @param bool $trigger Whether to trigger deprecated hook errors. Requires
	 *                      `WP_DEBUG` to be defined true.
	 */
	if ( WP_DEBUG && apply_filters( 'deprecated_hook_trigger_error', true ) ) {
		$message = empty( $message ) ? '' : ' ' . $message;

		if ( $replacement ) {
			trigger_error(
				sprintf(
					/* translators: 1: WordPress hook name, 2: Version number, 3: Alternative hook name. */
					__( 'Hook %1$s is <strong>deprecated</strong> since version %2$s! Use %3$s instead.' ),
					$hook,
					$version,
					$replacement
				) . $message,
				E_USER_DEPRECATED
			);
		} else {
			trigger_error(
				sprintf(
					/* translators: 1: WordPress hook name, 2: Version number. */
					__( 'Hook %1$s is <strong>deprecated</strong> since version %2$s with no alternative available.' ),
					$hook,
					$version
				) . $message,
				E_USER_DEPRECATED
			);
		}
	}
}

/**
 * Marks something as being incorrectly called.
 *
 * There is a hook {@see 'doing_it_wrong_run'} that will be called that can be used
 * to get the backtrace up to what file and function called the deprecated
 * function.
 *
 * The current behavior is to trigger a user error if `WP_DEBUG` is true.
 *
 * @since 3.1.0
 * @since 5.4.0 This function is no longer marked as "private".
 *
 * @param string $function The function that was called.
 * @param string $message  A message explaining what has been done incorrectly.
 * @param string $version  The version of WordPress where the message was added.
 */
function _doing_it_wrong( $function, $message, $version ) {

	/**
	 * Fires when the given function is being used incorrectly.
	 *
	 * @since 3.1.0
	 *
	 * @param string $function The function that was called.
	 * @param string $message  A message explaining what has been done incorrectly.
	 * @param string $version  The version of WordPress where the message was added.
	 */
	do_action( 'doing_it_wrong_run', $function, $message, $version );

	/**
	 * Filters whether to trigger an error for _doing_it_wrong() calls.
	 *
	 * @since 3.1.0
	 * @since 5.1.0 Added the $function, $message and $version parameters.
	 *
	 * @param bool   $trigger  Whether to trigger the error for _doing_it_wrong() calls. Default true.
	 * @param string $function The function that was called.
	 * @param string $message  A message explaining what has been done incorrectly.
	 * @param string $version  The version of WordPress where the message was added.
	 */
	if ( WP_DEBUG && apply_filters( 'doing_it_wrong_trigger_error', true, $function, $message, $version ) ) {
		if ( function_exists( '__' ) ) {
			if ( $version ) {
				/* translators: %s: Version number. */
				$version = sprintf( __( '(This message was added in version %s.)' ), $version );
			}

			$message .= ' ' . sprintf(
				/* translators: %s: Documentation URL. */
				__( 'Please see <a href="%s">Debugging in WordPress</a> for more information.' ),
				__( 'https://wordpress.org/support/article/debugging-in-wordpress/' )
			);

			trigger_error(
				sprintf(
					/* translators: Developer debugging message. 1: PHP function name, 2: Explanatory message, 3: WordPress version number. */
					__( 'Function %1$s was called <strong>incorrectly</strong>. %2$s %3$s' ),
					$function,
					$message,
					$version
				),
				E_USER_NOTICE
			);
		} else {
			if ( $version ) {
				$version = sprintf( '(This message was added in version %s.)', $version );
			}

			$message .= sprintf(
				' Please see <a href="%s">Debugging in WordPress</a> for more information.',
				'https://wordpress.org/support/article/debugging-in-wordpress/'
			);

			trigger_error(
				sprintf(
					'Function %1$s was called <strong>incorrectly</strong>. %2$s %3$s',
					$function,
					$message,
					$version
				),
				E_USER_NOTICE
			);
		}
	}
}

/**
 * Determines whether the server is running an earlier than 1.5.0 version of lighttpd.
 *
 * @since 2.5.0
 *
 * @return bool Whether the server is running lighttpd < 1.5.0.
 */
function is_lighttpd_before_150() {
	$server_parts    = explode( '/', isset( $_SERVER['SERVER_SOFTWARE'] ) ? $_SERVER['SERVER_SOFTWARE'] : '' );
	$server_parts[1] = isset( $server_parts[1] ) ? $server_parts[1] : '';

	return ( 'lighttpd' === $server_parts[0] && -1 == version_compare( $server_parts[1], '1.5.0' ) );
}

/**
 * Determines whether the specified module exist in the Apache config.
 *
 * @since 2.5.0
 *
 * @global bool $is_apache
 *
 * @param string $mod     The module, e.g. mod_rewrite.
 * @param bool   $default Optional. The default return value if the module is not found. Default false.
 * @return bool Whether the specified module is loaded.
 */
function apache_mod_loaded( $mod, $default = false ) {
	global $is_apache;

	if ( ! $is_apache ) {
		return false;
	}

	$loaded_mods = array();

	if ( function_exists( 'apache_get_modules' ) ) {
		$loaded_mods = apache_get_modules();

		if ( in_array( $mod, $loaded_mods, true ) ) {
			return true;
		}
	}

	if ( empty( $loaded_mods )
		&& function_exists( 'phpinfo' )
		&& false === strpos( ini_get( 'disable_functions' ), 'phpinfo' )
	) {
		ob_start();
		phpinfo( INFO_MODULES );
		$phpinfo = ob_get_clean();

		if ( false !== strpos( $phpinfo, $mod ) ) {
			return true;
		}
	}

	return $default;
}

/**
 * Checks if IIS 7+ supports pretty permalinks.
 *
 * @since 2.8.0
 *
 * @global bool $is_iis7
 *
 * @return bool Whether IIS7 supports permalinks.
 */
function iis7_supports_permalinks() {
	global $is_iis7;

	$supports_permalinks = false;
	if ( $is_iis7 ) {
		/* First we check if the DOMDocument class exists. If it does not exist, then we cannot
		 * easily update the xml configuration file, hence we just bail out and tell user that
		 * pretty permalinks cannot be used.
		 *
		 * Next we check if the URL Rewrite Module 1.1 is loaded and enabled for the web site. When
		 * URL Rewrite 1.1 is loaded it always sets a server variable called 'IIS_UrlRewriteModule'.
		 * Lastly we make sure that PHP is running via FastCGI. This is important because if it runs
		 * via ISAPI then pretty permalinks will not work.
		 */
		$supports_permalinks = class_exists( 'DOMDocument', false ) && isset( $_SERVER['IIS_UrlRewriteModule'] ) && ( 'cgi-fcgi' === PHP_SAPI );
	}

	/**
	 * Filters whether IIS 7+ supports pretty permalinks.
	 *
	 * @since 2.8.0
	 *
	 * @param bool $supports_permalinks Whether IIS7 supports permalinks. Default false.
	 */
	return apply_filters( 'iis7_supports_permalinks', $supports_permalinks );
}

/**
 * Validates a file name and path against an allowed set of rules.
 *
 * A return value of `1` means the file path contains directory traversal.
 *
 * A return value of `2` means the file path contains a Windows drive path.
 *
 * A return value of `3` means the file is not in the allowed files list.
 *
 * @since 1.2.0
 *
 * @param string   $file          File path.
 * @param string[] $allowed_files Optional. Array of allowed files.
 * @return int 0 means nothing is wrong, greater than 0 means something was wrong.
 */
function validate_file( $file, $allowed_files = array() ) {
	if ( ! is_scalar( $file ) || '' === $file ) {
		return 0;
	}

	// `../` on its own is not allowed:
	if ( '../' === $file ) {
		return 1;
	}

	// More than one occurrence of `../` is not allowed:
	if ( preg_match_all( '#\.\./#', $file, $matches, PREG_SET_ORDER ) && ( count( $matches ) > 1 ) ) {
		return 1;
	}

	// `../` which does not occur at the end of the path is not allowed:
	if ( false !== strpos( $file, '../' ) && '../' !== mb_substr( $file, -3, 3 ) ) {
		return 1;
	}

	// Files not in the allowed file list are not allowed:
	if ( ! empty( $allowed_files ) && ! in_array( $file, $allowed_files, true ) ) {
		return 3;
	}

	// Absolute Windows drive paths are not allowed:
	if ( ':' === substr( $file, 1, 1 ) ) {
		return 2;
	}

	return 0;
}

/**
 * Determines whether to force SSL used for the Administration Screens.
 *
 * @since 2.6.0
 *
 * @param string|bool $force Optional. Whether to force SSL in admin screens. Default null.
 * @return bool True if forced, false if not forced.
 */
function force_ssl_admin( $force = null ) {
	static $forced = false;

	if ( ! is_null( $force ) ) {
		$old_forced = $forced;
		$forced     = $force;
		return $old_forced;
	}

	return $forced;
}

/**
 * Guesses the URL for the site.
 *
 * Will remove wp-admin links to retrieve only return URLs not in the wp-admin
 * directory.
 *
 * @since 2.6.0
 *
 * @return string The guessed URL.
 */
function wp_guess_url() {
	if ( defined( 'WP_SITEURL' ) && '' !== WP_SITEURL ) {
		$url = WP_SITEURL;
	} else {
		$abspath_fix         = str_replace( '\\', '/', ABSPATH );
		$script_filename_dir = dirname( $_SERVER['SCRIPT_FILENAME'] );

		// The request is for the admin.
		if ( strpos( $_SERVER['REQUEST_URI'], 'wp-admin' ) !== false || strpos( $_SERVER['REQUEST_URI'], 'wp-login.php' ) !== false ) {
			$path = preg_replace( '#/(wp-admin/?.*|wp-login\.php.*)#i', '', $_SERVER['REQUEST_URI'] );

			// The request is for a file in ABSPATH.
		} elseif ( $script_filename_dir . '/' === $abspath_fix ) {
			// Strip off any file/query params in the path.
			$path = preg_replace( '#/[^/]*$#i', '', $_SERVER['PHP_SELF'] );

		} else {
			if ( false !== strpos( $_SERVER['SCRIPT_FILENAME'], $abspath_fix ) ) {
				// Request is hitting a file inside ABSPATH.
				$directory = str_replace( ABSPATH, '', $script_filename_dir );
				// Strip off the subdirectory, and any file/query params.
				$path = preg_replace( '#/' . preg_quote( $directory, '#' ) . '/[^/]*$#i', '', $_SERVER['REQUEST_URI'] );
			} elseif ( false !== strpos( $abspath_fix, $script_filename_dir ) ) {
				// Request is hitting a file above ABSPATH.
				$subdirectory = substr( $abspath_fix, strpos( $abspath_fix, $script_filename_dir ) + strlen( $script_filename_dir ) );
				// Strip off any file/query params from the path, appending the subdirectory to the installation.
				$path = preg_replace( '#/[^/]*$#i', '', $_SERVER['REQUEST_URI'] ) . $subdirectory;
			} else {
				$path = $_SERVER['REQUEST_URI'];
			}
		}

		$schema = is_ssl() ? 'https://' : 'http://'; // set_url_scheme() is not defined yet.
		$url    = $schema . $_SERVER['HTTP_HOST'] . $path;
	}

	return rtrim( $url, '/' );
}

/**
 * Temporarily suspends cache additions.
 *
 * Stops more data being added to the cache, but still allows cache retrieval.
 * This is useful for actions, such as imports, when a lot of data would otherwise
 * be almost uselessly added to the cache.
 *
 * Suspension lasts for a single page load at most. Remember to call this
 * function again if you wish to re-enable cache adds earlier.
 *
 * @since 3.3.0
 *
 * @param bool $suspend Optional. Suspends additions if true, re-enables them if false.
 * @return bool The current suspend setting
 */
function wp_suspend_cache_addition( $suspend = null ) {
	static $_suspend = false;

	if ( is_bool( $suspend ) ) {
		$_suspend = $suspend;
	}

	return $_suspend;
}

/**
 * Suspends cache invalidation.
 *
 * Turns cache invalidation on and off. Useful during imports where you don't want to do
 * invalidations every time a post is inserted. Callers must be sure that what they are
 * doing won't lead to an inconsistent cache when invalidation is suspended.
 *
 * @since 2.7.0
 *
 * @global bool $_wp_suspend_cache_invalidation
 *
 * @param bool $suspend Optional. Whether to suspend or enable cache invalidation. Default true.
 * @return bool The current suspend setting.
 */
function wp_suspend_cache_invalidation( $suspend = true ) {
	global $_wp_suspend_cache_invalidation;

	$current_suspend                = $_wp_suspend_cache_invalidation;
	$_wp_suspend_cache_invalidation = $suspend;
	return $current_suspend;
}

/**
 * Determines whether a site is the main site of the current network.
 *
 * @since 3.0.0
 * @since 4.9.0 The `$network_id` parameter was added.
 *
 * @param int $site_id    Optional. Site ID to test. Defaults to current site.
 * @param int $network_id Optional. Network ID of the network to check for.
 *                        Defaults to current network.
 * @return bool True if $site_id is the main site of the network, or if not
 *              running Multisite.
 */
function is_main_site( $site_id = null, $network_id = null ) {
	if ( ! is_multisite() ) {
		return true;
	}

	if ( ! $site_id ) {
		$site_id = get_current_blog_id();
	}

	$site_id = (int) $site_id;

	return get_main_site_id( $network_id ) === $site_id;
}

/**
 * Gets the main site ID.
 *
 * @since 4.9.0
 *
 * @param int $network_id Optional. The ID of the network for which to get the main site.
 *                        Defaults to the current network.
 * @return int The ID of the main site.
 */
function get_main_site_id( $network_id = null ) {
	if ( ! is_multisite() ) {
		return get_current_blog_id();
	}

	$network = get_network( $network_id );
	if ( ! $network ) {
		return 0;
	}

	return $network->site_id;
}

/**
 * Determines whether a network is the main network of the Multisite installation.
 *
 * @since 3.7.0
 *
 * @param int $network_id Optional. Network ID to test. Defaults to current network.
 * @return bool True if $network_id is the main network, or if not running Multisite.
 */
function is_main_network( $network_id = null ) {
	if ( ! is_multisite() ) {
		return true;
	}

	if ( null === $network_id ) {
		$network_id = get_current_network_id();
	}

	$network_id = (int) $network_id;

	return ( get_main_network_id() === $network_id );
}

/**
 * Gets the main network ID.
 *
 * @since 4.3.0
 *
 * @return int The ID of the main network.
 */
function get_main_network_id() {
	if ( ! is_multisite() ) {
		return 1;
	}

	$current_network = get_network();

	if ( defined( 'PRIMARY_NETWORK_ID' ) ) {
		$main_network_id = PRIMARY_NETWORK_ID;
	} elseif ( isset( $current_network->id ) && 1 === (int) $current_network->id ) {
		// If the current network has an ID of 1, assume it is the main network.
		$main_network_id = 1;
	} else {
		$_networks       = get_networks(
			array(
				'fields' => 'ids',
				'number' => 1,
			)
		);
		$main_network_id = array_shift( $_networks );
	}

	/**
	 * Filters the main network ID.
	 *
	 * @since 4.3.0
	 *
	 * @param int $main_network_id The ID of the main network.
	 */
	return (int) apply_filters( 'get_main_network_id', $main_network_id );
}

/**
 * Determines whether site meta is enabled.
 *
 * This function checks whether the 'blogmeta' database table exists. The result is saved as
 * a setting for the main network, making it essentially a global setting. Subsequent requests
 * will refer to this setting instead of running the query.
 *
 * @since 5.1.0
 *
 * @global wpdb $wpdb WordPress database abstraction object.
 *
 * @return bool True if site meta is supported, false otherwise.
 */
function is_site_meta_supported() {
	global $wpdb;

	if ( ! is_multisite() ) {
		return false;
	}

	$network_id = get_main_network_id();

	$supported = get_network_option( $network_id, 'site_meta_supported', false );
	if ( false === $supported ) {
		$supported = $wpdb->get_var( "SHOW TABLES LIKE '{$wpdb->blogmeta}'" ) ? 1 : 0;

		update_network_option( $network_id, 'site_meta_supported', $supported );
	}

	return (bool) $supported;
}

/**
 * Modifies gmt_offset for smart timezone handling.
 *
 * Overrides the gmt_offset option if we have a timezone_string available.
 *
 * @since 2.8.0
 *
 * @return float|false Timezone GMT offset, false otherwise.
 */
function wp_timezone_override_offset() {
	$timezone_string = get_option( 'timezone_string' );
	if ( ! $timezone_string ) {
		return false;
	}

	$timezone_object = timezone_open( $timezone_string );
	$datetime_object = date_create();
	if ( false === $timezone_object || false === $datetime_object ) {
		return false;
	}
	return round( timezone_offset_get( $timezone_object, $datetime_object ) / HOUR_IN_SECONDS, 2 );
}

/**
 * Sort-helper for timezones.
 *
 * @since 2.9.0
 * @access private
 *
 * @param array $a
 * @param array $b
 * @return int
 */
function _wp_timezone_choice_usort_callback( $a, $b ) {
	// Don't use translated versions of Etc.
	if ( 'Etc' === $a['continent'] && 'Etc' === $b['continent'] ) {
		// Make the order of these more like the old dropdown.
		if ( 'GMT+' === substr( $a['city'], 0, 4 ) && 'GMT+' === substr( $b['city'], 0, 4 ) ) {
			return -1 * ( strnatcasecmp( $a['city'], $b['city'] ) );
		}
		if ( 'UTC' === $a['city'] ) {
			if ( 'GMT+' === substr( $b['city'], 0, 4 ) ) {
				return 1;
			}
			return -1;
		}
		if ( 'UTC' === $b['city'] ) {
			if ( 'GMT+' === substr( $a['city'], 0, 4 ) ) {
				return -1;
			}
			return 1;
		}
		return strnatcasecmp( $a['city'], $b['city'] );
	}
	if ( $a['t_continent'] == $b['t_continent'] ) {
		if ( $a['t_city'] == $b['t_city'] ) {
			return strnatcasecmp( $a['t_subcity'], $b['t_subcity'] );
		}
		return strnatcasecmp( $a['t_city'], $b['t_city'] );
	} else {
		// Force Etc to the bottom of the list.
		if ( 'Etc' === $a['continent'] ) {
			return 1;
		}
		if ( 'Etc' === $b['continent'] ) {
			return -1;
		}
		return strnatcasecmp( $a['t_continent'], $b['t_continent'] );
	}
}

/**
 * Gives a nicely-formatted list of timezone strings.
 *
 * @since 2.9.0
 * @since 4.7.0 Added the `$locale` parameter.
 *
 * @param string $selected_zone Selected timezone.
 * @param string $locale        Optional. Locale to load the timezones in. Default current site locale.
 * @return string
 */
function wp_timezone_choice( $selected_zone, $locale = null ) {
	static $mo_loaded = false, $locale_loaded = null;

	$continents = array( 'Africa', 'America', 'Antarctica', 'Arctic', 'Asia', 'Atlantic', 'Australia', 'Europe', 'Indian', 'Pacific' );

	// Load translations for continents and cities.
	if ( ! $mo_loaded || $locale !== $locale_loaded ) {
		$locale_loaded = $locale ? $locale : get_locale();
		$mofile        = WP_LANG_DIR . '/continents-cities-' . $locale_loaded . '.mo';
		unload_textdomain( 'continents-cities' );
		load_textdomain( 'continents-cities', $mofile );
		$mo_loaded = true;
	}

	$tz_identifiers = timezone_identifiers_list();
	$zonen          = array();

	foreach ( $tz_identifiers as $zone ) {
		$zone = explode( '/', $zone );
		if ( ! in_array( $zone[0], $continents, true ) ) {
			continue;
		}

		// This determines what gets set and translated - we don't translate Etc/* strings here, they are done later.
		$exists    = array(
			0 => ( isset( $zone[0] ) && $zone[0] ),
			1 => ( isset( $zone[1] ) && $zone[1] ),
			2 => ( isset( $zone[2] ) && $zone[2] ),
		);
		$exists[3] = ( $exists[0] && 'Etc' !== $zone[0] );
		$exists[4] = ( $exists[1] && $exists[3] );
		$exists[5] = ( $exists[2] && $exists[3] );

		// phpcs:disable WordPress.WP.I18n.LowLevelTranslationFunction,WordPress.WP.I18n.NonSingularStringLiteralText
		$zonen[] = array(
			'continent'   => ( $exists[0] ? $zone[0] : '' ),
			'city'        => ( $exists[1] ? $zone[1] : '' ),
			'subcity'     => ( $exists[2] ? $zone[2] : '' ),
			't_continent' => ( $exists[3] ? translate( str_replace( '_', ' ', $zone[0] ), 'continents-cities' ) : '' ),
			't_city'      => ( $exists[4] ? translate( str_replace( '_', ' ', $zone[1] ), 'continents-cities' ) : '' ),
			't_subcity'   => ( $exists[5] ? translate( str_replace( '_', ' ', $zone[2] ), 'continents-cities' ) : '' ),
		);
		// phpcs:enable
	}
	usort( $zonen, '_wp_timezone_choice_usort_callback' );

	$structure = array();

	if ( empty( $selected_zone ) ) {
		$structure[] = '<option selected="selected" value="">' . __( 'Select a city' ) . '</option>';
	}

	// If this is a deprecated, but valid, timezone string, display it at the top of the list as-is.
	if ( in_array( $selected_zone, $tz_identifiers, true ) === false
		&& in_array( $selected_zone, timezone_identifiers_list( DateTimeZone::ALL_WITH_BC ), true )
	) {
		$structure[] = '<option selected="selected" value="' . esc_attr( $selected_zone ) . '">' . esc_html( $selected_zone ) . '</option>';
	}

	foreach ( $zonen as $key => $zone ) {
		// Build value in an array to join later.
		$value = array( $zone['continent'] );

		if ( empty( $zone['city'] ) ) {
			// It's at the continent level (generally won't happen).
			$display = $zone['t_continent'];
		} else {
			// It's inside a continent group.

			// Continent optgroup.
			if ( ! isset( $zonen[ $key - 1 ] ) || $zonen[ $key - 1 ]['continent'] !== $zone['continent'] ) {
				$label       = $zone['t_continent'];
				$structure[] = '<optgroup label="' . esc_attr( $label ) . '">';
			}

			// Add the city to the value.
			$value[] = $zone['city'];

			$display = $zone['t_city'];
			if ( ! empty( $zone['subcity'] ) ) {
				// Add the subcity to the value.
				$value[]  = $zone['subcity'];
				$display .= ' - ' . $zone['t_subcity'];
			}
		}

		// Build the value.
		$value    = implode( '/', $value );
		$selected = '';
		if ( $value === $selected_zone ) {
			$selected = 'selected="selected" ';
		}
		$structure[] = '<option ' . $selected . 'value="' . esc_attr( $value ) . '">' . esc_html( $display ) . '</option>';

		// Close continent optgroup.
		if ( ! empty( $zone['city'] ) && ( ! isset( $zonen[ $key + 1 ] ) || ( isset( $zonen[ $key + 1 ] ) && $zonen[ $key + 1 ]['continent'] !== $zone['continent'] ) ) ) {
			$structure[] = '</optgroup>';
		}
	}

	// Do UTC.
	$structure[] = '<optgroup label="' . esc_attr__( 'UTC' ) . '">';
	$selected    = '';
	if ( 'UTC' === $selected_zone ) {
		$selected = 'selected="selected" ';
	}
	$structure[] = '<option ' . $selected . 'value="' . esc_attr( 'UTC' ) . '">' . __( 'UTC' ) . '</option>';
	$structure[] = '</optgroup>';

	// Do manual UTC offsets.
	$structure[]  = '<optgroup label="' . esc_attr__( 'Manual Offsets' ) . '">';
	$offset_range = array(
		-12,
		-11.5,
		-11,
		-10.5,
		-10,
		-9.5,
		-9,
		-8.5,
		-8,
		-7.5,
		-7,
		-6.5,
		-6,
		-5.5,
		-5,
		-4.5,
		-4,
		-3.5,
		-3,
		-2.5,
		-2,
		-1.5,
		-1,
		-0.5,
		0,
		0.5,
		1,
		1.5,
		2,
		2.5,
		3,
		3.5,
		4,
		4.5,
		5,
		5.5,
		5.75,
		6,
		6.5,
		7,
		7.5,
		8,
		8.5,
		8.75,
		9,
		9.5,
		10,
		10.5,
		11,
		11.5,
		12,
		12.75,
		13,
		13.75,
		14,
	);
	foreach ( $offset_range as $offset ) {
		if ( 0 <= $offset ) {
			$offset_name = '+' . $offset;
		} else {
			$offset_name = (string) $offset;
		}

		$offset_value = $offset_name;
		$offset_name  = str_replace( array( '.25', '.5', '.75' ), array( ':15', ':30', ':45' ), $offset_name );
		$offset_name  = 'UTC' . $offset_name;
		$offset_value = 'UTC' . $offset_value;
		$selected     = '';
		if ( $offset_value === $selected_zone ) {
			$selected = 'selected="selected" ';
		}
		$structure[] = '<option ' . $selected . 'value="' . esc_attr( $offset_value ) . '">' . esc_html( $offset_name ) . '</option>';

	}
	$structure[] = '</optgroup>';

	return implode( "\n", $structure );
}

/**
 * Strips close comment and close php tags from file headers used by WP.
 *
 * @since 2.8.0
 * @access private
 *
 * @see https://core.trac.wordpress.org/ticket/8497
 *
 * @param string $str Header comment to clean up.
 * @return string
 */
function _cleanup_header_comment( $str ) {
	return trim( preg_replace( '/\s*(?:\*\/|\?>).*/', '', $str ) );
}

/**
 * Permanently deletes comments or posts of any type that have held a status
 * of 'trash' for the number of days defined in EMPTY_TRASH_DAYS.
 *
 * The default value of `EMPTY_TRASH_DAYS` is 30 (days).
 *
 * @since 2.9.0
 *
 * @global wpdb $wpdb WordPress database abstraction object.
 */
function wp_scheduled_delete() {
	global $wpdb;

	$delete_timestamp = time() - ( DAY_IN_SECONDS * EMPTY_TRASH_DAYS );

	$posts_to_delete = $wpdb->get_results( $wpdb->prepare( "SELECT post_id FROM $wpdb->postmeta WHERE meta_key = '_wp_trash_meta_time' AND meta_value < %d", $delete_timestamp ), ARRAY_A );

	foreach ( (array) $posts_to_delete as $post ) {
		$post_id = (int) $post['post_id'];
		if ( ! $post_id ) {
			continue;
		}

		$del_post = get_post( $post_id );

		if ( ! $del_post || 'trash' !== $del_post->post_status ) {
			delete_post_meta( $post_id, '_wp_trash_meta_status' );
			delete_post_meta( $post_id, '_wp_trash_meta_time' );
		} else {
			wp_delete_post( $post_id );
		}
	}

	$comments_to_delete = $wpdb->get_results( $wpdb->prepare( "SELECT comment_id FROM $wpdb->commentmeta WHERE meta_key = '_wp_trash_meta_time' AND meta_value < %d", $delete_timestamp ), ARRAY_A );

	foreach ( (array) $comments_to_delete as $comment ) {
		$comment_id = (int) $comment['comment_id'];
		if ( ! $comment_id ) {
			continue;
		}

		$del_comment = get_comment( $comment_id );

		if ( ! $del_comment || 'trash' !== $del_comment->comment_approved ) {
			delete_comment_meta( $comment_id, '_wp_trash_meta_time' );
			delete_comment_meta( $comment_id, '_wp_trash_meta_status' );
		} else {
			wp_delete_comment( $del_comment );
		}
	}
}

/**
 * Retrieves metadata from a file.
 *
 * Searches for metadata in the first 8 KB of a file, such as a plugin or theme.
 * Each piece of metadata must be on its own line. Fields can not span multiple
 * lines, the value will get cut at the end of the first line.
 *
 * If the file data is not within that first 8 KB, then the author should correct
 * their plugin file and move the data headers to the top.
 *
 * @link https://codex.wordpress.org/File_Header
 *
 * @since 2.9.0
 *
 * @param string $file            Absolute path to the file.
 * @param array  $default_headers List of headers, in the format `array( 'HeaderKey' => 'Header Name' )`.
 * @param string $context         Optional. If specified adds filter hook {@see 'extra_$context_headers'}.
 *                                Default empty.
 * @return string[] Array of file header values keyed by header name.
 */
function get_file_data( $file, $default_headers, $context = '' ) {
	// Pull only the first 8 KB of the file in.
	$file_data = file_get_contents( $file, false, null, 0, 8 * KB_IN_BYTES );

	if ( false === $file_data ) {
		$file_data = '';
	}

	// Make sure we catch CR-only line endings.
	$file_data = str_replace( "\r", "\n", $file_data );

	/**
	 * Filters extra file headers by context.
	 *
	 * The dynamic portion of the hook name, `$context`, refers to
	 * the context where extra headers might be loaded.
	 *
	 * @since 2.9.0
	 *
	 * @param array $extra_context_headers Empty array by default.
	 */
	$extra_headers = $context ? apply_filters( "extra_{$context}_headers", array() ) : array();
	if ( $extra_headers ) {
		$extra_headers = array_combine( $extra_headers, $extra_headers ); // Keys equal values.
		$all_headers   = array_merge( $extra_headers, (array) $default_headers );
	} else {
		$all_headers = $default_headers;
	}

	foreach ( $all_headers as $field => $regex ) {
		if ( preg_match( '/^(?:[ \t]*<\?php)?[ \t\/*#@]*' . preg_quote( $regex, '/' ) . ':(.*)$/mi', $file_data, $match ) && $match[1] ) {
			$all_headers[ $field ] = _cleanup_header_comment( $match[1] );
		} else {
			$all_headers[ $field ] = '';
		}
	}

	return $all_headers;
}

/**
 * Returns true.
 *
 * Useful for returning true to filters easily.
 *
 * @since 3.0.0
 *
 * @see __return_false()
 *
 * @return true True.
 */
function __return_true() { // phpcs:ignore WordPress.NamingConventions.ValidFunctionName.FunctionDoubleUnderscore,PHPCompatibility.FunctionNameRestrictions.ReservedFunctionNames.FunctionDoubleUnderscore
	return true;
}

/**
 * Returns false.
 *
 * Useful for returning false to filters easily.
 *
 * @since 3.0.0
 *
 * @see __return_true()
 *
 * @return false False.
 */
function __return_false() { // phpcs:ignore WordPress.NamingConventions.ValidFunctionName.FunctionDoubleUnderscore,PHPCompatibility.FunctionNameRestrictions.ReservedFunctionNames.FunctionDoubleUnderscore
	return false;
}

/**
 * Returns 0.
 *
 * Useful for returning 0 to filters easily.
 *
 * @since 3.0.0
 *
 * @return int 0.
 */
function __return_zero() { // phpcs:ignore WordPress.NamingConventions.ValidFunctionName.FunctionDoubleUnderscore,PHPCompatibility.FunctionNameRestrictions.ReservedFunctionNames.FunctionDoubleUnderscore
	return 0;
}

/**
 * Returns an empty array.
 *
 * Useful for returning an empty array to filters easily.
 *
 * @since 3.0.0
 *
 * @return array Empty array.
 */
function __return_empty_array() { // phpcs:ignore WordPress.NamingConventions.ValidFunctionName.FunctionDoubleUnderscore,PHPCompatibility.FunctionNameRestrictions.ReservedFunctionNames.FunctionDoubleUnderscore
	return array();
}

/**
 * Returns null.
 *
 * Useful for returning null to filters easily.
 *
 * @since 3.4.0
 *
 * @return null Null value.
 */
function __return_null() { // phpcs:ignore WordPress.NamingConventions.ValidFunctionName.FunctionDoubleUnderscore,PHPCompatibility.FunctionNameRestrictions.ReservedFunctionNames.FunctionDoubleUnderscore
	return null;
}

/**
 * Returns an empty string.
 *
 * Useful for returning an empty string to filters easily.
 *
 * @since 3.7.0
 *
 * @see __return_null()
 *
 * @return string Empty string.
 */
function __return_empty_string() { // phpcs:ignore WordPress.NamingConventions.ValidFunctionName.FunctionDoubleUnderscore,PHPCompatibility.FunctionNameRestrictions.ReservedFunctionNames.FunctionDoubleUnderscore
	return '';
}

/**
 * Sends a HTTP header to disable content type sniffing in browsers which support it.
 *
 * @since 3.0.0
 *
 * @see https://blogs.msdn.com/ie/archive/2008/07/02/ie8-security-part-v-comprehensive-protection.aspx
 * @see https://src.chromium.org/viewvc/chrome?view=rev&revision=6985
 */
function send_nosniff_header() {
	header( 'X-Content-Type-Options: nosniff' );
}

/**
 * Returns a MySQL expression for selecting the week number based on the start_of_week option.
 *
 * @ignore
 * @since 3.0.0
 *
 * @param string $column Database column.
 * @return string SQL clause.
 */
function _wp_mysql_week( $column ) {
	$start_of_week = (int) get_option( 'start_of_week' );
	switch ( $start_of_week ) {
		case 1:
			return "WEEK( $column, 1 )";
		case 2:
		case 3:
		case 4:
		case 5:
		case 6:
			return "WEEK( DATE_SUB( $column, INTERVAL $start_of_week DAY ), 0 )";
		case 0:
		default:
			return "WEEK( $column, 0 )";
	}
}

/**
 * Finds hierarchy loops using a callback function that maps object IDs to parent IDs.
 *
 * @since 3.1.0
 * @access private
 *
 * @param callable $callback      Function that accepts ( ID, $callback_args ) and outputs parent_ID.
 * @param int      $start         The ID to start the loop check at.
 * @param int      $start_parent  The parent_ID of $start to use instead of calling $callback( $start ).
 *                                Use null to always use $callback
 * @param array    $callback_args Optional. Additional arguments to send to $callback.
 * @return array IDs of all members of loop.
 */
function wp_find_hierarchy_loop( $callback, $start, $start_parent, $callback_args = array() ) {
	$override = is_null( $start_parent ) ? array() : array( $start => $start_parent );

	$arbitrary_loop_member = wp_find_hierarchy_loop_tortoise_hare( $callback, $start, $override, $callback_args );
	if ( ! $arbitrary_loop_member ) {
		return array();
	}

	return wp_find_hierarchy_loop_tortoise_hare( $callback, $arbitrary_loop_member, $override, $callback_args, true );
}

/**
 * Uses the "The Tortoise and the Hare" algorithm to detect loops.
 *
 * For every step of the algorithm, the hare takes two steps and the tortoise one.
 * If the hare ever laps the tortoise, there must be a loop.
 *
 * @since 3.1.0
 * @access private
 *
 * @param callable $callback      Function that accepts ( ID, callback_arg, ... ) and outputs parent_ID.
 * @param int      $start         The ID to start the loop check at.
 * @param array    $override      Optional. An array of ( ID => parent_ID, ... ) to use instead of $callback.
 *                                Default empty array.
 * @param array    $callback_args Optional. Additional arguments to send to $callback. Default empty array.
 * @param bool     $_return_loop  Optional. Return loop members or just detect presence of loop? Only set
 *                                to true if you already know the given $start is part of a loop (otherwise
 *                                the returned array might include branches). Default false.
 * @return mixed Scalar ID of some arbitrary member of the loop, or array of IDs of all members of loop if
 *               $_return_loop
 */
function wp_find_hierarchy_loop_tortoise_hare( $callback, $start, $override = array(), $callback_args = array(), $_return_loop = false ) {
	$tortoise        = $start;
	$hare            = $start;
	$evanescent_hare = $start;
	$return          = array();

	// Set evanescent_hare to one past hare.
	// Increment hare two steps.
	while (
		$tortoise
	&&
		( $evanescent_hare = isset( $override[ $hare ] ) ? $override[ $hare ] : call_user_func_array( $callback, array_merge( array( $hare ), $callback_args ) ) )
	&&
		( $hare = isset( $override[ $evanescent_hare ] ) ? $override[ $evanescent_hare ] : call_user_func_array( $callback, array_merge( array( $evanescent_hare ), $callback_args ) ) )
	) {
		if ( $_return_loop ) {
			$return[ $tortoise ]        = true;
			$return[ $evanescent_hare ] = true;
			$return[ $hare ]            = true;
		}

		// Tortoise got lapped - must be a loop.
		if ( $tortoise == $evanescent_hare || $tortoise == $hare ) {
			return $_return_loop ? $return : $tortoise;
		}

		// Increment tortoise by one step.
		$tortoise = isset( $override[ $tortoise ] ) ? $override[ $tortoise ] : call_user_func_array( $callback, array_merge( array( $tortoise ), $callback_args ) );
	}

	return false;
}

/**
 * Sends a HTTP header to limit rendering of pages to same origin iframes.
 *
 * @since 3.1.3
 *
 * @see https://developer.mozilla.org/en-US/docs/Web/HTTP/Headers/X-Frame-Options
 */
function send_frame_options_header() {
	header( 'X-Frame-Options: SAMEORIGIN' );
}

/**
 * Retrieves a list of protocols to allow in HTML attributes.
 *
 * @since 3.3.0
 * @since 4.3.0 Added 'webcal' to the protocols array.
 * @since 4.7.0 Added 'urn' to the protocols array.
 * @since 5.3.0 Added 'sms' to the protocols array.
 * @since 5.6.0 Added 'irc6' and 'ircs' to the protocols array.
 *
 * @see wp_kses()
 * @see esc_url()
 *
 * @return string[] Array of allowed protocols. Defaults to an array containing 'http', 'https',
 *                  'ftp', 'ftps', 'mailto', 'news', 'irc', 'irc6', 'ircs', 'gopher', 'nntp', 'feed',
 *                  'telnet', 'mms', 'rtsp', 'sms', 'svn', 'tel', 'fax', 'xmpp', 'webcal', and 'urn'.
 *                  This covers all common link protocols, except for 'javascript' which should not
 *                  be allowed for untrusted users.
 */
function wp_allowed_protocols() {
	static $protocols = array();

	if ( empty( $protocols ) ) {
		$protocols = array( 'http', 'https', 'ftp', 'ftps', 'mailto', 'news', 'irc', 'irc6', 'ircs', 'gopher', 'nntp', 'feed', 'telnet', 'mms', 'rtsp', 'sms', 'svn', 'tel', 'fax', 'xmpp', 'webcal', 'urn' );
	}

	if ( ! did_action( 'wp_loaded' ) ) {
		/**
		 * Filters the list of protocols allowed in HTML attributes.
		 *
		 * @since 3.0.0
		 *
		 * @param string[] $protocols Array of allowed protocols e.g. 'http', 'ftp', 'tel', and more.
		 */
		$protocols = array_unique( (array) apply_filters( 'kses_allowed_protocols', $protocols ) );
	}

	return $protocols;
}

/**
 * Returns a comma-separated string or array of functions that have been called to get
 * to the current point in code.
 *
 * @since 3.4.0
 *
 * @see https://core.trac.wordpress.org/ticket/19589
 *
 * @param string $ignore_class Optional. A class to ignore all function calls within - useful
 *                             when you want to just give info about the callee. Default null.
 * @param int    $skip_frames  Optional. A number of stack frames to skip - useful for unwinding
 *                             back to the source of the issue. Default 0.
 * @param bool   $pretty       Optional. Whether you want a comma separated string instead of
 *                             the raw array returned. Default true.
 * @return string|array Either a string containing a reversed comma separated trace or an array
 *                      of individual calls.
 */
function wp_debug_backtrace_summary( $ignore_class = null, $skip_frames = 0, $pretty = true ) {
	static $truncate_paths;

	$trace       = debug_backtrace( false );
	$caller      = array();
	$check_class = ! is_null( $ignore_class );
	$skip_frames++; // Skip this function.

	if ( ! isset( $truncate_paths ) ) {
		$truncate_paths = array(
			wp_normalize_path( WP_CONTENT_DIR ),
			wp_normalize_path( ABSPATH ),
		);
	}

	foreach ( $trace as $call ) {
		if ( $skip_frames > 0 ) {
			$skip_frames--;
		} elseif ( isset( $call['class'] ) ) {
			if ( $check_class && $ignore_class == $call['class'] ) {
				continue; // Filter out calls.
			}

			$caller[] = "{$call['class']}{$call['type']}{$call['function']}";
		} else {
			if ( in_array( $call['function'], array( 'do_action', 'apply_filters', 'do_action_ref_array', 'apply_filters_ref_array' ), true ) ) {
				$caller[] = "{$call['function']}('{$call['args'][0]}')";
			} elseif ( in_array( $call['function'], array( 'include', 'include_once', 'require', 'require_once' ), true ) ) {
				$filename = isset( $call['args'][0] ) ? $call['args'][0] : '';
				$caller[] = $call['function'] . "('" . str_replace( $truncate_paths, '', wp_normalize_path( $filename ) ) . "')";
			} else {
				$caller[] = $call['function'];
			}
		}
	}
	if ( $pretty ) {
		return implode( ', ', array_reverse( $caller ) );
	} else {
		return $caller;
	}
}

/**
 * Retrieves IDs that are not already present in the cache.
 *
 * @since 3.4.0
 * @since 6.1.0 This function is no longer marked as "private".
 *
 * @param int[]  $object_ids Array of IDs.
 * @param string $cache_key  The cache bucket to check against.
 * @return int[] Array of IDs not present in the cache.
 */
function _get_non_cached_ids( $object_ids, $cache_key ) {
	$non_cached_ids = array();
	$cache_values   = wp_cache_get_multiple( $object_ids, $cache_key );

	foreach ( $cache_values as $id => $value ) {
		if ( ! $value ) {
			$non_cached_ids[] = (int) $id;
		}
	}

	return $non_cached_ids;
}

/**
 * Tests if the current device has the capability to upload files.
 *
 * @since 3.4.0
 * @access private
 *
 * @return bool Whether the device is able to upload files.
 */
function _device_can_upload() {
	if ( ! wp_is_mobile() ) {
		return true;
	}

	$ua = $_SERVER['HTTP_USER_AGENT'];

	if ( strpos( $ua, 'iPhone' ) !== false
		|| strpos( $ua, 'iPad' ) !== false
		|| strpos( $ua, 'iPod' ) !== false ) {
			return preg_match( '#OS ([\d_]+) like Mac OS X#', $ua, $version ) && version_compare( $version[1], '6', '>=' );
	}

	return true;
}

/**
 * Tests if a given path is a stream URL
 *
 * @since 3.5.0
 *
 * @param string $path The resource path or URL.
 * @return bool True if the path is a stream URL.
 */
function wp_is_stream( $path ) {
	$scheme_separator = strpos( $path, '://' );

	if ( false === $scheme_separator ) {
		// $path isn't a stream.
		return false;
	}

	$stream = substr( $path, 0, $scheme_separator );

	return in_array( $stream, stream_get_wrappers(), true );
}

/**
 * Tests if the supplied date is valid for the Gregorian calendar.
 *
 * @since 3.5.0
 *
 * @link https://www.php.net/manual/en/function.checkdate.php
 *
 * @param int    $month       Month number.
 * @param int    $day         Day number.
 * @param int    $year        Year number.
 * @param string $source_date The date to filter.
 * @return bool True if valid date, false if not valid date.
 */
function wp_checkdate( $month, $day, $year, $source_date ) {
	/**
	 * Filters whether the given date is valid for the Gregorian calendar.
	 *
	 * @since 3.5.0
	 *
	 * @param bool   $checkdate   Whether the given date is valid.
	 * @param string $source_date Date to check.
	 */
	return apply_filters( 'wp_checkdate', checkdate( $month, $day, $year ), $source_date );
}

/**
 * Loads the auth check for monitoring whether the user is still logged in.
 *
 * Can be disabled with remove_action( 'admin_enqueue_scripts', 'wp_auth_check_load' );
 *
 * This is disabled for certain screens where a login screen could cause an
 * inconvenient interruption. A filter called {@see 'wp_auth_check_load'} can be used
 * for fine-grained control.
 *
 * @since 3.6.0
 */
function wp_auth_check_load() {
	if ( ! is_admin() && ! is_user_logged_in() ) {
		return;
	}

	if ( defined( 'IFRAME_REQUEST' ) ) {
		return;
	}

	$screen = get_current_screen();
	$hidden = array( 'update', 'update-network', 'update-core', 'update-core-network', 'upgrade', 'upgrade-network', 'network' );
	$show   = ! in_array( $screen->id, $hidden, true );

	/**
	 * Filters whether to load the authentication check.
	 *
	 * Returning a falsey value from the filter will effectively short-circuit
	 * loading the authentication check.
	 *
	 * @since 3.6.0
	 *
	 * @param bool      $show   Whether to load the authentication check.
	 * @param WP_Screen $screen The current screen object.
	 */
	if ( apply_filters( 'wp_auth_check_load', $show, $screen ) ) {
		wp_enqueue_style( 'wp-auth-check' );
		wp_enqueue_script( 'wp-auth-check' );

		add_action( 'admin_print_footer_scripts', 'wp_auth_check_html', 5 );
		add_action( 'wp_print_footer_scripts', 'wp_auth_check_html', 5 );
	}
}

/**
 * Outputs the HTML that shows the wp-login dialog when the user is no longer logged in.
 *
 * @since 3.6.0
 */
function wp_auth_check_html() {
	$login_url      = wp_login_url();
	$current_domain = ( is_ssl() ? 'https://' : 'http://' ) . $_SERVER['HTTP_HOST'];
	$same_domain    = ( strpos( $login_url, $current_domain ) === 0 );

	/**
	 * Filters whether the authentication check originated at the same domain.
	 *
	 * @since 3.6.0
	 *
	 * @param bool $same_domain Whether the authentication check originated at the same domain.
	 */
	$same_domain = apply_filters( 'wp_auth_check_same_domain', $same_domain );
	$wrap_class  = $same_domain ? 'hidden' : 'hidden fallback';

	?>
	<div id="wp-auth-check-wrap" class="<?php echo $wrap_class; ?>">
	<div id="wp-auth-check-bg"></div>
	<div id="wp-auth-check">
	<button type="button" class="wp-auth-check-close button-link"><span class="screen-reader-text"><?php _e( 'Close dialog' ); ?></span></button>
	<?php

	if ( $same_domain ) {
		$login_src = add_query_arg(
			array(
				'interim-login' => '1',
				'wp_lang'       => get_user_locale(),
			),
			$login_url
		);
		?>
		<div id="wp-auth-check-form" class="loading" data-src="<?php echo esc_url( $login_src ); ?>"></div>
		<?php
	}

	?>
	<div class="wp-auth-fallback">
		<p><b class="wp-auth-fallback-expired" tabindex="0"><?php _e( 'Session expired' ); ?></b></p>
		<p><a href="<?php echo esc_url( $login_url ); ?>" target="_blank"><?php _e( 'Please log in again.' ); ?></a>
		<?php _e( 'The login page will open in a new tab. After logging in you can close it and return to this page.' ); ?></p>
	</div>
	</div>
	</div>
	<?php
}

/**
 * Checks whether a user is still logged in, for the heartbeat.
 *
 * Send a result that shows a log-in box if the user is no longer logged in,
 * or if their cookie is within the grace period.
 *
 * @since 3.6.0
 *
 * @global int $login_grace_period
 *
 * @param array $response  The Heartbeat response.
 * @return array The Heartbeat response with 'wp-auth-check' value set.
 */
function wp_auth_check( $response ) {
	$response['wp-auth-check'] = is_user_logged_in() && empty( $GLOBALS['login_grace_period'] );
	return $response;
}

/**
 * Returns RegEx body to liberally match an opening HTML tag.
 *
 * Matches an opening HTML tag that:
 * 1. Is self-closing or
 * 2. Has no body but has a closing tag of the same name or
 * 3. Contains a body and a closing tag of the same name
 *
 * Note: this RegEx does not balance inner tags and does not attempt
 * to produce valid HTML
 *
 * @since 3.6.0
 *
 * @param string $tag An HTML tag name. Example: 'video'.
 * @return string Tag RegEx.
 */
function get_tag_regex( $tag ) {
	if ( empty( $tag ) ) {
		return '';
	}
	return sprintf( '<%1$s[^<]*(?:>[\s\S]*<\/%1$s>|\s*\/>)', tag_escape( $tag ) );
}

/**
 * Retrieves a canonical form of the provided charset appropriate for passing to PHP
 * functions such as htmlspecialchars() and charset HTML attributes.
 *
 * @since 3.6.0
 * @access private
 *
 * @see https://core.trac.wordpress.org/ticket/23688
 *
 * @param string $charset A charset name.
 * @return string The canonical form of the charset.
 */
function _canonical_charset( $charset ) {
	if ( 'utf-8' === strtolower( $charset ) || 'utf8' === strtolower( $charset ) ) {

		return 'UTF-8';
	}

	if ( 'iso-8859-1' === strtolower( $charset ) || 'iso8859-1' === strtolower( $charset ) ) {

		return 'ISO-8859-1';
	}

	return $charset;
}

/**
 * Sets the mbstring internal encoding to a binary safe encoding when func_overload
 * is enabled.
 *
 * When mbstring.func_overload is in use for multi-byte encodings, the results from
 * strlen() and similar functions respect the utf8 characters, causing binary data
 * to return incorrect lengths.
 *
 * This function overrides the mbstring encoding to a binary-safe encoding, and
 * resets it to the users expected encoding afterwards through the
 * `reset_mbstring_encoding` function.
 *
 * It is safe to recursively call this function, however each
 * `mbstring_binary_safe_encoding()` call must be followed up with an equal number
 * of `reset_mbstring_encoding()` calls.
 *
 * @since 3.7.0
 *
 * @see reset_mbstring_encoding()
 *
 * @param bool $reset Optional. Whether to reset the encoding back to a previously-set encoding.
 *                    Default false.
 */
function mbstring_binary_safe_encoding( $reset = false ) {
	static $encodings  = array();
	static $overloaded = null;

	if ( is_null( $overloaded ) ) {
		if ( function_exists( 'mb_internal_encoding' )
			&& ( (int) ini_get( 'mbstring.func_overload' ) & 2 ) // phpcs:ignore PHPCompatibility.IniDirectives.RemovedIniDirectives.mbstring_func_overloadDeprecated
		) {
			$overloaded = true;
		} else {
			$overloaded = false;
		}
	}

	if ( false === $overloaded ) {
		return;
	}

	if ( ! $reset ) {
		$encoding = mb_internal_encoding();
		array_push( $encodings, $encoding );
		mb_internal_encoding( 'ISO-8859-1' );
	}

	if ( $reset && $encodings ) {
		$encoding = array_pop( $encodings );
		mb_internal_encoding( $encoding );
	}
}

/**
 * Resets the mbstring internal encoding to a users previously set encoding.
 *
 * @see mbstring_binary_safe_encoding()
 *
 * @since 3.7.0
 */
function reset_mbstring_encoding() {
	mbstring_binary_safe_encoding( true );
}

/**
 * Filters/validates a variable as a boolean.
 *
 * Alternative to `filter_var( $var, FILTER_VALIDATE_BOOLEAN )`.
 *
 * @since 4.0.0
 *
 * @param mixed $var Boolean value to validate.
 * @return bool Whether the value is validated.
 */
function wp_validate_boolean( $var ) {
	if ( is_bool( $var ) ) {
		return $var;
	}

	if ( is_string( $var ) && 'false' === strtolower( $var ) ) {
		return false;
	}

	return (bool) $var;
}

/**
 * Deletes a file.
 *
 * @since 4.2.0
 *
 * @param string $file The path to the file to delete.
 */
function wp_delete_file( $file ) {
	/**
	 * Filters the path of the file to delete.
	 *
	 * @since 2.1.0
	 *
	 * @param string $file Path to the file to delete.
	 */
	$delete = apply_filters( 'wp_delete_file', $file );
	if ( ! empty( $delete ) ) {
		@unlink( $delete );
	}
}

/**
 * Deletes a file if its path is within the given directory.
 *
 * @since 4.9.7
 *
 * @param string $file      Absolute path to the file to delete.
 * @param string $directory Absolute path to a directory.
 * @return bool True on success, false on failure.
 */
function wp_delete_file_from_directory( $file, $directory ) {
	if ( wp_is_stream( $file ) ) {
		$real_file      = $file;
		$real_directory = $directory;
	} else {
		$real_file      = realpath( wp_normalize_path( $file ) );
		$real_directory = realpath( wp_normalize_path( $directory ) );
	}

	if ( false !== $real_file ) {
		$real_file = wp_normalize_path( $real_file );
	}

	if ( false !== $real_directory ) {
		$real_directory = wp_normalize_path( $real_directory );
	}

	if ( false === $real_file || false === $real_directory || strpos( $real_file, trailingslashit( $real_directory ) ) !== 0 ) {
		return false;
	}

	wp_delete_file( $file );

	return true;
}

/**
 * Outputs a small JS snippet on preview tabs/windows to remove `window.name` on unload.
 *
 * This prevents reusing the same tab for a preview when the user has navigated away.
 *
 * @since 4.3.0
 *
 * @global WP_Post $post Global post object.
 */
function wp_post_preview_js() {
	global $post;

	if ( ! is_preview() || empty( $post ) ) {
		return;
	}

	// Has to match the window name used in post_submit_meta_box().
	$name = 'wp-preview-' . (int) $post->ID;

	?>
	<script>
	( function() {
		var query = document.location.search;

		if ( query && query.indexOf( 'preview=true' ) !== -1 ) {
			window.name = '<?php echo $name; ?>';
		}

		if ( window.addEventListener ) {
			window.addEventListener( 'unload', function() { window.name = ''; }, false );
		}
	}());
	</script>
	<?php
}

/**
 * Parses and formats a MySQL datetime (Y-m-d H:i:s) for ISO8601 (Y-m-d\TH:i:s).
 *
 * Explicitly strips timezones, as datetimes are not saved with any timezone
 * information. Including any information on the offset could be misleading.
 *
 * Despite historical function name, the output does not conform to RFC3339 format,
 * which must contain timezone.
 *
 * @since 4.4.0
 *
 * @param string $date_string Date string to parse and format.
 * @return string Date formatted for ISO8601 without time zone.
 */
function mysql_to_rfc3339( $date_string ) {
	return mysql2date( 'Y-m-d\TH:i:s', $date_string, false );
}

/**
 * Attempts to raise the PHP memory limit for memory intensive processes.
 *
 * Only allows raising the existing limit and prevents lowering it.
 *
 * @since 4.6.0
 *
 * @param string $context Optional. Context in which the function is called. Accepts either 'admin',
 *                        'image', or an arbitrary other context. If an arbitrary context is passed,
 *                        the similarly arbitrary {@see '$context_memory_limit'} filter will be
 *                        invoked. Default 'admin'.
 * @return int|string|false The limit that was set or false on failure.
 */
function wp_raise_memory_limit( $context = 'admin' ) {
	// Exit early if the limit cannot be changed.
	if ( false === wp_is_ini_value_changeable( 'memory_limit' ) ) {
		return false;
	}

	$current_limit     = ini_get( 'memory_limit' );
	$current_limit_int = wp_convert_hr_to_bytes( $current_limit );

	if ( -1 === $current_limit_int ) {
		return false;
	}

	$wp_max_limit     = WP_MAX_MEMORY_LIMIT;
	$wp_max_limit_int = wp_convert_hr_to_bytes( $wp_max_limit );
	$filtered_limit   = $wp_max_limit;

	switch ( $context ) {
		case 'admin':
			/**
			 * Filters the maximum memory limit available for administration screens.
			 *
			 * This only applies to administrators, who may require more memory for tasks
			 * like updates. Memory limits when processing images (uploaded or edited by
			 * users of any role) are handled separately.
			 *
			 * The `WP_MAX_MEMORY_LIMIT` constant specifically defines the maximum memory
			 * limit available when in the administration back end. The default is 256M
			 * (256 megabytes of memory) or the original `memory_limit` php.ini value if
			 * this is higher.
			 *
			 * @since 3.0.0
			 * @since 4.6.0 The default now takes the original `memory_limit` into account.
			 *
			 * @param int|string $filtered_limit The maximum WordPress memory limit. Accepts an integer
			 *                                   (bytes), or a shorthand string notation, such as '256M'.
			 */
			$filtered_limit = apply_filters( 'admin_memory_limit', $filtered_limit );
			break;

		case 'image':
			/**
			 * Filters the memory limit allocated for image manipulation.
			 *
			 * @since 3.5.0
			 * @since 4.6.0 The default now takes the original `memory_limit` into account.
			 *
			 * @param int|string $filtered_limit Maximum memory limit to allocate for images.
			 *                                   Default `WP_MAX_MEMORY_LIMIT` or the original
			 *                                   php.ini `memory_limit`, whichever is higher.
			 *                                   Accepts an integer (bytes), or a shorthand string
			 *                                   notation, such as '256M'.
			 */
			$filtered_limit = apply_filters( 'image_memory_limit', $filtered_limit );
			break;

		default:
			/**
			 * Filters the memory limit allocated for arbitrary contexts.
			 *
			 * The dynamic portion of the hook name, `$context`, refers to an arbitrary
			 * context passed on calling the function. This allows for plugins to define
			 * their own contexts for raising the memory limit.
			 *
			 * @since 4.6.0
			 *
			 * @param int|string $filtered_limit Maximum memory limit to allocate for images.
			 *                                   Default '256M' or the original php.ini `memory_limit`,
			 *                                   whichever is higher. Accepts an integer (bytes), or a
			 *                                   shorthand string notation, such as '256M'.
			 */
			$filtered_limit = apply_filters( "{$context}_memory_limit", $filtered_limit );
			break;
	}

	$filtered_limit_int = wp_convert_hr_to_bytes( $filtered_limit );

	if ( -1 === $filtered_limit_int || ( $filtered_limit_int > $wp_max_limit_int && $filtered_limit_int > $current_limit_int ) ) {
		if ( false !== ini_set( 'memory_limit', $filtered_limit ) ) {
			return $filtered_limit;
		} else {
			return false;
		}
	} elseif ( -1 === $wp_max_limit_int || $wp_max_limit_int > $current_limit_int ) {
		if ( false !== ini_set( 'memory_limit', $wp_max_limit ) ) {
			return $wp_max_limit;
		} else {
			return false;
		}
	}

	return false;
}

/**
 * Generates a random UUID (version 4).
 *
 * @since 4.7.0
 *
 * @return string UUID.
 */
function wp_generate_uuid4() {
	return sprintf(
		'%04x%04x-%04x-%04x-%04x-%04x%04x%04x',
		mt_rand( 0, 0xffff ),
		mt_rand( 0, 0xffff ),
		mt_rand( 0, 0xffff ),
		mt_rand( 0, 0x0fff ) | 0x4000,
		mt_rand( 0, 0x3fff ) | 0x8000,
		mt_rand( 0, 0xffff ),
		mt_rand( 0, 0xffff ),
		mt_rand( 0, 0xffff )
	);
}

/**
 * Validates that a UUID is valid.
 *
 * @since 4.9.0
 *
 * @param mixed $uuid    UUID to check.
 * @param int   $version Specify which version of UUID to check against. Default is none,
 *                       to accept any UUID version. Otherwise, only version allowed is `4`.
 * @return bool The string is a valid UUID or false on failure.
 */
function wp_is_uuid( $uuid, $version = null ) {

	if ( ! is_string( $uuid ) ) {
		return false;
	}

	if ( is_numeric( $version ) ) {
		if ( 4 !== (int) $version ) {
			_doing_it_wrong( __FUNCTION__, __( 'Only UUID V4 is supported at this time.' ), '4.9.0' );
			return false;
		}
		$regex = '/^[0-9a-f]{8}-[0-9a-f]{4}-4[0-9a-f]{3}-[89ab][0-9a-f]{3}-[0-9a-f]{12}$/';
	} else {
		$regex = '/^[0-9a-f]{8}-[0-9a-f]{4}-[0-9a-f]{4}-[0-9a-f]{4}-[0-9a-f]{12}$/';
	}

	return (bool) preg_match( $regex, $uuid );
}

/**
 * Gets unique ID.
 *
 * This is a PHP implementation of Underscore's uniqueId method. A static variable
 * contains an integer that is incremented with each call. This number is returned
 * with the optional prefix. As such the returned value is not universally unique,
 * but it is unique across the life of the PHP process.
 *
 * @since 5.0.3
 *
 * @param string $prefix Prefix for the returned ID.
 * @return string Unique ID.
 */
function wp_unique_id( $prefix = '' ) {
	static $id_counter = 0;
	return $prefix . (string) ++$id_counter;
}

/**
 * Gets last changed date for the specified cache group.
 *
 * @since 4.7.0
 *
 * @param string $group Where the cache contents are grouped.
 * @return string UNIX timestamp with microseconds representing when the group was last changed.
 */
function wp_cache_get_last_changed( $group ) {
	$last_changed = wp_cache_get( 'last_changed', $group );

	if ( ! $last_changed ) {
		$last_changed = microtime();
		wp_cache_set( 'last_changed', $last_changed, $group );
	}

	return $last_changed;
}

/**
 * Sends an email to the old site admin email address when the site admin email address changes.
 *
 * @since 4.9.0
 *
 * @param string $old_email   The old site admin email address.
 * @param string $new_email   The new site admin email address.
 * @param string $option_name The relevant database option name.
 */
function wp_site_admin_email_change_notification( $old_email, $new_email, $option_name ) {
	$send = true;

	// Don't send the notification to the default 'admin_email' value.
	if ( 'you@example.com' === $old_email ) {
		$send = false;
	}

	/**
	 * Filters whether to send the site admin email change notification email.
	 *
	 * @since 4.9.0
	 *
	 * @param bool   $send      Whether to send the email notification.
	 * @param string $old_email The old site admin email address.
	 * @param string $new_email The new site admin email address.
	 */
	$send = apply_filters( 'send_site_admin_email_change_email', $send, $old_email, $new_email );

	if ( ! $send ) {
		return;
	}

	/* translators: Do not translate OLD_EMAIL, NEW_EMAIL, SITENAME, SITEURL: those are placeholders. */
	$email_change_text = __(
		'Hi,

This notice confirms that the admin email address was changed on ###SITENAME###.

The new admin email address is ###NEW_EMAIL###.

This email has been sent to ###OLD_EMAIL###

Regards,
All at ###SITENAME###
###SITEURL###'
	);

	$email_change_email = array(
		'to'      => $old_email,
		/* translators: Site admin email change notification email subject. %s: Site title. */
		'subject' => __( '[%s] Admin Email Changed' ),
		'message' => $email_change_text,
		'headers' => '',
	);

	// Get site name.
	$site_name = wp_specialchars_decode( get_option( 'blogname' ), ENT_QUOTES );

	/**
	 * Filters the contents of the email notification sent when the site admin email address is changed.
	 *
	 * @since 4.9.0
	 *
	 * @param array $email_change_email {
	 *     Used to build wp_mail().
	 *
	 *     @type string $to      The intended recipient.
	 *     @type string $subject The subject of the email.
	 *     @type string $message The content of the email.
	 *         The following strings have a special meaning and will get replaced dynamically:
	 *         - ###OLD_EMAIL### The old site admin email address.
	 *         - ###NEW_EMAIL### The new site admin email address.
	 *         - ###SITENAME###  The name of the site.
	 *         - ###SITEURL###   The URL to the site.
	 *     @type string $headers Headers.
	 * }
	 * @param string $old_email The old site admin email address.
	 * @param string $new_email The new site admin email address.
	 */
	$email_change_email = apply_filters( 'site_admin_email_change_email', $email_change_email, $old_email, $new_email );

	$email_change_email['message'] = str_replace( '###OLD_EMAIL###', $old_email, $email_change_email['message'] );
	$email_change_email['message'] = str_replace( '###NEW_EMAIL###', $new_email, $email_change_email['message'] );
	$email_change_email['message'] = str_replace( '###SITENAME###', $site_name, $email_change_email['message'] );
	$email_change_email['message'] = str_replace( '###SITEURL###', home_url(), $email_change_email['message'] );

	wp_mail(
		$email_change_email['to'],
		sprintf(
			$email_change_email['subject'],
			$site_name
		),
		$email_change_email['message'],
		$email_change_email['headers']
	);
}

/**
 * Returns an anonymized IPv4 or IPv6 address.
 *
 * @since 4.9.6 Abstracted from `WP_Community_Events::get_unsafe_client_ip()`.
 *
 * @param string $ip_addr       The IPv4 or IPv6 address to be anonymized.
 * @param bool   $ipv6_fallback Optional. Whether to return the original IPv6 address if the needed functions
 *                              to anonymize it are not present. Default false, return `::` (unspecified address).
 * @return string  The anonymized IP address.
 */
function wp_privacy_anonymize_ip( $ip_addr, $ipv6_fallback = false ) {
	if ( empty( $ip_addr ) ) {
		return '0.0.0.0';
	}

	// Detect what kind of IP address this is.
	$ip_prefix = '';
	$is_ipv6   = substr_count( $ip_addr, ':' ) > 1;
	$is_ipv4   = ( 3 === substr_count( $ip_addr, '.' ) );

	if ( $is_ipv6 && $is_ipv4 ) {
		// IPv6 compatibility mode, temporarily strip the IPv6 part, and treat it like IPv4.
		$ip_prefix = '::ffff:';
		$ip_addr   = preg_replace( '/^\[?[0-9a-f:]*:/i', '', $ip_addr );
		$ip_addr   = str_replace( ']', '', $ip_addr );
		$is_ipv6   = false;
	}

	if ( $is_ipv6 ) {
		// IPv6 addresses will always be enclosed in [] if there's a port.
		$left_bracket  = strpos( $ip_addr, '[' );
		$right_bracket = strpos( $ip_addr, ']' );
		$percent       = strpos( $ip_addr, '%' );
		$netmask       = 'ffff:ffff:ffff:ffff:0000:0000:0000:0000';

		// Strip the port (and [] from IPv6 addresses), if they exist.
		if ( false !== $left_bracket && false !== $right_bracket ) {
			$ip_addr = substr( $ip_addr, $left_bracket + 1, $right_bracket - $left_bracket - 1 );
		} elseif ( false !== $left_bracket || false !== $right_bracket ) {
			// The IP has one bracket, but not both, so it's malformed.
			return '::';
		}

		// Strip the reachability scope.
		if ( false !== $percent ) {
			$ip_addr = substr( $ip_addr, 0, $percent );
		}

		// No invalid characters should be left.
		if ( preg_match( '/[^0-9a-f:]/i', $ip_addr ) ) {
			return '::';
		}

		// Partially anonymize the IP by reducing it to the corresponding network ID.
		if ( function_exists( 'inet_pton' ) && function_exists( 'inet_ntop' ) ) {
			$ip_addr = inet_ntop( inet_pton( $ip_addr ) & inet_pton( $netmask ) );
			if ( false === $ip_addr ) {
				return '::';
			}
		} elseif ( ! $ipv6_fallback ) {
			return '::';
		}
	} elseif ( $is_ipv4 ) {
		// Strip any port and partially anonymize the IP.
		$last_octet_position = strrpos( $ip_addr, '.' );
		$ip_addr             = substr( $ip_addr, 0, $last_octet_position ) . '.0';
	} else {
		return '0.0.0.0';
	}

	// Restore the IPv6 prefix to compatibility mode addresses.
	return $ip_prefix . $ip_addr;
}

/**
 * Returns uniform "anonymous" data by type.
 *
 * @since 4.9.6
 *
 * @param string $type The type of data to be anonymized.
 * @param string $data Optional The data to be anonymized.
 * @return string The anonymous data for the requested type.
 */
function wp_privacy_anonymize_data( $type, $data = '' ) {

	switch ( $type ) {
		case 'email':
			$anonymous = 'deleted@site.invalid';
			break;
		case 'url':
			$anonymous = 'https://site.invalid';
			break;
		case 'ip':
			$anonymous = wp_privacy_anonymize_ip( $data );
			break;
		case 'date':
			$anonymous = '0000-00-00 00:00:00';
			break;
		case 'text':
			/* translators: Deleted text. */
			$anonymous = __( '[deleted]' );
			break;
		case 'longtext':
			/* translators: Deleted long text. */
			$anonymous = __( 'This content was deleted by the author.' );
			break;
		default:
			$anonymous = '';
			break;
	}

	/**
	 * Filters the anonymous data for each type.
	 *
	 * @since 4.9.6
	 *
	 * @param string $anonymous Anonymized data.
	 * @param string $type      Type of the data.
	 * @param string $data      Original data.
	 */
	return apply_filters( 'wp_privacy_anonymize_data', $anonymous, $type, $data );
}

/**
 * Returns the directory used to store personal data export files.
 *
 * @since 4.9.6
 *
 * @see wp_privacy_exports_url
 *
 * @return string Exports directory.
 */
function wp_privacy_exports_dir() {
	$upload_dir  = wp_upload_dir();
	$exports_dir = trailingslashit( $upload_dir['basedir'] ) . 'wp-personal-data-exports/';

	/**
	 * Filters the directory used to store personal data export files.
	 *
	 * @since 4.9.6
	 * @since 5.5.0 Exports now use relative paths, so changes to the directory
	 *              via this filter should be reflected on the server.
	 *
	 * @param string $exports_dir Exports directory.
	 */
	return apply_filters( 'wp_privacy_exports_dir', $exports_dir );
}

/**
 * Returns the URL of the directory used to store personal data export files.
 *
 * @since 4.9.6
 *
 * @see wp_privacy_exports_dir
 *
 * @return string Exports directory URL.
 */
function wp_privacy_exports_url() {
	$upload_dir  = wp_upload_dir();
	$exports_url = trailingslashit( $upload_dir['baseurl'] ) . 'wp-personal-data-exports/';

	/**
	 * Filters the URL of the directory used to store personal data export files.
	 *
	 * @since 4.9.6
	 * @since 5.5.0 Exports now use relative paths, so changes to the directory URL
	 *              via this filter should be reflected on the server.
	 *
	 * @param string $exports_url Exports directory URL.
	 */
	return apply_filters( 'wp_privacy_exports_url', $exports_url );
}

/**
 * Schedules a `WP_Cron` job to delete expired export files.
 *
 * @since 4.9.6
 */
function wp_schedule_delete_old_privacy_export_files() {
	if ( wp_installing() ) {
		return;
	}

	if ( ! wp_next_scheduled( 'wp_privacy_delete_old_export_files' ) ) {
		wp_schedule_event( time(), 'hourly', 'wp_privacy_delete_old_export_files' );
	}
}

/**
 * Cleans up export files older than three days old.
 *
 * The export files are stored in `wp-content/uploads`, and are therefore publicly
 * accessible. A CSPRN is appended to the filename to mitigate the risk of an
 * unauthorized person downloading the file, but it is still possible. Deleting
 * the file after the data subject has had a chance to delete it adds an additional
 * layer of protection.
 *
 * @since 4.9.6
 */
function wp_privacy_delete_old_export_files() {
	$exports_dir = wp_privacy_exports_dir();
	if ( ! is_dir( $exports_dir ) ) {
		return;
	}

	require_once ABSPATH . 'wp-admin/includes/file.php';
	$export_files = list_files( $exports_dir, 100, array( 'index.php' ) );

	/**
	 * Filters the lifetime, in seconds, of a personal data export file.
	 *
	 * By default, the lifetime is 3 days. Once the file reaches that age, it will automatically
	 * be deleted by a cron job.
	 *
	 * @since 4.9.6
	 *
	 * @param int $expiration The expiration age of the export, in seconds.
	 */
	$expiration = apply_filters( 'wp_privacy_export_expiration', 3 * DAY_IN_SECONDS );

	foreach ( (array) $export_files as $export_file ) {
		$file_age_in_seconds = time() - filemtime( $export_file );

		if ( $expiration < $file_age_in_seconds ) {
			unlink( $export_file );
		}
	}
}

/**
 * Gets the URL to learn more about updating the PHP version the site is running on.
 *
 * This URL can be overridden by specifying an environment variable `WP_UPDATE_PHP_URL` or by using the
 * {@see 'wp_update_php_url'} filter. Providing an empty string is not allowed and will result in the
 * default URL being used. Furthermore the page the URL links to should preferably be localized in the
 * site language.
 *
 * @since 5.1.0
 *
 * @return string URL to learn more about updating PHP.
 */
function wp_get_update_php_url() {
	$default_url = wp_get_default_update_php_url();

	$update_url = $default_url;
	if ( false !== getenv( 'WP_UPDATE_PHP_URL' ) ) {
		$update_url = getenv( 'WP_UPDATE_PHP_URL' );
	}

	/**
	 * Filters the URL to learn more about updating the PHP version the site is running on.
	 *
	 * Providing an empty string is not allowed and will result in the default URL being used. Furthermore
	 * the page the URL links to should preferably be localized in the site language.
	 *
	 * @since 5.1.0
	 *
	 * @param string $update_url URL to learn more about updating PHP.
	 */
	$update_url = apply_filters( 'wp_update_php_url', $update_url );

	if ( empty( $update_url ) ) {
		$update_url = $default_url;
	}

	return $update_url;
}

/**
 * Gets the default URL to learn more about updating the PHP version the site is running on.
 *
 * Do not use this function to retrieve this URL. Instead, use {@see wp_get_update_php_url()} when relying on the URL.
 * This function does not allow modifying the returned URL, and is only used to compare the actually used URL with the
 * default one.
 *
 * @since 5.1.0
 * @access private
 *
 * @return string Default URL to learn more about updating PHP.
 */
function wp_get_default_update_php_url() {
	return _x( 'https://wordpress.org/support/update-php/', 'localized PHP upgrade information page' );
}

/**
 * Prints the default annotation for the web host altering the "Update PHP" page URL.
 *
 * This function is to be used after {@see wp_get_update_php_url()} to display a consistent
 * annotation if the web host has altered the default "Update PHP" page URL.
 *
 * @since 5.1.0
 * @since 5.2.0 Added the `$before` and `$after` parameters.
 *
 * @param string $before Markup to output before the annotation. Default `<p class="description">`.
 * @param string $after  Markup to output after the annotation. Default `</p>`.
 */
function wp_update_php_annotation( $before = '<p class="description">', $after = '</p>' ) {
	$annotation = wp_get_update_php_annotation();

	if ( $annotation ) {
		echo $before . $annotation . $after;
	}
}

/**
 * Returns the default annotation for the web hosting altering the "Update PHP" page URL.
 *
 * This function is to be used after {@see wp_get_update_php_url()} to return a consistent
 * annotation if the web host has altered the default "Update PHP" page URL.
 *
 * @since 5.2.0
 *
 * @return string Update PHP page annotation. An empty string if no custom URLs are provided.
 */
function wp_get_update_php_annotation() {
	$update_url  = wp_get_update_php_url();
	$default_url = wp_get_default_update_php_url();

	if ( $update_url === $default_url ) {
		return '';
	}

	$annotation = sprintf(
		/* translators: %s: Default Update PHP page URL. */
		__( 'This resource is provided by your web host, and is specific to your site. For more information, <a href="%s" target="_blank">see the official WordPress documentation</a>.' ),
		esc_url( $default_url )
	);

	return $annotation;
}

/**
 * Gets the URL for directly updating the PHP version the site is running on.
 *
 * A URL will only be returned if the `WP_DIRECT_UPDATE_PHP_URL` environment variable is specified or
 * by using the {@see 'wp_direct_php_update_url'} filter. This allows hosts to send users directly to
 * the page where they can update PHP to a newer version.
 *
 * @since 5.1.1
 *
 * @return string URL for directly updating PHP or empty string.
 */
function wp_get_direct_php_update_url() {
	$direct_update_url = '';

	if ( false !== getenv( 'WP_DIRECT_UPDATE_PHP_URL' ) ) {
		$direct_update_url = getenv( 'WP_DIRECT_UPDATE_PHP_URL' );
	}

	/**
	 * Filters the URL for directly updating the PHP version the site is running on from the host.
	 *
	 * @since 5.1.1
	 *
	 * @param string $direct_update_url URL for directly updating PHP.
	 */
	$direct_update_url = apply_filters( 'wp_direct_php_update_url', $direct_update_url );

	return $direct_update_url;
}

/**
 * Displays a button directly linking to a PHP update process.
 *
 * This provides hosts with a way for users to be sent directly to their PHP update process.
 *
 * The button is only displayed if a URL is returned by `wp_get_direct_php_update_url()`.
 *
 * @since 5.1.1
 */
function wp_direct_php_update_button() {
	$direct_update_url = wp_get_direct_php_update_url();

	if ( empty( $direct_update_url ) ) {
		return;
	}

	echo '<p class="button-container">';
	printf(
		'<a class="button button-primary" href="%1$s" target="_blank" rel="noopener">%2$s <span class="screen-reader-text">%3$s</span><span aria-hidden="true" class="dashicons dashicons-external"></span></a>',
		esc_url( $direct_update_url ),
		__( 'Update PHP' ),
		/* translators: Accessibility text. */
		__( '(opens in a new tab)' )
	);
	echo '</p>';
}

/**
 * Gets the URL to learn more about updating the site to use HTTPS.
 *
 * This URL can be overridden by specifying an environment variable `WP_UPDATE_HTTPS_URL` or by using the
 * {@see 'wp_update_https_url'} filter. Providing an empty string is not allowed and will result in the
 * default URL being used. Furthermore the page the URL links to should preferably be localized in the
 * site language.
 *
 * @since 5.7.0
 *
 * @return string URL to learn more about updating to HTTPS.
 */
function wp_get_update_https_url() {
	$default_url = wp_get_default_update_https_url();

	$update_url = $default_url;
	if ( false !== getenv( 'WP_UPDATE_HTTPS_URL' ) ) {
		$update_url = getenv( 'WP_UPDATE_HTTPS_URL' );
	}

	/**
	 * Filters the URL to learn more about updating the HTTPS version the site is running on.
	 *
	 * Providing an empty string is not allowed and will result in the default URL being used. Furthermore
	 * the page the URL links to should preferably be localized in the site language.
	 *
	 * @since 5.7.0
	 *
	 * @param string $update_url URL to learn more about updating HTTPS.
	 */
	$update_url = apply_filters( 'wp_update_https_url', $update_url );
	if ( empty( $update_url ) ) {
		$update_url = $default_url;
	}

	return $update_url;
}

/**
 * Gets the default URL to learn more about updating the site to use HTTPS.
 *
 * Do not use this function to retrieve this URL. Instead, use {@see wp_get_update_https_url()} when relying on the URL.
 * This function does not allow modifying the returned URL, and is only used to compare the actually used URL with the
 * default one.
 *
 * @since 5.7.0
 * @access private
 *
 * @return string Default URL to learn more about updating to HTTPS.
 */
function wp_get_default_update_https_url() {
	/* translators: Documentation explaining HTTPS and why it should be used. */
	return __( 'https://wordpress.org/support/article/why-should-i-use-https/' );
}

/**
 * Gets the URL for directly updating the site to use HTTPS.
 *
 * A URL will only be returned if the `WP_DIRECT_UPDATE_HTTPS_URL` environment variable is specified or
 * by using the {@see 'wp_direct_update_https_url'} filter. This allows hosts to send users directly to
 * the page where they can update their site to use HTTPS.
 *
 * @since 5.7.0
 *
 * @return string URL for directly updating to HTTPS or empty string.
 */
function wp_get_direct_update_https_url() {
	$direct_update_url = '';

	if ( false !== getenv( 'WP_DIRECT_UPDATE_HTTPS_URL' ) ) {
		$direct_update_url = getenv( 'WP_DIRECT_UPDATE_HTTPS_URL' );
	}

	/**
	 * Filters the URL for directly updating the PHP version the site is running on from the host.
	 *
	 * @since 5.7.0
	 *
	 * @param string $direct_update_url URL for directly updating PHP.
	 */
	$direct_update_url = apply_filters( 'wp_direct_update_https_url', $direct_update_url );

	return $direct_update_url;
}

/**
 * Gets the size of a directory.
 *
 * A helper function that is used primarily to check whether
 * a blog has exceeded its allowed upload space.
 *
 * @since MU (3.0.0)
 * @since 5.2.0 $max_execution_time parameter added.
 *
 * @param string $directory Full path of a directory.
 * @param int    $max_execution_time Maximum time to run before giving up. In seconds.
 *                                   The timeout is global and is measured from the moment WordPress started to load.
 * @return int|false|null Size in bytes if a valid directory. False if not. Null if timeout.
 */
function get_dirsize( $directory, $max_execution_time = null ) {

	// Exclude individual site directories from the total when checking the main site of a network,
	// as they are subdirectories and should not be counted.
	if ( is_multisite() && is_main_site() ) {
		$size = recurse_dirsize( $directory, $directory . '/sites', $max_execution_time );
	} else {
		$size = recurse_dirsize( $directory, null, $max_execution_time );
	}

	return $size;
}

/**
 * Gets the size of a directory recursively.
 *
 * Used by get_dirsize() to get a directory size when it contains other directories.
 *
 * @since MU (3.0.0)
 * @since 4.3.0 The `$exclude` parameter was added.
 * @since 5.2.0 The `$max_execution_time` parameter was added.
 * @since 5.6.0 The `$directory_cache` parameter was added.
 *
 * @param string          $directory          Full path of a directory.
 * @param string|string[] $exclude            Optional. Full path of a subdirectory to exclude from the total,
 *                                            or array of paths. Expected without trailing slash(es).
 * @param int             $max_execution_time Optional. Maximum time to run before giving up. In seconds.
 *                                            The timeout is global and is measured from the moment
 *                                            WordPress started to load.
 * @param array           $directory_cache    Optional. Array of cached directory paths.
 * @return int|false|null Size in bytes if a valid directory. False if not. Null if timeout.
 */
function recurse_dirsize( $directory, $exclude = null, $max_execution_time = null, &$directory_cache = null ) {
	$directory  = untrailingslashit( $directory );
	$save_cache = false;

	if ( ! isset( $directory_cache ) ) {
		$directory_cache = get_transient( 'dirsize_cache' );
		$save_cache      = true;
	}

	if ( isset( $directory_cache[ $directory ] ) && is_int( $directory_cache[ $directory ] ) ) {
		return $directory_cache[ $directory ];
	}

	if ( ! file_exists( $directory ) || ! is_dir( $directory ) || ! is_readable( $directory ) ) {
		return false;
	}

	if (
		( is_string( $exclude ) && $directory === $exclude ) ||
		( is_array( $exclude ) && in_array( $directory, $exclude, true ) )
	) {
		return false;
	}

	if ( null === $max_execution_time ) {
		// Keep the previous behavior but attempt to prevent fatal errors from timeout if possible.
		if ( function_exists( 'ini_get' ) ) {
			$max_execution_time = ini_get( 'max_execution_time' );
		} else {
			// Disable...
			$max_execution_time = 0;
		}

		// Leave 1 second "buffer" for other operations if $max_execution_time has reasonable value.
		if ( $max_execution_time > 10 ) {
			$max_execution_time -= 1;
		}
	}

	/**
	 * Filters the amount of storage space used by one directory and all its children, in megabytes.
	 *
	 * Return the actual used space to short-circuit the recursive PHP file size calculation
	 * and use something else, like a CDN API or native operating system tools for better performance.
	 *
	 * @since 5.6.0
	 *
	 * @param int|false            $space_used         The amount of used space, in bytes. Default false.
	 * @param string               $directory          Full path of a directory.
	 * @param string|string[]|null $exclude            Full path of a subdirectory to exclude from the total,
	 *                                                 or array of paths.
	 * @param int                  $max_execution_time Maximum time to run before giving up. In seconds.
	 * @param array                $directory_cache    Array of cached directory paths.
	 */
	$size = apply_filters( 'pre_recurse_dirsize', false, $directory, $exclude, $max_execution_time, $directory_cache );

	if ( false === $size ) {
		$size = 0;

		$handle = opendir( $directory );
		if ( $handle ) {
			while ( ( $file = readdir( $handle ) ) !== false ) {
				$path = $directory . '/' . $file;
				if ( '.' !== $file && '..' !== $file ) {
					if ( is_file( $path ) ) {
						$size += filesize( $path );
					} elseif ( is_dir( $path ) ) {
						$handlesize = recurse_dirsize( $path, $exclude, $max_execution_time, $directory_cache );
						if ( $handlesize > 0 ) {
							$size += $handlesize;
						}
					}

					if ( $max_execution_time > 0 &&
						( microtime( true ) - WP_START_TIMESTAMP ) > $max_execution_time
					) {
						// Time exceeded. Give up instead of risking a fatal timeout.
						$size = null;
						break;
					}
				}
			}
			closedir( $handle );
		}
	}

	if ( ! is_array( $directory_cache ) ) {
		$directory_cache = array();
	}

	$directory_cache[ $directory ] = $size;

	// Only write the transient on the top level call and not on recursive calls.
	if ( $save_cache ) {
		set_transient( 'dirsize_cache', $directory_cache );
	}

	return $size;
}

/**
 * Cleans directory size cache used by recurse_dirsize().
 *
 * Removes the current directory and all parent directories from the `dirsize_cache` transient.
 *
 * @since 5.6.0
 * @since 5.9.0 Added input validation with a notice for invalid input.
 *
 * @param string $path Full path of a directory or file.
 */
function clean_dirsize_cache( $path ) {
	if ( ! is_string( $path ) || empty( $path ) ) {
		trigger_error(
			sprintf(
				/* translators: 1: Function name, 2: A variable type, like "boolean" or "integer". */
				__( '%1$s only accepts a non-empty path string, received %2$s.' ),
				'<code>clean_dirsize_cache()</code>',
				'<code>' . gettype( $path ) . '</code>'
			)
		);
		return;
	}

	$directory_cache = get_transient( 'dirsize_cache' );

	if ( empty( $directory_cache ) ) {
		return;
	}

	if (
		strpos( $path, '/' ) === false &&
		strpos( $path, '\\' ) === false
	) {
		unset( $directory_cache[ $path ] );
		set_transient( 'dirsize_cache', $directory_cache );
		return;
	}

	$last_path = null;
	$path      = untrailingslashit( $path );
	unset( $directory_cache[ $path ] );

	while (
		$last_path !== $path &&
		DIRECTORY_SEPARATOR !== $path &&
		'.' !== $path &&
		'..' !== $path
	) {
		$last_path = $path;
		$path      = dirname( $path );
		unset( $directory_cache[ $path ] );
	}

	set_transient( 'dirsize_cache', $directory_cache );
}

/**
 * Checks compatibility with the current WordPress version.
 *
 * @since 5.2.0
 *
 * @global string $wp_version The WordPress version string.
 *
 * @param string $required Minimum required WordPress version.
 * @return bool True if required version is compatible or empty, false if not.
 */
function is_wp_version_compatible( $required ) {
	global $wp_version;

	// Strip off any -alpha, -RC, -beta, -src suffixes.
	list( $version ) = explode( '-', $wp_version );

	return empty( $required ) || version_compare( $version, $required, '>=' );
}

/**
 * Checks compatibility with the current PHP version.
 *
 * @since 5.2.0
 *
 * @param string $required Minimum required PHP version.
 * @return bool True if required version is compatible or empty, false if not.
 */
function is_php_version_compatible( $required ) {
	return empty( $required ) || version_compare( PHP_VERSION, $required, '>=' );
}

/**
 * Checks if two numbers are nearly the same.
 *
 * This is similar to using `round()` but the precision is more fine-grained.
 *
 * @since 5.3.0
 *
 * @param int|float $expected  The expected value.
 * @param int|float $actual    The actual number.
 * @param int|float $precision The allowed variation.
 * @return bool Whether the numbers match within the specified precision.
 */
function wp_fuzzy_number_match( $expected, $actual, $precision = 1 ) {
	return abs( (float) $expected - (float) $actual ) <= $precision;
}

/**
 * Sorts the keys of an array alphabetically.
 * The array is passed by reference so it doesn't get returned
 * which mimics the behavior of ksort.
 *
 * @since 6.0.0
 *
 * @param array $array The array to sort, passed by reference.
 */
function wp_recursive_ksort( &$array ) {
	foreach ( $array as &$value ) {
		if ( is_array( $value ) ) {
			wp_recursive_ksort( $value );
		}
	}
	ksort( $array );
}<|MERGE_RESOLUTION|>--- conflicted
+++ resolved
@@ -978,11 +978,7 @@
  *
  * @param string $url        URL to retrieve HTTP headers from.
  * @param bool   $deprecated Not Used.
-<<<<<<< HEAD
- * @return false|Requests_Utility_CaseInsensitiveDictionary Headers on success, false on failure.
-=======
  * @return \Requests_Utility_CaseInsensitiveDictionary|false Headers on success, false on failure.
->>>>>>> 2dce5770
  */
 function wp_get_http_headers( $url, $deprecated = false ) {
 	if ( ! empty( $deprecated ) ) {
