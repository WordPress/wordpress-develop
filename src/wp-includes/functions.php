<?php
/**
 * Main WordPress API
 *
 * @package WordPress
 */

require ABSPATH . WPINC . '/option.php';

/**
 * Converts given MySQL date string into a different format.
 *
 *  - `$format` should be a PHP date format string.
 *  - 'U' and 'G' formats will return an integer sum of timestamp with timezone offset.
 *  - `$date` is expected to be local time in MySQL format (`Y-m-d H:i:s`).
 *
 * Historically UTC time could be passed to the function to produce Unix timestamp.
 *
 * If `$translate` is true then the given date and format string will
 * be passed to `wp_date()` for translation.
 *
 * @since 0.71
 *
 * @param string $format    Format of the date to return.
 * @param string $date      Date string to convert.
 * @param bool   $translate Whether the return date should be translated. Default true.
 * @return string|int|false Integer if `$format` is 'U' or 'G', string otherwise.
 *                          False on failure.
 */
function mysql2date( $format, $date, $translate = true ) {
	if ( empty( $date ) ) {
		return false;
	}

	$timezone = wp_timezone();
	$datetime = date_create( $date, $timezone );

	if ( false === $datetime ) {
		return false;
	}

	// Returns a sum of timestamp with timezone offset. Ideally should never be used.
	if ( 'G' === $format || 'U' === $format ) {
		return $datetime->getTimestamp() + $datetime->getOffset();
	}

	if ( $translate ) {
		return wp_date( $format, $datetime->getTimestamp(), $timezone );
	}

	return $datetime->format( $format );
}

/**
 * Retrieves the current time based on specified type.
 *
 *  - The 'mysql' type will return the time in the format for MySQL DATETIME field.
 *  - The 'timestamp' or 'U' types will return the current timestamp or a sum of timestamp
 *    and timezone offset, depending on `$gmt`.
 *  - Other strings will be interpreted as PHP date formats (e.g. 'Y-m-d').
 *
 * If `$gmt` is a truthy value then both types will use GMT time, otherwise the
 * output is adjusted with the GMT offset for the site.
 *
 * @since 1.0.0
 * @since 5.3.0 Now returns an integer if `$type` is 'U'. Previously a string was returned.
 *
 * @param string   $type Type of time to retrieve. Accepts 'mysql', 'timestamp', 'U',
 *                       or PHP date format string (e.g. 'Y-m-d').
 * @param int|bool $gmt  Optional. Whether to use GMT timezone. Default false.
 * @return int|string Integer if `$type` is 'timestamp' or 'U', string otherwise.
 */
function current_time( $type, $gmt = 0 ) {
	// Don't use non-GMT timestamp, unless you know the difference and really need to.
	if ( 'timestamp' === $type || 'U' === $type ) {
		return $gmt ? time() : time() + (int) ( get_option( 'gmt_offset' ) * HOUR_IN_SECONDS );
	}

	if ( 'mysql' === $type ) {
		$type = 'Y-m-d H:i:s';
	}

	$timezone = $gmt ? new DateTimeZone( 'UTC' ) : wp_timezone();
	$datetime = new DateTime( 'now', $timezone );

	return $datetime->format( $type );
}

/**
 * Retrieves the current time as an object using the site's timezone.
 *
 * @since 5.3.0
 *
 * @return DateTimeImmutable Date and time object.
 */
function current_datetime() {
	return new DateTimeImmutable( 'now', wp_timezone() );
}

/**
 * Retrieves the timezone of the site as a string.
 *
 * Uses the `timezone_string` option to get a proper timezone name if available,
 * otherwise falls back to a manual UTC ± offset.
 *
 * Example return values:
 *
 *  - 'Europe/Rome'
 *  - 'America/North_Dakota/New_Salem'
 *  - 'UTC'
 *  - '-06:30'
 *  - '+00:00'
 *  - '+08:45'
 *
 * @since 5.3.0
 *
 * @return string PHP timezone name or a ±HH:MM offset.
 */
function wp_timezone_string() {
	$timezone_string = get_option( 'timezone_string' );

	if ( $timezone_string ) {
		return $timezone_string;
	}

	$offset  = (float) get_option( 'gmt_offset' );
	$hours   = (int) $offset;
	$minutes = ( $offset - $hours );

	$sign      = ( $offset < 0 ) ? '-' : '+';
	$abs_hour  = abs( $hours );
	$abs_mins  = abs( $minutes * 60 );
	$tz_offset = sprintf( '%s%02d:%02d', $sign, $abs_hour, $abs_mins );

	return $tz_offset;
}

/**
 * Retrieves the timezone of the site as a `DateTimeZone` object.
 *
 * Timezone can be based on a PHP timezone string or a ±HH:MM offset.
 *
 * @since 5.3.0
 *
 * @return DateTimeZone Timezone object.
 */
function wp_timezone() {
	return new DateTimeZone( wp_timezone_string() );
}

/**
 * Retrieves the date in localized format, based on a sum of Unix timestamp and
 * timezone offset in seconds.
 *
 * If the locale specifies the locale month and weekday, then the locale will
 * take over the format for the date. If it isn't, then the date format string
 * will be used instead.
 *
 * Note that due to the way WP typically generates a sum of timestamp and offset
 * with `strtotime()`, it implies offset added at a _current_ time, not at the time
 * the timestamp represents. Storing such timestamps or calculating them differently
 * will lead to invalid output.
 *
 * @since 0.71
 * @since 5.3.0 Converted into a wrapper for wp_date().
 *
 * @param string   $format                Format to display the date.
 * @param int|bool $timestamp_with_offset Optional. A sum of Unix timestamp and timezone offset
 *                                        in seconds. Default false.
 * @param bool     $gmt                   Optional. Whether to use GMT timezone. Only applies
 *                                        if timestamp is not provided. Default false.
 * @return string The date, translated if locale specifies it.
 */
function date_i18n( $format, $timestamp_with_offset = false, $gmt = false ) {
	$timestamp = $timestamp_with_offset;

	// If timestamp is omitted it should be current time (summed with offset, unless `$gmt` is true).
	if ( ! is_numeric( $timestamp ) ) {
		// phpcs:ignore WordPress.DateTime.CurrentTimeTimestamp.Requested
		$timestamp = current_time( 'timestamp', $gmt );
	}

	/*
	 * This is a legacy implementation quirk that the returned timestamp is also with offset.
	 * Ideally this function should never be used to produce a timestamp.
	 */
	if ( 'U' === $format ) {
		$date = $timestamp;
	} elseif ( $gmt && false === $timestamp_with_offset ) { // Current time in UTC.
		$date = wp_date( $format, null, new DateTimeZone( 'UTC' ) );
	} elseif ( false === $timestamp_with_offset ) { // Current time in site's timezone.
		$date = wp_date( $format );
	} else {
		/*
		 * Timestamp with offset is typically produced by a UTC `strtotime()` call on an input without timezone.
		 * This is the best attempt to reverse that operation into a local time to use.
		 */
		$local_time = gmdate( 'Y-m-d H:i:s', $timestamp );
		$timezone   = wp_timezone();
		$datetime   = date_create( $local_time, $timezone );
		$date       = wp_date( $format, $datetime->getTimestamp(), $timezone );
	}

	/**
	 * Filters the date formatted based on the locale.
	 *
	 * @since 2.8.0
	 *
	 * @param string $date      Formatted date string.
	 * @param string $format    Format to display the date.
	 * @param int    $timestamp A sum of Unix timestamp and timezone offset in seconds.
	 *                          Might be without offset if input omitted timestamp but requested GMT.
	 * @param bool   $gmt       Whether to use GMT timezone. Only applies if timestamp was not provided.
	 *                          Default false.
	 */
	$date = apply_filters( 'date_i18n', $date, $format, $timestamp, $gmt );

	return $date;
}

/**
 * Retrieves the date, in localized format.
 *
 * This is a newer function, intended to replace `date_i18n()` without legacy quirks in it.
 *
 * Note that, unlike `date_i18n()`, this function accepts a true Unix timestamp, not summed
 * with timezone offset.
 *
 * @since 5.3.0
 *
 * @global WP_Locale $wp_locale WordPress date and time locale object.
 *
 * @param string       $format    PHP date format.
 * @param int          $timestamp Optional. Unix timestamp. Defaults to current time.
 * @param DateTimeZone $timezone  Optional. Timezone to output result in. Defaults to timezone
 *                                from site settings.
 * @return string|false The date, translated if locale specifies it. False on invalid timestamp input.
 */
function wp_date( $format, $timestamp = null, $timezone = null ) {
	global $wp_locale;

	if ( null === $timestamp ) {
		$timestamp = time();
	} elseif ( ! is_numeric( $timestamp ) ) {
		return false;
	}

	if ( ! $timezone ) {
		$timezone = wp_timezone();
	}

	$datetime = date_create( '@' . $timestamp );
	$datetime->setTimezone( $timezone );

	if ( empty( $wp_locale->month ) || empty( $wp_locale->weekday ) ) {
		$date = $datetime->format( $format );
	} else {
		// We need to unpack shorthand `r` format because it has parts that might be localized.
		$format = preg_replace( '/(?<!\\\\)r/', DATE_RFC2822, $format );

		$new_format    = '';
		$format_length = strlen( $format );
		$month         = $wp_locale->get_month( $datetime->format( 'm' ) );
		$weekday       = $wp_locale->get_weekday( $datetime->format( 'w' ) );

		for ( $i = 0; $i < $format_length; $i++ ) {
			switch ( $format[ $i ] ) {
				case 'D':
					$new_format .= addcslashes( $wp_locale->get_weekday_abbrev( $weekday ), '\\A..Za..z' );
					break;
				case 'F':
					$new_format .= addcslashes( $month, '\\A..Za..z' );
					break;
				case 'l':
					$new_format .= addcslashes( $weekday, '\\A..Za..z' );
					break;
				case 'M':
					$new_format .= addcslashes( $wp_locale->get_month_abbrev( $month ), '\\A..Za..z' );
					break;
				case 'a':
					$new_format .= addcslashes( $wp_locale->get_meridiem( $datetime->format( 'a' ) ), '\\A..Za..z' );
					break;
				case 'A':
					$new_format .= addcslashes( $wp_locale->get_meridiem( $datetime->format( 'A' ) ), '\\A..Za..z' );
					break;
				case '\\':
					$new_format .= $format[ $i ];

					// If character follows a slash, we add it without translating.
					if ( $i < $format_length ) {
						$new_format .= $format[ ++$i ];
					}
					break;
				default:
					$new_format .= $format[ $i ];
					break;
			}
		}

		$date = $datetime->format( $new_format );
		$date = wp_maybe_decline_date( $date, $format );
	}

	/**
	 * Filters the date formatted based on the locale.
	 *
	 * @since 5.3.0
	 *
	 * @param string       $date      Formatted date string.
	 * @param string       $format    Format to display the date.
	 * @param int          $timestamp Unix timestamp.
	 * @param DateTimeZone $timezone  Timezone.
	 */
	$date = apply_filters( 'wp_date', $date, $format, $timestamp, $timezone );

	return $date;
}

/**
 * Determines if the date should be declined.
 *
 * If the locale specifies that month names require a genitive case in certain
 * formats (like 'j F Y'), the month name will be replaced with a correct form.
 *
 * @since 4.4.0
 * @since 5.4.0 The `$format` parameter was added.
 *
 * @global WP_Locale $wp_locale WordPress date and time locale object.
 *
 * @param string $date   Formatted date string.
 * @param string $format Optional. Date format to check. Default empty string.
 * @return string The date, declined if locale specifies it.
 */
function wp_maybe_decline_date( $date, $format = '' ) {
	global $wp_locale;

	// i18n functions are not available in SHORTINIT mode.
	if ( ! function_exists( '_x' ) ) {
		return $date;
	}

	/*
	 * translators: If months in your language require a genitive case,
	 * translate this to 'on'. Do not translate into your own language.
	 */
	if ( 'on' === _x( 'off', 'decline months names: on or off' ) ) {

		$months          = $wp_locale->month;
		$months_genitive = $wp_locale->month_genitive;

		/*
		 * Match a format like 'j F Y' or 'j. F' (day of the month, followed by month name)
		 * and decline the month.
		 */
		if ( $format ) {
			$decline = preg_match( '#[dj]\.? F#', $format );
		} else {
			// If the format is not passed, try to guess it from the date string.
			$decline = preg_match( '#\b\d{1,2}\.? [^\d ]+\b#u', $date );
		}

		if ( $decline ) {
			foreach ( $months as $key => $month ) {
				$months[ $key ] = '# ' . preg_quote( $month, '#' ) . '\b#u';
			}

			foreach ( $months_genitive as $key => $month ) {
				$months_genitive[ $key ] = ' ' . $month;
			}

			$date = preg_replace( $months, $months_genitive, $date );
		}

		/*
		 * Match a format like 'F jS' or 'F j' (month name, followed by day with an optional ordinal suffix)
		 * and change it to declined 'j F'.
		 */
		if ( $format ) {
			$decline = preg_match( '#F [dj]#', $format );
		} else {
			// If the format is not passed, try to guess it from the date string.
			$decline = preg_match( '#\b[^\d ]+ \d{1,2}(st|nd|rd|th)?\b#u', trim( $date ) );
		}

		if ( $decline ) {
			foreach ( $months as $key => $month ) {
				$months[ $key ] = '#\b' . preg_quote( $month, '#' ) . ' (\d{1,2})(st|nd|rd|th)?([-–]\d{1,2})?(st|nd|rd|th)?\b#u';
			}

			foreach ( $months_genitive as $key => $month ) {
				$months_genitive[ $key ] = '$1$3 ' . $month;
			}

			$date = preg_replace( $months, $months_genitive, $date );
		}
	}

	// Used for locale-specific rules.
	$locale = get_locale();

	if ( 'ca' === $locale ) {
		// " de abril| de agost| de octubre..." -> " d'abril| d'agost| d'octubre..."
		$date = preg_replace( '# de ([ao])#i', " d'\\1", $date );
	}

	return $date;
}

/**
 * Converts float number to format based on the locale.
 *
 * @since 2.3.0
 *
 * @global WP_Locale $wp_locale WordPress date and time locale object.
 *
 * @param float $number   The number to convert based on locale.
 * @param int   $decimals Optional. Precision of the number of decimal places. Default 0.
 * @return string Converted number in string format.
 */
function number_format_i18n( $number, $decimals = 0 ) {
	global $wp_locale;

	if ( isset( $wp_locale ) ) {
		$formatted = number_format( $number, absint( $decimals ), $wp_locale->number_format['decimal_point'], $wp_locale->number_format['thousands_sep'] );
	} else {
		$formatted = number_format( $number, absint( $decimals ) );
	}

	/**
	 * Filters the number formatted based on the locale.
	 *
	 * @since 2.8.0
	 * @since 4.9.0 The `$number` and `$decimals` parameters were added.
	 *
	 * @param string $formatted Converted number in string format.
	 * @param float  $number    The number to convert based on locale.
	 * @param int    $decimals  Precision of the number of decimal places.
	 */
	return apply_filters( 'number_format_i18n', $formatted, $number, $decimals );
}

/**
 * Converts a number of bytes to the largest unit the bytes will fit into.
 *
 * It is easier to read 1 KB than 1024 bytes and 1 MB than 1048576 bytes. Converts
 * number of bytes to human readable number by taking the number of that unit
 * that the bytes will go into it. Supports YB value.
 *
 * Please note that integers in PHP are limited to 32 bits, unless they are on
 * 64 bit architecture, then they have 64 bit size. If you need to place the
 * larger size then what PHP integer type will hold, then use a string. It will
 * be converted to a double, which should always have 64 bit length.
 *
 * Technically the correct unit names for powers of 1024 are KiB, MiB etc.
 *
 * @since 2.3.0
 * @since 6.0.0 Support for PB, EB, ZB, and YB was added.
 *
 * @param int|string $bytes    Number of bytes. Note max integer size for integers.
 * @param int        $decimals Optional. Precision of number of decimal places. Default 0.
 * @return string|false Number string on success, false on failure.
 */
function size_format( $bytes, $decimals = 0 ) {
	$quant = array(
		/* translators: Unit symbol for yottabyte. */
		_x( 'YB', 'unit symbol' ) => YB_IN_BYTES,
		/* translators: Unit symbol for zettabyte. */
		_x( 'ZB', 'unit symbol' ) => ZB_IN_BYTES,
		/* translators: Unit symbol for exabyte. */
		_x( 'EB', 'unit symbol' ) => EB_IN_BYTES,
		/* translators: Unit symbol for petabyte. */
		_x( 'PB', 'unit symbol' ) => PB_IN_BYTES,
		/* translators: Unit symbol for terabyte. */
		_x( 'TB', 'unit symbol' ) => TB_IN_BYTES,
		/* translators: Unit symbol for gigabyte. */
		_x( 'GB', 'unit symbol' ) => GB_IN_BYTES,
		/* translators: Unit symbol for megabyte. */
		_x( 'MB', 'unit symbol' ) => MB_IN_BYTES,
		/* translators: Unit symbol for kilobyte. */
		_x( 'KB', 'unit symbol' ) => KB_IN_BYTES,
		/* translators: Unit symbol for byte. */
		_x( 'B', 'unit symbol' )  => 1,
	);

	if ( 0 === $bytes ) {
		/* translators: Unit symbol for byte. */
		return number_format_i18n( 0, $decimals ) . ' ' . _x( 'B', 'unit symbol' );
	}

	foreach ( $quant as $unit => $mag ) {
		if ( (float) $bytes >= $mag ) {
			return number_format_i18n( $bytes / $mag, $decimals ) . ' ' . $unit;
		}
	}

	return false;
}

/**
 * Converts a duration to human readable format.
 *
 * @since 5.1.0
 *
 * @param string $duration Duration will be in string format (HH:ii:ss) OR (ii:ss),
 *                         with a possible prepended negative sign (-).
 * @return string|false A human readable duration string, false on failure.
 */
function human_readable_duration( $duration = '' ) {
	if ( ( empty( $duration ) || ! is_string( $duration ) ) ) {
		return false;
	}

	$duration = trim( $duration );

	// Remove prepended negative sign.
	if ( str_starts_with( $duration, '-' ) ) {
		$duration = substr( $duration, 1 );
	}

	// Extract duration parts.
	$duration_parts = array_reverse( explode( ':', $duration ) );
	$duration_count = count( $duration_parts );

	$hour   = null;
	$minute = null;
	$second = null;

	if ( 3 === $duration_count ) {
		// Validate HH:ii:ss duration format.
		if ( ! ( (bool) preg_match( '/^([0-9]+):([0-5]?[0-9]):([0-5]?[0-9])$/', $duration ) ) ) {
			return false;
		}
		// Three parts: hours, minutes & seconds.
		list( $second, $minute, $hour ) = $duration_parts;
	} elseif ( 2 === $duration_count ) {
		// Validate ii:ss duration format.
		if ( ! ( (bool) preg_match( '/^([0-5]?[0-9]):([0-5]?[0-9])$/', $duration ) ) ) {
			return false;
		}
		// Two parts: minutes & seconds.
		list( $second, $minute ) = $duration_parts;
	} else {
		return false;
	}

	$human_readable_duration = array();

	// Add the hour part to the string.
	if ( is_numeric( $hour ) ) {
		/* translators: %s: Time duration in hour or hours. */
		$human_readable_duration[] = sprintf( _n( '%s hour', '%s hours', $hour ), (int) $hour );
	}

	// Add the minute part to the string.
	if ( is_numeric( $minute ) ) {
		/* translators: %s: Time duration in minute or minutes. */
		$human_readable_duration[] = sprintf( _n( '%s minute', '%s minutes', $minute ), (int) $minute );
	}

	// Add the second part to the string.
	if ( is_numeric( $second ) ) {
		/* translators: %s: Time duration in second or seconds. */
		$human_readable_duration[] = sprintf( _n( '%s second', '%s seconds', $second ), (int) $second );
	}

	return implode( ', ', $human_readable_duration );
}

/**
 * Gets the week start and end from the datetime or date string from MySQL.
 *
 * @since 0.71
 *
 * @param string     $mysqlstring   Date or datetime field type from MySQL.
 * @param int|string $start_of_week Optional. Start of the week as an integer. Default empty string.
 * @return int[] {
 *     Week start and end dates as Unix timestamps.
 *
 *     @type int $start The week start date as a Unix timestamp.
 *     @type int $end   The week end date as a Unix timestamp.
 * }
 */
function get_weekstartend( $mysqlstring, $start_of_week = '' ) {
	// MySQL string year.
	$my = substr( $mysqlstring, 0, 4 );

	// MySQL string month.
	$mm = substr( $mysqlstring, 8, 2 );

	// MySQL string day.
	$md = substr( $mysqlstring, 5, 2 );

	// The timestamp for MySQL string day.
	$day = mktime( 0, 0, 0, $md, $mm, $my );

	// The day of the week from the timestamp.
	$weekday = gmdate( 'w', $day );

	if ( ! is_numeric( $start_of_week ) ) {
		$start_of_week = get_option( 'start_of_week' );
	}

	if ( $weekday < $start_of_week ) {
		$weekday += 7;
	}

	// The most recent week start day on or before $day.
	$start = $day - DAY_IN_SECONDS * ( $weekday - $start_of_week );

	// $start + 1 week - 1 second.
	$end = $start + WEEK_IN_SECONDS - 1;
	return compact( 'start', 'end' );
}

/**
 * Serializes data, if needed.
 *
 * @since 2.0.5
 *
 * @param string|array|object $data Data that might be serialized.
 * @return mixed A scalar data.
 */
function maybe_serialize( $data ) {
	if ( is_array( $data ) || is_object( $data ) ) {
		return serialize( $data );
	}

	/*
	 * Double serialization is required for backward compatibility.
	 * See https://core.trac.wordpress.org/ticket/12930
	 * Also the world will end. See WP 3.6.1.
	 */
	if ( is_serialized( $data, false ) ) {
		return serialize( $data );
	}

	return $data;
}

/**
 * Unserializes data only if it was serialized.
 *
 * @since 2.0.0
 *
 * @param string $data Data that might be unserialized.
 * @return mixed Unserialized data can be any type.
 */
function maybe_unserialize( $data ) {
	if ( is_serialized( $data ) ) { // Don't attempt to unserialize data that wasn't serialized going in.
		return @unserialize( trim( $data ) );
	}

	return $data;
}

/**
 * Checks value to find if it was serialized.
 *
 * If $data is not a string, then returned value will always be false.
 * Serialized data is always a string.
 *
 * @since 2.0.5
 * @since 6.1.0 Added Enum support.
 *
 * @param string $data   Value to check to see if was serialized.
 * @param bool   $strict Optional. Whether to be strict about the end of the string. Default true.
 * @return bool False if not serialized and true if it was.
 */
function is_serialized( $data, $strict = true ) {
	// If it isn't a string, it isn't serialized.
	if ( ! is_string( $data ) ) {
		return false;
	}
	$data = trim( $data );
	if ( 'N;' === $data ) {
		return true;
	}
	if ( strlen( $data ) < 4 ) {
		return false;
	}
	if ( ':' !== $data[1] ) {
		return false;
	}
	if ( $strict ) {
		$lastc = substr( $data, -1 );
		if ( ';' !== $lastc && '}' !== $lastc ) {
			return false;
		}
	} else {
		$semicolon = strpos( $data, ';' );
		$brace     = strpos( $data, '}' );
		// Either ; or } must exist.
		if ( false === $semicolon && false === $brace ) {
			return false;
		}
		// But neither must be in the first X characters.
		if ( false !== $semicolon && $semicolon < 3 ) {
			return false;
		}
		if ( false !== $brace && $brace < 4 ) {
			return false;
		}
	}
	$token = $data[0];
	switch ( $token ) {
		case 's':
			if ( $strict ) {
				if ( '"' !== substr( $data, -2, 1 ) ) {
					return false;
				}
			} elseif ( ! str_contains( $data, '"' ) ) {
				return false;
			}
			// Or else fall through.
		case 'a':
		case 'O':
		case 'E':
			return (bool) preg_match( "/^{$token}:[0-9]+:/s", $data );
		case 'b':
		case 'i':
		case 'd':
			$end = $strict ? '$' : '';
			return (bool) preg_match( "/^{$token}:[0-9.E+-]+;$end/", $data );
	}
	return false;
}

/**
 * Checks whether serialized data is of string type.
 *
 * @since 2.0.5
 *
 * @param string $data Serialized data.
 * @return bool False if not a serialized string, true if it is.
 */
function is_serialized_string( $data ) {
	// if it isn't a string, it isn't a serialized string.
	if ( ! is_string( $data ) ) {
		return false;
	}
	$data = trim( $data );
	if ( strlen( $data ) < 4 ) {
		return false;
	} elseif ( ':' !== $data[1] ) {
		return false;
	} elseif ( ! str_ends_with( $data, ';' ) ) {
		return false;
	} elseif ( 's' !== $data[0] ) {
		return false;
	} elseif ( '"' !== substr( $data, -2, 1 ) ) {
		return false;
	} else {
		return true;
	}
}

/**
 * Retrieves post title from XMLRPC XML.
 *
 * If the title element is not part of the XML, then the default post title from
 * the $post_default_title will be used instead.
 *
 * @since 0.71
 *
 * @global string $post_default_title Default XML-RPC post title.
 *
 * @param string $content XMLRPC XML Request content
 * @return string Post title
 */
function xmlrpc_getposttitle( $content ) {
	global $post_default_title;
	if ( preg_match( '/<title>(.+?)<\/title>/is', $content, $matchtitle ) ) {
		$post_title = $matchtitle[1];
	} else {
		$post_title = $post_default_title;
	}
	return $post_title;
}

/**
 * Retrieves the post category or categories from XMLRPC XML.
 *
 * If the category element is not found, then the default post category will be
 * used. The return type then would be what $post_default_category. If the
 * category is found, then it will always be an array.
 *
 * @since 0.71
 *
 * @global string $post_default_category Default XML-RPC post category.
 *
 * @param string $content XMLRPC XML Request content
 * @return string|array List of categories or category name.
 */
function xmlrpc_getpostcategory( $content ) {
	global $post_default_category;
	if ( preg_match( '/<category>(.+?)<\/category>/is', $content, $matchcat ) ) {
		$post_category = trim( $matchcat[1], ',' );
		$post_category = explode( ',', $post_category );
	} else {
		$post_category = $post_default_category;
	}
	return $post_category;
}

/**
 * XMLRPC XML content without title and category elements.
 *
 * @since 0.71
 *
 * @param string $content XML-RPC XML Request content.
 * @return string XMLRPC XML Request content without title and category elements.
 */
function xmlrpc_removepostdata( $content ) {
	$content = preg_replace( '/<title>(.+?)<\/title>/si', '', $content );
	$content = preg_replace( '/<category>(.+?)<\/category>/si', '', $content );
	$content = trim( $content );
	return $content;
}

/**
 * Uses RegEx to extract URLs from arbitrary content.
 *
 * @since 3.7.0
 * @since 6.0.0 Fixes support for HTML entities (Trac 30580).
 *
 * @param string $content Content to extract URLs from.
 * @return string[] Array of URLs found in passed string.
 */
function wp_extract_urls( $content ) {
	preg_match_all(
		"#([\"']?)("
			. '(?:([\w-]+:)?//?)'
			. '[^\s()<>]+'
			. '[.]'
			. '(?:'
				. '\([\w\d]+\)|'
				. '(?:'
					. "[^`!()\[\]{}:'\".,<>«»“”‘’\s]|"
					. '(?:[:]\d+)?/?'
				. ')+'
			. ')'
		. ")\\1#",
		$content,
		$post_links
	);

	$post_links = array_unique(
		array_map(
			static function ( $link ) {
				// Decode to replace valid entities, like &amp;.
				$link = html_entity_decode( $link );
				// Maintain backward compatibility by removing extraneous semi-colons (`;`).
				return str_replace( ';', '', $link );
			},
			$post_links[2]
		)
	);

	return array_values( $post_links );
}

/**
 * Checks content for video and audio links to add as enclosures.
 *
 * Will not add enclosures that have already been added and will
 * remove enclosures that are no longer in the post. This is called as
 * pingbacks and trackbacks.
 *
 * @since 1.5.0
 * @since 5.3.0 The `$content` parameter was made optional, and the `$post` parameter was
 *              updated to accept a post ID or a WP_Post object.
 * @since 5.6.0 The `$content` parameter is no longer optional, but passing `null` to skip it
 *              is still supported.
 *
 * @global wpdb $wpdb WordPress database abstraction object.
 *
 * @param string|null $content Post content. If `null`, the `post_content` field from `$post` is used.
 * @param int|WP_Post $post    Post ID or post object.
 * @return void|false Void on success, false if the post is not found.
 */
function do_enclose( $content, $post ) {
	global $wpdb;

	// @todo Tidy this code and make the debug code optional.
	require_once ABSPATH . WPINC . '/class-IXR.php';

	$post = get_post( $post );
	if ( ! $post ) {
		return false;
	}

	if ( null === $content ) {
		$content = $post->post_content;
	}

	$post_links = array();

	$pung = get_enclosed( $post->ID );

	$post_links_temp = wp_extract_urls( $content );

	foreach ( $pung as $link_test ) {
		// Link is no longer in post.
		if ( ! in_array( $link_test, $post_links_temp, true ) ) {
			$mids = $wpdb->get_col( $wpdb->prepare( "SELECT meta_id FROM $wpdb->postmeta WHERE post_id = %d AND meta_key = 'enclosure' AND meta_value LIKE %s", $post->ID, $wpdb->esc_like( $link_test ) . '%' ) );
			foreach ( $mids as $mid ) {
				delete_metadata_by_mid( 'post', $mid );
			}
		}
	}

	foreach ( (array) $post_links_temp as $link_test ) {
		// If we haven't pung it already.
		if ( ! in_array( $link_test, $pung, true ) ) {
			$test = parse_url( $link_test );
			if ( false === $test ) {
				continue;
			}
			if ( isset( $test['query'] ) ) {
				$post_links[] = $link_test;
			} elseif ( isset( $test['path'] ) && ( '/' !== $test['path'] ) && ( '' !== $test['path'] ) ) {
				$post_links[] = $link_test;
			}
		}
	}

	/**
	 * Filters the list of enclosure links before querying the database.
	 *
	 * Allows for the addition and/or removal of potential enclosures to save
	 * to postmeta before checking the database for existing enclosures.
	 *
	 * @since 4.4.0
	 *
	 * @param string[] $post_links An array of enclosure links.
	 * @param int      $post_id    Post ID.
	 */
	$post_links = apply_filters( 'enclosure_links', $post_links, $post->ID );

	foreach ( (array) $post_links as $url ) {
		$url = strip_fragment_from_url( $url );

		if ( '' !== $url && ! $wpdb->get_var( $wpdb->prepare( "SELECT post_id FROM $wpdb->postmeta WHERE post_id = %d AND meta_key = 'enclosure' AND meta_value LIKE %s", $post->ID, $wpdb->esc_like( $url ) . '%' ) ) ) {

			$headers = wp_get_http_headers( $url );
			if ( $headers ) {
				$len           = isset( $headers['Content-Length'] ) ? (int) $headers['Content-Length'] : 0;
				$type          = isset( $headers['Content-Type'] ) ? $headers['Content-Type'] : '';
				$allowed_types = array( 'video', 'audio' );

				// Check to see if we can figure out the mime type from the extension.
				$url_parts = parse_url( $url );
				if ( false !== $url_parts && ! empty( $url_parts['path'] ) ) {
					$extension = pathinfo( $url_parts['path'], PATHINFO_EXTENSION );
					if ( ! empty( $extension ) ) {
						foreach ( wp_get_mime_types() as $exts => $mime ) {
							if ( preg_match( '!^(' . $exts . ')$!i', $extension ) ) {
								$type = $mime;
								break;
							}
						}
					}
				}

				if ( in_array( substr( $type, 0, strpos( $type, '/' ) ), $allowed_types, true ) ) {
					add_post_meta( $post->ID, 'enclosure', "$url\n$len\n$mime\n" );
				}
			}
		}
	}
}

/**
 * Retrieves HTTP Headers from URL.
 *
 * @since 1.5.1
 *
 * @param string $url        URL to retrieve HTTP headers from.
 * @param bool   $deprecated Not Used.
 * @return \WpOrg\Requests\Utility\CaseInsensitiveDictionary|false Headers on success, false on failure.
 */
function wp_get_http_headers( $url, $deprecated = false ) {
	if ( ! empty( $deprecated ) ) {
		_deprecated_argument( __FUNCTION__, '2.7.0' );
	}

	$response = wp_safe_remote_head( $url );

	if ( is_wp_error( $response ) ) {
		return false;
	}

	return wp_remote_retrieve_headers( $response );
}

/**
 * Determines whether the publish date of the current post in the loop is different
 * from the publish date of the previous post in the loop.
 *
 * For more information on this and similar theme functions, check out
 * the {@link https://developer.wordpress.org/themes/basics/conditional-tags/
 * Conditional Tags} article in the Theme Developer Handbook.
 *
 * @since 0.71
 *
 * @global string $currentday  The day of the current post in the loop.
 * @global string $previousday The day of the previous post in the loop.
 *
 * @return int 1 when new day, 0 if not a new day.
 */
function is_new_day() {
	global $currentday, $previousday;

	if ( $currentday !== $previousday ) {
		return 1;
	} else {
		return 0;
	}
}

/**
 * Builds URL query based on an associative and, or indexed array.
 *
 * This is a convenient function for easily building url queries. It sets the
 * separator to '&' and uses _http_build_query() function.
 *
 * @since 2.3.0
 *
 * @see _http_build_query() Used to build the query
 * @link https://www.php.net/manual/en/function.http-build-query.php for more on what
 *       http_build_query() does.
 *
 * @param array $data URL-encode key/value pairs.
 * @return string URL-encoded string.
 */
function build_query( $data ) {
	return _http_build_query( $data, null, '&', '', false );
}

/**
 * From php.net (modified by Mark Jaquith to behave like the native PHP5 function).
 *
 * @since 3.2.0
 * @access private
 *
 * @see https://www.php.net/manual/en/function.http-build-query.php
 *
 * @param array|object $data      An array or object of data. Converted to array.
 * @param string       $prefix    Optional. Numeric index. If set, start parameter numbering with it.
 *                                Default null.
 * @param string       $sep       Optional. Argument separator; defaults to 'arg_separator.output'.
 *                                Default null.
 * @param string       $key       Optional. Used to prefix key name. Default empty string.
 * @param bool         $urlencode Optional. Whether to use urlencode() in the result. Default true.
 * @return string The query string.
 */
function _http_build_query( $data, $prefix = null, $sep = null, $key = '', $urlencode = true ) {
	$ret = array();

	foreach ( (array) $data as $k => $v ) {
		if ( $urlencode ) {
			$k = urlencode( $k );
		}

		if ( is_int( $k ) && null !== $prefix ) {
			$k = $prefix . $k;
		}

		if ( ! empty( $key ) ) {
			$k = $key . '%5B' . $k . '%5D';
		}

		if ( null === $v ) {
			continue;
		} elseif ( false === $v ) {
			$v = '0';
		}

		if ( is_array( $v ) || is_object( $v ) ) {
			array_push( $ret, _http_build_query( $v, '', $sep, $k, $urlencode ) );
		} elseif ( $urlencode ) {
			array_push( $ret, $k . '=' . urlencode( $v ) );
		} else {
			array_push( $ret, $k . '=' . $v );
		}
	}

	if ( null === $sep ) {
		$sep = ini_get( 'arg_separator.output' );
	}

	return implode( $sep, $ret );
}

/**
 * Retrieves a modified URL query string.
 *
 * You can rebuild the URL and append query variables to the URL query by using this function.
 * There are two ways to use this function; either a single key and value, or an associative array.
 *
 * Using a single key and value:
 *
 *     add_query_arg( 'key', 'value', 'http://example.com' );
 *
 * Using an associative array:
 *
 *     add_query_arg( array(
 *         'key1' => 'value1',
 *         'key2' => 'value2',
 *     ), 'http://example.com' );
 *
 * Omitting the URL from either use results in the current URL being used
 * (the value of `$_SERVER['REQUEST_URI']`).
 *
 * Values are expected to be encoded appropriately with urlencode() or rawurlencode().
 *
 * Setting any query variable's value to boolean false removes the key (see remove_query_arg()).
 *
 * Important: The return value of add_query_arg() is not escaped by default. Output should be
 * late-escaped with esc_url() or similar to help prevent vulnerability to cross-site scripting
 * (XSS) attacks.
 *
 * @since 1.5.0
 * @since 5.3.0 Formalized the existing and already documented parameters
 *              by adding `...$args` to the function signature.
 *
 * @param string|array $key   Either a query variable key, or an associative array of query variables.
 * @param string       $value Optional. Either a query variable value, or a URL to act upon.
 * @param string       $url   Optional. A URL to act upon.
 * @return string New URL query string (unescaped).
 */
function add_query_arg( ...$args ) {
	if ( is_array( $args[0] ) ) {
		if ( count( $args ) < 2 || false === $args[1] ) {
			$uri = $_SERVER['REQUEST_URI'];
		} else {
			$uri = $args[1];
		}
	} else {
		if ( count( $args ) < 3 || false === $args[2] ) {
			$uri = $_SERVER['REQUEST_URI'];
		} else {
			$uri = $args[2];
		}
	}

	$frag = strstr( $uri, '#' );
	if ( $frag ) {
		$uri = substr( $uri, 0, -strlen( $frag ) );
	} else {
		$frag = '';
	}

	if ( 0 === stripos( $uri, 'http://' ) ) {
		$protocol = 'http://';
		$uri      = substr( $uri, 7 );
	} elseif ( 0 === stripos( $uri, 'https://' ) ) {
		$protocol = 'https://';
		$uri      = substr( $uri, 8 );
	} else {
		$protocol = '';
	}

	if ( str_contains( $uri, '?' ) ) {
		list( $base, $query ) = explode( '?', $uri, 2 );
		$base                .= '?';
	} elseif ( $protocol || ! str_contains( $uri, '=' ) ) {
		$base  = $uri . '?';
		$query = '';
	} else {
		$base  = '';
		$query = $uri;
	}

	wp_parse_str( $query, $qs );
	$qs = urlencode_deep( $qs ); // This re-URL-encodes things that were already in the query string.
	if ( is_array( $args[0] ) ) {
		foreach ( $args[0] as $k => $v ) {
			$qs[ $k ] = $v;
		}
	} else {
		$qs[ $args[0] ] = $args[1];
	}

	foreach ( $qs as $k => $v ) {
		if ( false === $v ) {
			unset( $qs[ $k ] );
		}
	}

	$ret = build_query( $qs );
	$ret = trim( $ret, '?' );
	$ret = preg_replace( '#=(&|$)#', '$1', $ret );
	$ret = $protocol . $base . $ret . $frag;
	$ret = rtrim( $ret, '?' );
	$ret = str_replace( '?#', '#', $ret );
	return $ret;
}

/**
 * Removes an item or items from a query string.
 *
 * Important: The return value of remove_query_arg() is not escaped by default. Output should be
 * late-escaped with esc_url() or similar to help prevent vulnerability to cross-site scripting
 * (XSS) attacks.
 *
 * @since 1.5.0
 *
 * @param string|string[] $key   Query key or keys to remove.
 * @param false|string    $query Optional. When false uses the current URL. Default false.
 * @return string New URL query string.
 */
function remove_query_arg( $key, $query = false ) {
	if ( is_array( $key ) ) { // Removing multiple keys.
		foreach ( $key as $k ) {
			$query = add_query_arg( $k, false, $query );
		}
		return $query;
	}
	return add_query_arg( $key, false, $query );
}

/**
 * Returns an array of single-use query variable names that can be removed from a URL.
 *
 * @since 4.4.0
 *
 * @return string[] An array of query variable names to remove from the URL.
 */
function wp_removable_query_args() {
	$removable_query_args = array(
		'activate',
		'activated',
		'admin_email_remind_later',
		'approved',
		'core-major-auto-updates-saved',
		'deactivate',
		'delete_count',
		'deleted',
		'disabled',
		'doing_wp_cron',
		'enabled',
		'error',
		'hotkeys_highlight_first',
		'hotkeys_highlight_last',
		'ids',
		'locked',
		'message',
		'same',
		'saved',
		'settings-updated',
		'skipped',
		'spammed',
		'trashed',
		'unspammed',
		'untrashed',
		'update',
		'updated',
		'wp-post-new-reload',
	);

	/**
	 * Filters the list of query variable names to remove.
	 *
	 * @since 4.2.0
	 *
	 * @param string[] $removable_query_args An array of query variable names to remove from a URL.
	 */
	return apply_filters( 'removable_query_args', $removable_query_args );
}

/**
 * Walks the array while sanitizing the contents.
 *
 * @since 0.71
 * @since 5.5.0 Non-string values are left untouched.
 *
 * @param array $input_array Array to walk while sanitizing contents.
 * @return array Sanitized $input_array.
 */
function add_magic_quotes( $input_array ) {
	foreach ( (array) $input_array as $k => $v ) {
		if ( is_array( $v ) ) {
			$input_array[ $k ] = add_magic_quotes( $v );
		} elseif ( is_string( $v ) ) {
			$input_array[ $k ] = addslashes( $v );
		}
	}

	return $input_array;
}

/**
 * HTTP request for URI to retrieve content.
 *
 * @since 1.5.1
 *
 * @see wp_safe_remote_get()
 *
 * @param string $uri URI/URL of web page to retrieve.
 * @return string|false HTTP content. False on failure.
 */
function wp_remote_fopen( $uri ) {
	$parsed_url = parse_url( $uri );

	if ( ! $parsed_url || ! is_array( $parsed_url ) ) {
		return false;
	}

	$options            = array();
	$options['timeout'] = 10;

	$response = wp_safe_remote_get( $uri, $options );

	if ( is_wp_error( $response ) ) {
		return false;
	}

	return wp_remote_retrieve_body( $response );
}

/**
 * Sets up the WordPress query.
 *
 * @since 2.0.0
 *
 * @global WP       $wp           Current WordPress environment instance.
 * @global WP_Query $wp_query     WordPress Query object.
 * @global WP_Query $wp_the_query Copy of the WordPress Query object.
 *
 * @param string|array $query_vars Default WP_Query arguments.
 */
function wp( $query_vars = '' ) {
	global $wp, $wp_query, $wp_the_query;

	$wp->main( $query_vars );

	if ( ! isset( $wp_the_query ) ) {
		$wp_the_query = $wp_query;
	}
}

/**
 * Retrieves the description for the HTTP status.
 *
 * @since 2.3.0
 * @since 3.9.0 Added status codes 418, 428, 429, 431, and 511.
 * @since 4.5.0 Added status codes 308, 421, and 451.
 * @since 5.1.0 Added status code 103.
 * @since 6.6.0 Added status code 425.
 *
 * @global array $wp_header_to_desc
 *
 * @param int $code HTTP status code.
 * @return string Status description if found, an empty string otherwise.
 */
function get_status_header_desc( $code ) {
	global $wp_header_to_desc;

	$code = absint( $code );

	if ( ! isset( $wp_header_to_desc ) ) {
		$wp_header_to_desc = array(
			100 => 'Continue',
			101 => 'Switching Protocols',
			102 => 'Processing',
			103 => 'Early Hints',

			200 => 'OK',
			201 => 'Created',
			202 => 'Accepted',
			203 => 'Non-Authoritative Information',
			204 => 'No Content',
			205 => 'Reset Content',
			206 => 'Partial Content',
			207 => 'Multi-Status',
			226 => 'IM Used',

			300 => 'Multiple Choices',
			301 => 'Moved Permanently',
			302 => 'Found',
			303 => 'See Other',
			304 => 'Not Modified',
			305 => 'Use Proxy',
			306 => 'Reserved',
			307 => 'Temporary Redirect',
			308 => 'Permanent Redirect',

			400 => 'Bad Request',
			401 => 'Unauthorized',
			402 => 'Payment Required',
			403 => 'Forbidden',
			404 => 'Not Found',
			405 => 'Method Not Allowed',
			406 => 'Not Acceptable',
			407 => 'Proxy Authentication Required',
			408 => 'Request Timeout',
			409 => 'Conflict',
			410 => 'Gone',
			411 => 'Length Required',
			412 => 'Precondition Failed',
			413 => 'Request Entity Too Large',
			414 => 'Request-URI Too Long',
			415 => 'Unsupported Media Type',
			416 => 'Requested Range Not Satisfiable',
			417 => 'Expectation Failed',
			418 => 'I\'m a teapot',
			421 => 'Misdirected Request',
			422 => 'Unprocessable Entity',
			423 => 'Locked',
			424 => 'Failed Dependency',
			425 => 'Too Early',
			426 => 'Upgrade Required',
			428 => 'Precondition Required',
			429 => 'Too Many Requests',
			431 => 'Request Header Fields Too Large',
			451 => 'Unavailable For Legal Reasons',

			500 => 'Internal Server Error',
			501 => 'Not Implemented',
			502 => 'Bad Gateway',
			503 => 'Service Unavailable',
			504 => 'Gateway Timeout',
			505 => 'HTTP Version Not Supported',
			506 => 'Variant Also Negotiates',
			507 => 'Insufficient Storage',
			510 => 'Not Extended',
			511 => 'Network Authentication Required',
		);
	}

	if ( isset( $wp_header_to_desc[ $code ] ) ) {
		return $wp_header_to_desc[ $code ];
	} else {
		return '';
	}
}

/**
 * Sets HTTP status header.
 *
 * @since 2.0.0
 * @since 4.4.0 Added the `$description` parameter.
 *
 * @see get_status_header_desc()
 *
 * @param int    $code        HTTP status code.
 * @param string $description Optional. A custom description for the HTTP status.
 *                            Defaults to the result of get_status_header_desc() for the given code.
 */
function status_header( $code, $description = '' ) {
	if ( ! $description ) {
		$description = get_status_header_desc( $code );
	}

	if ( empty( $description ) ) {
		return;
	}

	$protocol      = wp_get_server_protocol();
	$status_header = "$protocol $code $description";
	if ( function_exists( 'apply_filters' ) ) {

		/**
		 * Filters an HTTP status header.
		 *
		 * @since 2.2.0
		 *
		 * @param string $status_header HTTP status header.
		 * @param int    $code          HTTP status code.
		 * @param string $description   Description for the status code.
		 * @param string $protocol      Server protocol.
		 */
		$status_header = apply_filters( 'status_header', $status_header, $code, $description, $protocol );
	}

	if ( ! headers_sent() ) {
		header( $status_header, true, $code );
	}
}

/**
 * Gets the HTTP header information to prevent caching.
 *
 * The several different headers cover the different ways cache prevention
 * is handled by different browsers.
 *
 * @since 2.8.0
 * @since 6.3.0 The `Cache-Control` header for logged in users now includes the
 *              `no-store` and `private` directives.
 *
 * @return array The associative array of header names and field values.
 */
function wp_get_nocache_headers() {
	$cache_control = ( function_exists( 'is_user_logged_in' ) && is_user_logged_in() )
		? 'no-cache, must-revalidate, max-age=0, no-store, private'
		: 'no-cache, must-revalidate, max-age=0';

	$headers = array(
		'Expires'       => 'Wed, 11 Jan 1984 05:00:00 GMT',
		'Cache-Control' => $cache_control,
	);

	if ( function_exists( 'apply_filters' ) ) {
		/**
		 * Filters the cache-controlling HTTP headers that are used to prevent caching.
		 *
		 * @since 2.8.0
		 *
		 * @see wp_get_nocache_headers()
		 *
		 * @param array $headers Header names and field values.
		 */
		$headers = (array) apply_filters( 'nocache_headers', $headers );
	}
	$headers['Last-Modified'] = false;
	return $headers;
}

/**
 * Sets the HTTP headers to prevent caching for the different browsers.
 *
 * Different browsers support different nocache headers, so several
 * headers must be sent so that all of them get the point that no
 * caching should occur.
 *
 * @since 2.0.0
 *
 * @see wp_get_nocache_headers()
 */
function nocache_headers() {
	if ( headers_sent() ) {
		return;
	}

	$headers = wp_get_nocache_headers();

	unset( $headers['Last-Modified'] );

	header_remove( 'Last-Modified' );

	foreach ( $headers as $name => $field_value ) {
		header( "{$name}: {$field_value}" );
	}
}

/**
 * Sets the HTTP headers for caching for 10 days with JavaScript content type.
 *
 * @since 2.1.0
 */
function cache_javascript_headers() {
	$expires_offset = 10 * DAY_IN_SECONDS;

	header( 'Content-Type: text/javascript; charset=' . get_bloginfo( 'charset' ) );
	header( 'Vary: Accept-Encoding' ); // Handle proxies.
	header( 'Expires: ' . gmdate( 'D, d M Y H:i:s', time() + $expires_offset ) . ' GMT' );
}

/**
 * Retrieves the number of database queries during the WordPress execution.
 *
 * @since 2.0.0
 *
 * @global wpdb $wpdb WordPress database abstraction object.
 *
 * @return int Number of database queries.
 */
function get_num_queries() {
	global $wpdb;
	return $wpdb->num_queries;
}

/**
 * Determines whether input is yes or no.
 *
 * Must be 'y' to be true.
 *
 * @since 1.0.0
 *
 * @param string $yn Character string containing either 'y' (yes) or 'n' (no).
 * @return bool True if 'y', false on anything else.
 */
function bool_from_yn( $yn ) {
	return ( 'y' === strtolower( $yn ) );
}

/**
 * Loads the feed template from the use of an action hook.
 *
 * If the feed action does not have a hook, then the function will die with a
 * message telling the visitor that the feed is not valid.
 *
 * It is better to only have one hook for each feed.
 *
 * @since 2.1.0
 *
 * @global WP_Query $wp_query WordPress Query object.
 */
function do_feed() {
	global $wp_query;

	$feed = get_query_var( 'feed' );

	// Remove the pad, if present.
	$feed = preg_replace( '/^_+/', '', $feed );

	if ( '' === $feed || 'feed' === $feed ) {
		$feed = get_default_feed();
	}

	if ( ! has_action( "do_feed_{$feed}" ) ) {
		wp_die( __( '<strong>Error:</strong> This is not a valid feed template.' ), '', array( 'response' => 404 ) );
	}

	/**
	 * Fires once the given feed is loaded.
	 *
	 * The dynamic portion of the hook name, `$feed`, refers to the feed template name.
	 *
	 * Possible hook names include:
	 *
	 *  - `do_feed_atom`
	 *  - `do_feed_rdf`
	 *  - `do_feed_rss`
	 *  - `do_feed_rss2`
	 *
	 * @since 2.1.0
	 * @since 4.4.0 The `$feed` parameter was added.
	 *
	 * @param bool   $is_comment_feed Whether the feed is a comment feed.
	 * @param string $feed            The feed name.
	 */
	do_action( "do_feed_{$feed}", $wp_query->is_comment_feed, $feed );
}

/**
 * Loads the RDF RSS 0.91 Feed template.
 *
 * @since 2.1.0
 *
 * @see load_template()
 */
function do_feed_rdf() {
	load_template( ABSPATH . WPINC . '/feed-rdf.php' );
}

/**
 * Loads the RSS 1.0 Feed Template.
 *
 * @since 2.1.0
 *
 * @see load_template()
 */
function do_feed_rss() {
	load_template( ABSPATH . WPINC . '/feed-rss.php' );
}

/**
 * Loads either the RSS2 comment feed or the RSS2 posts feed.
 *
 * @since 2.1.0
 *
 * @see load_template()
 *
 * @param bool $for_comments True for the comment feed, false for normal feed.
 */
function do_feed_rss2( $for_comments ) {
	if ( $for_comments ) {
		load_template( ABSPATH . WPINC . '/feed-rss2-comments.php' );
	} else {
		load_template( ABSPATH . WPINC . '/feed-rss2.php' );
	}
}

/**
 * Loads either Atom comment feed or Atom posts feed.
 *
 * @since 2.1.0
 *
 * @see load_template()
 *
 * @param bool $for_comments True for the comment feed, false for normal feed.
 */
function do_feed_atom( $for_comments ) {
	if ( $for_comments ) {
		load_template( ABSPATH . WPINC . '/feed-atom-comments.php' );
	} else {
		load_template( ABSPATH . WPINC . '/feed-atom.php' );
	}
}

/**
 * Displays the default robots.txt file content.
 *
 * @since 2.1.0
 * @since 5.3.0 Remove the "Disallow: /" output if search engine visibility is
 *              discouraged in favor of robots meta HTML tag via wp_robots_no_robots()
 *              filter callback.
 */
function do_robots() {
	header( 'Content-Type: text/plain; charset=utf-8' );

	/**
	 * Fires when displaying the robots.txt file.
	 *
	 * @since 2.1.0
	 */
	do_action( 'do_robotstxt' );

	$output = "User-agent: *\n";
	$public = get_option( 'blog_public' );

	$site_url = parse_url( site_url() );
	$path     = ( ! empty( $site_url['path'] ) ) ? $site_url['path'] : '';
	$output  .= "Disallow: $path/wp-admin/\n";
	$output  .= "Allow: $path/wp-admin/admin-ajax.php\n";

	/**
	 * Filters the robots.txt output.
	 *
	 * @since 3.0.0
	 *
	 * @param string $output The robots.txt output.
	 * @param bool   $public Whether the site is considered "public".
	 */
	echo apply_filters( 'robots_txt', $output, $public );
}

/**
 * Displays the favicon.ico file content.
 *
 * @since 5.4.0
 */
function do_favicon() {
	/**
	 * Fires when serving the favicon.ico file.
	 *
	 * @since 5.4.0
	 */
	do_action( 'do_faviconico' );

	wp_redirect( get_site_icon_url( 32, includes_url( 'images/w-logo-blue-white-bg.png' ) ) );
	exit;
}

/**
 * Determines whether WordPress is already installed.
 *
 * The cache will be checked first. If you have a cache plugin, which saves
 * the cache values, then this will work. If you use the default WordPress
 * cache, and the database goes away, then you might have problems.
 *
 * Checks for the 'siteurl' option for whether WordPress is installed.
 *
 * For more information on this and similar theme functions, check out
 * the {@link https://developer.wordpress.org/themes/basics/conditional-tags/
 * Conditional Tags} article in the Theme Developer Handbook.
 *
 * @since 2.1.0
 *
 * @global wpdb $wpdb WordPress database abstraction object.
 *
 * @return bool Whether the site is already installed.
 */
function is_blog_installed() {
	global $wpdb;

	/*
	 * Check cache first. If options table goes away and we have true
	 * cached, oh well.
	 */
	if ( wp_cache_get( 'is_blog_installed' ) ) {
		return true;
	}

	$suppress = $wpdb->suppress_errors();

	if ( ! wp_installing() ) {
		$alloptions = wp_load_alloptions();
	}

	// If siteurl is not set to autoload, check it specifically.
	if ( ! isset( $alloptions['siteurl'] ) ) {
		$installed = $wpdb->get_var( "SELECT option_value FROM $wpdb->options WHERE option_name = 'siteurl'" );
	} else {
		$installed = $alloptions['siteurl'];
	}

	$wpdb->suppress_errors( $suppress );

	$installed = ! empty( $installed );
	wp_cache_set( 'is_blog_installed', $installed );

	if ( $installed ) {
		return true;
	}

	// If visiting repair.php, return true and let it take over.
	if ( defined( 'WP_REPAIRING' ) ) {
		return true;
	}

	$suppress = $wpdb->suppress_errors();

	/*
	 * Loop over the WP tables. If none exist, then scratch installation is allowed.
	 * If one or more exist, suggest table repair since we got here because the
	 * options table could not be accessed.
	 */
	$wp_tables = $wpdb->tables();
	foreach ( $wp_tables as $table ) {
		// The existence of custom user tables shouldn't suggest an unwise state or prevent a clean installation.
		if ( defined( 'CUSTOM_USER_TABLE' ) && CUSTOM_USER_TABLE === $table ) {
			continue;
		}

		if ( defined( 'CUSTOM_USER_META_TABLE' ) && CUSTOM_USER_META_TABLE === $table ) {
			continue;
		}

		$described_table = $wpdb->get_results( "DESCRIBE $table;" );
		if (
			( ! $described_table && empty( $wpdb->last_error ) ) ||
			( is_array( $described_table ) && 0 === count( $described_table ) )
		) {
			continue;
		}

		// One or more tables exist. This is not good.

		wp_load_translations_early();

		// Die with a DB error.
		$wpdb->error = sprintf(
			/* translators: %s: Database repair URL. */
			__( 'One or more database tables are unavailable. The database may need to be <a href="%s">repaired</a>.' ),
			'maint/repair.php?referrer=is_blog_installed'
		);

		dead_db();
	}

	$wpdb->suppress_errors( $suppress );

	wp_cache_set( 'is_blog_installed', false );

	return false;
}

/**
 * Retrieves URL with nonce added to URL query.
 *
 * @since 2.0.4
 *
 * @param string     $actionurl URL to add nonce action.
 * @param int|string $action    Optional. Nonce action name. Default -1.
 * @param string     $name      Optional. Nonce name. Default '_wpnonce'.
 * @return string Escaped URL with nonce action added.
 */
function wp_nonce_url( $actionurl, $action = -1, $name = '_wpnonce' ) {
	$actionurl = str_replace( '&amp;', '&', $actionurl );
	return esc_html( add_query_arg( $name, wp_create_nonce( $action ), $actionurl ) );
}

/**
 * Retrieves or display nonce hidden field for forms.
 *
 * The nonce field is used to validate that the contents of the form came from
 * the location on the current site and not somewhere else. The nonce does not
 * offer absolute protection, but should protect against most cases. It is very
 * important to use nonce field in forms.
 *
 * The $action and $name are optional, but if you want to have better security,
 * it is strongly suggested to set those two parameters. It is easier to just
 * call the function without any parameters, because validation of the nonce
 * doesn't require any parameters, but since crackers know what the default is
 * it won't be difficult for them to find a way around your nonce and cause
 * damage.
 *
 * The input name will be whatever $name value you gave. The input value will be
 * the nonce creation value.
 *
 * @since 2.0.4
 *
 * @param int|string $action  Optional. Action name. Default -1.
 * @param string     $name    Optional. Nonce name. Default '_wpnonce'.
 * @param bool       $referer Optional. Whether to set the referer field for validation. Default true.
 * @param bool       $display Optional. Whether to display or return hidden form field. Default true.
 * @return string Nonce field HTML markup.
 */
function wp_nonce_field( $action = -1, $name = '_wpnonce', $referer = true, $display = true ) {
	$name        = esc_attr( $name );
	$nonce_field = '<input type="hidden" id="' . $name . '" name="' . $name . '" value="' . wp_create_nonce( $action ) . '" />';

	if ( $referer ) {
		$nonce_field .= wp_referer_field( false );
	}

	if ( $display ) {
		echo $nonce_field;
	}

	return $nonce_field;
}

/**
 * Retrieves or displays referer hidden field for forms.
 *
 * The referer link is the current Request URI from the server super global. The
 * input name is '_wp_http_referer', in case you wanted to check manually.
 *
 * @since 2.0.4
 *
 * @param bool $display Optional. Whether to echo or return the referer field. Default true.
 * @return string Referer field HTML markup.
 */
function wp_referer_field( $display = true ) {
	$request_url   = remove_query_arg( '_wp_http_referer' );
	$referer_field = '<input type="hidden" name="_wp_http_referer" value="' . esc_url( $request_url ) . '" />';

	if ( $display ) {
		echo $referer_field;
	}

	return $referer_field;
}

/**
 * Retrieves or displays original referer hidden field for forms.
 *
 * The input name is '_wp_original_http_referer' and will be either the same
 * value of wp_referer_field(), if that was posted already or it will be the
 * current page, if it doesn't exist.
 *
 * @since 2.0.4
 *
 * @param bool   $display      Optional. Whether to echo the original http referer. Default true.
 * @param string $jump_back_to Optional. Can be 'previous' or page you want to jump back to.
 *                             Default 'current'.
 * @return string Original referer field.
 */
function wp_original_referer_field( $display = true, $jump_back_to = 'current' ) {
	$ref = wp_get_original_referer();

	if ( ! $ref ) {
		$ref = ( 'previous' === $jump_back_to ) ? wp_get_referer() : wp_unslash( $_SERVER['REQUEST_URI'] );
	}

	$orig_referer_field = '<input type="hidden" name="_wp_original_http_referer" value="' . esc_attr( $ref ) . '" />';

	if ( $display ) {
		echo $orig_referer_field;
	}

	return $orig_referer_field;
}

/**
 * Retrieves referer from '_wp_http_referer' or HTTP referer.
 *
 * If it's the same as the current request URL, will return false.
 *
 * @since 2.0.4
 *
 * @return string|false Referer URL on success, false on failure.
 */
function wp_get_referer() {
	// Return early if called before wp_validate_redirect() is defined.
	if ( ! function_exists( 'wp_validate_redirect' ) ) {
		return false;
	}

	$ref = wp_get_raw_referer();

	if ( $ref && wp_unslash( $_SERVER['REQUEST_URI'] ) !== $ref
		&& home_url() . wp_unslash( $_SERVER['REQUEST_URI'] ) !== $ref
	) {
		return wp_validate_redirect( $ref, false );
	}

	return false;
}

/**
 * Retrieves unvalidated referer from the '_wp_http_referer' URL query variable or the HTTP referer.
 *
 * If the value of the '_wp_http_referer' URL query variable is not a string then it will be ignored.
 *
 * Do not use for redirects, use wp_get_referer() instead.
 *
 * @since 4.5.0
 *
 * @return string|false Referer URL on success, false on failure.
 */
function wp_get_raw_referer() {
	if ( ! empty( $_REQUEST['_wp_http_referer'] ) && is_string( $_REQUEST['_wp_http_referer'] ) ) {
		return wp_unslash( $_REQUEST['_wp_http_referer'] );
	} elseif ( ! empty( $_SERVER['HTTP_REFERER'] ) ) {
		return wp_unslash( $_SERVER['HTTP_REFERER'] );
	}

	return false;
}

/**
 * Retrieves original referer that was posted, if it exists.
 *
 * @since 2.0.4
 *
 * @return string|false Original referer URL on success, false on failure.
 */
function wp_get_original_referer() {
	// Return early if called before wp_validate_redirect() is defined.
	if ( ! function_exists( 'wp_validate_redirect' ) ) {
		return false;
	}

	if ( ! empty( $_REQUEST['_wp_original_http_referer'] ) ) {
		return wp_validate_redirect( wp_unslash( $_REQUEST['_wp_original_http_referer'] ), false );
	}

	return false;
}

/**
 * Recursive directory creation based on full path.
 *
 * Will attempt to set permissions on folders.
 *
 * @since 2.0.1
 *
 * @param string $target Full path to attempt to create.
 * @return bool Whether the path was created. True if path already exists.
 */
function wp_mkdir_p( $target ) {
	$wrapper = null;

	// Strip the protocol.
	if ( wp_is_stream( $target ) ) {
		list( $wrapper, $target ) = explode( '://', $target, 2 );
	}

	// From php.net/mkdir user contributed notes.
	$target = str_replace( '//', '/', $target );

	// Put the wrapper back on the target.
	if ( null !== $wrapper ) {
		$target = $wrapper . '://' . $target;
	}

	/*
	 * Safe mode fails with a trailing slash under certain PHP versions.
	 * Use rtrim() instead of untrailingslashit to avoid formatting.php dependency.
	 */
	$target = rtrim( $target, '/' );
	if ( empty( $target ) ) {
		$target = '/';
	}

	if ( file_exists( $target ) ) {
		return @is_dir( $target );
	}

	// Do not allow path traversals.
	if ( str_contains( $target, '../' ) || str_contains( $target, '..' . DIRECTORY_SEPARATOR ) ) {
		return false;
	}

	// We need to find the permissions of the parent folder that exists and inherit that.
	$target_parent = dirname( $target );
	while ( '.' !== $target_parent && ! is_dir( $target_parent ) && dirname( $target_parent ) !== $target_parent ) {
		$target_parent = dirname( $target_parent );
	}

	// Get the permission bits.
	$stat = @stat( $target_parent );
	if ( $stat ) {
		$dir_perms = $stat['mode'] & 0007777;
	} else {
		$dir_perms = 0777;
	}

	if ( @mkdir( $target, $dir_perms, true ) ) {

		/*
		 * If a umask is set that modifies $dir_perms, we'll have to re-set
		 * the $dir_perms correctly with chmod()
		 */
		if ( ( $dir_perms & ~umask() ) !== $dir_perms ) {
			$folder_parts = explode( '/', substr( $target, strlen( $target_parent ) + 1 ) );
			for ( $i = 1, $c = count( $folder_parts ); $i <= $c; $i++ ) {
				chmod( $target_parent . '/' . implode( '/', array_slice( $folder_parts, 0, $i ) ), $dir_perms );
			}
		}

		return true;
	}

	return false;
}

/**
 * Tests if a given filesystem path is absolute.
 *
 * For example, '/foo/bar', or 'c:\windows'.
 *
 * @since 2.5.0
 *
 * @param string $path File path.
 * @return bool True if path is absolute, false is not absolute.
 */
function path_is_absolute( $path ) {
	/*
	 * Check to see if the path is a stream and check to see if its an actual
	 * path or file as realpath() does not support stream wrappers.
	 */
	if ( wp_is_stream( $path ) && ( is_dir( $path ) || is_file( $path ) ) ) {
		return true;
	}

	/*
	 * This is definitive if true but fails if $path does not exist or contains
	 * a symbolic link.
	 */
	if ( realpath( $path ) === $path ) {
		return true;
	}

	if ( strlen( $path ) === 0 || '.' === $path[0] ) {
		return false;
	}

	// Windows allows absolute paths like this.
	if ( preg_match( '#^[a-zA-Z]:\\\\#', $path ) ) {
		return true;
	}

	// A path starting with / or \ is absolute; anything else is relative.
	return ( '/' === $path[0] || '\\' === $path[0] );
}

/**
 * Joins two filesystem paths together.
 *
 * For example, 'give me $path relative to $base'. If the $path is absolute,
 * then it the full path is returned.
 *
 * @since 2.5.0
 *
 * @param string $base Base path.
 * @param string $path Path relative to $base.
 * @return string The path with the base or absolute path.
 */
function path_join( $base, $path ) {
	if ( path_is_absolute( $path ) ) {
		return $path;
	}

	return rtrim( $base, '/' ) . '/' . $path;
}

/**
 * Normalizes a filesystem path.
 *
 * On windows systems, replaces backslashes with forward slashes
 * and forces upper-case drive letters.
 * Allows for two leading slashes for Windows network shares, but
 * ensures that all other duplicate slashes are reduced to a single.
 *
 * @since 3.9.0
 * @since 4.4.0 Ensures upper-case drive letters on Windows systems.
 * @since 4.5.0 Allows for Windows network shares.
 * @since 4.9.7 Allows for PHP file wrappers.
 *
 * @param string $path Path to normalize.
 * @return string Normalized path.
 */
function wp_normalize_path( $path ) {
	$wrapper = '';

	if ( wp_is_stream( $path ) ) {
		list( $wrapper, $path ) = explode( '://', $path, 2 );

		$wrapper .= '://';
	}

	// Standardize all paths to use '/'.
	$path = str_replace( '\\', '/', $path );

	// Replace multiple slashes down to a singular, allowing for network shares having two slashes.
	$path = preg_replace( '|(?<=.)/+|', '/', $path );

	// Windows paths should uppercase the drive letter.
	if ( ':' === substr( $path, 1, 1 ) ) {
		$path = ucfirst( $path );
	}

	return $wrapper . $path;
}

/**
 * Determines a writable directory for temporary files.
 *
 * Function's preference is the return value of sys_get_temp_dir(),
 * followed by your PHP temporary upload directory, followed by WP_CONTENT_DIR,
 * before finally defaulting to /tmp/
 *
 * In the event that this function does not find a writable location,
 * It may be overridden by the WP_TEMP_DIR constant in your wp-config.php file.
 *
 * @since 2.5.0
 *
 * @return string Writable temporary directory.
 */
function get_temp_dir() {
	static $temp = '';
	if ( defined( 'WP_TEMP_DIR' ) ) {
		return trailingslashit( WP_TEMP_DIR );
	}

	if ( $temp ) {
		return trailingslashit( $temp );
	}

	if ( function_exists( 'sys_get_temp_dir' ) ) {
		$temp = sys_get_temp_dir();
		if ( @is_dir( $temp ) && wp_is_writable( $temp ) ) {
			return trailingslashit( $temp );
		}
	}

	$temp = ini_get( 'upload_tmp_dir' );
	if ( @is_dir( $temp ) && wp_is_writable( $temp ) ) {
		return trailingslashit( $temp );
	}

	$temp = WP_CONTENT_DIR . '/';
	if ( is_dir( $temp ) && wp_is_writable( $temp ) ) {
		return $temp;
	}

	return '/tmp/';
}

/**
 * Determines if a directory is writable.
 *
 * This function is used to work around certain ACL issues in PHP primarily
 * affecting Windows Servers.
 *
 * @since 3.6.0
 *
 * @see win_is_writable()
 *
 * @param string $path Path to check for write-ability.
 * @return bool Whether the path is writable.
 */
function wp_is_writable( $path ) {
	if ( 'WIN' === strtoupper( substr( PHP_OS, 0, 3 ) ) ) {
		return win_is_writable( $path );
	} else {
		return @is_writable( $path );
	}
}

/**
 * Workaround for Windows bug in is_writable() function
 *
 * PHP has issues with Windows ACL's for determine if a
 * directory is writable or not, this works around them by
 * checking the ability to open files rather than relying
 * upon PHP to interpret the OS ACL.
 *
 * @since 2.8.0
 *
 * @see https://bugs.php.net/bug.php?id=27609
 * @see https://bugs.php.net/bug.php?id=30931
 *
 * @param string $path Windows path to check for write-ability.
 * @return bool Whether the path is writable.
 */
function win_is_writable( $path ) {
	if ( '/' === $path[ strlen( $path ) - 1 ] ) {
		// If it looks like a directory, check a random file within the directory.
		return win_is_writable( $path . uniqid( mt_rand() ) . '.tmp' );
	} elseif ( is_dir( $path ) ) {
		// If it's a directory (and not a file), check a random file within the directory.
		return win_is_writable( $path . '/' . uniqid( mt_rand() ) . '.tmp' );
	}

	// Check tmp file for read/write capabilities.
	$should_delete_tmp_file = ! file_exists( $path );

	$f = @fopen( $path, 'a' );
	if ( false === $f ) {
		return false;
	}
	fclose( $f );

	if ( $should_delete_tmp_file ) {
		unlink( $path );
	}

	return true;
}

/**
 * Retrieves uploads directory information.
 *
 * Same as wp_upload_dir() but "light weight" as it doesn't attempt to create the uploads directory.
 * Intended for use in themes, when only 'basedir' and 'baseurl' are needed, generally in all cases
 * when not uploading files.
 *
 * @since 4.5.0
 *
 * @see wp_upload_dir()
 *
 * @return array See wp_upload_dir() for description.
 */
function wp_get_upload_dir() {
	return wp_upload_dir( null, false );
}

/**
 * Returns an array containing the current upload directory's path and URL.
 *
 * Checks the 'upload_path' option, which should be from the web root folder,
 * and if it isn't empty it will be used. If it is empty, then the path will be
 * 'WP_CONTENT_DIR/uploads'. If the 'UPLOADS' constant is defined, then it will
 * override the 'upload_path' option and 'WP_CONTENT_DIR/uploads' path.
 *
 * The upload URL path is set either by the 'upload_url_path' option or by using
 * the 'WP_CONTENT_URL' constant and appending '/uploads' to the path.
 *
 * If the 'uploads_use_yearmonth_folders' is set to true (checkbox if checked in
 * the administration settings panel), then the time will be used. The format
 * will be year first and then month.
 *
 * If the path couldn't be created, then an error will be returned with the key
 * 'error' containing the error message. The error suggests that the parent
 * directory is not writable by the server.
 *
 * @since 2.0.0
 * @uses _wp_upload_dir()
 *
 * @param string|null $time          Optional. Time formatted in 'yyyy/mm'. Default null.
 * @param bool        $create_dir    Optional. Whether to check and create the uploads directory.
 *                                   Default true for backward compatibility.
 * @param bool        $refresh_cache Optional. Whether to refresh the cache. Default false.
 * @return array {
 *     Array of information about the upload directory.
 *
 *     @type string       $path    Base directory and subdirectory or full path to upload directory.
 *     @type string       $url     Base URL and subdirectory or absolute URL to upload directory.
 *     @type string       $subdir  Subdirectory if uploads use year/month folders option is on.
 *     @type string       $basedir Path without subdir.
 *     @type string       $baseurl URL path without subdir.
 *     @type string|false $error   False or error message.
 * }
 */
function wp_upload_dir( $time = null, $create_dir = true, $refresh_cache = false ) {
	static $cache = array(), $tested_paths = array();

	$key = sprintf( '%d-%s', get_current_blog_id(), (string) $time );

	if ( $refresh_cache || empty( $cache[ $key ] ) ) {
		$cache[ $key ] = _wp_upload_dir( $time );
	}

	/**
	 * Filters the uploads directory data.
	 *
	 * @since 2.0.0
	 *
	 * @param array $uploads {
	 *     Array of information about the upload directory.
	 *
	 *     @type string       $path    Base directory and subdirectory or full path to upload directory.
	 *     @type string       $url     Base URL and subdirectory or absolute URL to upload directory.
	 *     @type string       $subdir  Subdirectory if uploads use year/month folders option is on.
	 *     @type string       $basedir Path without subdir.
	 *     @type string       $baseurl URL path without subdir.
	 *     @type string|false $error   False or error message.
	 * }
	 */
	$uploads = apply_filters( 'upload_dir', $cache[ $key ] );

	if ( $create_dir ) {
		$path = $uploads['path'];

		if ( array_key_exists( $path, $tested_paths ) ) {
			$uploads['error'] = $tested_paths[ $path ];
		} else {
			if ( ! wp_mkdir_p( $path ) ) {
				if ( str_starts_with( $uploads['basedir'], ABSPATH ) ) {
					$error_path = str_replace( ABSPATH, '', $uploads['basedir'] ) . $uploads['subdir'];
				} else {
					$error_path = wp_basename( $uploads['basedir'] ) . $uploads['subdir'];
				}

				$uploads['error'] = sprintf(
					/* translators: %s: Directory path. */
					__( 'Unable to create directory %s. Is its parent directory writable by the server?' ),
					esc_html( $error_path )
				);
			}

			$tested_paths[ $path ] = $uploads['error'];
		}
	}

	return $uploads;
}

/**
 * A non-filtered, non-cached version of wp_upload_dir() that doesn't check the path.
 *
 * @since 4.5.0
 * @access private
 *
 * @param string|null $time Optional. Time formatted in 'yyyy/mm'. Default null.
 * @return array See wp_upload_dir()
 */
function _wp_upload_dir( $time = null ) {
	$siteurl     = get_option( 'siteurl' );
	$upload_path = trim( get_option( 'upload_path' ) );

	if ( empty( $upload_path ) || 'wp-content/uploads' === $upload_path ) {
		$dir = WP_CONTENT_DIR . '/uploads';
	} elseif ( ! str_starts_with( $upload_path, ABSPATH ) ) {
		// $dir is absolute, $upload_path is (maybe) relative to ABSPATH.
		$dir = path_join( ABSPATH, $upload_path );
	} else {
		$dir = $upload_path;
	}

	$url = get_option( 'upload_url_path' );
	if ( ! $url ) {
		if ( empty( $upload_path ) || ( 'wp-content/uploads' === $upload_path ) || ( $upload_path === $dir ) ) {
			$url = WP_CONTENT_URL . '/uploads';
		} else {
			$url = trailingslashit( $siteurl ) . $upload_path;
		}
	}

	/*
	 * Honor the value of UPLOADS. This happens as long as ms-files rewriting is disabled.
	 * We also sometimes obey UPLOADS when rewriting is enabled -- see the next block.
	 */
	if ( defined( 'UPLOADS' ) && ! ( is_multisite() && get_site_option( 'ms_files_rewriting' ) ) ) {
		$dir = ABSPATH . UPLOADS;
		$url = trailingslashit( $siteurl ) . UPLOADS;
	}

	// If multisite (and if not the main site in a post-MU network).
	if ( is_multisite() && ! ( is_main_network() && is_main_site() && defined( 'MULTISITE' ) ) ) {

		if ( ! get_site_option( 'ms_files_rewriting' ) ) {
			/*
			 * If ms-files rewriting is disabled (networks created post-3.5), it is fairly
			 * straightforward: Append sites/%d if we're not on the main site (for post-MU
			 * networks). (The extra directory prevents a four-digit ID from conflicting with
			 * a year-based directory for the main site. But if a MU-era network has disabled
			 * ms-files rewriting manually, they don't need the extra directory, as they never
			 * had wp-content/uploads for the main site.)
			 */

			if ( defined( 'MULTISITE' ) ) {
				$ms_dir = '/sites/' . get_current_blog_id();
			} else {
				$ms_dir = '/' . get_current_blog_id();
			}

			$dir .= $ms_dir;
			$url .= $ms_dir;

		} elseif ( defined( 'UPLOADS' ) && ! ms_is_switched() ) {
			/*
			 * Handle the old-form ms-files.php rewriting if the network still has that enabled.
			 * When ms-files rewriting is enabled, then we only listen to UPLOADS when:
			 * 1) We are not on the main site in a post-MU network, as wp-content/uploads is used
			 *    there, and
			 * 2) We are not switched, as ms_upload_constants() hardcodes these constants to reflect
			 *    the original blog ID.
			 *
			 * Rather than UPLOADS, we actually use BLOGUPLOADDIR if it is set, as it is absolute.
			 * (And it will be set, see ms_upload_constants().) Otherwise, UPLOADS can be used, as
			 * as it is relative to ABSPATH. For the final piece: when UPLOADS is used with ms-files
			 * rewriting in multisite, the resulting URL is /files. (#WP22702 for background.)
			 */

			if ( defined( 'BLOGUPLOADDIR' ) ) {
				$dir = untrailingslashit( BLOGUPLOADDIR );
			} else {
				$dir = ABSPATH . UPLOADS;
			}
			$url = trailingslashit( $siteurl ) . 'files';
		}
	}

	$basedir = $dir;
	$baseurl = $url;

	$subdir = '';
	if ( get_option( 'uploads_use_yearmonth_folders' ) ) {
		// Generate the yearly and monthly directories.
		if ( ! $time ) {
			$time = current_time( 'mysql' );
		}
		$y      = substr( $time, 0, 4 );
		$m      = substr( $time, 5, 2 );
		$subdir = "/$y/$m";
	}

	$dir .= $subdir;
	$url .= $subdir;

	return array(
		'path'    => $dir,
		'url'     => $url,
		'subdir'  => $subdir,
		'basedir' => $basedir,
		'baseurl' => $baseurl,
		'error'   => false,
	);
}

/**
 * Gets a filename that is sanitized and unique for the given directory.
 *
 * If the filename is not unique, then a number will be added to the filename
 * before the extension, and will continue adding numbers until the filename
 * is unique.
 *
 * The callback function allows the caller to use their own method to create
 * unique file names. If defined, the callback should take three arguments:
 * - directory, base filename, and extension - and return a unique filename.
 *
 * @since 2.5.0
 *
 * @param string   $dir                      Directory.
 * @param string   $filename                 File name.
 * @param callable $unique_filename_callback Callback. Default null.
 * @return string New filename, if given wasn't unique.
 */
function wp_unique_filename( $dir, $filename, $unique_filename_callback = null ) {
	// Sanitize the file name before we begin processing.
	$filename = sanitize_file_name( $filename );
	$ext2     = null;

	// Initialize vars used in the wp_unique_filename filter.
	$number        = '';
	$alt_filenames = array();

	// Separate the filename into a name and extension.
	$ext  = pathinfo( $filename, PATHINFO_EXTENSION );
	$name = pathinfo( $filename, PATHINFO_BASENAME );

	if ( $ext ) {
		$ext = '.' . $ext;
	}

	// Edge case: if file is named '.ext', treat as an empty name.
	if ( $name === $ext ) {
		$name = '';
	}

	/*
	 * Increment the file number until we have a unique file to save in $dir.
	 * Use callback if supplied.
	 */
	if ( $unique_filename_callback && is_callable( $unique_filename_callback ) ) {
		$filename = call_user_func( $unique_filename_callback, $dir, $name, $ext );
	} else {
		$fname = pathinfo( $filename, PATHINFO_FILENAME );

		// Always append a number to file names that can potentially match image sub-size file names.
		if ( $fname && preg_match( '/-(?:\d+x\d+|scaled|rotated)$/', $fname ) ) {
			$number = 1;

			// At this point the file name may not be unique. This is tested below and the $number is incremented.
			$filename = str_replace( "{$fname}{$ext}", "{$fname}-{$number}{$ext}", $filename );
		}

		/*
		 * Get the mime type. Uploaded files were already checked with wp_check_filetype_and_ext()
		 * in _wp_handle_upload(). Using wp_check_filetype() would be sufficient here.
		 */
		$file_type = wp_check_filetype( $filename );
		$mime_type = $file_type['type'];

		$is_image    = ( ! empty( $mime_type ) && str_starts_with( $mime_type, 'image/' ) );
		$upload_dir  = wp_get_upload_dir();
		$lc_filename = null;

		$lc_ext = strtolower( $ext );
		$_dir   = trailingslashit( $dir );

		/*
		 * If the extension is uppercase add an alternate file name with lowercase extension.
		 * Both need to be tested for uniqueness as the extension will be changed to lowercase
		 * for better compatibility with different filesystems. Fixes an inconsistency in WP < 2.9
		 * where uppercase extensions were allowed but image sub-sizes were created with
		 * lowercase extensions.
		 */
		if ( $ext && $lc_ext !== $ext ) {
			$lc_filename = preg_replace( '|' . preg_quote( $ext ) . '$|', $lc_ext, $filename );
		}

		/*
		 * Increment the number added to the file name if there are any files in $dir
		 * whose names match one of the possible name variations.
		 */
		while ( file_exists( $_dir . $filename ) || ( $lc_filename && file_exists( $_dir . $lc_filename ) ) ) {
			$new_number = (int) $number + 1;

			if ( $lc_filename ) {
				$lc_filename = str_replace(
					array( "-{$number}{$lc_ext}", "{$number}{$lc_ext}" ),
					"-{$new_number}{$lc_ext}",
					$lc_filename
				);
			}

			if ( '' === "{$number}{$ext}" ) {
				$filename = "{$filename}-{$new_number}";
			} else {
				$filename = str_replace(
					array( "-{$number}{$ext}", "{$number}{$ext}" ),
					"-{$new_number}{$ext}",
					$filename
				);
			}

			$number = $new_number;
		}

		// Change the extension to lowercase if needed.
		if ( $lc_filename ) {
			$filename = $lc_filename;
		}

		/*
		 * Prevent collisions with existing file names that contain dimension-like strings
		 * (whether they are subsizes or originals uploaded prior to #42437).
		 */

		$files = array();
		$count = 10000;

		// The (resized) image files would have name and extension, and will be in the uploads dir.
		if ( $name && $ext && @is_dir( $dir ) && str_contains( $dir, $upload_dir['basedir'] ) ) {
			/**
			 * Filters the file list used for calculating a unique filename for a newly added file.
			 *
			 * Returning an array from the filter will effectively short-circuit retrieval
			 * from the filesystem and return the passed value instead.
			 *
			 * @since 5.5.0
			 *
			 * @param array|null $files    The list of files to use for filename comparisons.
			 *                             Default null (to retrieve the list from the filesystem).
			 * @param string     $dir      The directory for the new file.
			 * @param string     $filename The proposed filename for the new file.
			 */
			$files = apply_filters( 'pre_wp_unique_filename_file_list', null, $dir, $filename );

			if ( null === $files ) {
				// List of all files and directories contained in $dir.
				$files = @scandir( $dir );
			}

			if ( ! empty( $files ) ) {
				// Remove "dot" dirs.
				$files = array_diff( $files, array( '.', '..' ) );
			}

			if ( ! empty( $files ) ) {
				$count = count( $files );

				/*
				 * Ensure this never goes into infinite loop as it uses pathinfo() and regex in the check,
				 * but string replacement for the changes.
				 */
				$i = 0;

				while ( $i <= $count && _wp_check_existing_file_names( $filename, $files ) ) {
					$new_number = (int) $number + 1;

					// If $ext is uppercase it was replaced with the lowercase version after the previous loop.
					$filename = str_replace(
						array( "-{$number}{$lc_ext}", "{$number}{$lc_ext}" ),
						"-{$new_number}{$lc_ext}",
						$filename
					);

					$number = $new_number;
					++$i;
				}
			}
		}

		/*
		 * Check if an image will be converted after uploading or some existing image sub-size file names may conflict
		 * when regenerated. If yes, ensure the new file name will be unique and will produce unique sub-sizes.
		 */
		if ( $is_image ) {
			/** This filter is documented in wp-includes/class-wp-image-editor.php */
			$output_formats = apply_filters( 'image_editor_output_format', array(), $_dir . $filename, $mime_type );
			$alt_types      = array();

			if ( ! empty( $output_formats[ $mime_type ] ) ) {
				// The image will be converted to this format/mime type.
				$alt_mime_type = $output_formats[ $mime_type ];

				// Other types of images whose names may conflict if their sub-sizes are regenerated.
				$alt_types   = array_keys( array_intersect( $output_formats, array( $mime_type, $alt_mime_type ) ) );
				$alt_types[] = $alt_mime_type;
			} elseif ( ! empty( $output_formats ) ) {
				$alt_types = array_keys( array_intersect( $output_formats, array( $mime_type ) ) );
			}

			// Remove duplicates and the original mime type. It will be added later if needed.
			$alt_types = array_unique( array_diff( $alt_types, array( $mime_type ) ) );

			foreach ( $alt_types as $alt_type ) {
				$alt_ext = wp_get_default_extension_for_mime_type( $alt_type );

				if ( ! $alt_ext ) {
					continue;
				}

				$alt_ext      = ".{$alt_ext}";
				$alt_filename = preg_replace( '|' . preg_quote( $lc_ext ) . '$|', $alt_ext, $filename );

				$alt_filenames[ $alt_ext ] = $alt_filename;
			}

			if ( ! empty( $alt_filenames ) ) {
				/*
				 * Add the original filename. It needs to be checked again
				 * together with the alternate filenames when $number is incremented.
				 */
				$alt_filenames[ $lc_ext ] = $filename;

				// Ensure no infinite loop.
				$i = 0;

				while ( $i <= $count && _wp_check_alternate_file_names( $alt_filenames, $_dir, $files ) ) {
					$new_number = (int) $number + 1;

					foreach ( $alt_filenames as $alt_ext => $alt_filename ) {
						$alt_filenames[ $alt_ext ] = str_replace(
							array( "-{$number}{$alt_ext}", "{$number}{$alt_ext}" ),
							"-{$new_number}{$alt_ext}",
							$alt_filename
						);
					}

					/*
					 * Also update the $number in (the output) $filename.
					 * If the extension was uppercase it was already replaced with the lowercase version.
					 */
					$filename = str_replace(
						array( "-{$number}{$lc_ext}", "{$number}{$lc_ext}" ),
						"-{$new_number}{$lc_ext}",
						$filename
					);

					$number = $new_number;
					++$i;
				}
			}
		}
	}

	/**
	 * Filters the result when generating a unique file name.
	 *
	 * @since 4.5.0
	 * @since 5.8.1 The `$alt_filenames` and `$number` parameters were added.
	 *
	 * @param string        $filename                 Unique file name.
	 * @param string        $ext                      File extension. Example: ".png".
	 * @param string        $dir                      Directory path.
	 * @param callable|null $unique_filename_callback Callback function that generates the unique file name.
	 * @param string[]      $alt_filenames            Array of alternate file names that were checked for collisions.
	 * @param int|string    $number                   The highest number that was used to make the file name unique
	 *                                                or an empty string if unused.
	 */
	return apply_filters( 'wp_unique_filename', $filename, $ext, $dir, $unique_filename_callback, $alt_filenames, $number );
}

/**
 * Helper function to test if each of an array of file names could conflict with existing files.
 *
 * @since 5.8.1
 * @access private
 *
 * @param string[] $filenames Array of file names to check.
 * @param string   $dir       The directory containing the files.
 * @param array    $files     An array of existing files in the directory. May be empty.
 * @return bool True if the tested file name could match an existing file, false otherwise.
 */
function _wp_check_alternate_file_names( $filenames, $dir, $files ) {
	foreach ( $filenames as $filename ) {
		if ( file_exists( $dir . $filename ) ) {
			return true;
		}

		if ( ! empty( $files ) && _wp_check_existing_file_names( $filename, $files ) ) {
			return true;
		}
	}

	return false;
}

/**
 * Helper function to check if a file name could match an existing image sub-size file name.
 *
 * @since 5.3.1
 * @access private
 *
 * @param string $filename The file name to check.
 * @param array  $files    An array of existing files in the directory.
 * @return bool True if the tested file name could match an existing file, false otherwise.
 */
function _wp_check_existing_file_names( $filename, $files ) {
	$fname = pathinfo( $filename, PATHINFO_FILENAME );
	$ext   = pathinfo( $filename, PATHINFO_EXTENSION );

	// Edge case, file names like `.ext`.
	if ( empty( $fname ) ) {
		return false;
	}

	if ( $ext ) {
		$ext = ".$ext";
	}

	$regex = '/^' . preg_quote( $fname ) . '-(?:\d+x\d+|scaled|rotated)' . preg_quote( $ext ) . '$/i';

	foreach ( $files as $file ) {
		if ( preg_match( $regex, $file ) ) {
			return true;
		}
	}

	return false;
}

/**
 * Creates a file in the upload folder with given content.
 *
 * If there is an error, then the key 'error' will exist with the error message.
 * If success, then the key 'file' will have the unique file path, the 'url' key
 * will have the link to the new file. and the 'error' key will be set to false.
 *
 * This function will not move an uploaded file to the upload folder. It will
 * create a new file with the content in $bits parameter. If you move the upload
 * file, read the content of the uploaded file, and then you can give the
 * filename and content to this function, which will add it to the upload
 * folder.
 *
 * The permissions will be set on the new file automatically by this function.
 *
 * @since 2.0.0
 *
 * @param string      $name       Filename.
 * @param null|string $deprecated Never used. Set to null.
 * @param string      $bits       File content
<<<<<<< HEAD
 * @param string      $time       Optional. Time formatted in 'yyyy/mm'. Default null.
 * @param string[]    $upload_dir Optional. Array of the uploads directory data as returned by
 *                                {@see wp_upload_dir()} or {@see wp_font_dir()}. If not set
 *                                the function will use {@see wp_upload_dir()}.
=======
 * @param string|null $time       Optional. Time formatted in 'yyyy/mm'. Default null.
>>>>>>> 13d5244c
 * @return array {
 *     Information about the newly-uploaded file.
 *
 *     @type string       $file  Filename of the newly-uploaded file.
 *     @type string       $url   URL of the uploaded file.
 *     @type string       $type  File type.
 *     @type string|false $error Error message, if there has been an error.
 * }
 */
function wp_upload_bits( $name, $deprecated, $bits, $time = null, $upload_dir = array() ) {
	if ( ! empty( $deprecated ) ) {
		_deprecated_argument( __FUNCTION__, '2.0.0' );
	}

	if ( empty( $name ) ) {
		return array( 'error' => __( 'Empty filename' ) );
	}

	$wp_filetype = wp_check_filetype( $name );
	if ( ! $wp_filetype['ext'] && ! current_user_can( 'unfiltered_upload' ) ) {
		return array( 'error' => __( 'Sorry, you are not allowed to upload this file type.' ) );
	}

	if ( empty( $upload_dir ) ) {
		$upload_dir = wp_upload_dir( $time );
	}

	if ( false !== $upload_dir['error'] ) {
		return $upload_dir;
	}

	/**
	 * Filters whether to treat the upload bits as an error.
	 *
	 * Returning a non-array from the filter will effectively short-circuit preparing the upload bits
	 * and return that value instead. An error message should be returned as a string.
	 *
	 * @since 3.0.0
	 *
	 * @param array|string $upload_bits_error An array of upload bits data, or error message to return.
	 */
	$upload_bits_error = apply_filters(
		'wp_upload_bits',
		array(
			'name' => $name,
			'bits' => $bits,
			'time' => $time,
		)
	);
	if ( ! is_array( $upload_bits_error ) ) {
		$upload_dir['error'] = $upload_bits_error;
		return $upload_dir;
	}

	$filename = wp_unique_filename( $upload_dir['path'], $name );

	$new_file = $upload_dir['path'] . "/$filename";
	if ( ! wp_mkdir_p( dirname( $new_file ) ) ) {
		if ( str_starts_with( $upload_dir['basedir'], ABSPATH ) ) {
			$error_path = str_replace( ABSPATH, '', $upload_dir['basedir'] ) . $upload_dir['subdir'];
		} else {
			$error_path = wp_basename( $upload_dir['basedir'] ) . $upload_dir['subdir'];
		}

		$message = sprintf(
			/* translators: %s: Directory path. */
			__( 'Unable to create directory %s. Is its parent directory writable by the server?' ),
			$error_path
		);
		return array( 'error' => $message );
	}

	$ifp = @fopen( $new_file, 'wb' );
	if ( ! $ifp ) {
		return array(
			/* translators: %s: File name. */
			'error' => sprintf( __( 'Could not write file %s' ), $new_file ),
		);
	}

	fwrite( $ifp, $bits );
	fclose( $ifp );
	clearstatcache();

	// Set correct file permissions.
	$stat  = @ stat( dirname( $new_file ) );
	$perms = $stat['mode'] & 0007777;
	$perms = $perms & 0000666;
	chmod( $new_file, $perms );
	clearstatcache();

	// Compute the URL.
	$url = $upload_dir['url'] . "/$filename";

	if ( is_multisite() ) {
		clean_dirsize_cache( $new_file );
	}

	/** This filter is documented in wp-admin/includes/file.php */
	return apply_filters(
		'wp_handle_upload',
		array(
			'file'  => $new_file,
			'url'   => $url,
			'type'  => $wp_filetype['type'],
			'error' => false,
		),
		'sideload'
	);
}

/**
 * Retrieves the file type based on the extension name.
 *
 * @since 2.5.0
 *
 * @param string $ext The extension to search.
 * @return string|void The file type, example: audio, video, document, spreadsheet, etc.
 */
function wp_ext2type( $ext ) {
	$ext = strtolower( $ext );

	$ext2type = wp_get_ext_types();
	foreach ( $ext2type as $type => $exts ) {
		if ( in_array( $ext, $exts, true ) ) {
			return $type;
		}
	}
}

/**
 * Returns first matched extension for the mime-type,
 * as mapped from wp_get_mime_types().
 *
 * @since 5.8.1
 *
 * @param string $mime_type
 *
 * @return string|false
 */
function wp_get_default_extension_for_mime_type( $mime_type ) {
	$extensions = explode( '|', array_search( $mime_type, wp_get_mime_types(), true ) );

	if ( empty( $extensions[0] ) ) {
		return false;
	}

	return $extensions[0];
}

/**
 * Retrieves the file type from the file name.
 *
 * You can optionally define the mime array, if needed.
 *
 * @since 2.0.4
 *
 * @param string        $filename File name or path.
 * @param string[]|null $mimes    Optional. Array of allowed mime types keyed by their file extension regex.
 *                                Defaults to the result of get_allowed_mime_types().
 * @return array {
 *     Values for the extension and mime type.
 *
 *     @type string|false $ext  File extension, or false if the file doesn't match a mime type.
 *     @type string|false $type File mime type, or false if the file doesn't match a mime type.
 * }
 */
function wp_check_filetype( $filename, $mimes = null ) {
	if ( empty( $mimes ) ) {
		$mimes = get_allowed_mime_types();
	}
	$type = false;
	$ext  = false;

	foreach ( $mimes as $ext_preg => $mime_match ) {
		$ext_preg = '!\.(' . $ext_preg . ')$!i';
		if ( preg_match( $ext_preg, $filename, $ext_matches ) ) {
			$type = $mime_match;
			$ext  = $ext_matches[1];
			break;
		}
	}

	return compact( 'ext', 'type' );
}

/**
 * Attempts to determine the real file type of a file.
 *
 * If unable to, the file name extension will be used to determine type.
 *
 * If it's determined that the extension does not match the file's real type,
 * then the "proper_filename" value will be set with a proper filename and extension.
 *
 * Currently this function only supports renaming images validated via wp_get_image_mime().
 *
 * @since 3.0.0
 *
 * @param string        $file     Full path to the file.
 * @param string        $filename The name of the file (may differ from $file due to $file being
 *                                in a tmp directory).
 * @param string[]|null $mimes    Optional. Array of allowed mime types keyed by their file extension regex.
 *                                Defaults to the result of get_allowed_mime_types().
 * @return array {
 *     Values for the extension, mime type, and corrected filename.
 *
 *     @type string|false $ext             File extension, or false if the file doesn't match a mime type.
 *     @type string|false $type            File mime type, or false if the file doesn't match a mime type.
 *     @type string|false $proper_filename File name with its correct extension, or false if it cannot be determined.
 * }
 */
function wp_check_filetype_and_ext( $file, $filename, $mimes = null ) {
	$proper_filename = false;

	// Do basic extension validation and MIME mapping.
	$wp_filetype = wp_check_filetype( $filename, $mimes );
	$ext         = $wp_filetype['ext'];
	$type        = $wp_filetype['type'];

	// We can't do any further validation without a file to work with.
	if ( ! file_exists( $file ) ) {
		return compact( 'ext', 'type', 'proper_filename' );
	}

	$real_mime = false;

	// Validate image types.
	if ( $type && str_starts_with( $type, 'image/' ) ) {

		// Attempt to figure out what type of image it actually is.
		$real_mime = wp_get_image_mime( $file );

		if ( $real_mime && $real_mime !== $type ) {
			/**
			 * Filters the list mapping image mime types to their respective extensions.
			 *
			 * @since 3.0.0
			 *
			 * @param array $mime_to_ext Array of image mime types and their matching extensions.
			 */
			$mime_to_ext = apply_filters(
				'getimagesize_mimes_to_exts',
				array(
					'image/jpeg' => 'jpg',
					'image/png'  => 'png',
					'image/gif'  => 'gif',
					'image/bmp'  => 'bmp',
					'image/tiff' => 'tif',
					'image/webp' => 'webp',
					'image/avif' => 'avif',
				)
			);

			// Replace whatever is after the last period in the filename with the correct extension.
			if ( ! empty( $mime_to_ext[ $real_mime ] ) ) {
				$filename_parts = explode( '.', $filename );
				array_pop( $filename_parts );
				$filename_parts[] = $mime_to_ext[ $real_mime ];
				$new_filename     = implode( '.', $filename_parts );

				if ( $new_filename !== $filename ) {
					$proper_filename = $new_filename; // Mark that it changed.
				}

				// Redefine the extension / MIME.
				$wp_filetype = wp_check_filetype( $new_filename, $mimes );
				$ext         = $wp_filetype['ext'];
				$type        = $wp_filetype['type'];
			} else {
				// Reset $real_mime and try validating again.
				$real_mime = false;
			}
		}
	}

	// Validate files that didn't get validated during previous checks.
	if ( $type && ! $real_mime && extension_loaded( 'fileinfo' ) ) {
		$finfo     = finfo_open( FILEINFO_MIME_TYPE );
		$real_mime = finfo_file( $finfo, $file );
		finfo_close( $finfo );

		$google_docs_types = array(
			'application/vnd.openxmlformats-officedocument.wordprocessingml.document',
			'application/vnd.openxmlformats-officedocument.spreadsheetml.sheet',
		);

		foreach ( $google_docs_types as $google_docs_type ) {
			/*
			 * finfo_file() can return duplicate mime type for Google docs,
			 * this conditional reduces it to a single instance.
			 *
			 * @see https://bugs.php.net/bug.php?id=77784
			 * @see https://core.trac.wordpress.org/ticket/57898
			 */
			if ( 2 === substr_count( $real_mime, $google_docs_type ) ) {
				$real_mime = $google_docs_type;
			}
		}

		// fileinfo often misidentifies obscure files as one of these types.
		$nonspecific_types = array(
			'application/octet-stream',
			'application/encrypted',
			'application/CDFV2-encrypted',
			'application/zip',
		);

		/*
		 * If $real_mime doesn't match the content type we're expecting from the file's extension,
		 * we need to do some additional vetting. Media types and those listed in $nonspecific_types are
		 * allowed some leeway, but anything else must exactly match the real content type.
		 */
		if ( in_array( $real_mime, $nonspecific_types, true ) ) {
			// File is a non-specific binary type. That's ok if it's a type that generally tends to be binary.
			if ( ! in_array( substr( $type, 0, strcspn( $type, '/' ) ), array( 'application', 'video', 'audio' ), true ) ) {
				$type = false;
				$ext  = false;
			}
		} elseif ( str_starts_with( $real_mime, 'video/' ) || str_starts_with( $real_mime, 'audio/' ) ) {
			/*
			 * For these types, only the major type must match the real value.
			 * This means that common mismatches are forgiven: application/vnd.apple.numbers is often misidentified as application/zip,
			 * and some media files are commonly named with the wrong extension (.mov instead of .mp4)
			 */
			if ( substr( $real_mime, 0, strcspn( $real_mime, '/' ) ) !== substr( $type, 0, strcspn( $type, '/' ) ) ) {
				$type = false;
				$ext  = false;
			}
		} elseif ( 'text/plain' === $real_mime ) {
			// A few common file types are occasionally detected as text/plain; allow those.
			if ( ! in_array(
				$type,
				array(
					'text/plain',
					'text/csv',
					'application/csv',
					'text/richtext',
					'text/tsv',
					'text/vtt',
				),
				true
			)
			) {
				$type = false;
				$ext  = false;
			}
		} elseif ( 'application/csv' === $real_mime ) {
			// Special casing for CSV files.
			if ( ! in_array(
				$type,
				array(
					'text/csv',
					'text/plain',
					'application/csv',
				),
				true
			)
			) {
				$type = false;
				$ext  = false;
			}
		} elseif ( 'text/rtf' === $real_mime ) {
			// Special casing for RTF files.
			if ( ! in_array(
				$type,
				array(
					'text/rtf',
					'text/plain',
					'application/rtf',
				),
				true
			)
			) {
				$type = false;
				$ext  = false;
			}
		} else {
			if ( $type !== $real_mime ) {
				/*
				 * Everything else including image/* and application/*:
				 * If the real content type doesn't match the file extension, assume it's dangerous.
				 */
				$type = false;
				$ext  = false;
			}
		}
	}

	// The mime type must be allowed.
	if ( $type ) {
		$allowed = get_allowed_mime_types();

		if ( ! in_array( $type, $allowed, true ) ) {
			$type = false;
			$ext  = false;
		}
	}

	/**
	 * Filters the "real" file type of the given file.
	 *
	 * @since 3.0.0
	 * @since 5.1.0 The $real_mime parameter was added.
	 *
	 * @param array         $wp_check_filetype_and_ext {
	 *     Values for the extension, mime type, and corrected filename.
	 *
	 *     @type string|false $ext             File extension, or false if the file doesn't match a mime type.
	 *     @type string|false $type            File mime type, or false if the file doesn't match a mime type.
	 *     @type string|false $proper_filename File name with its correct extension, or false if it cannot be determined.
	 * }
	 * @param string        $file                      Full path to the file.
	 * @param string        $filename                  The name of the file (may differ from $file due to
	 *                                                 $file being in a tmp directory).
	 * @param string[]|null $mimes                     Array of mime types keyed by their file extension regex, or null if
	 *                                                 none were provided.
	 * @param string|false  $real_mime                 The actual mime type or false if the type cannot be determined.
	 */
	return apply_filters( 'wp_check_filetype_and_ext', compact( 'ext', 'type', 'proper_filename' ), $file, $filename, $mimes, $real_mime );
}

/**
 * Returns the real mime type of an image file.
 *
 * This depends on exif_imagetype() or getimagesize() to determine real mime types.
 *
 * @since 4.7.1
 * @since 5.8.0 Added support for WebP images.
 * @since 6.5.0 Added support for AVIF images.
 *
 * @param string $file Full path to the file.
 * @return string|false The actual mime type or false if the type cannot be determined.
 */
function wp_get_image_mime( $file ) {
	/*
	 * Use exif_imagetype() to check the mimetype if available or fall back to
	 * getimagesize() if exif isn't available. If either function throws an Exception
	 * we assume the file could not be validated.
	 */
	try {
		if ( is_callable( 'exif_imagetype' ) ) {
			$imagetype = exif_imagetype( $file );
			$mime      = ( $imagetype ) ? image_type_to_mime_type( $imagetype ) : false;
		} elseif ( function_exists( 'getimagesize' ) ) {
			// Don't silence errors when in debug mode, unless running unit tests.
			if ( defined( 'WP_DEBUG' ) && WP_DEBUG
				&& ! defined( 'WP_RUN_CORE_TESTS' )
			) {
				// Not using wp_getimagesize() here to avoid an infinite loop.
				$imagesize = getimagesize( $file );
			} else {
				$imagesize = @getimagesize( $file );
			}

			$mime = ( isset( $imagesize['mime'] ) ) ? $imagesize['mime'] : false;
		} else {
			$mime = false;
		}

		if ( false !== $mime ) {
			return $mime;
		}

		$magic = file_get_contents( $file, false, null, 0, 12 );

		if ( false === $magic ) {
			return false;
		}

		/*
		 * Add WebP fallback detection when image library doesn't support WebP.
		 * Note: detection values come from LibWebP, see
		 * https://github.com/webmproject/libwebp/blob/master/imageio/image_dec.c#L30
		 */
		$magic = bin2hex( $magic );
		if (
			// RIFF.
			( str_starts_with( $magic, '52494646' ) ) &&
			// WEBP.
			( 16 === strpos( $magic, '57454250' ) )
		) {
			$mime = 'image/webp';
		}

		/**
		 * Add AVIF fallback detection when image library doesn't support AVIF.
		 *
		 * Detection based on section 4.3.1 File-type box definition of the ISO/IEC 14496-12
		 * specification and the AV1-AVIF spec, see https://aomediacodec.github.io/av1-avif/v1.1.0.html#brands.
		 */

		// Divide the header string into 4 byte groups.
		$magic = str_split( $magic, 8 );

		if (
			isset( $magic[1] ) &&
			isset( $magic[2] ) &&
			'ftyp' === hex2bin( $magic[1] ) &&
			( 'avif' === hex2bin( $magic[2] ) || 'avis' === hex2bin( $magic[2] ) )
		) {
			$mime = 'image/avif';
		}
	} catch ( Exception $e ) {
		$mime = false;
	}

	return $mime;
}

/**
 * Retrieves the list of mime types and file extensions.
 *
 * @since 3.5.0
 * @since 4.2.0 Support was added for GIMP (.xcf) files.
 * @since 4.9.2 Support was added for Flac (.flac) files.
 * @since 4.9.6 Support was added for AAC (.aac) files.
 *
 * @return string[] Array of mime types keyed by the file extension regex corresponding to those types.
 */
function wp_get_mime_types() {
	/**
	 * Filters the list of mime types and file extensions.
	 *
	 * This filter should be used to add, not remove, mime types. To remove
	 * mime types, use the {@see 'upload_mimes'} filter.
	 *
	 * @since 3.5.0
	 *
	 * @param string[] $wp_get_mime_types Mime types keyed by the file extension regex
	 *                                    corresponding to those types.
	 */
	return apply_filters(
		'mime_types',
		array(
			// Image formats.
			'jpg|jpeg|jpe'                 => 'image/jpeg',
			'gif'                          => 'image/gif',
			'png'                          => 'image/png',
			'bmp'                          => 'image/bmp',
			'tiff|tif'                     => 'image/tiff',
			'webp'                         => 'image/webp',
			'avif'                         => 'image/avif',
			'ico'                          => 'image/x-icon',
			'heic'                         => 'image/heic',
			// Video formats.
			'asf|asx'                      => 'video/x-ms-asf',
			'wmv'                          => 'video/x-ms-wmv',
			'wmx'                          => 'video/x-ms-wmx',
			'wm'                           => 'video/x-ms-wm',
			'avi'                          => 'video/avi',
			'divx'                         => 'video/divx',
			'flv'                          => 'video/x-flv',
			'mov|qt'                       => 'video/quicktime',
			'mpeg|mpg|mpe'                 => 'video/mpeg',
			'mp4|m4v'                      => 'video/mp4',
			'ogv'                          => 'video/ogg',
			'webm'                         => 'video/webm',
			'mkv'                          => 'video/x-matroska',
			'3gp|3gpp'                     => 'video/3gpp',  // Can also be audio.
			'3g2|3gp2'                     => 'video/3gpp2', // Can also be audio.
			// Text formats.
			'txt|asc|c|cc|h|srt'           => 'text/plain',
			'csv'                          => 'text/csv',
			'tsv'                          => 'text/tab-separated-values',
			'ics'                          => 'text/calendar',
			'rtx'                          => 'text/richtext',
			'css'                          => 'text/css',
			'htm|html'                     => 'text/html',
			'vtt'                          => 'text/vtt',
			'dfxp'                         => 'application/ttaf+xml',
			// Audio formats.
			'mp3|m4a|m4b'                  => 'audio/mpeg',
			'aac'                          => 'audio/aac',
			'ra|ram'                       => 'audio/x-realaudio',
			'wav'                          => 'audio/wav',
			'ogg|oga'                      => 'audio/ogg',
			'flac'                         => 'audio/flac',
			'mid|midi'                     => 'audio/midi',
			'wma'                          => 'audio/x-ms-wma',
			'wax'                          => 'audio/x-ms-wax',
			'mka'                          => 'audio/x-matroska',
			// Misc application formats.
			'rtf'                          => 'application/rtf',
			'js'                           => 'application/javascript',
			'pdf'                          => 'application/pdf',
			'swf'                          => 'application/x-shockwave-flash',
			'class'                        => 'application/java',
			'tar'                          => 'application/x-tar',
			'zip'                          => 'application/zip',
			'gz|gzip'                      => 'application/x-gzip',
			'rar'                          => 'application/rar',
			'7z'                           => 'application/x-7z-compressed',
			'exe'                          => 'application/x-msdownload',
			'psd'                          => 'application/octet-stream',
			'xcf'                          => 'application/octet-stream',
			// MS Office formats.
			'doc'                          => 'application/msword',
			'pot|pps|ppt'                  => 'application/vnd.ms-powerpoint',
			'wri'                          => 'application/vnd.ms-write',
			'xla|xls|xlt|xlw'              => 'application/vnd.ms-excel',
			'mdb'                          => 'application/vnd.ms-access',
			'mpp'                          => 'application/vnd.ms-project',
			'docx'                         => 'application/vnd.openxmlformats-officedocument.wordprocessingml.document',
			'docm'                         => 'application/vnd.ms-word.document.macroEnabled.12',
			'dotx'                         => 'application/vnd.openxmlformats-officedocument.wordprocessingml.template',
			'dotm'                         => 'application/vnd.ms-word.template.macroEnabled.12',
			'xlsx'                         => 'application/vnd.openxmlformats-officedocument.spreadsheetml.sheet',
			'xlsm'                         => 'application/vnd.ms-excel.sheet.macroEnabled.12',
			'xlsb'                         => 'application/vnd.ms-excel.sheet.binary.macroEnabled.12',
			'xltx'                         => 'application/vnd.openxmlformats-officedocument.spreadsheetml.template',
			'xltm'                         => 'application/vnd.ms-excel.template.macroEnabled.12',
			'xlam'                         => 'application/vnd.ms-excel.addin.macroEnabled.12',
			'pptx'                         => 'application/vnd.openxmlformats-officedocument.presentationml.presentation',
			'pptm'                         => 'application/vnd.ms-powerpoint.presentation.macroEnabled.12',
			'ppsx'                         => 'application/vnd.openxmlformats-officedocument.presentationml.slideshow',
			'ppsm'                         => 'application/vnd.ms-powerpoint.slideshow.macroEnabled.12',
			'potx'                         => 'application/vnd.openxmlformats-officedocument.presentationml.template',
			'potm'                         => 'application/vnd.ms-powerpoint.template.macroEnabled.12',
			'ppam'                         => 'application/vnd.ms-powerpoint.addin.macroEnabled.12',
			'sldx'                         => 'application/vnd.openxmlformats-officedocument.presentationml.slide',
			'sldm'                         => 'application/vnd.ms-powerpoint.slide.macroEnabled.12',
			'onetoc|onetoc2|onetmp|onepkg' => 'application/onenote',
			'oxps'                         => 'application/oxps',
			'xps'                          => 'application/vnd.ms-xpsdocument',
			// OpenOffice formats.
			'odt'                          => 'application/vnd.oasis.opendocument.text',
			'odp'                          => 'application/vnd.oasis.opendocument.presentation',
			'ods'                          => 'application/vnd.oasis.opendocument.spreadsheet',
			'odg'                          => 'application/vnd.oasis.opendocument.graphics',
			'odc'                          => 'application/vnd.oasis.opendocument.chart',
			'odb'                          => 'application/vnd.oasis.opendocument.database',
			'odf'                          => 'application/vnd.oasis.opendocument.formula',
			// WordPerfect formats.
			'wp|wpd'                       => 'application/wordperfect',
			// iWork formats.
			'key'                          => 'application/vnd.apple.keynote',
			'numbers'                      => 'application/vnd.apple.numbers',
			'pages'                        => 'application/vnd.apple.pages',
		)
	);
}

/**
 * Retrieves the list of common file extensions and their types.
 *
 * @since 4.6.0
 *
 * @return array[] Multi-dimensional array of file extensions types keyed by the type of file.
 */
function wp_get_ext_types() {

	/**
	 * Filters file type based on the extension name.
	 *
	 * @since 2.5.0
	 *
	 * @see wp_ext2type()
	 *
	 * @param array[] $ext2type Multi-dimensional array of file extensions types keyed by the type of file.
	 */
	return apply_filters(
		'ext2type',
		array(
			'image'       => array( 'jpg', 'jpeg', 'jpe', 'gif', 'png', 'bmp', 'tif', 'tiff', 'ico', 'heic', 'webp', 'avif' ),
			'audio'       => array( 'aac', 'ac3', 'aif', 'aiff', 'flac', 'm3a', 'm4a', 'm4b', 'mka', 'mp1', 'mp2', 'mp3', 'ogg', 'oga', 'ram', 'wav', 'wma' ),
			'video'       => array( '3g2', '3gp', '3gpp', 'asf', 'avi', 'divx', 'dv', 'flv', 'm4v', 'mkv', 'mov', 'mp4', 'mpeg', 'mpg', 'mpv', 'ogm', 'ogv', 'qt', 'rm', 'vob', 'wmv' ),
			'document'    => array( 'doc', 'docx', 'docm', 'dotm', 'odt', 'pages', 'pdf', 'xps', 'oxps', 'rtf', 'wp', 'wpd', 'psd', 'xcf' ),
			'spreadsheet' => array( 'numbers', 'ods', 'xls', 'xlsx', 'xlsm', 'xlsb' ),
			'interactive' => array( 'swf', 'key', 'ppt', 'pptx', 'pptm', 'pps', 'ppsx', 'ppsm', 'sldx', 'sldm', 'odp' ),
			'text'        => array( 'asc', 'csv', 'tsv', 'txt' ),
			'archive'     => array( 'bz2', 'cab', 'dmg', 'gz', 'rar', 'sea', 'sit', 'sqx', 'tar', 'tgz', 'zip', '7z' ),
			'code'        => array( 'css', 'htm', 'html', 'php', 'js' ),
		)
	);
}

/**
 * Wrapper for PHP filesize with filters and casting the result as an integer.
 *
 * @since 6.0.0
 *
 * @link https://www.php.net/manual/en/function.filesize.php
 *
 * @param string $path Path to the file.
 * @return int The size of the file in bytes, or 0 in the event of an error.
 */
function wp_filesize( $path ) {
	/**
	 * Filters the result of wp_filesize before the PHP function is run.
	 *
	 * @since 6.0.0
	 *
	 * @param null|int $size The unfiltered value. Returning an int from the callback bypasses the filesize call.
	 * @param string   $path Path to the file.
	 */
	$size = apply_filters( 'pre_wp_filesize', null, $path );

	if ( is_int( $size ) ) {
		return $size;
	}

	$size = file_exists( $path ) ? (int) filesize( $path ) : 0;

	/**
	 * Filters the size of the file.
	 *
	 * @since 6.0.0
	 *
	 * @param int    $size The result of PHP filesize on the file.
	 * @param string $path Path to the file.
	 */
	return (int) apply_filters( 'wp_filesize', $size, $path );
}

/**
 * Retrieves the list of allowed mime types and file extensions.
 *
 * @since 2.8.6
 *
 * @param int|WP_User $user Optional. User to check. Defaults to current user.
 * @return string[] Array of mime types keyed by the file extension regex corresponding
 *                  to those types.
 */
function get_allowed_mime_types( $user = null ) {
	$t = wp_get_mime_types();

	unset( $t['swf'], $t['exe'] );
	if ( function_exists( 'current_user_can' ) ) {
		$unfiltered = $user ? user_can( $user, 'unfiltered_html' ) : current_user_can( 'unfiltered_html' );
	}

	if ( empty( $unfiltered ) ) {
		unset( $t['htm|html'], $t['js'] );
	}

	/**
	 * Filters the list of allowed mime types and file extensions.
	 *
	 * @since 2.0.0
	 *
	 * @param array            $t    Mime types keyed by the file extension regex corresponding to those types.
	 * @param int|WP_User|null $user User ID, User object or null if not provided (indicates current user).
	 */
	return apply_filters( 'upload_mimes', $t, $user );
}

/**
 * Displays "Are You Sure" message to confirm the action being taken.
 *
 * If the action has the nonce explain message, then it will be displayed
 * along with the "Are you sure?" message.
 *
 * @since 2.0.4
 *
 * @param string $action The nonce action.
 */
function wp_nonce_ays( $action ) {
	// Default title and response code.
	$title         = __( 'Something went wrong.' );
	$response_code = 403;

	if ( 'log-out' === $action ) {
		$title = sprintf(
			/* translators: %s: Site title. */
			__( 'You are attempting to log out of %s' ),
			get_bloginfo( 'name' )
		);

		$redirect_to = isset( $_REQUEST['redirect_to'] ) ? $_REQUEST['redirect_to'] : '';

		$html  = $title;
		$html .= '</p><p>';
		$html .= sprintf(
			/* translators: %s: Logout URL. */
			__( 'Do you really want to <a href="%s">log out</a>?' ),
			wp_logout_url( $redirect_to )
		);
	} else {
		$html = __( 'The link you followed has expired.' );

		if ( wp_get_referer() ) {
			$wp_http_referer = remove_query_arg( 'updated', wp_get_referer() );
			$wp_http_referer = wp_validate_redirect( sanitize_url( $wp_http_referer ) );

			$html .= '</p><p>';
			$html .= sprintf(
				'<a href="%s">%s</a>',
				esc_url( $wp_http_referer ),
				__( 'Please try again.' )
			);
		}
	}

	wp_die( $html, $title, $response_code );
}

/**
 * Kills WordPress execution and displays HTML page with an error message.
 *
 * This function complements the `die()` PHP function. The difference is that
 * HTML will be displayed to the user. It is recommended to use this function
 * only when the execution should not continue any further. It is not recommended
 * to call this function very often, and try to handle as many errors as possible
 * silently or more gracefully.
 *
 * As a shorthand, the desired HTTP response code may be passed as an integer to
 * the `$title` parameter (the default title would apply) or the `$args` parameter.
 *
 * @since 2.0.4
 * @since 4.1.0 The `$title` and `$args` parameters were changed to optionally accept
 *              an integer to be used as the response code.
 * @since 5.1.0 The `$link_url`, `$link_text`, and `$exit` arguments were added.
 * @since 5.3.0 The `$charset` argument was added.
 * @since 5.5.0 The `$text_direction` argument has a priority over get_language_attributes()
 *              in the default handler.
 *
 * @global WP_Query $wp_query WordPress Query object.
 *
 * @param string|WP_Error  $message Optional. Error message. If this is a WP_Error object,
 *                                  and not an Ajax or XML-RPC request, the error's messages are used.
 *                                  Default empty string.
 * @param string|int       $title   Optional. Error title. If `$message` is a `WP_Error` object,
 *                                  error data with the key 'title' may be used to specify the title.
 *                                  If `$title` is an integer, then it is treated as the response code.
 *                                  Default empty string.
 * @param string|array|int $args {
 *     Optional. Arguments to control behavior. If `$args` is an integer, then it is treated
 *     as the response code. Default empty array.
 *
 *     @type int    $response       The HTTP response code. Default 200 for Ajax requests, 500 otherwise.
 *     @type string $link_url       A URL to include a link to. Only works in combination with $link_text.
 *                                  Default empty string.
 *     @type string $link_text      A label for the link to include. Only works in combination with $link_url.
 *                                  Default empty string.
 *     @type bool   $back_link      Whether to include a link to go back. Default false.
 *     @type string $text_direction The text direction. This is only useful internally, when WordPress is still
 *                                  loading and the site's locale is not set up yet. Accepts 'rtl' and 'ltr'.
 *                                  Default is the value of is_rtl().
 *     @type string $charset        Character set of the HTML output. Default 'utf-8'.
 *     @type string $code           Error code to use. Default is 'wp_die', or the main error code if $message
 *                                  is a WP_Error.
 *     @type bool   $exit           Whether to exit the process after completion. Default true.
 * }
 */
function wp_die( $message = '', $title = '', $args = array() ) {
	global $wp_query;

	if ( is_int( $args ) ) {
		$args = array( 'response' => $args );
	} elseif ( is_int( $title ) ) {
		$args  = array( 'response' => $title );
		$title = '';
	}

	if ( wp_doing_ajax() ) {
		/**
		 * Filters the callback for killing WordPress execution for Ajax requests.
		 *
		 * @since 3.4.0
		 *
		 * @param callable $callback Callback function name.
		 */
		$callback = apply_filters( 'wp_die_ajax_handler', '_ajax_wp_die_handler' );
	} elseif ( wp_is_json_request() ) {
		/**
		 * Filters the callback for killing WordPress execution for JSON requests.
		 *
		 * @since 5.1.0
		 *
		 * @param callable $callback Callback function name.
		 */
		$callback = apply_filters( 'wp_die_json_handler', '_json_wp_die_handler' );
	} elseif ( wp_is_serving_rest_request() && wp_is_jsonp_request() ) {
		/**
		 * Filters the callback for killing WordPress execution for JSONP REST requests.
		 *
		 * @since 5.2.0
		 *
		 * @param callable $callback Callback function name.
		 */
		$callback = apply_filters( 'wp_die_jsonp_handler', '_jsonp_wp_die_handler' );
	} elseif ( defined( 'XMLRPC_REQUEST' ) && XMLRPC_REQUEST ) {
		/**
		 * Filters the callback for killing WordPress execution for XML-RPC requests.
		 *
		 * @since 3.4.0
		 *
		 * @param callable $callback Callback function name.
		 */
		$callback = apply_filters( 'wp_die_xmlrpc_handler', '_xmlrpc_wp_die_handler' );
	} elseif ( wp_is_xml_request()
		|| isset( $wp_query ) &&
			( function_exists( 'is_feed' ) && is_feed()
			|| function_exists( 'is_comment_feed' ) && is_comment_feed()
			|| function_exists( 'is_trackback' ) && is_trackback() ) ) {
		/**
		 * Filters the callback for killing WordPress execution for XML requests.
		 *
		 * @since 5.2.0
		 *
		 * @param callable $callback Callback function name.
		 */
		$callback = apply_filters( 'wp_die_xml_handler', '_xml_wp_die_handler' );
	} else {
		/**
		 * Filters the callback for killing WordPress execution for all non-Ajax, non-JSON, non-XML requests.
		 *
		 * @since 3.0.0
		 *
		 * @param callable $callback Callback function name.
		 */
		$callback = apply_filters( 'wp_die_handler', '_default_wp_die_handler' );
	}

	call_user_func( $callback, $message, $title, $args );
}

/**
 * Kills WordPress execution and displays HTML page with an error message.
 *
 * This is the default handler for wp_die(). If you want a custom one,
 * you can override this using the {@see 'wp_die_handler'} filter in wp_die().
 *
 * @since 3.0.0
 * @access private
 *
 * @param string|WP_Error $message Error message or WP_Error object.
 * @param string          $title   Optional. Error title. Default empty string.
 * @param string|array    $args    Optional. Arguments to control behavior. Default empty array.
 */
function _default_wp_die_handler( $message, $title = '', $args = array() ) {
	list( $message, $title, $parsed_args ) = _wp_die_process_input( $message, $title, $args );

	if ( is_string( $message ) ) {
		if ( ! empty( $parsed_args['additional_errors'] ) ) {
			$message = array_merge(
				array( $message ),
				wp_list_pluck( $parsed_args['additional_errors'], 'message' )
			);
			$message = "<ul>\n\t\t<li>" . implode( "</li>\n\t\t<li>", $message ) . "</li>\n\t</ul>";
		}

		$message = sprintf(
			'<div class="wp-die-message">%s</div>',
			$message
		);
	}

	$have_gettext = function_exists( '__' );

	if ( ! empty( $parsed_args['link_url'] ) && ! empty( $parsed_args['link_text'] ) ) {
		$link_url = $parsed_args['link_url'];
		if ( function_exists( 'esc_url' ) ) {
			$link_url = esc_url( $link_url );
		}
		$link_text = $parsed_args['link_text'];
		$message  .= "\n<p><a href='{$link_url}'>{$link_text}</a></p>";
	}

	if ( isset( $parsed_args['back_link'] ) && $parsed_args['back_link'] ) {
		$back_text = $have_gettext ? __( '&laquo; Back' ) : '&laquo; Back';
		$message  .= "\n<p><a href='javascript:history.back()'>$back_text</a></p>";
	}

	if ( ! did_action( 'admin_head' ) ) :
		if ( ! headers_sent() ) {
			header( "Content-Type: text/html; charset={$parsed_args['charset']}" );
			status_header( $parsed_args['response'] );
			nocache_headers();
		}

		$text_direction = $parsed_args['text_direction'];
		$dir_attr       = "dir='$text_direction'";

		/*
		 * If `text_direction` was not explicitly passed,
		 * use get_language_attributes() if available.
		 */
		if ( empty( $args['text_direction'] )
			&& function_exists( 'language_attributes' ) && function_exists( 'is_rtl' )
		) {
			$dir_attr = get_language_attributes();
		}
		?>
<!DOCTYPE html>
<html <?php echo $dir_attr; ?>>
<head>
	<meta http-equiv="Content-Type" content="text/html; charset=<?php echo $parsed_args['charset']; ?>" />
	<meta name="viewport" content="width=device-width">
		<?php
		if ( function_exists( 'wp_robots' ) && function_exists( 'wp_robots_no_robots' ) && function_exists( 'add_filter' ) ) {
			add_filter( 'wp_robots', 'wp_robots_no_robots' );
			wp_robots();
		}
		?>
	<title><?php echo $title; ?></title>
	<style type="text/css">
		html {
			background: #f1f1f1;
		}
		body {
			background: #fff;
			border: 1px solid #ccd0d4;
			color: #444;
			font-family: -apple-system, BlinkMacSystemFont, "Segoe UI", Roboto, Oxygen-Sans, Ubuntu, Cantarell, "Helvetica Neue", sans-serif;
			margin: 2em auto;
			padding: 1em 2em;
			max-width: 700px;
			-webkit-box-shadow: 0 1px 1px rgba(0, 0, 0, .04);
			box-shadow: 0 1px 1px rgba(0, 0, 0, .04);
		}
		h1 {
			border-bottom: 1px solid #dadada;
			clear: both;
			color: #666;
			font-size: 24px;
			margin: 30px 0 0 0;
			padding: 0;
			padding-bottom: 7px;
		}
		#error-page {
			margin-top: 50px;
		}
		#error-page p,
		#error-page .wp-die-message {
			font-size: 14px;
			line-height: 1.5;
			margin: 25px 0 20px;
		}
		#error-page code {
			font-family: Consolas, Monaco, monospace;
		}
		ul li {
			margin-bottom: 10px;
			font-size: 14px ;
		}
		a {
			color: #2271b1;
		}
		a:hover,
		a:active {
			color: #135e96;
		}
		a:focus {
			color: #043959;
			box-shadow: 0 0 0 2px #2271b1;
			outline: 2px solid transparent;
		}
		.button {
			background: #f3f5f6;
			border: 1px solid #016087;
			color: #016087;
			display: inline-block;
			text-decoration: none;
			font-size: 13px;
			line-height: 2;
			height: 28px;
			margin: 0;
			padding: 0 10px 1px;
			cursor: pointer;
			-webkit-border-radius: 3px;
			-webkit-appearance: none;
			border-radius: 3px;
			white-space: nowrap;
			-webkit-box-sizing: border-box;
			-moz-box-sizing:    border-box;
			box-sizing:         border-box;

			vertical-align: top;
		}

		.button.button-large {
			line-height: 2.30769231;
			min-height: 32px;
			padding: 0 12px;
		}

		.button:hover,
		.button:focus {
			background: #f1f1f1;
		}

		.button:focus {
			background: #f3f5f6;
			border-color: #007cba;
			-webkit-box-shadow: 0 0 0 1px #007cba;
			box-shadow: 0 0 0 1px #007cba;
			color: #016087;
			outline: 2px solid transparent;
			outline-offset: 0;
		}

		.button:active {
			background: #f3f5f6;
			border-color: #7e8993;
			-webkit-box-shadow: none;
			box-shadow: none;
		}

		<?php
		if ( 'rtl' === $text_direction ) {
			echo 'body { font-family: Tahoma, Arial; }';
		}
		?>
	</style>
</head>
<body id="error-page">
<?php endif; // ! did_action( 'admin_head' ) ?>
	<?php echo $message; ?>
</body>
</html>
	<?php
	if ( $parsed_args['exit'] ) {
		die();
	}
}

/**
 * Kills WordPress execution and displays Ajax response with an error message.
 *
 * This is the handler for wp_die() when processing Ajax requests.
 *
 * @since 3.4.0
 * @access private
 *
 * @param string       $message Error message.
 * @param string       $title   Optional. Error title (unused). Default empty string.
 * @param string|array $args    Optional. Arguments to control behavior. Default empty array.
 */
function _ajax_wp_die_handler( $message, $title = '', $args = array() ) {
	// Set default 'response' to 200 for Ajax requests.
	$args = wp_parse_args(
		$args,
		array( 'response' => 200 )
	);

	list( $message, $title, $parsed_args ) = _wp_die_process_input( $message, $title, $args );

	if ( ! headers_sent() ) {
		// This is intentional. For backward-compatibility, support passing null here.
		if ( null !== $args['response'] ) {
			status_header( $parsed_args['response'] );
		}
		nocache_headers();
	}

	if ( is_scalar( $message ) ) {
		$message = (string) $message;
	} else {
		$message = '0';
	}

	if ( $parsed_args['exit'] ) {
		die( $message );
	}

	echo $message;
}

/**
 * Kills WordPress execution and displays JSON response with an error message.
 *
 * This is the handler for wp_die() when processing JSON requests.
 *
 * @since 5.1.0
 * @access private
 *
 * @param string       $message Error message.
 * @param string       $title   Optional. Error title. Default empty string.
 * @param string|array $args    Optional. Arguments to control behavior. Default empty array.
 */
function _json_wp_die_handler( $message, $title = '', $args = array() ) {
	list( $message, $title, $parsed_args ) = _wp_die_process_input( $message, $title, $args );

	$data = array(
		'code'              => $parsed_args['code'],
		'message'           => $message,
		'data'              => array(
			'status' => $parsed_args['response'],
		),
		'additional_errors' => $parsed_args['additional_errors'],
	);

	if ( isset( $parsed_args['error_data'] ) ) {
		$data['data']['error'] = $parsed_args['error_data'];
	}

	if ( ! headers_sent() ) {
		header( "Content-Type: application/json; charset={$parsed_args['charset']}" );
		if ( null !== $parsed_args['response'] ) {
			status_header( $parsed_args['response'] );
		}
		nocache_headers();
	}

	echo wp_json_encode( $data );
	if ( $parsed_args['exit'] ) {
		die();
	}
}

/**
 * Kills WordPress execution and displays JSONP response with an error message.
 *
 * This is the handler for wp_die() when processing JSONP requests.
 *
 * @since 5.2.0
 * @access private
 *
 * @param string       $message Error message.
 * @param string       $title   Optional. Error title. Default empty string.
 * @param string|array $args    Optional. Arguments to control behavior. Default empty array.
 */
function _jsonp_wp_die_handler( $message, $title = '', $args = array() ) {
	list( $message, $title, $parsed_args ) = _wp_die_process_input( $message, $title, $args );

	$data = array(
		'code'              => $parsed_args['code'],
		'message'           => $message,
		'data'              => array(
			'status' => $parsed_args['response'],
		),
		'additional_errors' => $parsed_args['additional_errors'],
	);

	if ( isset( $parsed_args['error_data'] ) ) {
		$data['data']['error'] = $parsed_args['error_data'];
	}

	if ( ! headers_sent() ) {
		header( "Content-Type: application/javascript; charset={$parsed_args['charset']}" );
		header( 'X-Content-Type-Options: nosniff' );
		header( 'X-Robots-Tag: noindex' );
		if ( null !== $parsed_args['response'] ) {
			status_header( $parsed_args['response'] );
		}
		nocache_headers();
	}

	$result         = wp_json_encode( $data );
	$jsonp_callback = $_GET['_jsonp'];
	echo '/**/' . $jsonp_callback . '(' . $result . ')';
	if ( $parsed_args['exit'] ) {
		die();
	}
}

/**
 * Kills WordPress execution and displays XML response with an error message.
 *
 * This is the handler for wp_die() when processing XMLRPC requests.
 *
 * @since 3.2.0
 * @access private
 *
 * @global wp_xmlrpc_server $wp_xmlrpc_server
 *
 * @param string       $message Error message.
 * @param string       $title   Optional. Error title. Default empty string.
 * @param string|array $args    Optional. Arguments to control behavior. Default empty array.
 */
function _xmlrpc_wp_die_handler( $message, $title = '', $args = array() ) {
	global $wp_xmlrpc_server;

	list( $message, $title, $parsed_args ) = _wp_die_process_input( $message, $title, $args );

	if ( ! headers_sent() ) {
		nocache_headers();
	}

	if ( $wp_xmlrpc_server ) {
		$error = new IXR_Error( $parsed_args['response'], $message );
		$wp_xmlrpc_server->output( $error->getXml() );
	}
	if ( $parsed_args['exit'] ) {
		die();
	}
}

/**
 * Kills WordPress execution and displays XML response with an error message.
 *
 * This is the handler for wp_die() when processing XML requests.
 *
 * @since 5.2.0
 * @access private
 *
 * @param string       $message Error message.
 * @param string       $title   Optional. Error title. Default empty string.
 * @param string|array $args    Optional. Arguments to control behavior. Default empty array.
 */
function _xml_wp_die_handler( $message, $title = '', $args = array() ) {
	list( $message, $title, $parsed_args ) = _wp_die_process_input( $message, $title, $args );

	$message = htmlspecialchars( $message );
	$title   = htmlspecialchars( $title );

	$xml = <<<EOD
<error>
    <code>{$parsed_args['code']}</code>
    <title><![CDATA[{$title}]]></title>
    <message><![CDATA[{$message}]]></message>
    <data>
        <status>{$parsed_args['response']}</status>
    </data>
</error>

EOD;

	if ( ! headers_sent() ) {
		header( "Content-Type: text/xml; charset={$parsed_args['charset']}" );
		if ( null !== $parsed_args['response'] ) {
			status_header( $parsed_args['response'] );
		}
		nocache_headers();
	}

	echo $xml;
	if ( $parsed_args['exit'] ) {
		die();
	}
}

/**
 * Kills WordPress execution and displays an error message.
 *
 * This is the handler for wp_die() when processing APP requests.
 *
 * @since 3.4.0
 * @since 5.1.0 Added the $title and $args parameters.
 * @access private
 *
 * @param string       $message Optional. Response to print. Default empty string.
 * @param string       $title   Optional. Error title (unused). Default empty string.
 * @param string|array $args    Optional. Arguments to control behavior. Default empty array.
 */
function _scalar_wp_die_handler( $message = '', $title = '', $args = array() ) {
	list( $message, $title, $parsed_args ) = _wp_die_process_input( $message, $title, $args );

	if ( $parsed_args['exit'] ) {
		if ( is_scalar( $message ) ) {
			die( (string) $message );
		}
		die();
	}

	if ( is_scalar( $message ) ) {
		echo (string) $message;
	}
}

/**
 * Processes arguments passed to wp_die() consistently for its handlers.
 *
 * @since 5.1.0
 * @access private
 *
 * @param string|WP_Error $message Error message or WP_Error object.
 * @param string          $title   Optional. Error title. Default empty string.
 * @param string|array    $args    Optional. Arguments to control behavior. Default empty array.
 * @return array {
 *     Processed arguments.
 *
 *     @type string $0 Error message.
 *     @type string $1 Error title.
 *     @type array  $2 Arguments to control behavior.
 * }
 */
function _wp_die_process_input( $message, $title = '', $args = array() ) {
	$defaults = array(
		'response'          => 0,
		'code'              => '',
		'exit'              => true,
		'back_link'         => false,
		'link_url'          => '',
		'link_text'         => '',
		'text_direction'    => '',
		'charset'           => 'utf-8',
		'additional_errors' => array(),
	);

	$args = wp_parse_args( $args, $defaults );

	if ( function_exists( 'is_wp_error' ) && is_wp_error( $message ) ) {
		if ( ! empty( $message->errors ) ) {
			$errors = array();
			foreach ( (array) $message->errors as $error_code => $error_messages ) {
				foreach ( (array) $error_messages as $error_message ) {
					$errors[] = array(
						'code'    => $error_code,
						'message' => $error_message,
						'data'    => $message->get_error_data( $error_code ),
					);
				}
			}

			$message = $errors[0]['message'];
			if ( empty( $args['code'] ) ) {
				$args['code'] = $errors[0]['code'];
			}
			if ( empty( $args['response'] ) && is_array( $errors[0]['data'] ) && ! empty( $errors[0]['data']['status'] ) ) {
				$args['response'] = $errors[0]['data']['status'];
			}
			if ( empty( $title ) && is_array( $errors[0]['data'] ) && ! empty( $errors[0]['data']['title'] ) ) {
				$title = $errors[0]['data']['title'];
			}
			if ( WP_DEBUG_DISPLAY && is_array( $errors[0]['data'] ) && ! empty( $errors[0]['data']['error'] ) ) {
				$args['error_data'] = $errors[0]['data']['error'];
			}

			unset( $errors[0] );
			$args['additional_errors'] = array_values( $errors );
		} else {
			$message = '';
		}
	}

	$have_gettext = function_exists( '__' );

	// The $title and these specific $args must always have a non-empty value.
	if ( empty( $args['code'] ) ) {
		$args['code'] = 'wp_die';
	}
	if ( empty( $args['response'] ) ) {
		$args['response'] = 500;
	}
	if ( empty( $title ) ) {
		$title = $have_gettext ? __( 'WordPress &rsaquo; Error' ) : 'WordPress &rsaquo; Error';
	}
	if ( empty( $args['text_direction'] ) || ! in_array( $args['text_direction'], array( 'ltr', 'rtl' ), true ) ) {
		$args['text_direction'] = 'ltr';
		if ( function_exists( 'is_rtl' ) && is_rtl() ) {
			$args['text_direction'] = 'rtl';
		}
	}

	if ( ! empty( $args['charset'] ) ) {
		$args['charset'] = _canonical_charset( $args['charset'] );
	}

	return array( $message, $title, $args );
}

/**
 * Encodes a variable into JSON, with some confidence checks.
 *
 * @since 4.1.0
 * @since 5.3.0 No longer handles support for PHP < 5.6.
 * @since 6.5.0 The `$data` parameter has been renamed to `$value` and
 *              the `$options` parameter to `$flags` for parity with PHP.
 *
 * @param mixed $value Variable (usually an array or object) to encode as JSON.
 * @param int   $flags Optional. Options to be passed to json_encode(). Default 0.
 * @param int   $depth Optional. Maximum depth to walk through $value. Must be
 *                     greater than 0. Default 512.
 * @return string|false The JSON encoded string, or false if it cannot be encoded.
 */
function wp_json_encode( $value, $flags = 0, $depth = 512 ) {
	$json = json_encode( $value, $flags, $depth );

	// If json_encode() was successful, no need to do more confidence checking.
	if ( false !== $json ) {
		return $json;
	}

	try {
		$value = _wp_json_sanity_check( $value, $depth );
	} catch ( Exception $e ) {
		return false;
	}

	return json_encode( $value, $flags, $depth );
}

/**
 * Performs confidence checks on data that shall be encoded to JSON.
 *
 * @ignore
 * @since 4.1.0
 * @access private
 *
 * @see wp_json_encode()
 *
 * @throws Exception If depth limit is reached.
 *
 * @param mixed $value Variable (usually an array or object) to encode as JSON.
 * @param int   $depth Maximum depth to walk through $value. Must be greater than 0.
 * @return mixed The sanitized data that shall be encoded to JSON.
 */
function _wp_json_sanity_check( $value, $depth ) {
	if ( $depth < 0 ) {
		throw new Exception( 'Reached depth limit' );
	}

	if ( is_array( $value ) ) {
		$output = array();
		foreach ( $value as $id => $el ) {
			// Don't forget to sanitize the ID!
			if ( is_string( $id ) ) {
				$clean_id = _wp_json_convert_string( $id );
			} else {
				$clean_id = $id;
			}

			// Check the element type, so that we're only recursing if we really have to.
			if ( is_array( $el ) || is_object( $el ) ) {
				$output[ $clean_id ] = _wp_json_sanity_check( $el, $depth - 1 );
			} elseif ( is_string( $el ) ) {
				$output[ $clean_id ] = _wp_json_convert_string( $el );
			} else {
				$output[ $clean_id ] = $el;
			}
		}
	} elseif ( is_object( $value ) ) {
		$output = new stdClass();
		foreach ( $value as $id => $el ) {
			if ( is_string( $id ) ) {
				$clean_id = _wp_json_convert_string( $id );
			} else {
				$clean_id = $id;
			}

			if ( is_array( $el ) || is_object( $el ) ) {
				$output->$clean_id = _wp_json_sanity_check( $el, $depth - 1 );
			} elseif ( is_string( $el ) ) {
				$output->$clean_id = _wp_json_convert_string( $el );
			} else {
				$output->$clean_id = $el;
			}
		}
	} elseif ( is_string( $value ) ) {
		return _wp_json_convert_string( $value );
	} else {
		return $value;
	}

	return $output;
}

/**
 * Converts a string to UTF-8, so that it can be safely encoded to JSON.
 *
 * @ignore
 * @since 4.1.0
 * @access private
 *
 * @see _wp_json_sanity_check()
 *
 * @param string $input_string The string which is to be converted.
 * @return string The checked string.
 */
function _wp_json_convert_string( $input_string ) {
	static $use_mb = null;
	if ( is_null( $use_mb ) ) {
		$use_mb = function_exists( 'mb_convert_encoding' );
	}

	if ( $use_mb ) {
		$encoding = mb_detect_encoding( $input_string, mb_detect_order(), true );
		if ( $encoding ) {
			return mb_convert_encoding( $input_string, 'UTF-8', $encoding );
		} else {
			return mb_convert_encoding( $input_string, 'UTF-8', 'UTF-8' );
		}
	} else {
		return wp_check_invalid_utf8( $input_string, true );
	}
}

/**
 * Prepares response data to be serialized to JSON.
 *
 * This supports the JsonSerializable interface for PHP 5.2-5.3 as well.
 *
 * @ignore
 * @since 4.4.0
 * @deprecated 5.3.0 This function is no longer needed as support for PHP 5.2-5.3
 *                   has been dropped.
 * @access private
 *
 * @param mixed $value Native representation.
 * @return bool|int|float|null|string|array Data ready for `json_encode()`.
 */
function _wp_json_prepare_data( $value ) {
	_deprecated_function( __FUNCTION__, '5.3.0' );
	return $value;
}

/**
 * Sends a JSON response back to an Ajax request.
 *
 * @since 3.5.0
 * @since 4.7.0 The `$status_code` parameter was added.
 * @since 5.6.0 The `$flags` parameter was added.
 *
 * @param mixed $response    Variable (usually an array or object) to encode as JSON,
 *                           then print and die.
 * @param int   $status_code Optional. The HTTP status code to output. Default null.
 * @param int   $flags       Optional. Options to be passed to json_encode(). Default 0.
 */
function wp_send_json( $response, $status_code = null, $flags = 0 ) {
	if ( wp_is_serving_rest_request() ) {
		_doing_it_wrong(
			__FUNCTION__,
			sprintf(
				/* translators: 1: WP_REST_Response, 2: WP_Error */
				__( 'Return a %1$s or %2$s object from your callback when using the REST API.' ),
				'WP_REST_Response',
				'WP_Error'
			),
			'5.5.0'
		);
	}

	if ( ! headers_sent() ) {
		header( 'Content-Type: application/json; charset=' . get_option( 'blog_charset' ) );
		if ( null !== $status_code ) {
			status_header( $status_code );
		}
	}

	echo wp_json_encode( $response, $flags );

	if ( wp_doing_ajax() ) {
		wp_die(
			'',
			'',
			array(
				'response' => null,
			)
		);
	} else {
		die;
	}
}

/**
 * Sends a JSON response back to an Ajax request, indicating success.
 *
 * @since 3.5.0
 * @since 4.7.0 The `$status_code` parameter was added.
 * @since 5.6.0 The `$flags` parameter was added.
 *
 * @param mixed $value       Optional. Data to encode as JSON, then print and die. Default null.
 * @param int   $status_code Optional. The HTTP status code to output. Default null.
 * @param int   $flags       Optional. Options to be passed to json_encode(). Default 0.
 */
function wp_send_json_success( $value = null, $status_code = null, $flags = 0 ) {
	$response = array( 'success' => true );

	if ( isset( $value ) ) {
		$response['data'] = $value;
	}

	wp_send_json( $response, $status_code, $flags );
}

/**
 * Sends a JSON response back to an Ajax request, indicating failure.
 *
 * If the `$value` parameter is a WP_Error object, the errors
 * within the object are processed and output as an array of error
 * codes and corresponding messages. All other types are output
 * without further processing.
 *
 * @since 3.5.0
 * @since 4.1.0 The `$value` parameter is now processed if a WP_Error object is passed in.
 * @since 4.7.0 The `$status_code` parameter was added.
 * @since 5.6.0 The `$flags` parameter was added.
 *
 * @param mixed $value       Optional. Data to encode as JSON, then print and die. Default null.
 * @param int   $status_code Optional. The HTTP status code to output. Default null.
 * @param int   $flags       Optional. Options to be passed to json_encode(). Default 0.
 */
function wp_send_json_error( $value = null, $status_code = null, $flags = 0 ) {
	$response = array( 'success' => false );

	if ( isset( $value ) ) {
		if ( is_wp_error( $value ) ) {
			$result = array();
			foreach ( $value->errors as $code => $messages ) {
				foreach ( $messages as $message ) {
					$result[] = array(
						'code'    => $code,
						'message' => $message,
					);
				}
			}

			$response['data'] = $result;
		} else {
			$response['data'] = $value;
		}
	}

	wp_send_json( $response, $status_code, $flags );
}

/**
 * Checks that a JSONP callback is a valid JavaScript callback name.
 *
 * Only allows alphanumeric characters and the dot character in callback
 * function names. This helps to mitigate XSS attacks caused by directly
 * outputting user input.
 *
 * @since 4.6.0
 *
 * @param string $callback Supplied JSONP callback function name.
 * @return bool Whether the callback function name is valid.
 */
function wp_check_jsonp_callback( $callback ) {
	if ( ! is_string( $callback ) ) {
		return false;
	}

	preg_replace( '/[^\w\.]/', '', $callback, -1, $illegal_char_count );

	return 0 === $illegal_char_count;
}

/**
 * Reads and decodes a JSON file.
 *
 * @since 5.9.0
 *
 * @param string $filename Path to the JSON file.
 * @param array  $options  {
 *     Optional. Options to be used with `json_decode()`.
 *
 *     @type bool $associative Optional. When `true`, JSON objects will be returned as associative arrays.
 *                             When `false`, JSON objects will be returned as objects. Default false.
 * }
 *
 * @return mixed Returns the value encoded in JSON in appropriate PHP type.
 *               `null` is returned if the file is not found, or its content can't be decoded.
 */
function wp_json_file_decode( $filename, $options = array() ) {
	$result   = null;
	$filename = wp_normalize_path( realpath( $filename ) );

	if ( ! $filename ) {
		trigger_error(
			sprintf(
				/* translators: %s: Path to the JSON file. */
				__( "File %s doesn't exist!" ),
				$filename
			)
		);
		return $result;
	}

	$options      = wp_parse_args( $options, array( 'associative' => false ) );
	$decoded_file = json_decode( file_get_contents( $filename ), $options['associative'] );

	if ( JSON_ERROR_NONE !== json_last_error() ) {
		trigger_error(
			sprintf(
				/* translators: 1: Path to the JSON file, 2: Error message. */
				__( 'Error when decoding a JSON file at path %1$s: %2$s' ),
				$filename,
				json_last_error_msg()
			)
		);
		return $result;
	}

	return $decoded_file;
}

/**
 * Retrieves the WordPress home page URL.
 *
 * If the constant named 'WP_HOME' exists, then it will be used and returned
 * by the function. This can be used to counter the redirection on your local
 * development environment.
 *
 * @since 2.2.0
 * @access private
 *
 * @see WP_HOME
 *
 * @param string $url URL for the home location.
 * @return string Homepage location.
 */
function _config_wp_home( $url = '' ) {
	if ( defined( 'WP_HOME' ) ) {
		return untrailingslashit( WP_HOME );
	}
	return $url;
}

/**
 * Retrieves the WordPress site URL.
 *
 * If the constant named 'WP_SITEURL' is defined, then the value in that
 * constant will always be returned. This can be used for debugging a site
 * on your localhost while not having to change the database to your URL.
 *
 * @since 2.2.0
 * @access private
 *
 * @see WP_SITEURL
 *
 * @param string $url URL to set the WordPress site location.
 * @return string The WordPress site URL.
 */
function _config_wp_siteurl( $url = '' ) {
	if ( defined( 'WP_SITEURL' ) ) {
		return untrailingslashit( WP_SITEURL );
	}
	return $url;
}

/**
 * Deletes the fresh site option.
 *
 * @since 4.7.0
 * @access private
 */
function _delete_option_fresh_site() {
	update_option( 'fresh_site', '0' );
}

/**
 * Sets the localized direction for MCE plugin.
 *
 * Will only set the direction to 'rtl', if the WordPress locale has
 * the text direction set to 'rtl'.
 *
 * Fills in the 'directionality' setting, enables the 'directionality'
 * plugin, and adds the 'ltr' button to 'toolbar1', formerly
 * 'theme_advanced_buttons1' array keys. These keys are then returned
 * in the $mce_init (TinyMCE settings) array.
 *
 * @since 2.1.0
 * @access private
 *
 * @param array $mce_init MCE settings array.
 * @return array Direction set for 'rtl', if needed by locale.
 */
function _mce_set_direction( $mce_init ) {
	if ( is_rtl() ) {
		$mce_init['directionality'] = 'rtl';
		$mce_init['rtl_ui']         = true;

		if ( ! empty( $mce_init['plugins'] ) && ! str_contains( $mce_init['plugins'], 'directionality' ) ) {
			$mce_init['plugins'] .= ',directionality';
		}

		if ( ! empty( $mce_init['toolbar1'] ) && ! preg_match( '/\bltr\b/', $mce_init['toolbar1'] ) ) {
			$mce_init['toolbar1'] .= ',ltr';
		}
	}

	return $mce_init;
}

/**
 * Determines whether WordPress is currently serving a REST API request.
 *
 * The function relies on the 'REST_REQUEST' global. As such, it only returns true when an actual REST _request_ is
 * being made. It does not return true when a REST endpoint is hit as part of another request, e.g. for preloading a
 * REST response. See {@see wp_is_rest_endpoint()} for that purpose.
 *
 * This function should not be called until the {@see 'parse_request'} action, as the constant is only defined then,
 * even for an actual REST request.
 *
 * @since 6.5.0
 *
 * @return bool True if it's a WordPress REST API request, false otherwise.
 */
function wp_is_serving_rest_request() {
	return defined( 'REST_REQUEST' ) && REST_REQUEST;
}

/**
 * Converts smiley code to the icon graphic file equivalent.
 *
 * You can turn off smilies, by going to the write setting screen and unchecking
 * the box, or by setting 'use_smilies' option to false or removing the option.
 *
 * Plugins may override the default smiley list by setting the $wpsmiliestrans
 * to an array, with the key the code the blogger types in and the value the
 * image file.
 *
 * The $wp_smiliessearch global is for the regular expression and is set each
 * time the function is called.
 *
 * The full list of smilies can be found in the function and won't be listed in
 * the description. Probably should create a Codex page for it, so that it is
 * available.
 *
 * @global array $wpsmiliestrans
 * @global array $wp_smiliessearch
 *
 * @since 2.2.0
 */
function smilies_init() {
	global $wpsmiliestrans, $wp_smiliessearch;

	// Don't bother setting up smilies if they are disabled.
	if ( ! get_option( 'use_smilies' ) ) {
		return;
	}

	if ( ! isset( $wpsmiliestrans ) ) {
		$wpsmiliestrans = array(
			':mrgreen:' => 'mrgreen.png',
			':neutral:' => "\xf0\x9f\x98\x90",
			':twisted:' => "\xf0\x9f\x98\x88",
			':arrow:'   => "\xe2\x9e\xa1",
			':shock:'   => "\xf0\x9f\x98\xaf",
			':smile:'   => "\xf0\x9f\x99\x82",
			':???:'     => "\xf0\x9f\x98\x95",
			':cool:'    => "\xf0\x9f\x98\x8e",
			':evil:'    => "\xf0\x9f\x91\xbf",
			':grin:'    => "\xf0\x9f\x98\x80",
			':idea:'    => "\xf0\x9f\x92\xa1",
			':oops:'    => "\xf0\x9f\x98\xb3",
			':razz:'    => "\xf0\x9f\x98\x9b",
			':roll:'    => "\xf0\x9f\x99\x84",
			':wink:'    => "\xf0\x9f\x98\x89",
			':cry:'     => "\xf0\x9f\x98\xa5",
			':eek:'     => "\xf0\x9f\x98\xae",
			':lol:'     => "\xf0\x9f\x98\x86",
			':mad:'     => "\xf0\x9f\x98\xa1",
			':sad:'     => "\xf0\x9f\x99\x81",
			'8-)'       => "\xf0\x9f\x98\x8e",
			'8-O'       => "\xf0\x9f\x98\xaf",
			':-('       => "\xf0\x9f\x99\x81",
			':-)'       => "\xf0\x9f\x99\x82",
			':-?'       => "\xf0\x9f\x98\x95",
			':-D'       => "\xf0\x9f\x98\x80",
			':-P'       => "\xf0\x9f\x98\x9b",
			':-o'       => "\xf0\x9f\x98\xae",
			':-x'       => "\xf0\x9f\x98\xa1",
			':-|'       => "\xf0\x9f\x98\x90",
			';-)'       => "\xf0\x9f\x98\x89",
			// This one transformation breaks regular text with frequency.
			//     '8)' => "\xf0\x9f\x98\x8e",
			'8O'        => "\xf0\x9f\x98\xaf",
			':('        => "\xf0\x9f\x99\x81",
			':)'        => "\xf0\x9f\x99\x82",
			':?'        => "\xf0\x9f\x98\x95",
			':D'        => "\xf0\x9f\x98\x80",
			':P'        => "\xf0\x9f\x98\x9b",
			':o'        => "\xf0\x9f\x98\xae",
			':x'        => "\xf0\x9f\x98\xa1",
			':|'        => "\xf0\x9f\x98\x90",
			';)'        => "\xf0\x9f\x98\x89",
			':!:'       => "\xe2\x9d\x97",
			':?:'       => "\xe2\x9d\x93",
		);
	}

	/**
	 * Filters all the smilies.
	 *
	 * This filter must be added before `smilies_init` is run, as
	 * it is normally only run once to setup the smilies regex.
	 *
	 * @since 4.7.0
	 *
	 * @param string[] $wpsmiliestrans List of the smilies' hexadecimal representations, keyed by their smily code.
	 */
	$wpsmiliestrans = apply_filters( 'smilies', $wpsmiliestrans );

	if ( count( $wpsmiliestrans ) === 0 ) {
		return;
	}

	/*
	 * NOTE: we sort the smilies in reverse key order. This is to make sure
	 * we match the longest possible smilie (:???: vs :?) as the regular
	 * expression used below is first-match
	 */
	krsort( $wpsmiliestrans );

	$spaces = wp_spaces_regexp();

	// Begin first "subpattern".
	$wp_smiliessearch = '/(?<=' . $spaces . '|^)';

	$subchar = '';
	foreach ( (array) $wpsmiliestrans as $smiley => $img ) {
		$firstchar = substr( $smiley, 0, 1 );
		$rest      = substr( $smiley, 1 );

		// New subpattern?
		if ( $firstchar !== $subchar ) {
			if ( '' !== $subchar ) {
				$wp_smiliessearch .= ')(?=' . $spaces . '|$)';  // End previous "subpattern".
				$wp_smiliessearch .= '|(?<=' . $spaces . '|^)'; // Begin another "subpattern".
			}

			$subchar           = $firstchar;
			$wp_smiliessearch .= preg_quote( $firstchar, '/' ) . '(?:';
		} else {
			$wp_smiliessearch .= '|';
		}

		$wp_smiliessearch .= preg_quote( $rest, '/' );
	}

	$wp_smiliessearch .= ')(?=' . $spaces . '|$)/m';
}

/**
 * Merges user defined arguments into defaults array.
 *
 * This function is used throughout WordPress to allow for both string or array
 * to be merged into another array.
 *
 * @since 2.2.0
 * @since 2.3.0 `$args` can now also be an object.
 *
 * @param string|array|object $args     Value to merge with $defaults.
 * @param array               $defaults Optional. Array that serves as the defaults.
 *                                      Default empty array.
 * @return array Merged user defined values with defaults.
 */
function wp_parse_args( $args, $defaults = array() ) {
	if ( is_object( $args ) ) {
		$parsed_args = get_object_vars( $args );
	} elseif ( is_array( $args ) ) {
		$parsed_args =& $args;
	} else {
		wp_parse_str( $args, $parsed_args );
	}

	if ( is_array( $defaults ) && $defaults ) {
		return array_merge( $defaults, $parsed_args );
	}
	return $parsed_args;
}

/**
 * Converts a comma- or space-separated list of scalar values to an array.
 *
 * @since 5.1.0
 *
 * @param array|string $input_list List of values.
 * @return array Array of values.
 */
function wp_parse_list( $input_list ) {
	if ( ! is_array( $input_list ) ) {
		return preg_split( '/[\s,]+/', $input_list, -1, PREG_SPLIT_NO_EMPTY );
	}

	// Validate all entries of the list are scalar.
	$input_list = array_filter( $input_list, 'is_scalar' );

	return $input_list;
}

/**
 * Cleans up an array, comma- or space-separated list of IDs.
 *
 * @since 3.0.0
 * @since 5.1.0 Refactored to use wp_parse_list().
 *
 * @param array|string $input_list List of IDs.
 * @return int[] Sanitized array of IDs.
 */
function wp_parse_id_list( $input_list ) {
	$input_list = wp_parse_list( $input_list );

	return array_unique( array_map( 'absint', $input_list ) );
}

/**
 * Cleans up an array, comma- or space-separated list of slugs.
 *
 * @since 4.7.0
 * @since 5.1.0 Refactored to use wp_parse_list().
 *
 * @param array|string $input_list List of slugs.
 * @return string[] Sanitized array of slugs.
 */
function wp_parse_slug_list( $input_list ) {
	$input_list = wp_parse_list( $input_list );

	return array_unique( array_map( 'sanitize_title', $input_list ) );
}

/**
 * Extracts a slice of an array, given a list of keys.
 *
 * @since 3.1.0
 *
 * @param array $input_array The original array.
 * @param array $keys        The list of keys.
 * @return array The array slice.
 */
function wp_array_slice_assoc( $input_array, $keys ) {
	$slice = array();

	foreach ( $keys as $key ) {
		if ( isset( $input_array[ $key ] ) ) {
			$slice[ $key ] = $input_array[ $key ];
		}
	}

	return $slice;
}

/**
 * Sorts the keys of an array alphabetically.
 *
 * The array is passed by reference so it doesn't get returned
 * which mimics the behavior of `ksort()`.
 *
 * @since 6.0.0
 *
 * @param array $input_array The array to sort, passed by reference.
 */
function wp_recursive_ksort( &$input_array ) {
	foreach ( $input_array as &$value ) {
		if ( is_array( $value ) ) {
			wp_recursive_ksort( $value );
		}
	}

	ksort( $input_array );
}

/**
 * Accesses an array in depth based on a path of keys.
 *
 * It is the PHP equivalent of JavaScript's `lodash.get()` and mirroring it may help other components
 * retain some symmetry between client and server implementations.
 *
 * Example usage:
 *
 *     $input_array = array(
 *         'a' => array(
 *             'b' => array(
 *                 'c' => 1,
 *             ),
 *         ),
 *     );
 *     _wp_array_get( $input_array, array( 'a', 'b', 'c' ) );
 *
 * @internal
 *
 * @since 5.6.0
 * @access private
 *
 * @param array $input_array   An array from which we want to retrieve some information.
 * @param array $path          An array of keys describing the path with which to retrieve information.
 * @param mixed $default_value Optional. The return value if the path does not exist within the array,
 *                             or if `$input_array` or `$path` are not arrays. Default null.
 * @return mixed The value from the path specified.
 */
function _wp_array_get( $input_array, $path, $default_value = null ) {
	// Confirm $path is valid.
	if ( ! is_array( $path ) || 0 === count( $path ) ) {
		return $default_value;
	}

	foreach ( $path as $path_element ) {
		if ( ! is_array( $input_array ) ) {
			return $default_value;
		}

		if ( is_string( $path_element )
			|| is_integer( $path_element )
			|| null === $path_element
		) {
			/*
			 * Check if the path element exists in the input array.
			 * We check with `isset()` first, as it is a lot faster
			 * than `array_key_exists()`.
			 */
			if ( isset( $input_array[ $path_element ] ) ) {
				$input_array = $input_array[ $path_element ];
				continue;
			}

			/*
			 * If `isset()` returns false, we check with `array_key_exists()`,
			 * which also checks for `null` values.
			 */
			if ( array_key_exists( $path_element, $input_array ) ) {
				$input_array = $input_array[ $path_element ];
				continue;
			}
		}

		return $default_value;
	}

	return $input_array;
}

/**
 * Sets an array in depth based on a path of keys.
 *
 * It is the PHP equivalent of JavaScript's `lodash.set()` and mirroring it may help other components
 * retain some symmetry between client and server implementations.
 *
 * Example usage:
 *
 *     $input_array = array();
 *     _wp_array_set( $input_array, array( 'a', 'b', 'c', 1 ) );
 *
 *     $input_array becomes:
 *     array(
 *         'a' => array(
 *             'b' => array(
 *                 'c' => 1,
 *             ),
 *         ),
 *     );
 *
 * @internal
 *
 * @since 5.8.0
 * @access private
 *
 * @param array $input_array An array that we want to mutate to include a specific value in a path.
 * @param array $path        An array of keys describing the path that we want to mutate.
 * @param mixed $value       The value that will be set.
 */
function _wp_array_set( &$input_array, $path, $value = null ) {
	// Confirm $input_array is valid.
	if ( ! is_array( $input_array ) ) {
		return;
	}

	// Confirm $path is valid.
	if ( ! is_array( $path ) ) {
		return;
	}

	$path_length = count( $path );

	if ( 0 === $path_length ) {
		return;
	}

	foreach ( $path as $path_element ) {
		if (
			! is_string( $path_element ) && ! is_integer( $path_element ) &&
			! is_null( $path_element )
		) {
			return;
		}
	}

	for ( $i = 0; $i < $path_length - 1; ++$i ) {
		$path_element = $path[ $i ];
		if (
			! array_key_exists( $path_element, $input_array ) ||
			! is_array( $input_array[ $path_element ] )
		) {
			$input_array[ $path_element ] = array();
		}
		$input_array = &$input_array[ $path_element ];
	}

	$input_array[ $path[ $i ] ] = $value;
}

/**
 * This function is trying to replicate what
 * lodash's kebabCase (JS library) does in the client.
 *
 * The reason we need this function is that we do some processing
 * in both the client and the server (e.g.: we generate
 * preset classes from preset slugs) that needs to
 * create the same output.
 *
 * We can't remove or update the client's library due to backward compatibility
 * (some of the output of lodash's kebabCase is saved in the post content).
 * We have to make the server behave like the client.
 *
 * Changes to this function should follow updates in the client
 * with the same logic.
 *
 * @link https://github.com/lodash/lodash/blob/4.17/dist/lodash.js#L14369
 * @link https://github.com/lodash/lodash/blob/4.17/dist/lodash.js#L278
 * @link https://github.com/lodash-php/lodash-php/blob/master/src/String/kebabCase.php
 * @link https://github.com/lodash-php/lodash-php/blob/master/src/internal/unicodeWords.php
 *
 * @param string $input_string The string to kebab-case.
 *
 * @return string kebab-cased-string.
 */
function _wp_to_kebab_case( $input_string ) {
	// Ignore the camelCase names for variables so the names are the same as lodash so comparing and porting new changes is easier.
	// phpcs:disable WordPress.NamingConventions.ValidVariableName.VariableNotSnakeCase

	/*
	 * Some notable things we've removed compared to the lodash version are:
	 *
	 * - non-alphanumeric characters: rsAstralRange, rsEmoji, etc
	 * - the groups that processed the apostrophe, as it's removed before passing the string to preg_match: rsApos, rsOptContrLower, and rsOptContrUpper
	 *
	 */

	/** Used to compose unicode character classes. */
	$rsLowerRange       = 'a-z\\xdf-\\xf6\\xf8-\\xff';
	$rsNonCharRange     = '\\x00-\\x2f\\x3a-\\x40\\x5b-\\x60\\x7b-\\xbf';
	$rsPunctuationRange = '\\x{2000}-\\x{206f}';
	$rsSpaceRange       = ' \\t\\x0b\\f\\xa0\\x{feff}\\n\\r\\x{2028}\\x{2029}\\x{1680}\\x{180e}\\x{2000}\\x{2001}\\x{2002}\\x{2003}\\x{2004}\\x{2005}\\x{2006}\\x{2007}\\x{2008}\\x{2009}\\x{200a}\\x{202f}\\x{205f}\\x{3000}';
	$rsUpperRange       = 'A-Z\\xc0-\\xd6\\xd8-\\xde';
	$rsBreakRange       = $rsNonCharRange . $rsPunctuationRange . $rsSpaceRange;

	/** Used to compose unicode capture groups. */
	$rsBreak  = '[' . $rsBreakRange . ']';
	$rsDigits = '\\d+'; // The last lodash version in GitHub uses a single digit here and expands it when in use.
	$rsLower  = '[' . $rsLowerRange . ']';
	$rsMisc   = '[^' . $rsBreakRange . $rsDigits . $rsLowerRange . $rsUpperRange . ']';
	$rsUpper  = '[' . $rsUpperRange . ']';

	/** Used to compose unicode regexes. */
	$rsMiscLower = '(?:' . $rsLower . '|' . $rsMisc . ')';
	$rsMiscUpper = '(?:' . $rsUpper . '|' . $rsMisc . ')';
	$rsOrdLower  = '\\d*(?:1st|2nd|3rd|(?![123])\\dth)(?=\\b|[A-Z_])';
	$rsOrdUpper  = '\\d*(?:1ST|2ND|3RD|(?![123])\\dTH)(?=\\b|[a-z_])';

	$regexp = '/' . implode(
		'|',
		array(
			$rsUpper . '?' . $rsLower . '+' . '(?=' . implode( '|', array( $rsBreak, $rsUpper, '$' ) ) . ')',
			$rsMiscUpper . '+' . '(?=' . implode( '|', array( $rsBreak, $rsUpper . $rsMiscLower, '$' ) ) . ')',
			$rsUpper . '?' . $rsMiscLower . '+',
			$rsUpper . '+',
			$rsOrdUpper,
			$rsOrdLower,
			$rsDigits,
		)
	) . '/u';

	preg_match_all( $regexp, str_replace( "'", '', $input_string ), $matches );
	return strtolower( implode( '-', $matches[0] ) );
	// phpcs:enable WordPress.NamingConventions.ValidVariableName.VariableNotSnakeCase
}

/**
 * Determines if the variable is a numeric-indexed array.
 *
 * @since 4.4.0
 *
 * @param mixed $data Variable to check.
 * @return bool Whether the variable is a list.
 */
function wp_is_numeric_array( $data ) {
	if ( ! is_array( $data ) ) {
		return false;
	}

	$keys        = array_keys( $data );
	$string_keys = array_filter( $keys, 'is_string' );

	return count( $string_keys ) === 0;
}

/**
 * Filters a list of objects, based on a set of key => value arguments.
 *
 * Retrieves the objects from the list that match the given arguments.
 * Key represents property name, and value represents property value.
 *
 * If an object has more properties than those specified in arguments,
 * that will not disqualify it. When using the 'AND' operator,
 * any missing properties will disqualify it.
 *
 * When using the `$field` argument, this function can also retrieve
 * a particular field from all matching objects, whereas wp_list_filter()
 * only does the filtering.
 *
 * @since 3.0.0
 * @since 4.7.0 Uses `WP_List_Util` class.
 *
 * @param array       $input_list An array of objects to filter.
 * @param array       $args       Optional. An array of key => value arguments to match
 *                                against each object. Default empty array.
 * @param string      $operator   Optional. The logical operation to perform. 'AND' means
 *                                all elements from the array must match. 'OR' means only
 *                                one element needs to match. 'NOT' means no elements may
 *                                match. Default 'AND'.
 * @param bool|string $field      Optional. A field from the object to place instead
 *                                of the entire object. Default false.
 * @return array A list of objects or object fields.
 */
function wp_filter_object_list( $input_list, $args = array(), $operator = 'and', $field = false ) {
	if ( ! is_array( $input_list ) ) {
		return array();
	}

	$util = new WP_List_Util( $input_list );

	$util->filter( $args, $operator );

	if ( $field ) {
		$util->pluck( $field );
	}

	return $util->get_output();
}

/**
 * Filters a list of objects, based on a set of key => value arguments.
 *
 * Retrieves the objects from the list that match the given arguments.
 * Key represents property name, and value represents property value.
 *
 * If an object has more properties than those specified in arguments,
 * that will not disqualify it. When using the 'AND' operator,
 * any missing properties will disqualify it.
 *
 * If you want to retrieve a particular field from all matching objects,
 * use wp_filter_object_list() instead.
 *
 * @since 3.1.0
 * @since 4.7.0 Uses `WP_List_Util` class.
 * @since 5.9.0 Converted into a wrapper for `wp_filter_object_list()`.
 *
 * @param array  $input_list An array of objects to filter.
 * @param array  $args       Optional. An array of key => value arguments to match
 *                           against each object. Default empty array.
 * @param string $operator   Optional. The logical operation to perform. 'AND' means
 *                           all elements from the array must match. 'OR' means only
 *                           one element needs to match. 'NOT' means no elements may
 *                           match. Default 'AND'.
 * @return array Array of found values.
 */
function wp_list_filter( $input_list, $args = array(), $operator = 'AND' ) {
	return wp_filter_object_list( $input_list, $args, $operator );
}

/**
 * Plucks a certain field out of each object or array in an array.
 *
 * This has the same functionality and prototype of
 * array_column() (PHP 5.5) but also supports objects.
 *
 * @since 3.1.0
 * @since 4.0.0 $index_key parameter added.
 * @since 4.7.0 Uses `WP_List_Util` class.
 *
 * @param array      $input_list List of objects or arrays.
 * @param int|string $field      Field from the object to place instead of the entire object.
 * @param int|string $index_key  Optional. Field from the object to use as keys for the new array.
 *                               Default null.
 * @return array Array of found values. If `$index_key` is set, an array of found values with keys
 *               corresponding to `$index_key`. If `$index_key` is null, array keys from the original
 *               `$input_list` will be preserved in the results.
 */
function wp_list_pluck( $input_list, $field, $index_key = null ) {
	if ( ! is_array( $input_list ) ) {
		return array();
	}

	$util = new WP_List_Util( $input_list );

	return $util->pluck( $field, $index_key );
}

/**
 * Sorts an array of objects or arrays based on one or more orderby arguments.
 *
 * @since 4.7.0
 *
 * @param array        $input_list    An array of objects or arrays to sort.
 * @param string|array $orderby       Optional. Either the field name to order by or an array
 *                                    of multiple orderby fields as `$orderby => $order`.
 *                                    Default empty array.
 * @param string       $order         Optional. Either 'ASC' or 'DESC'. Only used if `$orderby`
 *                                    is a string. Default 'ASC'.
 * @param bool         $preserve_keys Optional. Whether to preserve keys. Default false.
 * @return array The sorted array.
 */
function wp_list_sort( $input_list, $orderby = array(), $order = 'ASC', $preserve_keys = false ) {
	if ( ! is_array( $input_list ) ) {
		return array();
	}

	$util = new WP_List_Util( $input_list );

	return $util->sort( $orderby, $order, $preserve_keys );
}

/**
 * Determines if Widgets library should be loaded.
 *
 * Checks to make sure that the widgets library hasn't already been loaded.
 * If it hasn't, then it will load the widgets library and run an action hook.
 *
 * @since 2.2.0
 */
function wp_maybe_load_widgets() {
	/**
	 * Filters whether to load the Widgets library.
	 *
	 * Returning a falsey value from the filter will effectively short-circuit
	 * the Widgets library from loading.
	 *
	 * @since 2.8.0
	 *
	 * @param bool $wp_maybe_load_widgets Whether to load the Widgets library.
	 *                                    Default true.
	 */
	if ( ! apply_filters( 'load_default_widgets', true ) ) {
		return;
	}

	require_once ABSPATH . WPINC . '/default-widgets.php';

	add_action( '_admin_menu', 'wp_widgets_add_menu' );
}

/**
 * Appends the Widgets menu to the themes main menu.
 *
 * @since 2.2.0
 * @since 5.9.3 Don't specify menu order when the active theme is a block theme.
 *
 * @global array $submenu
 */
function wp_widgets_add_menu() {
	global $submenu;

	if ( ! current_theme_supports( 'widgets' ) ) {
		return;
	}

	$menu_name = __( 'Widgets' );
	if ( wp_is_block_theme() || current_theme_supports( 'block-template-parts' ) ) {
		$submenu['themes.php'][] = array( $menu_name, 'edit_theme_options', 'widgets.php' );
	} else {
		$submenu['themes.php'][8] = array( $menu_name, 'edit_theme_options', 'widgets.php' );
	}

	ksort( $submenu['themes.php'], SORT_NUMERIC );
}

/**
 * Flushes all output buffers for PHP 5.2.
 *
 * Make sure all output buffers are flushed before our singletons are destroyed.
 *
 * @since 2.2.0
 */
function wp_ob_end_flush_all() {
	$levels = ob_get_level();
	for ( $i = 0; $i < $levels; $i++ ) {
		ob_end_flush();
	}
}

/**
 * Loads custom DB error or display WordPress DB error.
 *
 * If a file exists in the wp-content directory named db-error.php, then it will
 * be loaded instead of displaying the WordPress DB error. If it is not found,
 * then the WordPress DB error will be displayed instead.
 *
 * The WordPress DB error sets the HTTP status header to 500 to try to prevent
 * search engines from caching the message. Custom DB messages should do the
 * same.
 *
 * This function was backported to WordPress 2.3.2, but originally was added
 * in WordPress 2.5.0.
 *
 * @since 2.3.2
 *
 * @global wpdb $wpdb WordPress database abstraction object.
 */
function dead_db() {
	global $wpdb;

	wp_load_translations_early();

	// Load custom DB error template, if present.
	if ( file_exists( WP_CONTENT_DIR . '/db-error.php' ) ) {
		require_once WP_CONTENT_DIR . '/db-error.php';
		die();
	}

	// If installing or in the admin, provide the verbose message.
	if ( wp_installing() || defined( 'WP_ADMIN' ) ) {
		wp_die( $wpdb->error );
	}

	// Otherwise, be terse.
	wp_die( '<h1>' . __( 'Error establishing a database connection' ) . '</h1>', __( 'Database Error' ) );
}

/**
 * Converts a value to non-negative integer.
 *
 * @since 2.5.0
 *
 * @param mixed $maybeint Data you wish to have converted to a non-negative integer.
 * @return int A non-negative integer.
 */
function absint( $maybeint ) {
	return abs( (int) $maybeint );
}

/**
 * Marks a function as deprecated and inform when it has been used.
 *
 * There is a {@see 'deprecated_function_run'} hook that will be called that can be used
 * to get the backtrace up to what file and function called the deprecated function.
 *
 * The current behavior is to trigger a user error if `WP_DEBUG` is true.
 *
 * This function is to be used in every function that is deprecated.
 *
 * @since 2.5.0
 * @since 5.4.0 This function is no longer marked as "private".
 * @since 5.4.0 The error type is now classified as E_USER_DEPRECATED (used to default to E_USER_NOTICE).
 *
 * @param string $function_name The function that was called.
 * @param string $version       The version of WordPress that deprecated the function.
 * @param string $replacement   Optional. The function that should have been called. Default empty string.
 */
function _deprecated_function( $function_name, $version, $replacement = '' ) {

	/**
	 * Fires when a deprecated function is called.
	 *
	 * @since 2.5.0
	 *
	 * @param string $function_name The function that was called.
	 * @param string $replacement   The function that should have been called.
	 * @param string $version       The version of WordPress that deprecated the function.
	 */
	do_action( 'deprecated_function_run', $function_name, $replacement, $version );

	/**
	 * Filters whether to trigger an error for deprecated functions.
	 *
	 * @since 2.5.0
	 *
	 * @param bool $trigger Whether to trigger the error for deprecated functions. Default true.
	 */
	if ( WP_DEBUG && apply_filters( 'deprecated_function_trigger_error', true ) ) {
		if ( function_exists( '__' ) ) {
			if ( $replacement ) {
				$message = sprintf(
					/* translators: 1: PHP function name, 2: Version number, 3: Alternative function name. */
					__( 'Function %1$s is <strong>deprecated</strong> since version %2$s! Use %3$s instead.' ),
					$function_name,
					$version,
					$replacement
				);
			} else {
				$message = sprintf(
					/* translators: 1: PHP function name, 2: Version number. */
					__( 'Function %1$s is <strong>deprecated</strong> since version %2$s with no alternative available.' ),
					$function_name,
					$version
				);
			}
		} else {
			if ( $replacement ) {
				$message = sprintf(
					'Function %1$s is <strong>deprecated</strong> since version %2$s! Use %3$s instead.',
					$function_name,
					$version,
					$replacement
				);
			} else {
				$message = sprintf(
					'Function %1$s is <strong>deprecated</strong> since version %2$s with no alternative available.',
					$function_name,
					$version
				);
			}
		}

		wp_trigger_error( '', $message, E_USER_DEPRECATED );
	}
}

/**
 * Marks a constructor as deprecated and informs when it has been used.
 *
 * Similar to _deprecated_function(), but with different strings. Used to
 * remove PHP4-style constructors.
 *
 * The current behavior is to trigger a user error if `WP_DEBUG` is true.
 *
 * This function is to be used in every PHP4-style constructor method that is deprecated.
 *
 * @since 4.3.0
 * @since 4.5.0 Added the `$parent_class` parameter.
 * @since 5.4.0 This function is no longer marked as "private".
 * @since 5.4.0 The error type is now classified as E_USER_DEPRECATED (used to default to E_USER_NOTICE).
 *
 * @param string $class_name   The class containing the deprecated constructor.
 * @param string $version      The version of WordPress that deprecated the function.
 * @param string $parent_class Optional. The parent class calling the deprecated constructor.
 *                             Default empty string.
 */
function _deprecated_constructor( $class_name, $version, $parent_class = '' ) {

	/**
	 * Fires when a deprecated constructor is called.
	 *
	 * @since 4.3.0
	 * @since 4.5.0 Added the `$parent_class` parameter.
	 *
	 * @param string $class_name   The class containing the deprecated constructor.
	 * @param string $version      The version of WordPress that deprecated the function.
	 * @param string $parent_class The parent class calling the deprecated constructor.
	 */
	do_action( 'deprecated_constructor_run', $class_name, $version, $parent_class );

	/**
	 * Filters whether to trigger an error for deprecated functions.
	 *
	 * `WP_DEBUG` must be true in addition to the filter evaluating to true.
	 *
	 * @since 4.3.0
	 *
	 * @param bool $trigger Whether to trigger the error for deprecated functions. Default true.
	 */
	if ( WP_DEBUG && apply_filters( 'deprecated_constructor_trigger_error', true ) ) {
		if ( function_exists( '__' ) ) {
			if ( $parent_class ) {
				$message = sprintf(
					/* translators: 1: PHP class name, 2: PHP parent class name, 3: Version number, 4: __construct() method. */
					__( 'The called constructor method for %1$s class in %2$s is <strong>deprecated</strong> since version %3$s! Use %4$s instead.' ),
					$class_name,
					$parent_class,
					$version,
					'<code>__construct()</code>'
				);
			} else {
				$message = sprintf(
					/* translators: 1: PHP class name, 2: Version number, 3: __construct() method. */
					__( 'The called constructor method for %1$s class is <strong>deprecated</strong> since version %2$s! Use %3$s instead.' ),
					$class_name,
					$version,
					'<code>__construct()</code>'
				);
			}
		} else {
			if ( $parent_class ) {
				$message = sprintf(
					'The called constructor method for %1$s class in %2$s is <strong>deprecated</strong> since version %3$s! Use %4$s instead.',
					$class_name,
					$parent_class,
					$version,
					'<code>__construct()</code>'
				);
			} else {
				$message = sprintf(
					'The called constructor method for %1$s class is <strong>deprecated</strong> since version %2$s! Use %3$s instead.',
					$class_name,
					$version,
					'<code>__construct()</code>'
				);
			}
		}

		wp_trigger_error( '', $message, E_USER_DEPRECATED );
	}
}

/**
 * Marks a class as deprecated and informs when it has been used.
 *
 * There is a {@see 'deprecated_class_run'} hook that will be called that can be used
 * to get the backtrace up to what file and function called the deprecated class.
 *
 * The current behavior is to trigger a user error if `WP_DEBUG` is true.
 *
 * This function is to be used in the class constructor for every deprecated class.
 * See {@see _deprecated_constructor()} for deprecating PHP4-style constructors.
 *
 * @since 6.4.0
 *
 * @param string $class_name  The name of the class being instantiated.
 * @param string $version     The version of WordPress that deprecated the class.
 * @param string $replacement Optional. The class or function that should have been called.
 *                            Default empty string.
 */
function _deprecated_class( $class_name, $version, $replacement = '' ) {

	/**
	 * Fires when a deprecated class is called.
	 *
	 * @since 6.4.0
	 *
	 * @param string $class_name  The name of the class being instantiated.
	 * @param string $replacement The class or function that should have been called.
	 * @param string $version     The version of WordPress that deprecated the class.
	 */
	do_action( 'deprecated_class_run', $class_name, $replacement, $version );

	/**
	 * Filters whether to trigger an error for a deprecated class.
	 *
	 * @since 6.4.0
	 *
	 * @param bool $trigger Whether to trigger an error for a deprecated class. Default true.
	 */
	if ( WP_DEBUG && apply_filters( 'deprecated_class_trigger_error', true ) ) {
		if ( function_exists( '__' ) ) {
			if ( $replacement ) {
				$message = sprintf(
					/* translators: 1: PHP class name, 2: Version number, 3: Alternative class or function name. */
					__( 'Class %1$s is <strong>deprecated</strong> since version %2$s! Use %3$s instead.' ),
					$class_name,
					$version,
					$replacement
				);
			} else {
				$message = sprintf(
					/* translators: 1: PHP class name, 2: Version number. */
					__( 'Class %1$s is <strong>deprecated</strong> since version %2$s with no alternative available.' ),
					$class_name,
					$version
				);
			}
		} else {
			if ( $replacement ) {
				$message = sprintf(
					'Class %1$s is <strong>deprecated</strong> since version %2$s! Use %3$s instead.',
					$class_name,
					$version,
					$replacement
				);
			} else {
				$message = sprintf(
					'Class %1$s is <strong>deprecated</strong> since version %2$s with no alternative available.',
					$class_name,
					$version
				);
			}
		}

		wp_trigger_error( '', $message, E_USER_DEPRECATED );
	}
}

/**
 * Marks a file as deprecated and inform when it has been used.
 *
 * There is a {@see 'deprecated_file_included'} hook that will be called that can be used
 * to get the backtrace up to what file and function included the deprecated file.
 *
 * The current behavior is to trigger a user error if `WP_DEBUG` is true.
 *
 * This function is to be used in every file that is deprecated.
 *
 * @since 2.5.0
 * @since 5.4.0 This function is no longer marked as "private".
 * @since 5.4.0 The error type is now classified as E_USER_DEPRECATED (used to default to E_USER_NOTICE).
 *
 * @param string $file        The file that was included.
 * @param string $version     The version of WordPress that deprecated the file.
 * @param string $replacement Optional. The file that should have been included based on ABSPATH.
 *                            Default empty string.
 * @param string $message     Optional. A message regarding the change. Default empty string.
 */
function _deprecated_file( $file, $version, $replacement = '', $message = '' ) {

	/**
	 * Fires when a deprecated file is called.
	 *
	 * @since 2.5.0
	 *
	 * @param string $file        The file that was called.
	 * @param string $replacement The file that should have been included based on ABSPATH.
	 * @param string $version     The version of WordPress that deprecated the file.
	 * @param string $message     A message regarding the change.
	 */
	do_action( 'deprecated_file_included', $file, $replacement, $version, $message );

	/**
	 * Filters whether to trigger an error for deprecated files.
	 *
	 * @since 2.5.0
	 *
	 * @param bool $trigger Whether to trigger the error for deprecated files. Default true.
	 */
	if ( WP_DEBUG && apply_filters( 'deprecated_file_trigger_error', true ) ) {
		$message = empty( $message ) ? '' : ' ' . $message;

		if ( function_exists( '__' ) ) {
			if ( $replacement ) {
				$message = sprintf(
					/* translators: 1: PHP file name, 2: Version number, 3: Alternative file name. */
					__( 'File %1$s is <strong>deprecated</strong> since version %2$s! Use %3$s instead.' ),
					$file,
					$version,
					$replacement
				) . $message;
			} else {
				$message = sprintf(
					/* translators: 1: PHP file name, 2: Version number. */
					__( 'File %1$s is <strong>deprecated</strong> since version %2$s with no alternative available.' ),
					$file,
					$version
				) . $message;
			}
		} else {
			if ( $replacement ) {
				$message = sprintf(
					'File %1$s is <strong>deprecated</strong> since version %2$s! Use %3$s instead.',
					$file,
					$version,
					$replacement
				);
			} else {
				$message = sprintf(
					'File %1$s is <strong>deprecated</strong> since version %2$s with no alternative available.',
					$file,
					$version
				) . $message;
			}
		}

		wp_trigger_error( '', $message, E_USER_DEPRECATED );
	}
}
/**
 * Marks a function argument as deprecated and inform when it has been used.
 *
 * This function is to be used whenever a deprecated function argument is used.
 * Before this function is called, the argument must be checked for whether it was
 * used by comparing it to its default value or evaluating whether it is empty.
 *
 * For example:
 *
 *     if ( ! empty( $deprecated ) ) {
 *         _deprecated_argument( __FUNCTION__, '3.0.0' );
 *     }
 *
 * There is a {@see 'deprecated_argument_run'} hook that will be called that can be used
 * to get the backtrace up to what file and function used the deprecated argument.
 *
 * The current behavior is to trigger a user error if WP_DEBUG is true.
 *
 * @since 3.0.0
 * @since 5.4.0 This function is no longer marked as "private".
 * @since 5.4.0 The error type is now classified as E_USER_DEPRECATED (used to default to E_USER_NOTICE).
 *
 * @param string $function_name The function that was called.
 * @param string $version       The version of WordPress that deprecated the argument used.
 * @param string $message       Optional. A message regarding the change. Default empty string.
 */
function _deprecated_argument( $function_name, $version, $message = '' ) {

	/**
	 * Fires when a deprecated argument is called.
	 *
	 * @since 3.0.0
	 *
	 * @param string $function_name The function that was called.
	 * @param string $message       A message regarding the change.
	 * @param string $version       The version of WordPress that deprecated the argument used.
	 */
	do_action( 'deprecated_argument_run', $function_name, $message, $version );

	/**
	 * Filters whether to trigger an error for deprecated arguments.
	 *
	 * @since 3.0.0
	 *
	 * @param bool $trigger Whether to trigger the error for deprecated arguments. Default true.
	 */
	if ( WP_DEBUG && apply_filters( 'deprecated_argument_trigger_error', true ) ) {
		if ( function_exists( '__' ) ) {
			if ( $message ) {
				$message = sprintf(
					/* translators: 1: PHP function name, 2: Version number, 3: Optional message regarding the change. */
					__( 'Function %1$s was called with an argument that is <strong>deprecated</strong> since version %2$s! %3$s' ),
					$function_name,
					$version,
					$message
				);
			} else {
				$message = sprintf(
					/* translators: 1: PHP function name, 2: Version number. */
					__( 'Function %1$s was called with an argument that is <strong>deprecated</strong> since version %2$s with no alternative available.' ),
					$function_name,
					$version
				);
			}
		} else {
			if ( $message ) {
				$message = sprintf(
					'Function %1$s was called with an argument that is <strong>deprecated</strong> since version %2$s! %3$s',
					$function_name,
					$version,
					$message
				);
			} else {
				$message = sprintf(
					'Function %1$s was called with an argument that is <strong>deprecated</strong> since version %2$s with no alternative available.',
					$function_name,
					$version
				);
			}
		}

		wp_trigger_error( '', $message, E_USER_DEPRECATED );
	}
}

/**
 * Marks a deprecated action or filter hook as deprecated and throws a notice.
 *
 * Use the {@see 'deprecated_hook_run'} action to get the backtrace describing where
 * the deprecated hook was called.
 *
 * Default behavior is to trigger a user error if `WP_DEBUG` is true.
 *
 * This function is called by the do_action_deprecated() and apply_filters_deprecated()
 * functions, and so generally does not need to be called directly.
 *
 * @since 4.6.0
 * @since 5.4.0 The error type is now classified as E_USER_DEPRECATED (used to default to E_USER_NOTICE).
 * @access private
 *
 * @param string $hook        The hook that was used.
 * @param string $version     The version of WordPress that deprecated the hook.
 * @param string $replacement Optional. The hook that should have been used. Default empty string.
 * @param string $message     Optional. A message regarding the change. Default empty.
 */
function _deprecated_hook( $hook, $version, $replacement = '', $message = '' ) {
	/**
	 * Fires when a deprecated hook is called.
	 *
	 * @since 4.6.0
	 *
	 * @param string $hook        The hook that was called.
	 * @param string $replacement The hook that should be used as a replacement.
	 * @param string $version     The version of WordPress that deprecated the argument used.
	 * @param string $message     A message regarding the change.
	 */
	do_action( 'deprecated_hook_run', $hook, $replacement, $version, $message );

	/**
	 * Filters whether to trigger deprecated hook errors.
	 *
	 * @since 4.6.0
	 *
	 * @param bool $trigger Whether to trigger deprecated hook errors. Requires
	 *                      `WP_DEBUG` to be defined true.
	 */
	if ( WP_DEBUG && apply_filters( 'deprecated_hook_trigger_error', true ) ) {
		$message = empty( $message ) ? '' : ' ' . $message;

		if ( $replacement ) {
			$message = sprintf(
				/* translators: 1: WordPress hook name, 2: Version number, 3: Alternative hook name. */
				__( 'Hook %1$s is <strong>deprecated</strong> since version %2$s! Use %3$s instead.' ),
				$hook,
				$version,
				$replacement
			) . $message;
		} else {
			$message = sprintf(
				/* translators: 1: WordPress hook name, 2: Version number. */
				__( 'Hook %1$s is <strong>deprecated</strong> since version %2$s with no alternative available.' ),
				$hook,
				$version
			) . $message;
		}

		wp_trigger_error( '', $message, E_USER_DEPRECATED );
	}
}

/**
 * Marks something as being incorrectly called.
 *
 * There is a {@see 'doing_it_wrong_run'} hook that will be called that can be used
 * to get the backtrace up to what file and function called the deprecated function.
 *
 * The current behavior is to trigger a user error if `WP_DEBUG` is true.
 *
 * @since 3.1.0
 * @since 5.4.0 This function is no longer marked as "private".
 *
 * @param string $function_name The function that was called.
 * @param string $message       A message explaining what has been done incorrectly.
 * @param string $version       The version of WordPress where the message was added.
 */
function _doing_it_wrong( $function_name, $message, $version ) {

	/**
	 * Fires when the given function is being used incorrectly.
	 *
	 * @since 3.1.0
	 *
	 * @param string $function_name The function that was called.
	 * @param string $message       A message explaining what has been done incorrectly.
	 * @param string $version       The version of WordPress where the message was added.
	 */
	do_action( 'doing_it_wrong_run', $function_name, $message, $version );

	/**
	 * Filters whether to trigger an error for _doing_it_wrong() calls.
	 *
	 * @since 3.1.0
	 * @since 5.1.0 Added the $function_name, $message and $version parameters.
	 *
	 * @param bool   $trigger       Whether to trigger the error for _doing_it_wrong() calls. Default true.
	 * @param string $function_name The function that was called.
	 * @param string $message       A message explaining what has been done incorrectly.
	 * @param string $version       The version of WordPress where the message was added.
	 */
	if ( WP_DEBUG && apply_filters( 'doing_it_wrong_trigger_error', true, $function_name, $message, $version ) ) {
		if ( function_exists( '__' ) ) {
			if ( $version ) {
				/* translators: %s: Version number. */
				$version = sprintf( __( '(This message was added in version %s.)' ), $version );
			}

			$message .= ' ' . sprintf(
				/* translators: %s: Documentation URL. */
				__( 'Please see <a href="%s">Debugging in WordPress</a> for more information.' ),
				__( 'https://developer.wordpress.org/advanced-administration/debug/debug-wordpress/' )
			);

			$message = sprintf(
				/* translators: Developer debugging message. 1: PHP function name, 2: Explanatory message, 3: WordPress version number. */
				__( 'Function %1$s was called <strong>incorrectly</strong>. %2$s %3$s' ),
				$function_name,
				$message,
				$version
			);
		} else {
			if ( $version ) {
				$version = sprintf( '(This message was added in version %s.)', $version );
			}

			$message .= sprintf(
				' Please see <a href="%s">Debugging in WordPress</a> for more information.',
				'https://developer.wordpress.org/advanced-administration/debug/debug-wordpress/'
			);

			$message = sprintf(
				'Function %1$s was called <strong>incorrectly</strong>. %2$s %3$s',
				$function_name,
				$message,
				$version
			);
		}

		wp_trigger_error( '', $message );
	}
}

/**
 * Generates a user-level error/warning/notice/deprecation message.
 *
 * Generates the message when `WP_DEBUG` is true.
 *
 * @since 6.4.0
 *
 * @param string $function_name The function that triggered the error.
 * @param string $message       The message explaining the error.
 *                              The message can contain allowed HTML 'a' (with href), 'code',
 *                              'br', 'em', and 'strong' tags and http or https protocols.
 *                              If it contains other HTML tags or protocols, the message should be escaped
 *                              before passing to this function to avoid being stripped {@see wp_kses()}.
 * @param int    $error_level   Optional. The designated error type for this error.
 *                              Only works with E_USER family of constants. Default E_USER_NOTICE.
 */
function wp_trigger_error( $function_name, $message, $error_level = E_USER_NOTICE ) {

	// Bail out if WP_DEBUG is not turned on.
	if ( ! WP_DEBUG ) {
		return;
	}

	/**
	 * Fires when the given function triggers a user-level error/warning/notice/deprecation message.
	 *
	 * Can be used for debug backtracking.
	 *
	 * @since 6.4.0
	 *
	 * @param string $function_name The function that was called.
	 * @param string $message       A message explaining what has been done incorrectly.
	 * @param int    $error_level   The designated error type for this error.
	 */
	do_action( 'wp_trigger_error_run', $function_name, $message, $error_level );

	if ( ! empty( $function_name ) ) {
		$message = sprintf( '%s(): %s', $function_name, $message );
	}

	$message = wp_kses(
		$message,
		array(
			'a' => array( 'href' ),
			'br',
			'code',
			'em',
			'strong',
		),
		array( 'http', 'https' )
	);

	trigger_error( $message, $error_level );
}

/**
 * Determines whether the server is running an earlier than 1.5.0 version of lighttpd.
 *
 * @since 2.5.0
 *
 * @return bool Whether the server is running lighttpd < 1.5.0.
 */
function is_lighttpd_before_150() {
	$server_parts    = explode( '/', isset( $_SERVER['SERVER_SOFTWARE'] ) ? $_SERVER['SERVER_SOFTWARE'] : '' );
	$server_parts[1] = isset( $server_parts[1] ) ? $server_parts[1] : '';

	return ( 'lighttpd' === $server_parts[0] && -1 === version_compare( $server_parts[1], '1.5.0' ) );
}

/**
 * Determines whether the specified module exist in the Apache config.
 *
 * @since 2.5.0
 *
 * @global bool $is_apache
 *
 * @param string $mod           The module, e.g. mod_rewrite.
 * @param bool   $default_value Optional. The default return value if the module is not found. Default false.
 * @return bool Whether the specified module is loaded.
 */
function apache_mod_loaded( $mod, $default_value = false ) {
	global $is_apache;

	if ( ! $is_apache ) {
		return false;
	}

	$loaded_mods = array();

	if ( function_exists( 'apache_get_modules' ) ) {
		$loaded_mods = apache_get_modules();

		if ( in_array( $mod, $loaded_mods, true ) ) {
			return true;
		}
	}

	if ( empty( $loaded_mods )
		&& function_exists( 'phpinfo' )
		&& ! str_contains( ini_get( 'disable_functions' ), 'phpinfo' )
	) {
		ob_start();
		phpinfo( INFO_MODULES );
		$phpinfo = ob_get_clean();

		if ( str_contains( $phpinfo, $mod ) ) {
			return true;
		}
	}

	return $default_value;
}

/**
 * Checks if IIS 7+ supports pretty permalinks.
 *
 * @since 2.8.0
 *
 * @global bool $is_iis7
 *
 * @return bool Whether IIS7 supports permalinks.
 */
function iis7_supports_permalinks() {
	global $is_iis7;

	$supports_permalinks = false;
	if ( $is_iis7 ) {
		/* First we check if the DOMDocument class exists. If it does not exist, then we cannot
		 * easily update the xml configuration file, hence we just bail out and tell user that
		 * pretty permalinks cannot be used.
		 *
		 * Next we check if the URL Rewrite Module 1.1 is loaded and enabled for the website. When
		 * URL Rewrite 1.1 is loaded it always sets a server variable called 'IIS_UrlRewriteModule'.
		 * Lastly we make sure that PHP is running via FastCGI. This is important because if it runs
		 * via ISAPI then pretty permalinks will not work.
		 */
		$supports_permalinks = class_exists( 'DOMDocument', false ) && isset( $_SERVER['IIS_UrlRewriteModule'] ) && ( 'cgi-fcgi' === PHP_SAPI );
	}

	/**
	 * Filters whether IIS 7+ supports pretty permalinks.
	 *
	 * @since 2.8.0
	 *
	 * @param bool $supports_permalinks Whether IIS7 supports permalinks. Default false.
	 */
	return apply_filters( 'iis7_supports_permalinks', $supports_permalinks );
}

/**
 * Validates a file name and path against an allowed set of rules.
 *
 * A return value of `1` means the file path contains directory traversal.
 *
 * A return value of `2` means the file path contains a Windows drive path.
 *
 * A return value of `3` means the file is not in the allowed files list.
 *
 * @since 1.2.0
 *
 * @param string   $file          File path.
 * @param string[] $allowed_files Optional. Array of allowed files. Default empty array.
 * @return int 0 means nothing is wrong, greater than 0 means something was wrong.
 */
function validate_file( $file, $allowed_files = array() ) {
	if ( ! is_scalar( $file ) || '' === $file ) {
		return 0;
	}

	// `../` on its own is not allowed:
	if ( '../' === $file ) {
		return 1;
	}

	// More than one occurrence of `../` is not allowed:
	if ( preg_match_all( '#\.\./#', $file, $matches, PREG_SET_ORDER ) && ( count( $matches ) > 1 ) ) {
		return 1;
	}

	// `../` which does not occur at the end of the path is not allowed:
	if ( str_contains( $file, '../' ) && '../' !== mb_substr( $file, -3, 3 ) ) {
		return 1;
	}

	// Files not in the allowed file list are not allowed:
	if ( ! empty( $allowed_files ) && ! in_array( $file, $allowed_files, true ) ) {
		return 3;
	}

	// Absolute Windows drive paths are not allowed:
	if ( ':' === substr( $file, 1, 1 ) ) {
		return 2;
	}

	return 0;
}

/**
 * Determines whether to force SSL used for the Administration Screens.
 *
 * @since 2.6.0
 *
 * @param string|bool $force Optional. Whether to force SSL in admin screens. Default null.
 * @return bool True if forced, false if not forced.
 */
function force_ssl_admin( $force = null ) {
	static $forced = false;

	if ( ! is_null( $force ) ) {
		$old_forced = $forced;
		$forced     = $force;
		return $old_forced;
	}

	return $forced;
}

/**
 * Guesses the URL for the site.
 *
 * Will remove wp-admin links to retrieve only return URLs not in the wp-admin
 * directory.
 *
 * @since 2.6.0
 *
 * @return string The guessed URL.
 */
function wp_guess_url() {
	if ( defined( 'WP_SITEURL' ) && '' !== WP_SITEURL ) {
		$url = WP_SITEURL;
	} else {
		$abspath_fix         = str_replace( '\\', '/', ABSPATH );
		$script_filename_dir = dirname( $_SERVER['SCRIPT_FILENAME'] );

		// The request is for the admin.
		if ( str_contains( $_SERVER['REQUEST_URI'], 'wp-admin' ) || str_contains( $_SERVER['REQUEST_URI'], 'wp-login.php' ) ) {
			$path = preg_replace( '#/(wp-admin/?.*|wp-login\.php.*)#i', '', $_SERVER['REQUEST_URI'] );

			// The request is for a file in ABSPATH.
		} elseif ( $script_filename_dir . '/' === $abspath_fix ) {
			// Strip off any file/query params in the path.
			$path = preg_replace( '#/[^/]*$#i', '', $_SERVER['PHP_SELF'] );

		} else {
			if ( str_contains( $_SERVER['SCRIPT_FILENAME'], $abspath_fix ) ) {
				// Request is hitting a file inside ABSPATH.
				$directory = str_replace( ABSPATH, '', $script_filename_dir );
				// Strip off the subdirectory, and any file/query params.
				$path = preg_replace( '#/' . preg_quote( $directory, '#' ) . '/[^/]*$#i', '', $_SERVER['REQUEST_URI'] );
			} elseif ( str_contains( $abspath_fix, $script_filename_dir ) ) {
				// Request is hitting a file above ABSPATH.
				$subdirectory = substr( $abspath_fix, strpos( $abspath_fix, $script_filename_dir ) + strlen( $script_filename_dir ) );
				// Strip off any file/query params from the path, appending the subdirectory to the installation.
				$path = preg_replace( '#/[^/]*$#i', '', $_SERVER['REQUEST_URI'] ) . $subdirectory;
			} else {
				$path = $_SERVER['REQUEST_URI'];
			}
		}

		$schema = is_ssl() ? 'https://' : 'http://'; // set_url_scheme() is not defined yet.
		$url    = $schema . $_SERVER['HTTP_HOST'] . $path;
	}

	return rtrim( $url, '/' );
}

/**
 * Temporarily suspends cache additions.
 *
 * Stops more data being added to the cache, but still allows cache retrieval.
 * This is useful for actions, such as imports, when a lot of data would otherwise
 * be almost uselessly added to the cache.
 *
 * Suspension lasts for a single page load at most. Remember to call this
 * function again if you wish to re-enable cache adds earlier.
 *
 * @since 3.3.0
 *
 * @param bool $suspend Optional. Suspends additions if true, re-enables them if false.
 *                      Defaults to not changing the current setting.
 * @return bool The current suspend setting.
 */
function wp_suspend_cache_addition( $suspend = null ) {
	static $_suspend = false;

	if ( is_bool( $suspend ) ) {
		$_suspend = $suspend;
	}

	return $_suspend;
}

/**
 * Suspends cache invalidation.
 *
 * Turns cache invalidation on and off. Useful during imports where you don't want to do
 * invalidations every time a post is inserted. Callers must be sure that what they are
 * doing won't lead to an inconsistent cache when invalidation is suspended.
 *
 * @since 2.7.0
 *
 * @global bool $_wp_suspend_cache_invalidation
 *
 * @param bool $suspend Optional. Whether to suspend or enable cache invalidation. Default true.
 * @return bool The current suspend setting.
 */
function wp_suspend_cache_invalidation( $suspend = true ) {
	global $_wp_suspend_cache_invalidation;

	$current_suspend                = $_wp_suspend_cache_invalidation;
	$_wp_suspend_cache_invalidation = $suspend;
	return $current_suspend;
}

/**
 * Determines whether a site is the main site of the current network.
 *
 * @since 3.0.0
 * @since 4.9.0 The `$network_id` parameter was added.
 *
 * @param int $site_id    Optional. Site ID to test. Defaults to current site.
 * @param int $network_id Optional. Network ID of the network to check for.
 *                        Defaults to current network.
 * @return bool True if $site_id is the main site of the network, or if not
 *              running Multisite.
 */
function is_main_site( $site_id = null, $network_id = null ) {
	if ( ! is_multisite() ) {
		return true;
	}

	if ( ! $site_id ) {
		$site_id = get_current_blog_id();
	}

	$site_id = (int) $site_id;

	return get_main_site_id( $network_id ) === $site_id;
}

/**
 * Gets the main site ID.
 *
 * @since 4.9.0
 *
 * @param int $network_id Optional. The ID of the network for which to get the main site.
 *                        Defaults to the current network.
 * @return int The ID of the main site.
 */
function get_main_site_id( $network_id = null ) {
	if ( ! is_multisite() ) {
		return get_current_blog_id();
	}

	$network = get_network( $network_id );
	if ( ! $network ) {
		return 0;
	}

	return $network->site_id;
}

/**
 * Determines whether a network is the main network of the Multisite installation.
 *
 * @since 3.7.0
 *
 * @param int $network_id Optional. Network ID to test. Defaults to current network.
 * @return bool True if $network_id is the main network, or if not running Multisite.
 */
function is_main_network( $network_id = null ) {
	if ( ! is_multisite() ) {
		return true;
	}

	if ( null === $network_id ) {
		$network_id = get_current_network_id();
	}

	$network_id = (int) $network_id;

	return ( get_main_network_id() === $network_id );
}

/**
 * Gets the main network ID.
 *
 * @since 4.3.0
 *
 * @return int The ID of the main network.
 */
function get_main_network_id() {
	if ( ! is_multisite() ) {
		return 1;
	}

	$current_network = get_network();

	if ( defined( 'PRIMARY_NETWORK_ID' ) ) {
		$main_network_id = PRIMARY_NETWORK_ID;
	} elseif ( isset( $current_network->id ) && 1 === (int) $current_network->id ) {
		// If the current network has an ID of 1, assume it is the main network.
		$main_network_id = 1;
	} else {
		$_networks       = get_networks(
			array(
				'fields' => 'ids',
				'number' => 1,
			)
		);
		$main_network_id = array_shift( $_networks );
	}

	/**
	 * Filters the main network ID.
	 *
	 * @since 4.3.0
	 *
	 * @param int $main_network_id The ID of the main network.
	 */
	return (int) apply_filters( 'get_main_network_id', $main_network_id );
}

/**
 * Determines whether site meta is enabled.
 *
 * This function checks whether the 'blogmeta' database table exists. The result is saved as
 * a setting for the main network, making it essentially a global setting. Subsequent requests
 * will refer to this setting instead of running the query.
 *
 * @since 5.1.0
 *
 * @global wpdb $wpdb WordPress database abstraction object.
 *
 * @return bool True if site meta is supported, false otherwise.
 */
function is_site_meta_supported() {
	global $wpdb;

	if ( ! is_multisite() ) {
		return false;
	}

	$network_id = get_main_network_id();

	$supported = get_network_option( $network_id, 'site_meta_supported', false );
	if ( false === $supported ) {
		$supported = $wpdb->get_var( "SHOW TABLES LIKE '{$wpdb->blogmeta}'" ) ? 1 : 0;

		update_network_option( $network_id, 'site_meta_supported', $supported );
	}

	return (bool) $supported;
}

/**
 * Modifies gmt_offset for smart timezone handling.
 *
 * Overrides the gmt_offset option if we have a timezone_string available.
 *
 * @since 2.8.0
 *
 * @return float|false Timezone GMT offset, false otherwise.
 */
function wp_timezone_override_offset() {
	$timezone_string = get_option( 'timezone_string' );
	if ( ! $timezone_string ) {
		return false;
	}

	$timezone_object = timezone_open( $timezone_string );
	$datetime_object = date_create();
	if ( false === $timezone_object || false === $datetime_object ) {
		return false;
	}

	return round( timezone_offset_get( $timezone_object, $datetime_object ) / HOUR_IN_SECONDS, 2 );
}

/**
 * Sort-helper for timezones.
 *
 * @since 2.9.0
 * @access private
 *
 * @param array $a
 * @param array $b
 * @return int
 */
function _wp_timezone_choice_usort_callback( $a, $b ) {
	// Don't use translated versions of Etc.
	if ( 'Etc' === $a['continent'] && 'Etc' === $b['continent'] ) {
		// Make the order of these more like the old dropdown.
		if ( str_starts_with( $a['city'], 'GMT+' ) && str_starts_with( $b['city'], 'GMT+' ) ) {
			return -1 * ( strnatcasecmp( $a['city'], $b['city'] ) );
		}

		if ( 'UTC' === $a['city'] ) {
			if ( str_starts_with( $b['city'], 'GMT+' ) ) {
				return 1;
			}

			return -1;
		}

		if ( 'UTC' === $b['city'] ) {
			if ( str_starts_with( $a['city'], 'GMT+' ) ) {
				return -1;
			}

			return 1;
		}

		return strnatcasecmp( $a['city'], $b['city'] );
	}

	if ( $a['t_continent'] === $b['t_continent'] ) {
		if ( $a['t_city'] === $b['t_city'] ) {
			return strnatcasecmp( $a['t_subcity'], $b['t_subcity'] );
		}

		return strnatcasecmp( $a['t_city'], $b['t_city'] );
	} else {
		// Force Etc to the bottom of the list.
		if ( 'Etc' === $a['continent'] ) {
			return 1;
		}

		if ( 'Etc' === $b['continent'] ) {
			return -1;
		}

		return strnatcasecmp( $a['t_continent'], $b['t_continent'] );
	}
}

/**
 * Gives a nicely-formatted list of timezone strings.
 *
 * @since 2.9.0
 * @since 4.7.0 Added the `$locale` parameter.
 *
 * @param string $selected_zone Selected timezone.
 * @param string $locale        Optional. Locale to load the timezones in. Default current site locale.
 * @return string
 */
function wp_timezone_choice( $selected_zone, $locale = null ) {
	static $mo_loaded = false, $locale_loaded = null;

	$continents = array( 'Africa', 'America', 'Antarctica', 'Arctic', 'Asia', 'Atlantic', 'Australia', 'Europe', 'Indian', 'Pacific' );

	// Load translations for continents and cities.
	if ( ! $mo_loaded || $locale !== $locale_loaded ) {
		$locale_loaded = $locale ? $locale : get_locale();
		$mofile        = WP_LANG_DIR . '/continents-cities-' . $locale_loaded . '.mo';
		unload_textdomain( 'continents-cities', true );
		load_textdomain( 'continents-cities', $mofile, $locale_loaded );
		$mo_loaded = true;
	}

	$tz_identifiers = timezone_identifiers_list();
	$zonen          = array();

	foreach ( $tz_identifiers as $zone ) {
		$zone = explode( '/', $zone );
		if ( ! in_array( $zone[0], $continents, true ) ) {
			continue;
		}

		// This determines what gets set and translated - we don't translate Etc/* strings here, they are done later.
		$exists    = array(
			0 => ( isset( $zone[0] ) && $zone[0] ),
			1 => ( isset( $zone[1] ) && $zone[1] ),
			2 => ( isset( $zone[2] ) && $zone[2] ),
		);
		$exists[3] = ( $exists[0] && 'Etc' !== $zone[0] );
		$exists[4] = ( $exists[1] && $exists[3] );
		$exists[5] = ( $exists[2] && $exists[3] );

		// phpcs:disable WordPress.WP.I18n.LowLevelTranslationFunction,WordPress.WP.I18n.NonSingularStringLiteralText
		$zonen[] = array(
			'continent'   => ( $exists[0] ? $zone[0] : '' ),
			'city'        => ( $exists[1] ? $zone[1] : '' ),
			'subcity'     => ( $exists[2] ? $zone[2] : '' ),
			't_continent' => ( $exists[3] ? translate( str_replace( '_', ' ', $zone[0] ), 'continents-cities' ) : '' ),
			't_city'      => ( $exists[4] ? translate( str_replace( '_', ' ', $zone[1] ), 'continents-cities' ) : '' ),
			't_subcity'   => ( $exists[5] ? translate( str_replace( '_', ' ', $zone[2] ), 'continents-cities' ) : '' ),
		);
		// phpcs:enable
	}
	usort( $zonen, '_wp_timezone_choice_usort_callback' );

	$structure = array();

	if ( empty( $selected_zone ) ) {
		$structure[] = '<option selected="selected" value="">' . __( 'Select a city' ) . '</option>';
	}

	// If this is a deprecated, but valid, timezone string, display it at the top of the list as-is.
	if ( in_array( $selected_zone, $tz_identifiers, true ) === false
		&& in_array( $selected_zone, timezone_identifiers_list( DateTimeZone::ALL_WITH_BC ), true )
	) {
		$structure[] = '<option selected="selected" value="' . esc_attr( $selected_zone ) . '">' . esc_html( $selected_zone ) . '</option>';
	}

	foreach ( $zonen as $key => $zone ) {
		// Build value in an array to join later.
		$value = array( $zone['continent'] );

		if ( empty( $zone['city'] ) ) {
			// It's at the continent level (generally won't happen).
			$display = $zone['t_continent'];
		} else {
			// It's inside a continent group.

			// Continent optgroup.
			if ( ! isset( $zonen[ $key - 1 ] ) || $zonen[ $key - 1 ]['continent'] !== $zone['continent'] ) {
				$label       = $zone['t_continent'];
				$structure[] = '<optgroup label="' . esc_attr( $label ) . '">';
			}

			// Add the city to the value.
			$value[] = $zone['city'];

			$display = $zone['t_city'];
			if ( ! empty( $zone['subcity'] ) ) {
				// Add the subcity to the value.
				$value[]  = $zone['subcity'];
				$display .= ' - ' . $zone['t_subcity'];
			}
		}

		// Build the value.
		$value    = implode( '/', $value );
		$selected = '';
		if ( $value === $selected_zone ) {
			$selected = 'selected="selected" ';
		}
		$structure[] = '<option ' . $selected . 'value="' . esc_attr( $value ) . '">' . esc_html( $display ) . '</option>';

		// Close continent optgroup.
		if ( ! empty( $zone['city'] ) && ( ! isset( $zonen[ $key + 1 ] ) || ( isset( $zonen[ $key + 1 ] ) && $zonen[ $key + 1 ]['continent'] !== $zone['continent'] ) ) ) {
			$structure[] = '</optgroup>';
		}
	}

	// Do UTC.
	$structure[] = '<optgroup label="' . esc_attr__( 'UTC' ) . '">';
	$selected    = '';
	if ( 'UTC' === $selected_zone ) {
		$selected = 'selected="selected" ';
	}
	$structure[] = '<option ' . $selected . 'value="' . esc_attr( 'UTC' ) . '">' . __( 'UTC' ) . '</option>';
	$structure[] = '</optgroup>';

	// Do manual UTC offsets.
	$structure[]  = '<optgroup label="' . esc_attr__( 'Manual Offsets' ) . '">';
	$offset_range = array(
		-12,
		-11.5,
		-11,
		-10.5,
		-10,
		-9.5,
		-9,
		-8.5,
		-8,
		-7.5,
		-7,
		-6.5,
		-6,
		-5.5,
		-5,
		-4.5,
		-4,
		-3.5,
		-3,
		-2.5,
		-2,
		-1.5,
		-1,
		-0.5,
		0,
		0.5,
		1,
		1.5,
		2,
		2.5,
		3,
		3.5,
		4,
		4.5,
		5,
		5.5,
		5.75,
		6,
		6.5,
		7,
		7.5,
		8,
		8.5,
		8.75,
		9,
		9.5,
		10,
		10.5,
		11,
		11.5,
		12,
		12.75,
		13,
		13.75,
		14,
	);
	foreach ( $offset_range as $offset ) {
		if ( 0 <= $offset ) {
			$offset_name = '+' . $offset;
		} else {
			$offset_name = (string) $offset;
		}

		$offset_value = $offset_name;
		$offset_name  = str_replace( array( '.25', '.5', '.75' ), array( ':15', ':30', ':45' ), $offset_name );
		$offset_name  = 'UTC' . $offset_name;
		$offset_value = 'UTC' . $offset_value;
		$selected     = '';
		if ( $offset_value === $selected_zone ) {
			$selected = 'selected="selected" ';
		}
		$structure[] = '<option ' . $selected . 'value="' . esc_attr( $offset_value ) . '">' . esc_html( $offset_name ) . '</option>';

	}
	$structure[] = '</optgroup>';

	return implode( "\n", $structure );
}

/**
 * Strips close comment and close php tags from file headers used by WP.
 *
 * @since 2.8.0
 * @access private
 *
 * @see https://core.trac.wordpress.org/ticket/8497
 *
 * @param string $str Header comment to clean up.
 * @return string
 */
function _cleanup_header_comment( $str ) {
	return trim( preg_replace( '/\s*(?:\*\/|\?>).*/', '', $str ) );
}

/**
 * Permanently deletes comments or posts of any type that have held a status
 * of 'trash' for the number of days defined in EMPTY_TRASH_DAYS.
 *
 * The default value of `EMPTY_TRASH_DAYS` is 30 (days).
 *
 * @since 2.9.0
 *
 * @global wpdb $wpdb WordPress database abstraction object.
 */
function wp_scheduled_delete() {
	global $wpdb;

	$delete_timestamp = time() - ( DAY_IN_SECONDS * EMPTY_TRASH_DAYS );

	$posts_to_delete = $wpdb->get_results( $wpdb->prepare( "SELECT post_id FROM $wpdb->postmeta WHERE meta_key = '_wp_trash_meta_time' AND meta_value < %d", $delete_timestamp ), ARRAY_A );

	foreach ( (array) $posts_to_delete as $post ) {
		$post_id = (int) $post['post_id'];
		if ( ! $post_id ) {
			continue;
		}

		$del_post = get_post( $post_id );

		if ( ! $del_post || 'trash' !== $del_post->post_status ) {
			delete_post_meta( $post_id, '_wp_trash_meta_status' );
			delete_post_meta( $post_id, '_wp_trash_meta_time' );
		} else {
			wp_delete_post( $post_id );
		}
	}

	$comments_to_delete = $wpdb->get_results( $wpdb->prepare( "SELECT comment_id FROM $wpdb->commentmeta WHERE meta_key = '_wp_trash_meta_time' AND meta_value < %d", $delete_timestamp ), ARRAY_A );

	foreach ( (array) $comments_to_delete as $comment ) {
		$comment_id = (int) $comment['comment_id'];
		if ( ! $comment_id ) {
			continue;
		}

		$del_comment = get_comment( $comment_id );

		if ( ! $del_comment || 'trash' !== $del_comment->comment_approved ) {
			delete_comment_meta( $comment_id, '_wp_trash_meta_time' );
			delete_comment_meta( $comment_id, '_wp_trash_meta_status' );
		} else {
			wp_delete_comment( $del_comment );
		}
	}
}

/**
 * Retrieves metadata from a file.
 *
 * Searches for metadata in the first 8 KB of a file, such as a plugin or theme.
 * Each piece of metadata must be on its own line. Fields can not span multiple
 * lines, the value will get cut at the end of the first line.
 *
 * If the file data is not within that first 8 KB, then the author should correct
 * their plugin file and move the data headers to the top.
 *
 * @link https://codex.wordpress.org/File_Header
 *
 * @since 2.9.0
 *
 * @param string $file            Absolute path to the file.
 * @param array  $default_headers List of headers, in the format `array( 'HeaderKey' => 'Header Name' )`.
 * @param string $context         Optional. If specified adds filter hook {@see 'extra_$context_headers'}.
 *                                Default empty string.
 * @return string[] Array of file header values keyed by header name.
 */
function get_file_data( $file, $default_headers, $context = '' ) {
	// Pull only the first 8 KB of the file in.
	$file_data = file_get_contents( $file, false, null, 0, 8 * KB_IN_BYTES );

	if ( false === $file_data ) {
		$file_data = '';
	}

	// Make sure we catch CR-only line endings.
	$file_data = str_replace( "\r", "\n", $file_data );

	/**
	 * Filters extra file headers by context.
	 *
	 * The dynamic portion of the hook name, `$context`, refers to
	 * the context where extra headers might be loaded.
	 *
	 * @since 2.9.0
	 *
	 * @param array $extra_context_headers Empty array by default.
	 */
	$extra_headers = $context ? apply_filters( "extra_{$context}_headers", array() ) : array();
	if ( $extra_headers ) {
		$extra_headers = array_combine( $extra_headers, $extra_headers ); // Keys equal values.
		$all_headers   = array_merge( $extra_headers, (array) $default_headers );
	} else {
		$all_headers = $default_headers;
	}

	foreach ( $all_headers as $field => $regex ) {
		if ( preg_match( '/^(?:[ \t]*<\?php)?[ \t\/*#@]*' . preg_quote( $regex, '/' ) . ':(.*)$/mi', $file_data, $match ) && $match[1] ) {
			$all_headers[ $field ] = _cleanup_header_comment( $match[1] );
		} else {
			$all_headers[ $field ] = '';
		}
	}

	return $all_headers;
}

/**
 * Returns true.
 *
 * Useful for returning true to filters easily.
 *
 * @since 3.0.0
 *
 * @see __return_false()
 *
 * @return true True.
 */
function __return_true() { // phpcs:ignore WordPress.NamingConventions.ValidFunctionName.FunctionDoubleUnderscore,PHPCompatibility.FunctionNameRestrictions.ReservedFunctionNames.FunctionDoubleUnderscore
	return true;
}

/**
 * Returns false.
 *
 * Useful for returning false to filters easily.
 *
 * @since 3.0.0
 *
 * @see __return_true()
 *
 * @return false False.
 */
function __return_false() { // phpcs:ignore WordPress.NamingConventions.ValidFunctionName.FunctionDoubleUnderscore,PHPCompatibility.FunctionNameRestrictions.ReservedFunctionNames.FunctionDoubleUnderscore
	return false;
}

/**
 * Returns 0.
 *
 * Useful for returning 0 to filters easily.
 *
 * @since 3.0.0
 *
 * @return int 0.
 */
function __return_zero() { // phpcs:ignore WordPress.NamingConventions.ValidFunctionName.FunctionDoubleUnderscore,PHPCompatibility.FunctionNameRestrictions.ReservedFunctionNames.FunctionDoubleUnderscore
	return 0;
}

/**
 * Returns an empty array.
 *
 * Useful for returning an empty array to filters easily.
 *
 * @since 3.0.0
 *
 * @return array Empty array.
 */
function __return_empty_array() { // phpcs:ignore WordPress.NamingConventions.ValidFunctionName.FunctionDoubleUnderscore,PHPCompatibility.FunctionNameRestrictions.ReservedFunctionNames.FunctionDoubleUnderscore
	return array();
}

/**
 * Returns null.
 *
 * Useful for returning null to filters easily.
 *
 * @since 3.4.0
 *
 * @return null Null value.
 */
function __return_null() { // phpcs:ignore WordPress.NamingConventions.ValidFunctionName.FunctionDoubleUnderscore,PHPCompatibility.FunctionNameRestrictions.ReservedFunctionNames.FunctionDoubleUnderscore
	return null;
}

/**
 * Returns an empty string.
 *
 * Useful for returning an empty string to filters easily.
 *
 * @since 3.7.0
 *
 * @see __return_null()
 *
 * @return string Empty string.
 */
function __return_empty_string() { // phpcs:ignore WordPress.NamingConventions.ValidFunctionName.FunctionDoubleUnderscore,PHPCompatibility.FunctionNameRestrictions.ReservedFunctionNames.FunctionDoubleUnderscore
	return '';
}

/**
 * Sends a HTTP header to disable content type sniffing in browsers which support it.
 *
 * @since 3.0.0
 *
 * @see https://blogs.msdn.com/ie/archive/2008/07/02/ie8-security-part-v-comprehensive-protection.aspx
 * @see https://src.chromium.org/viewvc/chrome?view=rev&revision=6985
 */
function send_nosniff_header() {
	header( 'X-Content-Type-Options: nosniff' );
}

/**
 * Returns a MySQL expression for selecting the week number based on the start_of_week option.
 *
 * @ignore
 * @since 3.0.0
 *
 * @param string $column Database column.
 * @return string SQL clause.
 */
function _wp_mysql_week( $column ) {
	$start_of_week = (int) get_option( 'start_of_week' );
	switch ( $start_of_week ) {
		case 1:
			return "WEEK( $column, 1 )";
		case 2:
		case 3:
		case 4:
		case 5:
		case 6:
			return "WEEK( DATE_SUB( $column, INTERVAL $start_of_week DAY ), 0 )";
		case 0:
		default:
			return "WEEK( $column, 0 )";
	}
}

/**
 * Finds hierarchy loops using a callback function that maps object IDs to parent IDs.
 *
 * @since 3.1.0
 * @access private
 *
 * @param callable $callback      Function that accepts ( ID, $callback_args ) and outputs parent_ID.
 * @param int      $start         The ID to start the loop check at.
 * @param int      $start_parent  The parent_ID of $start to use instead of calling $callback( $start ).
 *                                Use null to always use $callback.
 * @param array    $callback_args Optional. Additional arguments to send to $callback. Default empty array.
 * @return array IDs of all members of loop.
 */
function wp_find_hierarchy_loop( $callback, $start, $start_parent, $callback_args = array() ) {
	$override = is_null( $start_parent ) ? array() : array( $start => $start_parent );

	$arbitrary_loop_member = wp_find_hierarchy_loop_tortoise_hare( $callback, $start, $override, $callback_args );
	if ( ! $arbitrary_loop_member ) {
		return array();
	}

	return wp_find_hierarchy_loop_tortoise_hare( $callback, $arbitrary_loop_member, $override, $callback_args, true );
}

/**
 * Uses the "The Tortoise and the Hare" algorithm to detect loops.
 *
 * For every step of the algorithm, the hare takes two steps and the tortoise one.
 * If the hare ever laps the tortoise, there must be a loop.
 *
 * @since 3.1.0
 * @access private
 *
 * @param callable $callback      Function that accepts ( ID, callback_arg, ... ) and outputs parent_ID.
 * @param int      $start         The ID to start the loop check at.
 * @param array    $override      Optional. An array of ( ID => parent_ID, ... ) to use instead of $callback.
 *                                Default empty array.
 * @param array    $callback_args Optional. Additional arguments to send to $callback. Default empty array.
 * @param bool     $_return_loop  Optional. Return loop members or just detect presence of loop? Only set
 *                                to true if you already know the given $start is part of a loop (otherwise
 *                                the returned array might include branches). Default false.
 * @return mixed Scalar ID of some arbitrary member of the loop, or array of IDs of all members of loop if
 *               $_return_loop
 */
function wp_find_hierarchy_loop_tortoise_hare( $callback, $start, $override = array(), $callback_args = array(), $_return_loop = false ) {
	$tortoise        = $start;
	$hare            = $start;
	$evanescent_hare = $start;
	$return          = array();

	// Set evanescent_hare to one past hare. Increment hare two steps.
	while (
		$tortoise
	&&
		( $evanescent_hare = isset( $override[ $hare ] ) ? $override[ $hare ] : call_user_func_array( $callback, array_merge( array( $hare ), $callback_args ) ) )
	&&
		( $hare = isset( $override[ $evanescent_hare ] ) ? $override[ $evanescent_hare ] : call_user_func_array( $callback, array_merge( array( $evanescent_hare ), $callback_args ) ) )
	) {
		if ( $_return_loop ) {
			$return[ $tortoise ]        = true;
			$return[ $evanescent_hare ] = true;
			$return[ $hare ]            = true;
		}

		// Tortoise got lapped - must be a loop.
		if ( $tortoise === $evanescent_hare || $tortoise === $hare ) {
			return $_return_loop ? $return : $tortoise;
		}

		// Increment tortoise by one step.
		$tortoise = isset( $override[ $tortoise ] ) ? $override[ $tortoise ] : call_user_func_array( $callback, array_merge( array( $tortoise ), $callback_args ) );
	}

	return false;
}

/**
 * Sends a HTTP header to limit rendering of pages to same origin iframes.
 *
 * @since 3.1.3
 *
 * @see https://developer.mozilla.org/en-US/docs/Web/HTTP/Headers/X-Frame-Options
 */
function send_frame_options_header() {
	header( 'X-Frame-Options: SAMEORIGIN' );
}

/**
 * Retrieves a list of protocols to allow in HTML attributes.
 *
 * @since 3.3.0
 * @since 4.3.0 Added 'webcal' to the protocols array.
 * @since 4.7.0 Added 'urn' to the protocols array.
 * @since 5.3.0 Added 'sms' to the protocols array.
 * @since 5.6.0 Added 'irc6' and 'ircs' to the protocols array.
 *
 * @see wp_kses()
 * @see esc_url()
 *
 * @return string[] Array of allowed protocols. Defaults to an array containing 'http', 'https',
 *                  'ftp', 'ftps', 'mailto', 'news', 'irc', 'irc6', 'ircs', 'gopher', 'nntp', 'feed',
 *                  'telnet', 'mms', 'rtsp', 'sms', 'svn', 'tel', 'fax', 'xmpp', 'webcal', and 'urn'.
 *                  This covers all common link protocols, except for 'javascript' which should not
 *                  be allowed for untrusted users.
 */
function wp_allowed_protocols() {
	static $protocols = array();

	if ( empty( $protocols ) ) {
		$protocols = array( 'http', 'https', 'ftp', 'ftps', 'mailto', 'news', 'irc', 'irc6', 'ircs', 'gopher', 'nntp', 'feed', 'telnet', 'mms', 'rtsp', 'sms', 'svn', 'tel', 'fax', 'xmpp', 'webcal', 'urn' );
	}

	if ( ! did_action( 'wp_loaded' ) ) {
		/**
		 * Filters the list of protocols allowed in HTML attributes.
		 *
		 * @since 3.0.0
		 *
		 * @param string[] $protocols Array of allowed protocols e.g. 'http', 'ftp', 'tel', and more.
		 */
		$protocols = array_unique( (array) apply_filters( 'kses_allowed_protocols', $protocols ) );
	}

	return $protocols;
}

/**
 * Returns a comma-separated string or array of functions that have been called to get
 * to the current point in code.
 *
 * @since 3.4.0
 *
 * @see https://core.trac.wordpress.org/ticket/19589
 *
 * @param string $ignore_class Optional. A class to ignore all function calls within - useful
 *                             when you want to just give info about the callee. Default null.
 * @param int    $skip_frames  Optional. A number of stack frames to skip - useful for unwinding
 *                             back to the source of the issue. Default 0.
 * @param bool   $pretty       Optional. Whether you want a comma separated string instead of
 *                             the raw array returned. Default true.
 * @return string|array Either a string containing a reversed comma separated trace or an array
 *                      of individual calls.
 */
function wp_debug_backtrace_summary( $ignore_class = null, $skip_frames = 0, $pretty = true ) {
	static $truncate_paths;

	$trace       = debug_backtrace( false );
	$caller      = array();
	$check_class = ! is_null( $ignore_class );
	++$skip_frames; // Skip this function.

	if ( ! isset( $truncate_paths ) ) {
		$truncate_paths = array(
			wp_normalize_path( WP_CONTENT_DIR ),
			wp_normalize_path( ABSPATH ),
		);
	}

	foreach ( $trace as $call ) {
		if ( $skip_frames > 0 ) {
			--$skip_frames;
		} elseif ( isset( $call['class'] ) ) {
			if ( $check_class && $ignore_class === $call['class'] ) {
				continue; // Filter out calls.
			}

			$caller[] = "{$call['class']}{$call['type']}{$call['function']}";
		} else {
			if ( in_array( $call['function'], array( 'do_action', 'apply_filters', 'do_action_ref_array', 'apply_filters_ref_array' ), true ) ) {
				$caller[] = "{$call['function']}('{$call['args'][0]}')";
			} elseif ( in_array( $call['function'], array( 'include', 'include_once', 'require', 'require_once' ), true ) ) {
				$filename = isset( $call['args'][0] ) ? $call['args'][0] : '';
				$caller[] = $call['function'] . "('" . str_replace( $truncate_paths, '', wp_normalize_path( $filename ) ) . "')";
			} else {
				$caller[] = $call['function'];
			}
		}
	}
	if ( $pretty ) {
		return implode( ', ', array_reverse( $caller ) );
	} else {
		return $caller;
	}
}

/**
 * Retrieves IDs that are not already present in the cache.
 *
 * @since 3.4.0
 * @since 6.1.0 This function is no longer marked as "private".
 *
 * @param int[]  $object_ids  Array of IDs.
 * @param string $cache_group The cache group to check against.
 * @return int[] Array of IDs not present in the cache.
 */
function _get_non_cached_ids( $object_ids, $cache_group ) {
	$object_ids = array_filter( $object_ids, '_validate_cache_id' );
	$object_ids = array_unique( array_map( 'intval', $object_ids ), SORT_NUMERIC );

	if ( empty( $object_ids ) ) {
		return array();
	}

	$non_cached_ids = array();
	$cache_values   = wp_cache_get_multiple( $object_ids, $cache_group );

	foreach ( $cache_values as $id => $value ) {
		if ( false === $value ) {
			$non_cached_ids[] = (int) $id;
		}
	}

	return $non_cached_ids;
}

/**
 * Checks whether the given cache ID is either an integer or an integer-like string.
 *
 * Both `16` and `"16"` are considered valid, other numeric types and numeric strings
 * (`16.3` and `"16.3"`) are considered invalid.
 *
 * @since 6.3.0
 *
 * @param mixed $object_id The cache ID to validate.
 * @return bool Whether the given $object_id is a valid cache ID.
 */
function _validate_cache_id( $object_id ) {
	/*
	 * filter_var() could be used here, but the `filter` PHP extension
	 * is considered optional and may not be available.
	 */
	if ( is_int( $object_id )
		|| ( is_string( $object_id ) && (string) (int) $object_id === $object_id ) ) {
		return true;
	}

	/* translators: %s: The type of the given object ID. */
	$message = sprintf( __( 'Object ID must be an integer, %s given.' ), gettype( $object_id ) );
	_doing_it_wrong( '_get_non_cached_ids', $message, '6.3.0' );

	return false;
}

/**
 * Tests if the current device has the capability to upload files.
 *
 * @since 3.4.0
 * @access private
 *
 * @return bool Whether the device is able to upload files.
 */
function _device_can_upload() {
	if ( ! wp_is_mobile() ) {
		return true;
	}

	$ua = $_SERVER['HTTP_USER_AGENT'];

	if ( str_contains( $ua, 'iPhone' )
		|| str_contains( $ua, 'iPad' )
		|| str_contains( $ua, 'iPod' ) ) {
			return preg_match( '#OS ([\d_]+) like Mac OS X#', $ua, $version ) && version_compare( $version[1], '6', '>=' );
	}

	return true;
}

/**
 * Tests if a given path is a stream URL
 *
 * @since 3.5.0
 *
 * @param string $path The resource path or URL.
 * @return bool True if the path is a stream URL.
 */
function wp_is_stream( $path ) {
	$scheme_separator = strpos( $path, '://' );

	if ( false === $scheme_separator ) {
		// $path isn't a stream.
		return false;
	}

	$stream = substr( $path, 0, $scheme_separator );

	return in_array( $stream, stream_get_wrappers(), true );
}

/**
 * Tests if the supplied date is valid for the Gregorian calendar.
 *
 * @since 3.5.0
 *
 * @link https://www.php.net/manual/en/function.checkdate.php
 *
 * @param int    $month       Month number.
 * @param int    $day         Day number.
 * @param int    $year        Year number.
 * @param string $source_date The date to filter.
 * @return bool True if valid date, false if not valid date.
 */
function wp_checkdate( $month, $day, $year, $source_date ) {
	/**
	 * Filters whether the given date is valid for the Gregorian calendar.
	 *
	 * @since 3.5.0
	 *
	 * @param bool   $checkdate   Whether the given date is valid.
	 * @param string $source_date Date to check.
	 */
	return apply_filters( 'wp_checkdate', checkdate( $month, $day, $year ), $source_date );
}

/**
 * Loads the auth check for monitoring whether the user is still logged in.
 *
 * Can be disabled with remove_action( 'admin_enqueue_scripts', 'wp_auth_check_load' );
 *
 * This is disabled for certain screens where a login screen could cause an
 * inconvenient interruption. A filter called {@see 'wp_auth_check_load'} can be used
 * for fine-grained control.
 *
 * @since 3.6.0
 */
function wp_auth_check_load() {
	if ( ! is_admin() && ! is_user_logged_in() ) {
		return;
	}

	if ( defined( 'IFRAME_REQUEST' ) ) {
		return;
	}

	$screen = get_current_screen();
	$hidden = array( 'update', 'update-network', 'update-core', 'update-core-network', 'upgrade', 'upgrade-network', 'network' );
	$show   = ! in_array( $screen->id, $hidden, true );

	/**
	 * Filters whether to load the authentication check.
	 *
	 * Returning a falsey value from the filter will effectively short-circuit
	 * loading the authentication check.
	 *
	 * @since 3.6.0
	 *
	 * @param bool      $show   Whether to load the authentication check.
	 * @param WP_Screen $screen The current screen object.
	 */
	if ( apply_filters( 'wp_auth_check_load', $show, $screen ) ) {
		wp_enqueue_style( 'wp-auth-check' );
		wp_enqueue_script( 'wp-auth-check' );

		add_action( 'admin_print_footer_scripts', 'wp_auth_check_html', 5 );
		add_action( 'wp_print_footer_scripts', 'wp_auth_check_html', 5 );
	}
}

/**
 * Outputs the HTML that shows the wp-login dialog when the user is no longer logged in.
 *
 * @since 3.6.0
 */
function wp_auth_check_html() {
	$login_url      = wp_login_url();
	$current_domain = ( is_ssl() ? 'https://' : 'http://' ) . $_SERVER['HTTP_HOST'];
	$same_domain    = str_starts_with( $login_url, $current_domain );

	/**
	 * Filters whether the authentication check originated at the same domain.
	 *
	 * @since 3.6.0
	 *
	 * @param bool $same_domain Whether the authentication check originated at the same domain.
	 */
	$same_domain = apply_filters( 'wp_auth_check_same_domain', $same_domain );
	$wrap_class  = $same_domain ? 'hidden' : 'hidden fallback';

	?>
	<div id="wp-auth-check-wrap" class="<?php echo $wrap_class; ?>">
	<div id="wp-auth-check-bg"></div>
	<div id="wp-auth-check">
	<button type="button" class="wp-auth-check-close button-link"><span class="screen-reader-text">
		<?php
		/* translators: Hidden accessibility text. */
		_e( 'Close dialog' );
		?>
	</span></button>
	<?php

	if ( $same_domain ) {
		$login_src = add_query_arg(
			array(
				'interim-login' => '1',
				'wp_lang'       => get_user_locale(),
			),
			$login_url
		);
		?>
		<div id="wp-auth-check-form" class="loading" data-src="<?php echo esc_url( $login_src ); ?>"></div>
		<?php
	}

	?>
	<div class="wp-auth-fallback">
		<p><b class="wp-auth-fallback-expired" tabindex="0"><?php _e( 'Session expired' ); ?></b></p>
		<p><a href="<?php echo esc_url( $login_url ); ?>" target="_blank"><?php _e( 'Please log in again.' ); ?></a>
		<?php _e( 'The login page will open in a new tab. After logging in you can close it and return to this page.' ); ?></p>
	</div>
	</div>
	</div>
	<?php
}

/**
 * Checks whether a user is still logged in, for the heartbeat.
 *
 * Send a result that shows a log-in box if the user is no longer logged in,
 * or if their cookie is within the grace period.
 *
 * @since 3.6.0
 *
 * @global int $login_grace_period
 *
 * @param array $response  The Heartbeat response.
 * @return array The Heartbeat response with 'wp-auth-check' value set.
 */
function wp_auth_check( $response ) {
	$response['wp-auth-check'] = is_user_logged_in() && empty( $GLOBALS['login_grace_period'] );
	return $response;
}

/**
 * Returns RegEx body to liberally match an opening HTML tag.
 *
 * Matches an opening HTML tag that:
 * 1. Is self-closing or
 * 2. Has no body but has a closing tag of the same name or
 * 3. Contains a body and a closing tag of the same name
 *
 * Note: this RegEx does not balance inner tags and does not attempt
 * to produce valid HTML
 *
 * @since 3.6.0
 *
 * @param string $tag An HTML tag name. Example: 'video'.
 * @return string Tag RegEx.
 */
function get_tag_regex( $tag ) {
	if ( empty( $tag ) ) {
		return '';
	}
	return sprintf( '<%1$s[^<]*(?:>[\s\S]*<\/%1$s>|\s*\/>)', tag_escape( $tag ) );
}

/**
 * Retrieves a canonical form of the provided charset appropriate for passing to PHP
 * functions such as htmlspecialchars() and charset HTML attributes.
 *
 * @since 3.6.0
 * @access private
 *
 * @see https://core.trac.wordpress.org/ticket/23688
 *
 * @param string $charset A charset name, e.g. "UTF-8", "Windows-1252", "SJIS".
 * @return string The canonical form of the charset.
 */
function _canonical_charset( $charset ) {
	if ( is_utf8_charset( $charset ) ) {
		return 'UTF-8';
	}

	/*
	 * Normalize the ISO-8859-1 family of languages.
	 *
	 * This is not required for htmlspecialchars(), as it properly recognizes all of
	 * the input character sets that here are transformed into "ISO-8859-1".
	 *
	 * @todo Should this entire check be removed since it's not required for the stated purpose?
	 * @todo Should WordPress transform other potential charset equivalents, such as "latin1"?
	 */
	if (
		( 0 === strcasecmp( 'iso-8859-1', $charset ) ) ||
		( 0 === strcasecmp( 'iso8859-1', $charset ) )
	) {
		return 'ISO-8859-1';
	}

	return $charset;
}

/**
 * Sets the mbstring internal encoding to a binary safe encoding when func_overload
 * is enabled.
 *
 * When mbstring.func_overload is in use for multi-byte encodings, the results from
 * strlen() and similar functions respect the utf8 characters, causing binary data
 * to return incorrect lengths.
 *
 * This function overrides the mbstring encoding to a binary-safe encoding, and
 * resets it to the users expected encoding afterwards through the
 * `reset_mbstring_encoding` function.
 *
 * It is safe to recursively call this function, however each
 * `mbstring_binary_safe_encoding()` call must be followed up with an equal number
 * of `reset_mbstring_encoding()` calls.
 *
 * @since 3.7.0
 *
 * @see reset_mbstring_encoding()
 *
 * @param bool $reset Optional. Whether to reset the encoding back to a previously-set encoding.
 *                    Default false.
 */
function mbstring_binary_safe_encoding( $reset = false ) {
	static $encodings  = array();
	static $overloaded = null;

	if ( is_null( $overloaded ) ) {
		if ( function_exists( 'mb_internal_encoding' )
			&& ( (int) ini_get( 'mbstring.func_overload' ) & 2 ) // phpcs:ignore PHPCompatibility.IniDirectives.RemovedIniDirectives.mbstring_func_overloadDeprecated
		) {
			$overloaded = true;
		} else {
			$overloaded = false;
		}
	}

	if ( false === $overloaded ) {
		return;
	}

	if ( ! $reset ) {
		$encoding = mb_internal_encoding();
		array_push( $encodings, $encoding );
		mb_internal_encoding( 'ISO-8859-1' );
	}

	if ( $reset && $encodings ) {
		$encoding = array_pop( $encodings );
		mb_internal_encoding( $encoding );
	}
}

/**
 * Resets the mbstring internal encoding to a users previously set encoding.
 *
 * @see mbstring_binary_safe_encoding()
 *
 * @since 3.7.0
 */
function reset_mbstring_encoding() {
	mbstring_binary_safe_encoding( true );
}

/**
 * Filters/validates a variable as a boolean.
 *
 * Alternative to `filter_var( $value, FILTER_VALIDATE_BOOLEAN )`.
 *
 * @since 4.0.0
 *
 * @param mixed $value Boolean value to validate.
 * @return bool Whether the value is validated.
 */
function wp_validate_boolean( $value ) {
	if ( is_bool( $value ) ) {
		return $value;
	}

	if ( is_string( $value ) && 'false' === strtolower( $value ) ) {
		return false;
	}

	return (bool) $value;
}

/**
 * Deletes a file.
 *
 * @since 4.2.0
 *
 * @param string $file The path to the file to delete.
 */
function wp_delete_file( $file ) {
	/**
	 * Filters the path of the file to delete.
	 *
	 * @since 2.1.0
	 *
	 * @param string $file Path to the file to delete.
	 */
	$delete = apply_filters( 'wp_delete_file', $file );
	if ( ! empty( $delete ) ) {
		@unlink( $delete );
	}
}

/**
 * Deletes a file if its path is within the given directory.
 *
 * @since 4.9.7
 *
 * @param string $file      Absolute path to the file to delete.
 * @param string $directory Absolute path to a directory.
 * @return bool True on success, false on failure.
 */
function wp_delete_file_from_directory( $file, $directory ) {
	if ( wp_is_stream( $file ) ) {
		$real_file      = $file;
		$real_directory = $directory;
	} else {
		$real_file      = realpath( wp_normalize_path( $file ) );
		$real_directory = realpath( wp_normalize_path( $directory ) );
	}

	if ( false !== $real_file ) {
		$real_file = wp_normalize_path( $real_file );
	}

	if ( false !== $real_directory ) {
		$real_directory = wp_normalize_path( $real_directory );
	}

	if ( false === $real_file || false === $real_directory || ! str_starts_with( $real_file, trailingslashit( $real_directory ) ) ) {
		return false;
	}

	wp_delete_file( $file );

	return true;
}

/**
 * Outputs a small JS snippet on preview tabs/windows to remove `window.name` when a user is navigating to another page.
 *
 * This prevents reusing the same tab for a preview when the user has navigated away.
 *
 * @since 4.3.0
 *
 * @global WP_Post $post Global post object.
 */
function wp_post_preview_js() {
	global $post;

	if ( ! is_preview() || empty( $post ) ) {
		return;
	}

	// Has to match the window name used in post_submit_meta_box().
	$name = 'wp-preview-' . (int) $post->ID;

	ob_start();
	?>
	<script>
	( function() {
		var query = document.location.search;

		if ( query && query.indexOf( 'preview=true' ) !== -1 ) {
			window.name = '<?php echo $name; ?>';
		}

		if ( window.addEventListener ) {
			window.addEventListener( 'pagehide', function() { window.name = ''; } );
		}
	}());
	</script>
	<?php
	wp_print_inline_script_tag( wp_remove_surrounding_empty_script_tags( ob_get_clean() ) );
}

/**
 * Parses and formats a MySQL datetime (Y-m-d H:i:s) for ISO8601 (Y-m-d\TH:i:s).
 *
 * Explicitly strips timezones, as datetimes are not saved with any timezone
 * information. Including any information on the offset could be misleading.
 *
 * Despite historical function name, the output does not conform to RFC3339 format,
 * which must contain timezone.
 *
 * @since 4.4.0
 *
 * @param string $date_string Date string to parse and format.
 * @return string Date formatted for ISO8601 without time zone.
 */
function mysql_to_rfc3339( $date_string ) {
	return mysql2date( 'Y-m-d\TH:i:s', $date_string, false );
}

/**
 * Attempts to raise the PHP memory limit for memory intensive processes.
 *
 * Only allows raising the existing limit and prevents lowering it.
 *
 * @since 4.6.0
 *
 * @param string $context Optional. Context in which the function is called. Accepts either 'admin',
 *                        'image', 'cron', or an arbitrary other context. If an arbitrary context is passed,
 *                        the similarly arbitrary {@see '$context_memory_limit'} filter will be
 *                        invoked. Default 'admin'.
 * @return int|string|false The limit that was set or false on failure.
 */
function wp_raise_memory_limit( $context = 'admin' ) {
	// Exit early if the limit cannot be changed.
	if ( false === wp_is_ini_value_changeable( 'memory_limit' ) ) {
		return false;
	}

	$current_limit     = ini_get( 'memory_limit' );
	$current_limit_int = wp_convert_hr_to_bytes( $current_limit );

	if ( -1 === $current_limit_int ) {
		return false;
	}

	$wp_max_limit     = WP_MAX_MEMORY_LIMIT;
	$wp_max_limit_int = wp_convert_hr_to_bytes( $wp_max_limit );
	$filtered_limit   = $wp_max_limit;

	switch ( $context ) {
		case 'admin':
			/**
			 * Filters the maximum memory limit available for administration screens.
			 *
			 * This only applies to administrators, who may require more memory for tasks
			 * like updates. Memory limits when processing images (uploaded or edited by
			 * users of any role) are handled separately.
			 *
			 * The `WP_MAX_MEMORY_LIMIT` constant specifically defines the maximum memory
			 * limit available when in the administration back end. The default is 256M
			 * (256 megabytes of memory) or the original `memory_limit` php.ini value if
			 * this is higher.
			 *
			 * @since 3.0.0
			 * @since 4.6.0 The default now takes the original `memory_limit` into account.
			 *
			 * @param int|string $filtered_limit The maximum WordPress memory limit. Accepts an integer
			 *                                   (bytes), or a shorthand string notation, such as '256M'.
			 */
			$filtered_limit = apply_filters( 'admin_memory_limit', $filtered_limit );
			break;

		case 'image':
			/**
			 * Filters the memory limit allocated for image manipulation.
			 *
			 * @since 3.5.0
			 * @since 4.6.0 The default now takes the original `memory_limit` into account.
			 *
			 * @param int|string $filtered_limit Maximum memory limit to allocate for image processing.
			 *                                   Default `WP_MAX_MEMORY_LIMIT` or the original
			 *                                   php.ini `memory_limit`, whichever is higher.
			 *                                   Accepts an integer (bytes), or a shorthand string
			 *                                   notation, such as '256M'.
			 */
			$filtered_limit = apply_filters( 'image_memory_limit', $filtered_limit );
			break;

		case 'cron':
			/**
			 * Filters the memory limit allocated for WP-Cron event processing.
			 *
			 * @since 6.3.0
			 *
			 * @param int|string $filtered_limit Maximum memory limit to allocate for WP-Cron.
			 *                                   Default `WP_MAX_MEMORY_LIMIT` or the original
			 *                                   php.ini `memory_limit`, whichever is higher.
			 *                                   Accepts an integer (bytes), or a shorthand string
			 *                                   notation, such as '256M'.
			 */
			$filtered_limit = apply_filters( 'cron_memory_limit', $filtered_limit );
			break;

		default:
			/**
			 * Filters the memory limit allocated for an arbitrary context.
			 *
			 * The dynamic portion of the hook name, `$context`, refers to an arbitrary
			 * context passed on calling the function. This allows for plugins to define
			 * their own contexts for raising the memory limit.
			 *
			 * @since 4.6.0
			 *
			 * @param int|string $filtered_limit Maximum memory limit to allocate for this context.
			 *                                   Default WP_MAX_MEMORY_LIMIT` or the original php.ini `memory_limit`,
			 *                                   whichever is higher. Accepts an integer (bytes), or a
			 *                                   shorthand string notation, such as '256M'.
			 */
			$filtered_limit = apply_filters( "{$context}_memory_limit", $filtered_limit );
			break;
	}

	$filtered_limit_int = wp_convert_hr_to_bytes( $filtered_limit );

	if ( -1 === $filtered_limit_int || ( $filtered_limit_int > $wp_max_limit_int && $filtered_limit_int > $current_limit_int ) ) {
		if ( false !== ini_set( 'memory_limit', $filtered_limit ) ) {
			return $filtered_limit;
		} else {
			return false;
		}
	} elseif ( -1 === $wp_max_limit_int || $wp_max_limit_int > $current_limit_int ) {
		if ( false !== ini_set( 'memory_limit', $wp_max_limit ) ) {
			return $wp_max_limit;
		} else {
			return false;
		}
	}

	return false;
}

/**
 * Generates a random UUID (version 4).
 *
 * @since 4.7.0
 *
 * @return string UUID.
 */
function wp_generate_uuid4() {
	return sprintf(
		'%04x%04x-%04x-%04x-%04x-%04x%04x%04x',
		mt_rand( 0, 0xffff ),
		mt_rand( 0, 0xffff ),
		mt_rand( 0, 0xffff ),
		mt_rand( 0, 0x0fff ) | 0x4000,
		mt_rand( 0, 0x3fff ) | 0x8000,
		mt_rand( 0, 0xffff ),
		mt_rand( 0, 0xffff ),
		mt_rand( 0, 0xffff )
	);
}

/**
 * Validates that a UUID is valid.
 *
 * @since 4.9.0
 *
 * @param mixed $uuid    UUID to check.
 * @param int   $version Specify which version of UUID to check against. Default is none,
 *                       to accept any UUID version. Otherwise, only version allowed is `4`.
 * @return bool The string is a valid UUID or false on failure.
 */
function wp_is_uuid( $uuid, $version = null ) {

	if ( ! is_string( $uuid ) ) {
		return false;
	}

	if ( is_numeric( $version ) ) {
		if ( 4 !== (int) $version ) {
			_doing_it_wrong( __FUNCTION__, __( 'Only UUID V4 is supported at this time.' ), '4.9.0' );
			return false;
		}
		$regex = '/^[0-9a-f]{8}-[0-9a-f]{4}-4[0-9a-f]{3}-[89ab][0-9a-f]{3}-[0-9a-f]{12}$/';
	} else {
		$regex = '/^[0-9a-f]{8}-[0-9a-f]{4}-[0-9a-f]{4}-[0-9a-f]{4}-[0-9a-f]{12}$/';
	}

	return (bool) preg_match( $regex, $uuid );
}

/**
 * Gets unique ID.
 *
 * This is a PHP implementation of Underscore's uniqueId method. A static variable
 * contains an integer that is incremented with each call. This number is returned
 * with the optional prefix. As such the returned value is not universally unique,
 * but it is unique across the life of the PHP process.
 *
 * @since 5.0.3
 *
 * @param string $prefix Prefix for the returned ID.
 * @return string Unique ID.
 */
function wp_unique_id( $prefix = '' ) {
	static $id_counter = 0;
	return $prefix . (string) ++$id_counter;
}

/**
 * Generates an incremental ID that is independent per each different prefix.
 *
 * It is similar to `wp_unique_id`, but each prefix has its own internal ID
 * counter to make each prefix independent from each other. The ID starts at 1
 * and increments on each call. The returned value is not universally unique,
 * but it is unique across the life of the PHP process and it's stable per
 * prefix.
 *
 * @since 6.4.0
 *
 * @param string $prefix Optional. Prefix for the returned ID. Default empty string.
 * @return string Incremental ID per prefix.
 */
function wp_unique_prefixed_id( $prefix = '' ) {
	static $id_counters = array();

	if ( ! is_string( $prefix ) ) {
		wp_trigger_error(
			__FUNCTION__,
			sprintf( 'The prefix must be a string. "%s" data type given.', gettype( $prefix ) )
		);
		$prefix = '';
	}

	if ( ! isset( $id_counters[ $prefix ] ) ) {
		$id_counters[ $prefix ] = 0;
	}

	$id = ++$id_counters[ $prefix ];

	return $prefix . (string) $id;
}

/**
 * Gets last changed date for the specified cache group.
 *
 * @since 4.7.0
 *
 * @param string $group Where the cache contents are grouped.
 * @return string UNIX timestamp with microseconds representing when the group was last changed.
 */
function wp_cache_get_last_changed( $group ) {
	$last_changed = wp_cache_get( 'last_changed', $group );

	if ( $last_changed ) {
		return $last_changed;
	}

	return wp_cache_set_last_changed( $group );
}

/**
 * Sets last changed date for the specified cache group to now.
 *
 * @since 6.3.0
 *
 * @param string $group Where the cache contents are grouped.
 * @return string UNIX timestamp when the group was last changed.
 */
function wp_cache_set_last_changed( $group ) {
	$previous_time = wp_cache_get( 'last_changed', $group );

	$time = microtime();

	wp_cache_set( 'last_changed', $time, $group );

	/**
	 * Fires after a cache group `last_changed` time is updated.
	 * This may occur multiple times per page load and registered
	 * actions must be performant.
	 *
	 * @since 6.3.0
	 *
	 * @param string    $group         The cache group name.
	 * @param int       $time          The new last changed time.
	 * @param int|false $previous_time The previous last changed time. False if not previously set.
	 */
	do_action( 'wp_cache_set_last_changed', $group, $time, $previous_time );

	return $time;
}

/**
 * Sends an email to the old site admin email address when the site admin email address changes.
 *
 * @since 4.9.0
 *
 * @param string $old_email   The old site admin email address.
 * @param string $new_email   The new site admin email address.
 * @param string $option_name The relevant database option name.
 */
function wp_site_admin_email_change_notification( $old_email, $new_email, $option_name ) {
	$send = true;

	// Don't send the notification to the default 'admin_email' value.
	if ( 'you@example.com' === $old_email ) {
		$send = false;
	}

	/**
	 * Filters whether to send the site admin email change notification email.
	 *
	 * @since 4.9.0
	 *
	 * @param bool   $send      Whether to send the email notification.
	 * @param string $old_email The old site admin email address.
	 * @param string $new_email The new site admin email address.
	 */
	$send = apply_filters( 'send_site_admin_email_change_email', $send, $old_email, $new_email );

	if ( ! $send ) {
		return;
	}

	/* translators: Do not translate OLD_EMAIL, NEW_EMAIL, SITENAME, SITEURL: those are placeholders. */
	$email_change_text = __(
		'Hi,

This notice confirms that the admin email address was changed on ###SITENAME###.

The new admin email address is ###NEW_EMAIL###.

This email has been sent to ###OLD_EMAIL###

Regards,
All at ###SITENAME###
###SITEURL###'
	);

	$email_change_email = array(
		'to'      => $old_email,
		/* translators: Site admin email change notification email subject. %s: Site title. */
		'subject' => __( '[%s] Admin Email Changed' ),
		'message' => $email_change_text,
		'headers' => '',
	);

	// Get site name.
	$site_name = wp_specialchars_decode( get_option( 'blogname' ), ENT_QUOTES );

	/**
	 * Filters the contents of the email notification sent when the site admin email address is changed.
	 *
	 * @since 4.9.0
	 *
	 * @param array $email_change_email {
	 *     Used to build wp_mail().
	 *
	 *     @type string $to      The intended recipient.
	 *     @type string $subject The subject of the email.
	 *     @type string $message The content of the email.
	 *         The following strings have a special meaning and will get replaced dynamically:
	 *         - ###OLD_EMAIL### The old site admin email address.
	 *         - ###NEW_EMAIL### The new site admin email address.
	 *         - ###SITENAME###  The name of the site.
	 *         - ###SITEURL###   The URL to the site.
	 *     @type string $headers Headers.
	 * }
	 * @param string $old_email The old site admin email address.
	 * @param string $new_email The new site admin email address.
	 */
	$email_change_email = apply_filters( 'site_admin_email_change_email', $email_change_email, $old_email, $new_email );

	$email_change_email['message'] = str_replace( '###OLD_EMAIL###', $old_email, $email_change_email['message'] );
	$email_change_email['message'] = str_replace( '###NEW_EMAIL###', $new_email, $email_change_email['message'] );
	$email_change_email['message'] = str_replace( '###SITENAME###', $site_name, $email_change_email['message'] );
	$email_change_email['message'] = str_replace( '###SITEURL###', home_url(), $email_change_email['message'] );

	wp_mail(
		$email_change_email['to'],
		sprintf(
			$email_change_email['subject'],
			$site_name
		),
		$email_change_email['message'],
		$email_change_email['headers']
	);
}

/**
 * Returns an anonymized IPv4 or IPv6 address.
 *
 * @since 4.9.6 Abstracted from `WP_Community_Events::get_unsafe_client_ip()`.
 *
 * @param string $ip_addr       The IPv4 or IPv6 address to be anonymized.
 * @param bool   $ipv6_fallback Optional. Whether to return the original IPv6 address if the needed functions
 *                              to anonymize it are not present. Default false, return `::` (unspecified address).
 * @return string  The anonymized IP address.
 */
function wp_privacy_anonymize_ip( $ip_addr, $ipv6_fallback = false ) {
	if ( empty( $ip_addr ) ) {
		return '0.0.0.0';
	}

	// Detect what kind of IP address this is.
	$ip_prefix = '';
	$is_ipv6   = substr_count( $ip_addr, ':' ) > 1;
	$is_ipv4   = ( 3 === substr_count( $ip_addr, '.' ) );

	if ( $is_ipv6 && $is_ipv4 ) {
		// IPv6 compatibility mode, temporarily strip the IPv6 part, and treat it like IPv4.
		$ip_prefix = '::ffff:';
		$ip_addr   = preg_replace( '/^\[?[0-9a-f:]*:/i', '', $ip_addr );
		$ip_addr   = str_replace( ']', '', $ip_addr );
		$is_ipv6   = false;
	}

	if ( $is_ipv6 ) {
		// IPv6 addresses will always be enclosed in [] if there's a port.
		$left_bracket  = strpos( $ip_addr, '[' );
		$right_bracket = strpos( $ip_addr, ']' );
		$percent       = strpos( $ip_addr, '%' );
		$netmask       = 'ffff:ffff:ffff:ffff:0000:0000:0000:0000';

		// Strip the port (and [] from IPv6 addresses), if they exist.
		if ( false !== $left_bracket && false !== $right_bracket ) {
			$ip_addr = substr( $ip_addr, $left_bracket + 1, $right_bracket - $left_bracket - 1 );
		} elseif ( false !== $left_bracket || false !== $right_bracket ) {
			// The IP has one bracket, but not both, so it's malformed.
			return '::';
		}

		// Strip the reachability scope.
		if ( false !== $percent ) {
			$ip_addr = substr( $ip_addr, 0, $percent );
		}

		// No invalid characters should be left.
		if ( preg_match( '/[^0-9a-f:]/i', $ip_addr ) ) {
			return '::';
		}

		// Partially anonymize the IP by reducing it to the corresponding network ID.
		if ( function_exists( 'inet_pton' ) && function_exists( 'inet_ntop' ) ) {
			$ip_addr = inet_ntop( inet_pton( $ip_addr ) & inet_pton( $netmask ) );
			if ( false === $ip_addr ) {
				return '::';
			}
		} elseif ( ! $ipv6_fallback ) {
			return '::';
		}
	} elseif ( $is_ipv4 ) {
		// Strip any port and partially anonymize the IP.
		$last_octet_position = strrpos( $ip_addr, '.' );
		$ip_addr             = substr( $ip_addr, 0, $last_octet_position ) . '.0';
	} else {
		return '0.0.0.0';
	}

	// Restore the IPv6 prefix to compatibility mode addresses.
	return $ip_prefix . $ip_addr;
}

/**
 * Returns uniform "anonymous" data by type.
 *
 * @since 4.9.6
 *
 * @param string $type The type of data to be anonymized.
 * @param string $data Optional. The data to be anonymized. Default empty string.
 * @return string The anonymous data for the requested type.
 */
function wp_privacy_anonymize_data( $type, $data = '' ) {

	switch ( $type ) {
		case 'email':
			$anonymous = 'deleted@site.invalid';
			break;
		case 'url':
			$anonymous = 'https://site.invalid';
			break;
		case 'ip':
			$anonymous = wp_privacy_anonymize_ip( $data );
			break;
		case 'date':
			$anonymous = '0000-00-00 00:00:00';
			break;
		case 'text':
			/* translators: Deleted text. */
			$anonymous = __( '[deleted]' );
			break;
		case 'longtext':
			/* translators: Deleted long text. */
			$anonymous = __( 'This content was deleted by the author.' );
			break;
		default:
			$anonymous = '';
			break;
	}

	/**
	 * Filters the anonymous data for each type.
	 *
	 * @since 4.9.6
	 *
	 * @param string $anonymous Anonymized data.
	 * @param string $type      Type of the data.
	 * @param string $data      Original data.
	 */
	return apply_filters( 'wp_privacy_anonymize_data', $anonymous, $type, $data );
}

/**
 * Returns the directory used to store personal data export files.
 *
 * @since 4.9.6
 *
 * @see wp_privacy_exports_url
 *
 * @return string Exports directory.
 */
function wp_privacy_exports_dir() {
	$upload_dir  = wp_upload_dir();
	$exports_dir = trailingslashit( $upload_dir['basedir'] ) . 'wp-personal-data-exports/';

	/**
	 * Filters the directory used to store personal data export files.
	 *
	 * @since 4.9.6
	 * @since 5.5.0 Exports now use relative paths, so changes to the directory
	 *              via this filter should be reflected on the server.
	 *
	 * @param string $exports_dir Exports directory.
	 */
	return apply_filters( 'wp_privacy_exports_dir', $exports_dir );
}

/**
 * Returns the URL of the directory used to store personal data export files.
 *
 * @since 4.9.6
 *
 * @see wp_privacy_exports_dir
 *
 * @return string Exports directory URL.
 */
function wp_privacy_exports_url() {
	$upload_dir  = wp_upload_dir();
	$exports_url = trailingslashit( $upload_dir['baseurl'] ) . 'wp-personal-data-exports/';

	/**
	 * Filters the URL of the directory used to store personal data export files.
	 *
	 * @since 4.9.6
	 * @since 5.5.0 Exports now use relative paths, so changes to the directory URL
	 *              via this filter should be reflected on the server.
	 *
	 * @param string $exports_url Exports directory URL.
	 */
	return apply_filters( 'wp_privacy_exports_url', $exports_url );
}

/**
 * Schedules a `WP_Cron` job to delete expired export files.
 *
 * @since 4.9.6
 */
function wp_schedule_delete_old_privacy_export_files() {
	if ( wp_installing() ) {
		return;
	}

	if ( ! wp_next_scheduled( 'wp_privacy_delete_old_export_files' ) ) {
		wp_schedule_event( time(), 'hourly', 'wp_privacy_delete_old_export_files' );
	}
}

/**
 * Cleans up export files older than three days old.
 *
 * The export files are stored in `wp-content/uploads`, and are therefore publicly
 * accessible. A CSPRN is appended to the filename to mitigate the risk of an
 * unauthorized person downloading the file, but it is still possible. Deleting
 * the file after the data subject has had a chance to delete it adds an additional
 * layer of protection.
 *
 * @since 4.9.6
 */
function wp_privacy_delete_old_export_files() {
	$exports_dir = wp_privacy_exports_dir();
	if ( ! is_dir( $exports_dir ) ) {
		return;
	}

	require_once ABSPATH . 'wp-admin/includes/file.php';
	$export_files = list_files( $exports_dir, 100, array( 'index.php' ) );

	/**
	 * Filters the lifetime, in seconds, of a personal data export file.
	 *
	 * By default, the lifetime is 3 days. Once the file reaches that age, it will automatically
	 * be deleted by a cron job.
	 *
	 * @since 4.9.6
	 *
	 * @param int $expiration The expiration age of the export, in seconds.
	 */
	$expiration = apply_filters( 'wp_privacy_export_expiration', 3 * DAY_IN_SECONDS );

	foreach ( (array) $export_files as $export_file ) {
		$file_age_in_seconds = time() - filemtime( $export_file );

		if ( $expiration < $file_age_in_seconds ) {
			unlink( $export_file );
		}
	}
}

/**
 * Gets the URL to learn more about updating the PHP version the site is running on.
 *
 * This URL can be overridden by specifying an environment variable `WP_UPDATE_PHP_URL` or by using the
 * {@see 'wp_update_php_url'} filter. Providing an empty string is not allowed and will result in the
 * default URL being used. Furthermore the page the URL links to should preferably be localized in the
 * site language.
 *
 * @since 5.1.0
 *
 * @return string URL to learn more about updating PHP.
 */
function wp_get_update_php_url() {
	$default_url = wp_get_default_update_php_url();

	$update_url = $default_url;
	if ( false !== getenv( 'WP_UPDATE_PHP_URL' ) ) {
		$update_url = getenv( 'WP_UPDATE_PHP_URL' );
	}

	/**
	 * Filters the URL to learn more about updating the PHP version the site is running on.
	 *
	 * Providing an empty string is not allowed and will result in the default URL being used. Furthermore
	 * the page the URL links to should preferably be localized in the site language.
	 *
	 * @since 5.1.0
	 *
	 * @param string $update_url URL to learn more about updating PHP.
	 */
	$update_url = apply_filters( 'wp_update_php_url', $update_url );

	if ( empty( $update_url ) ) {
		$update_url = $default_url;
	}

	return $update_url;
}

/**
 * Gets the default URL to learn more about updating the PHP version the site is running on.
 *
 * Do not use this function to retrieve this URL. Instead, use {@see wp_get_update_php_url()} when relying on the URL.
 * This function does not allow modifying the returned URL, and is only used to compare the actually used URL with the
 * default one.
 *
 * @since 5.1.0
 * @access private
 *
 * @return string Default URL to learn more about updating PHP.
 */
function wp_get_default_update_php_url() {
	return _x( 'https://wordpress.org/support/update-php/', 'localized PHP upgrade information page' );
}

/**
 * Prints the default annotation for the web host altering the "Update PHP" page URL.
 *
 * This function is to be used after {@see wp_get_update_php_url()} to display a consistent
 * annotation if the web host has altered the default "Update PHP" page URL.
 *
 * @since 5.1.0
 * @since 5.2.0 Added the `$before` and `$after` parameters.
 * @since 6.4.0 Added the `$display` parameter.
 *
 * @param string $before  Markup to output before the annotation. Default `<p class="description">`.
 * @param string $after   Markup to output after the annotation. Default `</p>`.
 * @param bool   $display Whether to echo or return the markup. Default `true` for echo.
 *
 * @return string|void
 */
function wp_update_php_annotation( $before = '<p class="description">', $after = '</p>', $display = true ) {
	$annotation = wp_get_update_php_annotation();

	if ( $annotation ) {
		if ( $display ) {
			echo $before . $annotation . $after;
		} else {
			return $before . $annotation . $after;
		}
	}
}

/**
 * Returns the default annotation for the web hosting altering the "Update PHP" page URL.
 *
 * This function is to be used after {@see wp_get_update_php_url()} to return a consistent
 * annotation if the web host has altered the default "Update PHP" page URL.
 *
 * @since 5.2.0
 *
 * @return string Update PHP page annotation. An empty string if no custom URLs are provided.
 */
function wp_get_update_php_annotation() {
	$update_url  = wp_get_update_php_url();
	$default_url = wp_get_default_update_php_url();

	if ( $update_url === $default_url ) {
		return '';
	}

	$annotation = sprintf(
		/* translators: %s: Default Update PHP page URL. */
		__( 'This resource is provided by your web host, and is specific to your site. For more information, <a href="%s" target="_blank">see the official WordPress documentation</a>.' ),
		esc_url( $default_url )
	);

	return $annotation;
}

/**
 * Gets the URL for directly updating the PHP version the site is running on.
 *
 * A URL will only be returned if the `WP_DIRECT_UPDATE_PHP_URL` environment variable is specified or
 * by using the {@see 'wp_direct_php_update_url'} filter. This allows hosts to send users directly to
 * the page where they can update PHP to a newer version.
 *
 * @since 5.1.1
 *
 * @return string URL for directly updating PHP or empty string.
 */
function wp_get_direct_php_update_url() {
	$direct_update_url = '';

	if ( false !== getenv( 'WP_DIRECT_UPDATE_PHP_URL' ) ) {
		$direct_update_url = getenv( 'WP_DIRECT_UPDATE_PHP_URL' );
	}

	/**
	 * Filters the URL for directly updating the PHP version the site is running on from the host.
	 *
	 * @since 5.1.1
	 *
	 * @param string $direct_update_url URL for directly updating PHP.
	 */
	$direct_update_url = apply_filters( 'wp_direct_php_update_url', $direct_update_url );

	return $direct_update_url;
}

/**
 * Displays a button directly linking to a PHP update process.
 *
 * This provides hosts with a way for users to be sent directly to their PHP update process.
 *
 * The button is only displayed if a URL is returned by `wp_get_direct_php_update_url()`.
 *
 * @since 5.1.1
 */
function wp_direct_php_update_button() {
	$direct_update_url = wp_get_direct_php_update_url();

	if ( empty( $direct_update_url ) ) {
		return;
	}

	echo '<p class="button-container">';
	printf(
		'<a class="button button-primary" href="%1$s" target="_blank" rel="noopener">%2$s<span class="screen-reader-text"> %3$s</span><span aria-hidden="true" class="dashicons dashicons-external"></span></a>',
		esc_url( $direct_update_url ),
		__( 'Update PHP' ),
		/* translators: Hidden accessibility text. */
		__( '(opens in a new tab)' )
	);
	echo '</p>';
}

/**
 * Gets the URL to learn more about updating the site to use HTTPS.
 *
 * This URL can be overridden by specifying an environment variable `WP_UPDATE_HTTPS_URL` or by using the
 * {@see 'wp_update_https_url'} filter. Providing an empty string is not allowed and will result in the
 * default URL being used. Furthermore the page the URL links to should preferably be localized in the
 * site language.
 *
 * @since 5.7.0
 *
 * @return string URL to learn more about updating to HTTPS.
 */
function wp_get_update_https_url() {
	$default_url = wp_get_default_update_https_url();

	$update_url = $default_url;
	if ( false !== getenv( 'WP_UPDATE_HTTPS_URL' ) ) {
		$update_url = getenv( 'WP_UPDATE_HTTPS_URL' );
	}

	/**
	 * Filters the URL to learn more about updating the HTTPS version the site is running on.
	 *
	 * Providing an empty string is not allowed and will result in the default URL being used. Furthermore
	 * the page the URL links to should preferably be localized in the site language.
	 *
	 * @since 5.7.0
	 *
	 * @param string $update_url URL to learn more about updating HTTPS.
	 */
	$update_url = apply_filters( 'wp_update_https_url', $update_url );
	if ( empty( $update_url ) ) {
		$update_url = $default_url;
	}

	return $update_url;
}

/**
 * Gets the default URL to learn more about updating the site to use HTTPS.
 *
 * Do not use this function to retrieve this URL. Instead, use {@see wp_get_update_https_url()} when relying on the URL.
 * This function does not allow modifying the returned URL, and is only used to compare the actually used URL with the
 * default one.
 *
 * @since 5.7.0
 * @access private
 *
 * @return string Default URL to learn more about updating to HTTPS.
 */
function wp_get_default_update_https_url() {
	/* translators: Documentation explaining HTTPS and why it should be used. */
	return __( 'https://developer.wordpress.org/advanced-administration/security/https/' );
}

/**
 * Gets the URL for directly updating the site to use HTTPS.
 *
 * A URL will only be returned if the `WP_DIRECT_UPDATE_HTTPS_URL` environment variable is specified or
 * by using the {@see 'wp_direct_update_https_url'} filter. This allows hosts to send users directly to
 * the page where they can update their site to use HTTPS.
 *
 * @since 5.7.0
 *
 * @return string URL for directly updating to HTTPS or empty string.
 */
function wp_get_direct_update_https_url() {
	$direct_update_url = '';

	if ( false !== getenv( 'WP_DIRECT_UPDATE_HTTPS_URL' ) ) {
		$direct_update_url = getenv( 'WP_DIRECT_UPDATE_HTTPS_URL' );
	}

	/**
	 * Filters the URL for directly updating the PHP version the site is running on from the host.
	 *
	 * @since 5.7.0
	 *
	 * @param string $direct_update_url URL for directly updating PHP.
	 */
	$direct_update_url = apply_filters( 'wp_direct_update_https_url', $direct_update_url );

	return $direct_update_url;
}

/**
 * Gets the size of a directory.
 *
 * A helper function that is used primarily to check whether
 * a blog has exceeded its allowed upload space.
 *
 * @since MU (3.0.0)
 * @since 5.2.0 $max_execution_time parameter added.
 *
 * @param string $directory Full path of a directory.
 * @param int    $max_execution_time Maximum time to run before giving up. In seconds.
 *                                   The timeout is global and is measured from the moment WordPress started to load.
 * @return int|false|null Size in bytes if a valid directory. False if not. Null if timeout.
 */
function get_dirsize( $directory, $max_execution_time = null ) {

	/*
	 * Exclude individual site directories from the total when checking the main site of a network,
	 * as they are subdirectories and should not be counted.
	 */
	if ( is_multisite() && is_main_site() ) {
		$size = recurse_dirsize( $directory, $directory . '/sites', $max_execution_time );
	} else {
		$size = recurse_dirsize( $directory, null, $max_execution_time );
	}

	return $size;
}

/**
 * Gets the size of a directory recursively.
 *
 * Used by get_dirsize() to get a directory size when it contains other directories.
 *
 * @since MU (3.0.0)
 * @since 4.3.0 The `$exclude` parameter was added.
 * @since 5.2.0 The `$max_execution_time` parameter was added.
 * @since 5.6.0 The `$directory_cache` parameter was added.
 *
 * @param string          $directory          Full path of a directory.
 * @param string|string[] $exclude            Optional. Full path of a subdirectory to exclude from the total,
 *                                            or array of paths. Expected without trailing slash(es).
 *                                            Default null.
 * @param int             $max_execution_time Optional. Maximum time to run before giving up. In seconds.
 *                                            The timeout is global and is measured from the moment
 *                                            WordPress started to load. Defaults to the value of
 *                                            `max_execution_time` PHP setting.
 * @param array           $directory_cache    Optional. Array of cached directory paths.
 *                                            Defaults to the value of `dirsize_cache` transient.
 * @return int|false|null Size in bytes if a valid directory. False if not. Null if timeout.
 */
function recurse_dirsize( $directory, $exclude = null, $max_execution_time = null, &$directory_cache = null ) {
	$directory  = untrailingslashit( $directory );
	$save_cache = false;

	if ( ! isset( $directory_cache ) ) {
		$directory_cache = get_transient( 'dirsize_cache' );
		$save_cache      = true;
	}

	if ( isset( $directory_cache[ $directory ] ) && is_int( $directory_cache[ $directory ] ) ) {
		return $directory_cache[ $directory ];
	}

	if ( ! file_exists( $directory ) || ! is_dir( $directory ) || ! is_readable( $directory ) ) {
		return false;
	}

	if (
		( is_string( $exclude ) && $directory === $exclude ) ||
		( is_array( $exclude ) && in_array( $directory, $exclude, true ) )
	) {
		return false;
	}

	if ( null === $max_execution_time ) {
		// Keep the previous behavior but attempt to prevent fatal errors from timeout if possible.
		if ( function_exists( 'ini_get' ) ) {
			$max_execution_time = ini_get( 'max_execution_time' );
		} else {
			// Disable...
			$max_execution_time = 0;
		}

		// Leave 1 second "buffer" for other operations if $max_execution_time has reasonable value.
		if ( $max_execution_time > 10 ) {
			$max_execution_time -= 1;
		}
	}

	/**
	 * Filters the amount of storage space used by one directory and all its children, in megabytes.
	 *
	 * Return the actual used space to short-circuit the recursive PHP file size calculation
	 * and use something else, like a CDN API or native operating system tools for better performance.
	 *
	 * @since 5.6.0
	 *
	 * @param int|false            $space_used         The amount of used space, in bytes. Default false.
	 * @param string               $directory          Full path of a directory.
	 * @param string|string[]|null $exclude            Full path of a subdirectory to exclude from the total,
	 *                                                 or array of paths.
	 * @param int                  $max_execution_time Maximum time to run before giving up. In seconds.
	 * @param array                $directory_cache    Array of cached directory paths.
	 */
	$size = apply_filters( 'pre_recurse_dirsize', false, $directory, $exclude, $max_execution_time, $directory_cache );

	if ( false === $size ) {
		$size = 0;

		$handle = opendir( $directory );
		if ( $handle ) {
			while ( ( $file = readdir( $handle ) ) !== false ) {
				$path = $directory . '/' . $file;
				if ( '.' !== $file && '..' !== $file ) {
					if ( is_file( $path ) ) {
						$size += filesize( $path );
					} elseif ( is_dir( $path ) ) {
						$handlesize = recurse_dirsize( $path, $exclude, $max_execution_time, $directory_cache );
						if ( $handlesize > 0 ) {
							$size += $handlesize;
						}
					}

					if ( $max_execution_time > 0 &&
						( microtime( true ) - WP_START_TIMESTAMP ) > $max_execution_time
					) {
						// Time exceeded. Give up instead of risking a fatal timeout.
						$size = null;
						break;
					}
				}
			}
			closedir( $handle );
		}
	}

	if ( ! is_array( $directory_cache ) ) {
		$directory_cache = array();
	}

	$directory_cache[ $directory ] = $size;

	// Only write the transient on the top level call and not on recursive calls.
	if ( $save_cache ) {
		$expiration = ( wp_using_ext_object_cache() ) ? 0 : 10 * YEAR_IN_SECONDS;
		set_transient( 'dirsize_cache', $directory_cache, $expiration );
	}

	return $size;
}

/**
 * Cleans directory size cache used by recurse_dirsize().
 *
 * Removes the current directory and all parent directories from the `dirsize_cache` transient.
 *
 * @since 5.6.0
 * @since 5.9.0 Added input validation with a notice for invalid input.
 *
 * @param string $path Full path of a directory or file.
 */
function clean_dirsize_cache( $path ) {
	if ( ! is_string( $path ) || empty( $path ) ) {
		trigger_error(
			sprintf(
				/* translators: 1: Function name, 2: A variable type, like "boolean" or "integer". */
				__( '%1$s only accepts a non-empty path string, received %2$s.' ),
				'<code>clean_dirsize_cache()</code>',
				'<code>' . gettype( $path ) . '</code>'
			)
		);
		return;
	}

	$directory_cache = get_transient( 'dirsize_cache' );

	if ( empty( $directory_cache ) ) {
		return;
	}

	$expiration = ( wp_using_ext_object_cache() ) ? 0 : 10 * YEAR_IN_SECONDS;
	if (
		! str_contains( $path, '/' ) &&
		! str_contains( $path, '\\' )
	) {
		unset( $directory_cache[ $path ] );
		set_transient( 'dirsize_cache', $directory_cache, $expiration );
		return;
	}

	$last_path = null;
	$path      = untrailingslashit( $path );
	unset( $directory_cache[ $path ] );

	while (
		$last_path !== $path &&
		DIRECTORY_SEPARATOR !== $path &&
		'.' !== $path &&
		'..' !== $path
	) {
		$last_path = $path;
		$path      = dirname( $path );
		unset( $directory_cache[ $path ] );
	}

	set_transient( 'dirsize_cache', $directory_cache, $expiration );
}

/**
 * Checks compatibility with the current WordPress version.
 *
 * @since 5.2.0
 *
 * @global string $wp_version The WordPress version string.
 *
 * @param string $required Minimum required WordPress version.
 * @return bool True if required version is compatible or empty, false if not.
 */
function is_wp_version_compatible( $required ) {
	global $wp_version;

	// Strip off any -alpha, -RC, -beta, -src suffixes.
	list( $version ) = explode( '-', $wp_version );

	if ( is_string( $required ) ) {
		$trimmed = trim( $required );

		if ( substr_count( $trimmed, '.' ) > 1 && str_ends_with( $trimmed, '.0' ) ) {
			$required = substr( $trimmed, 0, -2 );
		}
	}

	return empty( $required ) || version_compare( $version, $required, '>=' );
}

/**
 * Checks compatibility with the current PHP version.
 *
 * @since 5.2.0
 *
 * @param string $required Minimum required PHP version.
 * @return bool True if required version is compatible or empty, false if not.
 */
function is_php_version_compatible( $required ) {
	return empty( $required ) || version_compare( PHP_VERSION, $required, '>=' );
}

/**
 * Checks if two numbers are nearly the same.
 *
 * This is similar to using `round()` but the precision is more fine-grained.
 *
 * @since 5.3.0
 *
 * @param int|float $expected  The expected value.
 * @param int|float $actual    The actual number.
 * @param int|float $precision Optional. The allowed variation. Default 1.
 * @return bool Whether the numbers match within the specified precision.
 */
function wp_fuzzy_number_match( $expected, $actual, $precision = 1 ) {
	return abs( (float) $expected - (float) $actual ) <= $precision;
}

/**
 * Creates and returns the markup for an admin notice.
 *
 * @since 6.4.0
 *
 * @param string $message The message.
 * @param array  $args {
 *     Optional. An array of arguments for the admin notice. Default empty array.
 *
 *     @type string   $type               Optional. The type of admin notice.
 *                                        For example, 'error', 'success', 'warning', 'info'.
 *                                        Default empty string.
 *     @type bool     $dismissible        Optional. Whether the admin notice is dismissible. Default false.
 *     @type string   $id                 Optional. The value of the admin notice's ID attribute. Default empty string.
 *     @type string[] $additional_classes Optional. A string array of class names. Default empty array.
 *     @type string[] $attributes         Optional. Additional attributes for the notice div. Default empty array.
 *     @type bool     $paragraph_wrap     Optional. Whether to wrap the message in paragraph tags. Default true.
 * }
 * @return string The markup for an admin notice.
 */
function wp_get_admin_notice( $message, $args = array() ) {
	$defaults = array(
		'type'               => '',
		'dismissible'        => false,
		'id'                 => '',
		'additional_classes' => array(),
		'attributes'         => array(),
		'paragraph_wrap'     => true,
	);

	$args = wp_parse_args( $args, $defaults );

	/**
	 * Filters the arguments for an admin notice.
	 *
	 * @since 6.4.0
	 *
	 * @param array  $args    The arguments for the admin notice.
	 * @param string $message The message for the admin notice.
	 */
	$args       = apply_filters( 'wp_admin_notice_args', $args, $message );
	$id         = '';
	$classes    = 'notice';
	$attributes = '';

	if ( is_string( $args['id'] ) ) {
		$trimmed_id = trim( $args['id'] );

		if ( '' !== $trimmed_id ) {
			$id = 'id="' . $trimmed_id . '" ';
		}
	}

	if ( is_string( $args['type'] ) ) {
		$type = trim( $args['type'] );

		if ( str_contains( $type, ' ' ) ) {
			_doing_it_wrong(
				__FUNCTION__,
				sprintf(
					/* translators: %s: The "type" key. */
					__( 'The %s key must be a string without spaces.' ),
					'<code>type</code>'
				),
				'6.4.0'
			);
		}

		if ( '' !== $type ) {
			$classes .= ' notice-' . $type;
		}
	}

	if ( true === $args['dismissible'] ) {
		$classes .= ' is-dismissible';
	}

	if ( is_array( $args['additional_classes'] ) && ! empty( $args['additional_classes'] ) ) {
		$classes .= ' ' . implode( ' ', $args['additional_classes'] );
	}

	if ( is_array( $args['attributes'] ) && ! empty( $args['attributes'] ) ) {
		$attributes = '';
		foreach ( $args['attributes'] as $attr => $val ) {
			if ( is_bool( $val ) ) {
				$attributes .= $val ? ' ' . $attr : '';
			} elseif ( is_int( $attr ) ) {
				$attributes .= ' ' . esc_attr( trim( $val ) );
			} elseif ( $val ) {
				$attributes .= ' ' . $attr . '="' . esc_attr( trim( $val ) ) . '"';
			}
		}
	}

	if ( false !== $args['paragraph_wrap'] ) {
		$message = "<p>$message</p>";
	}

	$markup = sprintf( '<div %1$sclass="%2$s"%3$s>%4$s</div>', $id, $classes, $attributes, $message );

	/**
	 * Filters the markup for an admin notice.
	 *
	 * @since 6.4.0
	 *
	 * @param string $markup  The HTML markup for the admin notice.
	 * @param string $message The message for the admin notice.
	 * @param array  $args    The arguments for the admin notice.
	 */
	return apply_filters( 'wp_admin_notice_markup', $markup, $message, $args );
}

/**
 * Outputs an admin notice.
 *
 * @since 6.4.0
 *
 * @param string $message The message to output.
 * @param array  $args {
 *     Optional. An array of arguments for the admin notice. Default empty array.
 *
 *     @type string   $type               Optional. The type of admin notice.
 *                                        For example, 'error', 'success', 'warning', 'info'.
 *                                        Default empty string.
 *     @type bool     $dismissible        Optional. Whether the admin notice is dismissible. Default false.
 *     @type string   $id                 Optional. The value of the admin notice's ID attribute. Default empty string.
 *     @type string[] $additional_classes Optional. A string array of class names. Default empty array.
 *     @type string[] $attributes         Optional. Additional attributes for the notice div. Default empty array.
 *     @type bool     $paragraph_wrap     Optional. Whether to wrap the message in paragraph tags. Default true.
 * }
 */
function wp_admin_notice( $message, $args = array() ) {
	/**
	 * Fires before an admin notice is output.
	 *
	 * @since 6.4.0
	 *
	 * @param string $message The message for the admin notice.
	 * @param array  $args    The arguments for the admin notice.
	 */
	do_action( 'wp_admin_notice', $message, $args );

	echo wp_kses_post( wp_get_admin_notice( $message, $args ) );
}<|MERGE_RESOLUTION|>--- conflicted
+++ resolved
@@ -2871,14 +2871,10 @@
  * @param string      $name       Filename.
  * @param null|string $deprecated Never used. Set to null.
  * @param string      $bits       File content
-<<<<<<< HEAD
- * @param string      $time       Optional. Time formatted in 'yyyy/mm'. Default null.
+ * @param string|null      $time  Optional. Time formatted in 'yyyy/mm'. Default null.
  * @param string[]    $upload_dir Optional. Array of the uploads directory data as returned by
  *                                {@see wp_upload_dir()} or {@see wp_font_dir()}. If not set
  *                                the function will use {@see wp_upload_dir()}.
-=======
- * @param string|null $time       Optional. Time formatted in 'yyyy/mm'. Default null.
->>>>>>> 13d5244c
  * @return array {
  *     Information about the newly-uploaded file.
  *
