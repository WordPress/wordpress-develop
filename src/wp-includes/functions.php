<?php
/**
 * Main WordPress API
 *
 * @package WordPress
 */

require ABSPATH . WPINC . '/option.php';

/**
 * Convert given MySQL date string into a different format.
 *
 * `$format` should be a PHP date format string.
 * 'U' and 'G' formats will return a sum of timestamp with timezone offset.
 * `$date` is expected to be local time in MySQL format (`Y-m-d H:i:s`).
 *
 * Historically UTC time could be passed to the function to produce Unix timestamp.
 *
 * If `$translate` is true then the given date and format string will
 * be passed to `wp_date()` for translation.
 *
 * @since 0.71
 *
 * @param string $format    Format of the date to return.
 * @param string $date      Date string to convert.
 * @param bool   $translate Whether the return date should be translated. Default true.
 * @return string|int|false Formatted date string or sum of Unix timestamp and timezone offset.
 *                          False on failure.
 */
function mysql2date( $format, $date, $translate = true ) {
	if ( empty( $date ) ) {
		return false;
	}

	$datetime = date_create( $date, wp_timezone() );

	if ( false === $datetime ) {
		return false;
	}

	// Returns a sum of timestamp with timezone offset. Ideally should never be used.
	if ( 'G' === $format || 'U' === $format ) {
		return $datetime->getTimestamp() + $datetime->getOffset();
	}

	if ( $translate ) {
		return wp_date( $format, $datetime->getTimestamp() );
	}

	return $datetime->format( $format );
}

/**
 * Retrieves the current time based on specified type.
 *
 * The 'mysql' type will return the time in the format for MySQL DATETIME field.
 * The 'timestamp' type will return the current timestamp or a sum of timestamp
 * and timezone offset, depending on `$gmt`.
 * Other strings will be interpreted as PHP date formats (e.g. 'Y-m-d').
 *
 * If $gmt is set to either '1' or 'true', then both types will use GMT time.
 * if $gmt is false, the output is adjusted with the GMT offset in the WordPress option.
 *
 * @since 1.0.0
 *
 * @param string   $type Type of time to retrieve. Accepts 'mysql', 'timestamp',
 *                       or PHP date format string (e.g. 'Y-m-d').
 * @param int|bool $gmt  Optional. Whether to use GMT timezone. Default false.
 * @return int|string Integer if $type is 'timestamp', string otherwise.
 */
function current_time( $type, $gmt = 0 ) {
	// Don't use non-GMT timestamp, unless you know the difference and really need to.
	if ( 'timestamp' === $type || 'U' === $type ) {
		return $gmt ? time() : time() + (int) ( get_option( 'gmt_offset' ) * HOUR_IN_SECONDS );
	}

	if ( 'mysql' === $type ) {
		$type = 'Y-m-d H:i:s';
	}

	$timezone = $gmt ? new DateTimeZone( 'UTC' ) : wp_timezone();
	$datetime = new DateTime( 'now', $timezone );

	return $datetime->format( $type );
}

/**
 * Retrieves the current time as an object with the timezone from settings.
 *
 * @since 5.3.0
 *
 * @return DateTimeImmutable Date and time object.
 */
function current_datetime() {
	return new DateTimeImmutable( 'now', wp_timezone() );
}

/**
 * Retrieves the timezone from site settings as a string.
 *
 * Uses the `timezone_string` option to get a proper timezone if available,
 * otherwise falls back to an offset.
 *
 * @since 5.3.0
 *
 * @return string PHP timezone string or a ±HH:MM offset.
 */
function wp_timezone_string() {
	$timezone_string = get_option( 'timezone_string' );

	if ( $timezone_string ) {
		return $timezone_string;
	}

	$offset  = (float) get_option( 'gmt_offset' );
	$hours   = (int) $offset;
	$minutes = ( $offset - $hours );

	$sign      = ( $offset < 0 ) ? '-' : '+';
	$abs_hour  = abs( $hours );
	$abs_mins  = abs( $minutes * 60 );
	$tz_offset = sprintf( '%s%02d:%02d', $sign, $abs_hour, $abs_mins );

	return $tz_offset;
}

/**
 * Retrieves the timezone from site settings as a `DateTimeZone` object.
 *
 * Timezone can be based on a PHP timezone string or a ±HH:MM offset.
 *
 * @since 5.3.0
 *
 * @return DateTimeZone Timezone object.
 */
function wp_timezone() {
	return new DateTimeZone( wp_timezone_string() );
}

/**
 * Retrieves the date in localized format, based on a sum of Unix timestamp and
 * timezone offset in seconds.
 *
 * If the locale specifies the locale month and weekday, then the locale will
 * take over the format for the date. If it isn't, then the date format string
 * will be used instead.
 *
 * Note that due to the way WP typically generates a sum of timestamp and offset
 * with `strtotime()`, it implies offset added at a _current_ time, not at the time
 * the timestamp represents. Storing such timestamps or calculating them differently
 * will lead to invalid output.
 *
 * @since 0.71
 * @since 5.3.0 Converted into a wrapper for wp_date().
 *
 * @global WP_Locale $wp_locale WordPress date and time locale object.
 *
 * @param string   $format                Format to display the date.
 * @param int|bool $timestamp_with_offset Optional. A sum of Unix timestamp and timezone offset
 *                                        in seconds. Default false.
 * @param bool     $gmt                   Optional. Whether to use GMT timezone. Only applies
 *                                        if timestamp is not provided. Default false.
 * @return string The date, translated if locale specifies it.
 */
function date_i18n( $format, $timestamp_with_offset = false, $gmt = false ) {
	$timestamp = $timestamp_with_offset;

	// If timestamp is omitted it should be current time (summed with offset, unless `$gmt` is true).
	if ( ! is_numeric( $timestamp ) ) {
		$timestamp = current_time( 'timestamp', $gmt );
	}

	/*
	 * This is a legacy implementation quirk that the returned timestamp is also with offset.
	 * Ideally this function should never be used to produce a timestamp.
	 */
	if ( 'U' === $format ) {
		$date = $timestamp;
	} elseif ( $gmt && false === $timestamp_with_offset ) { // Current time in UTC.
		$date = wp_date( $format, null, new DateTimeZone( 'UTC' ) );
	} elseif ( false === $timestamp_with_offset ) { // Current time in site's timezone.
		$date = wp_date( $format );
	} else {
		/*
		 * Timestamp with offset is typically produced by a UTC `strtotime()` call on an input without timezone.
		 * This is the best attempt to reverse that operation into a local time to use.
		 */
		$local_time = gmdate( 'Y-m-d H:i:s', $timestamp );
		$timezone   = wp_timezone();
		$datetime   = date_create( $local_time, $timezone );
		$date       = wp_date( $format, $datetime->getTimestamp(), $timezone );
	}

	/**
	 * Filters the date formatted based on the locale.
	 *
	 * @since 2.8.0
	 *
	 * @param string $date      Formatted date string.
	 * @param string $format    Format to display the date.
	 * @param int    $timestamp A sum of Unix timestamp and timezone offset in seconds.
	 *                          Might be without offset if input omitted timestamp but requested GMT.
	 * @param bool   $gmt       Whether to use GMT timezone. Only applies if timestamp was not provided.
	 *                          Default false.
	 */
	$date = apply_filters( 'date_i18n', $date, $format, $timestamp, $gmt );

	return $date;
}

/**
 * Retrieves the date, in localized format.
 *
 * This is a newer function, intended to replace `date_i18n()` without legacy quirks in it.
 *
 * Note that, unlike `date_i18n()`, this function accepts a true Unix timestamp, not summed
 * with timezone offset.
 *
 * @since 5.3.0
 *
 * @param string       $format    PHP date format.
 * @param int          $timestamp Optional. Unix timestamp. Defaults to current time.
 * @param DateTimeZone $timezone  Optional. Timezone to output result in. Defaults to timezone
 *                                from site settings.
 * @return string|false The date, translated if locale specifies it. False on invalid timestamp input.
 */
function wp_date( $format, $timestamp = null, $timezone = null ) {
	global $wp_locale;

	if ( null === $timestamp ) {
		$timestamp = time();
	} elseif ( ! is_numeric( $timestamp ) ) {
		return false;
	}

	if ( ! $timezone ) {
		$timezone = wp_timezone();
	}

	$datetime = date_create( '@' . $timestamp );
	$datetime->setTimezone( $timezone );

	if ( empty( $wp_locale->month ) || empty( $wp_locale->weekday ) ) {
		$date = $datetime->format( $format );
	} else {
		// We need to unpack shorthand `r` format because it has parts that might be localized.
		$format = preg_replace( '/(?<!\\\\)r/', DATE_RFC2822, $format );

		$new_format    = '';
		$format_length = strlen( $format );
		$month         = $wp_locale->get_month( $datetime->format( 'm' ) );
		$weekday       = $wp_locale->get_weekday( $datetime->format( 'w' ) );

		for ( $i = 0; $i < $format_length; $i ++ ) {
			switch ( $format[ $i ] ) {
				case 'D':
					$new_format .= addcslashes( $wp_locale->get_weekday_abbrev( $weekday ), '\\A..Za..z' );
					break;
				case 'F':
					$new_format .= addcslashes( $month, '\\A..Za..z' );
					break;
				case 'l':
					$new_format .= addcslashes( $weekday, '\\A..Za..z' );
					break;
				case 'M':
					$new_format .= addcslashes( $wp_locale->get_month_abbrev( $month ), '\\A..Za..z' );
					break;
				case 'a':
					$new_format .= addcslashes( $wp_locale->get_meridiem( $datetime->format( 'a' ) ), '\\A..Za..z' );
					break;
				case 'A':
					$new_format .= addcslashes( $wp_locale->get_meridiem( $datetime->format( 'A' ) ), '\\A..Za..z' );
					break;
				case '\\':
					$new_format .= $format[ $i ];

					// If character follows a slash, we add it without translating.
					if ( $i < $format_length ) {
						$new_format .= $format[ ++$i ];
					}
					break;
				default:
					$new_format .= $format[ $i ];
					break;
			}
		}

		$date = $datetime->format( $new_format );
		$date = wp_maybe_decline_date( $date, $format );
	}

	/**
	 * Filters the date formatted based on the locale.
	 *
	 * @since 5.3.0
	 *
	 * @param string       $date      Formatted date string.
	 * @param string       $format    Format to display the date.
	 * @param int          $timestamp Unix timestamp.
	 * @param DateTimeZone $timezone  Timezone.
	 */
	$date = apply_filters( 'wp_date', $date, $format, $timestamp, $timezone );

	return $date;
}

/**
 * Determines if the date should be declined.
 *
 * If the locale specifies that month names require a genitive case in certain
 * formats (like 'j F Y'), the month name will be replaced with a correct form.
 *
 * @since 4.4.0
 * @since 5.4.0 The `$format` parameter was added.
 *
 * @global WP_Locale $wp_locale WordPress date and time locale object.
 *
 * @param string $date   Formatted date string.
 * @param string $format Optional. Date format to check. Default empty string.
 * @return string The date, declined if locale specifies it.
 */
function wp_maybe_decline_date( $date, $format = '' ) {
	global $wp_locale;

	// i18n functions are not available in SHORTINIT mode.
	if ( ! function_exists( '_x' ) ) {
		return $date;
	}

	/*
	 * translators: If months in your language require a genitive case,
	 * translate this to 'on'. Do not translate into your own language.
	 */
	if ( 'on' === _x( 'off', 'decline months names: on or off' ) ) {

		$months          = $wp_locale->month;
		$months_genitive = $wp_locale->month_genitive;

		/*
		 * Match a format like 'j F Y' or 'j. F' (day of the month, followed by month name)
		 * and decline the month.
		 */
		if ( $format ) {
			$decline = preg_match( '#[dj]\.? F#', $format );
		} else {
			// If the format is not passed, try to guess it from the date string.
			$decline = preg_match( '#\b\d{1,2}\.? [^\d ]+\b#u', $date );
		}

		if ( $decline ) {
			foreach ( $months as $key => $month ) {
				$months[ $key ] = '# ' . preg_quote( $month, '#' ) . '\b#u';
			}

			foreach ( $months_genitive as $key => $month ) {
				$months_genitive[ $key ] = ' ' . $month;
			}

			$date = preg_replace( $months, $months_genitive, $date );
		}

		/*
		 * Match a format like 'F jS' or 'F j' (month name, followed by day with an optional ordinal suffix)
		 * and change it to declined 'j F'.
		 */
		if ( $format ) {
			$decline = preg_match( '#F [dj]#', $format );
		} else {
			// If the format is not passed, try to guess it from the date string.
			$decline = preg_match( '#\b[^\d ]+ \d{1,2}(st|nd|rd|th)?\b#u', trim( $date ) );
		}

		if ( $decline ) {
			foreach ( $months as $key => $month ) {
				$months[ $key ] = '#\b' . preg_quote( $month, '#' ) . ' (\d{1,2})(st|nd|rd|th)?([-–]\d{1,2})?(st|nd|rd|th)?\b#u';
			}

			foreach ( $months_genitive as $key => $month ) {
				$months_genitive[ $key ] = '$1$3 ' . $month;
			}

			$date = preg_replace( $months, $months_genitive, $date );
		}
	}

	// Used for locale-specific rules.
	$locale = get_locale();

	if ( 'ca' === $locale ) {
		// " de abril| de agost| de octubre..." -> " d'abril| d'agost| d'octubre..."
		$date = preg_replace( '# de ([ao])#i', " d'\\1", $date );
	}

	return $date;
}

/**
 * Convert float number to format based on the locale.
 *
 * @since 2.3.0
 *
 * @global WP_Locale $wp_locale WordPress date and time locale object.
 *
 * @param float $number   The number to convert based on locale.
 * @param int   $decimals Optional. Precision of the number of decimal places. Default 0.
 * @return string Converted number in string format.
 */
function number_format_i18n( $number, $decimals = 0 ) {
	global $wp_locale;

	if ( isset( $wp_locale ) ) {
		$formatted = number_format( $number, absint( $decimals ), $wp_locale->number_format['decimal_point'], $wp_locale->number_format['thousands_sep'] );
	} else {
		$formatted = number_format( $number, absint( $decimals ) );
	}

	/**
	 * Filters the number formatted based on the locale.
	 *
	 * @since 2.8.0
	 * @since 4.9.0 The `$number` and `$decimals` parameters were added.
	 *
	 * @param string $formatted Converted number in string format.
	 * @param float  $number    The number to convert based on locale.
	 * @param int    $decimals  Precision of the number of decimal places.
	 */
	return apply_filters( 'number_format_i18n', $formatted, $number, $decimals );
}

/**
 * Convert number of bytes largest unit bytes will fit into.
 *
 * It is easier to read 1 KB than 1024 bytes and 1 MB than 1048576 bytes. Converts
 * number of bytes to human readable number by taking the number of that unit
 * that the bytes will go into it. Supports TB value.
 *
 * Please note that integers in PHP are limited to 32 bits, unless they are on
 * 64 bit architecture, then they have 64 bit size. If you need to place the
 * larger size then what PHP integer type will hold, then use a string. It will
 * be converted to a double, which should always have 64 bit length.
 *
 * Technically the correct unit names for powers of 1024 are KiB, MiB etc.
 *
 * @since 2.3.0
 *
 * @param int|string $bytes    Number of bytes. Note max integer size for integers.
 * @param int        $decimals Optional. Precision of number of decimal places. Default 0.
 * @return string|false Number string on success, false on failure.
 */
function size_format( $bytes, $decimals = 0 ) {
	$quant = array(
		/* translators: Unit symbol for terabyte. */
		_x( 'TB', 'unit symbol' ) => TB_IN_BYTES,
		/* translators: Unit symbol for gigabyte. */
		_x( 'GB', 'unit symbol' ) => GB_IN_BYTES,
		/* translators: Unit symbol for megabyte. */
		_x( 'MB', 'unit symbol' ) => MB_IN_BYTES,
		/* translators: Unit symbol for kilobyte. */
		_x( 'KB', 'unit symbol' ) => KB_IN_BYTES,
		/* translators: Unit symbol for byte. */
		_x( 'B', 'unit symbol' )  => 1,
	);

	if ( 0 === $bytes ) {
		/* translators: Unit symbol for byte. */
		return number_format_i18n( 0, $decimals ) . ' ' . _x( 'B', 'unit symbol' );
	}

	foreach ( $quant as $unit => $mag ) {
		if ( (float) $bytes >= $mag ) {
			return number_format_i18n( $bytes / $mag, $decimals ) . ' ' . $unit;
		}
	}

	return false;
}

/**
 * Convert a duration to human readable format.
 *
 * @since 5.1.0
 *
 * @param string $duration Duration will be in string format (HH:ii:ss) OR (ii:ss),
 *                         with a possible prepended negative sign (-).
 * @return string|false A human readable duration string, false on failure.
 */
function human_readable_duration( $duration = '' ) {
	if ( ( empty( $duration ) || ! is_string( $duration ) ) ) {
		return false;
	}

	$duration = trim( $duration );

	// Remove prepended negative sign.
	if ( '-' === substr( $duration, 0, 1 ) ) {
		$duration = substr( $duration, 1 );
	}

	// Extract duration parts.
	$duration_parts = array_reverse( explode( ':', $duration ) );
	$duration_count = count( $duration_parts );

	$hour   = null;
	$minute = null;
	$second = null;

	if ( 3 === $duration_count ) {
		// Validate HH:ii:ss duration format.
		if ( ! ( (bool) preg_match( '/^([0-9]+):([0-5]?[0-9]):([0-5]?[0-9])$/', $duration ) ) ) {
			return false;
		}
		// Three parts: hours, minutes & seconds.
		list( $second, $minute, $hour ) = $duration_parts;
	} elseif ( 2 === $duration_count ) {
		// Validate ii:ss duration format.
		if ( ! ( (bool) preg_match( '/^([0-5]?[0-9]):([0-5]?[0-9])$/', $duration ) ) ) {
			return false;
		}
		// Two parts: minutes & seconds.
		list( $second, $minute ) = $duration_parts;
	} else {
		return false;
	}

	$human_readable_duration = array();

	// Add the hour part to the string.
	if ( is_numeric( $hour ) ) {
		/* translators: %s: Time duration in hour or hours. */
		$human_readable_duration[] = sprintf( _n( '%s hour', '%s hours', $hour ), (int) $hour );
	}

	// Add the minute part to the string.
	if ( is_numeric( $minute ) ) {
		/* translators: %s: Time duration in minute or minutes. */
		$human_readable_duration[] = sprintf( _n( '%s minute', '%s minutes', $minute ), (int) $minute );
	}

	// Add the second part to the string.
	if ( is_numeric( $second ) ) {
		/* translators: %s: Time duration in second or seconds. */
		$human_readable_duration[] = sprintf( _n( '%s second', '%s seconds', $second ), (int) $second );
	}

	return implode( ', ', $human_readable_duration );
}

/**
 * Get the week start and end from the datetime or date string from MySQL.
 *
 * @since 0.71
 *
 * @param string     $mysqlstring   Date or datetime field type from MySQL.
 * @param int|string $start_of_week Optional. Start of the week as an integer. Default empty string.
 * @return array Keys are 'start' and 'end'.
 */
function get_weekstartend( $mysqlstring, $start_of_week = '' ) {
	// MySQL string year.
	$my = substr( $mysqlstring, 0, 4 );

	// MySQL string month.
	$mm = substr( $mysqlstring, 8, 2 );

	// MySQL string day.
	$md = substr( $mysqlstring, 5, 2 );

	// The timestamp for MySQL string day.
	$day = mktime( 0, 0, 0, $md, $mm, $my );

	// The day of the week from the timestamp.
	$weekday = gmdate( 'w', $day );

	if ( ! is_numeric( $start_of_week ) ) {
		$start_of_week = get_option( 'start_of_week' );
	}

	if ( $weekday < $start_of_week ) {
		$weekday += 7;
	}

	// The most recent week start day on or before $day.
	$start = $day - DAY_IN_SECONDS * ( $weekday - $start_of_week );

	// $start + 1 week - 1 second.
	$end = $start + WEEK_IN_SECONDS - 1;
	return compact( 'start', 'end' );
}

/**
 * Serialize data, if needed.
 *
 * @since 2.0.5
 *
 * @param string|array|object $data Data that might be serialized.
 * @return mixed A scalar data.
 */
function maybe_serialize( $data ) {
	if ( is_array( $data ) || is_object( $data ) ) {
		return serialize( $data );
	}

	/*
	 * Double serialization is required for backward compatibility.
	 * See https://core.trac.wordpress.org/ticket/12930
	 * Also the world will end. See WP 3.6.1.
	 */
	if ( is_serialized( $data, false ) ) {
		return serialize( $data );
	}

	return $data;
}

/**
 * Unserialize data only if it was serialized.
 *
 * @since 2.0.0
 *
 * @param string $data Data that might be unserialized.
 * @return mixed Unserialized data can be any type.
 */
function maybe_unserialize( $data ) {
	if ( is_serialized( $data ) ) { // Don't attempt to unserialize data that wasn't serialized going in.
		return @unserialize( trim( $data ) );
	}

	return $data;
}

/**
 * Check value to find if it was serialized.
 *
 * If $data is not an string, then returned value will always be false.
 * Serialized data is always a string.
 *
 * @since 2.0.5
 *
 * @param string $data   Value to check to see if was serialized.
 * @param bool   $strict Optional. Whether to be strict about the end of the string. Default true.
 * @return bool False if not serialized and true if it was.
 */
function is_serialized( $data, $strict = true ) {
	// If it isn't a string, it isn't serialized.
	if ( ! is_string( $data ) ) {
		return false;
	}
	$data = trim( $data );
	if ( 'N;' === $data ) {
		return true;
	}
	if ( strlen( $data ) < 4 ) {
		return false;
	}
	if ( ':' !== $data[1] ) {
		return false;
	}
	if ( $strict ) {
		$lastc = substr( $data, -1 );
		if ( ';' !== $lastc && '}' !== $lastc ) {
			return false;
		}
	} else {
		$semicolon = strpos( $data, ';' );
		$brace     = strpos( $data, '}' );
		// Either ; or } must exist.
		if ( false === $semicolon && false === $brace ) {
			return false;
		}
		// But neither must be in the first X characters.
		if ( false !== $semicolon && $semicolon < 3 ) {
			return false;
		}
		if ( false !== $brace && $brace < 4 ) {
			return false;
		}
	}
	$token = $data[0];
	switch ( $token ) {
		case 's':
			if ( $strict ) {
				if ( '"' !== substr( $data, -2, 1 ) ) {
					return false;
				}
			} elseif ( false === strpos( $data, '"' ) ) {
				return false;
			}
			// Or else fall through.
		case 'a':
		case 'O':
			return (bool) preg_match( "/^{$token}:[0-9]+:/s", $data );
		case 'b':
		case 'i':
		case 'd':
			$end = $strict ? '$' : '';
			return (bool) preg_match( "/^{$token}:[0-9.E+-]+;$end/", $data );
	}
	return false;
}

/**
 * Check whether serialized data is of string type.
 *
 * @since 2.0.5
 *
 * @param string $data Serialized data.
 * @return bool False if not a serialized string, true if it is.
 */
function is_serialized_string( $data ) {
	// if it isn't a string, it isn't a serialized string.
	if ( ! is_string( $data ) ) {
		return false;
	}
	$data = trim( $data );
	if ( strlen( $data ) < 4 ) {
		return false;
	} elseif ( ':' !== $data[1] ) {
		return false;
	} elseif ( ';' !== substr( $data, -1 ) ) {
		return false;
	} elseif ( 's' !== $data[0] ) {
		return false;
	} elseif ( '"' !== substr( $data, -2, 1 ) ) {
		return false;
	} else {
		return true;
	}
}

/**
 * Retrieve post title from XMLRPC XML.
 *
 * If the title element is not part of the XML, then the default post title from
 * the $post_default_title will be used instead.
 *
 * @since 0.71
 *
 * @global string $post_default_title Default XML-RPC post title.
 *
 * @param string $content XMLRPC XML Request content
 * @return string Post title
 */
function xmlrpc_getposttitle( $content ) {
	global $post_default_title;
	if ( preg_match( '/<title>(.+?)<\/title>/is', $content, $matchtitle ) ) {
		$post_title = $matchtitle[1];
	} else {
		$post_title = $post_default_title;
	}
	return $post_title;
}

/**
 * Retrieve the post category or categories from XMLRPC XML.
 *
 * If the category element is not found, then the default post category will be
 * used. The return type then would be what $post_default_category. If the
 * category is found, then it will always be an array.
 *
 * @since 0.71
 *
 * @global string $post_default_category Default XML-RPC post category.
 *
 * @param string $content XMLRPC XML Request content
 * @return string|array List of categories or category name.
 */
function xmlrpc_getpostcategory( $content ) {
	global $post_default_category;
	if ( preg_match( '/<category>(.+?)<\/category>/is', $content, $matchcat ) ) {
		$post_category = trim( $matchcat[1], ',' );
		$post_category = explode( ',', $post_category );
	} else {
		$post_category = $post_default_category;
	}
	return $post_category;
}

/**
 * XMLRPC XML content without title and category elements.
 *
 * @since 0.71
 *
 * @param string $content XML-RPC XML Request content.
 * @return string XMLRPC XML Request content without title and category elements.
 */
function xmlrpc_removepostdata( $content ) {
	$content = preg_replace( '/<title>(.+?)<\/title>/si', '', $content );
	$content = preg_replace( '/<category>(.+?)<\/category>/si', '', $content );
	$content = trim( $content );
	return $content;
}

/**
 * Use RegEx to extract URLs from arbitrary content.
 *
 * @since 3.7.0
 *
 * @param string $content Content to extract URLs from.
 * @return string[] Array of URLs found in passed string.
 */
function wp_extract_urls( $content ) {
	preg_match_all(
		"#([\"']?)("
			. '(?:([\w-]+:)?//?)'
			. '[^\s()<>]+'
			. '[.]'
			. '(?:'
				. '\([\w\d]+\)|'
				. '(?:'
					. "[^`!()\[\]{};:'\".,<>«»“”‘’\s]|"
					. '(?:[:]\d+)?/?'
				. ')+'
			. ')'
		. ")\\1#",
		$content,
		$post_links
	);

	$post_links = array_unique( array_map( 'html_entity_decode', $post_links[2] ) );

	return array_values( $post_links );
}

/**
 * Check content for video and audio links to add as enclosures.
 *
 * Will not add enclosures that have already been added and will
 * remove enclosures that are no longer in the post. This is called as
 * pingbacks and trackbacks.
 *
 * @since 1.5.0
 * @since 5.3.0 The `$content` parameter was made optional, and the `$post` parameter was
 *              updated to accept a post ID or a WP_Post object.
 * @since 5.6.0 The `$content` parameter is no longer optional, but passing `null` to skip it
 *              is still supported.
 *
 * @global wpdb $wpdb WordPress database abstraction object.
 *
 * @param string|null $content Post content. If `null`, the `post_content` field from `$post` is used.
 * @param int|WP_Post $post    Post ID or post object.
 * @return void|false Void on success, false if the post is not found.
 */
function do_enclose( $content, $post ) {
	global $wpdb;

	// @todo Tidy this code and make the debug code optional.
	include_once ABSPATH . WPINC . '/class-IXR.php';

	$post = get_post( $post );
	if ( ! $post ) {
		return false;
	}

	if ( null === $content ) {
		$content = $post->post_content;
	}

	$post_links = array();

	$pung = get_enclosed( $post->ID );

	$post_links_temp = wp_extract_urls( $content );

	foreach ( $pung as $link_test ) {
		// Link is no longer in post.
		if ( ! in_array( $link_test, $post_links_temp, true ) ) {
			$mids = $wpdb->get_col( $wpdb->prepare( "SELECT meta_id FROM $wpdb->postmeta WHERE post_id = %d AND meta_key = 'enclosure' AND meta_value LIKE %s", $post->ID, $wpdb->esc_like( $link_test ) . '%' ) );
			foreach ( $mids as $mid ) {
				delete_metadata_by_mid( 'post', $mid );
			}
		}
	}

	foreach ( (array) $post_links_temp as $link_test ) {
		// If we haven't pung it already.
		if ( ! in_array( $link_test, $pung, true ) ) {
			$test = parse_url( $link_test );
			if ( false === $test ) {
				continue;
			}
			if ( isset( $test['query'] ) ) {
				$post_links[] = $link_test;
			} elseif ( isset( $test['path'] ) && ( '/' !== $test['path'] ) && ( '' !== $test['path'] ) ) {
				$post_links[] = $link_test;
			}
		}
	}

	/**
	 * Filters the list of enclosure links before querying the database.
	 *
	 * Allows for the addition and/or removal of potential enclosures to save
	 * to postmeta before checking the database for existing enclosures.
	 *
	 * @since 4.4.0
	 *
	 * @param string[] $post_links An array of enclosure links.
	 * @param int      $post_ID    Post ID.
	 */
	$post_links = apply_filters( 'enclosure_links', $post_links, $post->ID );

	foreach ( (array) $post_links as $url ) {
		$url = strip_fragment_from_url( $url );

		if ( '' !== $url && ! $wpdb->get_var( $wpdb->prepare( "SELECT post_id FROM $wpdb->postmeta WHERE post_id = %d AND meta_key = 'enclosure' AND meta_value LIKE %s", $post->ID, $wpdb->esc_like( $url ) . '%' ) ) ) {

			$headers = wp_get_http_headers( $url );
			if ( $headers ) {
				$len           = isset( $headers['content-length'] ) ? (int) $headers['content-length'] : 0;
				$type          = isset( $headers['content-type'] ) ? $headers['content-type'] : '';
				$allowed_types = array( 'video', 'audio' );

				// Check to see if we can figure out the mime type from the extension.
				$url_parts = parse_url( $url );
				if ( false !== $url_parts && ! empty( $url_parts['path'] ) ) {
					$extension = pathinfo( $url_parts['path'], PATHINFO_EXTENSION );
					if ( ! empty( $extension ) ) {
						foreach ( wp_get_mime_types() as $exts => $mime ) {
							if ( preg_match( '!^(' . $exts . ')$!i', $extension ) ) {
								$type = $mime;
								break;
							}
						}
					}
				}

				if ( in_array( substr( $type, 0, strpos( $type, '/' ) ), $allowed_types, true ) ) {
					add_post_meta( $post->ID, 'enclosure', "$url\n$len\n$mime\n" );
				}
			}
		}
	}
}

/**
 * Retrieve HTTP Headers from URL.
 *
 * @since 1.5.1
 *
 * @param string $url        URL to retrieve HTTP headers from.
 * @param bool   $deprecated Not Used.
 * @return string|false Headers on success, false on failure.
 */
function wp_get_http_headers( $url, $deprecated = false ) {
	if ( ! empty( $deprecated ) ) {
		_deprecated_argument( __FUNCTION__, '2.7.0' );
	}

	$response = wp_safe_remote_head( $url );

	if ( is_wp_error( $response ) ) {
		return false;
	}

	return wp_remote_retrieve_headers( $response );
}

/**
 * Determines whether the publish date of the current post in the loop is different
 * from the publish date of the previous post in the loop.
 *
 * For more information on this and similar theme functions, check out
 * the {@link https://developer.wordpress.org/themes/basics/conditional-tags/
 * Conditional Tags} article in the Theme Developer Handbook.
 *
 * @since 0.71
 *
 * @global string $currentday  The day of the current post in the loop.
 * @global string $previousday The day of the previous post in the loop.
 *
 * @return int 1 when new day, 0 if not a new day.
 */
function is_new_day() {
	global $currentday, $previousday;

	if ( $currentday !== $previousday ) {
		return 1;
	} else {
		return 0;
	}
}

/**
 * Build URL query based on an associative and, or indexed array.
 *
 * This is a convenient function for easily building url queries. It sets the
 * separator to '&' and uses _http_build_query() function.
 *
 * @since 2.3.0
 *
 * @see _http_build_query() Used to build the query
 * @link https://www.php.net/manual/en/function.http-build-query.php for more on what
 *       http_build_query() does.
 *
 * @param array $data URL-encode key/value pairs.
 * @return string URL-encoded string.
 */
function build_query( $data ) {
	return _http_build_query( $data, null, '&', '', false );
}

/**
 * From php.net (modified by Mark Jaquith to behave like the native PHP5 function).
 *
 * @since 3.2.0
 * @access private
 *
 * @see https://www.php.net/manual/en/function.http-build-query.php
 *
 * @param array|object $data      An array or object of data. Converted to array.
 * @param string       $prefix    Optional. Numeric index. If set, start parameter numbering with it.
 *                                Default null.
 * @param string       $sep       Optional. Argument separator; defaults to 'arg_separator.output'.
 *                                Default null.
 * @param string       $key       Optional. Used to prefix key name. Default empty.
 * @param bool         $urlencode Optional. Whether to use urlencode() in the result. Default true.
 * @return string The query string.
 */
function _http_build_query( $data, $prefix = null, $sep = null, $key = '', $urlencode = true ) {
	$ret = array();

	foreach ( (array) $data as $k => $v ) {
		if ( $urlencode ) {
			$k = urlencode( $k );
		}
		if ( is_int( $k ) && null != $prefix ) {
			$k = $prefix . $k;
		}
		if ( ! empty( $key ) ) {
			$k = $key . '%5B' . $k . '%5D';
		}
		if ( null === $v ) {
			continue;
		} elseif ( false === $v ) {
			$v = '0';
		}

		if ( is_array( $v ) || is_object( $v ) ) {
			array_push( $ret, _http_build_query( $v, '', $sep, $k, $urlencode ) );
		} elseif ( $urlencode ) {
			array_push( $ret, $k . '=' . urlencode( $v ) );
		} else {
			array_push( $ret, $k . '=' . $v );
		}
	}

	if ( null === $sep ) {
		$sep = ini_get( 'arg_separator.output' );
	}

	return implode( $sep, $ret );
}

/**
 * Retrieves a modified URL query string.
 *
 * You can rebuild the URL and append query variables to the URL query by using this function.
 * There are two ways to use this function; either a single key and value, or an associative array.
 *
 * Using a single key and value:
 *
 *     add_query_arg( 'key', 'value', 'http://example.com' );
 *
 * Using an associative array:
 *
 *     add_query_arg( array(
 *         'key1' => 'value1',
 *         'key2' => 'value2',
 *     ), 'http://example.com' );
 *
 * Omitting the URL from either use results in the current URL being used
 * (the value of `$_SERVER['REQUEST_URI']`).
 *
 * Values are expected to be encoded appropriately with urlencode() or rawurlencode().
 *
 * Setting any query variable's value to boolean false removes the key (see remove_query_arg()).
 *
 * Important: The return value of add_query_arg() is not escaped by default. Output should be
 * late-escaped with esc_url() or similar to help prevent vulnerability to cross-site scripting
 * (XSS) attacks.
 *
 * @since 1.5.0
 * @since 5.3.0 Formalized the existing and already documented parameters
 *              by adding `...$args` to the function signature.
 *
 * @param string|array $key   Either a query variable key, or an associative array of query variables.
 * @param string       $value Optional. Either a query variable value, or a URL to act upon.
 * @param string       $url   Optional. A URL to act upon.
 * @return string New URL query string (unescaped).
 */
function add_query_arg( ...$args ) {
	if ( is_array( $args[0] ) ) {
		if ( count( $args ) < 2 || false === $args[1] ) {
			$uri = $_SERVER['REQUEST_URI'];
		} else {
			$uri = $args[1];
		}
	} else {
		if ( count( $args ) < 3 || false === $args[2] ) {
			$uri = $_SERVER['REQUEST_URI'];
		} else {
			$uri = $args[2];
		}
	}

	$frag = strstr( $uri, '#' );
	if ( $frag ) {
		$uri = substr( $uri, 0, -strlen( $frag ) );
	} else {
		$frag = '';
	}

	if ( 0 === stripos( $uri, 'http://' ) ) {
		$protocol = 'http://';
		$uri      = substr( $uri, 7 );
	} elseif ( 0 === stripos( $uri, 'https://' ) ) {
		$protocol = 'https://';
		$uri      = substr( $uri, 8 );
	} else {
		$protocol = '';
	}

	if ( strpos( $uri, '?' ) !== false ) {
		list( $base, $query ) = explode( '?', $uri, 2 );
		$base                .= '?';
	} elseif ( $protocol || strpos( $uri, '=' ) === false ) {
		$base  = $uri . '?';
		$query = '';
	} else {
		$base  = '';
		$query = $uri;
	}

	wp_parse_str( $query, $qs );
	$qs = urlencode_deep( $qs ); // This re-URL-encodes things that were already in the query string.
	if ( is_array( $args[0] ) ) {
		foreach ( $args[0] as $k => $v ) {
			$qs[ $k ] = $v;
		}
	} else {
		$qs[ $args[0] ] = $args[1];
	}

	foreach ( $qs as $k => $v ) {
		if ( false === $v ) {
			unset( $qs[ $k ] );
		}
	}

	$ret = build_query( $qs );
	$ret = trim( $ret, '?' );
	$ret = preg_replace( '#=(&|$)#', '$1', $ret );
	$ret = $protocol . $base . $ret . $frag;
	$ret = rtrim( $ret, '?' );
	return $ret;
}

/**
 * Removes an item or items from a query string.
 *
 * @since 1.5.0
 *
 * @param string|string[] $key   Query key or keys to remove.
 * @param false|string    $query Optional. When false uses the current URL. Default false.
 * @return string New URL query string.
 */
function remove_query_arg( $key, $query = false ) {
	if ( is_array( $key ) ) { // Removing multiple keys.
		foreach ( $key as $k ) {
			$query = add_query_arg( $k, false, $query );
		}
		return $query;
	}
	return add_query_arg( $key, false, $query );
}

/**
 * Returns an array of single-use query variable names that can be removed from a URL.
 *
 * @since 4.4.0
 *
 * @return string[] An array of query variable names to remove from the URL.
 */
function wp_removable_query_args() {
	$removable_query_args = array(
		'activate',
		'activated',
		'admin_email_remind_later',
		'approved',
		'core-major-auto-updates-saved',
		'deactivate',
		'delete_count',
		'deleted',
		'disabled',
		'doing_wp_cron',
		'enabled',
		'error',
		'hotkeys_highlight_first',
		'hotkeys_highlight_last',
		'ids',
		'locked',
		'message',
		'same',
		'saved',
		'settings-updated',
		'skipped',
		'spammed',
		'trashed',
		'unspammed',
		'untrashed',
		'update',
		'updated',
		'wp-post-new-reload',
	);

	/**
	 * Filters the list of query variable names to remove.
	 *
	 * @since 4.2.0
	 *
	 * @param string[] $removable_query_args An array of query variable names to remove from a URL.
	 */
	return apply_filters( 'removable_query_args', $removable_query_args );
}

/**
 * Walks the array while sanitizing the contents.
 *
 * @since 0.71
 * @since 5.5.0 Non-string values are left untouched.
 *
 * @param array $array Array to walk while sanitizing contents.
 * @return array Sanitized $array.
 */
function add_magic_quotes( $array ) {
	foreach ( (array) $array as $k => $v ) {
		if ( is_array( $v ) ) {
			$array[ $k ] = add_magic_quotes( $v );
		} elseif ( is_string( $v ) ) {
			$array[ $k ] = addslashes( $v );
		} else {
			continue;
		}
	}

	return $array;
}

/**
 * HTTP request for URI to retrieve content.
 *
 * @since 1.5.1
 *
 * @see wp_safe_remote_get()
 *
 * @param string $uri URI/URL of web page to retrieve.
 * @return string|false HTTP content. False on failure.
 */
function wp_remote_fopen( $uri ) {
	$parsed_url = parse_url( $uri );

	if ( ! $parsed_url || ! is_array( $parsed_url ) ) {
		return false;
	}

	$options            = array();
	$options['timeout'] = 10;

	$response = wp_safe_remote_get( $uri, $options );

	if ( is_wp_error( $response ) ) {
		return false;
	}

	return wp_remote_retrieve_body( $response );
}

/**
 * Set up the WordPress query.
 *
 * @since 2.0.0
 *
 * @global WP       $wp           Current WordPress environment instance.
 * @global WP_Query $wp_query     WordPress Query object.
 * @global WP_Query $wp_the_query Copy of the WordPress Query object.
 *
 * @param string|array $query_vars Default WP_Query arguments.
 */
function wp( $query_vars = '' ) {
	global $wp, $wp_query, $wp_the_query;

	$wp->main( $query_vars );

	if ( ! isset( $wp_the_query ) ) {
		$wp_the_query = $wp_query;
	}
}

/**
 * Retrieve the description for the HTTP status.
 *
 * @since 2.3.0
 * @since 3.9.0 Added status codes 418, 428, 429, 431, and 511.
 * @since 4.5.0 Added status codes 308, 421, and 451.
 * @since 5.1.0 Added status code 103.
 *
 * @global array $wp_header_to_desc
 *
 * @param int $code HTTP status code.
 * @return string Status description if found, an empty string otherwise.
 */
function get_status_header_desc( $code ) {
	global $wp_header_to_desc;

	$code = absint( $code );

	if ( ! isset( $wp_header_to_desc ) ) {
		$wp_header_to_desc = array(
			100 => 'Continue',
			101 => 'Switching Protocols',
			102 => 'Processing',
			103 => 'Early Hints',

			200 => 'OK',
			201 => 'Created',
			202 => 'Accepted',
			203 => 'Non-Authoritative Information',
			204 => 'No Content',
			205 => 'Reset Content',
			206 => 'Partial Content',
			207 => 'Multi-Status',
			226 => 'IM Used',

			300 => 'Multiple Choices',
			301 => 'Moved Permanently',
			302 => 'Found',
			303 => 'See Other',
			304 => 'Not Modified',
			305 => 'Use Proxy',
			306 => 'Reserved',
			307 => 'Temporary Redirect',
			308 => 'Permanent Redirect',

			400 => 'Bad Request',
			401 => 'Unauthorized',
			402 => 'Payment Required',
			403 => 'Forbidden',
			404 => 'Not Found',
			405 => 'Method Not Allowed',
			406 => 'Not Acceptable',
			407 => 'Proxy Authentication Required',
			408 => 'Request Timeout',
			409 => 'Conflict',
			410 => 'Gone',
			411 => 'Length Required',
			412 => 'Precondition Failed',
			413 => 'Request Entity Too Large',
			414 => 'Request-URI Too Long',
			415 => 'Unsupported Media Type',
			416 => 'Requested Range Not Satisfiable',
			417 => 'Expectation Failed',
			418 => 'I\'m a teapot',
			421 => 'Misdirected Request',
			422 => 'Unprocessable Entity',
			423 => 'Locked',
			424 => 'Failed Dependency',
			426 => 'Upgrade Required',
			428 => 'Precondition Required',
			429 => 'Too Many Requests',
			431 => 'Request Header Fields Too Large',
			451 => 'Unavailable For Legal Reasons',

			500 => 'Internal Server Error',
			501 => 'Not Implemented',
			502 => 'Bad Gateway',
			503 => 'Service Unavailable',
			504 => 'Gateway Timeout',
			505 => 'HTTP Version Not Supported',
			506 => 'Variant Also Negotiates',
			507 => 'Insufficient Storage',
			510 => 'Not Extended',
			511 => 'Network Authentication Required',
		);
	}

	if ( isset( $wp_header_to_desc[ $code ] ) ) {
		return $wp_header_to_desc[ $code ];
	} else {
		return '';
	}
}

/**
 * Set HTTP status header.
 *
 * @since 2.0.0
 * @since 4.4.0 Added the `$description` parameter.
 *
 * @see get_status_header_desc()
 *
 * @param int    $code        HTTP status code.
 * @param string $description Optional. A custom description for the HTTP status.
 */
function status_header( $code, $description = '' ) {
	if ( ! $description ) {
		$description = get_status_header_desc( $code );
	}

	if ( empty( $description ) ) {
		return;
	}

	$protocol      = wp_get_server_protocol();
	$status_header = "$protocol $code $description";
	if ( function_exists( 'apply_filters' ) ) {

		/**
		 * Filters an HTTP status header.
		 *
		 * @since 2.2.0
		 *
		 * @param string $status_header HTTP status header.
		 * @param int    $code          HTTP status code.
		 * @param string $description   Description for the status code.
		 * @param string $protocol      Server protocol.
		 */
		$status_header = apply_filters( 'status_header', $status_header, $code, $description, $protocol );
	}

	if ( ! headers_sent() ) {
		header( $status_header, true, $code );
	}
}

/**
 * Get the header information to prevent caching.
 *
 * The several different headers cover the different ways cache prevention
 * is handled by different browsers
 *
 * @since 2.8.0
 *
 * @return array The associative array of header names and field values.
 */
function wp_get_nocache_headers() {
	$headers = array(
		'Expires'       => 'Wed, 11 Jan 1984 05:00:00 GMT',
		'Cache-Control' => 'no-cache, must-revalidate, max-age=0',
	);

	if ( function_exists( 'apply_filters' ) ) {
		/**
		 * Filters the cache-controlling headers.
		 *
		 * @since 2.8.0
		 *
		 * @see wp_get_nocache_headers()
		 *
		 * @param array $headers {
		 *     Header names and field values.
		 *
		 *     @type string $Expires       Expires header.
		 *     @type string $Cache-Control Cache-Control header.
		 * }
		 */
		$headers = (array) apply_filters( 'nocache_headers', $headers );
	}
	$headers['Last-Modified'] = false;
	return $headers;
}

/**
 * Set the headers to prevent caching for the different browsers.
 *
 * Different browsers support different nocache headers, so several
 * headers must be sent so that all of them get the point that no
 * caching should occur.
 *
 * @since 2.0.0
 *
 * @see wp_get_nocache_headers()
 */
function nocache_headers() {
	if ( headers_sent() ) {
		return;
	}

	$headers = wp_get_nocache_headers();

	unset( $headers['Last-Modified'] );

	header_remove( 'Last-Modified' );

	foreach ( $headers as $name => $field_value ) {
		header( "{$name}: {$field_value}" );
	}
}

/**
 * Set the headers for caching for 10 days with JavaScript content type.
 *
 * @since 2.1.0
 */
function cache_javascript_headers() {
	$expiresOffset = 10 * DAY_IN_SECONDS;

	header( 'Content-Type: text/javascript; charset=' . get_bloginfo( 'charset' ) );
	header( 'Vary: Accept-Encoding' ); // Handle proxies.
	header( 'Expires: ' . gmdate( 'D, d M Y H:i:s', time() + $expiresOffset ) . ' GMT' );
}

/**
 * Retrieve the number of database queries during the WordPress execution.
 *
 * @since 2.0.0
 *
 * @global wpdb $wpdb WordPress database abstraction object.
 *
 * @return int Number of database queries.
 */
function get_num_queries() {
	global $wpdb;
	return $wpdb->num_queries;
}

/**
 * Whether input is yes or no.
 *
 * Must be 'y' to be true.
 *
 * @since 1.0.0
 *
 * @param string $yn Character string containing either 'y' (yes) or 'n' (no).
 * @return bool True if yes, false on anything else.
 */
function bool_from_yn( $yn ) {
	return ( 'y' === strtolower( $yn ) );
}

/**
 * Load the feed template from the use of an action hook.
 *
 * If the feed action does not have a hook, then the function will die with a
 * message telling the visitor that the feed is not valid.
 *
 * It is better to only have one hook for each feed.
 *
 * @since 2.1.0
 *
 * @global WP_Query $wp_query WordPress Query object.
 */
function do_feed() {
	global $wp_query;

	$feed = get_query_var( 'feed' );

	// Remove the pad, if present.
	$feed = preg_replace( '/^_+/', '', $feed );

	if ( '' === $feed || 'feed' === $feed ) {
		$feed = get_default_feed();
	}

	if ( ! has_action( "do_feed_{$feed}" ) ) {
		wp_die( __( 'Error: This is not a valid feed template.' ), '', array( 'response' => 404 ) );
	}

	/**
	 * Fires once the given feed is loaded.
	 *
	 * The dynamic portion of the hook name, `$feed`, refers to the feed template name.
	 * Possible values include: 'rdf', 'rss', 'rss2', and 'atom'.
	 *
	 * @since 2.1.0
	 * @since 4.4.0 The `$feed` parameter was added.
	 *
	 * @param bool   $is_comment_feed Whether the feed is a comment feed.
	 * @param string $feed            The feed name.
	 */
	do_action( "do_feed_{$feed}", $wp_query->is_comment_feed, $feed );
}

/**
 * Load the RDF RSS 0.91 Feed template.
 *
 * @since 2.1.0
 *
 * @see load_template()
 */
function do_feed_rdf() {
	load_template( ABSPATH . WPINC . '/feed-rdf.php' );
}

/**
 * Load the RSS 1.0 Feed Template.
 *
 * @since 2.1.0
 *
 * @see load_template()
 */
function do_feed_rss() {
	load_template( ABSPATH . WPINC . '/feed-rss.php' );
}

/**
 * Load either the RSS2 comment feed or the RSS2 posts feed.
 *
 * @since 2.1.0
 *
 * @see load_template()
 *
 * @param bool $for_comments True for the comment feed, false for normal feed.
 */
function do_feed_rss2( $for_comments ) {
	if ( $for_comments ) {
		load_template( ABSPATH . WPINC . '/feed-rss2-comments.php' );
	} else {
		load_template( ABSPATH . WPINC . '/feed-rss2.php' );
	}
}

/**
 * Load either Atom comment feed or Atom posts feed.
 *
 * @since 2.1.0
 *
 * @see load_template()
 *
 * @param bool $for_comments True for the comment feed, false for normal feed.
 */
function do_feed_atom( $for_comments ) {
	if ( $for_comments ) {
		load_template( ABSPATH . WPINC . '/feed-atom-comments.php' );
	} else {
		load_template( ABSPATH . WPINC . '/feed-atom.php' );
	}
}

/**
 * Displays the default robots.txt file content.
 *
 * @since 2.1.0
 * @since 5.3.0 Remove the "Disallow: /" output if search engine visiblity is
 *              discouraged in favor of robots meta HTML tag via wp_robots_no_robots()
 *              filter callback.
 */
function do_robots() {
	header( 'Content-Type: text/plain; charset=utf-8' );

	/**
	 * Fires when displaying the robots.txt file.
	 *
	 * @since 2.1.0
	 */
	do_action( 'do_robotstxt' );

	$output = "User-agent: *\n";
	$public = get_option( 'blog_public' );

	$site_url = parse_url( site_url() );
	$path     = ( ! empty( $site_url['path'] ) ) ? $site_url['path'] : '';
	$output  .= "Disallow: $path/wp-admin/\n";
	$output  .= "Allow: $path/wp-admin/admin-ajax.php\n";

	/**
	 * Filters the robots.txt output.
	 *
	 * @since 3.0.0
	 *
	 * @param string $output The robots.txt output.
	 * @param bool   $public Whether the site is considered "public".
	 */
	echo apply_filters( 'robots_txt', $output, $public );
}

/**
 * Display the favicon.ico file content.
 *
 * @since 5.4.0
 */
function do_favicon() {
	/**
	 * Fires when serving the favicon.ico file.
	 *
	 * @since 5.4.0
	 */
	do_action( 'do_faviconico' );

	wp_redirect( get_site_icon_url( 32, includes_url( 'images/w-logo-blue-white-bg.png' ) ) );
	exit;
}

/**
 * Determines whether WordPress is already installed.
 *
 * The cache will be checked first. If you have a cache plugin, which saves
 * the cache values, then this will work. If you use the default WordPress
 * cache, and the database goes away, then you might have problems.
 *
 * Checks for the 'siteurl' option for whether WordPress is installed.
 *
 * For more information on this and similar theme functions, check out
 * the {@link https://developer.wordpress.org/themes/basics/conditional-tags/
 * Conditional Tags} article in the Theme Developer Handbook.
 *
 * @since 2.1.0
 *
 * @global wpdb $wpdb WordPress database abstraction object.
 *
 * @return bool Whether the site is already installed.
 */
function is_blog_installed() {
	global $wpdb;

	/*
	 * Check cache first. If options table goes away and we have true
	 * cached, oh well.
	 */
	if ( wp_cache_get( 'is_blog_installed' ) ) {
		return true;
	}

	$suppress = $wpdb->suppress_errors();
	if ( ! wp_installing() ) {
		$alloptions = wp_load_alloptions();
	}
	// If siteurl is not set to autoload, check it specifically.
	if ( ! isset( $alloptions['siteurl'] ) ) {
		$installed = $wpdb->get_var( "SELECT option_value FROM $wpdb->options WHERE option_name = 'siteurl'" );
	} else {
		$installed = $alloptions['siteurl'];
	}
	$wpdb->suppress_errors( $suppress );

	$installed = ! empty( $installed );
	wp_cache_set( 'is_blog_installed', $installed );

	if ( $installed ) {
		return true;
	}

	// If visiting repair.php, return true and let it take over.
	if ( defined( 'WP_REPAIRING' ) ) {
		return true;
	}

	$suppress = $wpdb->suppress_errors();

	/*
	 * Loop over the WP tables. If none exist, then scratch installation is allowed.
	 * If one or more exist, suggest table repair since we got here because the
	 * options table could not be accessed.
	 */
	$wp_tables = $wpdb->tables();
	foreach ( $wp_tables as $table ) {
		// The existence of custom user tables shouldn't suggest an unwise state or prevent a clean installation.
		if ( defined( 'CUSTOM_USER_TABLE' ) && CUSTOM_USER_TABLE == $table ) {
			continue;
		}
		if ( defined( 'CUSTOM_USER_META_TABLE' ) && CUSTOM_USER_META_TABLE == $table ) {
			continue;
		}

		$described_table = $wpdb->get_results( "DESCRIBE $table;" );
		if (
			( ! $described_table && empty( $wpdb->last_error ) ) ||
			( is_array( $described_table ) && 0 === count( $described_table ) )
		) {
			continue;
		}

		// One or more tables exist. This is not good.

		wp_load_translations_early();

		// Die with a DB error.
		$wpdb->error = sprintf(
			/* translators: %s: Database repair URL. */
			__( 'One or more database tables are unavailable. The database may need to be <a href="%s">repaired</a>.' ),
			'maint/repair.php?referrer=is_blog_installed'
		);

		dead_db();
	}

	$wpdb->suppress_errors( $suppress );

	wp_cache_set( 'is_blog_installed', false );

	return false;
}

/**
 * Retrieve URL with nonce added to URL query.
 *
 * @since 2.0.4
 *
 * @param string     $actionurl URL to add nonce action.
 * @param int|string $action    Optional. Nonce action name. Default -1.
 * @param string     $name      Optional. Nonce name. Default '_wpnonce'.
 * @return string Escaped URL with nonce action added.
 */
function wp_nonce_url( $actionurl, $action = -1, $name = '_wpnonce' ) {
	$actionurl = str_replace( '&amp;', '&', $actionurl );
	return esc_html( add_query_arg( $name, wp_create_nonce( $action ), $actionurl ) );
}

/**
 * Retrieve or display nonce hidden field for forms.
 *
 * The nonce field is used to validate that the contents of the form came from
 * the location on the current site and not somewhere else. The nonce does not
 * offer absolute protection, but should protect against most cases. It is very
 * important to use nonce field in forms.
 *
 * The $action and $name are optional, but if you want to have better security,
 * it is strongly suggested to set those two parameters. It is easier to just
 * call the function without any parameters, because validation of the nonce
 * doesn't require any parameters, but since crackers know what the default is
 * it won't be difficult for them to find a way around your nonce and cause
 * damage.
 *
 * The input name will be whatever $name value you gave. The input value will be
 * the nonce creation value.
 *
 * @since 2.0.4
 *
 * @param int|string $action  Optional. Action name. Default -1.
 * @param string     $name    Optional. Nonce name. Default '_wpnonce'.
 * @param bool       $referer Optional. Whether to set the referer field for validation. Default true.
 * @param bool       $echo    Optional. Whether to display or return hidden form field. Default true.
 * @return string Nonce field HTML markup.
 */
function wp_nonce_field( $action = -1, $name = '_wpnonce', $referer = true, $echo = true ) {
	$name        = esc_attr( $name );
	$nonce_field = '<input type="hidden" id="' . $name . '" name="' . $name . '" value="' . wp_create_nonce( $action ) . '" />';

	if ( $referer ) {
		$nonce_field .= wp_referer_field( false );
	}

	if ( $echo ) {
		echo $nonce_field;
	}

	return $nonce_field;
}

/**
 * Retrieve or display referer hidden field for forms.
 *
 * The referer link is the current Request URI from the server super global. The
 * input name is '_wp_http_referer', in case you wanted to check manually.
 *
 * @since 2.0.4
 *
 * @param bool $echo Optional. Whether to echo or return the referer field. Default true.
 * @return string Referer field HTML markup.
 */
function wp_referer_field( $echo = true ) {
	$referer_field = '<input type="hidden" name="_wp_http_referer" value="' . esc_attr( wp_unslash( $_SERVER['REQUEST_URI'] ) ) . '" />';

	if ( $echo ) {
		echo $referer_field;
	}

	return $referer_field;
}

/**
 * Retrieve or display original referer hidden field for forms.
 *
 * The input name is '_wp_original_http_referer' and will be either the same
 * value of wp_referer_field(), if that was posted already or it will be the
 * current page, if it doesn't exist.
 *
 * @since 2.0.4
 *
 * @param bool   $echo         Optional. Whether to echo the original http referer. Default true.
 * @param string $jump_back_to Optional. Can be 'previous' or page you want to jump back to.
 *                             Default 'current'.
 * @return string Original referer field.
 */
function wp_original_referer_field( $echo = true, $jump_back_to = 'current' ) {
	$ref = wp_get_original_referer();

	if ( ! $ref ) {
		$ref = ( 'previous' === $jump_back_to ) ? wp_get_referer() : wp_unslash( $_SERVER['REQUEST_URI'] );
	}

	$orig_referer_field = '<input type="hidden" name="_wp_original_http_referer" value="' . esc_attr( $ref ) . '" />';

	if ( $echo ) {
		echo $orig_referer_field;
	}

	return $orig_referer_field;
}

/**
 * Retrieve referer from '_wp_http_referer' or HTTP referer.
 *
 * If it's the same as the current request URL, will return false.
 *
 * @since 2.0.4
 *
 * @return string|false Referer URL on success, false on failure.
 */
function wp_get_referer() {
	if ( ! function_exists( 'wp_validate_redirect' ) ) {
		return false;
	}

	$ref = wp_get_raw_referer();

	if ( $ref && wp_unslash( $_SERVER['REQUEST_URI'] ) !== $ref && home_url() . wp_unslash( $_SERVER['REQUEST_URI'] ) !== $ref ) {
		return wp_validate_redirect( $ref, false );
	}

	return false;
}

/**
 * Retrieves unvalidated referer from '_wp_http_referer' or HTTP referer.
 *
 * Do not use for redirects, use wp_get_referer() instead.
 *
 * @since 4.5.0
 *
 * @return string|false Referer URL on success, false on failure.
 */
function wp_get_raw_referer() {
	if ( ! empty( $_REQUEST['_wp_http_referer'] ) ) {
		return wp_unslash( $_REQUEST['_wp_http_referer'] );
	} elseif ( ! empty( $_SERVER['HTTP_REFERER'] ) ) {
		return wp_unslash( $_SERVER['HTTP_REFERER'] );
	}

	return false;
}

/**
 * Retrieve original referer that was posted, if it exists.
 *
 * @since 2.0.4
 *
 * @return string|false Original referer URL on success, false on failure.
 */
function wp_get_original_referer() {
	if ( ! empty( $_REQUEST['_wp_original_http_referer'] ) && function_exists( 'wp_validate_redirect' ) ) {
		return wp_validate_redirect( wp_unslash( $_REQUEST['_wp_original_http_referer'] ), false );
	}

	return false;
}

/**
 * Recursive directory creation based on full path.
 *
 * Will attempt to set permissions on folders.
 *
 * @since 2.0.1
 *
 * @param string $target Full path to attempt to create.
 * @return bool Whether the path was created. True if path already exists.
 */
function wp_mkdir_p( $target ) {
	$wrapper = null;

	// Strip the protocol.
	if ( wp_is_stream( $target ) ) {
		list( $wrapper, $target ) = explode( '://', $target, 2 );
	}

	// From php.net/mkdir user contributed notes.
	$target = str_replace( '//', '/', $target );

	// Put the wrapper back on the target.
	if ( null !== $wrapper ) {
		$target = $wrapper . '://' . $target;
	}

	/*
	 * Safe mode fails with a trailing slash under certain PHP versions.
	 * Use rtrim() instead of untrailingslashit to avoid formatting.php dependency.
	 */
	$target = rtrim( $target, '/' );
	if ( empty( $target ) ) {
		$target = '/';
	}

	if ( file_exists( $target ) ) {
		return @is_dir( $target );
	}

	// Do not allow path traversals.
	if ( false !== strpos( $target, '../' ) || false !== strpos( $target, '..' . DIRECTORY_SEPARATOR ) ) {
		return false;
	}

	// We need to find the permissions of the parent folder that exists and inherit that.
	$target_parent = dirname( $target );
	while ( '.' !== $target_parent && ! is_dir( $target_parent ) && dirname( $target_parent ) !== $target_parent ) {
		$target_parent = dirname( $target_parent );
	}

	// Get the permission bits.
	$stat = @stat( $target_parent );
	if ( $stat ) {
		$dir_perms = $stat['mode'] & 0007777;
	} else {
		$dir_perms = 0777;
	}

	if ( @mkdir( $target, $dir_perms, true ) ) {

		/*
		 * If a umask is set that modifies $dir_perms, we'll have to re-set
		 * the $dir_perms correctly with chmod()
		 */
		if ( ( $dir_perms & ~umask() ) != $dir_perms ) {
			$folder_parts = explode( '/', substr( $target, strlen( $target_parent ) + 1 ) );
			for ( $i = 1, $c = count( $folder_parts ); $i <= $c; $i++ ) {
				chmod( $target_parent . '/' . implode( '/', array_slice( $folder_parts, 0, $i ) ), $dir_perms );
			}
		}

		return true;
	}

	return false;
}

/**
 * Test if a given filesystem path is absolute.
 *
 * For example, '/foo/bar', or 'c:\windows'.
 *
 * @since 2.5.0
 *
 * @param string $path File path.
 * @return bool True if path is absolute, false is not absolute.
 */
function path_is_absolute( $path ) {
	/*
	 * Check to see if the path is a stream and check to see if its an actual
	 * path or file as realpath() does not support stream wrappers.
	 */
	if ( wp_is_stream( $path ) && ( is_dir( $path ) || is_file( $path ) ) ) {
		return true;
	}

	/*
	 * This is definitive if true but fails if $path does not exist or contains
	 * a symbolic link.
	 */
	if ( realpath( $path ) == $path ) {
		return true;
	}

	if ( strlen( $path ) == 0 || '.' === $path[0] ) {
		return false;
	}

	// Windows allows absolute paths like this.
	if ( preg_match( '#^[a-zA-Z]:\\\\#', $path ) ) {
		return true;
	}

	// A path starting with / or \ is absolute; anything else is relative.
	return ( '/' === $path[0] || '\\' === $path[0] );
}

/**
 * Join two filesystem paths together.
 *
 * For example, 'give me $path relative to $base'. If the $path is absolute,
 * then it the full path is returned.
 *
 * @since 2.5.0
 *
 * @param string $base Base path.
 * @param string $path Path relative to $base.
 * @return string The path with the base or absolute path.
 */
function path_join( $base, $path ) {
	if ( path_is_absolute( $path ) ) {
		return $path;
	}

	return rtrim( $base, '/' ) . '/' . ltrim( $path, '/' );
}

/**
 * Normalize a filesystem path.
 *
 * On windows systems, replaces backslashes with forward slashes
 * and forces upper-case drive letters.
 * Allows for two leading slashes for Windows network shares, but
 * ensures that all other duplicate slashes are reduced to a single.
 *
 * @since 3.9.0
 * @since 4.4.0 Ensures upper-case drive letters on Windows systems.
 * @since 4.5.0 Allows for Windows network shares.
 * @since 4.9.7 Allows for PHP file wrappers.
 *
 * @param string $path Path to normalize.
 * @return string Normalized path.
 */
function wp_normalize_path( $path ) {
	$wrapper = '';

	if ( wp_is_stream( $path ) ) {
		list( $wrapper, $path ) = explode( '://', $path, 2 );

		$wrapper .= '://';
	}

	// Standardise all paths to use '/'.
	$path = str_replace( '\\', '/', $path );

	// Replace multiple slashes down to a singular, allowing for network shares having two slashes.
	$path = preg_replace( '|(?<=.)/+|', '/', $path );

	// Windows paths should uppercase the drive letter.
	if ( ':' === substr( $path, 1, 1 ) ) {
		$path = ucfirst( $path );
	}

	return $wrapper . $path;
}

/**
 * Determine a writable directory for temporary files.
 *
 * Function's preference is the return value of sys_get_temp_dir(),
 * followed by your PHP temporary upload directory, followed by WP_CONTENT_DIR,
 * before finally defaulting to /tmp/
 *
 * In the event that this function does not find a writable location,
 * It may be overridden by the WP_TEMP_DIR constant in your wp-config.php file.
 *
 * @since 2.5.0
 *
 * @return string Writable temporary directory.
 */
function get_temp_dir() {
	static $temp = '';
	if ( defined( 'WP_TEMP_DIR' ) ) {
		return trailingslashit( WP_TEMP_DIR );
	}

	if ( $temp ) {
		return trailingslashit( $temp );
	}

	if ( function_exists( 'sys_get_temp_dir' ) ) {
		$temp = sys_get_temp_dir();
		if ( @is_dir( $temp ) && wp_is_writable( $temp ) ) {
			return trailingslashit( $temp );
		}
	}

	$temp = ini_get( 'upload_tmp_dir' );
	if ( @is_dir( $temp ) && wp_is_writable( $temp ) ) {
		return trailingslashit( $temp );
	}

	$temp = WP_CONTENT_DIR . '/';
	if ( is_dir( $temp ) && wp_is_writable( $temp ) ) {
		return $temp;
	}

	return '/tmp/';
}

/**
 * Determine if a directory is writable.
 *
 * This function is used to work around certain ACL issues in PHP primarily
 * affecting Windows Servers.
 *
 * @since 3.6.0
 *
 * @see win_is_writable()
 *
 * @param string $path Path to check for write-ability.
 * @return bool Whether the path is writable.
 */
function wp_is_writable( $path ) {
	if ( 'WIN' === strtoupper( substr( PHP_OS, 0, 3 ) ) ) {
		return win_is_writable( $path );
	} else {
		return @is_writable( $path );
	}
}

/**
 * Workaround for Windows bug in is_writable() function
 *
 * PHP has issues with Windows ACL's for determine if a
 * directory is writable or not, this works around them by
 * checking the ability to open files rather than relying
 * upon PHP to interprate the OS ACL.
 *
 * @since 2.8.0
 *
 * @see https://bugs.php.net/bug.php?id=27609
 * @see https://bugs.php.net/bug.php?id=30931
 *
 * @param string $path Windows path to check for write-ability.
 * @return bool Whether the path is writable.
 */
function win_is_writable( $path ) {
	if ( '/' === $path[ strlen( $path ) - 1 ] ) {
		// If it looks like a directory, check a random file within the directory.
		return win_is_writable( $path . uniqid( mt_rand() ) . '.tmp' );
	} elseif ( is_dir( $path ) ) {
		// If it's a directory (and not a file), check a random file within the directory.
		return win_is_writable( $path . '/' . uniqid( mt_rand() ) . '.tmp' );
	}

	// Check tmp file for read/write capabilities.
	$should_delete_tmp_file = ! file_exists( $path );

	$f = @fopen( $path, 'a' );
	if ( false === $f ) {
		return false;
	}
	fclose( $f );

	if ( $should_delete_tmp_file ) {
		unlink( $path );
	}

	return true;
}

/**
 * Retrieves uploads directory information.
 *
 * Same as wp_upload_dir() but "light weight" as it doesn't attempt to create the uploads directory.
 * Intended for use in themes, when only 'basedir' and 'baseurl' are needed, generally in all cases
 * when not uploading files.
 *
 * @since 4.5.0
 *
 * @see wp_upload_dir()
 *
 * @return array See wp_upload_dir() for description.
 */
function wp_get_upload_dir() {
	return wp_upload_dir( null, false );
}

/**
 * Returns an array containing the current upload directory's path and URL.
 *
 * Checks the 'upload_path' option, which should be from the web root folder,
 * and if it isn't empty it will be used. If it is empty, then the path will be
 * 'WP_CONTENT_DIR/uploads'. If the 'UPLOADS' constant is defined, then it will
 * override the 'upload_path' option and 'WP_CONTENT_DIR/uploads' path.
 *
 * The upload URL path is set either by the 'upload_url_path' option or by using
 * the 'WP_CONTENT_URL' constant and appending '/uploads' to the path.
 *
 * If the 'uploads_use_yearmonth_folders' is set to true (checkbox if checked in
 * the administration settings panel), then the time will be used. The format
 * will be year first and then month.
 *
 * If the path couldn't be created, then an error will be returned with the key
 * 'error' containing the error message. The error suggests that the parent
 * directory is not writable by the server.
 *
 * @since 2.0.0
 * @uses _wp_upload_dir()
 *
 * @param string $time Optional. Time formatted in 'yyyy/mm'. Default null.
 * @param bool   $create_dir Optional. Whether to check and create the uploads directory.
 *                           Default true for backward compatibility.
 * @param bool   $refresh_cache Optional. Whether to refresh the cache. Default false.
 * @return array {
 *     Array of information about the upload directory.
 *
 *     @type string       $path    Base directory and subdirectory or full path to upload directory.
 *     @type string       $url     Base URL and subdirectory or absolute URL to upload directory.
 *     @type string       $subdir  Subdirectory if uploads use year/month folders option is on.
 *     @type string       $basedir Path without subdir.
 *     @type string       $baseurl URL path without subdir.
 *     @type string|false $error   False or error message.
 * }
 */
function wp_upload_dir( $time = null, $create_dir = true, $refresh_cache = false ) {
	static $cache = array(), $tested_paths = array();

	$key = sprintf( '%d-%s', get_current_blog_id(), (string) $time );

	if ( $refresh_cache || empty( $cache[ $key ] ) ) {
		$cache[ $key ] = _wp_upload_dir( $time );
	}

	/**
	 * Filters the uploads directory data.
	 *
	 * @since 2.0.0
	 *
	 * @param array $uploads {
	 *     Array of information about the upload directory.
	 *
	 *     @type string       $path    Base directory and subdirectory or full path to upload directory.
	 *     @type string       $url     Base URL and subdirectory or absolute URL to upload directory.
	 *     @type string       $subdir  Subdirectory if uploads use year/month folders option is on.
	 *     @type string       $basedir Path without subdir.
	 *     @type string       $baseurl URL path without subdir.
	 *     @type string|false $error   False or error message.
	 * }
	 */
	$uploads = apply_filters( 'upload_dir', $cache[ $key ] );

	if ( $create_dir ) {
		$path = $uploads['path'];

		if ( array_key_exists( $path, $tested_paths ) ) {
			$uploads['error'] = $tested_paths[ $path ];
		} else {
			if ( ! wp_mkdir_p( $path ) ) {
				if ( 0 === strpos( $uploads['basedir'], ABSPATH ) ) {
					$error_path = str_replace( ABSPATH, '', $uploads['basedir'] ) . $uploads['subdir'];
				} else {
					$error_path = wp_basename( $uploads['basedir'] ) . $uploads['subdir'];
				}

				$uploads['error'] = sprintf(
					/* translators: %s: Directory path. */
					__( 'Unable to create directory %s. Is its parent directory writable by the server?' ),
					esc_html( $error_path )
				);
			}

			$tested_paths[ $path ] = $uploads['error'];
		}
	}

	return $uploads;
}

/**
 * A non-filtered, non-cached version of wp_upload_dir() that doesn't check the path.
 *
 * @since 4.5.0
 * @access private
 *
 * @param string $time Optional. Time formatted in 'yyyy/mm'. Default null.
 * @return array See wp_upload_dir()
 */
function _wp_upload_dir( $time = null ) {
	$siteurl     = get_option( 'siteurl' );
	$upload_path = trim( get_option( 'upload_path' ) );

	if ( empty( $upload_path ) || 'wp-content/uploads' === $upload_path ) {
		$dir = WP_CONTENT_DIR . '/uploads';
	} elseif ( 0 !== strpos( $upload_path, ABSPATH ) ) {
		// $dir is absolute, $upload_path is (maybe) relative to ABSPATH.
		$dir = path_join( ABSPATH, $upload_path );
	} else {
		$dir = $upload_path;
	}

	$url = get_option( 'upload_url_path' );
	if ( ! $url ) {
		if ( empty( $upload_path ) || ( 'wp-content/uploads' === $upload_path ) || ( $upload_path == $dir ) ) {
			$url = WP_CONTENT_URL . '/uploads';
		} else {
			$url = trailingslashit( $siteurl ) . $upload_path;
		}
	}

	/*
	 * Honor the value of UPLOADS. This happens as long as ms-files rewriting is disabled.
	 * We also sometimes obey UPLOADS when rewriting is enabled -- see the next block.
	 */
	if ( defined( 'UPLOADS' ) && ! ( is_multisite() && get_site_option( 'ms_files_rewriting' ) ) ) {
		$dir = ABSPATH . UPLOADS;
		$url = trailingslashit( $siteurl ) . UPLOADS;
	}

	// If multisite (and if not the main site in a post-MU network).
	if ( is_multisite() && ! ( is_main_network() && is_main_site() && defined( 'MULTISITE' ) ) ) {

		if ( ! get_site_option( 'ms_files_rewriting' ) ) {
			/*
			 * If ms-files rewriting is disabled (networks created post-3.5), it is fairly
			 * straightforward: Append sites/%d if we're not on the main site (for post-MU
			 * networks). (The extra directory prevents a four-digit ID from conflicting with
			 * a year-based directory for the main site. But if a MU-era network has disabled
			 * ms-files rewriting manually, they don't need the extra directory, as they never
			 * had wp-content/uploads for the main site.)
			 */

			if ( defined( 'MULTISITE' ) ) {
				$ms_dir = '/sites/' . get_current_blog_id();
			} else {
				$ms_dir = '/' . get_current_blog_id();
			}

			$dir .= $ms_dir;
			$url .= $ms_dir;

		} elseif ( defined( 'UPLOADS' ) && ! ms_is_switched() ) {
			/*
			 * Handle the old-form ms-files.php rewriting if the network still has that enabled.
			 * When ms-files rewriting is enabled, then we only listen to UPLOADS when:
			 * 1) We are not on the main site in a post-MU network, as wp-content/uploads is used
			 *    there, and
			 * 2) We are not switched, as ms_upload_constants() hardcodes these constants to reflect
			 *    the original blog ID.
			 *
			 * Rather than UPLOADS, we actually use BLOGUPLOADDIR if it is set, as it is absolute.
			 * (And it will be set, see ms_upload_constants().) Otherwise, UPLOADS can be used, as
			 * as it is relative to ABSPATH. For the final piece: when UPLOADS is used with ms-files
			 * rewriting in multisite, the resulting URL is /files. (#WP22702 for background.)
			 */

			if ( defined( 'BLOGUPLOADDIR' ) ) {
				$dir = untrailingslashit( BLOGUPLOADDIR );
			} else {
				$dir = ABSPATH . UPLOADS;
			}
			$url = trailingslashit( $siteurl ) . 'files';
		}
	}

	$basedir = $dir;
	$baseurl = $url;

	$subdir = '';
	if ( get_option( 'uploads_use_yearmonth_folders' ) ) {
		// Generate the yearly and monthly directories.
		if ( ! $time ) {
			$time = current_time( 'mysql' );
		}
		$y      = substr( $time, 0, 4 );
		$m      = substr( $time, 5, 2 );
		$subdir = "/$y/$m";
	}

	$dir .= $subdir;
	$url .= $subdir;

	return array(
		'path'    => $dir,
		'url'     => $url,
		'subdir'  => $subdir,
		'basedir' => $basedir,
		'baseurl' => $baseurl,
		'error'   => false,
	);
}

/**
 * Get a filename that is sanitized and unique for the given directory.
 *
 * If the filename is not unique, then a number will be added to the filename
 * before the extension, and will continue adding numbers until the filename
 * is unique.
 *
 * The callback function allows the caller to use their own method to create
 * unique file names. If defined, the callback should take three arguments:
 * - directory, base filename, and extension - and return a unique filename.
 *
 * @since 2.5.0
 *
 * @param string   $dir                      Directory.
 * @param string   $filename                 File name.
 * @param callable $unique_filename_callback Callback. Default null.
 * @return string New filename, if given wasn't unique.
 */
function wp_unique_filename( $dir, $filename, $unique_filename_callback = null ) {
	// Sanitize the file name before we begin processing.
	$filename = sanitize_file_name( $filename );
	$ext2     = null;

	// Separate the filename into a name and extension.
	$ext  = pathinfo( $filename, PATHINFO_EXTENSION );
	$name = pathinfo( $filename, PATHINFO_BASENAME );

	if ( $ext ) {
		$ext = '.' . $ext;
	}

	// Edge case: if file is named '.ext', treat as an empty name.
	if ( $name === $ext ) {
		$name = '';
	}

	/*
	 * Increment the file number until we have a unique file to save in $dir.
	 * Use callback if supplied.
	 */
	if ( $unique_filename_callback && is_callable( $unique_filename_callback ) ) {
		$filename = call_user_func( $unique_filename_callback, $dir, $name, $ext );
	} else {
		$number = '';
		$fname  = pathinfo( $filename, PATHINFO_FILENAME );

		// Always append a number to file names that can potentially match image sub-size file names.
		if ( $fname && preg_match( '/-(?:\d+x\d+|scaled|rotated)$/', $fname ) ) {
			$number = 1;

			// At this point the file name may not be unique. This is tested below and the $number is incremented.
			$filename = str_replace( "{$fname}{$ext}", "{$fname}-{$number}{$ext}", $filename );
		}

		// Change '.ext' to lower case.
		if ( $ext && strtolower( $ext ) != $ext ) {
			$ext2      = strtolower( $ext );
			$filename2 = preg_replace( '|' . preg_quote( $ext ) . '$|', $ext2, $filename );

			// Check for both lower and upper case extension or image sub-sizes may be overwritten.
			while ( file_exists( $dir . "/{$filename}" ) || file_exists( $dir . "/{$filename2}" ) ) {
				$new_number = (int) $number + 1;
				$filename   = str_replace( array( "-{$number}{$ext}", "{$number}{$ext}" ), "-{$new_number}{$ext}", $filename );
				$filename2  = str_replace( array( "-{$number}{$ext2}", "{$number}{$ext2}" ), "-{$new_number}{$ext2}", $filename2 );
				$number     = $new_number;
			}

			$filename = $filename2;
		} else {
			while ( file_exists( $dir . "/{$filename}" ) ) {
				$new_number = (int) $number + 1;

				if ( '' === "{$number}{$ext}" ) {
					$filename = "{$filename}-{$new_number}";
				} else {
					$filename = str_replace( array( "-{$number}{$ext}", "{$number}{$ext}" ), "-{$new_number}{$ext}", $filename );
				}

				$number = $new_number;
			}
		}

		// Prevent collisions with existing file names that contain dimension-like strings
		// (whether they are subsizes or originals uploaded prior to #42437).
		$upload_dir = wp_get_upload_dir();

		// The (resized) image files would have name and extension, and will be in the uploads dir.
		if ( $name && $ext && @is_dir( $dir ) && false !== strpos( $dir, $upload_dir['basedir'] ) ) {
			/**
			 * Filters the file list used for calculating a unique filename for a newly added file.
			 *
			 * Returning an array from the filter will effectively short-circuit retrieval
			 * from the filesystem and return the passed value instead.
			 *
			 * @since 5.5.0
			 *
			 * @param array|null $files    The list of files to use for filename comparisons.
			 *                             Default null (to retrieve the list from the filesystem).
			 * @param string     $dir      The directory for the new file.
			 * @param string     $filename The proposed filename for the new file.
			 */
			$files = apply_filters( 'pre_wp_unique_filename_file_list', null, $dir, $filename );

			if ( null === $files ) {
				// List of all files and directories contained in $dir.
				$files = @scandir( $dir );
			}

			if ( ! empty( $files ) ) {
				// Remove "dot" dirs.
				$files = array_diff( $files, array( '.', '..' ) );
			}

			if ( ! empty( $files ) ) {
				// The extension case may have changed above.
				$new_ext = ! empty( $ext2 ) ? $ext2 : $ext;

				// Ensure this never goes into infinite loop
				// as it uses pathinfo() and regex in the check, but string replacement for the changes.
				$count = count( $files );
				$i     = 0;

				while ( $i <= $count && _wp_check_existing_file_names( $filename, $files ) ) {
					$new_number = (int) $number + 1;
					$filename   = str_replace( array( "-{$number}{$new_ext}", "{$number}{$new_ext}" ), "-{$new_number}{$new_ext}", $filename );
					$number     = $new_number;
					$i++;
				}
			}
		}
	}

	/**
	 * Filters the result when generating a unique file name.
	 *
	 * @since 4.5.0
	 *
	 * @param string        $filename                 Unique file name.
	 * @param string        $ext                      File extension, eg. ".png".
	 * @param string        $dir                      Directory path.
	 * @param callable|null $unique_filename_callback Callback function that generates the unique file name.
	 */
	return apply_filters( 'wp_unique_filename', $filename, $ext, $dir, $unique_filename_callback );
}

/**
 * Helper function to check if a file name could match an existing image sub-size file name.
 *
 * @since 5.3.1
 * @access private
 *
 * @param string $filename The file name to check.
 * @param array  $files    An array of existing files in the directory.
 * @return bool True if the tested file name could match an existing file, false otherwise.
 */
function _wp_check_existing_file_names( $filename, $files ) {
	$fname = pathinfo( $filename, PATHINFO_FILENAME );
	$ext   = pathinfo( $filename, PATHINFO_EXTENSION );

	// Edge case, file names like `.ext`.
	if ( empty( $fname ) ) {
		return false;
	}

	if ( $ext ) {
		$ext = ".$ext";
	}

	$regex = '/^' . preg_quote( $fname ) . '-(?:\d+x\d+|scaled|rotated)' . preg_quote( $ext ) . '$/i';

	foreach ( $files as $file ) {
		if ( preg_match( $regex, $file ) ) {
			return true;
		}
	}

	return false;
}

/**
 * Create a file in the upload folder with given content.
 *
 * If there is an error, then the key 'error' will exist with the error message.
 * If success, then the key 'file' will have the unique file path, the 'url' key
 * will have the link to the new file. and the 'error' key will be set to false.
 *
 * This function will not move an uploaded file to the upload folder. It will
 * create a new file with the content in $bits parameter. If you move the upload
 * file, read the content of the uploaded file, and then you can give the
 * filename and content to this function, which will add it to the upload
 * folder.
 *
 * The permissions will be set on the new file automatically by this function.
 *
 * @since 2.0.0
 *
 * @param string      $name       Filename.
 * @param null|string $deprecated Never used. Set to null.
 * @param string      $bits       File content
 * @param string      $time       Optional. Time formatted in 'yyyy/mm'. Default null.
 * @return array {
 *     Information about the newly-uploaded file.
 *
 *     @type string       $file  Filename of the newly-uploaded file.
 *     @type string       $url   URL of the uploaded file.
 *     @type string       $type  File type.
 *     @type string|false $error Error message, if there has been an error.
 * }
 */
function wp_upload_bits( $name, $deprecated, $bits, $time = null ) {
	if ( ! empty( $deprecated ) ) {
		_deprecated_argument( __FUNCTION__, '2.0.0' );
	}

	if ( empty( $name ) ) {
		return array( 'error' => __( 'Empty filename' ) );
	}

	$wp_filetype = wp_check_filetype( $name );
	if ( ! $wp_filetype['ext'] && ! current_user_can( 'unfiltered_upload' ) ) {
		return array( 'error' => __( 'Sorry, this file type is not permitted for security reasons.' ) );
	}

	$upload = wp_upload_dir( $time );

	if ( false !== $upload['error'] ) {
		return $upload;
	}

	/**
	 * Filters whether to treat the upload bits as an error.
	 *
	 * Returning a non-array from the filter will effectively short-circuit preparing the upload bits
	 * and return that value instead. An error message should be returned as a string.
	 *
	 * @since 3.0.0
	 *
	 * @param array|string $upload_bits_error An array of upload bits data, or error message to return.
	 */
	$upload_bits_error = apply_filters(
		'wp_upload_bits',
		array(
			'name' => $name,
			'bits' => $bits,
			'time' => $time,
		)
	);
	if ( ! is_array( $upload_bits_error ) ) {
		$upload['error'] = $upload_bits_error;
		return $upload;
	}

	$filename = wp_unique_filename( $upload['path'], $name );

	$new_file = $upload['path'] . "/$filename";
	if ( ! wp_mkdir_p( dirname( $new_file ) ) ) {
		if ( 0 === strpos( $upload['basedir'], ABSPATH ) ) {
			$error_path = str_replace( ABSPATH, '', $upload['basedir'] ) . $upload['subdir'];
		} else {
			$error_path = wp_basename( $upload['basedir'] ) . $upload['subdir'];
		}

		$message = sprintf(
			/* translators: %s: Directory path. */
			__( 'Unable to create directory %s. Is its parent directory writable by the server?' ),
			$error_path
		);
		return array( 'error' => $message );
	}

	$ifp = @fopen( $new_file, 'wb' );
	if ( ! $ifp ) {
		return array(
			/* translators: %s: File name. */
			'error' => sprintf( __( 'Could not write file %s' ), $new_file ),
		);
	}

	fwrite( $ifp, $bits );
	fclose( $ifp );
	clearstatcache();

	// Set correct file permissions.
	$stat  = @ stat( dirname( $new_file ) );
	$perms = $stat['mode'] & 0007777;
	$perms = $perms & 0000666;
	chmod( $new_file, $perms );
	clearstatcache();

	// Compute the URL.
	$url = $upload['url'] . "/$filename";

	if ( is_multisite() ) {
		clean_dirsize_cache( $new_file );
	}

	/** This filter is documented in wp-admin/includes/file.php */
	return apply_filters(
		'wp_handle_upload',
		array(
			'file'  => $new_file,
			'url'   => $url,
			'type'  => $wp_filetype['type'],
			'error' => false,
		),
		'sideload'
	);
}

/**
 * Retrieve the file type based on the extension name.
 *
 * @since 2.5.0
 *
 * @param string $ext The extension to search.
 * @return string|void The file type, example: audio, video, document, spreadsheet, etc.
 */
function wp_ext2type( $ext ) {
	$ext = strtolower( $ext );

	$ext2type = wp_get_ext_types();
	foreach ( $ext2type as $type => $exts ) {
		if ( in_array( $ext, $exts, true ) ) {
			return $type;
		}
	}
}

/**
 * Retrieve the file type from the file name.
 *
 * You can optionally define the mime array, if needed.
 *
 * @since 2.0.4
 *
 * @param string   $filename File name or path.
 * @param string[] $mimes    Optional. Array of allowed mime types keyed by their file extension regex.
 * @return array {
 *     Values for the extension and mime type.
 *
 *     @type string|false $ext  File extension, or false if the file doesn't match a mime type.
 *     @type string|false $type File mime type, or false if the file doesn't match a mime type.
 * }
 */
function wp_check_filetype( $filename, $mimes = null ) {
	if ( empty( $mimes ) ) {
		$mimes = get_allowed_mime_types();
	}
	$type = false;
	$ext  = false;

	foreach ( $mimes as $ext_preg => $mime_match ) {
		$ext_preg = '!\.(' . $ext_preg . ')$!i';
		if ( preg_match( $ext_preg, $filename, $ext_matches ) ) {
			$type = $mime_match;
			$ext  = $ext_matches[1];
			break;
		}
	}

	return compact( 'ext', 'type' );
}

/**
 * Attempt to determine the real file type of a file.
 *
 * If unable to, the file name extension will be used to determine type.
 *
 * If it's determined that the extension does not match the file's real type,
 * then the "proper_filename" value will be set with a proper filename and extension.
 *
 * Currently this function only supports renaming images validated via wp_get_image_mime().
 *
 * @since 3.0.0
 *
 * @param string   $file     Full path to the file.
 * @param string   $filename The name of the file (may differ from $file due to $file being
 *                           in a tmp directory).
 * @param string[] $mimes    Optional. Array of allowed mime types keyed by their file extension regex.
 * @return array {
 *     Values for the extension, mime type, and corrected filename.
 *
 *     @type string|false $ext             File extension, or false if the file doesn't match a mime type.
 *     @type string|false $type            File mime type, or false if the file doesn't match a mime type.
 *     @type string|false $proper_filename File name with its correct extension, or false if it cannot be determined.
 * }
 */
function wp_check_filetype_and_ext( $file, $filename, $mimes = null ) {
	$proper_filename = false;

	// Do basic extension validation and MIME mapping.
	$wp_filetype = wp_check_filetype( $filename, $mimes );
	$ext         = $wp_filetype['ext'];
	$type        = $wp_filetype['type'];

	// We can't do any further validation without a file to work with.
	if ( ! file_exists( $file ) ) {
		return compact( 'ext', 'type', 'proper_filename' );
	}

	$real_mime = false;

	// Validate image types.
	if ( $type && 0 === strpos( $type, 'image/' ) ) {

		// Attempt to figure out what type of image it actually is.
		$real_mime = wp_get_image_mime( $file );

		if ( $real_mime && $real_mime != $type ) {
			/**
			 * Filters the list mapping image mime types to their respective extensions.
			 *
			 * @since 3.0.0
			 *
			 * @param array $mime_to_ext Array of image mime types and their matching extensions.
			 */
			$mime_to_ext = apply_filters(
				'getimagesize_mimes_to_exts',
				array(
					'image/jpeg' => 'jpg',
					'image/png'  => 'png',
					'image/gif'  => 'gif',
					'image/bmp'  => 'bmp',
					'image/tiff' => 'tif',
				)
			);

			// Replace whatever is after the last period in the filename with the correct extension.
			if ( ! empty( $mime_to_ext[ $real_mime ] ) ) {
				$filename_parts = explode( '.', $filename );
				array_pop( $filename_parts );
				$filename_parts[] = $mime_to_ext[ $real_mime ];
				$new_filename     = implode( '.', $filename_parts );

				if ( $new_filename != $filename ) {
					$proper_filename = $new_filename; // Mark that it changed.
				}
				// Redefine the extension / MIME.
				$wp_filetype = wp_check_filetype( $new_filename, $mimes );
				$ext         = $wp_filetype['ext'];
				$type        = $wp_filetype['type'];
			} else {
				// Reset $real_mime and try validating again.
				$real_mime = false;
			}
		}
	}

	// Validate files that didn't get validated during previous checks.
	if ( $type && ! $real_mime && extension_loaded( 'fileinfo' ) ) {
		$finfo     = finfo_open( FILEINFO_MIME_TYPE );
		$real_mime = finfo_file( $finfo, $file );
		finfo_close( $finfo );

		// fileinfo often misidentifies obscure files as one of these types.
		$nonspecific_types = array(
			'application/octet-stream',
			'application/encrypted',
			'application/CDFV2-encrypted',
			'application/zip',
		);

		/*
		 * If $real_mime doesn't match the content type we're expecting from the file's extension,
		 * we need to do some additional vetting. Media types and those listed in $nonspecific_types are
		 * allowed some leeway, but anything else must exactly match the real content type.
		 */
		if ( in_array( $real_mime, $nonspecific_types, true ) ) {
			// File is a non-specific binary type. That's ok if it's a type that generally tends to be binary.
			if ( ! in_array( substr( $type, 0, strcspn( $type, '/' ) ), array( 'application', 'video', 'audio' ), true ) ) {
				$type = false;
				$ext  = false;
			}
		} elseif ( 0 === strpos( $real_mime, 'video/' ) || 0 === strpos( $real_mime, 'audio/' ) ) {
			/*
			 * For these types, only the major type must match the real value.
			 * This means that common mismatches are forgiven: application/vnd.apple.numbers is often misidentified as application/zip,
			 * and some media files are commonly named with the wrong extension (.mov instead of .mp4)
			 */
			if ( substr( $real_mime, 0, strcspn( $real_mime, '/' ) ) !== substr( $type, 0, strcspn( $type, '/' ) ) ) {
				$type = false;
				$ext  = false;
			}
		} elseif ( 'text/plain' === $real_mime ) {
			// A few common file types are occasionally detected as text/plain; allow those.
			if ( ! in_array(
				$type,
				array(
					'text/plain',
					'text/csv',
					'application/csv',
					'text/richtext',
					'text/tsv',
					'text/vtt',
				),
				true
			)
			) {
				$type = false;
				$ext  = false;
			}
		} elseif ( 'application/csv' === $real_mime ) {
			// Special casing for CSV files.
			if ( ! in_array(
				$type,
				array(
					'text/csv',
					'text/plain',
					'application/csv',
				),
				true
			)
			) {
				$type = false;
				$ext  = false;
			}
		} elseif ( 'text/rtf' === $real_mime ) {
			// Special casing for RTF files.
			if ( ! in_array(
				$type,
				array(
					'text/rtf',
					'text/plain',
					'application/rtf',
				),
				true
			)
			) {
				$type = false;
				$ext  = false;
			}
		} else {
			if ( $type !== $real_mime ) {
				/*
				 * Everything else including image/* and application/*:
				 * If the real content type doesn't match the file extension, assume it's dangerous.
				 */
				$type = false;
				$ext  = false;
			}
		}
	}

	// The mime type must be allowed.
	if ( $type ) {
		$allowed = get_allowed_mime_types();

		if ( ! in_array( $type, $allowed, true ) ) {
			$type = false;
			$ext  = false;
		}
	}

	/**
	 * Filters the "real" file type of the given file.
	 *
	 * @since 3.0.0
	 * @since 5.1.0 The $real_mime parameter was added.
	 *
	 * @param array        $wp_check_filetype_and_ext {
	 *     Values for the extension, mime type, and corrected filename.
	 *
	 *     @type string|false $ext             File extension, or false if the file doesn't match a mime type.
	 *     @type string|false $type            File mime type, or false if the file doesn't match a mime type.
	 *     @type string|false $proper_filename File name with its correct extension, or false if it cannot be determined.
	 * }
	 * @param string       $file                      Full path to the file.
	 * @param string       $filename                  The name of the file (may differ from $file due to
	 *                                                $file being in a tmp directory).
	 * @param string[]     $mimes                     Array of mime types keyed by their file extension regex.
	 * @param string|false $real_mime                 The actual mime type or false if the type cannot be determined.
	 */
	return apply_filters( 'wp_check_filetype_and_ext', compact( 'ext', 'type', 'proper_filename' ), $file, $filename, $mimes, $real_mime );
}

/**
 * Returns the real mime type of an image file.
 *
 * This depends on exif_imagetype() or getimagesize() to determine real mime types.
 *
 * @since 4.7.1
 *
 * @param string $file Full path to the file.
 * @return string|false The actual mime type or false if the type cannot be determined.
 */
function wp_get_image_mime( $file ) {
	/*
	 * Use exif_imagetype() to check the mimetype if available or fall back to
	 * getimagesize() if exif isn't avaialbe. If either function throws an Exception
	 * we assume the file could not be validated.
	 */
	try {
		if ( is_callable( 'exif_imagetype' ) ) {
			$imagetype = exif_imagetype( $file );
			$mime      = ( $imagetype ) ? image_type_to_mime_type( $imagetype ) : false;
		} elseif ( function_exists( 'getimagesize' ) ) {
			$imagesize = @getimagesize( $file );
			$mime      = ( isset( $imagesize['mime'] ) ) ? $imagesize['mime'] : false;
		} else {
			$mime = false;
		}
	} catch ( Exception $e ) {
		$mime = false;
	}

	return $mime;
}

/**
 * Retrieve list of mime types and file extensions.
 *
 * @since 3.5.0
 * @since 4.2.0 Support was added for GIMP (.xcf) files.
 * @since 4.9.2 Support was added for Flac (.flac) files.
 * @since 4.9.6 Support was added for AAC (.aac) files.
 *
 * @return string[] Array of mime types keyed by the file extension regex corresponding to those types.
 */
function wp_get_mime_types() {
	/**
	 * Filters the list of mime types and file extensions.
	 *
	 * This filter should be used to add, not remove, mime types. To remove
	 * mime types, use the {@see 'upload_mimes'} filter.
	 *
	 * @since 3.5.0
	 *
	 * @param string[] $wp_get_mime_types Mime types keyed by the file extension regex
	 *                                 corresponding to those types.
	 */
	return apply_filters(
		'mime_types',
		array(
			// Image formats.
			'jpg|jpeg|jpe'                 => 'image/jpeg',
			'gif'                          => 'image/gif',
			'png'                          => 'image/png',
			'bmp'                          => 'image/bmp',
			'tiff|tif'                     => 'image/tiff',
			'ico'                          => 'image/x-icon',
			'heic'                         => 'image/heic',
			// Video formats.
			'asf|asx'                      => 'video/x-ms-asf',
			'wmv'                          => 'video/x-ms-wmv',
			'wmx'                          => 'video/x-ms-wmx',
			'wm'                           => 'video/x-ms-wm',
			'avi'                          => 'video/avi',
			'divx'                         => 'video/divx',
			'flv'                          => 'video/x-flv',
			'mov|qt'                       => 'video/quicktime',
			'mpeg|mpg|mpe'                 => 'video/mpeg',
			'mp4|m4v'                      => 'video/mp4',
			'ogv'                          => 'video/ogg',
			'webm'                         => 'video/webm',
			'mkv'                          => 'video/x-matroska',
			'3gp|3gpp'                     => 'video/3gpp',  // Can also be audio.
			'3g2|3gp2'                     => 'video/3gpp2', // Can also be audio.
			// Text formats.
			'txt|asc|c|cc|h|srt'           => 'text/plain',
			'csv'                          => 'text/csv',
			'tsv'                          => 'text/tab-separated-values',
			'ics'                          => 'text/calendar',
			'rtx'                          => 'text/richtext',
			'css'                          => 'text/css',
			'htm|html'                     => 'text/html',
			'vtt'                          => 'text/vtt',
			'dfxp'                         => 'application/ttaf+xml',
			// Audio formats.
			'mp3|m4a|m4b'                  => 'audio/mpeg',
			'aac'                          => 'audio/aac',
			'ra|ram'                       => 'audio/x-realaudio',
			'wav'                          => 'audio/wav',
			'ogg|oga'                      => 'audio/ogg',
			'flac'                         => 'audio/flac',
			'mid|midi'                     => 'audio/midi',
			'wma'                          => 'audio/x-ms-wma',
			'wax'                          => 'audio/x-ms-wax',
			'mka'                          => 'audio/x-matroska',
			// Misc application formats.
			'rtf'                          => 'application/rtf',
			'js'                           => 'application/javascript',
			'pdf'                          => 'application/pdf',
			'swf'                          => 'application/x-shockwave-flash',
			'class'                        => 'application/java',
			'tar'                          => 'application/x-tar',
			'zip'                          => 'application/zip',
			'gz|gzip'                      => 'application/x-gzip',
			'rar'                          => 'application/rar',
			'7z'                           => 'application/x-7z-compressed',
			'exe'                          => 'application/x-msdownload',
			'psd'                          => 'application/octet-stream',
			'xcf'                          => 'application/octet-stream',
			// MS Office formats.
			'doc'                          => 'application/msword',
			'pot|pps|ppt'                  => 'application/vnd.ms-powerpoint',
			'wri'                          => 'application/vnd.ms-write',
			'xla|xls|xlt|xlw'              => 'application/vnd.ms-excel',
			'mdb'                          => 'application/vnd.ms-access',
			'mpp'                          => 'application/vnd.ms-project',
			'docx'                         => 'application/vnd.openxmlformats-officedocument.wordprocessingml.document',
			'docm'                         => 'application/vnd.ms-word.document.macroEnabled.12',
			'dotx'                         => 'application/vnd.openxmlformats-officedocument.wordprocessingml.template',
			'dotm'                         => 'application/vnd.ms-word.template.macroEnabled.12',
			'xlsx'                         => 'application/vnd.openxmlformats-officedocument.spreadsheetml.sheet',
			'xlsm'                         => 'application/vnd.ms-excel.sheet.macroEnabled.12',
			'xlsb'                         => 'application/vnd.ms-excel.sheet.binary.macroEnabled.12',
			'xltx'                         => 'application/vnd.openxmlformats-officedocument.spreadsheetml.template',
			'xltm'                         => 'application/vnd.ms-excel.template.macroEnabled.12',
			'xlam'                         => 'application/vnd.ms-excel.addin.macroEnabled.12',
			'pptx'                         => 'application/vnd.openxmlformats-officedocument.presentationml.presentation',
			'pptm'                         => 'application/vnd.ms-powerpoint.presentation.macroEnabled.12',
			'ppsx'                         => 'application/vnd.openxmlformats-officedocument.presentationml.slideshow',
			'ppsm'                         => 'application/vnd.ms-powerpoint.slideshow.macroEnabled.12',
			'potx'                         => 'application/vnd.openxmlformats-officedocument.presentationml.template',
			'potm'                         => 'application/vnd.ms-powerpoint.template.macroEnabled.12',
			'ppam'                         => 'application/vnd.ms-powerpoint.addin.macroEnabled.12',
			'sldx'                         => 'application/vnd.openxmlformats-officedocument.presentationml.slide',
			'sldm'                         => 'application/vnd.ms-powerpoint.slide.macroEnabled.12',
			'onetoc|onetoc2|onetmp|onepkg' => 'application/onenote',
			'oxps'                         => 'application/oxps',
			'xps'                          => 'application/vnd.ms-xpsdocument',
			// OpenOffice formats.
			'odt'                          => 'application/vnd.oasis.opendocument.text',
			'odp'                          => 'application/vnd.oasis.opendocument.presentation',
			'ods'                          => 'application/vnd.oasis.opendocument.spreadsheet',
			'odg'                          => 'application/vnd.oasis.opendocument.graphics',
			'odc'                          => 'application/vnd.oasis.opendocument.chart',
			'odb'                          => 'application/vnd.oasis.opendocument.database',
			'odf'                          => 'application/vnd.oasis.opendocument.formula',
			// WordPerfect formats.
			'wp|wpd'                       => 'application/wordperfect',
			// iWork formats.
			'key'                          => 'application/vnd.apple.keynote',
			'numbers'                      => 'application/vnd.apple.numbers',
			'pages'                        => 'application/vnd.apple.pages',
		)
	);
}

/**
 * Retrieves the list of common file extensions and their types.
 *
 * @since 4.6.0
 *
 * @return array[] Multi-dimensional array of file extensions types keyed by the type of file.
 */
function wp_get_ext_types() {

	/**
	 * Filters file type based on the extension name.
	 *
	 * @since 2.5.0
	 *
	 * @see wp_ext2type()
	 *
	 * @param array[] $ext2type Multi-dimensional array of file extensions types keyed by the type of file.
	 */
	return apply_filters(
		'ext2type',
		array(
			'image'       => array( 'jpg', 'jpeg', 'jpe', 'gif', 'png', 'bmp', 'tif', 'tiff', 'ico', 'heic' ),
			'audio'       => array( 'aac', 'ac3', 'aif', 'aiff', 'flac', 'm3a', 'm4a', 'm4b', 'mka', 'mp1', 'mp2', 'mp3', 'ogg', 'oga', 'ram', 'wav', 'wma' ),
			'video'       => array( '3g2', '3gp', '3gpp', 'asf', 'avi', 'divx', 'dv', 'flv', 'm4v', 'mkv', 'mov', 'mp4', 'mpeg', 'mpg', 'mpv', 'ogm', 'ogv', 'qt', 'rm', 'vob', 'wmv' ),
			'document'    => array( 'doc', 'docx', 'docm', 'dotm', 'odt', 'pages', 'pdf', 'xps', 'oxps', 'rtf', 'wp', 'wpd', 'psd', 'xcf' ),
			'spreadsheet' => array( 'numbers', 'ods', 'xls', 'xlsx', 'xlsm', 'xlsb' ),
			'interactive' => array( 'swf', 'key', 'ppt', 'pptx', 'pptm', 'pps', 'ppsx', 'ppsm', 'sldx', 'sldm', 'odp' ),
			'text'        => array( 'asc', 'csv', 'tsv', 'txt' ),
			'archive'     => array( 'bz2', 'cab', 'dmg', 'gz', 'rar', 'sea', 'sit', 'sqx', 'tar', 'tgz', 'zip', '7z' ),
			'code'        => array( 'css', 'htm', 'html', 'php', 'js' ),
		)
	);
}

/**
 * Retrieve list of allowed mime types and file extensions.
 *
 * @since 2.8.6
 *
 * @param int|WP_User $user Optional. User to check. Defaults to current user.
 * @return string[] Array of mime types keyed by the file extension regex corresponding
 *                  to those types.
 */
function get_allowed_mime_types( $user = null ) {
	$t = wp_get_mime_types();

	unset( $t['swf'], $t['exe'] );
	if ( function_exists( 'current_user_can' ) ) {
		$unfiltered = $user ? user_can( $user, 'unfiltered_html' ) : current_user_can( 'unfiltered_html' );
	}

	if ( empty( $unfiltered ) ) {
		unset( $t['htm|html'], $t['js'] );
	}

	/**
	 * Filters list of allowed mime types and file extensions.
	 *
	 * @since 2.0.0
	 *
	 * @param array            $t    Mime types keyed by the file extension regex corresponding to those types.
	 * @param int|WP_User|null $user User ID, User object or null if not provided (indicates current user).
	 */
	return apply_filters( 'upload_mimes', $t, $user );
}

/**
 * Display "Are You Sure" message to confirm the action being taken.
 *
 * If the action has the nonce explain message, then it will be displayed
 * along with the "Are you sure?" message.
 *
 * @since 2.0.4
 *
 * @param string $action The nonce action.
 */
function wp_nonce_ays( $action ) {
	if ( 'log-out' === $action ) {
		$html = sprintf(
			/* translators: %s: Site title. */
			__( 'You are attempting to log out of %s' ),
			get_bloginfo( 'name' )
		);
		$html       .= '</p><p>';
		$redirect_to = isset( $_REQUEST['redirect_to'] ) ? $_REQUEST['redirect_to'] : '';
		$html       .= sprintf(
			/* translators: %s: Logout URL. */
			__( 'Do you really want to <a href="%s">log out</a>?' ),
			wp_logout_url( $redirect_to )
		);
	} else {
		$html = __( 'The link you followed has expired.' );
		if ( wp_get_referer() ) {
			$html .= '</p><p>';
			$html .= sprintf(
				'<a href="%s">%s</a>',
				esc_url( remove_query_arg( 'updated', wp_get_referer() ) ),
				__( 'Please try again.' )
			);
		}
	}

	wp_die( $html, __( 'Something went wrong.' ), 403 );
}

/**
 * Kills WordPress execution and displays HTML page with an error message.
 *
 * This function complements the `die()` PHP function. The difference is that
 * HTML will be displayed to the user. It is recommended to use this function
 * only when the execution should not continue any further. It is not recommended
 * to call this function very often, and try to handle as many errors as possible
 * silently or more gracefully.
 *
 * As a shorthand, the desired HTTP response code may be passed as an integer to
 * the `$title` parameter (the default title would apply) or the `$args` parameter.
 *
 * @since 2.0.4
 * @since 4.1.0 The `$title` and `$args` parameters were changed to optionally accept
 *              an integer to be used as the response code.
 * @since 5.1.0 The `$link_url`, `$link_text`, and `$exit` arguments were added.
 * @since 5.3.0 The `$charset` argument was added.
 * @since 5.5.0 The `$text_direction` argument has a priority over get_language_attributes()
 *              in the default handler.
 *
 * @global WP_Query $wp_query WordPress Query object.
 *
 * @param string|WP_Error  $message Optional. Error message. If this is a WP_Error object,
 *                                  and not an Ajax or XML-RPC request, the error's messages are used.
 *                                  Default empty.
 * @param string|int       $title   Optional. Error title. If `$message` is a `WP_Error` object,
 *                                  error data with the key 'title' may be used to specify the title.
 *                                  If `$title` is an integer, then it is treated as the response
 *                                  code. Default empty.
 * @param string|array|int $args {
 *     Optional. Arguments to control behavior. If `$args` is an integer, then it is treated
 *     as the response code. Default empty array.
 *
 *     @type int    $response       The HTTP response code. Default 200 for Ajax requests, 500 otherwise.
 *     @type string $link_url       A URL to include a link to. Only works in combination with $link_text.
 *                                  Default empty string.
 *     @type string $link_text      A label for the link to include. Only works in combination with $link_url.
 *                                  Default empty string.
 *     @type bool   $back_link      Whether to include a link to go back. Default false.
 *     @type string $text_direction The text direction. This is only useful internally, when WordPress is still
 *                                  loading and the site's locale is not set up yet. Accepts 'rtl' and 'ltr'.
 *                                  Default is the value of is_rtl().
 *     @type string $charset        Character set of the HTML output. Default 'utf-8'.
 *     @type string $code           Error code to use. Default is 'wp_die', or the main error code if $message
 *                                  is a WP_Error.
 *     @type bool   $exit           Whether to exit the process after completion. Default true.
 * }
 */
function wp_die( $message = '', $title = '', $args = array() ) {
	global $wp_query;

	if ( is_int( $args ) ) {
		$args = array( 'response' => $args );
	} elseif ( is_int( $title ) ) {
		$args  = array( 'response' => $title );
		$title = '';
	}

	if ( wp_doing_ajax() ) {
		/**
		 * Filters the callback for killing WordPress execution for Ajax requests.
		 *
		 * @since 3.4.0
		 *
		 * @param callable $function Callback function name.
		 */
		$function = apply_filters( 'wp_die_ajax_handler', '_ajax_wp_die_handler' );
	} elseif ( wp_is_json_request() ) {
		/**
		 * Filters the callback for killing WordPress execution for JSON requests.
		 *
		 * @since 5.1.0
		 *
		 * @param callable $function Callback function name.
		 */
		$function = apply_filters( 'wp_die_json_handler', '_json_wp_die_handler' );
	} elseif ( wp_is_jsonp_request() ) {
		/**
		 * Filters the callback for killing WordPress execution for JSONP requests.
		 *
		 * @since 5.2.0
		 *
		 * @param callable $function Callback function name.
		 */
		$function = apply_filters( 'wp_die_jsonp_handler', '_jsonp_wp_die_handler' );
	} elseif ( defined( 'XMLRPC_REQUEST' ) && XMLRPC_REQUEST ) {
		/**
		 * Filters the callback for killing WordPress execution for XML-RPC requests.
		 *
		 * @since 3.4.0
		 *
		 * @param callable $function Callback function name.
		 */
		$function = apply_filters( 'wp_die_xmlrpc_handler', '_xmlrpc_wp_die_handler' );
	} elseif ( wp_is_xml_request()
		|| isset( $wp_query ) &&
			( function_exists( 'is_feed' ) && is_feed()
			|| function_exists( 'is_comment_feed' ) && is_comment_feed()
			|| function_exists( 'is_trackback' ) && is_trackback() ) ) {
		/**
		 * Filters the callback for killing WordPress execution for XML requests.
		 *
		 * @since 5.2.0
		 *
		 * @param callable $function Callback function name.
		 */
		$function = apply_filters( 'wp_die_xml_handler', '_xml_wp_die_handler' );
	} else {
		/**
		 * Filters the callback for killing WordPress execution for all non-Ajax, non-JSON, non-XML requests.
		 *
		 * @since 3.0.0
		 *
		 * @param callable $function Callback function name.
		 */
		$function = apply_filters( 'wp_die_handler', '_default_wp_die_handler' );
	}

	call_user_func( $function, $message, $title, $args );
}

/**
 * Kills WordPress execution and displays HTML page with an error message.
 *
 * This is the default handler for wp_die(). If you want a custom one,
 * you can override this using the {@see 'wp_die_handler'} filter in wp_die().
 *
 * @since 3.0.0
 * @access private
 *
 * @param string|WP_Error $message Error message or WP_Error object.
 * @param string          $title   Optional. Error title. Default empty.
 * @param string|array    $args    Optional. Arguments to control behavior. Default empty array.
 */
function _default_wp_die_handler( $message, $title = '', $args = array() ) {
	list( $message, $title, $parsed_args ) = _wp_die_process_input( $message, $title, $args );

	if ( is_string( $message ) ) {
		if ( ! empty( $parsed_args['additional_errors'] ) ) {
			$message = array_merge(
				array( $message ),
				wp_list_pluck( $parsed_args['additional_errors'], 'message' )
			);
			$message = "<ul>\n\t\t<li>" . implode( "</li>\n\t\t<li>", $message ) . "</li>\n\t</ul>";
		}

		$message = sprintf(
			'<div class="wp-die-message">%s</div>',
			$message
		);
	}

	$have_gettext = function_exists( '__' );

	if ( ! empty( $parsed_args['link_url'] ) && ! empty( $parsed_args['link_text'] ) ) {
		$link_url = $parsed_args['link_url'];
		if ( function_exists( 'esc_url' ) ) {
			$link_url = esc_url( $link_url );
		}
		$link_text = $parsed_args['link_text'];
		$message  .= "\n<p><a href='{$link_url}'>{$link_text}</a></p>";
	}

	if ( isset( $parsed_args['back_link'] ) && $parsed_args['back_link'] ) {
		$back_text = $have_gettext ? __( '&laquo; Back' ) : '&laquo; Back';
		$message  .= "\n<p><a href='javascript:history.back()'>$back_text</a></p>";
	}

	if ( ! did_action( 'admin_head' ) ) :
		if ( ! headers_sent() ) {
			header( "Content-Type: text/html; charset={$parsed_args['charset']}" );
			status_header( $parsed_args['response'] );
			nocache_headers();
		}

		$text_direction = $parsed_args['text_direction'];
		$dir_attr       = "dir='$text_direction'";

		// If `text_direction` was not explicitly passed,
		// use get_language_attributes() if available.
		if ( empty( $args['text_direction'] )
			&& function_exists( 'language_attributes' ) && function_exists( 'is_rtl' )
		) {
			$dir_attr = get_language_attributes();
		}
		?>
<!DOCTYPE html>
<html <?php echo $dir_attr; ?>>
<head>
	<meta http-equiv="Content-Type" content="text/html; charset=<?php echo $parsed_args['charset']; ?>" />
	<meta name="viewport" content="width=device-width">
		<?php
<<<<<<< HEAD
		if ( function_exists( 'wp_robots' ) && function_exists( 'wp_robots_no_robots' ) ) {
=======
		if ( function_exists( 'wp_robots' ) && function_exists( 'wp_robots_no_robots' ) && function_exists( 'add_filter' ) ) {
>>>>>>> 176a1f53
			add_filter( 'wp_robots', 'wp_robots_no_robots' );
			wp_robots();
		}
		?>
	<title><?php echo $title; ?></title>
	<style type="text/css">
		html {
			background: #f1f1f1;
		}
		body {
			background: #fff;
			border: 1px solid #ccd0d4;
			color: #444;
			font-family: -apple-system, BlinkMacSystemFont, "Segoe UI", Roboto, Oxygen-Sans, Ubuntu, Cantarell, "Helvetica Neue", sans-serif;
			margin: 2em auto;
			padding: 1em 2em;
			max-width: 700px;
			-webkit-box-shadow: 0 1px 1px rgba(0, 0, 0, .04);
			box-shadow: 0 1px 1px rgba(0, 0, 0, .04);
		}
		h1 {
			border-bottom: 1px solid #dadada;
			clear: both;
			color: #666;
			font-size: 24px;
			margin: 30px 0 0 0;
			padding: 0;
			padding-bottom: 7px;
		}
		#error-page {
			margin-top: 50px;
		}
		#error-page p,
		#error-page .wp-die-message {
			font-size: 14px;
			line-height: 1.5;
			margin: 25px 0 20px;
		}
		#error-page code {
			font-family: Consolas, Monaco, monospace;
		}
		ul li {
			margin-bottom: 10px;
			font-size: 14px ;
		}
		a {
			color: #0073aa;
		}
		a:hover,
		a:active {
			color: #006799;
		}
		a:focus {
			color: #124964;
			-webkit-box-shadow:
				0 0 0 1px #5b9dd9,
				0 0 2px 1px rgba(30, 140, 190, 0.8);
			box-shadow:
				0 0 0 1px #5b9dd9,
				0 0 2px 1px rgba(30, 140, 190, 0.8);
			outline: none;
		}
		.button {
			background: #f3f5f6;
			border: 1px solid #016087;
			color: #016087;
			display: inline-block;
			text-decoration: none;
			font-size: 13px;
			line-height: 2;
			height: 28px;
			margin: 0;
			padding: 0 10px 1px;
			cursor: pointer;
			-webkit-border-radius: 3px;
			-webkit-appearance: none;
			border-radius: 3px;
			white-space: nowrap;
			-webkit-box-sizing: border-box;
			-moz-box-sizing:    border-box;
			box-sizing:         border-box;

			vertical-align: top;
		}

		.button.button-large {
			line-height: 2.30769231;
			min-height: 32px;
			padding: 0 12px;
		}

		.button:hover,
		.button:focus {
			background: #f1f1f1;
		}

		.button:focus {
			background: #f3f5f6;
			border-color: #007cba;
			-webkit-box-shadow: 0 0 0 1px #007cba;
			box-shadow: 0 0 0 1px #007cba;
			color: #016087;
			outline: 2px solid transparent;
			outline-offset: 0;
		}

		.button:active {
			background: #f3f5f6;
			border-color: #7e8993;
			-webkit-box-shadow: none;
			box-shadow: none;
		}

		<?php
		if ( 'rtl' === $text_direction ) {
			echo 'body { font-family: Tahoma, Arial; }';
		}
		?>
	</style>
</head>
<body id="error-page">
<?php endif; // ! did_action( 'admin_head' ) ?>
	<?php echo $message; ?>
</body>
</html>
	<?php
	if ( $parsed_args['exit'] ) {
		die();
	}
}

/**
 * Kills WordPress execution and displays Ajax response with an error message.
 *
 * This is the handler for wp_die() when processing Ajax requests.
 *
 * @since 3.4.0
 * @access private
 *
 * @param string       $message Error message.
 * @param string       $title   Optional. Error title (unused). Default empty.
 * @param string|array $args    Optional. Arguments to control behavior. Default empty array.
 */
function _ajax_wp_die_handler( $message, $title = '', $args = array() ) {
	// Set default 'response' to 200 for Ajax requests.
	$args = wp_parse_args(
		$args,
		array( 'response' => 200 )
	);

	list( $message, $title, $parsed_args ) = _wp_die_process_input( $message, $title, $args );

	if ( ! headers_sent() ) {
		// This is intentional. For backward-compatibility, support passing null here.
		if ( null !== $args['response'] ) {
			status_header( $parsed_args['response'] );
		}
		nocache_headers();
	}

	if ( is_scalar( $message ) ) {
		$message = (string) $message;
	} else {
		$message = '0';
	}

	if ( $parsed_args['exit'] ) {
		die( $message );
	}

	echo $message;
}

/**
 * Kills WordPress execution and displays JSON response with an error message.
 *
 * This is the handler for wp_die() when processing JSON requests.
 *
 * @since 5.1.0
 * @access private
 *
 * @param string       $message Error message.
 * @param string       $title   Optional. Error title. Default empty.
 * @param string|array $args    Optional. Arguments to control behavior. Default empty array.
 */
function _json_wp_die_handler( $message, $title = '', $args = array() ) {
	list( $message, $title, $parsed_args ) = _wp_die_process_input( $message, $title, $args );

	$data = array(
		'code'              => $parsed_args['code'],
		'message'           => $message,
		'data'              => array(
			'status' => $parsed_args['response'],
		),
		'additional_errors' => $parsed_args['additional_errors'],
	);

	if ( ! headers_sent() ) {
		header( "Content-Type: application/json; charset={$parsed_args['charset']}" );
		if ( null !== $parsed_args['response'] ) {
			status_header( $parsed_args['response'] );
		}
		nocache_headers();
	}

	echo wp_json_encode( $data );
	if ( $parsed_args['exit'] ) {
		die();
	}
}

/**
 * Kills WordPress execution and displays JSONP response with an error message.
 *
 * This is the handler for wp_die() when processing JSONP requests.
 *
 * @since 5.2.0
 * @access private
 *
 * @param string       $message Error message.
 * @param string       $title   Optional. Error title. Default empty.
 * @param string|array $args    Optional. Arguments to control behavior. Default empty array.
 */
function _jsonp_wp_die_handler( $message, $title = '', $args = array() ) {
	list( $message, $title, $parsed_args ) = _wp_die_process_input( $message, $title, $args );

	$data = array(
		'code'              => $parsed_args['code'],
		'message'           => $message,
		'data'              => array(
			'status' => $parsed_args['response'],
		),
		'additional_errors' => $parsed_args['additional_errors'],
	);

	if ( ! headers_sent() ) {
		header( "Content-Type: application/javascript; charset={$parsed_args['charset']}" );
		header( 'X-Content-Type-Options: nosniff' );
		header( 'X-Robots-Tag: noindex' );
		if ( null !== $parsed_args['response'] ) {
			status_header( $parsed_args['response'] );
		}
		nocache_headers();
	}

	$result         = wp_json_encode( $data );
	$jsonp_callback = $_GET['_jsonp'];
	echo '/**/' . $jsonp_callback . '(' . $result . ')';
	if ( $parsed_args['exit'] ) {
		die();
	}
}

/**
 * Kills WordPress execution and displays XML response with an error message.
 *
 * This is the handler for wp_die() when processing XMLRPC requests.
 *
 * @since 3.2.0
 * @access private
 *
 * @global wp_xmlrpc_server $wp_xmlrpc_server
 *
 * @param string       $message Error message.
 * @param string       $title   Optional. Error title. Default empty.
 * @param string|array $args    Optional. Arguments to control behavior. Default empty array.
 */
function _xmlrpc_wp_die_handler( $message, $title = '', $args = array() ) {
	global $wp_xmlrpc_server;

	list( $message, $title, $parsed_args ) = _wp_die_process_input( $message, $title, $args );

	if ( ! headers_sent() ) {
		nocache_headers();
	}

	if ( $wp_xmlrpc_server ) {
		$error = new IXR_Error( $parsed_args['response'], $message );
		$wp_xmlrpc_server->output( $error->getXml() );
	}
	if ( $parsed_args['exit'] ) {
		die();
	}
}

/**
 * Kills WordPress execution and displays XML response with an error message.
 *
 * This is the handler for wp_die() when processing XML requests.
 *
 * @since 5.2.0
 * @access private
 *
 * @param string       $message Error message.
 * @param string       $title   Optional. Error title. Default empty.
 * @param string|array $args    Optional. Arguments to control behavior. Default empty array.
 */
function _xml_wp_die_handler( $message, $title = '', $args = array() ) {
	list( $message, $title, $parsed_args ) = _wp_die_process_input( $message, $title, $args );

	$message = htmlspecialchars( $message );
	$title   = htmlspecialchars( $title );

	$xml = <<<EOD
<error>
    <code>{$parsed_args['code']}</code>
    <title><![CDATA[{$title}]]></title>
    <message><![CDATA[{$message}]]></message>
    <data>
        <status>{$parsed_args['response']}</status>
    </data>
</error>

EOD;

	if ( ! headers_sent() ) {
		header( "Content-Type: text/xml; charset={$parsed_args['charset']}" );
		if ( null !== $parsed_args['response'] ) {
			status_header( $parsed_args['response'] );
		}
		nocache_headers();
	}

	echo $xml;
	if ( $parsed_args['exit'] ) {
		die();
	}
}

/**
 * Kills WordPress execution and displays an error message.
 *
 * This is the handler for wp_die() when processing APP requests.
 *
 * @since 3.4.0
 * @since 5.1.0 Added the $title and $args parameters.
 * @access private
 *
 * @param string       $message Optional. Response to print. Default empty.
 * @param string       $title   Optional. Error title (unused). Default empty.
 * @param string|array $args    Optional. Arguments to control behavior. Default empty array.
 */
function _scalar_wp_die_handler( $message = '', $title = '', $args = array() ) {
	list( $message, $title, $parsed_args ) = _wp_die_process_input( $message, $title, $args );

	if ( $parsed_args['exit'] ) {
		if ( is_scalar( $message ) ) {
			die( (string) $message );
		}
		die();
	}

	if ( is_scalar( $message ) ) {
		echo (string) $message;
	}
}

/**
 * Processes arguments passed to wp_die() consistently for its handlers.
 *
 * @since 5.1.0
 * @access private
 *
 * @param string|WP_Error $message Error message or WP_Error object.
 * @param string          $title   Optional. Error title. Default empty.
 * @param string|array    $args    Optional. Arguments to control behavior. Default empty array.
 * @return array {
 *     Processed arguments.
 *
 *     @type string $0 Error message.
 *     @type string $1 Error title.
 *     @type array  $2 Arguments to control behavior.
 * }
 */
function _wp_die_process_input( $message, $title = '', $args = array() ) {
	$defaults = array(
		'response'          => 0,
		'code'              => '',
		'exit'              => true,
		'back_link'         => false,
		'link_url'          => '',
		'link_text'         => '',
		'text_direction'    => '',
		'charset'           => 'utf-8',
		'additional_errors' => array(),
	);

	$args = wp_parse_args( $args, $defaults );

	if ( function_exists( 'is_wp_error' ) && is_wp_error( $message ) ) {
		if ( ! empty( $message->errors ) ) {
			$errors = array();
			foreach ( (array) $message->errors as $error_code => $error_messages ) {
				foreach ( (array) $error_messages as $error_message ) {
					$errors[] = array(
						'code'    => $error_code,
						'message' => $error_message,
						'data'    => $message->get_error_data( $error_code ),
					);
				}
			}

			$message = $errors[0]['message'];
			if ( empty( $args['code'] ) ) {
				$args['code'] = $errors[0]['code'];
			}
			if ( empty( $args['response'] ) && is_array( $errors[0]['data'] ) && ! empty( $errors[0]['data']['status'] ) ) {
				$args['response'] = $errors[0]['data']['status'];
			}
			if ( empty( $title ) && is_array( $errors[0]['data'] ) && ! empty( $errors[0]['data']['title'] ) ) {
				$title = $errors[0]['data']['title'];
			}

			unset( $errors[0] );
			$args['additional_errors'] = array_values( $errors );
		} else {
			$message = '';
		}
	}

	$have_gettext = function_exists( '__' );

	// The $title and these specific $args must always have a non-empty value.
	if ( empty( $args['code'] ) ) {
		$args['code'] = 'wp_die';
	}
	if ( empty( $args['response'] ) ) {
		$args['response'] = 500;
	}
	if ( empty( $title ) ) {
		$title = $have_gettext ? __( 'WordPress &rsaquo; Error' ) : 'WordPress &rsaquo; Error';
	}
	if ( empty( $args['text_direction'] ) || ! in_array( $args['text_direction'], array( 'ltr', 'rtl' ), true ) ) {
		$args['text_direction'] = 'ltr';
		if ( function_exists( 'is_rtl' ) && is_rtl() ) {
			$args['text_direction'] = 'rtl';
		}
	}

	if ( ! empty( $args['charset'] ) ) {
		$args['charset'] = _canonical_charset( $args['charset'] );
	}

	return array( $message, $title, $args );
}

/**
 * Encode a variable into JSON, with some sanity checks.
 *
 * @since 4.1.0
 * @since 5.3.0 No longer handles support for PHP < 5.6.
 *
 * @param mixed $data    Variable (usually an array or object) to encode as JSON.
 * @param int   $options Optional. Options to be passed to json_encode(). Default 0.
 * @param int   $depth   Optional. Maximum depth to walk through $data. Must be
 *                       greater than 0. Default 512.
 * @return string|false The JSON encoded string, or false if it cannot be encoded.
 */
function wp_json_encode( $data, $options = 0, $depth = 512 ) {
	$json = json_encode( $data, $options, $depth );

	// If json_encode() was successful, no need to do more sanity checking.
	if ( false !== $json ) {
		return $json;
	}

	try {
		$data = _wp_json_sanity_check( $data, $depth );
	} catch ( Exception $e ) {
		return false;
	}

	return json_encode( $data, $options, $depth );
}

/**
 * Perform sanity checks on data that shall be encoded to JSON.
 *
 * @ignore
 * @since 4.1.0
 * @access private
 *
 * @see wp_json_encode()
 *
 * @throws Exception If depth limit is reached.
 *
 * @param mixed $data  Variable (usually an array or object) to encode as JSON.
 * @param int   $depth Maximum depth to walk through $data. Must be greater than 0.
 * @return mixed The sanitized data that shall be encoded to JSON.
 */
function _wp_json_sanity_check( $data, $depth ) {
	if ( $depth < 0 ) {
		throw new Exception( 'Reached depth limit' );
	}

	if ( is_array( $data ) ) {
		$output = array();
		foreach ( $data as $id => $el ) {
			// Don't forget to sanitize the ID!
			if ( is_string( $id ) ) {
				$clean_id = _wp_json_convert_string( $id );
			} else {
				$clean_id = $id;
			}

			// Check the element type, so that we're only recursing if we really have to.
			if ( is_array( $el ) || is_object( $el ) ) {
				$output[ $clean_id ] = _wp_json_sanity_check( $el, $depth - 1 );
			} elseif ( is_string( $el ) ) {
				$output[ $clean_id ] = _wp_json_convert_string( $el );
			} else {
				$output[ $clean_id ] = $el;
			}
		}
	} elseif ( is_object( $data ) ) {
		$output = new stdClass;
		foreach ( $data as $id => $el ) {
			if ( is_string( $id ) ) {
				$clean_id = _wp_json_convert_string( $id );
			} else {
				$clean_id = $id;
			}

			if ( is_array( $el ) || is_object( $el ) ) {
				$output->$clean_id = _wp_json_sanity_check( $el, $depth - 1 );
			} elseif ( is_string( $el ) ) {
				$output->$clean_id = _wp_json_convert_string( $el );
			} else {
				$output->$clean_id = $el;
			}
		}
	} elseif ( is_string( $data ) ) {
		return _wp_json_convert_string( $data );
	} else {
		return $data;
	}

	return $output;
}

/**
 * Convert a string to UTF-8, so that it can be safely encoded to JSON.
 *
 * @ignore
 * @since 4.1.0
 * @access private
 *
 * @see _wp_json_sanity_check()
 *
 * @param string $string The string which is to be converted.
 * @return string The checked string.
 */
function _wp_json_convert_string( $string ) {
	static $use_mb = null;
	if ( is_null( $use_mb ) ) {
		$use_mb = function_exists( 'mb_convert_encoding' );
	}

	if ( $use_mb ) {
		$encoding = mb_detect_encoding( $string, mb_detect_order(), true );
		if ( $encoding ) {
			return mb_convert_encoding( $string, 'UTF-8', $encoding );
		} else {
			return mb_convert_encoding( $string, 'UTF-8', 'UTF-8' );
		}
	} else {
		return wp_check_invalid_utf8( $string, true );
	}
}

/**
 * Prepares response data to be serialized to JSON.
 *
 * This supports the JsonSerializable interface for PHP 5.2-5.3 as well.
 *
 * @ignore
 * @since 4.4.0
 * @deprecated 5.3.0 This function is no longer needed as support for PHP 5.2-5.3
 *                   has been dropped.
 * @access private
 *
 * @param mixed $data Native representation.
 * @return bool|int|float|null|string|array Data ready for `json_encode()`.
 */
function _wp_json_prepare_data( $data ) {
	_deprecated_function( __FUNCTION__, '5.3.0' );
	return $data;
}

/**
 * Send a JSON response back to an Ajax request.
 *
 * @since 3.5.0
 * @since 4.7.0 The `$status_code` parameter was added.
 * @since 5.6.0 The `$options` parameter was added.
 *
 * @param mixed $response    Variable (usually an array or object) to encode as JSON,
 *                           then print and die.
 * @param int   $status_code Optional. The HTTP status code to output. Default null.
 * @param int   $options     Optional. Options to be passed to json_encode(). Default 0.
 */
function wp_send_json( $response, $status_code = null, $options = 0 ) {
	if ( defined( 'REST_REQUEST' ) && REST_REQUEST ) {
		_doing_it_wrong(
			__FUNCTION__,
			sprintf(
				/* translators: 1: WP_REST_Response, 2: WP_Error */
				__( 'Return a %1$s or %2$s object from your callback when using the REST API.' ),
				'WP_REST_Response',
				'WP_Error'
			),
			'5.5.0'
		);
	}

	if ( ! headers_sent() ) {
		header( 'Content-Type: application/json; charset=' . get_option( 'blog_charset' ) );
		if ( null !== $status_code ) {
			status_header( $status_code );
		}
	}

	echo wp_json_encode( $response, $options );

	if ( wp_doing_ajax() ) {
		wp_die(
			'',
			'',
			array(
				'response' => null,
			)
		);
	} else {
		die;
	}
}

/**
 * Send a JSON response back to an Ajax request, indicating success.
 *
 * @since 3.5.0
 * @since 4.7.0 The `$status_code` parameter was added.
 * @since 5.6.0 The `$options` parameter was added.
 *
 * @param mixed $data        Optional. Data to encode as JSON, then print and die. Default null.
 * @param int   $status_code Optional. The HTTP status code to output. Default null.
 * @param int   $options     Optional. Options to be passed to json_encode(). Default 0.
 */
function wp_send_json_success( $data = null, $status_code = null, $options = 0 ) {
	$response = array( 'success' => true );

	if ( isset( $data ) ) {
		$response['data'] = $data;
	}

	wp_send_json( $response, $status_code, $options );
}

/**
 * Send a JSON response back to an Ajax request, indicating failure.
 *
 * If the `$data` parameter is a WP_Error object, the errors
 * within the object are processed and output as an array of error
 * codes and corresponding messages. All other types are output
 * without further processing.
 *
 * @since 3.5.0
 * @since 4.1.0 The `$data` parameter is now processed if a WP_Error object is passed in.
 * @since 4.7.0 The `$status_code` parameter was added.
 * @since 5.6.0 The `$options` parameter was added.
 *
 * @param mixed $data        Optional. Data to encode as JSON, then print and die. Default null.
 * @param int   $status_code Optional. The HTTP status code to output. Default null.
 * @param int   $options     Optional. Options to be passed to json_encode(). Default 0.
 */
function wp_send_json_error( $data = null, $status_code = null, $options = 0 ) {
	$response = array( 'success' => false );

	if ( isset( $data ) ) {
		if ( is_wp_error( $data ) ) {
			$result = array();
			foreach ( $data->errors as $code => $messages ) {
				foreach ( $messages as $message ) {
					$result[] = array(
						'code'    => $code,
						'message' => $message,
					);
				}
			}

			$response['data'] = $result;
		} else {
			$response['data'] = $data;
		}
	}

	wp_send_json( $response, $status_code, $options );
}

/**
 * Checks that a JSONP callback is a valid JavaScript callback name.
 *
 * Only allows alphanumeric characters and the dot character in callback
 * function names. This helps to mitigate XSS attacks caused by directly
 * outputting user input.
 *
 * @since 4.6.0
 *
 * @param string $callback Supplied JSONP callback function name.
 * @return bool Whether the callback function name is valid.
 */
function wp_check_jsonp_callback( $callback ) {
	if ( ! is_string( $callback ) ) {
		return false;
	}

	preg_replace( '/[^\w\.]/', '', $callback, -1, $illegal_char_count );

	return 0 === $illegal_char_count;
}

/**
 * Retrieve the WordPress home page URL.
 *
 * If the constant named 'WP_HOME' exists, then it will be used and returned
 * by the function. This can be used to counter the redirection on your local
 * development environment.
 *
 * @since 2.2.0
 * @access private
 *
 * @see WP_HOME
 *
 * @param string $url URL for the home location.
 * @return string Homepage location.
 */
function _config_wp_home( $url = '' ) {
	if ( defined( 'WP_HOME' ) ) {
		return untrailingslashit( WP_HOME );
	}
	return $url;
}

/**
 * Retrieve the WordPress site URL.
 *
 * If the constant named 'WP_SITEURL' is defined, then the value in that
 * constant will always be returned. This can be used for debugging a site
 * on your localhost while not having to change the database to your URL.
 *
 * @since 2.2.0
 * @access private
 *
 * @see WP_SITEURL
 *
 * @param string $url URL to set the WordPress site location.
 * @return string The WordPress Site URL.
 */
function _config_wp_siteurl( $url = '' ) {
	if ( defined( 'WP_SITEURL' ) ) {
		return untrailingslashit( WP_SITEURL );
	}
	return $url;
}

/**
 * Delete the fresh site option.
 *
 * @since 4.7.0
 * @access private
 */
function _delete_option_fresh_site() {
	update_option( 'fresh_site', '0' );
}

/**
 * Set the localized direction for MCE plugin.
 *
 * Will only set the direction to 'rtl', if the WordPress locale has
 * the text direction set to 'rtl'.
 *
 * Fills in the 'directionality' setting, enables the 'directionality'
 * plugin, and adds the 'ltr' button to 'toolbar1', formerly
 * 'theme_advanced_buttons1' array keys. These keys are then returned
 * in the $mce_init (TinyMCE settings) array.
 *
 * @since 2.1.0
 * @access private
 *
 * @param array $mce_init MCE settings array.
 * @return array Direction set for 'rtl', if needed by locale.
 */
function _mce_set_direction( $mce_init ) {
	if ( is_rtl() ) {
		$mce_init['directionality'] = 'rtl';
		$mce_init['rtl_ui']         = true;

		if ( ! empty( $mce_init['plugins'] ) && strpos( $mce_init['plugins'], 'directionality' ) === false ) {
			$mce_init['plugins'] .= ',directionality';
		}

		if ( ! empty( $mce_init['toolbar1'] ) && ! preg_match( '/\bltr\b/', $mce_init['toolbar1'] ) ) {
			$mce_init['toolbar1'] .= ',ltr';
		}
	}

	return $mce_init;
}


/**
 * Convert smiley code to the icon graphic file equivalent.
 *
 * You can turn off smilies, by going to the write setting screen and unchecking
 * the box, or by setting 'use_smilies' option to false or removing the option.
 *
 * Plugins may override the default smiley list by setting the $wpsmiliestrans
 * to an array, with the key the code the blogger types in and the value the
 * image file.
 *
 * The $wp_smiliessearch global is for the regular expression and is set each
 * time the function is called.
 *
 * The full list of smilies can be found in the function and won't be listed in
 * the description. Probably should create a Codex page for it, so that it is
 * available.
 *
 * @global array $wpsmiliestrans
 * @global array $wp_smiliessearch
 *
 * @since 2.2.0
 */
function smilies_init() {
	global $wpsmiliestrans, $wp_smiliessearch;

	// Don't bother setting up smilies if they are disabled.
	if ( ! get_option( 'use_smilies' ) ) {
		return;
	}

	if ( ! isset( $wpsmiliestrans ) ) {
		$wpsmiliestrans = array(
			':mrgreen:' => 'mrgreen.png',
			':neutral:' => "\xf0\x9f\x98\x90",
			':twisted:' => "\xf0\x9f\x98\x88",
			':arrow:'   => "\xe2\x9e\xa1",
			':shock:'   => "\xf0\x9f\x98\xaf",
			':smile:'   => "\xf0\x9f\x99\x82",
			':???:'     => "\xf0\x9f\x98\x95",
			':cool:'    => "\xf0\x9f\x98\x8e",
			':evil:'    => "\xf0\x9f\x91\xbf",
			':grin:'    => "\xf0\x9f\x98\x80",
			':idea:'    => "\xf0\x9f\x92\xa1",
			':oops:'    => "\xf0\x9f\x98\xb3",
			':razz:'    => "\xf0\x9f\x98\x9b",
			':roll:'    => "\xf0\x9f\x99\x84",
			':wink:'    => "\xf0\x9f\x98\x89",
			':cry:'     => "\xf0\x9f\x98\xa5",
			':eek:'     => "\xf0\x9f\x98\xae",
			':lol:'     => "\xf0\x9f\x98\x86",
			':mad:'     => "\xf0\x9f\x98\xa1",
			':sad:'     => "\xf0\x9f\x99\x81",
			'8-)'       => "\xf0\x9f\x98\x8e",
			'8-O'       => "\xf0\x9f\x98\xaf",
			':-('       => "\xf0\x9f\x99\x81",
			':-)'       => "\xf0\x9f\x99\x82",
			':-?'       => "\xf0\x9f\x98\x95",
			':-D'       => "\xf0\x9f\x98\x80",
			':-P'       => "\xf0\x9f\x98\x9b",
			':-o'       => "\xf0\x9f\x98\xae",
			':-x'       => "\xf0\x9f\x98\xa1",
			':-|'       => "\xf0\x9f\x98\x90",
			';-)'       => "\xf0\x9f\x98\x89",
			// This one transformation breaks regular text with frequency.
			//     '8)' => "\xf0\x9f\x98\x8e",
			'8O'        => "\xf0\x9f\x98\xaf",
			':('        => "\xf0\x9f\x99\x81",
			':)'        => "\xf0\x9f\x99\x82",
			':?'        => "\xf0\x9f\x98\x95",
			':D'        => "\xf0\x9f\x98\x80",
			':P'        => "\xf0\x9f\x98\x9b",
			':o'        => "\xf0\x9f\x98\xae",
			':x'        => "\xf0\x9f\x98\xa1",
			':|'        => "\xf0\x9f\x98\x90",
			';)'        => "\xf0\x9f\x98\x89",
			':!:'       => "\xe2\x9d\x97",
			':?:'       => "\xe2\x9d\x93",
		);
	}

	/**
	 * Filters all the smilies.
	 *
	 * This filter must be added before `smilies_init` is run, as
	 * it is normally only run once to setup the smilies regex.
	 *
	 * @since 4.7.0
	 *
	 * @param string[] $wpsmiliestrans List of the smilies' hexadecimal representations, keyed by their smily code.
	 */
	$wpsmiliestrans = apply_filters( 'smilies', $wpsmiliestrans );

	if ( count( $wpsmiliestrans ) == 0 ) {
		return;
	}

	/*
	 * NOTE: we sort the smilies in reverse key order. This is to make sure
	 * we match the longest possible smilie (:???: vs :?) as the regular
	 * expression used below is first-match
	 */
	krsort( $wpsmiliestrans );

	$spaces = wp_spaces_regexp();

	// Begin first "subpattern".
	$wp_smiliessearch = '/(?<=' . $spaces . '|^)';

	$subchar = '';
	foreach ( (array) $wpsmiliestrans as $smiley => $img ) {
		$firstchar = substr( $smiley, 0, 1 );
		$rest      = substr( $smiley, 1 );

		// New subpattern?
		if ( $firstchar != $subchar ) {
			if ( '' !== $subchar ) {
				$wp_smiliessearch .= ')(?=' . $spaces . '|$)';  // End previous "subpattern".
				$wp_smiliessearch .= '|(?<=' . $spaces . '|^)'; // Begin another "subpattern".
			}
			$subchar           = $firstchar;
			$wp_smiliessearch .= preg_quote( $firstchar, '/' ) . '(?:';
		} else {
			$wp_smiliessearch .= '|';
		}
		$wp_smiliessearch .= preg_quote( $rest, '/' );
	}

	$wp_smiliessearch .= ')(?=' . $spaces . '|$)/m';

}

/**
 * Merges user defined arguments into defaults array.
 *
 * This function is used throughout WordPress to allow for both string or array
 * to be merged into another array.
 *
 * @since 2.2.0
 * @since 2.3.0 `$args` can now also be an object.
 *
 * @param string|array|object $args     Value to merge with $defaults.
 * @param array               $defaults Optional. Array that serves as the defaults.
 *                                      Default empty array.
 * @return array Merged user defined values with defaults.
 */
function wp_parse_args( $args, $defaults = array() ) {
	if ( is_object( $args ) ) {
		$parsed_args = get_object_vars( $args );
	} elseif ( is_array( $args ) ) {
		$parsed_args =& $args;
	} else {
		wp_parse_str( $args, $parsed_args );
	}

	if ( is_array( $defaults ) && $defaults ) {
		return array_merge( $defaults, $parsed_args );
	}
	return $parsed_args;
}

/**
 * Converts a comma- or space-separated list of scalar values to an array.
 *
 * @since 5.1.0
 *
 * @param array|string $list List of values.
 * @return array Array of values.
 */
function wp_parse_list( $list ) {
	if ( ! is_array( $list ) ) {
		return preg_split( '/[\s,]+/', $list, -1, PREG_SPLIT_NO_EMPTY );
	}

	return $list;
}

/**
 * Cleans up an array, comma- or space-separated list of IDs.
 *
 * @since 3.0.0
 *
 * @param array|string $list List of IDs.
 * @return int[] Sanitized array of IDs.
 */
function wp_parse_id_list( $list ) {
	$list = wp_parse_list( $list );

	return array_unique( array_map( 'absint', $list ) );
}

/**
 * Cleans up an array, comma- or space-separated list of slugs.
 *
 * @since 4.7.0
 *
 * @param array|string $list List of slugs.
 * @return string[] Sanitized array of slugs.
 */
function wp_parse_slug_list( $list ) {
	$list = wp_parse_list( $list );

	return array_unique( array_map( 'sanitize_title', $list ) );
}

/**
 * Extract a slice of an array, given a list of keys.
 *
 * @since 3.1.0
 *
 * @param array $array The original array.
 * @param array $keys  The list of keys.
 * @return array The array slice.
 */
function wp_array_slice_assoc( $array, $keys ) {
	$slice = array();

	foreach ( $keys as $key ) {
		if ( isset( $array[ $key ] ) ) {
			$slice[ $key ] = $array[ $key ];
		}
	}

	return $slice;
}

/**
 * Accesses an array in depth based on a path of keys.
 *
 * It is the PHP equivalent of JavaScript's `lodash.get()` and mirroring it may help other components
 * retain some symmetry between client and server implementations.
 *
 * Example usage:
 *
 *     $array = array(
 *         'a' => array(
 *             'b' => array(
 *                 'c' => 1,
 *             ),
 *         ),
 *     );
 *     _wp_array_get( $array, array( 'a', 'b', 'c' );
 *
 * @internal
 *
 * @since 5.6.0
 * @access private
 *
 * @param array $array   An array from which we want to retrieve some information.
 * @param array $path    An array of keys describing the path with which to retrieve information.
 * @param mixed $default The return value if the path does not exist within the array,
 *                       or if `$array` or `$path` are not arrays.
 * @return mixed The value from the path specified.
 */
function _wp_array_get( $array, $path, $default = null ) {
	// Confirm $path is valid.
	if ( ! is_array( $path ) || 0 === count( $path ) ) {
		return $default;
	}

	foreach ( $path as $path_element ) {
		if (
			! is_array( $array ) ||
			( ! is_string( $path_element ) && ! is_integer( $path_element ) && ! is_null( $path_element ) ) ||
			! array_key_exists( $path_element, $array )
		) {
			return $default;
		}
		$array = $array[ $path_element ];
	}

	return $array;
}

/**
 * Determines if the variable is a numeric-indexed array.
 *
 * @since 4.4.0
 *
 * @param mixed $data Variable to check.
 * @return bool Whether the variable is a list.
 */
function wp_is_numeric_array( $data ) {
	if ( ! is_array( $data ) ) {
		return false;
	}

	$keys        = array_keys( $data );
	$string_keys = array_filter( $keys, 'is_string' );

	return count( $string_keys ) === 0;
}

/**
 * Filters a list of objects, based on a set of key => value arguments.
 *
 * @since 3.0.0
 * @since 4.7.0 Uses `WP_List_Util` class.
 *
 * @param array       $list     An array of objects to filter
 * @param array       $args     Optional. An array of key => value arguments to match
 *                              against each object. Default empty array.
 * @param string      $operator Optional. The logical operation to perform. 'or' means
 *                              only one element from the array needs to match; 'and'
 *                              means all elements must match; 'not' means no elements may
 *                              match. Default 'and'.
 * @param bool|string $field    A field from the object to place instead of the entire object.
 *                              Default false.
 * @return array A list of objects or object fields.
 */
function wp_filter_object_list( $list, $args = array(), $operator = 'and', $field = false ) {
	if ( ! is_array( $list ) ) {
		return array();
	}

	$util = new WP_List_Util( $list );

	$util->filter( $args, $operator );

	if ( $field ) {
		$util->pluck( $field );
	}

	return $util->get_output();
}

/**
 * Filters a list of objects, based on a set of key => value arguments.
 *
 * @since 3.1.0
 * @since 4.7.0 Uses `WP_List_Util` class.
 *
 * @param array  $list     An array of objects to filter.
 * @param array  $args     Optional. An array of key => value arguments to match
 *                         against each object. Default empty array.
 * @param string $operator Optional. The logical operation to perform. 'AND' means
 *                         all elements from the array must match. 'OR' means only
 *                         one element needs to match. 'NOT' means no elements may
 *                         match. Default 'AND'.
 * @return array Array of found values.
 */
function wp_list_filter( $list, $args = array(), $operator = 'AND' ) {
	if ( ! is_array( $list ) ) {
		return array();
	}

	$util = new WP_List_Util( $list );
	return $util->filter( $args, $operator );
}

/**
 * Pluck a certain field out of each object in a list.
 *
 * This has the same functionality and prototype of
 * array_column() (PHP 5.5) but also supports objects.
 *
 * @since 3.1.0
 * @since 4.0.0 $index_key parameter added.
 * @since 4.7.0 Uses `WP_List_Util` class.
 *
 * @param array      $list      List of objects or arrays
 * @param int|string $field     Field from the object to place instead of the entire object
 * @param int|string $index_key Optional. Field from the object to use as keys for the new array.
 *                              Default null.
 * @return array Array of found values. If `$index_key` is set, an array of found values with keys
 *               corresponding to `$index_key`. If `$index_key` is null, array keys from the original
 *               `$list` will be preserved in the results.
 */
function wp_list_pluck( $list, $field, $index_key = null ) {
	$util = new WP_List_Util( $list );
	return $util->pluck( $field, $index_key );
}

/**
 * Sorts a list of objects, based on one or more orderby arguments.
 *
 * @since 4.7.0
 *
 * @param array        $list          An array of objects to sort.
 * @param string|array $orderby       Optional. Either the field name to order by or an array
 *                                    of multiple orderby fields as $orderby => $order.
 * @param string       $order         Optional. Either 'ASC' or 'DESC'. Only used if $orderby
 *                                    is a string.
 * @param bool         $preserve_keys Optional. Whether to preserve keys. Default false.
 * @return array The sorted array.
 */
function wp_list_sort( $list, $orderby = array(), $order = 'ASC', $preserve_keys = false ) {
	if ( ! is_array( $list ) ) {
		return array();
	}

	$util = new WP_List_Util( $list );
	return $util->sort( $orderby, $order, $preserve_keys );
}

/**
 * Determines if Widgets library should be loaded.
 *
 * Checks to make sure that the widgets library hasn't already been loaded.
 * If it hasn't, then it will load the widgets library and run an action hook.
 *
 * @since 2.2.0
 */
function wp_maybe_load_widgets() {
	/**
	 * Filters whether to load the Widgets library.
	 *
	 * Returning a falsey value from the filter will effectively short-circuit
	 * the Widgets library from loading.
	 *
	 * @since 2.8.0
	 *
	 * @param bool $wp_maybe_load_widgets Whether to load the Widgets library.
	 *                                    Default true.
	 */
	if ( ! apply_filters( 'load_default_widgets', true ) ) {
		return;
	}

	require_once ABSPATH . WPINC . '/default-widgets.php';

	add_action( '_admin_menu', 'wp_widgets_add_menu' );
}

/**
 * Append the Widgets menu to the themes main menu.
 *
 * @since 2.2.0
 *
 * @global array $submenu
 */
function wp_widgets_add_menu() {
	global $submenu;

	if ( ! current_theme_supports( 'widgets' ) ) {
		return;
	}

	$submenu['themes.php'][7] = array( __( 'Widgets' ), 'edit_theme_options', 'widgets.php' );
	ksort( $submenu['themes.php'], SORT_NUMERIC );
}

/**
 * Flush all output buffers for PHP 5.2.
 *
 * Make sure all output buffers are flushed before our singletons are destroyed.
 *
 * @since 2.2.0
 */
function wp_ob_end_flush_all() {
	$levels = ob_get_level();
	for ( $i = 0; $i < $levels; $i++ ) {
		ob_end_flush();
	}
}

/**
 * Load custom DB error or display WordPress DB error.
 *
 * If a file exists in the wp-content directory named db-error.php, then it will
 * be loaded instead of displaying the WordPress DB error. If it is not found,
 * then the WordPress DB error will be displayed instead.
 *
 * The WordPress DB error sets the HTTP status header to 500 to try to prevent
 * search engines from caching the message. Custom DB messages should do the
 * same.
 *
 * This function was backported to WordPress 2.3.2, but originally was added
 * in WordPress 2.5.0.
 *
 * @since 2.3.2
 *
 * @global wpdb $wpdb WordPress database abstraction object.
 */
function dead_db() {
	global $wpdb;

	wp_load_translations_early();

	// Load custom DB error template, if present.
	if ( file_exists( WP_CONTENT_DIR . '/db-error.php' ) ) {
		require_once WP_CONTENT_DIR . '/db-error.php';
		die();
	}

	// If installing or in the admin, provide the verbose message.
	if ( wp_installing() || defined( 'WP_ADMIN' ) ) {
		wp_die( $wpdb->error );
	}

	// Otherwise, be terse.
	wp_die( '<h1>' . __( 'Error establishing a database connection' ) . '</h1>', __( 'Database Error' ) );
}

/**
 * Convert a value to non-negative integer.
 *
 * @since 2.5.0
 *
 * @param mixed $maybeint Data you wish to have converted to a non-negative integer.
 * @return int A non-negative integer.
 */
function absint( $maybeint ) {
	return abs( (int) $maybeint );
}

/**
 * Mark a function as deprecated and inform when it has been used.
 *
 * There is a {@see 'hook deprecated_function_run'} that will be called that can be used
 * to get the backtrace up to what file and function called the deprecated
 * function.
 *
 * The current behavior is to trigger a user error if `WP_DEBUG` is true.
 *
 * This function is to be used in every function that is deprecated.
 *
 * @since 2.5.0
 * @since 5.4.0 This function is no longer marked as "private".
 * @since 5.4.0 The error type is now classified as E_USER_DEPRECATED (used to default to E_USER_NOTICE).
 *
 * @param string $function    The function that was called.
 * @param string $version     The version of WordPress that deprecated the function.
 * @param string $replacement Optional. The function that should have been called. Default empty.
 */
function _deprecated_function( $function, $version, $replacement = '' ) {

	/**
	 * Fires when a deprecated function is called.
	 *
	 * @since 2.5.0
	 *
	 * @param string $function    The function that was called.
	 * @param string $replacement The function that should have been called.
	 * @param string $version     The version of WordPress that deprecated the function.
	 */
	do_action( 'deprecated_function_run', $function, $replacement, $version );

	/**
	 * Filters whether to trigger an error for deprecated functions.
	 *
	 * @since 2.5.0
	 *
	 * @param bool $trigger Whether to trigger the error for deprecated functions. Default true.
	 */
	if ( WP_DEBUG && apply_filters( 'deprecated_function_trigger_error', true ) ) {
		if ( function_exists( '__' ) ) {
			if ( $replacement ) {
				trigger_error(
					sprintf(
						/* translators: 1: PHP function name, 2: Version number, 3: Alternative function name. */
						__( '%1$s is <strong>deprecated</strong> since version %2$s! Use %3$s instead.' ),
						$function,
						$version,
						$replacement
					),
					E_USER_DEPRECATED
				);
			} else {
				trigger_error(
					sprintf(
						/* translators: 1: PHP function name, 2: Version number. */
						__( '%1$s is <strong>deprecated</strong> since version %2$s with no alternative available.' ),
						$function,
						$version
					),
					E_USER_DEPRECATED
				);
			}
		} else {
			if ( $replacement ) {
				trigger_error(
					sprintf(
						'%1$s is <strong>deprecated</strong> since version %2$s! Use %3$s instead.',
						$function,
						$version,
						$replacement
					),
					E_USER_DEPRECATED
				);
			} else {
				trigger_error(
					sprintf(
						'%1$s is <strong>deprecated</strong> since version %2$s with no alternative available.',
						$function,
						$version
					),
					E_USER_DEPRECATED
				);
			}
		}
	}
}

/**
 * Marks a constructor as deprecated and informs when it has been used.
 *
 * Similar to _deprecated_function(), but with different strings. Used to
 * remove PHP4 style constructors.
 *
 * The current behavior is to trigger a user error if `WP_DEBUG` is true.
 *
 * This function is to be used in every PHP4 style constructor method that is deprecated.
 *
 * @since 4.3.0
 * @since 4.5.0 Added the `$parent_class` parameter.
 * @since 5.4.0 This function is no longer marked as "private".
 * @since 5.4.0 The error type is now classified as E_USER_DEPRECATED (used to default to E_USER_NOTICE).
 *
 * @param string $class        The class containing the deprecated constructor.
 * @param string $version      The version of WordPress that deprecated the function.
 * @param string $parent_class Optional. The parent class calling the deprecated constructor.
 *                             Default empty string.
 */
function _deprecated_constructor( $class, $version, $parent_class = '' ) {

	/**
	 * Fires when a deprecated constructor is called.
	 *
	 * @since 4.3.0
	 * @since 4.5.0 Added the `$parent_class` parameter.
	 *
	 * @param string $class        The class containing the deprecated constructor.
	 * @param string $version      The version of WordPress that deprecated the function.
	 * @param string $parent_class The parent class calling the deprecated constructor.
	 */
	do_action( 'deprecated_constructor_run', $class, $version, $parent_class );

	/**
	 * Filters whether to trigger an error for deprecated functions.
	 *
	 * `WP_DEBUG` must be true in addition to the filter evaluating to true.
	 *
	 * @since 4.3.0
	 *
	 * @param bool $trigger Whether to trigger the error for deprecated functions. Default true.
	 */
	if ( WP_DEBUG && apply_filters( 'deprecated_constructor_trigger_error', true ) ) {
		if ( function_exists( '__' ) ) {
			if ( $parent_class ) {
				trigger_error(
					sprintf(
						/* translators: 1: PHP class name, 2: PHP parent class name, 3: Version number, 4: __construct() method. */
						__( 'The called constructor method for %1$s in %2$s is <strong>deprecated</strong> since version %3$s! Use %4$s instead.' ),
						$class,
						$parent_class,
						$version,
						'<code>__construct()</code>'
					),
					E_USER_DEPRECATED
				);
			} else {
				trigger_error(
					sprintf(
						/* translators: 1: PHP class name, 2: Version number, 3: __construct() method. */
						__( 'The called constructor method for %1$s is <strong>deprecated</strong> since version %2$s! Use %3$s instead.' ),
						$class,
						$version,
						'<code>__construct()</code>'
					),
					E_USER_DEPRECATED
				);
			}
		} else {
			if ( $parent_class ) {
				trigger_error(
					sprintf(
						'The called constructor method for %1$s in %2$s is <strong>deprecated</strong> since version %3$s! Use %4$s instead.',
						$class,
						$parent_class,
						$version,
						'<code>__construct()</code>'
					),
					E_USER_DEPRECATED
				);
			} else {
				trigger_error(
					sprintf(
						'The called constructor method for %1$s is <strong>deprecated</strong> since version %2$s! Use %3$s instead.',
						$class,
						$version,
						'<code>__construct()</code>'
					),
					E_USER_DEPRECATED
				);
			}
		}
	}

}

/**
 * Mark a file as deprecated and inform when it has been used.
 *
 * There is a hook {@see 'deprecated_file_included'} that will be called that can be used
 * to get the backtrace up to what file and function included the deprecated
 * file.
 *
 * The current behavior is to trigger a user error if `WP_DEBUG` is true.
 *
 * This function is to be used in every file that is deprecated.
 *
 * @since 2.5.0
 * @since 5.4.0 This function is no longer marked as "private".
 * @since 5.4.0 The error type is now classified as E_USER_DEPRECATED (used to default to E_USER_NOTICE).
 *
 * @param string $file        The file that was included.
 * @param string $version     The version of WordPress that deprecated the file.
 * @param string $replacement Optional. The file that should have been included based on ABSPATH.
 *                            Default empty.
 * @param string $message     Optional. A message regarding the change. Default empty.
 */
function _deprecated_file( $file, $version, $replacement = '', $message = '' ) {

	/**
	 * Fires when a deprecated file is called.
	 *
	 * @since 2.5.0
	 *
	 * @param string $file        The file that was called.
	 * @param string $replacement The file that should have been included based on ABSPATH.
	 * @param string $version     The version of WordPress that deprecated the file.
	 * @param string $message     A message regarding the change.
	 */
	do_action( 'deprecated_file_included', $file, $replacement, $version, $message );

	/**
	 * Filters whether to trigger an error for deprecated files.
	 *
	 * @since 2.5.0
	 *
	 * @param bool $trigger Whether to trigger the error for deprecated files. Default true.
	 */
	if ( WP_DEBUG && apply_filters( 'deprecated_file_trigger_error', true ) ) {
		$message = empty( $message ) ? '' : ' ' . $message;

		if ( function_exists( '__' ) ) {
			if ( $replacement ) {
				trigger_error(
					sprintf(
						/* translators: 1: PHP file name, 2: Version number, 3: Alternative file name. */
						__( '%1$s is <strong>deprecated</strong> since version %2$s! Use %3$s instead.' ),
						$file,
						$version,
						$replacement
					) . $message,
					E_USER_DEPRECATED
				);
			} else {
				trigger_error(
					sprintf(
						/* translators: 1: PHP file name, 2: Version number. */
						__( '%1$s is <strong>deprecated</strong> since version %2$s with no alternative available.' ),
						$file,
						$version
					) . $message,
					E_USER_DEPRECATED
				);
			}
		} else {
			if ( $replacement ) {
				trigger_error(
					sprintf(
						'%1$s is <strong>deprecated</strong> since version %2$s! Use %3$s instead.',
						$file,
						$version,
						$replacement
					) . $message,
					E_USER_DEPRECATED
				);
			} else {
				trigger_error(
					sprintf(
						'%1$s is <strong>deprecated</strong> since version %2$s with no alternative available.',
						$file,
						$version
					) . $message,
					E_USER_DEPRECATED
				);
			}
		}
	}
}
/**
 * Mark a function argument as deprecated and inform when it has been used.
 *
 * This function is to be used whenever a deprecated function argument is used.
 * Before this function is called, the argument must be checked for whether it was
 * used by comparing it to its default value or evaluating whether it is empty.
 * For example:
 *
 *     if ( ! empty( $deprecated ) ) {
 *         _deprecated_argument( __FUNCTION__, '3.0.0' );
 *     }
 *
 * There is a hook deprecated_argument_run that will be called that can be used
 * to get the backtrace up to what file and function used the deprecated
 * argument.
 *
 * The current behavior is to trigger a user error if WP_DEBUG is true.
 *
 * @since 3.0.0
 * @since 5.4.0 This function is no longer marked as "private".
 * @since 5.4.0 The error type is now classified as E_USER_DEPRECATED (used to default to E_USER_NOTICE).
 *
 * @param string $function The function that was called.
 * @param string $version  The version of WordPress that deprecated the argument used.
 * @param string $message  Optional. A message regarding the change. Default empty.
 */
function _deprecated_argument( $function, $version, $message = '' ) {

	/**
	 * Fires when a deprecated argument is called.
	 *
	 * @since 3.0.0
	 *
	 * @param string $function The function that was called.
	 * @param string $message  A message regarding the change.
	 * @param string $version  The version of WordPress that deprecated the argument used.
	 */
	do_action( 'deprecated_argument_run', $function, $message, $version );

	/**
	 * Filters whether to trigger an error for deprecated arguments.
	 *
	 * @since 3.0.0
	 *
	 * @param bool $trigger Whether to trigger the error for deprecated arguments. Default true.
	 */
	if ( WP_DEBUG && apply_filters( 'deprecated_argument_trigger_error', true ) ) {
		if ( function_exists( '__' ) ) {
			if ( $message ) {
				trigger_error(
					sprintf(
						/* translators: 1: PHP function name, 2: Version number, 3: Optional message regarding the change. */
						__( '%1$s was called with an argument that is <strong>deprecated</strong> since version %2$s! %3$s' ),
						$function,
						$version,
						$message
					),
					E_USER_DEPRECATED
				);
			} else {
				trigger_error(
					sprintf(
						/* translators: 1: PHP function name, 2: Version number. */
						__( '%1$s was called with an argument that is <strong>deprecated</strong> since version %2$s with no alternative available.' ),
						$function,
						$version
					),
					E_USER_DEPRECATED
				);
			}
		} else {
			if ( $message ) {
				trigger_error(
					sprintf(
						'%1$s was called with an argument that is <strong>deprecated</strong> since version %2$s! %3$s',
						$function,
						$version,
						$message
					),
					E_USER_DEPRECATED
				);
			} else {
				trigger_error(
					sprintf(
						'%1$s was called with an argument that is <strong>deprecated</strong> since version %2$s with no alternative available.',
						$function,
						$version
					),
					E_USER_DEPRECATED
				);
			}
		}
	}
}

/**
 * Marks a deprecated action or filter hook as deprecated and throws a notice.
 *
 * Use the {@see 'deprecated_hook_run'} action to get the backtrace describing where
 * the deprecated hook was called.
 *
 * Default behavior is to trigger a user error if `WP_DEBUG` is true.
 *
 * This function is called by the do_action_deprecated() and apply_filters_deprecated()
 * functions, and so generally does not need to be called directly.
 *
 * @since 4.6.0
 * @since 5.4.0 The error type is now classified as E_USER_DEPRECATED (used to default to E_USER_NOTICE).
 * @access private
 *
 * @param string $hook        The hook that was used.
 * @param string $version     The version of WordPress that deprecated the hook.
 * @param string $replacement Optional. The hook that should have been used. Default empty.
 * @param string $message     Optional. A message regarding the change. Default empty.
 */
function _deprecated_hook( $hook, $version, $replacement = '', $message = '' ) {
	/**
	 * Fires when a deprecated hook is called.
	 *
	 * @since 4.6.0
	 *
	 * @param string $hook        The hook that was called.
	 * @param string $replacement The hook that should be used as a replacement.
	 * @param string $version     The version of WordPress that deprecated the argument used.
	 * @param string $message     A message regarding the change.
	 */
	do_action( 'deprecated_hook_run', $hook, $replacement, $version, $message );

	/**
	 * Filters whether to trigger deprecated hook errors.
	 *
	 * @since 4.6.0
	 *
	 * @param bool $trigger Whether to trigger deprecated hook errors. Requires
	 *                      `WP_DEBUG` to be defined true.
	 */
	if ( WP_DEBUG && apply_filters( 'deprecated_hook_trigger_error', true ) ) {
		$message = empty( $message ) ? '' : ' ' . $message;

		if ( $replacement ) {
			trigger_error(
				sprintf(
					/* translators: 1: WordPress hook name, 2: Version number, 3: Alternative hook name. */
					__( '%1$s is <strong>deprecated</strong> since version %2$s! Use %3$s instead.' ),
					$hook,
					$version,
					$replacement
				) . $message,
				E_USER_DEPRECATED
			);
		} else {
			trigger_error(
				sprintf(
					/* translators: 1: WordPress hook name, 2: Version number. */
					__( '%1$s is <strong>deprecated</strong> since version %2$s with no alternative available.' ),
					$hook,
					$version
				) . $message,
				E_USER_DEPRECATED
			);
		}
	}
}

/**
 * Mark something as being incorrectly called.
 *
 * There is a hook {@see 'doing_it_wrong_run'} that will be called that can be used
 * to get the backtrace up to what file and function called the deprecated
 * function.
 *
 * The current behavior is to trigger a user error if `WP_DEBUG` is true.
 *
 * @since 3.1.0
 * @since 5.4.0 This function is no longer marked as "private".
 *
 * @param string $function The function that was called.
 * @param string $message  A message explaining what has been done incorrectly.
 * @param string $version  The version of WordPress where the message was added.
 */
function _doing_it_wrong( $function, $message, $version ) {

	/**
	 * Fires when the given function is being used incorrectly.
	 *
	 * @since 3.1.0
	 *
	 * @param string $function The function that was called.
	 * @param string $message  A message explaining what has been done incorrectly.
	 * @param string $version  The version of WordPress where the message was added.
	 */
	do_action( 'doing_it_wrong_run', $function, $message, $version );

	/**
	 * Filters whether to trigger an error for _doing_it_wrong() calls.
	 *
	 * @since 3.1.0
	 * @since 5.1.0 Added the $function, $message and $version parameters.
	 *
	 * @param bool   $trigger  Whether to trigger the error for _doing_it_wrong() calls. Default true.
	 * @param string $function The function that was called.
	 * @param string $message  A message explaining what has been done incorrectly.
	 * @param string $version  The version of WordPress where the message was added.
	 */
	if ( WP_DEBUG && apply_filters( 'doing_it_wrong_trigger_error', true, $function, $message, $version ) ) {
		if ( function_exists( '__' ) ) {
			if ( $version ) {
				/* translators: %s: Version number. */
				$version = sprintf( __( '(This message was added in version %s.)' ), $version );
			}

			$message .= ' ' . sprintf(
				/* translators: %s: Documentation URL. */
				__( 'Please see <a href="%s">Debugging in WordPress</a> for more information.' ),
				__( 'https://wordpress.org/support/article/debugging-in-wordpress/' )
			);

			trigger_error(
				sprintf(
					/* translators: Developer debugging message. 1: PHP function name, 2: Explanatory message, 3: WordPress version number. */
					__( '%1$s was called <strong>incorrectly</strong>. %2$s %3$s' ),
					$function,
					$message,
					$version
				),
				E_USER_NOTICE
			);
		} else {
			if ( $version ) {
				$version = sprintf( '(This message was added in version %s.)', $version );
			}

			$message .= sprintf(
				' Please see <a href="%s">Debugging in WordPress</a> for more information.',
				'https://wordpress.org/support/article/debugging-in-wordpress/'
			);

			trigger_error(
				sprintf(
					'%1$s was called <strong>incorrectly</strong>. %2$s %3$s',
					$function,
					$message,
					$version
				),
				E_USER_NOTICE
			);
		}
	}
}

/**
 * Is the server running earlier than 1.5.0 version of lighttpd?
 *
 * @since 2.5.0
 *
 * @return bool Whether the server is running lighttpd < 1.5.0.
 */
function is_lighttpd_before_150() {
	$server_parts    = explode( '/', isset( $_SERVER['SERVER_SOFTWARE'] ) ? $_SERVER['SERVER_SOFTWARE'] : '' );
	$server_parts[1] = isset( $server_parts[1] ) ? $server_parts[1] : '';

	return ( 'lighttpd' === $server_parts[0] && -1 == version_compare( $server_parts[1], '1.5.0' ) );
}

/**
 * Does the specified module exist in the Apache config?
 *
 * @since 2.5.0
 *
 * @global bool $is_apache
 *
 * @param string $mod     The module, e.g. mod_rewrite.
 * @param bool   $default Optional. The default return value if the module is not found. Default false.
 * @return bool Whether the specified module is loaded.
 */
function apache_mod_loaded( $mod, $default = false ) {
	global $is_apache;

	if ( ! $is_apache ) {
		return false;
	}

	if ( function_exists( 'apache_get_modules' ) ) {
		$mods = apache_get_modules();
		if ( in_array( $mod, $mods, true ) ) {
			return true;
		}
	} elseif ( function_exists( 'phpinfo' ) && false === strpos( ini_get( 'disable_functions' ), 'phpinfo' ) ) {
			ob_start();
			phpinfo( 8 );
			$phpinfo = ob_get_clean();
		if ( false !== strpos( $phpinfo, $mod ) ) {
			return true;
		}
	}

	return $default;
}

/**
 * Check if IIS 7+ supports pretty permalinks.
 *
 * @since 2.8.0
 *
 * @global bool $is_iis7
 *
 * @return bool Whether IIS7 supports permalinks.
 */
function iis7_supports_permalinks() {
	global $is_iis7;

	$supports_permalinks = false;
	if ( $is_iis7 ) {
		/* First we check if the DOMDocument class exists. If it does not exist, then we cannot
		 * easily update the xml configuration file, hence we just bail out and tell user that
		 * pretty permalinks cannot be used.
		 *
		 * Next we check if the URL Rewrite Module 1.1 is loaded and enabled for the web site. When
		 * URL Rewrite 1.1 is loaded it always sets a server variable called 'IIS_UrlRewriteModule'.
		 * Lastly we make sure that PHP is running via FastCGI. This is important because if it runs
		 * via ISAPI then pretty permalinks will not work.
		 */
		$supports_permalinks = class_exists( 'DOMDocument', false ) && isset( $_SERVER['IIS_UrlRewriteModule'] ) && ( 'cgi-fcgi' === PHP_SAPI );
	}

	/**
	 * Filters whether IIS 7+ supports pretty permalinks.
	 *
	 * @since 2.8.0
	 *
	 * @param bool $supports_permalinks Whether IIS7 supports permalinks. Default false.
	 */
	return apply_filters( 'iis7_supports_permalinks', $supports_permalinks );
}

/**
 * Validates a file name and path against an allowed set of rules.
 *
 * A return value of `1` means the file path contains directory traversal.
 *
 * A return value of `2` means the file path contains a Windows drive path.
 *
 * A return value of `3` means the file is not in the allowed files list.
 *
 * @since 1.2.0
 *
 * @param string   $file          File path.
 * @param string[] $allowed_files Optional. Array of allowed files.
 * @return int 0 means nothing is wrong, greater than 0 means something was wrong.
 */
function validate_file( $file, $allowed_files = array() ) {
	// `../` on its own is not allowed:
	if ( '../' === $file ) {
		return 1;
	}

	// More than one occurence of `../` is not allowed:
	if ( preg_match_all( '#\.\./#', $file, $matches, PREG_SET_ORDER ) && ( count( $matches ) > 1 ) ) {
		return 1;
	}

	// `../` which does not occur at the end of the path is not allowed:
	if ( false !== strpos( $file, '../' ) && '../' !== mb_substr( $file, -3, 3 ) ) {
		return 1;
	}

	// Files not in the allowed file list are not allowed:
	if ( ! empty( $allowed_files ) && ! in_array( $file, $allowed_files, true ) ) {
		return 3;
	}

	// Absolute Windows drive paths are not allowed:
	if ( ':' === substr( $file, 1, 1 ) ) {
		return 2;
	}

	return 0;
}

/**
 * Whether to force SSL used for the Administration Screens.
 *
 * @since 2.6.0
 *
 * @param string|bool $force Optional. Whether to force SSL in admin screens. Default null.
 * @return bool True if forced, false if not forced.
 */
function force_ssl_admin( $force = null ) {
	static $forced = false;

	if ( ! is_null( $force ) ) {
		$old_forced = $forced;
		$forced     = $force;
		return $old_forced;
	}

	return $forced;
}

/**
 * Guess the URL for the site.
 *
 * Will remove wp-admin links to retrieve only return URLs not in the wp-admin
 * directory.
 *
 * @since 2.6.0
 *
 * @return string The guessed URL.
 */
function wp_guess_url() {
	if ( defined( 'WP_SITEURL' ) && '' !== WP_SITEURL ) {
		$url = WP_SITEURL;
	} else {
		$abspath_fix         = str_replace( '\\', '/', ABSPATH );
		$script_filename_dir = dirname( $_SERVER['SCRIPT_FILENAME'] );

		// The request is for the admin.
		if ( strpos( $_SERVER['REQUEST_URI'], 'wp-admin' ) !== false || strpos( $_SERVER['REQUEST_URI'], 'wp-login.php' ) !== false ) {
			$path = preg_replace( '#/(wp-admin/.*|wp-login.php)#i', '', $_SERVER['REQUEST_URI'] );

			// The request is for a file in ABSPATH.
		} elseif ( $script_filename_dir . '/' === $abspath_fix ) {
			// Strip off any file/query params in the path.
			$path = preg_replace( '#/[^/]*$#i', '', $_SERVER['PHP_SELF'] );

		} else {
			if ( false !== strpos( $_SERVER['SCRIPT_FILENAME'], $abspath_fix ) ) {
				// Request is hitting a file inside ABSPATH.
				$directory = str_replace( ABSPATH, '', $script_filename_dir );
				// Strip off the subdirectory, and any file/query params.
				$path = preg_replace( '#/' . preg_quote( $directory, '#' ) . '/[^/]*$#i', '', $_SERVER['REQUEST_URI'] );
			} elseif ( false !== strpos( $abspath_fix, $script_filename_dir ) ) {
				// Request is hitting a file above ABSPATH.
				$subdirectory = substr( $abspath_fix, strpos( $abspath_fix, $script_filename_dir ) + strlen( $script_filename_dir ) );
				// Strip off any file/query params from the path, appending the subdirectory to the installation.
				$path = preg_replace( '#/[^/]*$#i', '', $_SERVER['REQUEST_URI'] ) . $subdirectory;
			} else {
				$path = $_SERVER['REQUEST_URI'];
			}
		}

		$schema = is_ssl() ? 'https://' : 'http://'; // set_url_scheme() is not defined yet.
		$url    = $schema . $_SERVER['HTTP_HOST'] . $path;
	}

	return rtrim( $url, '/' );
}

/**
 * Temporarily suspend cache additions.
 *
 * Stops more data being added to the cache, but still allows cache retrieval.
 * This is useful for actions, such as imports, when a lot of data would otherwise
 * be almost uselessly added to the cache.
 *
 * Suspension lasts for a single page load at most. Remember to call this
 * function again if you wish to re-enable cache adds earlier.
 *
 * @since 3.3.0
 *
 * @param bool $suspend Optional. Suspends additions if true, re-enables them if false.
 * @return bool The current suspend setting
 */
function wp_suspend_cache_addition( $suspend = null ) {
	static $_suspend = false;

	if ( is_bool( $suspend ) ) {
		$_suspend = $suspend;
	}

	return $_suspend;
}

/**
 * Suspend cache invalidation.
 *
 * Turns cache invalidation on and off. Useful during imports where you don't want to do
 * invalidations every time a post is inserted. Callers must be sure that what they are
 * doing won't lead to an inconsistent cache when invalidation is suspended.
 *
 * @since 2.7.0
 *
 * @global bool $_wp_suspend_cache_invalidation
 *
 * @param bool $suspend Optional. Whether to suspend or enable cache invalidation. Default true.
 * @return bool The current suspend setting.
 */
function wp_suspend_cache_invalidation( $suspend = true ) {
	global $_wp_suspend_cache_invalidation;

	$current_suspend                = $_wp_suspend_cache_invalidation;
	$_wp_suspend_cache_invalidation = $suspend;
	return $current_suspend;
}

/**
 * Determine whether a site is the main site of the current network.
 *
 * @since 3.0.0
 * @since 4.9.0 The `$network_id` parameter was added.
 *
 * @param int $site_id    Optional. Site ID to test. Defaults to current site.
 * @param int $network_id Optional. Network ID of the network to check for.
 *                        Defaults to current network.
 * @return bool True if $site_id is the main site of the network, or if not
 *              running Multisite.
 */
function is_main_site( $site_id = null, $network_id = null ) {
	if ( ! is_multisite() ) {
		return true;
	}

	if ( ! $site_id ) {
		$site_id = get_current_blog_id();
	}

	$site_id = (int) $site_id;

	return get_main_site_id( $network_id ) === $site_id;
}

/**
 * Gets the main site ID.
 *
 * @since 4.9.0
 *
 * @param int $network_id Optional. The ID of the network for which to get the main site.
 *                        Defaults to the current network.
 * @return int The ID of the main site.
 */
function get_main_site_id( $network_id = null ) {
	if ( ! is_multisite() ) {
		return get_current_blog_id();
	}

	$network = get_network( $network_id );
	if ( ! $network ) {
		return 0;
	}

	return $network->site_id;
}

/**
 * Determine whether a network is the main network of the Multisite installation.
 *
 * @since 3.7.0
 *
 * @param int $network_id Optional. Network ID to test. Defaults to current network.
 * @return bool True if $network_id is the main network, or if not running Multisite.
 */
function is_main_network( $network_id = null ) {
	if ( ! is_multisite() ) {
		return true;
	}

	if ( null === $network_id ) {
		$network_id = get_current_network_id();
	}

	$network_id = (int) $network_id;

	return ( get_main_network_id() === $network_id );
}

/**
 * Get the main network ID.
 *
 * @since 4.3.0
 *
 * @return int The ID of the main network.
 */
function get_main_network_id() {
	if ( ! is_multisite() ) {
		return 1;
	}

	$current_network = get_network();

	if ( defined( 'PRIMARY_NETWORK_ID' ) ) {
		$main_network_id = PRIMARY_NETWORK_ID;
	} elseif ( isset( $current_network->id ) && 1 === (int) $current_network->id ) {
		// If the current network has an ID of 1, assume it is the main network.
		$main_network_id = 1;
	} else {
		$_networks       = get_networks(
			array(
				'fields' => 'ids',
				'number' => 1,
			)
		);
		$main_network_id = array_shift( $_networks );
	}

	/**
	 * Filters the main network ID.
	 *
	 * @since 4.3.0
	 *
	 * @param int $main_network_id The ID of the main network.
	 */
	return (int) apply_filters( 'get_main_network_id', $main_network_id );
}

/**
 * Determine whether global terms are enabled.
 *
 * @since 3.0.0
 *
 * @return bool True if multisite and global terms enabled.
 */
function global_terms_enabled() {
	if ( ! is_multisite() ) {
		return false;
	}

	static $global_terms = null;
	if ( is_null( $global_terms ) ) {

		/**
		 * Filters whether global terms are enabled.
		 *
		 * Returning a non-null value from the filter will effectively short-circuit the function
		 * and return the value of the 'global_terms_enabled' site option instead.
		 *
		 * @since 3.0.0
		 *
		 * @param null $enabled Whether global terms are enabled.
		 */
		$filter = apply_filters( 'global_terms_enabled', null );
		if ( ! is_null( $filter ) ) {
			$global_terms = (bool) $filter;
		} else {
			$global_terms = (bool) get_site_option( 'global_terms_enabled', false );
		}
	}
	return $global_terms;
}

/**
 * Determines whether site meta is enabled.
 *
 * This function checks whether the 'blogmeta' database table exists. The result is saved as
 * a setting for the main network, making it essentially a global setting. Subsequent requests
 * will refer to this setting instead of running the query.
 *
 * @since 5.1.0
 *
 * @global wpdb $wpdb WordPress database abstraction object.
 *
 * @return bool True if site meta is supported, false otherwise.
 */
function is_site_meta_supported() {
	global $wpdb;

	if ( ! is_multisite() ) {
		return false;
	}

	$network_id = get_main_network_id();

	$supported = get_network_option( $network_id, 'site_meta_supported', false );
	if ( false === $supported ) {
		$supported = $wpdb->get_var( "SHOW TABLES LIKE '{$wpdb->blogmeta}'" ) ? 1 : 0;

		update_network_option( $network_id, 'site_meta_supported', $supported );
	}

	return (bool) $supported;
}

/**
 * gmt_offset modification for smart timezone handling.
 *
 * Overrides the gmt_offset option if we have a timezone_string available.
 *
 * @since 2.8.0
 *
 * @return float|false Timezone GMT offset, false otherwise.
 */
function wp_timezone_override_offset() {
	$timezone_string = get_option( 'timezone_string' );
	if ( ! $timezone_string ) {
		return false;
	}

	$timezone_object = timezone_open( $timezone_string );
	$datetime_object = date_create();
	if ( false === $timezone_object || false === $datetime_object ) {
		return false;
	}
	return round( timezone_offset_get( $timezone_object, $datetime_object ) / HOUR_IN_SECONDS, 2 );
}

/**
 * Sort-helper for timezones.
 *
 * @since 2.9.0
 * @access private
 *
 * @param array $a
 * @param array $b
 * @return int
 */
function _wp_timezone_choice_usort_callback( $a, $b ) {
	// Don't use translated versions of Etc.
	if ( 'Etc' === $a['continent'] && 'Etc' === $b['continent'] ) {
		// Make the order of these more like the old dropdown.
		if ( 'GMT+' === substr( $a['city'], 0, 4 ) && 'GMT+' === substr( $b['city'], 0, 4 ) ) {
			return -1 * ( strnatcasecmp( $a['city'], $b['city'] ) );
		}
		if ( 'UTC' === $a['city'] ) {
			if ( 'GMT+' === substr( $b['city'], 0, 4 ) ) {
				return 1;
			}
			return -1;
		}
		if ( 'UTC' === $b['city'] ) {
			if ( 'GMT+' === substr( $a['city'], 0, 4 ) ) {
				return -1;
			}
			return 1;
		}
		return strnatcasecmp( $a['city'], $b['city'] );
	}
	if ( $a['t_continent'] == $b['t_continent'] ) {
		if ( $a['t_city'] == $b['t_city'] ) {
			return strnatcasecmp( $a['t_subcity'], $b['t_subcity'] );
		}
		return strnatcasecmp( $a['t_city'], $b['t_city'] );
	} else {
		// Force Etc to the bottom of the list.
		if ( 'Etc' === $a['continent'] ) {
			return 1;
		}
		if ( 'Etc' === $b['continent'] ) {
			return -1;
		}
		return strnatcasecmp( $a['t_continent'], $b['t_continent'] );
	}
}

/**
 * Gives a nicely-formatted list of timezone strings.
 *
 * @since 2.9.0
 * @since 4.7.0 Added the `$locale` parameter.
 *
 * @param string $selected_zone Selected timezone.
 * @param string $locale        Optional. Locale to load the timezones in. Default current site locale.
 * @return string
 */
function wp_timezone_choice( $selected_zone, $locale = null ) {
	static $mo_loaded = false, $locale_loaded = null;

	$continents = array( 'Africa', 'America', 'Antarctica', 'Arctic', 'Asia', 'Atlantic', 'Australia', 'Europe', 'Indian', 'Pacific' );

	// Load translations for continents and cities.
	if ( ! $mo_loaded || $locale !== $locale_loaded ) {
		$locale_loaded = $locale ? $locale : get_locale();
		$mofile        = WP_LANG_DIR . '/continents-cities-' . $locale_loaded . '.mo';
		unload_textdomain( 'continents-cities' );
		load_textdomain( 'continents-cities', $mofile );
		$mo_loaded = true;
	}

	$zonen = array();
	foreach ( timezone_identifiers_list() as $zone ) {
		$zone = explode( '/', $zone );
		if ( ! in_array( $zone[0], $continents, true ) ) {
			continue;
		}

		// This determines what gets set and translated - we don't translate Etc/* strings here, they are done later.
		$exists    = array(
			0 => ( isset( $zone[0] ) && $zone[0] ),
			1 => ( isset( $zone[1] ) && $zone[1] ),
			2 => ( isset( $zone[2] ) && $zone[2] ),
		);
		$exists[3] = ( $exists[0] && 'Etc' !== $zone[0] );
		$exists[4] = ( $exists[1] && $exists[3] );
		$exists[5] = ( $exists[2] && $exists[3] );

		// phpcs:disable WordPress.WP.I18n.LowLevelTranslationFunction,WordPress.WP.I18n.NonSingularStringLiteralText
		$zonen[] = array(
			'continent'   => ( $exists[0] ? $zone[0] : '' ),
			'city'        => ( $exists[1] ? $zone[1] : '' ),
			'subcity'     => ( $exists[2] ? $zone[2] : '' ),
			't_continent' => ( $exists[3] ? translate( str_replace( '_', ' ', $zone[0] ), 'continents-cities' ) : '' ),
			't_city'      => ( $exists[4] ? translate( str_replace( '_', ' ', $zone[1] ), 'continents-cities' ) : '' ),
			't_subcity'   => ( $exists[5] ? translate( str_replace( '_', ' ', $zone[2] ), 'continents-cities' ) : '' ),
		);
		// phpcs:enable
	}
	usort( $zonen, '_wp_timezone_choice_usort_callback' );

	$structure = array();

	if ( empty( $selected_zone ) ) {
		$structure[] = '<option selected="selected" value="">' . __( 'Select a city' ) . '</option>';
	}

	foreach ( $zonen as $key => $zone ) {
		// Build value in an array to join later.
		$value = array( $zone['continent'] );

		if ( empty( $zone['city'] ) ) {
			// It's at the continent level (generally won't happen).
			$display = $zone['t_continent'];
		} else {
			// It's inside a continent group.

			// Continent optgroup.
			if ( ! isset( $zonen[ $key - 1 ] ) || $zonen[ $key - 1 ]['continent'] !== $zone['continent'] ) {
				$label       = $zone['t_continent'];
				$structure[] = '<optgroup label="' . esc_attr( $label ) . '">';
			}

			// Add the city to the value.
			$value[] = $zone['city'];

			$display = $zone['t_city'];
			if ( ! empty( $zone['subcity'] ) ) {
				// Add the subcity to the value.
				$value[]  = $zone['subcity'];
				$display .= ' - ' . $zone['t_subcity'];
			}
		}

		// Build the value.
		$value    = implode( '/', $value );
		$selected = '';
		if ( $value === $selected_zone ) {
			$selected = 'selected="selected" ';
		}
		$structure[] = '<option ' . $selected . 'value="' . esc_attr( $value ) . '">' . esc_html( $display ) . '</option>';

		// Close continent optgroup.
		if ( ! empty( $zone['city'] ) && ( ! isset( $zonen[ $key + 1 ] ) || ( isset( $zonen[ $key + 1 ] ) && $zonen[ $key + 1 ]['continent'] !== $zone['continent'] ) ) ) {
			$structure[] = '</optgroup>';
		}
	}

	// Do UTC.
	$structure[] = '<optgroup label="' . esc_attr__( 'UTC' ) . '">';
	$selected    = '';
	if ( 'UTC' === $selected_zone ) {
		$selected = 'selected="selected" ';
	}
	$structure[] = '<option ' . $selected . 'value="' . esc_attr( 'UTC' ) . '">' . __( 'UTC' ) . '</option>';
	$structure[] = '</optgroup>';

	// Do manual UTC offsets.
	$structure[]  = '<optgroup label="' . esc_attr__( 'Manual Offsets' ) . '">';
	$offset_range = array(
		-12,
		-11.5,
		-11,
		-10.5,
		-10,
		-9.5,
		-9,
		-8.5,
		-8,
		-7.5,
		-7,
		-6.5,
		-6,
		-5.5,
		-5,
		-4.5,
		-4,
		-3.5,
		-3,
		-2.5,
		-2,
		-1.5,
		-1,
		-0.5,
		0,
		0.5,
		1,
		1.5,
		2,
		2.5,
		3,
		3.5,
		4,
		4.5,
		5,
		5.5,
		5.75,
		6,
		6.5,
		7,
		7.5,
		8,
		8.5,
		8.75,
		9,
		9.5,
		10,
		10.5,
		11,
		11.5,
		12,
		12.75,
		13,
		13.75,
		14,
	);
	foreach ( $offset_range as $offset ) {
		if ( 0 <= $offset ) {
			$offset_name = '+' . $offset;
		} else {
			$offset_name = (string) $offset;
		}

		$offset_value = $offset_name;
		$offset_name  = str_replace( array( '.25', '.5', '.75' ), array( ':15', ':30', ':45' ), $offset_name );
		$offset_name  = 'UTC' . $offset_name;
		$offset_value = 'UTC' . $offset_value;
		$selected     = '';
		if ( $offset_value === $selected_zone ) {
			$selected = 'selected="selected" ';
		}
		$structure[] = '<option ' . $selected . 'value="' . esc_attr( $offset_value ) . '">' . esc_html( $offset_name ) . '</option>';

	}
	$structure[] = '</optgroup>';

	return implode( "\n", $structure );
}

/**
 * Strip close comment and close php tags from file headers used by WP.
 *
 * @since 2.8.0
 * @access private
 *
 * @see https://core.trac.wordpress.org/ticket/8497
 *
 * @param string $str Header comment to clean up.
 * @return string
 */
function _cleanup_header_comment( $str ) {
	return trim( preg_replace( '/\s*(?:\*\/|\?>).*/', '', $str ) );
}

/**
 * Permanently delete comments or posts of any type that have held a status
 * of 'trash' for the number of days defined in EMPTY_TRASH_DAYS.
 *
 * The default value of `EMPTY_TRASH_DAYS` is 30 (days).
 *
 * @since 2.9.0
 *
 * @global wpdb $wpdb WordPress database abstraction object.
 */
function wp_scheduled_delete() {
	global $wpdb;

	$delete_timestamp = time() - ( DAY_IN_SECONDS * EMPTY_TRASH_DAYS );

	$posts_to_delete = $wpdb->get_results( $wpdb->prepare( "SELECT post_id FROM $wpdb->postmeta WHERE meta_key = '_wp_trash_meta_time' AND meta_value < %d", $delete_timestamp ), ARRAY_A );

	foreach ( (array) $posts_to_delete as $post ) {
		$post_id = (int) $post['post_id'];
		if ( ! $post_id ) {
			continue;
		}

		$del_post = get_post( $post_id );

		if ( ! $del_post || 'trash' !== $del_post->post_status ) {
			delete_post_meta( $post_id, '_wp_trash_meta_status' );
			delete_post_meta( $post_id, '_wp_trash_meta_time' );
		} else {
			wp_delete_post( $post_id );
		}
	}

	$comments_to_delete = $wpdb->get_results( $wpdb->prepare( "SELECT comment_id FROM $wpdb->commentmeta WHERE meta_key = '_wp_trash_meta_time' AND meta_value < %d", $delete_timestamp ), ARRAY_A );

	foreach ( (array) $comments_to_delete as $comment ) {
		$comment_id = (int) $comment['comment_id'];
		if ( ! $comment_id ) {
			continue;
		}

		$del_comment = get_comment( $comment_id );

		if ( ! $del_comment || 'trash' !== $del_comment->comment_approved ) {
			delete_comment_meta( $comment_id, '_wp_trash_meta_time' );
			delete_comment_meta( $comment_id, '_wp_trash_meta_status' );
		} else {
			wp_delete_comment( $del_comment );
		}
	}
}

/**
 * Retrieve metadata from a file.
 *
 * Searches for metadata in the first 8 KB of a file, such as a plugin or theme.
 * Each piece of metadata must be on its own line. Fields can not span multiple
 * lines, the value will get cut at the end of the first line.
 *
 * If the file data is not within that first 8 KB, then the author should correct
 * their plugin file and move the data headers to the top.
 *
 * @link https://codex.wordpress.org/File_Header
 *
 * @since 2.9.0
 *
 * @param string $file            Absolute path to the file.
 * @param array  $default_headers List of headers, in the format `array( 'HeaderKey' => 'Header Name' )`.
 * @param string $context         Optional. If specified adds filter hook {@see 'extra_$context_headers'}.
 *                                Default empty.
 * @return string[] Array of file header values keyed by header name.
 */
function get_file_data( $file, $default_headers, $context = '' ) {
	// We don't need to write to the file, so just open for reading.
	$fp = fopen( $file, 'r' );

	if ( $fp ) {
		// Pull only the first 8 KB of the file in.
		$file_data = fread( $fp, 8 * KB_IN_BYTES );

		// PHP will close file handle, but we are good citizens.
		fclose( $fp );
	} else {
		$file_data = '';
	}

	// Make sure we catch CR-only line endings.
	$file_data = str_replace( "\r", "\n", $file_data );

	/**
	 * Filters extra file headers by context.
	 *
	 * The dynamic portion of the hook name, `$context`, refers to
	 * the context where extra headers might be loaded.
	 *
	 * @since 2.9.0
	 *
	 * @param array $extra_context_headers Empty array by default.
	 */
	$extra_headers = $context ? apply_filters( "extra_{$context}_headers", array() ) : array();
	if ( $extra_headers ) {
		$extra_headers = array_combine( $extra_headers, $extra_headers ); // Keys equal values.
		$all_headers   = array_merge( $extra_headers, (array) $default_headers );
	} else {
		$all_headers = $default_headers;
	}

	foreach ( $all_headers as $field => $regex ) {
		if ( preg_match( '/^[ \t\/*#@]*' . preg_quote( $regex, '/' ) . ':(.*)$/mi', $file_data, $match ) && $match[1] ) {
			$all_headers[ $field ] = _cleanup_header_comment( $match[1] );
		} else {
			$all_headers[ $field ] = '';
		}
	}

	return $all_headers;
}

/**
 * Returns true.
 *
 * Useful for returning true to filters easily.
 *
 * @since 3.0.0
 *
 * @see __return_false()
 *
 * @return true True.
 */
function __return_true() { // phpcs:ignore WordPress.NamingConventions.ValidFunctionName.FunctionDoubleUnderscore,PHPCompatibility.FunctionNameRestrictions.ReservedFunctionNames.FunctionDoubleUnderscore
	return true;
}

/**
 * Returns false.
 *
 * Useful for returning false to filters easily.
 *
 * @since 3.0.0
 *
 * @see __return_true()
 *
 * @return false False.
 */
function __return_false() { // phpcs:ignore WordPress.NamingConventions.ValidFunctionName.FunctionDoubleUnderscore,PHPCompatibility.FunctionNameRestrictions.ReservedFunctionNames.FunctionDoubleUnderscore
	return false;
}

/**
 * Returns 0.
 *
 * Useful for returning 0 to filters easily.
 *
 * @since 3.0.0
 *
 * @return int 0.
 */
function __return_zero() { // phpcs:ignore WordPress.NamingConventions.ValidFunctionName.FunctionDoubleUnderscore,PHPCompatibility.FunctionNameRestrictions.ReservedFunctionNames.FunctionDoubleUnderscore
	return 0;
}

/**
 * Returns an empty array.
 *
 * Useful for returning an empty array to filters easily.
 *
 * @since 3.0.0
 *
 * @return array Empty array.
 */
function __return_empty_array() { // phpcs:ignore WordPress.NamingConventions.ValidFunctionName.FunctionDoubleUnderscore,PHPCompatibility.FunctionNameRestrictions.ReservedFunctionNames.FunctionDoubleUnderscore
	return array();
}

/**
 * Returns null.
 *
 * Useful for returning null to filters easily.
 *
 * @since 3.4.0
 *
 * @return null Null value.
 */
function __return_null() { // phpcs:ignore WordPress.NamingConventions.ValidFunctionName.FunctionDoubleUnderscore,PHPCompatibility.FunctionNameRestrictions.ReservedFunctionNames.FunctionDoubleUnderscore
	return null;
}

/**
 * Returns an empty string.
 *
 * Useful for returning an empty string to filters easily.
 *
 * @since 3.7.0
 *
 * @see __return_null()
 *
 * @return string Empty string.
 */
function __return_empty_string() { // phpcs:ignore WordPress.NamingConventions.ValidFunctionName.FunctionDoubleUnderscore,PHPCompatibility.FunctionNameRestrictions.ReservedFunctionNames.FunctionDoubleUnderscore
	return '';
}

/**
 * Send a HTTP header to disable content type sniffing in browsers which support it.
 *
 * @since 3.0.0
 *
 * @see https://blogs.msdn.com/ie/archive/2008/07/02/ie8-security-part-v-comprehensive-protection.aspx
 * @see https://src.chromium.org/viewvc/chrome?view=rev&revision=6985
 */
function send_nosniff_header() {
	header( 'X-Content-Type-Options: nosniff' );
}

/**
 * Return a MySQL expression for selecting the week number based on the start_of_week option.
 *
 * @ignore
 * @since 3.0.0
 *
 * @param string $column Database column.
 * @return string SQL clause.
 */
function _wp_mysql_week( $column ) {
	$start_of_week = (int) get_option( 'start_of_week' );
	switch ( $start_of_week ) {
		case 1:
			return "WEEK( $column, 1 )";
		case 2:
		case 3:
		case 4:
		case 5:
		case 6:
			return "WEEK( DATE_SUB( $column, INTERVAL $start_of_week DAY ), 0 )";
		case 0:
		default:
			return "WEEK( $column, 0 )";
	}
}

/**
 * Find hierarchy loops using a callback function that maps object IDs to parent IDs.
 *
 * @since 3.1.0
 * @access private
 *
 * @param callable $callback      Function that accepts ( ID, $callback_args ) and outputs parent_ID.
 * @param int      $start         The ID to start the loop check at.
 * @param int      $start_parent  The parent_ID of $start to use instead of calling $callback( $start ).
 *                                Use null to always use $callback
 * @param array    $callback_args Optional. Additional arguments to send to $callback.
 * @return array IDs of all members of loop.
 */
function wp_find_hierarchy_loop( $callback, $start, $start_parent, $callback_args = array() ) {
	$override = is_null( $start_parent ) ? array() : array( $start => $start_parent );

	$arbitrary_loop_member = wp_find_hierarchy_loop_tortoise_hare( $callback, $start, $override, $callback_args );
	if ( ! $arbitrary_loop_member ) {
		return array();
	}

	return wp_find_hierarchy_loop_tortoise_hare( $callback, $arbitrary_loop_member, $override, $callback_args, true );
}

/**
 * Use the "The Tortoise and the Hare" algorithm to detect loops.
 *
 * For every step of the algorithm, the hare takes two steps and the tortoise one.
 * If the hare ever laps the tortoise, there must be a loop.
 *
 * @since 3.1.0
 * @access private
 *
 * @param callable $callback      Function that accepts ( ID, callback_arg, ... ) and outputs parent_ID.
 * @param int      $start         The ID to start the loop check at.
 * @param array    $override      Optional. An array of ( ID => parent_ID, ... ) to use instead of $callback.
 *                                Default empty array.
 * @param array    $callback_args Optional. Additional arguments to send to $callback. Default empty array.
 * @param bool     $_return_loop  Optional. Return loop members or just detect presence of loop? Only set
 *                                to true if you already know the given $start is part of a loop (otherwise
 *                                the returned array might include branches). Default false.
 * @return mixed Scalar ID of some arbitrary member of the loop, or array of IDs of all members of loop if
 *               $_return_loop
 */
function wp_find_hierarchy_loop_tortoise_hare( $callback, $start, $override = array(), $callback_args = array(), $_return_loop = false ) {
	$tortoise        = $start;
	$hare            = $start;
	$evanescent_hare = $start;
	$return          = array();

	// Set evanescent_hare to one past hare.
	// Increment hare two steps.
	while (
		$tortoise
	&&
		( $evanescent_hare = isset( $override[ $hare ] ) ? $override[ $hare ] : call_user_func_array( $callback, array_merge( array( $hare ), $callback_args ) ) )
	&&
		( $hare = isset( $override[ $evanescent_hare ] ) ? $override[ $evanescent_hare ] : call_user_func_array( $callback, array_merge( array( $evanescent_hare ), $callback_args ) ) )
	) {
		if ( $_return_loop ) {
			$return[ $tortoise ]        = true;
			$return[ $evanescent_hare ] = true;
			$return[ $hare ]            = true;
		}

		// Tortoise got lapped - must be a loop.
		if ( $tortoise == $evanescent_hare || $tortoise == $hare ) {
			return $_return_loop ? $return : $tortoise;
		}

		// Increment tortoise by one step.
		$tortoise = isset( $override[ $tortoise ] ) ? $override[ $tortoise ] : call_user_func_array( $callback, array_merge( array( $tortoise ), $callback_args ) );
	}

	return false;
}

/**
 * Send a HTTP header to limit rendering of pages to same origin iframes.
 *
 * @since 3.1.3
 *
 * @see https://developer.mozilla.org/en/the_x-frame-options_response_header
 */
function send_frame_options_header() {
	header( 'X-Frame-Options: SAMEORIGIN' );
}

/**
 * Retrieve a list of protocols to allow in HTML attributes.
 *
 * @since 3.3.0
 * @since 4.3.0 Added 'webcal' to the protocols array.
 * @since 4.7.0 Added 'urn' to the protocols array.
 * @since 5.3.0 Added 'sms' to the protocols array.
 * @since 5.6.0 Added 'irc6' and 'ircs' to the protocols array.
 *
 * @see wp_kses()
 * @see esc_url()
 *
 * @return string[] Array of allowed protocols. Defaults to an array containing 'http', 'https',
 *                  'ftp', 'ftps', 'mailto', 'news', 'irc', 'irc6', 'ircs', 'gopher', 'nntp', 'feed',
 *                  'telnet', 'mms', 'rtsp', 'sms', 'svn', 'tel', 'fax', 'xmpp', 'webcal', and 'urn'.
 *                  This covers all common link protocols, except for 'javascript' which should not
 *                  be allowed for untrusted users.
 */
function wp_allowed_protocols() {
	static $protocols = array();

	if ( empty( $protocols ) ) {
		$protocols = array( 'http', 'https', 'ftp', 'ftps', 'mailto', 'news', 'irc', 'irc6', 'ircs', 'gopher', 'nntp', 'feed', 'telnet', 'mms', 'rtsp', 'sms', 'svn', 'tel', 'fax', 'xmpp', 'webcal', 'urn' );
	}

	if ( ! did_action( 'wp_loaded' ) ) {
		/**
		 * Filters the list of protocols allowed in HTML attributes.
		 *
		 * @since 3.0.0
		 *
		 * @param string[] $protocols Array of allowed protocols e.g. 'http', 'ftp', 'tel', and more.
		 */
		$protocols = array_unique( (array) apply_filters( 'kses_allowed_protocols', $protocols ) );
	}

	return $protocols;
}

/**
 * Return a comma-separated string of functions that have been called to get
 * to the current point in code.
 *
 * @since 3.4.0
 *
 * @see https://core.trac.wordpress.org/ticket/19589
 *
 * @param string $ignore_class Optional. A class to ignore all function calls within - useful
 *                             when you want to just give info about the callee. Default null.
 * @param int    $skip_frames  Optional. A number of stack frames to skip - useful for unwinding
 *                             back to the source of the issue. Default 0.
 * @param bool   $pretty       Optional. Whether or not you want a comma separated string or raw
 *                             array returned. Default true.
 * @return string|array Either a string containing a reversed comma separated trace or an array
 *                      of individual calls.
 */
function wp_debug_backtrace_summary( $ignore_class = null, $skip_frames = 0, $pretty = true ) {
	static $truncate_paths;

	$trace       = debug_backtrace( false );
	$caller      = array();
	$check_class = ! is_null( $ignore_class );
	$skip_frames++; // Skip this function.

	if ( ! isset( $truncate_paths ) ) {
		$truncate_paths = array(
			wp_normalize_path( WP_CONTENT_DIR ),
			wp_normalize_path( ABSPATH ),
		);
	}

	foreach ( $trace as $call ) {
		if ( $skip_frames > 0 ) {
			$skip_frames--;
		} elseif ( isset( $call['class'] ) ) {
			if ( $check_class && $ignore_class == $call['class'] ) {
				continue; // Filter out calls.
			}

			$caller[] = "{$call['class']}{$call['type']}{$call['function']}";
		} else {
			if ( in_array( $call['function'], array( 'do_action', 'apply_filters', 'do_action_ref_array', 'apply_filters_ref_array' ), true ) ) {
				$caller[] = "{$call['function']}('{$call['args'][0]}')";
			} elseif ( in_array( $call['function'], array( 'include', 'include_once', 'require', 'require_once' ), true ) ) {
				$filename = isset( $call['args'][0] ) ? $call['args'][0] : '';
				$caller[] = $call['function'] . "('" . str_replace( $truncate_paths, '', wp_normalize_path( $filename ) ) . "')";
			} else {
				$caller[] = $call['function'];
			}
		}
	}
	if ( $pretty ) {
		return implode( ', ', array_reverse( $caller ) );
	} else {
		return $caller;
	}
}

/**
 * Retrieve IDs that are not already present in the cache.
 *
 * @since 3.4.0
 * @access private
 *
 * @param int[]  $object_ids Array of IDs.
 * @param string $cache_key  The cache bucket to check against.
 * @return int[] Array of IDs not present in the cache.
 */
function _get_non_cached_ids( $object_ids, $cache_key ) {
	$non_cached_ids = array();
	$cache_values   = wp_cache_get_multiple( $object_ids, $cache_key );

	foreach ( $cache_values as $id => $value ) {
		if ( ! $value ) {
			$non_cached_ids[] = (int) $id;
		}
	}

	return $non_cached_ids;
}

/**
 * Test if the current device has the capability to upload files.
 *
 * @since 3.4.0
 * @access private
 *
 * @return bool Whether the device is able to upload files.
 */
function _device_can_upload() {
	if ( ! wp_is_mobile() ) {
		return true;
	}

	$ua = $_SERVER['HTTP_USER_AGENT'];

	if ( strpos( $ua, 'iPhone' ) !== false
		|| strpos( $ua, 'iPad' ) !== false
		|| strpos( $ua, 'iPod' ) !== false ) {
			return preg_match( '#OS ([\d_]+) like Mac OS X#', $ua, $version ) && version_compare( $version[1], '6', '>=' );
	}

	return true;
}

/**
 * Test if a given path is a stream URL
 *
 * @since 3.5.0
 *
 * @param string $path The resource path or URL.
 * @return bool True if the path is a stream URL.
 */
function wp_is_stream( $path ) {
	$scheme_separator = strpos( $path, '://' );

	if ( false === $scheme_separator ) {
		// $path isn't a stream.
		return false;
	}

	$stream = substr( $path, 0, $scheme_separator );

	return in_array( $stream, stream_get_wrappers(), true );
}

/**
 * Test if the supplied date is valid for the Gregorian calendar.
 *
 * @since 3.5.0
 *
 * @link https://www.php.net/manual/en/function.checkdate.php
 *
 * @param int    $month       Month number.
 * @param int    $day         Day number.
 * @param int    $year        Year number.
 * @param string $source_date The date to filter.
 * @return bool True if valid date, false if not valid date.
 */
function wp_checkdate( $month, $day, $year, $source_date ) {
	/**
	 * Filters whether the given date is valid for the Gregorian calendar.
	 *
	 * @since 3.5.0
	 *
	 * @param bool   $checkdate   Whether the given date is valid.
	 * @param string $source_date Date to check.
	 */
	return apply_filters( 'wp_checkdate', checkdate( $month, $day, $year ), $source_date );
}

/**
 * Load the auth check for monitoring whether the user is still logged in.
 *
 * Can be disabled with remove_action( 'admin_enqueue_scripts', 'wp_auth_check_load' );
 *
 * This is disabled for certain screens where a login screen could cause an
 * inconvenient interruption. A filter called {@see 'wp_auth_check_load'} can be used
 * for fine-grained control.
 *
 * @since 3.6.0
 */
function wp_auth_check_load() {
	if ( ! is_admin() && ! is_user_logged_in() ) {
		return;
	}

	if ( defined( 'IFRAME_REQUEST' ) ) {
		return;
	}

	$screen = get_current_screen();
	$hidden = array( 'update', 'update-network', 'update-core', 'update-core-network', 'upgrade', 'upgrade-network', 'network' );
	$show   = ! in_array( $screen->id, $hidden, true );

	/**
	 * Filters whether to load the authentication check.
	 *
	 * Returning a falsey value from the filter will effectively short-circuit
	 * loading the authentication check.
	 *
	 * @since 3.6.0
	 *
	 * @param bool      $show   Whether to load the authentication check.
	 * @param WP_Screen $screen The current screen object.
	 */
	if ( apply_filters( 'wp_auth_check_load', $show, $screen ) ) {
		wp_enqueue_style( 'wp-auth-check' );
		wp_enqueue_script( 'wp-auth-check' );

		add_action( 'admin_print_footer_scripts', 'wp_auth_check_html', 5 );
		add_action( 'wp_print_footer_scripts', 'wp_auth_check_html', 5 );
	}
}

/**
 * Output the HTML that shows the wp-login dialog when the user is no longer logged in.
 *
 * @since 3.6.0
 */
function wp_auth_check_html() {
	$login_url      = wp_login_url();
	$current_domain = ( is_ssl() ? 'https://' : 'http://' ) . $_SERVER['HTTP_HOST'];
	$same_domain    = ( strpos( $login_url, $current_domain ) === 0 );

	/**
	 * Filters whether the authentication check originated at the same domain.
	 *
	 * @since 3.6.0
	 *
	 * @param bool $same_domain Whether the authentication check originated at the same domain.
	 */
	$same_domain = apply_filters( 'wp_auth_check_same_domain', $same_domain );
	$wrap_class  = $same_domain ? 'hidden' : 'hidden fallback';

	?>
	<div id="wp-auth-check-wrap" class="<?php echo $wrap_class; ?>">
	<div id="wp-auth-check-bg"></div>
	<div id="wp-auth-check">
	<button type="button" class="wp-auth-check-close button-link"><span class="screen-reader-text"><?php _e( 'Close dialog' ); ?></span></button>
	<?php

	if ( $same_domain ) {
		$login_src = add_query_arg(
			array(
				'interim-login' => '1',
				'wp_lang'       => get_user_locale(),
			),
			$login_url
		);
		?>
		<div id="wp-auth-check-form" class="loading" data-src="<?php echo esc_url( $login_src ); ?>"></div>
		<?php
	}

	?>
	<div class="wp-auth-fallback">
		<p><b class="wp-auth-fallback-expired" tabindex="0"><?php _e( 'Session expired' ); ?></b></p>
		<p><a href="<?php echo esc_url( $login_url ); ?>" target="_blank"><?php _e( 'Please log in again.' ); ?></a>
		<?php _e( 'The login page will open in a new tab. After logging in you can close it and return to this page.' ); ?></p>
	</div>
	</div>
	</div>
	<?php
}

/**
 * Check whether a user is still logged in, for the heartbeat.
 *
 * Send a result that shows a log-in box if the user is no longer logged in,
 * or if their cookie is within the grace period.
 *
 * @since 3.6.0
 *
 * @global int $login_grace_period
 *
 * @param array $response  The Heartbeat response.
 * @return array The Heartbeat response with 'wp-auth-check' value set.
 */
function wp_auth_check( $response ) {
	$response['wp-auth-check'] = is_user_logged_in() && empty( $GLOBALS['login_grace_period'] );
	return $response;
}

/**
 * Return RegEx body to liberally match an opening HTML tag.
 *
 * Matches an opening HTML tag that:
 * 1. Is self-closing or
 * 2. Has no body but has a closing tag of the same name or
 * 3. Contains a body and a closing tag of the same name
 *
 * Note: this RegEx does not balance inner tags and does not attempt
 * to produce valid HTML
 *
 * @since 3.6.0
 *
 * @param string $tag An HTML tag name. Example: 'video'.
 * @return string Tag RegEx.
 */
function get_tag_regex( $tag ) {
	if ( empty( $tag ) ) {
		return '';
	}
	return sprintf( '<%1$s[^<]*(?:>[\s\S]*<\/%1$s>|\s*\/>)', tag_escape( $tag ) );
}

/**
 * Retrieve a canonical form of the provided charset appropriate for passing to PHP
 * functions such as htmlspecialchars() and charset HTML attributes.
 *
 * @since 3.6.0
 * @access private
 *
 * @see https://core.trac.wordpress.org/ticket/23688
 *
 * @param string $charset A charset name.
 * @return string The canonical form of the charset.
 */
function _canonical_charset( $charset ) {
	if ( 'utf-8' === strtolower( $charset ) || 'utf8' === strtolower( $charset ) ) {

		return 'UTF-8';
	}

	if ( 'iso-8859-1' === strtolower( $charset ) || 'iso8859-1' === strtolower( $charset ) ) {

		return 'ISO-8859-1';
	}

	return $charset;
}

/**
 * Set the mbstring internal encoding to a binary safe encoding when func_overload
 * is enabled.
 *
 * When mbstring.func_overload is in use for multi-byte encodings, the results from
 * strlen() and similar functions respect the utf8 characters, causing binary data
 * to return incorrect lengths.
 *
 * This function overrides the mbstring encoding to a binary-safe encoding, and
 * resets it to the users expected encoding afterwards through the
 * `reset_mbstring_encoding` function.
 *
 * It is safe to recursively call this function, however each
 * `mbstring_binary_safe_encoding()` call must be followed up with an equal number
 * of `reset_mbstring_encoding()` calls.
 *
 * @since 3.7.0
 *
 * @see reset_mbstring_encoding()
 *
 * @param bool $reset Optional. Whether to reset the encoding back to a previously-set encoding.
 *                    Default false.
 */
function mbstring_binary_safe_encoding( $reset = false ) {
	static $encodings  = array();
	static $overloaded = null;

	if ( is_null( $overloaded ) ) {
		$overloaded = function_exists( 'mb_internal_encoding' ) && ( ini_get( 'mbstring.func_overload' ) & 2 ); // phpcs:ignore PHPCompatibility.IniDirectives.RemovedIniDirectives.mbstring_func_overloadDeprecated
	}

	if ( false === $overloaded ) {
		return;
	}

	if ( ! $reset ) {
		$encoding = mb_internal_encoding();
		array_push( $encodings, $encoding );
		mb_internal_encoding( 'ISO-8859-1' );
	}

	if ( $reset && $encodings ) {
		$encoding = array_pop( $encodings );
		mb_internal_encoding( $encoding );
	}
}

/**
 * Reset the mbstring internal encoding to a users previously set encoding.
 *
 * @see mbstring_binary_safe_encoding()
 *
 * @since 3.7.0
 */
function reset_mbstring_encoding() {
	mbstring_binary_safe_encoding( true );
}

/**
 * Filter/validate a variable as a boolean.
 *
 * Alternative to `filter_var( $var, FILTER_VALIDATE_BOOLEAN )`.
 *
 * @since 4.0.0
 *
 * @param mixed $var Boolean value to validate.
 * @return bool Whether the value is validated.
 */
function wp_validate_boolean( $var ) {
	if ( is_bool( $var ) ) {
		return $var;
	}

	if ( is_string( $var ) && 'false' === strtolower( $var ) ) {
		return false;
	}

	return (bool) $var;
}

/**
 * Delete a file
 *
 * @since 4.2.0
 *
 * @param string $file The path to the file to delete.
 */
function wp_delete_file( $file ) {
	/**
	 * Filters the path of the file to delete.
	 *
	 * @since 2.1.0
	 *
	 * @param string $file Path to the file to delete.
	 */
	$delete = apply_filters( 'wp_delete_file', $file );
	if ( ! empty( $delete ) ) {
		@unlink( $delete );
	}
}

/**
 * Deletes a file if its path is within the given directory.
 *
 * @since 4.9.7
 *
 * @param string $file      Absolute path to the file to delete.
 * @param string $directory Absolute path to a directory.
 * @return bool True on success, false on failure.
 */
function wp_delete_file_from_directory( $file, $directory ) {
	if ( wp_is_stream( $file ) ) {
		$real_file      = $file;
		$real_directory = $directory;
	} else {
		$real_file      = realpath( wp_normalize_path( $file ) );
		$real_directory = realpath( wp_normalize_path( $directory ) );
	}

	if ( false !== $real_file ) {
		$real_file = wp_normalize_path( $real_file );
	}

	if ( false !== $real_directory ) {
		$real_directory = wp_normalize_path( $real_directory );
	}

	if ( false === $real_file || false === $real_directory || strpos( $real_file, trailingslashit( $real_directory ) ) !== 0 ) {
		return false;
	}

	wp_delete_file( $file );

	return true;
}

/**
 * Outputs a small JS snippet on preview tabs/windows to remove `window.name` on unload.
 *
 * This prevents reusing the same tab for a preview when the user has navigated away.
 *
 * @since 4.3.0
 *
 * @global WP_Post $post Global post object.
 */
function wp_post_preview_js() {
	global $post;

	if ( ! is_preview() || empty( $post ) ) {
		return;
	}

	// Has to match the window name used in post_submit_meta_box().
	$name = 'wp-preview-' . (int) $post->ID;

	?>
	<script>
	( function() {
		var query = document.location.search;

		if ( query && query.indexOf( 'preview=true' ) !== -1 ) {
			window.name = '<?php echo $name; ?>';
		}

		if ( window.addEventListener ) {
			window.addEventListener( 'unload', function() { window.name = ''; }, false );
		}
	}());
	</script>
	<?php
}

/**
 * Parses and formats a MySQL datetime (Y-m-d H:i:s) for ISO8601 (Y-m-d\TH:i:s).
 *
 * Explicitly strips timezones, as datetimes are not saved with any timezone
 * information. Including any information on the offset could be misleading.
 *
 * Despite historical function name, the output does not conform to RFC3339 format,
 * which must contain timezone.
 *
 * @since 4.4.0
 *
 * @param string $date_string Date string to parse and format.
 * @return string Date formatted for ISO8601 without time zone.
 */
function mysql_to_rfc3339( $date_string ) {
	return mysql2date( 'Y-m-d\TH:i:s', $date_string, false );
}

/**
 * Attempts to raise the PHP memory limit for memory intensive processes.
 *
 * Only allows raising the existing limit and prevents lowering it.
 *
 * @since 4.6.0
 *
 * @param string $context Optional. Context in which the function is called. Accepts either 'admin',
 *                        'image', or an arbitrary other context. If an arbitrary context is passed,
 *                        the similarly arbitrary {@see '$context_memory_limit'} filter will be
 *                        invoked. Default 'admin'.
 * @return int|string|false The limit that was set or false on failure.
 */
function wp_raise_memory_limit( $context = 'admin' ) {
	// Exit early if the limit cannot be changed.
	if ( false === wp_is_ini_value_changeable( 'memory_limit' ) ) {
		return false;
	}

	$current_limit     = ini_get( 'memory_limit' );
	$current_limit_int = wp_convert_hr_to_bytes( $current_limit );

	if ( -1 === $current_limit_int ) {
		return false;
	}

	$wp_max_limit     = WP_MAX_MEMORY_LIMIT;
	$wp_max_limit_int = wp_convert_hr_to_bytes( $wp_max_limit );
	$filtered_limit   = $wp_max_limit;

	switch ( $context ) {
		case 'admin':
			/**
			 * Filters the maximum memory limit available for administration screens.
			 *
			 * This only applies to administrators, who may require more memory for tasks
			 * like updates. Memory limits when processing images (uploaded or edited by
			 * users of any role) are handled separately.
			 *
			 * The `WP_MAX_MEMORY_LIMIT` constant specifically defines the maximum memory
			 * limit available when in the administration back end. The default is 256M
			 * (256 megabytes of memory) or the original `memory_limit` php.ini value if
			 * this is higher.
			 *
			 * @since 3.0.0
			 * @since 4.6.0 The default now takes the original `memory_limit` into account.
			 *
			 * @param int|string $filtered_limit The maximum WordPress memory limit. Accepts an integer
			 *                                   (bytes), or a shorthand string notation, such as '256M'.
			 */
			$filtered_limit = apply_filters( 'admin_memory_limit', $filtered_limit );
			break;

		case 'image':
			/**
			 * Filters the memory limit allocated for image manipulation.
			 *
			 * @since 3.5.0
			 * @since 4.6.0 The default now takes the original `memory_limit` into account.
			 *
			 * @param int|string $filtered_limit Maximum memory limit to allocate for images.
			 *                                   Default `WP_MAX_MEMORY_LIMIT` or the original
			 *                                   php.ini `memory_limit`, whichever is higher.
			 *                                   Accepts an integer (bytes), or a shorthand string
			 *                                   notation, such as '256M'.
			 */
			$filtered_limit = apply_filters( 'image_memory_limit', $filtered_limit );
			break;

		default:
			/**
			 * Filters the memory limit allocated for arbitrary contexts.
			 *
			 * The dynamic portion of the hook name, `$context`, refers to an arbitrary
			 * context passed on calling the function. This allows for plugins to define
			 * their own contexts for raising the memory limit.
			 *
			 * @since 4.6.0
			 *
			 * @param int|string $filtered_limit Maximum memory limit to allocate for images.
			 *                                   Default '256M' or the original php.ini `memory_limit`,
			 *                                   whichever is higher. Accepts an integer (bytes), or a
			 *                                   shorthand string notation, such as '256M'.
			 */
			$filtered_limit = apply_filters( "{$context}_memory_limit", $filtered_limit );
			break;
	}

	$filtered_limit_int = wp_convert_hr_to_bytes( $filtered_limit );

	if ( -1 === $filtered_limit_int || ( $filtered_limit_int > $wp_max_limit_int && $filtered_limit_int > $current_limit_int ) ) {
		if ( false !== ini_set( 'memory_limit', $filtered_limit ) ) {
			return $filtered_limit;
		} else {
			return false;
		}
	} elseif ( -1 === $wp_max_limit_int || $wp_max_limit_int > $current_limit_int ) {
		if ( false !== ini_set( 'memory_limit', $wp_max_limit ) ) {
			return $wp_max_limit;
		} else {
			return false;
		}
	}

	return false;
}

/**
 * Generate a random UUID (version 4).
 *
 * @since 4.7.0
 *
 * @return string UUID.
 */
function wp_generate_uuid4() {
	return sprintf(
		'%04x%04x-%04x-%04x-%04x-%04x%04x%04x',
		mt_rand( 0, 0xffff ),
		mt_rand( 0, 0xffff ),
		mt_rand( 0, 0xffff ),
		mt_rand( 0, 0x0fff ) | 0x4000,
		mt_rand( 0, 0x3fff ) | 0x8000,
		mt_rand( 0, 0xffff ),
		mt_rand( 0, 0xffff ),
		mt_rand( 0, 0xffff )
	);
}

/**
 * Validates that a UUID is valid.
 *
 * @since 4.9.0
 *
 * @param mixed $uuid    UUID to check.
 * @param int   $version Specify which version of UUID to check against. Default is none,
 *                       to accept any UUID version. Otherwise, only version allowed is `4`.
 * @return bool The string is a valid UUID or false on failure.
 */
function wp_is_uuid( $uuid, $version = null ) {

	if ( ! is_string( $uuid ) ) {
		return false;
	}

	if ( is_numeric( $version ) ) {
		if ( 4 !== (int) $version ) {
			_doing_it_wrong( __FUNCTION__, __( 'Only UUID V4 is supported at this time.' ), '4.9.0' );
			return false;
		}
		$regex = '/^[0-9a-f]{8}-[0-9a-f]{4}-4[0-9a-f]{3}-[89ab][0-9a-f]{3}-[0-9a-f]{12}$/';
	} else {
		$regex = '/^[0-9a-f]{8}-[0-9a-f]{4}-[0-9a-f]{4}-[0-9a-f]{4}-[0-9a-f]{12}$/';
	}

	return (bool) preg_match( $regex, $uuid );
}

/**
 * Gets unique ID.
 *
 * This is a PHP implementation of Underscore's uniqueId method. A static variable
 * contains an integer that is incremented with each call. This number is returned
 * with the optional prefix. As such the returned value is not universally unique,
 * but it is unique across the life of the PHP process.
 *
 * @since 5.0.3
 *
 * @param string $prefix Prefix for the returned ID.
 * @return string Unique ID.
 */
function wp_unique_id( $prefix = '' ) {
	static $id_counter = 0;
	return $prefix . (string) ++$id_counter;
}

/**
 * Gets last changed date for the specified cache group.
 *
 * @since 4.7.0
 *
 * @param string $group Where the cache contents are grouped.
 * @return string UNIX timestamp with microseconds representing when the group was last changed.
 */
function wp_cache_get_last_changed( $group ) {
	$last_changed = wp_cache_get( 'last_changed', $group );

	if ( ! $last_changed ) {
		$last_changed = microtime();
		wp_cache_set( 'last_changed', $last_changed, $group );
	}

	return $last_changed;
}

/**
 * Send an email to the old site admin email address when the site admin email address changes.
 *
 * @since 4.9.0
 *
 * @param string $old_email   The old site admin email address.
 * @param string $new_email   The new site admin email address.
 * @param string $option_name The relevant database option name.
 */
function wp_site_admin_email_change_notification( $old_email, $new_email, $option_name ) {
	$send = true;

	// Don't send the notification to the default 'admin_email' value.
	if ( 'you@example.com' === $old_email ) {
		$send = false;
	}

	/**
	 * Filters whether to send the site admin email change notification email.
	 *
	 * @since 4.9.0
	 *
	 * @param bool   $send      Whether to send the email notification.
	 * @param string $old_email The old site admin email address.
	 * @param string $new_email The new site admin email address.
	 */
	$send = apply_filters( 'send_site_admin_email_change_email', $send, $old_email, $new_email );

	if ( ! $send ) {
		return;
	}

	/* translators: Do not translate OLD_EMAIL, NEW_EMAIL, SITENAME, SITEURL: those are placeholders. */
	$email_change_text = __(
		'Hi,

This notice confirms that the admin email address was changed on ###SITENAME###.

The new admin email address is ###NEW_EMAIL###.

This email has been sent to ###OLD_EMAIL###

Regards,
All at ###SITENAME###
###SITEURL###'
	);

	$email_change_email = array(
		'to'      => $old_email,
		/* translators: Site admin email change notification email subject. %s: Site title. */
		'subject' => __( '[%s] Admin Email Changed' ),
		'message' => $email_change_text,
		'headers' => '',
	);

	// Get site name.
	$site_name = wp_specialchars_decode( get_option( 'blogname' ), ENT_QUOTES );

	/**
	 * Filters the contents of the email notification sent when the site admin email address is changed.
	 *
	 * @since 4.9.0
	 *
	 * @param array $email_change_email {
	 *     Used to build wp_mail().
	 *
	 *     @type string $to      The intended recipient.
	 *     @type string $subject The subject of the email.
	 *     @type string $message The content of the email.
	 *         The following strings have a special meaning and will get replaced dynamically:
	 *         - ###OLD_EMAIL### The old site admin email address.
	 *         - ###NEW_EMAIL### The new site admin email address.
	 *         - ###SITENAME###  The name of the site.
	 *         - ###SITEURL###   The URL to the site.
	 *     @type string $headers Headers.
	 * }
	 * @param string $old_email The old site admin email address.
	 * @param string $new_email The new site admin email address.
	 */
	$email_change_email = apply_filters( 'site_admin_email_change_email', $email_change_email, $old_email, $new_email );

	$email_change_email['message'] = str_replace( '###OLD_EMAIL###', $old_email, $email_change_email['message'] );
	$email_change_email['message'] = str_replace( '###NEW_EMAIL###', $new_email, $email_change_email['message'] );
	$email_change_email['message'] = str_replace( '###SITENAME###', $site_name, $email_change_email['message'] );
	$email_change_email['message'] = str_replace( '###SITEURL###', home_url(), $email_change_email['message'] );

	wp_mail(
		$email_change_email['to'],
		sprintf(
			$email_change_email['subject'],
			$site_name
		),
		$email_change_email['message'],
		$email_change_email['headers']
	);
}

/**
 * Return an anonymized IPv4 or IPv6 address.
 *
 * @since 4.9.6 Abstracted from `WP_Community_Events::get_unsafe_client_ip()`.
 *
 * @param string $ip_addr       The IPv4 or IPv6 address to be anonymized.
 * @param bool   $ipv6_fallback Optional. Whether to return the original IPv6 address if the needed functions
 *                              to anonymize it are not present. Default false, return `::` (unspecified address).
 * @return string  The anonymized IP address.
 */
function wp_privacy_anonymize_ip( $ip_addr, $ipv6_fallback = false ) {
	// Detect what kind of IP address this is.
	$ip_prefix = '';
	$is_ipv6   = substr_count( $ip_addr, ':' ) > 1;
	$is_ipv4   = ( 3 === substr_count( $ip_addr, '.' ) );

	if ( $is_ipv6 && $is_ipv4 ) {
		// IPv6 compatibility mode, temporarily strip the IPv6 part, and treat it like IPv4.
		$ip_prefix = '::ffff:';
		$ip_addr   = preg_replace( '/^\[?[0-9a-f:]*:/i', '', $ip_addr );
		$ip_addr   = str_replace( ']', '', $ip_addr );
		$is_ipv6   = false;
	}

	if ( $is_ipv6 ) {
		// IPv6 addresses will always be enclosed in [] if there's a port.
		$left_bracket  = strpos( $ip_addr, '[' );
		$right_bracket = strpos( $ip_addr, ']' );
		$percent       = strpos( $ip_addr, '%' );
		$netmask       = 'ffff:ffff:ffff:ffff:0000:0000:0000:0000';

		// Strip the port (and [] from IPv6 addresses), if they exist.
		if ( false !== $left_bracket && false !== $right_bracket ) {
			$ip_addr = substr( $ip_addr, $left_bracket + 1, $right_bracket - $left_bracket - 1 );
		} elseif ( false !== $left_bracket || false !== $right_bracket ) {
			// The IP has one bracket, but not both, so it's malformed.
			return '::';
		}

		// Strip the reachability scope.
		if ( false !== $percent ) {
			$ip_addr = substr( $ip_addr, 0, $percent );
		}

		// No invalid characters should be left.
		if ( preg_match( '/[^0-9a-f:]/i', $ip_addr ) ) {
			return '::';
		}

		// Partially anonymize the IP by reducing it to the corresponding network ID.
		if ( function_exists( 'inet_pton' ) && function_exists( 'inet_ntop' ) ) {
			$ip_addr = inet_ntop( inet_pton( $ip_addr ) & inet_pton( $netmask ) );
			if ( false === $ip_addr ) {
				return '::';
			}
		} elseif ( ! $ipv6_fallback ) {
			return '::';
		}
	} elseif ( $is_ipv4 ) {
		// Strip any port and partially anonymize the IP.
		$last_octet_position = strrpos( $ip_addr, '.' );
		$ip_addr             = substr( $ip_addr, 0, $last_octet_position ) . '.0';
	} else {
		return '0.0.0.0';
	}

	// Restore the IPv6 prefix to compatibility mode addresses.
	return $ip_prefix . $ip_addr;
}

/**
 * Return uniform "anonymous" data by type.
 *
 * @since 4.9.6
 *
 * @param string $type The type of data to be anonymized.
 * @param string $data Optional The data to be anonymized.
 * @return string The anonymous data for the requested type.
 */
function wp_privacy_anonymize_data( $type, $data = '' ) {

	switch ( $type ) {
		case 'email':
			$anonymous = 'deleted@site.invalid';
			break;
		case 'url':
			$anonymous = 'https://site.invalid';
			break;
		case 'ip':
			$anonymous = wp_privacy_anonymize_ip( $data );
			break;
		case 'date':
			$anonymous = '0000-00-00 00:00:00';
			break;
		case 'text':
			/* translators: Deleted text. */
			$anonymous = __( '[deleted]' );
			break;
		case 'longtext':
			/* translators: Deleted long text. */
			$anonymous = __( 'This content was deleted by the author.' );
			break;
		default:
			$anonymous = '';
			break;
	}

	/**
	 * Filters the anonymous data for each type.
	 *
	 * @since 4.9.6
	 *
	 * @param string $anonymous Anonymized data.
	 * @param string $type      Type of the data.
	 * @param string $data      Original data.
	 */
	return apply_filters( 'wp_privacy_anonymize_data', $anonymous, $type, $data );
}

/**
 * Returns the directory used to store personal data export files.
 *
 * @since 4.9.6
 *
 * @see wp_privacy_exports_url
 *
 * @return string Exports directory.
 */
function wp_privacy_exports_dir() {
	$upload_dir  = wp_upload_dir();
	$exports_dir = trailingslashit( $upload_dir['basedir'] ) . 'wp-personal-data-exports/';

	/**
	 * Filters the directory used to store personal data export files.
	 *
	 * @since 4.9.6
	 * @since 5.5.0 Exports now use relative paths, so changes to the directory
	 *              via this filter should be reflected on the server.
	 *
	 * @param string $exports_dir Exports directory.
	 */
	return apply_filters( 'wp_privacy_exports_dir', $exports_dir );
}

/**
 * Returns the URL of the directory used to store personal data export files.
 *
 * @since 4.9.6
 *
 * @see wp_privacy_exports_dir
 *
 * @return string Exports directory URL.
 */
function wp_privacy_exports_url() {
	$upload_dir  = wp_upload_dir();
	$exports_url = trailingslashit( $upload_dir['baseurl'] ) . 'wp-personal-data-exports/';

	/**
	 * Filters the URL of the directory used to store personal data export files.
	 *
	 * @since 4.9.6
	 * @since 5.5.0 Exports now use relative paths, so changes to the directory URL
	 *              via this filter should be reflected on the server.
	 *
	 * @param string $exports_url Exports directory URL.
	 */
	return apply_filters( 'wp_privacy_exports_url', $exports_url );
}

/**
 * Schedule a `WP_Cron` job to delete expired export files.
 *
 * @since 4.9.6
 */
function wp_schedule_delete_old_privacy_export_files() {
	if ( wp_installing() ) {
		return;
	}

	if ( ! wp_next_scheduled( 'wp_privacy_delete_old_export_files' ) ) {
		wp_schedule_event( time(), 'hourly', 'wp_privacy_delete_old_export_files' );
	}
}

/**
 * Cleans up export files older than three days old.
 *
 * The export files are stored in `wp-content/uploads`, and are therefore publicly
 * accessible. A CSPRN is appended to the filename to mitigate the risk of an
 * unauthorized person downloading the file, but it is still possible. Deleting
 * the file after the data subject has had a chance to delete it adds an additional
 * layer of protection.
 *
 * @since 4.9.6
 */
function wp_privacy_delete_old_export_files() {
	$exports_dir = wp_privacy_exports_dir();
	if ( ! is_dir( $exports_dir ) ) {
		return;
	}

	require_once ABSPATH . 'wp-admin/includes/file.php';
	$export_files = list_files( $exports_dir, 100, array( 'index.html' ) );

	/**
	 * Filters the lifetime, in seconds, of a personal data export file.
	 *
	 * By default, the lifetime is 3 days. Once the file reaches that age, it will automatically
	 * be deleted by a cron job.
	 *
	 * @since 4.9.6
	 *
	 * @param int $expiration The expiration age of the export, in seconds.
	 */
	$expiration = apply_filters( 'wp_privacy_export_expiration', 3 * DAY_IN_SECONDS );

	foreach ( (array) $export_files as $export_file ) {
		$file_age_in_seconds = time() - filemtime( $export_file );

		if ( $expiration < $file_age_in_seconds ) {
			unlink( $export_file );
		}
	}
}

/**
 * Gets the URL to learn more about updating the PHP version the site is running on.
 *
 * This URL can be overridden by specifying an environment variable `WP_UPDATE_PHP_URL` or by using the
 * {@see 'wp_update_php_url'} filter. Providing an empty string is not allowed and will result in the
 * default URL being used. Furthermore the page the URL links to should preferably be localized in the
 * site language.
 *
 * @since 5.1.0
 *
 * @return string URL to learn more about updating PHP.
 */
function wp_get_update_php_url() {
	$default_url = wp_get_default_update_php_url();

	$update_url = $default_url;
	if ( false !== getenv( 'WP_UPDATE_PHP_URL' ) ) {
		$update_url = getenv( 'WP_UPDATE_PHP_URL' );
	}

	/**
	 * Filters the URL to learn more about updating the PHP version the site is running on.
	 *
	 * Providing an empty string is not allowed and will result in the default URL being used. Furthermore
	 * the page the URL links to should preferably be localized in the site language.
	 *
	 * @since 5.1.0
	 *
	 * @param string $update_url URL to learn more about updating PHP.
	 */
	$update_url = apply_filters( 'wp_update_php_url', $update_url );

	if ( empty( $update_url ) ) {
		$update_url = $default_url;
	}

	return $update_url;
}

/**
 * Gets the default URL to learn more about updating the PHP version the site is running on.
 *
 * Do not use this function to retrieve this URL. Instead, use {@see wp_get_update_php_url()} when relying on the URL.
 * This function does not allow modifying the returned URL, and is only used to compare the actually used URL with the
 * default one.
 *
 * @since 5.1.0
 * @access private
 *
 * @return string Default URL to learn more about updating PHP.
 */
function wp_get_default_update_php_url() {
	return _x( 'https://wordpress.org/support/update-php/', 'localized PHP upgrade information page' );
}

/**
 * Prints the default annotation for the web host altering the "Update PHP" page URL.
 *
 * This function is to be used after {@see wp_get_update_php_url()} to display a consistent
 * annotation if the web host has altered the default "Update PHP" page URL.
 *
 * @since 5.1.0
 * @since 5.2.0 Added the `$before` and `$after` parameters.
 *
 * @param string $before Markup to output before the annotation. Default `<p class="description">`.
 * @param string $after  Markup to output after the annotation. Default `</p>`.
 */
function wp_update_php_annotation( $before = '<p class="description">', $after = '</p>' ) {
	$annotation = wp_get_update_php_annotation();

	if ( $annotation ) {
		echo $before . $annotation . $after;
	}
}

/**
 * Returns the default annotation for the web hosting altering the "Update PHP" page URL.
 *
 * This function is to be used after {@see wp_get_update_php_url()} to return a consistent
 * annotation if the web host has altered the default "Update PHP" page URL.
 *
 * @since 5.2.0
 *
 * @return string Update PHP page annotation. An empty string if no custom URLs are provided.
 */
function wp_get_update_php_annotation() {
	$update_url  = wp_get_update_php_url();
	$default_url = wp_get_default_update_php_url();

	if ( $update_url === $default_url ) {
		return '';
	}

	$annotation = sprintf(
		/* translators: %s: Default Update PHP page URL. */
		__( 'This resource is provided by your web host, and is specific to your site. For more information, <a href="%s" target="_blank">see the official WordPress documentation</a>.' ),
		esc_url( $default_url )
	);

	return $annotation;
}

/**
 * Gets the URL for directly updating the PHP version the site is running on.
 *
 * A URL will only be returned if the `WP_DIRECT_UPDATE_PHP_URL` environment variable is specified or
 * by using the {@see 'wp_direct_php_update_url'} filter. This allows hosts to send users directly to
 * the page where they can update PHP to a newer version.
 *
 * @since 5.1.1
 *
 * @return string URL for directly updating PHP or empty string.
 */
function wp_get_direct_php_update_url() {
	$direct_update_url = '';

	if ( false !== getenv( 'WP_DIRECT_UPDATE_PHP_URL' ) ) {
		$direct_update_url = getenv( 'WP_DIRECT_UPDATE_PHP_URL' );
	}

	/**
	 * Filters the URL for directly updating the PHP version the site is running on from the host.
	 *
	 * @since 5.1.1
	 *
	 * @param string $direct_update_url URL for directly updating PHP.
	 */
	$direct_update_url = apply_filters( 'wp_direct_php_update_url', $direct_update_url );

	return $direct_update_url;
}

/**
 * Display a button directly linking to a PHP update process.
 *
 * This provides hosts with a way for users to be sent directly to their PHP update process.
 *
 * The button is only displayed if a URL is returned by `wp_get_direct_php_update_url()`.
 *
 * @since 5.1.1
 */
function wp_direct_php_update_button() {
	$direct_update_url = wp_get_direct_php_update_url();

	if ( empty( $direct_update_url ) ) {
		return;
	}

	echo '<p class="button-container">';
	printf(
		'<a class="button button-primary" href="%1$s" target="_blank" rel="noopener">%2$s <span class="screen-reader-text">%3$s</span><span aria-hidden="true" class="dashicons dashicons-external"></span></a>',
		esc_url( $direct_update_url ),
		__( 'Update PHP' ),
		/* translators: Accessibility text. */
		__( '(opens in a new tab)' )
	);
	echo '</p>';
}

/**
 * Get the size of a directory.
 *
 * A helper function that is used primarily to check whether
 * a blog has exceeded its allowed upload space.
 *
 * @since MU (3.0.0)
 * @since 5.2.0 $max_execution_time parameter added.
 *
 * @param string $directory Full path of a directory.
 * @param int    $max_execution_time Maximum time to run before giving up. In seconds.
 *                                   The timeout is global and is measured from the moment WordPress started to load.
 * @return int|false|null Size in bytes if a valid directory. False if not. Null if timeout.
 */
function get_dirsize( $directory, $max_execution_time = null ) {

	// Exclude individual site directories from the total when checking the main site of a network,
	// as they are subdirectories and should not be counted.
	if ( is_multisite() && is_main_site() ) {
		$size = recurse_dirsize( $directory, $directory . '/sites', $max_execution_time );
	} else {
		$size = recurse_dirsize( $directory, null, $max_execution_time );
	}

	return $size;
}

/**
 * Get the size of a directory recursively.
 *
 * Used by get_dirsize() to get a directory size when it contains other directories.
 *
 * @since MU (3.0.0)
 * @since 4.3.0 The `$exclude` parameter was added.
 * @since 5.2.0 The `$max_execution_time` parameter was added.
 * @since 5.6.0 The `$directory_cache` parameter was added.
 *
 * @param string       $directory          Full path of a directory.
 * @param string|array $exclude            Optional. Full path of a subdirectory to exclude from the total,
 *                                         or array of paths. Expected without trailing slash(es).
 * @param int          $max_execution_time Maximum time to run before giving up. In seconds. The timeout is global
 *                                         and is measured from the moment WordPress started to load.
 * @param array        $directory_cache    Optional. Array of cached directory paths.
 *
 * @return int|false|null Size in bytes if a valid directory. False if not. Null if timeout.
 */
function recurse_dirsize( $directory, $exclude = null, $max_execution_time = null, &$directory_cache = null ) {
	$directory  = untrailingslashit( $directory );
	$save_cache = false;

	if ( ! isset( $directory_cache ) ) {
		$directory_cache = get_transient( 'dirsize_cache' );
		$save_cache      = true;
	}

	if ( isset( $directory_cache[ $directory ] ) && is_int( $directory_cache[ $directory ] ) ) {
		return $directory_cache[ $directory ];
	}

	if ( ! file_exists( $directory ) || ! is_dir( $directory ) || ! is_readable( $directory ) ) {
		return false;
	}

	if (
		( is_string( $exclude ) && $directory === $exclude ) ||
		( is_array( $exclude ) && in_array( $directory, $exclude, true ) )
	) {
		return false;
	}

	if ( null === $max_execution_time ) {
		// Keep the previous behavior but attempt to prevent fatal errors from timeout if possible.
		if ( function_exists( 'ini_get' ) ) {
			$max_execution_time = ini_get( 'max_execution_time' );
		} else {
			// Disable...
			$max_execution_time = 0;
		}

		// Leave 1 second "buffer" for other operations if $max_execution_time has reasonable value.
		if ( $max_execution_time > 10 ) {
			$max_execution_time -= 1;
		}
	}

	/**
	 * Filters the amount of storage space used by one directory and all its children, in megabytes.
	 *
	 * Return the actual used space to short-circuit the recursive PHP file size calculation
	 * and use something else, like a CDN API or native operating system tools for better performance.
	 *
	 * @since 5.6.0
	 *
	 * @param int|false $space_used The amount of used space, in bytes. Default false.
	 */
	$size = apply_filters( 'pre_recurse_dirsize', false, $directory, $exclude, $max_execution_time, $directory_cache );

	if ( false === $size ) {
		$size = 0;

		$handle = opendir( $directory );
		if ( $handle ) {
			while ( ( $file = readdir( $handle ) ) !== false ) {
				$path = $directory . '/' . $file;
				if ( '.' !== $file && '..' !== $file ) {
					if ( is_file( $path ) ) {
						$size += filesize( $path );
					} elseif ( is_dir( $path ) ) {
						$handlesize = recurse_dirsize( $path, $exclude, $max_execution_time, $directory_cache );
						if ( $handlesize > 0 ) {
							$size += $handlesize;
						}
					}

					if ( $max_execution_time > 0 && microtime( true ) - WP_START_TIMESTAMP > $max_execution_time ) {
						// Time exceeded. Give up instead of risking a fatal timeout.
						$size = null;
						break;
					}
				}
			}
			closedir( $handle );
		}
	}

	$directory_cache[ $directory ] = $size;

	// Only write the transient on the top level call and not on recursive calls.
	if ( $save_cache ) {
		set_transient( 'dirsize_cache', $directory_cache );
	}

	return $size;
}

/**
 * Cleans directory size cache used by recurse_dirsize().
 *
 * Removes the current directory and all parent directories from the `dirsize_cache` transient.
 *
 * @since 5.6.0
 *
 * @param string $path Full path of a directory or file.
 */
function clean_dirsize_cache( $path ) {
	$directory_cache = get_transient( 'dirsize_cache' );

	if ( empty( $directory_cache ) ) {
		return;
	}

	$path = untrailingslashit( $path );
	unset( $directory_cache[ $path ] );

	while ( DIRECTORY_SEPARATOR !== $path && '.' !== $path && '..' !== $path ) {
		$path = dirname( $path );
		unset( $directory_cache[ $path ] );
	}

	set_transient( 'dirsize_cache', $directory_cache );
}

/**
 * Checks compatibility with the current WordPress version.
 *
 * @since 5.2.0
 *
 * @param string $required Minimum required WordPress version.
 * @return bool True if required version is compatible or empty, false if not.
 */
function is_wp_version_compatible( $required ) {
	return empty( $required ) || version_compare( get_bloginfo( 'version' ), $required, '>=' );
}

/**
 * Checks compatibility with the current PHP version.
 *
 * @since 5.2.0
 *
 * @param string $required Minimum required PHP version.
 * @return bool True if required version is compatible or empty, false if not.
 */
function is_php_version_compatible( $required ) {
	return empty( $required ) || version_compare( phpversion(), $required, '>=' );
}

/**
 * Check if two numbers are nearly the same.
 *
 * This is similar to using `round()` but the precision is more fine-grained.
 *
 * @since 5.3.0
 *
 * @param int|float $expected  The expected value.
 * @param int|float $actual    The actual number.
 * @param int|float $precision The allowed variation.
 * @return bool Whether the numbers match whithin the specified precision.
 */
function wp_fuzzy_number_match( $expected, $actual, $precision = 1 ) {
	return abs( (float) $expected - (float) $actual ) <= $precision;
}<|MERGE_RESOLUTION|>--- conflicted
+++ resolved
@@ -3492,11 +3492,7 @@
 	<meta http-equiv="Content-Type" content="text/html; charset=<?php echo $parsed_args['charset']; ?>" />
 	<meta name="viewport" content="width=device-width">
 		<?php
-<<<<<<< HEAD
-		if ( function_exists( 'wp_robots' ) && function_exists( 'wp_robots_no_robots' ) ) {
-=======
 		if ( function_exists( 'wp_robots' ) && function_exists( 'wp_robots_no_robots' ) && function_exists( 'add_filter' ) ) {
->>>>>>> 176a1f53
 			add_filter( 'wp_robots', 'wp_robots_no_robots' );
 			wp_robots();
 		}
