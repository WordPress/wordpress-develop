<?php
/**
 * Main WordPress API
 *
 * @package WordPress
 */

require ABSPATH . WPINC . '/option.php';

/**
 * Converts given MySQL date string into a different format.
 *
 *  - `$format` should be a PHP date format string.
 *  - 'U' and 'G' formats will return an integer sum of timestamp with timezone offset.
 *  - `$date` is expected to be local time in MySQL format (`Y-m-d H:i:s`).
 *
 * Historically UTC time could be passed to the function to produce Unix timestamp.
 *
 * If `$translate` is true then the given date and format string will
 * be passed to `wp_date()` for translation.
 *
 * @since 0.71
 *
 * @param string $format    Format of the date to return.
 * @param string $date      Date string to convert.
 * @param bool   $translate Whether the return date should be translated. Default true.
 * @return string|int|false Integer if `$format` is 'U' or 'G', string otherwise.
 *                          False on failure.
 */
function mysql2date( $format, $date, $translate = true ) {
	if ( empty( $date ) ) {
		return false;
	}

	$timezone = wp_timezone();
	$datetime = date_create( $date, $timezone );

	if ( false === $datetime ) {
		return false;
	}

	// Returns a sum of timestamp with timezone offset. Ideally should never be used.
	if ( 'G' === $format || 'U' === $format ) {
		return $datetime->getTimestamp() + $datetime->getOffset();
	}

	if ( $translate ) {
		return wp_date( $format, $datetime->getTimestamp(), $timezone );
	}

	return $datetime->format( $format );
}

/**
 * Retrieves the current time based on specified type.
 *
 *  - The 'mysql' type will return the time in the format for MySQL DATETIME field.
 *  - The 'timestamp' or 'U' types will return the current timestamp or a sum of timestamp
 *    and timezone offset, depending on `$gmt`.
 *  - Other strings will be interpreted as PHP date formats (e.g. 'Y-m-d').
 *
 * If `$gmt` is a truthy value then both types will use GMT time, otherwise the
 * output is adjusted with the GMT offset for the site.
 *
 * @since 1.0.0
 * @since 5.3.0 Now returns an integer if `$type` is 'U'. Previously a string was returned.
 *
 * @param string   $type Type of time to retrieve. Accepts 'mysql', 'timestamp', 'U',
 *                       or PHP date format string (e.g. 'Y-m-d').
 * @param int|bool $gmt  Optional. Whether to use GMT timezone. Default false.
 * @return int|string Integer if `$type` is 'timestamp' or 'U', string otherwise.
 */
function current_time( $type, $gmt = 0 ) {
	// Don't use non-GMT timestamp, unless you know the difference and really need to.
	if ( 'timestamp' === $type || 'U' === $type ) {
		return $gmt ? time() : time() + (int) ( get_option( 'gmt_offset' ) * HOUR_IN_SECONDS );
	}

	if ( 'mysql' === $type ) {
		$type = 'Y-m-d H:i:s';
	}

	$timezone = $gmt ? new DateTimeZone( 'UTC' ) : wp_timezone();
	$datetime = new DateTime( 'now', $timezone );

	return $datetime->format( $type );
}

/**
 * Retrieves the current time as an object using the site's timezone.
 *
 * @since 5.3.0
 *
 * @return DateTimeImmutable Date and time object.
 */
function current_datetime() {
	return new DateTimeImmutable( 'now', wp_timezone() );
}

/**
 * Retrieves the timezone of the site as a string.
 *
 * Uses the `timezone_string` option to get a proper timezone name if available,
 * otherwise falls back to a manual UTC ± offset.
 *
 * Example return values:
 *
 *  - 'Europe/Rome'
 *  - 'America/North_Dakota/New_Salem'
 *  - 'UTC'
 *  - '-06:30'
 *  - '+00:00'
 *  - '+08:45'
 *
 * @since 5.3.0
 *
 * @return string PHP timezone name or a ±HH:MM offset.
 */
function wp_timezone_string() {
	$timezone_string = get_option( 'timezone_string' );

	if ( $timezone_string ) {
		return $timezone_string;
	}

	$offset  = (float) get_option( 'gmt_offset' );
	$hours   = (int) $offset;
	$minutes = ( $offset - $hours );

	$sign      = ( $offset < 0 ) ? '-' : '+';
	$abs_hour  = abs( $hours );
	$abs_mins  = abs( $minutes * 60 );
	$tz_offset = sprintf( '%s%02d:%02d', $sign, $abs_hour, $abs_mins );

	return $tz_offset;
}

/**
 * Retrieves the timezone of the site as a `DateTimeZone` object.
 *
 * Timezone can be based on a PHP timezone string or a ±HH:MM offset.
 *
 * @since 5.3.0
 *
 * @return DateTimeZone Timezone object.
 */
function wp_timezone() {
	return new DateTimeZone( wp_timezone_string() );
}

/**
 * Retrieves the date in localized format, based on a sum of Unix timestamp and
 * timezone offset in seconds.
 *
 * If the locale specifies the locale month and weekday, then the locale will
 * take over the format for the date. If it isn't, then the date format string
 * will be used instead.
 *
 * Note that due to the way WP typically generates a sum of timestamp and offset
 * with `strtotime()`, it implies offset added at a _current_ time, not at the time
 * the timestamp represents. Storing such timestamps or calculating them differently
 * will lead to invalid output.
 *
 * @since 0.71
 * @since 5.3.0 Converted into a wrapper for wp_date().
 *
 * @param string   $format                Format to display the date.
 * @param int|bool $timestamp_with_offset Optional. A sum of Unix timestamp and timezone offset
 *                                        in seconds. Default false.
 * @param bool     $gmt                   Optional. Whether to use GMT timezone. Only applies
 *                                        if timestamp is not provided. Default false.
 * @return string The date, translated if locale specifies it.
 */
function date_i18n( $format, $timestamp_with_offset = false, $gmt = false ) {
	$timestamp = $timestamp_with_offset;

	// If timestamp is omitted it should be current time (summed with offset, unless `$gmt` is true).
	if ( ! is_numeric( $timestamp ) ) {
		// phpcs:ignore WordPress.DateTime.CurrentTimeTimestamp.Requested
		$timestamp = current_time( 'timestamp', $gmt );
	}

	/*
	 * This is a legacy implementation quirk that the returned timestamp is also with offset.
	 * Ideally this function should never be used to produce a timestamp.
	 */
	if ( 'U' === $format ) {
		$date = $timestamp;
	} elseif ( $gmt && false === $timestamp_with_offset ) { // Current time in UTC.
		$date = wp_date( $format, null, new DateTimeZone( 'UTC' ) );
	} elseif ( false === $timestamp_with_offset ) { // Current time in site's timezone.
		$date = wp_date( $format );
	} else {
		/*
		 * Timestamp with offset is typically produced by a UTC `strtotime()` call on an input without timezone.
		 * This is the best attempt to reverse that operation into a local time to use.
		 */
		$local_time = gmdate( 'Y-m-d H:i:s', $timestamp );
		$timezone   = wp_timezone();
		$datetime   = date_create( $local_time, $timezone );
		$date       = wp_date( $format, $datetime->getTimestamp(), $timezone );
	}

	/**
	 * Filters the date formatted based on the locale.
	 *
	 * @since 2.8.0
	 *
	 * @param string $date      Formatted date string.
	 * @param string $format    Format to display the date.
	 * @param int    $timestamp A sum of Unix timestamp and timezone offset in seconds.
	 *                          Might be without offset if input omitted timestamp but requested GMT.
	 * @param bool   $gmt       Whether to use GMT timezone. Only applies if timestamp was not provided.
	 *                          Default false.
	 */
	$date = apply_filters( 'date_i18n', $date, $format, $timestamp, $gmt );

	return $date;
}

/**
 * Retrieves the date, in localized format.
 *
 * This is a newer function, intended to replace `date_i18n()` without legacy quirks in it.
 *
 * Note that, unlike `date_i18n()`, this function accepts a true Unix timestamp, not summed
 * with timezone offset.
 *
 * @since 5.3.0
 *
 * @global WP_Locale $wp_locale WordPress date and time locale object.
 *
 * @param string       $format    PHP date format.
 * @param int          $timestamp Optional. Unix timestamp. Defaults to current time.
 * @param DateTimeZone $timezone  Optional. Timezone to output result in. Defaults to timezone
 *                                from site settings.
 * @return string|false The date, translated if locale specifies it. False on invalid timestamp input.
 */
function wp_date( $format, $timestamp = null, $timezone = null ) {
	global $wp_locale;

	if ( null === $timestamp ) {
		$timestamp = time();
	} elseif ( ! is_numeric( $timestamp ) ) {
		return false;
	}

	if ( ! $timezone ) {
		$timezone = wp_timezone();
	}

	$datetime = date_create( '@' . $timestamp );
	$datetime->setTimezone( $timezone );

	if ( empty( $wp_locale->month ) || empty( $wp_locale->weekday ) ) {
		$date = $datetime->format( $format );
	} else {
		// We need to unpack shorthand `r` format because it has parts that might be localized.
		$format = preg_replace( '/(?<!\\\\)r/', DATE_RFC2822, $format );

		$new_format    = '';
		$format_length = strlen( $format );
		$month         = $wp_locale->get_month( $datetime->format( 'm' ) );
		$weekday       = $wp_locale->get_weekday( $datetime->format( 'w' ) );

		for ( $i = 0; $i < $format_length; $i++ ) {
			switch ( $format[ $i ] ) {
				case 'D':
					$new_format .= addcslashes( $wp_locale->get_weekday_abbrev( $weekday ), '\\A..Za..z' );
					break;
				case 'F':
					$new_format .= addcslashes( $month, '\\A..Za..z' );
					break;
				case 'l':
					$new_format .= addcslashes( $weekday, '\\A..Za..z' );
					break;
				case 'M':
					$new_format .= addcslashes( $wp_locale->get_month_abbrev( $month ), '\\A..Za..z' );
					break;
				case 'a':
					$new_format .= addcslashes( $wp_locale->get_meridiem( $datetime->format( 'a' ) ), '\\A..Za..z' );
					break;
				case 'A':
					$new_format .= addcslashes( $wp_locale->get_meridiem( $datetime->format( 'A' ) ), '\\A..Za..z' );
					break;
				case '\\':
					$new_format .= $format[ $i ];

					// If character follows a slash, we add it without translating.
					if ( $i < $format_length ) {
						$new_format .= $format[ ++$i ];
					}
					break;
				default:
					$new_format .= $format[ $i ];
					break;
			}
		}

		$date = $datetime->format( $new_format );
		$date = wp_maybe_decline_date( $date, $format );
	}

	/**
	 * Filters the date formatted based on the locale.
	 *
	 * @since 5.3.0
	 *
	 * @param string       $date      Formatted date string.
	 * @param string       $format    Format to display the date.
	 * @param int          $timestamp Unix timestamp.
	 * @param DateTimeZone $timezone  Timezone.
	 */
	$date = apply_filters( 'wp_date', $date, $format, $timestamp, $timezone );

	return $date;
}

/**
 * Determines if the date should be declined.
 *
 * If the locale specifies that month names require a genitive case in certain
 * formats (like 'j F Y'), the month name will be replaced with a correct form.
 *
 * @since 4.4.0
 * @since 5.4.0 The `$format` parameter was added.
 *
 * @global WP_Locale $wp_locale WordPress date and time locale object.
 *
 * @param string $date   Formatted date string.
 * @param string $format Optional. Date format to check. Default empty string.
 * @return string The date, declined if locale specifies it.
 */
function wp_maybe_decline_date( $date, $format = '' ) {
	global $wp_locale;

	// i18n functions are not available in SHORTINIT mode.
	if ( ! function_exists( '_x' ) ) {
		return $date;
	}

	/*
	 * translators: If months in your language require a genitive case,
	 * translate this to 'on'. Do not translate into your own language.
	 */
	if ( 'on' === _x( 'off', 'decline months names: on or off' ) ) {

		$months          = $wp_locale->month;
		$months_genitive = $wp_locale->month_genitive;

		/*
		 * Match a format like 'j F Y' or 'j. F' (day of the month, followed by month name)
		 * and decline the month.
		 */
		if ( $format ) {
			$decline = preg_match( '#[dj]\.? F#', $format );
		} else {
			// If the format is not passed, try to guess it from the date string.
			$decline = preg_match( '#\b\d{1,2}\.? [^\d ]+\b#u', $date );
		}

		if ( $decline ) {
			foreach ( $months as $key => $month ) {
				$months[ $key ] = '# ' . preg_quote( $month, '#' ) . '\b#u';
			}

			foreach ( $months_genitive as $key => $month ) {
				$months_genitive[ $key ] = ' ' . $month;
			}

			$date = preg_replace( $months, $months_genitive, $date );
		}

		/*
		 * Match a format like 'F jS' or 'F j' (month name, followed by day with an optional ordinal suffix)
		 * and change it to declined 'j F'.
		 */
		if ( $format ) {
			$decline = preg_match( '#F [dj]#', $format );
		} else {
			// If the format is not passed, try to guess it from the date string.
			$decline = preg_match( '#\b[^\d ]+ \d{1,2}(st|nd|rd|th)?\b#u', trim( $date ) );
		}

		if ( $decline ) {
			foreach ( $months as $key => $month ) {
				$months[ $key ] = '#\b' . preg_quote( $month, '#' ) . ' (\d{1,2})(st|nd|rd|th)?([-–]\d{1,2})?(st|nd|rd|th)?\b#u';
			}

			foreach ( $months_genitive as $key => $month ) {
				$months_genitive[ $key ] = '$1$3 ' . $month;
			}

			$date = preg_replace( $months, $months_genitive, $date );
		}
	}

	// Used for locale-specific rules.
	$locale = get_locale();

	if ( 'ca' === $locale ) {
		// " de abril| de agost| de octubre..." -> " d'abril| d'agost| d'octubre..."
		$date = preg_replace( '# de ([ao])#i', " d'\\1", $date );
	}

	return $date;
}

/**
 * Converts float number to format based on the locale.
 *
 * @since 2.3.0
 *
 * @global WP_Locale $wp_locale WordPress date and time locale object.
 *
 * @param float $number   The number to convert based on locale.
 * @param int   $decimals Optional. Precision of the number of decimal places. Default 0.
 * @return string Converted number in string format.
 */
function number_format_i18n( $number, $decimals = 0 ) {
	global $wp_locale;

	if ( isset( $wp_locale ) ) {
		$formatted = number_format( $number, absint( $decimals ), $wp_locale->number_format['decimal_point'], $wp_locale->number_format['thousands_sep'] );
	} else {
		$formatted = number_format( $number, absint( $decimals ) );
	}

	/**
	 * Filters the number formatted based on the locale.
	 *
	 * @since 2.8.0
	 * @since 4.9.0 The `$number` and `$decimals` parameters were added.
	 *
	 * @param string $formatted Converted number in string format.
	 * @param float  $number    The number to convert based on locale.
	 * @param int    $decimals  Precision of the number of decimal places.
	 */
	return apply_filters( 'number_format_i18n', $formatted, $number, $decimals );
}

/**
 * Converts a number of bytes to the largest unit the bytes will fit into.
 *
 * It is easier to read 1 KB than 1024 bytes and 1 MB than 1048576 bytes. Converts
 * number of bytes to human readable number by taking the number of that unit
 * that the bytes will go into it. Supports YB value.
 *
 * Please note that integers in PHP are limited to 32 bits, unless they are on
 * 64 bit architecture, then they have 64 bit size. If you need to place the
 * larger size then what PHP integer type will hold, then use a string. It will
 * be converted to a double, which should always have 64 bit length.
 *
 * Technically the correct unit names for powers of 1024 are KiB, MiB etc.
 *
 * @since 2.3.0
 * @since 6.0.0 Support for PB, EB, ZB, and YB was added.
 *
 * @param int|string $bytes    Number of bytes. Note max integer size for integers.
 * @param int        $decimals Optional. Precision of number of decimal places. Default 0.
 * @return string|false Number string on success, false on failure.
 */
function size_format( $bytes, $decimals = 0 ) {
	$quant = array(
		/* translators: Unit symbol for yottabyte. */
		_x( 'YB', 'unit symbol' ) => YB_IN_BYTES,
		/* translators: Unit symbol for zettabyte. */
		_x( 'ZB', 'unit symbol' ) => ZB_IN_BYTES,
		/* translators: Unit symbol for exabyte. */
		_x( 'EB', 'unit symbol' ) => EB_IN_BYTES,
		/* translators: Unit symbol for petabyte. */
		_x( 'PB', 'unit symbol' ) => PB_IN_BYTES,
		/* translators: Unit symbol for terabyte. */
		_x( 'TB', 'unit symbol' ) => TB_IN_BYTES,
		/* translators: Unit symbol for gigabyte. */
		_x( 'GB', 'unit symbol' ) => GB_IN_BYTES,
		/* translators: Unit symbol for megabyte. */
		_x( 'MB', 'unit symbol' ) => MB_IN_BYTES,
		/* translators: Unit symbol for kilobyte. */
		_x( 'KB', 'unit symbol' ) => KB_IN_BYTES,
		/* translators: Unit symbol for byte. */
		_x( 'B', 'unit symbol' )  => 1,
	);

	if ( 0 === $bytes ) {
		/* translators: Unit symbol for byte. */
		return number_format_i18n( 0, $decimals ) . ' ' . _x( 'B', 'unit symbol' );
	}

	foreach ( $quant as $unit => $mag ) {
		if ( (float) $bytes >= $mag ) {
			return number_format_i18n( $bytes / $mag, $decimals ) . ' ' . $unit;
		}
	}

	return false;
}

/**
 * Converts a duration to human readable format.
 *
 * @since 5.1.0
 *
 * @param string $duration Duration will be in string format (HH:ii:ss) OR (ii:ss),
 *                         with a possible prepended negative sign (-).
 * @return string|false A human readable duration string, false on failure.
 */
function human_readable_duration( $duration = '' ) {
	if ( ( empty( $duration ) || ! is_string( $duration ) ) ) {
		return false;
	}

	$duration = trim( $duration );

	// Remove prepended negative sign.
	if ( str_starts_with( $duration, '-' ) ) {
		$duration = substr( $duration, 1 );
	}

	// Extract duration parts.
	$duration_parts = array_reverse( explode( ':', $duration ) );
	$duration_count = count( $duration_parts );

	$hour   = null;
	$minute = null;
	$second = null;

	if ( 3 === $duration_count ) {
		// Validate HH:ii:ss duration format.
		if ( ! ( (bool) preg_match( '/^([0-9]+):([0-5]?[0-9]):([0-5]?[0-9])$/', $duration ) ) ) {
			return false;
		}
		// Three parts: hours, minutes & seconds.
		list( $second, $minute, $hour ) = $duration_parts;
	} elseif ( 2 === $duration_count ) {
		// Validate ii:ss duration format.
		if ( ! ( (bool) preg_match( '/^([0-5]?[0-9]):([0-5]?[0-9])$/', $duration ) ) ) {
			return false;
		}
		// Two parts: minutes & seconds.
		list( $second, $minute ) = $duration_parts;
	} else {
		return false;
	}

	$human_readable_duration = array();

	// Add the hour part to the string.
	if ( is_numeric( $hour ) ) {
		/* translators: %s: Time duration in hour or hours. */
		$human_readable_duration[] = sprintf( _n( '%s hour', '%s hours', $hour ), (int) $hour );
	}

	// Add the minute part to the string.
	if ( is_numeric( $minute ) ) {
		/* translators: %s: Time duration in minute or minutes. */
		$human_readable_duration[] = sprintf( _n( '%s minute', '%s minutes', $minute ), (int) $minute );
	}

	// Add the second part to the string.
	if ( is_numeric( $second ) ) {
		/* translators: %s: Time duration in second or seconds. */
		$human_readable_duration[] = sprintf( _n( '%s second', '%s seconds', $second ), (int) $second );
	}

	return implode( ', ', $human_readable_duration );
}

/**
 * Gets the week start and end from the datetime or date string from MySQL.
 *
 * @since 0.71
 *
 * @param string     $mysqlstring   Date or datetime field type from MySQL.
 * @param int|string $start_of_week Optional. Start of the week as an integer. Default empty string.
 * @return int[] {
 *     Week start and end dates as Unix timestamps.
 *
 *     @type int $start The week start date as a Unix timestamp.
 *     @type int $end   The week end date as a Unix timestamp.
 * }
 */
function get_weekstartend( $mysqlstring, $start_of_week = '' ) {
	// MySQL string year.
	$my = substr( $mysqlstring, 0, 4 );

	// MySQL string month.
	$mm = substr( $mysqlstring, 8, 2 );

	// MySQL string day.
	$md = substr( $mysqlstring, 5, 2 );

	// The timestamp for MySQL string day.
	$day = mktime( 0, 0, 0, $md, $mm, $my );

	// The day of the week from the timestamp.
	$weekday = gmdate( 'w', $day );

	if ( ! is_numeric( $start_of_week ) ) {
		$start_of_week = get_option( 'start_of_week' );
	}

	if ( $weekday < $start_of_week ) {
		$weekday += 7;
	}

	// The most recent week start day on or before $day.
	$start = $day - DAY_IN_SECONDS * ( $weekday - $start_of_week );

	// $start + 1 week - 1 second.
	$end = $start + WEEK_IN_SECONDS - 1;
	return compact( 'start', 'end' );
}

/**
 * Serializes data, if needed.
 *
 * @since 2.0.5
 *
 * @param string|array|object $data Data that might be serialized.
 * @return mixed A scalar data.
 */
function maybe_serialize( $data ) {
	if ( is_array( $data ) || is_object( $data ) ) {
		return serialize( $data );
	}

	/*
	 * Double serialization is required for backward compatibility.
	 * See https://core.trac.wordpress.org/ticket/12930
	 * Also the world will end. See WP 3.6.1.
	 */
	if ( is_serialized( $data, false ) ) {
		return serialize( $data );
	}

	return $data;
}

/**
 * Unserializes data only if it was serialized.
 *
 * @since 2.0.0
 *
 * @param string $data Data that might be unserialized.
 * @return mixed Unserialized data can be any type.
 */
function maybe_unserialize( $data ) {
	if ( is_serialized( $data ) ) { // Don't attempt to unserialize data that wasn't serialized going in.
		return @unserialize( trim( $data ) );
	}

	return $data;
}

/**
 * Checks value to find if it was serialized.
 *
 * If $data is not a string, then returned value will always be false.
 * Serialized data is always a string.
 *
 * @since 2.0.5
 * @since 6.1.0 Added Enum support.
 *
 * @param string $data   Value to check to see if was serialized.
 * @param bool   $strict Optional. Whether to be strict about the end of the string. Default true.
 * @return bool False if not serialized and true if it was.
 */
function is_serialized( $data, $strict = true ) {
	// If it isn't a string, it isn't serialized.
	if ( ! is_string( $data ) ) {
		return false;
	}
	$data = trim( $data );
	if ( 'N;' === $data ) {
		return true;
	}
	if ( strlen( $data ) < 4 ) {
		return false;
	}
	if ( ':' !== $data[1] ) {
		return false;
	}
	if ( $strict ) {
		$lastc = substr( $data, -1 );
		if ( ';' !== $lastc && '}' !== $lastc ) {
			return false;
		}
	} else {
		$semicolon = strpos( $data, ';' );
		$brace     = strpos( $data, '}' );
		// Either ; or } must exist.
		if ( false === $semicolon && false === $brace ) {
			return false;
		}
		// But neither must be in the first X characters.
		if ( false !== $semicolon && $semicolon < 3 ) {
			return false;
		}
		if ( false !== $brace && $brace < 4 ) {
			return false;
		}
	}
	$token = $data[0];
	switch ( $token ) {
		case 's':
			if ( $strict ) {
				if ( '"' !== substr( $data, -2, 1 ) ) {
					return false;
				}
			} elseif ( ! str_contains( $data, '"' ) ) {
				return false;
			}
			// Or else fall through.
		case 'a':
		case 'O':
		case 'E':
			return (bool) preg_match( "/^{$token}:[0-9]+:/s", $data );
		case 'b':
		case 'i':
		case 'd':
			$end = $strict ? '$' : '';
			return (bool) preg_match( "/^{$token}:[0-9.E+-]+;$end/", $data );
	}
	return false;
}

/**
 * Checks whether serialized data is of string type.
 *
 * @since 2.0.5
 *
 * @param string $data Serialized data.
 * @return bool False if not a serialized string, true if it is.
 */
function is_serialized_string( $data ) {
	// if it isn't a string, it isn't a serialized string.
	if ( ! is_string( $data ) ) {
		return false;
	}
	$data = trim( $data );
	if ( strlen( $data ) < 4 ) {
		return false;
	} elseif ( ':' !== $data[1] ) {
		return false;
	} elseif ( ! str_ends_with( $data, ';' ) ) {
		return false;
	} elseif ( 's' !== $data[0] ) {
		return false;
	} elseif ( '"' !== substr( $data, -2, 1 ) ) {
		return false;
	} else {
		return true;
	}
}

/**
 * Retrieves post title from XMLRPC XML.
 *
 * If the title element is not part of the XML, then the default post title from
 * the $post_default_title will be used instead.
 *
 * @since 0.71
 *
 * @global string $post_default_title Default XML-RPC post title.
 *
 * @param string $content XMLRPC XML Request content
 * @return string Post title
 */
function xmlrpc_getposttitle( $content ) {
	global $post_default_title;
	if ( preg_match( '/<title>(.+?)<\/title>/is', $content, $matchtitle ) ) {
		$post_title = $matchtitle[1];
	} else {
		$post_title = $post_default_title;
	}
	return $post_title;
}

/**
 * Retrieves the post category or categories from XMLRPC XML.
 *
 * If the category element is not found, then the default post category will be
 * used. The return type then would be what $post_default_category. If the
 * category is found, then it will always be an array.
 *
 * @since 0.71
 *
 * @global string $post_default_category Default XML-RPC post category.
 *
 * @param string $content XMLRPC XML Request content
 * @return string|array List of categories or category name.
 */
function xmlrpc_getpostcategory( $content ) {
	global $post_default_category;
	if ( preg_match( '/<category>(.+?)<\/category>/is', $content, $matchcat ) ) {
		$post_category = trim( $matchcat[1], ',' );
		$post_category = explode( ',', $post_category );
	} else {
		$post_category = $post_default_category;
	}
	return $post_category;
}

/**
 * XMLRPC XML content without title and category elements.
 *
 * @since 0.71
 *
 * @param string $content XML-RPC XML Request content.
 * @return string XMLRPC XML Request content without title and category elements.
 */
function xmlrpc_removepostdata( $content ) {
	$content = preg_replace( '/<title>(.+?)<\/title>/si', '', $content );
	$content = preg_replace( '/<category>(.+?)<\/category>/si', '', $content );
	$content = trim( $content );
	return $content;
}

/**
 * Uses RegEx to extract URLs from arbitrary content.
 *
 * @since 3.7.0
 * @since 6.0.0 Fixes support for HTML entities (Trac 30580).
 *
 * @param string $content Content to extract URLs from.
 * @return string[] Array of URLs found in passed string.
 */
function wp_extract_urls( $content ) {
	preg_match_all(
		"#([\"']?)("
			. '(?:([\w-]+:)?//?)'
			. '[^\s()<>]+'
			. '[.]'
			. '(?:'
				. '\([\w\d]+\)|'
				. '(?:'
					. "[^`!()\[\]{}:'\".,<>«»“”‘’\s]|"
					. '(?:[:]\d+)?/?'
				. ')+'
			. ')'
		. ")\\1#",
		$content,
		$post_links
	);

	$post_links = array_unique(
		array_map(
			static function ( $link ) {
				// Decode to replace valid entities, like &amp;.
				$link = html_entity_decode( $link );
				// Maintain backward compatibility by removing extraneous semi-colons (`;`).
				return str_replace( ';', '', $link );
			},
			$post_links[2]
		)
	);

	return array_values( $post_links );
}

/**
 * Checks content for video and audio links to add as enclosures.
 *
 * Will not add enclosures that have already been added and will
 * remove enclosures that are no longer in the post. This is called as
 * pingbacks and trackbacks.
 *
 * @since 1.5.0
 * @since 5.3.0 The `$content` parameter was made optional, and the `$post` parameter was
 *              updated to accept a post ID or a WP_Post object.
 * @since 5.6.0 The `$content` parameter is no longer optional, but passing `null` to skip it
 *              is still supported.
 *
 * @global wpdb $wpdb WordPress database abstraction object.
 *
 * @param string|null $content Post content. If `null`, the `post_content` field from `$post` is used.
 * @param int|WP_Post $post    Post ID or post object.
 * @return void|false Void on success, false if the post is not found.
 */
function do_enclose( $content, $post ) {
	global $wpdb;

	// @todo Tidy this code and make the debug code optional.
	require_once ABSPATH . WPINC . '/class-IXR.php';

	$post = get_post( $post );
	if ( ! $post ) {
		return false;
	}

	if ( null === $content ) {
		$content = $post->post_content;
	}

	$post_links = array();

	$pung = get_enclosed( $post->ID );

	$post_links_temp = wp_extract_urls( $content );

	foreach ( $pung as $link_test ) {
		// Link is no longer in post.
		if ( ! in_array( $link_test, $post_links_temp, true ) ) {
			$mids = $wpdb->get_col( $wpdb->prepare( "SELECT meta_id FROM $wpdb->postmeta WHERE post_id = %d AND meta_key = 'enclosure' AND meta_value LIKE %s", $post->ID, $wpdb->esc_like( $link_test ) . '%' ) );
			foreach ( $mids as $mid ) {
				delete_metadata_by_mid( 'post', $mid );
			}
		}
	}

	foreach ( (array) $post_links_temp as $link_test ) {
		// If we haven't pung it already.
		if ( ! in_array( $link_test, $pung, true ) ) {
			$test = parse_url( $link_test );
			if ( false === $test ) {
				continue;
			}
			if ( isset( $test['query'] ) ) {
				$post_links[] = $link_test;
			} elseif ( isset( $test['path'] ) && ( '/' !== $test['path'] ) && ( '' !== $test['path'] ) ) {
				$post_links[] = $link_test;
			}
		}
	}

	/**
	 * Filters the list of enclosure links before querying the database.
	 *
	 * Allows for the addition and/or removal of potential enclosures to save
	 * to postmeta before checking the database for existing enclosures.
	 *
	 * @since 4.4.0
	 *
	 * @param string[] $post_links An array of enclosure links.
	 * @param int      $post_id    Post ID.
	 */
	$post_links = apply_filters( 'enclosure_links', $post_links, $post->ID );

	foreach ( (array) $post_links as $url ) {
		$url = strip_fragment_from_url( $url );

		if ( '' !== $url && ! $wpdb->get_var( $wpdb->prepare( "SELECT post_id FROM $wpdb->postmeta WHERE post_id = %d AND meta_key = 'enclosure' AND meta_value LIKE %s", $post->ID, $wpdb->esc_like( $url ) . '%' ) ) ) {

			$headers = wp_get_http_headers( $url );
			if ( $headers ) {
				$len           = isset( $headers['Content-Length'] ) ? (int) $headers['Content-Length'] : 0;
				$type          = isset( $headers['Content-Type'] ) ? $headers['Content-Type'] : '';
				$allowed_types = array( 'video', 'audio' );

				// Check to see if we can figure out the mime type from the extension.
				$url_parts = parse_url( $url );
				if ( false !== $url_parts && ! empty( $url_parts['path'] ) ) {
					$extension = pathinfo( $url_parts['path'], PATHINFO_EXTENSION );
					if ( ! empty( $extension ) ) {
						foreach ( wp_get_mime_types() as $exts => $mime ) {
							if ( preg_match( '!^(' . $exts . ')$!i', $extension ) ) {
								$type = $mime;
								break;
							}
						}
					}
				}

				if ( in_array( substr( $type, 0, strpos( $type, '/' ) ), $allowed_types, true ) ) {
					add_post_meta( $post->ID, 'enclosure', "$url\n$len\n$mime\n" );
				}
			}
		}
	}
}

/**
 * Retrieves HTTP Headers from URL.
 *
 * @since 1.5.1
 *
 * @param string $url        URL to retrieve HTTP headers from.
 * @param bool   $deprecated Not Used.
 * @return \WpOrg\Requests\Utility\CaseInsensitiveDictionary|false Headers on success, false on failure.
 */
function wp_get_http_headers( $url, $deprecated = false ) {
	if ( ! empty( $deprecated ) ) {
		_deprecated_argument( __FUNCTION__, '2.7.0' );
	}

	$response = wp_safe_remote_head( $url );

	if ( is_wp_error( $response ) ) {
		return false;
	}

	return wp_remote_retrieve_headers( $response );
}

/**
 * Determines whether the publish date of the current post in the loop is different
 * from the publish date of the previous post in the loop.
 *
 * For more information on this and similar theme functions, check out
 * the {@link https://developer.wordpress.org/themes/basics/conditional-tags/
 * Conditional Tags} article in the Theme Developer Handbook.
 *
 * @since 0.71
 *
 * @global string $currentday  The day of the current post in the loop.
 * @global string $previousday The day of the previous post in the loop.
 *
 * @return int 1 when new day, 0 if not a new day.
 */
function is_new_day() {
	global $currentday, $previousday;

	if ( $currentday !== $previousday ) {
		return 1;
	} else {
		return 0;
	}
}

/**
 * Builds URL query based on an associative and, or indexed array.
 *
 * This is a convenient function for easily building url queries. It sets the
 * separator to '&' and uses _http_build_query() function.
 *
 * @since 2.3.0
 *
 * @see _http_build_query() Used to build the query
 * @link https://www.php.net/manual/en/function.http-build-query.php for more on what
 *       http_build_query() does.
 *
 * @param array $data URL-encode key/value pairs.
 * @return string URL-encoded string.
 */
function build_query( $data ) {
	return _http_build_query( $data, null, '&', '', false );
}

/**
 * From php.net (modified by Mark Jaquith to behave like the native PHP5 function).
 *
 * @since 3.2.0
 * @access private
 *
 * @see https://www.php.net/manual/en/function.http-build-query.php
 *
 * @param array|object $data      An array or object of data. Converted to array.
 * @param string       $prefix    Optional. Numeric index. If set, start parameter numbering with it.
 *                                Default null.
 * @param string       $sep       Optional. Argument separator; defaults to 'arg_separator.output'.
 *                                Default null.
 * @param string       $key       Optional. Used to prefix key name. Default empty string.
 * @param bool         $urlencode Optional. Whether to use urlencode() in the result. Default true.
 * @return string The query string.
 */
function _http_build_query( $data, $prefix = null, $sep = null, $key = '', $urlencode = true ) {
	$ret = array();

	foreach ( (array) $data as $k => $v ) {
		if ( $urlencode ) {
			$k = urlencode( $k );
		}

		if ( is_int( $k ) && null !== $prefix ) {
			$k = $prefix . $k;
		}

		if ( ! empty( $key ) ) {
			$k = $key . '%5B' . $k . '%5D';
		}

		if ( null === $v ) {
			continue;
		} elseif ( false === $v ) {
			$v = '0';
		}

		if ( is_array( $v ) || is_object( $v ) ) {
			array_push( $ret, _http_build_query( $v, '', $sep, $k, $urlencode ) );
		} elseif ( $urlencode ) {
			array_push( $ret, $k . '=' . urlencode( $v ) );
		} else {
			array_push( $ret, $k . '=' . $v );
		}
	}

	if ( null === $sep ) {
		$sep = ini_get( 'arg_separator.output' );
	}

	return implode( $sep, $ret );
}

/**
 * Retrieves a modified URL query string.
 *
 * You can rebuild the URL and append query variables to the URL query by using this function.
 * There are two ways to use this function; either a single key and value, or an associative array.
 *
 * Using a single key and value:
 *
 *     add_query_arg( 'key', 'value', 'http://example.com' );
 *
 * Using an associative array:
 *
 *     add_query_arg( array(
 *         'key1' => 'value1',
 *         'key2' => 'value2',
 *     ), 'http://example.com' );
 *
 * Omitting the URL from either use results in the current URL being used
 * (the value of `$_SERVER['REQUEST_URI']`).
 *
 * Values are expected to be encoded appropriately with urlencode() or rawurlencode().
 *
 * Setting any query variable's value to boolean false removes the key (see remove_query_arg()).
 *
 * Important: The return value of add_query_arg() is not escaped by default. Output should be
 * late-escaped with esc_url() or similar to help prevent vulnerability to cross-site scripting
 * (XSS) attacks.
 *
 * @since 1.5.0
 * @since 5.3.0 Formalized the existing and already documented parameters
 *              by adding `...$args` to the function signature.
 *
 * @param string|array $key   Either a query variable key, or an associative array of query variables.
 * @param string       $value Optional. Either a query variable value, or a URL to act upon.
 * @param string       $url   Optional. A URL to act upon.
 * @return string New URL query string (unescaped).
 */
function add_query_arg( ...$args ) {
	if ( is_array( $args[0] ) ) {
		if ( count( $args ) < 2 || false === $args[1] ) {
			$uri = $_SERVER['REQUEST_URI'];
		} else {
			$uri = $args[1];
		}
	} else {
		if ( count( $args ) < 3 || false === $args[2] ) {
			$uri = $_SERVER['REQUEST_URI'];
		} else {
			$uri = $args[2];
		}
	}

	$frag = strstr( $uri, '#' );
	if ( $frag ) {
		$uri = substr( $uri, 0, -strlen( $frag ) );
	} else {
		$frag = '';
	}

	if ( 0 === stripos( $uri, 'http://' ) ) {
		$protocol = 'http://';
		$uri      = substr( $uri, 7 );
	} elseif ( 0 === stripos( $uri, 'https://' ) ) {
		$protocol = 'https://';
		$uri      = substr( $uri, 8 );
	} else {
		$protocol = '';
	}

	if ( str_contains( $uri, '?' ) ) {
		list( $base, $query ) = explode( '?', $uri, 2 );
		$base                .= '?';
	} elseif ( $protocol || ! str_contains( $uri, '=' ) ) {
		$base  = $uri . '?';
		$query = '';
	} else {
		$base  = '';
		$query = $uri;
	}

	wp_parse_str( $query, $qs );
	$qs = urlencode_deep( $qs ); // This re-URL-encodes things that were already in the query string.
	if ( is_array( $args[0] ) ) {
		foreach ( $args[0] as $k => $v ) {
			$qs[ $k ] = $v;
		}
	} else {
		$qs[ $args[0] ] = $args[1];
	}

	foreach ( $qs as $k => $v ) {
		if ( false === $v ) {
			unset( $qs[ $k ] );
		}
	}

	$ret = build_query( $qs );
	$ret = trim( $ret, '?' );
	$ret = preg_replace( '#=(&|$)#', '$1', $ret );
	$ret = $protocol . $base . $ret . $frag;
	$ret = rtrim( $ret, '?' );
	$ret = str_replace( '?#', '#', $ret );
	return $ret;
}

/**
 * Removes an item or items from a query string.
 *
 * Important: The return value of remove_query_arg() is not escaped by default. Output should be
 * late-escaped with esc_url() or similar to help prevent vulnerability to cross-site scripting
 * (XSS) attacks.
 *
 * @since 1.5.0
 *
 * @param string|string[] $key   Query key or keys to remove.
 * @param false|string    $query Optional. When false uses the current URL. Default false.
 * @return string New URL query string.
 */
function remove_query_arg( $key, $query = false ) {
	if ( is_array( $key ) ) { // Removing multiple keys.
		foreach ( $key as $k ) {
			$query = add_query_arg( $k, false, $query );
		}
		return $query;
	}
	return add_query_arg( $key, false, $query );
}

/**
 * Returns an array of single-use query variable names that can be removed from a URL.
 *
 * @since 4.4.0
 *
 * @return string[] An array of query variable names to remove from the URL.
 */
function wp_removable_query_args() {
	$removable_query_args = array(
		'activate',
		'activated',
		'admin_email_remind_later',
		'approved',
		'core-major-auto-updates-saved',
		'deactivate',
		'delete_count',
		'deleted',
		'disabled',
		'doing_wp_cron',
		'enabled',
		'error',
		'hotkeys_highlight_first',
		'hotkeys_highlight_last',
		'ids',
		'locked',
		'message',
		'same',
		'saved',
		'settings-updated',
		'skipped',
		'spammed',
		'trashed',
		'unspammed',
		'untrashed',
		'update',
		'updated',
		'wp-post-new-reload',
	);

	/**
	 * Filters the list of query variable names to remove.
	 *
	 * @since 4.2.0
	 *
	 * @param string[] $removable_query_args An array of query variable names to remove from a URL.
	 */
	return apply_filters( 'removable_query_args', $removable_query_args );
}

/**
 * Walks the array while sanitizing the contents.
 *
 * @since 0.71
 * @since 5.5.0 Non-string values are left untouched.
 *
 * @param array $input_array Array to walk while sanitizing contents.
 * @return array Sanitized $input_array.
 */
function add_magic_quotes( $input_array ) {
	foreach ( (array) $input_array as $k => $v ) {
		if ( is_array( $v ) ) {
			$input_array[ $k ] = add_magic_quotes( $v );
		} elseif ( is_string( $v ) ) {
			$input_array[ $k ] = addslashes( $v );
		}
	}

	return $input_array;
}

/**
 * HTTP request for URI to retrieve content.
 *
 * @since 1.5.1
 *
 * @see wp_safe_remote_get()
 *
 * @param string $uri URI/URL of web page to retrieve.
 * @return string|false HTTP content. False on failure.
 */
function wp_remote_fopen( $uri ) {
	$parsed_url = parse_url( $uri );

	if ( ! $parsed_url || ! is_array( $parsed_url ) ) {
		return false;
	}

	$options            = array();
	$options['timeout'] = 10;

	$response = wp_safe_remote_get( $uri, $options );

	if ( is_wp_error( $response ) ) {
		return false;
	}

	return wp_remote_retrieve_body( $response );
}

/**
 * Sets up the WordPress query.
 *
 * @since 2.0.0
 *
 * @global WP       $wp           Current WordPress environment instance.
 * @global WP_Query $wp_query     WordPress Query object.
 * @global WP_Query $wp_the_query Copy of the WordPress Query object.
 *
 * @param string|array $query_vars Default WP_Query arguments.
 */
function wp( $query_vars = '' ) {
	global $wp, $wp_query, $wp_the_query;

	$wp->main( $query_vars );

	if ( ! isset( $wp_the_query ) ) {
		$wp_the_query = $wp_query;
	}
}

/**
 * Retrieves the description for the HTTP status.
 *
 * @since 2.3.0
 * @since 3.9.0 Added status codes 418, 428, 429, 431, and 511.
 * @since 4.5.0 Added status codes 308, 421, and 451.
 * @since 5.1.0 Added status code 103.
 * @since 6.6.0 Added status code 425.
 *
 * @global array $wp_header_to_desc
 *
 * @param int $code HTTP status code.
 * @return string Status description if found, an empty string otherwise.
 */
function get_status_header_desc( $code ) {
	global $wp_header_to_desc;

	$code = absint( $code );

	if ( ! isset( $wp_header_to_desc ) ) {
		$wp_header_to_desc = array(
			100 => 'Continue',
			101 => 'Switching Protocols',
			102 => 'Processing',
			103 => 'Early Hints',

			200 => 'OK',
			201 => 'Created',
			202 => 'Accepted',
			203 => 'Non-Authoritative Information',
			204 => 'No Content',
			205 => 'Reset Content',
			206 => 'Partial Content',
			207 => 'Multi-Status',
			226 => 'IM Used',

			300 => 'Multiple Choices',
			301 => 'Moved Permanently',
			302 => 'Found',
			303 => 'See Other',
			304 => 'Not Modified',
			305 => 'Use Proxy',
			306 => 'Reserved',
			307 => 'Temporary Redirect',
			308 => 'Permanent Redirect',

			400 => 'Bad Request',
			401 => 'Unauthorized',
			402 => 'Payment Required',
			403 => 'Forbidden',
			404 => 'Not Found',
			405 => 'Method Not Allowed',
			406 => 'Not Acceptable',
			407 => 'Proxy Authentication Required',
			408 => 'Request Timeout',
			409 => 'Conflict',
			410 => 'Gone',
			411 => 'Length Required',
			412 => 'Precondition Failed',
			413 => 'Request Entity Too Large',
			414 => 'Request-URI Too Long',
			415 => 'Unsupported Media Type',
			416 => 'Requested Range Not Satisfiable',
			417 => 'Expectation Failed',
			418 => 'I\'m a teapot',
			421 => 'Misdirected Request',
			422 => 'Unprocessable Entity',
			423 => 'Locked',
			424 => 'Failed Dependency',
			425 => 'Too Early',
			426 => 'Upgrade Required',
			428 => 'Precondition Required',
			429 => 'Too Many Requests',
			431 => 'Request Header Fields Too Large',
			451 => 'Unavailable For Legal Reasons',

			500 => 'Internal Server Error',
			501 => 'Not Implemented',
			502 => 'Bad Gateway',
			503 => 'Service Unavailable',
			504 => 'Gateway Timeout',
			505 => 'HTTP Version Not Supported',
			506 => 'Variant Also Negotiates',
			507 => 'Insufficient Storage',
			510 => 'Not Extended',
			511 => 'Network Authentication Required',
		);
	}

	if ( isset( $wp_header_to_desc[ $code ] ) ) {
		return $wp_header_to_desc[ $code ];
	} else {
		return '';
	}
}

/**
 * Sets HTTP status header.
 *
 * @since 2.0.0
 * @since 4.4.0 Added the `$description` parameter.
 *
 * @see get_status_header_desc()
 *
 * @param int    $code        HTTP status code.
 * @param string $description Optional. A custom description for the HTTP status.
 *                            Defaults to the result of get_status_header_desc() for the given code.
 */
function status_header( $code, $description = '' ) {
	if ( ! $description ) {
		$description = get_status_header_desc( $code );
	}

	if ( empty( $description ) ) {
		return;
	}

	$protocol      = wp_get_server_protocol();
	$status_header = "$protocol $code $description";
	if ( function_exists( 'apply_filters' ) ) {

		/**
		 * Filters an HTTP status header.
		 *
		 * @since 2.2.0
		 *
		 * @param string $status_header HTTP status header.
		 * @param int    $code          HTTP status code.
		 * @param string $description   Description for the status code.
		 * @param string $protocol      Server protocol.
		 */
		$status_header = apply_filters( 'status_header', $status_header, $code, $description, $protocol );
	}

	if ( ! headers_sent() ) {
		header( $status_header, true, $code );
	}
}

/**
 * Gets the HTTP header information to prevent caching.
 *
 * The several different headers cover the different ways cache prevention
 * is handled by different browsers.
 *
 * @since 2.8.0
 * @since 6.3.0 The `Cache-Control` header for logged in users now includes the
 *              `no-store` and `private` directives.
 *
 * @return array The associative array of header names and field values.
 */
function wp_get_nocache_headers() {
	$cache_control = ( function_exists( 'is_user_logged_in' ) && is_user_logged_in() )
		? 'no-cache, must-revalidate, max-age=0, no-store, private'
		: 'no-cache, must-revalidate, max-age=0';

	$headers = array(
		'Expires'       => 'Wed, 11 Jan 1984 05:00:00 GMT',
		'Cache-Control' => $cache_control,
	);

	if ( function_exists( 'apply_filters' ) ) {
		/**
		 * Filters the cache-controlling HTTP headers that are used to prevent caching.
		 *
		 * @since 2.8.0
		 *
		 * @see wp_get_nocache_headers()
		 *
		 * @param array $headers Header names and field values.
		 */
		$headers = (array) apply_filters( 'nocache_headers', $headers );
	}
	$headers['Last-Modified'] = false;
	return $headers;
}

/**
 * Sets the HTTP headers to prevent caching for the different browsers.
 *
 * Different browsers support different nocache headers, so several
 * headers must be sent so that all of them get the point that no
 * caching should occur.
 *
 * @since 2.0.0
 *
 * @see wp_get_nocache_headers()
 */
function nocache_headers() {
	if ( headers_sent() ) {
		return;
	}

	$headers = wp_get_nocache_headers();

	unset( $headers['Last-Modified'] );

	header_remove( 'Last-Modified' );

	foreach ( $headers as $name => $field_value ) {
		header( "{$name}: {$field_value}" );
	}
}

/**
 * Sets the HTTP headers for caching for 10 days with JavaScript content type.
 *
 * @since 2.1.0
 */
function cache_javascript_headers() {
	$expires_offset = 10 * DAY_IN_SECONDS;

	header( 'Content-Type: text/javascript; charset=' . get_bloginfo( 'charset' ) );
	header( 'Vary: Accept-Encoding' ); // Handle proxies.
	header( 'Expires: ' . gmdate( 'D, d M Y H:i:s', time() + $expires_offset ) . ' GMT' );
}

/**
 * Retrieves the number of database queries during the WordPress execution.
 *
 * @since 2.0.0
 *
 * @global wpdb $wpdb WordPress database abstraction object.
 *
 * @return int Number of database queries.
 */
function get_num_queries() {
	global $wpdb;
	return $wpdb->num_queries;
}

/**
 * Determines whether input is yes or no.
 *
 * Must be 'y' to be true.
 *
 * @since 1.0.0
 *
 * @param string $yn Character string containing either 'y' (yes) or 'n' (no).
 * @return bool True if 'y', false on anything else.
 */
function bool_from_yn( $yn ) {
	return ( 'y' === strtolower( $yn ) );
}

/**
 * Loads the feed template from the use of an action hook.
 *
 * If the feed action does not have a hook, then the function will die with a
 * message telling the visitor that the feed is not valid.
 *
 * It is better to only have one hook for each feed.
 *
 * @since 2.1.0
 *
 * @global WP_Query $wp_query WordPress Query object.
 */
function do_feed() {
	global $wp_query;

	$feed = get_query_var( 'feed' );

	// Remove the pad, if present.
	$feed = preg_replace( '/^_+/', '', $feed );

	if ( '' === $feed || 'feed' === $feed ) {
		$feed = get_default_feed();
	}

	if ( ! has_action( "do_feed_{$feed}" ) ) {
		wp_die( __( '<strong>Error:</strong> This is not a valid feed template.' ), '', array( 'response' => 404 ) );
	}

	/**
	 * Fires once the given feed is loaded.
	 *
	 * The dynamic portion of the hook name, `$feed`, refers to the feed template name.
	 *
	 * Possible hook names include:
	 *
	 *  - `do_feed_atom`
	 *  - `do_feed_rdf`
	 *  - `do_feed_rss`
	 *  - `do_feed_rss2`
	 *
	 * @since 2.1.0
	 * @since 4.4.0 The `$feed` parameter was added.
	 *
	 * @param bool   $is_comment_feed Whether the feed is a comment feed.
	 * @param string $feed            The feed name.
	 */
	do_action( "do_feed_{$feed}", $wp_query->is_comment_feed, $feed );
}

/**
 * Loads the RDF RSS 0.91 Feed template.
 *
 * @since 2.1.0
 *
 * @see load_template()
 */
function do_feed_rdf() {
	load_template( ABSPATH . WPINC . '/feed-rdf.php' );
}

/**
 * Loads the RSS 1.0 Feed Template.
 *
 * @since 2.1.0
 *
 * @see load_template()
 */
function do_feed_rss() {
	load_template( ABSPATH . WPINC . '/feed-rss.php' );
}

/**
 * Loads either the RSS2 comment feed or the RSS2 posts feed.
 *
 * @since 2.1.0
 *
 * @see load_template()
 *
 * @param bool $for_comments True for the comment feed, false for normal feed.
 */
function do_feed_rss2( $for_comments ) {
	if ( $for_comments ) {
		load_template( ABSPATH . WPINC . '/feed-rss2-comments.php' );
	} else {
		load_template( ABSPATH . WPINC . '/feed-rss2.php' );
	}
}

/**
 * Loads either Atom comment feed or Atom posts feed.
 *
 * @since 2.1.0
 *
 * @see load_template()
 *
 * @param bool $for_comments True for the comment feed, false for normal feed.
 */
function do_feed_atom( $for_comments ) {
	if ( $for_comments ) {
		load_template( ABSPATH . WPINC . '/feed-atom-comments.php' );
	} else {
		load_template( ABSPATH . WPINC . '/feed-atom.php' );
	}
}

/**
 * Displays the default robots.txt file content.
 *
 * @since 2.1.0
 * @since 5.3.0 Remove the "Disallow: /" output if search engine visibility is
 *              discouraged in favor of robots meta HTML tag via wp_robots_no_robots()
 *              filter callback.
 */
function do_robots() {
	header( 'Content-Type: text/plain; charset=utf-8' );

	/**
	 * Fires when displaying the robots.txt file.
	 *
	 * @since 2.1.0
	 */
	do_action( 'do_robotstxt' );

	$output = "User-agent: *\n";
	$public = get_option( 'blog_public' );

	$site_url = parse_url( site_url() );
	$path     = ( ! empty( $site_url['path'] ) ) ? $site_url['path'] : '';
	$output  .= "Disallow: $path/wp-admin/\n";
	$output  .= "Allow: $path/wp-admin/admin-ajax.php\n";

	/**
	 * Filters the robots.txt output.
	 *
	 * @since 3.0.0
	 *
	 * @param string $output The robots.txt output.
	 * @param bool   $public Whether the site is considered "public".
	 */
	echo apply_filters( 'robots_txt', $output, $public );
}

/**
 * Displays the favicon.ico file content.
 *
 * @since 5.4.0
 */
function do_favicon() {
	/**
	 * Fires when serving the favicon.ico file.
	 *
	 * @since 5.4.0
	 */
	do_action( 'do_faviconico' );

	wp_redirect( get_site_icon_url( 32, includes_url( 'images/w-logo-blue-white-bg.png' ) ) );
	exit;
}

/**
 * Determines whether WordPress is already installed.
 *
 * The cache will be checked first. If you have a cache plugin, which saves
 * the cache values, then this will work. If you use the default WordPress
 * cache, and the database goes away, then you might have problems.
 *
 * Checks for the 'siteurl' option for whether WordPress is installed.
 *
 * For more information on this and similar theme functions, check out
 * the {@link https://developer.wordpress.org/themes/basics/conditional-tags/
 * Conditional Tags} article in the Theme Developer Handbook.
 *
 * @since 2.1.0
 *
 * @global wpdb $wpdb WordPress database abstraction object.
 *
 * @return bool Whether the site is already installed.
 */
function is_blog_installed() {
	global $wpdb;

	/*
	 * Check cache first. If options table goes away and we have true
	 * cached, oh well.
	 */
	if ( wp_cache_get( 'is_blog_installed' ) ) {
		return true;
	}

	$suppress = $wpdb->suppress_errors();

	if ( ! wp_installing() ) {
		$alloptions = wp_load_alloptions();
	}

	// If siteurl is not set to autoload, check it specifically.
	if ( ! isset( $alloptions['siteurl'] ) ) {
		$installed = $wpdb->get_var( "SELECT option_value FROM $wpdb->options WHERE option_name = 'siteurl'" );
	} else {
		$installed = $alloptions['siteurl'];
	}

	$wpdb->suppress_errors( $suppress );

	$installed = ! empty( $installed );
	wp_cache_set( 'is_blog_installed', $installed );

	if ( $installed ) {
		return true;
	}

	// If visiting repair.php, return true and let it take over.
	if ( defined( 'WP_REPAIRING' ) ) {
		return true;
	}

	$suppress = $wpdb->suppress_errors();

	/*
	 * Loop over the WP tables. If none exist, then scratch installation is allowed.
	 * If one or more exist, suggest table repair since we got here because the
	 * options table could not be accessed.
	 */
	$wp_tables = $wpdb->tables();
	foreach ( $wp_tables as $table ) {
		// The existence of custom user tables shouldn't suggest an unwise state or prevent a clean installation.
		if ( defined( 'CUSTOM_USER_TABLE' ) && CUSTOM_USER_TABLE === $table ) {
			continue;
		}

		if ( defined( 'CUSTOM_USER_META_TABLE' ) && CUSTOM_USER_META_TABLE === $table ) {
			continue;
		}

		$described_table = $wpdb->get_results( "DESCRIBE $table;" );
		if (
			( ! $described_table && empty( $wpdb->last_error ) ) ||
			( is_array( $described_table ) && 0 === count( $described_table ) )
		) {
			continue;
		}

		// One or more tables exist. This is not good.

		wp_load_translations_early();

		// Die with a DB error.
		$wpdb->error = sprintf(
			/* translators: %s: Database repair URL. */
			__( 'One or more database tables are unavailable. The database may need to be <a href="%s">repaired</a>.' ),
			'maint/repair.php?referrer=is_blog_installed'
		);

		dead_db();
	}

	$wpdb->suppress_errors( $suppress );

	wp_cache_set( 'is_blog_installed', false );

	return false;
}

/**
 * Retrieves URL with nonce added to URL query.
 *
 * @since 2.0.4
 *
 * @param string     $actionurl URL to add nonce action.
 * @param int|string $action    Optional. Nonce action name. Default -1.
 * @param string     $name      Optional. Nonce name. Default '_wpnonce'.
 * @return string Escaped URL with nonce action added.
 */
function wp_nonce_url( $actionurl, $action = -1, $name = '_wpnonce' ) {
	$actionurl = str_replace( '&amp;', '&', $actionurl );
	return esc_html( add_query_arg( $name, wp_create_nonce( $action ), $actionurl ) );
}

/**
 * Retrieves or display nonce hidden field for forms.
 *
 * The nonce field is used to validate that the contents of the form came from
 * the location on the current site and not somewhere else. The nonce does not
 * offer absolute protection, but should protect against most cases. It is very
 * important to use nonce field in forms.
 *
 * The $action and $name are optional, but if you want to have better security,
 * it is strongly suggested to set those two parameters. It is easier to just
 * call the function without any parameters, because validation of the nonce
 * doesn't require any parameters, but since crackers know what the default is
 * it won't be difficult for them to find a way around your nonce and cause
 * damage.
 *
 * The input name will be whatever $name value you gave. The input value will be
 * the nonce creation value.
 *
 * @since 2.0.4
 *
 * @param int|string $action  Optional. Action name. Default -1.
 * @param string     $name    Optional. Nonce name. Default '_wpnonce'.
 * @param bool       $referer Optional. Whether to set the referer field for validation. Default true.
 * @param bool       $display Optional. Whether to display or return hidden form field. Default true.
 * @return string Nonce field HTML markup.
 */
function wp_nonce_field( $action = -1, $name = '_wpnonce', $referer = true, $display = true ) {
	$name        = esc_attr( $name );
	$nonce_field = '<input type="hidden" id="' . $name . '" name="' . $name . '" value="' . wp_create_nonce( $action ) . '" />';

	if ( $referer ) {
		$nonce_field .= wp_referer_field( false );
	}

	if ( $display ) {
		echo $nonce_field;
	}

	return $nonce_field;
}

/**
 * Retrieves or displays referer hidden field for forms.
 *
 * The referer link is the current Request URI from the server super global. The
 * input name is '_wp_http_referer', in case you wanted to check manually.
 *
 * @since 2.0.4
 *
 * @param bool $display Optional. Whether to echo or return the referer field. Default true.
 * @return string Referer field HTML markup.
 */
function wp_referer_field( $display = true ) {
	$request_url   = remove_query_arg( '_wp_http_referer' );
	$referer_field = '<input type="hidden" name="_wp_http_referer" value="' . esc_url( $request_url ) . '" />';

	if ( $display ) {
		echo $referer_field;
	}

	return $referer_field;
}

/**
 * Retrieves or displays original referer hidden field for forms.
 *
 * The input name is '_wp_original_http_referer' and will be either the same
 * value of wp_referer_field(), if that was posted already or it will be the
 * current page, if it doesn't exist.
 *
 * @since 2.0.4
 *
 * @param bool   $display      Optional. Whether to echo the original http referer. Default true.
 * @param string $jump_back_to Optional. Can be 'previous' or page you want to jump back to.
 *                             Default 'current'.
 * @return string Original referer field.
 */
function wp_original_referer_field( $display = true, $jump_back_to = 'current' ) {
	$ref = wp_get_original_referer();

	if ( ! $ref ) {
		$ref = ( 'previous' === $jump_back_to ) ? wp_get_referer() : wp_unslash( $_SERVER['REQUEST_URI'] );
	}

	$orig_referer_field = '<input type="hidden" name="_wp_original_http_referer" value="' . esc_attr( $ref ) . '" />';

	if ( $display ) {
		echo $orig_referer_field;
	}

	return $orig_referer_field;
}

/**
 * Retrieves referer from '_wp_http_referer' or HTTP referer.
 *
 * If it's the same as the current request URL, will return false.
 *
 * @since 2.0.4
 *
 * @return string|false Referer URL on success, false on failure.
 */
function wp_get_referer() {
	// Return early if called before wp_validate_redirect() is defined.
	if ( ! function_exists( 'wp_validate_redirect' ) ) {
		return false;
	}

	$ref = wp_get_raw_referer();

	if ( $ref && wp_unslash( $_SERVER['REQUEST_URI'] ) !== $ref
		&& home_url() . wp_unslash( $_SERVER['REQUEST_URI'] ) !== $ref
	) {
		return wp_validate_redirect( $ref, false );
	}

	return false;
}

/**
 * Retrieves unvalidated referer from the '_wp_http_referer' URL query variable or the HTTP referer.
 *
 * If the value of the '_wp_http_referer' URL query variable is not a string then it will be ignored.
 *
 * Do not use for redirects, use wp_get_referer() instead.
 *
 * @since 4.5.0
 *
 * @return string|false Referer URL on success, false on failure.
 */
function wp_get_raw_referer() {
	if ( ! empty( $_REQUEST['_wp_http_referer'] ) && is_string( $_REQUEST['_wp_http_referer'] ) ) {
		return wp_unslash( $_REQUEST['_wp_http_referer'] );
	} elseif ( ! empty( $_SERVER['HTTP_REFERER'] ) ) {
		return wp_unslash( $_SERVER['HTTP_REFERER'] );
	}

	return false;
}

/**
 * Retrieves original referer that was posted, if it exists.
 *
 * @since 2.0.4
 *
 * @return string|false Original referer URL on success, false on failure.
 */
function wp_get_original_referer() {
	// Return early if called before wp_validate_redirect() is defined.
	if ( ! function_exists( 'wp_validate_redirect' ) ) {
		return false;
	}

	if ( ! empty( $_REQUEST['_wp_original_http_referer'] ) ) {
		return wp_validate_redirect( wp_unslash( $_REQUEST['_wp_original_http_referer'] ), false );
	}

	return false;
}

/**
 * Recursive directory creation based on full path.
 *
 * Will attempt to set permissions on folders.
 *
 * @since 2.0.1
 *
 * @param string $target Full path to attempt to create.
 * @return bool Whether the path was created. True if path already exists.
 */
function wp_mkdir_p( $target ) {
	$wrapper = null;

	// Strip the protocol.
	if ( wp_is_stream( $target ) ) {
		list( $wrapper, $target ) = explode( '://', $target, 2 );
	}

	// From php.net/mkdir user contributed notes.
	$target = str_replace( '//', '/', $target );

	// Put the wrapper back on the target.
	if ( null !== $wrapper ) {
		$target = $wrapper . '://' . $target;
	}

	/*
	 * Safe mode fails with a trailing slash under certain PHP versions.
	 * Use rtrim() instead of untrailingslashit to avoid formatting.php dependency.
	 */
	$target = rtrim( $target, '/' );
	if ( empty( $target ) ) {
		$target = '/';
	}

	if ( file_exists( $target ) ) {
		return @is_dir( $target );
	}

	// Do not allow path traversals.
	if ( str_contains( $target, '../' ) || str_contains( $target, '..' . DIRECTORY_SEPARATOR ) ) {
		return false;
	}

	// We need to find the permissions of the parent folder that exists and inherit that.
	$target_parent = dirname( $target );
	while ( '.' !== $target_parent && ! is_dir( $target_parent ) && dirname( $target_parent ) !== $target_parent ) {
		$target_parent = dirname( $target_parent );
	}

	// Get the permission bits.
	$stat = @stat( $target_parent );
	if ( $stat ) {
		$dir_perms = $stat['mode'] & 0007777;
	} else {
		$dir_perms = 0777;
	}

	if ( @mkdir( $target, $dir_perms, true ) ) {

		/*
		 * If a umask is set that modifies $dir_perms, we'll have to re-set
		 * the $dir_perms correctly with chmod()
		 */
		if ( ( $dir_perms & ~umask() ) !== $dir_perms ) {
			$folder_parts = explode( '/', substr( $target, strlen( $target_parent ) + 1 ) );
			for ( $i = 1, $c = count( $folder_parts ); $i <= $c; $i++ ) {
				chmod( $target_parent . '/' . implode( '/', array_slice( $folder_parts, 0, $i ) ), $dir_perms );
			}
		}

		return true;
	}

	return false;
}

/**
 * Tests if a given filesystem path is absolute.
 *
 * For example, '/foo/bar', or 'c:\windows'.
 *
 * @since 2.5.0
 *
 * @param string $path File path.
 * @return bool True if path is absolute, false is not absolute.
 */
function path_is_absolute( $path ) {
	/*
	 * Check to see if the path is a stream and check to see if its an actual
	 * path or file as realpath() does not support stream wrappers.
	 */
	if ( wp_is_stream( $path ) && ( is_dir( $path ) || is_file( $path ) ) ) {
		return true;
	}

	/*
	 * This is definitive if true but fails if $path does not exist or contains
	 * a symbolic link.
	 */
	if ( realpath( $path ) === $path ) {
		return true;
	}

	if ( strlen( $path ) === 0 || '.' === $path[0] ) {
		return false;
	}

	// Windows allows absolute paths like this.
	if ( preg_match( '#^[a-zA-Z]:\\\\#', $path ) ) {
		return true;
	}

	// A path starting with / or \ is absolute; anything else is relative.
	return ( '/' === $path[0] || '\\' === $path[0] );
}

/**
 * Joins two filesystem paths together.
 *
 * For example, 'give me $path relative to $base'. If the $path is absolute,
 * then it the full path is returned.
 *
 * @since 2.5.0
 *
 * @param string $base Base path.
 * @param string $path Path relative to $base.
 * @return string The path with the base or absolute path.
 */
function path_join( $base, $path ) {
	if ( path_is_absolute( $path ) ) {
		return $path;
	}

	return rtrim( $base, '/' ) . '/' . $path;
}

/**
 * Normalizes a filesystem path.
 *
 * On windows systems, replaces backslashes with forward slashes
 * and forces upper-case drive letters.
 * Allows for two leading slashes for Windows network shares, but
 * ensures that all other duplicate slashes are reduced to a single.
 *
 * @since 3.9.0
 * @since 4.4.0 Ensures upper-case drive letters on Windows systems.
 * @since 4.5.0 Allows for Windows network shares.
 * @since 4.9.7 Allows for PHP file wrappers.
 *
 * @param string $path Path to normalize.
 * @return string Normalized path.
 */
function wp_normalize_path( $path ) {
	$wrapper = '';

	if ( wp_is_stream( $path ) ) {
		list( $wrapper, $path ) = explode( '://', $path, 2 );

		$wrapper .= '://';
	}

	// Standardize all paths to use '/'.
	$path = str_replace( '\\', '/', $path );

	// Replace multiple slashes down to a singular, allowing for network shares having two slashes.
	$path = preg_replace( '|(?<=.)/+|', '/', $path );

	// Windows paths should uppercase the drive letter.
	if ( ':' === substr( $path, 1, 1 ) ) {
		$path = ucfirst( $path );
	}

	return $wrapper . $path;
}

/**
 * Determines a writable directory for temporary files.
 *
 * Function's preference is the return value of sys_get_temp_dir(),
 * followed by your PHP temporary upload directory, followed by WP_CONTENT_DIR,
 * before finally defaulting to /tmp/
 *
 * In the event that this function does not find a writable location,
 * It may be overridden by the WP_TEMP_DIR constant in your wp-config.php file.
 *
 * @since 2.5.0
 *
 * @return string Writable temporary directory.
 */
function get_temp_dir() {
	static $temp = '';
	if ( defined( 'WP_TEMP_DIR' ) ) {
		return trailingslashit( WP_TEMP_DIR );
	}

	if ( $temp ) {
		return trailingslashit( $temp );
	}

	if ( function_exists( 'sys_get_temp_dir' ) ) {
		$temp = sys_get_temp_dir();
		if ( @is_dir( $temp ) && wp_is_writable( $temp ) ) {
			return trailingslashit( $temp );
		}
	}

	$temp = ini_get( 'upload_tmp_dir' );
	if ( @is_dir( $temp ) && wp_is_writable( $temp ) ) {
		return trailingslashit( $temp );
	}

	$temp = WP_CONTENT_DIR . '/';
	if ( is_dir( $temp ) && wp_is_writable( $temp ) ) {
		return $temp;
	}

	return '/tmp/';
}

/**
 * Determines if a directory is writable.
 *
 * This function is used to work around certain ACL issues in PHP primarily
 * affecting Windows Servers.
 *
 * @since 3.6.0
 *
 * @see win_is_writable()
 *
 * @param string $path Path to check for write-ability.
 * @return bool Whether the path is writable.
 */
function wp_is_writable( $path ) {
	if ( 'Windows' === PHP_OS_FAMILY ) {
		return win_is_writable( $path );
	}

	return @is_writable( $path );
}

/**
 * Workaround for Windows bug in is_writable() function
 *
 * PHP has issues with Windows ACL's for determine if a
 * directory is writable or not, this works around them by
 * checking the ability to open files rather than relying
 * upon PHP to interpret the OS ACL.
 *
 * @since 2.8.0
 *
 * @see https://bugs.php.net/bug.php?id=27609
 * @see https://bugs.php.net/bug.php?id=30931
 *
 * @param string $path Windows path to check for write-ability.
 * @return bool Whether the path is writable.
 */
function win_is_writable( $path ) {
	if ( '/' === $path[ strlen( $path ) - 1 ] ) {
		// If it looks like a directory, check a random file within the directory.
		return win_is_writable( $path . uniqid( mt_rand() ) . '.tmp' );
	} elseif ( is_dir( $path ) ) {
		// If it's a directory (and not a file), check a random file within the directory.
		return win_is_writable( $path . '/' . uniqid( mt_rand() ) . '.tmp' );
	}

	// Check tmp file for read/write capabilities.
	$should_delete_tmp_file = ! file_exists( $path );

	$f = @fopen( $path, 'a' );
	if ( false === $f ) {
		return false;
	}
	fclose( $f );

	if ( $should_delete_tmp_file ) {
		unlink( $path );
	}

	return true;
}

/**
 * Retrieves uploads directory information.
 *
 * Same as wp_upload_dir() but "light weight" as it doesn't attempt to create the uploads directory.
 * Intended for use in themes, when only 'basedir' and 'baseurl' are needed, generally in all cases
 * when not uploading files.
 *
 * @since 4.5.0
 *
 * @see wp_upload_dir()
 *
 * @return array See wp_upload_dir() for description.
 */
function wp_get_upload_dir() {
	return wp_upload_dir( null, false );
}

/**
 * Returns an array containing the current upload directory's path and URL.
 *
 * Checks the 'upload_path' option, which should be from the web root folder,
 * and if it isn't empty it will be used. If it is empty, then the path will be
 * 'WP_CONTENT_DIR/uploads'. If the 'UPLOADS' constant is defined, then it will
 * override the 'upload_path' option and 'WP_CONTENT_DIR/uploads' path.
 *
 * The upload URL path is set either by the 'upload_url_path' option or by using
 * the 'WP_CONTENT_URL' constant and appending '/uploads' to the path.
 *
 * If the 'uploads_use_yearmonth_folders' is set to true (checkbox if checked in
 * the administration settings panel), then the time will be used. The format
 * will be year first and then month.
 *
 * If the path couldn't be created, then an error will be returned with the key
 * 'error' containing the error message. The error suggests that the parent
 * directory is not writable by the server.
 *
 * @since 2.0.0
 * @uses _wp_upload_dir()
 *
 * @param string|null $time          Optional. Time formatted in 'yyyy/mm'. Default null.
 * @param bool        $create_dir    Optional. Whether to check and create the uploads directory.
 *                                   Default true for backward compatibility.
 * @param bool        $refresh_cache Optional. Whether to refresh the cache. Default false.
 * @return array {
 *     Array of information about the upload directory.
 *
 *     @type string       $path    Base directory and subdirectory or full path to upload directory.
 *     @type string       $url     Base URL and subdirectory or absolute URL to upload directory.
 *     @type string       $subdir  Subdirectory if uploads use year/month folders option is on.
 *     @type string       $basedir Path without subdir.
 *     @type string       $baseurl URL path without subdir.
 *     @type string|false $error   False or error message.
 * }
 */
function wp_upload_dir( $time = null, $create_dir = true, $refresh_cache = false ) {
	static $cache = array(), $tested_paths = array();

	$key = sprintf( '%d-%s', get_current_blog_id(), (string) $time );

	if ( $refresh_cache || empty( $cache[ $key ] ) ) {
		$cache[ $key ] = _wp_upload_dir( $time );
	}

	/**
	 * Filters the uploads directory data.
	 *
	 * @since 2.0.0
	 *
	 * @param array $uploads {
	 *     Array of information about the upload directory.
	 *
	 *     @type string       $path    Base directory and subdirectory or full path to upload directory.
	 *     @type string       $url     Base URL and subdirectory or absolute URL to upload directory.
	 *     @type string       $subdir  Subdirectory if uploads use year/month folders option is on.
	 *     @type string       $basedir Path without subdir.
	 *     @type string       $baseurl URL path without subdir.
	 *     @type string|false $error   False or error message.
	 * }
	 */
	$uploads = apply_filters( 'upload_dir', $cache[ $key ] );

	if ( $create_dir ) {
		$path = $uploads['path'];

		if ( array_key_exists( $path, $tested_paths ) ) {
			$uploads['error'] = $tested_paths[ $path ];
		} else {
			if ( ! wp_mkdir_p( $path ) ) {
				if ( str_starts_with( $uploads['basedir'], ABSPATH ) ) {
					$error_path = str_replace( ABSPATH, '', $uploads['basedir'] ) . $uploads['subdir'];
				} else {
					$error_path = wp_basename( $uploads['basedir'] ) . $uploads['subdir'];
				}

				$uploads['error'] = sprintf(
					/* translators: %s: Directory path. */
					__( 'Unable to create directory %s. Is its parent directory writable by the server?' ),
					esc_html( $error_path )
				);
			}

			$tested_paths[ $path ] = $uploads['error'];
		}
	}

	return $uploads;
}

/**
 * A non-filtered, non-cached version of wp_upload_dir() that doesn't check the path.
 *
 * @since 4.5.0
 * @access private
 *
 * @param string|null $time Optional. Time formatted in 'yyyy/mm'. Default null.
 * @return array See wp_upload_dir()
 */
function _wp_upload_dir( $time = null ) {
	$siteurl     = get_option( 'siteurl' );
	$upload_path = trim( get_option( 'upload_path' ) );

	if ( empty( $upload_path ) || 'wp-content/uploads' === $upload_path ) {
		$dir = WP_CONTENT_DIR . '/uploads';
	} elseif ( ! str_starts_with( $upload_path, ABSPATH ) ) {
		// $dir is absolute, $upload_path is (maybe) relative to ABSPATH.
		$dir = path_join( ABSPATH, $upload_path );
	} else {
		$dir = $upload_path;
	}

	$url = get_option( 'upload_url_path' );
	if ( ! $url ) {
		if ( empty( $upload_path ) || ( 'wp-content/uploads' === $upload_path ) || ( $upload_path === $dir ) ) {
			$url = WP_CONTENT_URL . '/uploads';
		} else {
			$url = trailingslashit( $siteurl ) . $upload_path;
		}
	}

	/*
	 * Honor the value of UPLOADS. This happens as long as ms-files rewriting is disabled.
	 * We also sometimes obey UPLOADS when rewriting is enabled -- see the next block.
	 */
	if ( defined( 'UPLOADS' ) && ! ( is_multisite() && get_site_option( 'ms_files_rewriting' ) ) ) {
		$dir = ABSPATH . UPLOADS;
		$url = trailingslashit( $siteurl ) . UPLOADS;
	}

	// If multisite (and if not the main site in a post-MU network).
	if ( is_multisite() && ! ( is_main_network() && is_main_site() && defined( 'MULTISITE' ) ) ) {

		if ( ! get_site_option( 'ms_files_rewriting' ) ) {
			/*
			 * If ms-files rewriting is disabled (networks created post-3.5), it is fairly
			 * straightforward: Append sites/%d if we're not on the main site (for post-MU
			 * networks). (The extra directory prevents a four-digit ID from conflicting with
			 * a year-based directory for the main site. But if a MU-era network has disabled
			 * ms-files rewriting manually, they don't need the extra directory, as they never
			 * had wp-content/uploads for the main site.)
			 */

			if ( defined( 'MULTISITE' ) ) {
				$ms_dir = '/sites/' . get_current_blog_id();
			} else {
				$ms_dir = '/' . get_current_blog_id();
			}

			$dir .= $ms_dir;
			$url .= $ms_dir;

		} elseif ( defined( 'UPLOADS' ) && ! ms_is_switched() ) {
			/*
			 * Handle the old-form ms-files.php rewriting if the network still has that enabled.
			 * When ms-files rewriting is enabled, then we only listen to UPLOADS when:
			 * 1) We are not on the main site in a post-MU network, as wp-content/uploads is used
			 *    there, and
			 * 2) We are not switched, as ms_upload_constants() hardcodes these constants to reflect
			 *    the original blog ID.
			 *
			 * Rather than UPLOADS, we actually use BLOGUPLOADDIR if it is set, as it is absolute.
			 * (And it will be set, see ms_upload_constants().) Otherwise, UPLOADS can be used, as
			 * as it is relative to ABSPATH. For the final piece: when UPLOADS is used with ms-files
			 * rewriting in multisite, the resulting URL is /files. (#WP22702 for background.)
			 */

			if ( defined( 'BLOGUPLOADDIR' ) ) {
				$dir = untrailingslashit( BLOGUPLOADDIR );
			} else {
				$dir = ABSPATH . UPLOADS;
			}
			$url = trailingslashit( $siteurl ) . 'files';
		}
	}

	$basedir = $dir;
	$baseurl = $url;

	$subdir = '';
	if ( get_option( 'uploads_use_yearmonth_folders' ) ) {
		// Generate the yearly and monthly directories.
		if ( ! $time ) {
			$time = current_time( 'mysql' );
		}
		$y      = substr( $time, 0, 4 );
		$m      = substr( $time, 5, 2 );
		$subdir = "/$y/$m";
	}

	$dir .= $subdir;
	$url .= $subdir;

	return array(
		'path'    => $dir,
		'url'     => $url,
		'subdir'  => $subdir,
		'basedir' => $basedir,
		'baseurl' => $baseurl,
		'error'   => false,
	);
}

/**
 * Gets a filename that is sanitized and unique for the given directory.
 *
 * If the filename is not unique, then a number will be added to the filename
 * before the extension, and will continue adding numbers until the filename
 * is unique.
 *
 * The callback function allows the caller to use their own method to create
 * unique file names. If defined, the callback should take three arguments:
 * - directory, base filename, and extension - and return a unique filename.
 *
 * @since 2.5.0
 *
 * @param string   $dir                      Directory.
 * @param string   $filename                 File name.
 * @param callable $unique_filename_callback Callback. Default null.
 * @return string New filename, if given wasn't unique.
 */
function wp_unique_filename( $dir, $filename, $unique_filename_callback = null ) {
	// Sanitize the file name before we begin processing.
	$filename = sanitize_file_name( $filename );
	$ext2     = null;

	// Initialize vars used in the wp_unique_filename filter.
	$number        = '';
	$alt_filenames = array();

	// Separate the filename into a name and extension.
	$ext  = pathinfo( $filename, PATHINFO_EXTENSION );
	$name = pathinfo( $filename, PATHINFO_BASENAME );

	if ( $ext ) {
		$ext = '.' . $ext;
	}

	// Edge case: if file is named '.ext', treat as an empty name.
	if ( $name === $ext ) {
		$name = '';
	}

	/*
	 * Increment the file number until we have a unique file to save in $dir.
	 * Use callback if supplied.
	 */
	if ( $unique_filename_callback && is_callable( $unique_filename_callback ) ) {
		$filename = call_user_func( $unique_filename_callback, $dir, $name, $ext );
	} else {
		$fname = pathinfo( $filename, PATHINFO_FILENAME );

		// Always append a number to file names that can potentially match image sub-size file names.
		if ( $fname && preg_match( '/-(?:\d+x\d+|scaled|rotated)$/', $fname ) ) {
			$number = 1;

			// At this point the file name may not be unique. This is tested below and the $number is incremented.
			$filename = str_replace( "{$fname}{$ext}", "{$fname}-{$number}{$ext}", $filename );
		}

		/*
		 * Get the mime type. Uploaded files were already checked with wp_check_filetype_and_ext()
		 * in _wp_handle_upload(). Using wp_check_filetype() would be sufficient here.
		 */
		$file_type = wp_check_filetype( $filename );
		$mime_type = $file_type['type'];

		$is_image    = ( ! empty( $mime_type ) && str_starts_with( $mime_type, 'image/' ) );
		$upload_dir  = wp_get_upload_dir();
		$lc_filename = null;

		$lc_ext = strtolower( $ext );
		$_dir   = trailingslashit( $dir );

		/*
		 * If the extension is uppercase add an alternate file name with lowercase extension.
		 * Both need to be tested for uniqueness as the extension will be changed to lowercase
		 * for better compatibility with different filesystems. Fixes an inconsistency in WP < 2.9
		 * where uppercase extensions were allowed but image sub-sizes were created with
		 * lowercase extensions.
		 */
		if ( $ext && $lc_ext !== $ext ) {
			$lc_filename = preg_replace( '|' . preg_quote( $ext ) . '$|', $lc_ext, $filename );
		}

		/*
		 * Increment the number added to the file name if there are any files in $dir
		 * whose names match one of the possible name variations.
		 */
		while ( file_exists( $_dir . $filename ) || ( $lc_filename && file_exists( $_dir . $lc_filename ) ) ) {
			$new_number = (int) $number + 1;

			if ( $lc_filename ) {
				$lc_filename = str_replace(
					array( "-{$number}{$lc_ext}", "{$number}{$lc_ext}" ),
					"-{$new_number}{$lc_ext}",
					$lc_filename
				);
			}

			if ( '' === "{$number}{$ext}" ) {
				$filename = "{$filename}-{$new_number}";
			} else {
				$filename = str_replace(
					array( "-{$number}{$ext}", "{$number}{$ext}" ),
					"-{$new_number}{$ext}",
					$filename
				);
			}

			$number = $new_number;
		}

		// Change the extension to lowercase if needed.
		if ( $lc_filename ) {
			$filename = $lc_filename;
		}

		/*
		 * Prevent collisions with existing file names that contain dimension-like strings
		 * (whether they are subsizes or originals uploaded prior to #42437).
		 */

		$files = array();
		$count = 10000;

		// The (resized) image files would have name and extension, and will be in the uploads dir.
		if ( $name && $ext && @is_dir( $dir ) && str_contains( $dir, $upload_dir['basedir'] ) ) {
			/**
			 * Filters the file list used for calculating a unique filename for a newly added file.
			 *
			 * Returning an array from the filter will effectively short-circuit retrieval
			 * from the filesystem and return the passed value instead.
			 *
			 * @since 5.5.0
			 *
			 * @param array|null $files    The list of files to use for filename comparisons.
			 *                             Default null (to retrieve the list from the filesystem).
			 * @param string     $dir      The directory for the new file.
			 * @param string     $filename The proposed filename for the new file.
			 */
			$files = apply_filters( 'pre_wp_unique_filename_file_list', null, $dir, $filename );

			if ( null === $files ) {
				// List of all files and directories contained in $dir.
				$files = @scandir( $dir );
			}

			if ( ! empty( $files ) ) {
				// Remove "dot" dirs.
				$files = array_diff( $files, array( '.', '..' ) );
			}

			if ( ! empty( $files ) ) {
				$count = count( $files );

				/*
				 * Ensure this never goes into infinite loop as it uses pathinfo() and regex in the check,
				 * but string replacement for the changes.
				 */
				$i = 0;

				while ( $i <= $count && _wp_check_existing_file_names( $filename, $files ) ) {
					$new_number = (int) $number + 1;

					// If $ext is uppercase it was replaced with the lowercase version after the previous loop.
					$filename = str_replace(
						array( "-{$number}{$lc_ext}", "{$number}{$lc_ext}" ),
						"-{$new_number}{$lc_ext}",
						$filename
					);

					$number = $new_number;
					++$i;
				}
			}
		}

		/*
		 * Check if an image will be converted after uploading or some existing image sub-size file names may conflict
		 * when regenerated. If yes, ensure the new file name will be unique and will produce unique sub-sizes.
		 */
		if ( $is_image ) {
			/** This filter is documented in wp-includes/class-wp-image-editor.php */
			$output_formats = apply_filters( 'image_editor_output_format', array(), $_dir . $filename, $mime_type );
			$alt_types      = array();

			if ( ! empty( $output_formats[ $mime_type ] ) ) {
				// The image will be converted to this format/mime type.
				$alt_mime_type = $output_formats[ $mime_type ];

				// Other types of images whose names may conflict if their sub-sizes are regenerated.
				$alt_types   = array_keys( array_intersect( $output_formats, array( $mime_type, $alt_mime_type ) ) );
				$alt_types[] = $alt_mime_type;
			} elseif ( ! empty( $output_formats ) ) {
				$alt_types = array_keys( array_intersect( $output_formats, array( $mime_type ) ) );
			}

			// Remove duplicates and the original mime type. It will be added later if needed.
			$alt_types = array_unique( array_diff( $alt_types, array( $mime_type ) ) );

			foreach ( $alt_types as $alt_type ) {
				$alt_ext = wp_get_default_extension_for_mime_type( $alt_type );

				if ( ! $alt_ext ) {
					continue;
				}

				$alt_ext      = ".{$alt_ext}";
				$alt_filename = preg_replace( '|' . preg_quote( $lc_ext ) . '$|', $alt_ext, $filename );

				$alt_filenames[ $alt_ext ] = $alt_filename;
			}

			if ( ! empty( $alt_filenames ) ) {
				/*
				 * Add the original filename. It needs to be checked again
				 * together with the alternate filenames when $number is incremented.
				 */
				$alt_filenames[ $lc_ext ] = $filename;

				// Ensure no infinite loop.
				$i = 0;

				while ( $i <= $count && _wp_check_alternate_file_names( $alt_filenames, $_dir, $files ) ) {
					$new_number = (int) $number + 1;

					foreach ( $alt_filenames as $alt_ext => $alt_filename ) {
						$alt_filenames[ $alt_ext ] = str_replace(
							array( "-{$number}{$alt_ext}", "{$number}{$alt_ext}" ),
							"-{$new_number}{$alt_ext}",
							$alt_filename
						);
					}

					/*
					 * Also update the $number in (the output) $filename.
					 * If the extension was uppercase it was already replaced with the lowercase version.
					 */
					$filename = str_replace(
						array( "-{$number}{$lc_ext}", "{$number}{$lc_ext}" ),
						"-{$new_number}{$lc_ext}",
						$filename
					);

					$number = $new_number;
					++$i;
				}
			}
		}
	}

	/**
	 * Filters the result when generating a unique file name.
	 *
	 * @since 4.5.0
	 * @since 5.8.1 The `$alt_filenames` and `$number` parameters were added.
	 *
	 * @param string        $filename                 Unique file name.
	 * @param string        $ext                      File extension. Example: ".png".
	 * @param string        $dir                      Directory path.
	 * @param callable|null $unique_filename_callback Callback function that generates the unique file name.
	 * @param string[]      $alt_filenames            Array of alternate file names that were checked for collisions.
	 * @param int|string    $number                   The highest number that was used to make the file name unique
	 *                                                or an empty string if unused.
	 */
	return apply_filters( 'wp_unique_filename', $filename, $ext, $dir, $unique_filename_callback, $alt_filenames, $number );
}

/**
 * Helper function to test if each of an array of file names could conflict with existing files.
 *
 * @since 5.8.1
 * @access private
 *
 * @param string[] $filenames Array of file names to check.
 * @param string   $dir       The directory containing the files.
 * @param array    $files     An array of existing files in the directory. May be empty.
 * @return bool True if the tested file name could match an existing file, false otherwise.
 */
function _wp_check_alternate_file_names( $filenames, $dir, $files ) {
	foreach ( $filenames as $filename ) {
		if ( file_exists( $dir . $filename ) ) {
			return true;
		}

		if ( ! empty( $files ) && _wp_check_existing_file_names( $filename, $files ) ) {
			return true;
		}
	}

	return false;
}

/**
 * Helper function to check if a file name could match an existing image sub-size file name.
 *
 * @since 5.3.1
 * @access private
 *
 * @param string $filename The file name to check.
 * @param array  $files    An array of existing files in the directory.
 * @return bool True if the tested file name could match an existing file, false otherwise.
 */
function _wp_check_existing_file_names( $filename, $files ) {
	$fname = pathinfo( $filename, PATHINFO_FILENAME );
	$ext   = pathinfo( $filename, PATHINFO_EXTENSION );

	// Edge case, file names like `.ext`.
	if ( empty( $fname ) ) {
		return false;
	}

	if ( $ext ) {
		$ext = ".$ext";
	}

	$regex = '/^' . preg_quote( $fname ) . '-(?:\d+x\d+|scaled|rotated)' . preg_quote( $ext ) . '$/i';

	foreach ( $files as $file ) {
		if ( preg_match( $regex, $file ) ) {
			return true;
		}
	}

	return false;
}

/**
 * Creates a file in the upload folder with given content.
 *
 * If there is an error, then the key 'error' will exist with the error message.
 * If success, then the key 'file' will have the unique file path, the 'url' key
 * will have the link to the new file. and the 'error' key will be set to false.
 *
 * This function will not move an uploaded file to the upload folder. It will
 * create a new file with the content in $bits parameter. If you move the upload
 * file, read the content of the uploaded file, and then you can give the
 * filename and content to this function, which will add it to the upload
 * folder.
 *
 * The permissions will be set on the new file automatically by this function.
 *
 * @since 2.0.0
 *
 * @param string      $name       Filename.
 * @param null|string $deprecated Never used. Set to null.
 * @param string      $bits       File content
 * @param string|null $time       Optional. Time formatted in 'yyyy/mm'. Default null.
 * @return array {
 *     Information about the newly-uploaded file.
 *
 *     @type string       $file  Filename of the newly-uploaded file.
 *     @type string       $url   URL of the uploaded file.
 *     @type string       $type  File type.
 *     @type string|false $error Error message, if there has been an error.
 * }
 */
function wp_upload_bits( $name, $deprecated, $bits, $time = null ) {
	if ( ! empty( $deprecated ) ) {
		_deprecated_argument( __FUNCTION__, '2.0.0' );
	}

	if ( empty( $name ) ) {
		return array( 'error' => __( 'Empty filename' ) );
	}

	$wp_filetype = wp_check_filetype( $name );
	if ( ! $wp_filetype['ext'] && ! current_user_can( 'unfiltered_upload' ) ) {
		return array( 'error' => __( 'Sorry, you are not allowed to upload this file type.' ) );
	}

	$upload = wp_upload_dir( $time );

	if ( false !== $upload['error'] ) {
		return $upload;
	}

	/**
	 * Filters whether to treat the upload bits as an error.
	 *
	 * Returning a non-array from the filter will effectively short-circuit preparing the upload bits
	 * and return that value instead. An error message should be returned as a string.
	 *
	 * @since 3.0.0
	 *
	 * @param array|string $upload_bits_error An array of upload bits data, or error message to return.
	 */
	$upload_bits_error = apply_filters(
		'wp_upload_bits',
		array(
			'name' => $name,
			'bits' => $bits,
			'time' => $time,
		)
	);
	if ( ! is_array( $upload_bits_error ) ) {
		$upload['error'] = $upload_bits_error;
		return $upload;
	}

	$filename = wp_unique_filename( $upload['path'], $name );

	$new_file = $upload['path'] . "/$filename";
	if ( ! wp_mkdir_p( dirname( $new_file ) ) ) {
		if ( str_starts_with( $upload['basedir'], ABSPATH ) ) {
			$error_path = str_replace( ABSPATH, '', $upload['basedir'] ) . $upload['subdir'];
		} else {
			$error_path = wp_basename( $upload['basedir'] ) . $upload['subdir'];
		}

		$message = sprintf(
			/* translators: %s: Directory path. */
			__( 'Unable to create directory %s. Is its parent directory writable by the server?' ),
			$error_path
		);
		return array( 'error' => $message );
	}

	$ifp = @fopen( $new_file, 'wb' );
	if ( ! $ifp ) {
		return array(
			/* translators: %s: File name. */
			'error' => sprintf( __( 'Could not write file %s' ), $new_file ),
		);
	}

	fwrite( $ifp, $bits );
	fclose( $ifp );
	clearstatcache();

	// Set correct file permissions.
	$stat  = @ stat( dirname( $new_file ) );
	$perms = $stat['mode'] & 0007777;
	$perms = $perms & 0000666;
	chmod( $new_file, $perms );
	clearstatcache();

	// Compute the URL.
	$url = $upload['url'] . "/$filename";

	if ( is_multisite() ) {
		clean_dirsize_cache( $new_file );
	}

	/** This filter is documented in wp-admin/includes/file.php */
	return apply_filters(
		'wp_handle_upload',
		array(
			'file'  => $new_file,
			'url'   => $url,
			'type'  => $wp_filetype['type'],
			'error' => false,
		),
		'sideload'
	);
}

/**
 * Retrieves the file type based on the extension name.
 *
 * @since 2.5.0
 *
 * @param string $ext The extension to search.
 * @return string|void The file type, example: audio, video, document, spreadsheet, etc.
 */
function wp_ext2type( $ext ) {
	$ext = strtolower( $ext );

	$ext2type = wp_get_ext_types();
	foreach ( $ext2type as $type => $exts ) {
		if ( in_array( $ext, $exts, true ) ) {
			return $type;
		}
	}
}

/**
 * Returns first matched extension for the mime-type,
 * as mapped from wp_get_mime_types().
 *
 * @since 5.8.1
 *
 * @param string $mime_type
 *
 * @return string|false
 */
function wp_get_default_extension_for_mime_type( $mime_type ) {
	$extensions = explode( '|', array_search( $mime_type, wp_get_mime_types(), true ) );

	if ( empty( $extensions[0] ) ) {
		return false;
	}

	return $extensions[0];
}

/**
 * Retrieves the file type from the file name.
 *
 * You can optionally define the mime array, if needed.
 *
 * @since 2.0.4
 *
 * @param string        $filename File name or path.
 * @param string[]|null $mimes    Optional. Array of allowed mime types keyed by their file extension regex.
 *                                Defaults to the result of get_allowed_mime_types().
 * @return array {
 *     Values for the extension and mime type.
 *
 *     @type string|false $ext  File extension, or false if the file doesn't match a mime type.
 *     @type string|false $type File mime type, or false if the file doesn't match a mime type.
 * }
 */
function wp_check_filetype( $filename, $mimes = null ) {
	if ( empty( $mimes ) ) {
		$mimes = get_allowed_mime_types();
	}
	$type = false;
	$ext  = false;

	foreach ( $mimes as $ext_preg => $mime_match ) {
		$ext_preg = '!\.(' . $ext_preg . ')$!i';
		if ( preg_match( $ext_preg, $filename, $ext_matches ) ) {
			$type = $mime_match;
			$ext  = $ext_matches[1];
			break;
		}
	}

	return compact( 'ext', 'type' );
}

/**
 * Attempts to determine the real file type of a file.
 *
 * If unable to, the file name extension will be used to determine type.
 *
 * If it's determined that the extension does not match the file's real type,
 * then the "proper_filename" value will be set with a proper filename and extension.
 *
 * Currently this function only supports renaming images validated via wp_get_image_mime().
 *
 * @since 3.0.0
 *
 * @param string        $file     Full path to the file.
 * @param string        $filename The name of the file (may differ from $file due to $file being
 *                                in a tmp directory).
 * @param string[]|null $mimes    Optional. Array of allowed mime types keyed by their file extension regex.
 *                                Defaults to the result of get_allowed_mime_types().
 * @return array {
 *     Values for the extension, mime type, and corrected filename.
 *
 *     @type string|false $ext             File extension, or false if the file doesn't match a mime type.
 *     @type string|false $type            File mime type, or false if the file doesn't match a mime type.
 *     @type string|false $proper_filename File name with its correct extension, or false if it cannot be determined.
 * }
 */
function wp_check_filetype_and_ext( $file, $filename, $mimes = null ) {
	$proper_filename = false;

	// Do basic extension validation and MIME mapping.
	$wp_filetype = wp_check_filetype( $filename, $mimes );
	$ext         = $wp_filetype['ext'];
	$type        = $wp_filetype['type'];

	// We can't do any further validation without a file to work with.
	if ( ! file_exists( $file ) ) {
		return compact( 'ext', 'type', 'proper_filename' );
	}

	$real_mime = false;

	// Validate image types.
	if ( $type && str_starts_with( $type, 'image/' ) ) {

		// Attempt to figure out what type of image it actually is.
		$real_mime = wp_get_image_mime( $file );

		if ( $real_mime && $real_mime !== $type ) {
			/**
			 * Filters the list mapping image mime types to their respective extensions.
			 *
			 * @since 3.0.0
			 *
			 * @param array $mime_to_ext Array of image mime types and their matching extensions.
			 */
			$mime_to_ext = apply_filters(
				'getimagesize_mimes_to_exts',
				array(
					'image/jpeg' => 'jpg',
					'image/png'  => 'png',
					'image/gif'  => 'gif',
					'image/bmp'  => 'bmp',
					'image/tiff' => 'tif',
					'image/webp' => 'webp',
					'image/avif' => 'avif',
				)
			);

			// Replace whatever is after the last period in the filename with the correct extension.
			if ( ! empty( $mime_to_ext[ $real_mime ] ) ) {
				$filename_parts = explode( '.', $filename );
				array_pop( $filename_parts );
				$filename_parts[] = $mime_to_ext[ $real_mime ];
				$new_filename     = implode( '.', $filename_parts );

				if ( $new_filename !== $filename ) {
					$proper_filename = $new_filename; // Mark that it changed.
				}

				// Redefine the extension / MIME.
				$wp_filetype = wp_check_filetype( $new_filename, $mimes );
				$ext         = $wp_filetype['ext'];
				$type        = $wp_filetype['type'];
			} else {
				// Reset $real_mime and try validating again.
				$real_mime = false;
			}
		}
	}

	// Validate files that didn't get validated during previous checks.
	if ( $type && ! $real_mime && extension_loaded( 'fileinfo' ) ) {
		$finfo     = finfo_open( FILEINFO_MIME_TYPE );
		$real_mime = finfo_file( $finfo, $file );
		finfo_close( $finfo );

		$google_docs_types = array(
			'application/vnd.openxmlformats-officedocument.wordprocessingml.document',
			'application/vnd.openxmlformats-officedocument.spreadsheetml.sheet',
		);

		foreach ( $google_docs_types as $google_docs_type ) {
			/*
			 * finfo_file() can return duplicate mime type for Google docs,
			 * this conditional reduces it to a single instance.
			 *
			 * @see https://bugs.php.net/bug.php?id=77784
			 * @see https://core.trac.wordpress.org/ticket/57898
			 */
			if ( 2 === substr_count( $real_mime, $google_docs_type ) ) {
				$real_mime = $google_docs_type;
			}
		}

		// fileinfo often misidentifies obscure files as one of these types.
		$nonspecific_types = array(
			'application/octet-stream',
			'application/encrypted',
			'application/CDFV2-encrypted',
			'application/zip',
		);

		/*
		 * If $real_mime doesn't match the content type we're expecting from the file's extension,
		 * we need to do some additional vetting. Media types and those listed in $nonspecific_types are
		 * allowed some leeway, but anything else must exactly match the real content type.
		 */
		if ( in_array( $real_mime, $nonspecific_types, true ) ) {
			// File is a non-specific binary type. That's ok if it's a type that generally tends to be binary.
			if ( ! in_array( substr( $type, 0, strcspn( $type, '/' ) ), array( 'application', 'video', 'audio' ), true ) ) {
				$type = false;
				$ext  = false;
			}
		} elseif ( str_starts_with( $real_mime, 'video/' ) || str_starts_with( $real_mime, 'audio/' ) ) {
			/*
			 * For these types, only the major type must match the real value.
			 * This means that common mismatches are forgiven: application/vnd.apple.numbers is often misidentified as application/zip,
			 * and some media files are commonly named with the wrong extension (.mov instead of .mp4)
			 */
			if ( substr( $real_mime, 0, strcspn( $real_mime, '/' ) ) !== substr( $type, 0, strcspn( $type, '/' ) ) ) {
				$type = false;
				$ext  = false;
			}
		} elseif ( 'text/plain' === $real_mime ) {
			// A few common file types are occasionally detected as text/plain; allow those.
			if ( ! in_array(
				$type,
				array(
					'text/plain',
					'text/csv',
					'application/csv',
					'text/richtext',
					'text/tsv',
					'text/vtt',
				),
				true
			)
			) {
				$type = false;
				$ext  = false;
			}
		} elseif ( 'application/csv' === $real_mime ) {
			// Special casing for CSV files.
			if ( ! in_array(
				$type,
				array(
					'text/csv',
					'text/plain',
					'application/csv',
				),
				true
			)
			) {
				$type = false;
				$ext  = false;
			}
		} elseif ( 'text/rtf' === $real_mime ) {
			// Special casing for RTF files.
			if ( ! in_array(
				$type,
				array(
					'text/rtf',
					'text/plain',
					'application/rtf',
				),
				true
			)
			) {
				$type = false;
				$ext  = false;
			}
		} else {
			if ( $type !== $real_mime ) {
				/*
				 * Everything else including image/* and application/*:
				 * If the real content type doesn't match the file extension, assume it's dangerous.
				 */
				$type = false;
				$ext  = false;
			}
		}
	}

	// The mime type must be allowed.
	if ( $type ) {
		$allowed = get_allowed_mime_types();

		if ( ! in_array( $type, $allowed, true ) ) {
			$type = false;
			$ext  = false;
		}
	}

	/**
	 * Filters the "real" file type of the given file.
	 *
	 * @since 3.0.0
	 * @since 5.1.0 The $real_mime parameter was added.
	 *
	 * @param array         $wp_check_filetype_and_ext {
	 *     Values for the extension, mime type, and corrected filename.
	 *
	 *     @type string|false $ext             File extension, or false if the file doesn't match a mime type.
	 *     @type string|false $type            File mime type, or false if the file doesn't match a mime type.
	 *     @type string|false $proper_filename File name with its correct extension, or false if it cannot be determined.
	 * }
	 * @param string        $file                      Full path to the file.
	 * @param string        $filename                  The name of the file (may differ from $file due to
	 *                                                 $file being in a tmp directory).
	 * @param string[]|null $mimes                     Array of mime types keyed by their file extension regex, or null if
	 *                                                 none were provided.
	 * @param string|false  $real_mime                 The actual mime type or false if the type cannot be determined.
	 */
	return apply_filters( 'wp_check_filetype_and_ext', compact( 'ext', 'type', 'proper_filename' ), $file, $filename, $mimes, $real_mime );
}

/**
 * Returns the real mime type of an image file.
 *
 * This depends on exif_imagetype() or getimagesize() to determine real mime types.
 *
 * @since 4.7.1
 * @since 5.8.0 Added support for WebP images.
 * @since 6.5.0 Added support for AVIF images.
 *
 * @param string $file Full path to the file.
 * @return string|false The actual mime type or false if the type cannot be determined.
 */
function wp_get_image_mime( $file ) {
	/*
	 * Use exif_imagetype() to check the mimetype if available or fall back to
	 * getimagesize() if exif isn't available. If either function throws an Exception
	 * we assume the file could not be validated.
	 */
	try {
		if ( is_callable( 'exif_imagetype' ) ) {
			$imagetype = exif_imagetype( $file );
			$mime      = ( $imagetype ) ? image_type_to_mime_type( $imagetype ) : false;
		} elseif ( function_exists( 'getimagesize' ) ) {
			// Don't silence errors when in debug mode, unless running unit tests.
			if ( defined( 'WP_DEBUG' ) && WP_DEBUG
				&& ! defined( 'WP_RUN_CORE_TESTS' )
			) {
				// Not using wp_getimagesize() here to avoid an infinite loop.
				$imagesize = getimagesize( $file );
			} else {
				$imagesize = @getimagesize( $file );
			}

			$mime = ( isset( $imagesize['mime'] ) ) ? $imagesize['mime'] : false;
		} else {
			$mime = false;
		}

		if ( false !== $mime ) {
			return $mime;
		}

		$magic = file_get_contents( $file, false, null, 0, 12 );

		if ( false === $magic ) {
			return false;
		}

		/*
		 * Add WebP fallback detection when image library doesn't support WebP.
		 * Note: detection values come from LibWebP, see
		 * https://github.com/webmproject/libwebp/blob/master/imageio/image_dec.c#L30
		 */
		$magic = bin2hex( $magic );
		if (
			// RIFF.
			( str_starts_with( $magic, '52494646' ) ) &&
			// WEBP.
			( 16 === strpos( $magic, '57454250' ) )
		) {
			$mime = 'image/webp';
		}

		/**
		 * Add AVIF fallback detection when image library doesn't support AVIF.
		 *
		 * Detection based on section 4.3.1 File-type box definition of the ISO/IEC 14496-12
		 * specification and the AV1-AVIF spec, see https://aomediacodec.github.io/av1-avif/v1.1.0.html#brands.
		 */

		// Divide the header string into 4 byte groups.
		$magic = str_split( $magic, 8 );

		if (
			isset( $magic[1] ) &&
			isset( $magic[2] ) &&
			'ftyp' === hex2bin( $magic[1] ) &&
			( 'avif' === hex2bin( $magic[2] ) || 'avis' === hex2bin( $magic[2] ) )
		) {
			$mime = 'image/avif';
		}
	} catch ( Exception $e ) {
		$mime = false;
	}

	return $mime;
}

/**
 * Retrieves the list of mime types and file extensions.
 *
 * @since 3.5.0
 * @since 4.2.0 Support was added for GIMP (.xcf) files.
 * @since 4.9.2 Support was added for Flac (.flac) files.
 * @since 4.9.6 Support was added for AAC (.aac) files.
 *
 * @return string[] Array of mime types keyed by the file extension regex corresponding to those types.
 */
function wp_get_mime_types() {
	/**
	 * Filters the list of mime types and file extensions.
	 *
	 * This filter should be used to add, not remove, mime types. To remove
	 * mime types, use the {@see 'upload_mimes'} filter.
	 *
	 * @since 3.5.0
	 *
	 * @param string[] $wp_get_mime_types Mime types keyed by the file extension regex
	 *                                    corresponding to those types.
	 */
	return apply_filters(
		'mime_types',
		array(
			// Image formats.
			'jpg|jpeg|jpe'                 => 'image/jpeg',
			'gif'                          => 'image/gif',
			'png'                          => 'image/png',
			'bmp'                          => 'image/bmp',
			'tiff|tif'                     => 'image/tiff',
			'webp'                         => 'image/webp',
			'avif'                         => 'image/avif',
			'ico'                          => 'image/x-icon',
			'heic'                         => 'image/heic',
			// Video formats.
			'asf|asx'                      => 'video/x-ms-asf',
			'wmv'                          => 'video/x-ms-wmv',
			'wmx'                          => 'video/x-ms-wmx',
			'wm'                           => 'video/x-ms-wm',
			'avi'                          => 'video/avi',
			'divx'                         => 'video/divx',
			'flv'                          => 'video/x-flv',
			'mov|qt'                       => 'video/quicktime',
			'mpeg|mpg|mpe'                 => 'video/mpeg',
			'mp4|m4v'                      => 'video/mp4',
			'ogv'                          => 'video/ogg',
			'webm'                         => 'video/webm',
			'mkv'                          => 'video/x-matroska',
			'3gp|3gpp'                     => 'video/3gpp',  // Can also be audio.
			'3g2|3gp2'                     => 'video/3gpp2', // Can also be audio.
			// Text formats.
			'txt|asc|c|cc|h|srt'           => 'text/plain',
			'csv'                          => 'text/csv',
			'tsv'                          => 'text/tab-separated-values',
			'ics'                          => 'text/calendar',
			'rtx'                          => 'text/richtext',
			'css'                          => 'text/css',
			'htm|html'                     => 'text/html',
			'vtt'                          => 'text/vtt',
			'dfxp'                         => 'application/ttaf+xml',
			// Audio formats.
			'mp3|m4a|m4b'                  => 'audio/mpeg',
			'aac'                          => 'audio/aac',
			'ra|ram'                       => 'audio/x-realaudio',
			'wav'                          => 'audio/wav',
			'ogg|oga'                      => 'audio/ogg',
			'flac'                         => 'audio/flac',
			'mid|midi'                     => 'audio/midi',
			'wma'                          => 'audio/x-ms-wma',
			'wax'                          => 'audio/x-ms-wax',
			'mka'                          => 'audio/x-matroska',
			// Misc application formats.
			'rtf'                          => 'application/rtf',
			'js'                           => 'application/javascript',
			'pdf'                          => 'application/pdf',
			'swf'                          => 'application/x-shockwave-flash',
			'class'                        => 'application/java',
			'tar'                          => 'application/x-tar',
			'zip'                          => 'application/zip',
			'gz|gzip'                      => 'application/x-gzip',
			'rar'                          => 'application/rar',
			'7z'                           => 'application/x-7z-compressed',
			'exe'                          => 'application/x-msdownload',
			'psd'                          => 'application/octet-stream',
			'xcf'                          => 'application/octet-stream',
			// MS Office formats.
			'doc'                          => 'application/msword',
			'pot|pps|ppt'                  => 'application/vnd.ms-powerpoint',
			'wri'                          => 'application/vnd.ms-write',
			'xla|xls|xlt|xlw'              => 'application/vnd.ms-excel',
			'mdb'                          => 'application/vnd.ms-access',
			'mpp'                          => 'application/vnd.ms-project',
			'docx'                         => 'application/vnd.openxmlformats-officedocument.wordprocessingml.document',
			'docm'                         => 'application/vnd.ms-word.document.macroEnabled.12',
			'dotx'                         => 'application/vnd.openxmlformats-officedocument.wordprocessingml.template',
			'dotm'                         => 'application/vnd.ms-word.template.macroEnabled.12',
			'xlsx'                         => 'application/vnd.openxmlformats-officedocument.spreadsheetml.sheet',
			'xlsm'                         => 'application/vnd.ms-excel.sheet.macroEnabled.12',
			'xlsb'                         => 'application/vnd.ms-excel.sheet.binary.macroEnabled.12',
			'xltx'                         => 'application/vnd.openxmlformats-officedocument.spreadsheetml.template',
			'xltm'                         => 'application/vnd.ms-excel.template.macroEnabled.12',
			'xlam'                         => 'application/vnd.ms-excel.addin.macroEnabled.12',
			'pptx'                         => 'application/vnd.openxmlformats-officedocument.presentationml.presentation',
			'pptm'                         => 'application/vnd.ms-powerpoint.presentation.macroEnabled.12',
			'ppsx'                         => 'application/vnd.openxmlformats-officedocument.presentationml.slideshow',
			'ppsm'                         => 'application/vnd.ms-powerpoint.slideshow.macroEnabled.12',
			'potx'                         => 'application/vnd.openxmlformats-officedocument.presentationml.template',
			'potm'                         => 'application/vnd.ms-powerpoint.template.macroEnabled.12',
			'ppam'                         => 'application/vnd.ms-powerpoint.addin.macroEnabled.12',
			'sldx'                         => 'application/vnd.openxmlformats-officedocument.presentationml.slide',
			'sldm'                         => 'application/vnd.ms-powerpoint.slide.macroEnabled.12',
			'onetoc|onetoc2|onetmp|onepkg' => 'application/onenote',
			'oxps'                         => 'application/oxps',
			'xps'                          => 'application/vnd.ms-xpsdocument',
			// OpenOffice formats.
			'odt'                          => 'application/vnd.oasis.opendocument.text',
			'odp'                          => 'application/vnd.oasis.opendocument.presentation',
			'ods'                          => 'application/vnd.oasis.opendocument.spreadsheet',
			'odg'                          => 'application/vnd.oasis.opendocument.graphics',
			'odc'                          => 'application/vnd.oasis.opendocument.chart',
			'odb'                          => 'application/vnd.oasis.opendocument.database',
			'odf'                          => 'application/vnd.oasis.opendocument.formula',
			// WordPerfect formats.
			'wp|wpd'                       => 'application/wordperfect',
			// iWork formats.
			'key'                          => 'application/vnd.apple.keynote',
			'numbers'                      => 'application/vnd.apple.numbers',
			'pages'                        => 'application/vnd.apple.pages',
		)
	);
}

/**
 * Retrieves the list of common file extensions and their types.
 *
 * @since 4.6.0
 *
 * @return array[] Multi-dimensional array of file extensions types keyed by the type of file.
 */
function wp_get_ext_types() {

	/**
	 * Filters file type based on the extension name.
	 *
	 * @since 2.5.0
	 *
	 * @see wp_ext2type()
	 *
	 * @param array[] $ext2type Multi-dimensional array of file extensions types keyed by the type of file.
	 */
	return apply_filters(
		'ext2type',
		array(
			'image'       => array( 'jpg', 'jpeg', 'jpe', 'gif', 'png', 'bmp', 'tif', 'tiff', 'ico', 'heic', 'webp', 'avif' ),
			'audio'       => array( 'aac', 'ac3', 'aif', 'aiff', 'flac', 'm3a', 'm4a', 'm4b', 'mka', 'mp1', 'mp2', 'mp3', 'ogg', 'oga', 'ram', 'wav', 'wma' ),
			'video'       => array( '3g2', '3gp', '3gpp', 'asf', 'avi', 'divx', 'dv', 'flv', 'm4v', 'mkv', 'mov', 'mp4', 'mpeg', 'mpg', 'mpv', 'ogm', 'ogv', 'qt', 'rm', 'vob', 'wmv' ),
			'document'    => array( 'doc', 'docx', 'docm', 'dotm', 'odt', 'pages', 'pdf', 'xps', 'oxps', 'rtf', 'wp', 'wpd', 'psd', 'xcf' ),
			'spreadsheet' => array( 'numbers', 'ods', 'xls', 'xlsx', 'xlsm', 'xlsb' ),
			'interactive' => array( 'swf', 'key', 'ppt', 'pptx', 'pptm', 'pps', 'ppsx', 'ppsm', 'sldx', 'sldm', 'odp' ),
			'text'        => array( 'asc', 'csv', 'tsv', 'txt' ),
			'archive'     => array( 'bz2', 'cab', 'dmg', 'gz', 'rar', 'sea', 'sit', 'sqx', 'tar', 'tgz', 'zip', '7z' ),
			'code'        => array( 'css', 'htm', 'html', 'php', 'js' ),
		)
	);
}

/**
 * Wrapper for PHP filesize with filters and casting the result as an integer.
 *
 * @since 6.0.0
 *
 * @link https://www.php.net/manual/en/function.filesize.php
 *
 * @param string $path Path to the file.
 * @return int The size of the file in bytes, or 0 in the event of an error.
 */
function wp_filesize( $path ) {
	/**
	 * Filters the result of wp_filesize before the PHP function is run.
	 *
	 * @since 6.0.0
	 *
	 * @param null|int $size The unfiltered value. Returning an int from the callback bypasses the filesize call.
	 * @param string   $path Path to the file.
	 */
	$size = apply_filters( 'pre_wp_filesize', null, $path );

	if ( is_int( $size ) ) {
		return $size;
	}

	$size = file_exists( $path ) ? (int) filesize( $path ) : 0;

	/**
	 * Filters the size of the file.
	 *
	 * @since 6.0.0
	 *
	 * @param int    $size The result of PHP filesize on the file.
	 * @param string $path Path to the file.
	 */
	return (int) apply_filters( 'wp_filesize', $size, $path );
}

/**
 * Retrieves the list of allowed mime types and file extensions.
 *
 * @since 2.8.6
 *
 * @param int|WP_User $user Optional. User to check. Defaults to current user.
 * @return string[] Array of mime types keyed by the file extension regex corresponding
 *                  to those types.
 */
function get_allowed_mime_types( $user = null ) {
	$t = wp_get_mime_types();

	unset( $t['swf'], $t['exe'] );
	if ( function_exists( 'current_user_can' ) ) {
		$unfiltered = $user ? user_can( $user, 'unfiltered_html' ) : current_user_can( 'unfiltered_html' );
	}

	if ( empty( $unfiltered ) ) {
		unset( $t['htm|html'], $t['js'] );
	}

	/**
	 * Filters the list of allowed mime types and file extensions.
	 *
	 * @since 2.0.0
	 *
	 * @param array            $t    Mime types keyed by the file extension regex corresponding to those types.
	 * @param int|WP_User|null $user User ID, User object or null if not provided (indicates current user).
	 */
	return apply_filters( 'upload_mimes', $t, $user );
}

/**
 * Displays "Are You Sure" message to confirm the action being taken.
 *
 * If the action has the nonce explain message, then it will be displayed
 * along with the "Are you sure?" message.
 *
 * @since 2.0.4
 *
 * @param string $action The nonce action.
 */
function wp_nonce_ays( $action ) {
	// Default title and response code.
	$title         = __( 'Something went wrong.' );
	$response_code = 403;

	if ( 'log-out' === $action ) {
		$title = sprintf(
			/* translators: %s: Site title. */
			__( 'You are attempting to log out of %s' ),
			get_bloginfo( 'name' )
		);

		$redirect_to = isset( $_REQUEST['redirect_to'] ) ? $_REQUEST['redirect_to'] : '';

		$html  = $title;
		$html .= '</p><p>';
		$html .= sprintf(
			/* translators: %s: Logout URL. */
			__( 'Do you really want to <a href="%s">log out</a>?' ),
			wp_logout_url( $redirect_to )
		);
	} else {
		$html = __( 'The link you followed has expired.' );

		if ( wp_get_referer() ) {
			$wp_http_referer = remove_query_arg( 'updated', wp_get_referer() );
			$wp_http_referer = wp_validate_redirect( sanitize_url( $wp_http_referer ) );

			$html .= '</p><p>';
			$html .= sprintf(
				'<a href="%s">%s</a>',
				esc_url( $wp_http_referer ),
				__( 'Please try again.' )
			);
		}
	}

	wp_die( $html, $title, $response_code );
}

/**
 * Kills WordPress execution and displays HTML page with an error message.
 *
 * This function complements the `die()` PHP function. The difference is that
 * HTML will be displayed to the user. It is recommended to use this function
 * only when the execution should not continue any further. It is not recommended
 * to call this function very often, and try to handle as many errors as possible
 * silently or more gracefully.
 *
 * As a shorthand, the desired HTTP response code may be passed as an integer to
 * the `$title` parameter (the default title would apply) or the `$args` parameter.
 *
 * @since 2.0.4
 * @since 4.1.0 The `$title` and `$args` parameters were changed to optionally accept
 *              an integer to be used as the response code.
 * @since 5.1.0 The `$link_url`, `$link_text`, and `$exit` arguments were added.
 * @since 5.3.0 The `$charset` argument was added.
 * @since 5.5.0 The `$text_direction` argument has a priority over get_language_attributes()
 *              in the default handler.
 *
 * @global WP_Query $wp_query WordPress Query object.
 *
 * @param string|WP_Error  $message Optional. Error message. If this is a WP_Error object,
 *                                  and not an Ajax or XML-RPC request, the error's messages are used.
 *                                  Default empty string.
 * @param string|int       $title   Optional. Error title. If `$message` is a `WP_Error` object,
 *                                  error data with the key 'title' may be used to specify the title.
 *                                  If `$title` is an integer, then it is treated as the response code.
 *                                  Default empty string.
 * @param string|array|int $args {
 *     Optional. Arguments to control behavior. If `$args` is an integer, then it is treated
 *     as the response code. Default empty array.
 *
 *     @type int    $response       The HTTP response code. Default 200 for Ajax requests, 500 otherwise.
 *     @type string $link_url       A URL to include a link to. Only works in combination with $link_text.
 *                                  Default empty string.
 *     @type string $link_text      A label for the link to include. Only works in combination with $link_url.
 *                                  Default empty string.
 *     @type bool   $back_link      Whether to include a link to go back. Default false.
 *     @type string $text_direction The text direction. This is only useful internally, when WordPress is still
 *                                  loading and the site's locale is not set up yet. Accepts 'rtl' and 'ltr'.
 *                                  Default is the value of is_rtl().
 *     @type string $charset        Character set of the HTML output. Default 'utf-8'.
 *     @type string $code           Error code to use. Default is 'wp_die', or the main error code if $message
 *                                  is a WP_Error.
 *     @type bool   $exit           Whether to exit the process after completion. Default true.
 * }
 */
function wp_die( $message = '', $title = '', $args = array() ) {
	global $wp_query;

	if ( is_int( $args ) ) {
		$args = array( 'response' => $args );
	} elseif ( is_int( $title ) ) {
		$args  = array( 'response' => $title );
		$title = '';
	}

	if ( wp_doing_ajax() ) {
		/**
		 * Filters the callback for killing WordPress execution for Ajax requests.
		 *
		 * @since 3.4.0
		 *
		 * @param callable $callback Callback function name.
		 */
		$callback = apply_filters( 'wp_die_ajax_handler', '_ajax_wp_die_handler' );
	} elseif ( wp_is_json_request() ) {
		/**
		 * Filters the callback for killing WordPress execution for JSON requests.
		 *
		 * @since 5.1.0
		 *
		 * @param callable $callback Callback function name.
		 */
		$callback = apply_filters( 'wp_die_json_handler', '_json_wp_die_handler' );
	} elseif ( wp_is_serving_rest_request() && wp_is_jsonp_request() ) {
		/**
		 * Filters the callback for killing WordPress execution for JSONP REST requests.
		 *
		 * @since 5.2.0
		 *
		 * @param callable $callback Callback function name.
		 */
		$callback = apply_filters( 'wp_die_jsonp_handler', '_jsonp_wp_die_handler' );
	} elseif ( defined( 'XMLRPC_REQUEST' ) && XMLRPC_REQUEST ) {
		/**
		 * Filters the callback for killing WordPress execution for XML-RPC requests.
		 *
		 * @since 3.4.0
		 *
		 * @param callable $callback Callback function name.
		 */
		$callback = apply_filters( 'wp_die_xmlrpc_handler', '_xmlrpc_wp_die_handler' );
	} elseif ( wp_is_xml_request()
		|| isset( $wp_query ) &&
			( function_exists( 'is_feed' ) && is_feed()
			|| function_exists( 'is_comment_feed' ) && is_comment_feed()
			|| function_exists( 'is_trackback' ) && is_trackback() ) ) {
		/**
		 * Filters the callback for killing WordPress execution for XML requests.
		 *
		 * @since 5.2.0
		 *
		 * @param callable $callback Callback function name.
		 */
		$callback = apply_filters( 'wp_die_xml_handler', '_xml_wp_die_handler' );
	} else {
		/**
		 * Filters the callback for killing WordPress execution for all non-Ajax, non-JSON, non-XML requests.
		 *
		 * @since 3.0.0
		 *
		 * @param callable $callback Callback function name.
		 */
		$callback = apply_filters( 'wp_die_handler', '_default_wp_die_handler' );
	}

	call_user_func( $callback, $message, $title, $args );
}

/**
 * Kills WordPress execution and displays HTML page with an error message.
 *
 * This is the default handler for wp_die(). If you want a custom one,
 * you can override this using the {@see 'wp_die_handler'} filter in wp_die().
 *
 * @since 3.0.0
 * @access private
 *
 * @param string|WP_Error $message Error message or WP_Error object.
 * @param string          $title   Optional. Error title. Default empty string.
 * @param string|array    $args    Optional. Arguments to control behavior. Default empty array.
 */
function _default_wp_die_handler( $message, $title = '', $args = array() ) {
	list( $message, $title, $parsed_args ) = _wp_die_process_input( $message, $title, $args );

	if ( is_string( $message ) ) {
		if ( ! empty( $parsed_args['additional_errors'] ) ) {
			$message = array_merge(
				array( $message ),
				wp_list_pluck( $parsed_args['additional_errors'], 'message' )
			);
			$message = "<ul>\n\t\t<li>" . implode( "</li>\n\t\t<li>", $message ) . "</li>\n\t</ul>";
		}

		$message = sprintf(
			'<div class="wp-die-message">%s</div>',
			$message
		);
	}

	$have_gettext = function_exists( '__' );

	if ( ! empty( $parsed_args['link_url'] ) && ! empty( $parsed_args['link_text'] ) ) {
		$link_url = $parsed_args['link_url'];
		if ( function_exists( 'esc_url' ) ) {
			$link_url = esc_url( $link_url );
		}
		$link_text = $parsed_args['link_text'];
		$message  .= "\n<p><a href='{$link_url}'>{$link_text}</a></p>";
	}

	if ( isset( $parsed_args['back_link'] ) && $parsed_args['back_link'] ) {
		$back_text = $have_gettext ? __( '&laquo; Back' ) : '&laquo; Back';
		$message  .= "\n<p><a href='javascript:history.back()'>$back_text</a></p>";
	}

	if ( ! did_action( 'admin_head' ) ) :
		if ( ! headers_sent() ) {
			header( "Content-Type: text/html; charset={$parsed_args['charset']}" );
			status_header( $parsed_args['response'] );
			nocache_headers();
		}

		$text_direction = $parsed_args['text_direction'];
		$dir_attr       = "dir='$text_direction'";

		/*
		 * If `text_direction` was not explicitly passed,
		 * use get_language_attributes() if available.
		 */
		if ( empty( $args['text_direction'] )
			&& function_exists( 'language_attributes' ) && function_exists( 'is_rtl' )
		) {
			$dir_attr = get_language_attributes();
		}
		?>
<!DOCTYPE html>
<html <?php echo $dir_attr; ?>>
<head>
	<meta http-equiv="Content-Type" content="text/html; charset=<?php echo $parsed_args['charset']; ?>" />
	<meta name="viewport" content="width=device-width">
		<?php
		if ( function_exists( 'wp_robots' ) && function_exists( 'wp_robots_no_robots' ) && function_exists( 'add_filter' ) ) {
			add_filter( 'wp_robots', 'wp_robots_no_robots' );
			// Prevent warnings because of $wp_query not existing.
			remove_filter( 'wp_robots', 'wp_robots_noindex_embeds' );
			remove_filter( 'wp_robots', 'wp_robots_noindex_search' );
			wp_robots();
		}
		?>
	<title><?php echo $title; ?></title>
	<style type="text/css">
		html {
			background: #f1f1f1;
		}
		body {
			background: #fff;
			border: 1px solid #ccd0d4;
			color: #444;
			font-family: -apple-system, BlinkMacSystemFont, "Segoe UI", Roboto, Oxygen-Sans, Ubuntu, Cantarell, "Helvetica Neue", sans-serif;
			margin: 2em auto;
			padding: 1em 2em;
			max-width: 700px;
			-webkit-box-shadow: 0 1px 1px rgba(0, 0, 0, .04);
			box-shadow: 0 1px 1px rgba(0, 0, 0, .04);
		}
		h1 {
			border-bottom: 1px solid #dadada;
			clear: both;
			color: #666;
			font-size: 24px;
			margin: 30px 0 0 0;
			padding: 0;
			padding-bottom: 7px;
		}
		#error-page {
			margin-top: 50px;
		}
		#error-page p,
		#error-page .wp-die-message {
			font-size: 14px;
			line-height: 1.5;
			margin: 25px 0 20px;
		}
		#error-page code {
			font-family: Consolas, Monaco, monospace;
		}
		ul li {
			margin-bottom: 10px;
			font-size: 14px ;
		}
		a {
			color: #2271b1;
		}
		a:hover,
		a:active {
			color: #135e96;
		}
		a:focus {
			color: #043959;
			box-shadow: 0 0 0 2px #2271b1;
			outline: 2px solid transparent;
		}
		.button {
			background: #f3f5f6;
			border: 1px solid #016087;
			color: #016087;
			display: inline-block;
			text-decoration: none;
			font-size: 13px;
			line-height: 2;
			height: 28px;
			margin: 0;
			padding: 0 10px 1px;
			cursor: pointer;
			-webkit-border-radius: 3px;
			-webkit-appearance: none;
			border-radius: 3px;
			white-space: nowrap;
			-webkit-box-sizing: border-box;
			-moz-box-sizing:    border-box;
			box-sizing:         border-box;

			vertical-align: top;
		}

		.button.button-large {
			line-height: 2.30769231;
			min-height: 32px;
			padding: 0 12px;
		}

		.button:hover,
		.button:focus {
			background: #f1f1f1;
		}

		.button:focus {
			background: #f3f5f6;
			border-color: #007cba;
			-webkit-box-shadow: 0 0 0 1px #007cba;
			box-shadow: 0 0 0 1px #007cba;
			color: #016087;
			outline: 2px solid transparent;
			outline-offset: 0;
		}

		.button:active {
			background: #f3f5f6;
			border-color: #7e8993;
			-webkit-box-shadow: none;
			box-shadow: none;
		}

		<?php
		if ( 'rtl' === $text_direction ) {
			echo 'body { font-family: Tahoma, Arial; }';
		}
		?>
	</style>
</head>
<body id="error-page">
<?php endif; // ! did_action( 'admin_head' ) ?>
	<?php echo $message; ?>
</body>
</html>
	<?php
	if ( $parsed_args['exit'] ) {
		die();
	}
}

/**
 * Kills WordPress execution and displays Ajax response with an error message.
 *
 * This is the handler for wp_die() when processing Ajax requests.
 *
 * @since 3.4.0
 * @access private
 *
 * @param string       $message Error message.
 * @param string       $title   Optional. Error title (unused). Default empty string.
 * @param string|array $args    Optional. Arguments to control behavior. Default empty array.
 */
function _ajax_wp_die_handler( $message, $title = '', $args = array() ) {
	// Set default 'response' to 200 for Ajax requests.
	$args = wp_parse_args(
		$args,
		array( 'response' => 200 )
	);

	list( $message, $title, $parsed_args ) = _wp_die_process_input( $message, $title, $args );

	if ( ! headers_sent() ) {
		// This is intentional. For backward-compatibility, support passing null here.
		if ( null !== $args['response'] ) {
			status_header( $parsed_args['response'] );
		}
		nocache_headers();
	}

	if ( is_scalar( $message ) ) {
		$message = (string) $message;
	} else {
		$message = '0';
	}

	if ( $parsed_args['exit'] ) {
		die( $message );
	}

	echo $message;
}

/**
 * Kills WordPress execution and displays JSON response with an error message.
 *
 * This is the handler for wp_die() when processing JSON requests.
 *
 * @since 5.1.0
 * @access private
 *
 * @param string       $message Error message.
 * @param string       $title   Optional. Error title. Default empty string.
 * @param string|array $args    Optional. Arguments to control behavior. Default empty array.
 */
function _json_wp_die_handler( $message, $title = '', $args = array() ) {
	list( $message, $title, $parsed_args ) = _wp_die_process_input( $message, $title, $args );

	$data = array(
		'code'              => $parsed_args['code'],
		'message'           => $message,
		'data'              => array(
			'status' => $parsed_args['response'],
		),
		'additional_errors' => $parsed_args['additional_errors'],
	);

	if ( isset( $parsed_args['error_data'] ) ) {
		$data['data']['error'] = $parsed_args['error_data'];
	}

	if ( ! headers_sent() ) {
		header( "Content-Type: application/json; charset={$parsed_args['charset']}" );
		if ( null !== $parsed_args['response'] ) {
			status_header( $parsed_args['response'] );
		}
		nocache_headers();
	}

	echo wp_json_encode( $data );
	if ( $parsed_args['exit'] ) {
		die();
	}
}

/**
 * Kills WordPress execution and displays JSONP response with an error message.
 *
 * This is the handler for wp_die() when processing JSONP requests.
 *
 * @since 5.2.0
 * @access private
 *
 * @param string       $message Error message.
 * @param string       $title   Optional. Error title. Default empty string.
 * @param string|array $args    Optional. Arguments to control behavior. Default empty array.
 */
function _jsonp_wp_die_handler( $message, $title = '', $args = array() ) {
	list( $message, $title, $parsed_args ) = _wp_die_process_input( $message, $title, $args );

	$data = array(
		'code'              => $parsed_args['code'],
		'message'           => $message,
		'data'              => array(
			'status' => $parsed_args['response'],
		),
		'additional_errors' => $parsed_args['additional_errors'],
	);

	if ( isset( $parsed_args['error_data'] ) ) {
		$data['data']['error'] = $parsed_args['error_data'];
	}

	if ( ! headers_sent() ) {
		header( "Content-Type: application/javascript; charset={$parsed_args['charset']}" );
		header( 'X-Content-Type-Options: nosniff' );
		header( 'X-Robots-Tag: noindex' );
		if ( null !== $parsed_args['response'] ) {
			status_header( $parsed_args['response'] );
		}
		nocache_headers();
	}

	$result         = wp_json_encode( $data );
	$jsonp_callback = $_GET['_jsonp'];
	echo '/**/' . $jsonp_callback . '(' . $result . ')';
	if ( $parsed_args['exit'] ) {
		die();
	}
}

/**
 * Kills WordPress execution and displays XML response with an error message.
 *
 * This is the handler for wp_die() when processing XMLRPC requests.
 *
 * @since 3.2.0
 * @access private
 *
 * @global wp_xmlrpc_server $wp_xmlrpc_server
 *
 * @param string       $message Error message.
 * @param string       $title   Optional. Error title. Default empty string.
 * @param string|array $args    Optional. Arguments to control behavior. Default empty array.
 */
function _xmlrpc_wp_die_handler( $message, $title = '', $args = array() ) {
	global $wp_xmlrpc_server;

	list( $message, $title, $parsed_args ) = _wp_die_process_input( $message, $title, $args );

	if ( ! headers_sent() ) {
		nocache_headers();
	}

	if ( $wp_xmlrpc_server ) {
		$error = new IXR_Error( $parsed_args['response'], $message );
		$wp_xmlrpc_server->output( $error->getXml() );
	}
	if ( $parsed_args['exit'] ) {
		die();
	}
}

/**
 * Kills WordPress execution and displays XML response with an error message.
 *
 * This is the handler for wp_die() when processing XML requests.
 *
 * @since 5.2.0
 * @access private
 *
 * @param string       $message Error message.
 * @param string       $title   Optional. Error title. Default empty string.
 * @param string|array $args    Optional. Arguments to control behavior. Default empty array.
 */
function _xml_wp_die_handler( $message, $title = '', $args = array() ) {
	list( $message, $title, $parsed_args ) = _wp_die_process_input( $message, $title, $args );

	$message = htmlspecialchars( $message );
	$title   = htmlspecialchars( $title );

	$xml = <<<EOD
<error>
    <code>{$parsed_args['code']}</code>
    <title><![CDATA[{$title}]]></title>
    <message><![CDATA[{$message}]]></message>
    <data>
        <status>{$parsed_args['response']}</status>
    </data>
</error>

EOD;

	if ( ! headers_sent() ) {
		header( "Content-Type: text/xml; charset={$parsed_args['charset']}" );
		if ( null !== $parsed_args['response'] ) {
			status_header( $parsed_args['response'] );
		}
		nocache_headers();
	}

	echo $xml;
	if ( $parsed_args['exit'] ) {
		die();
	}
}

/**
 * Kills WordPress execution and displays an error message.
 *
 * This is the handler for wp_die() when processing APP requests.
 *
 * @since 3.4.0
 * @since 5.1.0 Added the $title and $args parameters.
 * @access private
 *
 * @param string       $message Optional. Response to print. Default empty string.
 * @param string       $title   Optional. Error title (unused). Default empty string.
 * @param string|array $args    Optional. Arguments to control behavior. Default empty array.
 */
function _scalar_wp_die_handler( $message = '', $title = '', $args = array() ) {
	list( $message, $title, $parsed_args ) = _wp_die_process_input( $message, $title, $args );

	if ( $parsed_args['exit'] ) {
		if ( is_scalar( $message ) ) {
			die( (string) $message );
		}
		die();
	}

	if ( is_scalar( $message ) ) {
		echo (string) $message;
	}
}

/**
 * Processes arguments passed to wp_die() consistently for its handlers.
 *
 * @since 5.1.0
 * @access private
 *
 * @param string|WP_Error $message Error message or WP_Error object.
 * @param string          $title   Optional. Error title. Default empty string.
 * @param string|array    $args    Optional. Arguments to control behavior. Default empty array.
 * @return array {
 *     Processed arguments.
 *
 *     @type string $0 Error message.
 *     @type string $1 Error title.
 *     @type array  $2 Arguments to control behavior.
 * }
 */
function _wp_die_process_input( $message, $title = '', $args = array() ) {
	$defaults = array(
		'response'          => 0,
		'code'              => '',
		'exit'              => true,
		'back_link'         => false,
		'link_url'          => '',
		'link_text'         => '',
		'text_direction'    => '',
		'charset'           => 'utf-8',
		'additional_errors' => array(),
	);

	$args = wp_parse_args( $args, $defaults );

	if ( function_exists( 'is_wp_error' ) && is_wp_error( $message ) ) {
		if ( ! empty( $message->errors ) ) {
			$errors = array();
			foreach ( (array) $message->errors as $error_code => $error_messages ) {
				foreach ( (array) $error_messages as $error_message ) {
					$errors[] = array(
						'code'    => $error_code,
						'message' => $error_message,
						'data'    => $message->get_error_data( $error_code ),
					);
				}
			}

			$message = $errors[0]['message'];
			if ( empty( $args['code'] ) ) {
				$args['code'] = $errors[0]['code'];
			}
			if ( empty( $args['response'] ) && is_array( $errors[0]['data'] ) && ! empty( $errors[0]['data']['status'] ) ) {
				$args['response'] = $errors[0]['data']['status'];
			}
			if ( empty( $title ) && is_array( $errors[0]['data'] ) && ! empty( $errors[0]['data']['title'] ) ) {
				$title = $errors[0]['data']['title'];
			}
			if ( WP_DEBUG_DISPLAY && is_array( $errors[0]['data'] ) && ! empty( $errors[0]['data']['error'] ) ) {
				$args['error_data'] = $errors[0]['data']['error'];
			}

			unset( $errors[0] );
			$args['additional_errors'] = array_values( $errors );
		} else {
			$message = '';
		}
	}

	$have_gettext = function_exists( '__' );

	// The $title and these specific $args must always have a non-empty value.
	if ( empty( $args['code'] ) ) {
		$args['code'] = 'wp_die';
	}
	if ( empty( $args['response'] ) ) {
		$args['response'] = 500;
	}
	if ( empty( $title ) ) {
		$title = $have_gettext ? __( 'WordPress &rsaquo; Error' ) : 'WordPress &rsaquo; Error';
	}
	if ( empty( $args['text_direction'] ) || ! in_array( $args['text_direction'], array( 'ltr', 'rtl' ), true ) ) {
		$args['text_direction'] = 'ltr';
		if ( function_exists( 'is_rtl' ) && is_rtl() ) {
			$args['text_direction'] = 'rtl';
		}
	}

	if ( ! empty( $args['charset'] ) ) {
		$args['charset'] = _canonical_charset( $args['charset'] );
	}

	return array( $message, $title, $args );
}

/**
 * Encodes a variable into JSON, with some confidence checks.
 *
 * @since 4.1.0
 * @since 5.3.0 No longer handles support for PHP < 5.6.
 * @since 6.5.0 The `$data` parameter has been renamed to `$value` and
 *              the `$options` parameter to `$flags` for parity with PHP.
 *
 * @param mixed $value Variable (usually an array or object) to encode as JSON.
 * @param int   $flags Optional. Options to be passed to json_encode(). Default 0.
 * @param int   $depth Optional. Maximum depth to walk through $value. Must be
 *                     greater than 0. Default 512.
 * @return string|false The JSON encoded string, or false if it cannot be encoded.
 */
function wp_json_encode( $value, $flags = 0, $depth = 512 ) {
	$json = json_encode( $value, $flags, $depth );

	// If json_encode() was successful, no need to do more confidence checking.
	if ( false !== $json ) {
		return $json;
	}

	try {
		$value = _wp_json_sanity_check( $value, $depth );
	} catch ( Exception $e ) {
		return false;
	}

	return json_encode( $value, $flags, $depth );
}

/**
 * Performs confidence checks on data that shall be encoded to JSON.
 *
 * @ignore
 * @since 4.1.0
 * @access private
 *
 * @see wp_json_encode()
 *
 * @throws Exception If depth limit is reached.
 *
 * @param mixed $value Variable (usually an array or object) to encode as JSON.
 * @param int   $depth Maximum depth to walk through $value. Must be greater than 0.
 * @return mixed The sanitized data that shall be encoded to JSON.
 */
function _wp_json_sanity_check( $value, $depth ) {
	if ( $depth < 0 ) {
		throw new Exception( 'Reached depth limit' );
	}

	if ( is_array( $value ) ) {
		$output = array();
		foreach ( $value as $id => $el ) {
			// Don't forget to sanitize the ID!
			if ( is_string( $id ) ) {
				$clean_id = _wp_json_convert_string( $id );
			} else {
				$clean_id = $id;
			}

			// Check the element type, so that we're only recursing if we really have to.
			if ( is_array( $el ) || is_object( $el ) ) {
				$output[ $clean_id ] = _wp_json_sanity_check( $el, $depth - 1 );
			} elseif ( is_string( $el ) ) {
				$output[ $clean_id ] = _wp_json_convert_string( $el );
			} else {
				$output[ $clean_id ] = $el;
			}
		}
	} elseif ( is_object( $value ) ) {
		$output = new stdClass();
		foreach ( $value as $id => $el ) {
			if ( is_string( $id ) ) {
				$clean_id = _wp_json_convert_string( $id );
			} else {
				$clean_id = $id;
			}

			if ( is_array( $el ) || is_object( $el ) ) {
				$output->$clean_id = _wp_json_sanity_check( $el, $depth - 1 );
			} elseif ( is_string( $el ) ) {
				$output->$clean_id = _wp_json_convert_string( $el );
			} else {
				$output->$clean_id = $el;
			}
		}
	} elseif ( is_string( $value ) ) {
		return _wp_json_convert_string( $value );
	} else {
		return $value;
	}

	return $output;
}

/**
 * Converts a string to UTF-8, so that it can be safely encoded to JSON.
 *
 * @ignore
 * @since 4.1.0
 * @access private
 *
 * @see _wp_json_sanity_check()
 *
 * @param string $input_string The string which is to be converted.
 * @return string The checked string.
 */
function _wp_json_convert_string( $input_string ) {
	static $use_mb = null;
	if ( is_null( $use_mb ) ) {
		$use_mb = function_exists( 'mb_convert_encoding' );
	}

	if ( $use_mb ) {
		$encoding = mb_detect_encoding( $input_string, mb_detect_order(), true );
		if ( $encoding ) {
			return mb_convert_encoding( $input_string, 'UTF-8', $encoding );
		} else {
			return mb_convert_encoding( $input_string, 'UTF-8', 'UTF-8' );
		}
	} else {
		return wp_check_invalid_utf8( $input_string, true );
	}
}

/**
 * Prepares response data to be serialized to JSON.
 *
 * This supports the JsonSerializable interface for PHP 5.2-5.3 as well.
 *
 * @ignore
 * @since 4.4.0
 * @deprecated 5.3.0 This function is no longer needed as support for PHP 5.2-5.3
 *                   has been dropped.
 * @access private
 *
 * @param mixed $value Native representation.
 * @return bool|int|float|null|string|array Data ready for `json_encode()`.
 */
function _wp_json_prepare_data( $value ) {
	_deprecated_function( __FUNCTION__, '5.3.0' );
	return $value;
}

/**
 * Sends a JSON response back to an Ajax request.
 *
 * @since 3.5.0
 * @since 4.7.0 The `$status_code` parameter was added.
 * @since 5.6.0 The `$flags` parameter was added.
 *
 * @param mixed $response    Variable (usually an array or object) to encode as JSON,
 *                           then print and die.
 * @param int   $status_code Optional. The HTTP status code to output. Default null.
 * @param int   $flags       Optional. Options to be passed to json_encode(). Default 0.
 */
function wp_send_json( $response, $status_code = null, $flags = 0 ) {
	if ( wp_is_serving_rest_request() ) {
		_doing_it_wrong(
			__FUNCTION__,
			sprintf(
				/* translators: 1: WP_REST_Response, 2: WP_Error */
				__( 'Return a %1$s or %2$s object from your callback when using the REST API.' ),
				'WP_REST_Response',
				'WP_Error'
			),
			'5.5.0'
		);
	}

	if ( ! headers_sent() ) {
		header( 'Content-Type: application/json; charset=' . get_option( 'blog_charset' ) );
		if ( null !== $status_code ) {
			status_header( $status_code );
		}
	}

	echo wp_json_encode( $response, $flags );

	if ( wp_doing_ajax() ) {
		wp_die(
			'',
			'',
			array(
				'response' => null,
			)
		);
	} else {
		die;
	}
}

/**
 * Sends a JSON response back to an Ajax request, indicating success.
 *
 * @since 3.5.0
 * @since 4.7.0 The `$status_code` parameter was added.
 * @since 5.6.0 The `$flags` parameter was added.
 *
 * @param mixed $value       Optional. Data to encode as JSON, then print and die. Default null.
 * @param int   $status_code Optional. The HTTP status code to output. Default null.
 * @param int   $flags       Optional. Options to be passed to json_encode(). Default 0.
 */
function wp_send_json_success( $value = null, $status_code = null, $flags = 0 ) {
	$response = array( 'success' => true );

	if ( isset( $value ) ) {
		$response['data'] = $value;
	}

	wp_send_json( $response, $status_code, $flags );
}

/**
 * Sends a JSON response back to an Ajax request, indicating failure.
 *
 * If the `$value` parameter is a WP_Error object, the errors
 * within the object are processed and output as an array of error
 * codes and corresponding messages. All other types are output
 * without further processing.
 *
 * @since 3.5.0
 * @since 4.1.0 The `$value` parameter is now processed if a WP_Error object is passed in.
 * @since 4.7.0 The `$status_code` parameter was added.
 * @since 5.6.0 The `$flags` parameter was added.
 *
 * @param mixed $value       Optional. Data to encode as JSON, then print and die. Default null.
 * @param int   $status_code Optional. The HTTP status code to output. Default null.
 * @param int   $flags       Optional. Options to be passed to json_encode(). Default 0.
 */
function wp_send_json_error( $value = null, $status_code = null, $flags = 0 ) {
	$response = array( 'success' => false );

	if ( isset( $value ) ) {
		if ( is_wp_error( $value ) ) {
			$result = array();
			foreach ( $value->errors as $code => $messages ) {
				foreach ( $messages as $message ) {
					$result[] = array(
						'code'    => $code,
						'message' => $message,
					);
				}
			}

			$response['data'] = $result;
		} else {
			$response['data'] = $value;
		}
	}

	wp_send_json( $response, $status_code, $flags );
}

/**
 * Checks that a JSONP callback is a valid JavaScript callback name.
 *
 * Only allows alphanumeric characters and the dot character in callback
 * function names. This helps to mitigate XSS attacks caused by directly
 * outputting user input.
 *
 * @since 4.6.0
 *
 * @param string $callback Supplied JSONP callback function name.
 * @return bool Whether the callback function name is valid.
 */
function wp_check_jsonp_callback( $callback ) {
	if ( ! is_string( $callback ) ) {
		return false;
	}

	preg_replace( '/[^\w\.]/', '', $callback, -1, $illegal_char_count );

	return 0 === $illegal_char_count;
}

/**
 * Reads and decodes a JSON file.
 *
 * @since 5.9.0
 *
 * @param string $filename Path to the JSON file.
 * @param array  $options  {
 *     Optional. Options to be used with `json_decode()`.
 *
 *     @type bool $associative Optional. When `true`, JSON objects will be returned as associative arrays.
 *                             When `false`, JSON objects will be returned as objects. Default false.
 * }
 *
 * @return mixed Returns the value encoded in JSON in appropriate PHP type.
 *               `null` is returned if the file is not found, or its content can't be decoded.
 */
function wp_json_file_decode( $filename, $options = array() ) {
	$result   = null;
	$filename = wp_normalize_path( realpath( $filename ) );

	if ( ! $filename ) {
		wp_trigger_error(
			__FUNCTION__,
			sprintf(
				/* translators: %s: Path to the JSON file. */
				__( "File %s doesn't exist!" ),
				$filename
			)
		);
		return $result;
	}

	$options      = wp_parse_args( $options, array( 'associative' => false ) );
	$decoded_file = json_decode( file_get_contents( $filename ), $options['associative'] );

	if ( JSON_ERROR_NONE !== json_last_error() ) {
		wp_trigger_error(
			__FUNCTION__,
			sprintf(
				/* translators: 1: Path to the JSON file, 2: Error message. */
				__( 'Error when decoding a JSON file at path %1$s: %2$s' ),
				$filename,
				json_last_error_msg()
			)
		);
		return $result;
	}

	return $decoded_file;
}

/**
 * Retrieves the WordPress home page URL.
 *
 * If the constant named 'WP_HOME' exists, then it will be used and returned
 * by the function. This can be used to counter the redirection on your local
 * development environment.
 *
 * @since 2.2.0
 * @access private
 *
 * @see WP_HOME
 *
 * @param string $url URL for the home location.
 * @return string Homepage location.
 */
function _config_wp_home( $url = '' ) {
	if ( defined( 'WP_HOME' ) ) {
		return untrailingslashit( WP_HOME );
	}
	return $url;
}

/**
 * Retrieves the WordPress site URL.
 *
 * If the constant named 'WP_SITEURL' is defined, then the value in that
 * constant will always be returned. This can be used for debugging a site
 * on your localhost while not having to change the database to your URL.
 *
 * @since 2.2.0
 * @access private
 *
 * @see WP_SITEURL
 *
 * @param string $url URL to set the WordPress site location.
 * @return string The WordPress site URL.
 */
function _config_wp_siteurl( $url = '' ) {
	if ( defined( 'WP_SITEURL' ) ) {
		return untrailingslashit( WP_SITEURL );
	}
	return $url;
}

/**
 * Deletes the fresh site option.
 *
 * @since 4.7.0
 * @access private
 */
function _delete_option_fresh_site() {
	update_option( 'fresh_site', '0' );
}

/**
 * Sets the localized direction for MCE plugin.
 *
 * Will only set the direction to 'rtl', if the WordPress locale has
 * the text direction set to 'rtl'.
 *
 * Fills in the 'directionality' setting, enables the 'directionality'
 * plugin, and adds the 'ltr' button to 'toolbar1', formerly
 * 'theme_advanced_buttons1' array keys. These keys are then returned
 * in the $mce_init (TinyMCE settings) array.
 *
 * @since 2.1.0
 * @access private
 *
 * @param array $mce_init MCE settings array.
 * @return array Direction set for 'rtl', if needed by locale.
 */
function _mce_set_direction( $mce_init ) {
	if ( is_rtl() ) {
		$mce_init['directionality'] = 'rtl';
		$mce_init['rtl_ui']         = true;

		if ( ! empty( $mce_init['plugins'] ) && ! str_contains( $mce_init['plugins'], 'directionality' ) ) {
			$mce_init['plugins'] .= ',directionality';
		}

		if ( ! empty( $mce_init['toolbar1'] ) && ! preg_match( '/\bltr\b/', $mce_init['toolbar1'] ) ) {
			$mce_init['toolbar1'] .= ',ltr';
		}
	}

	return $mce_init;
}

/**
 * Determines whether WordPress is currently serving a REST API request.
 *
 * The function relies on the 'REST_REQUEST' global. As such, it only returns true when an actual REST _request_ is
 * being made. It does not return true when a REST endpoint is hit as part of another request, e.g. for preloading a
 * REST response. See {@see wp_is_rest_endpoint()} for that purpose.
 *
 * This function should not be called until the {@see 'parse_request'} action, as the constant is only defined then,
 * even for an actual REST request.
 *
 * @since 6.5.0
 *
 * @return bool True if it's a WordPress REST API request, false otherwise.
 */
function wp_is_serving_rest_request() {
	return defined( 'REST_REQUEST' ) && REST_REQUEST;
}

/**
 * Converts smiley code to the icon graphic file equivalent.
 *
 * You can turn off smilies, by going to the write setting screen and unchecking
 * the box, or by setting 'use_smilies' option to false or removing the option.
 *
 * Plugins may override the default smiley list by setting the $wpsmiliestrans
 * to an array, with the key the code the blogger types in and the value the
 * image file.
 *
 * The $wp_smiliessearch global is for the regular expression and is set each
 * time the function is called.
 *
 * The full list of smilies can be found in the function and won't be listed in
 * the description. Probably should create a Codex page for it, so that it is
 * available.
 *
 * @since 2.2.0
 *
 * @global array $wpsmiliestrans
 * @global array $wp_smiliessearch
 */
function smilies_init() {
	global $wpsmiliestrans, $wp_smiliessearch;

	// Don't bother setting up smilies if they are disabled.
	if ( ! get_option( 'use_smilies' ) ) {
		return;
	}

	if ( ! isset( $wpsmiliestrans ) ) {
		$wpsmiliestrans = array(
			':mrgreen:' => 'mrgreen.png',
			':neutral:' => "\xf0\x9f\x98\x90",
			':twisted:' => "\xf0\x9f\x98\x88",
			':arrow:'   => "\xe2\x9e\xa1",
			':shock:'   => "\xf0\x9f\x98\xaf",
			':smile:'   => "\xf0\x9f\x99\x82",
			':???:'     => "\xf0\x9f\x98\x95",
			':cool:'    => "\xf0\x9f\x98\x8e",
			':evil:'    => "\xf0\x9f\x91\xbf",
			':grin:'    => "\xf0\x9f\x98\x80",
			':idea:'    => "\xf0\x9f\x92\xa1",
			':oops:'    => "\xf0\x9f\x98\xb3",
			':razz:'    => "\xf0\x9f\x98\x9b",
			':roll:'    => "\xf0\x9f\x99\x84",
			':wink:'    => "\xf0\x9f\x98\x89",
			':cry:'     => "\xf0\x9f\x98\xa5",
			':eek:'     => "\xf0\x9f\x98\xae",
			':lol:'     => "\xf0\x9f\x98\x86",
			':mad:'     => "\xf0\x9f\x98\xa1",
			':sad:'     => "\xf0\x9f\x99\x81",
			'8-)'       => "\xf0\x9f\x98\x8e",
			'8-O'       => "\xf0\x9f\x98\xaf",
			':-('       => "\xf0\x9f\x99\x81",
			':-)'       => "\xf0\x9f\x99\x82",
			':-?'       => "\xf0\x9f\x98\x95",
			':-D'       => "\xf0\x9f\x98\x80",
			':-P'       => "\xf0\x9f\x98\x9b",
			':-o'       => "\xf0\x9f\x98\xae",
			':-x'       => "\xf0\x9f\x98\xa1",
			':-|'       => "\xf0\x9f\x98\x90",
			';-)'       => "\xf0\x9f\x98\x89",
			// This one transformation breaks regular text with frequency.
			//     '8)' => "\xf0\x9f\x98\x8e",
			'8O'        => "\xf0\x9f\x98\xaf",
			':('        => "\xf0\x9f\x99\x81",
			':)'        => "\xf0\x9f\x99\x82",
			':?'        => "\xf0\x9f\x98\x95",
			':D'        => "\xf0\x9f\x98\x80",
			':P'        => "\xf0\x9f\x98\x9b",
			':o'        => "\xf0\x9f\x98\xae",
			':x'        => "\xf0\x9f\x98\xa1",
			':|'        => "\xf0\x9f\x98\x90",
			';)'        => "\xf0\x9f\x98\x89",
			':!:'       => "\xe2\x9d\x97",
			':?:'       => "\xe2\x9d\x93",
		);
	}

	/**
	 * Filters all the smilies.
	 *
	 * This filter must be added before `smilies_init` is run, as
	 * it is normally only run once to setup the smilies regex.
	 *
	 * @since 4.7.0
	 *
	 * @param string[] $wpsmiliestrans List of the smilies' hexadecimal representations, keyed by their smily code.
	 */
	$wpsmiliestrans = apply_filters( 'smilies', $wpsmiliestrans );

	if ( count( $wpsmiliestrans ) === 0 ) {
		return;
	}

	/*
	 * NOTE: we sort the smilies in reverse key order. This is to make sure
	 * we match the longest possible smilie (:???: vs :?) as the regular
	 * expression used below is first-match
	 */
	krsort( $wpsmiliestrans );

	$spaces = wp_spaces_regexp();

	// Begin first "subpattern".
	$wp_smiliessearch = '/(?<=' . $spaces . '|^)';

	$subchar = '';
	foreach ( (array) $wpsmiliestrans as $smiley => $img ) {
		$firstchar = substr( $smiley, 0, 1 );
		$rest      = substr( $smiley, 1 );

		// New subpattern?
		if ( $firstchar !== $subchar ) {
			if ( '' !== $subchar ) {
				$wp_smiliessearch .= ')(?=' . $spaces . '|$)';  // End previous "subpattern".
				$wp_smiliessearch .= '|(?<=' . $spaces . '|^)'; // Begin another "subpattern".
			}

			$subchar           = $firstchar;
			$wp_smiliessearch .= preg_quote( $firstchar, '/' ) . '(?:';
		} else {
			$wp_smiliessearch .= '|';
		}

		$wp_smiliessearch .= preg_quote( $rest, '/' );
	}

	$wp_smiliessearch .= ')(?=' . $spaces . '|$)/m';
}

/**
 * Merges user defined arguments into defaults array.
 *
 * This function is used throughout WordPress to allow for both string or array
 * to be merged into another array.
 *
 * @since 2.2.0
 * @since 2.3.0 `$args` can now also be an object.
 *
 * @param string|array|object $args     Value to merge with $defaults.
 * @param array               $defaults Optional. Array that serves as the defaults.
 *                                      Default empty array.
 * @return array Merged user defined values with defaults.
 */
function wp_parse_args( $args, $defaults = array() ) {
	if ( is_object( $args ) ) {
		$parsed_args = get_object_vars( $args );
	} elseif ( is_array( $args ) ) {
		$parsed_args =& $args;
	} else {
		wp_parse_str( $args, $parsed_args );
	}

	if ( is_array( $defaults ) && $defaults ) {
		return array_merge( $defaults, $parsed_args );
	}
	return $parsed_args;
}

/**
 * Converts a comma- or space-separated list of scalar values to an array.
 *
 * @since 5.1.0
 *
 * @param array|string $input_list List of values.
 * @return array Array of values.
 */
function wp_parse_list( $input_list ) {
	if ( ! is_array( $input_list ) ) {
		return preg_split( '/[\s,]+/', $input_list, -1, PREG_SPLIT_NO_EMPTY );
	}

	// Validate all entries of the list are scalar.
	$input_list = array_filter( $input_list, 'is_scalar' );

	return $input_list;
}

/**
 * Cleans up an array, comma- or space-separated list of IDs.
 *
 * @since 3.0.0
 * @since 5.1.0 Refactored to use wp_parse_list().
 *
 * @param array|string $input_list List of IDs.
 * @return int[] Sanitized array of IDs.
 */
function wp_parse_id_list( $input_list ) {
	$input_list = wp_parse_list( $input_list );

	return array_unique( array_map( 'absint', $input_list ) );
}

/**
 * Cleans up an array, comma- or space-separated list of slugs.
 *
 * @since 4.7.0
 * @since 5.1.0 Refactored to use wp_parse_list().
 *
 * @param array|string $input_list List of slugs.
 * @return string[] Sanitized array of slugs.
 */
function wp_parse_slug_list( $input_list ) {
	$input_list = wp_parse_list( $input_list );

	return array_unique( array_map( 'sanitize_title', $input_list ) );
}

/**
 * Extracts a slice of an array, given a list of keys.
 *
 * @since 3.1.0
 *
 * @param array $input_array The original array.
 * @param array $keys        The list of keys.
 * @return array The array slice.
 */
function wp_array_slice_assoc( $input_array, $keys ) {
	$slice = array();

	foreach ( $keys as $key ) {
		if ( isset( $input_array[ $key ] ) ) {
			$slice[ $key ] = $input_array[ $key ];
		}
	}

	return $slice;
}

/**
 * Sorts the keys of an array alphabetically.
 *
 * The array is passed by reference so it doesn't get returned
 * which mimics the behavior of `ksort()`.
 *
 * @since 6.0.0
 *
 * @param array $input_array The array to sort, passed by reference.
 */
function wp_recursive_ksort( &$input_array ) {
	foreach ( $input_array as &$value ) {
		if ( is_array( $value ) ) {
			wp_recursive_ksort( $value );
		}
	}

	ksort( $input_array );
}

/**
 * Accesses an array in depth based on a path of keys.
 *
 * It is the PHP equivalent of JavaScript's `lodash.get()` and mirroring it may help other components
 * retain some symmetry between client and server implementations.
 *
 * Example usage:
 *
 *     $input_array = array(
 *         'a' => array(
 *             'b' => array(
 *                 'c' => 1,
 *             ),
 *         ),
 *     );
 *     _wp_array_get( $input_array, array( 'a', 'b', 'c' ) );
 *
 * @internal
 *
 * @since 5.6.0
 * @access private
 *
 * @param array $input_array   An array from which we want to retrieve some information.
 * @param array $path          An array of keys describing the path with which to retrieve information.
 * @param mixed $default_value Optional. The return value if the path does not exist within the array,
 *                             or if `$input_array` or `$path` are not arrays. Default null.
 * @return mixed The value from the path specified.
 */
function _wp_array_get( $input_array, $path, $default_value = null ) {
	// Confirm $path is valid.
	if ( ! is_array( $path ) || 0 === count( $path ) ) {
		return $default_value;
	}

	foreach ( $path as $path_element ) {
		if ( ! is_array( $input_array ) ) {
			return $default_value;
		}

		if ( is_string( $path_element )
			|| is_integer( $path_element )
			|| null === $path_element
		) {
			/*
			 * Check if the path element exists in the input array.
			 * We check with `isset()` first, as it is a lot faster
			 * than `array_key_exists()`.
			 */
			if ( isset( $input_array[ $path_element ] ) ) {
				$input_array = $input_array[ $path_element ];
				continue;
			}

			/*
			 * If `isset()` returns false, we check with `array_key_exists()`,
			 * which also checks for `null` values.
			 */
			if ( array_key_exists( $path_element, $input_array ) ) {
				$input_array = $input_array[ $path_element ];
				continue;
			}
		}

		return $default_value;
	}

	return $input_array;
}

/**
 * Sets an array in depth based on a path of keys.
 *
 * It is the PHP equivalent of JavaScript's `lodash.set()` and mirroring it may help other components
 * retain some symmetry between client and server implementations.
 *
 * Example usage:
 *
 *     $input_array = array();
 *     _wp_array_set( $input_array, array( 'a', 'b', 'c', 1 ) );
 *
 *     $input_array becomes:
 *     array(
 *         'a' => array(
 *             'b' => array(
 *                 'c' => 1,
 *             ),
 *         ),
 *     );
 *
 * @internal
 *
 * @since 5.8.0
 * @access private
 *
 * @param array $input_array An array that we want to mutate to include a specific value in a path.
 * @param array $path        An array of keys describing the path that we want to mutate.
 * @param mixed $value       The value that will be set.
 */
function _wp_array_set( &$input_array, $path, $value = null ) {
	// Confirm $input_array is valid.
	if ( ! is_array( $input_array ) ) {
		return;
	}

	// Confirm $path is valid.
	if ( ! is_array( $path ) ) {
		return;
	}

	$path_length = count( $path );

	if ( 0 === $path_length ) {
		return;
	}

	foreach ( $path as $path_element ) {
		if (
			! is_string( $path_element ) && ! is_integer( $path_element ) &&
			! is_null( $path_element )
		) {
			return;
		}
	}

	for ( $i = 0; $i < $path_length - 1; ++$i ) {
		$path_element = $path[ $i ];
		if (
			! array_key_exists( $path_element, $input_array ) ||
			! is_array( $input_array[ $path_element ] )
		) {
			$input_array[ $path_element ] = array();
		}
		$input_array = &$input_array[ $path_element ];
	}

	$input_array[ $path[ $i ] ] = $value;
}

/**
 * This function is trying to replicate what
 * lodash's kebabCase (JS library) does in the client.
 *
 * The reason we need this function is that we do some processing
 * in both the client and the server (e.g.: we generate
 * preset classes from preset slugs) that needs to
 * create the same output.
 *
 * We can't remove or update the client's library due to backward compatibility
 * (some of the output of lodash's kebabCase is saved in the post content).
 * We have to make the server behave like the client.
 *
 * Changes to this function should follow updates in the client
 * with the same logic.
 *
 * @link https://github.com/lodash/lodash/blob/4.17/dist/lodash.js#L14369
 * @link https://github.com/lodash/lodash/blob/4.17/dist/lodash.js#L278
 * @link https://github.com/lodash-php/lodash-php/blob/master/src/String/kebabCase.php
 * @link https://github.com/lodash-php/lodash-php/blob/master/src/internal/unicodeWords.php
 *
 * @param string $input_string The string to kebab-case.
 *
 * @return string kebab-cased-string.
 */
function _wp_to_kebab_case( $input_string ) {
	// Ignore the camelCase names for variables so the names are the same as lodash so comparing and porting new changes is easier.
	// phpcs:disable WordPress.NamingConventions.ValidVariableName.VariableNotSnakeCase

	/*
	 * Some notable things we've removed compared to the lodash version are:
	 *
	 * - non-alphanumeric characters: rsAstralRange, rsEmoji, etc
	 * - the groups that processed the apostrophe, as it's removed before passing the string to preg_match: rsApos, rsOptContrLower, and rsOptContrUpper
	 *
	 */

	/** Used to compose unicode character classes. */
	$rsLowerRange       = 'a-z\\xdf-\\xf6\\xf8-\\xff';
	$rsNonCharRange     = '\\x00-\\x2f\\x3a-\\x40\\x5b-\\x60\\x7b-\\xbf';
	$rsPunctuationRange = '\\x{2000}-\\x{206f}';
	$rsSpaceRange       = ' \\t\\x0b\\f\\xa0\\x{feff}\\n\\r\\x{2028}\\x{2029}\\x{1680}\\x{180e}\\x{2000}\\x{2001}\\x{2002}\\x{2003}\\x{2004}\\x{2005}\\x{2006}\\x{2007}\\x{2008}\\x{2009}\\x{200a}\\x{202f}\\x{205f}\\x{3000}';
	$rsUpperRange       = 'A-Z\\xc0-\\xd6\\xd8-\\xde';
	$rsBreakRange       = $rsNonCharRange . $rsPunctuationRange . $rsSpaceRange;

	/** Used to compose unicode capture groups. */
	$rsBreak  = '[' . $rsBreakRange . ']';
	$rsDigits = '\\d+'; // The last lodash version in GitHub uses a single digit here and expands it when in use.
	$rsLower  = '[' . $rsLowerRange . ']';
	$rsMisc   = '[^' . $rsBreakRange . $rsDigits . $rsLowerRange . $rsUpperRange . ']';
	$rsUpper  = '[' . $rsUpperRange . ']';

	/** Used to compose unicode regexes. */
	$rsMiscLower = '(?:' . $rsLower . '|' . $rsMisc . ')';
	$rsMiscUpper = '(?:' . $rsUpper . '|' . $rsMisc . ')';
	$rsOrdLower  = '\\d*(?:1st|2nd|3rd|(?![123])\\dth)(?=\\b|[A-Z_])';
	$rsOrdUpper  = '\\d*(?:1ST|2ND|3RD|(?![123])\\dTH)(?=\\b|[a-z_])';

	$regexp = '/' . implode(
		'|',
		array(
			$rsUpper . '?' . $rsLower . '+' . '(?=' . implode( '|', array( $rsBreak, $rsUpper, '$' ) ) . ')',
			$rsMiscUpper . '+' . '(?=' . implode( '|', array( $rsBreak, $rsUpper . $rsMiscLower, '$' ) ) . ')',
			$rsUpper . '?' . $rsMiscLower . '+',
			$rsUpper . '+',
			$rsOrdUpper,
			$rsOrdLower,
			$rsDigits,
		)
	) . '/u';

	preg_match_all( $regexp, str_replace( "'", '', $input_string ), $matches );
	return strtolower( implode( '-', $matches[0] ) );
	// phpcs:enable WordPress.NamingConventions.ValidVariableName.VariableNotSnakeCase
}

/**
 * Determines if the variable is a numeric-indexed array.
 *
 * @since 4.4.0
 *
 * @param mixed $data Variable to check.
 * @return bool Whether the variable is a list.
 */
function wp_is_numeric_array( $data ) {
	if ( ! is_array( $data ) ) {
		return false;
	}

	$keys        = array_keys( $data );
	$string_keys = array_filter( $keys, 'is_string' );

	return count( $string_keys ) === 0;
}

/**
 * Filters a list of objects, based on a set of key => value arguments.
 *
 * Retrieves the objects from the list that match the given arguments.
 * Key represents property name, and value represents property value.
 *
 * If an object has more properties than those specified in arguments,
 * that will not disqualify it. When using the 'AND' operator,
 * any missing properties will disqualify it.
 *
 * When using the `$field` argument, this function can also retrieve
 * a particular field from all matching objects, whereas wp_list_filter()
 * only does the filtering.
 *
 * @since 3.0.0
 * @since 4.7.0 Uses `WP_List_Util` class.
 *
 * @param array       $input_list An array of objects to filter.
 * @param array       $args       Optional. An array of key => value arguments to match
 *                                against each object. Default empty array.
 * @param string      $operator   Optional. The logical operation to perform. 'AND' means
 *                                all elements from the array must match. 'OR' means only
 *                                one element needs to match. 'NOT' means no elements may
 *                                match. Default 'AND'.
 * @param bool|string $field      Optional. A field from the object to place instead
 *                                of the entire object. Default false.
 * @return array A list of objects or object fields.
 */
function wp_filter_object_list( $input_list, $args = array(), $operator = 'and', $field = false ) {
	if ( ! is_array( $input_list ) ) {
		return array();
	}

	$util = new WP_List_Util( $input_list );

	$util->filter( $args, $operator );

	if ( $field ) {
		$util->pluck( $field );
	}

	return $util->get_output();
}

/**
 * Filters a list of objects, based on a set of key => value arguments.
 *
 * Retrieves the objects from the list that match the given arguments.
 * Key represents property name, and value represents property value.
 *
 * If an object has more properties than those specified in arguments,
 * that will not disqualify it. When using the 'AND' operator,
 * any missing properties will disqualify it.
 *
 * If you want to retrieve a particular field from all matching objects,
 * use wp_filter_object_list() instead.
 *
 * @since 3.1.0
 * @since 4.7.0 Uses `WP_List_Util` class.
 * @since 5.9.0 Converted into a wrapper for `wp_filter_object_list()`.
 *
 * @param array  $input_list An array of objects to filter.
 * @param array  $args       Optional. An array of key => value arguments to match
 *                           against each object. Default empty array.
 * @param string $operator   Optional. The logical operation to perform. 'AND' means
 *                           all elements from the array must match. 'OR' means only
 *                           one element needs to match. 'NOT' means no elements may
 *                           match. Default 'AND'.
 * @return array Array of found values.
 */
function wp_list_filter( $input_list, $args = array(), $operator = 'AND' ) {
	return wp_filter_object_list( $input_list, $args, $operator );
}

/**
 * Plucks a certain field out of each object or array in an array.
 *
 * This has the same functionality and prototype of
 * array_column() (PHP 5.5) but also supports objects.
 *
 * @since 3.1.0
 * @since 4.0.0 $index_key parameter added.
 * @since 4.7.0 Uses `WP_List_Util` class.
 *
 * @param array      $input_list List of objects or arrays.
 * @param int|string $field      Field from the object to place instead of the entire object.
 * @param int|string $index_key  Optional. Field from the object to use as keys for the new array.
 *                               Default null.
 * @return array Array of found values. If `$index_key` is set, an array of found values with keys
 *               corresponding to `$index_key`. If `$index_key` is null, array keys from the original
 *               `$input_list` will be preserved in the results.
 */
function wp_list_pluck( $input_list, $field, $index_key = null ) {
	if ( ! is_array( $input_list ) ) {
		return array();
	}

	$util = new WP_List_Util( $input_list );

	return $util->pluck( $field, $index_key );
}

/**
 * Sorts an array of objects or arrays based on one or more orderby arguments.
 *
 * @since 4.7.0
 *
 * @param array        $input_list    An array of objects or arrays to sort.
 * @param string|array $orderby       Optional. Either the field name to order by or an array
 *                                    of multiple orderby fields as `$orderby => $order`.
 *                                    Default empty array.
 * @param string       $order         Optional. Either 'ASC' or 'DESC'. Only used if `$orderby`
 *                                    is a string. Default 'ASC'.
 * @param bool         $preserve_keys Optional. Whether to preserve keys. Default false.
 * @return array The sorted array.
 */
function wp_list_sort( $input_list, $orderby = array(), $order = 'ASC', $preserve_keys = false ) {
	if ( ! is_array( $input_list ) ) {
		return array();
	}

	$util = new WP_List_Util( $input_list );

	return $util->sort( $orderby, $order, $preserve_keys );
}

/**
 * Determines if Widgets library should be loaded.
 *
 * Checks to make sure that the widgets library hasn't already been loaded.
 * If it hasn't, then it will load the widgets library and run an action hook.
 *
 * @since 2.2.0
 */
function wp_maybe_load_widgets() {
	/**
	 * Filters whether to load the Widgets library.
	 *
	 * Returning a falsey value from the filter will effectively short-circuit
	 * the Widgets library from loading.
	 *
	 * @since 2.8.0
	 *
	 * @param bool $wp_maybe_load_widgets Whether to load the Widgets library.
	 *                                    Default true.
	 */
	if ( ! apply_filters( 'load_default_widgets', true ) ) {
		return;
	}

	require_once ABSPATH . WPINC . '/default-widgets.php';

	add_action( '_admin_menu', 'wp_widgets_add_menu' );
}

/**
 * Appends the Widgets menu to the themes main menu.
 *
 * @since 2.2.0
 * @since 5.9.3 Don't specify menu order when the active theme is a block theme.
 *
 * @global array $submenu
 */
function wp_widgets_add_menu() {
	global $submenu;

	if ( ! current_theme_supports( 'widgets' ) ) {
		return;
	}

	$menu_name = __( 'Widgets' );
	if ( wp_is_block_theme() ) {
		$submenu['themes.php'][] = array( $menu_name, 'edit_theme_options', 'widgets.php' );
	} else {
		$submenu['themes.php'][8] = array( $menu_name, 'edit_theme_options', 'widgets.php' );
	}

	ksort( $submenu['themes.php'], SORT_NUMERIC );
}

/**
 * Flushes all output buffers for PHP 5.2.
 *
 * Make sure all output buffers are flushed before our singletons are destroyed.
 *
 * @since 2.2.0
 */
function wp_ob_end_flush_all() {
	$levels = ob_get_level();
	for ( $i = 0; $i < $levels; $i++ ) {
		ob_end_flush();
	}
}

/**
 * Loads custom DB error or display WordPress DB error.
 *
 * If a file exists in the wp-content directory named db-error.php, then it will
 * be loaded instead of displaying the WordPress DB error. If it is not found,
 * then the WordPress DB error will be displayed instead.
 *
 * The WordPress DB error sets the HTTP status header to 500 to try to prevent
 * search engines from caching the message. Custom DB messages should do the
 * same.
 *
 * This function was backported to WordPress 2.3.2, but originally was added
 * in WordPress 2.5.0.
 *
 * @since 2.3.2
 *
 * @global wpdb $wpdb WordPress database abstraction object.
 */
function dead_db() {
	global $wpdb;

	wp_load_translations_early();

	// Load custom DB error template, if present.
	if ( file_exists( WP_CONTENT_DIR . '/db-error.php' ) ) {
		require_once WP_CONTENT_DIR . '/db-error.php';
		die();
	}

	// If installing or in the admin, provide the verbose message.
	if ( wp_installing() || defined( 'WP_ADMIN' ) ) {
		wp_die( $wpdb->error );
	}

	// Otherwise, be terse.
	wp_die( '<h1>' . __( 'Error establishing a database connection' ) . '</h1>', __( 'Database Error' ) );
}

/**
 * Converts a value to non-negative integer.
 *
 * @since 2.5.0
 *
 * @param mixed $maybeint Data you wish to have converted to a non-negative integer.
 * @return int A non-negative integer.
 */
function absint( $maybeint ) {
	return abs( (int) $maybeint );
}

/**
 * Marks a function as deprecated and inform when it has been used.
 *
 * There is a {@see 'deprecated_function_run'} hook that will be called that can be used
 * to get the backtrace up to what file and function called the deprecated function.
 *
 * The current behavior is to trigger a user error if `WP_DEBUG` is true.
 *
 * This function is to be used in every function that is deprecated.
 *
 * @since 2.5.0
 * @since 5.4.0 This function is no longer marked as "private".
 * @since 5.4.0 The error type is now classified as E_USER_DEPRECATED (used to default to E_USER_NOTICE).
 *
 * @param string $function_name The function that was called.
 * @param string $version       The version of WordPress that deprecated the function.
 * @param string $replacement   Optional. The function that should have been called. Default empty string.
 */
function _deprecated_function( $function_name, $version, $replacement = '' ) {

	/**
	 * Fires when a deprecated function is called.
	 *
	 * @since 2.5.0
	 *
	 * @param string $function_name The function that was called.
	 * @param string $replacement   The function that should have been called.
	 * @param string $version       The version of WordPress that deprecated the function.
	 */
	do_action( 'deprecated_function_run', $function_name, $replacement, $version );

	/**
	 * Filters whether to trigger an error for deprecated functions.
	 *
	 * @since 2.5.0
	 *
	 * @param bool $trigger Whether to trigger the error for deprecated functions. Default true.
	 */
	if ( WP_DEBUG && apply_filters( 'deprecated_function_trigger_error', true ) ) {
		if ( function_exists( '__' ) ) {
			if ( $replacement ) {
				$message = sprintf(
					/* translators: 1: PHP function name, 2: Version number, 3: Alternative function name. */
					__( 'Function %1$s is <strong>deprecated</strong> since version %2$s! Use %3$s instead.' ),
					$function_name,
					$version,
					$replacement
				);
			} else {
				$message = sprintf(
					/* translators: 1: PHP function name, 2: Version number. */
					__( 'Function %1$s is <strong>deprecated</strong> since version %2$s with no alternative available.' ),
					$function_name,
					$version
				);
			}
		} else {
			if ( $replacement ) {
				$message = sprintf(
					'Function %1$s is <strong>deprecated</strong> since version %2$s! Use %3$s instead.',
					$function_name,
					$version,
					$replacement
				);
			} else {
				$message = sprintf(
					'Function %1$s is <strong>deprecated</strong> since version %2$s with no alternative available.',
					$function_name,
					$version
				);
			}
		}

		wp_trigger_error( '', $message, E_USER_DEPRECATED );
	}
}

/**
 * Marks a constructor as deprecated and informs when it has been used.
 *
 * Similar to _deprecated_function(), but with different strings. Used to
 * remove PHP4-style constructors.
 *
 * The current behavior is to trigger a user error if `WP_DEBUG` is true.
 *
 * This function is to be used in every PHP4-style constructor method that is deprecated.
 *
 * @since 4.3.0
 * @since 4.5.0 Added the `$parent_class` parameter.
 * @since 5.4.0 This function is no longer marked as "private".
 * @since 5.4.0 The error type is now classified as E_USER_DEPRECATED (used to default to E_USER_NOTICE).
 *
 * @param string $class_name   The class containing the deprecated constructor.
 * @param string $version      The version of WordPress that deprecated the function.
 * @param string $parent_class Optional. The parent class calling the deprecated constructor.
 *                             Default empty string.
 */
function _deprecated_constructor( $class_name, $version, $parent_class = '' ) {

	/**
	 * Fires when a deprecated constructor is called.
	 *
	 * @since 4.3.0
	 * @since 4.5.0 Added the `$parent_class` parameter.
	 *
	 * @param string $class_name   The class containing the deprecated constructor.
	 * @param string $version      The version of WordPress that deprecated the function.
	 * @param string $parent_class The parent class calling the deprecated constructor.
	 */
	do_action( 'deprecated_constructor_run', $class_name, $version, $parent_class );

	/**
	 * Filters whether to trigger an error for deprecated functions.
	 *
	 * `WP_DEBUG` must be true in addition to the filter evaluating to true.
	 *
	 * @since 4.3.0
	 *
	 * @param bool $trigger Whether to trigger the error for deprecated functions. Default true.
	 */
	if ( WP_DEBUG && apply_filters( 'deprecated_constructor_trigger_error', true ) ) {
		if ( function_exists( '__' ) ) {
			if ( $parent_class ) {
				$message = sprintf(
					/* translators: 1: PHP class name, 2: PHP parent class name, 3: Version number, 4: __construct() method. */
					__( 'The called constructor method for %1$s class in %2$s is <strong>deprecated</strong> since version %3$s! Use %4$s instead.' ),
					$class_name,
					$parent_class,
					$version,
					'<code>__construct()</code>'
				);
			} else {
				$message = sprintf(
					/* translators: 1: PHP class name, 2: Version number, 3: __construct() method. */
					__( 'The called constructor method for %1$s class is <strong>deprecated</strong> since version %2$s! Use %3$s instead.' ),
					$class_name,
					$version,
					'<code>__construct()</code>'
				);
			}
		} else {
			if ( $parent_class ) {
				$message = sprintf(
					'The called constructor method for %1$s class in %2$s is <strong>deprecated</strong> since version %3$s! Use %4$s instead.',
					$class_name,
					$parent_class,
					$version,
					'<code>__construct()</code>'
				);
			} else {
				$message = sprintf(
					'The called constructor method for %1$s class is <strong>deprecated</strong> since version %2$s! Use %3$s instead.',
					$class_name,
					$version,
					'<code>__construct()</code>'
				);
			}
		}

		wp_trigger_error( '', $message, E_USER_DEPRECATED );
	}
}

/**
 * Marks a class as deprecated and informs when it has been used.
 *
 * There is a {@see 'deprecated_class_run'} hook that will be called that can be used
 * to get the backtrace up to what file and function called the deprecated class.
 *
 * The current behavior is to trigger a user error if `WP_DEBUG` is true.
 *
 * This function is to be used in the class constructor for every deprecated class.
 * See {@see _deprecated_constructor()} for deprecating PHP4-style constructors.
 *
 * @since 6.4.0
 *
 * @param string $class_name  The name of the class being instantiated.
 * @param string $version     The version of WordPress that deprecated the class.
 * @param string $replacement Optional. The class or function that should have been called.
 *                            Default empty string.
 */
function _deprecated_class( $class_name, $version, $replacement = '' ) {

	/**
	 * Fires when a deprecated class is called.
	 *
	 * @since 6.4.0
	 *
	 * @param string $class_name  The name of the class being instantiated.
	 * @param string $replacement The class or function that should have been called.
	 * @param string $version     The version of WordPress that deprecated the class.
	 */
	do_action( 'deprecated_class_run', $class_name, $replacement, $version );

	/**
	 * Filters whether to trigger an error for a deprecated class.
	 *
	 * @since 6.4.0
	 *
	 * @param bool $trigger Whether to trigger an error for a deprecated class. Default true.
	 */
	if ( WP_DEBUG && apply_filters( 'deprecated_class_trigger_error', true ) ) {
		if ( function_exists( '__' ) ) {
			if ( $replacement ) {
				$message = sprintf(
					/* translators: 1: PHP class name, 2: Version number, 3: Alternative class or function name. */
					__( 'Class %1$s is <strong>deprecated</strong> since version %2$s! Use %3$s instead.' ),
					$class_name,
					$version,
					$replacement
				);
			} else {
				$message = sprintf(
					/* translators: 1: PHP class name, 2: Version number. */
					__( 'Class %1$s is <strong>deprecated</strong> since version %2$s with no alternative available.' ),
					$class_name,
					$version
				);
			}
		} else {
			if ( $replacement ) {
				$message = sprintf(
					'Class %1$s is <strong>deprecated</strong> since version %2$s! Use %3$s instead.',
					$class_name,
					$version,
					$replacement
				);
			} else {
				$message = sprintf(
					'Class %1$s is <strong>deprecated</strong> since version %2$s with no alternative available.',
					$class_name,
					$version
				);
			}
		}

		wp_trigger_error( '', $message, E_USER_DEPRECATED );
	}
}

/**
 * Marks a file as deprecated and inform when it has been used.
 *
 * There is a {@see 'deprecated_file_included'} hook that will be called that can be used
 * to get the backtrace up to what file and function included the deprecated file.
 *
 * The current behavior is to trigger a user error if `WP_DEBUG` is true.
 *
 * This function is to be used in every file that is deprecated.
 *
 * @since 2.5.0
 * @since 5.4.0 This function is no longer marked as "private".
 * @since 5.4.0 The error type is now classified as E_USER_DEPRECATED (used to default to E_USER_NOTICE).
 *
 * @param string $file        The file that was included.
 * @param string $version     The version of WordPress that deprecated the file.
 * @param string $replacement Optional. The file that should have been included based on ABSPATH.
 *                            Default empty string.
 * @param string $message     Optional. A message regarding the change. Default empty string.
 */
function _deprecated_file( $file, $version, $replacement = '', $message = '' ) {

	/**
	 * Fires when a deprecated file is called.
	 *
	 * @since 2.5.0
	 *
	 * @param string $file        The file that was called.
	 * @param string $replacement The file that should have been included based on ABSPATH.
	 * @param string $version     The version of WordPress that deprecated the file.
	 * @param string $message     A message regarding the change.
	 */
	do_action( 'deprecated_file_included', $file, $replacement, $version, $message );

	/**
	 * Filters whether to trigger an error for deprecated files.
	 *
	 * @since 2.5.0
	 *
	 * @param bool $trigger Whether to trigger the error for deprecated files. Default true.
	 */
	if ( WP_DEBUG && apply_filters( 'deprecated_file_trigger_error', true ) ) {
		$message = empty( $message ) ? '' : ' ' . $message;

		if ( function_exists( '__' ) ) {
			if ( $replacement ) {
				$message = sprintf(
					/* translators: 1: PHP file name, 2: Version number, 3: Alternative file name. */
					__( 'File %1$s is <strong>deprecated</strong> since version %2$s! Use %3$s instead.' ),
					$file,
					$version,
					$replacement
				) . $message;
			} else {
				$message = sprintf(
					/* translators: 1: PHP file name, 2: Version number. */
					__( 'File %1$s is <strong>deprecated</strong> since version %2$s with no alternative available.' ),
					$file,
					$version
				) . $message;
			}
		} else {
			if ( $replacement ) {
				$message = sprintf(
					'File %1$s is <strong>deprecated</strong> since version %2$s! Use %3$s instead.',
					$file,
					$version,
					$replacement
				);
			} else {
				$message = sprintf(
					'File %1$s is <strong>deprecated</strong> since version %2$s with no alternative available.',
					$file,
					$version
				) . $message;
			}
		}

		wp_trigger_error( '', $message, E_USER_DEPRECATED );
	}
}
/**
 * Marks a function argument as deprecated and inform when it has been used.
 *
 * This function is to be used whenever a deprecated function argument is used.
 * Before this function is called, the argument must be checked for whether it was
 * used by comparing it to its default value or evaluating whether it is empty.
 *
 * For example:
 *
 *     if ( ! empty( $deprecated ) ) {
 *         _deprecated_argument( __FUNCTION__, '3.0.0' );
 *     }
 *
 * There is a {@see 'deprecated_argument_run'} hook that will be called that can be used
 * to get the backtrace up to what file and function used the deprecated argument.
 *
 * The current behavior is to trigger a user error if WP_DEBUG is true.
 *
 * @since 3.0.0
 * @since 5.4.0 This function is no longer marked as "private".
 * @since 5.4.0 The error type is now classified as E_USER_DEPRECATED (used to default to E_USER_NOTICE).
 *
 * @param string $function_name The function that was called.
 * @param string $version       The version of WordPress that deprecated the argument used.
 * @param string $message       Optional. A message regarding the change. Default empty string.
 */
function _deprecated_argument( $function_name, $version, $message = '' ) {

	/**
	 * Fires when a deprecated argument is called.
	 *
	 * @since 3.0.0
	 *
	 * @param string $function_name The function that was called.
	 * @param string $message       A message regarding the change.
	 * @param string $version       The version of WordPress that deprecated the argument used.
	 */
	do_action( 'deprecated_argument_run', $function_name, $message, $version );

	/**
	 * Filters whether to trigger an error for deprecated arguments.
	 *
	 * @since 3.0.0
	 *
	 * @param bool $trigger Whether to trigger the error for deprecated arguments. Default true.
	 */
	if ( WP_DEBUG && apply_filters( 'deprecated_argument_trigger_error', true ) ) {
		if ( function_exists( '__' ) ) {
			if ( $message ) {
				$message = sprintf(
					/* translators: 1: PHP function name, 2: Version number, 3: Optional message regarding the change. */
					__( 'Function %1$s was called with an argument that is <strong>deprecated</strong> since version %2$s! %3$s' ),
					$function_name,
					$version,
					$message
				);
			} else {
				$message = sprintf(
					/* translators: 1: PHP function name, 2: Version number. */
					__( 'Function %1$s was called with an argument that is <strong>deprecated</strong> since version %2$s with no alternative available.' ),
					$function_name,
					$version
				);
			}
		} else {
			if ( $message ) {
				$message = sprintf(
					'Function %1$s was called with an argument that is <strong>deprecated</strong> since version %2$s! %3$s',
					$function_name,
					$version,
					$message
				);
			} else {
				$message = sprintf(
					'Function %1$s was called with an argument that is <strong>deprecated</strong> since version %2$s with no alternative available.',
					$function_name,
					$version
				);
			}
		}

		wp_trigger_error( '', $message, E_USER_DEPRECATED );
	}
}

/**
 * Marks a deprecated action or filter hook as deprecated and throws a notice.
 *
 * Use the {@see 'deprecated_hook_run'} action to get the backtrace describing where
 * the deprecated hook was called.
 *
 * Default behavior is to trigger a user error if `WP_DEBUG` is true.
 *
 * This function is called by the do_action_deprecated() and apply_filters_deprecated()
 * functions, and so generally does not need to be called directly.
 *
 * @since 4.6.0
 * @since 5.4.0 The error type is now classified as E_USER_DEPRECATED (used to default to E_USER_NOTICE).
 * @access private
 *
 * @param string $hook        The hook that was used.
 * @param string $version     The version of WordPress that deprecated the hook.
 * @param string $replacement Optional. The hook that should have been used. Default empty string.
 * @param string $message     Optional. A message regarding the change. Default empty.
 */
function _deprecated_hook( $hook, $version, $replacement = '', $message = '' ) {
	/**
	 * Fires when a deprecated hook is called.
	 *
	 * @since 4.6.0
	 *
	 * @param string $hook        The hook that was called.
	 * @param string $replacement The hook that should be used as a replacement.
	 * @param string $version     The version of WordPress that deprecated the argument used.
	 * @param string $message     A message regarding the change.
	 */
	do_action( 'deprecated_hook_run', $hook, $replacement, $version, $message );

	/**
	 * Filters whether to trigger deprecated hook errors.
	 *
	 * @since 4.6.0
	 *
	 * @param bool $trigger Whether to trigger deprecated hook errors. Requires
	 *                      `WP_DEBUG` to be defined true.
	 */
	if ( WP_DEBUG && apply_filters( 'deprecated_hook_trigger_error', true ) ) {
		$message = empty( $message ) ? '' : ' ' . $message;

		if ( $replacement ) {
			$message = sprintf(
				/* translators: 1: WordPress hook name, 2: Version number, 3: Alternative hook name. */
				__( 'Hook %1$s is <strong>deprecated</strong> since version %2$s! Use %3$s instead.' ),
				$hook,
				$version,
				$replacement
			) . $message;
		} else {
			$message = sprintf(
				/* translators: 1: WordPress hook name, 2: Version number. */
				__( 'Hook %1$s is <strong>deprecated</strong> since version %2$s with no alternative available.' ),
				$hook,
				$version
			) . $message;
		}

		wp_trigger_error( '', $message, E_USER_DEPRECATED );
	}
}

/**
 * Marks something as being incorrectly called.
 *
 * There is a {@see 'doing_it_wrong_run'} hook that will be called that can be used
 * to get the backtrace up to what file and function called the deprecated function.
 *
 * The current behavior is to trigger a user error if `WP_DEBUG` is true.
 *
 * @since 3.1.0
 * @since 5.4.0 This function is no longer marked as "private".
 *
 * @param string $function_name The function that was called.
 * @param string $message       A message explaining what has been done incorrectly.
 * @param string $version       The version of WordPress where the message was added.
 */
function _doing_it_wrong( $function_name, $message, $version ) {

	/**
	 * Fires when the given function is being used incorrectly.
	 *
	 * @since 3.1.0
	 *
	 * @param string $function_name The function that was called.
	 * @param string $message       A message explaining what has been done incorrectly.
	 * @param string $version       The version of WordPress where the message was added.
	 */
	do_action( 'doing_it_wrong_run', $function_name, $message, $version );

	/**
	 * Filters whether to trigger an error for _doing_it_wrong() calls.
	 *
	 * @since 3.1.0
	 * @since 5.1.0 Added the $function_name, $message and $version parameters.
	 *
	 * @param bool   $trigger       Whether to trigger the error for _doing_it_wrong() calls. Default true.
	 * @param string $function_name The function that was called.
	 * @param string $message       A message explaining what has been done incorrectly.
	 * @param string $version       The version of WordPress where the message was added.
	 */
	if ( WP_DEBUG && apply_filters( 'doing_it_wrong_trigger_error', true, $function_name, $message, $version ) ) {
		if ( function_exists( '__' ) ) {
			if ( $version ) {
				/* translators: %s: Version number. */
				$version = sprintf( __( '(This message was added in version %s.)' ), $version );
			}

			$message .= ' ' . sprintf(
				/* translators: %s: Documentation URL. */
				__( 'Please see <a href="%s">Debugging in WordPress</a> for more information.' ),
				__( 'https://developer.wordpress.org/advanced-administration/debug/debug-wordpress/' )
			);

			$message = sprintf(
				/* translators: Developer debugging message. 1: PHP function name, 2: Explanatory message, 3: WordPress version number. */
				__( 'Function %1$s was called <strong>incorrectly</strong>. %2$s %3$s' ),
				$function_name,
				$message,
				$version
			);
		} else {
			if ( $version ) {
				$version = sprintf( '(This message was added in version %s.)', $version );
			}

			$message .= sprintf(
				' Please see <a href="%s">Debugging in WordPress</a> for more information.',
				'https://developer.wordpress.org/advanced-administration/debug/debug-wordpress/'
			);

			$message = sprintf(
				'Function %1$s was called <strong>incorrectly</strong>. %2$s %3$s',
				$function_name,
				$message,
				$version
			);
		}

		wp_trigger_error( '', $message );
	}
}

/**
 * Generates a user-level error/warning/notice/deprecation message.
 *
 * Generates the message when `WP_DEBUG` is true.
 *
 * @since 6.4.0
 *
 * @param string $function_name The function that triggered the error.
 * @param string $message       The message explaining the error.
 *                              The message can contain allowed HTML 'a' (with href), 'code',
 *                              'br', 'em', and 'strong' tags and http or https protocols.
 *                              If it contains other HTML tags or protocols, the message should be escaped
 *                              before passing to this function to avoid being stripped {@see wp_kses()}.
 * @param int    $error_level   Optional. The designated error type for this error.
 *                              Only works with E_USER family of constants. Default E_USER_NOTICE.
 */
function wp_trigger_error( $function_name, $message, $error_level = E_USER_NOTICE ) {

	// Bail out if WP_DEBUG is not turned on.
	if ( ! WP_DEBUG ) {
		return;
	}

	/**
	 * Fires when the given function triggers a user-level error/warning/notice/deprecation message.
	 *
	 * Can be used for debug backtracking.
	 *
	 * @since 6.4.0
	 *
	 * @param string $function_name The function that was called.
	 * @param string $message       A message explaining what has been done incorrectly.
	 * @param int    $error_level   The designated error type for this error.
	 */
	do_action( 'wp_trigger_error_run', $function_name, $message, $error_level );

	if ( ! empty( $function_name ) ) {
		$message = sprintf( '%s(): %s', $function_name, $message );
	}

	$message = wp_kses(
		$message,
		array(
			'a'      => array( 'href' => true ),
			'br'     => array(),
			'code'   => array(),
			'em'     => array(),
			'strong' => array(),
		),
		array( 'http', 'https' )
	);

	trigger_error( $message, $error_level );
}

/**
 * Determines whether the server is running an earlier than 1.5.0 version of lighttpd.
 *
 * @since 2.5.0
 *
 * @return bool Whether the server is running lighttpd < 1.5.0.
 */
function is_lighttpd_before_150() {
	$server_parts    = explode( '/', isset( $_SERVER['SERVER_SOFTWARE'] ) ? $_SERVER['SERVER_SOFTWARE'] : '' );
	$server_parts[1] = isset( $server_parts[1] ) ? $server_parts[1] : '';

	return ( 'lighttpd' === $server_parts[0] && -1 === version_compare( $server_parts[1], '1.5.0' ) );
}

/**
 * Determines whether the specified module exist in the Apache config.
 *
 * @since 2.5.0
 *
 * @global bool $is_apache
 *
 * @param string $mod           The module, e.g. mod_rewrite.
 * @param bool   $default_value Optional. The default return value if the module is not found. Default false.
 * @return bool Whether the specified module is loaded.
 */
function apache_mod_loaded( $mod, $default_value = false ) {
	global $is_apache;

	if ( ! $is_apache ) {
		return false;
	}

	$loaded_mods = array();

	if ( function_exists( 'apache_get_modules' ) ) {
		$loaded_mods = apache_get_modules();

		if ( in_array( $mod, $loaded_mods, true ) ) {
			return true;
		}
	}

	if ( empty( $loaded_mods )
		&& function_exists( 'phpinfo' )
		&& ! str_contains( ini_get( 'disable_functions' ), 'phpinfo' )
	) {
		ob_start();
		phpinfo( INFO_MODULES );
		$phpinfo = ob_get_clean();

		if ( str_contains( $phpinfo, $mod ) ) {
			return true;
		}
	}

	return $default_value;
}

/**
 * Checks if IIS 7+ supports pretty permalinks.
 *
 * @since 2.8.0
 *
 * @global bool $is_iis7
 *
 * @return bool Whether IIS7 supports permalinks.
 */
function iis7_supports_permalinks() {
	global $is_iis7;

	$supports_permalinks = false;
	if ( $is_iis7 ) {
		/* First we check if the DOMDocument class exists. If it does not exist, then we cannot
		 * easily update the xml configuration file, hence we just bail out and tell user that
		 * pretty permalinks cannot be used.
		 *
		 * Next we check if the URL Rewrite Module 1.1 is loaded and enabled for the website. When
		 * URL Rewrite 1.1 is loaded it always sets a server variable called 'IIS_UrlRewriteModule'.
		 * Lastly we make sure that PHP is running via FastCGI. This is important because if it runs
		 * via ISAPI then pretty permalinks will not work.
		 */
		$supports_permalinks = class_exists( 'DOMDocument', false ) && isset( $_SERVER['IIS_UrlRewriteModule'] ) && ( 'cgi-fcgi' === PHP_SAPI );
	}

	/**
	 * Filters whether IIS 7+ supports pretty permalinks.
	 *
	 * @since 2.8.0
	 *
	 * @param bool $supports_permalinks Whether IIS7 supports permalinks. Default false.
	 */
	return apply_filters( 'iis7_supports_permalinks', $supports_permalinks );
}

/**
 * Validates a file name and path against an allowed set of rules.
 *
 * A return value of `1` means the file path contains directory traversal.
 *
 * A return value of `2` means the file path contains a Windows drive path.
 *
 * A return value of `3` means the file is not in the allowed files list.
 *
 * @since 1.2.0
 *
 * @param string   $file          File path.
 * @param string[] $allowed_files Optional. Array of allowed files. Default empty array.
 * @return int 0 means nothing is wrong, greater than 0 means something was wrong.
 */
function validate_file( $file, $allowed_files = array() ) {
	if ( ! is_scalar( $file ) || '' === $file ) {
		return 0;
	}

	// Normalize path for Windows servers.
	$file = wp_normalize_path( $file );
	// Normalize path for $allowed_files as well so it's an apples to apples comparison.
	$allowed_files = array_map( 'wp_normalize_path', $allowed_files );

	// `../` on its own is not allowed:
	if ( '../' === $file ) {
		return 1;
	}

	// More than one occurrence of `../` is not allowed:
	if ( preg_match_all( '#\.\./#', $file, $matches, PREG_SET_ORDER ) && ( count( $matches ) > 1 ) ) {
		return 1;
	}

	// `../` which does not occur at the end of the path is not allowed:
	if ( str_contains( $file, '../' ) && '../' !== mb_substr( $file, -3, 3 ) ) {
		return 1;
	}

	// Files not in the allowed file list are not allowed:
	if ( ! empty( $allowed_files ) && ! in_array( $file, $allowed_files, true ) ) {
		return 3;
	}

	// Absolute Windows drive paths are not allowed:
	if ( ':' === substr( $file, 1, 1 ) ) {
		return 2;
	}

	return 0;
}

/**
 * Determines whether to force SSL used for the Administration Screens.
 *
 * @since 2.6.0
 *
 * @param string|bool $force Optional. Whether to force SSL in admin screens. Default null.
 * @return bool True if forced, false if not forced.
 */
function force_ssl_admin( $force = null ) {
	static $forced = false;

	if ( ! is_null( $force ) ) {
		$old_forced = $forced;
		$forced     = $force;
		return $old_forced;
	}

	return $forced;
}

/**
 * Guesses the URL for the site.
 *
 * Will remove wp-admin links to retrieve only return URLs not in the wp-admin
 * directory.
 *
 * @since 2.6.0
 *
 * @return string The guessed URL.
 */
function wp_guess_url() {
	if ( defined( 'WP_SITEURL' ) && '' !== WP_SITEURL ) {
		$url = WP_SITEURL;
	} else {
		$abspath_fix         = str_replace( '\\', '/', ABSPATH );
		$script_filename_dir = dirname( $_SERVER['SCRIPT_FILENAME'] );

		// The request is for the admin.
		if ( str_contains( $_SERVER['REQUEST_URI'], 'wp-admin' ) || str_contains( $_SERVER['REQUEST_URI'], 'wp-login.php' ) ) {
			$path = preg_replace( '#/(wp-admin/?.*|wp-login\.php.*)#i', '', $_SERVER['REQUEST_URI'] );

			// The request is for a file in ABSPATH.
		} elseif ( $script_filename_dir . '/' === $abspath_fix ) {
			// Strip off any file/query params in the path.
			$path = preg_replace( '#/[^/]*$#i', '', $_SERVER['PHP_SELF'] );

		} else {
			if ( str_contains( $_SERVER['SCRIPT_FILENAME'], $abspath_fix ) ) {
				// Request is hitting a file inside ABSPATH.
				$directory = str_replace( ABSPATH, '', $script_filename_dir );
				// Strip off the subdirectory, and any file/query params.
				$path = preg_replace( '#/' . preg_quote( $directory, '#' ) . '/[^/]*$#i', '', $_SERVER['REQUEST_URI'] );
			} elseif ( str_contains( $abspath_fix, $script_filename_dir ) ) {
				// Request is hitting a file above ABSPATH.
				$subdirectory = substr( $abspath_fix, strpos( $abspath_fix, $script_filename_dir ) + strlen( $script_filename_dir ) );
				// Strip off any file/query params from the path, appending the subdirectory to the installation.
				$path = preg_replace( '#/[^/]*$#i', '', $_SERVER['REQUEST_URI'] ) . $subdirectory;
			} else {
				$path = $_SERVER['REQUEST_URI'];
			}
		}

		$schema = is_ssl() ? 'https://' : 'http://'; // set_url_scheme() is not defined yet.
		$url    = $schema . $_SERVER['HTTP_HOST'] . $path;
	}

	return rtrim( $url, '/' );
}

/**
 * Temporarily suspends cache additions.
 *
 * Stops more data being added to the cache, but still allows cache retrieval.
 * This is useful for actions, such as imports, when a lot of data would otherwise
 * be almost uselessly added to the cache.
 *
 * Suspension lasts for a single page load at most. Remember to call this
 * function again if you wish to re-enable cache adds earlier.
 *
 * @since 3.3.0
 *
 * @param bool $suspend Optional. Suspends additions if true, re-enables them if false.
 *                      Defaults to not changing the current setting.
 * @return bool The current suspend setting.
 */
function wp_suspend_cache_addition( $suspend = null ) {
	static $_suspend = false;

	if ( is_bool( $suspend ) ) {
		$_suspend = $suspend;
	}

	return $_suspend;
}

/**
 * Suspends cache invalidation.
 *
 * Turns cache invalidation on and off. Useful during imports where you don't want to do
 * invalidations every time a post is inserted. Callers must be sure that what they are
 * doing won't lead to an inconsistent cache when invalidation is suspended.
 *
 * @since 2.7.0
 *
 * @global bool $_wp_suspend_cache_invalidation
 *
 * @param bool $suspend Optional. Whether to suspend or enable cache invalidation. Default true.
 * @return bool The current suspend setting.
 */
function wp_suspend_cache_invalidation( $suspend = true ) {
	global $_wp_suspend_cache_invalidation;

	$current_suspend                = $_wp_suspend_cache_invalidation;
	$_wp_suspend_cache_invalidation = $suspend;
	return $current_suspend;
}

/**
 * Determines whether a site is the main site of the current network.
 *
 * @since 3.0.0
 * @since 4.9.0 The `$network_id` parameter was added.
 *
 * @param int $site_id    Optional. Site ID to test. Defaults to current site.
 * @param int $network_id Optional. Network ID of the network to check for.
 *                        Defaults to current network.
 * @return bool True if $site_id is the main site of the network, or if not
 *              running Multisite.
 */
function is_main_site( $site_id = null, $network_id = null ) {
	if ( ! is_multisite() ) {
		return true;
	}

	if ( ! $site_id ) {
		$site_id = get_current_blog_id();
	}

	$site_id = (int) $site_id;

	return get_main_site_id( $network_id ) === $site_id;
}

/**
 * Gets the main site ID.
 *
 * @since 4.9.0
 *
 * @param int $network_id Optional. The ID of the network for which to get the main site.
 *                        Defaults to the current network.
 * @return int The ID of the main site.
 */
function get_main_site_id( $network_id = null ) {
	if ( ! is_multisite() ) {
		return get_current_blog_id();
	}

	$network = get_network( $network_id );
	if ( ! $network ) {
		return 0;
	}

	return $network->site_id;
}

/**
 * Determines whether a network is the main network of the Multisite installation.
 *
 * @since 3.7.0
 *
 * @param int $network_id Optional. Network ID to test. Defaults to current network.
 * @return bool True if $network_id is the main network, or if not running Multisite.
 */
function is_main_network( $network_id = null ) {
	if ( ! is_multisite() ) {
		return true;
	}

	if ( null === $network_id ) {
		$network_id = get_current_network_id();
	}

	$network_id = (int) $network_id;

	return ( get_main_network_id() === $network_id );
}

/**
 * Gets the main network ID.
 *
 * @since 4.3.0
 *
 * @return int The ID of the main network.
 */
function get_main_network_id() {
	if ( ! is_multisite() ) {
		return 1;
	}

	$current_network = get_network();

	if ( defined( 'PRIMARY_NETWORK_ID' ) ) {
		$main_network_id = PRIMARY_NETWORK_ID;
	} elseif ( isset( $current_network->id ) && 1 === (int) $current_network->id ) {
		// If the current network has an ID of 1, assume it is the main network.
		$main_network_id = 1;
	} else {
		$_networks       = get_networks(
			array(
				'fields' => 'ids',
				'number' => 1,
			)
		);
		$main_network_id = array_shift( $_networks );
	}

	/**
	 * Filters the main network ID.
	 *
	 * @since 4.3.0
	 *
	 * @param int $main_network_id The ID of the main network.
	 */
	return (int) apply_filters( 'get_main_network_id', $main_network_id );
}

/**
 * Determines whether site meta is enabled.
 *
 * This function checks whether the 'blogmeta' database table exists. The result is saved as
 * a setting for the main network, making it essentially a global setting. Subsequent requests
 * will refer to this setting instead of running the query.
 *
 * @since 5.1.0
 *
 * @global wpdb $wpdb WordPress database abstraction object.
 *
 * @return bool True if site meta is supported, false otherwise.
 */
function is_site_meta_supported() {
	global $wpdb;

	if ( ! is_multisite() ) {
		return false;
	}

	$network_id = get_main_network_id();

	$supported = get_network_option( $network_id, 'site_meta_supported', false );
	if ( false === $supported ) {
		$supported = $wpdb->get_var( "SHOW TABLES LIKE '{$wpdb->blogmeta}'" ) ? 1 : 0;

		update_network_option( $network_id, 'site_meta_supported', $supported );
	}

	return (bool) $supported;
}

/**
 * Modifies gmt_offset for smart timezone handling.
 *
 * Overrides the gmt_offset option if we have a timezone_string available.
 *
 * @since 2.8.0
 *
 * @return float|false Timezone GMT offset, false otherwise.
 */
function wp_timezone_override_offset() {
	$timezone_string = get_option( 'timezone_string' );
	if ( ! $timezone_string ) {
		return false;
	}

	$timezone_object = timezone_open( $timezone_string );
	$datetime_object = date_create();
	if ( false === $timezone_object || false === $datetime_object ) {
		return false;
	}

	return round( timezone_offset_get( $timezone_object, $datetime_object ) / HOUR_IN_SECONDS, 2 );
}

/**
 * Sort-helper for timezones.
 *
 * @since 2.9.0
 * @access private
 *
 * @param array $a
 * @param array $b
 * @return int
 */
function _wp_timezone_choice_usort_callback( $a, $b ) {
	// Don't use translated versions of Etc.
	if ( 'Etc' === $a['continent'] && 'Etc' === $b['continent'] ) {
		// Make the order of these more like the old dropdown.
		if ( str_starts_with( $a['city'], 'GMT+' ) && str_starts_with( $b['city'], 'GMT+' ) ) {
			return -1 * ( strnatcasecmp( $a['city'], $b['city'] ) );
		}

		if ( 'UTC' === $a['city'] ) {
			if ( str_starts_with( $b['city'], 'GMT+' ) ) {
				return 1;
			}

			return -1;
		}

		if ( 'UTC' === $b['city'] ) {
			if ( str_starts_with( $a['city'], 'GMT+' ) ) {
				return -1;
			}

			return 1;
		}

		return strnatcasecmp( $a['city'], $b['city'] );
	}

	if ( $a['t_continent'] === $b['t_continent'] ) {
		if ( $a['t_city'] === $b['t_city'] ) {
			return strnatcasecmp( $a['t_subcity'], $b['t_subcity'] );
		}

		return strnatcasecmp( $a['t_city'], $b['t_city'] );
	} else {
		// Force Etc to the bottom of the list.
		if ( 'Etc' === $a['continent'] ) {
			return 1;
		}

		if ( 'Etc' === $b['continent'] ) {
			return -1;
		}

		return strnatcasecmp( $a['t_continent'], $b['t_continent'] );
	}
}

/**
 * Gives a nicely-formatted list of timezone strings.
 *
 * @since 2.9.0
 * @since 4.7.0 Added the `$locale` parameter.
 *
 * @param string $selected_zone Selected timezone.
 * @param string $locale        Optional. Locale to load the timezones in. Default current site locale.
 * @return string
 */
function wp_timezone_choice( $selected_zone, $locale = null ) {
	static $mo_loaded = false, $locale_loaded = null;

	$continents = array( 'Africa', 'America', 'Antarctica', 'Arctic', 'Asia', 'Atlantic', 'Australia', 'Europe', 'Indian', 'Pacific' );

	// Load translations for continents and cities.
	if ( ! $mo_loaded || $locale !== $locale_loaded ) {
		$locale_loaded = $locale ? $locale : get_locale();
		$mofile        = WP_LANG_DIR . '/continents-cities-' . $locale_loaded . '.mo';
		unload_textdomain( 'continents-cities', true );
		load_textdomain( 'continents-cities', $mofile, $locale_loaded );
		$mo_loaded = true;
	}

	$tz_identifiers = timezone_identifiers_list();
	$zonen          = array();

	foreach ( $tz_identifiers as $zone ) {
		$zone = explode( '/', $zone );
		if ( ! in_array( $zone[0], $continents, true ) ) {
			continue;
		}

		// This determines what gets set and translated - we don't translate Etc/* strings here, they are done later.
		$exists    = array(
			0 => ( isset( $zone[0] ) && $zone[0] ),
			1 => ( isset( $zone[1] ) && $zone[1] ),
			2 => ( isset( $zone[2] ) && $zone[2] ),
		);
		$exists[3] = ( $exists[0] && 'Etc' !== $zone[0] );
		$exists[4] = ( $exists[1] && $exists[3] );
		$exists[5] = ( $exists[2] && $exists[3] );

		// phpcs:disable WordPress.WP.I18n.LowLevelTranslationFunction,WordPress.WP.I18n.NonSingularStringLiteralText
		$zonen[] = array(
			'continent'   => ( $exists[0] ? $zone[0] : '' ),
			'city'        => ( $exists[1] ? $zone[1] : '' ),
			'subcity'     => ( $exists[2] ? $zone[2] : '' ),
			't_continent' => ( $exists[3] ? translate( str_replace( '_', ' ', $zone[0] ), 'continents-cities' ) : '' ),
			't_city'      => ( $exists[4] ? translate( str_replace( '_', ' ', $zone[1] ), 'continents-cities' ) : '' ),
			't_subcity'   => ( $exists[5] ? translate( str_replace( '_', ' ', $zone[2] ), 'continents-cities' ) : '' ),
		);
		// phpcs:enable
	}
	usort( $zonen, '_wp_timezone_choice_usort_callback' );

	$structure = array();

	if ( empty( $selected_zone ) ) {
		$structure[] = '<option selected="selected" value="">' . __( 'Select a city' ) . '</option>';
	}

	// If this is a deprecated, but valid, timezone string, display it at the top of the list as-is.
	if ( in_array( $selected_zone, $tz_identifiers, true ) === false
		&& in_array( $selected_zone, timezone_identifiers_list( DateTimeZone::ALL_WITH_BC ), true )
	) {
		$structure[] = '<option selected="selected" value="' . esc_attr( $selected_zone ) . '">' . esc_html( $selected_zone ) . '</option>';
	}

	foreach ( $zonen as $key => $zone ) {
		// Build value in an array to join later.
		$value = array( $zone['continent'] );

		if ( empty( $zone['city'] ) ) {
			// It's at the continent level (generally won't happen).
			$display = $zone['t_continent'];
		} else {
			// It's inside a continent group.

			// Continent optgroup.
			if ( ! isset( $zonen[ $key - 1 ] ) || $zonen[ $key - 1 ]['continent'] !== $zone['continent'] ) {
				$label       = $zone['t_continent'];
				$structure[] = '<optgroup label="' . esc_attr( $label ) . '">';
			}

			// Add the city to the value.
			$value[] = $zone['city'];

			$display = $zone['t_city'];
			if ( ! empty( $zone['subcity'] ) ) {
				// Add the subcity to the value.
				$value[]  = $zone['subcity'];
				$display .= ' - ' . $zone['t_subcity'];
			}
		}

		// Build the value.
		$value    = implode( '/', $value );
		$selected = '';
		if ( $value === $selected_zone ) {
			$selected = 'selected="selected" ';
		}
		$structure[] = '<option ' . $selected . 'value="' . esc_attr( $value ) . '">' . esc_html( $display ) . '</option>';

		// Close continent optgroup.
		if ( ! empty( $zone['city'] ) && ( ! isset( $zonen[ $key + 1 ] ) || ( isset( $zonen[ $key + 1 ] ) && $zonen[ $key + 1 ]['continent'] !== $zone['continent'] ) ) ) {
			$structure[] = '</optgroup>';
		}
	}

	// Do UTC.
	$structure[] = '<optgroup label="' . esc_attr__( 'UTC' ) . '">';
	$selected    = '';
	if ( 'UTC' === $selected_zone ) {
		$selected = 'selected="selected" ';
	}
	$structure[] = '<option ' . $selected . 'value="' . esc_attr( 'UTC' ) . '">' . __( 'UTC' ) . '</option>';
	$structure[] = '</optgroup>';

	// Do manual UTC offsets.
	$structure[]  = '<optgroup label="' . esc_attr__( 'Manual Offsets' ) . '">';
	$offset_range = array(
		-12,
		-11.5,
		-11,
		-10.5,
		-10,
		-9.5,
		-9,
		-8.5,
		-8,
		-7.5,
		-7,
		-6.5,
		-6,
		-5.5,
		-5,
		-4.5,
		-4,
		-3.5,
		-3,
		-2.5,
		-2,
		-1.5,
		-1,
		-0.5,
		0,
		0.5,
		1,
		1.5,
		2,
		2.5,
		3,
		3.5,
		4,
		4.5,
		5,
		5.5,
		5.75,
		6,
		6.5,
		7,
		7.5,
		8,
		8.5,
		8.75,
		9,
		9.5,
		10,
		10.5,
		11,
		11.5,
		12,
		12.75,
		13,
		13.75,
		14,
	);
	foreach ( $offset_range as $offset ) {
		if ( 0 <= $offset ) {
			$offset_name = '+' . $offset;
		} else {
			$offset_name = (string) $offset;
		}

		$offset_value = $offset_name;
		$offset_name  = str_replace( array( '.25', '.5', '.75' ), array( ':15', ':30', ':45' ), $offset_name );
		$offset_name  = 'UTC' . $offset_name;
		$offset_value = 'UTC' . $offset_value;
		$selected     = '';
		if ( $offset_value === $selected_zone ) {
			$selected = 'selected="selected" ';
		}
		$structure[] = '<option ' . $selected . 'value="' . esc_attr( $offset_value ) . '">' . esc_html( $offset_name ) . '</option>';

	}
	$structure[] = '</optgroup>';

	return implode( "\n", $structure );
}

/**
 * Strips close comment and close php tags from file headers used by WP.
 *
 * @since 2.8.0
 * @access private
 *
 * @see https://core.trac.wordpress.org/ticket/8497
 *
 * @param string $str Header comment to clean up.
 * @return string
 */
function _cleanup_header_comment( $str ) {
	return trim( preg_replace( '/\s*(?:\*\/|\?>).*/', '', $str ) );
}

/**
 * Permanently deletes comments or posts of any type that have held a status
 * of 'trash' for the number of days defined in EMPTY_TRASH_DAYS.
 *
 * The default value of `EMPTY_TRASH_DAYS` is 30 (days).
 *
 * @since 2.9.0
 *
 * @global wpdb $wpdb WordPress database abstraction object.
 */
function wp_scheduled_delete() {
	global $wpdb;

	$delete_timestamp = time() - ( DAY_IN_SECONDS * EMPTY_TRASH_DAYS );

	$posts_to_delete = $wpdb->get_results( $wpdb->prepare( "SELECT post_id FROM $wpdb->postmeta WHERE meta_key = '_wp_trash_meta_time' AND meta_value < %d", $delete_timestamp ), ARRAY_A );

	foreach ( (array) $posts_to_delete as $post ) {
		$post_id = (int) $post['post_id'];
		if ( ! $post_id ) {
			continue;
		}

		$del_post = get_post( $post_id );

		if ( ! $del_post || 'trash' !== $del_post->post_status ) {
			delete_post_meta( $post_id, '_wp_trash_meta_status' );
			delete_post_meta( $post_id, '_wp_trash_meta_time' );
		} else {
			wp_delete_post( $post_id );
		}
	}

	$comments_to_delete = $wpdb->get_results( $wpdb->prepare( "SELECT comment_id FROM $wpdb->commentmeta WHERE meta_key = '_wp_trash_meta_time' AND meta_value < %d", $delete_timestamp ), ARRAY_A );

	foreach ( (array) $comments_to_delete as $comment ) {
		$comment_id = (int) $comment['comment_id'];
		if ( ! $comment_id ) {
			continue;
		}

		$del_comment = get_comment( $comment_id );

		if ( ! $del_comment || 'trash' !== $del_comment->comment_approved ) {
			delete_comment_meta( $comment_id, '_wp_trash_meta_time' );
			delete_comment_meta( $comment_id, '_wp_trash_meta_status' );
		} else {
			wp_delete_comment( $del_comment );
		}
	}
}

/**
 * Retrieves metadata from a file.
 *
 * Searches for metadata in the first 8 KB of a file, such as a plugin or theme.
 * Each piece of metadata must be on its own line. Fields can not span multiple
 * lines, the value will get cut at the end of the first line.
 *
 * If the file data is not within that first 8 KB, then the author should correct
 * their plugin file and move the data headers to the top.
 *
 * @link https://codex.wordpress.org/File_Header
 *
 * @since 2.9.0
 *
 * @param string $file            Absolute path to the file.
 * @param array  $default_headers List of headers, in the format `array( 'HeaderKey' => 'Header Name' )`.
 * @param string $context         Optional. If specified adds filter hook {@see 'extra_$context_headers'}.
 *                                Default empty string.
 * @return string[] Array of file header values keyed by header name.
 */
function get_file_data( $file, $default_headers, $context = '' ) {
	// Pull only the first 8 KB of the file in.
	$file_data = file_get_contents( $file, false, null, 0, 8 * KB_IN_BYTES );

	if ( false === $file_data ) {
		$file_data = '';
	}

	// Make sure we catch CR-only line endings.
	$file_data = str_replace( "\r", "\n", $file_data );

	/**
	 * Filters extra file headers by context.
	 *
	 * The dynamic portion of the hook name, `$context`, refers to
	 * the context where extra headers might be loaded.
	 *
	 * @since 2.9.0
	 *
	 * @param array $extra_context_headers Empty array by default.
	 */
	$extra_headers = $context ? apply_filters( "extra_{$context}_headers", array() ) : array();
	if ( $extra_headers ) {
		$extra_headers = array_combine( $extra_headers, $extra_headers ); // Keys equal values.
		$all_headers   = array_merge( $extra_headers, (array) $default_headers );
	} else {
		$all_headers = $default_headers;
	}

	foreach ( $all_headers as $field => $regex ) {
		if ( preg_match( '/^(?:[ \t]*<\?php)?[ \t\/*#@]*' . preg_quote( $regex, '/' ) . ':(.*)$/mi', $file_data, $match ) && $match[1] ) {
			$all_headers[ $field ] = _cleanup_header_comment( $match[1] );
		} else {
			$all_headers[ $field ] = '';
		}
	}

	return $all_headers;
}

/**
 * Returns true.
 *
 * Useful for returning true to filters easily.
 *
 * @since 3.0.0
 *
 * @see __return_false()
 *
 * @return true True.
 */
function __return_true() { // phpcs:ignore WordPress.NamingConventions.ValidFunctionName.FunctionDoubleUnderscore,PHPCompatibility.FunctionNameRestrictions.ReservedFunctionNames.FunctionDoubleUnderscore
	return true;
}

/**
 * Returns false.
 *
 * Useful for returning false to filters easily.
 *
 * @since 3.0.0
 *
 * @see __return_true()
 *
 * @return false False.
 */
function __return_false() { // phpcs:ignore WordPress.NamingConventions.ValidFunctionName.FunctionDoubleUnderscore,PHPCompatibility.FunctionNameRestrictions.ReservedFunctionNames.FunctionDoubleUnderscore
	return false;
}

/**
 * Returns 0.
 *
 * Useful for returning 0 to filters easily.
 *
 * @since 3.0.0
 *
 * @return int 0.
 */
function __return_zero() { // phpcs:ignore WordPress.NamingConventions.ValidFunctionName.FunctionDoubleUnderscore,PHPCompatibility.FunctionNameRestrictions.ReservedFunctionNames.FunctionDoubleUnderscore
	return 0;
}

/**
 * Returns an empty array.
 *
 * Useful for returning an empty array to filters easily.
 *
 * @since 3.0.0
 *
 * @return array Empty array.
 */
function __return_empty_array() { // phpcs:ignore WordPress.NamingConventions.ValidFunctionName.FunctionDoubleUnderscore,PHPCompatibility.FunctionNameRestrictions.ReservedFunctionNames.FunctionDoubleUnderscore
	return array();
}

/**
 * Returns null.
 *
 * Useful for returning null to filters easily.
 *
 * @since 3.4.0
 *
 * @return null Null value.
 */
function __return_null() { // phpcs:ignore WordPress.NamingConventions.ValidFunctionName.FunctionDoubleUnderscore,PHPCompatibility.FunctionNameRestrictions.ReservedFunctionNames.FunctionDoubleUnderscore
	return null;
}

/**
 * Returns an empty string.
 *
 * Useful for returning an empty string to filters easily.
 *
 * @since 3.7.0
 *
 * @see __return_null()
 *
 * @return string Empty string.
 */
function __return_empty_string() { // phpcs:ignore WordPress.NamingConventions.ValidFunctionName.FunctionDoubleUnderscore,PHPCompatibility.FunctionNameRestrictions.ReservedFunctionNames.FunctionDoubleUnderscore
	return '';
}

/**
 * Sends a HTTP header to disable content type sniffing in browsers which support it.
 *
 * @since 3.0.0
 *
 * @see https://blogs.msdn.com/ie/archive/2008/07/02/ie8-security-part-v-comprehensive-protection.aspx
 * @see https://src.chromium.org/viewvc/chrome?view=rev&revision=6985
 */
function send_nosniff_header() {
	header( 'X-Content-Type-Options: nosniff' );
}

/**
 * Returns a MySQL expression for selecting the week number based on the start_of_week option.
 *
 * @ignore
 * @since 3.0.0
 *
 * @param string $column Database column.
 * @return string SQL clause.
 */
function _wp_mysql_week( $column ) {
	$start_of_week = (int) get_option( 'start_of_week' );
	switch ( $start_of_week ) {
		case 1:
			return "WEEK( $column, 1 )";
		case 2:
		case 3:
		case 4:
		case 5:
		case 6:
			return "WEEK( DATE_SUB( $column, INTERVAL $start_of_week DAY ), 0 )";
		case 0:
		default:
			return "WEEK( $column, 0 )";
	}
}

/**
 * Finds hierarchy loops using a callback function that maps object IDs to parent IDs.
 *
 * @since 3.1.0
 * @access private
 *
 * @param callable $callback      Function that accepts ( ID, $callback_args ) and outputs parent_ID.
 * @param int      $start         The ID to start the loop check at.
 * @param int      $start_parent  The parent_ID of $start to use instead of calling $callback( $start ).
 *                                Use null to always use $callback.
 * @param array    $callback_args Optional. Additional arguments to send to $callback. Default empty array.
 * @return array IDs of all members of loop.
 */
function wp_find_hierarchy_loop( $callback, $start, $start_parent, $callback_args = array() ) {
	$override = is_null( $start_parent ) ? array() : array( $start => $start_parent );

	$arbitrary_loop_member = wp_find_hierarchy_loop_tortoise_hare( $callback, $start, $override, $callback_args );
	if ( ! $arbitrary_loop_member ) {
		return array();
	}

	return wp_find_hierarchy_loop_tortoise_hare( $callback, $arbitrary_loop_member, $override, $callback_args, true );
}

/**
 * Uses the "The Tortoise and the Hare" algorithm to detect loops.
 *
 * For every step of the algorithm, the hare takes two steps and the tortoise one.
 * If the hare ever laps the tortoise, there must be a loop.
 *
 * @since 3.1.0
 * @access private
 *
 * @param callable $callback      Function that accepts ( ID, callback_arg, ... ) and outputs parent_ID.
 * @param int      $start         The ID to start the loop check at.
 * @param array    $override      Optional. An array of ( ID => parent_ID, ... ) to use instead of $callback.
 *                                Default empty array.
 * @param array    $callback_args Optional. Additional arguments to send to $callback. Default empty array.
 * @param bool     $_return_loop  Optional. Return loop members or just detect presence of loop? Only set
 *                                to true if you already know the given $start is part of a loop (otherwise
 *                                the returned array might include branches). Default false.
 * @return mixed Scalar ID of some arbitrary member of the loop, or array of IDs of all members of loop if
 *               $_return_loop
 */
function wp_find_hierarchy_loop_tortoise_hare( $callback, $start, $override = array(), $callback_args = array(), $_return_loop = false ) {
	$tortoise        = $start;
	$hare            = $start;
	$evanescent_hare = $start;
	$return          = array();

	// Set evanescent_hare to one past hare. Increment hare two steps.
	while (
		$tortoise
	&&
		( $evanescent_hare = isset( $override[ $hare ] ) ? $override[ $hare ] : call_user_func_array( $callback, array_merge( array( $hare ), $callback_args ) ) )
	&&
		( $hare = isset( $override[ $evanescent_hare ] ) ? $override[ $evanescent_hare ] : call_user_func_array( $callback, array_merge( array( $evanescent_hare ), $callback_args ) ) )
	) {
		if ( $_return_loop ) {
			$return[ $tortoise ]        = true;
			$return[ $evanescent_hare ] = true;
			$return[ $hare ]            = true;
		}

		// Tortoise got lapped - must be a loop.
		if ( $tortoise === $evanescent_hare || $tortoise === $hare ) {
			return $_return_loop ? $return : $tortoise;
		}

		// Increment tortoise by one step.
		$tortoise = isset( $override[ $tortoise ] ) ? $override[ $tortoise ] : call_user_func_array( $callback, array_merge( array( $tortoise ), $callback_args ) );
	}

	return false;
}

/**
 * Sends a HTTP header to limit rendering of pages to same origin iframes.
 *
 * @since 3.1.3
 *
 * @see https://developer.mozilla.org/en-US/docs/Web/HTTP/Headers/X-Frame-Options
 */
function send_frame_options_header() {
	header( 'X-Frame-Options: SAMEORIGIN' );
}

/**
 * Retrieves a list of protocols to allow in HTML attributes.
 *
 * @since 3.3.0
 * @since 4.3.0 Added 'webcal' to the protocols array.
 * @since 4.7.0 Added 'urn' to the protocols array.
 * @since 5.3.0 Added 'sms' to the protocols array.
 * @since 5.6.0 Added 'irc6' and 'ircs' to the protocols array.
 *
 * @see wp_kses()
 * @see esc_url()
 *
 * @return string[] Array of allowed protocols. Defaults to an array containing 'http', 'https',
 *                  'ftp', 'ftps', 'mailto', 'news', 'irc', 'irc6', 'ircs', 'gopher', 'nntp', 'feed',
 *                  'telnet', 'mms', 'rtsp', 'sms', 'svn', 'tel', 'fax', 'xmpp', 'webcal', and 'urn'.
 *                  This covers all common link protocols, except for 'javascript' which should not
 *                  be allowed for untrusted users.
 */
function wp_allowed_protocols() {
	static $protocols = array();

	if ( empty( $protocols ) ) {
		$protocols = array( 'http', 'https', 'ftp', 'ftps', 'mailto', 'news', 'irc', 'irc6', 'ircs', 'gopher', 'nntp', 'feed', 'telnet', 'mms', 'rtsp', 'sms', 'svn', 'tel', 'fax', 'xmpp', 'webcal', 'urn' );
	}

	if ( ! did_action( 'wp_loaded' ) ) {
		/**
		 * Filters the list of protocols allowed in HTML attributes.
		 *
		 * @since 3.0.0
		 *
		 * @param string[] $protocols Array of allowed protocols e.g. 'http', 'ftp', 'tel', and more.
		 */
		$protocols = array_unique( (array) apply_filters( 'kses_allowed_protocols', $protocols ) );
	}

	return $protocols;
}

/**
 * Returns a comma-separated string or array of functions that have been called to get
 * to the current point in code.
 *
 * @since 3.4.0
 *
 * @see https://core.trac.wordpress.org/ticket/19589
 *
 * @param string $ignore_class Optional. A class to ignore all function calls within - useful
 *                             when you want to just give info about the callee. Default null.
 * @param int    $skip_frames  Optional. A number of stack frames to skip - useful for unwinding
 *                             back to the source of the issue. Default 0.
 * @param bool   $pretty       Optional. Whether you want a comma separated string instead of
 *                             the raw array returned. Default true.
 * @return string|array Either a string containing a reversed comma separated trace or an array
 *                      of individual calls.
 */
function wp_debug_backtrace_summary( $ignore_class = null, $skip_frames = 0, $pretty = true ) {
	static $truncate_paths;

	$trace       = debug_backtrace( false );
	$caller      = array();
	$check_class = ! is_null( $ignore_class );
	++$skip_frames; // Skip this function.

	if ( ! isset( $truncate_paths ) ) {
		$truncate_paths = array(
			wp_normalize_path( WP_CONTENT_DIR ),
			wp_normalize_path( ABSPATH ),
		);
	}

	foreach ( $trace as $call ) {
		if ( $skip_frames > 0 ) {
			--$skip_frames;
		} elseif ( isset( $call['class'] ) ) {
			if ( $check_class && $ignore_class === $call['class'] ) {
				continue; // Filter out calls.
			}

			$caller[] = "{$call['class']}{$call['type']}{$call['function']}";
		} else {
			if ( in_array( $call['function'], array( 'do_action', 'apply_filters', 'do_action_ref_array', 'apply_filters_ref_array' ), true ) ) {
				$caller[] = "{$call['function']}('{$call['args'][0]}')";
			} elseif ( in_array( $call['function'], array( 'include', 'include_once', 'require', 'require_once' ), true ) ) {
				$filename = isset( $call['args'][0] ) ? $call['args'][0] : '';
				$caller[] = $call['function'] . "('" . str_replace( $truncate_paths, '', wp_normalize_path( $filename ) ) . "')";
			} else {
				$caller[] = $call['function'];
			}
		}
	}
	if ( $pretty ) {
		return implode( ', ', array_reverse( $caller ) );
	} else {
		return $caller;
	}
}

/**
 * Retrieves IDs that are not already present in the cache.
 *
 * @since 3.4.0
 * @since 6.1.0 This function is no longer marked as "private".
 *
 * @param int[]  $object_ids  Array of IDs.
 * @param string $cache_group The cache group to check against.
 * @return int[] Array of IDs not present in the cache.
 */
function _get_non_cached_ids( $object_ids, $cache_group ) {
	$object_ids = array_filter( $object_ids, '_validate_cache_id' );
	$object_ids = array_unique( array_map( 'intval', $object_ids ), SORT_NUMERIC );

	if ( empty( $object_ids ) ) {
		return array();
	}

	$non_cached_ids = array();
	$cache_values   = wp_cache_get_multiple( $object_ids, $cache_group );

	foreach ( $cache_values as $id => $value ) {
		if ( false === $value ) {
			$non_cached_ids[] = (int) $id;
		}
	}

	return $non_cached_ids;
}

/**
 * Checks whether the given cache ID is either an integer or an integer-like string.
 *
 * Both `16` and `"16"` are considered valid, other numeric types and numeric strings
 * (`16.3` and `"16.3"`) are considered invalid.
 *
 * @since 6.3.0
 *
 * @param mixed $object_id The cache ID to validate.
 * @return bool Whether the given $object_id is a valid cache ID.
 */
function _validate_cache_id( $object_id ) {
	/*
	 * filter_var() could be used here, but the `filter` PHP extension
	 * is considered optional and may not be available.
	 */
	if ( is_int( $object_id )
		|| ( is_string( $object_id ) && (string) (int) $object_id === $object_id ) ) {
		return true;
	}

	/* translators: %s: The type of the given object ID. */
	$message = sprintf( __( 'Object ID must be an integer, %s given.' ), gettype( $object_id ) );
	_doing_it_wrong( '_get_non_cached_ids', $message, '6.3.0' );

	return false;
}

/**
 * Tests if the current device has the capability to upload files.
 *
 * @since 3.4.0
 * @access private
 *
 * @return bool Whether the device is able to upload files.
 */
function _device_can_upload() {
	if ( ! wp_is_mobile() ) {
		return true;
	}

	$ua = $_SERVER['HTTP_USER_AGENT'];

	if ( str_contains( $ua, 'iPhone' )
		|| str_contains( $ua, 'iPad' )
		|| str_contains( $ua, 'iPod' ) ) {
			return preg_match( '#OS ([\d_]+) like Mac OS X#', $ua, $version ) && version_compare( $version[1], '6', '>=' );
	}

	return true;
}

/**
 * Tests if a given path is a stream URL
 *
 * @since 3.5.0
 *
 * @param string $path The resource path or URL.
 * @return bool True if the path is a stream URL.
 */
function wp_is_stream( $path ) {
	$scheme_separator = strpos( $path, '://' );

	if ( false === $scheme_separator ) {
		// $path isn't a stream.
		return false;
	}

	$stream = substr( $path, 0, $scheme_separator );

	return in_array( $stream, stream_get_wrappers(), true );
}

/**
 * Tests if the supplied date is valid for the Gregorian calendar.
 *
 * @since 3.5.0
 *
 * @link https://www.php.net/manual/en/function.checkdate.php
 *
 * @param int    $month       Month number.
 * @param int    $day         Day number.
 * @param int    $year        Year number.
 * @param string $source_date The date to filter.
 * @return bool True if valid date, false if not valid date.
 */
function wp_checkdate( $month, $day, $year, $source_date ) {
	/**
	 * Filters whether the given date is valid for the Gregorian calendar.
	 *
	 * @since 3.5.0
	 *
	 * @param bool   $checkdate   Whether the given date is valid.
	 * @param string $source_date Date to check.
	 */
	return apply_filters( 'wp_checkdate', checkdate( $month, $day, $year ), $source_date );
}

/**
 * Loads the auth check for monitoring whether the user is still logged in.
 *
 * Can be disabled with remove_action( 'admin_enqueue_scripts', 'wp_auth_check_load' );
 *
 * This is disabled for certain screens where a login screen could cause an
 * inconvenient interruption. A filter called {@see 'wp_auth_check_load'} can be used
 * for fine-grained control.
 *
 * @since 3.6.0
 */
function wp_auth_check_load() {
	if ( ! is_admin() && ! is_user_logged_in() ) {
		return;
	}

	if ( defined( 'IFRAME_REQUEST' ) ) {
		return;
	}

	$screen = get_current_screen();
	$hidden = array( 'update', 'update-network', 'update-core', 'update-core-network', 'upgrade', 'upgrade-network', 'network' );
	$show   = ! in_array( $screen->id, $hidden, true );

	/**
	 * Filters whether to load the authentication check.
	 *
	 * Returning a falsey value from the filter will effectively short-circuit
	 * loading the authentication check.
	 *
	 * @since 3.6.0
	 *
	 * @param bool      $show   Whether to load the authentication check.
	 * @param WP_Screen $screen The current screen object.
	 */
	if ( apply_filters( 'wp_auth_check_load', $show, $screen ) ) {
		wp_enqueue_style( 'wp-auth-check' );
		wp_enqueue_script( 'wp-auth-check' );

		add_action( 'admin_print_footer_scripts', 'wp_auth_check_html', 5 );
		add_action( 'wp_print_footer_scripts', 'wp_auth_check_html', 5 );
	}
}

/**
 * Outputs the HTML that shows the wp-login dialog when the user is no longer logged in.
 *
 * @since 3.6.0
 */
function wp_auth_check_html() {
	$login_url      = wp_login_url();
	$current_domain = ( is_ssl() ? 'https://' : 'http://' ) . $_SERVER['HTTP_HOST'];
	$same_domain    = str_starts_with( $login_url, $current_domain );

	/**
	 * Filters whether the authentication check originated at the same domain.
	 *
	 * @since 3.6.0
	 *
	 * @param bool $same_domain Whether the authentication check originated at the same domain.
	 */
	$same_domain = apply_filters( 'wp_auth_check_same_domain', $same_domain );
	$wrap_class  = $same_domain ? 'hidden' : 'hidden fallback';

	?>
	<div id="wp-auth-check-wrap" class="<?php echo $wrap_class; ?>">
	<div id="wp-auth-check-bg"></div>
	<div id="wp-auth-check">
	<button type="button" class="wp-auth-check-close button-link"><span class="screen-reader-text">
		<?php
		/* translators: Hidden accessibility text. */
		_e( 'Close dialog' );
		?>
	</span></button>
	<?php

	if ( $same_domain ) {
		$login_src = add_query_arg(
			array(
				'interim-login' => '1',
				'wp_lang'       => get_user_locale(),
			),
			$login_url
		);
		?>
		<div id="wp-auth-check-form" class="loading" data-src="<?php echo esc_url( $login_src ); ?>"></div>
		<?php
	}

	?>
	<div class="wp-auth-fallback">
		<p><b class="wp-auth-fallback-expired" tabindex="0"><?php _e( 'Session expired' ); ?></b></p>
		<p><a href="<?php echo esc_url( $login_url ); ?>" target="_blank"><?php _e( 'Please log in again.' ); ?></a>
		<?php _e( 'The login page will open in a new tab. After logging in you can close it and return to this page.' ); ?></p>
	</div>
	</div>
	</div>
	<?php
}

/**
 * Checks whether a user is still logged in, for the heartbeat.
 *
 * Send a result that shows a log-in box if the user is no longer logged in,
 * or if their cookie is within the grace period.
 *
 * @since 3.6.0
 *
 * @global int $login_grace_period
 *
 * @param array $response  The Heartbeat response.
 * @return array The Heartbeat response with 'wp-auth-check' value set.
 */
function wp_auth_check( $response ) {
	$response['wp-auth-check'] = is_user_logged_in() && empty( $GLOBALS['login_grace_period'] );
	return $response;
}

/**
 * Returns RegEx body to liberally match an opening HTML tag.
 *
 * Matches an opening HTML tag that:
 * 1. Is self-closing or
 * 2. Has no body but has a closing tag of the same name or
 * 3. Contains a body and a closing tag of the same name
 *
 * Note: this RegEx does not balance inner tags and does not attempt
 * to produce valid HTML
 *
 * @since 3.6.0
 *
 * @param string $tag An HTML tag name. Example: 'video'.
 * @return string Tag RegEx.
 */
function get_tag_regex( $tag ) {
	if ( empty( $tag ) ) {
		return '';
	}
	return sprintf( '<%1$s[^<]*(?:>[\s\S]*<\/%1$s>|\s*\/>)', tag_escape( $tag ) );
}

/**
 * Indicates if a given slug for a character set represents the UTF-8
 * text encoding. If not provided, examines the current blog's charset.
 *
 * A charset is considered to represent UTF-8 if it is a case-insensitive
 * match of "UTF-8" with or without the hyphen.
 *
 * Example:
 *
 *     true  === is_utf8_charset( 'UTF-8' );
 *     true  === is_utf8_charset( 'utf8' );
 *     false === is_utf8_charset( 'latin1' );
 *     false === is_utf8_charset( 'UTF 8' );
 *
 *     // Only strings match.
 *     false === is_utf8_charset( [ 'charset' => 'utf-8' ] );
 *
 *     // Without a given charset, it depends on the site option "blog_charset".
 *     $is_utf8 = is_utf8_charset();
 *
 * @since 6.6.0
 *
<<<<<<< HEAD
 * @param string|null $blog_charset Slug representing a text character encoding, or "charset".
 *                                  E.g. "UTF-8", "Windows-1252", "ISO-8859-1", "SJIS".
=======
 * @param string|null $blog_charset Optional. Slug representing a text character encoding, or "charset".
 *                                  E.g. "UTF-8", "Windows-1252", "ISO-8859-1", "SJIS".
 *                                  Default value is to infer from "blog_charset" option.
>>>>>>> dea027ea
 * @return bool Whether the slug represents the UTF-8 encoding.
 */
function is_utf8_charset( $blog_charset = null ) {
	$charset_to_examine = $blog_charset ?? get_option( 'blog_charset' );

	/*
	 * Only valid string values count: the absence of a charset
	 * does not imply any charset, let alone UTF-8.
	 */
	if ( ! is_string( $charset_to_examine ) ) {
		return false;
	}

	return (
		0 === strcasecmp( 'UTF-8', $charset_to_examine ) ||
		0 === strcasecmp( 'UTF8', $charset_to_examine )
	);
}

/**
 * Retrieves a canonical form of the provided charset appropriate for passing to PHP
 * functions such as htmlspecialchars() and charset HTML attributes.
 *
 * @since 3.6.0
 * @access private
 *
 * @see https://core.trac.wordpress.org/ticket/23688
 *
 * @param string $charset A charset name, e.g. "UTF-8", "Windows-1252", "SJIS".
 * @return string The canonical form of the charset.
 */
function _canonical_charset( $charset ) {
	if ( is_utf8_charset( $charset ) ) {
		return 'UTF-8';
	}

	/*
	 * Normalize the ISO-8859-1 family of languages.
	 *
	 * This is not required for htmlspecialchars(), as it properly recognizes all of
	 * the input character sets that here are transformed into "ISO-8859-1".
	 *
	 * @todo Should this entire check be removed since it's not required for the stated purpose?
	 * @todo Should WordPress transform other potential charset equivalents, such as "latin1"?
	 */
	if (
		( 0 === strcasecmp( 'iso-8859-1', $charset ) ) ||
		( 0 === strcasecmp( 'iso8859-1', $charset ) )
	) {
		return 'ISO-8859-1';
	}

	return $charset;
}

/**
 * Sets the mbstring internal encoding to a binary safe encoding when func_overload
 * is enabled.
 *
 * When mbstring.func_overload is in use for multi-byte encodings, the results from
 * strlen() and similar functions respect the utf8 characters, causing binary data
 * to return incorrect lengths.
 *
 * This function overrides the mbstring encoding to a binary-safe encoding, and
 * resets it to the users expected encoding afterwards through the
 * `reset_mbstring_encoding` function.
 *
 * It is safe to recursively call this function, however each
 * `mbstring_binary_safe_encoding()` call must be followed up with an equal number
 * of `reset_mbstring_encoding()` calls.
 *
 * @since 3.7.0
 *
 * @see reset_mbstring_encoding()
 *
 * @param bool $reset Optional. Whether to reset the encoding back to a previously-set encoding.
 *                    Default false.
 */
function mbstring_binary_safe_encoding( $reset = false ) {
	static $encodings  = array();
	static $overloaded = null;

	if ( is_null( $overloaded ) ) {
		if ( function_exists( 'mb_internal_encoding' )
			&& ( (int) ini_get( 'mbstring.func_overload' ) & 2 ) // phpcs:ignore PHPCompatibility.IniDirectives.RemovedIniDirectives.mbstring_func_overloadDeprecated
		) {
			$overloaded = true;
		} else {
			$overloaded = false;
		}
	}

	if ( false === $overloaded ) {
		return;
	}

	if ( ! $reset ) {
		$encoding = mb_internal_encoding();
		array_push( $encodings, $encoding );
		mb_internal_encoding( 'ISO-8859-1' );
	}

	if ( $reset && $encodings ) {
		$encoding = array_pop( $encodings );
		mb_internal_encoding( $encoding );
	}
}

/**
 * Resets the mbstring internal encoding to a users previously set encoding.
 *
 * @see mbstring_binary_safe_encoding()
 *
 * @since 3.7.0
 */
function reset_mbstring_encoding() {
	mbstring_binary_safe_encoding( true );
}

/**
 * Filters/validates a variable as a boolean.
 *
 * Alternative to `filter_var( $value, FILTER_VALIDATE_BOOLEAN )`.
 *
 * @since 4.0.0
 *
 * @param mixed $value Boolean value to validate.
 * @return bool Whether the value is validated.
 */
function wp_validate_boolean( $value ) {
	if ( is_bool( $value ) ) {
		return $value;
	}

	if ( is_string( $value ) && 'false' === strtolower( $value ) ) {
		return false;
	}

	return (bool) $value;
}

/**
 * Deletes a file.
 *
 * @since 4.2.0
 * @since 6.7.0 A return value was added.
 *
 * @param string $file The path to the file to delete.
 * @return bool True on success, false on failure.
 */
function wp_delete_file( $file ) {
	/**
	 * Filters the path of the file to delete.
	 *
	 * @since 2.1.0
	 *
	 * @param string $file Path to the file to delete.
	 */
	$delete = apply_filters( 'wp_delete_file', $file );

	if ( ! empty( $delete ) ) {
		return @unlink( $delete );
	}

	return false;
}

/**
 * Deletes a file if its path is within the given directory.
 *
 * @since 4.9.7
 *
 * @param string $file      Absolute path to the file to delete.
 * @param string $directory Absolute path to a directory.
 * @return bool True on success, false on failure.
 */
function wp_delete_file_from_directory( $file, $directory ) {
	if ( wp_is_stream( $file ) ) {
		$real_file      = $file;
		$real_directory = $directory;
	} else {
		$real_file      = realpath( wp_normalize_path( $file ) );
		$real_directory = realpath( wp_normalize_path( $directory ) );
	}

	if ( false !== $real_file ) {
		$real_file = wp_normalize_path( $real_file );
	}

	if ( false !== $real_directory ) {
		$real_directory = wp_normalize_path( $real_directory );
	}

	if ( false === $real_file || false === $real_directory || ! str_starts_with( $real_file, trailingslashit( $real_directory ) ) ) {
		return false;
	}

	return wp_delete_file( $file );
}

/**
 * Outputs a small JS snippet on preview tabs/windows to remove `window.name` when a user is navigating to another page.
 *
 * This prevents reusing the same tab for a preview when the user has navigated away.
 *
 * @since 4.3.0
 *
 * @global WP_Post $post Global post object.
 */
function wp_post_preview_js() {
	global $post;

	if ( ! is_preview() || empty( $post ) ) {
		return;
	}

	// Has to match the window name used in post_submit_meta_box().
	$name = 'wp-preview-' . (int) $post->ID;

	ob_start();
	?>
	<script>
	( function() {
		var query = document.location.search;

		if ( query && query.indexOf( 'preview=true' ) !== -1 ) {
			window.name = '<?php echo $name; ?>';
		}

		if ( window.addEventListener ) {
			window.addEventListener( 'pagehide', function() { window.name = ''; } );
		}
	}());
	</script>
	<?php
	wp_print_inline_script_tag( wp_remove_surrounding_empty_script_tags( ob_get_clean() ) );
}

/**
 * Parses and formats a MySQL datetime (Y-m-d H:i:s) for ISO8601 (Y-m-d\TH:i:s).
 *
 * Explicitly strips timezones, as datetimes are not saved with any timezone
 * information. Including any information on the offset could be misleading.
 *
 * Despite historical function name, the output does not conform to RFC3339 format,
 * which must contain timezone.
 *
 * @since 4.4.0
 *
 * @param string $date_string Date string to parse and format.
 * @return string Date formatted for ISO8601 without time zone.
 */
function mysql_to_rfc3339( $date_string ) {
	return mysql2date( 'Y-m-d\TH:i:s', $date_string, false );
}

/**
 * Attempts to raise the PHP memory limit for memory intensive processes.
 *
 * Only allows raising the existing limit and prevents lowering it.
 *
 * @since 4.6.0
 *
 * @param string $context Optional. Context in which the function is called. Accepts either 'admin',
 *                        'image', 'cron', or an arbitrary other context. If an arbitrary context is passed,
 *                        the similarly arbitrary {@see '$context_memory_limit'} filter will be
 *                        invoked. Default 'admin'.
 * @return int|string|false The limit that was set or false on failure.
 */
function wp_raise_memory_limit( $context = 'admin' ) {
	// Exit early if the limit cannot be changed.
	if ( false === wp_is_ini_value_changeable( 'memory_limit' ) ) {
		return false;
	}

	$current_limit     = ini_get( 'memory_limit' );
	$current_limit_int = wp_convert_hr_to_bytes( $current_limit );

	if ( -1 === $current_limit_int ) {
		return false;
	}

	$wp_max_limit     = WP_MAX_MEMORY_LIMIT;
	$wp_max_limit_int = wp_convert_hr_to_bytes( $wp_max_limit );
	$filtered_limit   = $wp_max_limit;

	switch ( $context ) {
		case 'admin':
			/**
			 * Filters the maximum memory limit available for administration screens.
			 *
			 * This only applies to administrators, who may require more memory for tasks
			 * like updates. Memory limits when processing images (uploaded or edited by
			 * users of any role) are handled separately.
			 *
			 * The `WP_MAX_MEMORY_LIMIT` constant specifically defines the maximum memory
			 * limit available when in the administration back end. The default is 256M
			 * (256 megabytes of memory) or the original `memory_limit` php.ini value if
			 * this is higher.
			 *
			 * @since 3.0.0
			 * @since 4.6.0 The default now takes the original `memory_limit` into account.
			 *
			 * @param int|string $filtered_limit The maximum WordPress memory limit. Accepts an integer
			 *                                   (bytes), or a shorthand string notation, such as '256M'.
			 */
			$filtered_limit = apply_filters( 'admin_memory_limit', $filtered_limit );
			break;

		case 'image':
			/**
			 * Filters the memory limit allocated for image manipulation.
			 *
			 * @since 3.5.0
			 * @since 4.6.0 The default now takes the original `memory_limit` into account.
			 *
			 * @param int|string $filtered_limit Maximum memory limit to allocate for image processing.
			 *                                   Default `WP_MAX_MEMORY_LIMIT` or the original
			 *                                   php.ini `memory_limit`, whichever is higher.
			 *                                   Accepts an integer (bytes), or a shorthand string
			 *                                   notation, such as '256M'.
			 */
			$filtered_limit = apply_filters( 'image_memory_limit', $filtered_limit );
			break;

		case 'cron':
			/**
			 * Filters the memory limit allocated for WP-Cron event processing.
			 *
			 * @since 6.3.0
			 *
			 * @param int|string $filtered_limit Maximum memory limit to allocate for WP-Cron.
			 *                                   Default `WP_MAX_MEMORY_LIMIT` or the original
			 *                                   php.ini `memory_limit`, whichever is higher.
			 *                                   Accepts an integer (bytes), or a shorthand string
			 *                                   notation, such as '256M'.
			 */
			$filtered_limit = apply_filters( 'cron_memory_limit', $filtered_limit );
			break;

		default:
			/**
			 * Filters the memory limit allocated for an arbitrary context.
			 *
			 * The dynamic portion of the hook name, `$context`, refers to an arbitrary
			 * context passed on calling the function. This allows for plugins to define
			 * their own contexts for raising the memory limit.
			 *
			 * @since 4.6.0
			 *
			 * @param int|string $filtered_limit Maximum memory limit to allocate for this context.
			 *                                   Default WP_MAX_MEMORY_LIMIT` or the original php.ini `memory_limit`,
			 *                                   whichever is higher. Accepts an integer (bytes), or a
			 *                                   shorthand string notation, such as '256M'.
			 */
			$filtered_limit = apply_filters( "{$context}_memory_limit", $filtered_limit );
			break;
	}

	$filtered_limit_int = wp_convert_hr_to_bytes( $filtered_limit );

	if ( -1 === $filtered_limit_int || ( $filtered_limit_int > $wp_max_limit_int && $filtered_limit_int > $current_limit_int ) ) {
		if ( false !== ini_set( 'memory_limit', $filtered_limit ) ) {
			return $filtered_limit;
		} else {
			return false;
		}
	} elseif ( -1 === $wp_max_limit_int || $wp_max_limit_int > $current_limit_int ) {
		if ( false !== ini_set( 'memory_limit', $wp_max_limit ) ) {
			return $wp_max_limit;
		} else {
			return false;
		}
	}

	return false;
}

/**
 * Generates a random UUID (version 4).
 *
 * @since 4.7.0
 *
 * @return string UUID.
 */
function wp_generate_uuid4() {
	return sprintf(
		'%04x%04x-%04x-%04x-%04x-%04x%04x%04x',
		mt_rand( 0, 0xffff ),
		mt_rand( 0, 0xffff ),
		mt_rand( 0, 0xffff ),
		mt_rand( 0, 0x0fff ) | 0x4000,
		mt_rand( 0, 0x3fff ) | 0x8000,
		mt_rand( 0, 0xffff ),
		mt_rand( 0, 0xffff ),
		mt_rand( 0, 0xffff )
	);
}

/**
 * Validates that a UUID is valid.
 *
 * @since 4.9.0
 *
 * @param mixed $uuid    UUID to check.
 * @param int   $version Specify which version of UUID to check against. Default is none,
 *                       to accept any UUID version. Otherwise, only version allowed is `4`.
 * @return bool The string is a valid UUID or false on failure.
 */
function wp_is_uuid( $uuid, $version = null ) {

	if ( ! is_string( $uuid ) ) {
		return false;
	}

	if ( is_numeric( $version ) ) {
		if ( 4 !== (int) $version ) {
			_doing_it_wrong( __FUNCTION__, __( 'Only UUID V4 is supported at this time.' ), '4.9.0' );
			return false;
		}
		$regex = '/^[0-9a-f]{8}-[0-9a-f]{4}-4[0-9a-f]{3}-[89ab][0-9a-f]{3}-[0-9a-f]{12}$/';
	} else {
		$regex = '/^[0-9a-f]{8}-[0-9a-f]{4}-[0-9a-f]{4}-[0-9a-f]{4}-[0-9a-f]{12}$/';
	}

	return (bool) preg_match( $regex, $uuid );
}

/**
 * Gets unique ID.
 *
 * This is a PHP implementation of Underscore's uniqueId method. A static variable
 * contains an integer that is incremented with each call. This number is returned
 * with the optional prefix. As such the returned value is not universally unique,
 * but it is unique across the life of the PHP process.
 *
 * @since 5.0.3
 *
 * @param string $prefix Prefix for the returned ID.
 * @return string Unique ID.
 */
function wp_unique_id( $prefix = '' ) {
	static $id_counter = 0;
	return $prefix . (string) ++$id_counter;
}

/**
 * Generates an incremental ID that is independent per each different prefix.
 *
 * It is similar to `wp_unique_id`, but each prefix has its own internal ID
 * counter to make each prefix independent from each other. The ID starts at 1
 * and increments on each call. The returned value is not universally unique,
 * but it is unique across the life of the PHP process and it's stable per
 * prefix.
 *
 * @since 6.4.0
 *
 * @param string $prefix Optional. Prefix for the returned ID. Default empty string.
 * @return string Incremental ID per prefix.
 */
function wp_unique_prefixed_id( $prefix = '' ) {
	static $id_counters = array();

	if ( ! is_string( $prefix ) ) {
		wp_trigger_error(
			__FUNCTION__,
			sprintf( 'The prefix must be a string. "%s" data type given.', gettype( $prefix ) )
		);
		$prefix = '';
	}

	if ( ! isset( $id_counters[ $prefix ] ) ) {
		$id_counters[ $prefix ] = 0;
	}

	$id = ++$id_counters[ $prefix ];

	return $prefix . (string) $id;
}

/**
 * Gets last changed date for the specified cache group.
 *
 * @since 4.7.0
 *
 * @param string $group Where the cache contents are grouped.
 * @return string UNIX timestamp with microseconds representing when the group was last changed.
 */
function wp_cache_get_last_changed( $group ) {
	$last_changed = wp_cache_get( 'last_changed', $group );

	if ( $last_changed ) {
		return $last_changed;
	}

	return wp_cache_set_last_changed( $group );
}

/**
 * Sets last changed date for the specified cache group to now.
 *
 * @since 6.3.0
 *
 * @param string $group Where the cache contents are grouped.
 * @return string UNIX timestamp when the group was last changed.
 */
function wp_cache_set_last_changed( $group ) {
	$previous_time = wp_cache_get( 'last_changed', $group );

	$time = microtime();

	wp_cache_set( 'last_changed', $time, $group );

	/**
	 * Fires after a cache group `last_changed` time is updated.
	 * This may occur multiple times per page load and registered
	 * actions must be performant.
	 *
	 * @since 6.3.0
	 *
	 * @param string    $group         The cache group name.
	 * @param int       $time          The new last changed time.
	 * @param int|false $previous_time The previous last changed time. False if not previously set.
	 */
	do_action( 'wp_cache_set_last_changed', $group, $time, $previous_time );

	return $time;
}

/**
 * Sends an email to the old site admin email address when the site admin email address changes.
 *
 * @since 4.9.0
 *
 * @param string $old_email   The old site admin email address.
 * @param string $new_email   The new site admin email address.
 * @param string $option_name The relevant database option name.
 */
function wp_site_admin_email_change_notification( $old_email, $new_email, $option_name ) {
	$send = true;

	// Don't send the notification to the default 'admin_email' value.
	if ( 'you@example.com' === $old_email ) {
		$send = false;
	}

	/**
	 * Filters whether to send the site admin email change notification email.
	 *
	 * @since 4.9.0
	 *
	 * @param bool   $send      Whether to send the email notification.
	 * @param string $old_email The old site admin email address.
	 * @param string $new_email The new site admin email address.
	 */
	$send = apply_filters( 'send_site_admin_email_change_email', $send, $old_email, $new_email );

	if ( ! $send ) {
		return;
	}

	/* translators: Do not translate OLD_EMAIL, NEW_EMAIL, SITENAME, SITEURL: those are placeholders. */
	$email_change_text = __(
		'Hi,

This notice confirms that the admin email address was changed on ###SITENAME###.

The new admin email address is ###NEW_EMAIL###.

This email has been sent to ###OLD_EMAIL###

Regards,
All at ###SITENAME###
###SITEURL###'
	);

	$email_change_email = array(
		'to'      => $old_email,
		/* translators: Site admin email change notification email subject. %s: Site title. */
		'subject' => __( '[%s] Admin Email Changed' ),
		'message' => $email_change_text,
		'headers' => '',
	);

	// Get site name.
	$site_name = wp_specialchars_decode( get_option( 'blogname' ), ENT_QUOTES );

	/**
	 * Filters the contents of the email notification sent when the site admin email address is changed.
	 *
	 * @since 4.9.0
	 *
	 * @param array $email_change_email {
	 *     Used to build wp_mail().
	 *
	 *     @type string $to      The intended recipient.
	 *     @type string $subject The subject of the email.
	 *     @type string $message The content of the email.
	 *         The following strings have a special meaning and will get replaced dynamically:
	 *         - ###OLD_EMAIL### The old site admin email address.
	 *         - ###NEW_EMAIL### The new site admin email address.
	 *         - ###SITENAME###  The name of the site.
	 *         - ###SITEURL###   The URL to the site.
	 *     @type string $headers Headers.
	 * }
	 * @param string $old_email The old site admin email address.
	 * @param string $new_email The new site admin email address.
	 */
	$email_change_email = apply_filters( 'site_admin_email_change_email', $email_change_email, $old_email, $new_email );

	$email_change_email['message'] = str_replace( '###OLD_EMAIL###', $old_email, $email_change_email['message'] );
	$email_change_email['message'] = str_replace( '###NEW_EMAIL###', $new_email, $email_change_email['message'] );
	$email_change_email['message'] = str_replace( '###SITENAME###', $site_name, $email_change_email['message'] );
	$email_change_email['message'] = str_replace( '###SITEURL###', home_url(), $email_change_email['message'] );

	wp_mail(
		$email_change_email['to'],
		sprintf(
			$email_change_email['subject'],
			$site_name
		),
		$email_change_email['message'],
		$email_change_email['headers']
	);
}

/**
 * Returns an anonymized IPv4 or IPv6 address.
 *
 * @since 4.9.6 Abstracted from `WP_Community_Events::get_unsafe_client_ip()`.
 *
 * @param string $ip_addr       The IPv4 or IPv6 address to be anonymized.
 * @param bool   $ipv6_fallback Optional. Whether to return the original IPv6 address if the needed functions
 *                              to anonymize it are not present. Default false, return `::` (unspecified address).
 * @return string  The anonymized IP address.
 */
function wp_privacy_anonymize_ip( $ip_addr, $ipv6_fallback = false ) {
	if ( empty( $ip_addr ) ) {
		return '0.0.0.0';
	}

	// Detect what kind of IP address this is.
	$ip_prefix = '';
	$is_ipv6   = substr_count( $ip_addr, ':' ) > 1;
	$is_ipv4   = ( 3 === substr_count( $ip_addr, '.' ) );

	if ( $is_ipv6 && $is_ipv4 ) {
		// IPv6 compatibility mode, temporarily strip the IPv6 part, and treat it like IPv4.
		$ip_prefix = '::ffff:';
		$ip_addr   = preg_replace( '/^\[?[0-9a-f:]*:/i', '', $ip_addr );
		$ip_addr   = str_replace( ']', '', $ip_addr );
		$is_ipv6   = false;
	}

	if ( $is_ipv6 ) {
		// IPv6 addresses will always be enclosed in [] if there's a port.
		$left_bracket  = strpos( $ip_addr, '[' );
		$right_bracket = strpos( $ip_addr, ']' );
		$percent       = strpos( $ip_addr, '%' );
		$netmask       = 'ffff:ffff:ffff:ffff:0000:0000:0000:0000';

		// Strip the port (and [] from IPv6 addresses), if they exist.
		if ( false !== $left_bracket && false !== $right_bracket ) {
			$ip_addr = substr( $ip_addr, $left_bracket + 1, $right_bracket - $left_bracket - 1 );
		} elseif ( false !== $left_bracket || false !== $right_bracket ) {
			// The IP has one bracket, but not both, so it's malformed.
			return '::';
		}

		// Strip the reachability scope.
		if ( false !== $percent ) {
			$ip_addr = substr( $ip_addr, 0, $percent );
		}

		// No invalid characters should be left.
		if ( preg_match( '/[^0-9a-f:]/i', $ip_addr ) ) {
			return '::';
		}

		// Partially anonymize the IP by reducing it to the corresponding network ID.
		if ( function_exists( 'inet_pton' ) && function_exists( 'inet_ntop' ) ) {
			$ip_addr = inet_ntop( inet_pton( $ip_addr ) & inet_pton( $netmask ) );
			if ( false === $ip_addr ) {
				return '::';
			}
		} elseif ( ! $ipv6_fallback ) {
			return '::';
		}
	} elseif ( $is_ipv4 ) {
		// Strip any port and partially anonymize the IP.
		$last_octet_position = strrpos( $ip_addr, '.' );
		$ip_addr             = substr( $ip_addr, 0, $last_octet_position ) . '.0';
	} else {
		return '0.0.0.0';
	}

	// Restore the IPv6 prefix to compatibility mode addresses.
	return $ip_prefix . $ip_addr;
}

/**
 * Returns uniform "anonymous" data by type.
 *
 * @since 4.9.6
 *
 * @param string $type The type of data to be anonymized.
 * @param string $data Optional. The data to be anonymized. Default empty string.
 * @return string The anonymous data for the requested type.
 */
function wp_privacy_anonymize_data( $type, $data = '' ) {

	switch ( $type ) {
		case 'email':
			$anonymous = 'deleted@site.invalid';
			break;
		case 'url':
			$anonymous = 'https://site.invalid';
			break;
		case 'ip':
			$anonymous = wp_privacy_anonymize_ip( $data );
			break;
		case 'date':
			$anonymous = '0000-00-00 00:00:00';
			break;
		case 'text':
			/* translators: Deleted text. */
			$anonymous = __( '[deleted]' );
			break;
		case 'longtext':
			/* translators: Deleted long text. */
			$anonymous = __( 'This content was deleted by the author.' );
			break;
		default:
			$anonymous = '';
			break;
	}

	/**
	 * Filters the anonymous data for each type.
	 *
	 * @since 4.9.6
	 *
	 * @param string $anonymous Anonymized data.
	 * @param string $type      Type of the data.
	 * @param string $data      Original data.
	 */
	return apply_filters( 'wp_privacy_anonymize_data', $anonymous, $type, $data );
}

/**
 * Returns the directory used to store personal data export files.
 *
 * @since 4.9.6
 *
 * @see wp_privacy_exports_url
 *
 * @return string Exports directory.
 */
function wp_privacy_exports_dir() {
	$upload_dir  = wp_upload_dir();
	$exports_dir = trailingslashit( $upload_dir['basedir'] ) . 'wp-personal-data-exports/';

	/**
	 * Filters the directory used to store personal data export files.
	 *
	 * @since 4.9.6
	 * @since 5.5.0 Exports now use relative paths, so changes to the directory
	 *              via this filter should be reflected on the server.
	 *
	 * @param string $exports_dir Exports directory.
	 */
	return apply_filters( 'wp_privacy_exports_dir', $exports_dir );
}

/**
 * Returns the URL of the directory used to store personal data export files.
 *
 * @since 4.9.6
 *
 * @see wp_privacy_exports_dir
 *
 * @return string Exports directory URL.
 */
function wp_privacy_exports_url() {
	$upload_dir  = wp_upload_dir();
	$exports_url = trailingslashit( $upload_dir['baseurl'] ) . 'wp-personal-data-exports/';

	/**
	 * Filters the URL of the directory used to store personal data export files.
	 *
	 * @since 4.9.6
	 * @since 5.5.0 Exports now use relative paths, so changes to the directory URL
	 *              via this filter should be reflected on the server.
	 *
	 * @param string $exports_url Exports directory URL.
	 */
	return apply_filters( 'wp_privacy_exports_url', $exports_url );
}

/**
 * Schedules a `WP_Cron` job to delete expired export files.
 *
 * @since 4.9.6
 */
function wp_schedule_delete_old_privacy_export_files() {
	if ( wp_installing() ) {
		return;
	}

	if ( ! wp_next_scheduled( 'wp_privacy_delete_old_export_files' ) ) {
		wp_schedule_event( time(), 'hourly', 'wp_privacy_delete_old_export_files' );
	}
}

/**
 * Cleans up export files older than three days old.
 *
 * The export files are stored in `wp-content/uploads`, and are therefore publicly
 * accessible. A CSPRN is appended to the filename to mitigate the risk of an
 * unauthorized person downloading the file, but it is still possible. Deleting
 * the file after the data subject has had a chance to delete it adds an additional
 * layer of protection.
 *
 * @since 4.9.6
 */
function wp_privacy_delete_old_export_files() {
	$exports_dir = wp_privacy_exports_dir();
	if ( ! is_dir( $exports_dir ) ) {
		return;
	}

	require_once ABSPATH . 'wp-admin/includes/file.php';
	$export_files = list_files( $exports_dir, 100, array( 'index.php' ) );

	/**
	 * Filters the lifetime, in seconds, of a personal data export file.
	 *
	 * By default, the lifetime is 3 days. Once the file reaches that age, it will automatically
	 * be deleted by a cron job.
	 *
	 * @since 4.9.6
	 *
	 * @param int $expiration The expiration age of the export, in seconds.
	 */
	$expiration = apply_filters( 'wp_privacy_export_expiration', 3 * DAY_IN_SECONDS );

	foreach ( (array) $export_files as $export_file ) {
		$file_age_in_seconds = time() - filemtime( $export_file );

		if ( $expiration < $file_age_in_seconds ) {
			unlink( $export_file );
		}
	}
}

/**
 * Gets the URL to learn more about updating the PHP version the site is running on.
 *
 * This URL can be overridden by specifying an environment variable `WP_UPDATE_PHP_URL` or by using the
 * {@see 'wp_update_php_url'} filter. Providing an empty string is not allowed and will result in the
 * default URL being used. Furthermore the page the URL links to should preferably be localized in the
 * site language.
 *
 * @since 5.1.0
 *
 * @return string URL to learn more about updating PHP.
 */
function wp_get_update_php_url() {
	$default_url = wp_get_default_update_php_url();

	$update_url = $default_url;
	if ( false !== getenv( 'WP_UPDATE_PHP_URL' ) ) {
		$update_url = getenv( 'WP_UPDATE_PHP_URL' );
	}

	/**
	 * Filters the URL to learn more about updating the PHP version the site is running on.
	 *
	 * Providing an empty string is not allowed and will result in the default URL being used. Furthermore
	 * the page the URL links to should preferably be localized in the site language.
	 *
	 * @since 5.1.0
	 *
	 * @param string $update_url URL to learn more about updating PHP.
	 */
	$update_url = apply_filters( 'wp_update_php_url', $update_url );

	if ( empty( $update_url ) ) {
		$update_url = $default_url;
	}

	return $update_url;
}

/**
 * Gets the default URL to learn more about updating the PHP version the site is running on.
 *
 * Do not use this function to retrieve this URL. Instead, use {@see wp_get_update_php_url()} when relying on the URL.
 * This function does not allow modifying the returned URL, and is only used to compare the actually used URL with the
 * default one.
 *
 * @since 5.1.0
 * @access private
 *
 * @return string Default URL to learn more about updating PHP.
 */
function wp_get_default_update_php_url() {
	return _x( 'https://wordpress.org/support/update-php/', 'localized PHP upgrade information page' );
}

/**
 * Prints the default annotation for the web host altering the "Update PHP" page URL.
 *
 * This function is to be used after {@see wp_get_update_php_url()} to display a consistent
 * annotation if the web host has altered the default "Update PHP" page URL.
 *
 * @since 5.1.0
 * @since 5.2.0 Added the `$before` and `$after` parameters.
 * @since 6.4.0 Added the `$display` parameter.
 *
 * @param string $before  Markup to output before the annotation. Default `<p class="description">`.
 * @param string $after   Markup to output after the annotation. Default `</p>`.
 * @param bool   $display Whether to echo or return the markup. Default `true` for echo.
 *
 * @return string|void
 */
function wp_update_php_annotation( $before = '<p class="description">', $after = '</p>', $display = true ) {
	$annotation = wp_get_update_php_annotation();

	if ( $annotation ) {
		if ( $display ) {
			echo $before . $annotation . $after;
		} else {
			return $before . $annotation . $after;
		}
	}
}

/**
 * Returns the default annotation for the web hosting altering the "Update PHP" page URL.
 *
 * This function is to be used after {@see wp_get_update_php_url()} to return a consistent
 * annotation if the web host has altered the default "Update PHP" page URL.
 *
 * @since 5.2.0
 *
 * @return string Update PHP page annotation. An empty string if no custom URLs are provided.
 */
function wp_get_update_php_annotation() {
	$update_url  = wp_get_update_php_url();
	$default_url = wp_get_default_update_php_url();

	if ( $update_url === $default_url ) {
		return '';
	}

	$annotation = sprintf(
		/* translators: %s: Default Update PHP page URL. */
		__( 'This resource is provided by your web host, and is specific to your site. For more information, <a href="%s" target="_blank">see the official WordPress documentation</a>.' ),
		esc_url( $default_url )
	);

	return $annotation;
}

/**
 * Gets the URL for directly updating the PHP version the site is running on.
 *
 * A URL will only be returned if the `WP_DIRECT_UPDATE_PHP_URL` environment variable is specified or
 * by using the {@see 'wp_direct_php_update_url'} filter. This allows hosts to send users directly to
 * the page where they can update PHP to a newer version.
 *
 * @since 5.1.1
 *
 * @return string URL for directly updating PHP or empty string.
 */
function wp_get_direct_php_update_url() {
	$direct_update_url = '';

	if ( false !== getenv( 'WP_DIRECT_UPDATE_PHP_URL' ) ) {
		$direct_update_url = getenv( 'WP_DIRECT_UPDATE_PHP_URL' );
	}

	/**
	 * Filters the URL for directly updating the PHP version the site is running on from the host.
	 *
	 * @since 5.1.1
	 *
	 * @param string $direct_update_url URL for directly updating PHP.
	 */
	$direct_update_url = apply_filters( 'wp_direct_php_update_url', $direct_update_url );

	return $direct_update_url;
}

/**
 * Displays a button directly linking to a PHP update process.
 *
 * This provides hosts with a way for users to be sent directly to their PHP update process.
 *
 * The button is only displayed if a URL is returned by `wp_get_direct_php_update_url()`.
 *
 * @since 5.1.1
 */
function wp_direct_php_update_button() {
	$direct_update_url = wp_get_direct_php_update_url();

	if ( empty( $direct_update_url ) ) {
		return;
	}

	echo '<p class="button-container">';
	printf(
		'<a class="button button-primary" href="%1$s" target="_blank" rel="noopener">%2$s<span class="screen-reader-text"> %3$s</span><span aria-hidden="true" class="dashicons dashicons-external"></span></a>',
		esc_url( $direct_update_url ),
		__( 'Update PHP' ),
		/* translators: Hidden accessibility text. */
		__( '(opens in a new tab)' )
	);
	echo '</p>';
}

/**
 * Gets the URL to learn more about updating the site to use HTTPS.
 *
 * This URL can be overridden by specifying an environment variable `WP_UPDATE_HTTPS_URL` or by using the
 * {@see 'wp_update_https_url'} filter. Providing an empty string is not allowed and will result in the
 * default URL being used. Furthermore the page the URL links to should preferably be localized in the
 * site language.
 *
 * @since 5.7.0
 *
 * @return string URL to learn more about updating to HTTPS.
 */
function wp_get_update_https_url() {
	$default_url = wp_get_default_update_https_url();

	$update_url = $default_url;
	if ( false !== getenv( 'WP_UPDATE_HTTPS_URL' ) ) {
		$update_url = getenv( 'WP_UPDATE_HTTPS_URL' );
	}

	/**
	 * Filters the URL to learn more about updating the HTTPS version the site is running on.
	 *
	 * Providing an empty string is not allowed and will result in the default URL being used. Furthermore
	 * the page the URL links to should preferably be localized in the site language.
	 *
	 * @since 5.7.0
	 *
	 * @param string $update_url URL to learn more about updating HTTPS.
	 */
	$update_url = apply_filters( 'wp_update_https_url', $update_url );
	if ( empty( $update_url ) ) {
		$update_url = $default_url;
	}

	return $update_url;
}

/**
 * Gets the default URL to learn more about updating the site to use HTTPS.
 *
 * Do not use this function to retrieve this URL. Instead, use {@see wp_get_update_https_url()} when relying on the URL.
 * This function does not allow modifying the returned URL, and is only used to compare the actually used URL with the
 * default one.
 *
 * @since 5.7.0
 * @access private
 *
 * @return string Default URL to learn more about updating to HTTPS.
 */
function wp_get_default_update_https_url() {
	/* translators: Documentation explaining HTTPS and why it should be used. */
	return __( 'https://developer.wordpress.org/advanced-administration/security/https/' );
}

/**
 * Gets the URL for directly updating the site to use HTTPS.
 *
 * A URL will only be returned if the `WP_DIRECT_UPDATE_HTTPS_URL` environment variable is specified or
 * by using the {@see 'wp_direct_update_https_url'} filter. This allows hosts to send users directly to
 * the page where they can update their site to use HTTPS.
 *
 * @since 5.7.0
 *
 * @return string URL for directly updating to HTTPS or empty string.
 */
function wp_get_direct_update_https_url() {
	$direct_update_url = '';

	if ( false !== getenv( 'WP_DIRECT_UPDATE_HTTPS_URL' ) ) {
		$direct_update_url = getenv( 'WP_DIRECT_UPDATE_HTTPS_URL' );
	}

	/**
	 * Filters the URL for directly updating the PHP version the site is running on from the host.
	 *
	 * @since 5.7.0
	 *
	 * @param string $direct_update_url URL for directly updating PHP.
	 */
	$direct_update_url = apply_filters( 'wp_direct_update_https_url', $direct_update_url );

	return $direct_update_url;
}

/**
 * Gets the size of a directory.
 *
 * A helper function that is used primarily to check whether
 * a blog has exceeded its allowed upload space.
 *
 * @since MU (3.0.0)
 * @since 5.2.0 $max_execution_time parameter added.
 *
 * @param string $directory Full path of a directory.
 * @param int    $max_execution_time Maximum time to run before giving up. In seconds.
 *                                   The timeout is global and is measured from the moment WordPress started to load.
 * @return int|false|null Size in bytes if a valid directory. False if not. Null if timeout.
 */
function get_dirsize( $directory, $max_execution_time = null ) {

	/*
	 * Exclude individual site directories from the total when checking the main site of a network,
	 * as they are subdirectories and should not be counted.
	 */
	if ( is_multisite() && is_main_site() ) {
		$size = recurse_dirsize( $directory, $directory . '/sites', $max_execution_time );
	} else {
		$size = recurse_dirsize( $directory, null, $max_execution_time );
	}

	return $size;
}

/**
 * Gets the size of a directory recursively.
 *
 * Used by get_dirsize() to get a directory size when it contains other directories.
 *
 * @since MU (3.0.0)
 * @since 4.3.0 The `$exclude` parameter was added.
 * @since 5.2.0 The `$max_execution_time` parameter was added.
 * @since 5.6.0 The `$directory_cache` parameter was added.
 *
 * @param string          $directory          Full path of a directory.
 * @param string|string[] $exclude            Optional. Full path of a subdirectory to exclude from the total,
 *                                            or array of paths. Expected without trailing slash(es).
 *                                            Default null.
 * @param int             $max_execution_time Optional. Maximum time to run before giving up. In seconds.
 *                                            The timeout is global and is measured from the moment
 *                                            WordPress started to load. Defaults to the value of
 *                                            `max_execution_time` PHP setting.
 * @param array           $directory_cache    Optional. Array of cached directory paths.
 *                                            Defaults to the value of `dirsize_cache` transient.
 * @return int|false|null Size in bytes if a valid directory. False if not. Null if timeout.
 */
function recurse_dirsize( $directory, $exclude = null, $max_execution_time = null, &$directory_cache = null ) {
	$directory  = untrailingslashit( $directory );
	$save_cache = false;

	if ( ! isset( $directory_cache ) ) {
		$directory_cache = get_transient( 'dirsize_cache' );
		$save_cache      = true;
	}

	if ( isset( $directory_cache[ $directory ] ) && is_int( $directory_cache[ $directory ] ) ) {
		return $directory_cache[ $directory ];
	}

	if ( ! file_exists( $directory ) || ! is_dir( $directory ) || ! is_readable( $directory ) ) {
		return false;
	}

	if (
		( is_string( $exclude ) && $directory === $exclude ) ||
		( is_array( $exclude ) && in_array( $directory, $exclude, true ) )
	) {
		return false;
	}

	if ( null === $max_execution_time ) {
		// Keep the previous behavior but attempt to prevent fatal errors from timeout if possible.
		if ( function_exists( 'ini_get' ) ) {
			$max_execution_time = ini_get( 'max_execution_time' );
		} else {
			// Disable...
			$max_execution_time = 0;
		}

		// Leave 1 second "buffer" for other operations if $max_execution_time has reasonable value.
		if ( $max_execution_time > 10 ) {
			$max_execution_time -= 1;
		}
	}

	/**
	 * Filters the amount of storage space used by one directory and all its children, in megabytes.
	 *
	 * Return the actual used space to short-circuit the recursive PHP file size calculation
	 * and use something else, like a CDN API or native operating system tools for better performance.
	 *
	 * @since 5.6.0
	 *
	 * @param int|false            $space_used         The amount of used space, in bytes. Default false.
	 * @param string               $directory          Full path of a directory.
	 * @param string|string[]|null $exclude            Full path of a subdirectory to exclude from the total,
	 *                                                 or array of paths.
	 * @param int                  $max_execution_time Maximum time to run before giving up. In seconds.
	 * @param array                $directory_cache    Array of cached directory paths.
	 */
	$size = apply_filters( 'pre_recurse_dirsize', false, $directory, $exclude, $max_execution_time, $directory_cache );

	if ( false === $size ) {
		$size = 0;

		$handle = opendir( $directory );
		if ( $handle ) {
			while ( ( $file = readdir( $handle ) ) !== false ) {
				$path = $directory . '/' . $file;
				if ( '.' !== $file && '..' !== $file ) {
					if ( is_file( $path ) ) {
						$size += filesize( $path );
					} elseif ( is_dir( $path ) ) {
						$handlesize = recurse_dirsize( $path, $exclude, $max_execution_time, $directory_cache );
						if ( $handlesize > 0 ) {
							$size += $handlesize;
						}
					}

					if ( $max_execution_time > 0 &&
						( microtime( true ) - WP_START_TIMESTAMP ) > $max_execution_time
					) {
						// Time exceeded. Give up instead of risking a fatal timeout.
						$size = null;
						break;
					}
				}
			}
			closedir( $handle );
		}
	}

	if ( ! is_array( $directory_cache ) ) {
		$directory_cache = array();
	}

	$directory_cache[ $directory ] = $size;

	// Only write the transient on the top level call and not on recursive calls.
	if ( $save_cache ) {
		$expiration = ( wp_using_ext_object_cache() ) ? 0 : 10 * YEAR_IN_SECONDS;
		set_transient( 'dirsize_cache', $directory_cache, $expiration );
	}

	return $size;
}

/**
 * Cleans directory size cache used by recurse_dirsize().
 *
 * Removes the current directory and all parent directories from the `dirsize_cache` transient.
 *
 * @since 5.6.0
 * @since 5.9.0 Added input validation with a notice for invalid input.
 *
 * @param string $path Full path of a directory or file.
 */
function clean_dirsize_cache( $path ) {
	if ( ! is_string( $path ) || empty( $path ) ) {
		wp_trigger_error(
			'',
			sprintf(
				/* translators: 1: Function name, 2: A variable type, like "boolean" or "integer". */
				__( '%1$s only accepts a non-empty path string, received %2$s.' ),
				'<code>clean_dirsize_cache()</code>',
				'<code>' . gettype( $path ) . '</code>'
			)
		);
		return;
	}

	$directory_cache = get_transient( 'dirsize_cache' );

	if ( empty( $directory_cache ) ) {
		return;
	}

	$expiration = ( wp_using_ext_object_cache() ) ? 0 : 10 * YEAR_IN_SECONDS;
	if (
		! str_contains( $path, '/' ) &&
		! str_contains( $path, '\\' )
	) {
		unset( $directory_cache[ $path ] );
		set_transient( 'dirsize_cache', $directory_cache, $expiration );
		return;
	}

	$last_path = null;
	$path      = untrailingslashit( $path );
	unset( $directory_cache[ $path ] );

	while (
		$last_path !== $path &&
		DIRECTORY_SEPARATOR !== $path &&
		'.' !== $path &&
		'..' !== $path
	) {
		$last_path = $path;
		$path      = dirname( $path );
		unset( $directory_cache[ $path ] );
	}

	set_transient( 'dirsize_cache', $directory_cache, $expiration );
}

/**
 * Checks compatibility with the current WordPress version.
 *
 * @since 5.2.0
 *
 * @global string $wp_version The WordPress version string.
 *
 * @param string $required Minimum required WordPress version.
 * @return bool True if required version is compatible or empty, false if not.
 */
function is_wp_version_compatible( $required ) {
	global $wp_version;

	// Strip off any -alpha, -RC, -beta, -src suffixes.
	list( $version ) = explode( '-', $wp_version );

	if ( is_string( $required ) ) {
		$trimmed = trim( $required );

		if ( substr_count( $trimmed, '.' ) > 1 && str_ends_with( $trimmed, '.0' ) ) {
			$required = substr( $trimmed, 0, -2 );
		}
	}

	return empty( $required ) || version_compare( $version, $required, '>=' );
}

/**
 * Checks compatibility with the current PHP version.
 *
 * @since 5.2.0
 *
 * @param string $required Minimum required PHP version.
 * @return bool True if required version is compatible or empty, false if not.
 */
function is_php_version_compatible( $required ) {
	return empty( $required ) || version_compare( PHP_VERSION, $required, '>=' );
}

/**
 * Checks if two numbers are nearly the same.
 *
 * This is similar to using `round()` but the precision is more fine-grained.
 *
 * @since 5.3.0
 *
 * @param int|float $expected  The expected value.
 * @param int|float $actual    The actual number.
 * @param int|float $precision Optional. The allowed variation. Default 1.
 * @return bool Whether the numbers match within the specified precision.
 */
function wp_fuzzy_number_match( $expected, $actual, $precision = 1 ) {
	return abs( (float) $expected - (float) $actual ) <= $precision;
}

/**
 * Creates and returns the markup for an admin notice.
 *
 * @since 6.4.0
 *
 * @param string $message The message.
 * @param array  $args {
 *     Optional. An array of arguments for the admin notice. Default empty array.
 *
 *     @type string   $type               Optional. The type of admin notice.
 *                                        For example, 'error', 'success', 'warning', 'info'.
 *                                        Default empty string.
 *     @type bool     $dismissible        Optional. Whether the admin notice is dismissible. Default false.
 *     @type string   $id                 Optional. The value of the admin notice's ID attribute. Default empty string.
 *     @type string[] $additional_classes Optional. A string array of class names. Default empty array.
 *     @type string[] $attributes         Optional. Additional attributes for the notice div. Default empty array.
 *     @type bool     $paragraph_wrap     Optional. Whether to wrap the message in paragraph tags. Default true.
 * }
 * @return string The markup for an admin notice.
 */
function wp_get_admin_notice( $message, $args = array() ) {
	$defaults = array(
		'type'               => '',
		'dismissible'        => false,
		'id'                 => '',
		'additional_classes' => array(),
		'attributes'         => array(),
		'paragraph_wrap'     => true,
	);

	$args = wp_parse_args( $args, $defaults );

	/**
	 * Filters the arguments for an admin notice.
	 *
	 * @since 6.4.0
	 *
	 * @param array  $args    The arguments for the admin notice.
	 * @param string $message The message for the admin notice.
	 */
	$args       = apply_filters( 'wp_admin_notice_args', $args, $message );
	$id         = '';
	$classes    = 'notice';
	$attributes = '';

	if ( is_string( $args['id'] ) ) {
		$trimmed_id = trim( $args['id'] );

		if ( '' !== $trimmed_id ) {
			$id = 'id="' . $trimmed_id . '" ';
		}
	}

	if ( is_string( $args['type'] ) ) {
		$type = trim( $args['type'] );

		if ( str_contains( $type, ' ' ) ) {
			_doing_it_wrong(
				__FUNCTION__,
				sprintf(
					/* translators: %s: The "type" key. */
					__( 'The %s key must be a string without spaces.' ),
					'<code>type</code>'
				),
				'6.4.0'
			);
		}

		if ( '' !== $type ) {
			$classes .= ' notice-' . $type;
		}
	}

	if ( true === $args['dismissible'] ) {
		$classes .= ' is-dismissible';
	}

	if ( is_array( $args['additional_classes'] ) && ! empty( $args['additional_classes'] ) ) {
		$classes .= ' ' . implode( ' ', $args['additional_classes'] );
	}

	if ( is_array( $args['attributes'] ) && ! empty( $args['attributes'] ) ) {
		$attributes = '';
		foreach ( $args['attributes'] as $attr => $val ) {
			if ( is_bool( $val ) ) {
				$attributes .= $val ? ' ' . $attr : '';
			} elseif ( is_int( $attr ) ) {
				$attributes .= ' ' . esc_attr( trim( $val ) );
			} elseif ( $val ) {
				$attributes .= ' ' . $attr . '="' . esc_attr( trim( $val ) ) . '"';
			}
		}
	}

	if ( false !== $args['paragraph_wrap'] ) {
		$message = "<p>$message</p>";
	}

	$markup = sprintf( '<div %1$sclass="%2$s"%3$s>%4$s</div>', $id, $classes, $attributes, $message );

	/**
	 * Filters the markup for an admin notice.
	 *
	 * @since 6.4.0
	 *
	 * @param string $markup  The HTML markup for the admin notice.
	 * @param string $message The message for the admin notice.
	 * @param array  $args    The arguments for the admin notice.
	 */
	return apply_filters( 'wp_admin_notice_markup', $markup, $message, $args );
}

/**
 * Outputs an admin notice.
 *
 * @since 6.4.0
 *
 * @param string $message The message to output.
 * @param array  $args {
 *     Optional. An array of arguments for the admin notice. Default empty array.
 *
 *     @type string   $type               Optional. The type of admin notice.
 *                                        For example, 'error', 'success', 'warning', 'info'.
 *                                        Default empty string.
 *     @type bool     $dismissible        Optional. Whether the admin notice is dismissible. Default false.
 *     @type string   $id                 Optional. The value of the admin notice's ID attribute. Default empty string.
 *     @type string[] $additional_classes Optional. A string array of class names. Default empty array.
 *     @type string[] $attributes         Optional. Additional attributes for the notice div. Default empty array.
 *     @type bool     $paragraph_wrap     Optional. Whether to wrap the message in paragraph tags. Default true.
 * }
 */
function wp_admin_notice( $message, $args = array() ) {
	/**
	 * Fires before an admin notice is output.
	 *
	 * @since 6.4.0
	 *
	 * @param string $message The message for the admin notice.
	 * @param array  $args    The arguments for the admin notice.
	 */
	do_action( 'wp_admin_notice', $message, $args );

	echo wp_kses_post( wp_get_admin_notice( $message, $args ) );
}<|MERGE_RESOLUTION|>--- conflicted
+++ resolved
@@ -7497,14 +7497,9 @@
  *
  * @since 6.6.0
  *
-<<<<<<< HEAD
- * @param string|null $blog_charset Slug representing a text character encoding, or "charset".
- *                                  E.g. "UTF-8", "Windows-1252", "ISO-8859-1", "SJIS".
-=======
  * @param string|null $blog_charset Optional. Slug representing a text character encoding, or "charset".
  *                                  E.g. "UTF-8", "Windows-1252", "ISO-8859-1", "SJIS".
  *                                  Default value is to infer from "blog_charset" option.
->>>>>>> dea027ea
  * @return bool Whether the slug represents the UTF-8 encoding.
  */
 function is_utf8_charset( $blog_charset = null ) {
