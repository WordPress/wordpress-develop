<?php
/**
 * Main WordPress API
 *
 * @package WordPress
 */

require ABSPATH . WPINC . '/option.php';

/**
 * Convert given MySQL date string into a different format.
 *
 * `$format` should be a PHP date format string.
 * 'U' and 'G' formats will return a sum of timestamp with timezone offset.
 * `$date` is expected to be local time in MySQL format (`Y-m-d H:i:s`).
 *
 * Historically UTC time could be passed to the function to produce Unix timestamp.
 *
 * If `$translate` is true then the given date and format string will
 * be passed to `wp_date()` for translation.
 *
 * @since 0.71
 *
 * @param string $format    Format of the date to return.
 * @param string $date      Date string to convert.
 * @param bool   $translate Whether the return date should be translated. Default true.
 * @return string|int|false Formatted date string or sum of Unix timestamp and timezone offset.
 *                          False on failure.
 */
function mysql2date( $format, $date, $translate = true ) {
	if ( empty( $date ) ) {
		return false;
	}

	$datetime = date_create( $date, wp_timezone() );

	if ( false === $datetime ) {
		return false;
	}

	// Returns a sum of timestamp with timezone offset. Ideally should never be used.
	if ( 'G' === $format || 'U' === $format ) {
		return $datetime->getTimestamp() + $datetime->getOffset();
	}

	if ( $translate ) {
		return wp_date( $format, $datetime->getTimestamp() );
	}

	return $datetime->format( $format );
}

/**
 * Retrieves the current time based on specified type.
 *
 * The 'mysql' type will return the time in the format for MySQL DATETIME field.
 * The 'timestamp' type will return the current timestamp or a sum of timestamp
 * and timezone offset, depending on `$gmt`.
 * Other strings will be interpreted as PHP date formats (e.g. 'Y-m-d').
 *
 * If $gmt is set to either '1' or 'true', then both types will use GMT time.
 * if $gmt is false, the output is adjusted with the GMT offset in the WordPress option.
 *
 * @since 1.0.0
 *
 * @param string   $type Type of time to retrieve. Accepts 'mysql', 'timestamp',
 *                       or PHP date format string (e.g. 'Y-m-d').
 * @param int|bool $gmt  Optional. Whether to use GMT timezone. Default false.
 * @return int|string Integer if $type is 'timestamp', string otherwise.
 */
function current_time( $type, $gmt = 0 ) {
	// Don't use non-GMT timestamp, unless you know the difference and really need to.
	if ( 'timestamp' === $type || 'U' === $type ) {
		return $gmt ? time() : time() + (int) ( get_option( 'gmt_offset' ) * HOUR_IN_SECONDS );
	}

	if ( 'mysql' === $type ) {
		$type = 'Y-m-d H:i:s';
	}

	$timezone = $gmt ? new DateTimeZone( 'UTC' ) : wp_timezone();
	$datetime = new DateTime( 'now', $timezone );

	return $datetime->format( $type );
}

/**
 * Retrieves the current time as an object with the timezone from settings.
 *
 * @since 5.3.0
 *
 * @return DateTimeImmutable Date and time object.
 */
function current_datetime() {
	return new DateTimeImmutable( 'now', wp_timezone() );
}

/**
 * Retrieves the timezone from site settings as a string.
 *
 * Uses the `timezone_string` option to get a proper timezone if available,
 * otherwise falls back to an offset.
 *
 * @since 5.3.0
 *
 * @return string PHP timezone string or a ±HH:MM offset.
 */
function wp_timezone_string() {
	$timezone_string = get_option( 'timezone_string' );

	if ( $timezone_string ) {
		return $timezone_string;
	}

	$offset  = (float) get_option( 'gmt_offset' );
	$hours   = (int) $offset;
	$minutes = ( $offset - $hours );

	$sign      = ( $offset < 0 ) ? '-' : '+';
	$abs_hour  = abs( $hours );
	$abs_mins  = abs( $minutes * 60 );
	$tz_offset = sprintf( '%s%02d:%02d', $sign, $abs_hour, $abs_mins );

	return $tz_offset;
}

/**
 * Retrieves the timezone from site settings as a `DateTimeZone` object.
 *
 * Timezone can be based on a PHP timezone string or a ±HH:MM offset.
 *
 * @since 5.3.0
 *
 * @return DateTimeZone Timezone object.
 */
function wp_timezone() {
	return new DateTimeZone( wp_timezone_string() );
}

/**
 * Retrieves the date in localized format, based on a sum of Unix timestamp and
 * timezone offset in seconds.
 *
 * If the locale specifies the locale month and weekday, then the locale will
 * take over the format for the date. If it isn't, then the date format string
 * will be used instead.
 *
 * Note that due to the way WP typically generates a sum of timestamp and offset
 * with `strtotime()`, it implies offset added at a _current_ time, not at the time
 * the timestamp represents. Storing such timestamps or calculating them differently
 * will lead to invalid output.
 *
 * @since 0.71
 * @since 5.3.0 Converted into a wrapper for wp_date().
 *
 * @global WP_Locale $wp_locale WordPress date and time locale object.
 *
 * @param string   $format                Format to display the date.
 * @param int|bool $timestamp_with_offset Optional. A sum of Unix timestamp and timezone offset
 *                                        in seconds. Default false.
 * @param bool     $gmt                   Optional. Whether to use GMT timezone. Only applies
 *                                        if timestamp is not provided. Default false.
 * @return string The date, translated if locale specifies it.
 */
function date_i18n( $format, $timestamp_with_offset = false, $gmt = false ) {
	$timestamp = $timestamp_with_offset;

	// If timestamp is omitted it should be current time (summed with offset, unless `$gmt` is true).
	if ( ! is_numeric( $timestamp ) ) {
		$timestamp = current_time( 'timestamp', $gmt );
	}

	/*
	 * This is a legacy implementation quirk that the returned timestamp is also with offset.
	 * Ideally this function should never be used to produce a timestamp.
	 */
	if ( 'U' === $format ) {
		$date = $timestamp;
	} elseif ( $gmt && false === $timestamp_with_offset ) { // Current time in UTC.
		$date = wp_date( $format, null, new DateTimeZone( 'UTC' ) );
	} elseif ( false === $timestamp_with_offset ) { // Current time in site's timezone.
		$date = wp_date( $format );
	} else {
		/*
		 * Timestamp with offset is typically produced by a UTC `strtotime()` call on an input without timezone.
		 * This is the best attempt to reverse that operation into a local time to use.
		 */
		$local_time = gmdate( 'Y-m-d H:i:s', $timestamp );
		$timezone   = wp_timezone();
		$datetime   = date_create( $local_time, $timezone );
		$date       = wp_date( $format, $datetime->getTimestamp(), $timezone );
	}

	/**
	 * Filters the date formatted based on the locale.
	 *
	 * @since 2.8.0
	 *
	 * @param string $date      Formatted date string.
	 * @param string $format    Format to display the date.
	 * @param int    $timestamp A sum of Unix timestamp and timezone offset in seconds.
	 *                          Might be without offset if input omitted timestamp but requested GMT.
	 * @param bool   $gmt       Whether to use GMT timezone. Only applies if timestamp was not provided.
	 *                          Default false.
	 */
	$date = apply_filters( 'date_i18n', $date, $format, $timestamp, $gmt );

	return $date;
}

/**
 * Retrieves the date, in localized format.
 *
 * This is a newer function, intended to replace `date_i18n()` without legacy quirks in it.
 *
 * Note that, unlike `date_i18n()`, this function accepts a true Unix timestamp, not summed
 * with timezone offset.
 *
 * @since 5.3.0
 *
 * @param string       $format    PHP date format.
 * @param int          $timestamp Optional. Unix timestamp. Defaults to current time.
 * @param DateTimeZone $timezone  Optional. Timezone to output result in. Defaults to timezone
 *                                from site settings.
 * @return string|false The date, translated if locale specifies it. False on invalid timestamp input.
 */
function wp_date( $format, $timestamp = null, $timezone = null ) {
	global $wp_locale;

	if ( null === $timestamp ) {
		$timestamp = time();
	} elseif ( ! is_numeric( $timestamp ) ) {
		return false;
	}

	if ( ! $timezone ) {
		$timezone = wp_timezone();
	}

	$datetime = date_create( '@' . $timestamp );
	$datetime->setTimezone( $timezone );

	if ( empty( $wp_locale->month ) || empty( $wp_locale->weekday ) ) {
		$date = $datetime->format( $format );
	} else {
		// We need to unpack shorthand `r` format because it has parts that might be localized.
		$format = preg_replace( '/(?<!\\\\)r/', DATE_RFC2822, $format );

		$new_format    = '';
		$format_length = strlen( $format );
		$month         = $wp_locale->get_month( $datetime->format( 'm' ) );
		$weekday       = $wp_locale->get_weekday( $datetime->format( 'w' ) );

		for ( $i = 0; $i < $format_length; $i ++ ) {
			switch ( $format[ $i ] ) {
				case 'D':
					$new_format .= addcslashes( $wp_locale->get_weekday_abbrev( $weekday ), '\\A..Za..z' );
					break;
				case 'F':
					$new_format .= addcslashes( $month, '\\A..Za..z' );
					break;
				case 'l':
					$new_format .= addcslashes( $weekday, '\\A..Za..z' );
					break;
				case 'M':
					$new_format .= addcslashes( $wp_locale->get_month_abbrev( $month ), '\\A..Za..z' );
					break;
				case 'a':
					$new_format .= addcslashes( $wp_locale->get_meridiem( $datetime->format( 'a' ) ), '\\A..Za..z' );
					break;
				case 'A':
					$new_format .= addcslashes( $wp_locale->get_meridiem( $datetime->format( 'A' ) ), '\\A..Za..z' );
					break;
				case '\\':
					$new_format .= $format[ $i ];

					// If character follows a slash, we add it without translating.
					if ( $i < $format_length ) {
						$new_format .= $format[ ++$i ];
					}
					break;
				default:
					$new_format .= $format[ $i ];
					break;
			}
		}

		$date = $datetime->format( $new_format );
		$date = wp_maybe_decline_date( $date, $format );
	}

	/**
	 * Filters the date formatted based on the locale.
	 *
	 * @since 5.3.0
	 *
	 * @param string       $date      Formatted date string.
	 * @param string       $format    Format to display the date.
	 * @param int          $timestamp Unix timestamp.
	 * @param DateTimeZone $timezone  Timezone.
	 */
	$date = apply_filters( 'wp_date', $date, $format, $timestamp, $timezone );

	return $date;
}

/**
 * Determines if the date should be declined.
 *
 * If the locale specifies that month names require a genitive case in certain
 * formats (like 'j F Y'), the month name will be replaced with a correct form.
 *
 * @since 4.4.0
 * @since 5.4.0 The `$format` parameter was added.
 *
 * @global WP_Locale $wp_locale WordPress date and time locale object.
 *
 * @param string $date   Formatted date string.
 * @param string $format Optional. Date format to check. Default empty string.
 * @return string The date, declined if locale specifies it.
 */
function wp_maybe_decline_date( $date, $format = '' ) {
	global $wp_locale;

	// i18n functions are not available in SHORTINIT mode.
	if ( ! function_exists( '_x' ) ) {
		return $date;
	}

	/*
	 * translators: If months in your language require a genitive case,
	 * translate this to 'on'. Do not translate into your own language.
	 */
	if ( 'on' === _x( 'off', 'decline months names: on or off' ) ) {

		$months          = $wp_locale->month;
		$months_genitive = $wp_locale->month_genitive;

		/*
		 * Match a format like 'j F Y' or 'j. F' (day of the month, followed by month name)
		 * and decline the month.
		 */
		if ( $format ) {
			$decline = preg_match( '#[dj]\.? F#', $format );
		} else {
			// If the format is not passed, try to guess it from the date string.
			$decline = preg_match( '#\b\d{1,2}\.? [^\d ]+\b#u', $date );
		}

		if ( $decline ) {
			foreach ( $months as $key => $month ) {
				$months[ $key ] = '# ' . preg_quote( $month, '#' ) . '\b#u';
			}

			foreach ( $months_genitive as $key => $month ) {
				$months_genitive[ $key ] = ' ' . $month;
			}

			$date = preg_replace( $months, $months_genitive, $date );
		}

		/*
		 * Match a format like 'F jS' or 'F j' (month name, followed by day with an optional ordinal suffix)
		 * and change it to declined 'j F'.
		 */
		if ( $format ) {
			$decline = preg_match( '#F [dj]#', $format );
		} else {
			// If the format is not passed, try to guess it from the date string.
			$decline = preg_match( '#\b[^\d ]+ \d{1,2}(st|nd|rd|th)?\b#u', trim( $date ) );
		}

		if ( $decline ) {
			foreach ( $months as $key => $month ) {
				$months[ $key ] = '#\b' . preg_quote( $month, '#' ) . ' (\d{1,2})(st|nd|rd|th)?([-–]\d{1,2})?(st|nd|rd|th)?\b#u';
			}

			foreach ( $months_genitive as $key => $month ) {
				$months_genitive[ $key ] = '$1$3 ' . $month;
			}

			$date = preg_replace( $months, $months_genitive, $date );
		}
	}

	// Used for locale-specific rules.
	$locale = get_locale();

	if ( 'ca' === $locale ) {
		// " de abril| de agost| de octubre..." -> " d'abril| d'agost| d'octubre..."
		$date = preg_replace( '# de ([ao])#i', " d'\\1", $date );
	}

	return $date;
}

/**
 * Convert float number to format based on the locale.
 *
 * @since 2.3.0
 *
 * @global WP_Locale $wp_locale WordPress date and time locale object.
 *
 * @param float $number   The number to convert based on locale.
 * @param int   $decimals Optional. Precision of the number of decimal places. Default 0.
 * @return string Converted number in string format.
 */
function number_format_i18n( $number, $decimals = 0 ) {
	global $wp_locale;

	if ( isset( $wp_locale ) ) {
		$formatted = number_format( $number, absint( $decimals ), $wp_locale->number_format['decimal_point'], $wp_locale->number_format['thousands_sep'] );
	} else {
		$formatted = number_format( $number, absint( $decimals ) );
	}

	/**
	 * Filters the number formatted based on the locale.
	 *
	 * @since 2.8.0
	 * @since 4.9.0 The `$number` and `$decimals` parameters were added.
	 *
	 * @param string $formatted Converted number in string format.
	 * @param float  $number    The number to convert based on locale.
	 * @param int    $decimals  Precision of the number of decimal places.
	 */
	return apply_filters( 'number_format_i18n', $formatted, $number, $decimals );
}

/**
 * Convert number of bytes largest unit bytes will fit into.
 *
 * It is easier to read 1 KB than 1024 bytes and 1 MB than 1048576 bytes. Converts
 * number of bytes to human readable number by taking the number of that unit
 * that the bytes will go into it. Supports TB value.
 *
 * Please note that integers in PHP are limited to 32 bits, unless they are on
 * 64 bit architecture, then they have 64 bit size. If you need to place the
 * larger size then what PHP integer type will hold, then use a string. It will
 * be converted to a double, which should always have 64 bit length.
 *
 * Technically the correct unit names for powers of 1024 are KiB, MiB etc.
 *
 * @since 2.3.0
 *
 * @param int|string $bytes    Number of bytes. Note max integer size for integers.
 * @param int        $decimals Optional. Precision of number of decimal places. Default 0.
 * @return string|false Number string on success, false on failure.
 */
function size_format( $bytes, $decimals = 0 ) {
	$quant = array(
		/* translators: Unit symbol for terabyte. */
		_x( 'TB', 'unit symbol' ) => TB_IN_BYTES,
		/* translators: Unit symbol for gigabyte. */
		_x( 'GB', 'unit symbol' ) => GB_IN_BYTES,
		/* translators: Unit symbol for megabyte. */
		_x( 'MB', 'unit symbol' ) => MB_IN_BYTES,
		/* translators: Unit symbol for kilobyte. */
		_x( 'KB', 'unit symbol' ) => KB_IN_BYTES,
		/* translators: Unit symbol for byte. */
		_x( 'B', 'unit symbol' )  => 1,
	);

	if ( 0 === $bytes ) {
		/* translators: Unit symbol for byte. */
		return number_format_i18n( 0, $decimals ) . ' ' . _x( 'B', 'unit symbol' );
	}

	foreach ( $quant as $unit => $mag ) {
		if ( (float) $bytes >= $mag ) {
			return number_format_i18n( $bytes / $mag, $decimals ) . ' ' . $unit;
		}
	}

	return false;
}

/**
 * Convert a duration to human readable format.
 *
 * @since 5.1.0
 *
 * @param string $duration Duration will be in string format (HH:ii:ss) OR (ii:ss),
 *                         with a possible prepended negative sign (-).
 * @return string|false A human readable duration string, false on failure.
 */
function human_readable_duration( $duration = '' ) {
	if ( ( empty( $duration ) || ! is_string( $duration ) ) ) {
		return false;
	}

	$duration = trim( $duration );

	// Remove prepended negative sign.
	if ( '-' === substr( $duration, 0, 1 ) ) {
		$duration = substr( $duration, 1 );
	}

	// Extract duration parts.
	$duration_parts = array_reverse( explode( ':', $duration ) );
	$duration_count = count( $duration_parts );

	$hour   = null;
	$minute = null;
	$second = null;

	if ( 3 === $duration_count ) {
		// Validate HH:ii:ss duration format.
		if ( ! ( (bool) preg_match( '/^([0-9]+):([0-5]?[0-9]):([0-5]?[0-9])$/', $duration ) ) ) {
			return false;
		}
		// Three parts: hours, minutes & seconds.
		list( $second, $minute, $hour ) = $duration_parts;
	} elseif ( 2 === $duration_count ) {
		// Validate ii:ss duration format.
		if ( ! ( (bool) preg_match( '/^([0-5]?[0-9]):([0-5]?[0-9])$/', $duration ) ) ) {
			return false;
		}
		// Two parts: minutes & seconds.
		list( $second, $minute ) = $duration_parts;
	} else {
		return false;
	}

	$human_readable_duration = array();

	// Add the hour part to the string.
	if ( is_numeric( $hour ) ) {
		/* translators: %s: Time duration in hour or hours. */
		$human_readable_duration[] = sprintf( _n( '%s hour', '%s hours', $hour ), (int) $hour );
	}

	// Add the minute part to the string.
	if ( is_numeric( $minute ) ) {
		/* translators: %s: Time duration in minute or minutes. */
		$human_readable_duration[] = sprintf( _n( '%s minute', '%s minutes', $minute ), (int) $minute );
	}

	// Add the second part to the string.
	if ( is_numeric( $second ) ) {
		/* translators: %s: Time duration in second or seconds. */
		$human_readable_duration[] = sprintf( _n( '%s second', '%s seconds', $second ), (int) $second );
	}

	return implode( ', ', $human_readable_duration );
}

/**
 * Get the week start and end from the datetime or date string from MySQL.
 *
 * @since 0.71
 *
 * @param string     $mysqlstring   Date or datetime field type from MySQL.
 * @param int|string $start_of_week Optional. Start of the week as an integer. Default empty string.
 * @return array Keys are 'start' and 'end'.
 */
function get_weekstartend( $mysqlstring, $start_of_week = '' ) {
	// MySQL string year.
	$my = substr( $mysqlstring, 0, 4 );

	// MySQL string month.
	$mm = substr( $mysqlstring, 8, 2 );

	// MySQL string day.
	$md = substr( $mysqlstring, 5, 2 );

	// The timestamp for MySQL string day.
	$day = mktime( 0, 0, 0, $md, $mm, $my );

	// The day of the week from the timestamp.
	$weekday = gmdate( 'w', $day );

	if ( ! is_numeric( $start_of_week ) ) {
		$start_of_week = get_option( 'start_of_week' );
	}

	if ( $weekday < $start_of_week ) {
		$weekday += 7;
	}

	// The most recent week start day on or before $day.
	$start = $day - DAY_IN_SECONDS * ( $weekday - $start_of_week );

	// $start + 1 week - 1 second.
	$end = $start + WEEK_IN_SECONDS - 1;
	return compact( 'start', 'end' );
}

/**
 * Serialize data, if needed.
 *
 * @since 2.0.5
 *
 * @param string|array|object $data Data that might be serialized.
 * @return mixed A scalar data.
 */
function maybe_serialize( $data ) {
	if ( is_array( $data ) || is_object( $data ) ) {
		return serialize( $data );
	}

	/*
	 * Double serialization is required for backward compatibility.
	 * See https://core.trac.wordpress.org/ticket/12930
	 * Also the world will end. See WP 3.6.1.
	 */
	if ( is_serialized( $data, false ) ) {
		return serialize( $data );
	}

	return $data;
}

/**
 * Unserialize data only if it was serialized.
 *
 * @since 2.0.0
 *
 * @param string $data Data that might be unserialized.
 * @return mixed Unserialized data can be any type.
 */
function maybe_unserialize( $data ) {
	if ( is_serialized( $data ) ) { // Don't attempt to unserialize data that wasn't serialized going in.
		return @unserialize( trim( $data ) );
	}

	return $data;
}

/**
 * Check value to find if it was serialized.
 *
 * If $data is not an string, then returned value will always be false.
 * Serialized data is always a string.
 *
 * @since 2.0.5
 *
 * @param string $data   Value to check to see if was serialized.
 * @param bool   $strict Optional. Whether to be strict about the end of the string. Default true.
 * @return bool False if not serialized and true if it was.
 */
function is_serialized( $data, $strict = true ) {
	// If it isn't a string, it isn't serialized.
	if ( ! is_string( $data ) ) {
		return false;
	}
	$data = trim( $data );
	if ( 'N;' === $data ) {
		return true;
	}
	if ( strlen( $data ) < 4 ) {
		return false;
	}
	if ( ':' !== $data[1] ) {
		return false;
	}
	if ( $strict ) {
		$lastc = substr( $data, -1 );
		if ( ';' !== $lastc && '}' !== $lastc ) {
			return false;
		}
	} else {
		$semicolon = strpos( $data, ';' );
		$brace     = strpos( $data, '}' );
		// Either ; or } must exist.
		if ( false === $semicolon && false === $brace ) {
			return false;
		}
		// But neither must be in the first X characters.
		if ( false !== $semicolon && $semicolon < 3 ) {
			return false;
		}
		if ( false !== $brace && $brace < 4 ) {
			return false;
		}
	}
	$token = $data[0];
	switch ( $token ) {
		case 's':
			if ( $strict ) {
				if ( '"' !== substr( $data, -2, 1 ) ) {
					return false;
				}
			} elseif ( false === strpos( $data, '"' ) ) {
				return false;
			}
			// Or else fall through.
		case 'a':
		case 'O':
			return (bool) preg_match( "/^{$token}:[0-9]+:/s", $data );
		case 'b':
		case 'i':
		case 'd':
			$end = $strict ? '$' : '';
			return (bool) preg_match( "/^{$token}:[0-9.E+-]+;$end/", $data );
	}
	return false;
}

/**
 * Check whether serialized data is of string type.
 *
 * @since 2.0.5
 *
 * @param string $data Serialized data.
 * @return bool False if not a serialized string, true if it is.
 */
function is_serialized_string( $data ) {
	// if it isn't a string, it isn't a serialized string.
	if ( ! is_string( $data ) ) {
		return false;
	}
	$data = trim( $data );
	if ( strlen( $data ) < 4 ) {
		return false;
	} elseif ( ':' !== $data[1] ) {
		return false;
	} elseif ( ';' !== substr( $data, -1 ) ) {
		return false;
	} elseif ( 's' !== $data[0] ) {
		return false;
	} elseif ( '"' !== substr( $data, -2, 1 ) ) {
		return false;
	} else {
		return true;
	}
}

/**
 * Retrieve post title from XMLRPC XML.
 *
 * If the title element is not part of the XML, then the default post title from
 * the $post_default_title will be used instead.
 *
 * @since 0.71
 *
 * @global string $post_default_title Default XML-RPC post title.
 *
 * @param string $content XMLRPC XML Request content
 * @return string Post title
 */
function xmlrpc_getposttitle( $content ) {
	global $post_default_title;
	if ( preg_match( '/<title>(.+?)<\/title>/is', $content, $matchtitle ) ) {
		$post_title = $matchtitle[1];
	} else {
		$post_title = $post_default_title;
	}
	return $post_title;
}

/**
 * Retrieve the post category or categories from XMLRPC XML.
 *
 * If the category element is not found, then the default post category will be
 * used. The return type then would be what $post_default_category. If the
 * category is found, then it will always be an array.
 *
 * @since 0.71
 *
 * @global string $post_default_category Default XML-RPC post category.
 *
 * @param string $content XMLRPC XML Request content
 * @return string|array List of categories or category name.
 */
function xmlrpc_getpostcategory( $content ) {
	global $post_default_category;
	if ( preg_match( '/<category>(.+?)<\/category>/is', $content, $matchcat ) ) {
		$post_category = trim( $matchcat[1], ',' );
		$post_category = explode( ',', $post_category );
	} else {
		$post_category = $post_default_category;
	}
	return $post_category;
}

/**
 * XMLRPC XML content without title and category elements.
 *
 * @since 0.71
 *
 * @param string $content XML-RPC XML Request content.
 * @return string XMLRPC XML Request content without title and category elements.
 */
function xmlrpc_removepostdata( $content ) {
	$content = preg_replace( '/<title>(.+?)<\/title>/si', '', $content );
	$content = preg_replace( '/<category>(.+?)<\/category>/si', '', $content );
	$content = trim( $content );
	return $content;
}

/**
 * Use RegEx to extract URLs from arbitrary content.
 *
 * @since 3.7.0
 *
 * @param string $content Content to extract URLs from.
 * @return string[] Array of URLs found in passed string.
 */
function wp_extract_urls( $content ) {
	preg_match_all(
		"#([\"']?)("
			. '(?:([\w-]+:)?//?)'
			. '[^\s()<>]+'
			. '[.]'
			. '(?:'
				. '\([\w\d]+\)|'
				. '(?:'
					. "[^`!()\[\]{};:'\".,<>«»“”‘’\s]|"
					. '(?:[:]\d+)?/?'
				. ')+'
			. ')'
		. ")\\1#",
		$content,
		$post_links
	);

	$post_links = array_unique( array_map( 'html_entity_decode', $post_links[2] ) );

	return array_values( $post_links );
}

/**
 * Check content for video and audio links to add as enclosures.
 *
 * Will not add enclosures that have already been added and will
 * remove enclosures that are no longer in the post. This is called as
 * pingbacks and trackbacks.
 *
 * @since 1.5.0
 * @since 5.3.0 The `$content` parameter was made optional, and the `$post` parameter was
 *              updated to accept a post ID or a WP_Post object.
 * @since 5.6.0 The `$content` parameter is no longer optional, but passing `null` to skip it
 *              is still supported.
 *
 * @global wpdb $wpdb WordPress database abstraction object.
 *
 * @param string|null $content Post content. If `null`, the `post_content` field from `$post` is used.
 * @param int|WP_Post $post    Post ID or post object.
 * @return void|false Void on success, false if the post is not found.
 */
function do_enclose( $content, $post ) {
	global $wpdb;

	// @todo Tidy this code and make the debug code optional.
	include_once ABSPATH . WPINC . '/class-IXR.php';

	$post = get_post( $post );
	if ( ! $post ) {
		return false;
	}

	if ( null === $content ) {
		$content = $post->post_content;
	}

	$post_links = array();

	$pung = get_enclosed( $post->ID );

	$post_links_temp = wp_extract_urls( $content );

	foreach ( $pung as $link_test ) {
		// Link is no longer in post.
		if ( ! in_array( $link_test, $post_links_temp, true ) ) {
			$mids = $wpdb->get_col( $wpdb->prepare( "SELECT meta_id FROM $wpdb->postmeta WHERE post_id = %d AND meta_key = 'enclosure' AND meta_value LIKE %s", $post->ID, $wpdb->esc_like( $link_test ) . '%' ) );
			foreach ( $mids as $mid ) {
				delete_metadata_by_mid( 'post', $mid );
			}
		}
	}

	foreach ( (array) $post_links_temp as $link_test ) {
		// If we haven't pung it already.
		if ( ! in_array( $link_test, $pung, true ) ) {
			$test = parse_url( $link_test );
			if ( false === $test ) {
				continue;
			}
			if ( isset( $test['query'] ) ) {
				$post_links[] = $link_test;
			} elseif ( isset( $test['path'] ) && ( '/' !== $test['path'] ) && ( '' !== $test['path'] ) ) {
				$post_links[] = $link_test;
			}
		}
	}

	/**
	 * Filters the list of enclosure links before querying the database.
	 *
	 * Allows for the addition and/or removal of potential enclosures to save
	 * to postmeta before checking the database for existing enclosures.
	 *
	 * @since 4.4.0
	 *
	 * @param string[] $post_links An array of enclosure links.
	 * @param int      $post_ID    Post ID.
	 */
	$post_links = apply_filters( 'enclosure_links', $post_links, $post->ID );

	foreach ( (array) $post_links as $url ) {
		$url = strip_fragment_from_url( $url );

		if ( '' !== $url && ! $wpdb->get_var( $wpdb->prepare( "SELECT post_id FROM $wpdb->postmeta WHERE post_id = %d AND meta_key = 'enclosure' AND meta_value LIKE %s", $post->ID, $wpdb->esc_like( $url ) . '%' ) ) ) {

			$headers = wp_get_http_headers( $url );
			if ( $headers ) {
				$len           = isset( $headers['content-length'] ) ? (int) $headers['content-length'] : 0;
				$type          = isset( $headers['content-type'] ) ? $headers['content-type'] : '';
				$allowed_types = array( 'video', 'audio' );

				// Check to see if we can figure out the mime type from the extension.
				$url_parts = parse_url( $url );
				if ( false !== $url_parts && ! empty( $url_parts['path'] ) ) {
					$extension = pathinfo( $url_parts['path'], PATHINFO_EXTENSION );
					if ( ! empty( $extension ) ) {
						foreach ( wp_get_mime_types() as $exts => $mime ) {
							if ( preg_match( '!^(' . $exts . ')$!i', $extension ) ) {
								$type = $mime;
								break;
							}
						}
					}
				}

				if ( in_array( substr( $type, 0, strpos( $type, '/' ) ), $allowed_types, true ) ) {
					add_post_meta( $post->ID, 'enclosure', "$url\n$len\n$mime\n" );
				}
			}
		}
	}
}

/**
 * Retrieve HTTP Headers from URL.
 *
 * @since 1.5.1
 *
 * @param string $url        URL to retrieve HTTP headers from.
 * @param bool   $deprecated Not Used.
 * @return string|false Headers on success, false on failure.
 */
function wp_get_http_headers( $url, $deprecated = false ) {
	if ( ! empty( $deprecated ) ) {
		_deprecated_argument( __FUNCTION__, '2.7.0' );
	}

	$response = wp_safe_remote_head( $url );

	if ( is_wp_error( $response ) ) {
		return false;
	}

	return wp_remote_retrieve_headers( $response );
}

/**
 * Determines whether the publish date of the current post in the loop is different
 * from the publish date of the previous post in the loop.
 *
 * For more information on this and similar theme functions, check out
 * the {@link https://developer.wordpress.org/themes/basics/conditional-tags/
 * Conditional Tags} article in the Theme Developer Handbook.
 *
 * @since 0.71
 *
 * @global string $currentday  The day of the current post in the loop.
 * @global string $previousday The day of the previous post in the loop.
 *
 * @return int 1 when new day, 0 if not a new day.
 */
function is_new_day() {
	global $currentday, $previousday;

	if ( $currentday !== $previousday ) {
		return 1;
	} else {
		return 0;
	}
}

/**
 * Build URL query based on an associative and, or indexed array.
 *
 * This is a convenient function for easily building url queries. It sets the
 * separator to '&' and uses _http_build_query() function.
 *
 * @since 2.3.0
 *
 * @see _http_build_query() Used to build the query
 * @link https://www.php.net/manual/en/function.http-build-query.php for more on what
 *       http_build_query() does.
 *
 * @param array $data URL-encode key/value pairs.
 * @return string URL-encoded string.
 */
function build_query( $data ) {
	return _http_build_query( $data, null, '&', '', false );
}

/**
 * From php.net (modified by Mark Jaquith to behave like the native PHP5 function).
 *
 * @since 3.2.0
 * @access private
 *
 * @see https://www.php.net/manual/en/function.http-build-query.php
 *
 * @param array|object $data      An array or object of data. Converted to array.
 * @param string       $prefix    Optional. Numeric index. If set, start parameter numbering with it.
 *                                Default null.
 * @param string       $sep       Optional. Argument separator; defaults to 'arg_separator.output'.
 *                                Default null.
 * @param string       $key       Optional. Used to prefix key name. Default empty.
 * @param bool         $urlencode Optional. Whether to use urlencode() in the result. Default true.
 * @return string The query string.
 */
function _http_build_query( $data, $prefix = null, $sep = null, $key = '', $urlencode = true ) {
	$ret = array();

	foreach ( (array) $data as $k => $v ) {
		if ( $urlencode ) {
			$k = urlencode( $k );
		}
		if ( is_int( $k ) && null != $prefix ) {
			$k = $prefix . $k;
		}
		if ( ! empty( $key ) ) {
			$k = $key . '%5B' . $k . '%5D';
		}
		if ( null === $v ) {
			continue;
		} elseif ( false === $v ) {
			$v = '0';
		}

		if ( is_array( $v ) || is_object( $v ) ) {
			array_push( $ret, _http_build_query( $v, '', $sep, $k, $urlencode ) );
		} elseif ( $urlencode ) {
			array_push( $ret, $k . '=' . urlencode( $v ) );
		} else {
			array_push( $ret, $k . '=' . $v );
		}
	}

	if ( null === $sep ) {
		$sep = ini_get( 'arg_separator.output' );
	}

	return implode( $sep, $ret );
}

/**
 * Retrieves a modified URL query string.
 *
 * You can rebuild the URL and append query variables to the URL query by using this function.
 * There are two ways to use this function; either a single key and value, or an associative array.
 *
 * Using a single key and value:
 *
 *     add_query_arg( 'key', 'value', 'http://example.com' );
 *
 * Using an associative array:
 *
 *     add_query_arg( array(
 *         'key1' => 'value1',
 *         'key2' => 'value2',
 *     ), 'http://example.com' );
 *
 * Omitting the URL from either use results in the current URL being used
 * (the value of `$_SERVER['REQUEST_URI']`).
 *
 * Values are expected to be encoded appropriately with urlencode() or rawurlencode().
 *
 * Setting any query variable's value to boolean false removes the key (see remove_query_arg()).
 *
 * Important: The return value of add_query_arg() is not escaped by default. Output should be
 * late-escaped with esc_url() or similar to help prevent vulnerability to cross-site scripting
 * (XSS) attacks.
 *
 * @since 1.5.0
 * @since 5.3.0 Formalized the existing and already documented parameters
 *              by adding `...$args` to the function signature.
 *
 * @param string|array $key   Either a query variable key, or an associative array of query variables.
 * @param string       $value Optional. Either a query variable value, or a URL to act upon.
 * @param string       $url   Optional. A URL to act upon.
 * @return string New URL query string (unescaped).
 */
function add_query_arg( ...$args ) {
	if ( is_array( $args[0] ) ) {
		if ( count( $args ) < 2 || false === $args[1] ) {
			$uri = $_SERVER['REQUEST_URI'];
		} else {
			$uri = $args[1];
		}
	} else {
		if ( count( $args ) < 3 || false === $args[2] ) {
			$uri = $_SERVER['REQUEST_URI'];
		} else {
			$uri = $args[2];
		}
	}

	$frag = strstr( $uri, '#' );
	if ( $frag ) {
		$uri = substr( $uri, 0, -strlen( $frag ) );
	} else {
		$frag = '';
	}

	if ( 0 === stripos( $uri, 'http://' ) ) {
		$protocol = 'http://';
		$uri      = substr( $uri, 7 );
	} elseif ( 0 === stripos( $uri, 'https://' ) ) {
		$protocol = 'https://';
		$uri      = substr( $uri, 8 );
	} else {
		$protocol = '';
	}

	if ( strpos( $uri, '?' ) !== false ) {
		list( $base, $query ) = explode( '?', $uri, 2 );
		$base                .= '?';
	} elseif ( $protocol || strpos( $uri, '=' ) === false ) {
		$base  = $uri . '?';
		$query = '';
	} else {
		$base  = '';
		$query = $uri;
	}

	wp_parse_str( $query, $qs );
	$qs = urlencode_deep( $qs ); // This re-URL-encodes things that were already in the query string.
	if ( is_array( $args[0] ) ) {
		foreach ( $args[0] as $k => $v ) {
			$qs[ $k ] = $v;
		}
	} else {
		$qs[ $args[0] ] = $args[1];
	}

	foreach ( $qs as $k => $v ) {
		if ( false === $v ) {
			unset( $qs[ $k ] );
		}
	}

	$ret = build_query( $qs );
	$ret = trim( $ret, '?' );
	$ret = preg_replace( '#=(&|$)#', '$1', $ret );
	$ret = $protocol . $base . $ret . $frag;
	$ret = rtrim( $ret, '?' );
	return $ret;
}

/**
 * Removes an item or items from a query string.
 *
 * @since 1.5.0
 *
 * @param string|string[] $key   Query key or keys to remove.
 * @param false|string    $query Optional. When false uses the current URL. Default false.
 * @return string New URL query string.
 */
function remove_query_arg( $key, $query = false ) {
	if ( is_array( $key ) ) { // Removing multiple keys.
		foreach ( $key as $k ) {
			$query = add_query_arg( $k, false, $query );
		}
		return $query;
	}
	return add_query_arg( $key, false, $query );
}

/**
 * Returns an array of single-use query variable names that can be removed from a URL.
 *
 * @since 4.4.0
 *
 * @return string[] An array of query variable names to remove from the URL.
 */
function wp_removable_query_args() {
	$removable_query_args = array(
		'activate',
		'activated',
		'admin_email_remind_later',
		'approved',
		'core-major-auto-updates-saved',
		'deactivate',
		'delete_count',
		'deleted',
		'disabled',
		'doing_wp_cron',
		'enabled',
		'error',
		'hotkeys_highlight_first',
		'hotkeys_highlight_last',
		'ids',
		'locked',
		'message',
		'same',
		'saved',
		'settings-updated',
		'skipped',
		'spammed',
		'trashed',
		'unspammed',
		'untrashed',
		'update',
		'updated',
		'wp-post-new-reload',
	);

	/**
	 * Filters the list of query variable names to remove.
	 *
	 * @since 4.2.0
	 *
	 * @param string[] $removable_query_args An array of query variable names to remove from a URL.
	 */
	return apply_filters( 'removable_query_args', $removable_query_args );
}

/**
 * Walks the array while sanitizing the contents.
 *
 * @since 0.71
 * @since 5.5.0 Non-string values are left untouched.
 *
 * @param array $array Array to walk while sanitizing contents.
 * @return array Sanitized $array.
 */
function add_magic_quotes( $array ) {
	foreach ( (array) $array as $k => $v ) {
		if ( is_array( $v ) ) {
			$array[ $k ] = add_magic_quotes( $v );
		} elseif ( is_string( $v ) ) {
			$array[ $k ] = addslashes( $v );
		} else {
			continue;
		}
	}

	return $array;
}

/**
 * HTTP request for URI to retrieve content.
 *
 * @since 1.5.1
 *
 * @see wp_safe_remote_get()
 *
 * @param string $uri URI/URL of web page to retrieve.
 * @return string|false HTTP content. False on failure.
 */
function wp_remote_fopen( $uri ) {
	$parsed_url = parse_url( $uri );

	if ( ! $parsed_url || ! is_array( $parsed_url ) ) {
		return false;
	}

	$options            = array();
	$options['timeout'] = 10;

	$response = wp_safe_remote_get( $uri, $options );

	if ( is_wp_error( $response ) ) {
		return false;
	}

	return wp_remote_retrieve_body( $response );
}

/**
 * Set up the WordPress query.
 *
 * @since 2.0.0
 *
 * @global WP       $wp           Current WordPress environment instance.
 * @global WP_Query $wp_query     WordPress Query object.
 * @global WP_Query $wp_the_query Copy of the WordPress Query object.
 *
 * @param string|array $query_vars Default WP_Query arguments.
 */
function wp( $query_vars = '' ) {
	global $wp, $wp_query, $wp_the_query;

	$wp->main( $query_vars );

	if ( ! isset( $wp_the_query ) ) {
		$wp_the_query = $wp_query;
	}
}

/**
 * Retrieve the description for the HTTP status.
 *
 * @since 2.3.0
 * @since 3.9.0 Added status codes 418, 428, 429, 431, and 511.
 * @since 4.5.0 Added status codes 308, 421, and 451.
 * @since 5.1.0 Added status code 103.
 *
 * @global array $wp_header_to_desc
 *
 * @param int $code HTTP status code.
 * @return string Status description if found, an empty string otherwise.
 */
function get_status_header_desc( $code ) {
	global $wp_header_to_desc;

	$code = absint( $code );

	if ( ! isset( $wp_header_to_desc ) ) {
		$wp_header_to_desc = array(
			100 => 'Continue',
			101 => 'Switching Protocols',
			102 => 'Processing',
			103 => 'Early Hints',

			200 => 'OK',
			201 => 'Created',
			202 => 'Accepted',
			203 => 'Non-Authoritative Information',
			204 => 'No Content',
			205 => 'Reset Content',
			206 => 'Partial Content',
			207 => 'Multi-Status',
			226 => 'IM Used',

			300 => 'Multiple Choices',
			301 => 'Moved Permanently',
			302 => 'Found',
			303 => 'See Other',
			304 => 'Not Modified',
			305 => 'Use Proxy',
			306 => 'Reserved',
			307 => 'Temporary Redirect',
			308 => 'Permanent Redirect',

			400 => 'Bad Request',
			401 => 'Unauthorized',
			402 => 'Payment Required',
			403 => 'Forbidden',
			404 => 'Not Found',
			405 => 'Method Not Allowed',
			406 => 'Not Acceptable',
			407 => 'Proxy Authentication Required',
			408 => 'Request Timeout',
			409 => 'Conflict',
			410 => 'Gone',
			411 => 'Length Required',
			412 => 'Precondition Failed',
			413 => 'Request Entity Too Large',
			414 => 'Request-URI Too Long',
			415 => 'Unsupported Media Type',
			416 => 'Requested Range Not Satisfiable',
			417 => 'Expectation Failed',
			418 => 'I\'m a teapot',
			421 => 'Misdirected Request',
			422 => 'Unprocessable Entity',
			423 => 'Locked',
			424 => 'Failed Dependency',
			426 => 'Upgrade Required',
			428 => 'Precondition Required',
			429 => 'Too Many Requests',
			431 => 'Request Header Fields Too Large',
			451 => 'Unavailable For Legal Reasons',

			500 => 'Internal Server Error',
			501 => 'Not Implemented',
			502 => 'Bad Gateway',
			503 => 'Service Unavailable',
			504 => 'Gateway Timeout',
			505 => 'HTTP Version Not Supported',
			506 => 'Variant Also Negotiates',
			507 => 'Insufficient Storage',
			510 => 'Not Extended',
			511 => 'Network Authentication Required',
		);
	}

	if ( isset( $wp_header_to_desc[ $code ] ) ) {
		return $wp_header_to_desc[ $code ];
	} else {
		return '';
	}
}

/**
 * Set HTTP status header.
 *
 * @since 2.0.0
 * @since 4.4.0 Added the `$description` parameter.
 *
 * @see get_status_header_desc()
 *
 * @param int    $code        HTTP status code.
 * @param string $description Optional. A custom description for the HTTP status.
 */
function status_header( $code, $description = '' ) {
	if ( ! $description ) {
		$description = get_status_header_desc( $code );
	}

	if ( empty( $description ) ) {
		return;
	}

	$protocol      = wp_get_server_protocol();
	$status_header = "$protocol $code $description";
	if ( function_exists( 'apply_filters' ) ) {

		/**
		 * Filters an HTTP status header.
		 *
		 * @since 2.2.0
		 *
		 * @param string $status_header HTTP status header.
		 * @param int    $code          HTTP status code.
		 * @param string $description   Description for the status code.
		 * @param string $protocol      Server protocol.
		 */
		$status_header = apply_filters( 'status_header', $status_header, $code, $description, $protocol );
	}

	if ( ! headers_sent() ) {
		header( $status_header, true, $code );
	}
}

/**
 * Get the header information to prevent caching.
 *
 * The several different headers cover the different ways cache prevention
 * is handled by different browsers
 *
 * @since 2.8.0
 *
 * @return array The associative array of header names and field values.
 */
function wp_get_nocache_headers() {
	$headers = array(
		'Expires'       => 'Wed, 11 Jan 1984 05:00:00 GMT',
		'Cache-Control' => 'no-cache, must-revalidate, max-age=0',
	);

	if ( function_exists( 'apply_filters' ) ) {
		/**
		 * Filters the cache-controlling headers.
		 *
		 * @since 2.8.0
		 *
		 * @see wp_get_nocache_headers()
		 *
		 * @param array $headers {
		 *     Header names and field values.
		 *
		 *     @type string $Expires       Expires header.
		 *     @type string $Cache-Control Cache-Control header.
		 * }
		 */
		$headers = (array) apply_filters( 'nocache_headers', $headers );
	}
	$headers['Last-Modified'] = false;
	return $headers;
}

/**
 * Set the headers to prevent caching for the different browsers.
 *
 * Different browsers support different nocache headers, so several
 * headers must be sent so that all of them get the point that no
 * caching should occur.
 *
 * @since 2.0.0
 *
 * @see wp_get_nocache_headers()
 */
function nocache_headers() {
	if ( headers_sent() ) {
		return;
	}

	$headers = wp_get_nocache_headers();

	unset( $headers['Last-Modified'] );

	header_remove( 'Last-Modified' );

	foreach ( $headers as $name => $field_value ) {
		header( "{$name}: {$field_value}" );
	}
}

/**
 * Set the headers for caching for 10 days with JavaScript content type.
 *
 * @since 2.1.0
 */
function cache_javascript_headers() {
	$expiresOffset = 10 * DAY_IN_SECONDS;

	header( 'Content-Type: text/javascript; charset=' . get_bloginfo( 'charset' ) );
	header( 'Vary: Accept-Encoding' ); // Handle proxies.
	header( 'Expires: ' . gmdate( 'D, d M Y H:i:s', time() + $expiresOffset ) . ' GMT' );
}

/**
 * Retrieve the number of database queries during the WordPress execution.
 *
 * @since 2.0.0
 *
 * @global wpdb $wpdb WordPress database abstraction object.
 *
 * @return int Number of database queries.
 */
function get_num_queries() {
	global $wpdb;
	return $wpdb->num_queries;
}

/**
 * Whether input is yes or no.
 *
 * Must be 'y' to be true.
 *
 * @since 1.0.0
 *
 * @param string $yn Character string containing either 'y' (yes) or 'n' (no).
 * @return bool True if yes, false on anything else.
 */
function bool_from_yn( $yn ) {
	return ( 'y' === strtolower( $yn ) );
}

/**
 * Load the feed template from the use of an action hook.
 *
 * If the feed action does not have a hook, then the function will die with a
 * message telling the visitor that the feed is not valid.
 *
 * It is better to only have one hook for each feed.
 *
 * @since 2.1.0
 *
 * @global WP_Query $wp_query WordPress Query object.
 */
function do_feed() {
	global $wp_query;

	$feed = get_query_var( 'feed' );

	// Remove the pad, if present.
	$feed = preg_replace( '/^_+/', '', $feed );

	if ( '' === $feed || 'feed' === $feed ) {
		$feed = get_default_feed();
	}

	if ( ! has_action( "do_feed_{$feed}" ) ) {
		wp_die( __( 'Error: This is not a valid feed template.' ), '', array( 'response' => 404 ) );
	}

	/**
	 * Fires once the given feed is loaded.
	 *
	 * The dynamic portion of the hook name, `$feed`, refers to the feed template name.
	 * Possible values include: 'rdf', 'rss', 'rss2', and 'atom'.
	 *
	 * @since 2.1.0
	 * @since 4.4.0 The `$feed` parameter was added.
	 *
	 * @param bool   $is_comment_feed Whether the feed is a comment feed.
	 * @param string $feed            The feed name.
	 */
	do_action( "do_feed_{$feed}", $wp_query->is_comment_feed, $feed );
}

/**
 * Load the RDF RSS 0.91 Feed template.
 *
 * @since 2.1.0
 *
 * @see load_template()
 */
function do_feed_rdf() {
	load_template( ABSPATH . WPINC . '/feed-rdf.php' );
}

/**
 * Load the RSS 1.0 Feed Template.
 *
 * @since 2.1.0
 *
 * @see load_template()
 */
function do_feed_rss() {
	load_template( ABSPATH . WPINC . '/feed-rss.php' );
}

/**
 * Load either the RSS2 comment feed or the RSS2 posts feed.
 *
 * @since 2.1.0
 *
 * @see load_template()
 *
 * @param bool $for_comments True for the comment feed, false for normal feed.
 */
function do_feed_rss2( $for_comments ) {
	if ( $for_comments ) {
		load_template( ABSPATH . WPINC . '/feed-rss2-comments.php' );
	} else {
		load_template( ABSPATH . WPINC . '/feed-rss2.php' );
	}
}

/**
 * Load either Atom comment feed or Atom posts feed.
 *
 * @since 2.1.0
 *
 * @see load_template()
 *
 * @param bool $for_comments True for the comment feed, false for normal feed.
 */
function do_feed_atom( $for_comments ) {
	if ( $for_comments ) {
		load_template( ABSPATH . WPINC . '/feed-atom-comments.php' );
	} else {
		load_template( ABSPATH . WPINC . '/feed-atom.php' );
	}
}

/**
 * Displays the default robots.txt file content.
 *
 * @since 2.1.0
 * @since 5.3.0 Remove the "Disallow: /" output if search engine visiblity is
 *              discouraged in favor of robots meta HTML tag via wp_robots_no_robots()
 *              filter callback.
 */
function do_robots() {
	header( 'Content-Type: text/plain; charset=utf-8' );

	/**
	 * Fires when displaying the robots.txt file.
	 *
	 * @since 2.1.0
	 */
	do_action( 'do_robotstxt' );

	$output = "User-agent: *\n";
	$public = get_option( 'blog_public' );

	$site_url = parse_url( site_url() );
	$path     = ( ! empty( $site_url['path'] ) ) ? $site_url['path'] : '';
	$output  .= "Disallow: $path/wp-admin/\n";
	$output  .= "Allow: $path/wp-admin/admin-ajax.php\n";

	/**
	 * Filters the robots.txt output.
	 *
	 * @since 3.0.0
	 *
	 * @param string $output The robots.txt output.
	 * @param bool   $public Whether the site is considered "public".
	 */
	echo apply_filters( 'robots_txt', $output, $public );
}

/**
 * Display the favicon.ico file content.
 *
 * @since 5.4.0
 */
function do_favicon() {
	/**
	 * Fires when serving the favicon.ico file.
	 *
	 * @since 5.4.0
	 */
	do_action( 'do_faviconico' );

	wp_redirect( get_site_icon_url( 32, includes_url( 'images/w-logo-blue-white-bg.png' ) ) );
	exit;
}

/**
 * Determines whether WordPress is already installed.
 *
 * The cache will be checked first. If you have a cache plugin, which saves
 * the cache values, then this will work. If you use the default WordPress
 * cache, and the database goes away, then you might have problems.
 *
 * Checks for the 'siteurl' option for whether WordPress is installed.
 *
 * For more information on this and similar theme functions, check out
 * the {@link https://developer.wordpress.org/themes/basics/conditional-tags/
 * Conditional Tags} article in the Theme Developer Handbook.
 *
 * @since 2.1.0
 *
 * @global wpdb $wpdb WordPress database abstraction object.
 *
 * @return bool Whether the site is already installed.
 */
function is_blog_installed() {
	global $wpdb;

	/*
	 * Check cache first. If options table goes away and we have true
	 * cached, oh well.
	 */
	if ( wp_cache_get( 'is_blog_installed' ) ) {
		return true;
	}

	$suppress = $wpdb->suppress_errors();
	if ( ! wp_installing() ) {
		$alloptions = wp_load_alloptions();
	}
	// If siteurl is not set to autoload, check it specifically.
	if ( ! isset( $alloptions['siteurl'] ) ) {
		$installed = $wpdb->get_var( "SELECT option_value FROM $wpdb->options WHERE option_name = 'siteurl'" );
	} else {
		$installed = $alloptions['siteurl'];
	}
	$wpdb->suppress_errors( $suppress );

	$installed = ! empty( $installed );
	wp_cache_set( 'is_blog_installed', $installed );

	if ( $installed ) {
		return true;
	}

	// If visiting repair.php, return true and let it take over.
	if ( defined( 'WP_REPAIRING' ) ) {
		return true;
	}

	$suppress = $wpdb->suppress_errors();

	/*
	 * Loop over the WP tables. If none exist, then scratch installation is allowed.
	 * If one or more exist, suggest table repair since we got here because the
	 * options table could not be accessed.
	 */
	$wp_tables = $wpdb->tables();
	foreach ( $wp_tables as $table ) {
		// The existence of custom user tables shouldn't suggest an unwise state or prevent a clean installation.
		if ( defined( 'CUSTOM_USER_TABLE' ) && CUSTOM_USER_TABLE == $table ) {
			continue;
		}
		if ( defined( 'CUSTOM_USER_META_TABLE' ) && CUSTOM_USER_META_TABLE == $table ) {
			continue;
		}

		$described_table = $wpdb->get_results( "DESCRIBE $table;" );
		if (
			( ! $described_table && empty( $wpdb->last_error ) ) ||
			( is_array( $described_table ) && 0 === count( $described_table ) )
		) {
			continue;
		}

		// One or more tables exist. This is not good.

		wp_load_translations_early();

		// Die with a DB error.
		$wpdb->error = sprintf(
			/* translators: %s: Database repair URL. */
			__( 'One or more database tables are unavailable. The database may need to be <a href="%s">repaired</a>.' ),
			'maint/repair.php?referrer=is_blog_installed'
		);

		dead_db();
	}

	$wpdb->suppress_errors( $suppress );

	wp_cache_set( 'is_blog_installed', false );

	return false;
}

/**
 * Retrieve URL with nonce added to URL query.
 *
 * @since 2.0.4
 *
 * @param string     $actionurl URL to add nonce action.
 * @param int|string $action    Optional. Nonce action name. Default -1.
 * @param string     $name      Optional. Nonce name. Default '_wpnonce'.
 * @return string Escaped URL with nonce action added.
 */
function wp_nonce_url( $actionurl, $action = -1, $name = '_wpnonce' ) {
	$actionurl = str_replace( '&amp;', '&', $actionurl );
	return esc_html( add_query_arg( $name, wp_create_nonce( $action ), $actionurl ) );
}

/**
 * Retrieve or display nonce hidden field for forms.
 *
 * The nonce field is used to validate that the contents of the form came from
 * the location on the current site and not somewhere else. The nonce does not
 * offer absolute protection, but should protect against most cases. It is very
 * important to use nonce field in forms.
 *
 * The $action and $name are optional, but if you want to have better security,
 * it is strongly suggested to set those two parameters. It is easier to just
 * call the function without any parameters, because validation of the nonce
 * doesn't require any parameters, but since crackers know what the default is
 * it won't be difficult for them to find a way around your nonce and cause
 * damage.
 *
 * The input name will be whatever $name value you gave. The input value will be
 * the nonce creation value.
 *
 * @since 2.0.4
 *
 * @param int|string $action  Optional. Action name. Default -1.
 * @param string     $name    Optional. Nonce name. Default '_wpnonce'.
 * @param bool       $referer Optional. Whether to set the referer field for validation. Default true.
 * @param bool       $echo    Optional. Whether to display or return hidden form field. Default true.
 * @return string Nonce field HTML markup.
 */
function wp_nonce_field( $action = -1, $name = '_wpnonce', $referer = true, $echo = true ) {
	$name        = esc_attr( $name );
	$nonce_field = '<input type="hidden" id="' . $name . '" name="' . $name . '" value="' . wp_create_nonce( $action ) . '" />';

	if ( $referer ) {
		$nonce_field .= wp_referer_field( false );
	}

	if ( $echo ) {
		echo $nonce_field;
	}

	return $nonce_field;
}

/**
 * Retrieve or display referer hidden field for forms.
 *
 * The referer link is the current Request URI from the server super global. The
 * input name is '_wp_http_referer', in case you wanted to check manually.
 *
 * @since 2.0.4
 *
 * @param bool $echo Optional. Whether to echo or return the referer field. Default true.
 * @return string Referer field HTML markup.
 */
function wp_referer_field( $echo = true ) {
	$referer_field = '<input type="hidden" name="_wp_http_referer" value="' . esc_attr( wp_unslash( $_SERVER['REQUEST_URI'] ) ) . '" />';

	if ( $echo ) {
		echo $referer_field;
	}

	return $referer_field;
}

/**
 * Retrieve or display original referer hidden field for forms.
 *
 * The input name is '_wp_original_http_referer' and will be either the same
 * value of wp_referer_field(), if that was posted already or it will be the
 * current page, if it doesn't exist.
 *
 * @since 2.0.4
 *
 * @param bool   $echo         Optional. Whether to echo the original http referer. Default true.
 * @param string $jump_back_to Optional. Can be 'previous' or page you want to jump back to.
 *                             Default 'current'.
 * @return string Original referer field.
 */
function wp_original_referer_field( $echo = true, $jump_back_to = 'current' ) {
	$ref = wp_get_original_referer();

	if ( ! $ref ) {
		$ref = ( 'previous' === $jump_back_to ) ? wp_get_referer() : wp_unslash( $_SERVER['REQUEST_URI'] );
	}

	$orig_referer_field = '<input type="hidden" name="_wp_original_http_referer" value="' . esc_attr( $ref ) . '" />';

	if ( $echo ) {
		echo $orig_referer_field;
	}

	return $orig_referer_field;
}

/**
 * Retrieve referer from '_wp_http_referer' or HTTP referer.
 *
 * If it's the same as the current request URL, will return false.
 *
 * @since 2.0.4
 *
 * @return string|false Referer URL on success, false on failure.
 */
function wp_get_referer() {
	if ( ! function_exists( 'wp_validate_redirect' ) ) {
		return false;
	}

	$ref = wp_get_raw_referer();

	if ( $ref && wp_unslash( $_SERVER['REQUEST_URI'] ) !== $ref && home_url() . wp_unslash( $_SERVER['REQUEST_URI'] ) !== $ref ) {
		return wp_validate_redirect( $ref, false );
	}

	return false;
}

/**
 * Retrieves unvalidated referer from '_wp_http_referer' or HTTP referer.
 *
 * Do not use for redirects, use wp_get_referer() instead.
 *
 * @since 4.5.0
 *
 * @return string|false Referer URL on success, false on failure.
 */
function wp_get_raw_referer() {
	if ( ! empty( $_REQUEST['_wp_http_referer'] ) ) {
		return wp_unslash( $_REQUEST['_wp_http_referer'] );
	} elseif ( ! empty( $_SERVER['HTTP_REFERER'] ) ) {
		return wp_unslash( $_SERVER['HTTP_REFERER'] );
	}

	return false;
}

/**
 * Retrieve original referer that was posted, if it exists.
 *
 * @since 2.0.4
 *
 * @return string|false Original referer URL on success, false on failure.
 */
function wp_get_original_referer() {
	if ( ! empty( $_REQUEST['_wp_original_http_referer'] ) && function_exists( 'wp_validate_redirect' ) ) {
		return wp_validate_redirect( wp_unslash( $_REQUEST['_wp_original_http_referer'] ), false );
	}

	return false;
}

/**
 * Recursive directory creation based on full path.
 *
 * Will attempt to set permissions on folders.
 *
 * @since 2.0.1
 *
 * @param string $target Full path to attempt to create.
 * @return bool Whether the path was created. True if path already exists.
 */
function wp_mkdir_p( $target ) {
	$wrapper = null;

	// Strip the protocol.
	if ( wp_is_stream( $target ) ) {
		list( $wrapper, $target ) = explode( '://', $target, 2 );
	}

	// From php.net/mkdir user contributed notes.
	$target = str_replace( '//', '/', $target );

	// Put the wrapper back on the target.
	if ( null !== $wrapper ) {
		$target = $wrapper . '://' . $target;
	}

	/*
	 * Safe mode fails with a trailing slash under certain PHP versions.
	 * Use rtrim() instead of untrailingslashit to avoid formatting.php dependency.
	 */
	$target = rtrim( $target, '/' );
	if ( empty( $target ) ) {
		$target = '/';
	}

	if ( file_exists( $target ) ) {
		return @is_dir( $target );
	}

	// Do not allow path traversals.
	if ( false !== strpos( $target, '../' ) || false !== strpos( $target, '..' . DIRECTORY_SEPARATOR ) ) {
		return false;
	}

	// We need to find the permissions of the parent folder that exists and inherit that.
	$target_parent = dirname( $target );
	while ( '.' !== $target_parent && ! is_dir( $target_parent ) && dirname( $target_parent ) !== $target_parent ) {
		$target_parent = dirname( $target_parent );
	}

	// Get the permission bits.
	$stat = @stat( $target_parent );
	if ( $stat ) {
		$dir_perms = $stat['mode'] & 0007777;
	} else {
		$dir_perms = 0777;
	}

	if ( @mkdir( $target, $dir_perms, true ) ) {

		/*
		 * If a umask is set that modifies $dir_perms, we'll have to re-set
		 * the $dir_perms correctly with chmod()
		 */
		if ( ( $dir_perms & ~umask() ) != $dir_perms ) {
			$folder_parts = explode( '/', substr( $target, strlen( $target_parent ) + 1 ) );
			for ( $i = 1, $c = count( $folder_parts ); $i <= $c; $i++ ) {
				chmod( $target_parent . '/' . implode( '/', array_slice( $folder_parts, 0, $i ) ), $dir_perms );
			}
		}

		return true;
	}

	return false;
}

/**
 * Test if a given filesystem path is absolute.
 *
 * For example, '/foo/bar', or 'c:\windows'.
 *
 * @since 2.5.0
 *
 * @param string $path File path.
 * @return bool True if path is absolute, false is not absolute.
 */
function path_is_absolute( $path ) {
	/*
	 * Check to see if the path is a stream and check to see if its an actual
	 * path or file as realpath() does not support stream wrappers.
	 */
	if ( wp_is_stream( $path ) && ( is_dir( $path ) || is_file( $path ) ) ) {
		return true;
	}

	/*
	 * This is definitive if true but fails if $path does not exist or contains
	 * a symbolic link.
	 */
	if ( realpath( $path ) == $path ) {
		return true;
	}

	if ( strlen( $path ) == 0 || '.' === $path[0] ) {
		return false;
	}

	// Windows allows absolute paths like this.
	if ( preg_match( '#^[a-zA-Z]:\\\\#', $path ) ) {
		return true;
	}

	// A path starting with / or \ is absolute; anything else is relative.
	return ( '/' === $path[0] || '\\' === $path[0] );
}

/**
 * Join two filesystem paths together.
 *
 * For example, 'give me $path relative to $base'. If the $path is absolute,
 * then it the full path is returned.
 *
 * @since 2.5.0
 *
 * @param string $base Base path.
 * @param string $path Path relative to $base.
 * @return string The path with the base or absolute path.
 */
function path_join( $base, $path ) {
	if ( path_is_absolute( $path ) ) {
		return $path;
	}

	return rtrim( $base, '/' ) . '/' . ltrim( $path, '/' );
}

/**
 * Normalize a filesystem path.
 *
 * On windows systems, replaces backslashes with forward slashes
 * and forces upper-case drive letters.
 * Allows for two leading slashes for Windows network shares, but
 * ensures that all other duplicate slashes are reduced to a single.
 *
 * @since 3.9.0
 * @since 4.4.0 Ensures upper-case drive letters on Windows systems.
 * @since 4.5.0 Allows for Windows network shares.
 * @since 4.9.7 Allows for PHP file wrappers.
 *
 * @param string $path Path to normalize.
 * @return string Normalized path.
 */
function wp_normalize_path( $path ) {
	$wrapper = '';

	if ( wp_is_stream( $path ) ) {
		list( $wrapper, $path ) = explode( '://', $path, 2 );

		$wrapper .= '://';
	}

	// Standardise all paths to use '/'.
	$path = str_replace( '\\', '/', $path );

	// Replace multiple slashes down to a singular, allowing for network shares having two slashes.
	$path = preg_replace( '|(?<=.)/+|', '/', $path );

	// Windows paths should uppercase the drive letter.
	if ( ':' === substr( $path, 1, 1 ) ) {
		$path = ucfirst( $path );
	}

	return $wrapper . $path;
}

/**
 * Determine a writable directory for temporary files.
 *
 * Function's preference is the return value of sys_get_temp_dir(),
 * followed by your PHP temporary upload directory, followed by WP_CONTENT_DIR,
 * before finally defaulting to /tmp/
 *
 * In the event that this function does not find a writable location,
 * It may be overridden by the WP_TEMP_DIR constant in your wp-config.php file.
 *
 * @since 2.5.0
 *
 * @return string Writable temporary directory.
 */
function get_temp_dir() {
	static $temp = '';
	if ( defined( 'WP_TEMP_DIR' ) ) {
		return trailingslashit( WP_TEMP_DIR );
	}

	if ( $temp ) {
		return trailingslashit( $temp );
	}

	if ( function_exists( 'sys_get_temp_dir' ) ) {
		$temp = sys_get_temp_dir();
		if ( @is_dir( $temp ) && wp_is_writable( $temp ) ) {
			return trailingslashit( $temp );
		}
	}

	$temp = ini_get( 'upload_tmp_dir' );
	if ( @is_dir( $temp ) && wp_is_writable( $temp ) ) {
		return trailingslashit( $temp );
	}

	$temp = WP_CONTENT_DIR . '/';
	if ( is_dir( $temp ) && wp_is_writable( $temp ) ) {
		return $temp;
	}

	return '/tmp/';
}

/**
 * Determine if a directory is writable.
 *
 * This function is used to work around certain ACL issues in PHP primarily
 * affecting Windows Servers.
 *
 * @since 3.6.0
 *
 * @see win_is_writable()
 *
 * @param string $path Path to check for write-ability.
 * @return bool Whether the path is writable.
 */
function wp_is_writable( $path ) {
	if ( 'WIN' === strtoupper( substr( PHP_OS, 0, 3 ) ) ) {
		return win_is_writable( $path );
	} else {
		return @is_writable( $path );
	}
}

/**
 * Workaround for Windows bug in is_writable() function
 *
 * PHP has issues with Windows ACL's for determine if a
 * directory is writable or not, this works around them by
 * checking the ability to open files rather than relying
 * upon PHP to interprate the OS ACL.
 *
 * @since 2.8.0
 *
 * @see https://bugs.php.net/bug.php?id=27609
 * @see https://bugs.php.net/bug.php?id=30931
 *
 * @param string $path Windows path to check for write-ability.
 * @return bool Whether the path is writable.
 */
function win_is_writable( $path ) {
	if ( '/' === $path[ strlen( $path ) - 1 ] ) {
		// If it looks like a directory, check a random file within the directory.
		return win_is_writable( $path . uniqid( mt_rand() ) . '.tmp' );
	} elseif ( is_dir( $path ) ) {
		// If it's a directory (and not a file), check a random file within the directory.
		return win_is_writable( $path . '/' . uniqid( mt_rand() ) . '.tmp' );
	}

	// Check tmp file for read/write capabilities.
	$should_delete_tmp_file = ! file_exists( $path );

	$f = @fopen( $path, 'a' );
	if ( false === $f ) {
		return false;
	}
	fclose( $f );

	if ( $should_delete_tmp_file ) {
		unlink( $path );
	}

	return true;
}

/**
 * Retrieves uploads directory information.
 *
 * Same as wp_upload_dir() but "light weight" as it doesn't attempt to create the uploads directory.
 * Intended for use in themes, when only 'basedir' and 'baseurl' are needed, generally in all cases
 * when not uploading files.
 *
 * @since 4.5.0
 *
 * @see wp_upload_dir()
 *
 * @return array See wp_upload_dir() for description.
 */
function wp_get_upload_dir() {
	return wp_upload_dir( null, false );
}

/**
 * Returns an array containing the current upload directory's path and URL.
 *
 * Checks the 'upload_path' option, which should be from the web root folder,
 * and if it isn't empty it will be used. If it is empty, then the path will be
 * 'WP_CONTENT_DIR/uploads'. If the 'UPLOADS' constant is defined, then it will
 * override the 'upload_path' option and 'WP_CONTENT_DIR/uploads' path.
 *
 * The upload URL path is set either by the 'upload_url_path' option or by using
 * the 'WP_CONTENT_URL' constant and appending '/uploads' to the path.
 *
 * If the 'uploads_use_yearmonth_folders' is set to true (checkbox if checked in
 * the administration settings panel), then the time will be used. The format
 * will be year first and then month.
 *
 * If the path couldn't be created, then an error will be returned with the key
 * 'error' containing the error message. The error suggests that the parent
 * directory is not writable by the server.
 *
 * @since 2.0.0
 * @uses _wp_upload_dir()
 *
 * @param string $time Optional. Time formatted in 'yyyy/mm'. Default null.
 * @param bool   $create_dir Optional. Whether to check and create the uploads directory.
 *                           Default true for backward compatibility.
 * @param bool   $refresh_cache Optional. Whether to refresh the cache. Default false.
 * @return array {
 *     Array of information about the upload directory.
 *
 *     @type string       $path    Base directory and subdirectory or full path to upload directory.
 *     @type string       $url     Base URL and subdirectory or absolute URL to upload directory.
 *     @type string       $subdir  Subdirectory if uploads use year/month folders option is on.
 *     @type string       $basedir Path without subdir.
 *     @type string       $baseurl URL path without subdir.
 *     @type string|false $error   False or error message.
 * }
 */
function wp_upload_dir( $time = null, $create_dir = true, $refresh_cache = false ) {
	static $cache = array(), $tested_paths = array();

	$key = sprintf( '%d-%s', get_current_blog_id(), (string) $time );

	if ( $refresh_cache || empty( $cache[ $key ] ) ) {
		$cache[ $key ] = _wp_upload_dir( $time );
	}

	/**
	 * Filters the uploads directory data.
	 *
	 * @since 2.0.0
	 *
	 * @param array $uploads {
	 *     Array of information about the upload directory.
	 *
	 *     @type string       $path    Base directory and subdirectory or full path to upload directory.
	 *     @type string       $url     Base URL and subdirectory or absolute URL to upload directory.
	 *     @type string       $subdir  Subdirectory if uploads use year/month folders option is on.
	 *     @type string       $basedir Path without subdir.
	 *     @type string       $baseurl URL path without subdir.
	 *     @type string|false $error   False or error message.
	 * }
	 */
	$uploads = apply_filters( 'upload_dir', $cache[ $key ] );

	if ( $create_dir ) {
		$path = $uploads['path'];

		if ( array_key_exists( $path, $tested_paths ) ) {
			$uploads['error'] = $tested_paths[ $path ];
		} else {
			if ( ! wp_mkdir_p( $path ) ) {
				if ( 0 === strpos( $uploads['basedir'], ABSPATH ) ) {
					$error_path = str_replace( ABSPATH, '', $uploads['basedir'] ) . $uploads['subdir'];
				} else {
					$error_path = wp_basename( $uploads['basedir'] ) . $uploads['subdir'];
				}

				$uploads['error'] = sprintf(
					/* translators: %s: Directory path. */
					__( 'Unable to create directory %s. Is its parent directory writable by the server?' ),
					esc_html( $error_path )
				);
			}

			$tested_paths[ $path ] = $uploads['error'];
		}
	}

	return $uploads;
}

/**
 * A non-filtered, non-cached version of wp_upload_dir() that doesn't check the path.
 *
 * @since 4.5.0
 * @access private
 *
 * @param string $time Optional. Time formatted in 'yyyy/mm'. Default null.
 * @return array See wp_upload_dir()
 */
function _wp_upload_dir( $time = null ) {
	$siteurl     = get_option( 'siteurl' );
	$upload_path = trim( get_option( 'upload_path' ) );

	if ( empty( $upload_path ) || 'wp-content/uploads' === $upload_path ) {
		$dir = WP_CONTENT_DIR . '/uploads';
	} elseif ( 0 !== strpos( $upload_path, ABSPATH ) ) {
		// $dir is absolute, $upload_path is (maybe) relative to ABSPATH.
		$dir = path_join( ABSPATH, $upload_path );
	} else {
		$dir = $upload_path;
	}

	$url = get_option( 'upload_url_path' );
	if ( ! $url ) {
		if ( empty( $upload_path ) || ( 'wp-content/uploads' === $upload_path ) || ( $upload_path == $dir ) ) {
			$url = WP_CONTENT_URL . '/uploads';
		} else {
			$url = trailingslashit( $siteurl ) . $upload_path;
		}
	}

	/*
	 * Honor the value of UPLOADS. This happens as long as ms-files rewriting is disabled.
	 * We also sometimes obey UPLOADS when rewriting is enabled -- see the next block.
	 */
	if ( defined( 'UPLOADS' ) && ! ( is_multisite() && get_site_option( 'ms_files_rewriting' ) ) ) {
		$dir = ABSPATH . UPLOADS;
		$url = trailingslashit( $siteurl ) . UPLOADS;
	}

	// If multisite (and if not the main site in a post-MU network).
	if ( is_multisite() && ! ( is_main_network() && is_main_site() && defined( 'MULTISITE' ) ) ) {

		if ( ! get_site_option( 'ms_files_rewriting' ) ) {
			/*
			 * If ms-files rewriting is disabled (networks created post-3.5), it is fairly
			 * straightforward: Append sites/%d if we're not on the main site (for post-MU
			 * networks). (The extra directory prevents a four-digit ID from conflicting with
			 * a year-based directory for the main site. But if a MU-era network has disabled
			 * ms-files rewriting manually, they don't need the extra directory, as they never
			 * had wp-content/uploads for the main site.)
			 */

			if ( defined( 'MULTISITE' ) ) {
				$ms_dir = '/sites/' . get_current_blog_id();
			} else {
				$ms_dir = '/' . get_current_blog_id();
			}

			$dir .= $ms_dir;
			$url .= $ms_dir;

		} elseif ( defined( 'UPLOADS' ) && ! ms_is_switched() ) {
			/*
			 * Handle the old-form ms-files.php rewriting if the network still has that enabled.
			 * When ms-files rewriting is enabled, then we only listen to UPLOADS when:
			 * 1) We are not on the main site in a post-MU network, as wp-content/uploads is used
			 *    there, and
			 * 2) We are not switched, as ms_upload_constants() hardcodes these constants to reflect
			 *    the original blog ID.
			 *
			 * Rather than UPLOADS, we actually use BLOGUPLOADDIR if it is set, as it is absolute.
			 * (And it will be set, see ms_upload_constants().) Otherwise, UPLOADS can be used, as
			 * as it is relative to ABSPATH. For the final piece: when UPLOADS is used with ms-files
			 * rewriting in multisite, the resulting URL is /files. (#WP22702 for background.)
			 */

			if ( defined( 'BLOGUPLOADDIR' ) ) {
				$dir = untrailingslashit( BLOGUPLOADDIR );
			} else {
				$dir = ABSPATH . UPLOADS;
			}
			$url = trailingslashit( $siteurl ) . 'files';
		}
	}

	$basedir = $dir;
	$baseurl = $url;

	$subdir = '';
	if ( get_option( 'uploads_use_yearmonth_folders' ) ) {
		// Generate the yearly and monthly directories.
		if ( ! $time ) {
			$time = current_time( 'mysql' );
		}
		$y      = substr( $time, 0, 4 );
		$m      = substr( $time, 5, 2 );
		$subdir = "/$y/$m";
	}

	$dir .= $subdir;
	$url .= $subdir;

	return array(
		'path'    => $dir,
		'url'     => $url,
		'subdir'  => $subdir,
		'basedir' => $basedir,
		'baseurl' => $baseurl,
		'error'   => false,
	);
}

/**
 * Get a filename that is sanitized and unique for the given directory.
 *
 * If the filename is not unique, then a number will be added to the filename
 * before the extension, and will continue adding numbers until the filename
 * is unique.
 *
 * The callback function allows the caller to use their own method to create
 * unique file names. If defined, the callback should take three arguments:
 * - directory, base filename, and extension - and return a unique filename.
 *
 * @since 2.5.0
 *
 * @param string   $dir                      Directory.
 * @param string   $filename                 File name.
 * @param callable $unique_filename_callback Callback. Default null.
 * @return string New filename, if given wasn't unique.
 */
function wp_unique_filename( $dir, $filename, $unique_filename_callback = null ) {
	// Sanitize the file name before we begin processing.
	$filename = sanitize_file_name( $filename );
	$ext2     = null;

	// Separate the filename into a name and extension.
	$ext  = pathinfo( $filename, PATHINFO_EXTENSION );
	$name = pathinfo( $filename, PATHINFO_BASENAME );

	if ( $ext ) {
		$ext = '.' . $ext;
	}

	// Edge case: if file is named '.ext', treat as an empty name.
	if ( $name === $ext ) {
		$name = '';
	}

	/*
	 * Increment the file number until we have a unique file to save in $dir.
	 * Use callback if supplied.
	 */
	if ( $unique_filename_callback && is_callable( $unique_filename_callback ) ) {
		$filename = call_user_func( $unique_filename_callback, $dir, $name, $ext );
	} else {
		$number = '';
		$fname  = pathinfo( $filename, PATHINFO_FILENAME );

		// Always append a number to file names that can potentially match image sub-size file names.
		if ( $fname && preg_match( '/-(?:\d+x\d+|scaled|rotated)$/', $fname ) ) {
			$number = 1;

			// At this point the file name may not be unique. This is tested below and the $number is incremented.
			$filename = str_replace( "{$fname}{$ext}", "{$fname}-{$number}{$ext}", $filename );
		}

		// Change '.ext' to lower case.
		if ( $ext && strtolower( $ext ) != $ext ) {
			$ext2      = strtolower( $ext );
			$filename2 = preg_replace( '|' . preg_quote( $ext ) . '$|', $ext2, $filename );

			// Check for both lower and upper case extension or image sub-sizes may be overwritten.
			while ( file_exists( $dir . "/{$filename}" ) || file_exists( $dir . "/{$filename2}" ) ) {
				$new_number = (int) $number + 1;
				$filename   = str_replace( array( "-{$number}{$ext}", "{$number}{$ext}" ), "-{$new_number}{$ext}", $filename );
				$filename2  = str_replace( array( "-{$number}{$ext2}", "{$number}{$ext2}" ), "-{$new_number}{$ext2}", $filename2 );
				$number     = $new_number;
			}

			$filename = $filename2;
		} else {
			while ( file_exists( $dir . "/{$filename}" ) ) {
				$new_number = (int) $number + 1;

				if ( '' === "{$number}{$ext}" ) {
					$filename = "{$filename}-{$new_number}";
				} else {
					$filename = str_replace( array( "-{$number}{$ext}", "{$number}{$ext}" ), "-{$new_number}{$ext}", $filename );
				}

				$number = $new_number;
			}
		}

		// Prevent collisions with existing file names that contain dimension-like strings
		// (whether they are subsizes or originals uploaded prior to #42437).
		$upload_dir = wp_get_upload_dir();

		// The (resized) image files would have name and extension, and will be in the uploads dir.
		if ( $name && $ext && @is_dir( $dir ) && false !== strpos( $dir, $upload_dir['basedir'] ) ) {
			/**
			 * Filters the file list used for calculating a unique filename for a newly added file.
			 *
			 * Returning an array from the filter will effectively short-circuit retrieval
			 * from the filesystem and return the passed value instead.
			 *
			 * @since 5.5.0
			 *
			 * @param array|null $files    The list of files to use for filename comparisons.
			 *                             Default null (to retrieve the list from the filesystem).
			 * @param string     $dir      The directory for the new file.
			 * @param string     $filename The proposed filename for the new file.
			 */
			$files = apply_filters( 'pre_wp_unique_filename_file_list', null, $dir, $filename );

			if ( null === $files ) {
				// List of all files and directories contained in $dir.
				$files = @scandir( $dir );
			}

			if ( ! empty( $files ) ) {
				// Remove "dot" dirs.
				$files = array_diff( $files, array( '.', '..' ) );
			}

			if ( ! empty( $files ) ) {
				// The extension case may have changed above.
				$new_ext = ! empty( $ext2 ) ? $ext2 : $ext;

				// Ensure this never goes into infinite loop
				// as it uses pathinfo() and regex in the check, but string replacement for the changes.
				$count = count( $files );
				$i     = 0;

				while ( $i <= $count && _wp_check_existing_file_names( $filename, $files ) ) {
					$new_number = (int) $number + 1;
					$filename   = str_replace( array( "-{$number}{$new_ext}", "{$number}{$new_ext}" ), "-{$new_number}{$new_ext}", $filename );
					$number     = $new_number;
					$i++;
				}
			}
		}
	}

	/**
	 * Filters the result when generating a unique file name.
	 *
	 * @since 4.5.0
	 *
	 * @param string        $filename                 Unique file name.
	 * @param string        $ext                      File extension, eg. ".png".
	 * @param string        $dir                      Directory path.
	 * @param callable|null $unique_filename_callback Callback function that generates the unique file name.
	 */
	return apply_filters( 'wp_unique_filename', $filename, $ext, $dir, $unique_filename_callback );
}

/**
 * Helper function to check if a file name could match an existing image sub-size file name.
 *
 * @since 5.3.1
 * @access private
 *
 * @param string $filename The file name to check.
 * @param array  $files    An array of existing files in the directory.
 * @return bool True if the tested file name could match an existing file, false otherwise.
 */
function _wp_check_existing_file_names( $filename, $files ) {
	$fname = pathinfo( $filename, PATHINFO_FILENAME );
	$ext   = pathinfo( $filename, PATHINFO_EXTENSION );

	// Edge case, file names like `.ext`.
	if ( empty( $fname ) ) {
		return false;
	}

	if ( $ext ) {
		$ext = ".$ext";
	}

	$regex = '/^' . preg_quote( $fname ) . '-(?:\d+x\d+|scaled|rotated)' . preg_quote( $ext ) . '$/i';

	foreach ( $files as $file ) {
		if ( preg_match( $regex, $file ) ) {
			return true;
		}
	}

	return false;
}

/**
 * Create a file in the upload folder with given content.
 *
 * If there is an error, then the key 'error' will exist with the error message.
 * If success, then the key 'file' will have the unique file path, the 'url' key
 * will have the link to the new file. and the 'error' key will be set to false.
 *
 * This function will not move an uploaded file to the upload folder. It will
 * create a new file with the content in $bits parameter. If you move the upload
 * file, read the content of the uploaded file, and then you can give the
 * filename and content to this function, which will add it to the upload
 * folder.
 *
 * The permissions will be set on the new file automatically by this function.
 *
 * @since 2.0.0
 *
 * @param string      $name       Filename.
 * @param null|string $deprecated Never used. Set to null.
 * @param string      $bits       File content
 * @param string      $time       Optional. Time formatted in 'yyyy/mm'. Default null.
 * @return array {
 *     Information about the newly-uploaded file.
 *
 *     @type string       $file  Filename of the newly-uploaded file.
 *     @type string       $url   URL of the uploaded file.
 *     @type string       $type  File type.
 *     @type string|false $error Error message, if there has been an error.
 * }
 */
function wp_upload_bits( $name, $deprecated, $bits, $time = null ) {
	if ( ! empty( $deprecated ) ) {
		_deprecated_argument( __FUNCTION__, '2.0.0' );
	}

	if ( empty( $name ) ) {
		return array( 'error' => __( 'Empty filename' ) );
	}

	$wp_filetype = wp_check_filetype( $name );
	if ( ! $wp_filetype['ext'] && ! current_user_can( 'unfiltered_upload' ) ) {
		return array( 'error' => __( 'Sorry, this file type is not permitted for security reasons.' ) );
	}

	$upload = wp_upload_dir( $time );

	if ( false !== $upload['error'] ) {
		return $upload;
	}

	/**
	 * Filters whether to treat the upload bits as an error.
	 *
	 * Returning a non-array from the filter will effectively short-circuit preparing the upload bits
	 * and return that value instead. An error message should be returned as a string.
	 *
	 * @since 3.0.0
	 *
	 * @param array|string $upload_bits_error An array of upload bits data, or error message to return.
	 */
	$upload_bits_error = apply_filters(
		'wp_upload_bits',
		array(
			'name' => $name,
			'bits' => $bits,
			'time' => $time,
		)
	);
	if ( ! is_array( $upload_bits_error ) ) {
		$upload['error'] = $upload_bits_error;
		return $upload;
	}

	$filename = wp_unique_filename( $upload['path'], $name );

	$new_file = $upload['path'] . "/$filename";
	if ( ! wp_mkdir_p( dirname( $new_file ) ) ) {
		if ( 0 === strpos( $upload['basedir'], ABSPATH ) ) {
			$error_path = str_replace( ABSPATH, '', $upload['basedir'] ) . $upload['subdir'];
		} else {
			$error_path = wp_basename( $upload['basedir'] ) . $upload['subdir'];
		}

		$message = sprintf(
			/* translators: %s: Directory path. */
			__( 'Unable to create directory %s. Is its parent directory writable by the server?' ),
			$error_path
		);
		return array( 'error' => $message );
	}

	$ifp = @fopen( $new_file, 'wb' );
	if ( ! $ifp ) {
		return array(
			/* translators: %s: File name. */
			'error' => sprintf( __( 'Could not write file %s' ), $new_file ),
		);
	}

	fwrite( $ifp, $bits );
	fclose( $ifp );
	clearstatcache();

	// Set correct file permissions.
	$stat  = @ stat( dirname( $new_file ) );
	$perms = $stat['mode'] & 0007777;
	$perms = $perms & 0000666;
	chmod( $new_file, $perms );
	clearstatcache();

	// Compute the URL.
	$url = $upload['url'] . "/$filename";

	if ( is_multisite() ) {
		clean_dirsize_cache( $new_file );
	}

	/** This filter is documented in wp-admin/includes/file.php */
	return apply_filters(
		'wp_handle_upload',
		array(
			'file'  => $new_file,
			'url'   => $url,
			'type'  => $wp_filetype['type'],
			'error' => false,
		),
		'sideload'
	);
}

/**
 * Retrieve the file type based on the extension name.
 *
 * @since 2.5.0
 *
 * @param string $ext The extension to search.
 * @return string|void The file type, example: audio, video, document, spreadsheet, etc.
 */
function wp_ext2type( $ext ) {
	$ext = strtolower( $ext );

	$ext2type = wp_get_ext_types();
	foreach ( $ext2type as $type => $exts ) {
		if ( in_array( $ext, $exts, true ) ) {
			return $type;
		}
	}
}

/**
 * Retrieve the file type from the file name.
 *
 * You can optionally define the mime array, if needed.
 *
 * @since 2.0.4
 *
 * @param string   $filename File name or path.
 * @param string[] $mimes    Optional. Array of allowed mime types keyed by their file extension regex.
 * @return array {
 *     Values for the extension and mime type.
 *
 *     @type string|false $ext  File extension, or false if the file doesn't match a mime type.
 *     @type string|false $type File mime type, or false if the file doesn't match a mime type.
 * }
 */
function wp_check_filetype( $filename, $mimes = null ) {
	if ( empty( $mimes ) ) {
		$mimes = get_allowed_mime_types();
	}
	$type = false;
	$ext  = false;

	foreach ( $mimes as $ext_preg => $mime_match ) {
		$ext_preg = '!\.(' . $ext_preg . ')$!i';
		if ( preg_match( $ext_preg, $filename, $ext_matches ) ) {
			$type = $mime_match;
			$ext  = $ext_matches[1];
			break;
		}
	}

	return compact( 'ext', 'type' );
}

/**
 * Attempt to determine the real file type of a file.
 *
 * If unable to, the file name extension will be used to determine type.
 *
 * If it's determined that the extension does not match the file's real type,
 * then the "proper_filename" value will be set with a proper filename and extension.
 *
 * Currently this function only supports renaming images validated via wp_get_image_mime().
 *
 * @since 3.0.0
 *
 * @param string   $file     Full path to the file.
 * @param string   $filename The name of the file (may differ from $file due to $file being
 *                           in a tmp directory).
 * @param string[] $mimes    Optional. Array of allowed mime types keyed by their file extension regex.
 * @return array {
 *     Values for the extension, mime type, and corrected filename.
 *
 *     @type string|false $ext             File extension, or false if the file doesn't match a mime type.
 *     @type string|false $type            File mime type, or false if the file doesn't match a mime type.
 *     @type string|false $proper_filename File name with its correct extension, or false if it cannot be determined.
 * }
 */
function wp_check_filetype_and_ext( $file, $filename, $mimes = null ) {
	$proper_filename = false;

	// Do basic extension validation and MIME mapping.
	$wp_filetype = wp_check_filetype( $filename, $mimes );
	$ext         = $wp_filetype['ext'];
	$type        = $wp_filetype['type'];

	// We can't do any further validation without a file to work with.
	if ( ! file_exists( $file ) ) {
		return compact( 'ext', 'type', 'proper_filename' );
	}

	$real_mime = false;

	// Validate image types.
	if ( $type && 0 === strpos( $type, 'image/' ) ) {

		// Attempt to figure out what type of image it actually is.
		$real_mime = wp_get_image_mime( $file );

		if ( $real_mime && $real_mime != $type ) {
			/**
			 * Filters the list mapping image mime types to their respective extensions.
			 *
			 * @since 3.0.0
			 *
			 * @param array $mime_to_ext Array of image mime types and their matching extensions.
			 */
			$mime_to_ext = apply_filters(
				'getimagesize_mimes_to_exts',
				array(
					'image/jpeg' => 'jpg',
					'image/png'  => 'png',
					'image/gif'  => 'gif',
					'image/bmp'  => 'bmp',
					'image/tiff' => 'tif',
				)
			);

			// Replace whatever is after the last period in the filename with the correct extension.
			if ( ! empty( $mime_to_ext[ $real_mime ] ) ) {
				$filename_parts = explode( '.', $filename );
				array_pop( $filename_parts );
				$filename_parts[] = $mime_to_ext[ $real_mime ];
				$new_filename     = implode( '.', $filename_parts );

				if ( $new_filename != $filename ) {
					$proper_filename = $new_filename; // Mark that it changed.
				}
				// Redefine the extension / MIME.
				$wp_filetype = wp_check_filetype( $new_filename, $mimes );
				$ext         = $wp_filetype['ext'];
				$type        = $wp_filetype['type'];
			} else {
				// Reset $real_mime and try validating again.
				$real_mime = false;
			}
		}
	}

	// Validate files that didn't get validated during previous checks.
	if ( $type && ! $real_mime && extension_loaded( 'fileinfo' ) ) {
		$finfo     = finfo_open( FILEINFO_MIME_TYPE );
		$real_mime = finfo_file( $finfo, $file );
		finfo_close( $finfo );

		// fileinfo often misidentifies obscure files as one of these types.
		$nonspecific_types = array(
			'application/octet-stream',
			'application/encrypted',
			'application/CDFV2-encrypted',
			'application/zip',
		);

		/*
		 * If $real_mime doesn't match the content type we're expecting from the file's extension,
		 * we need to do some additional vetting. Media types and those listed in $nonspecific_types are
		 * allowed some leeway, but anything else must exactly match the real content type.
		 */
		if ( in_array( $real_mime, $nonspecific_types, true ) ) {
			// File is a non-specific binary type. That's ok if it's a type that generally tends to be binary.
			if ( ! in_array( substr( $type, 0, strcspn( $type, '/' ) ), array( 'application', 'video', 'audio' ), true ) ) {
				$type = false;
				$ext  = false;
			}
		} elseif ( 0 === strpos( $real_mime, 'video/' ) || 0 === strpos( $real_mime, 'audio/' ) ) {
			/*
			 * For these types, only the major type must match the real value.
			 * This means that common mismatches are forgiven: application/vnd.apple.numbers is often misidentified as application/zip,
			 * and some media files are commonly named with the wrong extension (.mov instead of .mp4)
			 */
			if ( substr( $real_mime, 0, strcspn( $real_mime, '/' ) ) !== substr( $type, 0, strcspn( $type, '/' ) ) ) {
				$type = false;
				$ext  = false;
			}
		} elseif ( 'text/plain' === $real_mime ) {
			// A few common file types are occasionally detected as text/plain; allow those.
			if ( ! in_array(
				$type,
				array(
					'text/plain',
					'text/csv',
					'application/csv',
					'text/richtext',
					'text/tsv',
					'text/vtt',
				),
				true
			)
			) {
				$type = false;
				$ext  = false;
			}
		} elseif ( 'application/csv' === $real_mime ) {
			// Special casing for CSV files.
			if ( ! in_array(
				$type,
				array(
					'text/csv',
					'text/plain',
					'application/csv',
				),
				true
			)
			) {
				$type = false;
				$ext  = false;
			}
		} elseif ( 'text/rtf' === $real_mime ) {
			// Special casing for RTF files.
			if ( ! in_array(
				$type,
				array(
					'text/rtf',
					'text/plain',
					'application/rtf',
				),
				true
			)
			) {
				$type = false;
				$ext  = false;
			}
		} else {
			if ( $type !== $real_mime ) {
				/*
				 * Everything else including image/* and application/*:
				 * If the real content type doesn't match the file extension, assume it's dangerous.
				 */
				$type = false;
				$ext  = false;
			}
		}
	}

	// The mime type must be allowed.
	if ( $type ) {
		$allowed = get_allowed_mime_types();

		if ( ! in_array( $type, $allowed, true ) ) {
			$type = false;
			$ext  = false;
		}
	}

	/**
	 * Filters the "real" file type of the given file.
	 *
	 * @since 3.0.0
	 * @since 5.1.0 The $real_mime parameter was added.
	 *
	 * @param array        $wp_check_filetype_and_ext {
	 *     Values for the extension, mime type, and corrected filename.
	 *
	 *     @type string|false $ext             File extension, or false if the file doesn't match a mime type.
	 *     @type string|false $type            File mime type, or false if the file doesn't match a mime type.
	 *     @type string|false $proper_filename File name with its correct extension, or false if it cannot be determined.
	 * }
	 * @param string       $file                      Full path to the file.
	 * @param string       $filename                  The name of the file (may differ from $file due to
	 *                                                $file being in a tmp directory).
	 * @param string[]     $mimes                     Array of mime types keyed by their file extension regex.
	 * @param string|false $real_mime                 The actual mime type or false if the type cannot be determined.
	 */
	return apply_filters( 'wp_check_filetype_and_ext', compact( 'ext', 'type', 'proper_filename' ), $file, $filename, $mimes, $real_mime );
}

/**
 * Returns the real mime type of an image file.
 *
 * This depends on exif_imagetype() or getimagesize() to determine real mime types.
 *
 * @since 4.7.1
 *
 * @param string $file Full path to the file.
 * @return string|false The actual mime type or false if the type cannot be determined.
 */
function wp_get_image_mime( $file ) {
	/*
	 * Use exif_imagetype() to check the mimetype if available or fall back to
	 * getimagesize() if exif isn't avaialbe. If either function throws an Exception
	 * we assume the file could not be validated.
	 */
	try {
		if ( is_callable( 'exif_imagetype' ) ) {
			$imagetype = exif_imagetype( $file );
			$mime      = ( $imagetype ) ? image_type_to_mime_type( $imagetype ) : false;
		} elseif ( function_exists( 'getimagesize' ) ) {
			$imagesize = @getimagesize( $file );
			$mime      = ( isset( $imagesize['mime'] ) ) ? $imagesize['mime'] : false;
		} else {
			$mime = false;
		}
	} catch ( Exception $e ) {
		$mime = false;
	}

	return $mime;
}

/**
 * Retrieve list of mime types and file extensions.
 *
 * @since 3.5.0
 * @since 4.2.0 Support was added for GIMP (.xcf) files.
 * @since 4.9.2 Support was added for Flac (.flac) files.
 * @since 4.9.6 Support was added for AAC (.aac) files.
 *
 * @return string[] Array of mime types keyed by the file extension regex corresponding to those types.
 */
function wp_get_mime_types() {
	/**
	 * Filters the list of mime types and file extensions.
	 *
	 * This filter should be used to add, not remove, mime types. To remove
	 * mime types, use the {@see 'upload_mimes'} filter.
	 *
	 * @since 3.5.0
	 *
	 * @param string[] $wp_get_mime_types Mime types keyed by the file extension regex
	 *                                 corresponding to those types.
	 */
	return apply_filters(
		'mime_types',
		array(
			// Image formats.
			'jpg|jpeg|jpe'                 => 'image/jpeg',
			'gif'                          => 'image/gif',
			'png'                          => 'image/png',
			'bmp'                          => 'image/bmp',
			'tiff|tif'                     => 'image/tiff',
			'ico'                          => 'image/x-icon',
			'heic'                         => 'image/heic',
			// Video formats.
			'asf|asx'                      => 'video/x-ms-asf',
			'wmv'                          => 'video/x-ms-wmv',
			'wmx'                          => 'video/x-ms-wmx',
			'wm'                           => 'video/x-ms-wm',
			'avi'                          => 'video/avi',
			'divx'                         => 'video/divx',
			'flv'                          => 'video/x-flv',
			'mov|qt'                       => 'video/quicktime',
			'mpeg|mpg|mpe'                 => 'video/mpeg',
			'mp4|m4v'                      => 'video/mp4',
			'ogv'                          => 'video/ogg',
			'webm'                         => 'video/webm',
			'mkv'                          => 'video/x-matroska',
			'3gp|3gpp'                     => 'video/3gpp',  // Can also be audio.
			'3g2|3gp2'                     => 'video/3gpp2', // Can also be audio.
			// Text formats.
			'txt|asc|c|cc|h|srt'           => 'text/plain',
			'csv'                          => 'text/csv',
			'tsv'                          => 'text/tab-separated-values',
			'ics'                          => 'text/calendar',
			'rtx'                          => 'text/richtext',
			'css'                          => 'text/css',
			'htm|html'                     => 'text/html',
			'vtt'                          => 'text/vtt',
			'dfxp'                         => 'application/ttaf+xml',
			// Audio formats.
			'mp3|m4a|m4b'                  => 'audio/mpeg',
			'aac'                          => 'audio/aac',
			'ra|ram'                       => 'audio/x-realaudio',
			'wav'                          => 'audio/wav',
			'ogg|oga'                      => 'audio/ogg',
			'flac'                         => 'audio/flac',
			'mid|midi'                     => 'audio/midi',
			'wma'                          => 'audio/x-ms-wma',
			'wax'                          => 'audio/x-ms-wax',
			'mka'                          => 'audio/x-matroska',
			// Misc application formats.
			'rtf'                          => 'application/rtf',
			'js'                           => 'application/javascript',
			'pdf'                          => 'application/pdf',
			'swf'                          => 'application/x-shockwave-flash',
			'class'                        => 'application/java',
			'tar'                          => 'application/x-tar',
			'zip'                          => 'application/zip',
			'gz|gzip'                      => 'application/x-gzip',
			'rar'                          => 'application/rar',
			'7z'                           => 'application/x-7z-compressed',
			'exe'                          => 'application/x-msdownload',
			'psd'                          => 'application/octet-stream',
			'xcf'                          => 'application/octet-stream',
			// MS Office formats.
			'doc'                          => 'application/msword',
			'pot|pps|ppt'                  => 'application/vnd.ms-powerpoint',
			'wri'                          => 'application/vnd.ms-write',
			'xla|xls|xlt|xlw'              => 'application/vnd.ms-excel',
			'mdb'                          => 'application/vnd.ms-access',
			'mpp'                          => 'application/vnd.ms-project',
			'docx'                         => 'application/vnd.openxmlformats-officedocument.wordprocessingml.document',
			'docm'                         => 'application/vnd.ms-word.document.macroEnabled.12',
			'dotx'                         => 'application/vnd.openxmlformats-officedocument.wordprocessingml.template',
			'dotm'                         => 'application/vnd.ms-word.template.macroEnabled.12',
			'xlsx'                         => 'application/vnd.openxmlformats-officedocument.spreadsheetml.sheet',
			'xlsm'                         => 'application/vnd.ms-excel.sheet.macroEnabled.12',
			'xlsb'                         => 'application/vnd.ms-excel.sheet.binary.macroEnabled.12',
			'xltx'                         => 'application/vnd.openxmlformats-officedocument.spreadsheetml.template',
			'xltm'                         => 'application/vnd.ms-excel.template.macroEnabled.12',
			'xlam'                         => 'application/vnd.ms-excel.addin.macroEnabled.12',
			'pptx'                         => 'application/vnd.openxmlformats-officedocument.presentationml.presentation',
			'pptm'                         => 'application/vnd.ms-powerpoint.presentation.macroEnabled.12',
			'ppsx'                         => 'application/vnd.openxmlformats-officedocument.presentationml.slideshow',
			'ppsm'                         => 'application/vnd.ms-powerpoint.slideshow.macroEnabled.12',
			'potx'                         => 'application/vnd.openxmlformats-officedocument.presentationml.template',
			'potm'                         => 'application/vnd.ms-powerpoint.template.macroEnabled.12',
			'ppam'                         => 'application/vnd.ms-powerpoint.addin.macroEnabled.12',
			'sldx'                         => 'application/vnd.openxmlformats-officedocument.presentationml.slide',
			'sldm'                         => 'application/vnd.ms-powerpoint.slide.macroEnabled.12',
			'onetoc|onetoc2|onetmp|onepkg' => 'application/onenote',
			'oxps'                         => 'application/oxps',
			'xps'                          => 'application/vnd.ms-xpsdocument',
			// OpenOffice formats.
			'odt'                          => 'application/vnd.oasis.opendocument.text',
			'odp'                          => 'application/vnd.oasis.opendocument.presentation',
			'ods'                          => 'application/vnd.oasis.opendocument.spreadsheet',
			'odg'                          => 'application/vnd.oasis.opendocument.graphics',
			'odc'                          => 'application/vnd.oasis.opendocument.chart',
			'odb'                          => 'application/vnd.oasis.opendocument.database',
			'odf'                          => 'application/vnd.oasis.opendocument.formula',
			// WordPerfect formats.
			'wp|wpd'                       => 'application/wordperfect',
			// iWork formats.
			'key'                          => 'application/vnd.apple.keynote',
			'numbers'                      => 'application/vnd.apple.numbers',
			'pages'                        => 'application/vnd.apple.pages',
		)
	);
}

/**
 * Retrieves the list of common file extensions and their types.
 *
 * @since 4.6.0
 *
 * @return array[] Multi-dimensional array of file extensions types keyed by the type of file.
 */
function wp_get_ext_types() {

	/**
	 * Filters file type based on the extension name.
	 *
	 * @since 2.5.0
	 *
	 * @see wp_ext2type()
	 *
	 * @param array[] $ext2type Multi-dimensional array of file extensions types keyed by the type of file.
	 */
	return apply_filters(
		'ext2type',
		array(
			'image'       => array( 'jpg', 'jpeg', 'jpe', 'gif', 'png', 'bmp', 'tif', 'tiff', 'ico', 'heic' ),
			'audio'       => array( 'aac', 'ac3', 'aif', 'aiff', 'flac', 'm3a', 'm4a', 'm4b', 'mka', 'mp1', 'mp2', 'mp3', 'ogg', 'oga', 'ram', 'wav', 'wma' ),
			'video'       => array( '3g2', '3gp', '3gpp', 'asf', 'avi', 'divx', 'dv', 'flv', 'm4v', 'mkv', 'mov', 'mp4', 'mpeg', 'mpg', 'mpv', 'ogm', 'ogv', 'qt', 'rm', 'vob', 'wmv' ),
			'document'    => array( 'doc', 'docx', 'docm', 'dotm', 'odt', 'pages', 'pdf', 'xps', 'oxps', 'rtf', 'wp', 'wpd', 'psd', 'xcf' ),
			'spreadsheet' => array( 'numbers', 'ods', 'xls', 'xlsx', 'xlsm', 'xlsb' ),
			'interactive' => array( 'swf', 'key', 'ppt', 'pptx', 'pptm', 'pps', 'ppsx', 'ppsm', 'sldx', 'sldm', 'odp' ),
			'text'        => array( 'asc', 'csv', 'tsv', 'txt' ),
			'archive'     => array( 'bz2', 'cab', 'dmg', 'gz', 'rar', 'sea', 'sit', 'sqx', 'tar', 'tgz', 'zip', '7z' ),
			'code'        => array( 'css', 'htm', 'html', 'php', 'js' ),
		)
	);
}

/**
 * Retrieve list of allowed mime types and file extensions.
 *
 * @since 2.8.6
 *
 * @param int|WP_User $user Optional. User to check. Defaults to current user.
 * @return string[] Array of mime types keyed by the file extension regex corresponding
 *                  to those types.
 */
function get_allowed_mime_types( $user = null ) {
	$t = wp_get_mime_types();

	unset( $t['swf'], $t['exe'] );
	if ( function_exists( 'current_user_can' ) ) {
		$unfiltered = $user ? user_can( $user, 'unfiltered_html' ) : current_user_can( 'unfiltered_html' );
	}

	if ( empty( $unfiltered ) ) {
		unset( $t['htm|html'], $t['js'] );
	}

	/**
	 * Filters list of allowed mime types and file extensions.
	 *
	 * @since 2.0.0
	 *
	 * @param array            $t    Mime types keyed by the file extension regex corresponding to those types.
	 * @param int|WP_User|null $user User ID, User object or null if not provided (indicates current user).
	 */
	return apply_filters( 'upload_mimes', $t, $user );
}

/**
 * Display "Are You Sure" message to confirm the action being taken.
 *
 * If the action has the nonce explain message, then it will be displayed
 * along with the "Are you sure?" message.
 *
 * @since 2.0.4
 *
 * @param string $action The nonce action.
 */
function wp_nonce_ays( $action ) {
	if ( 'log-out' === $action ) {
		$html = sprintf(
			/* translators: %s: Site title. */
			__( 'You are attempting to log out of %s' ),
			get_bloginfo( 'name' )
		);
		$html       .= '</p><p>';
		$redirect_to = isset( $_REQUEST['redirect_to'] ) ? $_REQUEST['redirect_to'] : '';
		$html       .= sprintf(
			/* translators: %s: Logout URL. */
			__( 'Do you really want to <a href="%s">log out</a>?' ),
			wp_logout_url( $redirect_to )
		);
	} else {
		$html = __( 'The link you followed has expired.' );
		if ( wp_get_referer() ) {
			$html .= '</p><p>';
			$html .= sprintf(
				'<a href="%s">%s</a>',
				esc_url( remove_query_arg( 'updated', wp_get_referer() ) ),
				__( 'Please try again.' )
			);
		}
	}

	wp_die( $html, __( 'Something went wrong.' ), 403 );
}

/**
 * Kills WordPress execution and displays HTML page with an error message.
 *
 * This function complements the `die()` PHP function. The difference is that
 * HTML will be displayed to the user. It is recommended to use this function
 * only when the execution should not continue any further. It is not recommended
 * to call this function very often, and try to handle as many errors as possible
 * silently or more gracefully.
 *
 * As a shorthand, the desired HTTP response code may be passed as an integer to
 * the `$title` parameter (the default title would apply) or the `$args` parameter.
 *
 * @since 2.0.4
 * @since 4.1.0 The `$title` and `$args` parameters were changed to optionally accept
 *              an integer to be used as the response code.
 * @since 5.1.0 The `$link_url`, `$link_text`, and `$exit` arguments were added.
 * @since 5.3.0 The `$charset` argument was added.
 * @since 5.5.0 The `$text_direction` argument has a priority over get_language_attributes()
 *              in the default handler.
 *
 * @global WP_Query $wp_query WordPress Query object.
 *
 * @param string|WP_Error  $message Optional. Error message. If this is a WP_Error object,
 *                                  and not an Ajax or XML-RPC request, the error's messages are used.
 *                                  Default empty.
 * @param string|int       $title   Optional. Error title. If `$message` is a `WP_Error` object,
 *                                  error data with the key 'title' may be used to specify the title.
 *                                  If `$title` is an integer, then it is treated as the response
 *                                  code. Default empty.
 * @param string|array|int $args {
 *     Optional. Arguments to control behavior. If `$args` is an integer, then it is treated
 *     as the response code. Default empty array.
 *
 *     @type int    $response       The HTTP response code. Default 200 for Ajax requests, 500 otherwise.
 *     @type string $link_url       A URL to include a link to. Only works in combination with $link_text.
 *                                  Default empty string.
 *     @type string $link_text      A label for the link to include. Only works in combination with $link_url.
 *                                  Default empty string.
 *     @type bool   $back_link      Whether to include a link to go back. Default false.
 *     @type string $text_direction The text direction. This is only useful internally, when WordPress is still
 *                                  loading and the site's locale is not set up yet. Accepts 'rtl' and 'ltr'.
 *                                  Default is the value of is_rtl().
 *     @type string $charset        Character set of the HTML output. Default 'utf-8'.
 *     @type string $code           Error code to use. Default is 'wp_die', or the main error code if $message
 *                                  is a WP_Error.
 *     @type bool   $exit           Whether to exit the process after completion. Default true.
 * }
 */
function wp_die( $message = '', $title = '', $args = array() ) {
	global $wp_query;

	if ( is_int( $args ) ) {
		$args = array( 'response' => $args );
	} elseif ( is_int( $title ) ) {
		$args  = array( 'response' => $title );
		$title = '';
	}

	if ( wp_doing_ajax() ) {
		/**
		 * Filters the callback for killing WordPress execution for Ajax requests.
		 *
		 * @since 3.4.0
		 *
		 * @param callable $function Callback function name.
		 */
		$function = apply_filters( 'wp_die_ajax_handler', '_ajax_wp_die_handler' );
	} elseif ( wp_is_json_request() ) {
		/**
		 * Filters the callback for killing WordPress execution for JSON requests.
		 *
		 * @since 5.1.0
		 *
		 * @param callable $function Callback function name.
		 */
		$function = apply_filters( 'wp_die_json_handler', '_json_wp_die_handler' );
	} elseif ( wp_is_jsonp_request() ) {
		/**
		 * Filters the callback for killing WordPress execution for JSONP requests.
		 *
		 * @since 5.2.0
		 *
		 * @param callable $function Callback function name.
		 */
		$function = apply_filters( 'wp_die_jsonp_handler', '_jsonp_wp_die_handler' );
	} elseif ( defined( 'XMLRPC_REQUEST' ) && XMLRPC_REQUEST ) {
		/**
		 * Filters the callback for killing WordPress execution for XML-RPC requests.
		 *
		 * @since 3.4.0
		 *
		 * @param callable $function Callback function name.
		 */
		$function = apply_filters( 'wp_die_xmlrpc_handler', '_xmlrpc_wp_die_handler' );
	} elseif ( wp_is_xml_request()
		|| isset( $wp_query ) &&
			( function_exists( 'is_feed' ) && is_feed()
			|| function_exists( 'is_comment_feed' ) && is_comment_feed()
			|| function_exists( 'is_trackback' ) && is_trackback() ) ) {
		/**
		 * Filters the callback for killing WordPress execution for XML requests.
		 *
		 * @since 5.2.0
		 *
		 * @param callable $function Callback function name.
		 */
		$function = apply_filters( 'wp_die_xml_handler', '_xml_wp_die_handler' );
	} else {
		/**
		 * Filters the callback for killing WordPress execution for all non-Ajax, non-JSON, non-XML requests.
		 *
		 * @since 3.0.0
		 *
		 * @param callable $function Callback function name.
		 */
		$function = apply_filters( 'wp_die_handler', '_default_wp_die_handler' );
	}

	call_user_func( $function, $message, $title, $args );
}

/**
 * Kills WordPress execution and displays HTML page with an error message.
 *
 * This is the default handler for wp_die(). If you want a custom one,
 * you can override this using the {@see 'wp_die_handler'} filter in wp_die().
 *
 * @since 3.0.0
 * @access private
 *
 * @param string|WP_Error $message Error message or WP_Error object.
 * @param string          $title   Optional. Error title. Default empty.
 * @param string|array    $args    Optional. Arguments to control behavior. Default empty array.
 */
function _default_wp_die_handler( $message, $title = '', $args = array() ) {
	list( $message, $title, $parsed_args ) = _wp_die_process_input( $message, $title, $args );

	if ( is_string( $message ) ) {
		if ( ! empty( $parsed_args['additional_errors'] ) ) {
			$message = array_merge(
				array( $message ),
				wp_list_pluck( $parsed_args['additional_errors'], 'message' )
			);
			$message = "<ul>\n\t\t<li>" . implode( "</li>\n\t\t<li>", $message ) . "</li>\n\t</ul>";
		}

		$message = sprintf(
			'<div class="wp-die-message">%s</div>',
			$message
		);
	}

	$have_gettext = function_exists( '__' );

	if ( ! empty( $parsed_args['link_url'] ) && ! empty( $parsed_args['link_text'] ) ) {
		$link_url = $parsed_args['link_url'];
		if ( function_exists( 'esc_url' ) ) {
			$link_url = esc_url( $link_url );
		}
		$link_text = $parsed_args['link_text'];
		$message  .= "\n<p><a href='{$link_url}'>{$link_text}</a></p>";
	}

	if ( isset( $parsed_args['back_link'] ) && $parsed_args['back_link'] ) {
		$back_text = $have_gettext ? __( '&laquo; Back' ) : '&laquo; Back';
		$message  .= "\n<p><a href='javascript:history.back()'>$back_text</a></p>";
	}

	if ( ! did_action( 'admin_head' ) ) :
		if ( ! headers_sent() ) {
			header( "Content-Type: text/html; charset={$parsed_args['charset']}" );
			status_header( $parsed_args['response'] );
			nocache_headers();
		}

		$text_direction = $parsed_args['text_direction'];
		$dir_attr       = "dir='$text_direction'";

		// If `text_direction` was not explicitly passed,
		// use get_language_attributes() if available.
		if ( empty( $args['text_direction'] )
			&& function_exists( 'language_attributes' ) && function_exists( 'is_rtl' )
		) {
			$dir_attr = get_language_attributes();
		}
		?>
<!DOCTYPE html>
<html <?php echo $dir_attr; ?>>
<head>
	<meta http-equiv="Content-Type" content="text/html; charset=<?php echo $parsed_args['charset']; ?>" />
	<meta name="viewport" content="width=device-width">
		<?php
		if ( function_exists( 'wp_robots' ) && function_exists( 'wp_robots_no_robots' ) && function_exists( 'add_filter' ) ) {
			add_filter( 'wp_robots', 'wp_robots_no_robots' );
			wp_robots();
		}
		?>
	<title><?php echo $title; ?></title>
	<style type="text/css">
		html {
			background: #f1f1f1;
		}
		body {
			background: #fff;
			border: 1px solid #ccd0d4;
			color: #444;
			font-family: -apple-system, BlinkMacSystemFont, "Segoe UI", Roboto, Oxygen-Sans, Ubuntu, Cantarell, "Helvetica Neue", sans-serif;
			margin: 2em auto;
			padding: 1em 2em;
			max-width: 700px;
			-webkit-box-shadow: 0 1px 1px rgba(0, 0, 0, .04);
			box-shadow: 0 1px 1px rgba(0, 0, 0, .04);
		}
		h1 {
			border-bottom: 1px solid #dadada;
			clear: both;
			color: #666;
			font-size: 24px;
			margin: 30px 0 0 0;
			padding: 0;
			padding-bottom: 7px;
		}
		#error-page {
			margin-top: 50px;
		}
		#error-page p,
		#error-page .wp-die-message {
			font-size: 14px;
			line-height: 1.5;
			margin: 25px 0 20px;
		}
		#error-page code {
			font-family: Consolas, Monaco, monospace;
		}
		ul li {
			margin-bottom: 10px;
			font-size: 14px ;
		}
		a {
			color: #0073aa;
		}
		a:hover,
		a:active {
			color: #006799;
		}
		a:focus {
			color: #124964;
			-webkit-box-shadow:
				0 0 0 1px #5b9dd9,
				0 0 2px 1px rgba(30, 140, 190, 0.8);
			box-shadow:
				0 0 0 1px #5b9dd9,
				0 0 2px 1px rgba(30, 140, 190, 0.8);
			outline: none;
		}
		.button {
			background: #f3f5f6;
			border: 1px solid #016087;
			color: #016087;
			display: inline-block;
			text-decoration: none;
			font-size: 13px;
			line-height: 2;
			height: 28px;
			margin: 0;
			padding: 0 10px 1px;
			cursor: pointer;
			-webkit-border-radius: 3px;
			-webkit-appearance: none;
			border-radius: 3px;
			white-space: nowrap;
			-webkit-box-sizing: border-box;
			-moz-box-sizing:    border-box;
			box-sizing:         border-box;

			vertical-align: top;
		}

		.button.button-large {
			line-height: 2.30769231;
			min-height: 32px;
			padding: 0 12px;
		}

		.button:hover,
		.button:focus {
			background: #f1f1f1;
		}

		.button:focus {
			background: #f3f5f6;
			border-color: #007cba;
			-webkit-box-shadow: 0 0 0 1px #007cba;
			box-shadow: 0 0 0 1px #007cba;
			color: #016087;
			outline: 2px solid transparent;
			outline-offset: 0;
		}

		.button:active {
			background: #f3f5f6;
			border-color: #7e8993;
			-webkit-box-shadow: none;
			box-shadow: none;
		}

		<?php
		if ( 'rtl' === $text_direction ) {
			echo 'body { font-family: Tahoma, Arial; }';
		}
		?>
	</style>
</head>
<body id="error-page">
<?php endif; // ! did_action( 'admin_head' ) ?>
	<?php echo $message; ?>
</body>
</html>
	<?php
	if ( $parsed_args['exit'] ) {
		die();
	}
}

/**
 * Kills WordPress execution and displays Ajax response with an error message.
 *
 * This is the handler for wp_die() when processing Ajax requests.
 *
 * @since 3.4.0
 * @access private
 *
 * @param string       $message Error message.
 * @param string       $title   Optional. Error title (unused). Default empty.
 * @param string|array $args    Optional. Arguments to control behavior. Default empty array.
 */
function _ajax_wp_die_handler( $message, $title = '', $args = array() ) {
	// Set default 'response' to 200 for Ajax requests.
	$args = wp_parse_args(
		$args,
		array( 'response' => 200 )
	);

	list( $message, $title, $parsed_args ) = _wp_die_process_input( $message, $title, $args );

	if ( ! headers_sent() ) {
		// This is intentional. For backward-compatibility, support passing null here.
		if ( null !== $args['response'] ) {
			status_header( $parsed_args['response'] );
		}
		nocache_headers();
	}

	if ( is_scalar( $message ) ) {
		$message = (string) $message;
	} else {
		$message = '0';
	}

	if ( $parsed_args['exit'] ) {
		die( $message );
	}

	echo $message;
}

/**
 * Kills WordPress execution and displays JSON response with an error message.
 *
 * This is the handler for wp_die() when processing JSON requests.
 *
 * @since 5.1.0
 * @access private
 *
 * @param string       $message Error message.
 * @param string       $title   Optional. Error title. Default empty.
 * @param string|array $args    Optional. Arguments to control behavior. Default empty array.
 */
function _json_wp_die_handler( $message, $title = '', $args = array() ) {
	list( $message, $title, $parsed_args ) = _wp_die_process_input( $message, $title, $args );

	$data = array(
		'code'              => $parsed_args['code'],
		'message'           => $message,
		'data'              => array(
			'status' => $parsed_args['response'],
		),
		'additional_errors' => $parsed_args['additional_errors'],
	);

	if ( ! headers_sent() ) {
		header( "Content-Type: application/json; charset={$parsed_args['charset']}" );
		if ( null !== $parsed_args['response'] ) {
			status_header( $parsed_args['response'] );
		}
		nocache_headers();
	}

	echo wp_json_encode( $data );
	if ( $parsed_args['exit'] ) {
		die();
	}
}

/**
 * Kills WordPress execution and displays JSONP response with an error message.
 *
 * This is the handler for wp_die() when processing JSONP requests.
 *
 * @since 5.2.0
 * @access private
 *
 * @param string       $message Error message.
 * @param string       $title   Optional. Error title. Default empty.
 * @param string|array $args    Optional. Arguments to control behavior. Default empty array.
 */
function _jsonp_wp_die_handler( $message, $title = '', $args = array() ) {
	list( $message, $title, $parsed_args ) = _wp_die_process_input( $message, $title, $args );

	$data = array(
		'code'              => $parsed_args['code'],
		'message'           => $message,
		'data'              => array(
			'status' => $parsed_args['response'],
		),
		'additional_errors' => $parsed_args['additional_errors'],
	);

	if ( ! headers_sent() ) {
		header( "Content-Type: application/javascript; charset={$parsed_args['charset']}" );
		header( 'X-Content-Type-Options: nosniff' );
		header( 'X-Robots-Tag: noindex' );
		if ( null !== $parsed_args['response'] ) {
			status_header( $parsed_args['response'] );
		}
		nocache_headers();
	}

	$result         = wp_json_encode( $data );
	$jsonp_callback = $_GET['_jsonp'];
	echo '/**/' . $jsonp_callback . '(' . $result . ')';
	if ( $parsed_args['exit'] ) {
		die();
	}
}

/**
 * Kills WordPress execution and displays XML response with an error message.
 *
 * This is the handler for wp_die() when processing XMLRPC requests.
 *
 * @since 3.2.0
 * @access private
 *
 * @global wp_xmlrpc_server $wp_xmlrpc_server
 *
 * @param string       $message Error message.
 * @param string       $title   Optional. Error title. Default empty.
 * @param string|array $args    Optional. Arguments to control behavior. Default empty array.
 */
function _xmlrpc_wp_die_handler( $message, $title = '', $args = array() ) {
	global $wp_xmlrpc_server;

	list( $message, $title, $parsed_args ) = _wp_die_process_input( $message, $title, $args );

	if ( ! headers_sent() ) {
		nocache_headers();
	}

	if ( $wp_xmlrpc_server ) {
		$error = new IXR_Error( $parsed_args['response'], $message );
		$wp_xmlrpc_server->output( $error->getXml() );
	}
	if ( $parsed_args['exit'] ) {
		die();
	}
}

/**
 * Kills WordPress execution and displays XML response with an error message.
 *
 * This is the handler for wp_die() when processing XML requests.
 *
 * @since 5.2.0
 * @access private
 *
 * @param string       $message Error message.
 * @param string       $title   Optional. Error title. Default empty.
 * @param string|array $args    Optional. Arguments to control behavior. Default empty array.
 */
function _xml_wp_die_handler( $message, $title = '', $args = array() ) {
	list( $message, $title, $parsed_args ) = _wp_die_process_input( $message, $title, $args );

	$message = htmlspecialchars( $message );
	$title   = htmlspecialchars( $title );

	$xml = <<<EOD
<error>
    <code>{$parsed_args['code']}</code>
    <title><![CDATA[{$title}]]></title>
    <message><![CDATA[{$message}]]></message>
    <data>
        <status>{$parsed_args['response']}</status>
    </data>
</error>

EOD;

	if ( ! headers_sent() ) {
		header( "Content-Type: text/xml; charset={$parsed_args['charset']}" );
		if ( null !== $parsed_args['response'] ) {
			status_header( $parsed_args['response'] );
		}
		nocache_headers();
	}

	echo $xml;
	if ( $parsed_args['exit'] ) {
		die();
	}
}

/**
 * Kills WordPress execution and displays an error message.
 *
 * This is the handler for wp_die() when processing APP requests.
 *
 * @since 3.4.0
 * @since 5.1.0 Added the $title and $args parameters.
 * @access private
 *
 * @param string       $message Optional. Response to print. Default empty.
 * @param string       $title   Optional. Error title (unused). Default empty.
 * @param string|array $args    Optional. Arguments to control behavior. Default empty array.
 */
function _scalar_wp_die_handler( $message = '', $title = '', $args = array() ) {
	list( $message, $title, $parsed_args ) = _wp_die_process_input( $message, $title, $args );

	if ( $parsed_args['exit'] ) {
		if ( is_scalar( $message ) ) {
			die( (string) $message );
		}
		die();
	}

	if ( is_scalar( $message ) ) {
		echo (string) $message;
	}
}

/**
 * Processes arguments passed to wp_die() consistently for its handlers.
 *
 * @since 5.1.0
 * @access private
 *
 * @param string|WP_Error $message Error message or WP_Error object.
 * @param string          $title   Optional. Error title. Default empty.
 * @param string|array    $args    Optional. Arguments to control behavior. Default empty array.
 * @return array {
 *     Processed arguments.
 *
 *     @type string $0 Error message.
 *     @type string $1 Error title.
 *     @type array  $2 Arguments to control behavior.
 * }
 */
function _wp_die_process_input( $message, $title = '', $args = array() ) {
	$defaults = array(
		'response'          => 0,
		'code'              => '',
		'exit'              => true,
		'back_link'         => false,
		'link_url'          => '',
		'link_text'         => '',
		'text_direction'    => '',
		'charset'           => 'utf-8',
		'additional_errors' => array(),
	);

	$args = wp_parse_args( $args, $defaults );

	if ( function_exists( 'is_wp_error' ) && is_wp_error( $message ) ) {
		if ( ! empty( $message->errors ) ) {
			$errors = array();
			foreach ( (array) $message->errors as $error_code => $error_messages ) {
				foreach ( (array) $error_messages as $error_message ) {
					$errors[] = array(
						'code'    => $error_code,
						'message' => $error_message,
						'data'    => $message->get_error_data( $error_code ),
					);
				}
			}

			$message = $errors[0]['message'];
			if ( empty( $args['code'] ) ) {
				$args['code'] = $errors[0]['code'];
			}
			if ( empty( $args['response'] ) && is_array( $errors[0]['data'] ) && ! empty( $errors[0]['data']['status'] ) ) {
				$args['response'] = $errors[0]['data']['status'];
			}
			if ( empty( $title ) && is_array( $errors[0]['data'] ) && ! empty( $errors[0]['data']['title'] ) ) {
				$title = $errors[0]['data']['title'];
			}

			unset( $errors[0] );
			$args['additional_errors'] = array_values( $errors );
		} else {
			$message = '';
		}
	}

	$have_gettext = function_exists( '__' );

	// The $title and these specific $args must always have a non-empty value.
	if ( empty( $args['code'] ) ) {
		$args['code'] = 'wp_die';
	}
	if ( empty( $args['response'] ) ) {
		$args['response'] = 500;
	}
	if ( empty( $title ) ) {
		$title = $have_gettext ? __( 'WordPress &rsaquo; Error' ) : 'WordPress &rsaquo; Error';
	}
	if ( empty( $args['text_direction'] ) || ! in_array( $args['text_direction'], array( 'ltr', 'rtl' ), true ) ) {
		$args['text_direction'] = 'ltr';
		if ( function_exists( 'is_rtl' ) && is_rtl() ) {
			$args['text_direction'] = 'rtl';
		}
	}

	if ( ! empty( $args['charset'] ) ) {
		$args['charset'] = _canonical_charset( $args['charset'] );
	}

	return array( $message, $title, $args );
}

/**
 * Encode a variable into JSON, with some sanity checks.
 *
 * @since 4.1.0
 * @since 5.3.0 No longer handles support for PHP < 5.6.
 *
 * @param mixed $data    Variable (usually an array or object) to encode as JSON.
 * @param int   $options Optional. Options to be passed to json_encode(). Default 0.
 * @param int   $depth   Optional. Maximum depth to walk through $data. Must be
 *                       greater than 0. Default 512.
 * @return string|false The JSON encoded string, or false if it cannot be encoded.
 */
function wp_json_encode( $data, $options = 0, $depth = 512 ) {
	$json = json_encode( $data, $options, $depth );

	// If json_encode() was successful, no need to do more sanity checking.
	if ( false !== $json ) {
		return $json;
	}

	try {
		$data = _wp_json_sanity_check( $data, $depth );
	} catch ( Exception $e ) {
		return false;
	}

	return json_encode( $data, $options, $depth );
}

/**
 * Perform sanity checks on data that shall be encoded to JSON.
 *
 * @ignore
 * @since 4.1.0
 * @access private
 *
 * @see wp_json_encode()
 *
 * @throws Exception If depth limit is reached.
 *
 * @param mixed $data  Variable (usually an array or object) to encode as JSON.
 * @param int   $depth Maximum depth to walk through $data. Must be greater than 0.
 * @return mixed The sanitized data that shall be encoded to JSON.
 */
function _wp_json_sanity_check( $data, $depth ) {
	if ( $depth < 0 ) {
		throw new Exception( 'Reached depth limit' );
	}

	if ( is_array( $data ) ) {
		$output = array();
		foreach ( $data as $id => $el ) {
			// Don't forget to sanitize the ID!
			if ( is_string( $id ) ) {
				$clean_id = _wp_json_convert_string( $id );
			} else {
				$clean_id = $id;
			}

			// Check the element type, so that we're only recursing if we really have to.
			if ( is_array( $el ) || is_object( $el ) ) {
				$output[ $clean_id ] = _wp_json_sanity_check( $el, $depth - 1 );
			} elseif ( is_string( $el ) ) {
				$output[ $clean_id ] = _wp_json_convert_string( $el );
			} else {
				$output[ $clean_id ] = $el;
			}
		}
	} elseif ( is_object( $data ) ) {
		$output = new stdClass;
		foreach ( $data as $id => $el ) {
			if ( is_string( $id ) ) {
				$clean_id = _wp_json_convert_string( $id );
			} else {
				$clean_id = $id;
			}

			if ( is_array( $el ) || is_object( $el ) ) {
				$output->$clean_id = _wp_json_sanity_check( $el, $depth - 1 );
			} elseif ( is_string( $el ) ) {
				$output->$clean_id = _wp_json_convert_string( $el );
			} else {
				$output->$clean_id = $el;
			}
		}
	} elseif ( is_string( $data ) ) {
		return _wp_json_convert_string( $data );
	} else {
		return $data;
	}

	return $output;
}

/**
 * Convert a string to UTF-8, so that it can be safely encoded to JSON.
 *
 * @ignore
 * @since 4.1.0
 * @access private
 *
 * @see _wp_json_sanity_check()
 *
 * @param string $string The string which is to be converted.
 * @return string The checked string.
 */
function _wp_json_convert_string( $string ) {
	static $use_mb = null;
	if ( is_null( $use_mb ) ) {
		$use_mb = function_exists( 'mb_convert_encoding' );
	}

	if ( $use_mb ) {
		$encoding = mb_detect_encoding( $string, mb_detect_order(), true );
		if ( $encoding ) {
			return mb_convert_encoding( $string, 'UTF-8', $encoding );
		} else {
			return mb_convert_encoding( $string, 'UTF-8', 'UTF-8' );
		}
	} else {
		return wp_check_invalid_utf8( $string, true );
	}
}

/**
 * Prepares response data to be serialized to JSON.
 *
 * This supports the JsonSerializable interface for PHP 5.2-5.3 as well.
 *
 * @ignore
 * @since 4.4.0
 * @deprecated 5.3.0 This function is no longer needed as support for PHP 5.2-5.3
 *                   has been dropped.
 * @access private
 *
 * @param mixed $data Native representation.
 * @return bool|int|float|null|string|array Data ready for `json_encode()`.
 */
function _wp_json_prepare_data( $data ) {
	_deprecated_function( __FUNCTION__, '5.3.0' );
	return $data;
}

/**
 * Send a JSON response back to an Ajax request.
 *
 * @since 3.5.0
 * @since 4.7.0 The `$status_code` parameter was added.
 * @since 5.6.0 The `$options` parameter was added.
 *
 * @param mixed $response    Variable (usually an array or object) to encode as JSON,
 *                           then print and die.
 * @param int   $status_code Optional. The HTTP status code to output. Default null.
 * @param int   $options     Optional. Options to be passed to json_encode(). Default 0.
 */
function wp_send_json( $response, $status_code = null, $options = 0 ) {
	if ( defined( 'REST_REQUEST' ) && REST_REQUEST ) {
		_doing_it_wrong(
			__FUNCTION__,
			sprintf(
				/* translators: 1: WP_REST_Response, 2: WP_Error */
				__( 'Return a %1$s or %2$s object from your callback when using the REST API.' ),
				'WP_REST_Response',
				'WP_Error'
			),
			'5.5.0'
		);
	}

	if ( ! headers_sent() ) {
		header( 'Content-Type: application/json; charset=' . get_option( 'blog_charset' ) );
		if ( null !== $status_code ) {
			status_header( $status_code );
		}
	}

	echo wp_json_encode( $response, $options );

	if ( wp_doing_ajax() ) {
		wp_die(
			'',
			'',
			array(
				'response' => null,
			)
		);
	} else {
		die;
	}
}

/**
 * Send a JSON response back to an Ajax request, indicating success.
 *
 * @since 3.5.0
 * @since 4.7.0 The `$status_code` parameter was added.
 * @since 5.6.0 The `$options` parameter was added.
 *
 * @param mixed $data        Optional. Data to encode as JSON, then print and die. Default null.
 * @param int   $status_code Optional. The HTTP status code to output. Default null.
 * @param int   $options     Optional. Options to be passed to json_encode(). Default 0.
 */
function wp_send_json_success( $data = null, $status_code = null, $options = 0 ) {
	$response = array( 'success' => true );

	if ( isset( $data ) ) {
		$response['data'] = $data;
	}

	wp_send_json( $response, $status_code, $options );
}

/**
 * Send a JSON response back to an Ajax request, indicating failure.
 *
 * If the `$data` parameter is a WP_Error object, the errors
 * within the object are processed and output as an array of error
 * codes and corresponding messages. All other types are output
 * without further processing.
 *
 * @since 3.5.0
 * @since 4.1.0 The `$data` parameter is now processed if a WP_Error object is passed in.
 * @since 4.7.0 The `$status_code` parameter was added.
 * @since 5.6.0 The `$options` parameter was added.
 *
 * @param mixed $data        Optional. Data to encode as JSON, then print and die. Default null.
 * @param int   $status_code Optional. The HTTP status code to output. Default null.
 * @param int   $options     Optional. Options to be passed to json_encode(). Default 0.
 */
function wp_send_json_error( $data = null, $status_code = null, $options = 0 ) {
	$response = array( 'success' => false );

	if ( isset( $data ) ) {
		if ( is_wp_error( $data ) ) {
			$result = array();
			foreach ( $data->errors as $code => $messages ) {
				foreach ( $messages as $message ) {
					$result[] = array(
						'code'    => $code,
						'message' => $message,
					);
				}
			}

			$response['data'] = $result;
		} else {
			$response['data'] = $data;
		}
	}

	wp_send_json( $response, $status_code, $options );
}

/**
 * Checks that a JSONP callback is a valid JavaScript callback name.
 *
 * Only allows alphanumeric characters and the dot character in callback
 * function names. This helps to mitigate XSS attacks caused by directly
 * outputting user input.
 *
 * @since 4.6.0
 *
 * @param string $callback Supplied JSONP callback function name.
 * @return bool Whether the callback function name is valid.
 */
function wp_check_jsonp_callback( $callback ) {
	if ( ! is_string( $callback ) ) {
		return false;
	}

	preg_replace( '/[^\w\.]/', '', $callback, -1, $illegal_char_count );

	return 0 === $illegal_char_count;
}

/**
 * Retrieve the WordPress home page URL.
 *
 * If the constant named 'WP_HOME' exists, then it will be used and returned
 * by the function. This can be used to counter the redirection on your local
 * development environment.
 *
 * @since 2.2.0
 * @access private
 *
 * @see WP_HOME
 *
 * @param string $url URL for the home location.
 * @return string Homepage location.
 */
function _config_wp_home( $url = '' ) {
	if ( defined( 'WP_HOME' ) ) {
		return untrailingslashit( WP_HOME );
	}
	return $url;
}

/**
 * Retrieve the WordPress site URL.
 *
 * If the constant named 'WP_SITEURL' is defined, then the value in that
 * constant will always be returned. This can be used for debugging a site
 * on your localhost while not having to change the database to your URL.
 *
 * @since 2.2.0
 * @access private
 *
 * @see WP_SITEURL
 *
 * @param string $url URL to set the WordPress site location.
 * @return string The WordPress Site URL.
 */
function _config_wp_siteurl( $url = '' ) {
	if ( defined( 'WP_SITEURL' ) ) {
		return untrailingslashit( WP_SITEURL );
	}
	return $url;
}

/**
 * Delete the fresh site option.
 *
 * @since 4.7.0
 * @access private
 */
function _delete_option_fresh_site() {
	update_option( 'fresh_site', '0' );
}

/**
 * Set the localized direction for MCE plugin.
 *
 * Will only set the direction to 'rtl', if the WordPress locale has
 * the text direction set to 'rtl'.
 *
 * Fills in the 'directionality' setting, enables the 'directionality'
 * plugin, and adds the 'ltr' button to 'toolbar1', formerly
 * 'theme_advanced_buttons1' array keys. These keys are then returned
 * in the $mce_init (TinyMCE settings) array.
 *
 * @since 2.1.0
 * @access private
 *
 * @param array $mce_init MCE settings array.
 * @return array Direction set for 'rtl', if needed by locale.
 */
function _mce_set_direction( $mce_init ) {
	if ( is_rtl() ) {
		$mce_init['directionality'] = 'rtl';
		$mce_init['rtl_ui']         = true;

		if ( ! empty( $mce_init['plugins'] ) && strpos( $mce_init['plugins'], 'directionality' ) === false ) {
			$mce_init['plugins'] .= ',directionality';
		}

		if ( ! empty( $mce_init['toolbar1'] ) && ! preg_match( '/\bltr\b/', $mce_init['toolbar1'] ) ) {
			$mce_init['toolbar1'] .= ',ltr';
		}
	}

	return $mce_init;
}


/**
 * Convert smiley code to the icon graphic file equivalent.
 *
 * You can turn off smilies, by going to the write setting screen and unchecking
 * the box, or by setting 'use_smilies' option to false or removing the option.
 *
 * Plugins may override the default smiley list by setting the $wpsmiliestrans
 * to an array, with the key the code the blogger types in and the value the
 * image file.
 *
 * The $wp_smiliessearch global is for the regular expression and is set each
 * time the function is called.
 *
 * The full list of smilies can be found in the function and won't be listed in
 * the description. Probably should create a Codex page for it, so that it is
 * available.
 *
 * @global array $wpsmiliestrans
 * @global array $wp_smiliessearch
 *
 * @since 2.2.0
 */
function smilies_init() {
	global $wpsmiliestrans, $wp_smiliessearch;

	// Don't bother setting up smilies if they are disabled.
	if ( ! get_option( 'use_smilies' ) ) {
		return;
	}

	if ( ! isset( $wpsmiliestrans ) ) {
		$wpsmiliestrans = array(
			':mrgreen:' => 'mrgreen.png',
			':neutral:' => "\xf0\x9f\x98\x90",
			':twisted:' => "\xf0\x9f\x98\x88",
			':arrow:'   => "\xe2\x9e\xa1",
			':shock:'   => "\xf0\x9f\x98\xaf",
			':smile:'   => "\xf0\x9f\x99\x82",
			':???:'     => "\xf0\x9f\x98\x95",
			':cool:'    => "\xf0\x9f\x98\x8e",
			':evil:'    => "\xf0\x9f\x91\xbf",
			':grin:'    => "\xf0\x9f\x98\x80",
			':idea:'    => "\xf0\x9f\x92\xa1",
			':oops:'    => "\xf0\x9f\x98\xb3",
			':razz:'    => "\xf0\x9f\x98\x9b",
			':roll:'    => "\xf0\x9f\x99\x84",
			':wink:'    => "\xf0\x9f\x98\x89",
			':cry:'     => "\xf0\x9f\x98\xa5",
			':eek:'     => "\xf0\x9f\x98\xae",
			':lol:'     => "\xf0\x9f\x98\x86",
			':mad:'     => "\xf0\x9f\x98\xa1",
			':sad:'     => "\xf0\x9f\x99\x81",
			'8-)'       => "\xf0\x9f\x98\x8e",
			'8-O'       => "\xf0\x9f\x98\xaf",
			':-('       => "\xf0\x9f\x99\x81",
			':-)'       => "\xf0\x9f\x99\x82",
			':-?'       => "\xf0\x9f\x98\x95",
			':-D'       => "\xf0\x9f\x98\x80",
			':-P'       => "\xf0\x9f\x98\x9b",
			':-o'       => "\xf0\x9f\x98\xae",
			':-x'       => "\xf0\x9f\x98\xa1",
			':-|'       => "\xf0\x9f\x98\x90",
			';-)'       => "\xf0\x9f\x98\x89",
			// This one transformation breaks regular text with frequency.
			//     '8)' => "\xf0\x9f\x98\x8e",
			'8O'        => "\xf0\x9f\x98\xaf",
			':('        => "\xf0\x9f\x99\x81",
			':)'        => "\xf0\x9f\x99\x82",
			':?'        => "\xf0\x9f\x98\x95",
			':D'        => "\xf0\x9f\x98\x80",
			':P'        => "\xf0\x9f\x98\x9b",
			':o'        => "\xf0\x9f\x98\xae",
			':x'        => "\xf0\x9f\x98\xa1",
			':|'        => "\xf0\x9f\x98\x90",
			';)'        => "\xf0\x9f\x98\x89",
			':!:'       => "\xe2\x9d\x97",
			':?:'       => "\xe2\x9d\x93",
		);
	}

	/**
	 * Filters all the smilies.
	 *
	 * This filter must be added before `smilies_init` is run, as
	 * it is normally only run once to setup the smilies regex.
	 *
	 * @since 4.7.0
	 *
	 * @param string[] $wpsmiliestrans List of the smilies' hexadecimal representations, keyed by their smily code.
	 */
	$wpsmiliestrans = apply_filters( 'smilies', $wpsmiliestrans );

	if ( count( $wpsmiliestrans ) == 0 ) {
		return;
	}

	/*
	 * NOTE: we sort the smilies in reverse key order. This is to make sure
	 * we match the longest possible smilie (:???: vs :?) as the regular
	 * expression used below is first-match
	 */
	krsort( $wpsmiliestrans );

	$spaces = wp_spaces_regexp();

	// Begin first "subpattern".
	$wp_smiliessearch = '/(?<=' . $spaces . '|^)';

	$subchar = '';
	foreach ( (array) $wpsmiliestrans as $smiley => $img ) {
		$firstchar = substr( $smiley, 0, 1 );
		$rest      = substr( $smiley, 1 );

		// New subpattern?
		if ( $firstchar != $subchar ) {
			if ( '' !== $subchar ) {
				$wp_smiliessearch .= ')(?=' . $spaces . '|$)';  // End previous "subpattern".
				$wp_smiliessearch .= '|(?<=' . $spaces . '|^)'; // Begin another "subpattern".
			}
			$subchar           = $firstchar;
			$wp_smiliessearch .= preg_quote( $firstchar, '/' ) . '(?:';
		} else {
			$wp_smiliessearch .= '|';
		}
		$wp_smiliessearch .= preg_quote( $rest, '/' );
	}

	$wp_smiliessearch .= ')(?=' . $spaces . '|$)/m';

}

/**
 * Merges user defined arguments into defaults array.
 *
 * This function is used throughout WordPress to allow for both string or array
 * to be merged into another array.
 *
 * @since 2.2.0
 * @since 2.3.0 `$args` can now also be an object.
 *
 * @param string|array|object $args     Value to merge with $defaults.
 * @param array               $defaults Optional. Array that serves as the defaults.
 *                                      Default empty array.
 * @return array Merged user defined values with defaults.
 */
function wp_parse_args( $args, $defaults = array() ) {
	if ( is_object( $args ) ) {
		$parsed_args = get_object_vars( $args );
	} elseif ( is_array( $args ) ) {
		$parsed_args =& $args;
	} else {
		wp_parse_str( $args, $parsed_args );
	}

	if ( is_array( $defaults ) && $defaults ) {
		return array_merge( $defaults, $parsed_args );
	}
	return $parsed_args;
}

/**
 * Converts a comma- or space-separated list of scalar values to an array.
 *
 * @since 5.1.0
 *
 * @param array|string $list List of values.
 * @return array Array of values.
 */
function wp_parse_list( $list ) {
	if ( ! is_array( $list ) ) {
		return preg_split( '/[\s,]+/', $list, -1, PREG_SPLIT_NO_EMPTY );
	}

	return $list;
}

/**
 * Cleans up an array, comma- or space-separated list of IDs.
 *
 * @since 3.0.0
 *
 * @param array|string $list List of IDs.
 * @return int[] Sanitized array of IDs.
 */
function wp_parse_id_list( $list ) {
	$list = wp_parse_list( $list );

	return array_unique( array_map( 'absint', $list ) );
}

/**
 * Cleans up an array, comma- or space-separated list of slugs.
 *
 * @since 4.7.0
 *
 * @param array|string $list List of slugs.
 * @return string[] Sanitized array of slugs.
 */
function wp_parse_slug_list( $list ) {
	$list = wp_parse_list( $list );

	return array_unique( array_map( 'sanitize_title', $list ) );
}

/**
 * Extract a slice of an array, given a list of keys.
 *
 * @since 3.1.0
 *
 * @param array $array The original array.
 * @param array $keys  The list of keys.
 * @return array The array slice.
 */
function wp_array_slice_assoc( $array, $keys ) {
	$slice = array();

	foreach ( $keys as $key ) {
		if ( isset( $array[ $key ] ) ) {
			$slice[ $key ] = $array[ $key ];
		}
	}

	return $slice;
}

/**
 * Accesses an array in depth based on a path of keys.
 *
 * It is the PHP equivalent of JavaScript's `lodash.get()` and mirroring it may help other components
 * retain some symmetry between client and server implementations.
 *
 * Example usage:
 *
 *     $array = array(
 *         'a' => array(
 *             'b' => array(
 *                 'c' => 1,
 *             ),
 *         ),
 *     );
 *     _wp_array_get( $array, array( 'a', 'b', 'c' );
 *
 * @internal
 *
 * @since 5.6.0
 * @access private
 *
 * @param array $array   An array from which we want to retrieve some information.
 * @param array $path    An array of keys describing the path with which to retrieve information.
 * @param mixed $default The return value if the path does not exist within the array,
 *                       or if `$array` or `$path` are not arrays.
 * @return mixed The value from the path specified.
 */
function _wp_array_get( $array, $path, $default = null ) {
	// Confirm $path is valid.
	if ( ! is_array( $path ) || 0 === count( $path ) ) {
		return $default;
	}

	foreach ( $path as $path_element ) {
		if (
			! is_array( $array ) ||
			( ! is_string( $path_element ) && ! is_integer( $path_element ) && ! is_null( $path_element ) ) ||
			! array_key_exists( $path_element, $array )
		) {
			return $default;
		}
		$array = $array[ $path_element ];
	}

	return $array;
}

/**
 * Determines if the variable is a numeric-indexed array.
 *
 * @since 4.4.0
 *
 * @param mixed $data Variable to check.
 * @return bool Whether the variable is a list.
 */
function wp_is_numeric_array( $data ) {
	if ( ! is_array( $data ) ) {
		return false;
	}

	$keys        = array_keys( $data );
	$string_keys = array_filter( $keys, 'is_string' );

	return count( $string_keys ) === 0;
}

/**
 * Filters a list of objects, based on a set of key => value arguments.
 *
 * @since 3.0.0
 * @since 4.7.0 Uses `WP_List_Util` class.
 *
 * @param array       $list     An array of objects to filter
 * @param array       $args     Optional. An array of key => value arguments to match
 *                              against each object. Default empty array.
 * @param string      $operator Optional. The logical operation to perform. 'or' means
 *                              only one element from the array needs to match; 'and'
 *                              means all elements must match; 'not' means no elements may
 *                              match. Default 'and'.
 * @param bool|string $field    A field from the object to place instead of the entire object.
 *                              Default false.
 * @return array A list of objects or object fields.
 */
function wp_filter_object_list( $list, $args = array(), $operator = 'and', $field = false ) {
	if ( ! is_array( $list ) ) {
		return array();
	}

	$util = new WP_List_Util( $list );

	$util->filter( $args, $operator );

	if ( $field ) {
		$util->pluck( $field );
	}

	return $util->get_output();
}

/**
 * Filters a list of objects, based on a set of key => value arguments.
 *
 * @since 3.1.0
 * @since 4.7.0 Uses `WP_List_Util` class.
 *
 * @param array  $list     An array of objects to filter.
 * @param array  $args     Optional. An array of key => value arguments to match
 *                         against each object. Default empty array.
 * @param string $operator Optional. The logical operation to perform. 'AND' means
 *                         all elements from the array must match. 'OR' means only
 *                         one element needs to match. 'NOT' means no elements may
 *                         match. Default 'AND'.
 * @return array Array of found values.
 */
function wp_list_filter( $list, $args = array(), $operator = 'AND' ) {
	if ( ! is_array( $list ) ) {
		return array();
	}

	$util = new WP_List_Util( $list );
	return $util->filter( $args, $operator );
}

/**
 * Pluck a certain field out of each object in a list.
 *
 * This has the same functionality and prototype of
 * array_column() (PHP 5.5) but also supports objects.
 *
 * @since 3.1.0
 * @since 4.0.0 $index_key parameter added.
 * @since 4.7.0 Uses `WP_List_Util` class.
 *
 * @param array      $list      List of objects or arrays
 * @param int|string $field     Field from the object to place instead of the entire object
 * @param int|string $index_key Optional. Field from the object to use as keys for the new array.
 *                              Default null.
 * @return array Array of found values. If `$index_key` is set, an array of found values with keys
 *               corresponding to `$index_key`. If `$index_key` is null, array keys from the original
 *               `$list` will be preserved in the results.
 */
function wp_list_pluck( $list, $field, $index_key = null ) {
	$util = new WP_List_Util( $list );
	return $util->pluck( $field, $index_key );
}

/**
 * Sorts a list of objects, based on one or more orderby arguments.
 *
 * @since 4.7.0
 *
 * @param array        $list          An array of objects to sort.
 * @param string|array $orderby       Optional. Either the field name to order by or an array
 *                                    of multiple orderby fields as $orderby => $order.
 * @param string       $order         Optional. Either 'ASC' or 'DESC'. Only used if $orderby
 *                                    is a string.
 * @param bool         $preserve_keys Optional. Whether to preserve keys. Default false.
 * @return array The sorted array.
 */
function wp_list_sort( $list, $orderby = array(), $order = 'ASC', $preserve_keys = false ) {
	if ( ! is_array( $list ) ) {
		return array();
	}

	$util = new WP_List_Util( $list );
	return $util->sort( $orderby, $order, $preserve_keys );
}

/**
 * Determines if Widgets library should be loaded.
 *
 * Checks to make sure that the widgets library hasn't already been loaded.
 * If it hasn't, then it will load the widgets library and run an action hook.
 *
 * @since 2.2.0
 */
function wp_maybe_load_widgets() {
	/**
	 * Filters whether to load the Widgets library.
	 *
	 * Returning a falsey value from the filter will effectively short-circuit
	 * the Widgets library from loading.
	 *
	 * @since 2.8.0
	 *
	 * @param bool $wp_maybe_load_widgets Whether to load the Widgets library.
	 *                                    Default true.
	 */
	if ( ! apply_filters( 'load_default_widgets', true ) ) {
		return;
	}

	require_once ABSPATH . WPINC . '/default-widgets.php';

	add_action( '_admin_menu', 'wp_widgets_add_menu' );
}

/**
 * Append the Widgets menu to the themes main menu.
 *
 * @since 2.2.0
 *
 * @global array $submenu
 */
function wp_widgets_add_menu() {
	global $submenu;

	if ( ! current_theme_supports( 'widgets' ) ) {
		return;
	}

	$submenu['themes.php'][7] = array( __( 'Widgets' ), 'edit_theme_options', 'widgets.php' );
	ksort( $submenu['themes.php'], SORT_NUMERIC );
}

/**
 * Flush all output buffers for PHP 5.2.
 *
 * Make sure all output buffers are flushed before our singletons are destroyed.
 *
 * @since 2.2.0
 */
function wp_ob_end_flush_all() {
	$levels = ob_get_level();
	for ( $i = 0; $i < $levels; $i++ ) {
		ob_end_flush();
	}
}

/**
 * Load custom DB error or display WordPress DB error.
 *
 * If a file exists in the wp-content directory named db-error.php, then it will
 * be loaded instead of displaying the WordPress DB error. If it is not found,
 * then the WordPress DB error will be displayed instead.
 *
 * The WordPress DB error sets the HTTP status header to 500 to try to prevent
 * search engines from caching the message. Custom DB messages should do the
 * same.
 *
 * This function was backported to WordPress 2.3.2, but originally was added
 * in WordPress 2.5.0.
 *
 * @since 2.3.2
 *
 * @global wpdb $wpdb WordPress database abstraction object.
 */
function dead_db() {
	global $wpdb;

	wp_load_translations_early();

	// Load custom DB error template, if present.
	if ( file_exists( WP_CONTENT_DIR . '/db-error.php' ) ) {
		require_once WP_CONTENT_DIR . '/db-error.php';
		die();
	}

	// If installing or in the admin, provide the verbose message.
	if ( wp_installing() || defined( 'WP_ADMIN' ) ) {
		wp_die( $wpdb->error );
	}

	// Otherwise, be terse.
	wp_die( '<h1>' . __( 'Error establishing a database connection' ) . '</h1>', __( 'Database Error' ) );
}

/**
 * Convert a value to non-negative integer.
 *
 * @since 2.5.0
 *
 * @param mixed $maybeint Data you wish to have converted to a non-negative integer.
 * @return int A non-negative integer.
 */
function absint( $maybeint ) {
	return abs( (int) $maybeint );
}

/**
 * Mark a function as deprecated and inform when it has been used.
 *
 * There is a {@see 'hook deprecated_function_run'} that will be called that can be used
 * to get the backtrace up to what file and function called the deprecated
 * function.
 *
 * The current behavior is to trigger a user error if `WP_DEBUG` is true.
 *
 * This function is to be used in every function that is deprecated.
 *
 * @since 2.5.0
 * @since 5.4.0 This function is no longer marked as "private".
 * @since 5.4.0 The error type is now classified as E_USER_DEPRECATED (used to default to E_USER_NOTICE).
 *
 * @param string $function    The function that was called.
 * @param string $version     The version of WordPress that deprecated the function.
 * @param string $replacement Optional. The function that should have been called. Default empty.
 */
function _deprecated_function( $function, $version, $replacement = '' ) {

	/**
	 * Fires when a deprecated function is called.
	 *
	 * @since 2.5.0
	 *
	 * @param string $function    The function that was called.
	 * @param string $replacement The function that should have been called.
	 * @param string $version     The version of WordPress that deprecated the function.
	 */
	do_action( 'deprecated_function_run', $function, $replacement, $version );

	/**
	 * Filters whether to trigger an error for deprecated functions.
	 *
	 * @since 2.5.0
	 *
	 * @param bool $trigger Whether to trigger the error for deprecated functions. Default true.
	 */
	if ( WP_DEBUG && apply_filters( 'deprecated_function_trigger_error', true ) ) {
		if ( function_exists( '__' ) ) {
			if ( $replacement ) {
				trigger_error(
					sprintf(
						/* translators: 1: PHP function name, 2: Version number, 3: Alternative function name. */
						__( '%1$s is <strong>deprecated</strong> since version %2$s! Use %3$s instead.' ),
						$function,
						$version,
						$replacement
					),
					E_USER_DEPRECATED
				);
			} else {
				trigger_error(
					sprintf(
						/* translators: 1: PHP function name, 2: Version number. */
						__( '%1$s is <strong>deprecated</strong> since version %2$s with no alternative available.' ),
						$function,
						$version
					),
					E_USER_DEPRECATED
				);
			}
		} else {
			if ( $replacement ) {
				trigger_error(
					sprintf(
						'%1$s is <strong>deprecated</strong> since version %2$s! Use %3$s instead.',
						$function,
						$version,
						$replacement
					),
					E_USER_DEPRECATED
				);
			} else {
				trigger_error(
					sprintf(
						'%1$s is <strong>deprecated</strong> since version %2$s with no alternative available.',
						$function,
						$version
					),
					E_USER_DEPRECATED
				);
			}
		}
	}
}

/**
 * Marks a constructor as deprecated and informs when it has been used.
 *
 * Similar to _deprecated_function(), but with different strings. Used to
 * remove PHP4 style constructors.
 *
 * The current behavior is to trigger a user error if `WP_DEBUG` is true.
 *
 * This function is to be used in every PHP4 style constructor method that is deprecated.
 *
 * @since 4.3.0
 * @since 4.5.0 Added the `$parent_class` parameter.
 * @since 5.4.0 This function is no longer marked as "private".
 * @since 5.4.0 The error type is now classified as E_USER_DEPRECATED (used to default to E_USER_NOTICE).
 *
 * @param string $class        The class containing the deprecated constructor.
 * @param string $version      The version of WordPress that deprecated the function.
 * @param string $parent_class Optional. The parent class calling the deprecated constructor.
 *                             Default empty string.
 */
function _deprecated_constructor( $class, $version, $parent_class = '' ) {

	/**
	 * Fires when a deprecated constructor is called.
	 *
	 * @since 4.3.0
	 * @since 4.5.0 Added the `$parent_class` parameter.
	 *
	 * @param string $class        The class containing the deprecated constructor.
	 * @param string $version      The version of WordPress that deprecated the function.
	 * @param string $parent_class The parent class calling the deprecated constructor.
	 */
	do_action( 'deprecated_constructor_run', $class, $version, $parent_class );

	/**
	 * Filters whether to trigger an error for deprecated functions.
	 *
	 * `WP_DEBUG` must be true in addition to the filter evaluating to true.
	 *
	 * @since 4.3.0
	 *
	 * @param bool $trigger Whether to trigger the error for deprecated functions. Default true.
	 */
	if ( WP_DEBUG && apply_filters( 'deprecated_constructor_trigger_error', true ) ) {
		if ( function_exists( '__' ) ) {
			if ( $parent_class ) {
				trigger_error(
					sprintf(
						/* translators: 1: PHP class name, 2: PHP parent class name, 3: Version number, 4: __construct() method. */
						__( 'The called constructor method for %1$s in %2$s is <strong>deprecated</strong> since version %3$s! Use %4$s instead.' ),
						$class,
						$parent_class,
						$version,
						'<code>__construct()</code>'
					),
					E_USER_DEPRECATED
				);
			} else {
				trigger_error(
					sprintf(
						/* translators: 1: PHP class name, 2: Version number, 3: __construct() method. */
						__( 'The called constructor method for %1$s is <strong>deprecated</strong> since version %2$s! Use %3$s instead.' ),
						$class,
						$version,
						'<code>__construct()</code>'
					),
					E_USER_DEPRECATED
				);
			}
		} else {
			if ( $parent_class ) {
				trigger_error(
					sprintf(
						'The called constructor method for %1$s in %2$s is <strong>deprecated</strong> since version %3$s! Use %4$s instead.',
						$class,
						$parent_class,
						$version,
						'<code>__construct()</code>'
					),
					E_USER_DEPRECATED
				);
			} else {
				trigger_error(
					sprintf(
						'The called constructor method for %1$s is <strong>deprecated</strong> since version %2$s! Use %3$s instead.',
						$class,
						$version,
						'<code>__construct()</code>'
					),
					E_USER_DEPRECATED
				);
			}
		}
	}

}

/**
 * Mark a file as deprecated and inform when it has been used.
 *
 * There is a hook {@see 'deprecated_file_included'} that will be called that can be used
 * to get the backtrace up to what file and function included the deprecated
 * file.
 *
 * The current behavior is to trigger a user error if `WP_DEBUG` is true.
 *
 * This function is to be used in every file that is deprecated.
 *
 * @since 2.5.0
 * @since 5.4.0 This function is no longer marked as "private".
 * @since 5.4.0 The error type is now classified as E_USER_DEPRECATED (used to default to E_USER_NOTICE).
 *
 * @param string $file        The file that was included.
 * @param string $version     The version of WordPress that deprecated the file.
 * @param string $replacement Optional. The file that should have been included based on ABSPATH.
 *                            Default empty.
 * @param string $message     Optional. A message regarding the change. Default empty.
 */
function _deprecated_file( $file, $version, $replacement = '', $message = '' ) {

	/**
	 * Fires when a deprecated file is called.
	 *
	 * @since 2.5.0
	 *
	 * @param string $file        The file that was called.
	 * @param string $replacement The file that should have been included based on ABSPATH.
	 * @param string $version     The version of WordPress that deprecated the file.
	 * @param string $message     A message regarding the change.
	 */
	do_action( 'deprecated_file_included', $file, $replacement, $version, $message );

	/**
	 * Filters whether to trigger an error for deprecated files.
	 *
	 * @since 2.5.0
	 *
	 * @param bool $trigger Whether to trigger the error for deprecated files. Default true.
	 */
	if ( WP_DEBUG && apply_filters( 'deprecated_file_trigger_error', true ) ) {
		$message = empty( $message ) ? '' : ' ' . $message;

		if ( function_exists( '__' ) ) {
			if ( $replacement ) {
				trigger_error(
					sprintf(
						/* translators: 1: PHP file name, 2: Version number, 3: Alternative file name. */
						__( '%1$s is <strong>deprecated</strong> since version %2$s! Use %3$s instead.' ),
						$file,
						$version,
						$replacement
					) . $message,
					E_USER_DEPRECATED
				);
			} else {
				trigger_error(
					sprintf(
						/* translators: 1: PHP file name, 2: Version number. */
						__( '%1$s is <strong>deprecated</strong> since version %2$s with no alternative available.' ),
						$file,
						$version
					) . $message,
					E_USER_DEPRECATED
				);
			}
		} else {
			if ( $replacement ) {
				trigger_error(
					sprintf(
						'%1$s is <strong>deprecated</strong> since version %2$s! Use %3$s instead.',
						$file,
						$version,
						$replacement
					) . $message,
					E_USER_DEPRECATED
				);
			} else {
				trigger_error(
					sprintf(
						'%1$s is <strong>deprecated</strong> since version %2$s with no alternative available.',
						$file,
						$version
					) . $message,
					E_USER_DEPRECATED
				);
			}
		}
	}
}
/**
 * Mark a function argument as deprecated and inform when it has been used.
 *
 * This function is to be used whenever a deprecated function argument is used.
 * Before this function is called, the argument must be checked for whether it was
 * used by comparing it to its default value or evaluating whether it is empty.
 * For example:
 *
 *     if ( ! empty( $deprecated ) ) {
 *         _deprecated_argument( __FUNCTION__, '3.0.0' );
 *     }
 *
 * There is a hook deprecated_argument_run that will be called that can be used
 * to get the backtrace up to what file and function used the deprecated
 * argument.
 *
 * The current behavior is to trigger a user error if WP_DEBUG is true.
 *
 * @since 3.0.0
 * @since 5.4.0 This function is no longer marked as "private".
 * @since 5.4.0 The error type is now classified as E_USER_DEPRECATED (used to default to E_USER_NOTICE).
 *
 * @param string $function The function that was called.
 * @param string $version  The version of WordPress that deprecated the argument used.
 * @param string $message  Optional. A message regarding the change. Default empty.
 */
function _deprecated_argument( $function, $version, $message = '' ) {

	/**
	 * Fires when a deprecated argument is called.
	 *
	 * @since 3.0.0
	 *
	 * @param string $function The function that was called.
	 * @param string $message  A message regarding the change.
	 * @param string $version  The version of WordPress that deprecated the argument used.
	 */
	do_action( 'deprecated_argument_run', $function, $message, $version );

	/**
	 * Filters whether to trigger an error for deprecated arguments.
	 *
	 * @since 3.0.0
	 *
	 * @param bool $trigger Whether to trigger the error for deprecated arguments. Default true.
	 */
	if ( WP_DEBUG && apply_filters( 'deprecated_argument_trigger_error', true ) ) {
		if ( function_exists( '__' ) ) {
			if ( $message ) {
				trigger_error(
					sprintf(
						/* translators: 1: PHP function name, 2: Version number, 3: Optional message regarding the change. */
						__( '%1$s was called with an argument that is <strong>deprecated</strong> since version %2$s! %3$s' ),
						$function,
						$version,
						$message
					),
					E_USER_DEPRECATED
				);
			} else {
				trigger_error(
					sprintf(
						/* translators: 1: PHP function name, 2: Version number. */
						__( '%1$s was called with an argument that is <strong>deprecated</strong> since version %2$s with no alternative available.' ),
						$function,
						$version
					),
					E_USER_DEPRECATED
				);
			}
		} else {
			if ( $message ) {
				trigger_error(
					sprintf(
						'%1$s was called with an argument that is <strong>deprecated</strong> since version %2$s! %3$s',
						$function,
						$version,
						$message
					),
					E_USER_DEPRECATED
				);
			} else {
				trigger_error(
					sprintf(
						'%1$s was called with an argument that is <strong>deprecated</strong> since version %2$s with no alternative available.',
						$function,
						$version
					),
					E_USER_DEPRECATED
				);
			}
		}
	}
}

/**
 * Marks a deprecated action or filter hook as deprecated and throws a notice.
 *
 * Use the {@see 'deprecated_hook_run'} action to get the backtrace describing where
 * the deprecated hook was called.
 *
 * Default behavior is to trigger a user error if `WP_DEBUG` is true.
 *
 * This function is called by the do_action_deprecated() and apply_filters_deprecated()
 * functions, and so generally does not need to be called directly.
 *
 * @since 4.6.0
 * @since 5.4.0 The error type is now classified as E_USER_DEPRECATED (used to default to E_USER_NOTICE).
 * @access private
 *
 * @param string $hook        The hook that was used.
 * @param string $version     The version of WordPress that deprecated the hook.
 * @param string $replacement Optional. The hook that should have been used. Default empty.
 * @param string $message     Optional. A message regarding the change. Default empty.
 */
function _deprecated_hook( $hook, $version, $replacement = '', $message = '' ) {
	/**
	 * Fires when a deprecated hook is called.
	 *
	 * @since 4.6.0
	 *
	 * @param string $hook        The hook that was called.
	 * @param string $replacement The hook that should be used as a replacement.
	 * @param string $version     The version of WordPress that deprecated the argument used.
	 * @param string $message     A message regarding the change.
	 */
	do_action( 'deprecated_hook_run', $hook, $replacement, $version, $message );

	/**
	 * Filters whether to trigger deprecated hook errors.
	 *
	 * @since 4.6.0
	 *
	 * @param bool $trigger Whether to trigger deprecated hook errors. Requires
	 *                      `WP_DEBUG` to be defined true.
	 */
	if ( WP_DEBUG && apply_filters( 'deprecated_hook_trigger_error', true ) ) {
		$message = empty( $message ) ? '' : ' ' . $message;

		if ( $replacement ) {
			trigger_error(
				sprintf(
					/* translators: 1: WordPress hook name, 2: Version number, 3: Alternative hook name. */
					__( '%1$s is <strong>deprecated</strong> since version %2$s! Use %3$s instead.' ),
					$hook,
					$version,
					$replacement
				) . $message,
				E_USER_DEPRECATED
			);
		} else {
			trigger_error(
				sprintf(
					/* translators: 1: WordPress hook name, 2: Version number. */
					__( '%1$s is <strong>deprecated</strong> since version %2$s with no alternative available.' ),
					$hook,
					$version
				) . $message,
				E_USER_DEPRECATED
			);
		}
	}
}

/**
 * Mark something as being incorrectly called.
 *
 * There is a hook {@see 'doing_it_wrong_run'} that will be called that can be used
 * to get the backtrace up to what file and function called the deprecated
 * function.
 *
 * The current behavior is to trigger a user error if `WP_DEBUG` is true.
 *
 * @since 3.1.0
 * @since 5.4.0 This function is no longer marked as "private".
 *
 * @param string $function The function that was called.
 * @param string $message  A message explaining what has been done incorrectly.
 * @param string $version  The version of WordPress where the message was added.
 */
function _doing_it_wrong( $function, $message, $version ) {

	/**
	 * Fires when the given function is being used incorrectly.
	 *
	 * @since 3.1.0
	 *
	 * @param string $function The function that was called.
	 * @param string $message  A message explaining what has been done incorrectly.
	 * @param string $version  The version of WordPress where the message was added.
	 */
	do_action( 'doing_it_wrong_run', $function, $message, $version );

	/**
	 * Filters whether to trigger an error for _doing_it_wrong() calls.
	 *
	 * @since 3.1.0
	 * @since 5.1.0 Added the $function, $message and $version parameters.
	 *
	 * @param bool   $trigger  Whether to trigger the error for _doing_it_wrong() calls. Default true.
	 * @param string $function The function that was called.
	 * @param string $message  A message explaining what has been done incorrectly.
	 * @param string $version  The version of WordPress where the message was added.
	 */
	if ( WP_DEBUG && apply_filters( 'doing_it_wrong_trigger_error', true, $function, $message, $version ) ) {
		if ( function_exists( '__' ) ) {
			if ( $version ) {
				/* translators: %s: Version number. */
				$version = sprintf( __( '(This message was added in version %s.)' ), $version );
			}

			$message .= ' ' . sprintf(
				/* translators: %s: Documentation URL. */
				__( 'Please see <a href="%s">Debugging in WordPress</a> for more information.' ),
				__( 'https://wordpress.org/support/article/debugging-in-wordpress/' )
			);

			trigger_error(
				sprintf(
					/* translators: Developer debugging message. 1: PHP function name, 2: Explanatory message, 3: WordPress version number. */
					__( '%1$s was called <strong>incorrectly</strong>. %2$s %3$s' ),
					$function,
					$message,
					$version
				),
				E_USER_NOTICE
			);
		} else {
			if ( $version ) {
				$version = sprintf( '(This message was added in version %s.)', $version );
			}

			$message .= sprintf(
				' Please see <a href="%s">Debugging in WordPress</a> for more information.',
				'https://wordpress.org/support/article/debugging-in-wordpress/'
			);

			trigger_error(
				sprintf(
					'%1$s was called <strong>incorrectly</strong>. %2$s %3$s',
					$function,
					$message,
					$version
				),
				E_USER_NOTICE
			);
		}
	}
}

/**
 * Is the server running earlier than 1.5.0 version of lighttpd?
 *
 * @since 2.5.0
 *
 * @return bool Whether the server is running lighttpd < 1.5.0.
 */
function is_lighttpd_before_150() {
	$server_parts    = explode( '/', isset( $_SERVER['SERVER_SOFTWARE'] ) ? $_SERVER['SERVER_SOFTWARE'] : '' );
	$server_parts[1] = isset( $server_parts[1] ) ? $server_parts[1] : '';

	return ( 'lighttpd' === $server_parts[0] && -1 == version_compare( $server_parts[1], '1.5.0' ) );
}

/**
 * Does the specified module exist in the Apache config?
 *
 * @since 2.5.0
 *
 * @global bool $is_apache
 *
 * @param string $mod     The module, e.g. mod_rewrite.
 * @param bool   $default Optional. The default return value if the module is not found. Default false.
 * @return bool Whether the specified module is loaded.
 */
function apache_mod_loaded( $mod, $default = false ) {
	global $is_apache;

	if ( ! $is_apache ) {
		return false;
	}

	if ( function_exists( 'apache_get_modules' ) ) {
		$mods = apache_get_modules();
		if ( in_array( $mod, $mods, true ) ) {
			return true;
		}
	} elseif ( function_exists( 'phpinfo' ) && false === strpos( ini_get( 'disable_functions' ), 'phpinfo' ) ) {
			ob_start();
			phpinfo( 8 );
			$phpinfo = ob_get_clean();
		if ( false !== strpos( $phpinfo, $mod ) ) {
			return true;
		}
	}

	return $default;
}

/**
 * Check if IIS 7+ supports pretty permalinks.
 *
 * @since 2.8.0
 *
 * @global bool $is_iis7
 *
 * @return bool Whether IIS7 supports permalinks.
 */
function iis7_supports_permalinks() {
	global $is_iis7;

	$supports_permalinks = false;
	if ( $is_iis7 ) {
		/* First we check if the DOMDocument class exists. If it does not exist, then we cannot
		 * easily update the xml configuration file, hence we just bail out and tell user that
		 * pretty permalinks cannot be used.
		 *
		 * Next we check if the URL Rewrite Module 1.1 is loaded and enabled for the web site. When
		 * URL Rewrite 1.1 is loaded it always sets a server variable called 'IIS_UrlRewriteModule'.
		 * Lastly we make sure that PHP is running via FastCGI. This is important because if it runs
		 * via ISAPI then pretty permalinks will not work.
		 */
		$supports_permalinks = class_exists( 'DOMDocument', false ) && isset( $_SERVER['IIS_UrlRewriteModule'] ) && ( 'cgi-fcgi' === PHP_SAPI );
	}

	/**
	 * Filters whether IIS 7+ supports pretty permalinks.
	 *
	 * @since 2.8.0
	 *
	 * @param bool $supports_permalinks Whether IIS7 supports permalinks. Default false.
	 */
	return apply_filters( 'iis7_supports_permalinks', $supports_permalinks );
}

/**
 * Validates a file name and path against an allowed set of rules.
 *
 * A return value of `1` means the file path contains directory traversal.
 *
 * A return value of `2` means the file path contains a Windows drive path.
 *
 * A return value of `3` means the file is not in the allowed files list.
 *
 * @since 1.2.0
 *
 * @param string   $file          File path.
 * @param string[] $allowed_files Optional. Array of allowed files.
 * @return int 0 means nothing is wrong, greater than 0 means something was wrong.
 */
function validate_file( $file, $allowed_files = array() ) {
	// `../` on its own is not allowed:
	if ( '../' === $file ) {
		return 1;
	}

	// More than one occurence of `../` is not allowed:
	if ( preg_match_all( '#\.\./#', $file, $matches, PREG_SET_ORDER ) && ( count( $matches ) > 1 ) ) {
		return 1;
	}

	// `../` which does not occur at the end of the path is not allowed:
	if ( false !== strpos( $file, '../' ) && '../' !== mb_substr( $file, -3, 3 ) ) {
		return 1;
	}

	// Files not in the allowed file list are not allowed:
	if ( ! empty( $allowed_files ) && ! in_array( $file, $allowed_files, true ) ) {
		return 3;
	}

	// Absolute Windows drive paths are not allowed:
	if ( ':' === substr( $file, 1, 1 ) ) {
		return 2;
	}

	return 0;
}

/**
 * Whether to force SSL used for the Administration Screens.
 *
 * @since 2.6.0
 *
 * @param string|bool $force Optional. Whether to force SSL in admin screens. Default null.
 * @return bool True if forced, false if not forced.
 */
function force_ssl_admin( $force = null ) {
	static $forced = false;

	if ( ! is_null( $force ) ) {
		$old_forced = $forced;
		$forced     = $force;
		return $old_forced;
	}

	return $forced;
}

/**
 * Guess the URL for the site.
 *
 * Will remove wp-admin links to retrieve only return URLs not in the wp-admin
 * directory.
 *
 * @since 2.6.0
 *
 * @return string The guessed URL.
 */
function wp_guess_url() {
	if ( defined( 'WP_SITEURL' ) && '' !== WP_SITEURL ) {
		$url = WP_SITEURL;
	} else {
		$abspath_fix         = str_replace( '\\', '/', ABSPATH );
		$script_filename_dir = dirname( $_SERVER['SCRIPT_FILENAME'] );

		// The request is for the admin.
		if ( strpos( $_SERVER['REQUEST_URI'], 'wp-admin' ) !== false || strpos( $_SERVER['REQUEST_URI'], 'wp-login.php' ) !== false ) {
			$path = preg_replace( '#/(wp-admin/.*|wp-login.php)#i', '', $_SERVER['REQUEST_URI'] );

			// The request is for a file in ABSPATH.
		} elseif ( $script_filename_dir . '/' === $abspath_fix ) {
			// Strip off any file/query params in the path.
			$path = preg_replace( '#/[^/]*$#i', '', $_SERVER['PHP_SELF'] );

		} else {
			if ( false !== strpos( $_SERVER['SCRIPT_FILENAME'], $abspath_fix ) ) {
				// Request is hitting a file inside ABSPATH.
				$directory = str_replace( ABSPATH, '', $script_filename_dir );
				// Strip off the subdirectory, and any file/query params.
				$path = preg_replace( '#/' . preg_quote( $directory, '#' ) . '/[^/]*$#i', '', $_SERVER['REQUEST_URI'] );
			} elseif ( false !== strpos( $abspath_fix, $script_filename_dir ) ) {
				// Request is hitting a file above ABSPATH.
				$subdirectory = substr( $abspath_fix, strpos( $abspath_fix, $script_filename_dir ) + strlen( $script_filename_dir ) );
				// Strip off any file/query params from the path, appending the subdirectory to the installation.
				$path = preg_replace( '#/[^/]*$#i', '', $_SERVER['REQUEST_URI'] ) . $subdirectory;
			} else {
				$path = $_SERVER['REQUEST_URI'];
			}
		}

		$schema = is_ssl() ? 'https://' : 'http://'; // set_url_scheme() is not defined yet.
		$url    = $schema . $_SERVER['HTTP_HOST'] . $path;
	}

	return rtrim( $url, '/' );
}

/**
 * Temporarily suspend cache additions.
 *
 * Stops more data being added to the cache, but still allows cache retrieval.
 * This is useful for actions, such as imports, when a lot of data would otherwise
 * be almost uselessly added to the cache.
 *
 * Suspension lasts for a single page load at most. Remember to call this
 * function again if you wish to re-enable cache adds earlier.
 *
 * @since 3.3.0
 *
 * @param bool $suspend Optional. Suspends additions if true, re-enables them if false.
 * @return bool The current suspend setting
 */
function wp_suspend_cache_addition( $suspend = null ) {
	static $_suspend = false;

	if ( is_bool( $suspend ) ) {
		$_suspend = $suspend;
	}

	return $_suspend;
}

/**
 * Suspend cache invalidation.
 *
 * Turns cache invalidation on and off. Useful during imports where you don't want to do
 * invalidations every time a post is inserted. Callers must be sure that what they are
 * doing won't lead to an inconsistent cache when invalidation is suspended.
 *
 * @since 2.7.0
 *
 * @global bool $_wp_suspend_cache_invalidation
 *
 * @param bool $suspend Optional. Whether to suspend or enable cache invalidation. Default true.
 * @return bool The current suspend setting.
 */
function wp_suspend_cache_invalidation( $suspend = true ) {
	global $_wp_suspend_cache_invalidation;

	$current_suspend                = $_wp_suspend_cache_invalidation;
	$_wp_suspend_cache_invalidation = $suspend;
	return $current_suspend;
}

/**
 * Determine whether a site is the main site of the current network.
 *
 * @since 3.0.0
 * @since 4.9.0 The `$network_id` parameter was added.
 *
 * @param int $site_id    Optional. Site ID to test. Defaults to current site.
 * @param int $network_id Optional. Network ID of the network to check for.
 *                        Defaults to current network.
 * @return bool True if $site_id is the main site of the network, or if not
 *              running Multisite.
 */
function is_main_site( $site_id = null, $network_id = null ) {
	if ( ! is_multisite() ) {
		return true;
	}

	if ( ! $site_id ) {
		$site_id = get_current_blog_id();
	}

	$site_id = (int) $site_id;

	return get_main_site_id( $network_id ) === $site_id;
}

/**
 * Gets the main site ID.
 *
 * @since 4.9.0
 *
 * @param int $network_id Optional. The ID of the network for which to get the main site.
 *                        Defaults to the current network.
 * @return int The ID of the main site.
 */
function get_main_site_id( $network_id = null ) {
	if ( ! is_multisite() ) {
		return get_current_blog_id();
	}

	$network = get_network( $network_id );
	if ( ! $network ) {
		return 0;
	}

	return $network->site_id;
}

/**
 * Determine whether a network is the main network of the Multisite installation.
 *
 * @since 3.7.0
 *
 * @param int $network_id Optional. Network ID to test. Defaults to current network.
 * @return bool True if $network_id is the main network, or if not running Multisite.
 */
function is_main_network( $network_id = null ) {
	if ( ! is_multisite() ) {
		return true;
	}

	if ( null === $network_id ) {
		$network_id = get_current_network_id();
	}

	$network_id = (int) $network_id;

	return ( get_main_network_id() === $network_id );
}

/**
 * Get the main network ID.
 *
 * @since 4.3.0
 *
 * @return int The ID of the main network.
 */
function get_main_network_id() {
	if ( ! is_multisite() ) {
		return 1;
	}

	$current_network = get_network();

	if ( defined( 'PRIMARY_NETWORK_ID' ) ) {
		$main_network_id = PRIMARY_NETWORK_ID;
	} elseif ( isset( $current_network->id ) && 1 === (int) $current_network->id ) {
		// If the current network has an ID of 1, assume it is the main network.
		$main_network_id = 1;
	} else {
		$_networks       = get_networks(
			array(
				'fields' => 'ids',
				'number' => 1,
			)
		);
		$main_network_id = array_shift( $_networks );
	}

	/**
	 * Filters the main network ID.
	 *
	 * @since 4.3.0
	 *
	 * @param int $main_network_id The ID of the main network.
	 */
	return (int) apply_filters( 'get_main_network_id', $main_network_id );
}

/**
 * Determine whether global terms are enabled.
 *
 * @since 3.0.0
 *
 * @return bool True if multisite and global terms enabled.
 */
function global_terms_enabled() {
	if ( ! is_multisite() ) {
		return false;
	}

	static $global_terms = null;
	if ( is_null( $global_terms ) ) {

		/**
		 * Filters whether global terms are enabled.
		 *
		 * Returning a non-null value from the filter will effectively short-circuit the function
		 * and return the value of the 'global_terms_enabled' site option instead.
		 *
		 * @since 3.0.0
		 *
		 * @param null $enabled Whether global terms are enabled.
		 */
		$filter = apply_filters( 'global_terms_enabled', null );
		if ( ! is_null( $filter ) ) {
			$global_terms = (bool) $filter;
		} else {
			$global_terms = (bool) get_site_option( 'global_terms_enabled', false );
		}
	}
	return $global_terms;
}

/**
 * Determines whether site meta is enabled.
 *
 * This function checks whether the 'blogmeta' database table exists. The result is saved as
 * a setting for the main network, making it essentially a global setting. Subsequent requests
 * will refer to this setting instead of running the query.
 *
 * @since 5.1.0
 *
 * @global wpdb $wpdb WordPress database abstraction object.
 *
 * @return bool True if site meta is supported, false otherwise.
 */
function is_site_meta_supported() {
	global $wpdb;

	if ( ! is_multisite() ) {
		return false;
	}

	$network_id = get_main_network_id();

	$supported = get_network_option( $network_id, 'site_meta_supported', false );
	if ( false === $supported ) {
		$supported = $wpdb->get_var( "SHOW TABLES LIKE '{$wpdb->blogmeta}'" ) ? 1 : 0;

		update_network_option( $network_id, 'site_meta_supported', $supported );
	}

	return (bool) $supported;
}

/**
 * gmt_offset modification for smart timezone handling.
 *
 * Overrides the gmt_offset option if we have a timezone_string available.
 *
 * @since 2.8.0
 *
 * @return float|false Timezone GMT offset, false otherwise.
 */
function wp_timezone_override_offset() {
	$timezone_string = get_option( 'timezone_string' );
	if ( ! $timezone_string ) {
		return false;
	}

	$timezone_object = timezone_open( $timezone_string );
	$datetime_object = date_create();
	if ( false === $timezone_object || false === $datetime_object ) {
		return false;
	}
	return round( timezone_offset_get( $timezone_object, $datetime_object ) / HOUR_IN_SECONDS, 2 );
}

/**
 * Sort-helper for timezones.
 *
 * @since 2.9.0
 * @access private
 *
 * @param array $a
 * @param array $b
 * @return int
 */
function _wp_timezone_choice_usort_callback( $a, $b ) {
	// Don't use translated versions of Etc.
	if ( 'Etc' === $a['continent'] && 'Etc' === $b['continent'] ) {
		// Make the order of these more like the old dropdown.
		if ( 'GMT+' === substr( $a['city'], 0, 4 ) && 'GMT+' === substr( $b['city'], 0, 4 ) ) {
			return -1 * ( strnatcasecmp( $a['city'], $b['city'] ) );
		}
		if ( 'UTC' === $a['city'] ) {
			if ( 'GMT+' === substr( $b['city'], 0, 4 ) ) {
				return 1;
			}
			return -1;
		}
		if ( 'UTC' === $b['city'] ) {
			if ( 'GMT+' === substr( $a['city'], 0, 4 ) ) {
				return -1;
			}
			return 1;
		}
		return strnatcasecmp( $a['city'], $b['city'] );
	}
	if ( $a['t_continent'] == $b['t_continent'] ) {
		if ( $a['t_city'] == $b['t_city'] ) {
			return strnatcasecmp( $a['t_subcity'], $b['t_subcity'] );
		}
		return strnatcasecmp( $a['t_city'], $b['t_city'] );
	} else {
		// Force Etc to the bottom of the list.
		if ( 'Etc' === $a['continent'] ) {
			return 1;
		}
		if ( 'Etc' === $b['continent'] ) {
			return -1;
		}
		return strnatcasecmp( $a['t_continent'], $b['t_continent'] );
	}
}

/**
 * Gives a nicely-formatted list of timezone strings.
 *
 * @since 2.9.0
 * @since 4.7.0 Added the `$locale` parameter.
 *
 * @param string $selected_zone Selected timezone.
 * @param string $locale        Optional. Locale to load the timezones in. Default current site locale.
 * @return string
 */
function wp_timezone_choice( $selected_zone, $locale = null ) {
	static $mo_loaded = false, $locale_loaded = null;

	$continents = array( 'Africa', 'America', 'Antarctica', 'Arctic', 'Asia', 'Atlantic', 'Australia', 'Europe', 'Indian', 'Pacific' );

	// Load translations for continents and cities.
	if ( ! $mo_loaded || $locale !== $locale_loaded ) {
		$locale_loaded = $locale ? $locale : get_locale();
		$mofile        = WP_LANG_DIR . '/continents-cities-' . $locale_loaded . '.mo';
		unload_textdomain( 'continents-cities' );
		load_textdomain( 'continents-cities', $mofile );
		$mo_loaded = true;
	}

	$zonen = array();
	foreach ( timezone_identifiers_list() as $zone ) {
		$zone = explode( '/', $zone );
		if ( ! in_array( $zone[0], $continents, true ) ) {
			continue;
		}

		// This determines what gets set and translated - we don't translate Etc/* strings here, they are done later.
		$exists    = array(
			0 => ( isset( $zone[0] ) && $zone[0] ),
			1 => ( isset( $zone[1] ) && $zone[1] ),
			2 => ( isset( $zone[2] ) && $zone[2] ),
		);
		$exists[3] = ( $exists[0] && 'Etc' !== $zone[0] );
		$exists[4] = ( $exists[1] && $exists[3] );
		$exists[5] = ( $exists[2] && $exists[3] );

		// phpcs:disable WordPress.WP.I18n.LowLevelTranslationFunction,WordPress.WP.I18n.NonSingularStringLiteralText
		$zonen[] = array(
			'continent'   => ( $exists[0] ? $zone[0] : '' ),
			'city'        => ( $exists[1] ? $zone[1] : '' ),
			'subcity'     => ( $exists[2] ? $zone[2] : '' ),
			't_continent' => ( $exists[3] ? translate( str_replace( '_', ' ', $zone[0] ), 'continents-cities' ) : '' ),
			't_city'      => ( $exists[4] ? translate( str_replace( '_', ' ', $zone[1] ), 'continents-cities' ) : '' ),
			't_subcity'   => ( $exists[5] ? translate( str_replace( '_', ' ', $zone[2] ), 'continents-cities' ) : '' ),
		);
		// phpcs:enable
	}
	usort( $zonen, '_wp_timezone_choice_usort_callback' );

	$structure = array();

	if ( empty( $selected_zone ) ) {
		$structure[] = '<option selected="selected" value="">' . __( 'Select a city' ) . '</option>';
	}

	foreach ( $zonen as $key => $zone ) {
		// Build value in an array to join later.
		$value = array( $zone['continent'] );

		if ( empty( $zone['city'] ) ) {
			// It's at the continent level (generally won't happen).
			$display = $zone['t_continent'];
		} else {
			// It's inside a continent group.

			// Continent optgroup.
			if ( ! isset( $zonen[ $key - 1 ] ) || $zonen[ $key - 1 ]['continent'] !== $zone['continent'] ) {
				$label       = $zone['t_continent'];
				$structure[] = '<optgroup label="' . esc_attr( $label ) . '">';
			}

			// Add the city to the value.
			$value[] = $zone['city'];

			$display = $zone['t_city'];
			if ( ! empty( $zone['subcity'] ) ) {
				// Add the subcity to the value.
				$value[]  = $zone['subcity'];
				$display .= ' - ' . $zone['t_subcity'];
			}
		}

		// Build the value.
		$value    = implode( '/', $value );
		$selected = '';
		if ( $value === $selected_zone ) {
			$selected = 'selected="selected" ';
		}
		$structure[] = '<option ' . $selected . 'value="' . esc_attr( $value ) . '">' . esc_html( $display ) . '</option>';

		// Close continent optgroup.
		if ( ! empty( $zone['city'] ) && ( ! isset( $zonen[ $key + 1 ] ) || ( isset( $zonen[ $key + 1 ] ) && $zonen[ $key + 1 ]['continent'] !== $zone['continent'] ) ) ) {
			$structure[] = '</optgroup>';
		}
	}

	// Do UTC.
	$structure[] = '<optgroup label="' . esc_attr__( 'UTC' ) . '">';
	$selected    = '';
	if ( 'UTC' === $selected_zone ) {
		$selected = 'selected="selected" ';
	}
	$structure[] = '<option ' . $selected . 'value="' . esc_attr( 'UTC' ) . '">' . __( 'UTC' ) . '</option>';
	$structure[] = '</optgroup>';

	// Do manual UTC offsets.
	$structure[]  = '<optgroup label="' . esc_attr__( 'Manual Offsets' ) . '">';
	$offset_range = array(
		-12,
		-11.5,
		-11,
		-10.5,
		-10,
		-9.5,
		-9,
		-8.5,
		-8,
		-7.5,
		-7,
		-6.5,
		-6,
		-5.5,
		-5,
		-4.5,
		-4,
		-3.5,
		-3,
		-2.5,
		-2,
		-1.5,
		-1,
		-0.5,
		0,
		0.5,
		1,
		1.5,
		2,
		2.5,
		3,
		3.5,
		4,
		4.5,
		5,
		5.5,
		5.75,
		6,
		6.5,
		7,
		7.5,
		8,
		8.5,
		8.75,
		9,
		9.5,
		10,
		10.5,
		11,
		11.5,
		12,
		12.75,
		13,
		13.75,
		14,
	);
	foreach ( $offset_range as $offset ) {
		if ( 0 <= $offset ) {
			$offset_name = '+' . $offset;
		} else {
			$offset_name = (string) $offset;
		}

		$offset_value = $offset_name;
		$offset_name  = str_replace( array( '.25', '.5', '.75' ), array( ':15', ':30', ':45' ), $offset_name );
		$offset_name  = 'UTC' . $offset_name;
		$offset_value = 'UTC' . $offset_value;
		$selected     = '';
		if ( $offset_value === $selected_zone ) {
			$selected = 'selected="selected" ';
		}
		$structure[] = '<option ' . $selected . 'value="' . esc_attr( $offset_value ) . '">' . esc_html( $offset_name ) . '</option>';

	}
	$structure[] = '</optgroup>';

	return implode( "\n", $structure );
}

/**
 * Strip close comment and close php tags from file headers used by WP.
 *
 * @since 2.8.0
 * @access private
 *
 * @see https://core.trac.wordpress.org/ticket/8497
 *
 * @param string $str Header comment to clean up.
 * @return string
 */
function _cleanup_header_comment( $str ) {
	return trim( preg_replace( '/\s*(?:\*\/|\?>).*/', '', $str ) );
}

/**
 * Permanently delete comments or posts of any type that have held a status
 * of 'trash' for the number of days defined in EMPTY_TRASH_DAYS.
 *
 * The default value of `EMPTY_TRASH_DAYS` is 30 (days).
 *
 * @since 2.9.0
 *
 * @global wpdb $wpdb WordPress database abstraction object.
 */
function wp_scheduled_delete() {
	global $wpdb;

	$delete_timestamp = time() - ( DAY_IN_SECONDS * EMPTY_TRASH_DAYS );

	$posts_to_delete = $wpdb->get_results( $wpdb->prepare( "SELECT post_id FROM $wpdb->postmeta WHERE meta_key = '_wp_trash_meta_time' AND meta_value < %d", $delete_timestamp ), ARRAY_A );

	foreach ( (array) $posts_to_delete as $post ) {
		$post_id = (int) $post['post_id'];
		if ( ! $post_id ) {
			continue;
		}

		$del_post = get_post( $post_id );

		if ( ! $del_post || 'trash' !== $del_post->post_status ) {
			delete_post_meta( $post_id, '_wp_trash_meta_status' );
			delete_post_meta( $post_id, '_wp_trash_meta_time' );
		} else {
			wp_delete_post( $post_id );
		}
	}

	$comments_to_delete = $wpdb->get_results( $wpdb->prepare( "SELECT comment_id FROM $wpdb->commentmeta WHERE meta_key = '_wp_trash_meta_time' AND meta_value < %d", $delete_timestamp ), ARRAY_A );

	foreach ( (array) $comments_to_delete as $comment ) {
		$comment_id = (int) $comment['comment_id'];
		if ( ! $comment_id ) {
			continue;
		}

		$del_comment = get_comment( $comment_id );

		if ( ! $del_comment || 'trash' !== $del_comment->comment_approved ) {
			delete_comment_meta( $comment_id, '_wp_trash_meta_time' );
			delete_comment_meta( $comment_id, '_wp_trash_meta_status' );
		} else {
			wp_delete_comment( $del_comment );
		}
	}
}

/**
 * Retrieve metadata from a file.
 *
 * Searches for metadata in the first 8 KB of a file, such as a plugin or theme.
 * Each piece of metadata must be on its own line. Fields can not span multiple
 * lines, the value will get cut at the end of the first line.
 *
 * If the file data is not within that first 8 KB, then the author should correct
 * their plugin file and move the data headers to the top.
 *
 * @link https://codex.wordpress.org/File_Header
 *
 * @since 2.9.0
 *
 * @param string $file            Absolute path to the file.
 * @param array  $default_headers List of headers, in the format `array( 'HeaderKey' => 'Header Name' )`.
 * @param string $context         Optional. If specified adds filter hook {@see 'extra_$context_headers'}.
 *                                Default empty.
 * @return string[] Array of file header values keyed by header name.
 */
function get_file_data( $file, $default_headers, $context = '' ) {
	// We don't need to write to the file, so just open for reading.
	$fp = fopen( $file, 'r' );

	if ( $fp ) {
		// Pull only the first 8 KB of the file in.
		$file_data = fread( $fp, 8 * KB_IN_BYTES );

		// PHP will close file handle, but we are good citizens.
		fclose( $fp );
	} else {
		$file_data = '';
	}

	// Make sure we catch CR-only line endings.
	$file_data = str_replace( "\r", "\n", $file_data );

	/**
	 * Filters extra file headers by context.
	 *
	 * The dynamic portion of the hook name, `$context`, refers to
	 * the context where extra headers might be loaded.
	 *
	 * @since 2.9.0
	 *
	 * @param array $extra_context_headers Empty array by default.
	 */
	$extra_headers = $context ? apply_filters( "extra_{$context}_headers", array() ) : array();
	if ( $extra_headers ) {
		$extra_headers = array_combine( $extra_headers, $extra_headers ); // Keys equal values.
		$all_headers   = array_merge( $extra_headers, (array) $default_headers );
	} else {
		$all_headers = $default_headers;
	}

	foreach ( $all_headers as $field => $regex ) {
		if ( preg_match( '/^[ \t\/*#@]*' . preg_quote( $regex, '/' ) . ':(.*)$/mi', $file_data, $match ) && $match[1] ) {
			$all_headers[ $field ] = _cleanup_header_comment( $match[1] );
		} else {
			$all_headers[ $field ] = '';
		}
	}

	return $all_headers;
}

/**
 * Returns true.
 *
 * Useful for returning true to filters easily.
 *
 * @since 3.0.0
 *
 * @see __return_false()
 *
 * @return true True.
 */
function __return_true() { // phpcs:ignore WordPress.NamingConventions.ValidFunctionName.FunctionDoubleUnderscore,PHPCompatibility.FunctionNameRestrictions.ReservedFunctionNames.FunctionDoubleUnderscore
	return true;
}

/**
 * Returns false.
 *
 * Useful for returning false to filters easily.
 *
 * @since 3.0.0
 *
 * @see __return_true()
 *
 * @return false False.
 */
function __return_false() { // phpcs:ignore WordPress.NamingConventions.ValidFunctionName.FunctionDoubleUnderscore,PHPCompatibility.FunctionNameRestrictions.ReservedFunctionNames.FunctionDoubleUnderscore
	return false;
}

/**
 * Returns 0.
 *
 * Useful for returning 0 to filters easily.
 *
 * @since 3.0.0
 *
 * @return int 0.
 */
function __return_zero() { // phpcs:ignore WordPress.NamingConventions.ValidFunctionName.FunctionDoubleUnderscore,PHPCompatibility.FunctionNameRestrictions.ReservedFunctionNames.FunctionDoubleUnderscore
	return 0;
}

/**
 * Returns an empty array.
 *
 * Useful for returning an empty array to filters easily.
 *
 * @since 3.0.0
 *
 * @return array Empty array.
 */
function __return_empty_array() { // phpcs:ignore WordPress.NamingConventions.ValidFunctionName.FunctionDoubleUnderscore,PHPCompatibility.FunctionNameRestrictions.ReservedFunctionNames.FunctionDoubleUnderscore
	return array();
}

/**
 * Returns null.
 *
 * Useful for returning null to filters easily.
 *
 * @since 3.4.0
 *
 * @return null Null value.
 */
function __return_null() { // phpcs:ignore WordPress.NamingConventions.ValidFunctionName.FunctionDoubleUnderscore,PHPCompatibility.FunctionNameRestrictions.ReservedFunctionNames.FunctionDoubleUnderscore
	return null;
}

/**
 * Returns an empty string.
 *
 * Useful for returning an empty string to filters easily.
 *
 * @since 3.7.0
 *
 * @see __return_null()
 *
 * @return string Empty string.
 */
function __return_empty_string() { // phpcs:ignore WordPress.NamingConventions.ValidFunctionName.FunctionDoubleUnderscore,PHPCompatibility.FunctionNameRestrictions.ReservedFunctionNames.FunctionDoubleUnderscore
	return '';
}

/**
 * Send a HTTP header to disable content type sniffing in browsers which support it.
 *
 * @since 3.0.0
 *
 * @see https://blogs.msdn.com/ie/archive/2008/07/02/ie8-security-part-v-comprehensive-protection.aspx
 * @see https://src.chromium.org/viewvc/chrome?view=rev&revision=6985
 */
function send_nosniff_header() {
	header( 'X-Content-Type-Options: nosniff' );
}

/**
 * Return a MySQL expression for selecting the week number based on the start_of_week option.
 *
 * @ignore
 * @since 3.0.0
 *
 * @param string $column Database column.
 * @return string SQL clause.
 */
function _wp_mysql_week( $column ) {
	$start_of_week = (int) get_option( 'start_of_week' );
	switch ( $start_of_week ) {
		case 1:
			return "WEEK( $column, 1 )";
		case 2:
		case 3:
		case 4:
		case 5:
		case 6:
			return "WEEK( DATE_SUB( $column, INTERVAL $start_of_week DAY ), 0 )";
		case 0:
		default:
			return "WEEK( $column, 0 )";
	}
}

/**
 * Find hierarchy loops using a callback function that maps object IDs to parent IDs.
 *
 * @since 3.1.0
 * @access private
 *
 * @param callable $callback      Function that accepts ( ID, $callback_args ) and outputs parent_ID.
 * @param int      $start         The ID to start the loop check at.
 * @param int      $start_parent  The parent_ID of $start to use instead of calling $callback( $start ).
 *                                Use null to always use $callback
 * @param array    $callback_args Optional. Additional arguments to send to $callback.
 * @return array IDs of all members of loop.
 */
function wp_find_hierarchy_loop( $callback, $start, $start_parent, $callback_args = array() ) {
	$override = is_null( $start_parent ) ? array() : array( $start => $start_parent );

	$arbitrary_loop_member = wp_find_hierarchy_loop_tortoise_hare( $callback, $start, $override, $callback_args );
	if ( ! $arbitrary_loop_member ) {
		return array();
	}

	return wp_find_hierarchy_loop_tortoise_hare( $callback, $arbitrary_loop_member, $override, $callback_args, true );
}

/**
 * Use the "The Tortoise and the Hare" algorithm to detect loops.
 *
 * For every step of the algorithm, the hare takes two steps and the tortoise one.
 * If the hare ever laps the tortoise, there must be a loop.
 *
 * @since 3.1.0
 * @access private
 *
 * @param callable $callback      Function that accepts ( ID, callback_arg, ... ) and outputs parent_ID.
 * @param int      $start         The ID to start the loop check at.
 * @param array    $override      Optional. An array of ( ID => parent_ID, ... ) to use instead of $callback.
 *                                Default empty array.
 * @param array    $callback_args Optional. Additional arguments to send to $callback. Default empty array.
 * @param bool     $_return_loop  Optional. Return loop members or just detect presence of loop? Only set
 *                                to true if you already know the given $start is part of a loop (otherwise
 *                                the returned array might include branches). Default false.
 * @return mixed Scalar ID of some arbitrary member of the loop, or array of IDs of all members of loop if
 *               $_return_loop
 */
function wp_find_hierarchy_loop_tortoise_hare( $callback, $start, $override = array(), $callback_args = array(), $_return_loop = false ) {
	$tortoise        = $start;
	$hare            = $start;
	$evanescent_hare = $start;
	$return          = array();

	// Set evanescent_hare to one past hare.
	// Increment hare two steps.
	while (
		$tortoise
	&&
		( $evanescent_hare = isset( $override[ $hare ] ) ? $override[ $hare ] : call_user_func_array( $callback, array_merge( array( $hare ), $callback_args ) ) )
	&&
		( $hare = isset( $override[ $evanescent_hare ] ) ? $override[ $evanescent_hare ] : call_user_func_array( $callback, array_merge( array( $evanescent_hare ), $callback_args ) ) )
	) {
		if ( $_return_loop ) {
			$return[ $tortoise ]        = true;
			$return[ $evanescent_hare ] = true;
			$return[ $hare ]            = true;
		}

		// Tortoise got lapped - must be a loop.
		if ( $tortoise == $evanescent_hare || $tortoise == $hare ) {
			return $_return_loop ? $return : $tortoise;
		}

		// Increment tortoise by one step.
		$tortoise = isset( $override[ $tortoise ] ) ? $override[ $tortoise ] : call_user_func_array( $callback, array_merge( array( $tortoise ), $callback_args ) );
	}

	return false;
}

/**
 * Send a HTTP header to limit rendering of pages to same origin iframes.
 *
 * @since 3.1.3
 *
 * @see https://developer.mozilla.org/en/the_x-frame-options_response_header
 */
function send_frame_options_header() {
	header( 'X-Frame-Options: SAMEORIGIN' );
}

/**
 * Retrieve a list of protocols to allow in HTML attributes.
 *
 * @since 3.3.0
 * @since 4.3.0 Added 'webcal' to the protocols array.
 * @since 4.7.0 Added 'urn' to the protocols array.
 * @since 5.3.0 Added 'sms' to the protocols array.
 * @since 5.6.0 Added 'irc6' and 'ircs' to the protocols array.
 *
 * @see wp_kses()
 * @see esc_url()
 *
 * @return string[] Array of allowed protocols. Defaults to an array containing 'http', 'https',
 *                  'ftp', 'ftps', 'mailto', 'news', 'irc', 'irc6', 'ircs', 'gopher', 'nntp', 'feed',
 *                  'telnet', 'mms', 'rtsp', 'sms', 'svn', 'tel', 'fax', 'xmpp', 'webcal', and 'urn'.
 *                  This covers all common link protocols, except for 'javascript' which should not
 *                  be allowed for untrusted users.
 */
function wp_allowed_protocols() {
	static $protocols = array();

	if ( empty( $protocols ) ) {
		$protocols = array( 'http', 'https', 'ftp', 'ftps', 'mailto', 'news', 'irc', 'irc6', 'ircs', 'gopher', 'nntp', 'feed', 'telnet', 'mms', 'rtsp', 'sms', 'svn', 'tel', 'fax', 'xmpp', 'webcal', 'urn' );
	}

	if ( ! did_action( 'wp_loaded' ) ) {
		/**
		 * Filters the list of protocols allowed in HTML attributes.
		 *
		 * @since 3.0.0
		 *
		 * @param string[] $protocols Array of allowed protocols e.g. 'http', 'ftp', 'tel', and more.
		 */
		$protocols = array_unique( (array) apply_filters( 'kses_allowed_protocols', $protocols ) );
	}

	return $protocols;
}

/**
 * Return a comma-separated string of functions that have been called to get
 * to the current point in code.
 *
 * @since 3.4.0
 *
 * @see https://core.trac.wordpress.org/ticket/19589
 *
 * @param string $ignore_class Optional. A class to ignore all function calls within - useful
 *                             when you want to just give info about the callee. Default null.
 * @param int    $skip_frames  Optional. A number of stack frames to skip - useful for unwinding
 *                             back to the source of the issue. Default 0.
 * @param bool   $pretty       Optional. Whether or not you want a comma separated string or raw
 *                             array returned. Default true.
 * @return string|array Either a string containing a reversed comma separated trace or an array
 *                      of individual calls.
 */
function wp_debug_backtrace_summary( $ignore_class = null, $skip_frames = 0, $pretty = true ) {
	static $truncate_paths;

	$trace       = debug_backtrace( false );
	$caller      = array();
	$check_class = ! is_null( $ignore_class );
	$skip_frames++; // Skip this function.

	if ( ! isset( $truncate_paths ) ) {
		$truncate_paths = array(
			wp_normalize_path( WP_CONTENT_DIR ),
			wp_normalize_path( ABSPATH ),
		);
	}

	foreach ( $trace as $call ) {
		if ( $skip_frames > 0 ) {
			$skip_frames--;
		} elseif ( isset( $call['class'] ) ) {
			if ( $check_class && $ignore_class == $call['class'] ) {
				continue; // Filter out calls.
			}

			$caller[] = "{$call['class']}{$call['type']}{$call['function']}";
		} else {
			if ( in_array( $call['function'], array( 'do_action', 'apply_filters', 'do_action_ref_array', 'apply_filters_ref_array' ), true ) ) {
				$caller[] = "{$call['function']}('{$call['args'][0]}')";
			} elseif ( in_array( $call['function'], array( 'include', 'include_once', 'require', 'require_once' ), true ) ) {
				$filename = isset( $call['args'][0] ) ? $call['args'][0] : '';
				$caller[] = $call['function'] . "('" . str_replace( $truncate_paths, '', wp_normalize_path( $filename ) ) . "')";
			} else {
				$caller[] = $call['function'];
			}
		}
	}
	if ( $pretty ) {
		return implode( ', ', array_reverse( $caller ) );
	} else {
		return $caller;
	}
}

/**
 * Retrieve IDs that are not already present in the cache.
 *
 * @since 3.4.0
 * @access private
 *
 * @param int[]  $object_ids Array of IDs.
 * @param string $cache_key  The cache bucket to check against.
 * @return int[] Array of IDs not present in the cache.
 */
function _get_non_cached_ids( $object_ids, $cache_key ) {
	$non_cached_ids = array();
	$cache_values   = wp_cache_get_multiple( $object_ids, $cache_key );

	foreach ( $cache_values as $id => $value ) {
		if ( ! $value ) {
			$non_cached_ids[] = (int) $id;
		}
	}

	return $non_cached_ids;
}

/**
 * Test if the current device has the capability to upload files.
 *
 * @since 3.4.0
 * @access private
 *
 * @return bool Whether the device is able to upload files.
 */
function _device_can_upload() {
	if ( ! wp_is_mobile() ) {
		return true;
	}

	$ua = $_SERVER['HTTP_USER_AGENT'];

	if ( strpos( $ua, 'iPhone' ) !== false
		|| strpos( $ua, 'iPad' ) !== false
		|| strpos( $ua, 'iPod' ) !== false ) {
			return preg_match( '#OS ([\d_]+) like Mac OS X#', $ua, $version ) && version_compare( $version[1], '6', '>=' );
	}

	return true;
}

/**
 * Test if a given path is a stream URL
 *
 * @since 3.5.0
 *
 * @param string $path The resource path or URL.
 * @return bool True if the path is a stream URL.
 */
function wp_is_stream( $path ) {
	$scheme_separator = strpos( $path, '://' );

	if ( false === $scheme_separator ) {
		// $path isn't a stream.
		return false;
	}

	$stream = substr( $path, 0, $scheme_separator );

	return in_array( $stream, stream_get_wrappers(), true );
}

/**
 * Test if the supplied date is valid for the Gregorian calendar.
 *
 * @since 3.5.0
 *
 * @link https://www.php.net/manual/en/function.checkdate.php
 *
 * @param int    $month       Month number.
 * @param int    $day         Day number.
 * @param int    $year        Year number.
 * @param string $source_date The date to filter.
 * @return bool True if valid date, false if not valid date.
 */
function wp_checkdate( $month, $day, $year, $source_date ) {
	/**
	 * Filters whether the given date is valid for the Gregorian calendar.
	 *
	 * @since 3.5.0
	 *
	 * @param bool   $checkdate   Whether the given date is valid.
	 * @param string $source_date Date to check.
	 */
	return apply_filters( 'wp_checkdate', checkdate( $month, $day, $year ), $source_date );
}

/**
 * Load the auth check for monitoring whether the user is still logged in.
 *
 * Can be disabled with remove_action( 'admin_enqueue_scripts', 'wp_auth_check_load' );
 *
 * This is disabled for certain screens where a login screen could cause an
 * inconvenient interruption. A filter called {@see 'wp_auth_check_load'} can be used
 * for fine-grained control.
 *
 * @since 3.6.0
 */
function wp_auth_check_load() {
	if ( ! is_admin() && ! is_user_logged_in() ) {
		return;
	}

	if ( defined( 'IFRAME_REQUEST' ) ) {
		return;
	}

	$screen = get_current_screen();
	$hidden = array( 'update', 'update-network', 'update-core', 'update-core-network', 'upgrade', 'upgrade-network', 'network' );
	$show   = ! in_array( $screen->id, $hidden, true );

	/**
	 * Filters whether to load the authentication check.
	 *
	 * Returning a falsey value from the filter will effectively short-circuit
	 * loading the authentication check.
	 *
	 * @since 3.6.0
	 *
	 * @param bool      $show   Whether to load the authentication check.
	 * @param WP_Screen $screen The current screen object.
	 */
	if ( apply_filters( 'wp_auth_check_load', $show, $screen ) ) {
		wp_enqueue_style( 'wp-auth-check' );
		wp_enqueue_script( 'wp-auth-check' );

		add_action( 'admin_print_footer_scripts', 'wp_auth_check_html', 5 );
		add_action( 'wp_print_footer_scripts', 'wp_auth_check_html', 5 );
	}
}

/**
 * Output the HTML that shows the wp-login dialog when the user is no longer logged in.
 *
 * @since 3.6.0
 */
function wp_auth_check_html() {
	$login_url      = wp_login_url();
	$current_domain = ( is_ssl() ? 'https://' : 'http://' ) . $_SERVER['HTTP_HOST'];
	$same_domain    = ( strpos( $login_url, $current_domain ) === 0 );

	/**
	 * Filters whether the authentication check originated at the same domain.
	 *
	 * @since 3.6.0
	 *
	 * @param bool $same_domain Whether the authentication check originated at the same domain.
	 */
	$same_domain = apply_filters( 'wp_auth_check_same_domain', $same_domain );
	$wrap_class  = $same_domain ? 'hidden' : 'hidden fallback';

	?>
	<div id="wp-auth-check-wrap" class="<?php echo $wrap_class; ?>">
	<div id="wp-auth-check-bg"></div>
	<div id="wp-auth-check">
	<button type="button" class="wp-auth-check-close button-link"><span class="screen-reader-text"><?php _e( 'Close dialog' ); ?></span></button>
	<?php

	if ( $same_domain ) {
		$login_src = add_query_arg(
			array(
				'interim-login' => '1',
				'wp_lang'       => get_user_locale(),
			),
			$login_url
		);
		?>
		<div id="wp-auth-check-form" class="loading" data-src="<?php echo esc_url( $login_src ); ?>"></div>
		<?php
	}

	?>
	<div class="wp-auth-fallback">
		<p><b class="wp-auth-fallback-expired" tabindex="0"><?php _e( 'Session expired' ); ?></b></p>
		<p><a href="<?php echo esc_url( $login_url ); ?>" target="_blank"><?php _e( 'Please log in again.' ); ?></a>
		<?php _e( 'The login page will open in a new tab. After logging in you can close it and return to this page.' ); ?></p>
	</div>
	</div>
	</div>
	<?php
}

/**
 * Check whether a user is still logged in, for the heartbeat.
 *
 * Send a result that shows a log-in box if the user is no longer logged in,
 * or if their cookie is within the grace period.
 *
 * @since 3.6.0
 *
 * @global int $login_grace_period
 *
 * @param array $response  The Heartbeat response.
 * @return array The Heartbeat response with 'wp-auth-check' value set.
 */
function wp_auth_check( $response ) {
	$response['wp-auth-check'] = is_user_logged_in() && empty( $GLOBALS['login_grace_period'] );
	return $response;
}

/**
 * Return RegEx body to liberally match an opening HTML tag.
 *
 * Matches an opening HTML tag that:
 * 1. Is self-closing or
 * 2. Has no body but has a closing tag of the same name or
 * 3. Contains a body and a closing tag of the same name
 *
 * Note: this RegEx does not balance inner tags and does not attempt
 * to produce valid HTML
 *
 * @since 3.6.0
 *
 * @param string $tag An HTML tag name. Example: 'video'.
 * @return string Tag RegEx.
 */
function get_tag_regex( $tag ) {
	if ( empty( $tag ) ) {
		return '';
	}
	return sprintf( '<%1$s[^<]*(?:>[\s\S]*<\/%1$s>|\s*\/>)', tag_escape( $tag ) );
}

/**
 * Retrieve a canonical form of the provided charset appropriate for passing to PHP
 * functions such as htmlspecialchars() and charset HTML attributes.
 *
 * @since 3.6.0
 * @access private
 *
 * @see https://core.trac.wordpress.org/ticket/23688
 *
 * @param string $charset A charset name.
 * @return string The canonical form of the charset.
 */
function _canonical_charset( $charset ) {
	if ( 'utf-8' === strtolower( $charset ) || 'utf8' === strtolower( $charset ) ) {

		return 'UTF-8';
	}

	if ( 'iso-8859-1' === strtolower( $charset ) || 'iso8859-1' === strtolower( $charset ) ) {

		return 'ISO-8859-1';
	}

	return $charset;
}

/**
 * Set the mbstring internal encoding to a binary safe encoding when func_overload
 * is enabled.
 *
 * When mbstring.func_overload is in use for multi-byte encodings, the results from
 * strlen() and similar functions respect the utf8 characters, causing binary data
 * to return incorrect lengths.
 *
 * This function overrides the mbstring encoding to a binary-safe encoding, and
 * resets it to the users expected encoding afterwards through the
 * `reset_mbstring_encoding` function.
 *
 * It is safe to recursively call this function, however each
 * `mbstring_binary_safe_encoding()` call must be followed up with an equal number
 * of `reset_mbstring_encoding()` calls.
 *
 * @since 3.7.0
 *
 * @see reset_mbstring_encoding()
 *
 * @param bool $reset Optional. Whether to reset the encoding back to a previously-set encoding.
 *                    Default false.
 */
function mbstring_binary_safe_encoding( $reset = false ) {
	static $encodings  = array();
	static $overloaded = null;

	if ( is_null( $overloaded ) ) {
		$overloaded = function_exists( 'mb_internal_encoding' ) && ( ini_get( 'mbstring.func_overload' ) & 2 ); // phpcs:ignore PHPCompatibility.IniDirectives.RemovedIniDirectives.mbstring_func_overloadDeprecated
	}

	if ( false === $overloaded ) {
		return;
	}

	if ( ! $reset ) {
		$encoding = mb_internal_encoding();
		array_push( $encodings, $encoding );
		mb_internal_encoding( 'ISO-8859-1' );
	}

	if ( $reset && $encodings ) {
		$encoding = array_pop( $encodings );
		mb_internal_encoding( $encoding );
	}
}

/**
 * Reset the mbstring internal encoding to a users previously set encoding.
 *
 * @see mbstring_binary_safe_encoding()
 *
 * @since 3.7.0
 */
function reset_mbstring_encoding() {
	mbstring_binary_safe_encoding( true );
}

/**
 * Filter/validate a variable as a boolean.
 *
 * Alternative to `filter_var( $var, FILTER_VALIDATE_BOOLEAN )`.
 *
 * @since 4.0.0
 *
 * @param mixed $var Boolean value to validate.
 * @return bool Whether the value is validated.
 */
function wp_validate_boolean( $var ) {
	if ( is_bool( $var ) ) {
		return $var;
	}

	if ( is_string( $var ) && 'false' === strtolower( $var ) ) {
		return false;
	}

	return (bool) $var;
}

/**
 * Delete a file
 *
 * @since 4.2.0
 *
 * @param string $file The path to the file to delete.
 */
function wp_delete_file( $file ) {
	/**
	 * Filters the path of the file to delete.
	 *
	 * @since 2.1.0
	 *
	 * @param string $file Path to the file to delete.
	 */
	$delete = apply_filters( 'wp_delete_file', $file );
	if ( ! empty( $delete ) ) {
		@unlink( $delete );
	}
}

/**
 * Deletes a file if its path is within the given directory.
 *
 * @since 4.9.7
 *
 * @param string $file      Absolute path to the file to delete.
 * @param string $directory Absolute path to a directory.
 * @return bool True on success, false on failure.
 */
function wp_delete_file_from_directory( $file, $directory ) {
	if ( wp_is_stream( $file ) ) {
		$real_file      = $file;
		$real_directory = $directory;
	} else {
		$real_file      = realpath( wp_normalize_path( $file ) );
		$real_directory = realpath( wp_normalize_path( $directory ) );
	}

	if ( false !== $real_file ) {
		$real_file = wp_normalize_path( $real_file );
	}

	if ( false !== $real_directory ) {
		$real_directory = wp_normalize_path( $real_directory );
	}

	if ( false === $real_file || false === $real_directory || strpos( $real_file, trailingslashit( $real_directory ) ) !== 0 ) {
		return false;
	}

	wp_delete_file( $file );

	return true;
}

/**
 * Outputs a small JS snippet on preview tabs/windows to remove `window.name` on unload.
 *
 * This prevents reusing the same tab for a preview when the user has navigated away.
 *
 * @since 4.3.0
 *
 * @global WP_Post $post Global post object.
 */
function wp_post_preview_js() {
	global $post;

	if ( ! is_preview() || empty( $post ) ) {
		return;
	}

	// Has to match the window name used in post_submit_meta_box().
	$name = 'wp-preview-' . (int) $post->ID;

	?>
	<script>
	( function() {
		var query = document.location.search;

		if ( query && query.indexOf( 'preview=true' ) !== -1 ) {
			window.name = '<?php echo $name; ?>';
		}

		if ( window.addEventListener ) {
			window.addEventListener( 'unload', function() { window.name = ''; }, false );
		}
	}());
	</script>
	<?php
}

/**
 * Parses and formats a MySQL datetime (Y-m-d H:i:s) for ISO8601 (Y-m-d\TH:i:s).
 *
 * Explicitly strips timezones, as datetimes are not saved with any timezone
 * information. Including any information on the offset could be misleading.
 *
 * Despite historical function name, the output does not conform to RFC3339 format,
 * which must contain timezone.
 *
 * @since 4.4.0
 *
 * @param string $date_string Date string to parse and format.
 * @return string Date formatted for ISO8601 without time zone.
 */
function mysql_to_rfc3339( $date_string ) {
	return mysql2date( 'Y-m-d\TH:i:s', $date_string, false );
}

/**
 * Attempts to raise the PHP memory limit for memory intensive processes.
 *
 * Only allows raising the existing limit and prevents lowering it.
 *
 * @since 4.6.0
 *
 * @param string $context Optional. Context in which the function is called. Accepts either 'admin',
 *                        'image', or an arbitrary other context. If an arbitrary context is passed,
 *                        the similarly arbitrary {@see '$context_memory_limit'} filter will be
 *                        invoked. Default 'admin'.
 * @return int|string|false The limit that was set or false on failure.
 */
function wp_raise_memory_limit( $context = 'admin' ) {
	// Exit early if the limit cannot be changed.
	if ( false === wp_is_ini_value_changeable( 'memory_limit' ) ) {
		return false;
	}

	$current_limit     = ini_get( 'memory_limit' );
	$current_limit_int = wp_convert_hr_to_bytes( $current_limit );

	if ( -1 === $current_limit_int ) {
		return false;
	}

	$wp_max_limit     = WP_MAX_MEMORY_LIMIT;
	$wp_max_limit_int = wp_convert_hr_to_bytes( $wp_max_limit );
	$filtered_limit   = $wp_max_limit;

	switch ( $context ) {
		case 'admin':
			/**
			 * Filters the maximum memory limit available for administration screens.
			 *
			 * This only applies to administrators, who may require more memory for tasks
			 * like updates. Memory limits when processing images (uploaded or edited by
			 * users of any role) are handled separately.
			 *
			 * The `WP_MAX_MEMORY_LIMIT` constant specifically defines the maximum memory
			 * limit available when in the administration back end. The default is 256M
			 * (256 megabytes of memory) or the original `memory_limit` php.ini value if
			 * this is higher.
			 *
			 * @since 3.0.0
			 * @since 4.6.0 The default now takes the original `memory_limit` into account.
			 *
			 * @param int|string $filtered_limit The maximum WordPress memory limit. Accepts an integer
			 *                                   (bytes), or a shorthand string notation, such as '256M'.
			 */
			$filtered_limit = apply_filters( 'admin_memory_limit', $filtered_limit );
			break;

		case 'image':
			/**
			 * Filters the memory limit allocated for image manipulation.
			 *
			 * @since 3.5.0
			 * @since 4.6.0 The default now takes the original `memory_limit` into account.
			 *
			 * @param int|string $filtered_limit Maximum memory limit to allocate for images.
			 *                                   Default `WP_MAX_MEMORY_LIMIT` or the original
			 *                                   php.ini `memory_limit`, whichever is higher.
			 *                                   Accepts an integer (bytes), or a shorthand string
			 *                                   notation, such as '256M'.
			 */
			$filtered_limit = apply_filters( 'image_memory_limit', $filtered_limit );
			break;

		default:
			/**
			 * Filters the memory limit allocated for arbitrary contexts.
			 *
			 * The dynamic portion of the hook name, `$context`, refers to an arbitrary
			 * context passed on calling the function. This allows for plugins to define
			 * their own contexts for raising the memory limit.
			 *
			 * @since 4.6.0
			 *
			 * @param int|string $filtered_limit Maximum memory limit to allocate for images.
			 *                                   Default '256M' or the original php.ini `memory_limit`,
			 *                                   whichever is higher. Accepts an integer (bytes), or a
			 *                                   shorthand string notation, such as '256M'.
			 */
			$filtered_limit = apply_filters( "{$context}_memory_limit", $filtered_limit );
			break;
	}

	$filtered_limit_int = wp_convert_hr_to_bytes( $filtered_limit );

	if ( -1 === $filtered_limit_int || ( $filtered_limit_int > $wp_max_limit_int && $filtered_limit_int > $current_limit_int ) ) {
		if ( false !== ini_set( 'memory_limit', $filtered_limit ) ) {
			return $filtered_limit;
		} else {
			return false;
		}
	} elseif ( -1 === $wp_max_limit_int || $wp_max_limit_int > $current_limit_int ) {
		if ( false !== ini_set( 'memory_limit', $wp_max_limit ) ) {
			return $wp_max_limit;
		} else {
			return false;
		}
	}

	return false;
}

/**
 * Generate a random UUID (version 4).
 *
 * @since 4.7.0
 *
 * @return string UUID.
 */
function wp_generate_uuid4() {
	return sprintf(
		'%04x%04x-%04x-%04x-%04x-%04x%04x%04x',
		mt_rand( 0, 0xffff ),
		mt_rand( 0, 0xffff ),
		mt_rand( 0, 0xffff ),
		mt_rand( 0, 0x0fff ) | 0x4000,
		mt_rand( 0, 0x3fff ) | 0x8000,
		mt_rand( 0, 0xffff ),
		mt_rand( 0, 0xffff ),
		mt_rand( 0, 0xffff )
	);
}

/**
 * Validates that a UUID is valid.
 *
 * @since 4.9.0
 *
 * @param mixed $uuid    UUID to check.
 * @param int   $version Specify which version of UUID to check against. Default is none,
 *                       to accept any UUID version. Otherwise, only version allowed is `4`.
 * @return bool The string is a valid UUID or false on failure.
 */
function wp_is_uuid( $uuid, $version = null ) {

	if ( ! is_string( $uuid ) ) {
		return false;
	}

	if ( is_numeric( $version ) ) {
		if ( 4 !== (int) $version ) {
			_doing_it_wrong( __FUNCTION__, __( 'Only UUID V4 is supported at this time.' ), '4.9.0' );
			return false;
		}
		$regex = '/^[0-9a-f]{8}-[0-9a-f]{4}-4[0-9a-f]{3}-[89ab][0-9a-f]{3}-[0-9a-f]{12}$/';
	} else {
		$regex = '/^[0-9a-f]{8}-[0-9a-f]{4}-[0-9a-f]{4}-[0-9a-f]{4}-[0-9a-f]{12}$/';
	}

	return (bool) preg_match( $regex, $uuid );
}

/**
 * Gets unique ID.
 *
 * This is a PHP implementation of Underscore's uniqueId method. A static variable
 * contains an integer that is incremented with each call. This number is returned
 * with the optional prefix. As such the returned value is not universally unique,
 * but it is unique across the life of the PHP process.
 *
 * @since 5.0.3
 *
 * @param string $prefix Prefix for the returned ID.
 * @return string Unique ID.
 */
function wp_unique_id( $prefix = '' ) {
	static $id_counter = 0;
	return $prefix . (string) ++$id_counter;
}

/**
 * Gets last changed date for the specified cache group.
 *
 * @since 4.7.0
 *
 * @param string $group Where the cache contents are grouped.
 * @return string UNIX timestamp with microseconds representing when the group was last changed.
 */
function wp_cache_get_last_changed( $group ) {
	$last_changed = wp_cache_get( 'last_changed', $group );

	if ( ! $last_changed ) {
		$last_changed = microtime();
		wp_cache_set( 'last_changed', $last_changed, $group );
	}

	return $last_changed;
}

/**
 * Send an email to the old site admin email address when the site admin email address changes.
 *
 * @since 4.9.0
 *
 * @param string $old_email   The old site admin email address.
 * @param string $new_email   The new site admin email address.
 * @param string $option_name The relevant database option name.
 */
function wp_site_admin_email_change_notification( $old_email, $new_email, $option_name ) {
	$send = true;

	// Don't send the notification to the default 'admin_email' value.
	if ( 'you@example.com' === $old_email ) {
		$send = false;
	}

	/**
	 * Filters whether to send the site admin email change notification email.
	 *
	 * @since 4.9.0
	 *
	 * @param bool   $send      Whether to send the email notification.
	 * @param string $old_email The old site admin email address.
	 * @param string $new_email The new site admin email address.
	 */
	$send = apply_filters( 'send_site_admin_email_change_email', $send, $old_email, $new_email );

	if ( ! $send ) {
		return;
	}

	/* translators: Do not translate OLD_EMAIL, NEW_EMAIL, SITENAME, SITEURL: those are placeholders. */
	$email_change_text = __(
		'Hi,

This notice confirms that the admin email address was changed on ###SITENAME###.

The new admin email address is ###NEW_EMAIL###.

This email has been sent to ###OLD_EMAIL###

Regards,
All at ###SITENAME###
###SITEURL###'
	);

	$email_change_email = array(
		'to'      => $old_email,
		/* translators: Site admin email change notification email subject. %s: Site title. */
		'subject' => __( '[%s] Admin Email Changed' ),
		'message' => $email_change_text,
		'headers' => '',
	);

	// Get site name.
	$site_name = wp_specialchars_decode( get_option( 'blogname' ), ENT_QUOTES );

	/**
	 * Filters the contents of the email notification sent when the site admin email address is changed.
	 *
	 * @since 4.9.0
	 *
	 * @param array $email_change_email {
	 *     Used to build wp_mail().
	 *
	 *     @type string $to      The intended recipient.
	 *     @type string $subject The subject of the email.
	 *     @type string $message The content of the email.
	 *         The following strings have a special meaning and will get replaced dynamically:
	 *         - ###OLD_EMAIL### The old site admin email address.
	 *         - ###NEW_EMAIL### The new site admin email address.
	 *         - ###SITENAME###  The name of the site.
	 *         - ###SITEURL###   The URL to the site.
	 *     @type string $headers Headers.
	 * }
	 * @param string $old_email The old site admin email address.
	 * @param string $new_email The new site admin email address.
	 */
	$email_change_email = apply_filters( 'site_admin_email_change_email', $email_change_email, $old_email, $new_email );

	$email_change_email['message'] = str_replace( '###OLD_EMAIL###', $old_email, $email_change_email['message'] );
	$email_change_email['message'] = str_replace( '###NEW_EMAIL###', $new_email, $email_change_email['message'] );
	$email_change_email['message'] = str_replace( '###SITENAME###', $site_name, $email_change_email['message'] );
	$email_change_email['message'] = str_replace( '###SITEURL###', home_url(), $email_change_email['message'] );

	wp_mail(
		$email_change_email['to'],
		sprintf(
			$email_change_email['subject'],
			$site_name
		),
		$email_change_email['message'],
		$email_change_email['headers']
	);
}

/**
 * Return an anonymized IPv4 or IPv6 address.
 *
 * @since 4.9.6 Abstracted from `WP_Community_Events::get_unsafe_client_ip()`.
 *
 * @param string $ip_addr       The IPv4 or IPv6 address to be anonymized.
 * @param bool   $ipv6_fallback Optional. Whether to return the original IPv6 address if the needed functions
 *                              to anonymize it are not present. Default false, return `::` (unspecified address).
 * @return string  The anonymized IP address.
 */
function wp_privacy_anonymize_ip( $ip_addr, $ipv6_fallback = false ) {
	// Detect what kind of IP address this is.
	$ip_prefix = '';
	$is_ipv6   = substr_count( $ip_addr, ':' ) > 1;
	$is_ipv4   = ( 3 === substr_count( $ip_addr, '.' ) );

	if ( $is_ipv6 && $is_ipv4 ) {
		// IPv6 compatibility mode, temporarily strip the IPv6 part, and treat it like IPv4.
		$ip_prefix = '::ffff:';
		$ip_addr   = preg_replace( '/^\[?[0-9a-f:]*:/i', '', $ip_addr );
		$ip_addr   = str_replace( ']', '', $ip_addr );
		$is_ipv6   = false;
	}

	if ( $is_ipv6 ) {
		// IPv6 addresses will always be enclosed in [] if there's a port.
		$left_bracket  = strpos( $ip_addr, '[' );
		$right_bracket = strpos( $ip_addr, ']' );
		$percent       = strpos( $ip_addr, '%' );
		$netmask       = 'ffff:ffff:ffff:ffff:0000:0000:0000:0000';

		// Strip the port (and [] from IPv6 addresses), if they exist.
		if ( false !== $left_bracket && false !== $right_bracket ) {
			$ip_addr = substr( $ip_addr, $left_bracket + 1, $right_bracket - $left_bracket - 1 );
		} elseif ( false !== $left_bracket || false !== $right_bracket ) {
			// The IP has one bracket, but not both, so it's malformed.
			return '::';
		}

		// Strip the reachability scope.
		if ( false !== $percent ) {
			$ip_addr = substr( $ip_addr, 0, $percent );
		}

		// No invalid characters should be left.
		if ( preg_match( '/[^0-9a-f:]/i', $ip_addr ) ) {
			return '::';
		}

		// Partially anonymize the IP by reducing it to the corresponding network ID.
		if ( function_exists( 'inet_pton' ) && function_exists( 'inet_ntop' ) ) {
			$ip_addr = inet_ntop( inet_pton( $ip_addr ) & inet_pton( $netmask ) );
			if ( false === $ip_addr ) {
				return '::';
			}
		} elseif ( ! $ipv6_fallback ) {
			return '::';
		}
	} elseif ( $is_ipv4 ) {
		// Strip any port and partially anonymize the IP.
		$last_octet_position = strrpos( $ip_addr, '.' );
		$ip_addr             = substr( $ip_addr, 0, $last_octet_position ) . '.0';
	} else {
		return '0.0.0.0';
	}

	// Restore the IPv6 prefix to compatibility mode addresses.
	return $ip_prefix . $ip_addr;
}

/**
 * Return uniform "anonymous" data by type.
 *
 * @since 4.9.6
 *
 * @param string $type The type of data to be anonymized.
 * @param string $data Optional The data to be anonymized.
 * @return string The anonymous data for the requested type.
 */
function wp_privacy_anonymize_data( $type, $data = '' ) {

	switch ( $type ) {
		case 'email':
			$anonymous = 'deleted@site.invalid';
			break;
		case 'url':
			$anonymous = 'https://site.invalid';
			break;
		case 'ip':
			$anonymous = wp_privacy_anonymize_ip( $data );
			break;
		case 'date':
			$anonymous = '0000-00-00 00:00:00';
			break;
		case 'text':
			/* translators: Deleted text. */
			$anonymous = __( '[deleted]' );
			break;
		case 'longtext':
			/* translators: Deleted long text. */
			$anonymous = __( 'This content was deleted by the author.' );
			break;
		default:
			$anonymous = '';
			break;
	}

	/**
	 * Filters the anonymous data for each type.
	 *
	 * @since 4.9.6
	 *
	 * @param string $anonymous Anonymized data.
	 * @param string $type      Type of the data.
	 * @param string $data      Original data.
	 */
	return apply_filters( 'wp_privacy_anonymize_data', $anonymous, $type, $data );
}

/**
 * Returns the directory used to store personal data export files.
 *
 * @since 4.9.6
 *
 * @see wp_privacy_exports_url
 *
 * @return string Exports directory.
 */
function wp_privacy_exports_dir() {
	$upload_dir  = wp_upload_dir();
	$exports_dir = trailingslashit( $upload_dir['basedir'] ) . 'wp-personal-data-exports/';

	/**
	 * Filters the directory used to store personal data export files.
	 *
	 * @since 4.9.6
	 * @since 5.5.0 Exports now use relative paths, so changes to the directory
	 *              via this filter should be reflected on the server.
	 *
	 * @param string $exports_dir Exports directory.
	 */
	return apply_filters( 'wp_privacy_exports_dir', $exports_dir );
}

/**
 * Returns the URL of the directory used to store personal data export files.
 *
 * @since 4.9.6
 *
 * @see wp_privacy_exports_dir
 *
 * @return string Exports directory URL.
 */
function wp_privacy_exports_url() {
	$upload_dir  = wp_upload_dir();
	$exports_url = trailingslashit( $upload_dir['baseurl'] ) . 'wp-personal-data-exports/';

	/**
	 * Filters the URL of the directory used to store personal data export files.
	 *
	 * @since 4.9.6
	 * @since 5.5.0 Exports now use relative paths, so changes to the directory URL
	 *              via this filter should be reflected on the server.
	 *
	 * @param string $exports_url Exports directory URL.
	 */
	return apply_filters( 'wp_privacy_exports_url', $exports_url );
}

/**
 * Schedule a `WP_Cron` job to delete expired export files.
 *
 * @since 4.9.6
 */
function wp_schedule_delete_old_privacy_export_files() {
	if ( wp_installing() ) {
		return;
	}

	if ( ! wp_next_scheduled( 'wp_privacy_delete_old_export_files' ) ) {
		wp_schedule_event( time(), 'hourly', 'wp_privacy_delete_old_export_files' );
	}
}

/**
 * Cleans up export files older than three days old.
 *
 * The export files are stored in `wp-content/uploads`, and are therefore publicly
 * accessible. A CSPRN is appended to the filename to mitigate the risk of an
 * unauthorized person downloading the file, but it is still possible. Deleting
 * the file after the data subject has had a chance to delete it adds an additional
 * layer of protection.
 *
 * @since 4.9.6
 */
function wp_privacy_delete_old_export_files() {
	$exports_dir = wp_privacy_exports_dir();
	if ( ! is_dir( $exports_dir ) ) {
		return;
	}

	require_once ABSPATH . 'wp-admin/includes/file.php';
	$export_files = list_files( $exports_dir, 100, array( 'index.php' ) );

	/**
	 * Filters the lifetime, in seconds, of a personal data export file.
	 *
	 * By default, the lifetime is 3 days. Once the file reaches that age, it will automatically
	 * be deleted by a cron job.
	 *
	 * @since 4.9.6
	 *
	 * @param int $expiration The expiration age of the export, in seconds.
	 */
	$expiration = apply_filters( 'wp_privacy_export_expiration', 3 * DAY_IN_SECONDS );

	foreach ( (array) $export_files as $export_file ) {
		$file_age_in_seconds = time() - filemtime( $export_file );

		if ( $expiration < $file_age_in_seconds ) {
			unlink( $export_file );
		}
	}
}

/**
 * Gets the URL to learn more about updating the PHP version the site is running on.
 *
 * This URL can be overridden by specifying an environment variable `WP_UPDATE_PHP_URL` or by using the
 * {@see 'wp_update_php_url'} filter. Providing an empty string is not allowed and will result in the
 * default URL being used. Furthermore the page the URL links to should preferably be localized in the
 * site language.
 *
 * @since 5.1.0
 *
 * @return string URL to learn more about updating PHP.
 */
function wp_get_update_php_url() {
	$default_url = wp_get_default_update_php_url();

	$update_url = $default_url;
	if ( false !== getenv( 'WP_UPDATE_PHP_URL' ) ) {
		$update_url = getenv( 'WP_UPDATE_PHP_URL' );
	}

	/**
	 * Filters the URL to learn more about updating the PHP version the site is running on.
	 *
	 * Providing an empty string is not allowed and will result in the default URL being used. Furthermore
	 * the page the URL links to should preferably be localized in the site language.
	 *
	 * @since 5.1.0
	 *
	 * @param string $update_url URL to learn more about updating PHP.
	 */
	$update_url = apply_filters( 'wp_update_php_url', $update_url );

	if ( empty( $update_url ) ) {
		$update_url = $default_url;
	}

	return $update_url;
}

/**
 * Gets the default URL to learn more about updating the PHP version the site is running on.
 *
 * Do not use this function to retrieve this URL. Instead, use {@see wp_get_update_php_url()} when relying on the URL.
 * This function does not allow modifying the returned URL, and is only used to compare the actually used URL with the
 * default one.
 *
 * @since 5.1.0
 * @access private
 *
 * @return string Default URL to learn more about updating PHP.
 */
function wp_get_default_update_php_url() {
	return _x( 'https://wordpress.org/support/update-php/', 'localized PHP upgrade information page' );
}

/**
 * Prints the default annotation for the web host altering the "Update PHP" page URL.
 *
 * This function is to be used after {@see wp_get_update_php_url()} to display a consistent
 * annotation if the web host has altered the default "Update PHP" page URL.
 *
 * @since 5.1.0
 * @since 5.2.0 Added the `$before` and `$after` parameters.
 *
 * @param string $before Markup to output before the annotation. Default `<p class="description">`.
 * @param string $after  Markup to output after the annotation. Default `</p>`.
 */
function wp_update_php_annotation( $before = '<p class="description">', $after = '</p>' ) {
	$annotation = wp_get_update_php_annotation();

	if ( $annotation ) {
		echo $before . $annotation . $after;
	}
}

/**
 * Returns the default annotation for the web hosting altering the "Update PHP" page URL.
 *
 * This function is to be used after {@see wp_get_update_php_url()} to return a consistent
 * annotation if the web host has altered the default "Update PHP" page URL.
 *
 * @since 5.2.0
 *
 * @return string Update PHP page annotation. An empty string if no custom URLs are provided.
 */
function wp_get_update_php_annotation() {
	$update_url  = wp_get_update_php_url();
	$default_url = wp_get_default_update_php_url();

	if ( $update_url === $default_url ) {
		return '';
	}

	$annotation = sprintf(
		/* translators: %s: Default Update PHP page URL. */
		__( 'This resource is provided by your web host, and is specific to your site. For more information, <a href="%s" target="_blank">see the official WordPress documentation</a>.' ),
		esc_url( $default_url )
	);
<<<<<<< HEAD
	echo'</p>';
}


/**
 * Handles sending password retrieval email to user.
 *
 * @global wpdb         $wpdb       WordPress database abstraction object.
 * @global PasswordHash $wp_hasher  Portable PHP password hashing framework.
 * @param  string       $user_login Optional user_login, default null.
 *                                  Uses $_POST['user_login'] if $user_login not set.
 *
 * @return bool|WP_Error True: when finish. WP_Error on error
 */
function retrieve_password( $user_login = null ) {
	global $wpdb, $wp_hasher;

	$errors = new WP_Error();

	// Use the passed $user_login if available, otherwise use $_POST['user_login'].
	if ( !$user_login && !empty( $_POST['user_login'] ) ) {
			$user_login = $_POST['user_login'];
	}

	if ( empty( $user_login ) ) {
			$errors->add('empty_username', __('<strong>ERROR</strong>: Enter a username or email address.'));
	} elseif ( strpos( $user_login, '@' ) ) {
			$user_data = get_user_by( 'email', sanitize_email( $user_login ) );
		if ( empty( $user_data ) )
			$errors->add('invalid_email', __('<strong>ERROR</strong>: There is no user registered with that email address.'));
	} else {
			$user_data = get_user_by('login', sanitize_user( $user_login ) );
	}

	/**
	 * Fires before errors are returned from a password reset request.
	 *
	 * @since 2.1.0
	 * @since 4.4.0 Added the `$errors` parameter.
	 *
	 * @param WP_Error $errors A WP_Error object containing any errors generated
	 *                         by using invalid credentials.
	 */
	do_action( 'lostpassword_post', $errors );

	if ( $errors->get_error_code() )
		return $errors;

	if ( !$user_data ) {
		$errors->add('invalidcombo', __('<strong>ERROR</strong>: Invalid username or email.'));
		return $errors;
	}

	// Redefining user_login ensures we return the right case in the email.
	$user_login = $user_data->user_login;
	$user_email = $user_data->user_email;
	$key = get_password_reset_key( $user_data );

	if ( is_wp_error( $key ) ) {
			return $key;
	}

	$message = __('Someone requested that the password be reset for the following account:') . "\r\n\r\n";
	$message .= network_home_url( '/' ) . "\r\n\r\n";
	$message .= sprintf(__('Username: %s'), $user_login) . "\r\n\r\n";
	$message .= __('If this was a mistake, just ignore this email and nothing will happen.') . "\r\n\r\n";
	$message .= __('To reset your password, visit the following address:') . "\r\n\r\n";
	$message .= '<' . network_site_url("wp-login.php?action=rp&key=$key&login=" . rawurlencode($user_login), 'login') . ">\r\n";

	if ( is_multisite() )
		$blogname = $GLOBALS['current_site']->site_name;
	else
		/*
		 * The blogname option is escaped with esc_html on the way into the database
		 * in sanitize_option we want to reverse this for the plain text arena of emails.
		 */
		$blogname = wp_specialchars_decode(get_option('blogname'), ENT_QUOTES);

	$title = sprintf( __('[%s] Password Reset'), $blogname );

	/**
	 * Filter the subject of the password reset email.
	 *
	 * @since 2.8.0
	 * @since 4.4.0 Added the `$user_login` and `$user_data` parameters.
	 *
	 * @param string  $title      Default email title.
	 * @param string  $user_login The username for the user.
	 * @param WP_User $user_data  WP_User object.
	 */
	$title = apply_filters( 'retrieve_password_title', $title, $user_login, $user_data );

	/**
	 * Filter the message body of the password reset mail.
	 *
	 * @since 2.8.0
	 * @since 4.1.0 Added `$user_login` and `$user_data` parameters.
	 *
	 * @param string  $message    Default mail message.
	 * @param string  $key        The activation key.
	 * @param string  $user_login The username for the user.
	 * @param WP_User $user_data  WP_User object.
	 */
	$message = apply_filters( 'retrieve_password_message', $message, $key, $user_login, $user_data );

	if ( $message && !wp_mail( $user_email, wp_specialchars_decode( $title ), $message ) )
		wp_die( __('The email could not be sent.') . "<br />\n" . __('Possible reason: your host may have disabled the mail() function.') );

	return true;
=======

	return $annotation;
}

/**
 * Gets the URL for directly updating the PHP version the site is running on.
 *
 * A URL will only be returned if the `WP_DIRECT_UPDATE_PHP_URL` environment variable is specified or
 * by using the {@see 'wp_direct_php_update_url'} filter. This allows hosts to send users directly to
 * the page where they can update PHP to a newer version.
 *
 * @since 5.1.1
 *
 * @return string URL for directly updating PHP or empty string.
 */
function wp_get_direct_php_update_url() {
	$direct_update_url = '';

	if ( false !== getenv( 'WP_DIRECT_UPDATE_PHP_URL' ) ) {
		$direct_update_url = getenv( 'WP_DIRECT_UPDATE_PHP_URL' );
	}

	/**
	 * Filters the URL for directly updating the PHP version the site is running on from the host.
	 *
	 * @since 5.1.1
	 *
	 * @param string $direct_update_url URL for directly updating PHP.
	 */
	$direct_update_url = apply_filters( 'wp_direct_php_update_url', $direct_update_url );

	return $direct_update_url;
}

/**
 * Display a button directly linking to a PHP update process.
 *
 * This provides hosts with a way for users to be sent directly to their PHP update process.
 *
 * The button is only displayed if a URL is returned by `wp_get_direct_php_update_url()`.
 *
 * @since 5.1.1
 */
function wp_direct_php_update_button() {
	$direct_update_url = wp_get_direct_php_update_url();

	if ( empty( $direct_update_url ) ) {
		return;
	}

	echo '<p class="button-container">';
	printf(
		'<a class="button button-primary" href="%1$s" target="_blank" rel="noopener">%2$s <span class="screen-reader-text">%3$s</span><span aria-hidden="true" class="dashicons dashicons-external"></span></a>',
		esc_url( $direct_update_url ),
		__( 'Update PHP' ),
		/* translators: Accessibility text. */
		__( '(opens in a new tab)' )
	);
	echo '</p>';
}

/**
 * Get the size of a directory.
 *
 * A helper function that is used primarily to check whether
 * a blog has exceeded its allowed upload space.
 *
 * @since MU (3.0.0)
 * @since 5.2.0 $max_execution_time parameter added.
 *
 * @param string $directory Full path of a directory.
 * @param int    $max_execution_time Maximum time to run before giving up. In seconds.
 *                                   The timeout is global and is measured from the moment WordPress started to load.
 * @return int|false|null Size in bytes if a valid directory. False if not. Null if timeout.
 */
function get_dirsize( $directory, $max_execution_time = null ) {

	// Exclude individual site directories from the total when checking the main site of a network,
	// as they are subdirectories and should not be counted.
	if ( is_multisite() && is_main_site() ) {
		$size = recurse_dirsize( $directory, $directory . '/sites', $max_execution_time );
	} else {
		$size = recurse_dirsize( $directory, null, $max_execution_time );
	}

	return $size;
}

/**
 * Get the size of a directory recursively.
 *
 * Used by get_dirsize() to get a directory size when it contains other directories.
 *
 * @since MU (3.0.0)
 * @since 4.3.0 The `$exclude` parameter was added.
 * @since 5.2.0 The `$max_execution_time` parameter was added.
 * @since 5.6.0 The `$directory_cache` parameter was added.
 *
 * @param string       $directory          Full path of a directory.
 * @param string|array $exclude            Optional. Full path of a subdirectory to exclude from the total,
 *                                         or array of paths. Expected without trailing slash(es).
 * @param int          $max_execution_time Maximum time to run before giving up. In seconds. The timeout is global
 *                                         and is measured from the moment WordPress started to load.
 * @param array        $directory_cache    Optional. Array of cached directory paths.
 *
 * @return int|false|null Size in bytes if a valid directory. False if not. Null if timeout.
 */
function recurse_dirsize( $directory, $exclude = null, $max_execution_time = null, &$directory_cache = null ) {
	$directory  = untrailingslashit( $directory );
	$save_cache = false;

	if ( ! isset( $directory_cache ) ) {
		$directory_cache = get_transient( 'dirsize_cache' );
		$save_cache      = true;
	}

	if ( isset( $directory_cache[ $directory ] ) && is_int( $directory_cache[ $directory ] ) ) {
		return $directory_cache[ $directory ];
	}

	if ( ! file_exists( $directory ) || ! is_dir( $directory ) || ! is_readable( $directory ) ) {
		return false;
	}

	if (
		( is_string( $exclude ) && $directory === $exclude ) ||
		( is_array( $exclude ) && in_array( $directory, $exclude, true ) )
	) {
		return false;
	}

	if ( null === $max_execution_time ) {
		// Keep the previous behavior but attempt to prevent fatal errors from timeout if possible.
		if ( function_exists( 'ini_get' ) ) {
			$max_execution_time = ini_get( 'max_execution_time' );
		} else {
			// Disable...
			$max_execution_time = 0;
		}

		// Leave 1 second "buffer" for other operations if $max_execution_time has reasonable value.
		if ( $max_execution_time > 10 ) {
			$max_execution_time -= 1;
		}
	}

	/**
	 * Filters the amount of storage space used by one directory and all its children, in megabytes.
	 *
	 * Return the actual used space to short-circuit the recursive PHP file size calculation
	 * and use something else, like a CDN API or native operating system tools for better performance.
	 *
	 * @since 5.6.0
	 *
	 * @param int|false $space_used The amount of used space, in bytes. Default false.
	 */
	$size = apply_filters( 'pre_recurse_dirsize', false, $directory, $exclude, $max_execution_time, $directory_cache );

	if ( false === $size ) {
		$size = 0;

		$handle = opendir( $directory );
		if ( $handle ) {
			while ( ( $file = readdir( $handle ) ) !== false ) {
				$path = $directory . '/' . $file;
				if ( '.' !== $file && '..' !== $file ) {
					if ( is_file( $path ) ) {
						$size += filesize( $path );
					} elseif ( is_dir( $path ) ) {
						$handlesize = recurse_dirsize( $path, $exclude, $max_execution_time, $directory_cache );
						if ( $handlesize > 0 ) {
							$size += $handlesize;
						}
					}

					if ( $max_execution_time > 0 && microtime( true ) - WP_START_TIMESTAMP > $max_execution_time ) {
						// Time exceeded. Give up instead of risking a fatal timeout.
						$size = null;
						break;
					}
				}
			}
			closedir( $handle );
		}
	}

	$directory_cache[ $directory ] = $size;

	// Only write the transient on the top level call and not on recursive calls.
	if ( $save_cache ) {
		set_transient( 'dirsize_cache', $directory_cache );
	}

	return $size;
}

/**
 * Cleans directory size cache used by recurse_dirsize().
 *
 * Removes the current directory and all parent directories from the `dirsize_cache` transient.
 *
 * @since 5.6.0
 *
 * @param string $path Full path of a directory or file.
 */
function clean_dirsize_cache( $path ) {
	$directory_cache = get_transient( 'dirsize_cache' );

	if ( empty( $directory_cache ) ) {
		return;
	}

	$path = untrailingslashit( $path );
	unset( $directory_cache[ $path ] );

	while ( DIRECTORY_SEPARATOR !== $path && '.' !== $path && '..' !== $path ) {
		$path = dirname( $path );
		unset( $directory_cache[ $path ] );
	}

	set_transient( 'dirsize_cache', $directory_cache );
}

/**
 * Checks compatibility with the current WordPress version.
 *
 * @since 5.2.0
 *
 * @param string $required Minimum required WordPress version.
 * @return bool True if required version is compatible or empty, false if not.
 */
function is_wp_version_compatible( $required ) {
	return empty( $required ) || version_compare( get_bloginfo( 'version' ), $required, '>=' );
}

/**
 * Checks compatibility with the current PHP version.
 *
 * @since 5.2.0
 *
 * @param string $required Minimum required PHP version.
 * @return bool True if required version is compatible or empty, false if not.
 */
function is_php_version_compatible( $required ) {
	return empty( $required ) || version_compare( phpversion(), $required, '>=' );
}

/**
 * Check if two numbers are nearly the same.
 *
 * This is similar to using `round()` but the precision is more fine-grained.
 *
 * @since 5.3.0
 *
 * @param int|float $expected  The expected value.
 * @param int|float $actual    The actual number.
 * @param int|float $precision The allowed variation.
 * @return bool Whether the numbers match whithin the specified precision.
 */
function wp_fuzzy_number_match( $expected, $actual, $precision = 1 ) {
	return abs( (float) $expected - (float) $actual ) <= $precision;
>>>>>>> 09a72ba4
}<|MERGE_RESOLUTION|>--- conflicted
+++ resolved
@@ -7519,117 +7519,6 @@
 		__( 'This resource is provided by your web host, and is specific to your site. For more information, <a href="%s" target="_blank">see the official WordPress documentation</a>.' ),
 		esc_url( $default_url )
 	);
-<<<<<<< HEAD
-	echo'</p>';
-}
-
-
-/**
- * Handles sending password retrieval email to user.
- *
- * @global wpdb         $wpdb       WordPress database abstraction object.
- * @global PasswordHash $wp_hasher  Portable PHP password hashing framework.
- * @param  string       $user_login Optional user_login, default null.
- *                                  Uses $_POST['user_login'] if $user_login not set.
- *
- * @return bool|WP_Error True: when finish. WP_Error on error
- */
-function retrieve_password( $user_login = null ) {
-	global $wpdb, $wp_hasher;
-
-	$errors = new WP_Error();
-
-	// Use the passed $user_login if available, otherwise use $_POST['user_login'].
-	if ( !$user_login && !empty( $_POST['user_login'] ) ) {
-			$user_login = $_POST['user_login'];
-	}
-
-	if ( empty( $user_login ) ) {
-			$errors->add('empty_username', __('<strong>ERROR</strong>: Enter a username or email address.'));
-	} elseif ( strpos( $user_login, '@' ) ) {
-			$user_data = get_user_by( 'email', sanitize_email( $user_login ) );
-		if ( empty( $user_data ) )
-			$errors->add('invalid_email', __('<strong>ERROR</strong>: There is no user registered with that email address.'));
-	} else {
-			$user_data = get_user_by('login', sanitize_user( $user_login ) );
-	}
-
-	/**
-	 * Fires before errors are returned from a password reset request.
-	 *
-	 * @since 2.1.0
-	 * @since 4.4.0 Added the `$errors` parameter.
-	 *
-	 * @param WP_Error $errors A WP_Error object containing any errors generated
-	 *                         by using invalid credentials.
-	 */
-	do_action( 'lostpassword_post', $errors );
-
-	if ( $errors->get_error_code() )
-		return $errors;
-
-	if ( !$user_data ) {
-		$errors->add('invalidcombo', __('<strong>ERROR</strong>: Invalid username or email.'));
-		return $errors;
-	}
-
-	// Redefining user_login ensures we return the right case in the email.
-	$user_login = $user_data->user_login;
-	$user_email = $user_data->user_email;
-	$key = get_password_reset_key( $user_data );
-
-	if ( is_wp_error( $key ) ) {
-			return $key;
-	}
-
-	$message = __('Someone requested that the password be reset for the following account:') . "\r\n\r\n";
-	$message .= network_home_url( '/' ) . "\r\n\r\n";
-	$message .= sprintf(__('Username: %s'), $user_login) . "\r\n\r\n";
-	$message .= __('If this was a mistake, just ignore this email and nothing will happen.') . "\r\n\r\n";
-	$message .= __('To reset your password, visit the following address:') . "\r\n\r\n";
-	$message .= '<' . network_site_url("wp-login.php?action=rp&key=$key&login=" . rawurlencode($user_login), 'login') . ">\r\n";
-
-	if ( is_multisite() )
-		$blogname = $GLOBALS['current_site']->site_name;
-	else
-		/*
-		 * The blogname option is escaped with esc_html on the way into the database
-		 * in sanitize_option we want to reverse this for the plain text arena of emails.
-		 */
-		$blogname = wp_specialchars_decode(get_option('blogname'), ENT_QUOTES);
-
-	$title = sprintf( __('[%s] Password Reset'), $blogname );
-
-	/**
-	 * Filter the subject of the password reset email.
-	 *
-	 * @since 2.8.0
-	 * @since 4.4.0 Added the `$user_login` and `$user_data` parameters.
-	 *
-	 * @param string  $title      Default email title.
-	 * @param string  $user_login The username for the user.
-	 * @param WP_User $user_data  WP_User object.
-	 */
-	$title = apply_filters( 'retrieve_password_title', $title, $user_login, $user_data );
-
-	/**
-	 * Filter the message body of the password reset mail.
-	 *
-	 * @since 2.8.0
-	 * @since 4.1.0 Added `$user_login` and `$user_data` parameters.
-	 *
-	 * @param string  $message    Default mail message.
-	 * @param string  $key        The activation key.
-	 * @param string  $user_login The username for the user.
-	 * @param WP_User $user_data  WP_User object.
-	 */
-	$message = apply_filters( 'retrieve_password_message', $message, $key, $user_login, $user_data );
-
-	if ( $message && !wp_mail( $user_email, wp_specialchars_decode( $title ), $message ) )
-		wp_die( __('The email could not be sent.') . "<br />\n" . __('Possible reason: your host may have disabled the mail() function.') );
-
-	return true;
-=======
 
 	return $annotation;
 }
@@ -7891,5 +7780,112 @@
  */
 function wp_fuzzy_number_match( $expected, $actual, $precision = 1 ) {
 	return abs( (float) $expected - (float) $actual ) <= $precision;
->>>>>>> 09a72ba4
+}
+
+
+/**
+ * Handles sending password retrieval email to user.
+ *
+ * @global wpdb         $wpdb       WordPress database abstraction object.
+ * @global PasswordHash $wp_hasher  Portable PHP password hashing framework.
+ * @param  string       $user_login Optional user_login, default null.
+ *                                  Uses $_POST['user_login'] if $user_login not set.
+ *
+ * @return bool|WP_Error True: when finish. WP_Error on error
+ */
+function retrieve_password( $user_login = null ) {
+	global $wpdb, $wp_hasher;
+
+	$errors = new WP_Error();
+
+	// Use the passed $user_login if available, otherwise use $_POST['user_login'].
+	if ( !$user_login && !empty( $_POST['user_login'] ) ) {
+			$user_login = $_POST['user_login'];
+	}
+
+	if ( empty( $user_login ) ) {
+			$errors->add('empty_username', __('<strong>ERROR</strong>: Enter a username or email address.'));
+	} elseif ( strpos( $user_login, '@' ) ) {
+			$user_data = get_user_by( 'email', sanitize_email( $user_login ) );
+		if ( empty( $user_data ) )
+			$errors->add('invalid_email', __('<strong>ERROR</strong>: There is no user registered with that email address.'));
+	} else {
+			$user_data = get_user_by('login', sanitize_user( $user_login ) );
+	}
+
+	/**
+	 * Fires before errors are returned from a password reset request.
+	 *
+	 * @since 2.1.0
+	 * @since 4.4.0 Added the `$errors` parameter.
+	 *
+	 * @param WP_Error $errors A WP_Error object containing any errors generated
+	 *                         by using invalid credentials.
+	 */
+	do_action( 'lostpassword_post', $errors );
+
+	if ( $errors->get_error_code() )
+		return $errors;
+
+	if ( !$user_data ) {
+		$errors->add('invalidcombo', __('<strong>ERROR</strong>: Invalid username or email.'));
+		return $errors;
+	}
+
+	// Redefining user_login ensures we return the right case in the email.
+	$user_login = $user_data->user_login;
+	$user_email = $user_data->user_email;
+	$key = get_password_reset_key( $user_data );
+
+	if ( is_wp_error( $key ) ) {
+			return $key;
+	}
+
+	$message = __('Someone requested that the password be reset for the following account:') . "\r\n\r\n";
+	$message .= network_home_url( '/' ) . "\r\n\r\n";
+	$message .= sprintf(__('Username: %s'), $user_login) . "\r\n\r\n";
+	$message .= __('If this was a mistake, just ignore this email and nothing will happen.') . "\r\n\r\n";
+	$message .= __('To reset your password, visit the following address:') . "\r\n\r\n";
+	$message .= '<' . network_site_url("wp-login.php?action=rp&key=$key&login=" . rawurlencode($user_login), 'login') . ">\r\n";
+
+	if ( is_multisite() )
+		$blogname = $GLOBALS['current_site']->site_name;
+	else
+		/*
+		 * The blogname option is escaped with esc_html on the way into the database
+		 * in sanitize_option we want to reverse this for the plain text arena of emails.
+		 */
+		$blogname = wp_specialchars_decode(get_option('blogname'), ENT_QUOTES);
+
+	$title = sprintf( __('[%s] Password Reset'), $blogname );
+
+	/**
+	 * Filter the subject of the password reset email.
+	 *
+	 * @since 2.8.0
+	 * @since 4.4.0 Added the `$user_login` and `$user_data` parameters.
+	 *
+	 * @param string  $title      Default email title.
+	 * @param string  $user_login The username for the user.
+	 * @param WP_User $user_data  WP_User object.
+	 */
+	$title = apply_filters( 'retrieve_password_title', $title, $user_login, $user_data );
+
+	/**
+	 * Filter the message body of the password reset mail.
+	 *
+	 * @since 2.8.0
+	 * @since 4.1.0 Added `$user_login` and `$user_data` parameters.
+	 *
+	 * @param string  $message    Default mail message.
+	 * @param string  $key        The activation key.
+	 * @param string  $user_login The username for the user.
+	 * @param WP_User $user_data  WP_User object.
+	 */
+	$message = apply_filters( 'retrieve_password_message', $message, $key, $user_login, $user_data );
+
+	if ( $message && !wp_mail( $user_email, wp_specialchars_decode( $title ), $message ) )
+		wp_die( __('The email could not be sent.') . "<br />\n" . __('Possible reason: your host may have disabled the mail() function.') );
+
+	return true;
 }