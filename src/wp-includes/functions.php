--- conflicted
+++ resolved
@@ -1896,14 +1896,9 @@
  * @param bool $display Optional. Whether to echo or return the referer field. Default true.
  * @return string Referer field HTML markup.
  */
-<<<<<<< HEAD
 function wp_referer_field( $display = true ) {
-	$referer_field = '<input type="hidden" name="_wp_http_referer" value="' . esc_attr( wp_unslash( $_SERVER['REQUEST_URI'] ) ) . '" />';
-=======
-function wp_referer_field( $echo = true ) {
 	$request_url   = remove_query_arg( '_wp_http_referer' );
 	$referer_field = '<input type="hidden" name="_wp_http_referer" value="' . esc_url( $request_url ) . '" />';
->>>>>>> 2c018e6f
 
 	if ( $display ) {
 		echo $referer_field;
@@ -4824,14 +4819,10 @@
 		return preg_split( '/[\s,]+/', $input_list, -1, PREG_SPLIT_NO_EMPTY );
 	}
 
-<<<<<<< HEAD
+	// Validate all entries of the list are scalar.
+	$input_list = array_filter( $input_list, 'is_scalar' );
+
 	return $input_list;
-=======
-	// Validate all entries of the list are scalar.
-	$list = array_filter( $list, 'is_scalar' );
-
-	return $list;
->>>>>>> 2c018e6f
 }
 
 /**
@@ -4907,17 +4898,10 @@
  * @since 5.6.0
  * @access private
  *
-<<<<<<< HEAD
  * @param array $input_array   An array from which we want to retrieve some information.
  * @param array $path          An array of keys describing the path with which to retrieve information.
- * @param mixed $default_value The return value if the path does not exist within the array,
- *                             or if `$input_array` or `$path` are not arrays.
-=======
- * @param array $array   An array from which we want to retrieve some information.
- * @param array $path    An array of keys describing the path with which to retrieve information.
- * @param mixed $default Optional. The return value if the path does not exist within the array,
- *                       or if `$array` or `$path` are not arrays. Default null.
->>>>>>> 2c018e6f
+ * @param mixed $default_value Optional. The return value if the path does not exist within the array,
+ *                             or if `$input_array` or `$path` are not arrays. Default null.
  * @return mixed The value from the path specified.
  */
 function _wp_array_get( $input_array, $path, $default_value = null ) {
@@ -5212,11 +5196,7 @@
  *
  * @since 4.7.0
  *
-<<<<<<< HEAD
- * @param array        $input_list    An array of objects to sort.
-=======
- * @param array        $list          An array of objects or arrays to sort.
->>>>>>> 2c018e6f
+ * @param array        $input_list    An array of objects or arrays to sort.
  * @param string|array $orderby       Optional. Either the field name to order by or an array
  *                                    of multiple orderby fields as `$orderby => $order`.
  *                                    Default empty array.
