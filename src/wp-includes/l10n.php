--- conflicted
+++ resolved
@@ -91,16 +91,6 @@
  * @param int|WP_User $user User's ID or a WP_User object. Defaults to current user.
  * @return string The locale of the user.
  */
-<<<<<<< HEAD
-function get_user_locale( $user_id = 0 ) {
-	$user = false;
-	if ( $user_id === 0 && function_exists( 'wp_get_current_user' ) ) {
-		$user = wp_get_current_user();
-	} elseif ( $user_id instanceof WP_User ) {
-		$user = $user_id;
-	} elseif ( $user_id && is_numeric( $user_id ) ) {
-		$user = get_user_by( 'id', $user_id );
-=======
 function get_user_locale( $user = 0 ) {
 	$user_object = false;
 
@@ -110,7 +100,6 @@
 		$user_object = $user;
 	} elseif ( $user && is_numeric( $user ) ) {
 		$user_object = get_user_by( 'id', $user );
->>>>>>> b01c8f19
 	}
 
 	if ( ! $user_object ) {
