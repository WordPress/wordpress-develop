--- conflicted
+++ resolved
@@ -467,12 +467,6 @@
  *
  * The class names are many:
  *
-<<<<<<< HEAD
- * The 'post_tag' taxonomy is a special
- * case; the class has the 'tag-' prefix instead of 'post_tag-'. All class names are
- * passed through the filter, {@see 'post_class'}, with the list of class names, followed by
- * $css_class parameter value, with the post ID as the last parameter.
-=======
  *  - If the post has a post thumbnail, `has-post-thumbnail` is added as a class.
  *  - If the post is sticky, then the `sticky` class name is added.
  *  - The class `hentry` is always added to each post.
@@ -483,7 +477,6 @@
  *
  * All class names are passed through the filter, {@see 'post_class'}, followed by
  * `$css_class` parameter value, with the post ID as the last parameter.
->>>>>>> d40be7b1
  *
  * @since 2.7.0
  * @since 4.2.0 Custom taxonomy class names were added.
