<?php
/**
 * REST API functions.
 *
 * @package WordPress
 * @subpackage REST_API
 * @since 4.4.0
 */

/**
 * Version number for our API.
 *
 * @var string
 */
define( 'REST_API_VERSION', '2.0' );

/**
 * Registers a REST API route.
 *
 * Note: Do not use before the {@see 'rest_api_init'} hook.
 *
 * @since 4.4.0
 * @since 5.1.0 Added a `_doing_it_wrong()` notice when not called on or after the `rest_api_init` hook.
 * @since 5.5.0 Added a `_doing_it_wrong()` notice when the required `permission_callback` argument is not set.
 *
 * @param string $namespace The first URL segment after core prefix. Should be unique to your package/plugin.
 * @param string $route     The base URL for route you are adding.
 * @param array  $args      Optional. Either an array of options for the endpoint, or an array of arrays for
 *                          multiple methods. Default empty array.
 * @param bool   $override  Optional. If the route already exists, should we override it? True overrides,
 *                          false merges (with newer overriding if duplicate keys exist). Default false.
 * @return bool True on success, false on error.
 */
function register_rest_route( $namespace, $route, $args = array(), $override = false ) {
	if ( empty( $namespace ) ) {
		/*
		 * Non-namespaced routes are not allowed, with the exception of the main
		 * and namespace indexes. If you really need to register a
		 * non-namespaced route, call `WP_REST_Server::register_route` directly.
		 */
		_doing_it_wrong( 'register_rest_route', __( 'Routes must be namespaced with plugin or theme name and version.' ), '4.4.0' );
		return false;
	} elseif ( empty( $route ) ) {
		_doing_it_wrong( 'register_rest_route', __( 'Route must be specified.' ), '4.4.0' );
		return false;
	}

	$clean_namespace = trim( $namespace, '/' );

	if ( $clean_namespace !== $namespace ) {
		_doing_it_wrong( __FUNCTION__, __( 'Namespace must not start or end with a slash.' ), '5.4.2' );
	}

	if ( ! did_action( 'rest_api_init' ) ) {
		_doing_it_wrong(
			'register_rest_route',
			sprintf(
				/* translators: %s: rest_api_init */
				__( 'REST API routes must be registered on the %s action.' ),
				'<code>rest_api_init</code>'
			),
			'5.1.0'
		);
	}

	if ( isset( $args['args'] ) ) {
		$common_args = $args['args'];
		unset( $args['args'] );
	} else {
		$common_args = array();
	}

	if ( isset( $args['callback'] ) ) {
		// Upgrade a single set to multiple.
		$args = array( $args );
	}

	$defaults = array(
		'methods'  => 'GET',
		'callback' => null,
		'args'     => array(),
	);

	foreach ( $args as $key => &$arg_group ) {
		if ( ! is_numeric( $key ) ) {
			// Route option, skip here.
			continue;
		}

		$arg_group         = array_merge( $defaults, $arg_group );
		$arg_group['args'] = array_merge( $common_args, $arg_group['args'] );

		if ( ! isset( $arg_group['permission_callback'] ) ) {
			_doing_it_wrong(
				__FUNCTION__,
				sprintf(
					/* translators: 1: The REST API route being registered, 2: The argument name, 3: The suggested function name. */
					__( 'The REST API route definition for %1$s is missing the required %2$s argument. For REST API routes that are intended to be public, use %3$s as the permission callback.' ),
					'<code>' . $clean_namespace . '/' . trim( $route, '/' ) . '</code>',
					'<code>permission_callback</code>',
					'<code>__return_true</code>'
				),
				'5.5.0'
			);
		}
	}

	$full_route = '/' . $clean_namespace . '/' . trim( $route, '/' );
	rest_get_server()->register_route( $clean_namespace, $full_route, $args, $override );
	return true;
}

/**
 * Registers a new field on an existing WordPress object type.
 *
 * @since 4.7.0
 *
 * @global array $wp_rest_additional_fields Holds registered fields, organized
 *                                          by object type.
 *
 * @param string|array $object_type Object(s) the field is being registered
 *                                  to, "post"|"term"|"comment" etc.
 * @param string       $attribute   The attribute name.
 * @param array        $args {
 *     Optional. An array of arguments used to handle the registered field.
 *
 *     @type callable|null $get_callback    Optional. The callback function used to retrieve the field value. Default is
 *                                          'null', the field will not be returned in the response. The function will
 *                                          be passed the prepared object data.
 *     @type callable|null $update_callback Optional. The callback function used to set and update the field value. Default
 *                                          is 'null', the value cannot be set or updated. The function will be passed
 *                                          the model object, like WP_Post.
 *     @type array|null $schema             Optional. The callback function used to create the schema for this field.
 *                                          Default is 'null', no schema entry will be returned.
 * }
 */
function register_rest_field( $object_type, $attribute, $args = array() ) {
	$defaults = array(
		'get_callback'    => null,
		'update_callback' => null,
		'schema'          => null,
	);

	$args = wp_parse_args( $args, $defaults );

	global $wp_rest_additional_fields;

	$object_types = (array) $object_type;

	foreach ( $object_types as $object_type ) {
		$wp_rest_additional_fields[ $object_type ][ $attribute ] = $args;
	}
}

/**
 * Registers rewrite rules for the API.
 *
 * @since 4.4.0
 *
 * @see rest_api_register_rewrites()
 * @global WP $wp Current WordPress environment instance.
 */
function rest_api_init() {
	rest_api_register_rewrites();

	global $wp;
	$wp->add_query_var( 'rest_route' );
}

/**
 * Adds REST rewrite rules.
 *
 * @since 4.4.0
 *
 * @see add_rewrite_rule()
 * @global WP_Rewrite $wp_rewrite WordPress rewrite component.
 */
function rest_api_register_rewrites() {
	global $wp_rewrite;

	add_rewrite_rule( '^' . rest_get_url_prefix() . '/?$', 'index.php?rest_route=/', 'top' );
	add_rewrite_rule( '^' . rest_get_url_prefix() . '/(.*)?', 'index.php?rest_route=/$matches[1]', 'top' );
	add_rewrite_rule( '^' . $wp_rewrite->index . '/' . rest_get_url_prefix() . '/?$', 'index.php?rest_route=/', 'top' );
	add_rewrite_rule( '^' . $wp_rewrite->index . '/' . rest_get_url_prefix() . '/(.*)?', 'index.php?rest_route=/$matches[1]', 'top' );
}

/**
 * Registers the default REST API filters.
 *
 * Attached to the {@see 'rest_api_init'} action
 * to make testing and disabling these filters easier.
 *
 * @since 4.4.0
 */
function rest_api_default_filters() {
	if ( defined( 'REST_REQUEST' ) && REST_REQUEST ) {
		// Deprecated reporting.
		add_action( 'deprecated_function_run', 'rest_handle_deprecated_function', 10, 3 );
		add_filter( 'deprecated_function_trigger_error', '__return_false' );
		add_action( 'deprecated_argument_run', 'rest_handle_deprecated_argument', 10, 3 );
		add_filter( 'deprecated_argument_trigger_error', '__return_false' );
		add_action( 'doing_it_wrong_run', 'rest_handle_doing_it_wrong', 10, 3 );
		add_filter( 'doing_it_wrong_trigger_error', '__return_false' );
	}

	// Default serving.
	add_filter( 'rest_pre_serve_request', 'rest_send_cors_headers' );
	add_filter( 'rest_post_dispatch', 'rest_send_allow_header', 10, 3 );
	add_filter( 'rest_post_dispatch', 'rest_filter_response_fields', 10, 3 );

	add_filter( 'rest_pre_dispatch', 'rest_handle_options_request', 10, 3 );
}

/**
 * Registers default REST API routes.
 *
 * @since 4.7.0
 */
function create_initial_rest_routes() {
	foreach ( get_post_types( array( 'show_in_rest' => true ), 'objects' ) as $post_type ) {
		$controller = $post_type->get_rest_controller();

		if ( ! $controller ) {
			continue;
		}

		$controller->register_routes();

		if ( post_type_supports( $post_type->name, 'revisions' ) ) {
			$revisions_controller = new WP_REST_Revisions_Controller( $post_type->name );
			$revisions_controller->register_routes();
		}

		if ( 'attachment' !== $post_type->name ) {
			$autosaves_controller = new WP_REST_Autosaves_Controller( $post_type->name );
			$autosaves_controller->register_routes();
		}
	}

	// Post types.
	$controller = new WP_REST_Post_Types_Controller;
	$controller->register_routes();

	// Post statuses.
	$controller = new WP_REST_Post_Statuses_Controller;
	$controller->register_routes();

	// Taxonomies.
	$controller = new WP_REST_Taxonomies_Controller;
	$controller->register_routes();

	// Terms.
	foreach ( get_taxonomies( array( 'show_in_rest' => true ), 'object' ) as $taxonomy ) {
		$controller = $taxonomy->get_rest_controller();

		if ( ! $controller ) {
			continue;
		}

		$controller->register_routes();
	}

	// Users.
	$controller = new WP_REST_Users_Controller;
	$controller->register_routes();

	// Comments.
	$controller = new WP_REST_Comments_Controller;
	$controller->register_routes();

	/**
	 * Filters the search handlers to use in the REST search controller.
	 *
	 * @since 5.0.0
	 *
	 * @param array $search_handlers List of search handlers to use in the controller. Each search
	 *                               handler instance must extend the `WP_REST_Search_Handler` class.
	 *                               Default is only a handler for posts.
	 */
	$search_handlers = apply_filters( 'wp_rest_search_handlers', array( new WP_REST_Post_Search_Handler() ) );

	$controller = new WP_REST_Search_Controller( $search_handlers );
	$controller->register_routes();

	// Block Renderer.
	$controller = new WP_REST_Block_Renderer_Controller;
	$controller->register_routes();

	// Block Types.
	$controller = new WP_REST_Block_Types_Controller();
	$controller->register_routes();

	// Settings.
	$controller = new WP_REST_Settings_Controller;
	$controller->register_routes();

	// Themes.
	$controller = new WP_REST_Themes_Controller;
	$controller->register_routes();

	// Plugins.
	$controller = new WP_REST_Plugins_Controller();
	$controller->register_routes();

	// Block Directory.
	$controller = new WP_REST_Block_Directory_Controller();
	$controller->register_routes();

}

/**
 * Loads the REST API.
 *
 * @since 4.4.0
 *
 * @global WP $wp Current WordPress environment instance.
 */
function rest_api_loaded() {
	if ( empty( $GLOBALS['wp']->query_vars['rest_route'] ) ) {
		return;
	}

	/**
	 * Whether this is a REST Request.
	 *
	 * @since 4.4.0
	 * @var bool
	 */
	define( 'REST_REQUEST', true );

	// Initialize the server.
	$server = rest_get_server();

	// Fire off the request.
	$route = untrailingslashit( $GLOBALS['wp']->query_vars['rest_route'] );
	if ( empty( $route ) ) {
		$route = '/';
	}
	$server->serve_request( $route );

	// We're done.
	die();
}

/**
 * Retrieves the URL prefix for any API resource.
 *
 * @since 4.4.0
 *
 * @return string Prefix.
 */
function rest_get_url_prefix() {
	/**
	 * Filters the REST URL prefix.
	 *
	 * @since 4.4.0
	 *
	 * @param string $prefix URL prefix. Default 'wp-json'.
	 */
	return apply_filters( 'rest_url_prefix', 'wp-json' );
}

/**
 * Retrieves the URL to a REST endpoint on a site.
 *
 * Note: The returned URL is NOT escaped.
 *
 * @since 4.4.0
 *
 * @todo Check if this is even necessary
 * @global WP_Rewrite $wp_rewrite WordPress rewrite component.
 *
 * @param int    $blog_id Optional. Blog ID. Default of null returns URL for current blog.
 * @param string $path    Optional. REST route. Default '/'.
 * @param string $scheme  Optional. Sanitization scheme. Default 'rest'.
 * @return string Full URL to the endpoint.
 */
function get_rest_url( $blog_id = null, $path = '/', $scheme = 'rest' ) {
	if ( empty( $path ) ) {
		$path = '/';
	}

	$path = '/' . ltrim( $path, '/' );

	if ( is_multisite() && get_blog_option( $blog_id, 'permalink_structure' ) || get_option( 'permalink_structure' ) ) {
		global $wp_rewrite;

		if ( $wp_rewrite->using_index_permalinks() ) {
			$url = get_home_url( $blog_id, $wp_rewrite->index . '/' . rest_get_url_prefix(), $scheme );
		} else {
			$url = get_home_url( $blog_id, rest_get_url_prefix(), $scheme );
		}

		$url .= $path;
	} else {
		$url = trailingslashit( get_home_url( $blog_id, '', $scheme ) );
		// nginx only allows HTTP/1.0 methods when redirecting from / to /index.php.
		// To work around this, we manually add index.php to the URL, avoiding the redirect.
		if ( 'index.php' !== substr( $url, 9 ) ) {
			$url .= 'index.php';
		}

		$url = add_query_arg( 'rest_route', $path, $url );
	}

	if ( is_ssl() && isset( $_SERVER['SERVER_NAME'] ) ) {
		// If the current host is the same as the REST URL host, force the REST URL scheme to HTTPS.
		if ( parse_url( get_home_url( $blog_id ), PHP_URL_HOST ) === $_SERVER['SERVER_NAME'] ) {
			$url = set_url_scheme( $url, 'https' );
		}
	}

	if ( is_admin() && force_ssl_admin() ) {
		/*
		 * In this situation the home URL may be http:, and `is_ssl()` may be false,
		 * but the admin is served over https: (one way or another), so REST API usage
		 * will be blocked by browsers unless it is also served over HTTPS.
		 */
		$url = set_url_scheme( $url, 'https' );
	}

	/**
	 * Filters the REST URL.
	 *
	 * Use this filter to adjust the url returned by the get_rest_url() function.
	 *
	 * @since 4.4.0
	 *
	 * @param string $url     REST URL.
	 * @param string $path    REST route.
	 * @param int    $blog_id Blog ID.
	 * @param string $scheme  Sanitization scheme.
	 */
	return apply_filters( 'rest_url', $url, $path, $blog_id, $scheme );
}

/**
 * Retrieves the URL to a REST endpoint.
 *
 * Note: The returned URL is NOT escaped.
 *
 * @since 4.4.0
 *
 * @param string $path   Optional. REST route. Default empty.
 * @param string $scheme Optional. Sanitization scheme. Default 'rest'.
 * @return string Full URL to the endpoint.
 */
function rest_url( $path = '', $scheme = 'rest' ) {
	return get_rest_url( null, $path, $scheme );
}

/**
 * Do a REST request.
 *
 * Used primarily to route internal requests through WP_REST_Server.
 *
 * @since 4.4.0
 *
 * @param WP_REST_Request|string $request Request.
 * @return WP_REST_Response REST response.
 */
function rest_do_request( $request ) {
	$request = rest_ensure_request( $request );
	return rest_get_server()->dispatch( $request );
}

/**
 * Retrieves the current REST server instance.
 *
 * Instantiates a new instance if none exists already.
 *
 * @since 4.5.0
 *
 * @global WP_REST_Server $wp_rest_server REST server instance.
 *
 * @return WP_REST_Server REST server instance.
 */
function rest_get_server() {
	/* @var WP_REST_Server $wp_rest_server */
	global $wp_rest_server;

	if ( empty( $wp_rest_server ) ) {
		/**
		 * Filters the REST Server Class.
		 *
		 * This filter allows you to adjust the server class used by the API, using a
		 * different class to handle requests.
		 *
		 * @since 4.4.0
		 *
		 * @param string $class_name The name of the server class. Default 'WP_REST_Server'.
		 */
		$wp_rest_server_class = apply_filters( 'wp_rest_server_class', 'WP_REST_Server' );
		$wp_rest_server       = new $wp_rest_server_class;

		/**
		 * Fires when preparing to serve an API request.
		 *
		 * Endpoint objects should be created and register their hooks on this action rather
		 * than another action to ensure they're only loaded when needed.
		 *
		 * @since 4.4.0
		 *
		 * @param WP_REST_Server $wp_rest_server Server object.
		 */
		do_action( 'rest_api_init', $wp_rest_server );
	}

	return $wp_rest_server;
}

/**
 * Ensures request arguments are a request object (for consistency).
 *
 * @since 4.4.0
 * @since 5.3.0 Accept string argument for the request path.
 *
 * @param array|string|WP_REST_Request $request Request to check.
 * @return WP_REST_Request REST request instance.
 */
function rest_ensure_request( $request ) {
	if ( $request instanceof WP_REST_Request ) {
		return $request;
	}

	if ( is_string( $request ) ) {
		return new WP_REST_Request( 'GET', $request );
	}

	return new WP_REST_Request( 'GET', '', $request );
}

/**
 * Ensures a REST response is a response object (for consistency).
 *
 * This implements WP_REST_Response, allowing usage of `set_status`/`header`/etc
 * without needing to double-check the object. Will also allow WP_Error to indicate error
 * responses, so users should immediately check for this value.
 *
 * @since 4.4.0
 *
 * @param WP_REST_Response|WP_Error|WP_HTTP_Response|mixed $response Response to check.
 * @return WP_REST_Response|WP_Error If response generated an error, WP_Error, if response
 *                                   is already an instance, WP_REST_Response, otherwise
 *                                   returns a new WP_REST_Response instance.
 */
function rest_ensure_response( $response ) {
	if ( is_wp_error( $response ) ) {
		return $response;
	}

	if ( $response instanceof WP_REST_Response ) {
		return $response;
	}

	// While WP_HTTP_Response is the base class of WP_REST_Response, it doesn't provide
	// all the required methods used in WP_REST_Server::dispatch().
	if ( $response instanceof WP_HTTP_Response ) {
		return new WP_REST_Response(
			$response->get_data(),
			$response->get_status(),
			$response->get_headers()
		);
	}

	return new WP_REST_Response( $response );
}

/**
 * Handles _deprecated_function() errors.
 *
 * @since 4.4.0
 *
 * @param string $function    The function that was called.
 * @param string $replacement The function that should have been called.
 * @param string $version     Version.
 */
function rest_handle_deprecated_function( $function, $replacement, $version ) {
	if ( ! WP_DEBUG || headers_sent() ) {
		return;
	}
	if ( ! empty( $replacement ) ) {
		/* translators: 1: Function name, 2: WordPress version number, 3: New function name. */
		$string = sprintf( __( '%1$s (since %2$s; use %3$s instead)' ), $function, $version, $replacement );
	} else {
		/* translators: 1: Function name, 2: WordPress version number. */
		$string = sprintf( __( '%1$s (since %2$s; no alternative available)' ), $function, $version );
	}

	header( sprintf( 'X-WP-DeprecatedFunction: %s', $string ) );
}

/**
 * Handles _deprecated_argument() errors.
 *
 * @since 4.4.0
 *
 * @param string $function    The function that was called.
 * @param string $message     A message regarding the change.
 * @param string $version     Version.
 */
function rest_handle_deprecated_argument( $function, $message, $version ) {
	if ( ! WP_DEBUG || headers_sent() ) {
		return;
	}
	if ( $message ) {
		/* translators: 1: Function name, 2: WordPress version number, 3: Error message. */
		$string = sprintf( __( '%1$s (since %2$s; %3$s)' ), $function, $version, $message );
	} else {
		/* translators: 1: Function name, 2: WordPress version number. */
		$string = sprintf( __( '%1$s (since %2$s; no alternative available)' ), $function, $version );
	}

	header( sprintf( 'X-WP-DeprecatedParam: %s', $string ) );
}

/**
 * Handles _doing_it_wrong errors.
 *
 * @since 5.5.0
 *
 * @param string      $function The function that was called.
 * @param string      $message  A message explaining what has been done incorrectly.
 * @param string|null $version  The version of WordPress where the message was added.
 */
function rest_handle_doing_it_wrong( $function, $message, $version ) {
	if ( ! WP_DEBUG || headers_sent() ) {
		return;
	}

	if ( $version ) {
		/* translators: Developer debugging message. 1: PHP function name, 2: WordPress version number, 3: Explanatory message. */
		$string = __( '%1$s (since %2$s; %3$s)' );
		$string = sprintf( $string, $function, $version, $message );
	} else {
		/* translators: Developer debugging message. 1: PHP function name, 2: Explanatory message. */
		$string = __( '%1$s (%2$s)' );
		$string = sprintf( $string, $function, $message );
	}

	header( sprintf( 'X-WP-DoingItWrong: %s', $string ) );
}

/**
 * Sends Cross-Origin Resource Sharing headers with API requests.
 *
 * @since 4.4.0
 *
 * @param mixed $value Response data.
 * @return mixed Response data.
 */
function rest_send_cors_headers( $value ) {
	$origin = get_http_origin();

	if ( $origin ) {
		// Requests from file:// and data: URLs send "Origin: null".
		if ( 'null' !== $origin ) {
			$origin = esc_url_raw( $origin );
		}
		header( 'Access-Control-Allow-Origin: ' . $origin );
		header( 'Access-Control-Allow-Methods: OPTIONS, GET, POST, PUT, PATCH, DELETE' );
		header( 'Access-Control-Allow-Credentials: true' );
		header( 'Vary: Origin', false );
	} elseif ( ! headers_sent() && 'GET' === $_SERVER['REQUEST_METHOD'] && ! is_user_logged_in() ) {
		header( 'Vary: Origin', false );
	}

	return $value;
}

/**
 * Handles OPTIONS requests for the server.
 *
 * This is handled outside of the server code, as it doesn't obey normal route
 * mapping.
 *
 * @since 4.4.0
 *
 * @param mixed           $response Current response, either response or `null` to indicate pass-through.
 * @param WP_REST_Server  $handler  ResponseHandler instance (usually WP_REST_Server).
 * @param WP_REST_Request $request  The request that was used to make current response.
 * @return WP_REST_Response Modified response, either response or `null` to indicate pass-through.
 */
function rest_handle_options_request( $response, $handler, $request ) {
	if ( ! empty( $response ) || $request->get_method() !== 'OPTIONS' ) {
		return $response;
	}

	$response = new WP_REST_Response();
	$data     = array();

	foreach ( $handler->get_routes() as $route => $endpoints ) {
		$match = preg_match( '@^' . $route . '$@i', $request->get_route(), $matches );

		if ( ! $match ) {
			continue;
		}

		$args = array();
		foreach ( $matches as $param => $value ) {
			if ( ! is_int( $param ) ) {
				$args[ $param ] = $value;
			}
		}

		foreach ( $endpoints as $endpoint ) {
			// Remove the redundant preg_match() argument.
			unset( $args[0] );

			$request->set_url_params( $args );
			$request->set_attributes( $endpoint );
		}

		$data = $handler->get_data_for_route( $route, $endpoints, 'help' );
		$response->set_matched_route( $route );
		break;
	}

	$response->set_data( $data );
	return $response;
}

/**
 * Sends the "Allow" header to state all methods that can be sent to the current route.
 *
 * @since 4.4.0
 *
 * @param WP_REST_Response $response Current response being served.
 * @param WP_REST_Server   $server   ResponseHandler instance (usually WP_REST_Server).
 * @param WP_REST_Request  $request  The request that was used to make current response.
 * @return WP_REST_Response Response to be served, with "Allow" header if route has allowed methods.
 */
function rest_send_allow_header( $response, $server, $request ) {
	$matched_route = $response->get_matched_route();

	if ( ! $matched_route ) {
		return $response;
	}

	$routes = $server->get_routes();

	$allowed_methods = array();

	// Get the allowed methods across the routes.
	foreach ( $routes[ $matched_route ] as $_handler ) {
		foreach ( $_handler['methods'] as $handler_method => $value ) {

			if ( ! empty( $_handler['permission_callback'] ) ) {

				$permission = call_user_func( $_handler['permission_callback'], $request );

				$allowed_methods[ $handler_method ] = true === $permission;
			} else {
				$allowed_methods[ $handler_method ] = true;
			}
		}
	}

	// Strip out all the methods that are not allowed (false values).
	$allowed_methods = array_filter( $allowed_methods );

	if ( $allowed_methods ) {
		$response->header( 'Allow', implode( ', ', array_map( 'strtoupper', array_keys( $allowed_methods ) ) ) );
	}

	return $response;
}

/**
 * Recursively computes the intersection of arrays using keys for comparison.
 *
 * @since 5.3.0
 *
 * @param array $array1 The array with master keys to check.
 * @param array $array2 An array to compare keys against.
 * @return array An associative array containing all the entries of array1 which have keys
 *               that are present in all arguments.
 */
function _rest_array_intersect_key_recursive( $array1, $array2 ) {
	$array1 = array_intersect_key( $array1, $array2 );
	foreach ( $array1 as $key => $value ) {
		if ( is_array( $value ) && is_array( $array2[ $key ] ) ) {
			$array1[ $key ] = _rest_array_intersect_key_recursive( $value, $array2[ $key ] );
		}
	}
	return $array1;
}

/**
 * Filters the API response to include only a white-listed set of response object fields.
 *
 * @since 4.8.0
 *
 * @param WP_REST_Response $response Current response being served.
 * @param WP_REST_Server   $server   ResponseHandler instance (usually WP_REST_Server).
 * @param WP_REST_Request  $request  The request that was used to make current response.
 * @return WP_REST_Response Response to be served, trimmed down to contain a subset of fields.
 */
function rest_filter_response_fields( $response, $server, $request ) {
	if ( ! isset( $request['_fields'] ) || $response->is_error() ) {
		return $response;
	}

	$data = $response->get_data();

	$fields = wp_parse_list( $request['_fields'] );

	if ( 0 === count( $fields ) ) {
		return $response;
	}

	// Trim off outside whitespace from the comma delimited list.
	$fields = array_map( 'trim', $fields );

	// Create nested array of accepted field hierarchy.
	$fields_as_keyed = array();
	foreach ( $fields as $field ) {
		$parts = explode( '.', $field );
		$ref   = &$fields_as_keyed;
		while ( count( $parts ) > 1 ) {
			$next = array_shift( $parts );
			if ( isset( $ref[ $next ] ) && true === $ref[ $next ] ) {
				// Skip any sub-properties if their parent prop is already marked for inclusion.
				break 2;
			}
			$ref[ $next ] = isset( $ref[ $next ] ) ? $ref[ $next ] : array();
			$ref          = &$ref[ $next ];
		}
		$last         = array_shift( $parts );
		$ref[ $last ] = true;
	}

	if ( wp_is_numeric_array( $data ) ) {
		$new_data = array();
		foreach ( $data as $item ) {
			$new_data[] = _rest_array_intersect_key_recursive( $item, $fields_as_keyed );
		}
	} else {
		$new_data = _rest_array_intersect_key_recursive( $data, $fields_as_keyed );
	}

	$response->set_data( $new_data );

	return $response;
}

/**
 * Given an array of fields to include in a response, some of which may be
 * `nested.fields`, determine whether the provided field should be included
 * in the response body.
 *
 * If a parent field is passed in, the presence of any nested field within
 * that parent will cause the method to return `true`. For example "title"
 * will return true if any of `title`, `title.raw` or `title.rendered` is
 * provided.
 *
 * @since 5.3.0
 *
 * @param string $field  A field to test for inclusion in the response body.
 * @param array  $fields An array of string fields supported by the endpoint.
 * @return bool Whether to include the field or not.
 */
function rest_is_field_included( $field, $fields ) {
	if ( in_array( $field, $fields, true ) ) {
		return true;
	}

	foreach ( $fields as $accepted_field ) {
		// Check to see if $field is the parent of any item in $fields.
		// A field "parent" should be accepted if "parent.child" is accepted.
		if ( strpos( $accepted_field, "$field." ) === 0 ) {
			return true;
		}
		// Conversely, if "parent" is accepted, all "parent.child" fields
		// should also be accepted.
		if ( strpos( $field, "$accepted_field." ) === 0 ) {
			return true;
		}
	}

	return false;
}

/**
 * Adds the REST API URL to the WP RSD endpoint.
 *
 * @since 4.4.0
 *
 * @see get_rest_url()
 */
function rest_output_rsd() {
	$api_root = get_rest_url();

	if ( empty( $api_root ) ) {
		return;
	}
	?>
	<api name="WP-API" blogID="1" preferred="false" apiLink="<?php echo esc_url( $api_root ); ?>" />
	<?php
}

/**
 * Outputs the REST API link tag into page header.
 *
 * @since 4.4.0
 *
 * @see get_rest_url()
 */
function rest_output_link_wp_head() {
	$api_root = get_rest_url();

	if ( empty( $api_root ) ) {
		return;
	}

	printf( '<link rel="https://api.w.org/" href="%s" />', esc_url( $api_root ) );

	$resource = rest_get_queried_resource_route();

	if ( $resource ) {
		printf( '<link rel="alternate" type="application/json" href="%s" />', esc_url( rest_url( $resource ) ) );
	}
}

/**
 * Sends a Link header for the REST API.
 *
 * @since 4.4.0
 */
function rest_output_link_header() {
	if ( headers_sent() ) {
		return;
	}

	$api_root = get_rest_url();

	if ( empty( $api_root ) ) {
		return;
	}

	header( sprintf( 'Link: <%s>; rel="https://api.w.org/"', esc_url_raw( $api_root ) ), false );

	$resource = rest_get_queried_resource_route();

	if ( $resource ) {
		header( sprintf( 'Link: <%s>; rel="alternate"; type="application/json"', esc_url_raw( rest_url( $resource ) ) ), false );
	}
}

/**
 * Checks for errors when using cookie-based authentication.
 *
 * WordPress' built-in cookie authentication is always active
 * for logged in users. However, the API has to check nonces
 * for each request to ensure users are not vulnerable to CSRF.
 *
 * @since 4.4.0
 *
 * @global mixed          $wp_rest_auth_cookie
 *
 * @param WP_Error|mixed $result Error from another authentication handler,
 *                               null if we should handle it, or another value if not.
 * @return WP_Error|mixed|bool WP_Error if the cookie is invalid, the $result, otherwise true.
 */
function rest_cookie_check_errors( $result ) {
	if ( ! empty( $result ) ) {
		return $result;
	}

	global $wp_rest_auth_cookie;

	/*
	 * Is cookie authentication being used? (If we get an auth
	 * error, but we're still logged in, another authentication
	 * must have been used).
	 */
	if ( true !== $wp_rest_auth_cookie && is_user_logged_in() ) {
		return $result;
	}

	// Determine if there is a nonce.
	$nonce = null;

	if ( isset( $_REQUEST['_wpnonce'] ) ) {
		$nonce = $_REQUEST['_wpnonce'];
	} elseif ( isset( $_SERVER['HTTP_X_WP_NONCE'] ) ) {
		$nonce = $_SERVER['HTTP_X_WP_NONCE'];
	}

	if ( null === $nonce ) {
		// No nonce at all, so act as if it's an unauthenticated request.
		wp_set_current_user( 0 );
		return true;
	}

	// Check the nonce.
	$result = wp_verify_nonce( $nonce, 'wp_rest' );

	if ( ! $result ) {
		return new WP_Error( 'rest_cookie_invalid_nonce', __( 'Cookie nonce is invalid' ), array( 'status' => 403 ) );
	}

	// Send a refreshed nonce in header.
	rest_get_server()->send_header( 'X-WP-Nonce', wp_create_nonce( 'wp_rest' ) );

	return true;
}

/**
 * Collects cookie authentication status.
 *
 * Collects errors from wp_validate_auth_cookie for use by rest_cookie_check_errors.
 *
 * @since 4.4.0
 *
 * @see current_action()
 * @global mixed $wp_rest_auth_cookie
 */
function rest_cookie_collect_status() {
	global $wp_rest_auth_cookie;

	$status_type = current_action();

	if ( 'auth_cookie_valid' !== $status_type ) {
		$wp_rest_auth_cookie = substr( $status_type, 12 );
		return;
	}

	$wp_rest_auth_cookie = true;
}

/**
 * Retrieves the avatar urls in various sizes.
 *
 * @since 4.7.0
 *
 * @see get_avatar_url()
 *
 * @param mixed $id_or_email The Gravatar to retrieve a URL for. Accepts a user_id, gravatar md5 hash,
 *                           user email, WP_User object, WP_Post object, or WP_Comment object.
 * @return array Avatar URLs keyed by size. Each value can be a URL string or boolean false.
 */
function rest_get_avatar_urls( $id_or_email ) {
	$avatar_sizes = rest_get_avatar_sizes();

	$urls = array();
	foreach ( $avatar_sizes as $size ) {
		$urls[ $size ] = get_avatar_url( $id_or_email, array( 'size' => $size ) );
	}

	return $urls;
}

/**
 * Retrieves the pixel sizes for avatars.
 *
 * @since 4.7.0
 *
 * @return int[] List of pixel sizes for avatars. Default `[ 24, 48, 96 ]`.
 */
function rest_get_avatar_sizes() {
	/**
	 * Filters the REST avatar sizes.
	 *
	 * Use this filter to adjust the array of sizes returned by the
	 * `rest_get_avatar_sizes` function.
	 *
	 * @since 4.4.0
	 *
	 * @param int[] $sizes An array of int values that are the pixel sizes for avatars.
	 *                     Default `[ 24, 48, 96 ]`.
	 */
	return apply_filters( 'rest_avatar_sizes', array( 24, 48, 96 ) );
}

/**
 * Parses an RFC3339 time into a Unix timestamp.
 *
 * @since 4.4.0
 *
 * @param string $date      RFC3339 timestamp.
 * @param bool   $force_utc Optional. Whether to force UTC timezone instead of using
 *                          the timestamp's timezone. Default false.
 * @return int Unix timestamp.
 */
function rest_parse_date( $date, $force_utc = false ) {
	if ( $force_utc ) {
		$date = preg_replace( '/[+-]\d+:?\d+$/', '+00:00', $date );
	}

	$regex = '#^\d{4}-\d{2}-\d{2}[Tt ]\d{2}:\d{2}:\d{2}(?:\.\d+)?(?:Z|[+-]\d{2}(?::\d{2})?)?$#';

	if ( ! preg_match( $regex, $date, $matches ) ) {
		return false;
	}

	return strtotime( $date );
}

/**
 * Parses a 3 or 6 digit hex color (with #).
 *
 * @since 5.4.0
 *
 * @param string $color 3 or 6 digit hex color (with #).
 * @return string|false
 */
function rest_parse_hex_color( $color ) {
	$regex = '|^#([A-Fa-f0-9]{3}){1,2}$|';
	if ( ! preg_match( $regex, $color, $matches ) ) {
		return false;
	}

	return $color;
}

/**
 * Parses a date into both its local and UTC equivalent, in MySQL datetime format.
 *
 * @since 4.4.0
 *
 * @see rest_parse_date()
 *
 * @param string $date   RFC3339 timestamp.
 * @param bool   $is_utc Whether the provided date should be interpreted as UTC. Default false.
 * @return array|null Local and UTC datetime strings, in MySQL datetime format (Y-m-d H:i:s),
 *                    null on failure.
 */
function rest_get_date_with_gmt( $date, $is_utc = false ) {
	/*
	 * Whether or not the original date actually has a timezone string
	 * changes the way we need to do timezone conversion.
	 * Store this info before parsing the date, and use it later.
	 */
	$has_timezone = preg_match( '#(Z|[+-]\d{2}(:\d{2})?)$#', $date );

	$date = rest_parse_date( $date );

	if ( empty( $date ) ) {
		return null;
	}

	/*
	 * At this point $date could either be a local date (if we were passed
	 * a *local* date without a timezone offset) or a UTC date (otherwise).
	 * Timezone conversion needs to be handled differently between these two cases.
	 */
	if ( ! $is_utc && ! $has_timezone ) {
		$local = gmdate( 'Y-m-d H:i:s', $date );
		$utc   = get_gmt_from_date( $local );
	} else {
		$utc   = gmdate( 'Y-m-d H:i:s', $date );
		$local = get_date_from_gmt( $utc );
	}

	return array( $local, $utc );
}

/**
 * Returns a contextual HTTP error code for authorization failure.
 *
 * @since 4.7.0
 *
 * @return integer 401 if the user is not logged in, 403 if the user is logged in.
 */
function rest_authorization_required_code() {
	return is_user_logged_in() ? 403 : 401;
}

/**
 * Validate a request argument based on details registered to the route.
 *
 * @since 4.7.0
 *
 * @param mixed           $value
 * @param WP_REST_Request $request
 * @param string          $param
 * @return true|WP_Error
 */
function rest_validate_request_arg( $value, $request, $param ) {
	$attributes = $request->get_attributes();
	if ( ! isset( $attributes['args'][ $param ] ) || ! is_array( $attributes['args'][ $param ] ) ) {
		return true;
	}
	$args = $attributes['args'][ $param ];

	return rest_validate_value_from_schema( $value, $args, $param );
}

/**
 * Sanitize a request argument based on details registered to the route.
 *
 * @since 4.7.0
 *
 * @param mixed           $value
 * @param WP_REST_Request $request
 * @param string          $param
 * @return mixed
 */
function rest_sanitize_request_arg( $value, $request, $param ) {
	$attributes = $request->get_attributes();
	if ( ! isset( $attributes['args'][ $param ] ) || ! is_array( $attributes['args'][ $param ] ) ) {
		return $value;
	}
	$args = $attributes['args'][ $param ];

	return rest_sanitize_value_from_schema( $value, $args, $param );
}

/**
 * Parse a request argument based on details registered to the route.
 *
 * Runs a validation check and sanitizes the value, primarily to be used via
 * the `sanitize_callback` arguments in the endpoint args registration.
 *
 * @since 4.7.0
 *
 * @param mixed           $value
 * @param WP_REST_Request $request
 * @param string          $param
 * @return mixed
 */
function rest_parse_request_arg( $value, $request, $param ) {
	$is_valid = rest_validate_request_arg( $value, $request, $param );

	if ( is_wp_error( $is_valid ) ) {
		return $is_valid;
	}

	$value = rest_sanitize_request_arg( $value, $request, $param );

	return $value;
}

/**
 * Determines if an IP address is valid.
 *
 * Handles both IPv4 and IPv6 addresses.
 *
 * @since 4.7.0
 *
 * @param string $ip IP address.
 * @return string|false The valid IP address, otherwise false.
 */
function rest_is_ip_address( $ip ) {
	$ipv4_pattern = '/^(?:(?:25[0-5]|2[0-4][0-9]|[01]?[0-9][0-9]?)\.){3}(?:25[0-5]|2[0-4][0-9]|[01]?[0-9][0-9]?)$/';

	if ( ! preg_match( $ipv4_pattern, $ip ) && ! Requests_IPv6::check_ipv6( $ip ) ) {
		return false;
	}

	return $ip;
}

/**
 * Changes a boolean-like value into the proper boolean value.
 *
 * @since 4.7.0
 *
 * @param bool|string|int $value The value being evaluated.
 * @return boolean Returns the proper associated boolean value.
 */
function rest_sanitize_boolean( $value ) {
	// String values are translated to `true`; make sure 'false' is false.
	if ( is_string( $value ) ) {
		$value = strtolower( $value );
		if ( in_array( $value, array( 'false', '0' ), true ) ) {
			$value = false;
		}
	}

	// Everything else will map nicely to boolean.
	return (bool) $value;
}

/**
 * Determines if a given value is boolean-like.
 *
 * @since 4.7.0
 *
 * @param bool|string $maybe_bool The value being evaluated.
 * @return boolean True if a boolean, otherwise false.
 */
function rest_is_boolean( $maybe_bool ) {
	if ( is_bool( $maybe_bool ) ) {
		return true;
	}

	if ( is_string( $maybe_bool ) ) {
		$maybe_bool = strtolower( $maybe_bool );

		$valid_boolean_values = array(
			'false',
			'true',
			'0',
			'1',
		);

		return in_array( $maybe_bool, $valid_boolean_values, true );
	}

	if ( is_int( $maybe_bool ) ) {
		return in_array( $maybe_bool, array( 0, 1 ), true );
	}

	return false;
}

/**
 * Determines if a given value is integer-like.
 *
 * @since 5.5.0
 *
 * @param mixed $maybe_integer The value being evaluated.
 * @return bool True if an integer, otherwise false.
 */
function rest_is_integer( $maybe_integer ) {
	return is_numeric( $maybe_integer ) && round( floatval( $maybe_integer ) ) === floatval( $maybe_integer );
}

/**
 * Determines if a given value is array-like.
 *
 * @since 5.5.0
 *
 * @param mixed $maybe_array The value being evaluated.
 * @return bool
 */
function rest_is_array( $maybe_array ) {
	if ( is_scalar( $maybe_array ) ) {
		$maybe_array = wp_parse_list( $maybe_array );
	}

	return wp_is_numeric_array( $maybe_array );
}

/**
 * Converts an array-like value to an array.
 *
 * @since 5.5.0
 *
 * @param mixed $maybe_array The value being evaluated.
 * @return array Returns the array extracted from the value.
 */
function rest_sanitize_array( $maybe_array ) {
	if ( is_scalar( $maybe_array ) ) {
		return wp_parse_list( $maybe_array );
	}

	if ( ! is_array( $maybe_array ) ) {
		return array();
	}

	// Normalize to numeric array so nothing unexpected is in the keys.
	return array_values( $maybe_array );
}

/**
 * Determines if a given value is object-like.
 *
 * @since 5.5.0
 *
 * @param mixed $maybe_object The value being evaluated.
 * @return bool True if object like, otherwise false.
 */
function rest_is_object( $maybe_object ) {
	if ( '' === $maybe_object ) {
		return true;
	}

	if ( $maybe_object instanceof stdClass ) {
		return true;
	}

	if ( $maybe_object instanceof JsonSerializable ) {
		$maybe_object = $maybe_object->jsonSerialize();
	}

	return is_array( $maybe_object );
}

/**
 * Converts an object-like value to an object.
 *
 * @since 5.5.0
 *
 * @param mixed $maybe_object The value being evaluated.
 * @return array Returns the object extracted from the value.
 */
function rest_sanitize_object( $maybe_object ) {
	if ( '' === $maybe_object ) {
		return array();
	}

	if ( $maybe_object instanceof stdClass ) {
		return (array) $maybe_object;
	}

	if ( $maybe_object instanceof JsonSerializable ) {
		$maybe_object = $maybe_object->jsonSerialize();
	}

	if ( ! is_array( $maybe_object ) ) {
		return array();
	}

	return $maybe_object;
}

/**
 * Gets the best type for a value.
 *
 * @since 5.5.0
 *
 * @param mixed $value The value to check.
 * @param array $types The list of possible types.
 * @return string The best matching type, an empty string if no types match.
 */
function rest_get_best_type_for_value( $value, $types ) {
	static $checks = array(
		'array'   => 'rest_is_array',
		'object'  => 'rest_is_object',
		'integer' => 'rest_is_integer',
		'number'  => 'is_numeric',
		'boolean' => 'rest_is_boolean',
		'string'  => 'is_string',
		'null'    => 'is_null',
	);

	// Both arrays and objects allow empty strings to be converted to their types.
	// But the best answer for this type is a string.
	if ( '' === $value && in_array( 'string', $types, true ) ) {
		return 'string';
	}

	foreach ( $types as $type ) {
		if ( isset( $checks[ $type ] ) && $checks[ $type ]( $value ) ) {
			return $type;
		}
	}

	return '';
}

/**
 * Handles getting the best type for a multi-type schema.
 *
 * This is a wrapper for {@see rest_get_best_type_for_value()} that handles
 * backward compatibility for schemas that use invalid types.
 *
 * @since 5.5.0
 *
 * @param mixed  $value The value to check.
 * @param array  $args  The schema array to use.
 * @param string $param The parameter name, used in error messages.
 * @return string
 */
function rest_handle_multi_type_schema( $value, $args, $param = '' ) {
	$allowed_types = array( 'array', 'object', 'string', 'number', 'integer', 'boolean', 'null' );
	$invalid_types = array_diff( $args['type'], $allowed_types );

	if ( $invalid_types ) {
		_doing_it_wrong(
			__FUNCTION__,
			/* translators: 1: Parameter, 2: List of allowed types. */
			wp_sprintf( __( 'The "type" schema keyword for %1$s can only contain the built-in types: %2$l.' ), $param, $allowed_types ),
			'5.5.0'
		);
	}

	$best_type = rest_get_best_type_for_value( $value, $args['type'] );

	if ( ! $best_type ) {
		if ( ! $invalid_types ) {
			return '';
		}

		// Backward compatibility for previous behavior which allowed the value if there was an invalid type used.
		$best_type = reset( $invalid_types );
	}

	return $best_type;
}

/**
 * Checks if an array is made up of unique items.
 *
 * @since 5.5.0
 *
 * @param array $array The array to check.
 * @return bool True if the array contains unique items, false otherwise.
 */
function rest_validate_array_contains_unique_items( $array ) {
	$seen = array();

	foreach ( $array as $item ) {
		$stabilized = rest_stabilize_value( $item );
		$key        = serialize( $stabilized );

		if ( ! isset( $seen[ $key ] ) ) {
			$seen[ $key ] = true;

			continue;
		}

		return false;
	}

	return true;
}

/**
 * Stabilizes a value following JSON Schema semantics.
 *
 * For lists, order is preserved. For objects, properties are reordered alphabetically.
 *
 * @since 5.5.0
 *
 * @param mixed $value The value to stabilize. Must already be sanitized. Objects should have been converted to arrays.
 * @return mixed The stabilized value.
 */
function rest_stabilize_value( $value ) {
	if ( is_scalar( $value ) || is_null( $value ) ) {
		return $value;
	}

	if ( is_object( $value ) ) {
		_doing_it_wrong( __FUNCTION__, __( 'Cannot stabilize objects. Convert the object to an array first.' ), '5.5.0' );

		return $value;
	}

	ksort( $value );

	foreach ( $value as $k => $v ) {
		$value[ $k ] = rest_stabilize_value( $v );
	}

	return $value;
}

/**
 * Validate a value based on a schema.
 *
 * @since 4.7.0
 * @since 4.9.0 Support the "object" type.
 * @since 5.2.0 Support validating "additionalProperties" against a schema.
 * @since 5.3.0 Support multiple types.
 * @since 5.4.0 Convert an empty string to an empty object.
 * @since 5.5.0 Add the "uuid" and "hex-color" formats.
 *              Support the "minLength", "maxLength" and "pattern" keywords for strings.
 *              Support the "minItems", "maxItems" and "uniqueItems" keywords for arrays.
 *              Validate required properties.
<<<<<<< HEAD
 * @since 5.7.0 Support the "multipleOf" keyword for numbers and integers.
=======
 * @since 5.7.0 Support the "minProperties" and "maxProperties" keywords for objects.
>>>>>>> d5c2c86b
 *
 * @param mixed  $value The value to validate.
 * @param array  $args  Schema array to use for validation.
 * @param string $param The parameter name, used in error messages.
 * @return true|WP_Error
 */
function rest_validate_value_from_schema( $value, $args, $param = '' ) {
	$allowed_types = array( 'array', 'object', 'string', 'number', 'integer', 'boolean', 'null' );

	if ( ! isset( $args['type'] ) ) {
		/* translators: %s: Parameter. */
		_doing_it_wrong( __FUNCTION__, sprintf( __( 'The "type" schema keyword for %s is required.' ), $param ), '5.5.0' );
	}

	if ( is_array( $args['type'] ) ) {
		$best_type = rest_handle_multi_type_schema( $value, $args, $param );

		if ( ! $best_type ) {
			/* translators: 1: Parameter, 2: List of types. */
			return new WP_Error( 'rest_invalid_param', sprintf( __( '%1$s is not of type %2$s.' ), $param, implode( ',', $args['type'] ) ) );
		}

		$args['type'] = $best_type;
	}

	if ( ! in_array( $args['type'], $allowed_types, true ) ) {
		_doing_it_wrong(
			__FUNCTION__,
			/* translators: 1: Parameter, 2: The list of allowed types. */
			wp_sprintf( __( 'The "type" schema keyword for %1$s can only be one of the built-in types: %2$l.' ), $param, $allowed_types ),
			'5.5.0'
		);
	}

	if ( 'array' === $args['type'] ) {
		if ( ! rest_is_array( $value ) ) {
			/* translators: 1: Parameter, 2: Type name. */
			return new WP_Error( 'rest_invalid_param', sprintf( __( '%1$s is not of type %2$s.' ), $param, 'array' ) );
		}

		$value = rest_sanitize_array( $value );

		if ( isset( $args['items'] ) ) {
			foreach ( $value as $index => $v ) {
				$is_valid = rest_validate_value_from_schema( $v, $args['items'], $param . '[' . $index . ']' );
				if ( is_wp_error( $is_valid ) ) {
					return $is_valid;
				}
			}
		}

		if ( isset( $args['minItems'] ) && count( $value ) < $args['minItems'] ) {
			/* translators: 1: Parameter, 2: Number. */
			return new WP_Error( 'rest_invalid_param', sprintf( __( '%1$s must contain at least %2$s items.' ), $param, number_format_i18n( $args['minItems'] ) ) );
		}

		if ( isset( $args['maxItems'] ) && count( $value ) > $args['maxItems'] ) {
			/* translators: 1: Parameter, 2: Number. */
			return new WP_Error( 'rest_invalid_param', sprintf( __( '%1$s must contain at most %2$s items.' ), $param, number_format_i18n( $args['maxItems'] ) ) );
		}

		if ( ! empty( $args['uniqueItems'] ) && ! rest_validate_array_contains_unique_items( $value ) ) {
			/* translators: 1: Parameter. */
			return new WP_Error( 'rest_invalid_param', sprintf( __( '%1$s has duplicate items.' ), $param ) );
		}
	}

	if ( 'object' === $args['type'] ) {
		if ( ! rest_is_object( $value ) ) {
			/* translators: 1: Parameter, 2: Type name. */
			return new WP_Error( 'rest_invalid_param', sprintf( __( '%1$s is not of type %2$s.' ), $param, 'object' ) );
		}

		$value = rest_sanitize_object( $value );

		if ( isset( $args['required'] ) && is_array( $args['required'] ) ) { // schema version 4
			foreach ( $args['required'] as $name ) {
				if ( ! array_key_exists( $name, $value ) ) {
					/* translators: 1: Property of an object, 2: Parameter. */
					return new WP_Error( 'rest_property_required', sprintf( __( '%1$s is a required property of %2$s.' ), $name, $param ) );
				}
			}
		} elseif ( isset( $args['properties'] ) ) { // schema version 3
			foreach ( $args['properties'] as $name => $property ) {
				if ( isset( $property['required'] ) && true === $property['required'] && ! array_key_exists( $name, $value ) ) {
					/* translators: 1: Property of an object, 2: Parameter. */
					return new WP_Error( 'rest_property_required', sprintf( __( '%1$s is a required property of %2$s.' ), $name, $param ) );
				}
			}
		}

		foreach ( $value as $property => $v ) {
			if ( isset( $args['properties'][ $property ] ) ) {
				$is_valid = rest_validate_value_from_schema( $v, $args['properties'][ $property ], $param . '[' . $property . ']' );
				if ( is_wp_error( $is_valid ) ) {
					return $is_valid;
				}
			} elseif ( isset( $args['additionalProperties'] ) ) {
				if ( false === $args['additionalProperties'] ) {
					/* translators: %s: Property of an object. */
					return new WP_Error( 'rest_invalid_param', sprintf( __( '%1$s is not a valid property of Object.' ), $property ) );
				}

				if ( is_array( $args['additionalProperties'] ) ) {
					$is_valid = rest_validate_value_from_schema( $v, $args['additionalProperties'], $param . '[' . $property . ']' );
					if ( is_wp_error( $is_valid ) ) {
						return $is_valid;
					}
				}
			}
		}

		if ( isset( $args['minProperties'] ) && count( $value ) < $args['minProperties'] ) {
			/* translators: 1: Parameter, 2: Number. */
			return new WP_Error( 'rest_invalid_param', sprintf( __( '%1$s must contain at least %2$s properties.' ), $param, number_format_i18n( $args['minProperties'] ) ) );
		}

		if ( isset( $args['maxProperties'] ) && count( $value ) > $args['maxProperties'] ) {
			/* translators: 1: Parameter, 2: Number. */
			return new WP_Error( 'rest_invalid_param', sprintf( __( '%1$s must contain at most %2$s properties.' ), $param, number_format_i18n( $args['maxProperties'] ) ) );
		}
	}

	if ( 'null' === $args['type'] ) {
		if ( null !== $value ) {
			/* translators: 1: Parameter, 2: Type name. */
			return new WP_Error( 'rest_invalid_param', sprintf( __( '%1$s is not of type %2$s.' ), $param, 'null' ) );
		}

		return true;
	}

	if ( ! empty( $args['enum'] ) ) {
		if ( ! in_array( $value, $args['enum'], true ) ) {
			/* translators: 1: Parameter, 2: List of valid values. */
			return new WP_Error( 'rest_invalid_param', sprintf( __( '%1$s is not one of %2$s.' ), $param, implode( ', ', $args['enum'] ) ) );
		}
	}

	if ( in_array( $args['type'], array( 'integer', 'number' ), true ) ) {
		if ( ! is_numeric( $value ) ) {
			/* translators: 1: Parameter, 2: Type name. */
			return new WP_Error( 'rest_invalid_param', sprintf( __( '%1$s is not of type %2$s.' ), $param, $args['type'] ) );
		}

		if ( isset( $args['multipleOf'] ) && ! rest_is_integer( $value / $args['multipleOf'] ) ) {
			/* translators: 1: Parameter, 2: Multiplier. */
			return new WP_Error( 'rest_invalid_param', sprintf( __( '%1$s must be multiple of %2$s.' ), $param, $args['multipleOf'] ) );
		}
	}

	if ( 'integer' === $args['type'] && ! rest_is_integer( $value ) ) {
		/* translators: 1: Parameter, 2: Type name. */
		return new WP_Error( 'rest_invalid_param', sprintf( __( '%1$s is not of type %2$s.' ), $param, 'integer' ) );
	}

	if ( 'boolean' === $args['type'] && ! rest_is_boolean( $value ) ) {
		/* translators: 1: Parameter, 2: Type name. */
		return new WP_Error( 'rest_invalid_param', sprintf( __( '%1$s is not of type %2$s.' ), $param, 'boolean' ) );
	}

	if ( 'string' === $args['type'] ) {
		if ( ! is_string( $value ) ) {
			/* translators: 1: Parameter, 2: Type name. */
			return new WP_Error( 'rest_invalid_param', sprintf( __( '%1$s is not of type %2$s.' ), $param, 'string' ) );
		}

		if ( isset( $args['minLength'] ) && mb_strlen( $value ) < $args['minLength'] ) {
			return new WP_Error(
				'rest_invalid_param',
				sprintf(
					/* translators: 1: Parameter, 2: Number of characters. */
					_n( '%1$s must be at least %2$s character long.', '%1$s must be at least %2$s characters long.', $args['minLength'] ),
					$param,
					number_format_i18n( $args['minLength'] )
				)
			);
		}

		if ( isset( $args['maxLength'] ) && mb_strlen( $value ) > $args['maxLength'] ) {
			return new WP_Error(
				'rest_invalid_param',
				sprintf(
					/* translators: 1: Parameter, 2: Number of characters. */
					_n( '%1$s must be at most %2$s character long.', '%1$s must be at most %2$s characters long.', $args['maxLength'] ),
					$param,
					number_format_i18n( $args['maxLength'] )
				)
			);
		}

		if ( isset( $args['pattern'] ) ) {
			$pattern = str_replace( '#', '\\#', $args['pattern'] );
			if ( ! preg_match( '#' . $pattern . '#u', $value ) ) {
				/* translators: 1: Parameter, 2: Pattern. */
				return new WP_Error( 'rest_invalid_pattern', sprintf( __( '%1$s does not match pattern %2$s.' ), $param, $args['pattern'] ) );
			}
		}
	}

	// The "format" keyword should only be applied to strings. However, for backward compatibility,
	// we allow the "format" keyword if the type keyword was not specified, or was set to an invalid value.
	if ( isset( $args['format'] )
		&& ( ! isset( $args['type'] ) || 'string' === $args['type'] || ! in_array( $args['type'], $allowed_types, true ) )
	) {
		switch ( $args['format'] ) {
			case 'hex-color':
				if ( ! rest_parse_hex_color( $value ) ) {
					return new WP_Error( 'rest_invalid_hex_color', __( 'Invalid hex color.' ) );
				}
				break;

			case 'date-time':
				if ( ! rest_parse_date( $value ) ) {
					return new WP_Error( 'rest_invalid_date', __( 'Invalid date.' ) );
				}
				break;

			case 'email':
				if ( ! is_email( $value ) ) {
					return new WP_Error( 'rest_invalid_email', __( 'Invalid email address.' ) );
				}
				break;
			case 'ip':
				if ( ! rest_is_ip_address( $value ) ) {
					/* translators: %s: IP address. */
					return new WP_Error( 'rest_invalid_param', sprintf( __( '%s is not a valid IP address.' ), $param ) );
				}
				break;
			case 'uuid':
				if ( ! wp_is_uuid( $value ) ) {
					/* translators: %s: The name of a JSON field expecting a valid UUID. */
					return new WP_Error( 'rest_invalid_uuid', sprintf( __( '%s is not a valid UUID.' ), $param ) );
				}
				break;
		}
	}

	if ( in_array( $args['type'], array( 'number', 'integer' ), true ) && ( isset( $args['minimum'] ) || isset( $args['maximum'] ) ) ) {
		if ( isset( $args['minimum'] ) && ! isset( $args['maximum'] ) ) {
			if ( ! empty( $args['exclusiveMinimum'] ) && $value <= $args['minimum'] ) {
				/* translators: 1: Parameter, 2: Minimum number. */
				return new WP_Error( 'rest_invalid_param', sprintf( __( '%1$s must be greater than %2$d' ), $param, $args['minimum'] ) );
			} elseif ( empty( $args['exclusiveMinimum'] ) && $value < $args['minimum'] ) {
				/* translators: 1: Parameter, 2: Minimum number. */
				return new WP_Error( 'rest_invalid_param', sprintf( __( '%1$s must be greater than or equal to %2$d' ), $param, $args['minimum'] ) );
			}
		} elseif ( isset( $args['maximum'] ) && ! isset( $args['minimum'] ) ) {
			if ( ! empty( $args['exclusiveMaximum'] ) && $value >= $args['maximum'] ) {
				/* translators: 1: Parameter, 2: Maximum number. */
				return new WP_Error( 'rest_invalid_param', sprintf( __( '%1$s must be less than %2$d' ), $param, $args['maximum'] ) );
			} elseif ( empty( $args['exclusiveMaximum'] ) && $value > $args['maximum'] ) {
				/* translators: 1: Parameter, 2: Maximum number. */
				return new WP_Error( 'rest_invalid_param', sprintf( __( '%1$s must be less than or equal to %2$d' ), $param, $args['maximum'] ) );
			}
		} elseif ( isset( $args['maximum'] ) && isset( $args['minimum'] ) ) {
			if ( ! empty( $args['exclusiveMinimum'] ) && ! empty( $args['exclusiveMaximum'] ) ) {
				if ( $value >= $args['maximum'] || $value <= $args['minimum'] ) {
					/* translators: 1: Parameter, 2: Minimum number, 3: Maximum number. */
					return new WP_Error( 'rest_invalid_param', sprintf( __( '%1$s must be between %2$d (exclusive) and %3$d (exclusive)' ), $param, $args['minimum'], $args['maximum'] ) );
				}
			} elseif ( empty( $args['exclusiveMinimum'] ) && ! empty( $args['exclusiveMaximum'] ) ) {
				if ( $value >= $args['maximum'] || $value < $args['minimum'] ) {
					/* translators: 1: Parameter, 2: Minimum number, 3: Maximum number. */
					return new WP_Error( 'rest_invalid_param', sprintf( __( '%1$s must be between %2$d (inclusive) and %3$d (exclusive)' ), $param, $args['minimum'], $args['maximum'] ) );
				}
			} elseif ( ! empty( $args['exclusiveMinimum'] ) && empty( $args['exclusiveMaximum'] ) ) {
				if ( $value > $args['maximum'] || $value <= $args['minimum'] ) {
					/* translators: 1: Parameter, 2: Minimum number, 3: Maximum number. */
					return new WP_Error( 'rest_invalid_param', sprintf( __( '%1$s must be between %2$d (exclusive) and %3$d (inclusive)' ), $param, $args['minimum'], $args['maximum'] ) );
				}
			} elseif ( empty( $args['exclusiveMinimum'] ) && empty( $args['exclusiveMaximum'] ) ) {
				if ( $value > $args['maximum'] || $value < $args['minimum'] ) {
					/* translators: 1: Parameter, 2: Minimum number, 3: Maximum number. */
					return new WP_Error( 'rest_invalid_param', sprintf( __( '%1$s must be between %2$d (inclusive) and %3$d (inclusive)' ), $param, $args['minimum'], $args['maximum'] ) );
				}
			}
		}
	}

	return true;
}

/**
 * Sanitize a value based on a schema.
 *
 * @since 4.7.0
 * @since 5.5.0 Added the `$param` parameter.
 *
 * @param mixed  $value The value to sanitize.
 * @param array  $args  Schema array to use for sanitization.
 * @param string $param The parameter name, used in error messages.
 * @return mixed|WP_Error The sanitized value or a WP_Error instance if the value cannot be safely sanitized.
 */
function rest_sanitize_value_from_schema( $value, $args, $param = '' ) {
	$allowed_types = array( 'array', 'object', 'string', 'number', 'integer', 'boolean', 'null' );

	if ( ! isset( $args['type'] ) ) {
		/* translators: %s: Parameter. */
		_doing_it_wrong( __FUNCTION__, sprintf( __( 'The "type" schema keyword for %s is required.' ), $param ), '5.5.0' );
	}

	if ( is_array( $args['type'] ) ) {
		$best_type = rest_handle_multi_type_schema( $value, $args, $param );

		if ( ! $best_type ) {
			return null;
		}

		$args['type'] = $best_type;
	}

	if ( ! in_array( $args['type'], $allowed_types, true ) ) {
		_doing_it_wrong(
			__FUNCTION__,
			/* translators: 1: Parameter, 2: The list of allowed types. */
			wp_sprintf( __( 'The "type" schema keyword for %1$s can only be one of the built-in types: %2$l.' ), $param, $allowed_types ),
			'5.5.0'
		);
	}

	if ( 'array' === $args['type'] ) {
		$value = rest_sanitize_array( $value );

		if ( ! empty( $args['items'] ) ) {
			foreach ( $value as $index => $v ) {
				$value[ $index ] = rest_sanitize_value_from_schema( $v, $args['items'], $param . '[' . $index . ']' );
			}
		}

		if ( ! empty( $args['uniqueItems'] ) && ! rest_validate_array_contains_unique_items( $value ) ) {
			/* translators: 1: Parameter. */
			return new WP_Error( 'rest_invalid_param', sprintf( __( '%1$s has duplicate items.' ), $param ) );
		}

		return $value;
	}

	if ( 'object' === $args['type'] ) {
		$value = rest_sanitize_object( $value );

		foreach ( $value as $property => $v ) {
			if ( isset( $args['properties'][ $property ] ) ) {
				$value[ $property ] = rest_sanitize_value_from_schema( $v, $args['properties'][ $property ], $param . '[' . $property . ']' );
			} elseif ( isset( $args['additionalProperties'] ) ) {
				if ( false === $args['additionalProperties'] ) {
					unset( $value[ $property ] );
				} elseif ( is_array( $args['additionalProperties'] ) ) {
					$value[ $property ] = rest_sanitize_value_from_schema( $v, $args['additionalProperties'], $param . '[' . $property . ']' );
				}
			}
		}

		return $value;
	}

	if ( 'null' === $args['type'] ) {
		return null;
	}

	if ( 'integer' === $args['type'] ) {
		return (int) $value;
	}

	if ( 'number' === $args['type'] ) {
		return (float) $value;
	}

	if ( 'boolean' === $args['type'] ) {
		return rest_sanitize_boolean( $value );
	}

	// This behavior matches rest_validate_value_from_schema().
	if ( isset( $args['format'] )
		&& ( ! isset( $args['type'] ) || 'string' === $args['type'] || ! in_array( $args['type'], $allowed_types, true ) )
	) {
		switch ( $args['format'] ) {
			case 'hex-color':
				return (string) sanitize_hex_color( $value );

			case 'date-time':
				return sanitize_text_field( $value );

			case 'email':
				// sanitize_email() validates, which would be unexpected.
				return sanitize_text_field( $value );

			case 'uri':
				return esc_url_raw( $value );

			case 'ip':
				return sanitize_text_field( $value );

			case 'uuid':
				return sanitize_text_field( $value );
		}
	}

	if ( 'string' === $args['type'] ) {
		return strval( $value );
	}

	return $value;
}

/**
 * Append result of internal request to REST API for purpose of preloading data to be attached to a page.
 * Expected to be called in the context of `array_reduce`.
 *
 * @since 5.0.0
 *
 * @param array  $memo Reduce accumulator.
 * @param string $path REST API path to preload.
 * @return array Modified reduce accumulator.
 */
function rest_preload_api_request( $memo, $path ) {
	// array_reduce() doesn't support passing an array in PHP 5.2,
	// so we need to make sure we start with one.
	if ( ! is_array( $memo ) ) {
		$memo = array();
	}

	if ( empty( $path ) ) {
		return $memo;
	}

	$method = 'GET';
	if ( is_array( $path ) && 2 === count( $path ) ) {
		$method = end( $path );
		$path   = reset( $path );

		if ( ! in_array( $method, array( 'GET', 'OPTIONS' ), true ) ) {
			$method = 'GET';
		}
	}

	$path_parts = parse_url( $path );
	if ( false === $path_parts ) {
		return $memo;
	}

	$request = new WP_REST_Request( $method, $path_parts['path'] );
	if ( ! empty( $path_parts['query'] ) ) {
		parse_str( $path_parts['query'], $query_params );
		$request->set_query_params( $query_params );
	}

	$response = rest_do_request( $request );
	if ( 200 === $response->status ) {
		$server = rest_get_server();
		$data   = (array) $response->get_data();
		$links  = $server::get_compact_response_links( $response );
		if ( ! empty( $links ) ) {
			$data['_links'] = $links;
		}

		if ( 'OPTIONS' === $method ) {
			$response = rest_send_allow_header( $response, $server, $request );

			$memo[ $method ][ $path ] = array(
				'body'    => $data,
				'headers' => $response->headers,
			);
		} else {
			$memo[ $path ] = array(
				'body'    => $data,
				'headers' => $response->headers,
			);
		}
	}

	return $memo;
}

/**
 * Parses the "_embed" parameter into the list of resources to embed.
 *
 * @since 5.4.0
 *
 * @param string|array $embed Raw "_embed" parameter value.
 * @return true|string[] Either true to embed all embeds, or a list of relations to embed.
 */
function rest_parse_embed_param( $embed ) {
	if ( ! $embed || 'true' === $embed || '1' === $embed ) {
		return true;
	}

	$rels = wp_parse_list( $embed );

	if ( ! $rels ) {
		return true;
	}

	return $rels;
}

/**
 * Filters the response to remove any fields not available in the given context.
 *
 * @since 5.5.0
 *
 * @param array|object $data    The response data to modify.
 * @param array        $schema  The schema for the endpoint used to filter the response.
 * @param string       $context The requested context.
 * @return array|object The filtered response data.
 */
function rest_filter_response_by_context( $data, $schema, $context ) {
	if ( ! is_array( $data ) && ! is_object( $data ) ) {
		return $data;
	}

	if ( isset( $schema['type'] ) ) {
		$type = $schema['type'];
	} elseif ( isset( $schema['properties'] ) ) {
		$type = 'object'; // Back compat if a developer accidentally omitted the type.
	} else {
		return $data;
	}

	$is_array_type  = 'array' === $type || ( is_array( $type ) && in_array( 'array', $type, true ) );
	$is_object_type = 'object' === $type || ( is_array( $type ) && in_array( 'object', $type, true ) );

	if ( $is_array_type && $is_object_type ) {
		if ( rest_is_array( $data ) ) {
			$is_object_type = false;
		} else {
			$is_array_type = false;
		}
	}

	$has_additional_properties = $is_object_type && isset( $schema['additionalProperties'] ) && is_array( $schema['additionalProperties'] );

	foreach ( $data as $key => $value ) {
		$check = array();

		if ( $is_array_type ) {
			$check = isset( $schema['items'] ) ? $schema['items'] : array();
		} elseif ( $is_object_type ) {
			if ( isset( $schema['properties'][ $key ] ) ) {
				$check = $schema['properties'][ $key ];
			} elseif ( $has_additional_properties ) {
				$check = $schema['additionalProperties'];
			}
		}

		if ( ! isset( $check['context'] ) ) {
			continue;
		}

		if ( ! in_array( $context, $check['context'], true ) ) {
			if ( $is_array_type ) {
				// All array items share schema, so there's no need to check each one.
				$data = array();
				break;
			}

			if ( is_object( $data ) ) {
				unset( $data->$key );
			} else {
				unset( $data[ $key ] );
			}
		} elseif ( is_array( $value ) || is_object( $value ) ) {
			$new_value = rest_filter_response_by_context( $value, $check, $context );

			if ( is_object( $data ) ) {
				$data->$key = $new_value;
			} else {
				$data[ $key ] = $new_value;
			}
		}
	}

	return $data;
}

/**
 * Sets the "additionalProperties" to false by default for all object definitions in the schema.
 *
 * @since 5.5.0
 *
 * @param array $schema The schema to modify.
 * @return array The modified schema.
 */
function rest_default_additional_properties_to_false( $schema ) {
	$type = (array) $schema['type'];

	if ( in_array( 'object', $type, true ) ) {
		if ( isset( $schema['properties'] ) ) {
			foreach ( $schema['properties'] as $key => $child_schema ) {
				$schema['properties'][ $key ] = rest_default_additional_properties_to_false( $child_schema );
			}
		}

		if ( ! isset( $schema['additionalProperties'] ) ) {
			$schema['additionalProperties'] = false;
		}
	}

	if ( in_array( 'array', $type, true ) ) {
		if ( isset( $schema['items'] ) ) {
			$schema['items'] = rest_default_additional_properties_to_false( $schema['items'] );
		}
	}

	return $schema;
}

/**
 * Gets the REST API route for a post.
 *
 * @since 5.5.0
 *
 * @param int|WP_Post $post Post ID or post object.
 * @return string The route path with a leading slash for the given post, or an empty string if there is not a route.
 */
function rest_get_route_for_post( $post ) {
	$post = get_post( $post );

	if ( ! $post instanceof WP_Post ) {
		return '';
	}

	$post_type = get_post_type_object( $post->post_type );
	if ( ! $post_type ) {
		return '';
	}

	$controller = $post_type->get_rest_controller();
	if ( ! $controller ) {
		return '';
	}

	$route = '';

	// The only two controllers that we can detect are the Attachments and Posts controllers.
	if ( in_array( get_class( $controller ), array( 'WP_REST_Attachments_Controller', 'WP_REST_Posts_Controller' ), true ) ) {
		$namespace = 'wp/v2';
		$rest_base = ! empty( $post_type->rest_base ) ? $post_type->rest_base : $post_type->name;
		$route     = sprintf( '/%s/%s/%d', $namespace, $rest_base, $post->ID );
	}

	/**
	 * Filters the REST API route for a post.
	 *
	 * @since 5.5.0
	 *
	 * @param string  $route The route path.
	 * @param WP_Post $post  The post object.
	 */
	return apply_filters( 'rest_route_for_post', $route, $post );
}

/**
 * Gets the REST API route for a term.
 *
 * @since 5.5.0
 *
 * @param int|WP_Term $term Term ID or term object.
 * @return string The route path with a leading slash for the given term, or an empty string if there is not a route.
 */
function rest_get_route_for_term( $term ) {
	$term = get_term( $term );

	if ( ! $term instanceof WP_Term ) {
		return '';
	}

	$taxonomy = get_taxonomy( $term->taxonomy );
	if ( ! $taxonomy ) {
		return '';
	}

	$controller = $taxonomy->get_rest_controller();
	if ( ! $controller ) {
		return '';
	}

	$route = '';

	// The only controller that works is the Terms controller.
	if ( 'WP_REST_Terms_Controller' === get_class( $controller ) ) {
		$namespace = 'wp/v2';
		$rest_base = ! empty( $taxonomy->rest_base ) ? $taxonomy->rest_base : $taxonomy->name;
		$route     = sprintf( '/%s/%s/%d', $namespace, $rest_base, $term->term_id );
	}

	/**
	 * Filters the REST API route for a term.
	 *
	 * @since 5.5.0
	 *
	 * @param string  $route The route path.
	 * @param WP_Term $term  The term object.
	 */
	return apply_filters( 'rest_route_for_term', $route, $term );
}

/**
 * Gets the REST route for the currently queried object.
 *
 * @since 5.5.0
 *
 * @return string The REST route of the resource, or an empty string if no resource identified.
 */
function rest_get_queried_resource_route() {
	if ( is_singular() ) {
		$route = rest_get_route_for_post( get_queried_object() );
	} elseif ( is_category() || is_tag() || is_tax() ) {
		$route = rest_get_route_for_term( get_queried_object() );
	} elseif ( is_author() ) {
		$route = '/wp/v2/users/' . get_queried_object_id();
	} else {
		$route = '';
	}

	/**
	 * Filters the REST route for the currently queried object.
	 *
	 * @since 5.5.0
	 *
	 * @param string $link The route with a leading slash, or an empty string.
	 */
	return apply_filters( 'rest_queried_resource_route', $route );
}

/**
 * Retrieves an array of endpoint arguments from the item schema and endpoint method.
 *
 * @since 5.6.0
 *
 * @param array  $schema The full JSON schema for the endpoint.
 * @param string $method Optional. HTTP method of the endpoint. The arguments for `CREATABLE` endpoints are
 *                       checked for required values and may fall-back to a given default, this is not done
 *                       on `EDITABLE` endpoints. Default WP_REST_Server::CREATABLE.
 * @return array The endpoint arguments.
 */
function rest_get_endpoint_args_for_schema( $schema, $method = WP_REST_Server::CREATABLE ) {

	$schema_properties       = ! empty( $schema['properties'] ) ? $schema['properties'] : array();
	$endpoint_args           = array();
	$valid_schema_properties = array(
		'type',
		'format',
		'enum',
		'items',
		'properties',
		'additionalProperties',
<<<<<<< HEAD
		'multipleOf',
=======
		'minProperties',
		'maxProperties',
>>>>>>> d5c2c86b
		'minimum',
		'maximum',
		'exclusiveMinimum',
		'exclusiveMaximum',
		'minLength',
		'maxLength',
		'pattern',
		'minItems',
		'maxItems',
		'uniqueItems',
	);

	foreach ( $schema_properties as $field_id => $params ) {

		// Arguments specified as `readonly` are not allowed to be set.
		if ( ! empty( $params['readonly'] ) ) {
			continue;
		}

		$endpoint_args[ $field_id ] = array(
			'validate_callback' => 'rest_validate_request_arg',
			'sanitize_callback' => 'rest_sanitize_request_arg',
		);

		if ( isset( $params['description'] ) ) {
			$endpoint_args[ $field_id ]['description'] = $params['description'];
		}

		if ( WP_REST_Server::CREATABLE === $method && isset( $params['default'] ) ) {
			$endpoint_args[ $field_id ]['default'] = $params['default'];
		}

		if ( WP_REST_Server::CREATABLE === $method && ! empty( $params['required'] ) ) {
			$endpoint_args[ $field_id ]['required'] = true;
		}

		foreach ( $valid_schema_properties as $schema_prop ) {
			if ( isset( $params[ $schema_prop ] ) ) {
				$endpoint_args[ $field_id ][ $schema_prop ] = $params[ $schema_prop ];
			}
		}

		// Merge in any options provided by the schema property.
		if ( isset( $params['arg_options'] ) ) {

			// Only use required / default from arg_options on CREATABLE endpoints.
			if ( WP_REST_Server::CREATABLE !== $method ) {
				$params['arg_options'] = array_diff_key(
					$params['arg_options'],
					array(
						'required' => '',
						'default'  => '',
					)
				);
			}

			$endpoint_args[ $field_id ] = array_merge( $endpoint_args[ $field_id ], $params['arg_options'] );
		}
	}

	return $endpoint_args;
}<|MERGE_RESOLUTION|>--- conflicted
+++ resolved
@@ -1551,11 +1551,8 @@
  *              Support the "minLength", "maxLength" and "pattern" keywords for strings.
  *              Support the "minItems", "maxItems" and "uniqueItems" keywords for arrays.
  *              Validate required properties.
-<<<<<<< HEAD
- * @since 5.7.0 Support the "multipleOf" keyword for numbers and integers.
-=======
- * @since 5.7.0 Support the "minProperties" and "maxProperties" keywords for objects.
->>>>>>> d5c2c86b
+ * @since 5.6.0 Support the "minProperties" and "maxProperties" keywords for objects.
+ *              Support the "multipleOf" keyword for numbers and integers.
  *
  * @param mixed  $value The value to validate.
  * @param array  $args  Schema array to use for validation.
@@ -2303,16 +2300,13 @@
 		'items',
 		'properties',
 		'additionalProperties',
-<<<<<<< HEAD
-		'multipleOf',
-=======
 		'minProperties',
 		'maxProperties',
->>>>>>> d5c2c86b
 		'minimum',
 		'maximum',
 		'exclusiveMinimum',
 		'exclusiveMaximum',
+		'multipleOf',
 		'minLength',
 		'maxLength',
 		'pattern',
