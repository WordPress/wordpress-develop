<?php
/**
 * REST API functions.
 *
 * @package WordPress
 * @subpackage REST_API
 * @since 4.4.0
 */

/**
 * Version number for our API.
 *
 * @var string
 */
define( 'REST_API_VERSION', '2.0' );

/**
 * Registers a REST API route.
 *
 * Note: Do not use before the {@see 'rest_api_init'} hook.
 *
 * @since 4.4.0
 * @since 5.1.0 Added a `_doing_it_wrong()` notice when not called on or after the `rest_api_init` hook.
 * @since 5.5.0 Added a `_doing_it_wrong()` notice when the required `permission_callback` argument is not set.
 *
 * @param string $route_namespace The first URL segment after core prefix. Should be unique to your package/plugin.
 * @param string $route           The base URL for route you are adding.
 * @param array  $args            Optional. Either an array of options for the endpoint, or an array of arrays for
 *                                multiple methods. Default empty array.
 * @param bool   $override        Optional. If the route already exists, should we override it? True overrides,
 *                                false merges (with newer overriding if duplicate keys exist). Default false.
 * @return bool True on success, false on error.
 */
function register_rest_route( $route_namespace, $route, $args = array(), $override = false ) {
	if ( empty( $route_namespace ) ) {
		/*
		 * Non-namespaced routes are not allowed, with the exception of the main
		 * and namespace indexes. If you really need to register a
		 * non-namespaced route, call `WP_REST_Server::register_route` directly.
		 */
		_doing_it_wrong(
			__FUNCTION__,
			sprintf(
				/* translators: 1: string value of the namespace, 2: string value of the route. */
				__( 'Routes must be namespaced with plugin or theme name and version. Instead there seems to be an empty namespace \'%1$s\' for route \'%2$s\'.' ),
				'<code>' . $namespace . '</code>',
				'<code>' . $route . '</code>'
			),
			'4.4.0'
		);
		return false;
	} elseif ( empty( $route ) ) {
		_doing_it_wrong(
			__FUNCTION__,
			sprintf(
				/* translators: 1: string value of the namespace, 2: string value of the route. */
				__( 'Route must be specified. Instead within the namespace \'%1$s\', there seems to be an empty route \'%2$s\'.' ),
				'<code>' . $namespace . '</code>',
				'<code>' . $route . '</code>'
			),
			'4.4.0'
		);
		return false;
	}

	$clean_namespace = trim( $route_namespace, '/' );

<<<<<<< HEAD
	if ( $clean_namespace !== $namespace ) {
		_doing_it_wrong(
			__FUNCTION__,
			sprintf(
				/* translators: 1: string value of the namespace, 2: string value of the route. */
				__( 'Namespace must not start or end with a slash. Instead namespace \'%1$s\' for route \'%2$s\' seems to contain a slash.' ),
				'<code>' . $namespace . '</code>',
				'<code>' . $route . '</code>'
			),
			'5.4.2'
		);
=======
	if ( $clean_namespace !== $route_namespace ) {
		_doing_it_wrong( __FUNCTION__, __( 'Namespace must not start or end with a slash.' ), '5.4.2' );
>>>>>>> 9928cd6b
	}

	if ( ! did_action( 'rest_api_init' ) ) {
		_doing_it_wrong(
			__FUNCTION__,
			sprintf(
				/* translators: 1: rest_api_init, 2: string value of the namespace, 3: string value of the route. */
				__( 'REST API routes must be registered on the %1$s action. Instead route \'%3$s\' with namespace \'%2$s\' was not registered on this action.' ),
				'<code>rest_api_init</code>',
				'<code>' . $namespace . '</code>',
				'<code>' . $route . '</code>'
			),
			'5.1.0'
		);
	}

	if ( isset( $args['args'] ) ) {
		$common_args = $args['args'];
		unset( $args['args'] );
	} else {
		$common_args = array();
	}

	if ( isset( $args['callback'] ) ) {
		// Upgrade a single set to multiple.
		$args = array( $args );
	}

	$defaults = array(
		'methods'  => 'GET',
		'callback' => null,
		'args'     => array(),
	);

	foreach ( $args as $key => &$arg_group ) {
		if ( ! is_numeric( $key ) ) {
			// Route option, skip here.
			continue;
		}

		$arg_group         = array_merge( $defaults, $arg_group );
		$arg_group['args'] = array_merge( $common_args, $arg_group['args'] );

		if ( ! isset( $arg_group['permission_callback'] ) ) {
			_doing_it_wrong(
				__FUNCTION__,
				sprintf(
					/* translators: 1: The REST API route being registered, 2: The argument name, 3: The suggested function name. */
					__( 'The REST API route definition for %1$s is missing the required %2$s argument. For REST API routes that are intended to be public, use %3$s as the permission callback.' ),
					'<code>' . $clean_namespace . '/' . trim( $route, '/' ) . '</code>',
					'<code>permission_callback</code>',
					'<code>__return_true</code>'
				),
				'5.5.0'
			);
		}

		foreach ( $arg_group['args'] as $arg ) {
			if ( ! is_array( $arg ) ) {
				_doing_it_wrong(
					__FUNCTION__,
					sprintf(
						/* translators: 1: $args, 2: The REST API route being registered. */
						__( 'REST API %1$s should be an array of arrays. Non-array value detected for %2$s.' ),
						'<code>$args</code>',
						'<code>' . $clean_namespace . '/' . trim( $route, '/' ) . '</code>'
					),
					'6.1.0'
				);
				break; // Leave the foreach loop once a non-array argument was found.
			}
		}
	}

	$full_route = '/' . $clean_namespace . '/' . trim( $route, '/' );
	rest_get_server()->register_route( $clean_namespace, $full_route, $args, $override );
	return true;
}

/**
 * Registers a new field on an existing WordPress object type.
 *
 * @since 4.7.0
 *
 * @global array $wp_rest_additional_fields Holds registered fields, organized
 *                                          by object type.
 *
 * @param string|array $object_type Object(s) the field is being registered to,
 *                                  "post"|"term"|"comment" etc.
 * @param string       $attribute   The attribute name.
 * @param array        $args {
 *     Optional. An array of arguments used to handle the registered field.
 *
 *     @type callable|null $get_callback    Optional. The callback function used to retrieve the field value. Default is
 *                                          'null', the field will not be returned in the response. The function will
 *                                          be passed the prepared object data.
 *     @type callable|null $update_callback Optional. The callback function used to set and update the field value. Default
 *                                          is 'null', the value cannot be set or updated. The function will be passed
 *                                          the model object, like WP_Post.
 *     @type array|null $schema             Optional. The schema for this field.
 *                                          Default is 'null', no schema entry will be returned.
 * }
 */
function register_rest_field( $object_type, $attribute, $args = array() ) {
	global $wp_rest_additional_fields;

	$defaults = array(
		'get_callback'    => null,
		'update_callback' => null,
		'schema'          => null,
	);

	$args = wp_parse_args( $args, $defaults );

	$object_types = (array) $object_type;

	foreach ( $object_types as $object_type ) {
		$wp_rest_additional_fields[ $object_type ][ $attribute ] = $args;
	}
}

/**
 * Registers rewrite rules for the REST API.
 *
 * @since 4.4.0
 *
 * @see rest_api_register_rewrites()
 * @global WP $wp Current WordPress environment instance.
 */
function rest_api_init() {
	rest_api_register_rewrites();

	global $wp;
	$wp->add_query_var( 'rest_route' );
}

/**
 * Adds REST rewrite rules.
 *
 * @since 4.4.0
 *
 * @see add_rewrite_rule()
 * @global WP_Rewrite $wp_rewrite WordPress rewrite component.
 */
function rest_api_register_rewrites() {
	global $wp_rewrite;

	add_rewrite_rule( '^' . rest_get_url_prefix() . '/?$', 'index.php?rest_route=/', 'top' );
	add_rewrite_rule( '^' . rest_get_url_prefix() . '/(.*)?', 'index.php?rest_route=/$matches[1]', 'top' );
	add_rewrite_rule( '^' . $wp_rewrite->index . '/' . rest_get_url_prefix() . '/?$', 'index.php?rest_route=/', 'top' );
	add_rewrite_rule( '^' . $wp_rewrite->index . '/' . rest_get_url_prefix() . '/(.*)?', 'index.php?rest_route=/$matches[1]', 'top' );
}

/**
 * Registers the default REST API filters.
 *
 * Attached to the {@see 'rest_api_init'} action
 * to make testing and disabling these filters easier.
 *
 * @since 4.4.0
 */
function rest_api_default_filters() {
	if ( wp_is_serving_rest_request() ) {
		// Deprecated reporting.
		add_action( 'deprecated_function_run', 'rest_handle_deprecated_function', 10, 3 );
		add_filter( 'deprecated_function_trigger_error', '__return_false' );
		add_action( 'deprecated_argument_run', 'rest_handle_deprecated_argument', 10, 3 );
		add_filter( 'deprecated_argument_trigger_error', '__return_false' );
		add_action( 'doing_it_wrong_run', 'rest_handle_doing_it_wrong', 10, 3 );
		add_filter( 'doing_it_wrong_trigger_error', '__return_false' );
	}

	// Default serving.
	add_filter( 'rest_pre_serve_request', 'rest_send_cors_headers' );
	add_filter( 'rest_post_dispatch', 'rest_send_allow_header', 10, 3 );
	add_filter( 'rest_post_dispatch', 'rest_filter_response_fields', 10, 3 );

	add_filter( 'rest_pre_dispatch', 'rest_handle_options_request', 10, 3 );
	add_filter( 'rest_index', 'rest_add_application_passwords_to_index' );
}

/**
 * Registers default REST API routes.
 *
 * @since 4.7.0
 */
function create_initial_rest_routes() {
	foreach ( get_post_types( array( 'show_in_rest' => true ), 'objects' ) as $post_type ) {
		$controller = $post_type->get_rest_controller();

		if ( ! $controller ) {
			continue;
		}

		if ( ! $post_type->late_route_registration ) {
			$controller->register_routes();
		}

		$revisions_controller = $post_type->get_revisions_rest_controller();
		if ( $revisions_controller ) {
			$revisions_controller->register_routes();
		}

		$autosaves_controller = $post_type->get_autosave_rest_controller();
		if ( $autosaves_controller ) {
			$autosaves_controller->register_routes();
		}

		if ( $post_type->late_route_registration ) {
			$controller->register_routes();
		}
	}

	// Post types.
	$controller = new WP_REST_Post_Types_Controller();
	$controller->register_routes();

	// Post statuses.
	$controller = new WP_REST_Post_Statuses_Controller();
	$controller->register_routes();

	// Taxonomies.
	$controller = new WP_REST_Taxonomies_Controller();
	$controller->register_routes();

	// Terms.
	foreach ( get_taxonomies( array( 'show_in_rest' => true ), 'object' ) as $taxonomy ) {
		$controller = $taxonomy->get_rest_controller();

		if ( ! $controller ) {
			continue;
		}

		$controller->register_routes();
	}

	// Users.
	$controller = new WP_REST_Users_Controller();
	$controller->register_routes();

	// Application Passwords
	$controller = new WP_REST_Application_Passwords_Controller();
	$controller->register_routes();

	// Comments.
	$controller = new WP_REST_Comments_Controller();
	$controller->register_routes();

	$search_handlers = array(
		new WP_REST_Post_Search_Handler(),
		new WP_REST_Term_Search_Handler(),
		new WP_REST_Post_Format_Search_Handler(),
	);

	/**
	 * Filters the search handlers to use in the REST search controller.
	 *
	 * @since 5.0.0
	 *
	 * @param array $search_handlers List of search handlers to use in the controller. Each search
	 *                               handler instance must extend the `WP_REST_Search_Handler` class.
	 *                               Default is only a handler for posts.
	 */
	$search_handlers = apply_filters( 'wp_rest_search_handlers', $search_handlers );

	$controller = new WP_REST_Search_Controller( $search_handlers );
	$controller->register_routes();

	// Block Renderer.
	$controller = new WP_REST_Block_Renderer_Controller();
	$controller->register_routes();

	// Block Types.
	$controller = new WP_REST_Block_Types_Controller();
	$controller->register_routes();

	// Settings.
	$controller = new WP_REST_Settings_Controller();
	$controller->register_routes();

	// Themes.
	$controller = new WP_REST_Themes_Controller();
	$controller->register_routes();

	// Plugins.
	$controller = new WP_REST_Plugins_Controller();
	$controller->register_routes();

	// Sidebars.
	$controller = new WP_REST_Sidebars_Controller();
	$controller->register_routes();

	// Widget Types.
	$controller = new WP_REST_Widget_Types_Controller();
	$controller->register_routes();

	// Widgets.
	$controller = new WP_REST_Widgets_Controller();
	$controller->register_routes();

	// Block Directory.
	$controller = new WP_REST_Block_Directory_Controller();
	$controller->register_routes();

	// Pattern Directory.
	$controller = new WP_REST_Pattern_Directory_Controller();
	$controller->register_routes();

	// Block Patterns.
	$controller = new WP_REST_Block_Patterns_Controller();
	$controller->register_routes();

	// Block Pattern Categories.
	$controller = new WP_REST_Block_Pattern_Categories_Controller();
	$controller->register_routes();

	// Site Health.
	$site_health = WP_Site_Health::get_instance();
	$controller  = new WP_REST_Site_Health_Controller( $site_health );
	$controller->register_routes();

	// URL Details.
	$controller = new WP_REST_URL_Details_Controller();
	$controller->register_routes();

	// Menu Locations.
	$controller = new WP_REST_Menu_Locations_Controller();
	$controller->register_routes();

	// Site Editor Export.
	$controller = new WP_REST_Edit_Site_Export_Controller();
	$controller->register_routes();

	// Navigation Fallback.
	$controller = new WP_REST_Navigation_Fallback_Controller();
	$controller->register_routes();

	// Font Collections.
	$font_collections_controller = new WP_REST_Font_Collections_Controller();
	$font_collections_controller->register_routes();
}

/**
 * Loads the REST API.
 *
 * @since 4.4.0
 *
 * @global WP $wp Current WordPress environment instance.
 */
function rest_api_loaded() {
	if ( empty( $GLOBALS['wp']->query_vars['rest_route'] ) ) {
		return;
	}

	/**
	 * Whether this is a REST Request.
	 *
	 * @since 4.4.0
	 * @var bool
	 */
	define( 'REST_REQUEST', true );

	// Initialize the server.
	$server = rest_get_server();

	// Fire off the request.
	$route = untrailingslashit( $GLOBALS['wp']->query_vars['rest_route'] );
	if ( empty( $route ) ) {
		$route = '/';
	}
	$server->serve_request( $route );

	// We're done.
	die();
}

/**
 * Retrieves the URL prefix for any API resource.
 *
 * @since 4.4.0
 *
 * @return string Prefix.
 */
function rest_get_url_prefix() {
	/**
	 * Filters the REST URL prefix.
	 *
	 * @since 4.4.0
	 *
	 * @param string $prefix URL prefix. Default 'wp-json'.
	 */
	return apply_filters( 'rest_url_prefix', 'wp-json' );
}

/**
 * Retrieves the URL to a REST endpoint on a site.
 *
 * Note: The returned URL is NOT escaped.
 *
 * @since 4.4.0
 *
 * @todo Check if this is even necessary
 * @global WP_Rewrite $wp_rewrite WordPress rewrite component.
 *
 * @param int|null $blog_id Optional. Blog ID. Default of null returns URL for current blog.
 * @param string   $path    Optional. REST route. Default '/'.
 * @param string   $scheme  Optional. Sanitization scheme. Default 'rest'.
 * @return string Full URL to the endpoint.
 */
function get_rest_url( $blog_id = null, $path = '/', $scheme = 'rest' ) {
	if ( empty( $path ) ) {
		$path = '/';
	}

	$path = '/' . ltrim( $path, '/' );

	if ( is_multisite() && get_blog_option( $blog_id, 'permalink_structure' ) || get_option( 'permalink_structure' ) ) {
		global $wp_rewrite;

		if ( $wp_rewrite->using_index_permalinks() ) {
			$url = get_home_url( $blog_id, $wp_rewrite->index . '/' . rest_get_url_prefix(), $scheme );
		} else {
			$url = get_home_url( $blog_id, rest_get_url_prefix(), $scheme );
		}

		$url .= $path;
	} else {
		$url = trailingslashit( get_home_url( $blog_id, '', $scheme ) );
		/*
		 * nginx only allows HTTP/1.0 methods when redirecting from / to /index.php.
		 * To work around this, we manually add index.php to the URL, avoiding the redirect.
		 */
		if ( ! str_ends_with( $url, 'index.php' ) ) {
			$url .= 'index.php';
		}

		$url = add_query_arg( 'rest_route', $path, $url );
	}

	if ( is_ssl() && isset( $_SERVER['SERVER_NAME'] ) ) {
		// If the current host is the same as the REST URL host, force the REST URL scheme to HTTPS.
		if ( parse_url( get_home_url( $blog_id ), PHP_URL_HOST ) === $_SERVER['SERVER_NAME'] ) {
			$url = set_url_scheme( $url, 'https' );
		}
	}

	if ( is_admin() && force_ssl_admin() ) {
		/*
		 * In this situation the home URL may be http:, and `is_ssl()` may be false,
		 * but the admin is served over https: (one way or another), so REST API usage
		 * will be blocked by browsers unless it is also served over HTTPS.
		 */
		$url = set_url_scheme( $url, 'https' );
	}

	/**
	 * Filters the REST URL.
	 *
	 * Use this filter to adjust the url returned by the get_rest_url() function.
	 *
	 * @since 4.4.0
	 *
	 * @param string   $url     REST URL.
	 * @param string   $path    REST route.
	 * @param int|null $blog_id Blog ID.
	 * @param string   $scheme  Sanitization scheme.
	 */
	return apply_filters( 'rest_url', $url, $path, $blog_id, $scheme );
}

/**
 * Retrieves the URL to a REST endpoint.
 *
 * Note: The returned URL is NOT escaped.
 *
 * @since 4.4.0
 *
 * @param string $path   Optional. REST route. Default empty.
 * @param string $scheme Optional. Sanitization scheme. Default 'rest'.
 * @return string Full URL to the endpoint.
 */
function rest_url( $path = '', $scheme = 'rest' ) {
	return get_rest_url( null, $path, $scheme );
}

/**
 * Do a REST request.
 *
 * Used primarily to route internal requests through WP_REST_Server.
 *
 * @since 4.4.0
 *
 * @param WP_REST_Request|string $request Request.
 * @return WP_REST_Response REST response.
 */
function rest_do_request( $request ) {
	$request = rest_ensure_request( $request );
	return rest_get_server()->dispatch( $request );
}

/**
 * Retrieves the current REST server instance.
 *
 * Instantiates a new instance if none exists already.
 *
 * @since 4.5.0
 *
 * @global WP_REST_Server $wp_rest_server REST server instance.
 *
 * @return WP_REST_Server REST server instance.
 */
function rest_get_server() {
	/* @var WP_REST_Server $wp_rest_server */
	global $wp_rest_server;

	if ( empty( $wp_rest_server ) ) {
		/**
		 * Filters the REST Server Class.
		 *
		 * This filter allows you to adjust the server class used by the REST API, using a
		 * different class to handle requests.
		 *
		 * @since 4.4.0
		 *
		 * @param string $class_name The name of the server class. Default 'WP_REST_Server'.
		 */
		$wp_rest_server_class = apply_filters( 'wp_rest_server_class', 'WP_REST_Server' );
		$wp_rest_server       = new $wp_rest_server_class();

		/**
		 * Fires when preparing to serve a REST API request.
		 *
		 * Endpoint objects should be created and register their hooks on this action rather
		 * than another action to ensure they're only loaded when needed.
		 *
		 * @since 4.4.0
		 *
		 * @param WP_REST_Server $wp_rest_server Server object.
		 */
		do_action( 'rest_api_init', $wp_rest_server );
	}

	return $wp_rest_server;
}

/**
 * Ensures request arguments are a request object (for consistency).
 *
 * @since 4.4.0
 * @since 5.3.0 Accept string argument for the request path.
 *
 * @param array|string|WP_REST_Request $request Request to check.
 * @return WP_REST_Request REST request instance.
 */
function rest_ensure_request( $request ) {
	if ( $request instanceof WP_REST_Request ) {
		return $request;
	}

	if ( is_string( $request ) ) {
		return new WP_REST_Request( 'GET', $request );
	}

	return new WP_REST_Request( 'GET', '', $request );
}

/**
 * Ensures a REST response is a response object (for consistency).
 *
 * This implements WP_REST_Response, allowing usage of `set_status`/`header`/etc
 * without needing to double-check the object. Will also allow WP_Error to indicate error
 * responses, so users should immediately check for this value.
 *
 * @since 4.4.0
 *
 * @param WP_REST_Response|WP_Error|WP_HTTP_Response|mixed $response Response to check.
 * @return WP_REST_Response|WP_Error If response generated an error, WP_Error, if response
 *                                   is already an instance, WP_REST_Response, otherwise
 *                                   returns a new WP_REST_Response instance.
 */
function rest_ensure_response( $response ) {
	if ( is_wp_error( $response ) ) {
		return $response;
	}

	if ( $response instanceof WP_REST_Response ) {
		return $response;
	}

	/*
	 * While WP_HTTP_Response is the base class of WP_REST_Response, it doesn't provide
	 * all the required methods used in WP_REST_Server::dispatch().
	 */
	if ( $response instanceof WP_HTTP_Response ) {
		return new WP_REST_Response(
			$response->get_data(),
			$response->get_status(),
			$response->get_headers()
		);
	}

	return new WP_REST_Response( $response );
}

/**
 * Handles _deprecated_function() errors.
 *
 * @since 4.4.0
 *
 * @param string $function_name The function that was called.
 * @param string $replacement   The function that should have been called.
 * @param string $version       Version.
 */
function rest_handle_deprecated_function( $function_name, $replacement, $version ) {
	if ( ! WP_DEBUG || headers_sent() ) {
		return;
	}
	if ( ! empty( $replacement ) ) {
		/* translators: 1: Function name, 2: WordPress version number, 3: New function name. */
		$string = sprintf( __( '%1$s (since %2$s; use %3$s instead)' ), $function_name, $version, $replacement );
	} else {
		/* translators: 1: Function name, 2: WordPress version number. */
		$string = sprintf( __( '%1$s (since %2$s; no alternative available)' ), $function_name, $version );
	}

	header( sprintf( 'X-WP-DeprecatedFunction: %s', $string ) );
}

/**
 * Handles _deprecated_argument() errors.
 *
 * @since 4.4.0
 *
 * @param string $function_name The function that was called.
 * @param string $message       A message regarding the change.
 * @param string $version       Version.
 */
function rest_handle_deprecated_argument( $function_name, $message, $version ) {
	if ( ! WP_DEBUG || headers_sent() ) {
		return;
	}
	if ( $message ) {
		/* translators: 1: Function name, 2: WordPress version number, 3: Error message. */
		$string = sprintf( __( '%1$s (since %2$s; %3$s)' ), $function_name, $version, $message );
	} else {
		/* translators: 1: Function name, 2: WordPress version number. */
		$string = sprintf( __( '%1$s (since %2$s; no alternative available)' ), $function_name, $version );
	}

	header( sprintf( 'X-WP-DeprecatedParam: %s', $string ) );
}

/**
 * Handles _doing_it_wrong errors.
 *
 * @since 5.5.0
 *
 * @param string      $function_name The function that was called.
 * @param string      $message       A message explaining what has been done incorrectly.
 * @param string|null $version       The version of WordPress where the message was added.
 */
function rest_handle_doing_it_wrong( $function_name, $message, $version ) {
	if ( ! WP_DEBUG || headers_sent() ) {
		return;
	}

	if ( $version ) {
		/* translators: Developer debugging message. 1: PHP function name, 2: WordPress version number, 3: Explanatory message. */
		$string = __( '%1$s (since %2$s; %3$s)' );
		$string = sprintf( $string, $function_name, $version, $message );
	} else {
		/* translators: Developer debugging message. 1: PHP function name, 2: Explanatory message. */
		$string = __( '%1$s (%2$s)' );
		$string = sprintf( $string, $function_name, $message );
	}

	header( sprintf( 'X-WP-DoingItWrong: %s', $string ) );
}

/**
 * Sends Cross-Origin Resource Sharing headers with API requests.
 *
 * @since 4.4.0
 *
 * @param mixed $value Response data.
 * @return mixed Response data.
 */
function rest_send_cors_headers( $value ) {
	$origin = get_http_origin();

	if ( $origin ) {
		// Requests from file:// and data: URLs send "Origin: null".
		if ( 'null' !== $origin ) {
			$origin = sanitize_url( $origin );
		}
		header( 'Access-Control-Allow-Origin: ' . $origin );
		header( 'Access-Control-Allow-Methods: OPTIONS, GET, POST, PUT, PATCH, DELETE' );
		header( 'Access-Control-Allow-Credentials: true' );
		header( 'Vary: Origin', false );
	} elseif ( ! headers_sent() && 'GET' === $_SERVER['REQUEST_METHOD'] && ! is_user_logged_in() ) {
		header( 'Vary: Origin', false );
	}

	return $value;
}

/**
 * Handles OPTIONS requests for the server.
 *
 * This is handled outside of the server code, as it doesn't obey normal route
 * mapping.
 *
 * @since 4.4.0
 *
 * @param mixed           $response Current response, either response or `null` to indicate pass-through.
 * @param WP_REST_Server  $handler  ResponseHandler instance (usually WP_REST_Server).
 * @param WP_REST_Request $request  The request that was used to make current response.
 * @return WP_REST_Response Modified response, either response or `null` to indicate pass-through.
 */
function rest_handle_options_request( $response, $handler, $request ) {
	if ( ! empty( $response ) || $request->get_method() !== 'OPTIONS' ) {
		return $response;
	}

	$response = new WP_REST_Response();
	$data     = array();

	foreach ( $handler->get_routes() as $route => $endpoints ) {
		$match = preg_match( '@^' . $route . '$@i', $request->get_route(), $matches );

		if ( ! $match ) {
			continue;
		}

		$args = array();
		foreach ( $matches as $param => $value ) {
			if ( ! is_int( $param ) ) {
				$args[ $param ] = $value;
			}
		}

		foreach ( $endpoints as $endpoint ) {
			// Remove the redundant preg_match() argument.
			unset( $args[0] );

			$request->set_url_params( $args );
			$request->set_attributes( $endpoint );
		}

		$data = $handler->get_data_for_route( $route, $endpoints, 'help' );
		$response->set_matched_route( $route );
		break;
	}

	$response->set_data( $data );
	return $response;
}

/**
 * Sends the "Allow" header to state all methods that can be sent to the current route.
 *
 * @since 4.4.0
 *
 * @param WP_REST_Response $response Current response being served.
 * @param WP_REST_Server   $server   ResponseHandler instance (usually WP_REST_Server).
 * @param WP_REST_Request  $request  The request that was used to make current response.
 * @return WP_REST_Response Response to be served, with "Allow" header if route has allowed methods.
 */
function rest_send_allow_header( $response, $server, $request ) {
	$matched_route = $response->get_matched_route();

	if ( ! $matched_route ) {
		return $response;
	}

	$routes = $server->get_routes();

	$allowed_methods = array();

	// Get the allowed methods across the routes.
	foreach ( $routes[ $matched_route ] as $_handler ) {
		foreach ( $_handler['methods'] as $handler_method => $value ) {

			if ( ! empty( $_handler['permission_callback'] ) ) {

				$permission = call_user_func( $_handler['permission_callback'], $request );

				$allowed_methods[ $handler_method ] = true === $permission;
			} else {
				$allowed_methods[ $handler_method ] = true;
			}
		}
	}

	// Strip out all the methods that are not allowed (false values).
	$allowed_methods = array_filter( $allowed_methods );

	if ( $allowed_methods ) {
		$response->header( 'Allow', implode( ', ', array_map( 'strtoupper', array_keys( $allowed_methods ) ) ) );
	}

	return $response;
}

/**
 * Recursively computes the intersection of arrays using keys for comparison.
 *
 * @since 5.3.0
 *
 * @param array $array1 The array with master keys to check.
 * @param array $array2 An array to compare keys against.
 * @return array An associative array containing all the entries of array1 which have keys
 *               that are present in all arguments.
 */
function _rest_array_intersect_key_recursive( $array1, $array2 ) {
	$array1 = array_intersect_key( $array1, $array2 );
	foreach ( $array1 as $key => $value ) {
		if ( is_array( $value ) && is_array( $array2[ $key ] ) ) {
			$array1[ $key ] = _rest_array_intersect_key_recursive( $value, $array2[ $key ] );
		}
	}
	return $array1;
}

/**
 * Filters the REST API response to include only an allow-listed set of response object fields.
 *
 * @since 4.8.0
 *
 * @param WP_REST_Response $response Current response being served.
 * @param WP_REST_Server   $server   ResponseHandler instance (usually WP_REST_Server).
 * @param WP_REST_Request  $request  The request that was used to make current response.
 * @return WP_REST_Response Response to be served, trimmed down to contain a subset of fields.
 */
function rest_filter_response_fields( $response, $server, $request ) {
	if ( ! isset( $request['_fields'] ) || $response->is_error() ) {
		return $response;
	}

	$data = $response->get_data();

	$fields = wp_parse_list( $request['_fields'] );

	if ( 0 === count( $fields ) ) {
		return $response;
	}

	// Trim off outside whitespace from the comma delimited list.
	$fields = array_map( 'trim', $fields );

	// Create nested array of accepted field hierarchy.
	$fields_as_keyed = array();
	foreach ( $fields as $field ) {
		$parts = explode( '.', $field );
		$ref   = &$fields_as_keyed;
		while ( count( $parts ) > 1 ) {
			$next = array_shift( $parts );
			if ( isset( $ref[ $next ] ) && true === $ref[ $next ] ) {
				// Skip any sub-properties if their parent prop is already marked for inclusion.
				break 2;
			}
			$ref[ $next ] = isset( $ref[ $next ] ) ? $ref[ $next ] : array();
			$ref          = &$ref[ $next ];
		}
		$last         = array_shift( $parts );
		$ref[ $last ] = true;
	}

	if ( wp_is_numeric_array( $data ) ) {
		$new_data = array();
		foreach ( $data as $item ) {
			$new_data[] = _rest_array_intersect_key_recursive( $item, $fields_as_keyed );
		}
	} else {
		$new_data = _rest_array_intersect_key_recursive( $data, $fields_as_keyed );
	}

	$response->set_data( $new_data );

	return $response;
}

/**
 * Given an array of fields to include in a response, some of which may be
 * `nested.fields`, determine whether the provided field should be included
 * in the response body.
 *
 * If a parent field is passed in, the presence of any nested field within
 * that parent will cause the method to return `true`. For example "title"
 * will return true if any of `title`, `title.raw` or `title.rendered` is
 * provided.
 *
 * @since 5.3.0
 *
 * @param string $field  A field to test for inclusion in the response body.
 * @param array  $fields An array of string fields supported by the endpoint.
 * @return bool Whether to include the field or not.
 */
function rest_is_field_included( $field, $fields ) {
	if ( in_array( $field, $fields, true ) ) {
		return true;
	}

	foreach ( $fields as $accepted_field ) {
		/*
		 * Check to see if $field is the parent of any item in $fields.
		 * A field "parent" should be accepted if "parent.child" is accepted.
		 */
		if ( str_starts_with( $accepted_field, "$field." ) ) {
			return true;
		}
		/*
		 * Conversely, if "parent" is accepted, all "parent.child" fields
		 * should also be accepted.
		 */
		if ( str_starts_with( $field, "$accepted_field." ) ) {
			return true;
		}
	}

	return false;
}

/**
 * Adds the REST API URL to the WP RSD endpoint.
 *
 * @since 4.4.0
 *
 * @see get_rest_url()
 */
function rest_output_rsd() {
	$api_root = get_rest_url();

	if ( empty( $api_root ) ) {
		return;
	}
	?>
	<api name="WP-API" blogID="1" preferred="false" apiLink="<?php echo esc_url( $api_root ); ?>" />
	<?php
}

/**
 * Outputs the REST API link tag into page header.
 *
 * @since 4.4.0
 *
 * @see get_rest_url()
 */
function rest_output_link_wp_head() {
	$api_root = get_rest_url();

	if ( empty( $api_root ) ) {
		return;
	}

	printf( '<link rel="https://api.w.org/" href="%s" />', esc_url( $api_root ) );

	$resource = rest_get_queried_resource_route();

	if ( $resource ) {
		printf(
			'<link rel="alternate" title="%1$s" type="application/json" href="%2$s" />',
			_x( 'JSON', 'REST API resource link name' ),
			esc_url( rest_url( $resource ) )
		);
	}
}

/**
 * Sends a Link header for the REST API.
 *
 * @since 4.4.0
 */
function rest_output_link_header() {
	if ( headers_sent() ) {
		return;
	}

	$api_root = get_rest_url();

	if ( empty( $api_root ) ) {
		return;
	}

	header( sprintf( 'Link: <%s>; rel="https://api.w.org/"', sanitize_url( $api_root ) ), false );

	$resource = rest_get_queried_resource_route();

	if ( $resource ) {
		header(
			sprintf(
				'Link: <%1$s>; rel="alternate"; title="%2$s"; type="application/json"',
				sanitize_url( rest_url( $resource ) ),
				_x( 'JSON', 'REST API resource link name' )
			),
			false
		);
	}
}

/**
 * Checks for errors when using cookie-based authentication.
 *
 * WordPress' built-in cookie authentication is always active
 * for logged in users. However, the API has to check nonces
 * for each request to ensure users are not vulnerable to CSRF.
 *
 * @since 4.4.0
 *
 * @global mixed          $wp_rest_auth_cookie
 *
 * @param WP_Error|mixed $result Error from another authentication handler,
 *                               null if we should handle it, or another value if not.
 * @return WP_Error|mixed|bool WP_Error if the cookie is invalid, the $result, otherwise true.
 */
function rest_cookie_check_errors( $result ) {
	if ( ! empty( $result ) ) {
		return $result;
	}

	global $wp_rest_auth_cookie;

	/*
	 * Is cookie authentication being used? (If we get an auth
	 * error, but we're still logged in, another authentication
	 * must have been used).
	 */
	if ( true !== $wp_rest_auth_cookie && is_user_logged_in() ) {
		return $result;
	}

	// Determine if there is a nonce.
	$nonce = null;

	if ( isset( $_REQUEST['_wpnonce'] ) ) {
		$nonce = $_REQUEST['_wpnonce'];
	} elseif ( isset( $_SERVER['HTTP_X_WP_NONCE'] ) ) {
		$nonce = $_SERVER['HTTP_X_WP_NONCE'];
	}

	if ( null === $nonce ) {
		// No nonce at all, so act as if it's an unauthenticated request.
		wp_set_current_user( 0 );
		return true;
	}

	// Check the nonce.
	$result = wp_verify_nonce( $nonce, 'wp_rest' );

	if ( ! $result ) {
		add_filter( 'rest_send_nocache_headers', '__return_true', 20 );
		return new WP_Error( 'rest_cookie_invalid_nonce', __( 'Cookie check failed' ), array( 'status' => 403 ) );
	}

	// Send a refreshed nonce in header.
	rest_get_server()->send_header( 'X-WP-Nonce', wp_create_nonce( 'wp_rest' ) );

	return true;
}

/**
 * Collects cookie authentication status.
 *
 * Collects errors from wp_validate_auth_cookie for use by rest_cookie_check_errors.
 *
 * @since 4.4.0
 *
 * @see current_action()
 * @global mixed $wp_rest_auth_cookie
 */
function rest_cookie_collect_status() {
	global $wp_rest_auth_cookie;

	$status_type = current_action();

	if ( 'auth_cookie_valid' !== $status_type ) {
		$wp_rest_auth_cookie = substr( $status_type, 12 );
		return;
	}

	$wp_rest_auth_cookie = true;
}

/**
 * Collects the status of authenticating with an application password.
 *
 * @since 5.6.0
 * @since 5.7.0 Added the `$app_password` parameter.
 *
 * @global WP_User|WP_Error|null $wp_rest_application_password_status
 * @global string|null $wp_rest_application_password_uuid
 *
 * @param WP_Error $user_or_error The authenticated user or error instance.
 * @param array    $app_password  The Application Password used to authenticate.
 */
function rest_application_password_collect_status( $user_or_error, $app_password = array() ) {
	global $wp_rest_application_password_status, $wp_rest_application_password_uuid;

	$wp_rest_application_password_status = $user_or_error;

	if ( empty( $app_password['uuid'] ) ) {
		$wp_rest_application_password_uuid = null;
	} else {
		$wp_rest_application_password_uuid = $app_password['uuid'];
	}
}

/**
 * Gets the Application Password used for authenticating the request.
 *
 * @since 5.7.0
 *
 * @global string|null $wp_rest_application_password_uuid
 *
 * @return string|null The Application Password UUID, or null if Application Passwords was not used.
 */
function rest_get_authenticated_app_password() {
	global $wp_rest_application_password_uuid;

	return $wp_rest_application_password_uuid;
}

/**
 * Checks for errors when using application password-based authentication.
 *
 * @since 5.6.0
 *
 * @global WP_User|WP_Error|null $wp_rest_application_password_status
 *
 * @param WP_Error|null|true $result Error from another authentication handler,
 *                                   null if we should handle it, or another value if not.
 * @return WP_Error|null|true WP_Error if the application password is invalid, the $result, otherwise true.
 */
function rest_application_password_check_errors( $result ) {
	global $wp_rest_application_password_status;

	if ( ! empty( $result ) ) {
		return $result;
	}

	if ( is_wp_error( $wp_rest_application_password_status ) ) {
		$data = $wp_rest_application_password_status->get_error_data();

		if ( ! isset( $data['status'] ) ) {
			$data['status'] = 401;
		}

		$wp_rest_application_password_status->add_data( $data );

		return $wp_rest_application_password_status;
	}

	if ( $wp_rest_application_password_status instanceof WP_User ) {
		return true;
	}

	return $result;
}

/**
 * Adds Application Passwords info to the REST API index.
 *
 * @since 5.6.0
 *
 * @param WP_REST_Response $response The index response object.
 * @return WP_REST_Response
 */
function rest_add_application_passwords_to_index( $response ) {
	if ( ! wp_is_application_passwords_available() ) {
		return $response;
	}

	$response->data['authentication']['application-passwords'] = array(
		'endpoints' => array(
			'authorization' => admin_url( 'authorize-application.php' ),
		),
	);

	return $response;
}

/**
 * Retrieves the avatar URLs in various sizes.
 *
 * @since 4.7.0
 *
 * @see get_avatar_url()
 *
 * @param mixed $id_or_email The avatar to retrieve a URL for. Accepts a user ID, Gravatar MD5 hash,
 *                           user email, WP_User object, WP_Post object, or WP_Comment object.
 * @return (string|false)[] Avatar URLs keyed by size. Each value can be a URL string or boolean false.
 */
function rest_get_avatar_urls( $id_or_email ) {
	$avatar_sizes = rest_get_avatar_sizes();

	$urls = array();
	foreach ( $avatar_sizes as $size ) {
		$urls[ $size ] = get_avatar_url( $id_or_email, array( 'size' => $size ) );
	}

	return $urls;
}

/**
 * Retrieves the pixel sizes for avatars.
 *
 * @since 4.7.0
 *
 * @return int[] List of pixel sizes for avatars. Default `[ 24, 48, 96 ]`.
 */
function rest_get_avatar_sizes() {
	/**
	 * Filters the REST avatar sizes.
	 *
	 * Use this filter to adjust the array of sizes returned by the
	 * `rest_get_avatar_sizes` function.
	 *
	 * @since 4.4.0
	 *
	 * @param int[] $sizes An array of int values that are the pixel sizes for avatars.
	 *                     Default `[ 24, 48, 96 ]`.
	 */
	return apply_filters( 'rest_avatar_sizes', array( 24, 48, 96 ) );
}

/**
 * Parses an RFC3339 time into a Unix timestamp.
 *
 * @since 4.4.0
 *
 * @param string $date      RFC3339 timestamp.
 * @param bool   $force_utc Optional. Whether to force UTC timezone instead of using
 *                          the timestamp's timezone. Default false.
 * @return int|false Unix timestamp on success, false on failure.
 */
function rest_parse_date( $date, $force_utc = false ) {
	if ( $force_utc ) {
		$date = preg_replace( '/[+-]\d+:?\d+$/', '+00:00', $date );
	}

	$regex = '#^\d{4}-\d{2}-\d{2}[Tt ]\d{2}:\d{2}:\d{2}(?:\.\d+)?(?:Z|[+-]\d{2}(?::\d{2})?)?$#';

	if ( ! preg_match( $regex, $date, $matches ) ) {
		return false;
	}

	return strtotime( $date );
}

/**
 * Parses a 3 or 6 digit hex color (with #).
 *
 * @since 5.4.0
 *
 * @param string $color 3 or 6 digit hex color (with #).
 * @return string|false Color value on success, false on failure.
 */
function rest_parse_hex_color( $color ) {
	$regex = '|^#([A-Fa-f0-9]{3}){1,2}$|';
	if ( ! preg_match( $regex, $color, $matches ) ) {
		return false;
	}

	return $color;
}

/**
 * Parses a date into both its local and UTC equivalent, in MySQL datetime format.
 *
 * @since 4.4.0
 *
 * @see rest_parse_date()
 *
 * @param string $date   RFC3339 timestamp.
 * @param bool   $is_utc Whether the provided date should be interpreted as UTC. Default false.
 * @return array|null {
 *     Local and UTC datetime strings, in MySQL datetime format (Y-m-d H:i:s),
 *     null on failure.
 *
 *     @type string $0 Local datetime string.
 *     @type string $1 UTC datetime string.
 * }
 */
function rest_get_date_with_gmt( $date, $is_utc = false ) {
	/*
	 * Whether or not the original date actually has a timezone string
	 * changes the way we need to do timezone conversion.
	 * Store this info before parsing the date, and use it later.
	 */
	$has_timezone = preg_match( '#(Z|[+-]\d{2}(:\d{2})?)$#', $date );

	$date = rest_parse_date( $date );

	if ( empty( $date ) ) {
		return null;
	}

	/*
	 * At this point $date could either be a local date (if we were passed
	 * a *local* date without a timezone offset) or a UTC date (otherwise).
	 * Timezone conversion needs to be handled differently between these two cases.
	 */
	if ( ! $is_utc && ! $has_timezone ) {
		$local = gmdate( 'Y-m-d H:i:s', $date );
		$utc   = get_gmt_from_date( $local );
	} else {
		$utc   = gmdate( 'Y-m-d H:i:s', $date );
		$local = get_date_from_gmt( $utc );
	}

	return array( $local, $utc );
}

/**
 * Returns a contextual HTTP error code for authorization failure.
 *
 * @since 4.7.0
 *
 * @return int 401 if the user is not logged in, 403 if the user is logged in.
 */
function rest_authorization_required_code() {
	return is_user_logged_in() ? 403 : 401;
}

/**
 * Validate a request argument based on details registered to the route.
 *
 * @since 4.7.0
 *
 * @param mixed           $value
 * @param WP_REST_Request $request
 * @param string          $param
 * @return true|WP_Error
 */
function rest_validate_request_arg( $value, $request, $param ) {
	$attributes = $request->get_attributes();
	if ( ! isset( $attributes['args'][ $param ] ) || ! is_array( $attributes['args'][ $param ] ) ) {
		return true;
	}
	$args = $attributes['args'][ $param ];

	return rest_validate_value_from_schema( $value, $args, $param );
}

/**
 * Sanitize a request argument based on details registered to the route.
 *
 * @since 4.7.0
 *
 * @param mixed           $value
 * @param WP_REST_Request $request
 * @param string          $param
 * @return mixed
 */
function rest_sanitize_request_arg( $value, $request, $param ) {
	$attributes = $request->get_attributes();
	if ( ! isset( $attributes['args'][ $param ] ) || ! is_array( $attributes['args'][ $param ] ) ) {
		return $value;
	}
	$args = $attributes['args'][ $param ];

	return rest_sanitize_value_from_schema( $value, $args, $param );
}

/**
 * Parse a request argument based on details registered to the route.
 *
 * Runs a validation check and sanitizes the value, primarily to be used via
 * the `sanitize_callback` arguments in the endpoint args registration.
 *
 * @since 4.7.0
 *
 * @param mixed           $value
 * @param WP_REST_Request $request
 * @param string          $param
 * @return mixed
 */
function rest_parse_request_arg( $value, $request, $param ) {
	$is_valid = rest_validate_request_arg( $value, $request, $param );

	if ( is_wp_error( $is_valid ) ) {
		return $is_valid;
	}

	$value = rest_sanitize_request_arg( $value, $request, $param );

	return $value;
}

/**
 * Determines if an IP address is valid.
 *
 * Handles both IPv4 and IPv6 addresses.
 *
 * @since 4.7.0
 *
 * @param string $ip IP address.
 * @return string|false The valid IP address, otherwise false.
 */
function rest_is_ip_address( $ip ) {
	$ipv4_pattern = '/^(?:(?:25[0-5]|2[0-4][0-9]|[01]?[0-9][0-9]?)\.){3}(?:25[0-5]|2[0-4][0-9]|[01]?[0-9][0-9]?)$/';

	if ( ! preg_match( $ipv4_pattern, $ip ) && ! WpOrg\Requests\Ipv6::check_ipv6( $ip ) ) {
		return false;
	}

	return $ip;
}

/**
 * Changes a boolean-like value into the proper boolean value.
 *
 * @since 4.7.0
 *
 * @param bool|string|int $value The value being evaluated.
 * @return bool Returns the proper associated boolean value.
 */
function rest_sanitize_boolean( $value ) {
	// String values are translated to `true`; make sure 'false' is false.
	if ( is_string( $value ) ) {
		$value = strtolower( $value );
		if ( in_array( $value, array( 'false', '0' ), true ) ) {
			$value = false;
		}
	}

	// Everything else will map nicely to boolean.
	return (bool) $value;
}

/**
 * Determines if a given value is boolean-like.
 *
 * @since 4.7.0
 *
 * @param bool|string $maybe_bool The value being evaluated.
 * @return bool True if a boolean, otherwise false.
 */
function rest_is_boolean( $maybe_bool ) {
	if ( is_bool( $maybe_bool ) ) {
		return true;
	}

	if ( is_string( $maybe_bool ) ) {
		$maybe_bool = strtolower( $maybe_bool );

		$valid_boolean_values = array(
			'false',
			'true',
			'0',
			'1',
		);

		return in_array( $maybe_bool, $valid_boolean_values, true );
	}

	if ( is_int( $maybe_bool ) ) {
		return in_array( $maybe_bool, array( 0, 1 ), true );
	}

	return false;
}

/**
 * Determines if a given value is integer-like.
 *
 * @since 5.5.0
 *
 * @param mixed $maybe_integer The value being evaluated.
 * @return bool True if an integer, otherwise false.
 */
function rest_is_integer( $maybe_integer ) {
	return is_numeric( $maybe_integer ) && round( (float) $maybe_integer ) === (float) $maybe_integer;
}

/**
 * Determines if a given value is array-like.
 *
 * @since 5.5.0
 *
 * @param mixed $maybe_array The value being evaluated.
 * @return bool
 */
function rest_is_array( $maybe_array ) {
	if ( is_scalar( $maybe_array ) ) {
		$maybe_array = wp_parse_list( $maybe_array );
	}

	return wp_is_numeric_array( $maybe_array );
}

/**
 * Converts an array-like value to an array.
 *
 * @since 5.5.0
 *
 * @param mixed $maybe_array The value being evaluated.
 * @return array Returns the array extracted from the value.
 */
function rest_sanitize_array( $maybe_array ) {
	if ( is_scalar( $maybe_array ) ) {
		return wp_parse_list( $maybe_array );
	}

	if ( ! is_array( $maybe_array ) ) {
		return array();
	}

	// Normalize to numeric array so nothing unexpected is in the keys.
	return array_values( $maybe_array );
}

/**
 * Determines if a given value is object-like.
 *
 * @since 5.5.0
 *
 * @param mixed $maybe_object The value being evaluated.
 * @return bool True if object like, otherwise false.
 */
function rest_is_object( $maybe_object ) {
	if ( '' === $maybe_object ) {
		return true;
	}

	if ( $maybe_object instanceof stdClass ) {
		return true;
	}

	if ( $maybe_object instanceof JsonSerializable ) {
		$maybe_object = $maybe_object->jsonSerialize();
	}

	return is_array( $maybe_object );
}

/**
 * Converts an object-like value to an array.
 *
 * @since 5.5.0
 *
 * @param mixed $maybe_object The value being evaluated.
 * @return array Returns the object extracted from the value as an associative array.
 */
function rest_sanitize_object( $maybe_object ) {
	if ( '' === $maybe_object ) {
		return array();
	}

	if ( $maybe_object instanceof stdClass ) {
		return (array) $maybe_object;
	}

	if ( $maybe_object instanceof JsonSerializable ) {
		$maybe_object = $maybe_object->jsonSerialize();
	}

	if ( ! is_array( $maybe_object ) ) {
		return array();
	}

	return $maybe_object;
}

/**
 * Gets the best type for a value.
 *
 * @since 5.5.0
 *
 * @param mixed    $value The value to check.
 * @param string[] $types The list of possible types.
 * @return string The best matching type, an empty string if no types match.
 */
function rest_get_best_type_for_value( $value, $types ) {
	static $checks = array(
		'array'   => 'rest_is_array',
		'object'  => 'rest_is_object',
		'integer' => 'rest_is_integer',
		'number'  => 'is_numeric',
		'boolean' => 'rest_is_boolean',
		'string'  => 'is_string',
		'null'    => 'is_null',
	);

	/*
	 * Both arrays and objects allow empty strings to be converted to their types.
	 * But the best answer for this type is a string.
	 */
	if ( '' === $value && in_array( 'string', $types, true ) ) {
		return 'string';
	}

	foreach ( $types as $type ) {
		if ( isset( $checks[ $type ] ) && $checks[ $type ]( $value ) ) {
			return $type;
		}
	}

	return '';
}

/**
 * Handles getting the best type for a multi-type schema.
 *
 * This is a wrapper for {@see rest_get_best_type_for_value()} that handles
 * backward compatibility for schemas that use invalid types.
 *
 * @since 5.5.0
 *
 * @param mixed  $value The value to check.
 * @param array  $args  The schema array to use.
 * @param string $param The parameter name, used in error messages.
 * @return string
 */
function rest_handle_multi_type_schema( $value, $args, $param = '' ) {
	$allowed_types = array( 'array', 'object', 'string', 'number', 'integer', 'boolean', 'null' );
	$invalid_types = array_diff( $args['type'], $allowed_types );

	if ( $invalid_types ) {
		_doing_it_wrong(
			__FUNCTION__,
			/* translators: 1: Parameter, 2: List of allowed types. */
			wp_sprintf( __( 'The "type" schema keyword for %1$s can only contain the built-in types: %2$l.' ), $param, $allowed_types ),
			'5.5.0'
		);
	}

	$best_type = rest_get_best_type_for_value( $value, $args['type'] );

	if ( ! $best_type ) {
		if ( ! $invalid_types ) {
			return '';
		}

		// Backward compatibility for previous behavior which allowed the value if there was an invalid type used.
		$best_type = reset( $invalid_types );
	}

	return $best_type;
}

/**
 * Checks if an array is made up of unique items.
 *
 * @since 5.5.0
 *
 * @param array $input_array The array to check.
 * @return bool True if the array contains unique items, false otherwise.
 */
function rest_validate_array_contains_unique_items( $input_array ) {
	$seen = array();

	foreach ( $input_array as $item ) {
		$stabilized = rest_stabilize_value( $item );
		$key        = serialize( $stabilized );

		if ( ! isset( $seen[ $key ] ) ) {
			$seen[ $key ] = true;

			continue;
		}

		return false;
	}

	return true;
}

/**
 * Stabilizes a value following JSON Schema semantics.
 *
 * For lists, order is preserved. For objects, properties are reordered alphabetically.
 *
 * @since 5.5.0
 *
 * @param mixed $value The value to stabilize. Must already be sanitized. Objects should have been converted to arrays.
 * @return mixed The stabilized value.
 */
function rest_stabilize_value( $value ) {
	if ( is_scalar( $value ) || is_null( $value ) ) {
		return $value;
	}

	if ( is_object( $value ) ) {
		_doing_it_wrong( __FUNCTION__, __( 'Cannot stabilize objects. Convert the object to an array first.' ), '5.5.0' );

		return $value;
	}

	ksort( $value );

	foreach ( $value as $k => $v ) {
		$value[ $k ] = rest_stabilize_value( $v );
	}

	return $value;
}

/**
 * Validates if the JSON Schema pattern matches a value.
 *
 * @since 5.6.0
 *
 * @param string $pattern The pattern to match against.
 * @param string $value   The value to check.
 * @return bool           True if the pattern matches the given value, false otherwise.
 */
function rest_validate_json_schema_pattern( $pattern, $value ) {
	$escaped_pattern = str_replace( '#', '\\#', $pattern );

	return 1 === preg_match( '#' . $escaped_pattern . '#u', $value );
}

/**
 * Finds the schema for a property using the patternProperties keyword.
 *
 * @since 5.6.0
 *
 * @param string $property The property name to check.
 * @param array  $args     The schema array to use.
 * @return array|null      The schema of matching pattern property, or null if no patterns match.
 */
function rest_find_matching_pattern_property_schema( $property, $args ) {
	if ( isset( $args['patternProperties'] ) ) {
		foreach ( $args['patternProperties'] as $pattern => $child_schema ) {
			if ( rest_validate_json_schema_pattern( $pattern, $property ) ) {
				return $child_schema;
			}
		}
	}

	return null;
}

/**
 * Formats a combining operation error into a WP_Error object.
 *
 * @since 5.6.0
 *
 * @param string $param The parameter name.
 * @param array $error  The error details.
 * @return WP_Error
 */
function rest_format_combining_operation_error( $param, $error ) {
	$position = $error['index'];
	$reason   = $error['error_object']->get_error_message();

	if ( isset( $error['schema']['title'] ) ) {
		$title = $error['schema']['title'];

		return new WP_Error(
			'rest_no_matching_schema',
			/* translators: 1: Parameter, 2: Schema title, 3: Reason. */
			sprintf( __( '%1$s is not a valid %2$s. Reason: %3$s' ), $param, $title, $reason ),
			array( 'position' => $position )
		);
	}

	return new WP_Error(
		'rest_no_matching_schema',
		/* translators: 1: Parameter, 2: Reason. */
		sprintf( __( '%1$s does not match the expected format. Reason: %2$s' ), $param, $reason ),
		array( 'position' => $position )
	);
}

/**
 * Gets the error of combining operation.
 *
 * @since 5.6.0
 *
 * @param array  $value  The value to validate.
 * @param string $param  The parameter name, used in error messages.
 * @param array  $errors The errors array, to search for possible error.
 * @return WP_Error      The combining operation error.
 */
function rest_get_combining_operation_error( $value, $param, $errors ) {
	// If there is only one error, simply return it.
	if ( 1 === count( $errors ) ) {
		return rest_format_combining_operation_error( $param, $errors[0] );
	}

	// Filter out all errors related to type validation.
	$filtered_errors = array();
	foreach ( $errors as $error ) {
		$error_code = $error['error_object']->get_error_code();
		$error_data = $error['error_object']->get_error_data();

		if ( 'rest_invalid_type' !== $error_code || ( isset( $error_data['param'] ) && $param !== $error_data['param'] ) ) {
			$filtered_errors[] = $error;
		}
	}

	// If there is only one error left, simply return it.
	if ( 1 === count( $filtered_errors ) ) {
		return rest_format_combining_operation_error( $param, $filtered_errors[0] );
	}

	// If there are only errors related to object validation, try choosing the most appropriate one.
	if ( count( $filtered_errors ) > 1 && 'object' === $filtered_errors[0]['schema']['type'] ) {
		$result = null;
		$number = 0;

		foreach ( $filtered_errors as $error ) {
			if ( isset( $error['schema']['properties'] ) ) {
				$n = count( array_intersect_key( $error['schema']['properties'], $value ) );
				if ( $n > $number ) {
					$result = $error;
					$number = $n;
				}
			}
		}

		if ( null !== $result ) {
			return rest_format_combining_operation_error( $param, $result );
		}
	}

	// If each schema has a title, include those titles in the error message.
	$schema_titles = array();
	foreach ( $errors as $error ) {
		if ( isset( $error['schema']['title'] ) ) {
			$schema_titles[] = $error['schema']['title'];
		}
	}

	if ( count( $schema_titles ) === count( $errors ) ) {
		/* translators: 1: Parameter, 2: Schema titles. */
		return new WP_Error( 'rest_no_matching_schema', wp_sprintf( __( '%1$s is not a valid %2$l.' ), $param, $schema_titles ) );
	}

	/* translators: %s: Parameter. */
	return new WP_Error( 'rest_no_matching_schema', sprintf( __( '%s does not match any of the expected formats.' ), $param ) );
}

/**
 * Finds the matching schema among the "anyOf" schemas.
 *
 * @since 5.6.0
 *
 * @param mixed  $value   The value to validate.
 * @param array  $args    The schema array to use.
 * @param string $param   The parameter name, used in error messages.
 * @return array|WP_Error The matching schema or WP_Error instance if all schemas do not match.
 */
function rest_find_any_matching_schema( $value, $args, $param ) {
	$errors = array();

	foreach ( $args['anyOf'] as $index => $schema ) {
		if ( ! isset( $schema['type'] ) && isset( $args['type'] ) ) {
			$schema['type'] = $args['type'];
		}

		$is_valid = rest_validate_value_from_schema( $value, $schema, $param );
		if ( ! is_wp_error( $is_valid ) ) {
			return $schema;
		}

		$errors[] = array(
			'error_object' => $is_valid,
			'schema'       => $schema,
			'index'        => $index,
		);
	}

	return rest_get_combining_operation_error( $value, $param, $errors );
}

/**
 * Finds the matching schema among the "oneOf" schemas.
 *
 * @since 5.6.0
 *
 * @param mixed  $value                  The value to validate.
 * @param array  $args                   The schema array to use.
 * @param string $param                  The parameter name, used in error messages.
 * @param bool   $stop_after_first_match Optional. Whether the process should stop after the first successful match.
 * @return array|WP_Error                The matching schema or WP_Error instance if the number of matching schemas is not equal to one.
 */
function rest_find_one_matching_schema( $value, $args, $param, $stop_after_first_match = false ) {
	$matching_schemas = array();
	$errors           = array();

	foreach ( $args['oneOf'] as $index => $schema ) {
		if ( ! isset( $schema['type'] ) && isset( $args['type'] ) ) {
			$schema['type'] = $args['type'];
		}

		$is_valid = rest_validate_value_from_schema( $value, $schema, $param );
		if ( ! is_wp_error( $is_valid ) ) {
			if ( $stop_after_first_match ) {
				return $schema;
			}

			$matching_schemas[] = array(
				'schema_object' => $schema,
				'index'         => $index,
			);
		} else {
			$errors[] = array(
				'error_object' => $is_valid,
				'schema'       => $schema,
				'index'        => $index,
			);
		}
	}

	if ( ! $matching_schemas ) {
		return rest_get_combining_operation_error( $value, $param, $errors );
	}

	if ( count( $matching_schemas ) > 1 ) {
		$schema_positions = array();
		$schema_titles    = array();

		foreach ( $matching_schemas as $schema ) {
			$schema_positions[] = $schema['index'];

			if ( isset( $schema['schema_object']['title'] ) ) {
				$schema_titles[] = $schema['schema_object']['title'];
			}
		}

		// If each schema has a title, include those titles in the error message.
		if ( count( $schema_titles ) === count( $matching_schemas ) ) {
			return new WP_Error(
				'rest_one_of_multiple_matches',
				/* translators: 1: Parameter, 2: Schema titles. */
				wp_sprintf( __( '%1$s matches %2$l, but should match only one.' ), $param, $schema_titles ),
				array( 'positions' => $schema_positions )
			);
		}

		return new WP_Error(
			'rest_one_of_multiple_matches',
			/* translators: %s: Parameter. */
			sprintf( __( '%s matches more than one of the expected formats.' ), $param ),
			array( 'positions' => $schema_positions )
		);
	}

	return $matching_schemas[0]['schema_object'];
}

/**
 * Checks the equality of two values, following JSON Schema semantics.
 *
 * Property order is ignored for objects.
 *
 * Values must have been previously sanitized/coerced to their native types.
 *
 * @since 5.7.0
 *
 * @param mixed $value1 The first value to check.
 * @param mixed $value2 The second value to check.
 * @return bool True if the values are equal or false otherwise.
 */
function rest_are_values_equal( $value1, $value2 ) {
	if ( is_array( $value1 ) && is_array( $value2 ) ) {
		if ( count( $value1 ) !== count( $value2 ) ) {
			return false;
		}

		foreach ( $value1 as $index => $value ) {
			if ( ! array_key_exists( $index, $value2 ) || ! rest_are_values_equal( $value, $value2[ $index ] ) ) {
				return false;
			}
		}

		return true;
	}

	if ( is_int( $value1 ) && is_float( $value2 )
		|| is_float( $value1 ) && is_int( $value2 )
	) {
		return (float) $value1 === (float) $value2;
	}

	return $value1 === $value2;
}

/**
 * Validates that the given value is a member of the JSON Schema "enum".
 *
 * @since 5.7.0
 *
 * @param mixed  $value  The value to validate.
 * @param array  $args   The schema array to use.
 * @param string $param  The parameter name, used in error messages.
 * @return true|WP_Error True if the "enum" contains the value or a WP_Error instance otherwise.
 */
function rest_validate_enum( $value, $args, $param ) {
	$sanitized_value = rest_sanitize_value_from_schema( $value, $args, $param );
	if ( is_wp_error( $sanitized_value ) ) {
		return $sanitized_value;
	}

	foreach ( $args['enum'] as $enum_value ) {
		if ( rest_are_values_equal( $sanitized_value, $enum_value ) ) {
			return true;
		}
	}

	$encoded_enum_values = array();
	foreach ( $args['enum'] as $enum_value ) {
		$encoded_enum_values[] = is_scalar( $enum_value ) ? $enum_value : wp_json_encode( $enum_value );
	}

	if ( count( $encoded_enum_values ) === 1 ) {
		/* translators: 1: Parameter, 2: Valid values. */
		return new WP_Error( 'rest_not_in_enum', wp_sprintf( __( '%1$s is not %2$s.' ), $param, $encoded_enum_values[0] ) );
	}

	/* translators: 1: Parameter, 2: List of valid values. */
	return new WP_Error( 'rest_not_in_enum', wp_sprintf( __( '%1$s is not one of %2$l.' ), $param, $encoded_enum_values ) );
}

/**
 * Get all valid JSON schema properties.
 *
 * @since 5.6.0
 *
 * @return string[] All valid JSON schema properties.
 */
function rest_get_allowed_schema_keywords() {
	return array(
		'title',
		'description',
		'default',
		'type',
		'format',
		'enum',
		'items',
		'properties',
		'additionalProperties',
		'patternProperties',
		'minProperties',
		'maxProperties',
		'minimum',
		'maximum',
		'exclusiveMinimum',
		'exclusiveMaximum',
		'multipleOf',
		'minLength',
		'maxLength',
		'pattern',
		'minItems',
		'maxItems',
		'uniqueItems',
		'anyOf',
		'oneOf',
	);
}

/**
 * Validate a value based on a schema.
 *
 * @since 4.7.0
 * @since 4.9.0 Support the "object" type.
 * @since 5.2.0 Support validating "additionalProperties" against a schema.
 * @since 5.3.0 Support multiple types.
 * @since 5.4.0 Convert an empty string to an empty object.
 * @since 5.5.0 Add the "uuid" and "hex-color" formats.
 *              Support the "minLength", "maxLength" and "pattern" keywords for strings.
 *              Support the "minItems", "maxItems" and "uniqueItems" keywords for arrays.
 *              Validate required properties.
 * @since 5.6.0 Support the "minProperties" and "maxProperties" keywords for objects.
 *              Support the "multipleOf" keyword for numbers and integers.
 *              Support the "patternProperties" keyword for objects.
 *              Support the "anyOf" and "oneOf" keywords.
 *
 * @param mixed  $value The value to validate.
 * @param array  $args  Schema array to use for validation.
 * @param string $param The parameter name, used in error messages.
 * @return true|WP_Error
 */
function rest_validate_value_from_schema( $value, $args, $param = '' ) {
	if ( isset( $args['anyOf'] ) ) {
		$matching_schema = rest_find_any_matching_schema( $value, $args, $param );
		if ( is_wp_error( $matching_schema ) ) {
			return $matching_schema;
		}

		if ( ! isset( $args['type'] ) && isset( $matching_schema['type'] ) ) {
			$args['type'] = $matching_schema['type'];
		}
	}

	if ( isset( $args['oneOf'] ) ) {
		$matching_schema = rest_find_one_matching_schema( $value, $args, $param );
		if ( is_wp_error( $matching_schema ) ) {
			return $matching_schema;
		}

		if ( ! isset( $args['type'] ) && isset( $matching_schema['type'] ) ) {
			$args['type'] = $matching_schema['type'];
		}
	}

	$allowed_types = array( 'array', 'object', 'string', 'number', 'integer', 'boolean', 'null' );

	if ( ! isset( $args['type'] ) ) {
		/* translators: %s: Parameter. */
		_doing_it_wrong( __FUNCTION__, sprintf( __( 'The "type" schema keyword for %s is required.' ), $param ), '5.5.0' );
	}

	if ( is_array( $args['type'] ) ) {
		$best_type = rest_handle_multi_type_schema( $value, $args, $param );

		if ( ! $best_type ) {
			return new WP_Error(
				'rest_invalid_type',
				/* translators: 1: Parameter, 2: List of types. */
				sprintf( __( '%1$s is not of type %2$s.' ), $param, implode( ',', $args['type'] ) ),
				array( 'param' => $param )
			);
		}

		$args['type'] = $best_type;
	}

	if ( ! in_array( $args['type'], $allowed_types, true ) ) {
		_doing_it_wrong(
			__FUNCTION__,
			/* translators: 1: Parameter, 2: The list of allowed types. */
			wp_sprintf( __( 'The "type" schema keyword for %1$s can only be one of the built-in types: %2$l.' ), $param, $allowed_types ),
			'5.5.0'
		);
	}

	switch ( $args['type'] ) {
		case 'null':
			$is_valid = rest_validate_null_value_from_schema( $value, $param );
			break;
		case 'boolean':
			$is_valid = rest_validate_boolean_value_from_schema( $value, $param );
			break;
		case 'object':
			$is_valid = rest_validate_object_value_from_schema( $value, $args, $param );
			break;
		case 'array':
			$is_valid = rest_validate_array_value_from_schema( $value, $args, $param );
			break;
		case 'number':
			$is_valid = rest_validate_number_value_from_schema( $value, $args, $param );
			break;
		case 'string':
			$is_valid = rest_validate_string_value_from_schema( $value, $args, $param );
			break;
		case 'integer':
			$is_valid = rest_validate_integer_value_from_schema( $value, $args, $param );
			break;
		default:
			$is_valid = true;
			break;
	}

	if ( is_wp_error( $is_valid ) ) {
		return $is_valid;
	}

	if ( ! empty( $args['enum'] ) ) {
		$enum_contains_value = rest_validate_enum( $value, $args, $param );
		if ( is_wp_error( $enum_contains_value ) ) {
			return $enum_contains_value;
		}
	}

	/*
	 * The "format" keyword should only be applied to strings. However, for backward compatibility,
	 * we allow the "format" keyword if the type keyword was not specified, or was set to an invalid value.
	 */
	if ( isset( $args['format'] )
		&& ( ! isset( $args['type'] ) || 'string' === $args['type'] || ! in_array( $args['type'], $allowed_types, true ) )
	) {
		switch ( $args['format'] ) {
			case 'hex-color':
				if ( ! rest_parse_hex_color( $value ) ) {
					return new WP_Error( 'rest_invalid_hex_color', __( 'Invalid hex color.' ) );
				}
				break;

			case 'date-time':
				if ( ! rest_parse_date( $value ) ) {
					return new WP_Error( 'rest_invalid_date', __( 'Invalid date.' ) );
				}
				break;

			case 'email':
				if ( ! is_email( $value ) ) {
					return new WP_Error( 'rest_invalid_email', __( 'Invalid email address.' ) );
				}
				break;
			case 'ip':
				if ( ! rest_is_ip_address( $value ) ) {
					/* translators: %s: IP address. */
					return new WP_Error( 'rest_invalid_ip', sprintf( __( '%s is not a valid IP address.' ), $param ) );
				}
				break;
			case 'uuid':
				if ( ! wp_is_uuid( $value ) ) {
					/* translators: %s: The name of a JSON field expecting a valid UUID. */
					return new WP_Error( 'rest_invalid_uuid', sprintf( __( '%s is not a valid UUID.' ), $param ) );
				}
				break;
		}
	}

	return true;
}

/**
 * Validates a null value based on a schema.
 *
 * @since 5.7.0
 *
 * @param mixed  $value The value to validate.
 * @param string $param The parameter name, used in error messages.
 * @return true|WP_Error
 */
function rest_validate_null_value_from_schema( $value, $param ) {
	if ( null !== $value ) {
		return new WP_Error(
			'rest_invalid_type',
			/* translators: 1: Parameter, 2: Type name. */
			sprintf( __( '%1$s is not of type %2$s.' ), $param, 'null' ),
			array( 'param' => $param )
		);
	}

	return true;
}

/**
 * Validates a boolean value based on a schema.
 *
 * @since 5.7.0
 *
 * @param mixed  $value The value to validate.
 * @param string $param The parameter name, used in error messages.
 * @return true|WP_Error
 */
function rest_validate_boolean_value_from_schema( $value, $param ) {
	if ( ! rest_is_boolean( $value ) ) {
		return new WP_Error(
			'rest_invalid_type',
			/* translators: 1: Parameter, 2: Type name. */
			sprintf( __( '%1$s is not of type %2$s.' ), $param, 'boolean' ),
			array( 'param' => $param )
		);
	}

	return true;
}

/**
 * Validates an object value based on a schema.
 *
 * @since 5.7.0
 *
 * @param mixed  $value The value to validate.
 * @param array  $args  Schema array to use for validation.
 * @param string $param The parameter name, used in error messages.
 * @return true|WP_Error
 */
function rest_validate_object_value_from_schema( $value, $args, $param ) {
	if ( ! rest_is_object( $value ) ) {
		return new WP_Error(
			'rest_invalid_type',
			/* translators: 1: Parameter, 2: Type name. */
			sprintf( __( '%1$s is not of type %2$s.' ), $param, 'object' ),
			array( 'param' => $param )
		);
	}

	$value = rest_sanitize_object( $value );

	if ( isset( $args['required'] ) && is_array( $args['required'] ) ) { // schema version 4
		foreach ( $args['required'] as $name ) {
			if ( ! array_key_exists( $name, $value ) ) {
				return new WP_Error(
					'rest_property_required',
					/* translators: 1: Property of an object, 2: Parameter. */
					sprintf( __( '%1$s is a required property of %2$s.' ), $name, $param )
				);
			}
		}
	} elseif ( isset( $args['properties'] ) ) { // schema version 3
		foreach ( $args['properties'] as $name => $property ) {
			if ( isset( $property['required'] ) && true === $property['required'] && ! array_key_exists( $name, $value ) ) {
				return new WP_Error(
					'rest_property_required',
					/* translators: 1: Property of an object, 2: Parameter. */
					sprintf( __( '%1$s is a required property of %2$s.' ), $name, $param )
				);
			}
		}
	}

	foreach ( $value as $property => $v ) {
		if ( isset( $args['properties'][ $property ] ) ) {
			$is_valid = rest_validate_value_from_schema( $v, $args['properties'][ $property ], $param . '[' . $property . ']' );
			if ( is_wp_error( $is_valid ) ) {
				return $is_valid;
			}
			continue;
		}

		$pattern_property_schema = rest_find_matching_pattern_property_schema( $property, $args );
		if ( null !== $pattern_property_schema ) {
			$is_valid = rest_validate_value_from_schema( $v, $pattern_property_schema, $param . '[' . $property . ']' );
			if ( is_wp_error( $is_valid ) ) {
				return $is_valid;
			}
			continue;
		}

		if ( isset( $args['additionalProperties'] ) ) {
			if ( false === $args['additionalProperties'] ) {
				return new WP_Error(
					'rest_additional_properties_forbidden',
					/* translators: %s: Property of an object. */
					sprintf( __( '%1$s is not a valid property of Object.' ), $property )
				);
			}

			if ( is_array( $args['additionalProperties'] ) ) {
				$is_valid = rest_validate_value_from_schema( $v, $args['additionalProperties'], $param . '[' . $property . ']' );
				if ( is_wp_error( $is_valid ) ) {
					return $is_valid;
				}
			}
		}
	}

	if ( isset( $args['minProperties'] ) && count( $value ) < $args['minProperties'] ) {
		return new WP_Error(
			'rest_too_few_properties',
			sprintf(
				/* translators: 1: Parameter, 2: Number. */
				_n(
					'%1$s must contain at least %2$s property.',
					'%1$s must contain at least %2$s properties.',
					$args['minProperties']
				),
				$param,
				number_format_i18n( $args['minProperties'] )
			)
		);
	}

	if ( isset( $args['maxProperties'] ) && count( $value ) > $args['maxProperties'] ) {
		return new WP_Error(
			'rest_too_many_properties',
			sprintf(
				/* translators: 1: Parameter, 2: Number. */
				_n(
					'%1$s must contain at most %2$s property.',
					'%1$s must contain at most %2$s properties.',
					$args['maxProperties']
				),
				$param,
				number_format_i18n( $args['maxProperties'] )
			)
		);
	}

	return true;
}

/**
 * Validates an array value based on a schema.
 *
 * @since 5.7.0
 *
 * @param mixed  $value The value to validate.
 * @param array  $args  Schema array to use for validation.
 * @param string $param The parameter name, used in error messages.
 * @return true|WP_Error
 */
function rest_validate_array_value_from_schema( $value, $args, $param ) {
	if ( ! rest_is_array( $value ) ) {
		return new WP_Error(
			'rest_invalid_type',
			/* translators: 1: Parameter, 2: Type name. */
			sprintf( __( '%1$s is not of type %2$s.' ), $param, 'array' ),
			array( 'param' => $param )
		);
	}

	$value = rest_sanitize_array( $value );

	if ( isset( $args['items'] ) ) {
		foreach ( $value as $index => $v ) {
			$is_valid = rest_validate_value_from_schema( $v, $args['items'], $param . '[' . $index . ']' );
			if ( is_wp_error( $is_valid ) ) {
				return $is_valid;
			}
		}
	}

	if ( isset( $args['minItems'] ) && count( $value ) < $args['minItems'] ) {
		return new WP_Error(
			'rest_too_few_items',
			sprintf(
				/* translators: 1: Parameter, 2: Number. */
				_n(
					'%1$s must contain at least %2$s item.',
					'%1$s must contain at least %2$s items.',
					$args['minItems']
				),
				$param,
				number_format_i18n( $args['minItems'] )
			)
		);
	}

	if ( isset( $args['maxItems'] ) && count( $value ) > $args['maxItems'] ) {
		return new WP_Error(
			'rest_too_many_items',
			sprintf(
				/* translators: 1: Parameter, 2: Number. */
				_n(
					'%1$s must contain at most %2$s item.',
					'%1$s must contain at most %2$s items.',
					$args['maxItems']
				),
				$param,
				number_format_i18n( $args['maxItems'] )
			)
		);
	}

	if ( ! empty( $args['uniqueItems'] ) && ! rest_validate_array_contains_unique_items( $value ) ) {
		/* translators: %s: Parameter. */
		return new WP_Error( 'rest_duplicate_items', sprintf( __( '%s has duplicate items.' ), $param ) );
	}

	return true;
}

/**
 * Validates a number value based on a schema.
 *
 * @since 5.7.0
 *
 * @param mixed  $value The value to validate.
 * @param array  $args  Schema array to use for validation.
 * @param string $param The parameter name, used in error messages.
 * @return true|WP_Error
 */
function rest_validate_number_value_from_schema( $value, $args, $param ) {
	if ( ! is_numeric( $value ) ) {
		return new WP_Error(
			'rest_invalid_type',
			/* translators: 1: Parameter, 2: Type name. */
			sprintf( __( '%1$s is not of type %2$s.' ), $param, $args['type'] ),
			array( 'param' => $param )
		);
	}

	if ( isset( $args['multipleOf'] ) && fmod( $value, $args['multipleOf'] ) !== 0.0 ) {
		return new WP_Error(
			'rest_invalid_multiple',
			/* translators: 1: Parameter, 2: Multiplier. */
			sprintf( __( '%1$s must be a multiple of %2$s.' ), $param, $args['multipleOf'] )
		);
	}

	if ( isset( $args['minimum'] ) && ! isset( $args['maximum'] ) ) {
		if ( ! empty( $args['exclusiveMinimum'] ) && $value <= $args['minimum'] ) {
			return new WP_Error(
				'rest_out_of_bounds',
				/* translators: 1: Parameter, 2: Minimum number. */
				sprintf( __( '%1$s must be greater than %2$d' ), $param, $args['minimum'] )
			);
		}

		if ( empty( $args['exclusiveMinimum'] ) && $value < $args['minimum'] ) {
			return new WP_Error(
				'rest_out_of_bounds',
				/* translators: 1: Parameter, 2: Minimum number. */
				sprintf( __( '%1$s must be greater than or equal to %2$d' ), $param, $args['minimum'] )
			);
		}
	}

	if ( isset( $args['maximum'] ) && ! isset( $args['minimum'] ) ) {
		if ( ! empty( $args['exclusiveMaximum'] ) && $value >= $args['maximum'] ) {
			return new WP_Error(
				'rest_out_of_bounds',
				/* translators: 1: Parameter, 2: Maximum number. */
				sprintf( __( '%1$s must be less than %2$d' ), $param, $args['maximum'] )
			);
		}

		if ( empty( $args['exclusiveMaximum'] ) && $value > $args['maximum'] ) {
			return new WP_Error(
				'rest_out_of_bounds',
				/* translators: 1: Parameter, 2: Maximum number. */
				sprintf( __( '%1$s must be less than or equal to %2$d' ), $param, $args['maximum'] )
			);
		}
	}

	if ( isset( $args['minimum'], $args['maximum'] ) ) {
		if ( ! empty( $args['exclusiveMinimum'] ) && ! empty( $args['exclusiveMaximum'] ) ) {
			if ( $value >= $args['maximum'] || $value <= $args['minimum'] ) {
				return new WP_Error(
					'rest_out_of_bounds',
					sprintf(
						/* translators: 1: Parameter, 2: Minimum number, 3: Maximum number. */
						__( '%1$s must be between %2$d (exclusive) and %3$d (exclusive)' ),
						$param,
						$args['minimum'],
						$args['maximum']
					)
				);
			}
		}

		if ( ! empty( $args['exclusiveMinimum'] ) && empty( $args['exclusiveMaximum'] ) ) {
			if ( $value > $args['maximum'] || $value <= $args['minimum'] ) {
				return new WP_Error(
					'rest_out_of_bounds',
					sprintf(
						/* translators: 1: Parameter, 2: Minimum number, 3: Maximum number. */
						__( '%1$s must be between %2$d (exclusive) and %3$d (inclusive)' ),
						$param,
						$args['minimum'],
						$args['maximum']
					)
				);
			}
		}

		if ( ! empty( $args['exclusiveMaximum'] ) && empty( $args['exclusiveMinimum'] ) ) {
			if ( $value >= $args['maximum'] || $value < $args['minimum'] ) {
				return new WP_Error(
					'rest_out_of_bounds',
					sprintf(
						/* translators: 1: Parameter, 2: Minimum number, 3: Maximum number. */
						__( '%1$s must be between %2$d (inclusive) and %3$d (exclusive)' ),
						$param,
						$args['minimum'],
						$args['maximum']
					)
				);
			}
		}

		if ( empty( $args['exclusiveMinimum'] ) && empty( $args['exclusiveMaximum'] ) ) {
			if ( $value > $args['maximum'] || $value < $args['minimum'] ) {
				return new WP_Error(
					'rest_out_of_bounds',
					sprintf(
						/* translators: 1: Parameter, 2: Minimum number, 3: Maximum number. */
						__( '%1$s must be between %2$d (inclusive) and %3$d (inclusive)' ),
						$param,
						$args['minimum'],
						$args['maximum']
					)
				);
			}
		}
	}

	return true;
}

/**
 * Validates a string value based on a schema.
 *
 * @since 5.7.0
 *
 * @param mixed  $value The value to validate.
 * @param array  $args  Schema array to use for validation.
 * @param string $param The parameter name, used in error messages.
 * @return true|WP_Error
 */
function rest_validate_string_value_from_schema( $value, $args, $param ) {
	if ( ! is_string( $value ) ) {
		return new WP_Error(
			'rest_invalid_type',
			/* translators: 1: Parameter, 2: Type name. */
			sprintf( __( '%1$s is not of type %2$s.' ), $param, 'string' ),
			array( 'param' => $param )
		);
	}

	if ( isset( $args['minLength'] ) && mb_strlen( $value ) < $args['minLength'] ) {
		return new WP_Error(
			'rest_too_short',
			sprintf(
				/* translators: 1: Parameter, 2: Number of characters. */
				_n(
					'%1$s must be at least %2$s character long.',
					'%1$s must be at least %2$s characters long.',
					$args['minLength']
				),
				$param,
				number_format_i18n( $args['minLength'] )
			)
		);
	}

	if ( isset( $args['maxLength'] ) && mb_strlen( $value ) > $args['maxLength'] ) {
		return new WP_Error(
			'rest_too_long',
			sprintf(
				/* translators: 1: Parameter, 2: Number of characters. */
				_n(
					'%1$s must be at most %2$s character long.',
					'%1$s must be at most %2$s characters long.',
					$args['maxLength']
				),
				$param,
				number_format_i18n( $args['maxLength'] )
			)
		);
	}

	if ( isset( $args['pattern'] ) && ! rest_validate_json_schema_pattern( $args['pattern'], $value ) ) {
		return new WP_Error(
			'rest_invalid_pattern',
			/* translators: 1: Parameter, 2: Pattern. */
			sprintf( __( '%1$s does not match pattern %2$s.' ), $param, $args['pattern'] )
		);
	}

	return true;
}

/**
 * Validates an integer value based on a schema.
 *
 * @since 5.7.0
 *
 * @param mixed  $value The value to validate.
 * @param array  $args  Schema array to use for validation.
 * @param string $param The parameter name, used in error messages.
 * @return true|WP_Error
 */
function rest_validate_integer_value_from_schema( $value, $args, $param ) {
	$is_valid_number = rest_validate_number_value_from_schema( $value, $args, $param );
	if ( is_wp_error( $is_valid_number ) ) {
		return $is_valid_number;
	}

	if ( ! rest_is_integer( $value ) ) {
		return new WP_Error(
			'rest_invalid_type',
			/* translators: 1: Parameter, 2: Type name. */
			sprintf( __( '%1$s is not of type %2$s.' ), $param, 'integer' ),
			array( 'param' => $param )
		);
	}

	return true;
}

/**
 * Sanitize a value based on a schema.
 *
 * @since 4.7.0
 * @since 5.5.0 Added the `$param` parameter.
 * @since 5.6.0 Support the "anyOf" and "oneOf" keywords.
 * @since 5.9.0 Added `text-field` and `textarea-field` formats.
 *
 * @param mixed  $value The value to sanitize.
 * @param array  $args  Schema array to use for sanitization.
 * @param string $param The parameter name, used in error messages.
 * @return mixed|WP_Error The sanitized value or a WP_Error instance if the value cannot be safely sanitized.
 */
function rest_sanitize_value_from_schema( $value, $args, $param = '' ) {
	if ( isset( $args['anyOf'] ) ) {
		$matching_schema = rest_find_any_matching_schema( $value, $args, $param );
		if ( is_wp_error( $matching_schema ) ) {
			return $matching_schema;
		}

		if ( ! isset( $args['type'] ) ) {
			$args['type'] = $matching_schema['type'];
		}

		$value = rest_sanitize_value_from_schema( $value, $matching_schema, $param );
	}

	if ( isset( $args['oneOf'] ) ) {
		$matching_schema = rest_find_one_matching_schema( $value, $args, $param );
		if ( is_wp_error( $matching_schema ) ) {
			return $matching_schema;
		}

		if ( ! isset( $args['type'] ) ) {
			$args['type'] = $matching_schema['type'];
		}

		$value = rest_sanitize_value_from_schema( $value, $matching_schema, $param );
	}

	$allowed_types = array( 'array', 'object', 'string', 'number', 'integer', 'boolean', 'null' );

	if ( ! isset( $args['type'] ) ) {
		/* translators: %s: Parameter. */
		_doing_it_wrong( __FUNCTION__, sprintf( __( 'The "type" schema keyword for %s is required.' ), $param ), '5.5.0' );
	}

	if ( is_array( $args['type'] ) ) {
		$best_type = rest_handle_multi_type_schema( $value, $args, $param );

		if ( ! $best_type ) {
			return null;
		}

		$args['type'] = $best_type;
	}

	if ( ! in_array( $args['type'], $allowed_types, true ) ) {
		_doing_it_wrong(
			__FUNCTION__,
			/* translators: 1: Parameter, 2: The list of allowed types. */
			wp_sprintf( __( 'The "type" schema keyword for %1$s can only be one of the built-in types: %2$l.' ), $param, $allowed_types ),
			'5.5.0'
		);
	}

	if ( 'array' === $args['type'] ) {
		$value = rest_sanitize_array( $value );

		if ( ! empty( $args['items'] ) ) {
			foreach ( $value as $index => $v ) {
				$value[ $index ] = rest_sanitize_value_from_schema( $v, $args['items'], $param . '[' . $index . ']' );
			}
		}

		if ( ! empty( $args['uniqueItems'] ) && ! rest_validate_array_contains_unique_items( $value ) ) {
			/* translators: %s: Parameter. */
			return new WP_Error( 'rest_duplicate_items', sprintf( __( '%s has duplicate items.' ), $param ) );
		}

		return $value;
	}

	if ( 'object' === $args['type'] ) {
		$value = rest_sanitize_object( $value );

		foreach ( $value as $property => $v ) {
			if ( isset( $args['properties'][ $property ] ) ) {
				$value[ $property ] = rest_sanitize_value_from_schema( $v, $args['properties'][ $property ], $param . '[' . $property . ']' );
				continue;
			}

			$pattern_property_schema = rest_find_matching_pattern_property_schema( $property, $args );
			if ( null !== $pattern_property_schema ) {
				$value[ $property ] = rest_sanitize_value_from_schema( $v, $pattern_property_schema, $param . '[' . $property . ']' );
				continue;
			}

			if ( isset( $args['additionalProperties'] ) ) {
				if ( false === $args['additionalProperties'] ) {
					unset( $value[ $property ] );
				} elseif ( is_array( $args['additionalProperties'] ) ) {
					$value[ $property ] = rest_sanitize_value_from_schema( $v, $args['additionalProperties'], $param . '[' . $property . ']' );
				}
			}
		}

		return $value;
	}

	if ( 'null' === $args['type'] ) {
		return null;
	}

	if ( 'integer' === $args['type'] ) {
		return (int) $value;
	}

	if ( 'number' === $args['type'] ) {
		return (float) $value;
	}

	if ( 'boolean' === $args['type'] ) {
		return rest_sanitize_boolean( $value );
	}

	// This behavior matches rest_validate_value_from_schema().
	if ( isset( $args['format'] )
		&& ( ! isset( $args['type'] ) || 'string' === $args['type'] || ! in_array( $args['type'], $allowed_types, true ) )
	) {
		switch ( $args['format'] ) {
			case 'hex-color':
				return (string) sanitize_hex_color( $value );

			case 'date-time':
				return sanitize_text_field( $value );

			case 'email':
				// sanitize_email() validates, which would be unexpected.
				return sanitize_text_field( $value );

			case 'uri':
				return sanitize_url( $value );

			case 'ip':
				return sanitize_text_field( $value );

			case 'uuid':
				return sanitize_text_field( $value );

			case 'text-field':
				return sanitize_text_field( $value );

			case 'textarea-field':
				return sanitize_textarea_field( $value );
		}
	}

	if ( 'string' === $args['type'] ) {
		return (string) $value;
	}

	return $value;
}

/**
 * Append result of internal request to REST API for purpose of preloading data to be attached to a page.
 * Expected to be called in the context of `array_reduce`.
 *
 * @since 5.0.0
 *
 * @param array  $memo Reduce accumulator.
 * @param string $path REST API path to preload.
 * @return array Modified reduce accumulator.
 */
function rest_preload_api_request( $memo, $path ) {
	/*
	 * array_reduce() doesn't support passing an array in PHP 5.2,
	 * so we need to make sure we start with one.
	 */
	if ( ! is_array( $memo ) ) {
		$memo = array();
	}

	if ( empty( $path ) ) {
		return $memo;
	}

	$method = 'GET';
	if ( is_array( $path ) && 2 === count( $path ) ) {
		$method = end( $path );
		$path   = reset( $path );

		if ( ! in_array( $method, array( 'GET', 'OPTIONS' ), true ) ) {
			$method = 'GET';
		}
	}

	$path = untrailingslashit( $path );
	if ( empty( $path ) ) {
		$path = '/';
	}

	$path_parts = parse_url( $path );
	if ( false === $path_parts ) {
		return $memo;
	}

	$request = new WP_REST_Request( $method, $path_parts['path'] );
	if ( ! empty( $path_parts['query'] ) ) {
		parse_str( $path_parts['query'], $query_params );
		$request->set_query_params( $query_params );
	}

	$response = rest_do_request( $request );
	if ( 200 === $response->status ) {
		$server = rest_get_server();
		/** This filter is documented in wp-includes/rest-api/class-wp-rest-server.php */
		$response = apply_filters( 'rest_post_dispatch', rest_ensure_response( $response ), $server, $request );
		$embed    = $request->has_param( '_embed' ) ? rest_parse_embed_param( $request['_embed'] ) : false;
		$data     = (array) $server->response_to_data( $response, $embed );

		if ( 'OPTIONS' === $method ) {
			$memo[ $method ][ $path ] = array(
				'body'    => $data,
				'headers' => $response->headers,
			);
		} else {
			$memo[ $path ] = array(
				'body'    => $data,
				'headers' => $response->headers,
			);
		}
	}

	return $memo;
}

/**
 * Parses the "_embed" parameter into the list of resources to embed.
 *
 * @since 5.4.0
 *
 * @param string|array $embed Raw "_embed" parameter value.
 * @return true|string[] Either true to embed all embeds, or a list of relations to embed.
 */
function rest_parse_embed_param( $embed ) {
	if ( ! $embed || 'true' === $embed || '1' === $embed ) {
		return true;
	}

	$rels = wp_parse_list( $embed );

	if ( ! $rels ) {
		return true;
	}

	return $rels;
}

/**
 * Filters the response to remove any fields not available in the given context.
 *
 * @since 5.5.0
 * @since 5.6.0 Support the "patternProperties" keyword for objects.
 *              Support the "anyOf" and "oneOf" keywords.
 *
 * @param array|object $response_data The response data to modify.
 * @param array        $schema        The schema for the endpoint used to filter the response.
 * @param string       $context       The requested context.
 * @return array|object The filtered response data.
 */
function rest_filter_response_by_context( $response_data, $schema, $context ) {
	if ( isset( $schema['anyOf'] ) ) {
		$matching_schema = rest_find_any_matching_schema( $response_data, $schema, '' );
		if ( ! is_wp_error( $matching_schema ) ) {
			if ( ! isset( $schema['type'] ) ) {
				$schema['type'] = $matching_schema['type'];
			}

			$response_data = rest_filter_response_by_context( $response_data, $matching_schema, $context );
		}
	}

	if ( isset( $schema['oneOf'] ) ) {
		$matching_schema = rest_find_one_matching_schema( $response_data, $schema, '', true );
		if ( ! is_wp_error( $matching_schema ) ) {
			if ( ! isset( $schema['type'] ) ) {
				$schema['type'] = $matching_schema['type'];
			}

			$response_data = rest_filter_response_by_context( $response_data, $matching_schema, $context );
		}
	}

	if ( ! is_array( $response_data ) && ! is_object( $response_data ) ) {
		return $response_data;
	}

	if ( isset( $schema['type'] ) ) {
		$type = $schema['type'];
	} elseif ( isset( $schema['properties'] ) ) {
		$type = 'object'; // Back compat if a developer accidentally omitted the type.
	} else {
		return $response_data;
	}

	$is_array_type  = 'array' === $type || ( is_array( $type ) && in_array( 'array', $type, true ) );
	$is_object_type = 'object' === $type || ( is_array( $type ) && in_array( 'object', $type, true ) );

	if ( $is_array_type && $is_object_type ) {
		if ( rest_is_array( $response_data ) ) {
			$is_object_type = false;
		} else {
			$is_array_type = false;
		}
	}

	$has_additional_properties = $is_object_type && isset( $schema['additionalProperties'] ) && is_array( $schema['additionalProperties'] );

	foreach ( $response_data as $key => $value ) {
		$check = array();

		if ( $is_array_type ) {
			$check = isset( $schema['items'] ) ? $schema['items'] : array();
		} elseif ( $is_object_type ) {
			if ( isset( $schema['properties'][ $key ] ) ) {
				$check = $schema['properties'][ $key ];
			} else {
				$pattern_property_schema = rest_find_matching_pattern_property_schema( $key, $schema );
				if ( null !== $pattern_property_schema ) {
					$check = $pattern_property_schema;
				} elseif ( $has_additional_properties ) {
					$check = $schema['additionalProperties'];
				}
			}
		}

		if ( ! isset( $check['context'] ) ) {
			continue;
		}

		if ( ! in_array( $context, $check['context'], true ) ) {
			if ( $is_array_type ) {
				// All array items share schema, so there's no need to check each one.
				$response_data = array();
				break;
			}

			if ( is_object( $response_data ) ) {
				unset( $response_data->$key );
			} else {
				unset( $response_data[ $key ] );
			}
		} elseif ( is_array( $value ) || is_object( $value ) ) {
			$new_value = rest_filter_response_by_context( $value, $check, $context );

			if ( is_object( $response_data ) ) {
				$response_data->$key = $new_value;
			} else {
				$response_data[ $key ] = $new_value;
			}
		}
	}

	return $response_data;
}

/**
 * Sets the "additionalProperties" to false by default for all object definitions in the schema.
 *
 * @since 5.5.0
 * @since 5.6.0 Support the "patternProperties" keyword.
 *
 * @param array $schema The schema to modify.
 * @return array The modified schema.
 */
function rest_default_additional_properties_to_false( $schema ) {
	$type = (array) $schema['type'];

	if ( in_array( 'object', $type, true ) ) {
		if ( isset( $schema['properties'] ) ) {
			foreach ( $schema['properties'] as $key => $child_schema ) {
				$schema['properties'][ $key ] = rest_default_additional_properties_to_false( $child_schema );
			}
		}

		if ( isset( $schema['patternProperties'] ) ) {
			foreach ( $schema['patternProperties'] as $key => $child_schema ) {
				$schema['patternProperties'][ $key ] = rest_default_additional_properties_to_false( $child_schema );
			}
		}

		if ( ! isset( $schema['additionalProperties'] ) ) {
			$schema['additionalProperties'] = false;
		}
	}

	if ( in_array( 'array', $type, true ) ) {
		if ( isset( $schema['items'] ) ) {
			$schema['items'] = rest_default_additional_properties_to_false( $schema['items'] );
		}
	}

	return $schema;
}

/**
 * Gets the REST API route for a post.
 *
 * @since 5.5.0
 *
 * @param int|WP_Post $post Post ID or post object.
 * @return string The route path with a leading slash for the given post,
 *                or an empty string if there is not a route.
 */
function rest_get_route_for_post( $post ) {
	$post = get_post( $post );

	if ( ! $post instanceof WP_Post ) {
		return '';
	}

	$post_type_route = rest_get_route_for_post_type_items( $post->post_type );
	if ( ! $post_type_route ) {
		return '';
	}

	$route = sprintf( '%s/%d', $post_type_route, $post->ID );

	/**
	 * Filters the REST API route for a post.
	 *
	 * @since 5.5.0
	 *
	 * @param string  $route The route path.
	 * @param WP_Post $post  The post object.
	 */
	return apply_filters( 'rest_route_for_post', $route, $post );
}

/**
 * Gets the REST API route for a post type.
 *
 * @since 5.9.0
 *
 * @param string $post_type The name of a registered post type.
 * @return string The route path with a leading slash for the given post type,
 *                or an empty string if there is not a route.
 */
function rest_get_route_for_post_type_items( $post_type ) {
	$post_type = get_post_type_object( $post_type );
	if ( ! $post_type ) {
		return '';
	}

	if ( ! $post_type->show_in_rest ) {
		return '';
	}

	$namespace = ! empty( $post_type->rest_namespace ) ? $post_type->rest_namespace : 'wp/v2';
	$rest_base = ! empty( $post_type->rest_base ) ? $post_type->rest_base : $post_type->name;
	$route     = sprintf( '/%s/%s', $namespace, $rest_base );

	/**
	 * Filters the REST API route for a post type.
	 *
	 * @since 5.9.0
	 *
	 * @param string       $route      The route path.
	 * @param WP_Post_Type $post_type  The post type object.
	 */
	return apply_filters( 'rest_route_for_post_type_items', $route, $post_type );
}

/**
 * Gets the REST API route for a term.
 *
 * @since 5.5.0
 *
 * @param int|WP_Term $term Term ID or term object.
 * @return string The route path with a leading slash for the given term,
 *                or an empty string if there is not a route.
 */
function rest_get_route_for_term( $term ) {
	$term = get_term( $term );

	if ( ! $term instanceof WP_Term ) {
		return '';
	}

	$taxonomy_route = rest_get_route_for_taxonomy_items( $term->taxonomy );
	if ( ! $taxonomy_route ) {
		return '';
	}

	$route = sprintf( '%s/%d', $taxonomy_route, $term->term_id );

	/**
	 * Filters the REST API route for a term.
	 *
	 * @since 5.5.0
	 *
	 * @param string  $route The route path.
	 * @param WP_Term $term  The term object.
	 */
	return apply_filters( 'rest_route_for_term', $route, $term );
}

/**
 * Gets the REST API route for a taxonomy.
 *
 * @since 5.9.0
 *
 * @param string $taxonomy Name of taxonomy.
 * @return string The route path with a leading slash for the given taxonomy.
 */
function rest_get_route_for_taxonomy_items( $taxonomy ) {
	$taxonomy = get_taxonomy( $taxonomy );
	if ( ! $taxonomy ) {
		return '';
	}

	if ( ! $taxonomy->show_in_rest ) {
		return '';
	}

	$namespace = ! empty( $taxonomy->rest_namespace ) ? $taxonomy->rest_namespace : 'wp/v2';
	$rest_base = ! empty( $taxonomy->rest_base ) ? $taxonomy->rest_base : $taxonomy->name;
	$route     = sprintf( '/%s/%s', $namespace, $rest_base );

	/**
	 * Filters the REST API route for a taxonomy.
	 *
	 * @since 5.9.0
	 *
	 * @param string      $route    The route path.
	 * @param WP_Taxonomy $taxonomy The taxonomy object.
	 */
	return apply_filters( 'rest_route_for_taxonomy_items', $route, $taxonomy );
}

/**
 * Gets the REST route for the currently queried object.
 *
 * @since 5.5.0
 *
 * @return string The REST route of the resource, or an empty string if no resource identified.
 */
function rest_get_queried_resource_route() {
	if ( is_singular() ) {
		$route = rest_get_route_for_post( get_queried_object() );
	} elseif ( is_category() || is_tag() || is_tax() ) {
		$route = rest_get_route_for_term( get_queried_object() );
	} elseif ( is_author() ) {
		$route = '/wp/v2/users/' . get_queried_object_id();
	} else {
		$route = '';
	}

	/**
	 * Filters the REST route for the currently queried object.
	 *
	 * @since 5.5.0
	 *
	 * @param string $link The route with a leading slash, or an empty string.
	 */
	return apply_filters( 'rest_queried_resource_route', $route );
}

/**
 * Retrieves an array of endpoint arguments from the item schema and endpoint method.
 *
 * @since 5.6.0
 *
 * @param array  $schema The full JSON schema for the endpoint.
 * @param string $method Optional. HTTP method of the endpoint. The arguments for `CREATABLE` endpoints are
 *                       checked for required values and may fall-back to a given default, this is not done
 *                       on `EDITABLE` endpoints. Default WP_REST_Server::CREATABLE.
 * @return array The endpoint arguments.
 */
function rest_get_endpoint_args_for_schema( $schema, $method = WP_REST_Server::CREATABLE ) {

	$schema_properties       = ! empty( $schema['properties'] ) ? $schema['properties'] : array();
	$endpoint_args           = array();
	$valid_schema_properties = rest_get_allowed_schema_keywords();
	$valid_schema_properties = array_diff( $valid_schema_properties, array( 'default', 'required' ) );

	foreach ( $schema_properties as $field_id => $params ) {

		// Arguments specified as `readonly` are not allowed to be set.
		if ( ! empty( $params['readonly'] ) ) {
			continue;
		}

		$endpoint_args[ $field_id ] = array(
			'validate_callback' => 'rest_validate_request_arg',
			'sanitize_callback' => 'rest_sanitize_request_arg',
		);

		if ( WP_REST_Server::CREATABLE === $method && isset( $params['default'] ) ) {
			$endpoint_args[ $field_id ]['default'] = $params['default'];
		}

		if ( WP_REST_Server::CREATABLE === $method && ! empty( $params['required'] ) ) {
			$endpoint_args[ $field_id ]['required'] = true;
		}

		foreach ( $valid_schema_properties as $schema_prop ) {
			if ( isset( $params[ $schema_prop ] ) ) {
				$endpoint_args[ $field_id ][ $schema_prop ] = $params[ $schema_prop ];
			}
		}

		// Merge in any options provided by the schema property.
		if ( isset( $params['arg_options'] ) ) {

			// Only use required / default from arg_options on CREATABLE endpoints.
			if ( WP_REST_Server::CREATABLE !== $method ) {
				$params['arg_options'] = array_diff_key(
					$params['arg_options'],
					array(
						'required' => '',
						'default'  => '',
					)
				);
			}

			$endpoint_args[ $field_id ] = array_merge( $endpoint_args[ $field_id ], $params['arg_options'] );
		}
	}

	return $endpoint_args;
}


/**
 * Converts an error to a response object.
 *
 * This iterates over all error codes and messages to change it into a flat
 * array. This enables simpler client behavior, as it is represented as a
 * list in JSON rather than an object/map.
 *
 * @since 5.7.0
 *
 * @param WP_Error $error WP_Error instance.
 *
 * @return WP_REST_Response List of associative arrays with code and message keys.
 */
function rest_convert_error_to_response( $error ) {
	$status = array_reduce(
		$error->get_all_error_data(),
		static function ( $status, $error_data ) {
			return is_array( $error_data ) && isset( $error_data['status'] ) ? $error_data['status'] : $status;
		},
		500
	);

	$errors = array();

	foreach ( (array) $error->errors as $code => $messages ) {
		$all_data  = $error->get_all_error_data( $code );
		$last_data = array_pop( $all_data );

		foreach ( (array) $messages as $message ) {
			$formatted = array(
				'code'    => $code,
				'message' => $message,
				'data'    => $last_data,
			);

			if ( $all_data ) {
				$formatted['additional_data'] = $all_data;
			}

			$errors[] = $formatted;
		}
	}

	$data = $errors[0];
	if ( count( $errors ) > 1 ) {
		// Remove the primary error.
		array_shift( $errors );
		$data['additional_errors'] = $errors;
	}

	return new WP_REST_Response( $data, $status );
}

/**
 * Checks whether a REST API endpoint request is currently being handled.
 *
 * This may be a standalone REST API request, or an internal request dispatched from within a regular page load.
 *
 * @since 6.5.0
 *
 * @global WP_REST_Server $wp_rest_server REST server instance.
 *
 * @return bool True if a REST endpoint request is currently being handled, false otherwise.
 */
function wp_is_rest_endpoint() {
	/* @var WP_REST_Server $wp_rest_server */
	global $wp_rest_server;

	// Check whether this is a standalone REST request.
	$is_rest_endpoint = wp_is_serving_rest_request();
	if ( ! $is_rest_endpoint ) {
		// Otherwise, check whether an internal REST request is currently being handled.
		$is_rest_endpoint = isset( $wp_rest_server )
			&& $wp_rest_server->is_dispatching();
	}

	/**
	 * Filters whether a REST endpoint request is currently being handled.
	 *
	 * This may be a standalone REST API request, or an internal request dispatched from within a regular page load.
	 *
	 * @since 6.5.0
	 *
	 * @param bool $is_request_endpoint Whether a REST endpoint request is currently being handled.
	 */
	return (bool) apply_filters( 'wp_is_rest_endpoint', $is_rest_endpoint );
}<|MERGE_RESOLUTION|>--- conflicted
+++ resolved
@@ -43,7 +43,7 @@
 			sprintf(
 				/* translators: 1: string value of the namespace, 2: string value of the route. */
 				__( 'Routes must be namespaced with plugin or theme name and version. Instead there seems to be an empty namespace \'%1$s\' for route \'%2$s\'.' ),
-				'<code>' . $namespace . '</code>',
+				'<code>' . $route_namespace . '</code>',
 				'<code>' . $route . '</code>'
 			),
 			'4.4.0'
@@ -55,7 +55,7 @@
 			sprintf(
 				/* translators: 1: string value of the namespace, 2: string value of the route. */
 				__( 'Route must be specified. Instead within the namespace \'%1$s\', there seems to be an empty route \'%2$s\'.' ),
-				'<code>' . $namespace . '</code>',
+				'<code>' . $route_namespace . '</code>',
 				'<code>' . $route . '</code>'
 			),
 			'4.4.0'
@@ -65,22 +65,17 @@
 
 	$clean_namespace = trim( $route_namespace, '/' );
 
-<<<<<<< HEAD
-	if ( $clean_namespace !== $namespace ) {
+	if ( $clean_namespace !== $route_namespace ) {
 		_doing_it_wrong(
 			__FUNCTION__,
 			sprintf(
 				/* translators: 1: string value of the namespace, 2: string value of the route. */
 				__( 'Namespace must not start or end with a slash. Instead namespace \'%1$s\' for route \'%2$s\' seems to contain a slash.' ),
-				'<code>' . $namespace . '</code>',
+				'<code>' . $route_namespace . '</code>',
 				'<code>' . $route . '</code>'
 			),
 			'5.4.2'
 		);
-=======
-	if ( $clean_namespace !== $route_namespace ) {
-		_doing_it_wrong( __FUNCTION__, __( 'Namespace must not start or end with a slash.' ), '5.4.2' );
->>>>>>> 9928cd6b
 	}
 
 	if ( ! did_action( 'rest_api_init' ) ) {
@@ -90,7 +85,7 @@
 				/* translators: 1: rest_api_init, 2: string value of the namespace, 3: string value of the route. */
 				__( 'REST API routes must be registered on the %1$s action. Instead route \'%3$s\' with namespace \'%2$s\' was not registered on this action.' ),
 				'<code>rest_api_init</code>',
-				'<code>' . $namespace . '</code>',
+				'<code>' . $route_namespace . '</code>',
 				'<code>' . $route . '</code>'
 			),
 			'5.1.0'
