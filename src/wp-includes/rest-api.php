<?php
/**
 * REST API functions.
 *
 * @package WordPress
 * @subpackage REST_API
 * @since 4.4.0
 */

/**
 * Version number for our API.
 *
 * @var string
 */
define( 'REST_API_VERSION', '2.0' );

/**
 * Registers a REST API route.
 *
 * Note: Do not use before the {@see 'rest_api_init'} hook.
 *
 * @since 4.4.0
 * @since 5.1.0 Added a `_doing_it_wrong()` notice when not called on or after the `rest_api_init` hook.
 * @since 5.5.0 Added a `_doing_it_wrong()` notice when the required `permission_callback` argument is not set.
 *
 * @param string $namespace The first URL segment after core prefix. Should be unique to your package/plugin.
 * @param string $route     The base URL for route you are adding.
 * @param array  $args      Optional. Either an array of options for the endpoint, or an array of arrays for
 *                          multiple methods. Default empty array.
 * @param bool   $override  Optional. If the route already exists, should we override it? True overrides,
 *                          false merges (with newer overriding if duplicate keys exist). Default false.
 * @return bool True on success, false on error.
 */
function register_rest_route( $namespace, $route, $args = array(), $override = false ) {
	if ( empty( $namespace ) ) {
		/*
		 * Non-namespaced routes are not allowed, with the exception of the main
		 * and namespace indexes. If you really need to register a
		 * non-namespaced route, call `WP_REST_Server::register_route` directly.
		 */
		_doing_it_wrong( 'register_rest_route', __( 'Routes must be namespaced with plugin or theme name and version.' ), '4.4.0' );
		return false;
	} elseif ( empty( $route ) ) {
		_doing_it_wrong( 'register_rest_route', __( 'Route must be specified.' ), '4.4.0' );
		return false;
	}

	$clean_namespace = trim( $namespace, '/' );

	if ( $clean_namespace !== $namespace ) {
		_doing_it_wrong( __FUNCTION__, __( 'Namespace must not start or end with a slash.' ), '5.4.2' );
	}

	if ( ! did_action( 'rest_api_init' ) ) {
		_doing_it_wrong(
			'register_rest_route',
			sprintf(
				/* translators: %s: rest_api_init */
				__( 'REST API routes must be registered on the %s action.' ),
				'<code>rest_api_init</code>'
			),
			'5.1.0'
		);
	}

	if ( isset( $args['args'] ) ) {
		$common_args = $args['args'];
		unset( $args['args'] );
	} else {
		$common_args = array();
	}

	if ( isset( $args['callback'] ) ) {
		// Upgrade a single set to multiple.
		$args = array( $args );
	}

	$defaults = array(
		'methods'  => 'GET',
		'callback' => null,
		'args'     => array(),
	);

	foreach ( $args as $key => &$arg_group ) {
		if ( ! is_numeric( $key ) ) {
			// Route option, skip here.
			continue;
		}

		$arg_group         = array_merge( $defaults, $arg_group );
		$arg_group['args'] = array_merge( $common_args, $arg_group['args'] );

		if ( ! isset( $arg_group['permission_callback'] ) ) {
			_doing_it_wrong(
				__FUNCTION__,
				sprintf(
					/* translators: 1: The REST API route being registered, 2: The argument name, 3: The suggested function name. */
					__( 'The REST API route definition for %1$s is missing the required %2$s argument. For REST API routes that are intended to be public, use %3$s as the permission callback.' ),
					'<code>' . $clean_namespace . '/' . trim( $route, '/' ) . '</code>',
					'<code>permission_callback</code>',
					'<code>__return_true</code>'
				),
				'5.5.0'
			);
		}
	}

	$full_route = '/' . $clean_namespace . '/' . trim( $route, '/' );
	rest_get_server()->register_route( $clean_namespace, $full_route, $args, $override );
	return true;
}

/**
 * Registers a new field on an existing WordPress object type.
 *
 * @since 4.7.0
 *
 * @global array $wp_rest_additional_fields Holds registered fields, organized
 *                                          by object type.
 *
 * @param string|array $object_type Object(s) the field is being registered
 *                                  to, "post"|"term"|"comment" etc.
 * @param string       $attribute   The attribute name.
 * @param array        $args {
 *     Optional. An array of arguments used to handle the registered field.
 *
 *     @type callable|null $get_callback    Optional. The callback function used to retrieve the field value. Default is
 *                                          'null', the field will not be returned in the response. The function will
 *                                          be passed the prepared object data.
 *     @type callable|null $update_callback Optional. The callback function used to set and update the field value. Default
 *                                          is 'null', the value cannot be set or updated. The function will be passed
 *                                          the model object, like WP_Post.
 *     @type array|null $schema             Optional. The callback function used to create the schema for this field.
 *                                          Default is 'null', no schema entry will be returned.
 * }
 */
function register_rest_field( $object_type, $attribute, $args = array() ) {
	$defaults = array(
		'get_callback'    => null,
		'update_callback' => null,
		'schema'          => null,
	);

	$args = wp_parse_args( $args, $defaults );

	global $wp_rest_additional_fields;

	$object_types = (array) $object_type;

	foreach ( $object_types as $object_type ) {
		$wp_rest_additional_fields[ $object_type ][ $attribute ] = $args;
	}
}

/**
 * Registers rewrite rules for the API.
 *
 * @since 4.4.0
 *
 * @see rest_api_register_rewrites()
 * @global WP $wp Current WordPress environment instance.
 */
function rest_api_init() {
	rest_api_register_rewrites();

	global $wp;
	$wp->add_query_var( 'rest_route' );
}

/**
 * Adds REST rewrite rules.
 *
 * @since 4.4.0
 *
 * @see add_rewrite_rule()
 * @global WP_Rewrite $wp_rewrite WordPress rewrite component.
 */
function rest_api_register_rewrites() {
	global $wp_rewrite;

	add_rewrite_rule( '^' . rest_get_url_prefix() . '/?$', 'index.php?rest_route=/', 'top' );
	add_rewrite_rule( '^' . rest_get_url_prefix() . '/(.*)?', 'index.php?rest_route=/$matches[1]', 'top' );
	add_rewrite_rule( '^' . $wp_rewrite->index . '/' . rest_get_url_prefix() . '/?$', 'index.php?rest_route=/', 'top' );
	add_rewrite_rule( '^' . $wp_rewrite->index . '/' . rest_get_url_prefix() . '/(.*)?', 'index.php?rest_route=/$matches[1]', 'top' );
}

/**
 * Registers the default REST API filters.
 *
 * Attached to the {@see 'rest_api_init'} action
 * to make testing and disabling these filters easier.
 *
 * @since 4.4.0
 */
function rest_api_default_filters() {
	if ( defined( 'REST_REQUEST' ) && REST_REQUEST ) {
		// Deprecated reporting.
		add_action( 'deprecated_function_run', 'rest_handle_deprecated_function', 10, 3 );
		add_filter( 'deprecated_function_trigger_error', '__return_false' );
		add_action( 'deprecated_argument_run', 'rest_handle_deprecated_argument', 10, 3 );
		add_filter( 'deprecated_argument_trigger_error', '__return_false' );
		add_action( 'doing_it_wrong_run', 'rest_handle_doing_it_wrong', 10, 3 );
		add_filter( 'doing_it_wrong_trigger_error', '__return_false' );
	}

	// Default serving.
	add_filter( 'rest_pre_serve_request', 'rest_send_cors_headers' );
	add_filter( 'rest_post_dispatch', 'rest_send_allow_header', 10, 3 );
	add_filter( 'rest_post_dispatch', 'rest_filter_response_fields', 10, 3 );

	add_filter( 'rest_pre_dispatch', 'rest_handle_options_request', 10, 3 );
}

/**
 * Registers default REST API routes.
 *
 * @since 4.7.0
 */
function create_initial_rest_routes() {
	foreach ( get_post_types( array( 'show_in_rest' => true ), 'objects' ) as $post_type ) {
		$controller = $post_type->get_rest_controller();

		if ( ! $controller ) {
			continue;
		}

		$controller->register_routes();

		if ( post_type_supports( $post_type->name, 'revisions' ) ) {
			$revisions_controller = new WP_REST_Revisions_Controller( $post_type->name );
			$revisions_controller->register_routes();
		}

		if ( 'attachment' !== $post_type->name ) {
			$autosaves_controller = new WP_REST_Autosaves_Controller( $post_type->name );
			$autosaves_controller->register_routes();
		}
	}

	// Post types.
	$controller = new WP_REST_Post_Types_Controller;
	$controller->register_routes();

	// Post statuses.
	$controller = new WP_REST_Post_Statuses_Controller;
	$controller->register_routes();

	// Taxonomies.
	$controller = new WP_REST_Taxonomies_Controller;
	$controller->register_routes();

	// Terms.
	foreach ( get_taxonomies( array( 'show_in_rest' => true ), 'object' ) as $taxonomy ) {
		$controller = $taxonomy->get_rest_controller();

		if ( ! $controller ) {
			continue;
		}

		$controller->register_routes();
	}

	// Users.
	$controller = new WP_REST_Users_Controller;
	$controller->register_routes();

	// Comments.
	$controller = new WP_REST_Comments_Controller;
	$controller->register_routes();

	/**
	 * Filters the search handlers to use in the REST search controller.
	 *
	 * @since 5.0.0
	 *
	 * @param array $search_handlers List of search handlers to use in the controller. Each search
	 *                               handler instance must extend the `WP_REST_Search_Handler` class.
	 *                               Default is only a handler for posts.
	 */
	$search_handlers = apply_filters( 'wp_rest_search_handlers', array( new WP_REST_Post_Search_Handler() ) );

	$controller = new WP_REST_Search_Controller( $search_handlers );
	$controller->register_routes();

	// Block Renderer.
	$controller = new WP_REST_Block_Renderer_Controller;
	$controller->register_routes();

	// Block Types.
	$controller = new WP_REST_Block_Types_Controller();
	$controller->register_routes();

	// Settings.
	$controller = new WP_REST_Settings_Controller;
	$controller->register_routes();

	// Themes.
	$controller = new WP_REST_Themes_Controller;
	$controller->register_routes();

	// Plugins.
	$controller = new WP_REST_Plugins_Controller();
	$controller->register_routes();

	// Block Directory.
	$controller = new WP_REST_Block_Directory_Controller();
	$controller->register_routes();

}

/**
 * Loads the REST API.
 *
 * @since 4.4.0
 *
 * @global WP $wp Current WordPress environment instance.
 */
function rest_api_loaded() {
	if ( empty( $GLOBALS['wp']->query_vars['rest_route'] ) ) {
		return;
	}

	/**
	 * Whether this is a REST Request.
	 *
	 * @since 4.4.0
	 * @var bool
	 */
	define( 'REST_REQUEST', true );

	// Initialize the server.
	$server = rest_get_server();

	// Fire off the request.
	$route = untrailingslashit( $GLOBALS['wp']->query_vars['rest_route'] );
	if ( empty( $route ) ) {
		$route = '/';
	}
	$server->serve_request( $route );

	// We're done.
	die();
}

/**
 * Retrieves the URL prefix for any API resource.
 *
 * @since 4.4.0
 *
 * @return string Prefix.
 */
function rest_get_url_prefix() {
	/**
	 * Filters the REST URL prefix.
	 *
	 * @since 4.4.0
	 *
	 * @param string $prefix URL prefix. Default 'wp-json'.
	 */
	return apply_filters( 'rest_url_prefix', 'wp-json' );
}

/**
 * Retrieves the URL to a REST endpoint on a site.
 *
 * Note: The returned URL is NOT escaped.
 *
 * @since 4.4.0
 *
 * @todo Check if this is even necessary
 * @global WP_Rewrite $wp_rewrite WordPress rewrite component.
 *
 * @param int    $blog_id Optional. Blog ID. Default of null returns URL for current blog.
 * @param string $path    Optional. REST route. Default '/'.
 * @param string $scheme  Optional. Sanitization scheme. Default 'rest'.
 * @return string Full URL to the endpoint.
 */
function get_rest_url( $blog_id = null, $path = '/', $scheme = 'rest' ) {
	if ( empty( $path ) ) {
		$path = '/';
	}

	$path = '/' . ltrim( $path, '/' );

	if ( is_multisite() && get_blog_option( $blog_id, 'permalink_structure' ) || get_option( 'permalink_structure' ) ) {
		global $wp_rewrite;

		if ( $wp_rewrite->using_index_permalinks() ) {
			$url = get_home_url( $blog_id, $wp_rewrite->index . '/' . rest_get_url_prefix(), $scheme );
		} else {
			$url = get_home_url( $blog_id, rest_get_url_prefix(), $scheme );
		}

		$url .= $path;
	} else {
		$url = trailingslashit( get_home_url( $blog_id, '', $scheme ) );
		// nginx only allows HTTP/1.0 methods when redirecting from / to /index.php.
		// To work around this, we manually add index.php to the URL, avoiding the redirect.
		if ( 'index.php' !== substr( $url, 9 ) ) {
			$url .= 'index.php';
		}

		$url = add_query_arg( 'rest_route', $path, $url );
	}

	if ( is_ssl() && isset( $_SERVER['SERVER_NAME'] ) ) {
		// If the current host is the same as the REST URL host, force the REST URL scheme to HTTPS.
		if ( parse_url( get_home_url( $blog_id ), PHP_URL_HOST ) === $_SERVER['SERVER_NAME'] ) {
			$url = set_url_scheme( $url, 'https' );
		}
	}

	if ( is_admin() && force_ssl_admin() ) {
		/*
		 * In this situation the home URL may be http:, and `is_ssl()` may be false,
		 * but the admin is served over https: (one way or another), so REST API usage
		 * will be blocked by browsers unless it is also served over HTTPS.
		 */
		$url = set_url_scheme( $url, 'https' );
	}

	/**
	 * Filters the REST URL.
	 *
	 * Use this filter to adjust the url returned by the get_rest_url() function.
	 *
	 * @since 4.4.0
	 *
	 * @param string $url     REST URL.
	 * @param string $path    REST route.
	 * @param int    $blog_id Blog ID.
	 * @param string $scheme  Sanitization scheme.
	 */
	return apply_filters( 'rest_url', $url, $path, $blog_id, $scheme );
}

/**
 * Retrieves the URL to a REST endpoint.
 *
 * Note: The returned URL is NOT escaped.
 *
 * @since 4.4.0
 *
 * @param string $path   Optional. REST route. Default empty.
 * @param string $scheme Optional. Sanitization scheme. Default 'rest'.
 * @return string Full URL to the endpoint.
 */
function rest_url( $path = '', $scheme = 'rest' ) {
	return get_rest_url( null, $path, $scheme );
}

/**
 * Do a REST request.
 *
 * Used primarily to route internal requests through WP_REST_Server.
 *
 * @since 4.4.0
 *
 * @param WP_REST_Request|string $request Request.
 * @return WP_REST_Response REST response.
 */
function rest_do_request( $request ) {
	$request = rest_ensure_request( $request );
	return rest_get_server()->dispatch( $request );
}

/**
 * Retrieves the current REST server instance.
 *
 * Instantiates a new instance if none exists already.
 *
 * @since 4.5.0
 *
 * @global WP_REST_Server $wp_rest_server REST server instance.
 *
 * @return WP_REST_Server REST server instance.
 */
function rest_get_server() {
	/* @var WP_REST_Server $wp_rest_server */
	global $wp_rest_server;

	if ( empty( $wp_rest_server ) ) {
		/**
		 * Filters the REST Server Class.
		 *
		 * This filter allows you to adjust the server class used by the API, using a
		 * different class to handle requests.
		 *
		 * @since 4.4.0
		 *
		 * @param string $class_name The name of the server class. Default 'WP_REST_Server'.
		 */
		$wp_rest_server_class = apply_filters( 'wp_rest_server_class', 'WP_REST_Server' );
		$wp_rest_server       = new $wp_rest_server_class;

		/**
		 * Fires when preparing to serve an API request.
		 *
		 * Endpoint objects should be created and register their hooks on this action rather
		 * than another action to ensure they're only loaded when needed.
		 *
		 * @since 4.4.0
		 *
		 * @param WP_REST_Server $wp_rest_server Server object.
		 */
		do_action( 'rest_api_init', $wp_rest_server );
	}

	return $wp_rest_server;
}

/**
 * Ensures request arguments are a request object (for consistency).
 *
 * @since 4.4.0
 * @since 5.3.0 Accept string argument for the request path.
 *
 * @param array|string|WP_REST_Request $request Request to check.
 * @return WP_REST_Request REST request instance.
 */
function rest_ensure_request( $request ) {
	if ( $request instanceof WP_REST_Request ) {
		return $request;
	}

	if ( is_string( $request ) ) {
		return new WP_REST_Request( 'GET', $request );
	}

	return new WP_REST_Request( 'GET', '', $request );
}

/**
 * Ensures a REST response is a response object (for consistency).
 *
 * This implements WP_REST_Response, allowing usage of `set_status`/`header`/etc
 * without needing to double-check the object. Will also allow WP_Error to indicate error
 * responses, so users should immediately check for this value.
 *
 * @since 4.4.0
 *
 * @param WP_REST_Response|WP_Error|WP_HTTP_Response|mixed $response Response to check.
 * @return WP_REST_Response|WP_Error If response generated an error, WP_Error, if response
 *                                   is already an instance, WP_REST_Response, otherwise
 *                                   returns a new WP_REST_Response instance.
 */
function rest_ensure_response( $response ) {
	if ( is_wp_error( $response ) ) {
		return $response;
	}

	if ( $response instanceof WP_REST_Response ) {
		return $response;
	}

	// While WP_HTTP_Response is the base class of WP_REST_Response, it doesn't provide
	// all the required methods used in WP_REST_Server::dispatch().
	if ( $response instanceof WP_HTTP_Response ) {
		return new WP_REST_Response(
			$response->get_data(),
			$response->get_status(),
			$response->get_headers()
		);
	}

	return new WP_REST_Response( $response );
}

/**
 * Handles _deprecated_function() errors.
 *
 * @since 4.4.0
 *
 * @param string $function    The function that was called.
 * @param string $replacement The function that should have been called.
 * @param string $version     Version.
 */
function rest_handle_deprecated_function( $function, $replacement, $version ) {
	if ( ! WP_DEBUG || headers_sent() ) {
		return;
	}
	if ( ! empty( $replacement ) ) {
		/* translators: 1: Function name, 2: WordPress version number, 3: New function name. */
		$string = sprintf( __( '%1$s (since %2$s; use %3$s instead)' ), $function, $version, $replacement );
	} else {
		/* translators: 1: Function name, 2: WordPress version number. */
		$string = sprintf( __( '%1$s (since %2$s; no alternative available)' ), $function, $version );
	}

	header( sprintf( 'X-WP-DeprecatedFunction: %s', $string ) );
}

/**
 * Handles _deprecated_argument() errors.
 *
 * @since 4.4.0
 *
 * @param string $function    The function that was called.
 * @param string $message     A message regarding the change.
 * @param string $version     Version.
 */
function rest_handle_deprecated_argument( $function, $message, $version ) {
	if ( ! WP_DEBUG || headers_sent() ) {
		return;
	}
	if ( $message ) {
		/* translators: 1: Function name, 2: WordPress version number, 3: Error message. */
		$string = sprintf( __( '%1$s (since %2$s; %3$s)' ), $function, $version, $message );
	} else {
		/* translators: 1: Function name, 2: WordPress version number. */
		$string = sprintf( __( '%1$s (since %2$s; no alternative available)' ), $function, $version );
	}

	header( sprintf( 'X-WP-DeprecatedParam: %s', $string ) );
}

/**
 * Handles _doing_it_wrong errors.
 *
 * @since 5.5.0
 *
 * @param string      $function The function that was called.
 * @param string      $message  A message explaining what has been done incorrectly.
 * @param string|null $version  The version of WordPress where the message was added.
 */
function rest_handle_doing_it_wrong( $function, $message, $version ) {
	if ( ! WP_DEBUG || headers_sent() ) {
		return;
	}

	if ( $version ) {
		/* translators: Developer debugging message. 1: PHP function name, 2: WordPress version number, 3: Explanatory message. */
		$string = __( '%1$s (since %2$s; %3$s)' );
		$string = sprintf( $string, $function, $version, $message );
	} else {
		/* translators: Developer debugging message. 1: PHP function name, 2: Explanatory message. */
		$string = __( '%1$s (%2$s)' );
		$string = sprintf( $string, $function, $message );
	}

	header( sprintf( 'X-WP-DoingItWrong: %s', $string ) );
}

/**
 * Sends Cross-Origin Resource Sharing headers with API requests.
 *
 * @since 4.4.0
 *
 * @param mixed $value Response data.
 * @return mixed Response data.
 */
function rest_send_cors_headers( $value ) {
	$origin = get_http_origin();

	if ( $origin ) {
		// Requests from file:// and data: URLs send "Origin: null".
		if ( 'null' !== $origin ) {
			$origin = esc_url_raw( $origin );
		}
		header( 'Access-Control-Allow-Origin: ' . $origin );
		header( 'Access-Control-Allow-Methods: OPTIONS, GET, POST, PUT, PATCH, DELETE' );
		header( 'Access-Control-Allow-Credentials: true' );
		header( 'Vary: Origin', false );
	} elseif ( ! headers_sent() && 'GET' === $_SERVER['REQUEST_METHOD'] && ! is_user_logged_in() ) {
		header( 'Vary: Origin', false );
	}

	return $value;
}

/**
 * Handles OPTIONS requests for the server.
 *
 * This is handled outside of the server code, as it doesn't obey normal route
 * mapping.
 *
 * @since 4.4.0
 *
 * @param mixed           $response Current response, either response or `null` to indicate pass-through.
 * @param WP_REST_Server  $handler  ResponseHandler instance (usually WP_REST_Server).
 * @param WP_REST_Request $request  The request that was used to make current response.
 * @return WP_REST_Response Modified response, either response or `null` to indicate pass-through.
 */
function rest_handle_options_request( $response, $handler, $request ) {
	if ( ! empty( $response ) || $request->get_method() !== 'OPTIONS' ) {
		return $response;
	}

	$response = new WP_REST_Response();
	$data     = array();

	foreach ( $handler->get_routes() as $route => $endpoints ) {
		$match = preg_match( '@^' . $route . '$@i', $request->get_route(), $matches );

		if ( ! $match ) {
			continue;
		}

		$args = array();
		foreach ( $matches as $param => $value ) {
			if ( ! is_int( $param ) ) {
				$args[ $param ] = $value;
			}
		}

		foreach ( $endpoints as $endpoint ) {
			// Remove the redundant preg_match() argument.
			unset( $args[0] );

			$request->set_url_params( $args );
			$request->set_attributes( $endpoint );
		}

		$data = $handler->get_data_for_route( $route, $endpoints, 'help' );
		$response->set_matched_route( $route );
		break;
	}

	$response->set_data( $data );
	return $response;
}

/**
 * Sends the "Allow" header to state all methods that can be sent to the current route.
 *
 * @since 4.4.0
 *
 * @param WP_REST_Response $response Current response being served.
 * @param WP_REST_Server   $server   ResponseHandler instance (usually WP_REST_Server).
 * @param WP_REST_Request  $request  The request that was used to make current response.
 * @return WP_REST_Response Response to be served, with "Allow" header if route has allowed methods.
 */
function rest_send_allow_header( $response, $server, $request ) {
	$matched_route = $response->get_matched_route();

	if ( ! $matched_route ) {
		return $response;
	}

	$routes = $server->get_routes();

	$allowed_methods = array();

	// Get the allowed methods across the routes.
	foreach ( $routes[ $matched_route ] as $_handler ) {
		foreach ( $_handler['methods'] as $handler_method => $value ) {

			if ( ! empty( $_handler['permission_callback'] ) ) {

				$permission = call_user_func( $_handler['permission_callback'], $request );

				$allowed_methods[ $handler_method ] = true === $permission;
			} else {
				$allowed_methods[ $handler_method ] = true;
			}
		}
	}

	// Strip out all the methods that are not allowed (false values).
	$allowed_methods = array_filter( $allowed_methods );

	if ( $allowed_methods ) {
		$response->header( 'Allow', implode( ', ', array_map( 'strtoupper', array_keys( $allowed_methods ) ) ) );
	}

	return $response;
}

/**
 * Recursively computes the intersection of arrays using keys for comparison.
 *
 * @since 5.3.0
 *
 * @param array $array1 The array with master keys to check.
 * @param array $array2 An array to compare keys against.
 * @return array An associative array containing all the entries of array1 which have keys
 *               that are present in all arguments.
 */
function _rest_array_intersect_key_recursive( $array1, $array2 ) {
	$array1 = array_intersect_key( $array1, $array2 );
	foreach ( $array1 as $key => $value ) {
		if ( is_array( $value ) && is_array( $array2[ $key ] ) ) {
			$array1[ $key ] = _rest_array_intersect_key_recursive( $value, $array2[ $key ] );
		}
	}
	return $array1;
}

/**
 * Filters the API response to include only a white-listed set of response object fields.
 *
 * @since 4.8.0
 *
 * @param WP_REST_Response $response Current response being served.
 * @param WP_REST_Server   $server   ResponseHandler instance (usually WP_REST_Server).
 * @param WP_REST_Request  $request  The request that was used to make current response.
 * @return WP_REST_Response Response to be served, trimmed down to contain a subset of fields.
 */
function rest_filter_response_fields( $response, $server, $request ) {
	if ( ! isset( $request['_fields'] ) || $response->is_error() ) {
		return $response;
	}

	$data = $response->get_data();

	$fields = wp_parse_list( $request['_fields'] );

	if ( 0 === count( $fields ) ) {
		return $response;
	}

	// Trim off outside whitespace from the comma delimited list.
	$fields = array_map( 'trim', $fields );

	// Create nested array of accepted field hierarchy.
	$fields_as_keyed = array();
	foreach ( $fields as $field ) {
		$parts = explode( '.', $field );
		$ref   = &$fields_as_keyed;
		while ( count( $parts ) > 1 ) {
			$next = array_shift( $parts );
			if ( isset( $ref[ $next ] ) && true === $ref[ $next ] ) {
				// Skip any sub-properties if their parent prop is already marked for inclusion.
				break 2;
			}
			$ref[ $next ] = isset( $ref[ $next ] ) ? $ref[ $next ] : array();
			$ref          = &$ref[ $next ];
		}
		$last         = array_shift( $parts );
		$ref[ $last ] = true;
	}

	if ( wp_is_numeric_array( $data ) ) {
		$new_data = array();
		foreach ( $data as $item ) {
			$new_data[] = _rest_array_intersect_key_recursive( $item, $fields_as_keyed );
		}
	} else {
		$new_data = _rest_array_intersect_key_recursive( $data, $fields_as_keyed );
	}

	$response->set_data( $new_data );

	return $response;
}

/**
 * Given an array of fields to include in a response, some of which may be
 * `nested.fields`, determine whether the provided field should be included
 * in the response body.
 *
 * If a parent field is passed in, the presence of any nested field within
 * that parent will cause the method to return `true`. For example "title"
 * will return true if any of `title`, `title.raw` or `title.rendered` is
 * provided.
 *
 * @since 5.3.0
 *
 * @param string $field  A field to test for inclusion in the response body.
 * @param array  $fields An array of string fields supported by the endpoint.
 * @return bool Whether to include the field or not.
 */
function rest_is_field_included( $field, $fields ) {
	if ( in_array( $field, $fields, true ) ) {
		return true;
	}

	foreach ( $fields as $accepted_field ) {
		// Check to see if $field is the parent of any item in $fields.
		// A field "parent" should be accepted if "parent.child" is accepted.
		if ( strpos( $accepted_field, "$field." ) === 0 ) {
			return true;
		}
		// Conversely, if "parent" is accepted, all "parent.child" fields
		// should also be accepted.
		if ( strpos( $field, "$accepted_field." ) === 0 ) {
			return true;
		}
	}

	return false;
}

/**
 * Adds the REST API URL to the WP RSD endpoint.
 *
 * @since 4.4.0
 *
 * @see get_rest_url()
 */
function rest_output_rsd() {
	$api_root = get_rest_url();

	if ( empty( $api_root ) ) {
		return;
	}
	?>
	<api name="WP-API" blogID="1" preferred="false" apiLink="<?php echo esc_url( $api_root ); ?>" />
	<?php
}

/**
 * Outputs the REST API link tag into page header.
 *
 * @since 4.4.0
 *
 * @see get_rest_url()
 */
function rest_output_link_wp_head() {
	$api_root = get_rest_url();

	if ( empty( $api_root ) ) {
		return;
	}

	printf( '<link rel="https://api.w.org/" href="%s" />', esc_url( $api_root ) );

	$resource = rest_get_queried_resource_route();

	if ( $resource ) {
		printf( '<link rel="alternate" type="application/json" href="%s" />', esc_url( rest_url( $resource ) ) );
	}
}

/**
 * Sends a Link header for the REST API.
 *
 * @since 4.4.0
 */
function rest_output_link_header() {
	if ( headers_sent() ) {
		return;
	}

	$api_root = get_rest_url();

	if ( empty( $api_root ) ) {
		return;
	}

	header( sprintf( 'Link: <%s>; rel="https://api.w.org/"', esc_url_raw( $api_root ) ), false );

	$resource = rest_get_queried_resource_route();

	if ( $resource ) {
		header( sprintf( 'Link: <%s>; rel="alternate"; type="application/json"', esc_url_raw( rest_url( $resource ) ) ), false );
	}
}

/**
 * Checks for errors when using cookie-based authentication.
 *
 * WordPress' built-in cookie authentication is always active
 * for logged in users. However, the API has to check nonces
 * for each request to ensure users are not vulnerable to CSRF.
 *
 * @since 4.4.0
 *
 * @global mixed          $wp_rest_auth_cookie
 *
 * @param WP_Error|mixed $result Error from another authentication handler,
 *                               null if we should handle it, or another value if not.
 * @return WP_Error|mixed|bool WP_Error if the cookie is invalid, the $result, otherwise true.
 */
function rest_cookie_check_errors( $result ) {
	if ( ! empty( $result ) ) {
		return $result;
	}

	global $wp_rest_auth_cookie;

	/*
	 * Is cookie authentication being used? (If we get an auth
	 * error, but we're still logged in, another authentication
	 * must have been used).
	 */
	if ( true !== $wp_rest_auth_cookie && is_user_logged_in() ) {
		return $result;
	}

	// Determine if there is a nonce.
	$nonce = null;

	if ( isset( $_REQUEST['_wpnonce'] ) ) {
		$nonce = $_REQUEST['_wpnonce'];
	} elseif ( isset( $_SERVER['HTTP_X_WP_NONCE'] ) ) {
		$nonce = $_SERVER['HTTP_X_WP_NONCE'];
	}

	if ( null === $nonce ) {
		// No nonce at all, so act as if it's an unauthenticated request.
		wp_set_current_user( 0 );
		return true;
	}

	// Check the nonce.
	$result = wp_verify_nonce( $nonce, 'wp_rest' );

	if ( ! $result ) {
		return new WP_Error( 'rest_cookie_invalid_nonce', __( 'Cookie nonce is invalid' ), array( 'status' => 403 ) );
	}

	// Send a refreshed nonce in header.
	rest_get_server()->send_header( 'X-WP-Nonce', wp_create_nonce( 'wp_rest' ) );

	return true;
}

/**
 * Collects cookie authentication status.
 *
 * Collects errors from wp_validate_auth_cookie for use by rest_cookie_check_errors.
 *
 * @since 4.4.0
 *
 * @see current_action()
 * @global mixed $wp_rest_auth_cookie
 */
function rest_cookie_collect_status() {
	global $wp_rest_auth_cookie;

	$status_type = current_action();

	if ( 'auth_cookie_valid' !== $status_type ) {
		$wp_rest_auth_cookie = substr( $status_type, 12 );
		return;
	}

	$wp_rest_auth_cookie = true;
}

/**
 * Retrieves the avatar urls in various sizes.
 *
 * @since 4.7.0
 *
 * @see get_avatar_url()
 *
 * @param mixed $id_or_email The Gravatar to retrieve a URL for. Accepts a user_id, gravatar md5 hash,
 *                           user email, WP_User object, WP_Post object, or WP_Comment object.
 * @return array Avatar URLs keyed by size. Each value can be a URL string or boolean false.
 */
function rest_get_avatar_urls( $id_or_email ) {
	$avatar_sizes = rest_get_avatar_sizes();

	$urls = array();
	foreach ( $avatar_sizes as $size ) {
		$urls[ $size ] = get_avatar_url( $id_or_email, array( 'size' => $size ) );
	}

	return $urls;
}

/**
 * Retrieves the pixel sizes for avatars.
 *
 * @since 4.7.0
 *
 * @return int[] List of pixel sizes for avatars. Default `[ 24, 48, 96 ]`.
 */
function rest_get_avatar_sizes() {
	/**
	 * Filters the REST avatar sizes.
	 *
	 * Use this filter to adjust the array of sizes returned by the
	 * `rest_get_avatar_sizes` function.
	 *
	 * @since 4.4.0
	 *
	 * @param int[] $sizes An array of int values that are the pixel sizes for avatars.
	 *                     Default `[ 24, 48, 96 ]`.
	 */
	return apply_filters( 'rest_avatar_sizes', array( 24, 48, 96 ) );
}

/**
 * Parses an RFC3339 time into a Unix timestamp.
 *
 * @since 4.4.0
 *
 * @param string $date      RFC3339 timestamp.
 * @param bool   $force_utc Optional. Whether to force UTC timezone instead of using
 *                          the timestamp's timezone. Default false.
 * @return int Unix timestamp.
 */
function rest_parse_date( $date, $force_utc = false ) {
	if ( $force_utc ) {
		$date = preg_replace( '/[+-]\d+:?\d+$/', '+00:00', $date );
	}

	$regex = '#^\d{4}-\d{2}-\d{2}[Tt ]\d{2}:\d{2}:\d{2}(?:\.\d+)?(?:Z|[+-]\d{2}(?::\d{2})?)?$#';

	if ( ! preg_match( $regex, $date, $matches ) ) {
		return false;
	}

	return strtotime( $date );
}

/**
 * Parses a 3 or 6 digit hex color (with #).
 *
 * @since 5.4.0
 *
 * @param string $color 3 or 6 digit hex color (with #).
 * @return string|false
 */
function rest_parse_hex_color( $color ) {
	$regex = '|^#([A-Fa-f0-9]{3}){1,2}$|';
	if ( ! preg_match( $regex, $color, $matches ) ) {
		return false;
	}

	return $color;
}

/**
 * Parses a date into both its local and UTC equivalent, in MySQL datetime format.
 *
 * @since 4.4.0
 *
 * @see rest_parse_date()
 *
 * @param string $date   RFC3339 timestamp.
 * @param bool   $is_utc Whether the provided date should be interpreted as UTC. Default false.
 * @return array|null Local and UTC datetime strings, in MySQL datetime format (Y-m-d H:i:s),
 *                    null on failure.
 */
function rest_get_date_with_gmt( $date, $is_utc = false ) {
	/*
	 * Whether or not the original date actually has a timezone string
	 * changes the way we need to do timezone conversion.
	 * Store this info before parsing the date, and use it later.
	 */
	$has_timezone = preg_match( '#(Z|[+-]\d{2}(:\d{2})?)$#', $date );

	$date = rest_parse_date( $date );

	if ( empty( $date ) ) {
		return null;
	}

	/*
	 * At this point $date could either be a local date (if we were passed
	 * a *local* date without a timezone offset) or a UTC date (otherwise).
	 * Timezone conversion needs to be handled differently between these two cases.
	 */
	if ( ! $is_utc && ! $has_timezone ) {
		$local = gmdate( 'Y-m-d H:i:s', $date );
		$utc   = get_gmt_from_date( $local );
	} else {
		$utc   = gmdate( 'Y-m-d H:i:s', $date );
		$local = get_date_from_gmt( $utc );
	}

	return array( $local, $utc );
}

/**
 * Returns a contextual HTTP error code for authorization failure.
 *
 * @since 4.7.0
 *
 * @return integer 401 if the user is not logged in, 403 if the user is logged in.
 */
function rest_authorization_required_code() {
	return is_user_logged_in() ? 403 : 401;
}

/**
 * Validate a request argument based on details registered to the route.
 *
 * @since 4.7.0
 *
 * @param mixed           $value
 * @param WP_REST_Request $request
 * @param string          $param
 * @return true|WP_Error
 */
function rest_validate_request_arg( $value, $request, $param ) {
	$attributes = $request->get_attributes();
	if ( ! isset( $attributes['args'][ $param ] ) || ! is_array( $attributes['args'][ $param ] ) ) {
		return true;
	}
	$args = $attributes['args'][ $param ];

	return rest_validate_value_from_schema( $value, $args, $param );
}

/**
 * Sanitize a request argument based on details registered to the route.
 *
 * @since 4.7.0
 *
 * @param mixed           $value
 * @param WP_REST_Request $request
 * @param string          $param
 * @return mixed
 */
function rest_sanitize_request_arg( $value, $request, $param ) {
	$attributes = $request->get_attributes();
	if ( ! isset( $attributes['args'][ $param ] ) || ! is_array( $attributes['args'][ $param ] ) ) {
		return $value;
	}
	$args = $attributes['args'][ $param ];

	return rest_sanitize_value_from_schema( $value, $args, $param );
}

/**
 * Parse a request argument based on details registered to the route.
 *
 * Runs a validation check and sanitizes the value, primarily to be used via
 * the `sanitize_callback` arguments in the endpoint args registration.
 *
 * @since 4.7.0
 *
 * @param mixed           $value
 * @param WP_REST_Request $request
 * @param string          $param
 * @return mixed
 */
function rest_parse_request_arg( $value, $request, $param ) {
	$is_valid = rest_validate_request_arg( $value, $request, $param );

	if ( is_wp_error( $is_valid ) ) {
		return $is_valid;
	}

	$value = rest_sanitize_request_arg( $value, $request, $param );

	return $value;
}

/**
 * Determines if an IP address is valid.
 *
 * Handles both IPv4 and IPv6 addresses.
 *
 * @since 4.7.0
 *
 * @param string $ip IP address.
 * @return string|false The valid IP address, otherwise false.
 */
function rest_is_ip_address( $ip ) {
	$ipv4_pattern = '/^(?:(?:25[0-5]|2[0-4][0-9]|[01]?[0-9][0-9]?)\.){3}(?:25[0-5]|2[0-4][0-9]|[01]?[0-9][0-9]?)$/';

	if ( ! preg_match( $ipv4_pattern, $ip ) && ! Requests_IPv6::check_ipv6( $ip ) ) {
		return false;
	}

	return $ip;
}

/**
 * Changes a boolean-like value into the proper boolean value.
 *
 * @since 4.7.0
 *
 * @param bool|string|int $value The value being evaluated.
 * @return boolean Returns the proper associated boolean value.
 */
function rest_sanitize_boolean( $value ) {
	// String values are translated to `true`; make sure 'false' is false.
	if ( is_string( $value ) ) {
		$value = strtolower( $value );
		if ( in_array( $value, array( 'false', '0' ), true ) ) {
			$value = false;
		}
	}

	// Everything else will map nicely to boolean.
	return (bool) $value;
}

/**
 * Determines if a given value is boolean-like.
 *
 * @since 4.7.0
 *
 * @param bool|string $maybe_bool The value being evaluated.
 * @return boolean True if a boolean, otherwise false.
 */
function rest_is_boolean( $maybe_bool ) {
	if ( is_bool( $maybe_bool ) ) {
		return true;
	}

	if ( is_string( $maybe_bool ) ) {
		$maybe_bool = strtolower( $maybe_bool );

		$valid_boolean_values = array(
			'false',
			'true',
			'0',
			'1',
		);

		return in_array( $maybe_bool, $valid_boolean_values, true );
	}

	if ( is_int( $maybe_bool ) ) {
		return in_array( $maybe_bool, array( 0, 1 ), true );
	}

	return false;
}

/**
 * Determines if a given value is integer-like.
 *
 * @since 5.5.0
 *
 * @param mixed $maybe_integer The value being evaluated.
 * @return bool True if an integer, otherwise false.
 */
function rest_is_integer( $maybe_integer ) {
	return is_numeric( $maybe_integer ) && round( floatval( $maybe_integer ) ) === floatval( $maybe_integer );
}

/**
 * Determines if a given value is array-like.
 *
 * @since 5.5.0
 *
 * @param mixed $maybe_array The value being evaluated.
 * @return bool
 */
function rest_is_array( $maybe_array ) {
	if ( is_scalar( $maybe_array ) ) {
		$maybe_array = wp_parse_list( $maybe_array );
	}

	return wp_is_numeric_array( $maybe_array );
}

/**
 * Converts an array-like value to an array.
 *
 * @since 5.5.0
 *
 * @param mixed $maybe_array The value being evaluated.
 * @return array Returns the array extracted from the value.
 */
function rest_sanitize_array( $maybe_array ) {
	if ( is_scalar( $maybe_array ) ) {
		return wp_parse_list( $maybe_array );
	}

	if ( ! is_array( $maybe_array ) ) {
		return array();
	}

	// Normalize to numeric array so nothing unexpected is in the keys.
	return array_values( $maybe_array );
}

/**
 * Determines if a given value is object-like.
 *
 * @since 5.5.0
 *
 * @param mixed $maybe_object The value being evaluated.
 * @return bool True if object like, otherwise false.
 */
function rest_is_object( $maybe_object ) {
	if ( '' === $maybe_object ) {
		return true;
	}

	if ( $maybe_object instanceof stdClass ) {
		return true;
	}

	if ( $maybe_object instanceof JsonSerializable ) {
		$maybe_object = $maybe_object->jsonSerialize();
	}

	return is_array( $maybe_object );
}

/**
 * Converts an object-like value to an object.
 *
 * @since 5.5.0
 *
 * @param mixed $maybe_object The value being evaluated.
 * @return array Returns the object extracted from the value.
 */
function rest_sanitize_object( $maybe_object ) {
	if ( '' === $maybe_object ) {
		return array();
	}

	if ( $maybe_object instanceof stdClass ) {
		return (array) $maybe_object;
	}

	if ( $maybe_object instanceof JsonSerializable ) {
		$maybe_object = $maybe_object->jsonSerialize();
	}

	if ( ! is_array( $maybe_object ) ) {
		return array();
	}

	return $maybe_object;
}

/**
 * Gets the best type for a value.
 *
 * @since 5.5.0
 *
 * @param mixed $value The value to check.
 * @param array $types The list of possible types.
 * @return string The best matching type, an empty string if no types match.
 */
function rest_get_best_type_for_value( $value, $types ) {
	static $checks = array(
		'array'   => 'rest_is_array',
		'object'  => 'rest_is_object',
		'integer' => 'rest_is_integer',
		'number'  => 'is_numeric',
		'boolean' => 'rest_is_boolean',
		'string'  => 'is_string',
		'null'    => 'is_null',
	);

	// Both arrays and objects allow empty strings to be converted to their types.
	// But the best answer for this type is a string.
	if ( '' === $value && in_array( 'string', $types, true ) ) {
		return 'string';
	}

	foreach ( $types as $type ) {
		if ( isset( $checks[ $type ] ) && $checks[ $type ]( $value ) ) {
			return $type;
		}
	}

	return '';
}

/**
 * Handles getting the best type for a multi-type schema.
 *
 * This is a wrapper for {@see rest_get_best_type_for_value()} that handles
 * backward compatibility for schemas that use invalid types.
 *
 * @since 5.5.0
 *
 * @param mixed  $value The value to check.
 * @param array  $args  The schema array to use.
 * @param string $param The parameter name, used in error messages.
 * @return string
 */
function rest_handle_multi_type_schema( $value, $args, $param = '' ) {
	$allowed_types = array( 'array', 'object', 'string', 'number', 'integer', 'boolean', 'null' );
	$invalid_types = array_diff( $args['type'], $allowed_types );

	if ( $invalid_types ) {
		_doing_it_wrong(
			__FUNCTION__,
			/* translators: 1: Parameter, 2: List of allowed types. */
			wp_sprintf( __( 'The "type" schema keyword for %1$s can only contain the built-in types: %2$l.' ), $param, $allowed_types ),
			'5.5.0'
		);
	}

	$best_type = rest_get_best_type_for_value( $value, $args['type'] );

	if ( ! $best_type ) {
		if ( ! $invalid_types ) {
			return '';
		}

		// Backward compatibility for previous behavior which allowed the value if there was an invalid type used.
		$best_type = reset( $invalid_types );
	}

	return $best_type;
}

/**
 * Checks if an array is made up of unique items.
 *
 * @since 5.5.0
 *
 * @param array $array The array to check.
 * @return bool True if the array contains unique items, false otherwise.
 */
function rest_validate_array_contains_unique_items( $array ) {
	$seen = array();

	foreach ( $array as $item ) {
		$stabilized = rest_stabilize_value( $item );
		$key        = serialize( $stabilized );

		if ( ! isset( $seen[ $key ] ) ) {
			$seen[ $key ] = true;

			continue;
		}

		return false;
	}

	return true;
}

/**
 * Stabilizes a value following JSON Schema semantics.
 *
 * For lists, order is preserved. For objects, properties are reordered alphabetically.
 *
 * @since 5.5.0
 *
 * @param mixed $value The value to stabilize. Must already be sanitized. Objects should have been converted to arrays.
 * @return mixed The stabilized value.
 */
function rest_stabilize_value( $value ) {
	if ( is_scalar( $value ) || is_null( $value ) ) {
		return $value;
	}

	if ( is_object( $value ) ) {
		_doing_it_wrong( __FUNCTION__, __( 'Cannot stabilize objects. Convert the object to an array first.' ), '5.5.0' );

		return $value;
	}

	ksort( $value );

	foreach ( $value as $k => $v ) {
		$value[ $k ] = rest_stabilize_value( $v );
	}

	return $value;
}

/**
<<<<<<< HEAD
 * Gets the possible error of combining operation.
 *
 * @since 5.6.0
 *
 * @param array  $value  The value to validate.
 * @param string $param  The parameter name, used in error messages.
 * @param array  $errors The errors array, to search for possible error.
 * @return WP_Error      The combining operation error.
 */
function rest_get_combining_operation_error( $value, $param, $errors ) {
	// If there is only one error, simply return it.
	if ( 1 === count( $errors ) ) {
		$reason = $errors[0]['error_object']->get_error_message();

		/* translators: 1: Parameter, 2: Reason. */
		return new WP_Error( 'rest_invalid_param', sprintf( __( '%1$s does not match any schema. Reason: %2$s' ), $param, $reason ) );
	}

	// Filter out all errors related to type validation.
	$filtered_errors = array();
	foreach ( $errors as $error ) {
		$best_type = rest_get_best_type_for_value( $value, array( $error['schema']['type'] ) );
		if ( $best_type === $error['schema']['type'] ) {
			$filtered_errors[] = $error;
		}
	}

	// If there is only one error left, simply return it.
	if ( 1 === count( $filtered_errors ) ) {
		$reason = $filtered_errors[0]['error_object']->get_error_message();

		/* translators: 1: Parameter, 2: Reason. */
		return new WP_Error( 'rest_invalid_param', sprintf( __( '%1$s does not match any schema. Reason: %2$s' ), $param, $reason ) );
	}

	// If there are only errors related to object validation, try choosing the most appropriate one.
	if ( count( $filtered_errors ) > 1 && 'object' === $filtered_errors[0]['schema']['type'] ) {
		$result = null;
		$number = 0;

		foreach ( $filtered_errors as $error ) {
			if ( isset( $error['schema']['properties'] ) ) {
				$n = count( array_intersect_key( $error['schema']['properties'], $value ) );
				if ( $n > $number ) {
					$result = $error['error_object'];
					$number = $n;
				}
			}
		}

		$possible_reason = $result->get_error_message();

		/* translators: 1: Parameter, 2: Possible reason. */
		return new WP_Error( 'rest_invalid_param', sprintf( __( '%1$s does not match any schema. Possible reason: %2$s' ), $param, $possible_reason ) );
	}

	/* translators: 1: Parameter. */
	return new WP_Error( 'rest_invalid_param', sprintf( __( '%1$s does not match any schema.' ), $param ) );
=======
 * Validates if the JSON Schema pattern matches a value.
 *
 * @since 5.6.0
 *
 * @param string $pattern The pattern to match against.
 * @param string $value   The value to check.
 * @return bool           True if the pattern matches the given value, false otherwise.
 */
function rest_validate_json_schema_pattern( $pattern, $value ) {
	$escaped_pattern = str_replace( '#', '\\#', $pattern );

	return 1 === preg_match( '#' . $escaped_pattern . '#u', $value );
}

/**
 * Finds the schema for a property using the patternProperties keyword.
 *
 * @since 5.6.0
 *
 * @param string $property The property name to check.
 * @param array  $args     The schema array to use.
 * @return array|null      The schema of matching pattern property, or null if no patterns match.
 */
function rest_find_matching_pattern_property_schema( $property, $args ) {
	if ( isset( $args['patternProperties'] ) ) {
		foreach ( $args['patternProperties'] as $pattern => $child_schema ) {
			if ( rest_validate_json_schema_pattern( $pattern, $property ) ) {
				return $child_schema;
			}
		}
	}

	return null;
>>>>>>> 150d9bd1
}

/**
 * Validate a value based on a schema.
 *
 * @since 4.7.0
 * @since 4.9.0 Support the "object" type.
 * @since 5.2.0 Support validating "additionalProperties" against a schema.
 * @since 5.3.0 Support multiple types.
 * @since 5.4.0 Convert an empty string to an empty object.
 * @since 5.5.0 Add the "uuid" and "hex-color" formats.
 *              Support the "minLength", "maxLength" and "pattern" keywords for strings.
 *              Support the "minItems", "maxItems" and "uniqueItems" keywords for arrays.
 *              Validate required properties.
<<<<<<< HEAD
 * @since 5.6.0 Support the "anyOf" and "oneOf" keywords.
=======
 * @since 5.6.0 Support the "minProperties" and "maxProperties" keywords for objects.
 *              Support the "multipleOf" keyword for numbers and integers.
 *              Support the "patternProperties" keyword for objects.
>>>>>>> 150d9bd1
 *
 * @param mixed  $value The value to validate.
 * @param array  $args  Schema array to use for validation.
 * @param string $param The parameter name, used in error messages.
 * @return true|WP_Error
 */
function rest_validate_value_from_schema( $value, $args, $param = '' ) {
	$allowed_types = array( 'array', 'object', 'string', 'number', 'integer', 'boolean', 'null' );

	if ( ! isset( $args['type'] ) ) {
		/* translators: %s: Parameter. */
		_doing_it_wrong( __FUNCTION__, sprintf( __( 'The "type" schema keyword for %s is required.' ), $param ), '5.5.0' );
	}

	if ( is_array( $args['type'] ) ) {
		$best_type = rest_handle_multi_type_schema( $value, $args, $param );

		if ( ! $best_type ) {
			/* translators: 1: Parameter, 2: List of types. */
			return new WP_Error( 'rest_invalid_param', sprintf( __( '%1$s is not of type %2$s.' ), $param, implode( ',', $args['type'] ) ) );
		}

		$args['type'] = $best_type;
	}

	if ( ! in_array( $args['type'], $allowed_types, true ) ) {
		_doing_it_wrong(
			__FUNCTION__,
			/* translators: 1: Parameter, 2: The list of allowed types. */
			wp_sprintf( __( 'The "type" schema keyword for %1$s can only be one of the built-in types: %2$l.' ), $param, $allowed_types ),
			'5.5.0'
		);
	}

	if ( 'array' === $args['type'] ) {
		if ( ! rest_is_array( $value ) ) {
			/* translators: 1: Parameter, 2: Type name. */
			return new WP_Error( 'rest_invalid_param', sprintf( __( '%1$s is not of type %2$s.' ), $param, 'array' ) );
		}

		$value = rest_sanitize_array( $value );

		if ( isset( $args['items'] ) ) {
			foreach ( $value as $index => $v ) {
				$is_valid = rest_validate_value_from_schema( $v, $args['items'], $param . '[' . $index . ']' );
				if ( is_wp_error( $is_valid ) ) {
					return $is_valid;
				}
			}
		}

		if ( isset( $args['minItems'] ) && count( $value ) < $args['minItems'] ) {
			/* translators: 1: Parameter, 2: Number. */
			return new WP_Error( 'rest_invalid_param', sprintf( __( '%1$s must contain at least %2$s items.' ), $param, number_format_i18n( $args['minItems'] ) ) );
		}

		if ( isset( $args['maxItems'] ) && count( $value ) > $args['maxItems'] ) {
			/* translators: 1: Parameter, 2: Number. */
			return new WP_Error( 'rest_invalid_param', sprintf( __( '%1$s must contain at most %2$s items.' ), $param, number_format_i18n( $args['maxItems'] ) ) );
		}

		if ( ! empty( $args['uniqueItems'] ) && ! rest_validate_array_contains_unique_items( $value ) ) {
			/* translators: 1: Parameter. */
			return new WP_Error( 'rest_invalid_param', sprintf( __( '%1$s has duplicate items.' ), $param ) );
		}
	}

	if ( 'object' === $args['type'] ) {
		if ( ! rest_is_object( $value ) ) {
			/* translators: 1: Parameter, 2: Type name. */
			return new WP_Error( 'rest_invalid_param', sprintf( __( '%1$s is not of type %2$s.' ), $param, 'object' ) );
		}

		$value = rest_sanitize_object( $value );

		if ( isset( $args['required'] ) && is_array( $args['required'] ) ) { // schema version 4
			foreach ( $args['required'] as $name ) {
				if ( ! array_key_exists( $name, $value ) ) {
					/* translators: 1: Property of an object, 2: Parameter. */
					return new WP_Error( 'rest_property_required', sprintf( __( '%1$s is a required property of %2$s.' ), $name, $param ) );
				}
			}
		} elseif ( isset( $args['properties'] ) ) { // schema version 3
			foreach ( $args['properties'] as $name => $property ) {
				if ( isset( $property['required'] ) && true === $property['required'] && ! array_key_exists( $name, $value ) ) {
					/* translators: 1: Property of an object, 2: Parameter. */
					return new WP_Error( 'rest_property_required', sprintf( __( '%1$s is a required property of %2$s.' ), $name, $param ) );
				}
			}
		}

		foreach ( $value as $property => $v ) {
			if ( isset( $args['properties'][ $property ] ) ) {
				$is_valid = rest_validate_value_from_schema( $v, $args['properties'][ $property ], $param . '[' . $property . ']' );
				if ( is_wp_error( $is_valid ) ) {
					return $is_valid;
				}
				continue;
			}

			$pattern_property_schema = rest_find_matching_pattern_property_schema( $property, $args );
			if ( null !== $pattern_property_schema ) {
				$is_valid = rest_validate_value_from_schema( $v, $pattern_property_schema, $param . '[' . $property . ']' );
				if ( is_wp_error( $is_valid ) ) {
					return $is_valid;
				}
				continue;
			}

			if ( isset( $args['additionalProperties'] ) ) {
				if ( false === $args['additionalProperties'] ) {
					/* translators: %s: Property of an object. */
					return new WP_Error( 'rest_invalid_param', sprintf( __( '%1$s is not a valid property of Object.' ), $property ) );
				}

				if ( is_array( $args['additionalProperties'] ) ) {
					$is_valid = rest_validate_value_from_schema( $v, $args['additionalProperties'], $param . '[' . $property . ']' );
					if ( is_wp_error( $is_valid ) ) {
						return $is_valid;
					}
				}
			}
		}

		if ( isset( $args['minProperties'] ) && count( $value ) < $args['minProperties'] ) {
			/* translators: 1: Parameter, 2: Number. */
			return new WP_Error( 'rest_invalid_param', sprintf( __( '%1$s must contain at least %2$s properties.' ), $param, number_format_i18n( $args['minProperties'] ) ) );
		}

		if ( isset( $args['maxProperties'] ) && count( $value ) > $args['maxProperties'] ) {
			/* translators: 1: Parameter, 2: Number. */
			return new WP_Error( 'rest_invalid_param', sprintf( __( '%1$s must contain at most %2$s properties.' ), $param, number_format_i18n( $args['maxProperties'] ) ) );
		}
	}

	if ( 'null' === $args['type'] ) {
		if ( null !== $value ) {
			/* translators: 1: Parameter, 2: Type name. */
			return new WP_Error( 'rest_invalid_param', sprintf( __( '%1$s is not of type %2$s.' ), $param, 'null' ) );
		}

		return true;
	}

	if ( ! empty( $args['enum'] ) ) {
		if ( ! in_array( $value, $args['enum'], true ) ) {
			/* translators: 1: Parameter, 2: List of valid values. */
			return new WP_Error( 'rest_invalid_param', sprintf( __( '%1$s is not one of %2$s.' ), $param, implode( ', ', $args['enum'] ) ) );
		}
	}

	if ( in_array( $args['type'], array( 'integer', 'number' ), true ) ) {
		if ( ! is_numeric( $value ) ) {
			/* translators: 1: Parameter, 2: Type name. */
			return new WP_Error( 'rest_invalid_param', sprintf( __( '%1$s is not of type %2$s.' ), $param, $args['type'] ) );
		}

		if ( isset( $args['multipleOf'] ) && fmod( $value, $args['multipleOf'] ) !== 0.0 ) {
			/* translators: 1: Parameter, 2: Multiplier. */
			return new WP_Error( 'rest_invalid_param', sprintf( __( '%1$s must be a multiple of %2$s.' ), $param, $args['multipleOf'] ) );
		}
	}

	if ( 'integer' === $args['type'] && ! rest_is_integer( $value ) ) {
		/* translators: 1: Parameter, 2: Type name. */
		return new WP_Error( 'rest_invalid_param', sprintf( __( '%1$s is not of type %2$s.' ), $param, 'integer' ) );
	}

	if ( 'boolean' === $args['type'] && ! rest_is_boolean( $value ) ) {
		/* translators: 1: Parameter, 2: Type name. */
		return new WP_Error( 'rest_invalid_param', sprintf( __( '%1$s is not of type %2$s.' ), $param, 'boolean' ) );
	}

	if ( 'string' === $args['type'] ) {
		if ( ! is_string( $value ) ) {
			/* translators: 1: Parameter, 2: Type name. */
			return new WP_Error( 'rest_invalid_param', sprintf( __( '%1$s is not of type %2$s.' ), $param, 'string' ) );
		}

		if ( isset( $args['minLength'] ) && mb_strlen( $value ) < $args['minLength'] ) {
			return new WP_Error(
				'rest_invalid_param',
				sprintf(
					/* translators: 1: Parameter, 2: Number of characters. */
					_n( '%1$s must be at least %2$s character long.', '%1$s must be at least %2$s characters long.', $args['minLength'] ),
					$param,
					number_format_i18n( $args['minLength'] )
				)
			);
		}

		if ( isset( $args['maxLength'] ) && mb_strlen( $value ) > $args['maxLength'] ) {
			return new WP_Error(
				'rest_invalid_param',
				sprintf(
					/* translators: 1: Parameter, 2: Number of characters. */
					_n( '%1$s must be at most %2$s character long.', '%1$s must be at most %2$s characters long.', $args['maxLength'] ),
					$param,
					number_format_i18n( $args['maxLength'] )
				)
			);
		}

		if ( isset( $args['pattern'] ) && ! rest_validate_json_schema_pattern( $args['pattern'], $value ) ) {
			/* translators: 1: Parameter, 2: Pattern. */
			return new WP_Error( 'rest_invalid_pattern', sprintf( __( '%1$s does not match pattern %2$s.' ), $param, $args['pattern'] ) );
		}
	}

	// The "format" keyword should only be applied to strings. However, for backward compatibility,
	// we allow the "format" keyword if the type keyword was not specified, or was set to an invalid value.
	if ( isset( $args['format'] )
		&& ( ! isset( $args['type'] ) || 'string' === $args['type'] || ! in_array( $args['type'], $allowed_types, true ) )
	) {
		switch ( $args['format'] ) {
			case 'hex-color':
				if ( ! rest_parse_hex_color( $value ) ) {
					return new WP_Error( 'rest_invalid_hex_color', __( 'Invalid hex color.' ) );
				}
				break;

			case 'date-time':
				if ( ! rest_parse_date( $value ) ) {
					return new WP_Error( 'rest_invalid_date', __( 'Invalid date.' ) );
				}
				break;

			case 'email':
				if ( ! is_email( $value ) ) {
					return new WP_Error( 'rest_invalid_email', __( 'Invalid email address.' ) );
				}
				break;
			case 'ip':
				if ( ! rest_is_ip_address( $value ) ) {
					/* translators: %s: IP address. */
					return new WP_Error( 'rest_invalid_param', sprintf( __( '%s is not a valid IP address.' ), $param ) );
				}
				break;
			case 'uuid':
				if ( ! wp_is_uuid( $value ) ) {
					/* translators: %s: The name of a JSON field expecting a valid UUID. */
					return new WP_Error( 'rest_invalid_uuid', sprintf( __( '%s is not a valid UUID.' ), $param ) );
				}
				break;
		}
	}

	if ( in_array( $args['type'], array( 'number', 'integer' ), true ) && ( isset( $args['minimum'] ) || isset( $args['maximum'] ) ) ) {
		if ( isset( $args['minimum'] ) && ! isset( $args['maximum'] ) ) {
			if ( ! empty( $args['exclusiveMinimum'] ) && $value <= $args['minimum'] ) {
				/* translators: 1: Parameter, 2: Minimum number. */
				return new WP_Error( 'rest_invalid_param', sprintf( __( '%1$s must be greater than %2$d' ), $param, $args['minimum'] ) );
			} elseif ( empty( $args['exclusiveMinimum'] ) && $value < $args['minimum'] ) {
				/* translators: 1: Parameter, 2: Minimum number. */
				return new WP_Error( 'rest_invalid_param', sprintf( __( '%1$s must be greater than or equal to %2$d' ), $param, $args['minimum'] ) );
			}
		} elseif ( isset( $args['maximum'] ) && ! isset( $args['minimum'] ) ) {
			if ( ! empty( $args['exclusiveMaximum'] ) && $value >= $args['maximum'] ) {
				/* translators: 1: Parameter, 2: Maximum number. */
				return new WP_Error( 'rest_invalid_param', sprintf( __( '%1$s must be less than %2$d' ), $param, $args['maximum'] ) );
			} elseif ( empty( $args['exclusiveMaximum'] ) && $value > $args['maximum'] ) {
				/* translators: 1: Parameter, 2: Maximum number. */
				return new WP_Error( 'rest_invalid_param', sprintf( __( '%1$s must be less than or equal to %2$d' ), $param, $args['maximum'] ) );
			}
		} elseif ( isset( $args['maximum'] ) && isset( $args['minimum'] ) ) {
			if ( ! empty( $args['exclusiveMinimum'] ) && ! empty( $args['exclusiveMaximum'] ) ) {
				if ( $value >= $args['maximum'] || $value <= $args['minimum'] ) {
					/* translators: 1: Parameter, 2: Minimum number, 3: Maximum number. */
					return new WP_Error( 'rest_invalid_param', sprintf( __( '%1$s must be between %2$d (exclusive) and %3$d (exclusive)' ), $param, $args['minimum'], $args['maximum'] ) );
				}
			} elseif ( empty( $args['exclusiveMinimum'] ) && ! empty( $args['exclusiveMaximum'] ) ) {
				if ( $value >= $args['maximum'] || $value < $args['minimum'] ) {
					/* translators: 1: Parameter, 2: Minimum number, 3: Maximum number. */
					return new WP_Error( 'rest_invalid_param', sprintf( __( '%1$s must be between %2$d (inclusive) and %3$d (exclusive)' ), $param, $args['minimum'], $args['maximum'] ) );
				}
			} elseif ( ! empty( $args['exclusiveMinimum'] ) && empty( $args['exclusiveMaximum'] ) ) {
				if ( $value > $args['maximum'] || $value <= $args['minimum'] ) {
					/* translators: 1: Parameter, 2: Minimum number, 3: Maximum number. */
					return new WP_Error( 'rest_invalid_param', sprintf( __( '%1$s must be between %2$d (exclusive) and %3$d (inclusive)' ), $param, $args['minimum'], $args['maximum'] ) );
				}
			} elseif ( empty( $args['exclusiveMinimum'] ) && empty( $args['exclusiveMaximum'] ) ) {
				if ( $value > $args['maximum'] || $value < $args['minimum'] ) {
					/* translators: 1: Parameter, 2: Minimum number, 3: Maximum number. */
					return new WP_Error( 'rest_invalid_param', sprintf( __( '%1$s must be between %2$d (inclusive) and %3$d (inclusive)' ), $param, $args['minimum'], $args['maximum'] ) );
				}
			}
		}
	}

	if ( isset( $args['anyOf'] ) ) {
		$is_valid_found = false;
		$errors         = array();

		foreach ( $args['anyOf'] as $schema ) {
			$is_valid = rest_validate_value_from_schema( $value, $schema, $param );
			if ( ! is_wp_error( $is_valid ) ) {
				$is_valid_found = true;
				break;
			}

			$errors[] = array(
				'error_object' => $is_valid,
				'schema'       => $schema,
			);
		}

		if ( ! $is_valid_found ) {
			return rest_get_combining_operation_error( $value, $param, $errors );
		}
	}

	if ( isset( $args['oneOf'] ) ) {
		$is_valid_found = false;
		$errors         = array();

		foreach ( $args['oneOf'] as $schema ) {
			$is_valid = rest_validate_value_from_schema( $value, $schema, $param );
			if ( ! is_wp_error( $is_valid ) ) {
				if ( $is_valid_found ) {
					/* translators: 1: Parameter. */
					return new WP_Error( 'rest_invalid_param', sprintf( __( '%1$s matches more than one schema.' ), $param ) );
				}

				$is_valid_found = true;
			} else {
				$errors[] = array(
					'error_object' => $is_valid,
					'schema'       => $schema,
				);
			}
		}

		if ( ! $is_valid_found ) {
			return rest_get_combining_operation_error( $value, $param, $errors );
		}
	}

	return true;
}

/**
 * Sanitize a value based on a schema.
 *
 * @since 4.7.0
 * @since 5.5.0 Added the `$param` parameter.
 *
 * @param mixed  $value The value to sanitize.
 * @param array  $args  Schema array to use for sanitization.
 * @param string $param The parameter name, used in error messages.
 * @return mixed|WP_Error The sanitized value or a WP_Error instance if the value cannot be safely sanitized.
 */
function rest_sanitize_value_from_schema( $value, $args, $param = '' ) {
	$allowed_types = array( 'array', 'object', 'string', 'number', 'integer', 'boolean', 'null' );

	if ( ! isset( $args['type'] ) ) {
		/* translators: %s: Parameter. */
		_doing_it_wrong( __FUNCTION__, sprintf( __( 'The "type" schema keyword for %s is required.' ), $param ), '5.5.0' );
	}

	if ( is_array( $args['type'] ) ) {
		$best_type = rest_handle_multi_type_schema( $value, $args, $param );

		if ( ! $best_type ) {
			return null;
		}

		$args['type'] = $best_type;
	}

	if ( ! in_array( $args['type'], $allowed_types, true ) ) {
		_doing_it_wrong(
			__FUNCTION__,
			/* translators: 1: Parameter, 2: The list of allowed types. */
			wp_sprintf( __( 'The "type" schema keyword for %1$s can only be one of the built-in types: %2$l.' ), $param, $allowed_types ),
			'5.5.0'
		);
	}

	if ( 'array' === $args['type'] ) {
		$value = rest_sanitize_array( $value );

		if ( ! empty( $args['items'] ) ) {
			foreach ( $value as $index => $v ) {
				$value[ $index ] = rest_sanitize_value_from_schema( $v, $args['items'], $param . '[' . $index . ']' );
			}
		}

		if ( ! empty( $args['uniqueItems'] ) && ! rest_validate_array_contains_unique_items( $value ) ) {
			/* translators: 1: Parameter. */
			return new WP_Error( 'rest_invalid_param', sprintf( __( '%1$s has duplicate items.' ), $param ) );
		}

		return $value;
	}

	if ( 'object' === $args['type'] ) {
		$value = rest_sanitize_object( $value );

		foreach ( $value as $property => $v ) {
			if ( isset( $args['properties'][ $property ] ) ) {
				$value[ $property ] = rest_sanitize_value_from_schema( $v, $args['properties'][ $property ], $param . '[' . $property . ']' );
				continue;
			}

			$pattern_property_schema = rest_find_matching_pattern_property_schema( $property, $args );
			if ( null !== $pattern_property_schema ) {
				$value[ $property ] = rest_sanitize_value_from_schema( $v, $pattern_property_schema, $param . '[' . $property . ']' );
				continue;
			}

			if ( isset( $args['additionalProperties'] ) ) {
				if ( false === $args['additionalProperties'] ) {
					unset( $value[ $property ] );
				} elseif ( is_array( $args['additionalProperties'] ) ) {
					$value[ $property ] = rest_sanitize_value_from_schema( $v, $args['additionalProperties'], $param . '[' . $property . ']' );
				}
			}
		}

		return $value;
	}

	if ( 'null' === $args['type'] ) {
		return null;
	}

	if ( 'integer' === $args['type'] ) {
		return (int) $value;
	}

	if ( 'number' === $args['type'] ) {
		return (float) $value;
	}

	if ( 'boolean' === $args['type'] ) {
		return rest_sanitize_boolean( $value );
	}

	// This behavior matches rest_validate_value_from_schema().
	if ( isset( $args['format'] )
		&& ( ! isset( $args['type'] ) || 'string' === $args['type'] || ! in_array( $args['type'], $allowed_types, true ) )
	) {
		switch ( $args['format'] ) {
			case 'hex-color':
				return (string) sanitize_hex_color( $value );

			case 'date-time':
				return sanitize_text_field( $value );

			case 'email':
				// sanitize_email() validates, which would be unexpected.
				return sanitize_text_field( $value );

			case 'uri':
				return esc_url_raw( $value );

			case 'ip':
				return sanitize_text_field( $value );

			case 'uuid':
				return sanitize_text_field( $value );
		}
	}

	if ( 'string' === $args['type'] ) {
		return strval( $value );
	}

	return $value;
}

/**
 * Append result of internal request to REST API for purpose of preloading data to be attached to a page.
 * Expected to be called in the context of `array_reduce`.
 *
 * @since 5.0.0
 *
 * @param array  $memo Reduce accumulator.
 * @param string $path REST API path to preload.
 * @return array Modified reduce accumulator.
 */
function rest_preload_api_request( $memo, $path ) {
	// array_reduce() doesn't support passing an array in PHP 5.2,
	// so we need to make sure we start with one.
	if ( ! is_array( $memo ) ) {
		$memo = array();
	}

	if ( empty( $path ) ) {
		return $memo;
	}

	$method = 'GET';
	if ( is_array( $path ) && 2 === count( $path ) ) {
		$method = end( $path );
		$path   = reset( $path );

		if ( ! in_array( $method, array( 'GET', 'OPTIONS' ), true ) ) {
			$method = 'GET';
		}
	}

	$path_parts = parse_url( $path );
	if ( false === $path_parts ) {
		return $memo;
	}

	$request = new WP_REST_Request( $method, $path_parts['path'] );
	if ( ! empty( $path_parts['query'] ) ) {
		parse_str( $path_parts['query'], $query_params );
		$request->set_query_params( $query_params );
	}

	$response = rest_do_request( $request );
	if ( 200 === $response->status ) {
		$server = rest_get_server();
		$data   = (array) $response->get_data();
		$links  = $server::get_compact_response_links( $response );
		if ( ! empty( $links ) ) {
			$data['_links'] = $links;
		}

		if ( 'OPTIONS' === $method ) {
			$response = rest_send_allow_header( $response, $server, $request );

			$memo[ $method ][ $path ] = array(
				'body'    => $data,
				'headers' => $response->headers,
			);
		} else {
			$memo[ $path ] = array(
				'body'    => $data,
				'headers' => $response->headers,
			);
		}
	}

	return $memo;
}

/**
 * Parses the "_embed" parameter into the list of resources to embed.
 *
 * @since 5.4.0
 *
 * @param string|array $embed Raw "_embed" parameter value.
 * @return true|string[] Either true to embed all embeds, or a list of relations to embed.
 */
function rest_parse_embed_param( $embed ) {
	if ( ! $embed || 'true' === $embed || '1' === $embed ) {
		return true;
	}

	$rels = wp_parse_list( $embed );

	if ( ! $rels ) {
		return true;
	}

	return $rels;
}

/**
 * Filters the response to remove any fields not available in the given context.
 *
 * @since 5.5.0
 * @since 5.6.0 Support the "patternProperties" keyword for objects.
 *
 * @param array|object $data    The response data to modify.
 * @param array        $schema  The schema for the endpoint used to filter the response.
 * @param string       $context The requested context.
 * @return array|object The filtered response data.
 */
function rest_filter_response_by_context( $data, $schema, $context ) {
	if ( ! is_array( $data ) && ! is_object( $data ) ) {
		return $data;
	}

	if ( isset( $schema['type'] ) ) {
		$type = $schema['type'];
	} elseif ( isset( $schema['properties'] ) ) {
		$type = 'object'; // Back compat if a developer accidentally omitted the type.
	} else {
		return $data;
	}

	$is_array_type  = 'array' === $type || ( is_array( $type ) && in_array( 'array', $type, true ) );
	$is_object_type = 'object' === $type || ( is_array( $type ) && in_array( 'object', $type, true ) );

	if ( $is_array_type && $is_object_type ) {
		if ( rest_is_array( $data ) ) {
			$is_object_type = false;
		} else {
			$is_array_type = false;
		}
	}

	$has_additional_properties = $is_object_type && isset( $schema['additionalProperties'] ) && is_array( $schema['additionalProperties'] );

	foreach ( $data as $key => $value ) {
		$check = array();

		if ( $is_array_type ) {
			$check = isset( $schema['items'] ) ? $schema['items'] : array();
		} elseif ( $is_object_type ) {
			if ( isset( $schema['properties'][ $key ] ) ) {
				$check = $schema['properties'][ $key ];
			} else {
				$pattern_property_schema = rest_find_matching_pattern_property_schema( $key, $schema );
				if ( null !== $pattern_property_schema ) {
					$check = $pattern_property_schema;
				} elseif ( $has_additional_properties ) {
					$check = $schema['additionalProperties'];
				}
			}
		}

		if ( ! isset( $check['context'] ) ) {
			continue;
		}

		if ( ! in_array( $context, $check['context'], true ) ) {
			if ( $is_array_type ) {
				// All array items share schema, so there's no need to check each one.
				$data = array();
				break;
			}

			if ( is_object( $data ) ) {
				unset( $data->$key );
			} else {
				unset( $data[ $key ] );
			}
		} elseif ( is_array( $value ) || is_object( $value ) ) {
			$new_value = rest_filter_response_by_context( $value, $check, $context );

			if ( is_object( $data ) ) {
				$data->$key = $new_value;
			} else {
				$data[ $key ] = $new_value;
			}
		}
	}

	return $data;
}

/**
 * Sets the "additionalProperties" to false by default for all object definitions in the schema.
 *
 * @since 5.5.0
 * @since 5.6.0 Support the "patternProperties" keyword.
 *
 * @param array $schema The schema to modify.
 * @return array The modified schema.
 */
function rest_default_additional_properties_to_false( $schema ) {
	$type = (array) $schema['type'];

	if ( in_array( 'object', $type, true ) ) {
		if ( isset( $schema['properties'] ) ) {
			foreach ( $schema['properties'] as $key => $child_schema ) {
				$schema['properties'][ $key ] = rest_default_additional_properties_to_false( $child_schema );
			}
		}

		if ( isset( $schema['patternProperties'] ) ) {
			foreach ( $schema['patternProperties'] as $key => $child_schema ) {
				$schema['patternProperties'][ $key ] = rest_default_additional_properties_to_false( $child_schema );
			}
		}

		if ( ! isset( $schema['additionalProperties'] ) ) {
			$schema['additionalProperties'] = false;
		}
	}

	if ( in_array( 'array', $type, true ) ) {
		if ( isset( $schema['items'] ) ) {
			$schema['items'] = rest_default_additional_properties_to_false( $schema['items'] );
		}
	}

	return $schema;
}

/**
 * Gets the REST API route for a post.
 *
 * @since 5.5.0
 *
 * @param int|WP_Post $post Post ID or post object.
 * @return string The route path with a leading slash for the given post, or an empty string if there is not a route.
 */
function rest_get_route_for_post( $post ) {
	$post = get_post( $post );

	if ( ! $post instanceof WP_Post ) {
		return '';
	}

	$post_type = get_post_type_object( $post->post_type );
	if ( ! $post_type ) {
		return '';
	}

	$controller = $post_type->get_rest_controller();
	if ( ! $controller ) {
		return '';
	}

	$route = '';

	// The only two controllers that we can detect are the Attachments and Posts controllers.
	if ( in_array( get_class( $controller ), array( 'WP_REST_Attachments_Controller', 'WP_REST_Posts_Controller' ), true ) ) {
		$namespace = 'wp/v2';
		$rest_base = ! empty( $post_type->rest_base ) ? $post_type->rest_base : $post_type->name;
		$route     = sprintf( '/%s/%s/%d', $namespace, $rest_base, $post->ID );
	}

	/**
	 * Filters the REST API route for a post.
	 *
	 * @since 5.5.0
	 *
	 * @param string  $route The route path.
	 * @param WP_Post $post  The post object.
	 */
	return apply_filters( 'rest_route_for_post', $route, $post );
}

/**
 * Gets the REST API route for a term.
 *
 * @since 5.5.0
 *
 * @param int|WP_Term $term Term ID or term object.
 * @return string The route path with a leading slash for the given term, or an empty string if there is not a route.
 */
function rest_get_route_for_term( $term ) {
	$term = get_term( $term );

	if ( ! $term instanceof WP_Term ) {
		return '';
	}

	$taxonomy = get_taxonomy( $term->taxonomy );
	if ( ! $taxonomy ) {
		return '';
	}

	$controller = $taxonomy->get_rest_controller();
	if ( ! $controller ) {
		return '';
	}

	$route = '';

	// The only controller that works is the Terms controller.
	if ( 'WP_REST_Terms_Controller' === get_class( $controller ) ) {
		$namespace = 'wp/v2';
		$rest_base = ! empty( $taxonomy->rest_base ) ? $taxonomy->rest_base : $taxonomy->name;
		$route     = sprintf( '/%s/%s/%d', $namespace, $rest_base, $term->term_id );
	}

	/**
	 * Filters the REST API route for a term.
	 *
	 * @since 5.5.0
	 *
	 * @param string  $route The route path.
	 * @param WP_Term $term  The term object.
	 */
	return apply_filters( 'rest_route_for_term', $route, $term );
}

/**
 * Gets the REST route for the currently queried object.
 *
 * @since 5.5.0
 *
 * @return string The REST route of the resource, or an empty string if no resource identified.
 */
function rest_get_queried_resource_route() {
	if ( is_singular() ) {
		$route = rest_get_route_for_post( get_queried_object() );
	} elseif ( is_category() || is_tag() || is_tax() ) {
		$route = rest_get_route_for_term( get_queried_object() );
	} elseif ( is_author() ) {
		$route = '/wp/v2/users/' . get_queried_object_id();
	} else {
		$route = '';
	}

	/**
	 * Filters the REST route for the currently queried object.
	 *
	 * @since 5.5.0
	 *
	 * @param string $link The route with a leading slash, or an empty string.
	 */
	return apply_filters( 'rest_queried_resource_route', $route );
}

/**
 * Retrieves an array of endpoint arguments from the item schema and endpoint method.
 *
 * @since 5.6.0
 *
 * @param array  $schema The full JSON schema for the endpoint.
 * @param string $method Optional. HTTP method of the endpoint. The arguments for `CREATABLE` endpoints are
 *                       checked for required values and may fall-back to a given default, this is not done
 *                       on `EDITABLE` endpoints. Default WP_REST_Server::CREATABLE.
 * @return array The endpoint arguments.
 */
function rest_get_endpoint_args_for_schema( $schema, $method = WP_REST_Server::CREATABLE ) {

	$schema_properties       = ! empty( $schema['properties'] ) ? $schema['properties'] : array();
	$endpoint_args           = array();
	$valid_schema_properties = array(
		'type',
		'format',
		'enum',
		'items',
		'properties',
		'additionalProperties',
		'patternProperties',
		'minProperties',
		'maxProperties',
		'minimum',
		'maximum',
		'exclusiveMinimum',
		'exclusiveMaximum',
		'multipleOf',
		'minLength',
		'maxLength',
		'pattern',
		'minItems',
		'maxItems',
		'uniqueItems',
		'anyOf',
		'oneOf',
	);

	foreach ( $schema_properties as $field_id => $params ) {

		// Arguments specified as `readonly` are not allowed to be set.
		if ( ! empty( $params['readonly'] ) ) {
			continue;
		}

		$endpoint_args[ $field_id ] = array(
			'validate_callback' => 'rest_validate_request_arg',
			'sanitize_callback' => 'rest_sanitize_request_arg',
		);

		if ( isset( $params['description'] ) ) {
			$endpoint_args[ $field_id ]['description'] = $params['description'];
		}

		if ( WP_REST_Server::CREATABLE === $method && isset( $params['default'] ) ) {
			$endpoint_args[ $field_id ]['default'] = $params['default'];
		}

		if ( WP_REST_Server::CREATABLE === $method && ! empty( $params['required'] ) ) {
			$endpoint_args[ $field_id ]['required'] = true;
		}

		foreach ( $valid_schema_properties as $schema_prop ) {
			if ( isset( $params[ $schema_prop ] ) ) {
				$endpoint_args[ $field_id ][ $schema_prop ] = $params[ $schema_prop ];
			}
		}

		// Merge in any options provided by the schema property.
		if ( isset( $params['arg_options'] ) ) {

			// Only use required / default from arg_options on CREATABLE endpoints.
			if ( WP_REST_Server::CREATABLE !== $method ) {
				$params['arg_options'] = array_diff_key(
					$params['arg_options'],
					array(
						'required' => '',
						'default'  => '',
					)
				);
			}

			$endpoint_args[ $field_id ] = array_merge( $endpoint_args[ $field_id ], $params['arg_options'] );
		}
	}

	return $endpoint_args;
}<|MERGE_RESOLUTION|>--- conflicted
+++ resolved
@@ -1540,7 +1540,42 @@
 }
 
 /**
-<<<<<<< HEAD
+ * Validates if the JSON Schema pattern matches a value.
+ *
+ * @since 5.6.0
+ *
+ * @param string $pattern The pattern to match against.
+ * @param string $value   The value to check.
+ * @return bool           True if the pattern matches the given value, false otherwise.
+ */
+function rest_validate_json_schema_pattern( $pattern, $value ) {
+	$escaped_pattern = str_replace( '#', '\\#', $pattern );
+
+	return 1 === preg_match( '#' . $escaped_pattern . '#u', $value );
+}
+
+/**
+ * Finds the schema for a property using the patternProperties keyword.
+ *
+ * @since 5.6.0
+ *
+ * @param string $property The property name to check.
+ * @param array  $args     The schema array to use.
+ * @return array|null      The schema of matching pattern property, or null if no patterns match.
+ */
+function rest_find_matching_pattern_property_schema( $property, $args ) {
+	if ( isset( $args['patternProperties'] ) ) {
+		foreach ( $args['patternProperties'] as $pattern => $child_schema ) {
+			if ( rest_validate_json_schema_pattern( $pattern, $property ) ) {
+				return $child_schema;
+			}
+		}
+	}
+
+	return null;
+}
+
+/**
  * Gets the possible error of combining operation.
  *
  * @since 5.6.0
@@ -1599,41 +1634,6 @@
 
 	/* translators: 1: Parameter. */
 	return new WP_Error( 'rest_invalid_param', sprintf( __( '%1$s does not match any schema.' ), $param ) );
-=======
- * Validates if the JSON Schema pattern matches a value.
- *
- * @since 5.6.0
- *
- * @param string $pattern The pattern to match against.
- * @param string $value   The value to check.
- * @return bool           True if the pattern matches the given value, false otherwise.
- */
-function rest_validate_json_schema_pattern( $pattern, $value ) {
-	$escaped_pattern = str_replace( '#', '\\#', $pattern );
-
-	return 1 === preg_match( '#' . $escaped_pattern . '#u', $value );
-}
-
-/**
- * Finds the schema for a property using the patternProperties keyword.
- *
- * @since 5.6.0
- *
- * @param string $property The property name to check.
- * @param array  $args     The schema array to use.
- * @return array|null      The schema of matching pattern property, or null if no patterns match.
- */
-function rest_find_matching_pattern_property_schema( $property, $args ) {
-	if ( isset( $args['patternProperties'] ) ) {
-		foreach ( $args['patternProperties'] as $pattern => $child_schema ) {
-			if ( rest_validate_json_schema_pattern( $pattern, $property ) ) {
-				return $child_schema;
-			}
-		}
-	}
-
-	return null;
->>>>>>> 150d9bd1
 }
 
 /**
@@ -1648,13 +1648,10 @@
  *              Support the "minLength", "maxLength" and "pattern" keywords for strings.
  *              Support the "minItems", "maxItems" and "uniqueItems" keywords for arrays.
  *              Validate required properties.
-<<<<<<< HEAD
- * @since 5.6.0 Support the "anyOf" and "oneOf" keywords.
-=======
  * @since 5.6.0 Support the "minProperties" and "maxProperties" keywords for objects.
  *              Support the "multipleOf" keyword for numbers and integers.
  *              Support the "patternProperties" keyword for objects.
->>>>>>> 150d9bd1
+ *              Support the "anyOf" and "oneOf" keywords.
  *
  * @param mixed  $value The value to validate.
  * @param array  $args  Schema array to use for validation.
