<?php
/**
 * Query API: WP_Query class
 *
 * @package WordPress
 * @subpackage Query
 * @since 4.7.0
 */

/**
 * The WordPress Query class.
 *
 * @link https://developer.wordpress.org/reference/classes/wp_query/
 *
 * @since 1.5.0
 * @since 4.5.0 Removed the `$comments_popup` property.
 */
class WP_Query {

	/**
	 * Query vars set by the user.
	 *
	 * @since 1.5.0
	 * @var array
	 */
	public $query;

	/**
	 * Query vars, after parsing.
	 *
	 * @since 1.5.0
	 * @var array
	 */
	public $query_vars = array();

	/**
	 * Taxonomy query, as passed to get_tax_sql().
	 *
	 * @since 3.1.0
	 * @var WP_Tax_Query A taxonomy query instance.
	 */
	public $tax_query;

	/**
	 * Metadata query container.
	 *
	 * @since 3.2.0
	 * @var WP_Meta_Query A meta query instance.
	 */
	public $meta_query = false;

	/**
	 * Date query container.
	 *
	 * @since 3.7.0
	 * @var WP_Date_Query A date query instance.
	 */
	public $date_query = false;

	/**
	 * Holds the data for a single object that is queried.
	 *
	 * Holds the contents of a post, page, category, attachment.
	 *
	 * @since 1.5.0
	 * @var WP_Term|WP_Post_Type|WP_Post|WP_User|null
	 */
	public $queried_object;

	/**
	 * The ID of the queried object.
	 *
	 * @since 1.5.0
	 * @var int
	 */
	public $queried_object_id;

	/**
	 * SQL for the database query.
	 *
	 * @since 2.0.1
	 * @var string
	 */
	public $request;

	/**
	 * Array of post objects or post IDs.
	 *
	 * @since 1.5.0
	 * @var WP_Post[]|int[]
	 */
	public $posts;

	/**
	 * The number of posts for the current query.
	 *
	 * @since 1.5.0
	 * @var int
	 */
	public $post_count = 0;

	/**
	 * Index of the current item in the loop.
	 *
	 * @since 1.5.0
	 * @var int
	 */
	public $current_post = -1;

	/**
	 * Whether the loop has started and the caller is in the loop.
	 *
	 * @since 2.0.0
	 * @var bool
	 */
	public $in_the_loop = false;

	/**
	 * The current post.
	 *
	 * This property does not get populated when the `fields` argument is set to
	 * `ids` or `id=>parent`.
	 *
	 * @since 1.5.0
	 * @var WP_Post|null
	 */
	public $post;

	/**
	 * The list of comments for current post.
	 *
	 * @since 2.2.0
	 * @var WP_Comment[]
	 */
	public $comments;

	/**
	 * The number of comments for the posts.
	 *
	 * @since 2.2.0
	 * @var int
	 */
	public $comment_count = 0;

	/**
	 * The index of the comment in the comment loop.
	 *
	 * @since 2.2.0
	 * @var int
	 */
	public $current_comment = -1;

	/**
	 * Current comment object.
	 *
	 * @since 2.2.0
	 * @var WP_Comment
	 */
	public $comment;

	/**
	 * The number of found posts for the current query.
	 *
	 * If limit clause was not used, equals $post_count.
	 *
	 * @since 2.1.0
	 * @var int
	 */
	public $found_posts = 0;

	/**
	 * The number of pages.
	 *
	 * @since 2.1.0
	 * @var int
	 */
	public $max_num_pages = 0;

	/**
	 * The number of comment pages.
	 *
	 * @since 2.7.0
	 * @var int
	 */
	public $max_num_comment_pages = 0;

	/**
	 * Signifies whether the current query is for a single post.
	 *
	 * @since 1.5.0
	 * @var bool
	 */
	public $is_single = false;

	/**
	 * Signifies whether the current query is for a preview.
	 *
	 * @since 2.0.0
	 * @var bool
	 */
	public $is_preview = false;

	/**
	 * Signifies whether the current query is for a page.
	 *
	 * @since 1.5.0
	 * @var bool
	 */
	public $is_page = false;

	/**
	 * Signifies whether the current query is for an archive.
	 *
	 * @since 1.5.0
	 * @var bool
	 */
	public $is_archive = false;

	/**
	 * Signifies whether the current query is for a date archive.
	 *
	 * @since 1.5.0
	 * @var bool
	 */
	public $is_date = false;

	/**
	 * Signifies whether the current query is for a year archive.
	 *
	 * @since 1.5.0
	 * @var bool
	 */
	public $is_year = false;

	/**
	 * Signifies whether the current query is for a month archive.
	 *
	 * @since 1.5.0
	 * @var bool
	 */
	public $is_month = false;

	/**
	 * Signifies whether the current query is for a day archive.
	 *
	 * @since 1.5.0
	 * @var bool
	 */
	public $is_day = false;

	/**
	 * Signifies whether the current query is for a specific time.
	 *
	 * @since 1.5.0
	 * @var bool
	 */
	public $is_time = false;

	/**
	 * Signifies whether the current query is for an author archive.
	 *
	 * @since 1.5.0
	 * @var bool
	 */
	public $is_author = false;

	/**
	 * Signifies whether the current query is for a category archive.
	 *
	 * @since 1.5.0
	 * @var bool
	 */
	public $is_category = false;

	/**
	 * Signifies whether the current query is for a tag archive.
	 *
	 * @since 2.3.0
	 * @var bool
	 */
	public $is_tag = false;

	/**
	 * Signifies whether the current query is for a taxonomy archive.
	 *
	 * @since 2.5.0
	 * @var bool
	 */
	public $is_tax = false;

	/**
	 * Signifies whether the current query is for a search.
	 *
	 * @since 1.5.0
	 * @var bool
	 */
	public $is_search = false;

	/**
	 * Signifies whether the current query is for a feed.
	 *
	 * @since 1.5.0
	 * @var bool
	 */
	public $is_feed = false;

	/**
	 * Signifies whether the current query is for a comment feed.
	 *
	 * @since 2.2.0
	 * @var bool
	 */
	public $is_comment_feed = false;

	/**
	 * Signifies whether the current query is for trackback endpoint call.
	 *
	 * @since 1.5.0
	 * @var bool
	 */
	public $is_trackback = false;

	/**
	 * Signifies whether the current query is for the site homepage.
	 *
	 * @since 1.5.0
	 * @var bool
	 */
	public $is_home = false;

	/**
	 * Signifies whether the current query is for the Privacy Policy page.
	 *
	 * @since 5.2.0
	 * @var bool
	 */
	public $is_privacy_policy = false;

	/**
	 * Signifies whether the current query couldn't find anything.
	 *
	 * @since 1.5.0
	 * @var bool
	 */
	public $is_404 = false;

	/**
	 * Signifies whether the current query is for an embed.
	 *
	 * @since 4.4.0
	 * @var bool
	 */
	public $is_embed = false;

	/**
	 * Signifies whether the current query is for a paged result and not for the first page.
	 *
	 * @since 1.5.0
	 * @var bool
	 */
	public $is_paged = false;

	/**
	 * Signifies whether the current query is for an administrative interface page.
	 *
	 * @since 1.5.0
	 * @var bool
	 */
	public $is_admin = false;

	/**
	 * Signifies whether the current query is for an attachment page.
	 *
	 * @since 2.0.0
	 * @var bool
	 */
	public $is_attachment = false;

	/**
	 * Signifies whether the current query is for an existing single post of any post type
	 * (post, attachment, page, custom post types).
	 *
	 * @since 2.1.0
	 * @var bool
	 */
	public $is_singular = false;

	/**
	 * Signifies whether the current query is for the robots.txt file.
	 *
	 * @since 2.1.0
	 * @var bool
	 */
	public $is_robots = false;

	/**
	 * Signifies whether the current query is for the favicon.ico file.
	 *
	 * @since 5.4.0
	 * @var bool
	 */
	public $is_favicon = false;

	/**
	 * Signifies whether the current query is for the page_for_posts page.
	 *
	 * Basically, the homepage if the option isn't set for the static homepage.
	 *
	 * @since 2.1.0
	 * @var bool
	 */
	public $is_posts_page = false;

	/**
	 * Signifies whether the current query is for a post type archive.
	 *
	 * @since 3.1.0
	 * @var bool
	 */
	public $is_post_type_archive = false;

	/**
	 * Stores the ->query_vars state like md5(serialize( $this->query_vars ) ) so we know
	 * whether we have to re-parse because something has changed
	 *
	 * @since 3.1.0
	 * @var bool|string
	 */
	private $query_vars_hash = false;

	/**
	 * Whether query vars have changed since the initial parse_query() call. Used to catch modifications to query vars made
	 * via pre_get_posts hooks.
	 *
	 * @since 3.1.1
	 */
	private $query_vars_changed = true;

	/**
	 * Set if post thumbnails are cached
	 *
	 * @since 3.2.0
	 * @var bool
	 */
	public $thumbnails_cached = false;

	/**
	 * Cached list of search stopwords.
	 *
	 * @since 3.7.0
	 * @var array
	 */
	private $stopwords;

	private $compat_fields = array( 'query_vars_hash', 'query_vars_changed' );

	private $compat_methods = array( 'init_query_flags', 'parse_tax_query' );

	/**
	 * Resets query flags to false.
	 *
	 * The query flags are what page info WordPress was able to figure out.
	 *
	 * @since 2.0.0
	 */
	private function init_query_flags() {
		$this->is_single            = false;
		$this->is_preview           = false;
		$this->is_page              = false;
		$this->is_archive           = false;
		$this->is_date              = false;
		$this->is_year              = false;
		$this->is_month             = false;
		$this->is_day               = false;
		$this->is_time              = false;
		$this->is_author            = false;
		$this->is_category          = false;
		$this->is_tag               = false;
		$this->is_tax               = false;
		$this->is_search            = false;
		$this->is_feed              = false;
		$this->is_comment_feed      = false;
		$this->is_trackback         = false;
		$this->is_home              = false;
		$this->is_privacy_policy    = false;
		$this->is_404               = false;
		$this->is_paged             = false;
		$this->is_admin             = false;
		$this->is_attachment        = false;
		$this->is_singular          = false;
		$this->is_robots            = false;
		$this->is_favicon           = false;
		$this->is_posts_page        = false;
		$this->is_post_type_archive = false;
	}

	/**
	 * Initiates object properties and sets default values.
	 *
	 * @since 1.5.0
	 */
	public function init() {
		unset( $this->posts );
		unset( $this->query );
		$this->query_vars = array();
		unset( $this->queried_object );
		unset( $this->queried_object_id );
		$this->post_count   = 0;
		$this->current_post = -1;
		$this->in_the_loop  = false;
		unset( $this->request );
		unset( $this->post );
		unset( $this->comments );
		unset( $this->comment );
		$this->comment_count         = 0;
		$this->current_comment       = -1;
		$this->found_posts           = 0;
		$this->max_num_pages         = 0;
		$this->max_num_comment_pages = 0;

		$this->init_query_flags();
	}

	/**
	 * Reparse the query vars.
	 *
	 * @since 1.5.0
	 */
	public function parse_query_vars() {
		$this->parse_query();
	}

	/**
	 * Fills in the query variables, which do not exist within the parameter.
	 *
	 * @since 2.1.0
	 * @since 4.5.0 Removed the `comments_popup` public query variable.
	 *
	 * @param array $query_vars Defined query variables.
	 * @return array Complete query variables with undefined ones filled in empty.
	 */
	public function fill_query_vars( $query_vars ) {
		$keys = array(
			'error',
			'm',
			'p',
			'post_parent',
			'subpost',
			'subpost_id',
			'attachment',
			'attachment_id',
			'name',
			'pagename',
			'page_id',
			'second',
			'minute',
			'hour',
			'day',
			'monthnum',
			'year',
			'w',
			'category_name',
			'tag',
			'cat',
			'tag_id',
			'author',
			'author_name',
			'feed',
			'tb',
			'paged',
			'meta_key',
			'meta_value',
			'preview',
			's',
			'sentence',
			'title',
			'fields',
			'menu_order',
			'embed',
		);

		foreach ( $keys as $key ) {
			if ( ! isset( $query_vars[ $key ] ) ) {
				$query_vars[ $key ] = '';
			}
		}

		$array_keys = array(
			'category__in',
			'category__not_in',
			'category__and',
			'post__in',
			'post__not_in',
			'post_name__in',
			'tag__in',
			'tag__not_in',
			'tag__and',
			'tag_slug__in',
			'tag_slug__and',
			'post_parent__in',
			'post_parent__not_in',
			'author__in',
			'author__not_in',
		);

		foreach ( $array_keys as $key ) {
			if ( ! isset( $query_vars[ $key ] ) ) {
				$query_vars[ $key ] = array();
			}
		}
<<<<<<< HEAD
=======

>>>>>>> 47c2d0ff
		return $query_vars;
	}

	/**
	 * Parse a query string and set query type booleans.
	 *
	 * @since 1.5.0
	 * @since 4.2.0 Introduced the ability to order by specific clauses of a `$meta_query`, by passing the clause's
	 *              array key to `$orderby`.
	 * @since 4.4.0 Introduced `$post_name__in` and `$title` parameters. `$s` was updated to support excluded
	 *              search terms, by prepending a hyphen.
	 * @since 4.5.0 Removed the `$comments_popup` parameter.
	 *              Introduced the `$comment_status` and `$ping_status` parameters.
	 *              Introduced `RAND(x)` syntax for `$orderby`, which allows an integer seed value to random sorts.
	 * @since 4.6.0 Added 'post_name__in' support for `$orderby`. Introduced the `$lazy_load_term_meta` argument.
	 * @since 4.9.0 Introduced the `$comment_count` parameter.
	 * @since 5.1.0 Introduced the `$meta_compare_key` parameter.
	 * @since 5.3.0 Introduced the `$meta_type_key` parameter.
	 *
	 * @param string|array $query {
	 *     Optional. Array or string of Query parameters.
	 *
	 *     @type int             $attachment_id           Attachment post ID. Used for 'attachment' post_type.
	 *     @type int|string      $author                  Author ID, or comma-separated list of IDs.
	 *     @type string          $author_name             User 'user_nicename'.
	 *     @type int[]           $author__in              An array of author IDs to query from.
	 *     @type int[]           $author__not_in          An array of author IDs not to query from.
	 *     @type bool            $cache_results           Whether to cache post information. Default true.
	 *     @type int|string      $cat                     Category ID or comma-separated list of IDs (this or any children).
	 *     @type int[]           $category__and           An array of category IDs (AND in).
	 *     @type int[]           $category__in            An array of category IDs (OR in, no children).
	 *     @type int[]           $category__not_in        An array of category IDs (NOT in).
	 *     @type string          $category_name           Use category slug (not name, this or any children).
	 *     @type array|int       $comment_count           Filter results by comment count. Provide an integer to match
	 *                                                    comment count exactly. Provide an array with integer 'value'
	 *                                                    and 'compare' operator ('=', '!=', '>', '>=', '<', '<=' ) to
	 *                                                    compare against comment_count in a specific way.
	 *     @type string          $comment_status          Comment status.
	 *     @type int             $comments_per_page       The number of comments to return per page.
	 *                                                    Default 'comments_per_page' option.
	 *     @type array           $date_query              An associative array of WP_Date_Query arguments.
	 *                                                    See WP_Date_Query::__construct().
	 *     @type int             $day                     Day of the month. Default empty. Accepts numbers 1-31.
	 *     @type bool            $exact                   Whether to search by exact keyword. Default false.
	 *     @type string          $fields                  Post fields to query for. Accepts:
	 *                                                    - '' Returns an array of complete post objects (`WP_Post[]`).
	 *                                                    - 'ids' Returns an array of post IDs (`int[]`).
	 *                                                    - 'id=>parent' Returns an associative array of parent post IDs,
	 *                                                      keyed by post ID (`int[]`).
	 *                                                    Default ''.
	 *     @type int             $hour                    Hour of the day. Default empty. Accepts numbers 0-23.
	 *     @type int|bool        $ignore_sticky_posts     Whether to ignore sticky posts or not. Setting this to false
	 *                                                    excludes stickies from 'post__in'. Accepts 1|true, 0|false.
	 *                                                    Default false.
	 *     @type int             $m                       Combination YearMonth. Accepts any four-digit year and month
	 *                                                    numbers 1-12. Default empty.
	 *     @type string|string[] $meta_key                Meta key or keys to filter by.
	 *     @type string|string[] $meta_value              Meta value or values to filter by.
	 *     @type string          $meta_compare            MySQL operator used for comparing the meta value.
	 *                                                    See WP_Meta_Query::__construct for accepted values and default value.
	 *     @type string          $meta_compare_key        MySQL operator used for comparing the meta key.
	 *                                                    See WP_Meta_Query::__construct for accepted values and default value.
	 *     @type string          $meta_type               MySQL data type that the meta_value column will be CAST to for comparisons.
	 *                                                    See WP_Meta_Query::__construct for accepted values and default value.
	 *     @type string          $meta_type_key           MySQL data type that the meta_key column will be CAST to for comparisons.
	 *                                                    See WP_Meta_Query::__construct for accepted values and default value.
	 *     @type array           $meta_query              An associative array of WP_Meta_Query arguments.
	 *                                                    See WP_Meta_Query::__construct for accepted values.
	 *     @type int             $menu_order              The menu order of the posts.
	 *     @type int             $minute                  Minute of the hour. Default empty. Accepts numbers 0-59.
	 *     @type int             $monthnum                The two-digit month. Default empty. Accepts numbers 1-12.
	 *     @type string          $name                    Post slug.
	 *     @type bool            $nopaging                Show all posts (true) or paginate (false). Default false.
	 *     @type bool            $no_found_rows           Whether to skip counting the total rows found. Enabling can improve
	 *                                                    performance. Default false.
	 *     @type int             $offset                  The number of posts to offset before retrieval.
	 *     @type string          $order                   Designates ascending or descending order of posts. Default 'DESC'.
	 *                                                    Accepts 'ASC', 'DESC'.
	 *     @type string|array    $orderby                 Sort retrieved posts by parameter. One or more options may be passed.
	 *                                                    To use 'meta_value', or 'meta_value_num', 'meta_key=keyname' must be
	 *                                                    also be defined. To sort by a specific `$meta_query` clause, use that
	 *                                                    clause's array key. Accepts:
	 *                                                    - 'none'
	 *                                                    - 'name'
	 *                                                    - 'author'
	 *                                                    - 'date'
	 *                                                    - 'title'
	 *                                                    - 'modified'
	 *                                                    - 'menu_order'
	 *                                                    - 'parent'
	 *                                                    - 'ID'
	 *                                                    - 'rand'
	 *                                                    - 'relevance'
	 *                                                    - 'RAND(x)' (where 'x' is an integer seed value)
	 *                                                    - 'comment_count'
	 *                                                    - 'meta_value'
	 *                                                    - 'meta_value_num'
	 *                                                    - 'post__in'
	 *                                                    - 'post_name__in'
	 *                                                    - 'post_parent__in'
	 *                                                    - The array keys of `$meta_query`.
	 *                                                    Default is 'date', except when a search is being performed, when
	 *                                                    the default is 'relevance'.
	 *     @type int             $p                       Post ID.
	 *     @type int             $page                    Show the number of posts that would show up on page X of a
	 *                                                    static front page.
	 *     @type int             $paged                   The number of the current page.
	 *     @type int             $page_id                 Page ID.
	 *     @type string          $pagename                Page slug.
	 *     @type string          $perm                    Show posts if user has the appropriate capability.
	 *     @type string          $ping_status             Ping status.
	 *     @type int[]           $post__in                An array of post IDs to retrieve, sticky posts will be included.
	 *     @type int[]           $post__not_in            An array of post IDs not to retrieve. Note: a string of comma-
	 *                                                    separated IDs will NOT work.
	 *     @type string          $post_mime_type          The mime type of the post. Used for 'attachment' post_type.
	 *     @type string[]        $post_name__in           An array of post slugs that results must match.
	 *     @type int             $post_parent             Page ID to retrieve child pages for. Use 0 to only retrieve
	 *                                                    top-level pages.
	 *     @type int[]           $post_parent__in         An array containing parent page IDs to query child pages from.
	 *     @type int[]           $post_parent__not_in     An array containing parent page IDs not to query child pages from.
	 *     @type string|string[] $post_type               A post type slug (string) or array of post type slugs.
	 *                                                    Default 'any' if using 'tax_query'.
	 *     @type string|string[] $post_status             A post status (string) or array of post statuses.
	 *     @type int             $posts_per_page          The number of posts to query for. Use -1 to request all posts.
	 *     @type int             $posts_per_archive_page  The number of posts to query for by archive page. Overrides
	 *                                                    'posts_per_page' when is_archive(), or is_search() are true.
	 *     @type string          $s                       Search keyword(s). Prepending a term with a hyphen will
	 *                                                    exclude posts matching that term. Eg, 'pillow -sofa' will
	 *                                                    return posts containing 'pillow' but not 'sofa'. The
	 *                                                    character used for exclusion can be modified using the
	 *                                                    the 'wp_query_search_exclusion_prefix' filter.
	 *     @type int             $second                  Second of the minute. Default empty. Accepts numbers 0-59.
	 *     @type bool            $sentence                Whether to search by phrase. Default false.
	 *     @type bool            $suppress_filters        Whether to suppress filters. Default false.
	 *     @type string          $tag                     Tag slug. Comma-separated (either), Plus-separated (all).
	 *     @type int[]           $tag__and                An array of tag IDs (AND in).
	 *     @type int[]           $tag__in                 An array of tag IDs (OR in).
	 *     @type int[]           $tag__not_in             An array of tag IDs (NOT in).
	 *     @type int             $tag_id                  Tag id or comma-separated list of IDs.
	 *     @type string[]        $tag_slug__and           An array of tag slugs (AND in).
	 *     @type string[]        $tag_slug__in            An array of tag slugs (OR in). unless 'ignore_sticky_posts' is
	 *                                                    true. Note: a string of comma-separated IDs will NOT work.
	 *     @type array           $tax_query               An associative array of WP_Tax_Query arguments.
	 *                                                    See WP_Tax_Query->__construct().
	 *     @type string          $title                   Post title.
	 *     @type bool            $update_post_meta_cache  Whether to update the post meta cache. Default true.
	 *     @type bool            $update_post_term_cache  Whether to update the post term cache. Default true.
	 *     @type bool            $lazy_load_term_meta     Whether to lazy-load term meta. Setting to false will
	 *                                                    disable cache priming for term meta, so that each
	 *                                                    get_term_meta() call will hit the database.
	 *                                                    Defaults to the value of `$update_post_term_cache`.
	 *     @type int             $w                       The week number of the year. Default empty. Accepts numbers 0-53.
	 *     @type int             $year                    The four-digit year. Default empty. Accepts any four-digit year.
	 * }
	 */
	public function parse_query( $query = '' ) {
		if ( ! empty( $query ) ) {
			$this->init();
			$this->query      = wp_parse_args( $query );
			$this->query_vars = $this->query;
		} elseif ( ! isset( $this->query ) ) {
			$this->query = $this->query_vars;
		}

		$this->query_vars         = $this->fill_query_vars( $this->query_vars );
		$qv                       = &$this->query_vars;
		$this->query_vars_changed = true;

		if ( ! empty( $qv['robots'] ) ) {
			$this->is_robots = true;
		} elseif ( ! empty( $qv['favicon'] ) ) {
			$this->is_favicon = true;
		}

		if ( ! is_scalar( $qv['p'] ) || (int) $qv['p'] < 0 ) {
			$qv['p']     = 0;
			$qv['error'] = '404';
		} else {
			$qv['p'] = (int) $qv['p'];
		}

		$qv['page_id']  = absint( $qv['page_id'] );
		$qv['year']     = absint( $qv['year'] );
		$qv['monthnum'] = absint( $qv['monthnum'] );
		$qv['day']      = absint( $qv['day'] );
		$qv['w']        = absint( $qv['w'] );
		$qv['m']        = is_scalar( $qv['m'] ) ? preg_replace( '|[^0-9]|', '', $qv['m'] ) : '';
		$qv['paged']    = absint( $qv['paged'] );
		$qv['cat']      = preg_replace( '|[^0-9,-]|', '', $qv['cat'] );    // Comma-separated list of positive or negative integers.
		$qv['author']   = preg_replace( '|[^0-9,-]|', '', $qv['author'] ); // Comma-separated list of positive or negative integers.
		$qv['pagename'] = trim( $qv['pagename'] );
		$qv['name']     = trim( $qv['name'] );
		$qv['title']    = trim( $qv['title'] );
		if ( '' !== $qv['hour'] ) {
			$qv['hour'] = absint( $qv['hour'] );
		}
		if ( '' !== $qv['minute'] ) {
			$qv['minute'] = absint( $qv['minute'] );
		}
		if ( '' !== $qv['second'] ) {
			$qv['second'] = absint( $qv['second'] );
		}
		if ( '' !== $qv['menu_order'] ) {
			$qv['menu_order'] = absint( $qv['menu_order'] );
		}

		// Fairly large, potentially too large, upper bound for search string lengths.
		if ( ! is_scalar( $qv['s'] ) || ( ! empty( $qv['s'] ) && strlen( $qv['s'] ) > 1600 ) ) {
			$qv['s'] = '';
		}

		// Compat. Map subpost to attachment.
		if ( '' != $qv['subpost'] ) {
			$qv['attachment'] = $qv['subpost'];
		}
		if ( '' != $qv['subpost_id'] ) {
			$qv['attachment_id'] = $qv['subpost_id'];
		}

		$qv['attachment_id'] = absint( $qv['attachment_id'] );

		if ( ( '' !== $qv['attachment'] ) || ! empty( $qv['attachment_id'] ) ) {
			$this->is_single     = true;
			$this->is_attachment = true;
		} elseif ( '' !== $qv['name'] ) {
			$this->is_single = true;
		} elseif ( $qv['p'] ) {
			$this->is_single = true;
		} elseif ( '' !== $qv['pagename'] || ! empty( $qv['page_id'] ) ) {
			$this->is_page   = true;
			$this->is_single = false;
		} else {
			// Look for archive queries. Dates, categories, authors, search, post type archives.

			if ( isset( $this->query['s'] ) ) {
				$this->is_search = true;
			}

			if ( '' !== $qv['second'] ) {
				$this->is_time = true;
				$this->is_date = true;
			}

			if ( '' !== $qv['minute'] ) {
				$this->is_time = true;
				$this->is_date = true;
			}

			if ( '' !== $qv['hour'] ) {
				$this->is_time = true;
				$this->is_date = true;
			}

			if ( $qv['day'] ) {
				if ( ! $this->is_date ) {
					$date = sprintf( '%04d-%02d-%02d', $qv['year'], $qv['monthnum'], $qv['day'] );
					if ( $qv['monthnum'] && $qv['year'] && ! wp_checkdate( $qv['monthnum'], $qv['day'], $qv['year'], $date ) ) {
						$qv['error'] = '404';
					} else {
						$this->is_day  = true;
						$this->is_date = true;
					}
				}
			}

			if ( $qv['monthnum'] ) {
				if ( ! $this->is_date ) {
					if ( 12 < $qv['monthnum'] ) {
						$qv['error'] = '404';
					} else {
						$this->is_month = true;
						$this->is_date  = true;
					}
				}
			}

			if ( $qv['year'] ) {
				if ( ! $this->is_date ) {
					$this->is_year = true;
					$this->is_date = true;
				}
			}

			if ( $qv['m'] ) {
				$this->is_date = true;
				if ( strlen( $qv['m'] ) > 9 ) {
					$this->is_time = true;
				} elseif ( strlen( $qv['m'] ) > 7 ) {
					$this->is_day = true;
				} elseif ( strlen( $qv['m'] ) > 5 ) {
					$this->is_month = true;
				} else {
					$this->is_year = true;
				}
			}

			if ( $qv['w'] ) {
				$this->is_date = true;
			}

			$this->query_vars_hash = false;
			$this->parse_tax_query( $qv );

			foreach ( $this->tax_query->queries as $tax_query ) {
				if ( ! is_array( $tax_query ) ) {
					continue;
				}

				if ( isset( $tax_query['operator'] ) && 'NOT IN' !== $tax_query['operator'] ) {
					switch ( $tax_query['taxonomy'] ) {
						case 'category':
							$this->is_category = true;
							break;
						case 'post_tag':
							$this->is_tag = true;
							break;
						default:
							$this->is_tax = true;
					}
				}
			}
			unset( $tax_query );

			if ( empty( $qv['author'] ) || ( '0' == $qv['author'] ) ) {
				$this->is_author = false;
			} else {
				$this->is_author = true;
			}

			if ( '' !== $qv['author_name'] ) {
				$this->is_author = true;
			}

			if ( ! empty( $qv['post_type'] ) && ! is_array( $qv['post_type'] ) ) {
				$post_type_obj = get_post_type_object( $qv['post_type'] );
				if ( ! empty( $post_type_obj->has_archive ) ) {
					$this->is_post_type_archive = true;
				}
			}

			if ( $this->is_post_type_archive || $this->is_date || $this->is_author || $this->is_category || $this->is_tag || $this->is_tax ) {
				$this->is_archive = true;
			}
		}

		if ( '' != $qv['feed'] ) {
			$this->is_feed = true;
		}

		if ( '' != $qv['embed'] ) {
			$this->is_embed = true;
		}

		if ( '' != $qv['tb'] ) {
			$this->is_trackback = true;
		}

		if ( '' != $qv['paged'] && ( (int) $qv['paged'] > 1 ) ) {
			$this->is_paged = true;
		}

		// If we're previewing inside the write screen.
		if ( '' != $qv['preview'] ) {
			$this->is_preview = true;
		}

		if ( is_admin() ) {
			$this->is_admin = true;
		}

		if ( false !== strpos( $qv['feed'], 'comments-' ) ) {
			$qv['feed']         = str_replace( 'comments-', '', $qv['feed'] );
			$qv['withcomments'] = 1;
		}

		$this->is_singular = $this->is_single || $this->is_page || $this->is_attachment;

		if ( $this->is_feed && ( ! empty( $qv['withcomments'] ) || ( empty( $qv['withoutcomments'] ) && $this->is_singular ) ) ) {
			$this->is_comment_feed = true;
		}

		if ( ! ( $this->is_singular || $this->is_archive || $this->is_search || $this->is_feed
				|| ( defined( 'REST_REQUEST' ) && REST_REQUEST && $this->is_main_query() )
				|| $this->is_trackback || $this->is_404 || $this->is_admin || $this->is_robots || $this->is_favicon ) ) {
			$this->is_home = true;
		}

		// Correct `is_*` for 'page_on_front' and 'page_for_posts'.
		if ( $this->is_home && 'page' === get_option( 'show_on_front' ) && get_option( 'page_on_front' ) ) {
			$_query = wp_parse_args( $this->query );
			// 'pagename' can be set and empty depending on matched rewrite rules. Ignore an empty 'pagename'.
			if ( isset( $_query['pagename'] ) && '' === $_query['pagename'] ) {
				unset( $_query['pagename'] );
			}

			unset( $_query['embed'] );

			if ( empty( $_query ) || ! array_diff( array_keys( $_query ), array( 'preview', 'page', 'paged', 'cpage' ) ) ) {
				$this->is_page = true;
				$this->is_home = false;
				$qv['page_id'] = get_option( 'page_on_front' );
				// Correct <!--nextpage--> for 'page_on_front'.
				if ( ! empty( $qv['paged'] ) ) {
					$qv['page'] = $qv['paged'];
					unset( $qv['paged'] );
				}
			}
		}

		if ( '' !== $qv['pagename'] ) {
			$this->queried_object = get_page_by_path( $qv['pagename'] );

			if ( $this->queried_object && 'attachment' === $this->queried_object->post_type ) {
				if ( preg_match( '/^[^%]*%(?:postname)%/', get_option( 'permalink_structure' ) ) ) {
					// See if we also have a post with the same slug.
					$post = get_page_by_path( $qv['pagename'], OBJECT, 'post' );
					if ( $post ) {
						$this->queried_object = $post;
						$this->is_page        = false;
						$this->is_single      = true;
					}
				}
			}

			if ( ! empty( $this->queried_object ) ) {
				$this->queried_object_id = (int) $this->queried_object->ID;
			} else {
				unset( $this->queried_object );
			}

			if ( 'page' === get_option( 'show_on_front' ) && isset( $this->queried_object_id ) && get_option( 'page_for_posts' ) == $this->queried_object_id ) {
				$this->is_page       = false;
				$this->is_home       = true;
				$this->is_posts_page = true;
			}

			if ( isset( $this->queried_object_id ) && get_option( 'wp_page_for_privacy_policy' ) == $this->queried_object_id ) {
				$this->is_privacy_policy = true;
			}
		}

		if ( $qv['page_id'] ) {
			if ( 'page' === get_option( 'show_on_front' ) && get_option( 'page_for_posts' ) == $qv['page_id'] ) {
				$this->is_page       = false;
				$this->is_home       = true;
				$this->is_posts_page = true;
			}

			if ( get_option( 'wp_page_for_privacy_policy' ) == $qv['page_id'] ) {
				$this->is_privacy_policy = true;
			}
		}

		if ( ! empty( $qv['post_type'] ) ) {
			if ( is_array( $qv['post_type'] ) ) {
				$qv['post_type'] = array_map( 'sanitize_key', $qv['post_type'] );
			} else {
				$qv['post_type'] = sanitize_key( $qv['post_type'] );
			}
		}

		if ( ! empty( $qv['post_status'] ) ) {
			if ( is_array( $qv['post_status'] ) ) {
				$qv['post_status'] = array_map( 'sanitize_key', $qv['post_status'] );
			} else {
				$qv['post_status'] = preg_replace( '|[^a-z0-9_,-]|', '', $qv['post_status'] );
			}
		}

		if ( $this->is_posts_page && ( ! isset( $qv['withcomments'] ) || ! $qv['withcomments'] ) ) {
			$this->is_comment_feed = false;
		}

		$this->is_singular = $this->is_single || $this->is_page || $this->is_attachment;
		// Done correcting `is_*` for 'page_on_front' and 'page_for_posts'.

		if ( '404' == $qv['error'] ) {
			$this->set_404();
		}

		$this->is_embed = $this->is_embed && ( $this->is_singular || $this->is_404 );

		$this->query_vars_hash    = md5( serialize( $this->query_vars ) );
		$this->query_vars_changed = false;

		/**
		 * Fires after the main query vars have been parsed.
		 *
		 * @since 1.5.0
		 *
		 * @param WP_Query $query The WP_Query instance (passed by reference).
		 */
		do_action_ref_array( 'parse_query', array( &$this ) );
	}

	/**
	 * Parses various taxonomy related query vars.
	 *
	 * For BC, this method is not marked as protected. See [28987].
	 *
	 * @since 3.1.0
	 *
	 * @param array $q The query variables. Passed by reference.
	 */
	public function parse_tax_query( &$q ) {
		if ( ! empty( $q['tax_query'] ) && is_array( $q['tax_query'] ) ) {
			$tax_query = $q['tax_query'];
		} else {
			$tax_query = array();
		}

		if ( ! empty( $q['taxonomy'] ) && ! empty( $q['term'] ) ) {
			$tax_query[] = array(
				'taxonomy' => $q['taxonomy'],
				'terms'    => array( $q['term'] ),
				'field'    => 'slug',
			);
		}

		foreach ( get_taxonomies( array(), 'objects' ) as $taxonomy => $t ) {
			if ( 'post_tag' === $taxonomy ) {
				continue; // Handled further down in the $q['tag'] block.
			}

			if ( $t->query_var && ! empty( $q[ $t->query_var ] ) ) {
				$tax_query_defaults = array(
					'taxonomy' => $taxonomy,
					'field'    => 'slug',
				);

				if ( ! empty( $t->rewrite['hierarchical'] ) ) {
					$q[ $t->query_var ] = wp_basename( $q[ $t->query_var ] );
				}

				$term = $q[ $t->query_var ];

				if ( is_array( $term ) ) {
					$term = implode( ',', $term );
				}

				if ( strpos( $term, '+' ) !== false ) {
					$terms = preg_split( '/[+]+/', $term );
					foreach ( $terms as $term ) {
						$tax_query[] = array_merge(
							$tax_query_defaults,
							array(
								'terms' => array( $term ),
							)
						);
					}
				} else {
					$tax_query[] = array_merge(
						$tax_query_defaults,
						array(
							'terms' => preg_split( '/[,]+/', $term ),
						)
					);
				}
			}
		}

		// If query string 'cat' is an array, implode it.
		if ( is_array( $q['cat'] ) ) {
			$q['cat'] = implode( ',', $q['cat'] );
		}

		// Category stuff.

		if ( ! empty( $q['cat'] ) && ! $this->is_singular ) {
			$cat_in     = array();
			$cat_not_in = array();

			$cat_array = preg_split( '/[,\s]+/', urldecode( $q['cat'] ) );
			$cat_array = array_map( 'intval', $cat_array );
			$q['cat']  = implode( ',', $cat_array );

			foreach ( $cat_array as $cat ) {
				if ( $cat > 0 ) {
					$cat_in[] = $cat;
				} elseif ( $cat < 0 ) {
					$cat_not_in[] = abs( $cat );
				}
			}

			if ( ! empty( $cat_in ) ) {
				$tax_query[] = array(
					'taxonomy'         => 'category',
					'terms'            => $cat_in,
					'field'            => 'term_id',
					'include_children' => true,
				);
			}

			if ( ! empty( $cat_not_in ) ) {
				$tax_query[] = array(
					'taxonomy'         => 'category',
					'terms'            => $cat_not_in,
					'field'            => 'term_id',
					'operator'         => 'NOT IN',
					'include_children' => true,
				);
			}
			unset( $cat_array, $cat_in, $cat_not_in );
		}

		if ( ! empty( $q['category__and'] ) && 1 === count( (array) $q['category__and'] ) ) {
			$q['category__and'] = (array) $q['category__and'];
			if ( ! isset( $q['category__in'] ) ) {
				$q['category__in'] = array();
			}
			$q['category__in'][] = absint( reset( $q['category__and'] ) );
			unset( $q['category__and'] );
		}

		if ( ! empty( $q['category__in'] ) ) {
			$q['category__in'] = array_map( 'absint', array_unique( (array) $q['category__in'] ) );
			$tax_query[]       = array(
				'taxonomy'         => 'category',
				'terms'            => $q['category__in'],
				'field'            => 'term_id',
				'include_children' => false,
			);
		}

		if ( ! empty( $q['category__not_in'] ) ) {
			$q['category__not_in'] = array_map( 'absint', array_unique( (array) $q['category__not_in'] ) );
			$tax_query[]           = array(
				'taxonomy'         => 'category',
				'terms'            => $q['category__not_in'],
				'operator'         => 'NOT IN',
				'include_children' => false,
			);
		}

		if ( ! empty( $q['category__and'] ) ) {
			$q['category__and'] = array_map( 'absint', array_unique( (array) $q['category__and'] ) );
			$tax_query[]        = array(
				'taxonomy'         => 'category',
				'terms'            => $q['category__and'],
				'field'            => 'term_id',
				'operator'         => 'AND',
				'include_children' => false,
			);
		}

		// If query string 'tag' is array, implode it.
		if ( is_array( $q['tag'] ) ) {
			$q['tag'] = implode( ',', $q['tag'] );
		}

		// Tag stuff.

		if ( '' !== $q['tag'] && ! $this->is_singular && $this->query_vars_changed ) {
			if ( strpos( $q['tag'], ',' ) !== false ) {
				$tags = preg_split( '/[,\r\n\t ]+/', $q['tag'] );
				foreach ( (array) $tags as $tag ) {
					$tag                 = sanitize_term_field( 'slug', $tag, 0, 'post_tag', 'db' );
					$q['tag_slug__in'][] = $tag;
				}
			} elseif ( preg_match( '/[+\r\n\t ]+/', $q['tag'] ) || ! empty( $q['cat'] ) ) {
				$tags = preg_split( '/[+\r\n\t ]+/', $q['tag'] );
				foreach ( (array) $tags as $tag ) {
					$tag                  = sanitize_term_field( 'slug', $tag, 0, 'post_tag', 'db' );
					$q['tag_slug__and'][] = $tag;
				}
			} else {
				$q['tag']            = sanitize_term_field( 'slug', $q['tag'], 0, 'post_tag', 'db' );
				$q['tag_slug__in'][] = $q['tag'];
			}
		}

		if ( ! empty( $q['tag_id'] ) ) {
			$q['tag_id'] = absint( $q['tag_id'] );
			$tax_query[] = array(
				'taxonomy' => 'post_tag',
				'terms'    => $q['tag_id'],
			);
		}

		if ( ! empty( $q['tag__in'] ) ) {
			$q['tag__in'] = array_map( 'absint', array_unique( (array) $q['tag__in'] ) );
			$tax_query[]  = array(
				'taxonomy' => 'post_tag',
				'terms'    => $q['tag__in'],
			);
		}

		if ( ! empty( $q['tag__not_in'] ) ) {
			$q['tag__not_in'] = array_map( 'absint', array_unique( (array) $q['tag__not_in'] ) );
			$tax_query[]      = array(
				'taxonomy' => 'post_tag',
				'terms'    => $q['tag__not_in'],
				'operator' => 'NOT IN',
			);
		}

		if ( ! empty( $q['tag__and'] ) ) {
			$q['tag__and'] = array_map( 'absint', array_unique( (array) $q['tag__and'] ) );
			$tax_query[]   = array(
				'taxonomy' => 'post_tag',
				'terms'    => $q['tag__and'],
				'operator' => 'AND',
			);
		}

		if ( ! empty( $q['tag_slug__in'] ) ) {
			$q['tag_slug__in'] = array_map( 'sanitize_title_for_query', array_unique( (array) $q['tag_slug__in'] ) );
			$tax_query[]       = array(
				'taxonomy' => 'post_tag',
				'terms'    => $q['tag_slug__in'],
				'field'    => 'slug',
			);
		}

		if ( ! empty( $q['tag_slug__and'] ) ) {
			$q['tag_slug__and'] = array_map( 'sanitize_title_for_query', array_unique( (array) $q['tag_slug__and'] ) );
			$tax_query[]        = array(
				'taxonomy' => 'post_tag',
				'terms'    => $q['tag_slug__and'],
				'field'    => 'slug',
				'operator' => 'AND',
			);
		}

		$this->tax_query = new WP_Tax_Query( $tax_query );

		/**
		 * Fires after taxonomy-related query vars have been parsed.
		 *
		 * @since 3.7.0
		 *
		 * @param WP_Query $query The WP_Query instance.
		 */
		do_action( 'parse_tax_query', $this );
	}

	/**
	 * Generates SQL for the WHERE clause based on passed search terms.
	 *
	 * @since 3.7.0
	 *
	 * @global wpdb $wpdb WordPress database abstraction object.
	 *
	 * @param array $q Query variables.
	 * @return string WHERE clause.
	 */
	protected function parse_search( &$q ) {
		global $wpdb;

		$search = '';

		// Added slashes screw with quote grouping when done early, so done later.
		$q['s'] = stripslashes( $q['s'] );
		if ( empty( $_GET['s'] ) && $this->is_main_query() ) {
			$q['s'] = urldecode( $q['s'] );
		}
		// There are no line breaks in <input /> fields.
		$q['s']                  = str_replace( array( "\r", "\n" ), '', $q['s'] );
		$q['search_terms_count'] = 1;
		if ( ! empty( $q['sentence'] ) ) {
			$q['search_terms'] = array( $q['s'] );
		} else {
			if ( preg_match_all( '/".*?("|$)|((?<=[\t ",+])|^)[^\t ",+]+/', $q['s'], $matches ) ) {
				$q['search_terms_count'] = count( $matches[0] );
				$q['search_terms']       = $this->parse_search_terms( $matches[0] );
				// If the search string has only short terms or stopwords, or is 10+ terms long, match it as sentence.
				if ( empty( $q['search_terms'] ) || count( $q['search_terms'] ) > 9 ) {
					$q['search_terms'] = array( $q['s'] );
				}
			} else {
				$q['search_terms'] = array( $q['s'] );
			}
		}

		$n                         = ! empty( $q['exact'] ) ? '' : '%';
		$searchand                 = '';
		$q['search_orderby_title'] = array();

		/**
		 * Filters the prefix that indicates that a search term should be excluded from results.
		 *
		 * @since 4.7.0
		 *
		 * @param string $exclusion_prefix The prefix. Default '-'. Returning
		 *                                 an empty value disables exclusions.
		 */
		$exclusion_prefix = apply_filters( 'wp_query_search_exclusion_prefix', '-' );

		foreach ( $q['search_terms'] as $term ) {
			// If there is an $exclusion_prefix, terms prefixed with it should be excluded.
			$exclude = $exclusion_prefix && ( substr( $term, 0, 1 ) === $exclusion_prefix );
			if ( $exclude ) {
				$like_op  = 'NOT LIKE';
				$andor_op = 'AND';
				$term     = substr( $term, 1 );
			} else {
				$like_op  = 'LIKE';
				$andor_op = 'OR';
			}

			if ( $n && ! $exclude ) {
				$like                        = '%' . $wpdb->esc_like( $term ) . '%';
				$q['search_orderby_title'][] = $wpdb->prepare( "{$wpdb->posts}.post_title LIKE %s", $like );
			}

			$like      = $n . $wpdb->esc_like( $term ) . $n;
			$search   .= $wpdb->prepare( "{$searchand}(({$wpdb->posts}.post_title $like_op %s) $andor_op ({$wpdb->posts}.post_excerpt $like_op %s) $andor_op ({$wpdb->posts}.post_content $like_op %s))", $like, $like, $like );
			$searchand = ' AND ';
		}

		if ( ! empty( $search ) ) {
			$search = " AND ({$search}) ";
			if ( ! is_user_logged_in() ) {
				$search .= " AND ({$wpdb->posts}.post_password = '') ";
			}
		}

		return $search;
	}

	/**
	 * Check if the terms are suitable for searching.
	 *
	 * Uses an array of stopwords (terms) that are excluded from the separate
	 * term matching when searching for posts. The list of English stopwords is
	 * the approximate search engines list, and is translatable.
	 *
	 * @since 3.7.0
	 *
	 * @param string[] $terms Array of terms to check.
	 * @return string[] Terms that are not stopwords.
	 */
	protected function parse_search_terms( $terms ) {
		$strtolower = function_exists( 'mb_strtolower' ) ? 'mb_strtolower' : 'strtolower';
		$checked    = array();

		$stopwords = $this->get_search_stopwords();

		foreach ( $terms as $term ) {
			// Keep before/after spaces when term is for exact match.
			if ( preg_match( '/^".+"$/', $term ) ) {
				$term = trim( $term, "\"'" );
			} else {
				$term = trim( $term, "\"' " );
			}

			// Avoid single A-Z and single dashes.
			if ( ! $term || ( 1 === strlen( $term ) && preg_match( '/^[a-z\-]$/i', $term ) ) ) {
				continue;
			}

			if ( in_array( call_user_func( $strtolower, $term ), $stopwords, true ) ) {
				continue;
			}

			$checked[] = $term;
		}

		return $checked;
	}

	/**
	 * Retrieve stopwords used when parsing search terms.
	 *
	 * @since 3.7.0
	 *
	 * @return string[] Stopwords.
	 */
	protected function get_search_stopwords() {
		if ( isset( $this->stopwords ) ) {
			return $this->stopwords;
		}

		/*
		 * translators: This is a comma-separated list of very common words that should be excluded from a search,
		 * like a, an, and the. These are usually called "stopwords". You should not simply translate these individual
		 * words into your language. Instead, look for and provide commonly accepted stopwords in your language.
		 */
		$words = explode(
			',',
			_x(
				'about,an,are,as,at,be,by,com,for,from,how,in,is,it,of,on,or,that,the,this,to,was,what,when,where,who,will,with,www',
				'Comma-separated list of search stopwords in your language'
			)
		);

		$stopwords = array();
		foreach ( $words as $word ) {
			$word = trim( $word, "\r\n\t " );
			if ( $word ) {
				$stopwords[] = $word;
			}
		}

		/**
		 * Filters stopwords used when parsing search terms.
		 *
		 * @since 3.7.0
		 *
		 * @param string[] $stopwords Array of stopwords.
		 */
		$this->stopwords = apply_filters( 'wp_search_stopwords', $stopwords );
		return $this->stopwords;
	}

	/**
	 * Generates SQL for the ORDER BY condition based on passed search terms.
	 *
	 * @since 3.7.0
	 *
	 * @global wpdb $wpdb WordPress database abstraction object.
	 *
	 * @param array $q Query variables.
	 * @return string ORDER BY clause.
	 */
	protected function parse_search_order( &$q ) {
		global $wpdb;

		if ( $q['search_terms_count'] > 1 ) {
			$num_terms = count( $q['search_orderby_title'] );

			// If the search terms contain negative queries, don't bother ordering by sentence matches.
			$like = '';
			if ( ! preg_match( '/(?:\s|^)\-/', $q['s'] ) ) {
				$like = '%' . $wpdb->esc_like( $q['s'] ) . '%';
			}

			$search_orderby = '';

			// Sentence match in 'post_title'.
			if ( $like ) {
				$search_orderby .= $wpdb->prepare( "WHEN {$wpdb->posts}.post_title LIKE %s THEN 1 ", $like );
			}

			// Sanity limit, sort as sentence when more than 6 terms
			// (few searches are longer than 6 terms and most titles are not).
			if ( $num_terms < 7 ) {
				// All words in title.
				$search_orderby .= 'WHEN ' . implode( ' AND ', $q['search_orderby_title'] ) . ' THEN 2 ';
				// Any word in title, not needed when $num_terms == 1.
				if ( $num_terms > 1 ) {
					$search_orderby .= 'WHEN ' . implode( ' OR ', $q['search_orderby_title'] ) . ' THEN 3 ';
				}
			}

			// Sentence match in 'post_content' and 'post_excerpt'.
			if ( $like ) {
				$search_orderby .= $wpdb->prepare( "WHEN {$wpdb->posts}.post_excerpt LIKE %s THEN 4 ", $like );
				$search_orderby .= $wpdb->prepare( "WHEN {$wpdb->posts}.post_content LIKE %s THEN 5 ", $like );
			}

			if ( $search_orderby ) {
				$search_orderby = '(CASE ' . $search_orderby . 'ELSE 6 END)';
			}
		} else {
			// Single word or sentence search.
			$search_orderby = reset( $q['search_orderby_title'] ) . ' DESC';
		}

		return $search_orderby;
	}

	/**
	 * Converts the given orderby alias (if allowed) to a properly-prefixed value.
	 *
	 * @since 4.0.0
	 *
	 * @global wpdb $wpdb WordPress database abstraction object.
	 *
	 * @param string $orderby Alias for the field to order by.
	 * @return string|false Table-prefixed value to used in the ORDER clause. False otherwise.
	 */
	protected function parse_orderby( $orderby ) {
		global $wpdb;

		// Used to filter values.
		$allowed_keys = array(
			'post_name',
			'post_author',
			'post_date',
			'post_title',
			'post_modified',
			'post_parent',
			'post_type',
			'name',
			'author',
			'date',
			'title',
			'modified',
			'parent',
			'type',
			'ID',
			'menu_order',
			'comment_count',
			'rand',
			'post__in',
			'post_parent__in',
			'post_name__in',
		);

		$primary_meta_key   = '';
		$primary_meta_query = false;
		$meta_clauses       = $this->meta_query->get_clauses();
		if ( ! empty( $meta_clauses ) ) {
			$primary_meta_query = reset( $meta_clauses );

			if ( ! empty( $primary_meta_query['key'] ) ) {
				$primary_meta_key = $primary_meta_query['key'];
				$allowed_keys[]   = $primary_meta_key;
			}

			$allowed_keys[] = 'meta_value';
			$allowed_keys[] = 'meta_value_num';
			$allowed_keys   = array_merge( $allowed_keys, array_keys( $meta_clauses ) );
		}

		// If RAND() contains a seed value, sanitize and add to allowed keys.
		$rand_with_seed = false;
		if ( preg_match( '/RAND\(([0-9]+)\)/i', $orderby, $matches ) ) {
			$orderby        = sprintf( 'RAND(%s)', (int) $matches[1] );
			$allowed_keys[] = $orderby;
			$rand_with_seed = true;
		}

		if ( ! in_array( $orderby, $allowed_keys, true ) ) {
			return false;
		}

		$orderby_clause = '';

		switch ( $orderby ) {
			case 'post_name':
			case 'post_author':
			case 'post_date':
			case 'post_title':
			case 'post_modified':
			case 'post_parent':
			case 'post_type':
			case 'ID':
			case 'menu_order':
			case 'comment_count':
				$orderby_clause = "{$wpdb->posts}.{$orderby}";
				break;
			case 'rand':
				$orderby_clause = 'RAND()';
				break;
			case $primary_meta_key:
			case 'meta_value':
				if ( ! empty( $primary_meta_query['type'] ) ) {
					$orderby_clause = "CAST({$primary_meta_query['alias']}.meta_value AS {$primary_meta_query['cast']})";
				} else {
					$orderby_clause = "{$primary_meta_query['alias']}.meta_value";
				}
				break;
			case 'meta_value_num':
				$orderby_clause = "{$primary_meta_query['alias']}.meta_value+0";
				break;
			case 'post__in':
				if ( ! empty( $this->query_vars['post__in'] ) ) {
					$orderby_clause = "FIELD({$wpdb->posts}.ID," . implode( ',', array_map( 'absint', $this->query_vars['post__in'] ) ) . ')';
				}
				break;
			case 'post_parent__in':
				if ( ! empty( $this->query_vars['post_parent__in'] ) ) {
					$orderby_clause = "FIELD( {$wpdb->posts}.post_parent," . implode( ', ', array_map( 'absint', $this->query_vars['post_parent__in'] ) ) . ' )';
				}
				break;
			case 'post_name__in':
				if ( ! empty( $this->query_vars['post_name__in'] ) ) {
					$post_name__in        = array_map( 'sanitize_title_for_query', $this->query_vars['post_name__in'] );
					$post_name__in_string = "'" . implode( "','", $post_name__in ) . "'";
					$orderby_clause       = "FIELD( {$wpdb->posts}.post_name," . $post_name__in_string . ' )';
				}
				break;
			default:
				if ( array_key_exists( $orderby, $meta_clauses ) ) {
					// $orderby corresponds to a meta_query clause.
					$meta_clause    = $meta_clauses[ $orderby ];
					$orderby_clause = "CAST({$meta_clause['alias']}.meta_value AS {$meta_clause['cast']})";
				} elseif ( $rand_with_seed ) {
					$orderby_clause = $orderby;
				} else {
					// Default: order by post field.
					$orderby_clause = "{$wpdb->posts}.post_" . sanitize_key( $orderby );
				}

				break;
		}

		return $orderby_clause;
	}

	/**
	 * Parse an 'order' query variable and cast it to ASC or DESC as necessary.
	 *
	 * @since 4.0.0
	 *
	 * @param string $order The 'order' query variable.
	 * @return string The sanitized 'order' query variable.
	 */
	protected function parse_order( $order ) {
		if ( ! is_string( $order ) || empty( $order ) ) {
			return 'DESC';
		}

		if ( 'ASC' === strtoupper( $order ) ) {
			return 'ASC';
		} else {
			return 'DESC';
		}
	}

	/**
	 * Sets the 404 property and saves whether query is feed.
	 *
	 * @since 2.0.0
	 */
	public function set_404() {
		$is_feed = $this->is_feed;

		$this->init_query_flags();
		$this->is_404 = true;

		$this->is_feed = $is_feed;

		/**
		 * Fires after a 404 is triggered.
		 *
		 * @since 5.5.0
		 *
		 * @param WP_Query $query The WP_Query instance (passed by reference).
		 */
		do_action_ref_array( 'set_404', array( $this ) );
	}

	/**
	 * Retrieves the value of a query variable.
	 *
	 * @since 1.5.0
	 * @since 3.9.0 The `$default_value` argument was introduced.
	 *
	 * @param string $query_var     Query variable key.
	 * @param mixed  $default_value Optional. Value to return if the query variable is not set. Default empty string.
	 * @return mixed Contents of the query variable.
	 */
	public function get( $query_var, $default_value = '' ) {
		if ( isset( $this->query_vars[ $query_var ] ) ) {
			return $this->query_vars[ $query_var ];
		}

		return $default_value;
	}

	/**
	 * Sets the value of a query variable.
	 *
	 * @since 1.5.0
	 *
	 * @param string $query_var Query variable key.
	 * @param mixed  $value     Query variable value.
	 */
	public function set( $query_var, $value ) {
		$this->query_vars[ $query_var ] = $value;
	}

	/**
	 * Retrieves an array of posts based on query variables.
	 *
	 * There are a few filters and actions that can be used to modify the post
	 * database query.
	 *
	 * @since 1.5.0
	 *
	 * @global wpdb $wpdb WordPress database abstraction object.
	 *
	 * @return WP_Post[]|int[] Array of post objects or post IDs.
	 */
	public function get_posts() {
		global $wpdb;

		$this->parse_query();

		/**
		 * Fires after the query variable object is created, but before the actual query is run.
		 *
		 * Note: If using conditional tags, use the method versions within the passed instance
		 * (e.g. $this->is_main_query() instead of is_main_query()). This is because the functions
		 * like is_main_query() test against the global $wp_query instance, not the passed one.
		 *
		 * @since 2.0.0
		 *
		 * @param WP_Query $query The WP_Query instance (passed by reference).
		 */
		do_action_ref_array( 'pre_get_posts', array( &$this ) );

		// Shorthand.
		$q = &$this->query_vars;

		// Fill again in case 'pre_get_posts' unset some vars.
		$q = $this->fill_query_vars( $q );

		// Parse meta query.
		$this->meta_query = new WP_Meta_Query();
		$this->meta_query->parse_query_vars( $q );

		// Set a flag if a 'pre_get_posts' hook changed the query vars.
		$hash = md5( serialize( $this->query_vars ) );
		if ( $hash != $this->query_vars_hash ) {
			$this->query_vars_changed = true;
			$this->query_vars_hash    = $hash;
		}
		unset( $hash );

		// First let's clear some variables.
		$distinct         = '';
		$whichauthor      = '';
		$whichmimetype    = '';
		$where            = '';
		$limits           = '';
		$join             = '';
		$search           = '';
		$groupby          = '';
		$post_status_join = false;
		$page             = 1;

		if ( isset( $q['caller_get_posts'] ) ) {
			_deprecated_argument(
				'WP_Query',
				'3.1.0',
				sprintf(
					/* translators: 1: caller_get_posts, 2: ignore_sticky_posts */
					__( '%1$s is deprecated. Use %2$s instead.' ),
					'<code>caller_get_posts</code>',
					'<code>ignore_sticky_posts</code>'
				)
			);

			if ( ! isset( $q['ignore_sticky_posts'] ) ) {
				$q['ignore_sticky_posts'] = $q['caller_get_posts'];
			}
		}

		if ( ! isset( $q['ignore_sticky_posts'] ) ) {
			$q['ignore_sticky_posts'] = false;
		}

		if ( ! isset( $q['suppress_filters'] ) ) {
			$q['suppress_filters'] = false;
		}

		if ( ! isset( $q['cache_results'] ) ) {
			if ( wp_using_ext_object_cache() ) {
				$q['cache_results'] = false;
			} else {
				$q['cache_results'] = true;
			}
		}

		if ( ! isset( $q['update_post_term_cache'] ) ) {
			$q['update_post_term_cache'] = true;
		}

		if ( ! isset( $q['lazy_load_term_meta'] ) ) {
			$q['lazy_load_term_meta'] = $q['update_post_term_cache'];
		}

		if ( ! isset( $q['update_post_meta_cache'] ) ) {
			$q['update_post_meta_cache'] = true;
		}

		if ( ! isset( $q['post_type'] ) ) {
			if ( $this->is_search ) {
				$q['post_type'] = 'any';
			} else {
				$q['post_type'] = '';
			}
		}
		$post_type = $q['post_type'];
		if ( empty( $q['posts_per_page'] ) ) {
			$q['posts_per_page'] = get_option( 'posts_per_page' );
		}
		if ( isset( $q['showposts'] ) && $q['showposts'] ) {
			$q['showposts']      = (int) $q['showposts'];
			$q['posts_per_page'] = $q['showposts'];
		}
		if ( ( isset( $q['posts_per_archive_page'] ) && 0 != $q['posts_per_archive_page'] ) && ( $this->is_archive || $this->is_search ) ) {
			$q['posts_per_page'] = $q['posts_per_archive_page'];
		}
		if ( ! isset( $q['nopaging'] ) ) {
			if ( -1 == $q['posts_per_page'] ) {
				$q['nopaging'] = true;
			} else {
				$q['nopaging'] = false;
			}
		}

		if ( $this->is_feed ) {
			// This overrides 'posts_per_page'.
			if ( ! empty( $q['posts_per_rss'] ) ) {
				$q['posts_per_page'] = $q['posts_per_rss'];
			} else {
				$q['posts_per_page'] = get_option( 'posts_per_rss' );
			}
			$q['nopaging'] = false;
		}
		$q['posts_per_page'] = (int) $q['posts_per_page'];
		if ( $q['posts_per_page'] < -1 ) {
			$q['posts_per_page'] = abs( $q['posts_per_page'] );
		} elseif ( 0 == $q['posts_per_page'] ) {
			$q['posts_per_page'] = 1;
		}

		if ( ! isset( $q['comments_per_page'] ) || 0 == $q['comments_per_page'] ) {
			$q['comments_per_page'] = get_option( 'comments_per_page' );
		}

		if ( $this->is_home && ( empty( $this->query ) || 'true' === $q['preview'] ) && ( 'page' === get_option( 'show_on_front' ) ) && get_option( 'page_on_front' ) ) {
			$this->is_page = true;
			$this->is_home = false;
			$q['page_id']  = get_option( 'page_on_front' );
		}

		if ( isset( $q['page'] ) ) {
			$q['page'] = trim( $q['page'], '/' );
			$q['page'] = absint( $q['page'] );
		}

		// If true, forcibly turns off SQL_CALC_FOUND_ROWS even when limits are present.
		if ( isset( $q['no_found_rows'] ) ) {
			$q['no_found_rows'] = (bool) $q['no_found_rows'];
		} else {
			$q['no_found_rows'] = false;
		}

		switch ( $q['fields'] ) {
			case 'ids':
				$fields = "{$wpdb->posts}.ID";
				break;
			case 'id=>parent':
				$fields = "{$wpdb->posts}.ID, {$wpdb->posts}.post_parent";
				break;
			default:
				$fields = "{$wpdb->posts}.*";
		}

		if ( '' !== $q['menu_order'] ) {
			$where .= " AND {$wpdb->posts}.menu_order = " . $q['menu_order'];
		}
		// The "m" parameter is meant for months but accepts datetimes of varying specificity.
		if ( $q['m'] ) {
			$where .= " AND YEAR({$wpdb->posts}.post_date)=" . substr( $q['m'], 0, 4 );
			if ( strlen( $q['m'] ) > 5 ) {
				$where .= " AND MONTH({$wpdb->posts}.post_date)=" . substr( $q['m'], 4, 2 );
			}
			if ( strlen( $q['m'] ) > 7 ) {
				$where .= " AND DAYOFMONTH({$wpdb->posts}.post_date)=" . substr( $q['m'], 6, 2 );
			}
			if ( strlen( $q['m'] ) > 9 ) {
				$where .= " AND HOUR({$wpdb->posts}.post_date)=" . substr( $q['m'], 8, 2 );
			}
			if ( strlen( $q['m'] ) > 11 ) {
				$where .= " AND MINUTE({$wpdb->posts}.post_date)=" . substr( $q['m'], 10, 2 );
			}
			if ( strlen( $q['m'] ) > 13 ) {
				$where .= " AND SECOND({$wpdb->posts}.post_date)=" . substr( $q['m'], 12, 2 );
			}
		}

		// Handle the other individual date parameters.
		$date_parameters = array();

		if ( '' !== $q['hour'] ) {
			$date_parameters['hour'] = $q['hour'];
		}

		if ( '' !== $q['minute'] ) {
			$date_parameters['minute'] = $q['minute'];
		}

		if ( '' !== $q['second'] ) {
			$date_parameters['second'] = $q['second'];
		}

		if ( $q['year'] ) {
			$date_parameters['year'] = $q['year'];
		}

		if ( $q['monthnum'] ) {
			$date_parameters['monthnum'] = $q['monthnum'];
		}

		if ( $q['w'] ) {
			$date_parameters['week'] = $q['w'];
		}

		if ( $q['day'] ) {
			$date_parameters['day'] = $q['day'];
		}

		if ( $date_parameters ) {
			$date_query = new WP_Date_Query( array( $date_parameters ) );
			$where     .= $date_query->get_sql();
		}
		unset( $date_parameters, $date_query );

		// Handle complex date queries.
		if ( ! empty( $q['date_query'] ) ) {
			$this->date_query = new WP_Date_Query( $q['date_query'] );
			$where           .= $this->date_query->get_sql();
		}

		// If we've got a post_type AND it's not "any" post_type.
		if ( ! empty( $q['post_type'] ) && 'any' !== $q['post_type'] ) {
			foreach ( (array) $q['post_type'] as $_post_type ) {
				$ptype_obj = get_post_type_object( $_post_type );
				if ( ! $ptype_obj || ! $ptype_obj->query_var || empty( $q[ $ptype_obj->query_var ] ) ) {
					continue;
				}

				if ( ! $ptype_obj->hierarchical ) {
					// Non-hierarchical post types can directly use 'name'.
					$q['name'] = $q[ $ptype_obj->query_var ];
				} else {
					// Hierarchical post types will operate through 'pagename'.
					$q['pagename'] = $q[ $ptype_obj->query_var ];
					$q['name']     = '';
				}

				// Only one request for a slug is possible, this is why name & pagename are overwritten above.
				break;
			} // End foreach.
			unset( $ptype_obj );
		}

		if ( '' !== $q['title'] ) {
			$where .= $wpdb->prepare( " AND {$wpdb->posts}.post_title = %s", stripslashes( $q['title'] ) );
		}

		// Parameters related to 'post_name'.
		if ( '' !== $q['name'] ) {
			$q['name'] = sanitize_title_for_query( $q['name'] );
			$where    .= " AND {$wpdb->posts}.post_name = '" . $q['name'] . "'";
		} elseif ( '' !== $q['pagename'] ) {
			if ( isset( $this->queried_object_id ) ) {
				$reqpage = $this->queried_object_id;
			} else {
				if ( 'page' !== $q['post_type'] ) {
					foreach ( (array) $q['post_type'] as $_post_type ) {
						$ptype_obj = get_post_type_object( $_post_type );
						if ( ! $ptype_obj || ! $ptype_obj->hierarchical ) {
							continue;
						}

						$reqpage = get_page_by_path( $q['pagename'], OBJECT, $_post_type );
						if ( $reqpage ) {
							break;
						}
					}
					unset( $ptype_obj );
				} else {
					$reqpage = get_page_by_path( $q['pagename'] );
				}
				if ( ! empty( $reqpage ) ) {
					$reqpage = $reqpage->ID;
				} else {
					$reqpage = 0;
				}
			}

			$page_for_posts = get_option( 'page_for_posts' );
			if ( ( 'page' !== get_option( 'show_on_front' ) ) || empty( $page_for_posts ) || ( $reqpage != $page_for_posts ) ) {
				$q['pagename'] = sanitize_title_for_query( wp_basename( $q['pagename'] ) );
				$q['name']     = $q['pagename'];
				$where        .= " AND ({$wpdb->posts}.ID = '$reqpage')";
				$reqpage_obj   = get_post( $reqpage );
				if ( is_object( $reqpage_obj ) && 'attachment' === $reqpage_obj->post_type ) {
					$this->is_attachment = true;
					$post_type           = 'attachment';
					$q['post_type']      = 'attachment';
					$this->is_page       = true;
					$q['attachment_id']  = $reqpage;
				}
			}
		} elseif ( '' !== $q['attachment'] ) {
			$q['attachment'] = sanitize_title_for_query( wp_basename( $q['attachment'] ) );
			$q['name']       = $q['attachment'];
			$where          .= " AND {$wpdb->posts}.post_name = '" . $q['attachment'] . "'";
		} elseif ( is_array( $q['post_name__in'] ) && ! empty( $q['post_name__in'] ) ) {
			$q['post_name__in'] = array_map( 'sanitize_title_for_query', $q['post_name__in'] );
			$post_name__in      = "'" . implode( "','", $q['post_name__in'] ) . "'";
			$where             .= " AND {$wpdb->posts}.post_name IN ($post_name__in)";
		}

		// If an attachment is requested by number, let it supersede any post number.
		if ( $q['attachment_id'] ) {
			$q['p'] = absint( $q['attachment_id'] );
		}

		// If a post number is specified, load that post.
		if ( $q['p'] ) {
			$where .= " AND {$wpdb->posts}.ID = " . $q['p'];
		} elseif ( $q['post__in'] ) {
			$post__in = implode( ',', array_map( 'absint', $q['post__in'] ) );
			$where   .= " AND {$wpdb->posts}.ID IN ($post__in)";
		} elseif ( $q['post__not_in'] ) {
			$post__not_in = implode( ',', array_map( 'absint', $q['post__not_in'] ) );
			$where       .= " AND {$wpdb->posts}.ID NOT IN ($post__not_in)";
		}

		if ( is_numeric( $q['post_parent'] ) ) {
			$where .= $wpdb->prepare( " AND {$wpdb->posts}.post_parent = %d ", $q['post_parent'] );
		} elseif ( $q['post_parent__in'] ) {
			$post_parent__in = implode( ',', array_map( 'absint', $q['post_parent__in'] ) );
			$where          .= " AND {$wpdb->posts}.post_parent IN ($post_parent__in)";
		} elseif ( $q['post_parent__not_in'] ) {
			$post_parent__not_in = implode( ',', array_map( 'absint', $q['post_parent__not_in'] ) );
			$where              .= " AND {$wpdb->posts}.post_parent NOT IN ($post_parent__not_in)";
		}

		if ( $q['page_id'] ) {
			if ( ( 'page' !== get_option( 'show_on_front' ) ) || ( get_option( 'page_for_posts' ) != $q['page_id'] ) ) {
				$q['p'] = $q['page_id'];
				$where  = " AND {$wpdb->posts}.ID = " . $q['page_id'];
			}
		}

		// If a search pattern is specified, load the posts that match.
		if ( strlen( $q['s'] ) ) {
			$search = $this->parse_search( $q );
		}

		if ( ! $q['suppress_filters'] ) {
			/**
			 * Filters the search SQL that is used in the WHERE clause of WP_Query.
			 *
			 * @since 3.0.0
			 *
			 * @param string   $search Search SQL for WHERE clause.
			 * @param WP_Query $query  The current WP_Query object.
			 */
			$search = apply_filters_ref_array( 'posts_search', array( $search, &$this ) );
		}

		// Taxonomies.
		if ( ! $this->is_singular ) {
			$this->parse_tax_query( $q );

			$clauses = $this->tax_query->get_sql( $wpdb->posts, 'ID' );

			$join  .= $clauses['join'];
			$where .= $clauses['where'];
		}

		if ( $this->is_tax ) {
			if ( empty( $post_type ) ) {
				// Do a fully inclusive search for currently registered post types of queried taxonomies.
				$post_type  = array();
				$taxonomies = array_keys( $this->tax_query->queried_terms );
				foreach ( get_post_types( array( 'exclude_from_search' => false ) ) as $pt ) {
					$object_taxonomies = 'attachment' === $pt ? get_taxonomies_for_attachments() : get_object_taxonomies( $pt );
					if ( array_intersect( $taxonomies, $object_taxonomies ) ) {
						$post_type[] = $pt;
					}
				}
				if ( ! $post_type ) {
					$post_type = 'any';
				} elseif ( count( $post_type ) == 1 ) {
					$post_type = $post_type[0];
				}

				$post_status_join = true;
			} elseif ( in_array( 'attachment', (array) $post_type, true ) ) {
				$post_status_join = true;
			}
		}

		/*
		 * Ensure that 'taxonomy', 'term', 'term_id', 'cat', and
		 * 'category_name' vars are set for backward compatibility.
		 */
		if ( ! empty( $this->tax_query->queried_terms ) ) {

			/*
			 * Set 'taxonomy', 'term', and 'term_id' to the
			 * first taxonomy other than 'post_tag' or 'category'.
			 */
			if ( ! isset( $q['taxonomy'] ) ) {
				foreach ( $this->tax_query->queried_terms as $queried_taxonomy => $queried_items ) {
					if ( empty( $queried_items['terms'][0] ) ) {
						continue;
					}

					if ( ! in_array( $queried_taxonomy, array( 'category', 'post_tag' ), true ) ) {
						$q['taxonomy'] = $queried_taxonomy;

						if ( 'slug' === $queried_items['field'] ) {
							$q['term'] = $queried_items['terms'][0];
						} else {
							$q['term_id'] = $queried_items['terms'][0];
						}

						// Take the first one we find.
						break;
					}
				}
			}

			// 'cat', 'category_name', 'tag_id'.
			foreach ( $this->tax_query->queried_terms as $queried_taxonomy => $queried_items ) {
				if ( empty( $queried_items['terms'][0] ) ) {
					continue;
				}

				if ( 'category' === $queried_taxonomy ) {
					$the_cat = get_term_by( $queried_items['field'], $queried_items['terms'][0], 'category' );
					if ( $the_cat ) {
						$this->set( 'cat', $the_cat->term_id );
						$this->set( 'category_name', $the_cat->slug );
					}
					unset( $the_cat );
				}

				if ( 'post_tag' === $queried_taxonomy ) {
					$the_tag = get_term_by( $queried_items['field'], $queried_items['terms'][0], 'post_tag' );
					if ( $the_tag ) {
						$this->set( 'tag_id', $the_tag->term_id );
					}
					unset( $the_tag );
				}
			}
		}

		if ( ! empty( $this->tax_query->queries ) || ! empty( $this->meta_query->queries ) ) {
			$groupby = "{$wpdb->posts}.ID";
		}

		// Author/user stuff.

		if ( ! empty( $q['author'] ) && '0' != $q['author'] ) {
			$q['author'] = addslashes_gpc( '' . urldecode( $q['author'] ) );
			$authors     = array_unique( array_map( 'intval', preg_split( '/[,\s]+/', $q['author'] ) ) );
			foreach ( $authors as $author ) {
				$key         = $author > 0 ? 'author__in' : 'author__not_in';
				$q[ $key ][] = abs( $author );
			}
			$q['author'] = implode( ',', $authors );
		}

		if ( ! empty( $q['author__not_in'] ) ) {
			$author__not_in = implode( ',', array_map( 'absint', array_unique( (array) $q['author__not_in'] ) ) );
			$where         .= " AND {$wpdb->posts}.post_author NOT IN ($author__not_in) ";
		} elseif ( ! empty( $q['author__in'] ) ) {
			$author__in = implode( ',', array_map( 'absint', array_unique( (array) $q['author__in'] ) ) );
			$where     .= " AND {$wpdb->posts}.post_author IN ($author__in) ";
		}

		// Author stuff for nice URLs.

		if ( '' !== $q['author_name'] ) {
			if ( strpos( $q['author_name'], '/' ) !== false ) {
				$q['author_name'] = explode( '/', $q['author_name'] );
				if ( $q['author_name'][ count( $q['author_name'] ) - 1 ] ) {
					$q['author_name'] = $q['author_name'][ count( $q['author_name'] ) - 1 ]; // No trailing slash.
				} else {
					$q['author_name'] = $q['author_name'][ count( $q['author_name'] ) - 2 ]; // There was a trailing slash.
				}
			}
			$q['author_name'] = sanitize_title_for_query( $q['author_name'] );
			$q['author']      = get_user_by( 'slug', $q['author_name'] );
			if ( $q['author'] ) {
				$q['author'] = $q['author']->ID;
			}
			$whichauthor .= " AND ({$wpdb->posts}.post_author = " . absint( $q['author'] ) . ')';
		}

		// Matching by comment count.
		if ( isset( $q['comment_count'] ) ) {
			// Numeric comment count is converted to array format.
			if ( is_numeric( $q['comment_count'] ) ) {
				$q['comment_count'] = array(
					'value' => (int) $q['comment_count'],
				);
			}

			if ( isset( $q['comment_count']['value'] ) ) {
				$q['comment_count'] = array_merge(
					array(
						'compare' => '=',
					),
					$q['comment_count']
				);

				// Fallback for invalid compare operators is '='.
				$compare_operators = array( '=', '!=', '>', '>=', '<', '<=' );
				if ( ! in_array( $q['comment_count']['compare'], $compare_operators, true ) ) {
					$q['comment_count']['compare'] = '=';
				}

				$where .= $wpdb->prepare( " AND {$wpdb->posts}.comment_count {$q['comment_count']['compare']} %d", $q['comment_count']['value'] );
			}
		}

		// MIME-Type stuff for attachment browsing.

		if ( isset( $q['post_mime_type'] ) && '' !== $q['post_mime_type'] ) {
			$whichmimetype = wp_post_mime_type_where( $q['post_mime_type'], $wpdb->posts );
		}
		$where .= $search . $whichauthor . $whichmimetype;

		if ( ! empty( $this->meta_query->queries ) ) {
			$clauses = $this->meta_query->get_sql( 'post', $wpdb->posts, 'ID', $this );
			$join   .= $clauses['join'];
			$where  .= $clauses['where'];
		}

		$rand = ( isset( $q['orderby'] ) && 'rand' === $q['orderby'] );
		if ( ! isset( $q['order'] ) ) {
			$q['order'] = $rand ? '' : 'DESC';
		} else {
			$q['order'] = $rand ? '' : $this->parse_order( $q['order'] );
		}

		// These values of orderby should ignore the 'order' parameter.
		$force_asc = array( 'post__in', 'post_name__in', 'post_parent__in' );
		if ( isset( $q['orderby'] ) && in_array( $q['orderby'], $force_asc, true ) ) {
			$q['order'] = '';
		}

		// Order by.
		if ( empty( $q['orderby'] ) ) {
			/*
			 * Boolean false or empty array blanks out ORDER BY,
			 * while leaving the value unset or otherwise empty sets the default.
			 */
			if ( isset( $q['orderby'] ) && ( is_array( $q['orderby'] ) || false === $q['orderby'] ) ) {
				$orderby = '';
			} else {
				$orderby = "{$wpdb->posts}.post_date " . $q['order'];
			}
		} elseif ( 'none' === $q['orderby'] ) {
			$orderby = '';
		} else {
			$orderby_array = array();
			if ( is_array( $q['orderby'] ) ) {
				foreach ( $q['orderby'] as $_orderby => $order ) {
					$orderby = addslashes_gpc( urldecode( $_orderby ) );
					$parsed  = $this->parse_orderby( $orderby );

					if ( ! $parsed ) {
						continue;
					}

					$orderby_array[] = $parsed . ' ' . $this->parse_order( $order );
				}
				$orderby = implode( ', ', $orderby_array );

			} else {
				$q['orderby'] = urldecode( $q['orderby'] );
				$q['orderby'] = addslashes_gpc( $q['orderby'] );

				foreach ( explode( ' ', $q['orderby'] ) as $i => $orderby ) {
					$parsed = $this->parse_orderby( $orderby );
					// Only allow certain values for safety.
					if ( ! $parsed ) {
						continue;
					}

					$orderby_array[] = $parsed;
				}
				$orderby = implode( ' ' . $q['order'] . ', ', $orderby_array );

				if ( empty( $orderby ) ) {
					$orderby = "{$wpdb->posts}.post_date " . $q['order'];
				} elseif ( ! empty( $q['order'] ) ) {
					$orderby .= " {$q['order']}";
				}
			}
		}

		// Order search results by relevance only when another "orderby" is not specified in the query.
		if ( ! empty( $q['s'] ) ) {
			$search_orderby = '';
			if ( ! empty( $q['search_orderby_title'] ) && ( empty( $q['orderby'] ) && ! $this->is_feed ) || ( isset( $q['orderby'] ) && 'relevance' === $q['orderby'] ) ) {
				$search_orderby = $this->parse_search_order( $q );
			}

			if ( ! $q['suppress_filters'] ) {
				/**
				 * Filters the ORDER BY used when ordering search results.
				 *
				 * @since 3.7.0
				 *
				 * @param string   $search_orderby The ORDER BY clause.
				 * @param WP_Query $query          The current WP_Query instance.
				 */
				$search_orderby = apply_filters( 'posts_search_orderby', $search_orderby, $this );
			}

			if ( $search_orderby ) {
				$orderby = $orderby ? $search_orderby . ', ' . $orderby : $search_orderby;
			}
		}

		if ( is_array( $post_type ) && count( $post_type ) > 1 ) {
			$post_type_cap = 'multiple_post_type';
		} else {
			if ( is_array( $post_type ) ) {
				$post_type = reset( $post_type );
			}
			$post_type_object = get_post_type_object( $post_type );
			if ( empty( $post_type_object ) ) {
				$post_type_cap = $post_type;
			}
		}

		if ( isset( $q['post_password'] ) ) {
			$where .= $wpdb->prepare( " AND {$wpdb->posts}.post_password = %s", $q['post_password'] );
			if ( empty( $q['perm'] ) ) {
				$q['perm'] = 'readable';
			}
		} elseif ( isset( $q['has_password'] ) ) {
			$where .= sprintf( " AND {$wpdb->posts}.post_password %s ''", $q['has_password'] ? '!=' : '=' );
		}

		if ( ! empty( $q['comment_status'] ) ) {
			$where .= $wpdb->prepare( " AND {$wpdb->posts}.comment_status = %s ", $q['comment_status'] );
		}

		if ( ! empty( $q['ping_status'] ) ) {
			$where .= $wpdb->prepare( " AND {$wpdb->posts}.ping_status = %s ", $q['ping_status'] );
		}

		$skip_post_status = false;
		if ( 'any' === $post_type ) {
			$in_search_post_types = get_post_types( array( 'exclude_from_search' => false ) );
			if ( empty( $in_search_post_types ) ) {
				$post_type_where  = ' AND 1=0 ';
				$skip_post_status = true;
			} else {
				$post_type_where = " AND {$wpdb->posts}.post_type IN ('" . implode( "', '", array_map( 'esc_sql', $in_search_post_types ) ) . "')";
			}
		} elseif ( ! empty( $post_type ) && is_array( $post_type ) ) {
			$post_type_where = " AND {$wpdb->posts}.post_type IN ('" . implode( "', '", esc_sql( $post_type ) ) . "')";
		} elseif ( ! empty( $post_type ) ) {
			$post_type_where  = $wpdb->prepare( " AND {$wpdb->posts}.post_type = %s", $post_type );
			$post_type_object = get_post_type_object( $post_type );
		} elseif ( $this->is_attachment ) {
			$post_type_where  = " AND {$wpdb->posts}.post_type = 'attachment'";
			$post_type_object = get_post_type_object( 'attachment' );
		} elseif ( $this->is_page ) {
			$post_type_where  = " AND {$wpdb->posts}.post_type = 'page'";
			$post_type_object = get_post_type_object( 'page' );
		} else {
			$post_type_where  = " AND {$wpdb->posts}.post_type = 'post'";
			$post_type_object = get_post_type_object( 'post' );
		}

		$edit_cap = 'edit_post';
		$read_cap = 'read_post';

		if ( ! empty( $post_type_object ) ) {
			$edit_others_cap  = $post_type_object->cap->edit_others_posts;
			$read_private_cap = $post_type_object->cap->read_private_posts;
		} else {
			$edit_others_cap  = 'edit_others_' . $post_type_cap . 's';
			$read_private_cap = 'read_private_' . $post_type_cap . 's';
		}

		$user_id = get_current_user_id();

		$q_status = array();
		if ( $skip_post_status ) {
			$where .= $post_type_where;
		} elseif ( ! empty( $q['post_status'] ) ) {

			$where .= $post_type_where;

			$statuswheres = array();
			$q_status     = $q['post_status'];
			if ( ! is_array( $q_status ) ) {
				$q_status = explode( ',', $q_status );
			}
			$r_status = array();
			$p_status = array();
			$e_status = array();
			if ( in_array( 'any', $q_status, true ) ) {
				foreach ( get_post_stati( array( 'exclude_from_search' => true ) ) as $status ) {
					if ( ! in_array( $status, $q_status, true ) ) {
						$e_status[] = "{$wpdb->posts}.post_status <> '$status'";
					}
				}
			} else {
				foreach ( get_post_stati() as $status ) {
					if ( in_array( $status, $q_status, true ) ) {
						if ( 'private' === $status ) {
							$p_status[] = "{$wpdb->posts}.post_status = '$status'";
						} else {
							$r_status[] = "{$wpdb->posts}.post_status = '$status'";
						}
					}
				}
			}

			if ( empty( $q['perm'] ) || 'readable' !== $q['perm'] ) {
				$r_status = array_merge( $r_status, $p_status );
				unset( $p_status );
			}

			if ( ! empty( $e_status ) ) {
				$statuswheres[] = '(' . implode( ' AND ', $e_status ) . ')';
			}
			if ( ! empty( $r_status ) ) {
				if ( ! empty( $q['perm'] ) && 'editable' === $q['perm'] && ! current_user_can( $edit_others_cap ) ) {
					$statuswheres[] = "({$wpdb->posts}.post_author = $user_id " . 'AND (' . implode( ' OR ', $r_status ) . '))';
				} else {
					$statuswheres[] = '(' . implode( ' OR ', $r_status ) . ')';
				}
			}
			if ( ! empty( $p_status ) ) {
				if ( ! empty( $q['perm'] ) && 'readable' === $q['perm'] && ! current_user_can( $read_private_cap ) ) {
					$statuswheres[] = "({$wpdb->posts}.post_author = $user_id " . 'AND (' . implode( ' OR ', $p_status ) . '))';
				} else {
					$statuswheres[] = '(' . implode( ' OR ', $p_status ) . ')';
				}
			}
			if ( $post_status_join ) {
				$join .= " LEFT JOIN {$wpdb->posts} AS p2 ON ({$wpdb->posts}.post_parent = p2.ID) ";
				foreach ( $statuswheres as $index => $statuswhere ) {
					$statuswheres[ $index ] = "($statuswhere OR ({$wpdb->posts}.post_status = 'inherit' AND " . str_replace( $wpdb->posts, 'p2', $statuswhere ) . '))';
				}
			}
			$where_status = implode( ' OR ', $statuswheres );
			if ( ! empty( $where_status ) ) {
				$where .= " AND ($where_status)";
			}
		} elseif ( ! $this->is_singular ) {
			if ( 'any' === $post_type ) {
				$queried_post_types = get_post_types( array( 'exclude_from_search' => false ) );
			} elseif ( is_array( $post_type ) ) {
				$queried_post_types = $post_type;
			} elseif ( ! empty( $post_type ) ) {
				$queried_post_types = array( $post_type );
			} else {
				$queried_post_types = array( 'post' );
			}

			if ( ! empty( $queried_post_types ) ) {

				$status_type_clauses = array();

				foreach ( $queried_post_types as $queried_post_type ) {

					$queried_post_type_object = get_post_type_object( $queried_post_type );

					$type_where = '(' . $wpdb->prepare( "{$wpdb->posts}.post_type = %s AND (", $queried_post_type );

					// Public statuses.
					$public_statuses = get_post_stati( array( 'public' => true ) );
					$status_clauses  = array();
					foreach ( $public_statuses as $public_status ) {
						$status_clauses[] = "{$wpdb->posts}.post_status = '$public_status'";
					}
					$type_where .= implode( ' OR ', $status_clauses );

					// Add protected states that should show in the admin all list.
					if ( $this->is_admin ) {
						$admin_all_statuses = get_post_stati(
							array(
								'protected'              => true,
								'show_in_admin_all_list' => true,
							)
						);
						foreach ( $admin_all_statuses as $admin_all_status ) {
							$type_where .= " OR {$wpdb->posts}.post_status = '$admin_all_status'";
						}
					}

					// Add private states that are visible to current user.
					if ( is_user_logged_in() && $queried_post_type_object instanceof WP_Post_Type ) {
						$read_private_cap = $queried_post_type_object->cap->read_private_posts;
						$private_statuses = get_post_stati( array( 'private' => true ) );
						foreach ( $private_statuses as $private_status ) {
							$type_where .= current_user_can( $read_private_cap ) ? " \nOR {$wpdb->posts}.post_status = '$private_status'" : " \nOR ({$wpdb->posts}.post_author = $user_id AND {$wpdb->posts}.post_status = '$private_status')";
						}
					}

					$type_where .= '))';

					$status_type_clauses[] = $type_where;
				}

				if ( ! empty( $status_type_clauses ) ) {
					$where .= ' AND (' . implode( ' OR ', $status_type_clauses ) . ')';
				}
			} else {
				$where .= ' AND 1=0 ';
			}
		} else {
			$where .= $post_type_where;
		}

		/*
		 * Apply filters on where and join prior to paging so that any
		 * manipulations to them are reflected in the paging by day queries.
		 */
		if ( ! $q['suppress_filters'] ) {
			/**
			 * Filters the WHERE clause of the query.
			 *
			 * @since 1.5.0
			 *
			 * @param string   $where The WHERE clause of the query.
			 * @param WP_Query $query The WP_Query instance (passed by reference).
			 */
			$where = apply_filters_ref_array( 'posts_where', array( $where, &$this ) );

			/**
			 * Filters the JOIN clause of the query.
			 *
			 * @since 1.5.0
			 *
			 * @param string   $join  The JOIN clause of the query.
			 * @param WP_Query $query The WP_Query instance (passed by reference).
			 */
			$join = apply_filters_ref_array( 'posts_join', array( $join, &$this ) );
		}

		// Paging.
		if ( empty( $q['nopaging'] ) && ! $this->is_singular ) {
			$page = absint( $q['paged'] );
			if ( ! $page ) {
				$page = 1;
			}

			// If 'offset' is provided, it takes precedence over 'paged'.
			if ( isset( $q['offset'] ) && is_numeric( $q['offset'] ) ) {
				$q['offset'] = absint( $q['offset'] );
				$pgstrt      = $q['offset'] . ', ';
			} else {
				$pgstrt = absint( ( $page - 1 ) * $q['posts_per_page'] ) . ', ';
			}
			$limits = 'LIMIT ' . $pgstrt . $q['posts_per_page'];
		}

		// Comments feeds.
		if ( $this->is_comment_feed && ! $this->is_singular ) {
			if ( $this->is_archive || $this->is_search ) {
				$cjoin    = "JOIN {$wpdb->posts} ON ( {$wpdb->comments}.comment_post_ID = {$wpdb->posts}.ID ) $join ";
				$cwhere   = "WHERE comment_approved = '1' $where";
				$cgroupby = "{$wpdb->comments}.comment_id";
			} else { // Other non-singular, e.g. front.
				$cjoin    = "JOIN {$wpdb->posts} ON ( {$wpdb->comments}.comment_post_ID = {$wpdb->posts}.ID )";
				$cwhere   = "WHERE ( post_status = 'publish' OR ( post_status = 'inherit' AND post_type = 'attachment' ) ) AND comment_approved = '1'";
				$cgroupby = '';
			}

			if ( ! $q['suppress_filters'] ) {
				/**
				 * Filters the JOIN clause of the comments feed query before sending.
				 *
				 * @since 2.2.0
				 *
				 * @param string   $cjoin The JOIN clause of the query.
				 * @param WP_Query $query The WP_Query instance (passed by reference).
				 */
				$cjoin = apply_filters_ref_array( 'comment_feed_join', array( $cjoin, &$this ) );

				/**
				 * Filters the WHERE clause of the comments feed query before sending.
				 *
				 * @since 2.2.0
				 *
				 * @param string   $cwhere The WHERE clause of the query.
				 * @param WP_Query $query  The WP_Query instance (passed by reference).
				 */
				$cwhere = apply_filters_ref_array( 'comment_feed_where', array( $cwhere, &$this ) );

				/**
				 * Filters the GROUP BY clause of the comments feed query before sending.
				 *
				 * @since 2.2.0
				 *
				 * @param string   $cgroupby The GROUP BY clause of the query.
				 * @param WP_Query $query    The WP_Query instance (passed by reference).
				 */
				$cgroupby = apply_filters_ref_array( 'comment_feed_groupby', array( $cgroupby, &$this ) );

				/**
				 * Filters the ORDER BY clause of the comments feed query before sending.
				 *
				 * @since 2.8.0
				 *
				 * @param string   $corderby The ORDER BY clause of the query.
				 * @param WP_Query $query    The WP_Query instance (passed by reference).
				 */
				$corderby = apply_filters_ref_array( 'comment_feed_orderby', array( 'comment_date_gmt DESC', &$this ) );

				/**
				 * Filters the LIMIT clause of the comments feed query before sending.
				 *
				 * @since 2.8.0
				 *
				 * @param string   $climits The JOIN clause of the query.
				 * @param WP_Query $query   The WP_Query instance (passed by reference).
				 */
				$climits = apply_filters_ref_array( 'comment_feed_limits', array( 'LIMIT ' . get_option( 'posts_per_rss' ), &$this ) );
			}

			$cgroupby = ( ! empty( $cgroupby ) ) ? 'GROUP BY ' . $cgroupby : '';
			$corderby = ( ! empty( $corderby ) ) ? 'ORDER BY ' . $corderby : '';
			$climits  = ( ! empty( $climits ) ) ? $climits : '';

			$comments_request = "SELECT $distinct {$wpdb->comments}.comment_ID FROM {$wpdb->comments} $cjoin $cwhere $cgroupby $corderby $climits";

			$key          = md5( $comments_request );
			$last_changed = wp_cache_get_last_changed( 'comment' ) . ':' . wp_cache_get_last_changed( 'posts' );

			$cache_key   = "comment_feed:$key:$last_changed";
			$comment_ids = wp_cache_get( $cache_key, 'comment' );
			if ( false === $comment_ids ) {
				$comment_ids = $wpdb->get_col( $comments_request );
				wp_cache_add( $cache_key, $comment_ids, 'comment' );
			}
			_prime_comment_caches( $comment_ids, false );

			// Convert to WP_Comment.
			/** @var WP_Comment[] */
			$this->comments      = array_map( 'get_comment', $comment_ids );
			$this->comment_count = count( $this->comments );

			$post_ids = array();

			foreach ( $this->comments as $comment ) {
				$post_ids[] = (int) $comment->comment_post_ID;
			}

			$post_ids = implode( ',', $post_ids );
			$join     = '';
			if ( $post_ids ) {
				$where = "AND {$wpdb->posts}.ID IN ($post_ids) ";
			} else {
				$where = 'AND 0';
			}
		}

		$clauses = array( 'where', 'groupby', 'join', 'orderby', 'distinct', 'fields', 'limits' );

		/*
		 * Apply post-paging filters on where and join. Only plugins that
		 * manipulate paging queries should use these hooks.
		 */
		if ( ! $q['suppress_filters'] ) {
			/**
			 * Filters the WHERE clause of the query.
			 *
			 * Specifically for manipulating paging queries.
			 *
			 * @since 1.5.0
			 *
			 * @param string   $where The WHERE clause of the query.
			 * @param WP_Query $query The WP_Query instance (passed by reference).
			 */
			$where = apply_filters_ref_array( 'posts_where_paged', array( $where, &$this ) );

			/**
			 * Filters the GROUP BY clause of the query.
			 *
			 * @since 2.0.0
			 *
			 * @param string   $groupby The GROUP BY clause of the query.
			 * @param WP_Query $query   The WP_Query instance (passed by reference).
			 */
			$groupby = apply_filters_ref_array( 'posts_groupby', array( $groupby, &$this ) );

			/**
			 * Filters the JOIN clause of the query.
			 *
			 * Specifically for manipulating paging queries.
			 *
			 * @since 1.5.0
			 *
			 * @param string   $join  The JOIN clause of the query.
			 * @param WP_Query $query The WP_Query instance (passed by reference).
			 */
			$join = apply_filters_ref_array( 'posts_join_paged', array( $join, &$this ) );

			/**
			 * Filters the ORDER BY clause of the query.
			 *
			 * @since 1.5.1
			 *
			 * @param string   $orderby The ORDER BY clause of the query.
			 * @param WP_Query $query   The WP_Query instance (passed by reference).
			 */
			$orderby = apply_filters_ref_array( 'posts_orderby', array( $orderby, &$this ) );

			/**
			 * Filters the DISTINCT clause of the query.
			 *
			 * @since 2.1.0
			 *
			 * @param string   $distinct The DISTINCT clause of the query.
			 * @param WP_Query $query    The WP_Query instance (passed by reference).
			 */
			$distinct = apply_filters_ref_array( 'posts_distinct', array( $distinct, &$this ) );

			/**
			 * Filters the LIMIT clause of the query.
			 *
			 * @since 2.1.0
			 *
			 * @param string   $limits The LIMIT clause of the query.
			 * @param WP_Query $query  The WP_Query instance (passed by reference).
			 */
			$limits = apply_filters_ref_array( 'post_limits', array( $limits, &$this ) );

			/**
			 * Filters the SELECT clause of the query.
			 *
			 * @since 2.1.0
			 *
			 * @param string   $fields The SELECT clause of the query.
			 * @param WP_Query $query  The WP_Query instance (passed by reference).
			 */
			$fields = apply_filters_ref_array( 'posts_fields', array( $fields, &$this ) );

			/**
			 * Filters all query clauses at once, for convenience.
			 *
			 * Covers the WHERE, GROUP BY, JOIN, ORDER BY, DISTINCT,
			 * fields (SELECT), and LIMIT clauses.
			 *
			 * @since 3.1.0
			 *
			 * @param string[] $clauses {
			 *     Associative array of the clauses for the query.
			 *
			 *     @type string $where    The WHERE clause of the query.
			 *     @type string $groupby  The GROUP BY clause of the query.
			 *     @type string $join     The JOIN clause of the query.
			 *     @type string $orderby  The ORDER BY clause of the query.
			 *     @type string $distinct The DISTINCT clause of the query.
			 *     @type string $fields   The SELECT clause of the query.
			 *     @type string $limits   The LIMIT clause of the query.
			 * }
			 * @param WP_Query $query   The WP_Query instance (passed by reference).
			 */
			$clauses = (array) apply_filters_ref_array( 'posts_clauses', array( compact( $clauses ), &$this ) );

			$where    = isset( $clauses['where'] ) ? $clauses['where'] : '';
			$groupby  = isset( $clauses['groupby'] ) ? $clauses['groupby'] : '';
			$join     = isset( $clauses['join'] ) ? $clauses['join'] : '';
			$orderby  = isset( $clauses['orderby'] ) ? $clauses['orderby'] : '';
			$distinct = isset( $clauses['distinct'] ) ? $clauses['distinct'] : '';
			$fields   = isset( $clauses['fields'] ) ? $clauses['fields'] : '';
			$limits   = isset( $clauses['limits'] ) ? $clauses['limits'] : '';
		}

		/**
		 * Fires to announce the query's current selection parameters.
		 *
		 * For use by caching plugins.
		 *
		 * @since 2.3.0
		 *
		 * @param string $selection The assembled selection query.
		 */
		do_action( 'posts_selection', $where . $groupby . $orderby . $limits . $join );

		/*
		 * Filters again for the benefit of caching plugins.
		 * Regular plugins should use the hooks above.
		 */
		if ( ! $q['suppress_filters'] ) {
			/**
			 * Filters the WHERE clause of the query.
			 *
			 * For use by caching plugins.
			 *
			 * @since 2.5.0
			 *
			 * @param string   $where The WHERE clause of the query.
			 * @param WP_Query $query The WP_Query instance (passed by reference).
			 */
			$where = apply_filters_ref_array( 'posts_where_request', array( $where, &$this ) );

			/**
			 * Filters the GROUP BY clause of the query.
			 *
			 * For use by caching plugins.
			 *
			 * @since 2.5.0
			 *
			 * @param string   $groupby The GROUP BY clause of the query.
			 * @param WP_Query $query   The WP_Query instance (passed by reference).
			 */
			$groupby = apply_filters_ref_array( 'posts_groupby_request', array( $groupby, &$this ) );

			/**
			 * Filters the JOIN clause of the query.
			 *
			 * For use by caching plugins.
			 *
			 * @since 2.5.0
			 *
			 * @param string   $join  The JOIN clause of the query.
			 * @param WP_Query $query The WP_Query instance (passed by reference).
			 */
			$join = apply_filters_ref_array( 'posts_join_request', array( $join, &$this ) );

			/**
			 * Filters the ORDER BY clause of the query.
			 *
			 * For use by caching plugins.
			 *
			 * @since 2.5.0
			 *
			 * @param string   $orderby The ORDER BY clause of the query.
			 * @param WP_Query $query   The WP_Query instance (passed by reference).
			 */
			$orderby = apply_filters_ref_array( 'posts_orderby_request', array( $orderby, &$this ) );

			/**
			 * Filters the DISTINCT clause of the query.
			 *
			 * For use by caching plugins.
			 *
			 * @since 2.5.0
			 *
			 * @param string   $distinct The DISTINCT clause of the query.
			 * @param WP_Query $query    The WP_Query instance (passed by reference).
			 */
			$distinct = apply_filters_ref_array( 'posts_distinct_request', array( $distinct, &$this ) );

			/**
			 * Filters the SELECT clause of the query.
			 *
			 * For use by caching plugins.
			 *
			 * @since 2.5.0
			 *
			 * @param string   $fields The SELECT clause of the query.
			 * @param WP_Query $query  The WP_Query instance (passed by reference).
			 */
			$fields = apply_filters_ref_array( 'posts_fields_request', array( $fields, &$this ) );

			/**
			 * Filters the LIMIT clause of the query.
			 *
			 * For use by caching plugins.
			 *
			 * @since 2.5.0
			 *
			 * @param string   $limits The LIMIT clause of the query.
			 * @param WP_Query $query  The WP_Query instance (passed by reference).
			 */
			$limits = apply_filters_ref_array( 'post_limits_request', array( $limits, &$this ) );

			/**
			 * Filters all query clauses at once, for convenience.
			 *
			 * For use by caching plugins.
			 *
			 * Covers the WHERE, GROUP BY, JOIN, ORDER BY, DISTINCT,
			 * fields (SELECT), and LIMIT clauses.
			 *
			 * @since 3.1.0
			 *
			 * @param string[] $clauses {
			 *     Associative array of the clauses for the query.
			 *
			 *     @type string $where    The WHERE clause of the query.
			 *     @type string $groupby  The GROUP BY clause of the query.
			 *     @type string $join     The JOIN clause of the query.
			 *     @type string $orderby  The ORDER BY clause of the query.
			 *     @type string $distinct The DISTINCT clause of the query.
			 *     @type string $fields   The SELECT clause of the query.
			 *     @type string $limits   The LIMIT clause of the query.
			 * }
			 * @param WP_Query $query  The WP_Query instance (passed by reference).
			 */
			$clauses = (array) apply_filters_ref_array( 'posts_clauses_request', array( $clauses, &$this ) );

			$where    = isset( $clauses['where'] ) ? $clauses['where'] : '';
			$groupby  = isset( $clauses['groupby'] ) ? $clauses['groupby'] : '';
			$join     = isset( $clauses['join'] ) ? $clauses['join'] : '';
			$orderby  = isset( $clauses['orderby'] ) ? $clauses['orderby'] : '';
			$distinct = isset( $clauses['distinct'] ) ? $clauses['distinct'] : '';
			$fields   = isset( $clauses['fields'] ) ? $clauses['fields'] : '';
			$limits   = isset( $clauses['limits'] ) ? $clauses['limits'] : '';
		}

		if ( ! empty( $groupby ) ) {
			$groupby = 'GROUP BY ' . $groupby;
		}
		if ( ! empty( $orderby ) ) {
			$orderby = 'ORDER BY ' . $orderby;
		}

		$found_rows = '';
		if ( ! $q['no_found_rows'] && ! empty( $limits ) ) {
			$found_rows = 'SQL_CALC_FOUND_ROWS';
		}

		$old_request = "
			SELECT $found_rows $distinct $fields
			FROM {$wpdb->posts} $join
			WHERE 1=1 $where
			$groupby
			$orderby
			$limits
		";

		$this->request = $old_request;

		if ( ! $q['suppress_filters'] ) {
			/**
			 * Filters the completed SQL query before sending.
			 *
			 * @since 2.0.0
			 *
			 * @param string   $request The complete SQL query.
			 * @param WP_Query $query   The WP_Query instance (passed by reference).
			 */
			$this->request = apply_filters_ref_array( 'posts_request', array( $this->request, &$this ) );
		}

		/**
		 * Filters the posts array before the query takes place.
		 *
		 * Return a non-null value to bypass WordPress' default post queries.
		 *
		 * Filtering functions that require pagination information are encouraged to set
		 * the `found_posts` and `max_num_pages` properties of the WP_Query object,
		 * passed to the filter by reference. If WP_Query does not perform a database
		 * query, it will not have enough information to generate these values itself.
		 *
		 * @since 4.6.0
		 *
		 * @param WP_Post[]|int[]|null $posts Return an array of post data to short-circuit WP's query,
		 *                                    or null to allow WP to run its normal queries.
		 * @param WP_Query             $query The WP_Query instance (passed by reference).
		 */
		$this->posts = apply_filters_ref_array( 'posts_pre_query', array( null, &$this ) );

		if ( 'ids' === $q['fields'] ) {
			if ( null === $this->posts ) {
				$this->posts = $wpdb->get_col( $this->request );
			}

			/** @var int[] */
			$this->posts      = array_map( 'intval', $this->posts );
			$this->post_count = count( $this->posts );
			$this->set_found_posts( $q, $limits );

			return $this->posts;
		}

		if ( 'id=>parent' === $q['fields'] ) {
			if ( null === $this->posts ) {
				$this->posts = $wpdb->get_results( $this->request );
			}

			$this->post_count = count( $this->posts );
			$this->set_found_posts( $q, $limits );

			/** @var int[] */
			$r = array();
			foreach ( $this->posts as $key => $post ) {
				$this->posts[ $key ]->ID          = (int) $post->ID;
				$this->posts[ $key ]->post_parent = (int) $post->post_parent;

				$r[ (int) $post->ID ] = (int) $post->post_parent;
			}

			return $r;
		}

		if ( null === $this->posts ) {
			$split_the_query = ( $old_request == $this->request && "{$wpdb->posts}.*" === $fields && ! empty( $limits ) && $q['posts_per_page'] < 500 );

			/**
			 * Filters whether to split the query.
			 *
			 * Splitting the query will cause it to fetch just the IDs of the found posts
			 * (and then individually fetch each post by ID), rather than fetching every
			 * complete row at once. One massive result vs. many small results.
			 *
			 * @since 3.4.0
			 *
			 * @param bool     $split_the_query Whether or not to split the query.
			 * @param WP_Query $query           The WP_Query instance.
			 */
			$split_the_query = apply_filters( 'split_the_query', $split_the_query, $this );

			if ( $split_the_query ) {
				// First get the IDs and then fill in the objects.

				$this->request = "
					SELECT $found_rows $distinct {$wpdb->posts}.ID
					FROM {$wpdb->posts} $join
					WHERE 1=1 $where
					$groupby
					$orderby
					$limits
				";

				/**
				 * Filters the Post IDs SQL request before sending.
				 *
				 * @since 3.4.0
				 *
				 * @param string   $request The post ID request.
				 * @param WP_Query $query   The WP_Query instance.
				 */
				$this->request = apply_filters( 'posts_request_ids', $this->request, $this );

				$ids = $wpdb->get_col( $this->request );

				if ( $ids ) {
					$this->posts = $ids;
					$this->set_found_posts( $q, $limits );
					_prime_post_caches( $ids, $q['update_post_term_cache'], $q['update_post_meta_cache'] );
				} else {
					$this->posts = array();
				}
			} else {
				$this->posts = $wpdb->get_results( $this->request );
				$this->set_found_posts( $q, $limits );
			}
		}

		// Convert to WP_Post objects.
		if ( $this->posts ) {
			/** @var WP_Post[] */
			$this->posts = array_map( 'get_post', $this->posts );
		}

		if ( ! $q['suppress_filters'] ) {
			/**
			 * Filters the raw post results array, prior to status checks.
			 *
			 * @since 2.3.0
			 *
			 * @param WP_Post[] $posts Array of post objects.
			 * @param WP_Query  $query The WP_Query instance (passed by reference).
			 */
			$this->posts = apply_filters_ref_array( 'posts_results', array( $this->posts, &$this ) );
		}

		if ( ! empty( $this->posts ) && $this->is_comment_feed && $this->is_singular ) {
			/** This filter is documented in wp-includes/query.php */
			$cjoin = apply_filters_ref_array( 'comment_feed_join', array( '', &$this ) );

			/** This filter is documented in wp-includes/query.php */
			$cwhere = apply_filters_ref_array( 'comment_feed_where', array( "WHERE comment_post_ID = '{$this->posts[0]->ID}' AND comment_approved = '1'", &$this ) );

			/** This filter is documented in wp-includes/query.php */
			$cgroupby = apply_filters_ref_array( 'comment_feed_groupby', array( '', &$this ) );
			$cgroupby = ( ! empty( $cgroupby ) ) ? 'GROUP BY ' . $cgroupby : '';

			/** This filter is documented in wp-includes/query.php */
			$corderby = apply_filters_ref_array( 'comment_feed_orderby', array( 'comment_date_gmt DESC', &$this ) );
			$corderby = ( ! empty( $corderby ) ) ? 'ORDER BY ' . $corderby : '';

			/** This filter is documented in wp-includes/query.php */
			$climits = apply_filters_ref_array( 'comment_feed_limits', array( 'LIMIT ' . get_option( 'posts_per_rss' ), &$this ) );

			$comments_request = "SELECT {$wpdb->comments}.comment_ID FROM {$wpdb->comments} $cjoin $cwhere $cgroupby $corderby $climits";

			$key          = md5( $comments_request );
			$last_changed = wp_cache_get_last_changed( 'comment' );

			$cache_key   = "comment_feed:$key:$last_changed";
			$comment_ids = wp_cache_get( $cache_key, 'comment' );
			if ( false === $comment_ids ) {
				$comment_ids = $wpdb->get_col( $comments_request );
				wp_cache_add( $cache_key, $comment_ids, 'comment' );
			}
			_prime_comment_caches( $comment_ids, false );

			// Convert to WP_Comment.
			/** @var WP_Comment[] */
			$this->comments      = array_map( 'get_comment', $comment_ids );
			$this->comment_count = count( $this->comments );
		}

		// Check post status to determine if post should be displayed.
		if ( ! empty( $this->posts ) && ( $this->is_single || $this->is_page ) ) {
			$status = get_post_status( $this->posts[0] );

			if ( 'attachment' === $this->posts[0]->post_type && 0 === (int) $this->posts[0]->post_parent ) {
				$this->is_page       = false;
				$this->is_single     = true;
				$this->is_attachment = true;
			}

			// If the post_status was specifically requested, let it pass through.
			if ( ! in_array( $status, $q_status, true ) ) {
				$post_status_obj = get_post_status_object( $status );

				if ( $post_status_obj && ! $post_status_obj->public ) {
					if ( ! is_user_logged_in() ) {
						// User must be logged in to view unpublished posts.
						$this->posts = array();
					} else {
						if ( $post_status_obj->protected ) {
							// User must have edit permissions on the draft to preview.
							if ( ! current_user_can( $edit_cap, $this->posts[0]->ID ) ) {
								$this->posts = array();
							} else {
								$this->is_preview = true;
								if ( 'future' !== $status ) {
									$this->posts[0]->post_date = current_time( 'mysql' );
								}
							}
						} elseif ( $post_status_obj->private ) {
							if ( ! current_user_can( $read_cap, $this->posts[0]->ID ) ) {
								$this->posts = array();
							}
						} else {
							$this->posts = array();
						}
					}
				} elseif ( ! $post_status_obj ) {
					// Post status is not registered, assume it's not public.
					if ( ! current_user_can( $edit_cap, $this->posts[0]->ID ) ) {
						$this->posts = array();
					}
				}
			}

			if ( $this->is_preview && $this->posts && current_user_can( $edit_cap, $this->posts[0]->ID ) ) {
				/**
				 * Filters the single post for preview mode.
				 *
				 * @since 2.7.0
				 *
				 * @param WP_Post  $post_preview  The Post object.
				 * @param WP_Query $query         The WP_Query instance (passed by reference).
				 */
				$this->posts[0] = get_post( apply_filters_ref_array( 'the_preview', array( $this->posts[0], &$this ) ) );
			}
		}

		// Put sticky posts at the top of the posts array.
		$sticky_posts = get_option( 'sticky_posts' );
		if ( $this->is_home && $page <= 1 && is_array( $sticky_posts ) && ! empty( $sticky_posts ) && ! $q['ignore_sticky_posts'] ) {
			$num_posts     = count( $this->posts );
			$sticky_offset = 0;
			// Loop over posts and relocate stickies to the front.
			for ( $i = 0; $i < $num_posts; $i++ ) {
				if ( in_array( $this->posts[ $i ]->ID, $sticky_posts, true ) ) {
					$sticky_post = $this->posts[ $i ];
					// Remove sticky from current position.
					array_splice( $this->posts, $i, 1 );
					// Move to front, after other stickies.
					array_splice( $this->posts, $sticky_offset, 0, array( $sticky_post ) );
					// Increment the sticky offset. The next sticky will be placed at this offset.
					$sticky_offset++;
					// Remove post from sticky posts array.
					$offset = array_search( $sticky_post->ID, $sticky_posts, true );
					unset( $sticky_posts[ $offset ] );
				}
			}

			// If any posts have been excluded specifically, Ignore those that are sticky.
			if ( ! empty( $sticky_posts ) && ! empty( $q['post__not_in'] ) ) {
				$sticky_posts = array_diff( $sticky_posts, $q['post__not_in'] );
			}

			// Fetch sticky posts that weren't in the query results.
			if ( ! empty( $sticky_posts ) ) {
				$stickies = get_posts(
					array(
						'post__in'               => $sticky_posts,
						'post_type'              => $post_type,
						'post_status'            => 'publish',
						'posts_per_page'         => count( $sticky_posts ),
						'suppress_filters'       => $q['suppress_filters'],
						'cache_results'          => $q['cache_results'],
						'update_post_meta_cache' => $q['update_post_meta_cache'],
						'update_post_term_cache' => $q['update_post_term_cache'],
						'lazy_load_term_meta'    => $q['lazy_load_term_meta'],
					)
				);

				foreach ( $stickies as $sticky_post ) {
					array_splice( $this->posts, $sticky_offset, 0, array( $sticky_post ) );
					$sticky_offset++;
				}
			}
		}

		// If comments have been fetched as part of the query, make sure comment meta lazy-loading is set up.
		if ( ! empty( $this->comments ) ) {
			wp_queue_comments_for_comment_meta_lazyload( $this->comments );
		}

		if ( ! $q['suppress_filters'] ) {
			/**
			 * Filters the array of retrieved posts after they've been fetched and
			 * internally processed.
			 *
			 * @since 1.5.0
			 *
			 * @param WP_Post[] $posts Array of post objects.
			 * @param WP_Query  $query The WP_Query instance (passed by reference).
			 */
			$this->posts = apply_filters_ref_array( 'the_posts', array( $this->posts, &$this ) );
		}

		// Ensure that any posts added/modified via one of the filters above are
		// of the type WP_Post and are filtered.
		if ( $this->posts ) {
			$this->post_count = count( $this->posts );

			/** @var WP_Post[] */
			$this->posts = array_map( 'get_post', $this->posts );

			if ( $q['cache_results'] ) {
				update_post_caches( $this->posts, $post_type, $q['update_post_term_cache'], $q['update_post_meta_cache'] );
			}

			/** @var WP_Post */
			$this->post = reset( $this->posts );
		} else {
			$this->post_count = 0;
			$this->posts      = array();
		}

		if ( $q['lazy_load_term_meta'] ) {
			wp_queue_posts_for_term_meta_lazyload( $this->posts );
		}

		return $this->posts;
	}

	/**
	 * Set up the amount of found posts and the number of pages (if limit clause was used)
	 * for the current query.
	 *
	 * @since 3.5.0
	 *
	 * @global wpdb $wpdb WordPress database abstraction object.
	 *
	 * @param array  $q      Query variables.
	 * @param string $limits LIMIT clauses of the query.
	 */
	private function set_found_posts( $q, $limits ) {
		global $wpdb;

		// Bail if posts is an empty array. Continue if posts is an empty string,
		// null, or false to accommodate caching plugins that fill posts later.
		if ( $q['no_found_rows'] || ( is_array( $this->posts ) && ! $this->posts ) ) {
			return;
		}

		if ( ! empty( $limits ) ) {
			/**
			 * Filters the query to run for retrieving the found posts.
			 *
			 * @since 2.1.0
			 *
			 * @param string   $found_posts_query The query to run to find the found posts.
			 * @param WP_Query $query             The WP_Query instance (passed by reference).
			 */
			$found_posts_query = apply_filters_ref_array( 'found_posts_query', array( 'SELECT FOUND_ROWS()', &$this ) );

			$this->found_posts = (int) $wpdb->get_var( $found_posts_query );
		} else {
			if ( is_array( $this->posts ) ) {
				$this->found_posts = count( $this->posts );
			} else {
				if ( null === $this->posts ) {
					$this->found_posts = 0;
				} else {
					$this->found_posts = 1;
				}
			}
		}

		/**
		 * Filters the number of found posts for the query.
		 *
		 * @since 2.1.0
		 *
		 * @param int      $found_posts The number of posts found.
		 * @param WP_Query $query       The WP_Query instance (passed by reference).
		 */
		$this->found_posts = (int) apply_filters_ref_array( 'found_posts', array( $this->found_posts, &$this ) );

		if ( ! empty( $limits ) ) {
			$this->max_num_pages = ceil( $this->found_posts / $q['posts_per_page'] );
		}
	}

	/**
	 * Set up the next post and iterate current post index.
	 *
	 * @since 1.5.0
	 *
	 * @return WP_Post Next post.
	 */
	public function next_post() {

		$this->current_post++;

		/** @var WP_Post */
		$this->post = $this->posts[ $this->current_post ];
		return $this->post;
	}

	/**
	 * Sets up the current post.
	 *
	 * Retrieves the next post, sets up the post, sets the 'in the loop'
	 * property to true.
	 *
	 * @since 1.5.0
	 *
	 * @global WP_Post $post Global post object.
	 */
	public function the_post() {
		global $post;
		$this->in_the_loop = true;

		if ( -1 == $this->current_post ) { // Loop has just started.
			/**
			 * Fires once the loop is started.
			 *
			 * @since 2.0.0
			 *
			 * @param WP_Query $query The WP_Query instance (passed by reference).
			 */
			do_action_ref_array( 'loop_start', array( &$this ) );
		}

		$post = $this->next_post();
		$this->setup_postdata( $post );
	}

	/**
	 * Determines whether there are more posts available in the loop.
	 *
	 * Calls the {@see 'loop_end'} action when the loop is complete.
	 *
	 * @since 1.5.0
	 *
	 * @return bool True if posts are available, false if end of the loop.
	 */
	public function have_posts() {
		if ( $this->current_post + 1 < $this->post_count ) {
			return true;
		} elseif ( $this->current_post + 1 == $this->post_count && $this->post_count > 0 ) {
			/**
			 * Fires once the loop has ended.
			 *
			 * @since 2.0.0
			 *
			 * @param WP_Query $query The WP_Query instance (passed by reference).
			 */
			do_action_ref_array( 'loop_end', array( &$this ) );
			// Do some cleaning up after the loop.
			$this->rewind_posts();
		} elseif ( 0 === $this->post_count ) {
			/**
			 * Fires if no results are found in a post query.
			 *
			 * @since 4.9.0
			 *
			 * @param WP_Query $query The WP_Query instance.
			 */
			do_action( 'loop_no_results', $this );
		}

		$this->in_the_loop = false;
		return false;
	}

	/**
	 * Rewind the posts and reset post index.
	 *
	 * @since 1.5.0
	 */
	public function rewind_posts() {
		$this->current_post = -1;
		if ( $this->post_count > 0 ) {
			$this->post = $this->posts[0];
		}
	}

	/**
	 * Iterate current comment index and return WP_Comment object.
	 *
	 * @since 2.2.0
	 *
	 * @return WP_Comment Comment object.
	 */
	public function next_comment() {
		$this->current_comment++;

		/** @var WP_Comment */
		$this->comment = $this->comments[ $this->current_comment ];
		return $this->comment;
	}

	/**
	 * Sets up the current comment.
	 *
	 * @since 2.2.0
	 *
	 * @global WP_Comment $comment Global comment object.
	 */
	public function the_comment() {
		global $comment;

		$comment = $this->next_comment();

		if ( 0 == $this->current_comment ) {
			/**
			 * Fires once the comment loop is started.
			 *
			 * @since 2.2.0
			 */
			do_action( 'comment_loop_start' );
		}
	}

	/**
	 * Whether there are more comments available.
	 *
	 * Automatically rewinds comments when finished.
	 *
	 * @since 2.2.0
	 *
	 * @return bool True if comments are available, false if no more comments.
	 */
	public function have_comments() {
		if ( $this->current_comment + 1 < $this->comment_count ) {
			return true;
		} elseif ( $this->current_comment + 1 == $this->comment_count ) {
			$this->rewind_comments();
		}

		return false;
	}

	/**
	 * Rewind the comments, resets the comment index and comment to first.
	 *
	 * @since 2.2.0
	 */
	public function rewind_comments() {
		$this->current_comment = -1;
		if ( $this->comment_count > 0 ) {
			$this->comment = $this->comments[0];
		}
	}

	/**
	 * Sets up the WordPress query by parsing query string.
	 *
	 * @since 1.5.0
	 *
	 * @see WP_Query::parse_query() for all available arguments.
	 *
	 * @param string|array $query URL query string or array of query arguments.
	 * @return WP_Post[]|int[] Array of post objects or post IDs.
	 */
	public function query( $query ) {
		$this->init();
		$this->query      = wp_parse_args( $query );
		$this->query_vars = $this->query;
		return $this->get_posts();
	}

	/**
	 * Retrieves the currently queried object.
	 *
	 * If queried object is not set, then the queried object will be set from
	 * the category, tag, taxonomy, posts page, single post, page, or author
	 * query variable. After it is set up, it will be returned.
	 *
	 * @since 1.5.0
	 *
	 * @return WP_Term|WP_Post_Type|WP_Post|WP_User|null The queried object.
	 */
	public function get_queried_object() {
		if ( isset( $this->queried_object ) ) {
			return $this->queried_object;
		}

		$this->queried_object    = null;
		$this->queried_object_id = null;

		if ( $this->is_category || $this->is_tag || $this->is_tax ) {
			if ( $this->is_category ) {
				$cat           = $this->get( 'cat' );
				$category_name = $this->get( 'category_name' );

				if ( $cat ) {
					$term = get_term( $cat, 'category' );
				} elseif ( $category_name ) {
					$term = get_term_by( 'slug', $category_name, 'category' );
				}
			} elseif ( $this->is_tag ) {
				$tag_id = $this->get( 'tag_id' );
				$tag    = $this->get( 'tag' );

				if ( $tag_id ) {
					$term = get_term( $tag_id, 'post_tag' );
				} elseif ( $tag ) {
					$term = get_term_by( 'slug', $tag, 'post_tag' );
				}
			} else {
				// For other tax queries, grab the first term from the first clause.
				if ( ! empty( $this->tax_query->queried_terms ) ) {
					$queried_taxonomies = array_keys( $this->tax_query->queried_terms );
					$matched_taxonomy   = reset( $queried_taxonomies );
					$query              = $this->tax_query->queried_terms[ $matched_taxonomy ];

					if ( ! empty( $query['terms'] ) ) {
						if ( 'term_id' === $query['field'] ) {
							$term = get_term( reset( $query['terms'] ), $matched_taxonomy );
						} else {
							$term = get_term_by( $query['field'], reset( $query['terms'] ), $matched_taxonomy );
						}
					}
				}
			}

			if ( ! empty( $term ) && ! is_wp_error( $term ) ) {
				$this->queried_object    = $term;
				$this->queried_object_id = (int) $term->term_id;

				if ( $this->is_category && 'category' === $this->queried_object->taxonomy ) {
					_make_cat_compat( $this->queried_object );
				}
			}
		} elseif ( $this->is_post_type_archive ) {
			$post_type = $this->get( 'post_type' );

			if ( is_array( $post_type ) ) {
				$post_type = reset( $post_type );
			}

			$this->queried_object = get_post_type_object( $post_type );
		} elseif ( $this->is_posts_page ) {
			$page_for_posts = get_option( 'page_for_posts' );

			$this->queried_object    = get_post( $page_for_posts );
			$this->queried_object_id = (int) $this->queried_object->ID;
		} elseif ( $this->is_singular && ! empty( $this->post ) ) {
			$this->queried_object    = $this->post;
			$this->queried_object_id = (int) $this->post->ID;
		} elseif ( $this->is_author ) {
			$author      = (int) $this->get( 'author' );
			$author_name = $this->get( 'author_name' );

			if ( $author ) {
				$this->queried_object_id = $author;
			} elseif ( $author_name ) {
				$user = get_user_by( 'slug', $author_name );

				if ( $user ) {
					$this->queried_object_id = $user->ID;
				}
			}

			$this->queried_object = get_userdata( $this->queried_object_id );
		}

		return $this->queried_object;
	}

	/**
	 * Retrieves the ID of the currently queried object.
	 *
	 * @since 1.5.0
	 *
	 * @return int
	 */
	public function get_queried_object_id() {
		$this->get_queried_object();

		if ( isset( $this->queried_object_id ) ) {
			return $this->queried_object_id;
		}

		return 0;
	}

	/**
	 * Constructor.
	 *
	 * Sets up the WordPress query, if parameter is not empty.
	 *
	 * @since 1.5.0
	 *
	 * @see WP_Query::parse_query() for all available arguments.
	 *
	 * @param string|array $query URL query string or array of vars.
	 */
	public function __construct( $query = '' ) {
		if ( ! empty( $query ) ) {
			$this->query( $query );
		}
	}

	/**
	 * Make private properties readable for backward compatibility.
	 *
	 * @since 4.0.0
	 *
	 * @param string $name Property to get.
	 * @return mixed Property.
	 */
	public function __get( $name ) {
		if ( in_array( $name, $this->compat_fields, true ) ) {
			return $this->$name;
		}
	}

	/**
	 * Make private properties checkable for backward compatibility.
	 *
	 * @since 4.0.0
	 *
	 * @param string $name Property to check if set.
	 * @return bool Whether the property is set.
	 */
	public function __isset( $name ) {
		if ( in_array( $name, $this->compat_fields, true ) ) {
			return isset( $this->$name );
		}
	}

	/**
	 * Make private/protected methods readable for backward compatibility.
	 *
	 * @since 4.0.0
	 *
	 * @param string $name      Method to call.
	 * @param array  $arguments Arguments to pass when calling.
	 * @return mixed|false Return value of the callback, false otherwise.
	 */
	public function __call( $name, $arguments ) {
		if ( in_array( $name, $this->compat_methods, true ) ) {
			return $this->$name( ...$arguments );
		}
		return false;
	}

	/**
	 * Is the query for an existing archive page?
	 *
	 * Archive pages include category, tag, author, date, custom post type,
	 * and custom taxonomy based archives.
	 *
	 * @since 3.1.0
	 *
	 * @see WP_Query::is_category()
	 * @see WP_Query::is_tag()
	 * @see WP_Query::is_author()
	 * @see WP_Query::is_date()
	 * @see WP_Query::is_post_type_archive()
	 * @see WP_Query::is_tax()
	 *
	 * @return bool Whether the query is for an existing archive page.
	 */
	public function is_archive() {
		return (bool) $this->is_archive;
	}

	/**
	 * Is the query for an existing post type archive page?
	 *
	 * @since 3.1.0
	 *
	 * @param string|string[] $post_types Optional. Post type or array of posts types
	 *                                    to check against. Default empty.
	 * @return bool Whether the query is for an existing post type archive page.
	 */
	public function is_post_type_archive( $post_types = '' ) {
		if ( empty( $post_types ) || ! $this->is_post_type_archive ) {
			return (bool) $this->is_post_type_archive;
		}

		$post_type = $this->get( 'post_type' );
		if ( is_array( $post_type ) ) {
			$post_type = reset( $post_type );
		}
		$post_type_object = get_post_type_object( $post_type );

		return in_array( $post_type_object->name, (array) $post_types, true );
	}

	/**
	 * Is the query for an existing attachment page?
	 *
	 * @since 3.1.0
	 *
	 * @param int|string|int[]|string[] $attachment Optional. Attachment ID, title, slug, or array of such
	 *                                              to check against. Default empty.
	 * @return bool Whether the query is for an existing attachment page.
	 */
	public function is_attachment( $attachment = '' ) {
		if ( ! $this->is_attachment ) {
			return false;
		}

		if ( empty( $attachment ) ) {
			return true;
		}

		$attachment = array_map( 'strval', (array) $attachment );

		$post_obj = $this->get_queried_object();

		if ( in_array( (string) $post_obj->ID, $attachment, true ) ) {
			return true;
		} elseif ( in_array( $post_obj->post_title, $attachment, true ) ) {
			return true;
		} elseif ( in_array( $post_obj->post_name, $attachment, true ) ) {
			return true;
		}
		return false;
	}

	/**
	 * Is the query for an existing author archive page?
	 *
	 * If the $author parameter is specified, this function will additionally
	 * check if the query is for one of the authors specified.
	 *
	 * @since 3.1.0
	 *
	 * @param int|string|int[]|string[] $author Optional. User ID, nickname, nicename, or array of such
	 *                                          to check against. Default empty.
	 * @return bool Whether the query is for an existing author archive page.
	 */
	public function is_author( $author = '' ) {
		if ( ! $this->is_author ) {
			return false;
		}

		if ( empty( $author ) ) {
			return true;
		}

		$author_obj = $this->get_queried_object();

		$author = array_map( 'strval', (array) $author );

		if ( in_array( (string) $author_obj->ID, $author, true ) ) {
			return true;
		} elseif ( in_array( $author_obj->nickname, $author, true ) ) {
			return true;
		} elseif ( in_array( $author_obj->user_nicename, $author, true ) ) {
			return true;
		}

		return false;
	}

	/**
	 * Is the query for an existing category archive page?
	 *
	 * If the $category parameter is specified, this function will additionally
	 * check if the query is for one of the categories specified.
	 *
	 * @since 3.1.0
	 *
	 * @param int|string|int[]|string[] $category Optional. Category ID, name, slug, or array of such
	 *                                            to check against. Default empty.
	 * @return bool Whether the query is for an existing category archive page.
	 */
	public function is_category( $category = '' ) {
		if ( ! $this->is_category ) {
			return false;
		}

		if ( empty( $category ) ) {
			return true;
		}

		$cat_obj = $this->get_queried_object();

		$category = array_map( 'strval', (array) $category );

		if ( in_array( (string) $cat_obj->term_id, $category, true ) ) {
			return true;
		} elseif ( in_array( $cat_obj->name, $category, true ) ) {
			return true;
		} elseif ( in_array( $cat_obj->slug, $category, true ) ) {
			return true;
		}

		return false;
	}

	/**
	 * Is the query for an existing tag archive page?
	 *
	 * If the $tag parameter is specified, this function will additionally
	 * check if the query is for one of the tags specified.
	 *
	 * @since 3.1.0
	 *
	 * @param int|string|int[]|string[] $tag Optional. Tag ID, name, slug, or array of such
	 *                                       to check against. Default empty.
	 * @return bool Whether the query is for an existing tag archive page.
	 */
	public function is_tag( $tag = '' ) {
		if ( ! $this->is_tag ) {
			return false;
		}

		if ( empty( $tag ) ) {
			return true;
		}

		$tag_obj = $this->get_queried_object();

		$tag = array_map( 'strval', (array) $tag );

		if ( in_array( (string) $tag_obj->term_id, $tag, true ) ) {
			return true;
		} elseif ( in_array( $tag_obj->name, $tag, true ) ) {
			return true;
		} elseif ( in_array( $tag_obj->slug, $tag, true ) ) {
			return true;
		}

		return false;
	}

	/**
	 * Is the query for an existing custom taxonomy archive page?
	 *
	 * If the $taxonomy parameter is specified, this function will additionally
	 * check if the query is for that specific $taxonomy.
	 *
	 * If the $term parameter is specified in addition to the $taxonomy parameter,
	 * this function will additionally check if the query is for one of the terms
	 * specified.
	 *
	 * @since 3.1.0
	 *
	 * @global WP_Taxonomy[] $wp_taxonomies Registered taxonomies.
	 *
	 * @param string|string[]           $taxonomy Optional. Taxonomy slug or slugs to check against.
	 *                                            Default empty.
	 * @param int|string|int[]|string[] $term     Optional. Term ID, name, slug, or array of such
	 *                                            to check against. Default empty.
	 * @return bool Whether the query is for an existing custom taxonomy archive page.
	 *              True for custom taxonomy archive pages, false for built-in taxonomies
	 *              (category and tag archives).
	 */
	public function is_tax( $taxonomy = '', $term = '' ) {
		global $wp_taxonomies;

		if ( ! $this->is_tax ) {
			return false;
		}

		if ( empty( $taxonomy ) ) {
			return true;
		}

		$queried_object = $this->get_queried_object();
		$tax_array      = array_intersect( array_keys( $wp_taxonomies ), (array) $taxonomy );
		$term_array     = (array) $term;

		// Check that the taxonomy matches.
		if ( ! ( isset( $queried_object->taxonomy ) && count( $tax_array ) && in_array( $queried_object->taxonomy, $tax_array, true ) ) ) {
			return false;
		}

		// Only a taxonomy provided.
		if ( empty( $term ) ) {
			return true;
		}

		return isset( $queried_object->term_id ) &&
			count(
				array_intersect(
					array( $queried_object->term_id, $queried_object->name, $queried_object->slug ),
					$term_array
				)
			);
	}

	/**
	 * Whether the current URL is within the comments popup window.
	 *
	 * @since 3.1.0
	 * @deprecated 4.5.0
	 *
	 * @return false Always returns false.
	 */
	public function is_comments_popup() {
		_deprecated_function( __FUNCTION__, '4.5.0' );

		return false;
	}

	/**
	 * Is the query for an existing date archive?
	 *
	 * @since 3.1.0
	 *
	 * @return bool Whether the query is for an existing date archive.
	 */
	public function is_date() {
		return (bool) $this->is_date;
	}

	/**
	 * Is the query for an existing day archive?
	 *
	 * @since 3.1.0
	 *
	 * @return bool Whether the query is for an existing day archive.
	 */
	public function is_day() {
		return (bool) $this->is_day;
	}

	/**
	 * Is the query for a feed?
	 *
	 * @since 3.1.0
	 *
	 * @param string|string[] $feeds Optional. Feed type or array of feed types
	 *                                         to check against. Default empty.
	 * @return bool Whether the query is for a feed.
	 */
	public function is_feed( $feeds = '' ) {
		if ( empty( $feeds ) || ! $this->is_feed ) {
			return (bool) $this->is_feed;
		}

		$qv = $this->get( 'feed' );
		if ( 'feed' === $qv ) {
			$qv = get_default_feed();
		}

		return in_array( $qv, (array) $feeds, true );
	}

	/**
	 * Is the query for a comments feed?
	 *
	 * @since 3.1.0
	 *
	 * @return bool Whether the query is for a comments feed.
	 */
	public function is_comment_feed() {
		return (bool) $this->is_comment_feed;
	}

	/**
	 * Is the query for the front page of the site?
	 *
	 * This is for what is displayed at your site's main URL.
	 *
	 * Depends on the site's "Front page displays" Reading Settings 'show_on_front' and 'page_on_front'.
	 *
	 * If you set a static page for the front page of your site, this function will return
	 * true when viewing that page.
	 *
	 * Otherwise the same as @see WP_Query::is_home()
	 *
	 * @since 3.1.0
	 *
	 * @return bool Whether the query is for the front page of the site.
	 */
	public function is_front_page() {
		// Most likely case.
		if ( 'posts' === get_option( 'show_on_front' ) && $this->is_home() ) {
			return true;
		} elseif ( 'page' === get_option( 'show_on_front' ) && get_option( 'page_on_front' )
			&& $this->is_page( get_option( 'page_on_front' ) )
		) {
			return true;
		} else {
			return false;
		}
	}

	/**
	 * Is the query for the blog homepage?
	 *
	 * This is the page which shows the time based blog content of your site.
	 *
	 * Depends on the site's "Front page displays" Reading Settings 'show_on_front' and 'page_for_posts'.
	 *
	 * If you set a static page for the front page of your site, this function will return
	 * true only on the page you set as the "Posts page".
	 *
	 * @since 3.1.0
	 *
	 * @see WP_Query::is_front_page()
	 *
	 * @return bool Whether the query is for the blog homepage.
	 */
	public function is_home() {
		return (bool) $this->is_home;
	}

	/**
	 * Is the query for the Privacy Policy page?
	 *
	 * This is the page which shows the Privacy Policy content of your site.
	 *
	 * Depends on the site's "Change your Privacy Policy page" Privacy Settings 'wp_page_for_privacy_policy'.
	 *
	 * This function will return true only on the page you set as the "Privacy Policy page".
	 *
	 * @since 5.2.0
	 *
	 * @return bool Whether the query is for the Privacy Policy page.
	 */
	public function is_privacy_policy() {
		if ( get_option( 'wp_page_for_privacy_policy' )
			&& $this->is_page( get_option( 'wp_page_for_privacy_policy' ) )
		) {
			return true;
		} else {
			return false;
		}
	}

	/**
	 * Is the query for an existing month archive?
	 *
	 * @since 3.1.0
	 *
	 * @return bool Whether the query is for an existing month archive.
	 */
	public function is_month() {
		return (bool) $this->is_month;
	}

	/**
	 * Is the query for an existing single page?
	 *
	 * If the $page parameter is specified, this function will additionally
	 * check if the query is for one of the pages specified.
	 *
	 * @since 3.1.0
	 *
	 * @see WP_Query::is_single()
	 * @see WP_Query::is_singular()
	 *
	 * @param int|string|int[]|string[] $page Optional. Page ID, title, slug, path, or array of such
	 *                                        to check against. Default empty.
	 * @return bool Whether the query is for an existing single page.
	 */
	public function is_page( $page = '' ) {
		if ( ! $this->is_page ) {
			return false;
		}

		if ( empty( $page ) ) {
			return true;
		}

		$page_obj = $this->get_queried_object();

		$page = array_map( 'strval', (array) $page );

		if ( in_array( (string) $page_obj->ID, $page, true ) ) {
			return true;
		} elseif ( in_array( $page_obj->post_title, $page, true ) ) {
			return true;
		} elseif ( in_array( $page_obj->post_name, $page, true ) ) {
			return true;
		} else {
			foreach ( $page as $pagepath ) {
				if ( ! strpos( $pagepath, '/' ) ) {
					continue;
				}
				$pagepath_obj = get_page_by_path( $pagepath );

				if ( $pagepath_obj && ( $pagepath_obj->ID == $page_obj->ID ) ) {
					return true;
				}
			}
		}

		return false;
	}

	/**
	 * Is the query for a paged result and not for the first page?
	 *
	 * @since 3.1.0
	 *
	 * @return bool Whether the query is for a paged result.
	 */
	public function is_paged() {
		return (bool) $this->is_paged;
	}

	/**
	 * Is the query for a post or page preview?
	 *
	 * @since 3.1.0
	 *
	 * @return bool Whether the query is for a post or page preview.
	 */
	public function is_preview() {
		return (bool) $this->is_preview;
	}

	/**
	 * Is the query for the robots.txt file?
	 *
	 * @since 3.1.0
	 *
	 * @return bool Whether the query is for the robots.txt file.
	 */
	public function is_robots() {
		return (bool) $this->is_robots;
	}

	/**
	 * Is the query for the favicon.ico file?
	 *
	 * @since 5.4.0
	 *
	 * @return bool Whether the query is for the favicon.ico file.
	 */
	public function is_favicon() {
		return (bool) $this->is_favicon;
	}

	/**
	 * Is the query for a search?
	 *
	 * @since 3.1.0
	 *
	 * @return bool Whether the query is for a search.
	 */
	public function is_search() {
		return (bool) $this->is_search;
	}

	/**
	 * Is the query for an existing single post?
	 *
	 * Works for any post type excluding pages.
	 *
	 * If the $post parameter is specified, this function will additionally
	 * check if the query is for one of the Posts specified.
	 *
	 * @since 3.1.0
	 *
	 * @see WP_Query::is_page()
	 * @see WP_Query::is_singular()
	 *
	 * @param int|string|int[]|string[] $post Optional. Post ID, title, slug, path, or array of such
	 *                                        to check against. Default empty.
	 * @return bool Whether the query is for an existing single post.
	 */
	public function is_single( $post = '' ) {
		if ( ! $this->is_single ) {
			return false;
		}

		if ( empty( $post ) ) {
			return true;
		}

		$post_obj = $this->get_queried_object();

		$post = array_map( 'strval', (array) $post );

		if ( in_array( (string) $post_obj->ID, $post, true ) ) {
			return true;
		} elseif ( in_array( $post_obj->post_title, $post, true ) ) {
			return true;
		} elseif ( in_array( $post_obj->post_name, $post, true ) ) {
			return true;
		} else {
			foreach ( $post as $postpath ) {
				if ( ! strpos( $postpath, '/' ) ) {
					continue;
				}
				$postpath_obj = get_page_by_path( $postpath, OBJECT, $post_obj->post_type );

				if ( $postpath_obj && ( $postpath_obj->ID == $post_obj->ID ) ) {
					return true;
				}
			}
		}
		return false;
	}

	/**
	 * Is the query for an existing single post of any post type (post, attachment, page,
	 * custom post types)?
	 *
	 * If the $post_types parameter is specified, this function will additionally
	 * check if the query is for one of the Posts Types specified.
	 *
	 * @since 3.1.0
	 *
	 * @see WP_Query::is_page()
	 * @see WP_Query::is_single()
	 *
	 * @param string|string[] $post_types Optional. Post type or array of post types
	 *                                    to check against. Default empty.
	 * @return bool Whether the query is for an existing single post
	 *              or any of the given post types.
	 */
	public function is_singular( $post_types = '' ) {
		if ( empty( $post_types ) || ! $this->is_singular ) {
			return (bool) $this->is_singular;
		}

		$post_obj = $this->get_queried_object();

		return in_array( $post_obj->post_type, (array) $post_types, true );
	}

	/**
	 * Is the query for a specific time?
	 *
	 * @since 3.1.0
	 *
	 * @return bool Whether the query is for a specific time.
	 */
	public function is_time() {
		return (bool) $this->is_time;
	}

	/**
	 * Is the query for a trackback endpoint call?
	 *
	 * @since 3.1.0
	 *
	 * @return bool Whether the query is for a trackback endpoint call.
	 */
	public function is_trackback() {
		return (bool) $this->is_trackback;
	}

	/**
	 * Is the query for an existing year archive?
	 *
	 * @since 3.1.0
	 *
	 * @return bool Whether the query is for an existing year archive.
	 */
	public function is_year() {
		return (bool) $this->is_year;
	}

	/**
	 * Is the query a 404 (returns no results)?
	 *
	 * @since 3.1.0
	 *
	 * @return bool Whether the query is a 404 error.
	 */
	public function is_404() {
		return (bool) $this->is_404;
	}

	/**
	 * Is the query for an embedded post?
	 *
	 * @since 4.4.0
	 *
	 * @return bool Whether the query is for an embedded post.
	 */
	public function is_embed() {
		return (bool) $this->is_embed;
	}

	/**
	 * Is the query the main query?
	 *
	 * @since 3.3.0
	 *
	 * @global WP_Query $wp_query WordPress Query object.
	 *
	 * @return bool Whether the query is the main query.
	 */
	public function is_main_query() {
		global $wp_the_query;
		return $wp_the_query === $this;
	}

	/**
	 * Set up global post data.
	 *
	 * @since 4.1.0
	 * @since 4.4.0 Added the ability to pass a post ID to `$post`.
	 *
	 * @global int     $id
	 * @global WP_User $authordata
	 * @global string  $currentday
	 * @global string  $currentmonth
	 * @global int     $page
	 * @global array   $pages
	 * @global int     $multipage
	 * @global int     $more
	 * @global int     $numpages
	 *
	 * @param WP_Post|object|int $post WP_Post instance or Post ID/object.
	 * @return true True when finished.
	 */
	public function setup_postdata( $post ) {
		global $id, $authordata, $currentday, $currentmonth, $page, $pages, $multipage, $more, $numpages;

		if ( ! ( $post instanceof WP_Post ) ) {
			$post = get_post( $post );
		}

		if ( ! $post ) {
			return;
		}

		$elements = $this->generate_postdata( $post );
		if ( false === $elements ) {
			return;
		}

		$id           = $elements['id'];
		$authordata   = $elements['authordata'];
		$currentday   = $elements['currentday'];
		$currentmonth = $elements['currentmonth'];
		$page         = $elements['page'];
		$pages        = $elements['pages'];
		$multipage    = $elements['multipage'];
		$more         = $elements['more'];
		$numpages     = $elements['numpages'];

		/**
		 * Fires once the post data has been set up.
		 *
		 * @since 2.8.0
		 * @since 4.1.0 Introduced `$query` parameter.
		 *
		 * @param WP_Post  $post  The Post object (passed by reference).
		 * @param WP_Query $query The current Query object (passed by reference).
		 */
		do_action_ref_array( 'the_post', array( &$post, &$this ) );

		return true;
	}

	/**
	 * Generate post data.
	 *
	 * @since 5.2.0
	 *
	 * @param WP_Post|object|int $post WP_Post instance or Post ID/object.
	 * @return array|false Elements of post or false on failure.
	 */
	public function generate_postdata( $post ) {

		if ( ! ( $post instanceof WP_Post ) ) {
			$post = get_post( $post );
		}

		if ( ! $post ) {
			return false;
		}

		$id = (int) $post->ID;

		$authordata = get_userdata( $post->post_author );

		$currentday   = mysql2date( 'd.m.y', $post->post_date, false );
		$currentmonth = mysql2date( 'm', $post->post_date, false );
		$numpages     = 1;
		$multipage    = 0;
		$page         = $this->get( 'page' );
		if ( ! $page ) {
			$page = 1;
		}

		/*
		 * Force full post content when viewing the permalink for the $post,
		 * or when on an RSS feed. Otherwise respect the 'more' tag.
		 */
		if ( get_queried_object_id() === $post->ID && ( $this->is_page() || $this->is_single() ) ) {
			$more = 1;
		} elseif ( $this->is_feed() ) {
			$more = 1;
		} else {
			$more = 0;
		}

		$content = $post->post_content;
		if ( false !== strpos( $content, '<!--nextpage-->' ) ) {
			$content = str_replace( "\n<!--nextpage-->\n", '<!--nextpage-->', $content );
			$content = str_replace( "\n<!--nextpage-->", '<!--nextpage-->', $content );
			$content = str_replace( "<!--nextpage-->\n", '<!--nextpage-->', $content );

			// Remove the nextpage block delimiters, to avoid invalid block structures in the split content.
			$content = str_replace( '<!-- wp:nextpage -->', '', $content );
			$content = str_replace( '<!-- /wp:nextpage -->', '', $content );

			// Ignore nextpage at the beginning of the content.
			if ( 0 === strpos( $content, '<!--nextpage-->' ) ) {
				$content = substr( $content, 15 );
			}

			$pages = explode( '<!--nextpage-->', $content );
		} else {
			$pages = array( $post->post_content );
		}

		/**
		 * Filters the "pages" derived from splitting the post content.
		 *
		 * "Pages" are determined by splitting the post content based on the presence
		 * of `<!-- nextpage -->` tags.
		 *
		 * @since 4.4.0
		 *
		 * @param string[] $pages Array of "pages" from the post content split by `<!-- nextpage -->` tags.
		 * @param WP_Post  $post  Current post object.
		 */
		$pages = apply_filters( 'content_pagination', $pages, $post );

		$numpages = count( $pages );

		if ( $numpages > 1 ) {
			if ( $page > 1 ) {
				$more = 1;
			}
			$multipage = 1;
		} else {
			$multipage = 0;
		}

		$elements = compact( 'id', 'authordata', 'currentday', 'currentmonth', 'page', 'pages', 'multipage', 'more', 'numpages' );

		return $elements;
	}
	/**
	 * After looping through a nested query, this function
	 * restores the $post global to the current post in this query.
	 *
	 * @since 3.7.0
	 *
	 * @global WP_Post $post Global post object.
	 */
	public function reset_postdata() {
		if ( ! empty( $this->post ) ) {
			$GLOBALS['post'] = $this->post;
			$this->setup_postdata( $this->post );
		}
	}

	/**
	 * Lazyload term meta for posts in the loop.
	 *
	 * @since 4.4.0
	 * @deprecated 4.5.0 See wp_queue_posts_for_term_meta_lazyload().
	 *
	 * @param mixed $check
	 * @param int   $term_id
	 * @return mixed
	 */
	public function lazyload_term_meta( $check, $term_id ) {
		_deprecated_function( __METHOD__, '4.5.0' );
		return $check;
	}

	/**
	 * Lazyload comment meta for comments in the loop.
	 *
	 * @since 4.4.0
	 * @deprecated 4.5.0 See wp_queue_comments_for_comment_meta_lazyload().
	 *
	 * @param mixed $check
	 * @param int   $comment_id
	 * @return mixed
	 */
	public function lazyload_comment_meta( $check, $comment_id ) {
		_deprecated_function( __METHOD__, '4.5.0' );
		return $check;
	}
}<|MERGE_RESOLUTION|>--- conflicted
+++ resolved
@@ -608,10 +608,7 @@
 				$query_vars[ $key ] = array();
 			}
 		}
-<<<<<<< HEAD
-=======
-
->>>>>>> 47c2d0ff
+
 		return $query_vars;
 	}
 
