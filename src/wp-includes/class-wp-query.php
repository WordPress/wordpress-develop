<?php
/**
 * Query API: WP_Query class
 *
 * @package WordPress
 * @subpackage Query
 * @since 4.7.0
 */

/**
 * The WordPress Query class.
 *
 * @link https://developer.wordpress.org/reference/classes/wp_query/
 *
 * @since 1.5.0
 * @since 4.5.0 Removed the `$comments_popup` property.
 */
class WP_Query implements JsonSerializable, Serializable {

	/**
	 * Query vars set by the user.
	 *
	 * @since 1.5.0
	 * @var array
	 */
	public $query;

	/**
	 * Query vars, after parsing.
	 *
	 * @since 1.5.0
	 * @var array
	 */
	public $query_vars = array();

	/**
	 * Taxonomy query, as passed to get_tax_sql().
	 *
	 * @since 3.1.0
	 * @var WP_Tax_Query A taxonomy query instance.
	 */
	public $tax_query;

	/**
	 * Metadata query container.
	 *
	 * @since 3.2.0
	 * @var WP_Meta_Query A meta query instance.
	 */
	public $meta_query = false;

	/**
	 * Date query container.
	 *
	 * @since 3.7.0
	 * @var WP_Date_Query A date query instance.
	 */
	public $date_query = false;

	/**
	 * Holds the data for a single object that is queried.
	 *
	 * Holds the contents of a post, page, category, attachment.
	 *
	 * @since 1.5.0
	 * @var WP_Term|WP_Post_Type|WP_Post|WP_User|null
	 */
	public $queried_object;

	/**
	 * The ID of the queried object.
	 *
	 * @since 1.5.0
	 * @var int
	 */
	public $queried_object_id;

	/**
	 * SQL for the database query.
	 *
	 * @since 2.0.1
	 * @var string
	 */
	public $request;

	/**
	 * Get post database count query
	 *
	 * @since xxx
	 * @var string
	 */
	public $count_request;

	/**
	 * Array of post objects or post IDs.
	 *
	 * @since 1.5.0
	 * @var WP_Post[]|int[]
	 */
	public $posts;

	/**
	 * The number of posts for the current query.
	 *
	 * @since 1.5.0
	 * @var int
	 */
	public $post_count = 0;

	/**
	 * Index of the current item in the loop.
	 *
	 * @since 1.5.0
	 * @var int
	 */
	public $current_post = -1;

	/**
	 * Whether the loop has started and the caller is in the loop.
	 *
	 * @since 2.0.0
	 * @var bool
	 */
	public $in_the_loop = false;

	/**
	 * The current post.
	 *
	 * This property does not get populated when the `fields` argument is set to
	 * `ids` or `id=>parent`.
	 *
	 * @since 1.5.0
	 * @var WP_Post|null
	 */
	public $post;

	/**
	 * The list of comments for current post.
	 *
	 * @since 2.2.0
	 * @var WP_Comment[]
	 */
	public $comments;

	/**
	 * The number of comments for the posts.
	 *
	 * @since 2.2.0
	 * @var int
	 */
	public $comment_count = 0;

	/**
	 * The index of the comment in the comment loop.
	 *
	 * @since 2.2.0
	 * @var int
	 */
	public $current_comment = -1;

	/**
	 * Current comment object.
	 *
	 * @since 2.2.0
	 * @var WP_Comment
	 */
	public $comment;

	/**
	 * The number of found posts for the current query.
	 *
	 * If limit clause was not used, equals $post_count.
	 *
	 * @since 2.1.0
	 * @since x.x.x This value is now lazily loaded only when it's needed.
	 *
	 * @var int
	 */
	private $found_posts = null;

	/**
	 * The number of pages.
	 *
	 * @since 2.1.0
	 * @since x.x.x This value is now lazily loaded only when it's needed.
	 *
	 * @var int
	 */
	private $max_num_pages = 0;

	/**
	 * Undocumented variable
	 *
	 * @since x.x.x
	 *
	 * @var bool
	 */
	private $use_calc_found_rows = false;

	/**
	 * The number of comment pages.
	 *
	 * @since 2.7.0
	 * @var int
	 */
	public $max_num_comment_pages = 0;

	/**
	 * Signifies whether the current query is for a single post.
	 *
	 * @since 1.5.0
	 * @var bool
	 */
	public $is_single = false;

	/**
	 * Signifies whether the current query is for a preview.
	 *
	 * @since 2.0.0
	 * @var bool
	 */
	public $is_preview = false;

	/**
	 * Signifies whether the current query is for a page.
	 *
	 * @since 1.5.0
	 * @var bool
	 */
	public $is_page = false;

	/**
	 * Signifies whether the current query is for an archive.
	 *
	 * @since 1.5.0
	 * @var bool
	 */
	public $is_archive = false;

	/**
	 * Signifies whether the current query is for a date archive.
	 *
	 * @since 1.5.0
	 * @var bool
	 */
	public $is_date = false;

	/**
	 * Signifies whether the current query is for a year archive.
	 *
	 * @since 1.5.0
	 * @var bool
	 */
	public $is_year = false;

	/**
	 * Signifies whether the current query is for a month archive.
	 *
	 * @since 1.5.0
	 * @var bool
	 */
	public $is_month = false;

	/**
	 * Signifies whether the current query is for a day archive.
	 *
	 * @since 1.5.0
	 * @var bool
	 */
	public $is_day = false;

	/**
	 * Signifies whether the current query is for a specific time.
	 *
	 * @since 1.5.0
	 * @var bool
	 */
	public $is_time = false;

	/**
	 * Signifies whether the current query is for an author archive.
	 *
	 * @since 1.5.0
	 * @var bool
	 */
	public $is_author = false;

	/**
	 * Signifies whether the current query is for a category archive.
	 *
	 * @since 1.5.0
	 * @var bool
	 */
	public $is_category = false;

	/**
	 * Signifies whether the current query is for a tag archive.
	 *
	 * @since 2.3.0
	 * @var bool
	 */
	public $is_tag = false;

	/**
	 * Signifies whether the current query is for a taxonomy archive.
	 *
	 * @since 2.5.0
	 * @var bool
	 */
	public $is_tax = false;

	/**
	 * Signifies whether the current query is for a search.
	 *
	 * @since 1.5.0
	 * @var bool
	 */
	public $is_search = false;

	/**
	 * Signifies whether the current query is for a feed.
	 *
	 * @since 1.5.0
	 * @var bool
	 */
	public $is_feed = false;

	/**
	 * Signifies whether the current query is for a comment feed.
	 *
	 * @since 2.2.0
	 * @var bool
	 */
	public $is_comment_feed = false;

	/**
	 * Signifies whether the current query is for trackback endpoint call.
	 *
	 * @since 1.5.0
	 * @var bool
	 */
	public $is_trackback = false;

	/**
	 * Signifies whether the current query is for the site homepage.
	 *
	 * @since 1.5.0
	 * @var bool
	 */
	public $is_home = false;

	/**
	 * Signifies whether the current query is for the Privacy Policy page.
	 *
	 * @since 5.2.0
	 * @var bool
	 */
	public $is_privacy_policy = false;

	/**
	 * Signifies whether the current query couldn't find anything.
	 *
	 * @since 1.5.0
	 * @var bool
	 */
	public $is_404 = false;

	/**
	 * Signifies whether the current query is for an embed.
	 *
	 * @since 4.4.0
	 * @var bool
	 */
	public $is_embed = false;

	/**
	 * Signifies whether the current query is for a paged result and not for the first page.
	 *
	 * @since 1.5.0
	 * @var bool
	 */
	public $is_paged = false;

	/**
	 * Signifies whether the current query is for an administrative interface page.
	 *
	 * @since 1.5.0
	 * @var bool
	 */
	public $is_admin = false;

	/**
	 * Signifies whether the current query is for an attachment page.
	 *
	 * @since 2.0.0
	 * @var bool
	 */
	public $is_attachment = false;

	/**
	 * Signifies whether the current query is for an existing single post of any post type
	 * (post, attachment, page, custom post types).
	 *
	 * @since 2.1.0
	 * @var bool
	 */
	public $is_singular = false;

	/**
	 * Signifies whether the current query is for the robots.txt file.
	 *
	 * @since 2.1.0
	 * @var bool
	 */
	public $is_robots = false;

	/**
	 * Signifies whether the current query is for the favicon.ico file.
	 *
	 * @since 5.4.0
	 * @var bool
	 */
	public $is_favicon = false;

	/**
	 * Signifies whether the current query is for the page_for_posts page.
	 *
	 * Basically, the homepage if the option isn't set for the static homepage.
	 *
	 * @since 2.1.0
	 * @var bool
	 */
	public $is_posts_page = false;

	/**
	 * Signifies whether the current query is for a post type archive.
	 *
	 * @since 3.1.0
	 * @var bool
	 */
	public $is_post_type_archive = false;

	/**
	 * Stores the ->query_vars state like md5(serialize( $this->query_vars ) ) so we know
	 * whether we have to re-parse because something has changed
	 *
	 * @since 3.1.0
	 * @var bool|string
	 */
	private $query_vars_hash = false;

	/**
	 * Whether query vars have changed since the initial parse_query() call. Used to catch modifications to query vars made
	 * via pre_get_posts hooks.
	 *
	 * @since 3.1.1
	 */
	private $query_vars_changed = true;

	/**
	 * Set if post thumbnails are cached
	 *
	 * @since 3.2.0
	 * @var bool
	 */
	public $thumbnails_cached = false;

	/**
	 * Cached list of search stopwords.
	 *
	 * @since 3.7.0
	 * @var array
	 */
	private $stopwords;

	/**
	 * Undocumented variable
	 *
	 * @since x.x.x
	 * @var string
	 */
	private $limits = '';

	private $compat_fields = array( 'query_vars_hash', 'query_vars_changed' );

	private $compat_methods = array( 'init_query_flags', 'parse_tax_query' );

	/**
	 * Resets query flags to false.
	 *
	 * The query flags are what page info WordPress was able to figure out.
	 *
	 * @since 2.0.0
	 */
	private function init_query_flags() {
		$this->is_single            = false;
		$this->is_preview           = false;
		$this->is_page              = false;
		$this->is_archive           = false;
		$this->is_date              = false;
		$this->is_year              = false;
		$this->is_month             = false;
		$this->is_day               = false;
		$this->is_time              = false;
		$this->is_author            = false;
		$this->is_category          = false;
		$this->is_tag               = false;
		$this->is_tax               = false;
		$this->is_search            = false;
		$this->is_feed              = false;
		$this->is_comment_feed      = false;
		$this->is_trackback         = false;
		$this->is_home              = false;
		$this->is_privacy_policy    = false;
		$this->is_404               = false;
		$this->is_paged             = false;
		$this->is_admin             = false;
		$this->is_attachment        = false;
		$this->is_singular          = false;
		$this->is_robots            = false;
		$this->is_favicon           = false;
		$this->is_posts_page        = false;
		$this->is_post_type_archive = false;
	}

	/**
	 * Initiates object properties and sets default values.
	 *
	 * @since 1.5.0
	 */
	public function init() {
		$this->posts = null;
		$this->query = null;
		$this->query_vars = array();
		$this->queried_object = null;
		$this->queried_object_id = null;
		$this->post_count   = 0;
		$this->current_post = -1;
		$this->in_the_loop  = false;
		$this->request = null;
		$this->post = null;
		$this->comments = null;
		$this->comment = null;
		$this->comment_count         = 0;
		$this->current_comment       = -1;
		$this->found_posts           = null;
		$this->max_num_pages         = 0;
		$this->max_num_comment_pages = 0;

		$this->init_query_flags();
	}

	/**
	 * Reparse the query vars.
	 *
	 * @since 1.5.0
	 */
	public function parse_query_vars() {
		$this->parse_query();
	}

	/**
	 * Fills in the query variables, which do not exist within the parameter.
	 *
	 * @since 2.1.0
	 * @since 4.5.0 Removed the `comments_popup` public query variable.
	 *
	 * @param array $array Defined query variables.
	 * @return array Complete query variables with undefined ones filled in empty.
	 */
	public function fill_query_vars( $array ) {
		$keys = array(
			'error',
			'm',
			'p',
			'post_parent',
			'subpost',
			'subpost_id',
			'attachment',
			'attachment_id',
			'name',
			'pagename',
			'page_id',
			'second',
			'minute',
			'hour',
			'day',
			'monthnum',
			'year',
			'w',
			'category_name',
			'tag',
			'cat',
			'tag_id',
			'author',
			'author_name',
			'feed',
			'tb',
			'paged',
			'meta_key',
			'meta_value',
			'preview',
			's',
			'sentence',
			'title',
			'fields',
			'menu_order',
			'embed',
		);

		foreach ( $keys as $key ) {
			if ( ! isset( $array[ $key ] ) ) {
				$array[ $key ] = '';
			}
		}

		$array_keys = array(
			'category__in',
			'category__not_in',
			'category__and',
			'post__in',
			'post__not_in',
			'post_name__in',
			'tag__in',
			'tag__not_in',
			'tag__and',
			'tag_slug__in',
			'tag_slug__and',
			'post_parent__in',
			'post_parent__not_in',
			'author__in',
			'author__not_in',
		);

		foreach ( $array_keys as $key ) {
			if ( ! isset( $array[ $key ] ) ) {
				$array[ $key ] = array();
			}
		}
		return $array;
	}

	/**
	 * Parse a query string and set query type booleans.
	 *
	 * @since 1.5.0
	 * @since 4.2.0 Introduced the ability to order by specific clauses of a `$meta_query`, by passing the clause's
	 *              array key to `$orderby`.
	 * @since 4.4.0 Introduced `$post_name__in` and `$title` parameters. `$s` was updated to support excluded
	 *              search terms, by prepending a hyphen.
	 * @since 4.5.0 Removed the `$comments_popup` parameter.
	 *              Introduced the `$comment_status` and `$ping_status` parameters.
	 *              Introduced `RAND(x)` syntax for `$orderby`, which allows an integer seed value to random sorts.
	 * @since 4.6.0 Added 'post_name__in' support for `$orderby`. Introduced the `$lazy_load_term_meta` argument.
	 * @since 4.9.0 Introduced the `$comment_count` parameter.
	 * @since 5.1.0 Introduced the `$meta_compare_key` parameter.
	 * @since 5.3.0 Introduced the `$meta_type_key` parameter.
	 *
	 * @param string|array $query {
	 *     Optional. Array or string of Query parameters.
	 *
	 *     @type int             $attachment_id           Attachment post ID. Used for 'attachment' post_type.
	 *     @type int|string      $author                  Author ID, or comma-separated list of IDs.
	 *     @type string          $author_name             User 'user_nicename'.
	 *     @type int[]           $author__in              An array of author IDs to query from.
	 *     @type int[]           $author__not_in          An array of author IDs not to query from.
	 *     @type bool            $cache_results           Whether to cache post information. Default true.
	 *     @type int|string      $cat                     Category ID or comma-separated list of IDs (this or any children).
	 *     @type int[]           $category__and           An array of category IDs (AND in).
	 *     @type int[]           $category__in            An array of category IDs (OR in, no children).
	 *     @type int[]           $category__not_in        An array of category IDs (NOT in).
	 *     @type string          $category_name           Use category slug (not name, this or any children).
	 *     @type array|int       $comment_count           Filter results by comment count. Provide an integer to match
	 *                                                    comment count exactly. Provide an array with integer 'value'
	 *                                                    and 'compare' operator ('=', '!=', '>', '>=', '<', '<=' ) to
	 *                                                    compare against comment_count in a specific way.
	 *     @type string          $comment_status          Comment status.
	 *     @type int             $comments_per_page       The number of comments to return per page.
	 *                                                    Default 'comments_per_page' option.
	 *     @type array           $date_query              An associative array of WP_Date_Query arguments.
	 *                                                    See WP_Date_Query::__construct().
	 *     @type int             $day                     Day of the month. Default empty. Accepts numbers 1-31.
	 *     @type bool            $exact                   Whether to search by exact keyword. Default false.
	 *     @type string          $fields                  Post fields to query for. Accepts:
	 *                                                    - '' Returns an array of complete post objects (`WP_Post[]`).
	 *                                                    - 'ids' Returns an array of post IDs (`int[]`).
	 *                                                    - 'id=>parent' Returns an associative array of parent post IDs,
	 *                                                      keyed by post ID (`int[]`).
	 *                                                    Default ''.
	 *     @type int             $hour                    Hour of the day. Default empty. Accepts numbers 0-23.
	 *     @type int|bool        $ignore_sticky_posts     Whether to ignore sticky posts or not. Setting this to false
	 *                                                    excludes stickies from 'post__in'. Accepts 1|true, 0|false.
	 *                                                    Default false.
	 *     @type int             $m                       Combination YearMonth. Accepts any four-digit year and month
	 *                                                    numbers 1-12. Default empty.
	 *     @type string|string[] $meta_key                Meta key or keys to filter by.
	 *     @type string|string[] $meta_value              Meta value or values to filter by.
	 *     @type string          $meta_compare            MySQL operator used for comparing the meta value.
	 *                                                    See WP_Meta_Query::__construct for accepted values and default value.
	 *     @type string          $meta_compare_key        MySQL operator used for comparing the meta key.
	 *                                                    See WP_Meta_Query::__construct for accepted values and default value.
	 *     @type string          $meta_type               MySQL data type that the meta_value column will be CAST to for comparisons.
	 *                                                    See WP_Meta_Query::__construct for accepted values and default value.
	 *     @type string          $meta_type_key           MySQL data type that the meta_key column will be CAST to for comparisons.
	 *                                                    See WP_Meta_Query::__construct for accepted values and default value.
	 *     @type array           $meta_query              An associative array of WP_Meta_Query arguments.
	 *                                                    See WP_Meta_Query::__construct for accepted values.
	 *     @type int             $menu_order              The menu order of the posts.
	 *     @type int             $minute                  Minute of the hour. Default empty. Accepts numbers 0-59.
	 *     @type int             $monthnum                The two-digit month. Default empty. Accepts numbers 1-12.
	 *     @type string          $name                    Post slug.
	 *     @type bool            $nopaging                Show all posts (true) or paginate (false). Default false.
	 *     @type bool            $no_found_rows           Whether to skip counting the total rows found. Enabling can improve
	 *                                                    performance. Default false.
	 *     @type int             $offset                  The number of posts to offset before retrieval.
	 *     @type string          $order                   Designates ascending or descending order of posts. Default 'DESC'.
	 *                                                    Accepts 'ASC', 'DESC'.
	 *     @type string|array    $orderby                 Sort retrieved posts by parameter. One or more options may be passed.
	 *                                                    To use 'meta_value', or 'meta_value_num', 'meta_key=keyname' must be
	 *                                                    also be defined. To sort by a specific `$meta_query` clause, use that
	 *                                                    clause's array key. Accepts:
	 *                                                    - 'none'
	 *                                                    - 'name'
	 *                                                    - 'author'
	 *                                                    - 'date'
	 *                                                    - 'title'
	 *                                                    - 'modified'
	 *                                                    - 'menu_order'
	 *                                                    - 'parent'
	 *                                                    - 'ID'
	 *                                                    - 'rand'
	 *                                                    - 'relevance'
	 *                                                    - 'RAND(x)' (where 'x' is an integer seed value)
	 *                                                    - 'comment_count'
	 *                                                    - 'meta_value'
	 *                                                    - 'meta_value_num'
	 *                                                    - 'post__in'
	 *                                                    - 'post_name__in'
	 *                                                    - 'post_parent__in'
	 *                                                    - The array keys of `$meta_query`.
	 *                                                    Default is 'date', except when a search is being performed, when
	 *                                                    the default is 'relevance'.
	 *     @type int             $p                       Post ID.
	 *     @type int             $page                    Show the number of posts that would show up on page X of a
	 *                                                    static front page.
	 *     @type int             $paged                   The number of the current page.
	 *     @type int             $page_id                 Page ID.
	 *     @type string          $pagename                Page slug.
	 *     @type string          $perm                    Show posts if user has the appropriate capability.
	 *     @type string          $ping_status             Ping status.
	 *     @type int[]           $post__in                An array of post IDs to retrieve, sticky posts will be included.
	 *     @type int[]           $post__not_in            An array of post IDs not to retrieve. Note: a string of comma-
	 *                                                    separated IDs will NOT work.
	 *     @type string          $post_mime_type          The mime type of the post. Used for 'attachment' post_type.
	 *     @type string[]        $post_name__in           An array of post slugs that results must match.
	 *     @type int             $post_parent             Page ID to retrieve child pages for. Use 0 to only retrieve
	 *                                                    top-level pages.
	 *     @type int[]           $post_parent__in         An array containing parent page IDs to query child pages from.
	 *     @type int[]           $post_parent__not_in     An array containing parent page IDs not to query child pages from.
	 *     @type string|string[] $post_type               A post type slug (string) or array of post type slugs.
	 *                                                    Default 'any' if using 'tax_query'.
	 *     @type string|string[] $post_status             A post status (string) or array of post statuses.
	 *     @type int             $posts_per_page          The number of posts to query for. Use -1 to request all posts.
	 *     @type int             $posts_per_archive_page  The number of posts to query for by archive page. Overrides
	 *                                                    'posts_per_page' when is_archive(), or is_search() are true.
	 *     @type string          $s                       Search keyword(s). Prepending a term with a hyphen will
	 *                                                    exclude posts matching that term. Eg, 'pillow -sofa' will
	 *                                                    return posts containing 'pillow' but not 'sofa'. The
	 *                                                    character used for exclusion can be modified using the
	 *                                                    the 'wp_query_search_exclusion_prefix' filter.
	 *     @type int             $second                  Second of the minute. Default empty. Accepts numbers 0-59.
	 *     @type bool            $sentence                Whether to search by phrase. Default false.
	 *     @type bool            $suppress_filters        Whether to suppress filters. Default false.
	 *     @type string          $tag                     Tag slug. Comma-separated (either), Plus-separated (all).
	 *     @type int[]           $tag__and                An array of tag IDs (AND in).
	 *     @type int[]           $tag__in                 An array of tag IDs (OR in).
	 *     @type int[]           $tag__not_in             An array of tag IDs (NOT in).
	 *     @type int             $tag_id                  Tag id or comma-separated list of IDs.
	 *     @type string[]        $tag_slug__and           An array of tag slugs (AND in).
	 *     @type string[]        $tag_slug__in            An array of tag slugs (OR in). unless 'ignore_sticky_posts' is
	 *                                                    true. Note: a string of comma-separated IDs will NOT work.
	 *     @type array           $tax_query               An associative array of WP_Tax_Query arguments.
	 *                                                    See WP_Tax_Query->__construct().
	 *     @type string          $title                   Post title.
	 *     @type bool            $update_post_meta_cache  Whether to update the post meta cache. Default true.
	 *     @type bool            $update_post_term_cache  Whether to update the post term cache. Default true.
	 *     @type bool            $lazy_load_term_meta     Whether to lazy-load term meta. Setting to false will
	 *                                                    disable cache priming for term meta, so that each
	 *                                                    get_term_meta() call will hit the database.
	 *                                                    Defaults to the value of `$update_post_term_cache`.
	 *     @type int             $w                       The week number of the year. Default empty. Accepts numbers 0-53.
	 *     @type int             $year                    The four-digit year. Default empty. Accepts any four-digit year.
	 * }
	 */
	public function parse_query( $query = '' ) {
		if ( ! empty( $query ) ) {
			$this->init();
			$this->query      = wp_parse_args( $query );
			$this->query_vars = $this->query;
		} elseif ( ! isset( $this->query ) ) {
			$this->query = $this->query_vars;
		}

		$this->query_vars         = $this->fill_query_vars( $this->query_vars );
		$qv                       = &$this->query_vars;
		$this->query_vars_changed = true;

		if ( ! empty( $qv['robots'] ) ) {
			$this->is_robots = true;
		} elseif ( ! empty( $qv['favicon'] ) ) {
			$this->is_favicon = true;
		}

		if ( ! is_scalar( $qv['p'] ) || (int) $qv['p'] < 0 ) {
			$qv['p']     = 0;
			$qv['error'] = '404';
		} else {
			$qv['p'] = (int) $qv['p'];
		}

		$qv['page_id']  = absint( $qv['page_id'] );
		$qv['year']     = absint( $qv['year'] );
		$qv['monthnum'] = absint( $qv['monthnum'] );
		$qv['day']      = absint( $qv['day'] );
		$qv['w']        = absint( $qv['w'] );
		$qv['m']        = is_scalar( $qv['m'] ) ? preg_replace( '|[^0-9]|', '', $qv['m'] ) : '';
		$qv['paged']    = absint( $qv['paged'] );
		$qv['cat']      = preg_replace( '|[^0-9,-]|', '', $qv['cat'] );    // Comma-separated list of positive or negative integers.
		$qv['author']   = preg_replace( '|[^0-9,-]|', '', $qv['author'] ); // Comma-separated list of positive or negative integers.
		$qv['pagename'] = trim( $qv['pagename'] );
		$qv['name']     = trim( $qv['name'] );
		$qv['title']    = trim( $qv['title'] );
		if ( '' !== $qv['hour'] ) {
			$qv['hour'] = absint( $qv['hour'] );
		}
		if ( '' !== $qv['minute'] ) {
			$qv['minute'] = absint( $qv['minute'] );
		}
		if ( '' !== $qv['second'] ) {
			$qv['second'] = absint( $qv['second'] );
		}
		if ( '' !== $qv['menu_order'] ) {
			$qv['menu_order'] = absint( $qv['menu_order'] );
		}

		// Fairly large, potentially too large, upper bound for search string lengths.
		if ( ! is_scalar( $qv['s'] ) || ( ! empty( $qv['s'] ) && strlen( $qv['s'] ) > 1600 ) ) {
			$qv['s'] = '';
		}

		// Compat. Map subpost to attachment.
		if ( '' != $qv['subpost'] ) {
			$qv['attachment'] = $qv['subpost'];
		}
		if ( '' != $qv['subpost_id'] ) {
			$qv['attachment_id'] = $qv['subpost_id'];
		}

		$qv['attachment_id'] = absint( $qv['attachment_id'] );

		if ( ( '' !== $qv['attachment'] ) || ! empty( $qv['attachment_id'] ) ) {
			$this->is_single     = true;
			$this->is_attachment = true;
		} elseif ( '' !== $qv['name'] ) {
			$this->is_single = true;
		} elseif ( $qv['p'] ) {
			$this->is_single = true;
		} elseif ( '' !== $qv['pagename'] || ! empty( $qv['page_id'] ) ) {
			$this->is_page   = true;
			$this->is_single = false;
		} else {
			// Look for archive queries. Dates, categories, authors, search, post type archives.

			if ( isset( $this->query['s'] ) ) {
				$this->is_search = true;
			}

			if ( '' !== $qv['second'] ) {
				$this->is_time = true;
				$this->is_date = true;
			}

			if ( '' !== $qv['minute'] ) {
				$this->is_time = true;
				$this->is_date = true;
			}

			if ( '' !== $qv['hour'] ) {
				$this->is_time = true;
				$this->is_date = true;
			}

			if ( $qv['day'] ) {
				if ( ! $this->is_date ) {
					$date = sprintf( '%04d-%02d-%02d', $qv['year'], $qv['monthnum'], $qv['day'] );
					if ( $qv['monthnum'] && $qv['year'] && ! wp_checkdate( $qv['monthnum'], $qv['day'], $qv['year'], $date ) ) {
						$qv['error'] = '404';
					} else {
						$this->is_day  = true;
						$this->is_date = true;
					}
				}
			}

			if ( $qv['monthnum'] ) {
				if ( ! $this->is_date ) {
					if ( 12 < $qv['monthnum'] ) {
						$qv['error'] = '404';
					} else {
						$this->is_month = true;
						$this->is_date  = true;
					}
				}
			}

			if ( $qv['year'] ) {
				if ( ! $this->is_date ) {
					$this->is_year = true;
					$this->is_date = true;
				}
			}

			if ( $qv['m'] ) {
				$this->is_date = true;
				if ( strlen( $qv['m'] ) > 9 ) {
					$this->is_time = true;
				} elseif ( strlen( $qv['m'] ) > 7 ) {
					$this->is_day = true;
				} elseif ( strlen( $qv['m'] ) > 5 ) {
					$this->is_month = true;
				} else {
					$this->is_year = true;
				}
			}

			if ( $qv['w'] ) {
				$this->is_date = true;
			}

			$this->query_vars_hash = false;
			$this->parse_tax_query( $qv );

			foreach ( $this->tax_query->queries as $tax_query ) {
				if ( ! is_array( $tax_query ) ) {
					continue;
				}

				if ( isset( $tax_query['operator'] ) && 'NOT IN' !== $tax_query['operator'] ) {
					switch ( $tax_query['taxonomy'] ) {
						case 'category':
							$this->is_category = true;
							break;
						case 'post_tag':
							$this->is_tag = true;
							break;
						default:
							$this->is_tax = true;
					}
				}
			}
			unset( $tax_query );

			if ( empty( $qv['author'] ) || ( '0' == $qv['author'] ) ) {
				$this->is_author = false;
			} else {
				$this->is_author = true;
			}

			if ( '' !== $qv['author_name'] ) {
				$this->is_author = true;
			}

			if ( ! empty( $qv['post_type'] ) && ! is_array( $qv['post_type'] ) ) {
				$post_type_obj = get_post_type_object( $qv['post_type'] );
				if ( ! empty( $post_type_obj->has_archive ) ) {
					$this->is_post_type_archive = true;
				}
			}

			if ( $this->is_post_type_archive || $this->is_date || $this->is_author || $this->is_category || $this->is_tag || $this->is_tax ) {
				$this->is_archive = true;
			}
		}

		if ( '' != $qv['feed'] ) {
			$this->is_feed = true;
		}

		if ( '' != $qv['embed'] ) {
			$this->is_embed = true;
		}

		if ( '' != $qv['tb'] ) {
			$this->is_trackback = true;
		}

		if ( '' != $qv['paged'] && ( (int) $qv['paged'] > 1 ) ) {
			$this->is_paged = true;
		}

		// If we're previewing inside the write screen.
		if ( '' != $qv['preview'] ) {
			$this->is_preview = true;
		}

		if ( is_admin() ) {
			$this->is_admin = true;
		}

		if ( false !== strpos( $qv['feed'], 'comments-' ) ) {
			$qv['feed']         = str_replace( 'comments-', '', $qv['feed'] );
			$qv['withcomments'] = 1;
		}

		$this->is_singular = $this->is_single || $this->is_page || $this->is_attachment;

		if ( $this->is_feed && ( ! empty( $qv['withcomments'] ) || ( empty( $qv['withoutcomments'] ) && $this->is_singular ) ) ) {
			$this->is_comment_feed = true;
		}

		if ( ! ( $this->is_singular || $this->is_archive || $this->is_search || $this->is_feed
				|| ( defined( 'REST_REQUEST' ) && REST_REQUEST && $this->is_main_query() )
				|| $this->is_trackback || $this->is_404 || $this->is_admin || $this->is_robots || $this->is_favicon ) ) {
			$this->is_home = true;
		}

		// Correct `is_*` for 'page_on_front' and 'page_for_posts'.
		if ( $this->is_home && 'page' === get_option( 'show_on_front' ) && get_option( 'page_on_front' ) ) {
			$_query = wp_parse_args( $this->query );
			// 'pagename' can be set and empty depending on matched rewrite rules. Ignore an empty 'pagename'.
			if ( isset( $_query['pagename'] ) && '' === $_query['pagename'] ) {
				unset( $_query['pagename'] );
			}

			unset( $_query['embed'] );

			if ( empty( $_query ) || ! array_diff( array_keys( $_query ), array( 'preview', 'page', 'paged', 'cpage' ) ) ) {
				$this->is_page = true;
				$this->is_home = false;
				$qv['page_id'] = get_option( 'page_on_front' );
				// Correct <!--nextpage--> for 'page_on_front'.
				if ( ! empty( $qv['paged'] ) ) {
					$qv['page'] = $qv['paged'];
					unset( $qv['paged'] );
				}
			}
		}

		if ( '' !== $qv['pagename'] ) {
			$this->queried_object = get_page_by_path( $qv['pagename'] );

			if ( $this->queried_object && 'attachment' === $this->queried_object->post_type ) {
				if ( preg_match( '/^[^%]*%(?:postname)%/', get_option( 'permalink_structure' ) ) ) {
					// See if we also have a post with the same slug.
					$post = get_page_by_path( $qv['pagename'], OBJECT, 'post' );
					if ( $post ) {
						$this->queried_object = $post;
						$this->is_page        = false;
						$this->is_single      = true;
					}
				}
			}

			if ( ! empty( $this->queried_object ) ) {
				$this->queried_object_id = (int) $this->queried_object->ID;
			} else {
				unset( $this->queried_object );
			}

			if ( 'page' === get_option( 'show_on_front' ) && isset( $this->queried_object_id ) && get_option( 'page_for_posts' ) == $this->queried_object_id ) {
				$this->is_page       = false;
				$this->is_home       = true;
				$this->is_posts_page = true;
			}

			if ( isset( $this->queried_object_id ) && get_option( 'wp_page_for_privacy_policy' ) == $this->queried_object_id ) {
				$this->is_privacy_policy = true;
			}
		}

		if ( $qv['page_id'] ) {
			if ( 'page' === get_option( 'show_on_front' ) && get_option( 'page_for_posts' ) == $qv['page_id'] ) {
				$this->is_page       = false;
				$this->is_home       = true;
				$this->is_posts_page = true;
			}

			if ( get_option( 'wp_page_for_privacy_policy' ) == $qv['page_id'] ) {
				$this->is_privacy_policy = true;
			}
		}

		if ( ! empty( $qv['post_type'] ) ) {
			if ( is_array( $qv['post_type'] ) ) {
				$qv['post_type'] = array_map( 'sanitize_key', $qv['post_type'] );
			} else {
				$qv['post_type'] = sanitize_key( $qv['post_type'] );
			}
		}

		if ( ! empty( $qv['post_status'] ) ) {
			if ( is_array( $qv['post_status'] ) ) {
				$qv['post_status'] = array_map( 'sanitize_key', $qv['post_status'] );
			} else {
				$qv['post_status'] = preg_replace( '|[^a-z0-9_,-]|', '', $qv['post_status'] );
			}
		}

		if ( $this->is_posts_page && ( ! isset( $qv['withcomments'] ) || ! $qv['withcomments'] ) ) {
			$this->is_comment_feed = false;
		}

		$this->is_singular = $this->is_single || $this->is_page || $this->is_attachment;
		// Done correcting `is_*` for 'page_on_front' and 'page_for_posts'.

		if ( '404' == $qv['error'] ) {
			$this->set_404();
		}

		$this->is_embed = $this->is_embed && ( $this->is_singular || $this->is_404 );

		$this->query_vars_hash    = md5( serialize( $this->query_vars ) );
		$this->query_vars_changed = false;

		/**
		 * Fires after the main query vars have been parsed.
		 *
		 * @since 1.5.0
		 *
		 * @param WP_Query $query The WP_Query instance (passed by reference).
		 */
		do_action_ref_array( 'parse_query', array( &$this ) );
	}

	/**
	 * Parses various taxonomy related query vars.
	 *
	 * For BC, this method is not marked as protected. See [28987].
	 *
	 * @since 3.1.0
	 *
	 * @param array $q The query variables. Passed by reference.
	 */
	public function parse_tax_query( &$q ) {
		if ( ! empty( $q['tax_query'] ) && is_array( $q['tax_query'] ) ) {
			$tax_query = $q['tax_query'];
		} else {
			$tax_query = array();
		}

		if ( ! empty( $q['taxonomy'] ) && ! empty( $q['term'] ) ) {
			$tax_query[] = array(
				'taxonomy' => $q['taxonomy'],
				'terms'    => array( $q['term'] ),
				'field'    => 'slug',
			);
		}

		foreach ( get_taxonomies( array(), 'objects' ) as $taxonomy => $t ) {
			if ( 'post_tag' === $taxonomy ) {
				continue; // Handled further down in the $q['tag'] block.
			}

			if ( $t->query_var && ! empty( $q[ $t->query_var ] ) ) {
				$tax_query_defaults = array(
					'taxonomy' => $taxonomy,
					'field'    => 'slug',
				);

				if ( ! empty( $t->rewrite['hierarchical'] ) ) {
					$q[ $t->query_var ] = wp_basename( $q[ $t->query_var ] );
				}

				$term = $q[ $t->query_var ];

				if ( is_array( $term ) ) {
					$term = implode( ',', $term );
				}

				if ( strpos( $term, '+' ) !== false ) {
					$terms = preg_split( '/[+]+/', $term );
					foreach ( $terms as $term ) {
						$tax_query[] = array_merge(
							$tax_query_defaults,
							array(
								'terms' => array( $term ),
							)
						);
					}
				} else {
					$tax_query[] = array_merge(
						$tax_query_defaults,
						array(
							'terms' => preg_split( '/[,]+/', $term ),
						)
					);
				}
			}
		}

		// If query string 'cat' is an array, implode it.
		if ( is_array( $q['cat'] ) ) {
			$q['cat'] = implode( ',', $q['cat'] );
		}

		// Category stuff.

		if ( ! empty( $q['cat'] ) && ! $this->is_singular ) {
			$cat_in     = array();
			$cat_not_in = array();

			$cat_array = preg_split( '/[,\s]+/', urldecode( $q['cat'] ) );
			$cat_array = array_map( 'intval', $cat_array );
			$q['cat']  = implode( ',', $cat_array );

			foreach ( $cat_array as $cat ) {
				if ( $cat > 0 ) {
					$cat_in[] = $cat;
				} elseif ( $cat < 0 ) {
					$cat_not_in[] = abs( $cat );
				}
			}

			if ( ! empty( $cat_in ) ) {
				$tax_query[] = array(
					'taxonomy'         => 'category',
					'terms'            => $cat_in,
					'field'            => 'term_id',
					'include_children' => true,
				);
			}

			if ( ! empty( $cat_not_in ) ) {
				$tax_query[] = array(
					'taxonomy'         => 'category',
					'terms'            => $cat_not_in,
					'field'            => 'term_id',
					'operator'         => 'NOT IN',
					'include_children' => true,
				);
			}
			unset( $cat_array, $cat_in, $cat_not_in );
		}

		if ( ! empty( $q['category__and'] ) && 1 === count( (array) $q['category__and'] ) ) {
			$q['category__and'] = (array) $q['category__and'];
			if ( ! isset( $q['category__in'] ) ) {
				$q['category__in'] = array();
			}
			$q['category__in'][] = absint( reset( $q['category__and'] ) );
			unset( $q['category__and'] );
		}

		if ( ! empty( $q['category__in'] ) ) {
			$q['category__in'] = array_map( 'absint', array_unique( (array) $q['category__in'] ) );
			$tax_query[]       = array(
				'taxonomy'         => 'category',
				'terms'            => $q['category__in'],
				'field'            => 'term_id',
				'include_children' => false,
			);
		}

		if ( ! empty( $q['category__not_in'] ) ) {
			$q['category__not_in'] = array_map( 'absint', array_unique( (array) $q['category__not_in'] ) );
			$tax_query[]           = array(
				'taxonomy'         => 'category',
				'terms'            => $q['category__not_in'],
				'operator'         => 'NOT IN',
				'include_children' => false,
			);
		}

		if ( ! empty( $q['category__and'] ) ) {
			$q['category__and'] = array_map( 'absint', array_unique( (array) $q['category__and'] ) );
			$tax_query[]        = array(
				'taxonomy'         => 'category',
				'terms'            => $q['category__and'],
				'field'            => 'term_id',
				'operator'         => 'AND',
				'include_children' => false,
			);
		}

		// If query string 'tag' is array, implode it.
		if ( is_array( $q['tag'] ) ) {
			$q['tag'] = implode( ',', $q['tag'] );
		}

		// Tag stuff.

		if ( '' !== $q['tag'] && ! $this->is_singular && $this->query_vars_changed ) {
			if ( strpos( $q['tag'], ',' ) !== false ) {
				$tags = preg_split( '/[,\r\n\t ]+/', $q['tag'] );
				foreach ( (array) $tags as $tag ) {
					$tag                 = sanitize_term_field( 'slug', $tag, 0, 'post_tag', 'db' );
					$q['tag_slug__in'][] = $tag;
				}
			} elseif ( preg_match( '/[+\r\n\t ]+/', $q['tag'] ) || ! empty( $q['cat'] ) ) {
				$tags = preg_split( '/[+\r\n\t ]+/', $q['tag'] );
				foreach ( (array) $tags as $tag ) {
					$tag                  = sanitize_term_field( 'slug', $tag, 0, 'post_tag', 'db' );
					$q['tag_slug__and'][] = $tag;
				}
			} else {
				$q['tag']            = sanitize_term_field( 'slug', $q['tag'], 0, 'post_tag', 'db' );
				$q['tag_slug__in'][] = $q['tag'];
			}
		}

		if ( ! empty( $q['tag_id'] ) ) {
			$q['tag_id'] = absint( $q['tag_id'] );
			$tax_query[] = array(
				'taxonomy' => 'post_tag',
				'terms'    => $q['tag_id'],
			);
		}

		if ( ! empty( $q['tag__in'] ) ) {
			$q['tag__in'] = array_map( 'absint', array_unique( (array) $q['tag__in'] ) );
			$tax_query[]  = array(
				'taxonomy' => 'post_tag',
				'terms'    => $q['tag__in'],
			);
		}

		if ( ! empty( $q['tag__not_in'] ) ) {
			$q['tag__not_in'] = array_map( 'absint', array_unique( (array) $q['tag__not_in'] ) );
			$tax_query[]      = array(
				'taxonomy' => 'post_tag',
				'terms'    => $q['tag__not_in'],
				'operator' => 'NOT IN',
			);
		}

		if ( ! empty( $q['tag__and'] ) ) {
			$q['tag__and'] = array_map( 'absint', array_unique( (array) $q['tag__and'] ) );
			$tax_query[]   = array(
				'taxonomy' => 'post_tag',
				'terms'    => $q['tag__and'],
				'operator' => 'AND',
			);
		}

		if ( ! empty( $q['tag_slug__in'] ) ) {
			$q['tag_slug__in'] = array_map( 'sanitize_title_for_query', array_unique( (array) $q['tag_slug__in'] ) );
			$tax_query[]       = array(
				'taxonomy' => 'post_tag',
				'terms'    => $q['tag_slug__in'],
				'field'    => 'slug',
			);
		}

		if ( ! empty( $q['tag_slug__and'] ) ) {
			$q['tag_slug__and'] = array_map( 'sanitize_title_for_query', array_unique( (array) $q['tag_slug__and'] ) );
			$tax_query[]        = array(
				'taxonomy' => 'post_tag',
				'terms'    => $q['tag_slug__and'],
				'field'    => 'slug',
				'operator' => 'AND',
			);
		}

		$this->tax_query = new WP_Tax_Query( $tax_query );

		/**
		 * Fires after taxonomy-related query vars have been parsed.
		 *
		 * @since 3.7.0
		 *
		 * @param WP_Query $query The WP_Query instance.
		 */
		do_action( 'parse_tax_query', $this );
	}

	/**
	 * Generates SQL for the WHERE clause based on passed search terms.
	 *
	 * @since 3.7.0
	 *
	 * @global wpdb $wpdb WordPress database abstraction object.
	 *
	 * @param array $q Query variables.
	 * @return string WHERE clause.
	 */
	protected function parse_search( &$q ) {
		global $wpdb;

		$search = '';

		// Added slashes screw with quote grouping when done early, so done later.
		$q['s'] = stripslashes( $q['s'] );
		if ( empty( $_GET['s'] ) && $this->is_main_query() ) {
			$q['s'] = urldecode( $q['s'] );
		}
		// There are no line breaks in <input /> fields.
		$q['s']                  = str_replace( array( "\r", "\n" ), '', $q['s'] );
		$q['search_terms_count'] = 1;
		if ( ! empty( $q['sentence'] ) ) {
			$q['search_terms'] = array( $q['s'] );
		} else {
			if ( preg_match_all( '/".*?("|$)|((?<=[\t ",+])|^)[^\t ",+]+/', $q['s'], $matches ) ) {
				$q['search_terms_count'] = count( $matches[0] );
				$q['search_terms']       = $this->parse_search_terms( $matches[0] );
				// If the search string has only short terms or stopwords, or is 10+ terms long, match it as sentence.
				if ( empty( $q['search_terms'] ) || count( $q['search_terms'] ) > 9 ) {
					$q['search_terms'] = array( $q['s'] );
				}
			} else {
				$q['search_terms'] = array( $q['s'] );
			}
		}

		$n                         = ! empty( $q['exact'] ) ? '' : '%';
		$searchand                 = '';
		$q['search_orderby_title'] = array();

		/**
		 * Filters the prefix that indicates that a search term should be excluded from results.
		 *
		 * @since 4.7.0
		 *
		 * @param string $exclusion_prefix The prefix. Default '-'. Returning
		 *                                 an empty value disables exclusions.
		 */
		$exclusion_prefix = apply_filters( 'wp_query_search_exclusion_prefix', '-' );

		foreach ( $q['search_terms'] as $term ) {
			// If there is an $exclusion_prefix, terms prefixed with it should be excluded.
			$exclude = $exclusion_prefix && ( substr( $term, 0, 1 ) === $exclusion_prefix );
			if ( $exclude ) {
				$like_op  = 'NOT LIKE';
				$andor_op = 'AND';
				$term     = substr( $term, 1 );
			} else {
				$like_op  = 'LIKE';
				$andor_op = 'OR';
			}

			if ( $n && ! $exclude ) {
				$like                        = '%' . $wpdb->esc_like( $term ) . '%';
				$q['search_orderby_title'][] = $wpdb->prepare( "{$wpdb->posts}.post_title LIKE %s", $like );
			}

			$like      = $n . $wpdb->esc_like( $term ) . $n;
			$search   .= $wpdb->prepare( "{$searchand}(({$wpdb->posts}.post_title $like_op %s) $andor_op ({$wpdb->posts}.post_excerpt $like_op %s) $andor_op ({$wpdb->posts}.post_content $like_op %s))", $like, $like, $like );
			$searchand = ' AND ';
		}

		if ( ! empty( $search ) ) {
			$search = " AND ({$search}) ";
			if ( ! is_user_logged_in() ) {
				$search .= " AND ({$wpdb->posts}.post_password = '') ";
			}
		}

		return $search;
	}

	/**
	 * Check if the terms are suitable for searching.
	 *
	 * Uses an array of stopwords (terms) that are excluded from the separate
	 * term matching when searching for posts. The list of English stopwords is
	 * the approximate search engines list, and is translatable.
	 *
	 * @since 3.7.0
	 *
	 * @param string[] $terms Array of terms to check.
	 * @return string[] Terms that are not stopwords.
	 */
	protected function parse_search_terms( $terms ) {
		$strtolower = function_exists( 'mb_strtolower' ) ? 'mb_strtolower' : 'strtolower';
		$checked    = array();

		$stopwords = $this->get_search_stopwords();

		foreach ( $terms as $term ) {
			// Keep before/after spaces when term is for exact match.
			if ( preg_match( '/^".+"$/', $term ) ) {
				$term = trim( $term, "\"'" );
			} else {
				$term = trim( $term, "\"' " );
			}

			// Avoid single A-Z and single dashes.
			if ( ! $term || ( 1 === strlen( $term ) && preg_match( '/^[a-z\-]$/i', $term ) ) ) {
				continue;
			}

			if ( in_array( call_user_func( $strtolower, $term ), $stopwords, true ) ) {
				continue;
			}

			$checked[] = $term;
		}

		return $checked;
	}

	/**
	 * Retrieve stopwords used when parsing search terms.
	 *
	 * @since 3.7.0
	 *
	 * @return string[] Stopwords.
	 */
	protected function get_search_stopwords() {
		if ( isset( $this->stopwords ) ) {
			return $this->stopwords;
		}

		/*
		 * translators: This is a comma-separated list of very common words that should be excluded from a search,
		 * like a, an, and the. These are usually called "stopwords". You should not simply translate these individual
		 * words into your language. Instead, look for and provide commonly accepted stopwords in your language.
		 */
		$words = explode(
			',',
			_x(
				'about,an,are,as,at,be,by,com,for,from,how,in,is,it,of,on,or,that,the,this,to,was,what,when,where,who,will,with,www',
				'Comma-separated list of search stopwords in your language'
			)
		);

		$stopwords = array();
		foreach ( $words as $word ) {
			$word = trim( $word, "\r\n\t " );
			if ( $word ) {
				$stopwords[] = $word;
			}
		}

		/**
		 * Filters stopwords used when parsing search terms.
		 *
		 * @since 3.7.0
		 *
		 * @param string[] $stopwords Array of stopwords.
		 */
		$this->stopwords = apply_filters( 'wp_search_stopwords', $stopwords );
		return $this->stopwords;
	}

	/**
	 * Generates SQL for the ORDER BY condition based on passed search terms.
	 *
	 * @since 3.7.0
	 *
	 * @global wpdb $wpdb WordPress database abstraction object.
	 *
	 * @param array $q Query variables.
	 * @return string ORDER BY clause.
	 */
	protected function parse_search_order( &$q ) {
		global $wpdb;

		if ( $q['search_terms_count'] > 1 ) {
			$num_terms = count( $q['search_orderby_title'] );

			// If the search terms contain negative queries, don't bother ordering by sentence matches.
			$like = '';
			if ( ! preg_match( '/(?:\s|^)\-/', $q['s'] ) ) {
				$like = '%' . $wpdb->esc_like( $q['s'] ) . '%';
			}

			$search_orderby = '';

			// Sentence match in 'post_title'.
			if ( $like ) {
				$search_orderby .= $wpdb->prepare( "WHEN {$wpdb->posts}.post_title LIKE %s THEN 1 ", $like );
			}

			// Sanity limit, sort as sentence when more than 6 terms
			// (few searches are longer than 6 terms and most titles are not).
			if ( $num_terms < 7 ) {
				// All words in title.
				$search_orderby .= 'WHEN ' . implode( ' AND ', $q['search_orderby_title'] ) . ' THEN 2 ';
				// Any word in title, not needed when $num_terms == 1.
				if ( $num_terms > 1 ) {
					$search_orderby .= 'WHEN ' . implode( ' OR ', $q['search_orderby_title'] ) . ' THEN 3 ';
				}
			}

			// Sentence match in 'post_content' and 'post_excerpt'.
			if ( $like ) {
				$search_orderby .= $wpdb->prepare( "WHEN {$wpdb->posts}.post_excerpt LIKE %s THEN 4 ", $like );
				$search_orderby .= $wpdb->prepare( "WHEN {$wpdb->posts}.post_content LIKE %s THEN 5 ", $like );
			}

			if ( $search_orderby ) {
				$search_orderby = '(CASE ' . $search_orderby . 'ELSE 6 END)';
			}
		} else {
			// Single word or sentence search.
			$search_orderby = reset( $q['search_orderby_title'] ) . ' DESC';
		}

		return $search_orderby;
	}

	/**
	 * Converts the given orderby alias (if allowed) to a properly-prefixed value.
	 *
	 * @since 4.0.0
	 *
	 * @global wpdb $wpdb WordPress database abstraction object.
	 *
	 * @param string $orderby Alias for the field to order by.
	 * @return string|false Table-prefixed value to used in the ORDER clause. False otherwise.
	 */
	protected function parse_orderby( $orderby ) {
		global $wpdb;

		// Used to filter values.
		$allowed_keys = array(
			'post_name',
			'post_author',
			'post_date',
			'post_title',
			'post_modified',
			'post_parent',
			'post_type',
			'name',
			'author',
			'date',
			'title',
			'modified',
			'parent',
			'type',
			'ID',
			'menu_order',
			'comment_count',
			'rand',
			'post__in',
			'post_parent__in',
			'post_name__in',
		);

		$primary_meta_key   = '';
		$primary_meta_query = false;
		$meta_clauses       = $this->meta_query->get_clauses();
		if ( ! empty( $meta_clauses ) ) {
			$primary_meta_query = reset( $meta_clauses );

			if ( ! empty( $primary_meta_query['key'] ) ) {
				$primary_meta_key = $primary_meta_query['key'];
				$allowed_keys[]   = $primary_meta_key;
			}

			$allowed_keys[] = 'meta_value';
			$allowed_keys[] = 'meta_value_num';
			$allowed_keys   = array_merge( $allowed_keys, array_keys( $meta_clauses ) );
		}

		// If RAND() contains a seed value, sanitize and add to allowed keys.
		$rand_with_seed = false;
		if ( preg_match( '/RAND\(([0-9]+)\)/i', $orderby, $matches ) ) {
			$orderby        = sprintf( 'RAND(%s)', (int) $matches[1] );
			$allowed_keys[] = $orderby;
			$rand_with_seed = true;
		}

		if ( ! in_array( $orderby, $allowed_keys, true ) ) {
			return false;
		}

		$orderby_clause = '';

		switch ( $orderby ) {
			case 'post_name':
			case 'post_author':
			case 'post_date':
			case 'post_title':
			case 'post_modified':
			case 'post_parent':
			case 'post_type':
			case 'ID':
			case 'menu_order':
			case 'comment_count':
				$orderby_clause = "{$wpdb->posts}.{$orderby}";
				break;
			case 'rand':
				$orderby_clause = 'RAND()';
				break;
			case $primary_meta_key:
			case 'meta_value':
				if ( ! empty( $primary_meta_query['type'] ) ) {
					$orderby_clause = "CAST({$primary_meta_query['alias']}.meta_value AS {$primary_meta_query['cast']})";
				} else {
					$orderby_clause = "{$primary_meta_query['alias']}.meta_value";
				}
				break;
			case 'meta_value_num':
				$orderby_clause = "{$primary_meta_query['alias']}.meta_value+0";
				break;
			case 'post__in':
				if ( ! empty( $this->query_vars['post__in'] ) ) {
					$orderby_clause = "FIELD({$wpdb->posts}.ID," . implode( ',', array_map( 'absint', $this->query_vars['post__in'] ) ) . ')';
				}
				break;
			case 'post_parent__in':
				if ( ! empty( $this->query_vars['post_parent__in'] ) ) {
					$orderby_clause = "FIELD( {$wpdb->posts}.post_parent," . implode( ', ', array_map( 'absint', $this->query_vars['post_parent__in'] ) ) . ' )';
				}
				break;
			case 'post_name__in':
				if ( ! empty( $this->query_vars['post_name__in'] ) ) {
					$post_name__in        = array_map( 'sanitize_title_for_query', $this->query_vars['post_name__in'] );
					$post_name__in_string = "'" . implode( "','", $post_name__in ) . "'";
					$orderby_clause       = "FIELD( {$wpdb->posts}.post_name," . $post_name__in_string . ' )';
				}
				break;
			default:
				if ( array_key_exists( $orderby, $meta_clauses ) ) {
					// $orderby corresponds to a meta_query clause.
					$meta_clause    = $meta_clauses[ $orderby ];
					$orderby_clause = "CAST({$meta_clause['alias']}.meta_value AS {$meta_clause['cast']})";
				} elseif ( $rand_with_seed ) {
					$orderby_clause = $orderby;
				} else {
					// Default: order by post field.
					$orderby_clause = "{$wpdb->posts}.post_" . sanitize_key( $orderby );
				}

				break;
		}

		return $orderby_clause;
	}

	/**
	 * Parse an 'order' query variable and cast it to ASC or DESC as necessary.
	 *
	 * @since 4.0.0
	 *
	 * @param string $order The 'order' query variable.
	 * @return string The sanitized 'order' query variable.
	 */
	protected function parse_order( $order ) {
		if ( ! is_string( $order ) || empty( $order ) ) {
			return 'DESC';
		}

		if ( 'ASC' === strtoupper( $order ) ) {
			return 'ASC';
		} else {
			return 'DESC';
		}
	}

	/**
	 * Sets the 404 property and saves whether query is feed.
	 *
	 * @since 2.0.0
	 */
	public function set_404() {
		$is_feed = $this->is_feed;

		$this->init_query_flags();
		$this->is_404 = true;

		$this->is_feed = $is_feed;

		/**
		 * Fires after a 404 is triggered.
		 *
		 * @since 5.5.0
		 *
		 * @param WP_Query $query The WP_Query instance (passed by reference).
		 */
		do_action_ref_array( 'set_404', array( $this ) );
	}

	/**
	 * Retrieves the value of a query variable.
	 *
	 * @since 1.5.0
	 * @since 3.9.0 The `$default` argument was introduced.
	 *
	 * @param string $query_var Query variable key.
	 * @param mixed  $default   Optional. Value to return if the query variable is not set. Default empty string.
	 * @return mixed Contents of the query variable.
	 */
	public function get( $query_var, $default = '' ) {
		if ( isset( $this->query_vars[ $query_var ] ) ) {
			return $this->query_vars[ $query_var ];
		}

		return $default;
	}

	/**
	 * Sets the value of a query variable.
	 *
	 * @since 1.5.0
	 *
	 * @param string $query_var Query variable key.
	 * @param mixed  $value     Query variable value.
	 */
	public function set( $query_var, $value ) {
		$this->query_vars[ $query_var ] = $value;
	}

	/**
	 * Retrieves an array of posts based on query variables.
	 *
	 * There are a few filters and actions that can be used to modify the post
	 * database query.
	 *
	 * @since 1.5.0
	 *
	 * @global wpdb $wpdb WordPress database abstraction object.
	 *
	 * @return WP_Post[]|int[] Array of post objects or post IDs.
	 */
	public function get_posts() {
		global $wpdb;

		$this->parse_query();

		/**
		 * Fires after the query variable object is created, but before the actual query is run.
		 *
		 * Note: If using conditional tags, use the method versions within the passed instance
		 * (e.g. $this->is_main_query() instead of is_main_query()). This is because the functions
		 * like is_main_query() test against the global $wp_query instance, not the passed one.
		 *
		 * @since 2.0.0
		 *
		 * @param WP_Query $query The WP_Query instance (passed by reference).
		 */
		do_action_ref_array( 'pre_get_posts', array( &$this ) );

		// Shorthand.
		$q = &$this->query_vars;

		// Fill again in case 'pre_get_posts' unset some vars.
		$q = $this->fill_query_vars( $q );

		// Parse meta query.
		$this->meta_query = new WP_Meta_Query();
		$this->meta_query->parse_query_vars( $q );

		// Set a flag if a 'pre_get_posts' hook changed the query vars.
		$hash = md5( serialize( $this->query_vars ) );
		if ( $hash != $this->query_vars_hash ) {
			$this->query_vars_changed = true;
			$this->query_vars_hash    = $hash;
		}
		unset( $hash );

		// First let's clear some variables.
		$distinct         = '';
		$whichauthor      = '';
		$whichmimetype    = '';
		$where            = '';
		$limits           = '';
		$join             = '';
		$search           = '';
		$groupby          = '';
		$post_status_join = false;
		$page             = 1;

		if ( isset( $q['caller_get_posts'] ) ) {
			_deprecated_argument(
				'WP_Query',
				'3.1.0',
				sprintf(
					/* translators: 1: caller_get_posts, 2: ignore_sticky_posts */
					__( '%1$s is deprecated. Use %2$s instead.' ),
					'<code>caller_get_posts</code>',
					'<code>ignore_sticky_posts</code>'
				)
			);

			if ( ! isset( $q['ignore_sticky_posts'] ) ) {
				$q['ignore_sticky_posts'] = $q['caller_get_posts'];
			}
		}

		if ( ! isset( $q['ignore_sticky_posts'] ) ) {
			$q['ignore_sticky_posts'] = false;
		}

		if ( ! isset( $q['suppress_filters'] ) ) {
			$q['suppress_filters'] = false;
		}

		if ( ! isset( $q['cache_results'] ) ) {
			if ( wp_using_ext_object_cache() ) {
				$q['cache_results'] = false;
			} else {
				$q['cache_results'] = true;
			}
		}

		if ( ! isset( $q['update_post_term_cache'] ) ) {
			$q['update_post_term_cache'] = true;
		}

		if ( ! isset( $q['lazy_load_term_meta'] ) ) {
			$q['lazy_load_term_meta'] = $q['update_post_term_cache'];
		}

		if ( ! isset( $q['update_post_meta_cache'] ) ) {
			$q['update_post_meta_cache'] = true;
		}

		if ( ! isset( $q['post_type'] ) ) {
			if ( $this->is_search ) {
				$q['post_type'] = 'any';
			} else {
				$q['post_type'] = '';
			}
		}
		$post_type = $q['post_type'];
		if ( empty( $q['posts_per_page'] ) ) {
			$q['posts_per_page'] = get_option( 'posts_per_page' );
		}
		if ( isset( $q['showposts'] ) && $q['showposts'] ) {
			$q['showposts']      = (int) $q['showposts'];
			$q['posts_per_page'] = $q['showposts'];
		}
		if ( ( isset( $q['posts_per_archive_page'] ) && 0 != $q['posts_per_archive_page'] ) && ( $this->is_archive || $this->is_search ) ) {
			$q['posts_per_page'] = $q['posts_per_archive_page'];
		}
		if ( ! isset( $q['nopaging'] ) ) {
			if ( -1 == $q['posts_per_page'] ) {
				$q['nopaging'] = true;
			} else {
				$q['nopaging'] = false;
			}
		}

		if ( $this->is_feed ) {
			// This overrides 'posts_per_page'.
			if ( ! empty( $q['posts_per_rss'] ) ) {
				$q['posts_per_page'] = $q['posts_per_rss'];
			} else {
				$q['posts_per_page'] = get_option( 'posts_per_rss' );
			}
			$q['nopaging'] = false;
		}
		$q['posts_per_page'] = (int) $q['posts_per_page'];
		if ( $q['posts_per_page'] < -1 ) {
			$q['posts_per_page'] = abs( $q['posts_per_page'] );
		} elseif ( 0 == $q['posts_per_page'] ) {
			$q['posts_per_page'] = 1;
		}

		if ( ! isset( $q['comments_per_page'] ) || 0 == $q['comments_per_page'] ) {
			$q['comments_per_page'] = get_option( 'comments_per_page' );
		}

		if ( $this->is_home && ( empty( $this->query ) || 'true' === $q['preview'] ) && ( 'page' === get_option( 'show_on_front' ) ) && get_option( 'page_on_front' ) ) {
			$this->is_page = true;
			$this->is_home = false;
			$q['page_id']  = get_option( 'page_on_front' );
		}

		if ( isset( $q['page'] ) ) {
			$q['page'] = trim( $q['page'], '/' );
			$q['page'] = absint( $q['page'] );
		}

		// If true, forcibly turns off the query to count found rows even when limits are present.
		if ( isset( $q['no_found_rows'] ) ) {
			$q['no_found_rows'] = (bool) $q['no_found_rows'];
		} else {
			$q['no_found_rows'] = false;
		}

		switch ( $q['fields'] ) {
			case 'ids':
				$fields = "{$wpdb->posts}.ID";
				break;
			case 'id=>parent':
				$fields = "{$wpdb->posts}.ID, {$wpdb->posts}.post_parent";
				break;
			default:
				$fields = "{$wpdb->posts}.*";
		}

		if ( '' !== $q['menu_order'] ) {
			$where .= " AND {$wpdb->posts}.menu_order = " . $q['menu_order'];
		}
		// The "m" parameter is meant for months but accepts datetimes of varying specificity.
		if ( $q['m'] ) {
			$where .= " AND YEAR({$wpdb->posts}.post_date)=" . substr( $q['m'], 0, 4 );
			if ( strlen( $q['m'] ) > 5 ) {
				$where .= " AND MONTH({$wpdb->posts}.post_date)=" . substr( $q['m'], 4, 2 );
			}
			if ( strlen( $q['m'] ) > 7 ) {
				$where .= " AND DAYOFMONTH({$wpdb->posts}.post_date)=" . substr( $q['m'], 6, 2 );
			}
			if ( strlen( $q['m'] ) > 9 ) {
				$where .= " AND HOUR({$wpdb->posts}.post_date)=" . substr( $q['m'], 8, 2 );
			}
			if ( strlen( $q['m'] ) > 11 ) {
				$where .= " AND MINUTE({$wpdb->posts}.post_date)=" . substr( $q['m'], 10, 2 );
			}
			if ( strlen( $q['m'] ) > 13 ) {
				$where .= " AND SECOND({$wpdb->posts}.post_date)=" . substr( $q['m'], 12, 2 );
			}
		}

		// Handle the other individual date parameters.
		$date_parameters = array();

		if ( '' !== $q['hour'] ) {
			$date_parameters['hour'] = $q['hour'];
		}

		if ( '' !== $q['minute'] ) {
			$date_parameters['minute'] = $q['minute'];
		}

		if ( '' !== $q['second'] ) {
			$date_parameters['second'] = $q['second'];
		}

		if ( $q['year'] ) {
			$date_parameters['year'] = $q['year'];
		}

		if ( $q['monthnum'] ) {
			$date_parameters['monthnum'] = $q['monthnum'];
		}

		if ( $q['w'] ) {
			$date_parameters['week'] = $q['w'];
		}

		if ( $q['day'] ) {
			$date_parameters['day'] = $q['day'];
		}

		if ( $date_parameters ) {
			$date_query = new WP_Date_Query( array( $date_parameters ) );
			$where     .= $date_query->get_sql();
		}
		unset( $date_parameters, $date_query );

		// Handle complex date queries.
		if ( ! empty( $q['date_query'] ) ) {
			$this->date_query = new WP_Date_Query( $q['date_query'] );
			$where           .= $this->date_query->get_sql();
		}

		// If we've got a post_type AND it's not "any" post_type.
		if ( ! empty( $q['post_type'] ) && 'any' !== $q['post_type'] ) {
			foreach ( (array) $q['post_type'] as $_post_type ) {
				$ptype_obj = get_post_type_object( $_post_type );
				if ( ! $ptype_obj || ! $ptype_obj->query_var || empty( $q[ $ptype_obj->query_var ] ) ) {
					continue;
				}

				if ( ! $ptype_obj->hierarchical ) {
					// Non-hierarchical post types can directly use 'name'.
					$q['name'] = $q[ $ptype_obj->query_var ];
				} else {
					// Hierarchical post types will operate through 'pagename'.
					$q['pagename'] = $q[ $ptype_obj->query_var ];
					$q['name']     = '';
				}

				// Only one request for a slug is possible, this is why name & pagename are overwritten above.
				break;
			} // End foreach.
			unset( $ptype_obj );
		}

		if ( '' !== $q['title'] ) {
			$where .= $wpdb->prepare( " AND {$wpdb->posts}.post_title = %s", stripslashes( $q['title'] ) );
		}

		// Parameters related to 'post_name'.
		if ( '' !== $q['name'] ) {
			$q['name'] = sanitize_title_for_query( $q['name'] );
			$where    .= " AND {$wpdb->posts}.post_name = '" . $q['name'] . "'";
		} elseif ( '' !== $q['pagename'] ) {
			if ( isset( $this->queried_object_id ) ) {
				$reqpage = $this->queried_object_id;
			} else {
				if ( 'page' !== $q['post_type'] ) {
					foreach ( (array) $q['post_type'] as $_post_type ) {
						$ptype_obj = get_post_type_object( $_post_type );
						if ( ! $ptype_obj || ! $ptype_obj->hierarchical ) {
							continue;
						}

						$reqpage = get_page_by_path( $q['pagename'], OBJECT, $_post_type );
						if ( $reqpage ) {
							break;
						}
					}
					unset( $ptype_obj );
				} else {
					$reqpage = get_page_by_path( $q['pagename'] );
				}
				if ( ! empty( $reqpage ) ) {
					$reqpage = $reqpage->ID;
				} else {
					$reqpage = 0;
				}
			}

			$page_for_posts = get_option( 'page_for_posts' );
			if ( ( 'page' !== get_option( 'show_on_front' ) ) || empty( $page_for_posts ) || ( $reqpage != $page_for_posts ) ) {
				$q['pagename'] = sanitize_title_for_query( wp_basename( $q['pagename'] ) );
				$q['name']     = $q['pagename'];
				$where        .= " AND ({$wpdb->posts}.ID = '$reqpage')";
				$reqpage_obj   = get_post( $reqpage );
				if ( is_object( $reqpage_obj ) && 'attachment' === $reqpage_obj->post_type ) {
					$this->is_attachment = true;
					$post_type           = 'attachment';
					$q['post_type']      = 'attachment';
					$this->is_page       = true;
					$q['attachment_id']  = $reqpage;
				}
			}
		} elseif ( '' !== $q['attachment'] ) {
			$q['attachment'] = sanitize_title_for_query( wp_basename( $q['attachment'] ) );
			$q['name']       = $q['attachment'];
			$where          .= " AND {$wpdb->posts}.post_name = '" . $q['attachment'] . "'";
		} elseif ( is_array( $q['post_name__in'] ) && ! empty( $q['post_name__in'] ) ) {
			$q['post_name__in'] = array_map( 'sanitize_title_for_query', $q['post_name__in'] );
			$post_name__in      = "'" . implode( "','", $q['post_name__in'] ) . "'";
			$where             .= " AND {$wpdb->posts}.post_name IN ($post_name__in)";
		}

		// If an attachment is requested by number, let it supersede any post number.
		if ( $q['attachment_id'] ) {
			$q['p'] = absint( $q['attachment_id'] );
		}

		// If a post number is specified, load that post.
		if ( $q['p'] ) {
			$where .= " AND {$wpdb->posts}.ID = " . $q['p'];
		} elseif ( $q['post__in'] ) {
			$post__in = implode( ',', array_map( 'absint', $q['post__in'] ) );
			$where   .= " AND {$wpdb->posts}.ID IN ($post__in)";
		} elseif ( $q['post__not_in'] ) {
			$post__not_in = implode( ',', array_map( 'absint', $q['post__not_in'] ) );
			$where       .= " AND {$wpdb->posts}.ID NOT IN ($post__not_in)";
		}

		if ( is_numeric( $q['post_parent'] ) ) {
			$where .= $wpdb->prepare( " AND {$wpdb->posts}.post_parent = %d ", $q['post_parent'] );
		} elseif ( $q['post_parent__in'] ) {
			$post_parent__in = implode( ',', array_map( 'absint', $q['post_parent__in'] ) );
			$where          .= " AND {$wpdb->posts}.post_parent IN ($post_parent__in)";
		} elseif ( $q['post_parent__not_in'] ) {
			$post_parent__not_in = implode( ',', array_map( 'absint', $q['post_parent__not_in'] ) );
			$where              .= " AND {$wpdb->posts}.post_parent NOT IN ($post_parent__not_in)";
		}

		if ( $q['page_id'] ) {
			if ( ( 'page' !== get_option( 'show_on_front' ) ) || ( get_option( 'page_for_posts' ) != $q['page_id'] ) ) {
				$q['p'] = $q['page_id'];
				$where  = " AND {$wpdb->posts}.ID = " . $q['page_id'];
			}
		}

		// If a search pattern is specified, load the posts that match.
		if ( strlen( $q['s'] ) ) {
			$search = $this->parse_search( $q );
		}

		if ( ! $q['suppress_filters'] ) {
			/**
			 * Filters the search SQL that is used in the WHERE clause of WP_Query.
			 *
			 * @since 3.0.0
			 *
			 * @param string   $search Search SQL for WHERE clause.
			 * @param WP_Query $query  The current WP_Query object.
			 */
			$search = apply_filters_ref_array( 'posts_search', array( $search, &$this ) );
		}

		// Taxonomies.
		if ( ! $this->is_singular ) {
			$this->parse_tax_query( $q );

			$clauses = $this->tax_query->get_sql( $wpdb->posts, 'ID' );

			$join  .= $clauses['join'];
			$where .= $clauses['where'];
		}

		if ( $this->is_tax ) {
			if ( empty( $post_type ) ) {
				// Do a fully inclusive search for currently registered post types of queried taxonomies.
				$post_type  = array();
				$taxonomies = array_keys( $this->tax_query->queried_terms );
				foreach ( get_post_types( array( 'exclude_from_search' => false ) ) as $pt ) {
					$object_taxonomies = 'attachment' === $pt ? get_taxonomies_for_attachments() : get_object_taxonomies( $pt );
					if ( array_intersect( $taxonomies, $object_taxonomies ) ) {
						$post_type[] = $pt;
					}
				}
				if ( ! $post_type ) {
					$post_type = 'any';
				} elseif ( count( $post_type ) == 1 ) {
					$post_type = $post_type[0];
				}

				$post_status_join = true;
			} elseif ( in_array( 'attachment', (array) $post_type, true ) ) {
				$post_status_join = true;
			}
		}

		/*
		 * Ensure that 'taxonomy', 'term', 'term_id', 'cat', and
		 * 'category_name' vars are set for backward compatibility.
		 */
		if ( ! empty( $this->tax_query->queried_terms ) ) {

			/*
			 * Set 'taxonomy', 'term', and 'term_id' to the
			 * first taxonomy other than 'post_tag' or 'category'.
			 */
			if ( ! isset( $q['taxonomy'] ) ) {
				foreach ( $this->tax_query->queried_terms as $queried_taxonomy => $queried_items ) {
					if ( empty( $queried_items['terms'][0] ) ) {
						continue;
					}

					if ( ! in_array( $queried_taxonomy, array( 'category', 'post_tag' ), true ) ) {
						$q['taxonomy'] = $queried_taxonomy;

						if ( 'slug' === $queried_items['field'] ) {
							$q['term'] = $queried_items['terms'][0];
						} else {
							$q['term_id'] = $queried_items['terms'][0];
						}

						// Take the first one we find.
						break;
					}
				}
			}

			// 'cat', 'category_name', 'tag_id'.
			foreach ( $this->tax_query->queried_terms as $queried_taxonomy => $queried_items ) {
				if ( empty( $queried_items['terms'][0] ) ) {
					continue;
				}

				if ( 'category' === $queried_taxonomy ) {
					$the_cat = get_term_by( $queried_items['field'], $queried_items['terms'][0], 'category' );
					if ( $the_cat ) {
						$this->set( 'cat', $the_cat->term_id );
						$this->set( 'category_name', $the_cat->slug );
					}
					unset( $the_cat );
				}

				if ( 'post_tag' === $queried_taxonomy ) {
					$the_tag = get_term_by( $queried_items['field'], $queried_items['terms'][0], 'post_tag' );
					if ( $the_tag ) {
						$this->set( 'tag_id', $the_tag->term_id );
					}
					unset( $the_tag );
				}
			}
		}

		if ( ! empty( $this->tax_query->queries ) || ! empty( $this->meta_query->queries ) ) {
			$groupby = "{$wpdb->posts}.ID";
		}

		// Author/user stuff.

		if ( ! empty( $q['author'] ) && '0' != $q['author'] ) {
			$q['author'] = addslashes_gpc( '' . urldecode( $q['author'] ) );
			$authors     = array_unique( array_map( 'intval', preg_split( '/[,\s]+/', $q['author'] ) ) );
			foreach ( $authors as $author ) {
				$key         = $author > 0 ? 'author__in' : 'author__not_in';
				$q[ $key ][] = abs( $author );
			}
			$q['author'] = implode( ',', $authors );
		}

		if ( ! empty( $q['author__not_in'] ) ) {
			$author__not_in = implode( ',', array_map( 'absint', array_unique( (array) $q['author__not_in'] ) ) );
			$where         .= " AND {$wpdb->posts}.post_author NOT IN ($author__not_in) ";
		} elseif ( ! empty( $q['author__in'] ) ) {
			$author__in = implode( ',', array_map( 'absint', array_unique( (array) $q['author__in'] ) ) );
			$where     .= " AND {$wpdb->posts}.post_author IN ($author__in) ";
		}

		// Author stuff for nice URLs.

		if ( '' !== $q['author_name'] ) {
			if ( strpos( $q['author_name'], '/' ) !== false ) {
				$q['author_name'] = explode( '/', $q['author_name'] );
				if ( $q['author_name'][ count( $q['author_name'] ) - 1 ] ) {
					$q['author_name'] = $q['author_name'][ count( $q['author_name'] ) - 1 ]; // No trailing slash.
				} else {
					$q['author_name'] = $q['author_name'][ count( $q['author_name'] ) - 2 ]; // There was a trailing slash.
				}
			}
			$q['author_name'] = sanitize_title_for_query( $q['author_name'] );
			$q['author']      = get_user_by( 'slug', $q['author_name'] );
			if ( $q['author'] ) {
				$q['author'] = $q['author']->ID;
			}
			$whichauthor .= " AND ({$wpdb->posts}.post_author = " . absint( $q['author'] ) . ')';
		}

		// Matching by comment count.
		if ( isset( $q['comment_count'] ) ) {
			// Numeric comment count is converted to array format.
			if ( is_numeric( $q['comment_count'] ) ) {
				$q['comment_count'] = array(
					'value' => (int) $q['comment_count'],
				);
			}

			if ( isset( $q['comment_count']['value'] ) ) {
				$q['comment_count'] = array_merge(
					array(
						'compare' => '=',
					),
					$q['comment_count']
				);

				// Fallback for invalid compare operators is '='.
				$compare_operators = array( '=', '!=', '>', '>=', '<', '<=' );
				if ( ! in_array( $q['comment_count']['compare'], $compare_operators, true ) ) {
					$q['comment_count']['compare'] = '=';
				}

				$where .= $wpdb->prepare( " AND {$wpdb->posts}.comment_count {$q['comment_count']['compare']} %d", $q['comment_count']['value'] );
			}
		}

		// MIME-Type stuff for attachment browsing.

		if ( isset( $q['post_mime_type'] ) && '' !== $q['post_mime_type'] ) {
			$whichmimetype = wp_post_mime_type_where( $q['post_mime_type'], $wpdb->posts );
		}
		$where .= $search . $whichauthor . $whichmimetype;

		if ( ! empty( $this->meta_query->queries ) ) {
			$clauses = $this->meta_query->get_sql( 'post', $wpdb->posts, 'ID', $this );
			$join   .= $clauses['join'];
			$where  .= $clauses['where'];
		}

		$rand = ( isset( $q['orderby'] ) && 'rand' === $q['orderby'] );
		if ( ! isset( $q['order'] ) ) {
			$q['order'] = $rand ? '' : 'DESC';
		} else {
			$q['order'] = $rand ? '' : $this->parse_order( $q['order'] );
		}

		// These values of orderby should ignore the 'order' parameter.
		$force_asc = array( 'post__in', 'post_name__in', 'post_parent__in' );
		if ( isset( $q['orderby'] ) && in_array( $q['orderby'], $force_asc, true ) ) {
			$q['order'] = '';
		}

		// Order by.
		if ( empty( $q['orderby'] ) ) {
			/*
			 * Boolean false or empty array blanks out ORDER BY,
			 * while leaving the value unset or otherwise empty sets the default.
			 */
			if ( isset( $q['orderby'] ) && ( is_array( $q['orderby'] ) || false === $q['orderby'] ) ) {
				$orderby = '';
			} else {
				$orderby = "{$wpdb->posts}.post_date " . $q['order'];
			}
		} elseif ( 'none' === $q['orderby'] ) {
			$orderby = '';
		} else {
			$orderby_array = array();
			if ( is_array( $q['orderby'] ) ) {
				foreach ( $q['orderby'] as $_orderby => $order ) {
					$orderby = addslashes_gpc( urldecode( $_orderby ) );
					$parsed  = $this->parse_orderby( $orderby );

					if ( ! $parsed ) {
						continue;
					}

					$orderby_array[] = $parsed . ' ' . $this->parse_order( $order );
				}
				$orderby = implode( ', ', $orderby_array );

			} else {
				$q['orderby'] = urldecode( $q['orderby'] );
				$q['orderby'] = addslashes_gpc( $q['orderby'] );

				foreach ( explode( ' ', $q['orderby'] ) as $i => $orderby ) {
					$parsed = $this->parse_orderby( $orderby );
					// Only allow certain values for safety.
					if ( ! $parsed ) {
						continue;
					}

					$orderby_array[] = $parsed;
				}
				$orderby = implode( ' ' . $q['order'] . ', ', $orderby_array );

				if ( empty( $orderby ) ) {
					$orderby = "{$wpdb->posts}.post_date " . $q['order'];
				} elseif ( ! empty( $q['order'] ) ) {
					$orderby .= " {$q['order']}";
				}
			}
		}

		// Order search results by relevance only when another "orderby" is not specified in the query.
		if ( ! empty( $q['s'] ) ) {
			$search_orderby = '';
			if ( ! empty( $q['search_orderby_title'] ) && ( empty( $q['orderby'] ) && ! $this->is_feed ) || ( isset( $q['orderby'] ) && 'relevance' === $q['orderby'] ) ) {
				$search_orderby = $this->parse_search_order( $q );
			}

			if ( ! $q['suppress_filters'] ) {
				/**
				 * Filters the ORDER BY used when ordering search results.
				 *
				 * @since 3.7.0
				 *
				 * @param string   $search_orderby The ORDER BY clause.
				 * @param WP_Query $query          The current WP_Query instance.
				 */
				$search_orderby = apply_filters( 'posts_search_orderby', $search_orderby, $this );
			}

			if ( $search_orderby ) {
				$orderby = $orderby ? $search_orderby . ', ' . $orderby : $search_orderby;
			}
		}

		if ( is_array( $post_type ) && count( $post_type ) > 1 ) {
			$post_type_cap = 'multiple_post_type';
		} else {
			if ( is_array( $post_type ) ) {
				$post_type = reset( $post_type );
			}
			$post_type_object = get_post_type_object( $post_type );
			if ( empty( $post_type_object ) ) {
				$post_type_cap = $post_type;
			}
		}

		if ( isset( $q['post_password'] ) ) {
			$where .= $wpdb->prepare( " AND {$wpdb->posts}.post_password = %s", $q['post_password'] );
			if ( empty( $q['perm'] ) ) {
				$q['perm'] = 'readable';
			}
		} elseif ( isset( $q['has_password'] ) ) {
			$where .= sprintf( " AND {$wpdb->posts}.post_password %s ''", $q['has_password'] ? '!=' : '=' );
		}

		if ( ! empty( $q['comment_status'] ) ) {
			$where .= $wpdb->prepare( " AND {$wpdb->posts}.comment_status = %s ", $q['comment_status'] );
		}

		if ( ! empty( $q['ping_status'] ) ) {
			$where .= $wpdb->prepare( " AND {$wpdb->posts}.ping_status = %s ", $q['ping_status'] );
		}

		$skip_post_status = false;
		if ( 'any' === $post_type ) {
			$in_search_post_types = get_post_types( array( 'exclude_from_search' => false ) );
			if ( empty( $in_search_post_types ) ) {
				$post_type_where  = ' AND 1=0 ';
				$skip_post_status = true;
			} else {
				$post_type_where = " AND {$wpdb->posts}.post_type IN ('" . implode( "', '", array_map( 'esc_sql', $in_search_post_types ) ) . "')";
			}
		} elseif ( ! empty( $post_type ) && is_array( $post_type ) ) {
			$post_type_where = " AND {$wpdb->posts}.post_type IN ('" . implode( "', '", esc_sql( $post_type ) ) . "')";
		} elseif ( ! empty( $post_type ) ) {
			$post_type_where  = $wpdb->prepare( " AND {$wpdb->posts}.post_type = %s", $post_type );
			$post_type_object = get_post_type_object( $post_type );
		} elseif ( $this->is_attachment ) {
			$post_type_where  = " AND {$wpdb->posts}.post_type = 'attachment'";
			$post_type_object = get_post_type_object( 'attachment' );
		} elseif ( $this->is_page ) {
			$post_type_where  = " AND {$wpdb->posts}.post_type = 'page'";
			$post_type_object = get_post_type_object( 'page' );
		} else {
			$post_type_where  = " AND {$wpdb->posts}.post_type = 'post'";
			$post_type_object = get_post_type_object( 'post' );
		}

		$edit_cap = 'edit_post';
		$read_cap = 'read_post';

		if ( ! empty( $post_type_object ) ) {
			$edit_others_cap  = $post_type_object->cap->edit_others_posts;
			$read_private_cap = $post_type_object->cap->read_private_posts;
		} else {
			$edit_others_cap  = 'edit_others_' . $post_type_cap . 's';
			$read_private_cap = 'read_private_' . $post_type_cap . 's';
		}

		$user_id = get_current_user_id();

		$q_status = array();
		if ( $skip_post_status ) {
			$where .= $post_type_where;
		} elseif ( ! empty( $q['post_status'] ) ) {

			$where .= $post_type_where;

			$statuswheres = array();
			$q_status     = $q['post_status'];
			if ( ! is_array( $q_status ) ) {
				$q_status = explode( ',', $q_status );
			}
			$r_status = array();
			$p_status = array();
			$e_status = array();
			if ( in_array( 'any', $q_status, true ) ) {
				foreach ( get_post_stati( array( 'exclude_from_search' => true ) ) as $status ) {
					if ( ! in_array( $status, $q_status, true ) ) {
						$e_status[] = "{$wpdb->posts}.post_status <> '$status'";
					}
				}
			} else {
				foreach ( get_post_stati() as $status ) {
					if ( in_array( $status, $q_status, true ) ) {
						if ( 'private' === $status ) {
							$p_status[] = "{$wpdb->posts}.post_status = '$status'";
						} else {
							$r_status[] = "{$wpdb->posts}.post_status = '$status'";
						}
					}
				}
			}

			if ( empty( $q['perm'] ) || 'readable' !== $q['perm'] ) {
				$r_status = array_merge( $r_status, $p_status );
				unset( $p_status );
			}

			if ( ! empty( $e_status ) ) {
				$statuswheres[] = '(' . implode( ' AND ', $e_status ) . ')';
			}
			if ( ! empty( $r_status ) ) {
				if ( ! empty( $q['perm'] ) && 'editable' === $q['perm'] && ! current_user_can( $edit_others_cap ) ) {
					$statuswheres[] = "({$wpdb->posts}.post_author = $user_id " . 'AND (' . implode( ' OR ', $r_status ) . '))';
				} else {
					$statuswheres[] = '(' . implode( ' OR ', $r_status ) . ')';
				}
			}
			if ( ! empty( $p_status ) ) {
				if ( ! empty( $q['perm'] ) && 'readable' === $q['perm'] && ! current_user_can( $read_private_cap ) ) {
					$statuswheres[] = "({$wpdb->posts}.post_author = $user_id " . 'AND (' . implode( ' OR ', $p_status ) . '))';
				} else {
					$statuswheres[] = '(' . implode( ' OR ', $p_status ) . ')';
				}
			}
			if ( $post_status_join ) {
				$join .= " LEFT JOIN {$wpdb->posts} AS p2 ON ({$wpdb->posts}.post_parent = p2.ID) ";
				foreach ( $statuswheres as $index => $statuswhere ) {
					$statuswheres[ $index ] = "($statuswhere OR ({$wpdb->posts}.post_status = 'inherit' AND " . str_replace( $wpdb->posts, 'p2', $statuswhere ) . '))';
				}
			}
			$where_status = implode( ' OR ', $statuswheres );
			if ( ! empty( $where_status ) ) {
				$where .= " AND ($where_status)";
			}
		} elseif ( ! $this->is_singular ) {
			if ( 'any' === $post_type ) {
				$queried_post_types = get_post_types( array( 'exclude_from_search' => false ) );
			} elseif ( is_array( $post_type ) ) {
				$queried_post_types = $post_type;
			} elseif ( ! empty( $post_type ) ) {
				$queried_post_types = array( $post_type );
			} else {
				$queried_post_types = array( 'post' );
			}

			if ( ! empty( $queried_post_types ) ) {

				$status_type_clauses = array();

				foreach ( $queried_post_types as $queried_post_type ) {

					$queried_post_type_object = get_post_type_object( $queried_post_type );

					$type_where = '(' . $wpdb->prepare( "{$wpdb->posts}.post_type = %s AND (", $queried_post_type );

					// Public statuses.
					$public_statuses = get_post_stati( array( 'public' => true ) );
					$status_clauses  = array();
					foreach ( $public_statuses as $public_status ) {
						$status_clauses[] = "{$wpdb->posts}.post_status = '$public_status'";
					}
					$type_where .= implode( ' OR ', $status_clauses );

					// Add protected states that should show in the admin all list.
					if ( $this->is_admin ) {
						$admin_all_statuses = get_post_stati(
							array(
								'protected'              => true,
								'show_in_admin_all_list' => true,
							)
						);
						foreach ( $admin_all_statuses as $admin_all_status ) {
							$type_where .= " OR {$wpdb->posts}.post_status = '$admin_all_status'";
						}
					}

					// Add private states that are visible to current user.
					if ( is_user_logged_in() && $queried_post_type_object instanceof WP_Post_Type ) {
						$read_private_cap = $queried_post_type_object->cap->read_private_posts;
						$private_statuses = get_post_stati( array( 'private' => true ) );
						foreach ( $private_statuses as $private_status ) {
							$type_where .= current_user_can( $read_private_cap ) ? " \nOR {$wpdb->posts}.post_status = '$private_status'" : " \nOR ({$wpdb->posts}.post_author = $user_id AND {$wpdb->posts}.post_status = '$private_status')";
						}
					}

					$type_where .= '))';

					$status_type_clauses[] = $type_where;
				}

				if ( ! empty( $status_type_clauses ) ) {
					$where .= ' AND (' . implode( ' OR ', $status_type_clauses ) . ')';
				}
			} else {
				$where .= ' AND 1=0 ';
			}
		} else {
			$where .= $post_type_where;
		}

		/*
		 * Apply filters on where and join prior to paging so that any
		 * manipulations to them are reflected in the paging by day queries.
		 */
		if ( ! $q['suppress_filters'] ) {
			/**
			 * Filters the WHERE clause of the query.
			 *
			 * @since 1.5.0
			 *
			 * @param string   $where The WHERE clause of the query.
			 * @param WP_Query $query The WP_Query instance (passed by reference).
			 */
			$where = apply_filters_ref_array( 'posts_where', array( $where, &$this ) );

			/**
			 * Filters the JOIN clause of the query.
			 *
			 * @since 1.5.0
			 *
			 * @param string   $join  The JOIN clause of the query.
			 * @param WP_Query $query The WP_Query instance (passed by reference).
			 */
			$join = apply_filters_ref_array( 'posts_join', array( $join, &$this ) );
		}

		// Paging.
		if ( empty( $q['nopaging'] ) && ! $this->is_singular ) {
			$page = absint( $q['paged'] );
			if ( ! $page ) {
				$page = 1;
			}

			// If 'offset' is provided, it takes precedence over 'paged'.
			if ( isset( $q['offset'] ) && is_numeric( $q['offset'] ) ) {
				$q['offset'] = absint( $q['offset'] );
				$pgstrt      = $q['offset'] . ', ';
			} else {
				$pgstrt = absint( ( $page - 1 ) * $q['posts_per_page'] ) . ', ';
			}
			$limits = 'LIMIT ' . $pgstrt . $q['posts_per_page'];
		}

		// Comments feeds.
		if ( $this->is_comment_feed && ! $this->is_singular ) {
			if ( $this->is_archive || $this->is_search ) {
				$cjoin    = "JOIN {$wpdb->posts} ON ( {$wpdb->comments}.comment_post_ID = {$wpdb->posts}.ID ) $join ";
				$cwhere   = "WHERE comment_approved = '1' $where";
				$cgroupby = "{$wpdb->comments}.comment_id";
			} else { // Other non-singular, e.g. front.
				$cjoin    = "JOIN {$wpdb->posts} ON ( {$wpdb->comments}.comment_post_ID = {$wpdb->posts}.ID )";
				$cwhere   = "WHERE ( post_status = 'publish' OR ( post_status = 'inherit' AND post_type = 'attachment' ) ) AND comment_approved = '1'";
				$cgroupby = '';
			}

			if ( ! $q['suppress_filters'] ) {
				/**
				 * Filters the JOIN clause of the comments feed query before sending.
				 *
				 * @since 2.2.0
				 *
				 * @param string   $cjoin The JOIN clause of the query.
				 * @param WP_Query $query The WP_Query instance (passed by reference).
				 */
				$cjoin = apply_filters_ref_array( 'comment_feed_join', array( $cjoin, &$this ) );

				/**
				 * Filters the WHERE clause of the comments feed query before sending.
				 *
				 * @since 2.2.0
				 *
				 * @param string   $cwhere The WHERE clause of the query.
				 * @param WP_Query $query  The WP_Query instance (passed by reference).
				 */
				$cwhere = apply_filters_ref_array( 'comment_feed_where', array( $cwhere, &$this ) );

				/**
				 * Filters the GROUP BY clause of the comments feed query before sending.
				 *
				 * @since 2.2.0
				 *
				 * @param string   $cgroupby The GROUP BY clause of the query.
				 * @param WP_Query $query    The WP_Query instance (passed by reference).
				 */
				$cgroupby = apply_filters_ref_array( 'comment_feed_groupby', array( $cgroupby, &$this ) );

				/**
				 * Filters the ORDER BY clause of the comments feed query before sending.
				 *
				 * @since 2.8.0
				 *
				 * @param string   $corderby The ORDER BY clause of the query.
				 * @param WP_Query $query    The WP_Query instance (passed by reference).
				 */
				$corderby = apply_filters_ref_array( 'comment_feed_orderby', array( 'comment_date_gmt DESC', &$this ) );

				/**
				 * Filters the LIMIT clause of the comments feed query before sending.
				 *
				 * @since 2.8.0
				 *
				 * @param string   $climits The JOIN clause of the query.
				 * @param WP_Query $query   The WP_Query instance (passed by reference).
				 */
				$climits = apply_filters_ref_array( 'comment_feed_limits', array( 'LIMIT ' . get_option( 'posts_per_rss' ), &$this ) );
			}

			$cgroupby = ( ! empty( $cgroupby ) ) ? 'GROUP BY ' . $cgroupby : '';
			$corderby = ( ! empty( $corderby ) ) ? 'ORDER BY ' . $corderby : '';
			$climits  = ( ! empty( $climits ) ) ? $climits : '';

			$comments = (array) $wpdb->get_results( "SELECT $distinct {$wpdb->comments}.* FROM {$wpdb->comments} $cjoin $cwhere $cgroupby $corderby $climits" );
			// Convert to WP_Comment.
			/** @var WP_Comment[] */
			$this->comments      = array_map( 'get_comment', $comments );
			$this->comment_count = count( $this->comments );

			$post_ids = array();

			foreach ( $this->comments as $comment ) {
				$post_ids[] = (int) $comment->comment_post_ID;
			}

			$post_ids = implode( ',', $post_ids );
			$join     = '';
			if ( $post_ids ) {
				$where = "AND {$wpdb->posts}.ID IN ($post_ids) ";
			} else {
				$where = 'AND 0';
			}
		}

		$clauses = compact( 'where', 'groupby', 'join', 'orderby', 'distinct', 'fields', 'limits' );

		/*
		 * Apply post-paging filters on where and join. Only plugins that
		 * manipulate paging queries should use these hooks.
		 */
		if ( ! $q['suppress_filters'] ) {
			/**
			 * Filters the WHERE clause of the query.
			 *
			 * Specifically for manipulating paging queries.
			 *
			 * @since 1.5.0
			 *
			 * @param string   $where The WHERE clause of the query.
			 * @param WP_Query $query The WP_Query instance (passed by reference).
			 */
			$where = apply_filters_ref_array( 'posts_where_paged', array( $where, &$this ) );

			/**
			 * Filters the GROUP BY clause of the query.
			 *
			 * @since 2.0.0
			 *
			 * @param string   $groupby The GROUP BY clause of the query.
			 * @param WP_Query $query   The WP_Query instance (passed by reference).
			 */
			$groupby = apply_filters_ref_array( 'posts_groupby', array( $groupby, &$this ) );

			/**
			 * Filters the JOIN clause of the query.
			 *
			 * Specifically for manipulating paging queries.
			 *
			 * @since 1.5.0
			 *
			 * @param string   $join  The JOIN clause of the query.
			 * @param WP_Query $query The WP_Query instance (passed by reference).
			 */
			$join = apply_filters_ref_array( 'posts_join_paged', array( $join, &$this ) );

			/**
			 * Filters the ORDER BY clause of the query.
			 *
			 * @since 1.5.1
			 *
			 * @param string   $orderby The ORDER BY clause of the query.
			 * @param WP_Query $query   The WP_Query instance (passed by reference).
			 */
			$orderby = apply_filters_ref_array( 'posts_orderby', array( $orderby, &$this ) );

			/**
			 * Filters the DISTINCT clause of the query.
			 *
			 * @since 2.1.0
			 *
			 * @param string   $distinct The DISTINCT clause of the query.
			 * @param WP_Query $query    The WP_Query instance (passed by reference).
			 */
			$distinct = apply_filters_ref_array( 'posts_distinct', array( $distinct, &$this ) );

			/**
			 * Filters the LIMIT clause of the query.
			 *
			 * @since 2.1.0
			 *
			 * @param string   $limits The LIMIT clause of the query.
			 * @param WP_Query $query  The WP_Query instance (passed by reference).
			 */
			$limits = apply_filters_ref_array( 'post_limits', array( $limits, &$this ) );

			/**
			 * Filters the SELECT clause of the query.
			 *
			 * @since 2.1.0
			 *
			 * @param string   $fields The SELECT clause of the query.
			 * @param WP_Query $query  The WP_Query instance (passed by reference).
			 */
			$fields = apply_filters_ref_array( 'posts_fields', array( $fields, &$this ) );

			/**
			 * Filters all query clauses at once, for convenience.
			 *
			 * Covers the WHERE, GROUP BY, JOIN, ORDER BY, DISTINCT,
			 * fields (SELECT), and LIMIT clauses.
			 *
			 * @since 3.1.0
			 *
			 * @param string[] $clauses {
			 *     Associative array of the clauses for the query.
			 *
			 *     @type string $where    The WHERE clause of the query.
			 *     @type string $groupby  The GROUP BY clause of the query.
			 *     @type string $join     The JOIN clause of the query.
			 *     @type string $orderby  The ORDER BY clause of the query.
			 *     @type string $distinct The DISTINCT clause of the query.
			 *     @type string $fields   The SELECT clause of the query.
			 *     @type string $limits   The LIMIT clause of the query.
			 * }
			 * @param WP_Query $query   The WP_Query instance (passed by reference).
			 */
			$clauses = (array) apply_filters_ref_array( 'posts_clauses', array( $clauses, &$this ) );

			$where    = isset( $clauses['where'] ) ? $clauses['where'] : '';
			$groupby  = isset( $clauses['groupby'] ) ? $clauses['groupby'] : '';
			$join     = isset( $clauses['join'] ) ? $clauses['join'] : '';
			$orderby  = isset( $clauses['orderby'] ) ? $clauses['orderby'] : '';
			$distinct = isset( $clauses['distinct'] ) ? $clauses['distinct'] : '';
			$fields   = isset( $clauses['fields'] ) ? $clauses['fields'] : '';
			$limits   = isset( $clauses['limits'] ) ? $clauses['limits'] : '';
		}

		/**
		 * Fires to announce the query's current selection parameters.
		 *
		 * For use by caching plugins.
		 *
		 * @since 2.3.0
		 *
		 * @param string $selection The assembled selection query.
		 */
		do_action( 'posts_selection', $where . $groupby . $orderby . $limits . $join );

		/*
		 * Filters again for the benefit of caching plugins.
		 * Regular plugins should use the hooks above.
		 */
		if ( ! $q['suppress_filters'] ) {
			/**
			 * Filters the WHERE clause of the query.
			 *
			 * For use by caching plugins.
			 *
			 * @since 2.5.0
			 *
			 * @param string   $where The WHERE clause of the query.
			 * @param WP_Query $query The WP_Query instance (passed by reference).
			 */
			$where = apply_filters_ref_array( 'posts_where_request', array( $where, &$this ) );

			/**
			 * Filters the GROUP BY clause of the query.
			 *
			 * For use by caching plugins.
			 *
			 * @since 2.5.0
			 *
			 * @param string   $groupby The GROUP BY clause of the query.
			 * @param WP_Query $query   The WP_Query instance (passed by reference).
			 */
			$groupby = apply_filters_ref_array( 'posts_groupby_request', array( $groupby, &$this ) );

			/**
			 * Filters the JOIN clause of the query.
			 *
			 * For use by caching plugins.
			 *
			 * @since 2.5.0
			 *
			 * @param string   $join  The JOIN clause of the query.
			 * @param WP_Query $query The WP_Query instance (passed by reference).
			 */
			$join = apply_filters_ref_array( 'posts_join_request', array( $join, &$this ) );

			/**
			 * Filters the ORDER BY clause of the query.
			 *
			 * For use by caching plugins.
			 *
			 * @since 2.5.0
			 *
			 * @param string   $orderby The ORDER BY clause of the query.
			 * @param WP_Query $query   The WP_Query instance (passed by reference).
			 */
			$orderby = apply_filters_ref_array( 'posts_orderby_request', array( $orderby, &$this ) );

			/**
			 * Filters the DISTINCT clause of the query.
			 *
			 * For use by caching plugins.
			 *
			 * @since 2.5.0
			 *
			 * @param string   $distinct The DISTINCT clause of the query.
			 * @param WP_Query $query    The WP_Query instance (passed by reference).
			 */
			$distinct = apply_filters_ref_array( 'posts_distinct_request', array( $distinct, &$this ) );

			/**
			 * Filters the SELECT clause of the query.
			 *
			 * For use by caching plugins.
			 *
			 * @since 2.5.0
			 *
			 * @param string   $fields The SELECT clause of the query.
			 * @param WP_Query $query  The WP_Query instance (passed by reference).
			 */
			$fields = apply_filters_ref_array( 'posts_fields_request', array( $fields, &$this ) );

			/**
			 * Filters the LIMIT clause of the query.
			 *
			 * For use by caching plugins.
			 *
			 * @since 2.5.0
			 *
			 * @param string   $limits The LIMIT clause of the query.
			 * @param WP_Query $query  The WP_Query instance (passed by reference).
			 */
			$limits = apply_filters_ref_array( 'post_limits_request', array( $limits, &$this ) );

			/**
			 * Filters all query clauses at once, for convenience.
			 *
			 * For use by caching plugins.
			 *
			 * Covers the WHERE, GROUP BY, JOIN, ORDER BY, DISTINCT,
			 * fields (SELECT), and LIMIT clauses.
			 *
			 * @since 3.1.0
			 *
			 * @param string[] $clauses {
			 *     Associative array of the clauses for the query.
			 *
			 *     @type string $where    The WHERE clause of the query.
			 *     @type string $groupby  The GROUP BY clause of the query.
			 *     @type string $join     The JOIN clause of the query.
			 *     @type string $orderby  The ORDER BY clause of the query.
			 *     @type string $distinct The DISTINCT clause of the query.
			 *     @type string $fields   The SELECT clause of the query.
			 *     @type string $limits   The LIMIT clause of the query.
			 * }
			 * @param WP_Query $query  The WP_Query instance (passed by reference).
			 */
			$clauses = (array) apply_filters_ref_array( 'posts_clauses_request', array( $clauses, &$this ) );

			$where    = isset( $clauses['where'] ) ? $clauses['where'] : '';
			$groupby  = isset( $clauses['groupby'] ) ? $clauses['groupby'] : '';
			$join     = isset( $clauses['join'] ) ? $clauses['join'] : '';
			$orderby  = isset( $clauses['orderby'] ) ? $clauses['orderby'] : '';
			$distinct = isset( $clauses['distinct'] ) ? $clauses['distinct'] : '';
			$fields   = isset( $clauses['fields'] ) ? $clauses['fields'] : '';
			$limits   = isset( $clauses['limits'] ) ? $clauses['limits'] : '';
		}

		if ( ! empty( $groupby ) ) {
			$groupby = 'GROUP BY ' . $groupby;
		}
		if ( ! empty( $orderby ) ) {
			$orderby = 'ORDER BY ' . $orderby;
		}

<<<<<<< HEAD
		$old_request   = "SELECT $distinct $fields FROM {$wpdb->posts} $join WHERE 1=1 $where $groupby $orderby $limits";
=======
		$found_rows = '';
		if ( ! $q['no_found_rows'] && ! empty( $limits ) ) {
			$found_rows = 'SQL_CALC_FOUND_ROWS';
		}

		$old_request = "
			SELECT $found_rows $distinct $fields
			FROM {$wpdb->posts} $join
			WHERE 1=1 $where
			$groupby
			$orderby
			$limits
		";

>>>>>>> f1e285c9
		$this->request = $old_request;
		$this->count_request = "SELECT COUNT($distinct {$wpdb->posts}.ID) FROM {$wpdb->posts} $join WHERE 1=1 $where";

		if ( ! $q['suppress_filters'] ) {
			/**
			 * Filters the completed SQL query before sending.
			 *
			 * @since 2.0.0
			 * @since x.x.x This query no longer contains a `SQL_CALC_FOUND_ROWS` modifier by default.
			 *
			 * @param string   $request The complete SQL query.
			 * @param WP_Query $query   The WP_Query instance (passed by reference).
			 */
			$this->request = apply_filters_ref_array( 'posts_request', array( $this->request, &$this ) );

			if ( false !== strpos( $this->request, 'SQL_CALC_FOUND_ROWS' ) ) {
				_deprecated_argument( 'The posts_request filter', 'x.x.x', '...' );

				$this->use_calc_found_rows = true;
				$this->count_request       = 'SELECT FOUND_ROWS()';
			}
		}

		/**
		 * Filters the posts array before the query takes place.
		 *
		 * Return a non-null value to bypass WordPress' default post queries.
		 *
		 * Filtering functions that require pagination information are encouraged to set
		 * the `found_posts` and `max_num_pages` properties of the WP_Query object,
		 * passed to the filter by reference. If WP_Query does not perform a database
		 * query, it will not have enough information to generate these values itself.
		 *
		 * @since 4.6.0
		 *
		 * @param WP_Post[]|int[]|null $posts Return an array of post data to short-circuit WP's query,
		 *                                    or null to allow WP to run its normal queries.
		 * @param WP_Query             $query The WP_Query instance (passed by reference).
		 */
		$this->posts = apply_filters_ref_array( 'posts_pre_query', array( null, &$this ) );

		if ( 'ids' === $q['fields'] ) {
			if ( null === $this->posts ) {
				$this->posts = $wpdb->get_col( $this->request );
			}

			/** @var int[] */
			$this->posts      = array_map( 'intval', $this->posts );
			$this->post_count = count( $this->posts );
			$this->set_limits( $limits );

			return $this->posts;
		}

		if ( 'id=>parent' === $q['fields'] ) {
			if ( null === $this->posts ) {
				$this->posts = $wpdb->get_results( $this->request );
			}

			$this->post_count = count( $this->posts );
			$this->set_limits( $limits );

			/** @var int[] */
			$r = array();
			foreach ( $this->posts as $key => $post ) {
				$this->posts[ $key ]->ID          = (int) $post->ID;
				$this->posts[ $key ]->post_parent = (int) $post->post_parent;

				$r[ (int) $post->ID ] = (int) $post->post_parent;
			}

			return $r;
		}

		if ( null === $this->posts ) {
			$split_the_query = ( $old_request == $this->request && "{$wpdb->posts}.*" === $fields && ! empty( $limits ) && $q['posts_per_page'] < 500 );

			/**
			 * Filters whether to split the query.
			 *
			 * Splitting the query will cause it to fetch just the IDs of the found posts
			 * (and then individually fetch each post by ID), rather than fetching every
			 * complete row at once. One massive result vs. many small results.
			 *
			 * @since 3.4.0
			 *
			 * @param bool     $split_the_query Whether or not to split the query.
			 * @param WP_Query $query           The WP_Query instance.
			 */
			$split_the_query = apply_filters( 'split_the_query', $split_the_query, $this );

			if ( $split_the_query ) {
				// First get the IDs and then fill in the objects.

<<<<<<< HEAD
				$this->request = "SELECT $distinct {$wpdb->posts}.ID FROM {$wpdb->posts} $join WHERE 1=1 $where $groupby $orderby $limits";
=======
				$this->request = "
					SELECT $found_rows $distinct {$wpdb->posts}.ID
					FROM {$wpdb->posts} $join
					WHERE 1=1 $where
					$groupby
					$orderby
					$limits
				";
>>>>>>> f1e285c9

				/**
				 * Filters the Post IDs SQL request before sending.
				 *
				 * @since 3.4.0
				 * @since x.x.x This query now no longer contains a `SQL_CALC_FOUND_ROWS` modifier.
				 *
				 * @param string   $request The post ID request.
				 * @param WP_Query $query   The WP_Query instance.
				 */
				$this->request = apply_filters( 'posts_request_ids', $this->request, $this );

				$ids = $wpdb->get_col( $this->request );

				if ( $ids ) {
					$this->posts = $ids;
					$this->set_limits( $limits );

					_prime_post_caches( $ids, $q['update_post_term_cache'], $q['update_post_meta_cache'] );
				} else {
					$this->posts = array();
				}
			} else {
				$this->posts = $wpdb->get_results( $this->request );
				$this->set_limits( $limits );
			}
		}

		// Convert to WP_Post objects.
		if ( $this->posts ) {
			/** @var WP_Post[] */
			$this->posts = array_map( 'get_post', $this->posts );
		}

		if ( ! $q['suppress_filters'] ) {
			/**
			 * Filters the raw post results array, prior to status checks.
			 *
			 * @since 2.3.0
			 *
			 * @param WP_Post[] $posts Array of post objects.
			 * @param WP_Query  $query The WP_Query instance (passed by reference).
			 */
			$this->posts = apply_filters_ref_array( 'posts_results', array( $this->posts, &$this ) );
		}

		if ( ! empty( $this->posts ) && $this->is_comment_feed && $this->is_singular ) {
			/** This filter is documented in wp-includes/query.php */
			$cjoin = apply_filters_ref_array( 'comment_feed_join', array( '', &$this ) );

			/** This filter is documented in wp-includes/query.php */
			$cwhere = apply_filters_ref_array( 'comment_feed_where', array( "WHERE comment_post_ID = '{$this->posts[0]->ID}' AND comment_approved = '1'", &$this ) );

			/** This filter is documented in wp-includes/query.php */
			$cgroupby = apply_filters_ref_array( 'comment_feed_groupby', array( '', &$this ) );
			$cgroupby = ( ! empty( $cgroupby ) ) ? 'GROUP BY ' . $cgroupby : '';

			/** This filter is documented in wp-includes/query.php */
			$corderby = apply_filters_ref_array( 'comment_feed_orderby', array( 'comment_date_gmt DESC', &$this ) );
			$corderby = ( ! empty( $corderby ) ) ? 'ORDER BY ' . $corderby : '';

			/** This filter is documented in wp-includes/query.php */
			$climits = apply_filters_ref_array( 'comment_feed_limits', array( 'LIMIT ' . get_option( 'posts_per_rss' ), &$this ) );

			$comments_request = "SELECT {$wpdb->comments}.* FROM {$wpdb->comments} $cjoin $cwhere $cgroupby $corderby $climits";
			$comments         = $wpdb->get_results( $comments_request );
			// Convert to WP_Comment.
			/** @var WP_Comment[] */
			$this->comments      = array_map( 'get_comment', $comments );
			$this->comment_count = count( $this->comments );
		}

		// Check post status to determine if post should be displayed.
		if ( ! empty( $this->posts ) && ( $this->is_single || $this->is_page ) ) {
			$status = get_post_status( $this->posts[0] );

			if ( 'attachment' === $this->posts[0]->post_type && 0 === (int) $this->posts[0]->post_parent ) {
				$this->is_page       = false;
				$this->is_single     = true;
				$this->is_attachment = true;
			}

			// If the post_status was specifically requested, let it pass through.
			if ( ! in_array( $status, $q_status, true ) ) {
				$post_status_obj = get_post_status_object( $status );

				if ( $post_status_obj && ! $post_status_obj->public ) {
					if ( ! is_user_logged_in() ) {
						// User must be logged in to view unpublished posts.
						$this->posts = array();
					} else {
						if ( $post_status_obj->protected ) {
							// User must have edit permissions on the draft to preview.
							if ( ! current_user_can( $edit_cap, $this->posts[0]->ID ) ) {
								$this->posts = array();
							} else {
								$this->is_preview = true;
								if ( 'future' !== $status ) {
									$this->posts[0]->post_date = current_time( 'mysql' );
								}
							}
						} elseif ( $post_status_obj->private ) {
							if ( ! current_user_can( $read_cap, $this->posts[0]->ID ) ) {
								$this->posts = array();
							}
						} else {
							$this->posts = array();
						}
					}
				} elseif ( ! $post_status_obj ) {
					// Post status is not registered, assume it's not public.
					if ( ! current_user_can( $edit_cap, $this->posts[0]->ID ) ) {
						$this->posts = array();
					}
				}
			}

			if ( $this->is_preview && $this->posts && current_user_can( $edit_cap, $this->posts[0]->ID ) ) {
				/**
				 * Filters the single post for preview mode.
				 *
				 * @since 2.7.0
				 *
				 * @param WP_Post  $post_preview  The Post object.
				 * @param WP_Query $query         The WP_Query instance (passed by reference).
				 */
				$this->posts[0] = get_post( apply_filters_ref_array( 'the_preview', array( $this->posts[0], &$this ) ) );
			}
		}

		// Put sticky posts at the top of the posts array.
		$sticky_posts = get_option( 'sticky_posts' );
		if ( $this->is_home && $page <= 1 && is_array( $sticky_posts ) && ! empty( $sticky_posts ) && ! $q['ignore_sticky_posts'] ) {
			$num_posts     = count( $this->posts );
			$sticky_offset = 0;
			// Loop over posts and relocate stickies to the front.
			for ( $i = 0; $i < $num_posts; $i++ ) {
				if ( in_array( $this->posts[ $i ]->ID, $sticky_posts, true ) ) {
					$sticky_post = $this->posts[ $i ];
					// Remove sticky from current position.
					array_splice( $this->posts, $i, 1 );
					// Move to front, after other stickies.
					array_splice( $this->posts, $sticky_offset, 0, array( $sticky_post ) );
					// Increment the sticky offset. The next sticky will be placed at this offset.
					$sticky_offset++;
					// Remove post from sticky posts array.
					$offset = array_search( $sticky_post->ID, $sticky_posts, true );
					unset( $sticky_posts[ $offset ] );
				}
			}

			// If any posts have been excluded specifically, Ignore those that are sticky.
			if ( ! empty( $sticky_posts ) && ! empty( $q['post__not_in'] ) ) {
				$sticky_posts = array_diff( $sticky_posts, $q['post__not_in'] );
			}

			// Fetch sticky posts that weren't in the query results.
			if ( ! empty( $sticky_posts ) ) {
				$stickies = get_posts(
					array(
						'post__in'               => $sticky_posts,
						'post_type'              => $post_type,
						'post_status'            => 'publish',
						'posts_per_page'         => count( $sticky_posts ),
						'suppress_filters'       => $q['suppress_filters'],
						'cache_results'          => $q['cache_results'],
						'update_post_meta_cache' => $q['update_post_meta_cache'],
						'update_post_term_cache' => $q['update_post_term_cache'],
						'lazy_load_term_meta'    => $q['lazy_load_term_meta'],
					)
				);

				foreach ( $stickies as $sticky_post ) {
					array_splice( $this->posts, $sticky_offset, 0, array( $sticky_post ) );
					$sticky_offset++;
				}
			}
		}

		// If comments have been fetched as part of the query, make sure comment meta lazy-loading is set up.
		if ( ! empty( $this->comments ) ) {
			wp_queue_comments_for_comment_meta_lazyload( $this->comments );
		}

		if ( ! $q['suppress_filters'] ) {
			/**
			 * Filters the array of retrieved posts after they've been fetched and
			 * internally processed.
			 *
			 * @since 1.5.0
			 *
			 * @param WP_Post[] $posts Array of post objects.
			 * @param WP_Query  $query The WP_Query instance (passed by reference).
			 */
			$this->posts = apply_filters_ref_array( 'the_posts', array( $this->posts, &$this ) );
		}

		// Ensure that any posts added/modified via one of the filters above are
		// of the type WP_Post and are filtered.
		if ( $this->posts ) {
			$this->post_count = count( $this->posts );

			/** @var WP_Post[] */
			$this->posts = array_map( 'get_post', $this->posts );

			if ( $q['cache_results'] ) {
				update_post_caches( $this->posts, $post_type, $q['update_post_term_cache'], $q['update_post_meta_cache'] );
			}

			/** @var WP_Post */
			$this->post = reset( $this->posts );
		} else {
			$this->post_count = 0;
			$this->posts      = array();
		}

		if ( $q['lazy_load_term_meta'] ) {
			wp_queue_posts_for_term_meta_lazyload( $this->posts );
		}

		return $this->posts;
	}

	/**
	 * Set up the amount of found posts and the number of pages (if limit clause was used)
	 * for the current query.
	 *
	 * @since 3.5.0
	 * @since x.x.x The `$q` and `$limits` parameters were removed.
	 *
	 * @global wpdb $wpdb WordPress database abstraction object.
	 */
	private function set_found_posts() {
		global $wpdb;

		if ( null !== $this->found_posts ) {
			return;
		}

		$q      = $this->query_vars;
		$limits = $this->limits;

		// Bail if posts is an empty array. Continue if posts is an empty string,
		// null, or false to accommodate caching plugins that fill posts later.
		if ( ! isset( $q['no_found_rows'] ) || $q['no_found_rows'] || ( is_array( $this->posts ) && ! $this->posts ) ) {
			$this->found_posts = 0;
			return;
		}

		if ( ! empty( $limits ) ) {
			/**
			 * Filters the query to run for retrieving the found posts.
			 *
			 * @since 2.1.0
			 * @since x.x.x This query was changed...
			 *
			 * @param string   $found_posts_query The query to run to find the found posts.
			 * @param WP_Query $query             The WP_Query instance (passed by reference).
			 */
			$found_posts_query = apply_filters_ref_array( 'found_posts_query', array( $this->count_request, &$this ) );

			$this->found_posts = (int) $wpdb->get_var( $found_posts_query );
		} else {
			if ( is_array( $this->posts ) ) {
				$this->found_posts = count( $this->posts );
			} else {
				if ( null === $this->posts ) {
					$this->found_posts = 0;
				} else {
					$this->found_posts = 1;
				}
			}
		}

		/**
		 * Filters the number of found posts for the query.
		 *
		 * @since 2.1.0
		 * @since x.x.x This filter now only runs after the value is lazily loaded...
		 *
		 * @param int      $found_posts The number of posts found.
		 * @param WP_Query $query       The WP_Query instance (passed by reference).
		 */
		$this->found_posts = (int) apply_filters_ref_array( 'found_posts', array( $this->found_posts, &$this ) );

		if ( ! empty( $limits ) ) {
			$this->max_num_pages = ceil( $this->found_posts / $q['posts_per_page'] );
		}
	}

	/**
	 * Undocumented function
	 *
	 * @since x.x.x
	 *
	 * @param string $limits ...
	 */
	private function set_limits( $limits ) {
		$this->limits = $limits;

		if ( $this->use_calc_found_rows ) {
			$this->set_found_posts();
		}
	}

	/**
	 * Set up the next post and iterate current post index.
	 *
	 * @since 1.5.0
	 *
	 * @return WP_Post Next post.
	 */
	public function next_post() {

		$this->current_post++;

		/** @var WP_Post */
		$this->post = $this->posts[ $this->current_post ];
		return $this->post;
	}

	/**
	 * Sets up the current post.
	 *
	 * Retrieves the next post, sets up the post, sets the 'in the loop'
	 * property to true.
	 *
	 * @since 1.5.0
	 *
	 * @global WP_Post $post Global post object.
	 */
	public function the_post() {
		global $post;
		$this->in_the_loop = true;

		if ( -1 == $this->current_post ) { // Loop has just started.
			/**
			 * Fires once the loop is started.
			 *
			 * @since 2.0.0
			 *
			 * @param WP_Query $query The WP_Query instance (passed by reference).
			 */
			do_action_ref_array( 'loop_start', array( &$this ) );
		}

		$post = $this->next_post();
		$this->setup_postdata( $post );
	}

	/**
	 * Determines whether there are more posts available in the loop.
	 *
	 * Calls the {@see 'loop_end'} action when the loop is complete.
	 *
	 * @since 1.5.0
	 *
	 * @return bool True if posts are available, false if end of the loop.
	 */
	public function have_posts() {
		if ( $this->current_post + 1 < $this->post_count ) {
			return true;
		} elseif ( $this->current_post + 1 == $this->post_count && $this->post_count > 0 ) {
			/**
			 * Fires once the loop has ended.
			 *
			 * @since 2.0.0
			 *
			 * @param WP_Query $query The WP_Query instance (passed by reference).
			 */
			do_action_ref_array( 'loop_end', array( &$this ) );
			// Do some cleaning up after the loop.
			$this->rewind_posts();
		} elseif ( 0 === $this->post_count ) {
			/**
			 * Fires if no results are found in a post query.
			 *
			 * @since 4.9.0
			 *
			 * @param WP_Query $query The WP_Query instance.
			 */
			do_action( 'loop_no_results', $this );
		}

		$this->in_the_loop = false;
		return false;
	}

	/**
	 * Rewind the posts and reset post index.
	 *
	 * @since 1.5.0
	 */
	public function rewind_posts() {
		$this->current_post = -1;
		if ( $this->post_count > 0 ) {
			$this->post = $this->posts[0];
		}
	}

	/**
	 * Iterate current comment index and return WP_Comment object.
	 *
	 * @since 2.2.0
	 *
	 * @return WP_Comment Comment object.
	 */
	public function next_comment() {
		$this->current_comment++;

		/** @var WP_Comment */
		$this->comment = $this->comments[ $this->current_comment ];
		return $this->comment;
	}

	/**
	 * Sets up the current comment.
	 *
	 * @since 2.2.0
	 *
	 * @global WP_Comment $comment Global comment object.
	 */
	public function the_comment() {
		global $comment;

		$comment = $this->next_comment();

		if ( 0 == $this->current_comment ) {
			/**
			 * Fires once the comment loop is started.
			 *
			 * @since 2.2.0
			 */
			do_action( 'comment_loop_start' );
		}
	}

	/**
	 * Whether there are more comments available.
	 *
	 * Automatically rewinds comments when finished.
	 *
	 * @since 2.2.0
	 *
	 * @return bool True if comments are available, false if no more comments.
	 */
	public function have_comments() {
		if ( $this->current_comment + 1 < $this->comment_count ) {
			return true;
		} elseif ( $this->current_comment + 1 == $this->comment_count ) {
			$this->rewind_comments();
		}

		return false;
	}

	/**
	 * Rewind the comments, resets the comment index and comment to first.
	 *
	 * @since 2.2.0
	 */
	public function rewind_comments() {
		$this->current_comment = -1;
		if ( $this->comment_count > 0 ) {
			$this->comment = $this->comments[0];
		}
	}

	/**
	 * Sets up the WordPress query by parsing query string.
	 *
	 * @since 1.5.0
	 *
	 * @see WP_Query::parse_query() for all available arguments.
	 *
	 * @param string|array $query URL query string or array of query arguments.
	 * @return WP_Post[]|int[] Array of post objects or post IDs.
	 */
	public function query( $query ) {
		$this->init();
		$this->query      = wp_parse_args( $query );
		$this->query_vars = $this->query;
		return $this->get_posts();
	}

	/**
	 * Retrieves the currently queried object.
	 *
	 * If queried object is not set, then the queried object will be set from
	 * the category, tag, taxonomy, posts page, single post, page, or author
	 * query variable. After it is set up, it will be returned.
	 *
	 * @since 1.5.0
	 *
	 * @return WP_Term|WP_Post_Type|WP_Post|WP_User|null The queried object.
	 */
	public function get_queried_object() {
		if ( isset( $this->queried_object ) ) {
			return $this->queried_object;
		}

		$this->queried_object    = null;
		$this->queried_object_id = null;

		if ( $this->is_category || $this->is_tag || $this->is_tax ) {
			if ( $this->is_category ) {
				$cat           = $this->get( 'cat' );
				$category_name = $this->get( 'category_name' );

				if ( $cat ) {
					$term = get_term( $cat, 'category' );
				} elseif ( $category_name ) {
					$term = get_term_by( 'slug', $category_name, 'category' );
				}
			} elseif ( $this->is_tag ) {
				$tag_id = $this->get( 'tag_id' );
				$tag    = $this->get( 'tag' );

				if ( $tag_id ) {
					$term = get_term( $tag_id, 'post_tag' );
				} elseif ( $tag ) {
					$term = get_term_by( 'slug', $tag, 'post_tag' );
				}
			} else {
				// For other tax queries, grab the first term from the first clause.
				if ( ! empty( $this->tax_query->queried_terms ) ) {
					$queried_taxonomies = array_keys( $this->tax_query->queried_terms );
					$matched_taxonomy   = reset( $queried_taxonomies );
					$query              = $this->tax_query->queried_terms[ $matched_taxonomy ];

					if ( ! empty( $query['terms'] ) ) {
						if ( 'term_id' === $query['field'] ) {
							$term = get_term( reset( $query['terms'] ), $matched_taxonomy );
						} else {
							$term = get_term_by( $query['field'], reset( $query['terms'] ), $matched_taxonomy );
						}
					}
				}
			}

			if ( ! empty( $term ) && ! is_wp_error( $term ) ) {
				$this->queried_object    = $term;
				$this->queried_object_id = (int) $term->term_id;

				if ( $this->is_category && 'category' === $this->queried_object->taxonomy ) {
					_make_cat_compat( $this->queried_object );
				}
			}
		} elseif ( $this->is_post_type_archive ) {
			$post_type = $this->get( 'post_type' );

			if ( is_array( $post_type ) ) {
				$post_type = reset( $post_type );
			}

			$this->queried_object = get_post_type_object( $post_type );
		} elseif ( $this->is_posts_page ) {
			$page_for_posts = get_option( 'page_for_posts' );

			$this->queried_object    = get_post( $page_for_posts );
			$this->queried_object_id = (int) $this->queried_object->ID;
		} elseif ( $this->is_singular && ! empty( $this->post ) ) {
			$this->queried_object    = $this->post;
			$this->queried_object_id = (int) $this->post->ID;
		} elseif ( $this->is_author ) {
			$author      = (int) $this->get( 'author' );
			$author_name = $this->get( 'author_name' );

			if ( $author ) {
				$this->queried_object_id = $author;
			} elseif ( $author_name ) {
				$user = get_user_by( 'slug', $author_name );

				if ( $user ) {
					$this->queried_object_id = $user->ID;
				}
			}

			$this->queried_object = get_userdata( $this->queried_object_id );
		}

		return $this->queried_object;
	}

	/**
	 * Retrieves the ID of the currently queried object.
	 *
	 * @since 1.5.0
	 *
	 * @return int
	 */
	public function get_queried_object_id() {
		$this->get_queried_object();

		if ( isset( $this->queried_object_id ) ) {
			return $this->queried_object_id;
		}

		return 0;
	}

	/**
	 * Constructor.
	 *
	 * Sets up the WordPress query, if parameter is not empty.
	 *
	 * @since 1.5.0
	 *
	 * @see WP_Query::parse_query() for all available arguments.
	 *
	 * @param string|array $query URL query string or array of vars.
	 */
	public function __construct( $query = '' ) {
		if ( ! empty( $query ) ) {
			$this->query( $query );
		}
	}

	/**
	 * Make private properties readable for backward compatibility and lazy loading.
	 *
	 * @since 4.0.0
	 * @since x.x.x The `found_posts` and `max_num_pages` properties are now lazily loaded.
	 *
	 * @param string $name Property to get.
	 * @return mixed Property.
	 */
	public function __get( $name ) {
		if ( 'found_posts' === $name || 'max_num_pages' === $name ) {
			$this->set_found_posts();
			return $this->$name;
		}

		if ( in_array( $name, $this->compat_fields, true ) ) {
			return $this->$name;
		}
	}

	/**
	 * Allows some private properties to be set.
	 *
	 * @since x.x.x
	 *
	 * @param string $name  Name of property to set.
	 * @param mixed  $value Value to set.
	 */
	public function __set( $name, $value ) {
		if ( 'found_posts' === $name || 'max_num_pages' === $name ) {
			$this->$name = $value;
			return;
		}

		// This allows third party code to set dynamic properties.
		if ( ! property_exists( $this, $name ) ) {
			$this->$name = $value;
			return;
		}
	}

	/**
	 * Make private properties checkable for backward compatibility and lazy loading.
	 *
	 * @since 4.0.0
	 *
	 * @param string $name Property to check if set.
	 * @return bool Whether the property is set.
	 */
	public function __isset( $name ) {
		if ( 'found_posts' === $name || 'max_num_pages' === $name ) {
			return true;
		}

		if ( in_array( $name, $this->compat_fields, true ) ) {
			return isset( $this->$name );
		}
	}

	/**
	 * Make private/protected methods readable for backward compatibility.
	 *
	 * @since 4.0.0
	 *
	 * @param string $name      Method to call.
	 * @param array  $arguments Arguments to pass when calling.
	 * @return mixed|false Return value of the callback, false otherwise.
	 */
	public function __call( $name, $arguments ) {
		if ( in_array( $name, $this->compat_methods, true ) ) {
			return $this->$name( ...$arguments );
		}
		return false;
	}

	/**
	 * Controls how the object is represented during PHP serialization.
	 *
	 * @since x.x.x
	 *
	 * @return string The PHP serialized representation of the object.
	 */
	public function serialize() {
		return serialize( $this->__serialize() );
	}

	/**
	 * Controls how the object is represented during PHP serialization.
	 *
	 * Used by PHP >= 7.4.
	 *
	 * @since x.x.x
	 *
	 * @return array The properties of the object as an associative array.
	 */
	public function __serialize() { // phpcs:ignore PHPCompatibility.FunctionNameRestrictions.NewMagicMethods.__serializeFound
		$this->set_found_posts();

		return get_object_vars( $this );
	}

	/**
	 * Controls how the object is reconstructed from a PHP serialized representation.
	 *
	 * @since x.x.x
	 *
	 * @param string $data The PHP serialized representation of the object.
	 * @return void
	 */
	public function unserialize( $data ) {
		$this->__unserialize( unserialize( $data ) );
	}

	/**
	 * Controls how the object is reconstructed from a PHP serialized representation.
	 *
	 * Used by PHP >= 7.4.
	 *
	 * @since x.x.x
	 *
	 * @param array $data The associative array representation of the object.
	 * @return void
	 */
	public function __unserialize( $data ) { // phpcs:ignore PHPCompatibility.FunctionNameRestrictions.NewMagicMethods.__unserializeFound
		foreach ( $data as $key => $value ) {
			$this->$key = $value;
		}
	}

	/**
	 * Controls how the object is represented during JSON serialization.
	 *
	 * @since x.x.x
	 *
	 * @return array The properties of the object as an associative array.
	 */
	public function jsonSerialize() {
		$this->set_found_posts();

		return get_object_vars( $this );
	}

	/**
	 * Is the query for an existing archive page?
	 *
	 * Archive pages include category, tag, author, date, custom post type,
	 * and custom taxonomy based archives.
	 *
	 * @since 3.1.0
	 *
	 * @see WP_Query::is_category()
	 * @see WP_Query::is_tag()
	 * @see WP_Query::is_author()
	 * @see WP_Query::is_date()
	 * @see WP_Query::is_post_type_archive()
	 * @see WP_Query::is_tax()
	 *
	 * @return bool Whether the query is for an existing archive page.
	 */
	public function is_archive() {
		return (bool) $this->is_archive;
	}

	/**
	 * Is the query for an existing post type archive page?
	 *
	 * @since 3.1.0
	 *
	 * @param string|string[] $post_types Optional. Post type or array of posts types
	 *                                    to check against. Default empty.
	 * @return bool Whether the query is for an existing post type archive page.
	 */
	public function is_post_type_archive( $post_types = '' ) {
		if ( empty( $post_types ) || ! $this->is_post_type_archive ) {
			return (bool) $this->is_post_type_archive;
		}

		$post_type = $this->get( 'post_type' );
		if ( is_array( $post_type ) ) {
			$post_type = reset( $post_type );
		}
		$post_type_object = get_post_type_object( $post_type );

		return in_array( $post_type_object->name, (array) $post_types, true );
	}

	/**
	 * Is the query for an existing attachment page?
	 *
	 * @since 3.1.0
	 *
	 * @param int|string|int[]|string[] $attachment Optional. Attachment ID, title, slug, or array of such
	 *                                              to check against. Default empty.
	 * @return bool Whether the query is for an existing attachment page.
	 */
	public function is_attachment( $attachment = '' ) {
		if ( ! $this->is_attachment ) {
			return false;
		}

		if ( empty( $attachment ) ) {
			return true;
		}

		$attachment = array_map( 'strval', (array) $attachment );

		$post_obj = $this->get_queried_object();

		if ( in_array( (string) $post_obj->ID, $attachment, true ) ) {
			return true;
		} elseif ( in_array( $post_obj->post_title, $attachment, true ) ) {
			return true;
		} elseif ( in_array( $post_obj->post_name, $attachment, true ) ) {
			return true;
		}
		return false;
	}

	/**
	 * Is the query for an existing author archive page?
	 *
	 * If the $author parameter is specified, this function will additionally
	 * check if the query is for one of the authors specified.
	 *
	 * @since 3.1.0
	 *
	 * @param int|string|int[]|string[] $author Optional. User ID, nickname, nicename, or array of such
	 *                                          to check against. Default empty.
	 * @return bool Whether the query is for an existing author archive page.
	 */
	public function is_author( $author = '' ) {
		if ( ! $this->is_author ) {
			return false;
		}

		if ( empty( $author ) ) {
			return true;
		}

		$author_obj = $this->get_queried_object();

		$author = array_map( 'strval', (array) $author );

		if ( in_array( (string) $author_obj->ID, $author, true ) ) {
			return true;
		} elseif ( in_array( $author_obj->nickname, $author, true ) ) {
			return true;
		} elseif ( in_array( $author_obj->user_nicename, $author, true ) ) {
			return true;
		}

		return false;
	}

	/**
	 * Is the query for an existing category archive page?
	 *
	 * If the $category parameter is specified, this function will additionally
	 * check if the query is for one of the categories specified.
	 *
	 * @since 3.1.0
	 *
	 * @param int|string|int[]|string[] $category Optional. Category ID, name, slug, or array of such
	 *                                            to check against. Default empty.
	 * @return bool Whether the query is for an existing category archive page.
	 */
	public function is_category( $category = '' ) {
		if ( ! $this->is_category ) {
			return false;
		}

		if ( empty( $category ) ) {
			return true;
		}

		$cat_obj = $this->get_queried_object();

		$category = array_map( 'strval', (array) $category );

		if ( in_array( (string) $cat_obj->term_id, $category, true ) ) {
			return true;
		} elseif ( in_array( $cat_obj->name, $category, true ) ) {
			return true;
		} elseif ( in_array( $cat_obj->slug, $category, true ) ) {
			return true;
		}

		return false;
	}

	/**
	 * Is the query for an existing tag archive page?
	 *
	 * If the $tag parameter is specified, this function will additionally
	 * check if the query is for one of the tags specified.
	 *
	 * @since 3.1.0
	 *
	 * @param int|string|int[]|string[] $tag Optional. Tag ID, name, slug, or array of such
	 *                                       to check against. Default empty.
	 * @return bool Whether the query is for an existing tag archive page.
	 */
	public function is_tag( $tag = '' ) {
		if ( ! $this->is_tag ) {
			return false;
		}

		if ( empty( $tag ) ) {
			return true;
		}

		$tag_obj = $this->get_queried_object();

		$tag = array_map( 'strval', (array) $tag );

		if ( in_array( (string) $tag_obj->term_id, $tag, true ) ) {
			return true;
		} elseif ( in_array( $tag_obj->name, $tag, true ) ) {
			return true;
		} elseif ( in_array( $tag_obj->slug, $tag, true ) ) {
			return true;
		}

		return false;
	}

	/**
	 * Is the query for an existing custom taxonomy archive page?
	 *
	 * If the $taxonomy parameter is specified, this function will additionally
	 * check if the query is for that specific $taxonomy.
	 *
	 * If the $term parameter is specified in addition to the $taxonomy parameter,
	 * this function will additionally check if the query is for one of the terms
	 * specified.
	 *
	 * @since 3.1.0
	 *
	 * @global WP_Taxonomy[] $wp_taxonomies Registered taxonomies.
	 *
	 * @param string|string[]           $taxonomy Optional. Taxonomy slug or slugs to check against.
	 *                                            Default empty.
	 * @param int|string|int[]|string[] $term     Optional. Term ID, name, slug, or array of such
	 *                                            to check against. Default empty.
	 * @return bool Whether the query is for an existing custom taxonomy archive page.
	 *              True for custom taxonomy archive pages, false for built-in taxonomies
	 *              (category and tag archives).
	 */
	public function is_tax( $taxonomy = '', $term = '' ) {
		global $wp_taxonomies;

		if ( ! $this->is_tax ) {
			return false;
		}

		if ( empty( $taxonomy ) ) {
			return true;
		}

		$queried_object = $this->get_queried_object();
		$tax_array      = array_intersect( array_keys( $wp_taxonomies ), (array) $taxonomy );
		$term_array     = (array) $term;

		// Check that the taxonomy matches.
		if ( ! ( isset( $queried_object->taxonomy ) && count( $tax_array ) && in_array( $queried_object->taxonomy, $tax_array, true ) ) ) {
			return false;
		}

		// Only a taxonomy provided.
		if ( empty( $term ) ) {
			return true;
		}

		return isset( $queried_object->term_id ) &&
			count(
				array_intersect(
					array( $queried_object->term_id, $queried_object->name, $queried_object->slug ),
					$term_array
				)
			);
	}

	/**
	 * Whether the current URL is within the comments popup window.
	 *
	 * @since 3.1.0
	 * @deprecated 4.5.0
	 *
	 * @return false Always returns false.
	 */
	public function is_comments_popup() {
		_deprecated_function( __FUNCTION__, '4.5.0' );

		return false;
	}

	/**
	 * Is the query for an existing date archive?
	 *
	 * @since 3.1.0
	 *
	 * @return bool Whether the query is for an existing date archive.
	 */
	public function is_date() {
		return (bool) $this->is_date;
	}

	/**
	 * Is the query for an existing day archive?
	 *
	 * @since 3.1.0
	 *
	 * @return bool Whether the query is for an existing day archive.
	 */
	public function is_day() {
		return (bool) $this->is_day;
	}

	/**
	 * Is the query for a feed?
	 *
	 * @since 3.1.0
	 *
	 * @param string|string[] $feeds Optional. Feed type or array of feed types
	 *                                         to check against. Default empty.
	 * @return bool Whether the query is for a feed.
	 */
	public function is_feed( $feeds = '' ) {
		if ( empty( $feeds ) || ! $this->is_feed ) {
			return (bool) $this->is_feed;
		}

		$qv = $this->get( 'feed' );
		if ( 'feed' === $qv ) {
			$qv = get_default_feed();
		}

		return in_array( $qv, (array) $feeds, true );
	}

	/**
	 * Is the query for a comments feed?
	 *
	 * @since 3.1.0
	 *
	 * @return bool Whether the query is for a comments feed.
	 */
	public function is_comment_feed() {
		return (bool) $this->is_comment_feed;
	}

	/**
	 * Is the query for the front page of the site?
	 *
	 * This is for what is displayed at your site's main URL.
	 *
	 * Depends on the site's "Front page displays" Reading Settings 'show_on_front' and 'page_on_front'.
	 *
	 * If you set a static page for the front page of your site, this function will return
	 * true when viewing that page.
	 *
	 * Otherwise the same as @see WP_Query::is_home()
	 *
	 * @since 3.1.0
	 *
	 * @return bool Whether the query is for the front page of the site.
	 */
	public function is_front_page() {
		// Most likely case.
		if ( 'posts' === get_option( 'show_on_front' ) && $this->is_home() ) {
			return true;
		} elseif ( 'page' === get_option( 'show_on_front' ) && get_option( 'page_on_front' )
			&& $this->is_page( get_option( 'page_on_front' ) )
		) {
			return true;
		} else {
			return false;
		}
	}

	/**
	 * Is the query for the blog homepage?
	 *
	 * This is the page which shows the time based blog content of your site.
	 *
	 * Depends on the site's "Front page displays" Reading Settings 'show_on_front' and 'page_for_posts'.
	 *
	 * If you set a static page for the front page of your site, this function will return
	 * true only on the page you set as the "Posts page".
	 *
	 * @since 3.1.0
	 *
	 * @see WP_Query::is_front_page()
	 *
	 * @return bool Whether the query is for the blog homepage.
	 */
	public function is_home() {
		return (bool) $this->is_home;
	}

	/**
	 * Is the query for the Privacy Policy page?
	 *
	 * This is the page which shows the Privacy Policy content of your site.
	 *
	 * Depends on the site's "Change your Privacy Policy page" Privacy Settings 'wp_page_for_privacy_policy'.
	 *
	 * This function will return true only on the page you set as the "Privacy Policy page".
	 *
	 * @since 5.2.0
	 *
	 * @return bool Whether the query is for the Privacy Policy page.
	 */
	public function is_privacy_policy() {
		if ( get_option( 'wp_page_for_privacy_policy' )
			&& $this->is_page( get_option( 'wp_page_for_privacy_policy' ) )
		) {
			return true;
		} else {
			return false;
		}
	}

	/**
	 * Is the query for an existing month archive?
	 *
	 * @since 3.1.0
	 *
	 * @return bool Whether the query is for an existing month archive.
	 */
	public function is_month() {
		return (bool) $this->is_month;
	}

	/**
	 * Is the query for an existing single page?
	 *
	 * If the $page parameter is specified, this function will additionally
	 * check if the query is for one of the pages specified.
	 *
	 * @since 3.1.0
	 *
	 * @see WP_Query::is_single()
	 * @see WP_Query::is_singular()
	 *
	 * @param int|string|int[]|string[] $page Optional. Page ID, title, slug, path, or array of such
	 *                                        to check against. Default empty.
	 * @return bool Whether the query is for an existing single page.
	 */
	public function is_page( $page = '' ) {
		if ( ! $this->is_page ) {
			return false;
		}

		if ( empty( $page ) ) {
			return true;
		}

		$page_obj = $this->get_queried_object();

		$page = array_map( 'strval', (array) $page );

		if ( in_array( (string) $page_obj->ID, $page, true ) ) {
			return true;
		} elseif ( in_array( $page_obj->post_title, $page, true ) ) {
			return true;
		} elseif ( in_array( $page_obj->post_name, $page, true ) ) {
			return true;
		} else {
			foreach ( $page as $pagepath ) {
				if ( ! strpos( $pagepath, '/' ) ) {
					continue;
				}
				$pagepath_obj = get_page_by_path( $pagepath );

				if ( $pagepath_obj && ( $pagepath_obj->ID == $page_obj->ID ) ) {
					return true;
				}
			}
		}

		return false;
	}

	/**
	 * Is the query for a paged result and not for the first page?
	 *
	 * @since 3.1.0
	 *
	 * @return bool Whether the query is for a paged result.
	 */
	public function is_paged() {
		return (bool) $this->is_paged;
	}

	/**
	 * Is the query for a post or page preview?
	 *
	 * @since 3.1.0
	 *
	 * @return bool Whether the query is for a post or page preview.
	 */
	public function is_preview() {
		return (bool) $this->is_preview;
	}

	/**
	 * Is the query for the robots.txt file?
	 *
	 * @since 3.1.0
	 *
	 * @return bool Whether the query is for the robots.txt file.
	 */
	public function is_robots() {
		return (bool) $this->is_robots;
	}

	/**
	 * Is the query for the favicon.ico file?
	 *
	 * @since 5.4.0
	 *
	 * @return bool Whether the query is for the favicon.ico file.
	 */
	public function is_favicon() {
		return (bool) $this->is_favicon;
	}

	/**
	 * Is the query for a search?
	 *
	 * @since 3.1.0
	 *
	 * @return bool Whether the query is for a search.
	 */
	public function is_search() {
		return (bool) $this->is_search;
	}

	/**
	 * Is the query for an existing single post?
	 *
	 * Works for any post type excluding pages.
	 *
	 * If the $post parameter is specified, this function will additionally
	 * check if the query is for one of the Posts specified.
	 *
	 * @since 3.1.0
	 *
	 * @see WP_Query::is_page()
	 * @see WP_Query::is_singular()
	 *
	 * @param int|string|int[]|string[] $post Optional. Post ID, title, slug, path, or array of such
	 *                                        to check against. Default empty.
	 * @return bool Whether the query is for an existing single post.
	 */
	public function is_single( $post = '' ) {
		if ( ! $this->is_single ) {
			return false;
		}

		if ( empty( $post ) ) {
			return true;
		}

		$post_obj = $this->get_queried_object();

		$post = array_map( 'strval', (array) $post );

		if ( in_array( (string) $post_obj->ID, $post, true ) ) {
			return true;
		} elseif ( in_array( $post_obj->post_title, $post, true ) ) {
			return true;
		} elseif ( in_array( $post_obj->post_name, $post, true ) ) {
			return true;
		} else {
			foreach ( $post as $postpath ) {
				if ( ! strpos( $postpath, '/' ) ) {
					continue;
				}
				$postpath_obj = get_page_by_path( $postpath, OBJECT, $post_obj->post_type );

				if ( $postpath_obj && ( $postpath_obj->ID == $post_obj->ID ) ) {
					return true;
				}
			}
		}
		return false;
	}

	/**
	 * Is the query for an existing single post of any post type (post, attachment, page,
	 * custom post types)?
	 *
	 * If the $post_types parameter is specified, this function will additionally
	 * check if the query is for one of the Posts Types specified.
	 *
	 * @since 3.1.0
	 *
	 * @see WP_Query::is_page()
	 * @see WP_Query::is_single()
	 *
	 * @param string|string[] $post_types Optional. Post type or array of post types
	 *                                    to check against. Default empty.
	 * @return bool Whether the query is for an existing single post
	 *              or any of the given post types.
	 */
	public function is_singular( $post_types = '' ) {
		if ( empty( $post_types ) || ! $this->is_singular ) {
			return (bool) $this->is_singular;
		}

		$post_obj = $this->get_queried_object();

		return in_array( $post_obj->post_type, (array) $post_types, true );
	}

	/**
	 * Is the query for a specific time?
	 *
	 * @since 3.1.0
	 *
	 * @return bool Whether the query is for a specific time.
	 */
	public function is_time() {
		return (bool) $this->is_time;
	}

	/**
	 * Is the query for a trackback endpoint call?
	 *
	 * @since 3.1.0
	 *
	 * @return bool Whether the query is for a trackback endpoint call.
	 */
	public function is_trackback() {
		return (bool) $this->is_trackback;
	}

	/**
	 * Is the query for an existing year archive?
	 *
	 * @since 3.1.0
	 *
	 * @return bool Whether the query is for an existing year archive.
	 */
	public function is_year() {
		return (bool) $this->is_year;
	}

	/**
	 * Is the query a 404 (returns no results)?
	 *
	 * @since 3.1.0
	 *
	 * @return bool Whether the query is a 404 error.
	 */
	public function is_404() {
		return (bool) $this->is_404;
	}

	/**
	 * Is the query for an embedded post?
	 *
	 * @since 4.4.0
	 *
	 * @return bool Whether the query is for an embedded post.
	 */
	public function is_embed() {
		return (bool) $this->is_embed;
	}

	/**
	 * Is the query the main query?
	 *
	 * @since 3.3.0
	 *
	 * @global WP_Query $wp_query WordPress Query object.
	 *
	 * @return bool Whether the query is the main query.
	 */
	public function is_main_query() {
		global $wp_the_query;
		return $wp_the_query === $this;
	}

	/**
	 * Set up global post data.
	 *
	 * @since 4.1.0
	 * @since 4.4.0 Added the ability to pass a post ID to `$post`.
	 *
	 * @global int     $id
	 * @global WP_User $authordata
	 * @global string  $currentday
	 * @global string  $currentmonth
	 * @global int     $page
	 * @global array   $pages
	 * @global int     $multipage
	 * @global int     $more
	 * @global int     $numpages
	 *
	 * @param WP_Post|object|int $post WP_Post instance or Post ID/object.
	 * @return true True when finished.
	 */
	public function setup_postdata( $post ) {
		global $id, $authordata, $currentday, $currentmonth, $page, $pages, $multipage, $more, $numpages;

		if ( ! ( $post instanceof WP_Post ) ) {
			$post = get_post( $post );
		}

		if ( ! $post ) {
			return;
		}

		$elements = $this->generate_postdata( $post );
		if ( false === $elements ) {
			return;
		}

		$id           = $elements['id'];
		$authordata   = $elements['authordata'];
		$currentday   = $elements['currentday'];
		$currentmonth = $elements['currentmonth'];
		$page         = $elements['page'];
		$pages        = $elements['pages'];
		$multipage    = $elements['multipage'];
		$more         = $elements['more'];
		$numpages     = $elements['numpages'];

		/**
		 * Fires once the post data has been set up.
		 *
		 * @since 2.8.0
		 * @since 4.1.0 Introduced `$query` parameter.
		 *
		 * @param WP_Post  $post  The Post object (passed by reference).
		 * @param WP_Query $query The current Query object (passed by reference).
		 */
		do_action_ref_array( 'the_post', array( &$post, &$this ) );

		return true;
	}

	/**
	 * Generate post data.
	 *
	 * @since 5.2.0
	 *
	 * @param WP_Post|object|int $post WP_Post instance or Post ID/object.
	 * @return array|false Elements of post or false on failure.
	 */
	public function generate_postdata( $post ) {

		if ( ! ( $post instanceof WP_Post ) ) {
			$post = get_post( $post );
		}

		if ( ! $post ) {
			return false;
		}

		$id = (int) $post->ID;

		$authordata = get_userdata( $post->post_author );

		$currentday   = mysql2date( 'd.m.y', $post->post_date, false );
		$currentmonth = mysql2date( 'm', $post->post_date, false );
		$numpages     = 1;
		$multipage    = 0;
		$page         = $this->get( 'page' );
		if ( ! $page ) {
			$page = 1;
		}

		/*
		 * Force full post content when viewing the permalink for the $post,
		 * or when on an RSS feed. Otherwise respect the 'more' tag.
		 */
		if ( get_queried_object_id() === $post->ID && ( $this->is_page() || $this->is_single() ) ) {
			$more = 1;
		} elseif ( $this->is_feed() ) {
			$more = 1;
		} else {
			$more = 0;
		}

		$content = $post->post_content;
		if ( false !== strpos( $content, '<!--nextpage-->' ) ) {
			$content = str_replace( "\n<!--nextpage-->\n", '<!--nextpage-->', $content );
			$content = str_replace( "\n<!--nextpage-->", '<!--nextpage-->', $content );
			$content = str_replace( "<!--nextpage-->\n", '<!--nextpage-->', $content );

			// Remove the nextpage block delimiters, to avoid invalid block structures in the split content.
			$content = str_replace( '<!-- wp:nextpage -->', '', $content );
			$content = str_replace( '<!-- /wp:nextpage -->', '', $content );

			// Ignore nextpage at the beginning of the content.
			if ( 0 === strpos( $content, '<!--nextpage-->' ) ) {
				$content = substr( $content, 15 );
			}

			$pages = explode( '<!--nextpage-->', $content );
		} else {
			$pages = array( $post->post_content );
		}

		/**
		 * Filters the "pages" derived from splitting the post content.
		 *
		 * "Pages" are determined by splitting the post content based on the presence
		 * of `<!-- nextpage -->` tags.
		 *
		 * @since 4.4.0
		 *
		 * @param string[] $pages Array of "pages" from the post content split by `<!-- nextpage -->` tags.
		 * @param WP_Post  $post  Current post object.
		 */
		$pages = apply_filters( 'content_pagination', $pages, $post );

		$numpages = count( $pages );

		if ( $numpages > 1 ) {
			if ( $page > 1 ) {
				$more = 1;
			}
			$multipage = 1;
		} else {
			$multipage = 0;
		}

		$elements = compact( 'id', 'authordata', 'currentday', 'currentmonth', 'page', 'pages', 'multipage', 'more', 'numpages' );

		return $elements;
	}
	/**
	 * After looping through a nested query, this function
	 * restores the $post global to the current post in this query.
	 *
	 * @since 3.7.0
	 *
	 * @global WP_Post $post Global post object.
	 */
	public function reset_postdata() {
		if ( ! empty( $this->post ) ) {
			$GLOBALS['post'] = $this->post;
			$this->setup_postdata( $this->post );
		}
	}

	/**
	 * Lazyload term meta for posts in the loop.
	 *
	 * @since 4.4.0
	 * @deprecated 4.5.0 See wp_queue_posts_for_term_meta_lazyload().
	 *
	 * @param mixed $check
	 * @param int   $term_id
	 * @return mixed
	 */
	public function lazyload_term_meta( $check, $term_id ) {
		_deprecated_function( __METHOD__, '4.5.0' );
		return $check;
	}

	/**
	 * Lazyload comment meta for comments in the loop.
	 *
	 * @since 4.4.0
	 * @deprecated 4.5.0 See wp_queue_comments_for_comment_meta_lazyload().
	 *
	 * @param mixed $check
	 * @param int   $comment_id
	 * @return mixed
	 */
	public function lazyload_comment_meta( $check, $comment_id ) {
		_deprecated_function( __METHOD__, '4.5.0' );
		return $check;
	}
}<|MERGE_RESOLUTION|>--- conflicted
+++ resolved
@@ -3024,9 +3024,6 @@
 			$orderby = 'ORDER BY ' . $orderby;
 		}
 
-<<<<<<< HEAD
-		$old_request   = "SELECT $distinct $fields FROM {$wpdb->posts} $join WHERE 1=1 $where $groupby $orderby $limits";
-=======
 		$found_rows = '';
 		if ( ! $q['no_found_rows'] && ! empty( $limits ) ) {
 			$found_rows = 'SQL_CALC_FOUND_ROWS';
@@ -3041,7 +3038,6 @@
 			$limits
 		";
 
->>>>>>> f1e285c9
 		$this->request = $old_request;
 		$this->count_request = "SELECT COUNT($distinct {$wpdb->posts}.ID) FROM {$wpdb->posts} $join WHERE 1=1 $where";
 
@@ -3136,9 +3132,6 @@
 			if ( $split_the_query ) {
 				// First get the IDs and then fill in the objects.
 
-<<<<<<< HEAD
-				$this->request = "SELECT $distinct {$wpdb->posts}.ID FROM {$wpdb->posts} $join WHERE 1=1 $where $groupby $orderby $limits";
-=======
 				$this->request = "
 					SELECT $found_rows $distinct {$wpdb->posts}.ID
 					FROM {$wpdb->posts} $join
@@ -3147,7 +3140,6 @@
 					$orderby
 					$limits
 				";
->>>>>>> f1e285c9
 
 				/**
 				 * Filters the Post IDs SQL request before sending.
