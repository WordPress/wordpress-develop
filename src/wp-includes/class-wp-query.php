--- conflicted
+++ resolved
@@ -84,7 +84,6 @@
 	public $request;
 
 	/**
-<<<<<<< HEAD
 	 * Get post database count query
 	 *
 	 * @since xxx
@@ -93,10 +92,7 @@
 	public $request_count;
 
 	/**
-	 * List of posts.
-=======
 	 * Array of post objects or post IDs.
->>>>>>> 6223e0cf
 	 *
 	 * @since 1.5.0
 	 * @var WP_Post[]|int[]
@@ -3340,13 +3336,9 @@
 			 * @param string   $found_posts_query The query to run to find the found posts.
 			 * @param WP_Query $query             The WP_Query instance (passed by reference).
 			 */
-<<<<<<< HEAD
-			$this->found_posts = $wpdb->get_var( apply_filters_ref_array( 'found_posts_query', array( $this->request_count, &$this ) ) );
-=======
-			$found_posts_query = apply_filters_ref_array( 'found_posts_query', array( 'SELECT FOUND_ROWS()', &$this ) );
+			$found_posts_query = apply_filters_ref_array( 'found_posts_query', array( $this->request_count, &$this ) );
 
 			$this->found_posts = (int) $wpdb->get_var( $found_posts_query );
->>>>>>> 6223e0cf
 		} else {
 			if ( is_array( $this->posts ) ) {
 				$this->found_posts = count( $this->posts );
