--- conflicted
+++ resolved
@@ -5975,7 +5975,6 @@
 		return false;
 	}
 
-<<<<<<< HEAD
 	$query_args = array(
 		'orderby'                => 'post_title',
 		'order'                  => 'ASC',
@@ -5991,24 +5990,6 @@
 		'ignore_sticky_posts'    => true,
 		'no_found_rows'          => true,
 	);
-=======
-	// $args can be whatever, only use the args defined in defaults to compute the key.
-	$key          = md5( serialize( wp_array_slice_assoc( $parsed_args, array_keys( $defaults ) ) ) );
-	$last_changed = wp_cache_get_last_changed( 'posts' );
-
-	$cache_key = "get_pages:$key:$last_changed";
-	$cache     = wp_cache_get( $cache_key, 'post-queries' );
-	if ( false !== $cache ) {
-		_prime_post_caches( $cache, false, false );
-
-		// Convert to WP_Post instances.
-		$pages = array_map( 'get_post', $cache );
-		/** This filter is documented in wp-includes/post.php */
-		$pages = apply_filters( 'get_pages', $pages, $parsed_args );
-
-		return $pages;
-	}
->>>>>>> 6222a118
 
 	if ( ! empty( $parsed_args['include'] ) ) {
 		$child_of = 0; // Ignore child_of, parent, exclude, meta_key, and meta_value params if using include.
@@ -6064,30 +6045,8 @@
 		$query_args['posts_per_page'] = $number;
 	}
 
-<<<<<<< HEAD
 	$query = new WP_Query( $query_args );
 	$pages = $query->get_posts();
-=======
-	$pages = $wpdb->get_results( $query );
-
-	if ( empty( $pages ) ) {
-		wp_cache_set( $cache_key, array(), 'post-queries' );
-
-		/** This filter is documented in wp-includes/post.php */
-		$pages = apply_filters( 'get_pages', array(), $parsed_args );
-
-		return $pages;
-	}
-
-	// Sanitize before caching so it'll only get done once.
-	$num_pages = count( $pages );
-	for ( $i = 0; $i < $num_pages; $i++ ) {
-		$pages[ $i ] = sanitize_post( $pages[ $i ], 'raw' );
-	}
-
-	// Update cache.
-	update_post_cache( $pages );
->>>>>>> 6222a118
 
 	if ( $child_of || $hierarchical ) {
 		$pages = get_page_children( $child_of, $pages );
@@ -6110,19 +6069,6 @@
 		}
 	}
 
-<<<<<<< HEAD
-=======
-	$page_structure = array();
-	foreach ( $pages as $page ) {
-		$page_structure[] = $page->ID;
-	}
-
-	wp_cache_set( $cache_key, $page_structure, 'post-queries' );
-
-	// Convert to WP_Post instances.
-	$pages = array_map( 'get_post', $pages );
-
->>>>>>> 6222a118
 	/**
 	 * Filters the retrieved list of pages.
 	 *
