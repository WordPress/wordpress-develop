<?php
/**
 * Meta API: WP_Meta_Query class
 *
 * @package WordPress
 * @subpackage Meta
 * @since 4.4.0
 */

/**
 * Core class used to implement meta queries for the Meta API.
 *
 * Used for generating SQL clauses that filter a primary query according to metadata keys and values.
 *
 * WP_Meta_Query is a helper that allows primary query classes, such as WP_Query and WP_User_Query,
 *
 * to filter their results by object metadata, by generating `JOIN` and `WHERE` subclauses to be attached
 * to the primary SQL query string.
 *
 * @since 3.2.0
 */
class WP_Meta_Query {
	/**
	 * Array of metadata queries.
	 *
	 * See WP_Meta_Query::__construct() for information on meta query arguments.
	 *
	 * @since 3.2.0
	 * @var array
	 */
	public $queries = array();

	/**
	 * The relation between the queries. Can be one of 'AND' or 'OR'.
	 *
	 * @since 3.2.0
	 * @var string
	 */
	public $relation;

	/**
	 * Database table to query for the metadata.
	 *
	 * @since 4.1.0
	 * @var string
	 */
	public $meta_table;

	/**
	 * Column in meta_table that represents the ID of the object the metadata belongs to.
	 *
	 * @since 4.1.0
	 * @var string
	 */
	public $meta_id_column;

	/**
	 * Database table that where the metadata's objects are stored (eg $wpdb->users).
	 *
	 * @since 4.1.0
	 * @var string
	 */
	public $primary_table;

	/**
	 * Column in primary_table that represents the ID of the object.
	 *
	 * @since 4.1.0
	 * @var string
	 */
	public $primary_id_column;

	/**
	 * A flat list of table aliases used in JOIN clauses.
	 *
	 * @since 4.1.0
	 * @var array
	 */
	protected $table_aliases = array();

	/**
	 * A flat list of clauses, keyed by clause 'name'.
	 *
	 * @since 4.2.0
	 * @var array
	 */
	protected $clauses = array();

	/**
	 * Whether the query contains any OR relations.
	 *
	 * @since 4.3.0
	 * @var bool
	 */
	protected $has_or_relation = false;

	/**
	 * Constructor.
	 *
	 * @since 3.2.0
	 * @since 4.2.0 Introduced support for naming query clauses by associative array keys.
	 * @since 5.1.0 Introduced `$compare_key` clause parameter, which enables LIKE key matches.
	 * @since 5.3.0 Increased the number of operators available to `$compare_key`. Introduced `$type_key`,
	 *              which enables the `$key` to be cast to a new data type for comparisons.
	 *
	 * @param array $meta_query {
	 *     Array of meta query clauses. When first-order clauses or sub-clauses use strings as
	 *     their array keys, they may be referenced in the 'orderby' parameter of the parent query.
	 *
	 *     @type string $relation Optional. The MySQL keyword used to join the clauses of the query.
	 *                            Accepts 'AND' or 'OR'. Default 'AND'.
	 *     @type array  ...$0 {
	 *         Optional. An array of first-order clause parameters, or another fully-formed meta query.
	 *
	 *         @type string|string[] $key         Meta key or keys to filter by.
	 *         @type string          $compare_key MySQL operator used for comparing the $key. Accepts:
	 *                                            - '='
	 *                                            - '!='
	 *                                            - 'LIKE'
	 *                                            - 'NOT LIKE'
	 *                                            - 'IN'
	 *                                            - 'NOT IN'
	 *                                            - 'REGEXP'
	 *                                            - 'NOT REGEXP'
	 *                                            - 'RLIKE',
	 *                                            - 'EXISTS' (alias of '=')
	 *                                            - 'NOT EXISTS' (alias of '!=')
	 *                                            Default is 'IN' when `$key` is an array, '=' otherwise.
	 *         @type string          $type_key    MySQL data type that the meta_key column will be CAST to for
	 *                                            comparisons. Accepts 'BINARY' for case-sensitive regular expression
	 *                                            comparisons. Default is ''.
	 *         @type string|string[] $value       Meta value or values to filter by.
	 *         @type string          $compare     MySQL operator used for comparing the $value. Accepts:
	 *                                            - '=',
	 *                                            - '!='
	 *                                            - '>'
	 *                                            - '>='
	 *                                            - '<'
	 *                                            - '<='
	 *                                            - 'LIKE'
	 *                                            - 'NOT LIKE'
	 *                                            - 'IN'
	 *                                            - 'NOT IN'
	 *                                            - 'BETWEEN'
	 *                                            - 'NOT BETWEEN'
	 *                                            - 'REGEXP'
	 *                                            - 'NOT REGEXP'
	 *                                            - 'RLIKE'
	 *                                            - 'EXISTS'
	 *                                            - 'NOT EXISTS'
	 *                                            Default is 'IN' when `$value` is an array, '=' otherwise.
	 *         @type string          $type        MySQL data type that the meta_value column will be CAST to for
	 *                                            comparisons. Accepts:
	 *                                            - 'NUMERIC'
	 *                                            - 'BINARY'
	 *                                            - 'CHAR'
	 *                                            - 'DATE'
	 *                                            - 'DATETIME'
	 *                                            - 'DECIMAL'
	 *                                            - 'SIGNED'
	 *                                            - 'TIME'
	 *                                            - 'UNSIGNED'
	 *                                            Default is 'CHAR'.
	 *     }
	 * }
	 */
	public function __construct( $meta_query = false ) {
		if ( ! $meta_query ) {
			return;
		}

		if ( isset( $meta_query['relation'] ) && 'OR' === strtoupper( $meta_query['relation'] ) ) {
			$this->relation = 'OR';
		} else {
			$this->relation = 'AND';
		}

		$this->queries = $this->sanitize_query( $meta_query );
	}

	/**
	 * Ensure the 'meta_query' argument passed to the class constructor is well-formed.
	 *
	 * Eliminates empty items and ensures that a 'relation' is set.
	 *
	 * @since 4.1.0
	 *
	 * @param array $queries Array of query clauses.
	 * @return array Sanitized array of query clauses.
	 */
	public function sanitize_query( $queries ) {
		$clean_queries = array();

		if ( ! is_array( $queries ) ) {
			return $clean_queries;
		}

		foreach ( $queries as $key => $query ) {
			if ( 'relation' === $key ) {
				$relation = $query;

			} elseif ( ! is_array( $query ) ) {
				continue;

				// First-order clause.
			} elseif ( $this->is_first_order_clause( $query ) ) {
				if ( isset( $query['value'] ) && array() === $query['value'] ) {
					unset( $query['value'] );
				}

				$clean_queries[ $key ] = $query;

				// Otherwise, it's a nested query, so we recurse.
			} else {
				$cleaned_query = $this->sanitize_query( $query );

				if ( ! empty( $cleaned_query ) ) {
					$clean_queries[ $key ] = $cleaned_query;
				}
			}
		}

		if ( empty( $clean_queries ) ) {
			return $clean_queries;
		}

		// Sanitize the 'relation' key provided in the query.
		if ( isset( $relation ) && 'OR' === strtoupper( $relation ) ) {
			$clean_queries['relation'] = 'OR';
			$this->has_or_relation     = true;

			/*
			* If there is only a single clause, call the relation 'OR'.
			* This value will not actually be used to join clauses, but it
			* simplifies the logic around combining key-only queries.
			*/
		} elseif ( 1 === count( $clean_queries ) ) {
			$clean_queries['relation'] = 'OR';

			// Default to AND.
		} else {
			$clean_queries['relation'] = 'AND';
		}

		return $clean_queries;
	}

	/**
	 * Determine whether a query clause is first-order.
	 *
	 * A first-order meta query clause is one that has either a 'key' or
	 * a 'value' array key.
	 *
	 * @since 4.1.0
	 *
	 * @param array $query Meta query arguments.
	 * @return bool Whether the query clause is a first-order clause.
	 */
	protected function is_first_order_clause( $query ) {
		return isset( $query['key'] ) || isset( $query['value'] );
	}

	/**
	 * Constructs a meta query based on 'meta_*' query vars
	 *
	 * @since 3.2.0
	 *
	 * @param array $qv The query variables
	 */
	public function parse_query_vars( $qv ) {
		$meta_query = array();

		/*
		 * For orderby=meta_value to work correctly, simple query needs to be
		 * first (so that its table join is against an unaliased meta table) and
		 * needs to be its own clause (so it doesn't interfere with the logic of
		 * the rest of the meta_query).
		 */
		$primary_meta_query = array();
		foreach ( array( 'key', 'compare', 'type', 'compare_key', 'type_key' ) as $key ) {
			if ( ! empty( $qv[ "meta_$key" ] ) ) {
				$primary_meta_query[ $key ] = $qv[ "meta_$key" ];
			}
		}

		// WP_Query sets 'meta_value' = '' by default.
		if ( isset( $qv['meta_value'] ) && '' !== $qv['meta_value'] && ( ! is_array( $qv['meta_value'] ) || $qv['meta_value'] ) ) {
			$primary_meta_query['value'] = $qv['meta_value'];
		}

		$existing_meta_query = isset( $qv['meta_query'] ) && is_array( $qv['meta_query'] ) ? $qv['meta_query'] : array();

		if ( ! empty( $primary_meta_query ) && ! empty( $existing_meta_query ) ) {
			$meta_query = array(
				'relation' => 'AND',
				$primary_meta_query,
				$existing_meta_query,
			);
		} elseif ( ! empty( $primary_meta_query ) ) {
			$meta_query = array(
				$primary_meta_query,
			);
		} elseif ( ! empty( $existing_meta_query ) ) {
			$meta_query = $existing_meta_query;
		}

		$this->__construct( $meta_query );
	}

	/**
	 * Return the appropriate alias for the given meta type if applicable.
	 *
	 * @since 3.7.0
	 *
	 * @param string $type MySQL type to cast meta_value.
	 * @return string MySQL type.
	 */
	public function get_cast_for_type( $type = '' ) {
		if ( empty( $type ) ) {
			return 'CHAR';
		}

		$meta_type = strtoupper( $type );

		if ( ! preg_match( '/^(?:BINARY|CHAR|DATE|DATETIME|SIGNED|UNSIGNED|TIME|NUMERIC(?:\(\d+(?:,\s?\d+)?\))?|DECIMAL(?:\(\d+(?:,\s?\d+)?\))?)$/', $meta_type ) ) {
			return 'CHAR';
		}

		if ( 'NUMERIC' === $meta_type ) {
			$meta_type = 'SIGNED';
		}

		return $meta_type;
	}

	/**
	 * Generates SQL clauses to be appended to a main query.
	 *
	 * @since 3.2.0
	 *
	 * @param string $type              Type of meta. Possible values include but are not limited
	 *                                  to 'post', 'comment', 'blog', 'term', and 'user'.
	 * @param string $primary_table     Database table where the object being filtered is stored (eg wp_users).
	 * @param string $primary_id_column ID column for the filtered object in $primary_table.
	 * @param object $context           Optional. The main query object that corresponds to the type, for
	 *                                  example a `WP_Query`, `WP_User_Query`, or `WP_Site_Query`.
	 * @return string[]|false {
	 *     Array containing JOIN and WHERE SQL clauses to append to the main query,
	 *     or false if no table exists for the requested meta type.
	 *
	 *     @type string $join  SQL fragment to append to the main JOIN clause.
	 *     @type string $where SQL fragment to append to the main WHERE clause.
	 * }
	 */
	public function get_sql( $type, $primary_table, $primary_id_column, $context = null ) {
		$meta_table = _get_meta_table( $type );
		if ( ! $meta_table ) {
			return false;
		}

		$this->table_aliases = array();

		$this->meta_table     = $meta_table;
		$this->meta_id_column = sanitize_key( $type . '_id' );

		$this->primary_table     = $primary_table;
		$this->primary_id_column = $primary_id_column;

		$sql = $this->get_sql_clauses();

		/*
		 * If any JOINs are LEFT JOINs (as in the case of NOT EXISTS), then all JOINs should
		 * be LEFT. Otherwise posts with no metadata will be excluded from results.
		 */
		if ( false !== strpos( $sql['join'], 'LEFT JOIN' ) ) {
			$sql['join'] = str_replace( 'INNER JOIN', 'LEFT JOIN', $sql['join'] );
		}

		/**
		 * Filters the meta query's generated SQL.
		 *
		 * @since 3.1.0
		 *
		 * @param string[] $sql               Array containing the query's JOIN and WHERE clauses.
		 * @param array    $queries           Array of meta queries.
		 * @param string   $type              Type of meta. Possible values include but are not limited
		 *                                    to 'post', 'comment', 'blog', 'term', and 'user'.
		 * @param string   $primary_table     Primary table.
		 * @param string   $primary_id_column Primary column ID.
		 * @param object   $context           The main query object that corresponds to the type, for
		 *                                    example a `WP_Query`, `WP_User_Query`, or `WP_Site_Query`.
		 */
		return apply_filters_ref_array( 'get_meta_sql', array( $sql, $this->queries, $type, $primary_table, $primary_id_column, $context ) );
	}

	/**
	 * Generate SQL clauses to be appended to a main query.
	 *
	 * Called by the public WP_Meta_Query::get_sql(), this method is abstracted
	 * out to maintain parity with the other Query classes.
	 *
	 * @since 4.1.0
	 *
	 * @return string[] {
	 *     Array containing JOIN and WHERE SQL clauses to append to the main query.
	 *
	 *     @type string $join  SQL fragment to append to the main JOIN clause.
	 *     @type string $where SQL fragment to append to the main WHERE clause.
	 * }
	 */
	protected function get_sql_clauses() {
		/*
		 * $queries are passed by reference to get_sql_for_query() for recursion.
		 * To keep $this->queries unaltered, pass a copy.
		 */
		$queries = $this->queries;
		$sql     = $this->get_sql_for_query( $queries );

		if ( ! empty( $sql['where'] ) ) {
			$sql['where'] = ' AND ' . $sql['where'];
		}

		return $sql;
	}

	/**
	 * Generate SQL clauses for a single query array.
	 *
	 * If nested subqueries are found, this method recurses the tree to
	 * produce the properly nested SQL.
	 *
	 * @since 4.1.0
	 *
	 * @param array $query Query to parse (passed by reference).
	 * @param int   $depth Optional. Number of tree levels deep we currently are.
	 *                     Used to calculate indentation. Default 0.
	 * @return string[] {
	 *     Array containing JOIN and WHERE SQL clauses to append to a single query array.
	 *
	 *     @type string $join  SQL fragment to append to the main JOIN clause.
	 *     @type string $where SQL fragment to append to the main WHERE clause.
	 * }
	 */
	protected function get_sql_for_query( &$query, $depth = 0 ) {
		$sql_chunks = array(
			'join'  => array(),
			'where' => array(),
		);

		$sql = array(
			'join'  => '',
			'where' => '',
		);

		$indent = '';
		for ( $i = 0; $i < $depth; $i++ ) {
			$indent .= '  ';
		}

		$relation = ! empty( $query['relation'] ) ? $query['relation'] : 'AND';
		foreach ( $query as $key => &$clause ) {
			// We've already grabbed the relation above so no need to consider it again.
			if ( 'relation' === $key ) {
				continue;
			} elseif ( is_array( $clause ) ) {

				// This is a first-order clause.
				if ( $this->is_first_order_clause( $clause ) ) {
					$clause_sql = $this->get_sql_for_clause( $clause, $query, $key, $this->has_or_relation );

					$where_count = count( $clause_sql['where'] );
					if ( ! $where_count ) {
						$sql_chunks['where'][] = '';
					} elseif ( 1 === $where_count ) {
						$sql_chunks['where'][] = $clause_sql['where'][0];
					} else {
						$sql_chunks['where'][] = '( ' . implode( ' AND ', $clause_sql['where'] ) . ' )';
					}

					$sql_chunks['join'] = array_merge( $sql_chunks['join'], $clause_sql['join'] );
					// This is a subquery, so we recurse.
				} else {
					$clause_sql = $this->get_sql_for_query( $clause, $depth + 1, $this->has_or_relation );

					$sql_chunks['where'][] = $clause_sql['where'];
					$sql_chunks['join'][]  = $clause_sql['join'];
				}
			}
		}

		// Filter to remove empties.
		$sql_chunks['join']  = array_filter( $sql_chunks['join'] );
		$sql_chunks['where'] = array_filter( $sql_chunks['where'] );

		// Filter duplicate JOIN clauses and combine into a single string.
		if ( ! empty( $sql_chunks['join'] ) ) {
			$sql['join'] = implode( ' ', array_unique( $sql_chunks['join'] ) );
		}

		// Generate a single WHERE clause with proper brackets and indentation.
		if ( ! empty( $sql_chunks['where'] ) ) {
			$sql['where'] = '( ' . "\n  " . $indent . implode( ' ' . "\n  " . $indent . $relation . ' ' . "\n  " . $indent, $sql_chunks['where'] ) . "\n" . $indent . ')';
		}

		return $sql;
	}

	/**
	 * Generate SQL JOIN and WHERE clauses for a first-order query clause.
	 *
	 * "First-order" means that it's an array with a 'key' or 'value'.
	 *
	 * @since 4.1.0
	 *
	 * @global wpdb $wpdb WordPress database abstraction object.
	 *
<<<<<<< HEAD
	 * @param array  $clause           Query clause (passed by reference).
	 * @param array  $parent_query     Parent query array.
	 * @param string $clause_key       Optional. The array key used to name the clause in the original `$meta_query`
	 *                                 parameters. If not provided, a key will be generated automatically.
	 * @return array {
=======
	 * @param array  $clause       Query clause (passed by reference).
	 * @param array  $parent_query Parent query array.
	 * @param string $clause_key   Optional. The array key used to name the clause in the original `$meta_query`
	 *                             parameters. If not provided, a key will be generated automatically.
	 * @return string[] {
>>>>>>> f1b3ce09
	 *     Array containing JOIN and WHERE SQL clauses to append to a first-order query.
	 *
	 *     @type string $join  SQL fragment to append to the main JOIN clause.
	 *     @type string $where SQL fragment to append to the main WHERE clause.
	 * }
	 */
	public function get_sql_for_clause( &$clause, $parent_query, $clause_key = '' ) {
		global $wpdb;

		$sql_chunks = array(
			'where' => array(),
			'join'  => array(),
		);

		if ( isset( $clause['compare'] ) ) {
			$clause['compare'] = strtoupper( $clause['compare'] );
		} else {
			$clause['compare'] = isset( $clause['value'] ) && is_array( $clause['value'] ) ? 'IN' : '=';
		}

		$non_numeric_operators = array(
			'=',
			'!=',
			'LIKE',
			'NOT LIKE',
			'IN',
			'NOT IN',
			'EXISTS',
			'NOT EXISTS',
			'RLIKE',
			'REGEXP',
			'NOT REGEXP',
		);

		$numeric_operators = array(
			'>',
			'>=',
			'<',
			'<=',
			'BETWEEN',
			'NOT BETWEEN',
		);

		if ( ! in_array( $clause['compare'], $non_numeric_operators, true ) && ! in_array( $clause['compare'], $numeric_operators, true ) ) {
			$clause['compare'] = '=';
		}

		if ( isset( $clause['compare_key'] ) ) {
			$clause['compare_key'] = strtoupper( $clause['compare_key'] );
		} else {
			$clause['compare_key'] = isset( $clause['key'] ) && is_array( $clause['key'] ) ? 'IN' : '=';
		}

		if ( ! in_array( $clause['compare_key'], $non_numeric_operators, true ) ) {
			$clause['compare_key'] = '=';
		}

		$meta_compare     = $clause['compare'];
		$meta_compare_key = $clause['compare_key'];

		// First build the JOIN clause, if one is required.
		$join = '';

		// We prefer to avoid joins if possible. Look for an existing join compatible with this clause.
		$alias = $this->find_compatible_table_alias( $clause, $parent_query );
		if ( false === $alias ) {
			$i     = count( $this->table_aliases );
			$alias = $i ? 'mt' . $i : $this->meta_table;

			// JOIN clauses for NOT EXISTS have their own syntax.
			if ( 'NOT EXISTS' === $meta_compare ) {
				$join .= " LEFT JOIN $this->meta_table";
				$join .= $i ? " AS $alias" : '';

				if ( 'LIKE' === $meta_compare_key ) {
					$join .= $wpdb->prepare( " ON ( $this->primary_table.$this->primary_id_column = $alias.$this->meta_id_column AND $alias.meta_key LIKE %s )", '%' . $wpdb->esc_like( $clause['key'] ) . '%' );
				} else {
					$join .= $wpdb->prepare( " ON ( $this->primary_table.$this->primary_id_column = $alias.$this->meta_id_column AND $alias.meta_key = %s )", $clause['key'] );
				}

				// All other JOIN clauses.
			} else {
				$join .= " INNER JOIN $this->meta_table";
				$join .= $i ? " AS $alias" : '';

				$key_join_compatible_operators = array(
					'=',
					'!=',
					'>',
					'>=',
					'<',
					'<=',
					'IN',
					'NOT IN',
					'EXISTS',
				);
				$key_join_compatible_key_operators = array(
					'LIKE',
					'=',
					'EXISTS',
				);

				if ( ! $this->has_or_relation && ! empty( $clause['key'] ) && in_array( $meta_compare, $key_join_compatible_operators ) && in_array( $meta_compare_key, $key_join_compatible_key_operators ) ) {
					if ( 'LIKE' === $meta_compare_key ) {
						$join .= $wpdb->prepare( " ON ( $this->primary_table.$this->primary_id_column = $alias.$this->meta_id_column AND $alias.meta_key LIKE %s )", '%' . $wpdb->esc_like( $clause['key'] ) . '%' );
					} else {
						$join .= $wpdb->prepare( " ON ( $this->primary_table.$this->primary_id_column = $alias.$this->meta_id_column AND $alias.meta_key = %s )", $clause['key'] );
					}
				} else {
					$join .= " ON ( $this->primary_table.$this->primary_id_column = $alias.$this->meta_id_column )";
				}
			}

			$this->table_aliases[] = $alias;
			$sql_chunks['join'][]  = $join;
		}

		// Save the alias to this clause, for future siblings to find.
		$clause['alias'] = $alias;

		// Determine the data type.
		$_meta_type     = isset( $clause['type'] ) ? $clause['type'] : '';
		$meta_type      = $this->get_cast_for_type( $_meta_type );
		$clause['cast'] = $meta_type;

		// Fallback for clause keys is the table alias. Key must be a string.
		if ( is_int( $clause_key ) || ! $clause_key ) {
			$clause_key = $clause['alias'];
		}

		// Ensure unique clause keys, so none are overwritten.
		$iterator        = 1;
		$clause_key_base = $clause_key;
		while ( isset( $this->clauses[ $clause_key ] ) ) {
			$clause_key = $clause_key_base . '-' . $iterator;
			$iterator++;
		}

		// Store the clause in our flat array.
		$this->clauses[ $clause_key ] =& $clause;

		// Next, build the WHERE clause.

		// meta_key.
		if ( array_key_exists( 'key', $clause ) ) {
			if ( 'NOT EXISTS' === $meta_compare ) {
				$sql_chunks['where'][] = $alias . '.' . $this->meta_id_column . ' IS NULL';
			} else {
				/**
				 * In joined clauses negative operators have to be nested into a
				 * NOT EXISTS clause and flipped, to avoid returning records with
				 * matching post IDs but different meta keys. Here we prepare the
				 * nested clause.
				 */
				if ( in_array( $meta_compare_key, array( '!=', 'NOT IN', 'NOT LIKE', 'NOT EXISTS', 'NOT REGEXP' ), true ) ) {
					// Negative clauses may be reused.
					$i                     = count( $this->table_aliases );
					$subquery_alias        = $i ? 'mt' . $i : $this->meta_table;
					$this->table_aliases[] = $subquery_alias;

					$meta_compare_string_start  = 'NOT EXISTS (';
					$meta_compare_string_start .= "SELECT 1 FROM $wpdb->postmeta $subquery_alias ";
					$meta_compare_string_start .= "WHERE $subquery_alias.post_ID = $alias.post_ID ";
					$meta_compare_string_end    = 'LIMIT 1';
					$meta_compare_string_end   .= ')';
				}

				switch ( $meta_compare_key ) {
					case '=':
					case 'EXISTS':
						$where = $wpdb->prepare( "$alias.meta_key = %s", trim( $clause['key'] ) ); // phpcs:ignore WordPress.DB.PreparedSQL.InterpolatedNotPrepared
						break;
					case 'LIKE':
						$meta_compare_value = '%' . $wpdb->esc_like( trim( $clause['key'] ) ) . '%';
						$where              = $wpdb->prepare( "$alias.meta_key LIKE %s", $meta_compare_value ); // phpcs:ignore WordPress.DB.PreparedSQL.InterpolatedNotPrepared
						break;
					case 'IN':
						$meta_compare_string = "$alias.meta_key IN (" . substr( str_repeat( ',%s', count( $clause['key'] ) ), 1 ) . ')';
						$where               = $wpdb->prepare( $meta_compare_string, $clause['key'] ); // phpcs:ignore WordPress.DB.PreparedSQL.NotPrepared
						break;
					case 'RLIKE':
					case 'REGEXP':
						$operator = $meta_compare_key;
						if ( isset( $clause['type_key'] ) && 'BINARY' === strtoupper( $clause['type_key'] ) ) {
							$cast = 'BINARY';
						} else {
							$cast = '';
						}
						$where = $wpdb->prepare( "$alias.meta_key $operator $cast %s", trim( $clause['key'] ) ); // phpcs:ignore WordPress.DB.PreparedSQL.InterpolatedNotPrepared
						break;

					case '!=':
					case 'NOT EXISTS':
						$meta_compare_string = $meta_compare_string_start . "AND $subquery_alias.meta_key = %s " . $meta_compare_string_end;
						$where               = $wpdb->prepare( $meta_compare_string, $clause['key'] ); // phpcs:ignore WordPress.DB.PreparedSQL.NotPrepared
						break;
					case 'NOT LIKE':
						$meta_compare_string = $meta_compare_string_start . "AND $subquery_alias.meta_key LIKE %s " . $meta_compare_string_end;

						$meta_compare_value = '%' . $wpdb->esc_like( trim( $clause['key'] ) ) . '%';
						$where              = $wpdb->prepare( $meta_compare_string, $meta_compare_value ); // phpcs:ignore WordPress.DB.PreparedSQL.NotPrepared
						break;
					case 'NOT IN':
						$array_subclause     = '(' . substr( str_repeat( ',%s', count( $clause['key'] ) ), 1 ) . ') ';
						$meta_compare_string = $meta_compare_string_start . "AND $subquery_alias.meta_key IN " . $array_subclause . $meta_compare_string_end;
						$where               = $wpdb->prepare( $meta_compare_string, $clause['key'] ); // phpcs:ignore WordPress.DB.PreparedSQL.NotPrepared
						break;
					case 'NOT REGEXP':
						$operator = $meta_compare_key;
						if ( isset( $clause['type_key'] ) && 'BINARY' === strtoupper( $clause['type_key'] ) ) {
							$cast = 'BINARY';
						} else {
							$cast = '';
						}

						$meta_compare_string = $meta_compare_string_start . "AND $subquery_alias.meta_key REGEXP $cast %s " . $meta_compare_string_end;
						$where               = $wpdb->prepare( $meta_compare_string, $clause['key'] ); // phpcs:ignore WordPress.DB.PreparedSQL.NotPrepared
						break;
				}

				$sql_chunks['where'][] = $where;
			}
		}

		// meta_value.
		if ( array_key_exists( 'value', $clause ) ) {
			$meta_value = $clause['value'];

			if ( in_array( $meta_compare, array( 'IN', 'NOT IN', 'BETWEEN', 'NOT BETWEEN' ), true ) ) {
				if ( ! is_array( $meta_value ) ) {
					$meta_value = preg_split( '/[,\s]+/', $meta_value );
				}
			} elseif ( is_string( $meta_value ) ) {
				$meta_value = trim( $meta_value );
			}

			switch ( $meta_compare ) {
				case 'IN':
				case 'NOT IN':
					$meta_compare_string = '(' . substr( str_repeat( ',%s', count( $meta_value ) ), 1 ) . ')';
					$where               = $wpdb->prepare( $meta_compare_string, $meta_value );
					break;

				case 'BETWEEN':
				case 'NOT BETWEEN':
					$where = $wpdb->prepare( '%s AND %s', $meta_value[0], $meta_value[1] );
					break;

				case 'LIKE':
				case 'NOT LIKE':
					$meta_value = '%' . $wpdb->esc_like( $meta_value ) . '%';
					$where      = $wpdb->prepare( '%s', $meta_value );
					break;

				// EXISTS with a value is interpreted as '='.
				case 'EXISTS':
					$meta_compare = '=';
					$where        = $wpdb->prepare( '%s', $meta_value );
					break;

				// 'value' is ignored for NOT EXISTS.
				case 'NOT EXISTS':
					$where = '';
					break;

				default:
					$where = $wpdb->prepare( '%s', $meta_value );
					break;

			}

			if ( $where ) {
				if ( 'CHAR' === $meta_type ) {
					$sql_chunks['where'][] = "$alias.meta_value {$meta_compare} {$where}";
				} else {
					$sql_chunks['where'][] = "CAST($alias.meta_value AS {$meta_type}) {$meta_compare} {$where}";
				}
			}
		}

		/*
		 * Multiple WHERE clauses (for meta_key and meta_value) should
		 * be joined in parentheses.
		 */
		if ( 1 < count( $sql_chunks['where'] ) ) {
			$sql_chunks['where'] = array( '( ' . implode( ' AND ', $sql_chunks['where'] ) . ' )' );
		}

		return $sql_chunks;
	}

	/**
	 * Get a flattened list of sanitized meta clauses.
	 *
	 * This array should be used for clause lookup, as when the table alias and CAST type must be determined for
	 * a value of 'orderby' corresponding to a meta clause.
	 *
	 * @since 4.2.0
	 *
	 * @return array Meta clauses.
	 */
	public function get_clauses() {
		return $this->clauses;
	}

	/**
	 * Identify an existing table alias that is compatible with the current
	 * query clause.
	 *
	 * We avoid unnecessary table joins by allowing each clause to look for
	 * an existing table alias that is compatible with the query that it
	 * needs to perform.
	 *
	 * An existing alias is compatible if (a) it is a sibling of `$clause`
	 * (ie, it's under the scope of the same relation), and (b) the combination
	 * of operator and relation between the clauses allows for a shared table join.
	 * In the case of WP_Meta_Query, this only applies to 'IN' clauses that are
	 * connected by the relation 'OR'.
	 *
	 * @since 4.1.0
	 *
	 * @param array $clause       Query clause.
	 * @param array $parent_query Parent query of $clause.
	 * @return string|false Table alias if found, otherwise false.
	 */
	protected function find_compatible_table_alias( $clause, $parent_query ) {
		$alias = false;

		foreach ( $parent_query as $sibling ) {
			// If the sibling has no alias yet, there's nothing to check.
			if ( empty( $sibling['alias'] ) ) {
				continue;
			}

			// We're only interested in siblings that are first-order clauses.
			if ( ! is_array( $sibling ) || ! $this->is_first_order_clause( $sibling ) ) {
				continue;
			}

			$compatible_compares = array();

			// Clauses connected by OR can share joins as long as they have "positive" operators.
			if ( 'OR' === $parent_query['relation'] ) {
				$compatible_compares = array( '=', 'IN', 'BETWEEN', 'LIKE', 'REGEXP', 'RLIKE', '>', '>=', '<', '<=' );

				// Clauses joined by AND need to have "negative" operators to share the join.
			} elseif ( isset( $sibling['key'] ) && isset( $clause['key'] ) && $sibling['key'] === $clause['key'] ) {
				$compatible_compares = array( '!=', 'NOT IN', 'NOT LIKE' );
			}

			$clause_compare  = strtoupper( $clause['compare'] );
			$sibling_compare = strtoupper( $sibling['compare'] );
			if ( in_array( $clause_compare, $compatible_compares, true ) && in_array( $sibling_compare, $compatible_compares, true ) ) {
				$alias = preg_replace( '/\W/', '_', $sibling['alias'] );
				break;
			}
		}

		/**
		 * Filters the table alias identified as compatible with the current clause.
		 *
		 * @since 4.1.0
		 *
		 * @param string|false  $alias        Table alias, or false if none was found.
		 * @param array         $clause       First-order query clause.
		 * @param array         $parent_query Parent of $clause.
		 * @param WP_Meta_Query $query        WP_Meta_Query object.
		 */
		return apply_filters( 'meta_query_find_compatible_table_alias', $alias, $clause, $parent_query, $this );
	}

	/**
	 * Checks whether the current query has any OR relations.
	 *
	 * In some cases, the presence of an OR relation somewhere in the query will require
	 * the use of a `DISTINCT` or `GROUP BY` keyword in the `SELECT` clause. The current
	 * method can be used in these cases to determine whether such a clause is necessary.
	 *
	 * @since 4.3.0
	 *
	 * @return bool True if the query contains any `OR` relations, otherwise false.
	 */
	public function has_or_relation() {
		return $this->has_or_relation;
	}
}<|MERGE_RESOLUTION|>--- conflicted
+++ resolved
@@ -514,19 +514,11 @@
 	 *
 	 * @global wpdb $wpdb WordPress database abstraction object.
 	 *
-<<<<<<< HEAD
-	 * @param array  $clause           Query clause (passed by reference).
-	 * @param array  $parent_query     Parent query array.
-	 * @param string $clause_key       Optional. The array key used to name the clause in the original `$meta_query`
-	 *                                 parameters. If not provided, a key will be generated automatically.
-	 * @return array {
-=======
 	 * @param array  $clause       Query clause (passed by reference).
 	 * @param array  $parent_query Parent query array.
 	 * @param string $clause_key   Optional. The array key used to name the clause in the original `$meta_query`
 	 *                             parameters. If not provided, a key will be generated automatically.
 	 * @return string[] {
->>>>>>> f1b3ce09
 	 *     Array containing JOIN and WHERE SQL clauses to append to a first-order query.
 	 *
 	 *     @type string $join  SQL fragment to append to the main JOIN clause.
