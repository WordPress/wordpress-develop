--- conflicted
+++ resolved
@@ -3186,50 +3186,6 @@
 /**
  * Displays a referrer strict-origin-when-cross-origin meta tag.
  *
-<<<<<<< HEAD
-=======
- * If a blog is marked as not being public then the noindex meta tag will be
- * output to tell web robots not to index the page content. Add this to the
- * {@see 'wp_head'} action.
- *
- * Typical usage is as a {@see 'wp_head'} callback:
- *
- *     add_action( 'wp_head', 'noindex' );
- *
- * @see wp_no_robots()
- *
- * @since 2.1.0
- */
-function noindex() {
-	// If the blog is not public, tell robots to go away.
-	if ( '0' == get_option( 'blog_public' ) ) {
-		wp_no_robots();
-	}
-}
-
-/**
- * Display a noindex meta tag.
- *
- * Outputs a noindex meta tag that tells web robots not to index the page content.
- * Typical usage is as a {@see 'wp_head'} callback. add_action( 'wp_head', 'wp_no_robots' );
- *
- * @since 3.3.0
- * @since 5.3.0 Echo "noindex,nofollow" if search engine visibility is discouraged.
- */
-function wp_no_robots() {
-	if ( get_option( 'blog_public' ) ) {
-		echo "<meta name='robots' content='noindex,follow' />\n";
-		return;
-	}
-
-	echo "<meta name='robots' content='noindex,nofollow' />\n";
-}
-
-/**
- * Display a noindex,noarchive meta tag and referrer origin-when-cross-origin meta tag.
- *
- * Outputs a noindex,noarchive meta tag that tells web robots not to index or cache the page content.
->>>>>>> 5fa77839
  * Outputs a referrer origin-when-cross-origin meta tag that tells the browser not to send the full
  * url as a referrer to other sites when cross-origin assets are loaded.
  *
