--- conflicted
+++ resolved
@@ -1894,11 +1894,8 @@
 		wp_cache_delete( $user->user_email, 'useremail' );
 	}
 
-<<<<<<< HEAD
-	wp_cache_set_users_last_changed();
-=======
 	wp_cache_delete( $user->ID, 'user_meta' );
->>>>>>> 3d4879e4
+  wp_cache_set_users_last_changed();
 
 	/**
 	 * Fires immediately after the given user's cache is cleaned.
