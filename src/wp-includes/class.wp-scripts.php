<?php
/**
 * Dependencies API: WP_Scripts class
 *
 * @since 2.6.0
 *
 * @package WordPress
 * @subpackage Dependencies
 */

/**
 * Core class used to register scripts.
 *
 * @since 2.1.0
 *
 * @see WP_Dependencies
 */
class WP_Scripts extends WP_Dependencies {
	/**
	 * Base URL for scripts.
	 *
	 * Full URL with trailing slash.
	 *
	 * @since 2.6.0
	 * @var string
	 */
	public $base_url;

	/**
	 * URL of the content directory.
	 *
	 * @since 2.8.0
	 * @var string
	 */
	public $content_url;

	/**
	 * Default version string for scripts.
	 *
	 * @since 2.6.0
	 * @var string
	 */
	public $default_version;

	/**
	 * Holds handles of scripts which are enqueued in footer.
	 *
	 * @since 2.8.0
	 * @var array
	 */
	public $in_footer = array();

	/**
	 * Holds a list of script handles which will be concatenated.
	 *
	 * @since 2.8.0
	 * @var string
	 */
	public $concat = '';

	/**
	 * Holds a string which contains script handles and their version.
	 *
	 * @since 2.8.0
	 * @deprecated 3.4.0
	 * @var string
	 */
	public $concat_version = '';

	/**
	 * Whether to perform concatenation.
	 *
	 * @since 2.8.0
	 * @var bool
	 */
	public $do_concat = false;

	/**
	 * Holds HTML markup of scripts and additional data if concatenation
	 * is enabled.
	 *
	 * @since 2.8.0
	 * @var string
	 */
	public $print_html = '';

	/**
	 * Holds inline code if concatenation is enabled.
	 *
	 * @since 2.8.0
	 * @var string
	 */
	public $print_code = '';

	/**
	 * Holds a list of script handles which are not in the default directory
	 * if concatenation is enabled.
	 *
	 * Unused in core.
	 *
	 * @since 2.8.0
	 * @var string
	 */
	public $ext_handles = '';

	/**
	 * Holds a string which contains handles and versions of scripts which
	 * are not in the default directory if concatenation is enabled.
	 *
	 * Unused in core.
	 *
	 * @since 2.8.0
	 * @var string
	 */
	public $ext_version = '';

	/**
	 * List of default directories.
	 *
	 * @since 2.8.0
	 * @var array
	 */
	public $default_dirs;

	/**
	 * Holds a string which contains the type attribute for script tag.
	 *
	 * If the active theme does not declare HTML5 support for 'script',
	 * then it initializes as `type='text/javascript'`.
	 *
	 * @since 5.3.0
	 * @var string
	 */
	private $type_attr = '';

	/**
	 * Constructor.
	 *
	 * @since 2.6.0
	 */
	public function __construct() {
		$this->init();
		add_action( 'init', array( $this, 'init' ), 0 );
	}

	/**
	 * Initialize the class.
	 *
	 * @since 3.4.0
	 */
	public function init() {
		if (
			function_exists( 'is_admin' ) && ! is_admin()
		&&
			function_exists( 'current_theme_supports' ) && ! current_theme_supports( 'html5', 'script' )
		) {
			$this->type_attr = " type='text/javascript'";
		}

		/**
		 * Fires when the WP_Scripts instance is initialized.
		 *
		 * @since 2.6.0
		 *
		 * @param WP_Scripts $wp_scripts WP_Scripts instance (passed by reference).
		 */
		do_action_ref_array( 'wp_default_scripts', array( &$this ) );
	}

	/**
	 * Prints scripts.
	 *
	 * Prints the scripts passed to it or the print queue. Also prints all necessary dependencies.
	 *
	 * @since 2.1.0
	 * @since 2.8.0 Added the `$group` parameter.
	 *
	 * @param string|string[]|false $handles Optional. Scripts to be printed: queue (false),
	 *                                       single script (string), or multiple scripts (array of strings).
	 *                                       Default false.
	 * @param int|false             $group   Optional. Group level: level (int), no groups (false).
	 *                                       Default false.
	 * @return string[] Handles of scripts that have been printed.
	 */
	public function print_scripts( $handles = false, $group = false ) {
		return $this->do_items( $handles, $group );
	}

	/**
	 * Prints extra scripts of a registered script.
	 *
	 * @since 2.1.0
	 * @since 2.8.0 Added the `$display` parameter.
	 * @deprecated 3.3.0
	 *
	 * @see print_extra_script()
	 *
	 * @param string $handle  The script's registered handle.
<<<<<<< HEAD
	 * @param bool   $display Optional. Whether to echo the extra script
=======
	 * @param bool   $display Optional. Whether to print the extra script
>>>>>>> 5aed8f3b
	 *                        instead of just returning it. Default true.
	 * @return bool|string|void Void if no data exists, extra scripts if `$display` is true,
	 *                          true otherwise.
	 */
	public function print_scripts_l10n( $handle, $display = true ) {
		_deprecated_function( __FUNCTION__, '3.3.0', 'WP_Scripts::print_extra_script()' );
		return $this->print_extra_script( $handle, $display );
	}

	/**
	 * Prints extra scripts of a registered script.
	 *
	 * @since 3.3.0
	 *
	 * @param string $handle  The script's registered handle.
<<<<<<< HEAD
	 * @param bool   $display Optional. Whether to echo the extra script
=======
	 * @param bool   $display Optional. Whether to print the extra script
>>>>>>> 5aed8f3b
	 *                        instead of just returning it. Default true.
	 * @return bool|string|void Void if no data exists, extra scripts if `$display` is true,
	 *                          true otherwise.
	 */
	public function print_extra_script( $handle, $display = true ) {
		$output = $this->get_data( $handle, 'data' );
		if ( ! $output ) {
			return;
		}

		if ( ! $display ) {
			return $output;
		}

		printf( "<script%s id='%s-js-extra'>\n", $this->type_attr, esc_attr( $handle ) );

		// CDATA is not needed for HTML 5.
		if ( $this->type_attr ) {
			echo "/* <![CDATA[ */\n";
		}

		echo "$output\n";

		if ( $this->type_attr ) {
			echo "/* ]]> */\n";
		}

		echo "</script>\n";

		return true;
	}

	/**
	 * Processes a script dependency.
	 *
	 * @since 2.6.0
	 * @since 2.8.0 Added the `$group` parameter.
	 *
	 * @see WP_Dependencies::do_item()
	 *
	 * @param string    $handle The script's registered handle.
	 * @param int|false $group  Optional. Group level: level (int), no groups (false).
	 *                          Default false.
	 * @return bool True on success, false on failure.
	 */
	public function do_item( $handle, $group = false ) {
		if ( ! parent::do_item( $handle ) ) {
			return false;
		}

		if ( 0 === $group && $this->groups[ $handle ] > 0 ) {
			$this->in_footer[] = $handle;
			return false;
		}

		if ( false === $group && in_array( $handle, $this->in_footer, true ) ) {
			$this->in_footer = array_diff( $this->in_footer, (array) $handle );
		}

		$obj = $this->registered[ $handle ];

		if ( null === $obj->ver ) {
			$ver = '';
		} else {
			$ver = $obj->ver ? $obj->ver : $this->default_version;
		}

		if ( isset( $this->args[ $handle ] ) ) {
			$ver = $ver ? $ver . '&amp;' . $this->args[ $handle ] : $this->args[ $handle ];
		}

		$src         = $obj->src;
		$cond_before = '';
		$cond_after  = '';
		$conditional = isset( $obj->extra['conditional'] ) ? $obj->extra['conditional'] : '';

		if ( $conditional ) {
			$cond_before = "<!--[if {$conditional}]>\n";
			$cond_after  = "<![endif]-->\n";
		}

		$before_handle = $this->print_inline_script( $handle, 'before', false );
		$after_handle  = $this->print_inline_script( $handle, 'after', false );

		if ( $before_handle ) {
			$before_handle = sprintf( "<script%s id='%s-js-before'>\n%s\n</script>\n", $this->type_attr, esc_attr( $handle ), $before_handle );
		}

		if ( $after_handle ) {
			$after_handle = sprintf( "<script%s id='%s-js-after'>\n%s\n</script>\n", $this->type_attr, esc_attr( $handle ), $after_handle );
		}

		if ( $before_handle || $after_handle ) {
			$inline_script_tag = $cond_before . $before_handle . $after_handle . $cond_after;
		} else {
			$inline_script_tag = '';
		}

		$translations = $this->print_translations( $handle, false );
		if ( $translations ) {
			$translations = sprintf( "<script%s id='%s-js-translations'>\n%s\n</script>\n", $this->type_attr, esc_attr( $handle ), $translations );
		}

		if ( $this->do_concat ) {
			/**
			 * Filters the script loader source.
			 *
			 * @since 2.2.0
			 *
			 * @param string $src    Script loader source path.
			 * @param string $handle Script handle.
			 */
			$srce = apply_filters( 'script_loader_src', $src, $handle );

			if ( $this->in_default_dir( $srce ) && ( $before_handle || $after_handle || $translations ) ) {
				$this->do_concat = false;

				// Have to print the so-far concatenated scripts right away to maintain the right order.
				_print_scripts();
				$this->reset();
			} elseif ( $this->in_default_dir( $srce ) && ! $conditional ) {
				$this->print_code     .= $this->print_extra_script( $handle, false );
				$this->concat         .= "$handle,";
				$this->concat_version .= "$handle$ver";
				return true;
			} else {
				$this->ext_handles .= "$handle,";
				$this->ext_version .= "$handle$ver";
			}
		}

		$has_conditional_data = $conditional && $this->get_data( $handle, 'data' );

		if ( $has_conditional_data ) {
			echo $cond_before;
		}

		$this->print_extra_script( $handle );

		if ( $has_conditional_data ) {
			echo $cond_after;
		}

		// A single item may alias a set of items, by having dependencies, but no source.
		if ( ! $src ) {
			if ( $inline_script_tag ) {
				if ( $this->do_concat ) {
					$this->print_html .= $inline_script_tag;
				} else {
					echo $inline_script_tag;
				}
			}

			return true;
		}

		if ( ! preg_match( '|^(https?:)?//|', $src ) && ! ( $this->content_url && 0 === strpos( $src, $this->content_url ) ) ) {
			$src = $this->base_url . $src;
		}

		if ( ! empty( $ver ) ) {
			$src = add_query_arg( 'ver', $ver, $src );
		}

		/** This filter is documented in wp-includes/class.wp-scripts.php */
		$src = esc_url( apply_filters( 'script_loader_src', $src, $handle ) );

		if ( ! $src ) {
			return true;
		}

		$tag  = $translations . $cond_before . $before_handle;
		$tag .= sprintf( "<script%s src='%s' id='%s-js'></script>\n", $this->type_attr, $src, esc_attr( $handle ) );
		$tag .= $after_handle . $cond_after;

		/**
		 * Filters the HTML script tag of an enqueued script.
		 *
		 * @since 4.1.0
		 *
		 * @param string $tag    The `<script>` tag for the enqueued script.
		 * @param string $handle The script's registered handle.
		 * @param string $src    The script's source URL.
		 */
		$tag = apply_filters( 'script_loader_tag', $tag, $handle, $src );

		if ( $this->do_concat ) {
			$this->print_html .= $tag;
		} else {
			echo $tag;
		}

		return true;
	}

	/**
	 * Adds extra code to a registered script.
	 *
	 * @since 4.5.0
	 *
	 * @param string $handle   Name of the script to add the inline script to.
	 *                         Must be lowercase.
	 * @param string $data     String containing the JavaScript to be added.
	 * @param string $position Optional. Whether to add the inline script
	 *                         before the handle or after. Default 'after'.
	 * @return bool True on success, false on failure.
	 */
	public function add_inline_script( $handle, $data, $position = 'after' ) {
		if ( ! $data ) {
			return false;
		}

		if ( 'after' !== $position ) {
			$position = 'before';
		}

		$script   = (array) $this->get_data( $handle, $position );
		$script[] = $data;

		return $this->add_data( $handle, $position, $script );
	}

	/**
	 * Prints inline scripts registered for a specific handle.
	 *
	 * @since 4.5.0
	 *
	 * @param string $handle   Name of the script to add the inline script to.
	 *                         Must be lowercase.
	 * @param string $position Optional. Whether to add the inline script
	 *                         before the handle or after. Default 'after'.
<<<<<<< HEAD
	 * @param bool   $display  Optional. Whether to echo the script
=======
	 * @param bool   $display  Optional. Whether to print the script
>>>>>>> 5aed8f3b
	 *                         instead of just returning it. Default true.
	 * @return string|false Script on success, false otherwise.
	 */
	public function print_inline_script( $handle, $position = 'after', $display = true ) {
		$output = $this->get_data( $handle, $position );

		if ( empty( $output ) ) {
			return false;
		}

		$output = trim( implode( "\n", $output ), "\n" );

		if ( $display ) {
			printf( "<script%s id='%s-js-%s'>\n%s\n</script>\n", $this->type_attr, esc_attr( $handle ), esc_attr( $position ), $output );
		}

		return $output;
	}

	/**
	 * Localizes a script, only if the script has already been added.
	 *
	 * @since 2.1.0
	 *
	 * @param string $handle      Name of the script to attach data to.
	 * @param string $object_name Name of the variable that will contain the data.
	 * @param array  $l10n        Array of data to localize.
	 * @return bool True on success, false on failure.
	 */
	public function localize( $handle, $object_name, $l10n ) {
		if ( 'jquery' === $handle ) {
			$handle = 'jquery-core';
		}

		if ( is_array( $l10n ) && isset( $l10n['l10n_print_after'] ) ) { // back compat, preserve the code in 'l10n_print_after' if present.
			$after = $l10n['l10n_print_after'];
			unset( $l10n['l10n_print_after'] );
		}

		if ( ! is_array( $l10n ) ) {
			_doing_it_wrong(
				__METHOD__,
				sprintf(
					/* translators: 1: $l10n, 2: wp_add_inline_script() */
					__( 'The %1$s parameter must be an array. To pass arbitrary data to scripts, use the %2$s function instead.' ),
					'<code>$l10n</code>',
					'<code>wp_add_inline_script()</code>'
				),
				'5.7.0'
			);
		}

		if ( is_string( $l10n ) ) {
			$l10n = html_entity_decode( $l10n, ENT_QUOTES, 'UTF-8' );
		} else {
			foreach ( (array) $l10n as $key => $value ) {
				if ( ! is_scalar( $value ) ) {
					continue;
				}

				$l10n[ $key ] = html_entity_decode( (string) $value, ENT_QUOTES, 'UTF-8' );
			}
		}

		$script = "var $object_name = " . wp_json_encode( $l10n ) . ';';

		if ( ! empty( $after ) ) {
			$script .= "\n$after;";
		}

		$data = $this->get_data( $handle, 'data' );

		if ( ! empty( $data ) ) {
			$script = "$data\n$script";
		}

		return $this->add_data( $handle, 'data', $script );
	}

	/**
	 * Sets handle group.
	 *
	 * @since 2.8.0
	 *
	 * @see WP_Dependencies::set_group()
	 *
	 * @param string    $handle    Name of the item. Should be unique.
	 * @param bool      $recursion Internal flag that calling function was called recursively.
	 * @param int|false $group     Optional. Group level: level (int), no groups (false).
	 *                             Default false.
	 * @return bool Not already in the group or a lower group.
	 */
	public function set_group( $handle, $recursion, $group = false ) {
		if ( isset( $this->registered[ $handle ]->args ) && 1 === $this->registered[ $handle ]->args ) {
			$grp = 1;
		} else {
			$grp = (int) $this->get_data( $handle, 'group' );
		}

		if ( false !== $group && $grp > $group ) {
			$grp = $group;
		}

		return parent::set_group( $handle, $recursion, $grp );
	}

	/**
	 * Sets a translation textdomain.
	 *
	 * @since 5.0.0
	 * @since 5.1.0 The `$domain` parameter was made optional.
	 *
	 * @param string $handle Name of the script to register a translation domain to.
	 * @param string $domain Optional. Text domain. Default 'default'.
	 * @param string $path   Optional. The full file path to the directory containing translation files.
	 * @return bool True if the text domain was registered, false if not.
	 */
	public function set_translations( $handle, $domain = 'default', $path = null ) {
		if ( ! isset( $this->registered[ $handle ] ) ) {
			return false;
		}

		/** @var \_WP_Dependency $obj */
		$obj = $this->registered[ $handle ];

		if ( ! in_array( 'wp-i18n', $obj->deps, true ) ) {
			$obj->deps[] = 'wp-i18n';
		}

		return $obj->set_translations( $domain, $path );
	}

	/**
	 * Prints translations set for a specific handle.
	 *
	 * @since 5.0.0
	 *
	 * @param string $handle  Name of the script to add the inline script to.
	 *                        Must be lowercase.
<<<<<<< HEAD
	 * @param bool   $display Optional. Whether to echo the script
=======
	 * @param bool   $display Optional. Whether to print the script
>>>>>>> 5aed8f3b
	 *                        instead of just returning it. Default true.
	 * @return string|false Script on success, false otherwise.
	 */
	public function print_translations( $handle, $display = true ) {
		if ( ! isset( $this->registered[ $handle ] ) || empty( $this->registered[ $handle ]->textdomain ) ) {
			return false;
		}

		$domain = $this->registered[ $handle ]->textdomain;
		$path   = $this->registered[ $handle ]->translations_path;

		$json_translations = load_script_textdomain( $handle, $domain, $path );

		if ( ! $json_translations ) {
			return false;
		}

		$output = <<<JS
( function( domain, translations ) {
	var localeData = translations.locale_data[ domain ] || translations.locale_data.messages;
	localeData[""].domain = domain;
	wp.i18n.setLocaleData( localeData, domain );
} )( "{$domain}", {$json_translations} );
JS;

		if ( $display ) {
			printf( "<script%s id='%s-js-translations'>\n%s\n</script>\n", $this->type_attr, esc_attr( $handle ), $output );
		}

		return $output;
	}

	/**
	 * Determines script dependencies.
	 *
	 * @since 2.1.0
	 *
	 * @see WP_Dependencies::all_deps()
	 *
	 * @param string|string[] $handles   Item handle (string) or item handles (array of strings).
	 * @param bool            $recursion Optional. Internal flag that function is calling itself.
	 *                                   Default false.
	 * @param int|false       $group     Optional. Group level: level (int), no groups (false).
	 *                                   Default false.
	 * @return bool True on success, false on failure.
	 */
	public function all_deps( $handles, $recursion = false, $group = false ) {
		$r = parent::all_deps( $handles, $recursion, $group );
		if ( ! $recursion ) {
			/**
			 * Filters the list of script dependencies left to print.
			 *
			 * @since 2.3.0
			 *
			 * @param string[] $to_do An array of script dependency handles.
			 */
			$this->to_do = apply_filters( 'print_scripts_array', $this->to_do );
		}
		return $r;
	}

	/**
	 * Processes items and dependencies for the head group.
	 *
	 * @since 2.8.0
	 *
	 * @see WP_Dependencies::do_items()
	 *
	 * @return string[] Handles of items that have been processed.
	 */
	public function do_head_items() {
		$this->do_items( false, 0 );
		return $this->done;
	}

	/**
	 * Processes items and dependencies for the footer group.
	 *
	 * @since 2.8.0
	 *
	 * @see WP_Dependencies::do_items()
	 *
	 * @return string[] Handles of items that have been processed.
	 */
	public function do_footer_items() {
		$this->do_items( false, 1 );
		return $this->done;
	}

	/**
	 * Whether a handle's source is in a default directory.
	 *
	 * @since 2.8.0
	 *
	 * @param string $src The source of the enqueued script.
	 * @return bool True if found, false if not.
	 */
	public function in_default_dir( $src ) {
		if ( ! $this->default_dirs ) {
			return true;
		}

		if ( 0 === strpos( $src, '/' . WPINC . '/js/l10n' ) ) {
			return false;
		}

		foreach ( (array) $this->default_dirs as $test ) {
			if ( 0 === strpos( $src, $test ) ) {
				return true;
			}
		}
		return false;
	}

	/**
	 * Resets class properties.
	 *
	 * @since 2.8.0
	 */
	public function reset() {
		$this->do_concat      = false;
		$this->print_code     = '';
		$this->concat         = '';
		$this->concat_version = '';
		$this->print_html     = '';
		$this->ext_version    = '';
		$this->ext_handles    = '';
	}
}<|MERGE_RESOLUTION|>--- conflicted
+++ resolved
@@ -196,11 +196,7 @@
 	 * @see print_extra_script()
 	 *
 	 * @param string $handle  The script's registered handle.
-<<<<<<< HEAD
-	 * @param bool   $display Optional. Whether to echo the extra script
-=======
 	 * @param bool   $display Optional. Whether to print the extra script
->>>>>>> 5aed8f3b
 	 *                        instead of just returning it. Default true.
 	 * @return bool|string|void Void if no data exists, extra scripts if `$display` is true,
 	 *                          true otherwise.
@@ -216,11 +212,7 @@
 	 * @since 3.3.0
 	 *
 	 * @param string $handle  The script's registered handle.
-<<<<<<< HEAD
-	 * @param bool   $display Optional. Whether to echo the extra script
-=======
 	 * @param bool   $display Optional. Whether to print the extra script
->>>>>>> 5aed8f3b
 	 *                        instead of just returning it. Default true.
 	 * @return bool|string|void Void if no data exists, extra scripts if `$display` is true,
 	 *                          true otherwise.
@@ -452,11 +444,7 @@
 	 *                         Must be lowercase.
 	 * @param string $position Optional. Whether to add the inline script
 	 *                         before the handle or after. Default 'after'.
-<<<<<<< HEAD
-	 * @param bool   $display  Optional. Whether to echo the script
-=======
 	 * @param bool   $display  Optional. Whether to print the script
->>>>>>> 5aed8f3b
 	 *                         instead of just returning it. Default true.
 	 * @return string|false Script on success, false otherwise.
 	 */
@@ -596,11 +584,7 @@
 	 *
 	 * @param string $handle  Name of the script to add the inline script to.
 	 *                        Must be lowercase.
-<<<<<<< HEAD
-	 * @param bool   $display Optional. Whether to echo the script
-=======
 	 * @param bool   $display Optional. Whether to print the script
->>>>>>> 5aed8f3b
 	 *                        instead of just returning it. Default true.
 	 * @return string|false Script on success, false otherwise.
 	 */
