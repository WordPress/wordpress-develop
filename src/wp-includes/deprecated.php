--- conflicted
+++ resolved
@@ -6390,7 +6390,24 @@
 }
 
 /**
-<<<<<<< HEAD
+ * Generate block style variation instance name.
+ *
+ * @since 6.6.0
+ * @deprecated 6.7.0 Use `wp_unique_id( $variation . '--' )` instead.
+ *
+ * @access private
+ *
+ * @param array  $block     Block object.
+ * @param string $variation Slug for the block style variation.
+ *
+ * @return string The unique variation name.
+ */
+function wp_create_block_style_variation_instance_name( $block, $variation ) {
+	_deprecated_function( __FUNCTION__, '6.7.0', 'wp_unique_id' );
+	return $variation . '--' . md5( serialize( $block ) );
+}
+
+/**
  * A callback function for use in the {@see 'upload_dir'} filter.
  *
  * This function is intended for internal use only and should not be used by plugins and themes.
@@ -6405,21 +6422,4 @@
 function _wp_filter_font_directory( $font_dir ) {
 	_deprecated_function( __FUNCTION__, '6.7.0' );
 	return $font_dir;
-=======
- * Generate block style variation instance name.
- *
- * @since 6.6.0
- * @deprecated 6.7.0 Use `wp_unique_id( $variation . '--' )` instead.
- *
- * @access private
- *
- * @param array  $block     Block object.
- * @param string $variation Slug for the block style variation.
- *
- * @return string The unique variation name.
- */
-function wp_create_block_style_variation_instance_name( $block, $variation ) {
-	_deprecated_function( __FUNCTION__, '6.7.0', 'wp_unique_id' );
-	return $variation . '--' . md5( serialize( $block ) );
->>>>>>> a51f2e45
 }