<?php
/**
 * Deprecated functions from past WordPress versions. You shouldn't use these
 * functions and look for the alternatives instead. The functions will be
 * removed in a later version.
 *
 * @package WordPress
 * @subpackage Deprecated
 */

/*
 * Deprecated functions come here to die.
 */

/**
 * Retrieves all post data for a given post.
 *
 * @since 0.71
 * @deprecated 1.5.1 Use get_post()
 * @see get_post()
 *
 * @param int $postid Post ID.
 * @return array Post data.
 */
function get_postdata($postid) {
	_deprecated_function( __FUNCTION__, '1.5.1', 'get_post()' );

	$post = get_post($postid);

	$postdata = array (
		'ID' => $post->ID,
		'Author_ID' => $post->post_author,
		'Date' => $post->post_date,
		'Content' => $post->post_content,
		'Excerpt' => $post->post_excerpt,
		'Title' => $post->post_title,
		'Category' => $post->post_category,
		'post_status' => $post->post_status,
		'comment_status' => $post->comment_status,
		'ping_status' => $post->ping_status,
		'post_password' => $post->post_password,
		'to_ping' => $post->to_ping,
		'pinged' => $post->pinged,
		'post_type' => $post->post_type,
		'post_name' => $post->post_name
	);

	return $postdata;
}

/**
 * Sets up the WordPress Loop.
 *
 * Use The Loop instead.
 *
 * @link https://developer.wordpress.org/themes/basics/the-loop/
 *
 * @since 1.0.1
 * @deprecated 1.5.0
 *
 * @global WP_Query $wp_query WordPress Query object.
 */
function start_wp() {
	global $wp_query;

	_deprecated_function( __FUNCTION__, '1.5.0', __('new WordPress Loop') );

	// Since the old style loop is being used, advance the query iterator here.
	$wp_query->next_post();

	setup_postdata( get_post() );
}

/**
 * Returns or prints a category ID.
 *
 * @since 0.71
 * @deprecated 0.71 Use get_the_category()
 * @see get_the_category()
 *
 * @param bool $display Optional. Whether to display the output. Default true.
 * @return int Category ID.
 */
function the_category_ID($display = true) {
	_deprecated_function( __FUNCTION__, '0.71', 'get_the_category()' );

	// Grab the first cat in the list.
	$categories = get_the_category();
	$cat = $categories[0]->term_id;

	if ( $display )
		echo $cat;

	return $cat;
}

/**
 * Prints a category with optional text before and after.
 *
 * @since 0.71
 * @deprecated 0.71 Use get_the_category_by_ID()
 * @see get_the_category_by_ID()
 *
 * @param string $before Optional. Text to display before the category. Default empty.
 * @param string $after  Optional. Text to display after the category. Default empty.
 */
function the_category_head( $before = '', $after = '' ) {
	global $currentcat, $previouscat;

	_deprecated_function( __FUNCTION__, '0.71', 'get_the_category_by_ID()' );

	// Grab the first cat in the list.
	$categories = get_the_category();
	$currentcat = $categories[0]->category_id;
	if ( $currentcat != $previouscat ) {
		echo $before;
		echo get_the_category_by_ID($currentcat);
		echo $after;
		$previouscat = $currentcat;
	}
}

/**
 * Prints a link to the previous post.
 *
 * @since 1.5.0
 * @deprecated 2.0.0 Use previous_post_link()
 * @see previous_post_link()
 *
 * @param string $format
 * @param string $previous
 * @param string $title
 * @param string $in_same_cat
 * @param int    $limitprev
 * @param string $excluded_categories
 */
function previous_post($format='%', $previous='previous post: ', $title='yes', $in_same_cat='no', $limitprev=1, $excluded_categories='') {

	_deprecated_function( __FUNCTION__, '2.0.0', 'previous_post_link()' );

	if ( empty($in_same_cat) || 'no' == $in_same_cat )
		$in_same_cat = false;
	else
		$in_same_cat = true;

	$post = get_previous_post($in_same_cat, $excluded_categories);

	if ( !$post )
		return;

	$string = '<a href="'.get_permalink($post->ID).'">'.$previous;
	if ( 'yes' == $title )
		$string .= apply_filters('the_title', $post->post_title, $post->ID);
	$string .= '</a>';
	$format = str_replace('%', $string, $format);
	echo $format;
}

/**
 * Prints link to the next post.
 *
 * @since 0.71
 * @deprecated 2.0.0 Use next_post_link()
 * @see next_post_link()
 *
 * @param string $format
 * @param string $next
 * @param string $title
 * @param string $in_same_cat
 * @param int $limitnext
 * @param string $excluded_categories
 */
function next_post($format='%', $next='next post: ', $title='yes', $in_same_cat='no', $limitnext=1, $excluded_categories='') {
	_deprecated_function( __FUNCTION__, '2.0.0', 'next_post_link()' );

	if ( empty($in_same_cat) || 'no' == $in_same_cat )
		$in_same_cat = false;
	else
		$in_same_cat = true;

	$post = get_next_post($in_same_cat, $excluded_categories);

	if ( !$post	)
		return;

	$string = '<a href="'.get_permalink($post->ID).'">'.$next;
	if ( 'yes' == $title )
		$string .= apply_filters('the_title', $post->post_title, $post->ID);
	$string .= '</a>';
	$format = str_replace('%', $string, $format);
	echo $format;
}

/**
 * Whether user can create a post.
 *
 * @since 1.5.0
 * @deprecated 2.0.0 Use current_user_can()
 * @see current_user_can()
 *
 * @param int $user_id
 * @param int $blog_id Not Used
 * @param int $category_id Not Used
 * @return bool
 */
function user_can_create_post($user_id, $blog_id = 1, $category_id = 'None') {
	_deprecated_function( __FUNCTION__, '2.0.0', 'current_user_can()' );

	$author_data = get_userdata($user_id);
	return ($author_data->user_level > 1);
}

/**
 * Whether user can create a post.
 *
 * @since 1.5.0
 * @deprecated 2.0.0 Use current_user_can()
 * @see current_user_can()
 *
 * @param int $user_id
 * @param int $blog_id Not Used
 * @param int $category_id Not Used
 * @return bool
 */
function user_can_create_draft($user_id, $blog_id = 1, $category_id = 'None') {
	_deprecated_function( __FUNCTION__, '2.0.0', 'current_user_can()' );

	$author_data = get_userdata($user_id);
	return ($author_data->user_level >= 1);
}

/**
 * Whether user can edit a post.
 *
 * @since 1.5.0
 * @deprecated 2.0.0 Use current_user_can()
 * @see current_user_can()
 *
 * @param int $user_id
 * @param int $post_id
 * @param int $blog_id Not Used
 * @return bool
 */
function user_can_edit_post($user_id, $post_id, $blog_id = 1) {
	_deprecated_function( __FUNCTION__, '2.0.0', 'current_user_can()' );

	$author_data = get_userdata($user_id);
	$post = get_post($post_id);
	$post_author_data = get_userdata($post->post_author);

	if ( (($user_id == $post_author_data->ID) && !($post->post_status == 'publish' && $author_data->user_level < 2))
			|| ($author_data->user_level > $post_author_data->user_level)
			|| ($author_data->user_level >= 10) ) {
		return true;
	} else {
		return false;
	}
}

/**
 * Whether user can delete a post.
 *
 * @since 1.5.0
 * @deprecated 2.0.0 Use current_user_can()
 * @see current_user_can()
 *
 * @param int $user_id
 * @param int $post_id
 * @param int $blog_id Not Used
 * @return bool
 */
function user_can_delete_post($user_id, $post_id, $blog_id = 1) {
	_deprecated_function( __FUNCTION__, '2.0.0', 'current_user_can()' );

	// Right now if one can edit, one can delete.
	return user_can_edit_post($user_id, $post_id, $blog_id);
}

/**
 * Whether user can set new posts' dates.
 *
 * @since 1.5.0
 * @deprecated 2.0.0 Use current_user_can()
 * @see current_user_can()
 *
 * @param int $user_id
 * @param int $blog_id Not Used
 * @param int $category_id Not Used
 * @return bool
 */
function user_can_set_post_date($user_id, $blog_id = 1, $category_id = 'None') {
	_deprecated_function( __FUNCTION__, '2.0.0', 'current_user_can()' );

	$author_data = get_userdata($user_id);
	return (($author_data->user_level > 4) && user_can_create_post($user_id, $blog_id, $category_id));
}

/**
 * Whether user can delete a post.
 *
 * @since 1.5.0
 * @deprecated 2.0.0 Use current_user_can()
 * @see current_user_can()
 *
 * @param int $user_id
 * @param int $post_id
 * @param int $blog_id Not Used
 * @return bool returns true if $user_id can edit $post_id's date
 */
function user_can_edit_post_date($user_id, $post_id, $blog_id = 1) {
	_deprecated_function( __FUNCTION__, '2.0.0', 'current_user_can()' );

	$author_data = get_userdata($user_id);
	return (($author_data->user_level > 4) && user_can_edit_post($user_id, $post_id, $blog_id));
}

/**
 * Whether user can delete a post.
 *
 * @since 1.5.0
 * @deprecated 2.0.0 Use current_user_can()
 * @see current_user_can()
 *
 * @param int $user_id
 * @param int $post_id
 * @param int $blog_id Not Used
 * @return bool returns true if $user_id can edit $post_id's comments
 */
function user_can_edit_post_comments($user_id, $post_id, $blog_id = 1) {
	_deprecated_function( __FUNCTION__, '2.0.0', 'current_user_can()' );

	// Right now if one can edit a post, one can edit comments made on it.
	return user_can_edit_post($user_id, $post_id, $blog_id);
}

/**
 * Whether user can delete a post.
 *
 * @since 1.5.0
 * @deprecated 2.0.0 Use current_user_can()
 * @see current_user_can()
 *
 * @param int $user_id
 * @param int $post_id
 * @param int $blog_id Not Used
 * @return bool returns true if $user_id can delete $post_id's comments
 */
function user_can_delete_post_comments($user_id, $post_id, $blog_id = 1) {
	_deprecated_function( __FUNCTION__, '2.0.0', 'current_user_can()' );

	// Right now if one can edit comments, one can delete comments.
	return user_can_edit_post_comments($user_id, $post_id, $blog_id);
}

/**
 * Can user can edit other user.
 *
 * @since 1.5.0
 * @deprecated 2.0.0 Use current_user_can()
 * @see current_user_can()
 *
 * @param int $user_id
 * @param int $other_user
 * @return bool
 */
function user_can_edit_user($user_id, $other_user) {
	_deprecated_function( __FUNCTION__, '2.0.0', 'current_user_can()' );

	$user  = get_userdata($user_id);
	$other = get_userdata($other_user);
	if ( $user->user_level > $other->user_level || $user->user_level > 8 || $user->ID == $other->ID )
		return true;
	else
		return false;
}

/**
 * Gets the links associated with category $cat_name.
 *
 * @since 0.71
 * @deprecated 2.1.0 Use get_bookmarks()
 * @see get_bookmarks()
 *
 * @param string $cat_name         Optional. The category name to use. If no match is found, uses all.
 *                                 Default 'noname'.
 * @param string $before           Optional. The HTML to output before the link. Default empty.
 * @param string $after            Optional. The HTML to output after the link. Default '<br />'.
 * @param string $between          Optional. The HTML to output between the link/image and its description.
 *                                 Not used if no image or $show_images is true. Default ' '.
 * @param bool   $show_images      Optional. Whether to show images (if defined). Default true.
 * @param string $orderby          Optional. The order to output the links. E.g. 'id', 'name', 'url',
 *                                 'description', 'rating', or 'owner'. Default 'id'.
 *                                 If you start the name with an underscore, the order will be reversed.
 *                                 Specifying 'rand' as the order will return links in a random order.
 * @param bool   $show_description Optional. Whether to show the description if show_images=false/not defined.
 *                                 Default true.
 * @param bool   $show_rating      Optional. Show rating stars/chars. Default false.
 * @param int    $limit            Optional. Limit to X entries. If not specified, all entries are shown.
 *                                 Default -1.
 * @param int    $show_updated     Optional. Whether to show last updated timestamp. Default 0.
 */
function get_linksbyname($cat_name = "noname", $before = '', $after = '<br />', $between = " ", $show_images = true, $orderby = 'id',
						$show_description = true, $show_rating = false,
						$limit = -1, $show_updated = 0) {
	_deprecated_function( __FUNCTION__, '2.1.0', 'get_bookmarks()' );

	$cat_id = -1;
	$cat = get_term_by('name', $cat_name, 'link_category');
	if ( $cat )
		$cat_id = $cat->term_id;

	get_links($cat_id, $before, $after, $between, $show_images, $orderby, $show_description, $show_rating, $limit, $show_updated);
}

/**
 * Gets the links associated with the named category.
 *
 * @since 1.0.1
 * @deprecated 2.1.0 Use wp_list_bookmarks()
 * @see wp_list_bookmarks()
 *
 * @param string $category The category to use.
 * @param string $args
 * @return string|null
 */
function wp_get_linksbyname($category, $args = '') {
	_deprecated_function(__FUNCTION__, '2.1.0', 'wp_list_bookmarks()');

	$defaults = array(
		'after' => '<br />',
		'before' => '',
		'categorize' => 0,
		'category_after' => '',
		'category_before' => '',
		'category_name' => $category,
		'show_description' => 1,
		'title_li' => '',
	);

	$parsed_args = wp_parse_args( $args, $defaults );

	return wp_list_bookmarks($parsed_args);
}

/**
 * Gets an array of link objects associated with category $cat_name.
 *
 *     $links = get_linkobjectsbyname( 'fred' );
 *     foreach ( $links as $link ) {
 *      	echo '<li>' . $link->link_name . '</li>';
 *     }
 *
 * @since 1.0.1
 * @deprecated 2.1.0 Use get_bookmarks()
 * @see get_bookmarks()
 *
 * @param string $cat_name Optional. The category name to use. If no match is found, uses all.
 *                         Default 'noname'.
 * @param string $orderby  Optional. The order to output the links. E.g. 'id', 'name', 'url',
 *                         'description', 'rating', or 'owner'. Default 'name'.
 *                         If you start the name with an underscore, the order will be reversed.
 *                         Specifying 'rand' as the order will return links in a random order.
 * @param int    $limit    Optional. Limit to X entries. If not specified, all entries are shown.
 *                         Default -1.
 * @return array
 */
function get_linkobjectsbyname($cat_name = "noname" , $orderby = 'name', $limit = -1) {
	_deprecated_function( __FUNCTION__, '2.1.0', 'get_bookmarks()' );

	$cat_id = -1;
	$cat = get_term_by('name', $cat_name, 'link_category');
	if ( $cat )
		$cat_id = $cat->term_id;

	return get_linkobjects($cat_id, $orderby, $limit);
}

/**
 * Gets an array of link objects associated with category n.
 *
 * Usage:
 *
 *     $links = get_linkobjects(1);
 *     if ($links) {
 *     	foreach ($links as $link) {
 *     		echo '<li>'.$link->link_name.'<br />'.$link->link_description.'</li>';
 *     	}
 *     }
 *
 * Fields are:
 *
 * - link_id
 * - link_url
 * - link_name
 * - link_image
 * - link_target
 * - link_category
 * - link_description
 * - link_visible
 * - link_owner
 * - link_rating
 * - link_updated
 * - link_rel
 * - link_notes
 *
 * @since 1.0.1
 * @deprecated 2.1.0 Use get_bookmarks()
 * @see get_bookmarks()
 *
 * @param int    $category Optional. The category to use. If no category supplied, uses all.
 *                         Default 0.
 * @param string $orderby  Optional. The order to output the links. E.g. 'id', 'name', 'url',
 *                         'description', 'rating', or 'owner'. Default 'name'.
 *                         If you start the name with an underscore, the order will be reversed.
 *                         Specifying 'rand' as the order will return links in a random order.
 * @param int    $limit    Optional. Limit to X entries. If not specified, all entries are shown.
 *                         Default 0.
 * @return array
 */
function get_linkobjects($category = 0, $orderby = 'name', $limit = 0) {
	_deprecated_function( __FUNCTION__, '2.1.0', 'get_bookmarks()' );

	$links = get_bookmarks( array( 'category' => $category, 'orderby' => $orderby, 'limit' => $limit ) ) ;

	$links_array = array();
	foreach ($links as $link)
		$links_array[] = $link;

	return $links_array;
}

/**
 * Gets the links associated with category 'cat_name' and display rating stars/chars.
 *
 * @since 0.71
 * @deprecated 2.1.0 Use get_bookmarks()
 * @see get_bookmarks()
 *
 * @param string $cat_name         Optional. The category name to use. If no match is found, uses all.
 *                                 Default 'noname'.
 * @param string $before           Optional. The HTML to output before the link. Default empty.
 * @param string $after            Optional. The HTML to output after the link. Default '<br />'.
 * @param string $between          Optional. The HTML to output between the link/image and its description.
 *                                 Not used if no image or $show_images is true. Default ' '.
 * @param bool   $show_images      Optional. Whether to show images (if defined). Default true.
 * @param string $orderby          Optional. The order to output the links. E.g. 'id', 'name', 'url',
 *                                 'description', 'rating', or 'owner'. Default 'id'.
 *                                 If you start the name with an underscore, the order will be reversed.
 *                                 Specifying 'rand' as the order will return links in a random order.
 * @param bool   $show_description Optional. Whether to show the description if show_images=false/not defined.
 *                                 Default true.
 * @param int    $limit		       Optional. Limit to X entries. If not specified, all entries are shown.
 *                                 Default -1.
 * @param int    $show_updated     Optional. Whether to show last updated timestamp. Default 0.
 */
function get_linksbyname_withrating($cat_name = "noname", $before = '', $after = '<br />', $between = " ",
									$show_images = true, $orderby = 'id', $show_description = true, $limit = -1, $show_updated = 0) {
	_deprecated_function( __FUNCTION__, '2.1.0', 'get_bookmarks()' );

	get_linksbyname($cat_name, $before, $after, $between, $show_images, $orderby, $show_description, true, $limit, $show_updated);
}

/**
 * Gets the links associated with category n and display rating stars/chars.
 *
 * @since 0.71
 * @deprecated 2.1.0 Use get_bookmarks()
 * @see get_bookmarks()
 *
 * @param int    $category         Optional. The category to use. If no category supplied, uses all.
 *                                 Default 0.
 * @param string $before           Optional. The HTML to output before the link. Default empty.
 * @param string $after            Optional. The HTML to output after the link. Default '<br />'.
 * @param string $between          Optional. The HTML to output between the link/image and its description.
 *                                 Not used if no image or $show_images is true. Default ' '.
 * @param bool   $show_images      Optional. Whether to show images (if defined). Default true.
 * @param string $orderby          Optional. The order to output the links. E.g. 'id', 'name', 'url',
 *                                 'description', 'rating', or 'owner'. Default 'id'.
 *                                 If you start the name with an underscore, the order will be reversed.
 *                                 Specifying 'rand' as the order will return links in a random order.
 * @param bool   $show_description Optional. Whether to show the description if show_images=false/not defined.
 *                                 Default true.
 * @param int    $limit		       Optional. Limit to X entries. If not specified, all entries are shown.
 *                                 Default -1.
 * @param int    $show_updated     Optional. Whether to show last updated timestamp. Default 0.
 */
function get_links_withrating($category = -1, $before = '', $after = '<br />', $between = " ", $show_images = true,
							$orderby = 'id', $show_description = true, $limit = -1, $show_updated = 0) {
	_deprecated_function( __FUNCTION__, '2.1.0', 'get_bookmarks()' );

	get_links($category, $before, $after, $between, $show_images, $orderby, $show_description, true, $limit, $show_updated);
}

/**
 * Gets the auto_toggle setting.
 *
 * @since 0.71
 * @deprecated 2.1.0
 *
 * @param int $id The category to get. If no category supplied uses 0
 * @return int Only returns 0.
 */
function get_autotoggle($id = 0) {
	_deprecated_function( __FUNCTION__, '2.1.0' );
	return 0;
}

/**
 * Lists categories.
 *
 * @since 0.71
 * @deprecated 2.1.0 Use wp_list_categories()
 * @see wp_list_categories()
 *
 * @param int $optionall
 * @param string $all
 * @param string $sort_column
 * @param string $sort_order
 * @param string $file
 * @param bool $list
 * @param int $optiondates
 * @param int $optioncount
 * @param int $hide_empty
 * @param int $use_desc_for_title
 * @param bool $children
 * @param int $child_of
 * @param int $categories
 * @param int $recurse
 * @param string $feed
 * @param string $feed_image
 * @param string $exclude
 * @param bool $hierarchical
 * @return null|false
 */
function list_cats($optionall = 1, $all = 'All', $sort_column = 'ID', $sort_order = 'asc', $file = '', $list = true, $optiondates = 0,
				$optioncount = 0, $hide_empty = 1, $use_desc_for_title = 1, $children=false, $child_of=0, $categories=0,
				$recurse=0, $feed = '', $feed_image = '', $exclude = '', $hierarchical=false) {
	_deprecated_function( __FUNCTION__, '2.1.0', 'wp_list_categories()' );

	$query = compact('optionall', 'all', 'sort_column', 'sort_order', 'file', 'list', 'optiondates', 'optioncount', 'hide_empty', 'use_desc_for_title', 'children',
		'child_of', 'categories', 'recurse', 'feed', 'feed_image', 'exclude', 'hierarchical');
	return wp_list_cats($query);
}

/**
 * Lists categories.
 *
 * @since 1.2.0
 * @deprecated 2.1.0 Use wp_list_categories()
 * @see wp_list_categories()
 *
 * @param string|array $args
 * @return null|string|false
 */
function wp_list_cats($args = '') {
	_deprecated_function( __FUNCTION__, '2.1.0', 'wp_list_categories()' );

	$parsed_args = wp_parse_args( $args );

	// Map to new names.
	if ( isset($parsed_args['optionall']) && isset($parsed_args['all']))
		$parsed_args['show_option_all'] = $parsed_args['all'];
	if ( isset($parsed_args['sort_column']) )
		$parsed_args['orderby'] = $parsed_args['sort_column'];
	if ( isset($parsed_args['sort_order']) )
		$parsed_args['order'] = $parsed_args['sort_order'];
	if ( isset($parsed_args['optiondates']) )
		$parsed_args['show_last_update'] = $parsed_args['optiondates'];
	if ( isset($parsed_args['optioncount']) )
		$parsed_args['show_count'] = $parsed_args['optioncount'];
	if ( isset($parsed_args['list']) )
		$parsed_args['style'] = $parsed_args['list'] ? 'list' : 'break';
	$parsed_args['title_li'] = '';

	return wp_list_categories($parsed_args);
}

/**
 * Deprecated method for generating a drop-down of categories.
 *
 * @since 0.71
 * @deprecated 2.1.0 Use wp_dropdown_categories()
 * @see wp_dropdown_categories()
 *
 * @param int $optionall
 * @param string $all
 * @param string $orderby
 * @param string $order
 * @param int $show_last_update
 * @param int $show_count
 * @param int $hide_empty
 * @param bool $optionnone
 * @param int $selected
 * @param int $exclude
 * @return string
 */
function dropdown_cats($optionall = 1, $all = 'All', $orderby = 'ID', $order = 'asc',
		$show_last_update = 0, $show_count = 0, $hide_empty = 1, $optionnone = false,
		$selected = 0, $exclude = 0) {
	_deprecated_function( __FUNCTION__, '2.1.0', 'wp_dropdown_categories()' );

	$show_option_all = '';
	if ( $optionall )
		$show_option_all = $all;

	$show_option_none = '';
	if ( $optionnone )
		$show_option_none = __('None');

	$vars = compact('show_option_all', 'show_option_none', 'orderby', 'order',
					'show_last_update', 'show_count', 'hide_empty', 'selected', 'exclude');
	$query = add_query_arg($vars, '');
	return wp_dropdown_categories($query);
}

/**
 * Lists authors.
 *
 * @since 1.2.0
 * @deprecated 2.1.0 Use wp_list_authors()
 * @see wp_list_authors()
 *
 * @param bool $optioncount
 * @param bool $exclude_admin
 * @param bool $show_fullname
 * @param bool $hide_empty
 * @param string $feed
 * @param string $feed_image
 * @return null|string
 */
function list_authors($optioncount = false, $exclude_admin = true, $show_fullname = false, $hide_empty = true, $feed = '', $feed_image = '') {
	_deprecated_function( __FUNCTION__, '2.1.0', 'wp_list_authors()' );

	$args = compact('optioncount', 'exclude_admin', 'show_fullname', 'hide_empty', 'feed', 'feed_image');
	return wp_list_authors($args);
}

/**
 * Retrieves a list of post categories.
 *
 * @since 1.0.1
 * @deprecated 2.1.0 Use wp_get_post_categories()
 * @see wp_get_post_categories()
 *
 * @param int $blogid Not Used
 * @param int $post_id
 * @return array
 */
function wp_get_post_cats($blogid = '1', $post_id = 0) {
	_deprecated_function( __FUNCTION__, '2.1.0', 'wp_get_post_categories()' );
	return wp_get_post_categories($post_id);
}

/**
 * Sets the categories that the post ID belongs to.
 *
 * @since 1.0.1
 * @deprecated 2.1.0
 * @deprecated Use wp_set_post_categories()
 * @see wp_set_post_categories()
 *
 * @param int $blogid Not used
 * @param int $post_id
 * @param array $post_categories
 * @return bool|mixed
 */
function wp_set_post_cats($blogid = '1', $post_id = 0, $post_categories = array()) {
	_deprecated_function( __FUNCTION__, '2.1.0', 'wp_set_post_categories()' );
	return wp_set_post_categories($post_id, $post_categories);
}

/**
 * Retrieves a list of archives.
 *
 * @since 0.71
 * @deprecated 2.1.0 Use wp_get_archives()
 * @see wp_get_archives()
 *
 * @param string $type
 * @param string $limit
 * @param string $format
 * @param string $before
 * @param string $after
 * @param bool $show_post_count
 * @return string|null
 */
function get_archives($type='', $limit='', $format='html', $before = '', $after = '', $show_post_count = false) {
	_deprecated_function( __FUNCTION__, '2.1.0', 'wp_get_archives()' );
	$args = compact('type', 'limit', 'format', 'before', 'after', 'show_post_count');
	return wp_get_archives($args);
}

/**
 * Returns or Prints link to the author's posts.
 *
 * @since 1.2.0
 * @deprecated 2.1.0 Use get_author_posts_url()
 * @see get_author_posts_url()
 *
 * @param bool $display
 * @param int $author_id
 * @param string $author_nicename Optional.
 * @return string|null
 */
function get_author_link($display, $author_id, $author_nicename = '') {
	_deprecated_function( __FUNCTION__, '2.1.0', 'get_author_posts_url()' );

	$link = get_author_posts_url($author_id, $author_nicename);

	if ( $display )
		echo $link;
	return $link;
}

/**
 * Print list of pages based on arguments.
 *
 * @since 0.71
 * @deprecated 2.1.0 Use wp_link_pages()
 * @see wp_link_pages()
 *
 * @param string $before
 * @param string $after
 * @param string $next_or_number
 * @param string $nextpagelink
 * @param string $previouspagelink
 * @param string $pagelink
 * @param string $more_file
 * @return string
 */
function link_pages($before='<br />', $after='<br />', $next_or_number='number', $nextpagelink='next page', $previouspagelink='previous page',
					$pagelink='%', $more_file='') {
	_deprecated_function( __FUNCTION__, '2.1.0', 'wp_link_pages()' );

	$args = compact('before', 'after', 'next_or_number', 'nextpagelink', 'previouspagelink', 'pagelink', 'more_file');
	return wp_link_pages($args);
}

/**
 * Get value based on option.
 *
 * @since 0.71
 * @deprecated 2.1.0 Use get_option()
 * @see get_option()
 *
 * @param string $option
 * @return string
 */
function get_settings($option) {
	_deprecated_function( __FUNCTION__, '2.1.0', 'get_option()' );

	return get_option($option);
}

/**
 * Print the permalink of the current post in the loop.
 *
 * @since 0.71
 * @deprecated 1.2.0 Use the_permalink()
 * @see the_permalink()
 */
function permalink_link() {
	_deprecated_function( __FUNCTION__, '1.2.0', 'the_permalink()' );
	the_permalink();
}

/**
 * Print the permalink to the RSS feed.
 *
 * @since 0.71
 * @deprecated 2.3.0 Use the_permalink_rss()
 * @see the_permalink_rss()
 *
 * @param string $deprecated
 */
function permalink_single_rss($deprecated = '') {
	_deprecated_function( __FUNCTION__, '2.3.0', 'the_permalink_rss()' );
	the_permalink_rss();
}

/**
 * Gets the links associated with category.
 *
 * @since 1.0.1
 * @deprecated 2.1.0 Use wp_list_bookmarks()
 * @see wp_list_bookmarks()
 *
 * @param string $args a query string
 * @return null|string
 */
function wp_get_links($args = '') {
	_deprecated_function( __FUNCTION__, '2.1.0', 'wp_list_bookmarks()' );

	if ( ! str_contains( $args, '=' ) ) {
		$cat_id = $args;
		$args = add_query_arg( 'category', $cat_id, $args );
	}

	$defaults = array(
		'after' => '<br />',
		'before' => '',
		'between' => ' ',
		'categorize' => 0,
		'category' => '',
		'echo' => true,
		'limit' => -1,
		'orderby' => 'name',
		'show_description' => true,
		'show_images' => true,
		'show_rating' => false,
		'show_updated' => true,
		'title_li' => '',
	);

	$parsed_args = wp_parse_args( $args, $defaults );

	return wp_list_bookmarks($parsed_args);
}

/**
 * Gets the links associated with category by ID.
 *
 * @since 0.71
 * @deprecated 2.1.0 Use get_bookmarks()
 * @see get_bookmarks()
 *
 * @param int    $category         Optional. The category to use. If no category supplied uses all.
 *                                 Default 0.
 * @param string $before           Optional. The HTML to output before the link. Default empty.
 * @param string $after            Optional. The HTML to output after the link. Default '<br />'.
 * @param string $between          Optional. The HTML to output between the link/image and its description.
 *                                 Not used if no image or $show_images is true. Default ' '.
 * @param bool   $show_images      Optional. Whether to show images (if defined). Default true.
 * @param string $orderby          Optional. The order to output the links. E.g. 'id', 'name', 'url',
 *                                 'description', 'rating', or 'owner'. Default 'name'.
 *                                 If you start the name with an underscore, the order will be reversed.
 *                                 Specifying 'rand' as the order will return links in a random order.
 * @param bool   $show_description Optional. Whether to show the description if show_images=false/not defined.
 *                                 Default true.
 * @param bool   $show_rating      Optional. Show rating stars/chars. Default false.
 * @param int    $limit            Optional. Limit to X entries. If not specified, all entries are shown.
 *                                 Default -1.
 * @param int    $show_updated     Optional. Whether to show last updated timestamp. Default 1.
 * @param bool   $display          Whether to display the results, or return them instead.
 * @return null|string
 */
function get_links($category = -1, $before = '', $after = '<br />', $between = ' ', $show_images = true, $orderby = 'name',
			$show_description = true, $show_rating = false, $limit = -1, $show_updated = 1, $display = true) {
	_deprecated_function( __FUNCTION__, '2.1.0', 'get_bookmarks()' );

	$order = 'ASC';
	if ( str_starts_with($orderby, '_') ) {
		$order = 'DESC';
		$orderby = substr($orderby, 1);
	}

	if ( $category == -1 ) // get_bookmarks() uses '' to signify all categories.
		$category = '';

	$results = get_bookmarks(array('category' => $category, 'orderby' => $orderby, 'order' => $order, 'show_updated' => $show_updated, 'limit' => $limit));

	if ( !$results )
		return;

	$output = '';

	foreach ( (array) $results as $row ) {
		if ( !isset($row->recently_updated) )
			$row->recently_updated = false;
		$output .= $before;
		if ( $show_updated && $row->recently_updated )
			$output .= get_option('links_recently_updated_prepend');
		$the_link = '#';
		if ( !empty($row->link_url) )
			$the_link = esc_url($row->link_url);
		$rel = $row->link_rel;
		if ( '' != $rel )
			$rel = ' rel="' . $rel . '"';

		$desc = esc_attr(sanitize_bookmark_field('link_description', $row->link_description, $row->link_id, 'display'));
		$name = esc_attr(sanitize_bookmark_field('link_name', $row->link_name, $row->link_id, 'display'));
		$title = $desc;

		if ( $show_updated )
			if ( !str_starts_with($row->link_updated_f, '00') )
				$title .= ' ('.__('Last updated') . ' ' . gmdate(get_option('links_updated_date_format'), $row->link_updated_f + (get_option('gmt_offset') * HOUR_IN_SECONDS)) . ')';

		if ( '' != $title )
			$title = ' title="' . $title . '"';

		$alt = ' alt="' . $name . '"';

		$target = $row->link_target;
		if ( '' != $target )
			$target = ' target="' . $target . '"';

		$output .= '<a href="' . $the_link . '"' . $rel . $title . $target. '>';

		if ( '' != $row->link_image && $show_images ) {
			if ( str_contains( $row->link_image, 'http' ) )
				$output .= '<img src="' . $row->link_image . '"' . $alt . $title . ' />';
			else // If it's a relative path.
				$output .= '<img src="' . get_option('siteurl') . $row->link_image . '"' . $alt . $title . ' />';
		} else {
			$output .= $name;
		}

		$output .= '</a>';

		if ( $show_updated && $row->recently_updated )
			$output .= get_option('links_recently_updated_append');

		if ( $show_description && '' != $desc )
			$output .= $between . $desc;

		if ($show_rating) {
			$output .= $between . get_linkrating($row);
		}

		$output .= "$after\n";
	} // End while.

	if ( !$display )
		return $output;
	echo $output;
}

/**
 * Output entire list of links by category.
 *
 * Output a list of all links, listed by category, using the settings in
 * $wpdb->linkcategories and output it as a nested HTML unordered list.
 *
 * @since 1.0.1
 * @deprecated 2.1.0 Use wp_list_bookmarks()
 * @see wp_list_bookmarks()
 *
 * @param string $order Sort link categories by 'name' or 'id'
 */
function get_links_list($order = 'name') {
	_deprecated_function( __FUNCTION__, '2.1.0', 'wp_list_bookmarks()' );

	$order = strtolower($order);

	// Handle link category sorting.
	$direction = 'ASC';
	if ( str_starts_with( $order, '_' ) ) {
		$direction = 'DESC';
		$order = substr($order,1);
	}

	if ( !isset($direction) )
		$direction = '';

	$cats = get_categories(array('type' => 'link', 'orderby' => $order, 'order' => $direction, 'hierarchical' => 0));

	// Display each category.
	if ( $cats ) {
		foreach ( (array) $cats as $cat ) {
			// Handle each category.

			// Display the category name.
			echo '  <li id="linkcat-' . $cat->term_id . '" class="linkcat"><h2>' . apply_filters('link_category', $cat->name ) . "</h2>\n\t<ul>\n";
			// Call get_links() with all the appropriate params.
			get_links($cat->term_id, '<li>', "</li>", "\n", true, 'name', false);

			// Close the last category.
			echo "\n\t</ul>\n</li>\n";
		}
	}
}

/**
 * Show the link to the links popup and the number of links.
 *
 * @since 0.71
 * @deprecated 2.1.0
 *
 * @param string $text the text of the link
 * @param int $width the width of the popup window
 * @param int $height the height of the popup window
 * @param string $file the page to open in the popup window
 * @param bool $count the number of links in the db
 */
function links_popup_script($text = 'Links', $width=400, $height=400, $file='links.all.php', $count = true) {
	_deprecated_function( __FUNCTION__, '2.1.0' );
}

/**
 * Legacy function that retrieved the value of a link's link_rating field.
 *
 * @since 1.0.1
 * @deprecated 2.1.0 Use sanitize_bookmark_field()
 * @see sanitize_bookmark_field()
 *
 * @param object $link Link object.
 * @return mixed Value of the 'link_rating' field, false otherwise.
 */
function get_linkrating( $link ) {
	_deprecated_function( __FUNCTION__, '2.1.0', 'sanitize_bookmark_field()' );
	return sanitize_bookmark_field('link_rating', $link->link_rating, $link->link_id, 'display');
}

/**
 * Gets the name of category by ID.
 *
 * @since 0.71
 * @deprecated 2.1.0 Use get_category()
 * @see get_category()
 *
 * @param int $id The category to get. If no category supplied uses 0
 * @return string
 */
function get_linkcatname($id = 0) {
	_deprecated_function( __FUNCTION__, '2.1.0', 'get_category()' );

	$id = (int) $id;

	if ( empty($id) )
		return '';

	$cats = wp_get_link_cats($id);

	if ( empty($cats) || ! is_array($cats) )
		return '';

	$cat_id = (int) $cats[0]; // Take the first cat.

	$cat = get_category($cat_id);
	return $cat->name;
}

/**
 * Print RSS comment feed link.
 *
 * @since 1.0.1
 * @deprecated 2.5.0 Use post_comments_feed_link()
 * @see post_comments_feed_link()
 *
 * @param string $link_text
 */
function comments_rss_link($link_text = 'Comments RSS') {
	_deprecated_function( __FUNCTION__, '2.5.0', 'post_comments_feed_link()' );
	post_comments_feed_link($link_text);
}

/**
 * Print/Return link to category RSS2 feed.
 *
 * @since 1.2.0
 * @deprecated 2.5.0 Use get_category_feed_link()
 * @see get_category_feed_link()
 *
 * @param bool $display
 * @param int $cat_id
 * @return string
 */
function get_category_rss_link($display = false, $cat_id = 1) {
	_deprecated_function( __FUNCTION__, '2.5.0', 'get_category_feed_link()' );

	$link = get_category_feed_link($cat_id, 'rss2');

	if ( $display )
		echo $link;
	return $link;
}

/**
 * Print/Return link to author RSS feed.
 *
 * @since 1.2.0
 * @deprecated 2.5.0 Use get_author_feed_link()
 * @see get_author_feed_link()
 *
 * @param bool $display
 * @param int $author_id
 * @return string
 */
function get_author_rss_link($display = false, $author_id = 1) {
	_deprecated_function( __FUNCTION__, '2.5.0', 'get_author_feed_link()' );

	$link = get_author_feed_link($author_id);
	if ( $display )
		echo $link;
	return $link;
}

/**
 * Return link to the post RSS feed.
 *
 * @since 1.5.0
 * @deprecated 2.2.0 Use get_post_comments_feed_link()
 * @see get_post_comments_feed_link()
 *
 * @return string
 */
function comments_rss() {
	_deprecated_function( __FUNCTION__, '2.2.0', 'get_post_comments_feed_link()' );
	return esc_url( get_post_comments_feed_link() );
}

/**
 * An alias of wp_create_user().
 *
 * @since 2.0.0
 * @deprecated 2.0.0 Use wp_create_user()
 * @see wp_create_user()
 *
 * @param string $username The user's username.
 * @param string $password The user's password.
 * @param string $email    The user's email.
 * @return int The new user's ID.
 */
function create_user($username, $password, $email) {
	_deprecated_function( __FUNCTION__, '2.0.0', 'wp_create_user()' );
	return wp_create_user($username, $password, $email);
}

/**
 * Unused function.
 *
 * @deprecated 2.5.0
 */
function gzip_compression() {
	_deprecated_function( __FUNCTION__, '2.5.0' );
	return false;
}

/**
 * Retrieve an array of comment data about comment $comment_id.
 *
 * @since 0.71
 * @deprecated 2.7.0 Use get_comment()
 * @see get_comment()
 *
 * @param int $comment_id The ID of the comment
 * @param int $no_cache Whether to use the cache (cast to bool)
 * @param bool $include_unapproved Whether to include unapproved comments
 * @return array The comment data
 */
function get_commentdata( $comment_id, $no_cache = 0, $include_unapproved = false ) {
	_deprecated_function( __FUNCTION__, '2.7.0', 'get_comment()' );
	return get_comment($comment_id, ARRAY_A);
}

/**
 * Retrieve the category name by the category ID.
 *
 * @since 0.71
 * @deprecated 2.8.0 Use get_cat_name()
 * @see get_cat_name()
 *
 * @param int $cat_id Category ID
 * @return string category name
 */
function get_catname( $cat_id ) {
	_deprecated_function( __FUNCTION__, '2.8.0', 'get_cat_name()' );
	return get_cat_name( $cat_id );
}

/**
 * Retrieve category children list separated before and after the term IDs.
 *
 * @since 1.2.0
 * @deprecated 2.8.0 Use get_term_children()
 * @see get_term_children()
 *
 * @param int    $id      Category ID to retrieve children.
 * @param string $before  Optional. Prepend before category term ID. Default '/'.
 * @param string $after   Optional. Append after category term ID. Default empty string.
 * @param array  $visited Optional. Category Term IDs that have already been added.
 *                        Default empty array.
 * @return string
 */
function get_category_children( $id, $before = '/', $after = '', $visited = array() ) {
	_deprecated_function( __FUNCTION__, '2.8.0', 'get_term_children()' );
	if ( 0 == $id )
		return '';

	$chain = '';
	/** TODO: Consult hierarchy */
	$cat_ids = get_all_category_ids();
	foreach ( (array) $cat_ids as $cat_id ) {
		if ( $cat_id == $id )
			continue;

		$category = get_category( $cat_id );
		if ( is_wp_error( $category ) )
			return $category;
		if ( $category->parent == $id && !in_array( $category->term_id, $visited ) ) {
			$visited[] = $category->term_id;
			$chain .= $before.$category->term_id.$after;
			$chain .= get_category_children( $category->term_id, $before, $after );
		}
	}
	return $chain;
}

/**
 * Retrieves all category IDs.
 *
 * @since 2.0.0
 * @deprecated 4.0.0 Use get_terms()
 * @see get_terms()
 *
 * @link https://developer.wordpress.org/reference/functions/get_all_category_ids/
 *
 * @return int[] List of all of the category IDs.
 */
function get_all_category_ids() {
	_deprecated_function( __FUNCTION__, '4.0.0', 'get_terms()' );

	$cat_ids = get_terms(
		array(
			'taxonomy' => 'category',
			'fields'   => 'ids',
			'get'      => 'all',
		)
	);

	return $cat_ids;
}

/**
 * Retrieve the description of the author of the current post.
 *
 * @since 1.5.0
 * @deprecated 2.8.0 Use get_the_author_meta()
 * @see get_the_author_meta()
 *
 * @return string The author's description.
 */
function get_the_author_description() {
	_deprecated_function( __FUNCTION__, '2.8.0', 'get_the_author_meta(\'description\')' );
	return get_the_author_meta('description');
}

/**
 * Display the description of the author of the current post.
 *
 * @since 1.0.0
 * @deprecated 2.8.0 Use the_author_meta()
 * @see the_author_meta()
 */
function the_author_description() {
	_deprecated_function( __FUNCTION__, '2.8.0', 'the_author_meta(\'description\')' );
	the_author_meta('description');
}

/**
 * Retrieve the login name of the author of the current post.
 *
 * @since 1.5.0
 * @deprecated 2.8.0 Use get_the_author_meta()
 * @see get_the_author_meta()
 *
 * @return string The author's login name (username).
 */
function get_the_author_login() {
	_deprecated_function( __FUNCTION__, '2.8.0', 'get_the_author_meta(\'login\')' );
	return get_the_author_meta('login');
}

/**
 * Display the login name of the author of the current post.
 *
 * @since 0.71
 * @deprecated 2.8.0 Use the_author_meta()
 * @see the_author_meta()
 */
function the_author_login() {
	_deprecated_function( __FUNCTION__, '2.8.0', 'the_author_meta(\'login\')' );
	the_author_meta('login');
}

/**
 * Retrieve the first name of the author of the current post.
 *
 * @since 1.5.0
 * @deprecated 2.8.0 Use get_the_author_meta()
 * @see get_the_author_meta()
 *
 * @return string The author's first name.
 */
function get_the_author_firstname() {
	_deprecated_function( __FUNCTION__, '2.8.0', 'get_the_author_meta(\'first_name\')' );
	return get_the_author_meta('first_name');
}

/**
 * Display the first name of the author of the current post.
 *
 * @since 0.71
 * @deprecated 2.8.0 Use the_author_meta()
 * @see the_author_meta()
 */
function the_author_firstname() {
	_deprecated_function( __FUNCTION__, '2.8.0', 'the_author_meta(\'first_name\')' );
	the_author_meta('first_name');
}

/**
 * Retrieve the last name of the author of the current post.
 *
 * @since 1.5.0
 * @deprecated 2.8.0 Use get_the_author_meta()
 * @see get_the_author_meta()
 *
 * @return string The author's last name.
 */
function get_the_author_lastname() {
	_deprecated_function( __FUNCTION__, '2.8.0', 'get_the_author_meta(\'last_name\')' );
	return get_the_author_meta('last_name');
}

/**
 * Display the last name of the author of the current post.
 *
 * @since 0.71
 * @deprecated 2.8.0 Use the_author_meta()
 * @see the_author_meta()
 */
function the_author_lastname() {
	_deprecated_function( __FUNCTION__, '2.8.0', 'the_author_meta(\'last_name\')' );
	the_author_meta('last_name');
}

/**
 * Retrieve the nickname of the author of the current post.
 *
 * @since 1.5.0
 * @deprecated 2.8.0 Use get_the_author_meta()
 * @see get_the_author_meta()
 *
 * @return string The author's nickname.
 */
function get_the_author_nickname() {
	_deprecated_function( __FUNCTION__, '2.8.0', 'get_the_author_meta(\'nickname\')' );
	return get_the_author_meta('nickname');
}

/**
 * Display the nickname of the author of the current post.
 *
 * @since 0.71
 * @deprecated 2.8.0 Use the_author_meta()
 * @see the_author_meta()
 */
function the_author_nickname() {
	_deprecated_function( __FUNCTION__, '2.8.0', 'the_author_meta(\'nickname\')' );
	the_author_meta('nickname');
}

/**
 * Retrieve the email of the author of the current post.
 *
 * @since 1.5.0
 * @deprecated 2.8.0 Use get_the_author_meta()
 * @see get_the_author_meta()
 *
 * @return string The author's username.
 */
function get_the_author_email() {
	_deprecated_function( __FUNCTION__, '2.8.0', 'get_the_author_meta(\'email\')' );
	return get_the_author_meta('email');
}

/**
 * Display the email of the author of the current post.
 *
 * @since 0.71
 * @deprecated 2.8.0 Use the_author_meta()
 * @see the_author_meta()
 */
function the_author_email() {
	_deprecated_function( __FUNCTION__, '2.8.0', 'the_author_meta(\'email\')' );
	the_author_meta('email');
}

/**
 * Retrieve the ICQ number of the author of the current post.
 *
 * @since 1.5.0
 * @deprecated 2.8.0 Use get_the_author_meta()
 * @see get_the_author_meta()
 *
 * @return string The author's ICQ number.
 */
function get_the_author_icq() {
	_deprecated_function( __FUNCTION__, '2.8.0', 'get_the_author_meta(\'icq\')' );
	return get_the_author_meta('icq');
}

/**
 * Display the ICQ number of the author of the current post.
 *
 * @since 0.71
 * @deprecated 2.8.0 Use the_author_meta()
 * @see the_author_meta()
 */
function the_author_icq() {
	_deprecated_function( __FUNCTION__, '2.8.0', 'the_author_meta(\'icq\')' );
	the_author_meta('icq');
}

/**
 * Retrieve the Yahoo! IM name of the author of the current post.
 *
 * @since 1.5.0
 * @deprecated 2.8.0 Use get_the_author_meta()
 * @see get_the_author_meta()
 *
 * @return string The author's Yahoo! IM name.
 */
function get_the_author_yim() {
	_deprecated_function( __FUNCTION__, '2.8.0', 'get_the_author_meta(\'yim\')' );
	return get_the_author_meta('yim');
}

/**
 * Display the Yahoo! IM name of the author of the current post.
 *
 * @since 0.71
 * @deprecated 2.8.0 Use the_author_meta()
 * @see the_author_meta()
 */
function the_author_yim() {
	_deprecated_function( __FUNCTION__, '2.8.0', 'the_author_meta(\'yim\')' );
	the_author_meta('yim');
}

/**
 * Retrieve the MSN address of the author of the current post.
 *
 * @since 1.5.0
 * @deprecated 2.8.0 Use get_the_author_meta()
 * @see get_the_author_meta()
 *
 * @return string The author's MSN address.
 */
function get_the_author_msn() {
	_deprecated_function( __FUNCTION__, '2.8.0', 'get_the_author_meta(\'msn\')' );
	return get_the_author_meta('msn');
}

/**
 * Display the MSN address of the author of the current post.
 *
 * @since 0.71
 * @deprecated 2.8.0 Use the_author_meta()
 * @see the_author_meta()
 */
function the_author_msn() {
	_deprecated_function( __FUNCTION__, '2.8.0', 'the_author_meta(\'msn\')' );
	the_author_meta('msn');
}

/**
 * Retrieve the AIM address of the author of the current post.
 *
 * @since 1.5.0
 * @deprecated 2.8.0 Use get_the_author_meta()
 * @see get_the_author_meta()
 *
 * @return string The author's AIM address.
 */
function get_the_author_aim() {
	_deprecated_function( __FUNCTION__, '2.8.0', 'get_the_author_meta(\'aim\')' );
	return get_the_author_meta('aim');
}

/**
 * Display the AIM address of the author of the current post.
 *
 * @since 0.71
 * @deprecated 2.8.0 Use the_author_meta('aim')
 * @see the_author_meta()
 */
function the_author_aim() {
	_deprecated_function( __FUNCTION__, '2.8.0', 'the_author_meta(\'aim\')' );
	the_author_meta('aim');
}

/**
 * Retrieve the specified author's preferred display name.
 *
 * @since 1.0.0
 * @deprecated 2.8.0 Use get_the_author_meta()
 * @see get_the_author_meta()
 *
 * @param int $auth_id The ID of the author.
 * @return string The author's display name.
 */
function get_author_name( $auth_id = false ) {
	_deprecated_function( __FUNCTION__, '2.8.0', 'get_the_author_meta(\'display_name\')' );
	return get_the_author_meta('display_name', $auth_id);
}

/**
 * Retrieve the URL to the home page of the author of the current post.
 *
 * @since 1.5.0
 * @deprecated 2.8.0 Use get_the_author_meta()
 * @see get_the_author_meta()
 *
 * @return string The URL to the author's page.
 */
function get_the_author_url() {
	_deprecated_function( __FUNCTION__, '2.8.0', 'get_the_author_meta(\'url\')' );
	return get_the_author_meta('url');
}

/**
 * Display the URL to the home page of the author of the current post.
 *
 * @since 0.71
 * @deprecated 2.8.0 Use the_author_meta()
 * @see the_author_meta()
 */
function the_author_url() {
	_deprecated_function( __FUNCTION__, '2.8.0', 'the_author_meta(\'url\')' );
	the_author_meta('url');
}

/**
 * Retrieve the ID of the author of the current post.
 *
 * @since 1.5.0
 * @deprecated 2.8.0 Use get_the_author_meta()
 * @see get_the_author_meta()
 *
 * @return string|int The author's ID.
 */
function get_the_author_ID() {
	_deprecated_function( __FUNCTION__, '2.8.0', 'get_the_author_meta(\'ID\')' );
	return get_the_author_meta('ID');
}

/**
 * Display the ID of the author of the current post.
 *
 * @since 0.71
 * @deprecated 2.8.0 Use the_author_meta()
 * @see the_author_meta()
 */
function the_author_ID() {
	_deprecated_function( __FUNCTION__, '2.8.0', 'the_author_meta(\'ID\')' );
	the_author_meta('ID');
}

/**
 * Display the post content for the feed.
 *
 * For encoding the HTML or the $encode_html parameter, there are three possible values:
 * - '0' will make urls footnotes and use make_url_footnote().
 * - '1' will encode special characters and automatically display all of the content.
 * - '2' will strip all HTML tags from the content.
 *
 * Also note that you cannot set the amount of words and not set the HTML encoding.
 * If that is the case, then the HTML encoding will default to 2, which will strip
 * all HTML tags.
 *
 * To restrict the amount of words of the content, you can use the cut parameter.
 * If the content is less than the amount, then there won't be any dots added to the end.
 * If there is content left over, then dots will be added and the rest of the content
 * will be removed.
 *
 * @since 0.71
 *
 * @deprecated 2.9.0 Use the_content_feed()
 * @see the_content_feed()
 *
 * @param string $more_link_text Optional. Text to display when more content is available
 *                               but not displayed. Default '(more...)'.
 * @param int    $stripteaser    Optional. Default 0.
 * @param string $more_file      Optional.
 * @param int    $cut            Optional. Amount of words to keep for the content.
 * @param int    $encode_html    Optional. How to encode the content.
 */
function the_content_rss($more_link_text='(more...)', $stripteaser=0, $more_file='', $cut = 0, $encode_html = 0) {
	_deprecated_function( __FUNCTION__, '2.9.0', 'the_content_feed()' );
	$content = get_the_content($more_link_text, $stripteaser);

	/**
	 * Filters the post content in the context of an RSS feed.
	 *
	 * @since 0.71
	 *
	 * @param string $content Content of the current post.
	 */
	$content = apply_filters('the_content_rss', $content);
	if ( $cut && !$encode_html )
		$encode_html = 2;
	if ( 1== $encode_html ) {
		$content = esc_html($content);
		$cut = 0;
	} elseif ( 0 == $encode_html ) {
		$content = make_url_footnote($content);
	} elseif ( 2 == $encode_html ) {
		$content = strip_tags($content);
	}
	if ( $cut ) {
		$blah = explode(' ', $content);
		if ( count($blah) > $cut ) {
			$k = $cut;
			$use_dotdotdot = 1;
		} else {
			$k = count($blah);
			$use_dotdotdot = 0;
		}

		/** @todo Check performance, might be faster to use array slice instead. */
		for ( $i=0; $i<$k; $i++ )
			$excerpt .= $blah[$i].' ';
		$excerpt .= ($use_dotdotdot) ? '...' : '';
		$content = $excerpt;
	}
	$content = str_replace(']]>', ']]&gt;', $content);
	echo $content;
}

/**
 * Strip HTML and put links at the bottom of stripped content.
 *
 * Searches for all of the links, strips them out of the content, and places
 * them at the bottom of the content with numbers.
 *
 * @since 0.71
 * @deprecated 2.9.0
 *
 * @param string $content Content to get links.
 * @return string HTML stripped out of content with links at the bottom.
 */
function make_url_footnote( $content ) {
	_deprecated_function( __FUNCTION__, '2.9.0', '' );
	preg_match_all( '/<a(.+?)href=\"(.+?)\"(.*?)>(.+?)<\/a>/', $content, $matches );
	$links_summary = "\n";
	for ( $i = 0, $c = count( $matches[0] ); $i < $c; $i++ ) {
		$link_match = $matches[0][$i];
		$link_number = '['.($i+1).']';
		$link_url = $matches[2][$i];
		$link_text = $matches[4][$i];
		$content = str_replace( $link_match, $link_text . ' ' . $link_number, $content );
		$link_url = ( ( strtolower( substr( $link_url, 0, 7 ) ) !== 'http://' ) && ( strtolower( substr( $link_url, 0, 8 ) ) !== 'https://' ) ) ? get_option( 'home' ) . $link_url : $link_url;
		$links_summary .= "\n" . $link_number . ' ' . $link_url;
	}
	$content  = strip_tags( $content );
	$content .= $links_summary;
	return $content;
}

/**
 * Retrieve translated string with vertical bar context
 *
 * Quite a few times, there will be collisions with similar translatable text
 * found in more than two places but with different translated context.
 *
 * In order to use the separate contexts, the _c() function is used and the
 * translatable string uses a pipe ('|') which has the context the string is in.
 *
 * When the translated string is returned, it is everything before the pipe, not
 * including the pipe character. If there is no pipe in the translated text then
 * everything is returned.
 *
 * @since 2.2.0
 * @deprecated 2.9.0 Use _x()
 * @see _x()
 *
 * @param string $text Text to translate.
 * @param string $domain Optional. Domain to retrieve the translated text.
 * @return string Translated context string without pipe.
 */
function _c( $text, $domain = 'default' ) {
	_deprecated_function( __FUNCTION__, '2.9.0', '_x()' );
	return before_last_bar( translate( $text, $domain ) );
}

/**
 * Translates $text like translate(), but assumes that the text
 * contains a context after its last vertical bar.
 *
 * @since 2.5.0
 * @deprecated 3.0.0 Use _x()
 * @see _x()
 *
 * @param string $text Text to translate.
 * @param string $domain Domain to retrieve the translated text.
 * @return string Translated text.
 */
function translate_with_context( $text, $domain = 'default' ) {
	_deprecated_function( __FUNCTION__, '2.9.0', '_x()' );
	return before_last_bar( translate( $text, $domain ) );
}

/**
 * Legacy version of _n(), which supports contexts.
 *
 * Strips everything from the translation after the last bar.
 *
 * @since 2.7.0
 * @deprecated 3.0.0 Use _nx()
 * @see _nx()
 *
 * @param string $single The text to be used if the number is singular.
 * @param string $plural The text to be used if the number is plural.
 * @param int    $number The number to compare against to use either the singular or plural form.
 * @param string $domain Optional. Text domain. Unique identifier for retrieving translated strings.
 *                       Default 'default'.
 * @return string The translated singular or plural form.
 */
function _nc( $single, $plural, $number, $domain = 'default' ) {
	_deprecated_function( __FUNCTION__, '2.9.0', '_nx()' );
	return before_last_bar( _n( $single, $plural, $number, $domain ) );
}

/**
 * Retrieve the plural or single form based on the amount.
 *
 * @since 1.2.0
 * @deprecated 2.8.0 Use _n()
 * @see _n()
 */
function __ngettext( ...$args ) { // phpcs:ignore PHPCompatibility.FunctionNameRestrictions.ReservedFunctionNames.FunctionDoubleUnderscore
	_deprecated_function( __FUNCTION__, '2.8.0', '_n()' );
	return _n( ...$args );
}

/**
 * Register plural strings in POT file, but don't translate them.
 *
 * @since 2.5.0
 * @deprecated 2.8.0 Use _n_noop()
 * @see _n_noop()
 */
function __ngettext_noop( ...$args ) { // phpcs:ignore PHPCompatibility.FunctionNameRestrictions.ReservedFunctionNames.FunctionDoubleUnderscore
	_deprecated_function( __FUNCTION__, '2.8.0', '_n_noop()' );
	return _n_noop( ...$args );

}

/**
 * Retrieve all autoload options, or all options if no autoloaded ones exist.
 *
 * @since 1.0.0
 * @deprecated 3.0.0 Use wp_load_alloptions())
 * @see wp_load_alloptions()
 *
 * @return array List of all options.
 */
function get_alloptions() {
	_deprecated_function( __FUNCTION__, '3.0.0', 'wp_load_alloptions()' );
	return wp_load_alloptions();
}

/**
 * Retrieve HTML content of attachment image with link.
 *
 * @since 2.0.0
 * @deprecated 2.5.0 Use wp_get_attachment_link()
 * @see wp_get_attachment_link()
 *
 * @param int   $id       Optional. Post ID.
 * @param bool  $fullsize Optional. Whether to use full size image. Default false.
 * @param array $max_dims Optional. Max image dimensions.
 * @param bool $permalink Optional. Whether to include permalink to image. Default false.
 * @return string
 */
function get_the_attachment_link($id = 0, $fullsize = false, $max_dims = false, $permalink = false) {
	_deprecated_function( __FUNCTION__, '2.5.0', 'wp_get_attachment_link()' );
	$id = (int) $id;
	$_post = get_post($id);

	if ( ('attachment' != $_post->post_type) || !$url = wp_get_attachment_url($_post->ID) )
		return __('Missing Attachment');

	if ( $permalink )
		$url = get_attachment_link($_post->ID);

	$post_title = esc_attr($_post->post_title);

	$innerHTML = get_attachment_innerHTML($_post->ID, $fullsize, $max_dims);
	return "<a href='$url' title='$post_title'>$innerHTML</a>";
}

/**
 * Retrieve icon URL and Path.
 *
 * @since 2.1.0
 * @deprecated 2.5.0 Use wp_get_attachment_image_src()
 * @see wp_get_attachment_image_src()
 *
 * @param int  $id       Optional. Post ID.
 * @param bool $fullsize Optional. Whether to have full image. Default false.
 * @return array Icon URL and full path to file, respectively.
 */
function get_attachment_icon_src( $id = 0, $fullsize = false ) {
	_deprecated_function( __FUNCTION__, '2.5.0', 'wp_get_attachment_image_src()' );
	$id = (int) $id;
	if ( !$post = get_post($id) )
		return false;

	$file = get_attached_file( $post->ID );

	if ( !$fullsize && $src = wp_get_attachment_thumb_url( $post->ID ) ) {
		// We have a thumbnail desired, specified and existing.

		$src_file = wp_basename($src);
	} elseif ( wp_attachment_is_image( $post->ID ) ) {
		// We have an image without a thumbnail.

		$src = wp_get_attachment_url( $post->ID );
		$src_file = & $file;
	} elseif ( $src = wp_mime_type_icon( $post->ID, '.svg' ) ) {
		// No thumb, no image. We'll look for a mime-related icon instead.

		/** This filter is documented in wp-includes/post.php */
		$icon_dir = apply_filters( 'icon_dir', get_template_directory() . '/images' );
		$src_file = $icon_dir . '/' . wp_basename($src);
	}

	if ( !isset($src) || !$src )
		return false;

	return array($src, $src_file);
}

/**
 * Retrieve HTML content of icon attachment image element.
 *
 * @since 2.0.0
 * @deprecated 2.5.0 Use wp_get_attachment_image()
 * @see wp_get_attachment_image()
 *
 * @param int   $id       Optional. Post ID.
 * @param bool  $fullsize Optional. Whether to have full size image. Default false.
 * @param array $max_dims Optional. Dimensions of image.
 * @return string|false HTML content.
 */
function get_attachment_icon( $id = 0, $fullsize = false, $max_dims = false ) {
	_deprecated_function( __FUNCTION__, '2.5.0', 'wp_get_attachment_image()' );
	$id = (int) $id;
	if ( !$post = get_post($id) )
		return false;

	if ( !$src = get_attachment_icon_src( $post->ID, $fullsize ) )
		return false;

	list($src, $src_file) = $src;

	// Do we need to constrain the image?
	if ( ($max_dims = apply_filters('attachment_max_dims', $max_dims)) && file_exists($src_file) ) {

		$imagesize = wp_getimagesize($src_file);

		if (($imagesize[0] > $max_dims[0]) || $imagesize[1] > $max_dims[1] ) {
			$actual_aspect = $imagesize[0] / $imagesize[1];
			$desired_aspect = $max_dims[0] / $max_dims[1];

			if ( $actual_aspect >= $desired_aspect ) {
				$height = $actual_aspect * $max_dims[0];
				$constraint = "width='{$max_dims[0]}' ";
				$post->iconsize = array($max_dims[0], $height);
			} else {
				$width = $max_dims[1] / $actual_aspect;
				$constraint = "height='{$max_dims[1]}' ";
				$post->iconsize = array($width, $max_dims[1]);
			}
		} else {
			$post->iconsize = array($imagesize[0], $imagesize[1]);
			$constraint = '';
		}
	} else {
		$constraint = '';
	}

	$post_title = esc_attr($post->post_title);

	$icon = "<img src='$src' title='$post_title' alt='$post_title' $constraint/>";

	return apply_filters( 'attachment_icon', $icon, $post->ID );
}

/**
 * Retrieve HTML content of image element.
 *
 * @since 2.0.0
 * @deprecated 2.5.0 Use wp_get_attachment_image()
 * @see wp_get_attachment_image()
 *
 * @param int   $id       Optional. Post ID.
 * @param bool  $fullsize Optional. Whether to have full size image. Default false.
 * @param array $max_dims Optional. Dimensions of image.
 * @return string|false
 */
function get_attachment_innerHTML($id = 0, $fullsize = false, $max_dims = false) {
	_deprecated_function( __FUNCTION__, '2.5.0', 'wp_get_attachment_image()' );
	$id = (int) $id;
	if ( !$post = get_post($id) )
		return false;

	if ( $innerHTML = get_attachment_icon($post->ID, $fullsize, $max_dims))
		return $innerHTML;

	$innerHTML = esc_attr($post->post_title);

	return apply_filters('attachment_innerHTML', $innerHTML, $post->ID);
}

/**
 * Retrieves bookmark data based on ID.
 *
 * @since 2.0.0
 * @deprecated 2.1.0 Use get_bookmark()
 * @see get_bookmark()
 *
 * @param int    $bookmark_id ID of link
 * @param string $output      Optional. Type of output. Accepts OBJECT, ARRAY_N, or ARRAY_A.
 *                            Default OBJECT.
 * @param string $filter      Optional. How to filter the link for output. Accepts 'raw', 'edit',
 *                            'attribute', 'js', 'db', or 'display'. Default 'raw'.
 * @return object|array Bookmark object or array, depending on the type specified by `$output`.
 */
function get_link( $bookmark_id, $output = OBJECT, $filter = 'raw' ) {
	_deprecated_function( __FUNCTION__, '2.1.0', 'get_bookmark()' );
	return get_bookmark($bookmark_id, $output, $filter);
}

/**
 * Checks and cleans a URL.
 *
 * A number of characters are removed from the URL. If the URL is for displaying
 * (the default behavior) ampersands are also replaced. The 'clean_url' filter
 * is applied to the returned cleaned URL.
 *
 * @since 1.2.0
 * @deprecated 3.0.0 Use esc_url()
 * @see esc_url()
 *
 * @param string $url The URL to be cleaned.
 * @param array $protocols Optional. An array of acceptable protocols.
 * @param string $context Optional. How the URL will be used. Default is 'display'.
 * @return string The cleaned $url after the {@see 'clean_url'} filter is applied.
 */
function clean_url( $url, $protocols = null, $context = 'display' ) {
	if ( $context == 'db' )
		_deprecated_function( 'clean_url( $context = \'db\' )', '3.0.0', 'sanitize_url()' );
	else
		_deprecated_function( __FUNCTION__, '3.0.0', 'esc_url()' );
	return esc_url( $url, $protocols, $context );
}

/**
 * Escape single quotes, specialchar double quotes, and fix line endings.
 *
 * The filter {@see 'js_escape'} is also applied by esc_js().
 *
 * @since 2.0.4
 * @deprecated 2.8.0 Use esc_js()
 * @see esc_js()
 *
 * @param string $text The text to be escaped.
 * @return string Escaped text.
 */
function js_escape( $text ) {
	_deprecated_function( __FUNCTION__, '2.8.0', 'esc_js()' );
	return esc_js( $text );
}

/**
 * Legacy escaping for HTML blocks.
 *
 * @deprecated 2.8.0 Use esc_html()
 * @see esc_html()
 *
 * @param string       $text          Text to escape.
 * @param string       $quote_style   Unused.
 * @param false|string $charset       Unused.
 * @param false        $double_encode Whether to double encode. Unused.
 * @return string Escaped `$text`.
 */
function wp_specialchars( $text, $quote_style = ENT_NOQUOTES, $charset = false, $double_encode = false ) {
	_deprecated_function( __FUNCTION__, '2.8.0', 'esc_html()' );
	if ( func_num_args() > 1 ) { // Maintain back-compat for people passing additional arguments.
		return _wp_specialchars( $text, $quote_style, $charset, $double_encode );
	} else {
		return esc_html( $text );
	}
}

/**
 * Escaping for HTML attributes.
 *
 * @since 2.0.6
 * @deprecated 2.8.0 Use esc_attr()
 * @see esc_attr()
 *
 * @param string $text
 * @return string
 */
function attribute_escape( $text ) {
	_deprecated_function( __FUNCTION__, '2.8.0', 'esc_attr()' );
	return esc_attr( $text );
}

/**
 * Register widget for sidebar with backward compatibility.
 *
 * Allows $name to be an array that accepts either three elements to grab the
 * first element and the third for the name or just uses the first element of
 * the array for the name.
 *
 * Passes to wp_register_sidebar_widget() after argument list and backward
 * compatibility is complete.
 *
 * @since 2.2.0
 * @deprecated 2.8.0 Use wp_register_sidebar_widget()
 * @see wp_register_sidebar_widget()
 *
 * @param string|int $name            Widget ID.
 * @param callable   $output_callback Run when widget is called.
 * @param string     $classname       Optional. Classname widget option. Default empty.
 * @param mixed      ...$params       Widget parameters.
 */
function register_sidebar_widget($name, $output_callback, $classname = '', ...$params) {
	_deprecated_function( __FUNCTION__, '2.8.0', 'wp_register_sidebar_widget()' );
	// Compat.
	if ( is_array( $name ) ) {
		if ( count( $name ) === 3 ) {
			$name = sprintf( $name[0], $name[2] );
		} else {
			$name = $name[0];
		}
	}

	$id      = sanitize_title( $name );
	$options = array();
	if ( ! empty( $classname ) && is_string( $classname ) ) {
		$options['classname'] = $classname;
	}

	wp_register_sidebar_widget( $id, $name, $output_callback, $options, ...$params );
}

/**
 * Serves as an alias of wp_unregister_sidebar_widget().
 *
 * @since 2.2.0
 * @deprecated 2.8.0 Use wp_unregister_sidebar_widget()
 * @see wp_unregister_sidebar_widget()
 *
 * @param int|string $id Widget ID.
 */
function unregister_sidebar_widget($id) {
	_deprecated_function( __FUNCTION__, '2.8.0', 'wp_unregister_sidebar_widget()' );
	return wp_unregister_sidebar_widget($id);
}

/**
 * Registers widget control callback for customizing options.
 *
 * Allows $name to be an array that accepts either three elements to grab the
 * first element and the third for the name or just uses the first element of
 * the array for the name.
 *
 * Passes to wp_register_widget_control() after the argument list has
 * been compiled.
 *
 * @since 2.2.0
 * @deprecated 2.8.0 Use wp_register_widget_control()
 * @see wp_register_widget_control()
 *
 * @param int|string $name             Sidebar ID.
 * @param callable   $control_callback Widget control callback to display and process form.
 * @param int        $width            Widget width.
 * @param int        $height           Widget height.
 * @param mixed      ...$params        Widget parameters.
 */
function register_widget_control($name, $control_callback, $width = '', $height = '', ...$params) {
	_deprecated_function( __FUNCTION__, '2.8.0', 'wp_register_widget_control()' );
	// Compat.
	if ( is_array( $name ) ) {
		if ( count( $name ) === 3 ) {
			$name = sprintf( $name[0], $name[2] );
		} else {
			$name = $name[0];
		}
	}

	$id      = sanitize_title( $name );
	$options = array();
	if ( ! empty( $width ) ) {
		$options['width'] = $width;
	}
	if ( ! empty( $height ) ) {
		$options['height'] = $height;
	}

	wp_register_widget_control( $id, $name, $control_callback, $options, ...$params );
}

/**
 * Alias of wp_unregister_widget_control().
 *
 * @since 2.2.0
 * @deprecated 2.8.0 Use wp_unregister_widget_control()
 * @see wp_unregister_widget_control()
 *
 * @param int|string $id Widget ID.
 */
function unregister_widget_control($id) {
	_deprecated_function( __FUNCTION__, '2.8.0', 'wp_unregister_widget_control()' );
	return wp_unregister_widget_control($id);
}

/**
 * Remove user meta data.
 *
 * @since 2.0.0
 * @deprecated 3.0.0 Use delete_user_meta()
 * @see delete_user_meta()
 *
 * @global wpdb $wpdb WordPress database abstraction object.
 *
 * @param int $user_id User ID.
 * @param string $meta_key Metadata key.
 * @param mixed $meta_value Optional. Metadata value. Default empty.
 * @return bool True deletion completed and false if user_id is not a number.
 */
function delete_usermeta( $user_id, $meta_key, $meta_value = '' ) {
	_deprecated_function( __FUNCTION__, '3.0.0', 'delete_user_meta()' );
	global $wpdb;
	if ( !is_numeric( $user_id ) )
		return false;
	$meta_key = preg_replace('|[^a-z0-9_]|i', '', $meta_key);

	if ( is_array($meta_value) || is_object($meta_value) )
		$meta_value = serialize($meta_value);
	$meta_value = trim( $meta_value );

	$cur = $wpdb->get_row( $wpdb->prepare("SELECT * FROM $wpdb->usermeta WHERE user_id = %d AND meta_key = %s", $user_id, $meta_key) );

	if ( $cur && $cur->umeta_id )
		do_action( 'delete_usermeta', $cur->umeta_id, $user_id, $meta_key, $meta_value );

	if ( ! empty($meta_value) )
		$wpdb->query( $wpdb->prepare("DELETE FROM $wpdb->usermeta WHERE user_id = %d AND meta_key = %s AND meta_value = %s", $user_id, $meta_key, $meta_value) );
	else
		$wpdb->query( $wpdb->prepare("DELETE FROM $wpdb->usermeta WHERE user_id = %d AND meta_key = %s", $user_id, $meta_key) );

	clean_user_cache( $user_id );
	wp_cache_delete( $user_id, 'user_meta' );

	if ( $cur && $cur->umeta_id )
		do_action( 'deleted_usermeta', $cur->umeta_id, $user_id, $meta_key, $meta_value );

	return true;
}

/**
 * Retrieve user metadata.
 *
 * If $user_id is not a number, then the function will fail over with a 'false'
 * boolean return value. Other returned values depend on whether there is only
 * one item to be returned, which be that single item type. If there is more
 * than one metadata value, then it will be list of metadata values.
 *
 * @since 2.0.0
 * @deprecated 3.0.0 Use get_user_meta()
 * @see get_user_meta()
 *
 * @global wpdb $wpdb WordPress database abstraction object.
 *
 * @param int $user_id User ID
 * @param string $meta_key Optional. Metadata key. Default empty.
 * @return mixed
 */
function get_usermeta( $user_id, $meta_key = '' ) {
	_deprecated_function( __FUNCTION__, '3.0.0', 'get_user_meta()' );
	global $wpdb;
	$user_id = (int) $user_id;

	if ( !$user_id )
		return false;

	if ( !empty($meta_key) ) {
		$meta_key = preg_replace('|[^a-z0-9_]|i', '', $meta_key);
		$user = wp_cache_get($user_id, 'users');
		// Check the cached user object.
		if ( false !== $user && isset($user->$meta_key) )
			$metas = array($user->$meta_key);
		else
			$metas = $wpdb->get_col( $wpdb->prepare("SELECT meta_value FROM $wpdb->usermeta WHERE user_id = %d AND meta_key = %s", $user_id, $meta_key) );
	} else {
		$metas = $wpdb->get_col( $wpdb->prepare("SELECT meta_value FROM $wpdb->usermeta WHERE user_id = %d", $user_id) );
	}

	if ( empty($metas) ) {
		if ( empty($meta_key) )
			return array();
		else
			return '';
	}

	$metas = array_map('maybe_unserialize', $metas);

	if ( count($metas) === 1 )
		return $metas[0];
	else
		return $metas;
}

/**
 * Update metadata of user.
 *
 * There is no need to serialize values, they will be serialized if it is
 * needed. The metadata key can only be a string with underscores. All else will
 * be removed.
 *
 * Will remove the metadata, if the meta value is empty.
 *
 * @since 2.0.0
 * @deprecated 3.0.0 Use update_user_meta()
 * @see update_user_meta()
 *
 * @global wpdb $wpdb WordPress database abstraction object.
 *
 * @param int $user_id User ID
 * @param string $meta_key Metadata key.
 * @param mixed $meta_value Metadata value.
 * @return bool True on successful update, false on failure.
 */
function update_usermeta( $user_id, $meta_key, $meta_value ) {
	_deprecated_function( __FUNCTION__, '3.0.0', 'update_user_meta()' );
	global $wpdb;
	if ( !is_numeric( $user_id ) )
		return false;
	$meta_key = preg_replace('|[^a-z0-9_]|i', '', $meta_key);

	/** @todo Might need fix because usermeta data is assumed to be already escaped */
	if ( is_string($meta_value) )
		$meta_value = stripslashes($meta_value);
	$meta_value = maybe_serialize($meta_value);

	if (empty($meta_value)) {
		return delete_usermeta($user_id, $meta_key);
	}

	$cur = $wpdb->get_row( $wpdb->prepare("SELECT * FROM $wpdb->usermeta WHERE user_id = %d AND meta_key = %s", $user_id, $meta_key) );

	if ( $cur )
		do_action( 'update_usermeta', $cur->umeta_id, $user_id, $meta_key, $meta_value );

	if ( !$cur )
		$wpdb->insert($wpdb->usermeta, compact('user_id', 'meta_key', 'meta_value') );
	elseif ( $cur->meta_value != $meta_value )
		$wpdb->update($wpdb->usermeta, compact('meta_value'), compact('user_id', 'meta_key') );
	else
		return false;

	clean_user_cache( $user_id );
	wp_cache_delete( $user_id, 'user_meta' );

	if ( !$cur )
		do_action( 'added_usermeta', $wpdb->insert_id, $user_id, $meta_key, $meta_value );
	else
		do_action( 'updated_usermeta', $cur->umeta_id, $user_id, $meta_key, $meta_value );

	return true;
}

/**
 * Get users for the site.
 *
 * For setups that use the multisite feature. Can be used outside of the
 * multisite feature.
 *
 * @since 2.2.0
 * @deprecated 3.1.0 Use get_users()
 * @see get_users()
 *
 * @global wpdb $wpdb WordPress database abstraction object.
 *
 * @param int $id Site ID.
 * @return array List of users that are part of that site ID
 */
function get_users_of_blog( $id = '' ) {
	_deprecated_function( __FUNCTION__, '3.1.0', 'get_users()' );

	global $wpdb;
	if ( empty( $id ) ) {
		$id = get_current_blog_id();
	}
	$blog_prefix = $wpdb->get_blog_prefix($id);
	$users = $wpdb->get_results( "SELECT user_id, user_id AS ID, user_login, display_name, user_email, meta_value FROM $wpdb->users, $wpdb->usermeta WHERE {$wpdb->users}.ID = {$wpdb->usermeta}.user_id AND meta_key = '{$blog_prefix}capabilities' ORDER BY {$wpdb->usermeta}.user_id" );
	return $users;
}

/**
 * Enable/disable automatic general feed link outputting.
 *
 * @since 2.8.0
 * @deprecated 3.0.0 Use add_theme_support()
 * @see add_theme_support()
 *
 * @param bool $add Optional. Add or remove links. Default true.
 */
function automatic_feed_links( $add = true ) {
	_deprecated_function( __FUNCTION__, '3.0.0', "add_theme_support( 'automatic-feed-links' )" );

	if ( $add )
		add_theme_support( 'automatic-feed-links' );
	else
		remove_action( 'wp_head', 'feed_links_extra', 3 ); // Just do this yourself in 3.0+.
}

/**
 * Retrieve user data based on field.
 *
 * @since 1.5.0
 * @deprecated 3.0.0 Use get_the_author_meta()
 * @see get_the_author_meta()
 *
 * @param string    $field User meta field.
 * @param false|int $user  Optional. User ID to retrieve the field for. Default false (current user).
 * @return string The author's field from the current author's DB object.
 */
function get_profile( $field, $user = false ) {
	_deprecated_function( __FUNCTION__, '3.0.0', 'get_the_author_meta()' );
	if ( $user ) {
		$user = get_user_by( 'login', $user );
		$user = $user->ID;
	}
	return get_the_author_meta( $field, $user );
}

/**
 * Retrieves the number of posts a user has written.
 *
 * @since 0.71
 * @deprecated 3.0.0 Use count_user_posts()
 * @see count_user_posts()
 *
 * @param int $userid User to count posts for.
 * @return int Number of posts the given user has written.
 */
function get_usernumposts( $userid ) {
	_deprecated_function( __FUNCTION__, '3.0.0', 'count_user_posts()' );
	return count_user_posts( $userid );
}

/**
 * Callback used to change %uXXXX to &#YYY; syntax
 *
 * @since 2.8.0
 * @access private
 * @deprecated 3.0.0
 *
 * @param array $matches Single Match
 * @return string An HTML entity
 */
function funky_javascript_callback($matches) {
	return "&#".base_convert($matches[1],16,10).";";
}

/**
 * Fixes JavaScript bugs in browsers.
 *
 * Converts unicode characters to HTML numbered entities.
 *
 * @since 1.5.0
 * @deprecated 3.0.0
 *
 * @global $is_macIE
 * @global $is_winIE
 *
 * @param string $text Text to be made safe.
 * @return string Fixed text.
 */
function funky_javascript_fix($text) {
	_deprecated_function( __FUNCTION__, '3.0.0' );
	// Fixes for browsers' JavaScript bugs.
	global $is_macIE, $is_winIE;

	if ( $is_winIE || $is_macIE )
		$text =  preg_replace_callback("/\%u([0-9A-F]{4,4})/",
					"funky_javascript_callback",
					$text);

	return $text;
}

/**
 * Checks that the taxonomy name exists.
 *
 * @since 2.3.0
 * @deprecated 3.0.0 Use taxonomy_exists()
 * @see taxonomy_exists()
 *
 * @param string $taxonomy Name of taxonomy object
 * @return bool Whether the taxonomy exists.
 */
function is_taxonomy( $taxonomy ) {
	_deprecated_function( __FUNCTION__, '3.0.0', 'taxonomy_exists()' );
	return taxonomy_exists( $taxonomy );
}

/**
 * Check if Term exists.
 *
 * @since 2.3.0
 * @deprecated 3.0.0 Use term_exists()
 * @see term_exists()
 *
 * @param int|string $term The term to check
 * @param string $taxonomy The taxonomy name to use
 * @param int $parent ID of parent term under which to confine the exists search.
 * @return mixed Get the term ID or term object, if exists.
 */
function is_term( $term, $taxonomy = '', $parent = 0 ) {
	_deprecated_function( __FUNCTION__, '3.0.0', 'term_exists()' );
	return term_exists( $term, $taxonomy, $parent );
}

/**
 * Determines whether the current admin page is generated by a plugin.
 *
 * Use global $plugin_page and/or get_plugin_page_hookname() hooks.
 *
 * For more information on this and similar theme functions, check out
 * the {@link https://developer.wordpress.org/themes/basics/conditional-tags/
 * Conditional Tags} article in the Theme Developer Handbook.
 *
 * @since 1.5.0
 * @deprecated 3.1.0
 *
 * @global $plugin_page
 *
 * @return bool
 */
function is_plugin_page() {
	_deprecated_function( __FUNCTION__, '3.1.0' );

	global $plugin_page;

	if ( isset($plugin_page) )
		return true;

	return false;
}

/**
 * Update the categories cache.
 *
 * This function does not appear to be used anymore or does not appear to be
 * needed. It might be a legacy function left over from when there was a need
 * for updating the category cache.
 *
 * @since 1.5.0
 * @deprecated 3.1.0
 *
 * @return bool Always return True
 */
function update_category_cache() {
	_deprecated_function( __FUNCTION__, '3.1.0' );

	return true;
}

/**
 * Check for PHP timezone support
 *
 * @since 2.9.0
 * @deprecated 3.2.0
 *
 * @return bool
 */
function wp_timezone_supported() {
	_deprecated_function( __FUNCTION__, '3.2.0' );

	return true;
}

/**
 * Displays an editor: TinyMCE, HTML, or both.
 *
 * @since 2.1.0
 * @deprecated 3.3.0 Use wp_editor()
 * @see wp_editor()
 *
 * @param string $content       Textarea content.
 * @param string $id            Optional. HTML ID attribute value. Default 'content'.
 * @param string $prev_id       Optional. Unused.
 * @param bool   $media_buttons Optional. Whether to display media buttons. Default true.
 * @param int    $tab_index     Optional. Unused.
 * @param bool   $extended      Optional. Unused.
 */
function the_editor($content, $id = 'content', $prev_id = 'title', $media_buttons = true, $tab_index = 2, $extended = true) {
	_deprecated_function( __FUNCTION__, '3.3.0', 'wp_editor()' );

	wp_editor( $content, $id, array( 'media_buttons' => $media_buttons ) );
}

/**
 * Perform the query to get the $metavalues array(s) needed by _fill_user and _fill_many_users
 *
 * @since 3.0.0
 * @deprecated 3.3.0
 *
 * @param array $ids User ID numbers list.
 * @return array of arrays. The array is indexed by user_id, containing $metavalues object arrays.
 */
function get_user_metavalues($ids) {
	_deprecated_function( __FUNCTION__, '3.3.0' );

	$objects = array();

	$ids = array_map('intval', $ids);
	foreach ( $ids as $id )
		$objects[$id] = array();

	$metas = update_meta_cache('user', $ids);

	foreach ( $metas as $id => $meta ) {
		foreach ( $meta as $key => $metavalues ) {
			foreach ( $metavalues as $value ) {
				$objects[$id][] = (object)array( 'user_id' => $id, 'meta_key' => $key, 'meta_value' => $value);
			}
		}
	}

	return $objects;
}

/**
 * Sanitize every user field.
 *
 * If the context is 'raw', then the user object or array will get minimal sanitization of the int fields.
 *
 * @since 2.3.0
 * @deprecated 3.3.0
 *
 * @param object|array $user    The user object or array.
 * @param string       $context Optional. How to sanitize user fields. Default 'display'.
 * @return object|array The now sanitized user object or array (will be the same type as $user).
 */
function sanitize_user_object($user, $context = 'display') {
	_deprecated_function( __FUNCTION__, '3.3.0' );

	if ( is_object($user) ) {
		if ( !isset($user->ID) )
			$user->ID = 0;
		if ( ! ( $user instanceof WP_User ) ) {
			$vars = get_object_vars($user);
			foreach ( array_keys($vars) as $field ) {
				if ( is_string($user->$field) || is_numeric($user->$field) )
					$user->$field = sanitize_user_field($field, $user->$field, $user->ID, $context);
			}
		}
		$user->filter = $context;
	} else {
		if ( !isset($user['ID']) )
			$user['ID'] = 0;
		foreach ( array_keys($user) as $field )
			$user[$field] = sanitize_user_field($field, $user[$field], $user['ID'], $context);
		$user['filter'] = $context;
	}

	return $user;
}

/**
 * Get boundary post relational link.
 *
 * Can either be start or end post relational link.
 *
 * @since 2.8.0
 * @deprecated 3.3.0
 *
 * @param string $title               Optional. Link title format. Default '%title'.
 * @param bool   $in_same_cat         Optional. Whether link should be in a same category.
 *                                    Default false.
 * @param string $excluded_categories Optional. Excluded categories IDs. Default empty.
 * @param bool   $start               Optional. Whether to display link to first or last post.
 *                                    Default true.
 * @return string
 */
function get_boundary_post_rel_link($title = '%title', $in_same_cat = false, $excluded_categories = '', $start = true) {
	_deprecated_function( __FUNCTION__, '3.3.0' );

	$posts = get_boundary_post($in_same_cat, $excluded_categories, $start);
	// If there is no post, stop.
	if ( empty($posts) )
		return;

	// Even though we limited get_posts() to return only 1 item it still returns an array of objects.
	$post = $posts[0];

	if ( empty($post->post_title) )
		$post->post_title = $start ? __('First Post') : __('Last Post');

	$date = mysql2date(get_option('date_format'), $post->post_date);

	$title = str_replace('%title', $post->post_title, $title);
	$title = str_replace('%date', $date, $title);
	$title = apply_filters('the_title', $title, $post->ID);

	$link = $start ? "<link rel='start' title='" : "<link rel='end' title='";
	$link .= esc_attr($title);
	$link .= "' href='" . get_permalink($post) . "' />\n";

	$boundary = $start ? 'start' : 'end';
	return apply_filters( "{$boundary}_post_rel_link", $link );
}

/**
 * Display relational link for the first post.
 *
 * @since 2.8.0
 * @deprecated 3.3.0
 *
 * @param string $title Optional. Link title format.
 * @param bool $in_same_cat Optional. Whether link should be in a same category.
 * @param string $excluded_categories Optional. Excluded categories IDs.
 */
function start_post_rel_link($title = '%title', $in_same_cat = false, $excluded_categories = '') {
	_deprecated_function( __FUNCTION__, '3.3.0' );

	echo get_boundary_post_rel_link($title, $in_same_cat, $excluded_categories, true);
}

/**
 * Get site index relational link.
 *
 * @since 2.8.0
 * @deprecated 3.3.0
 *
 * @return string
 */
function get_index_rel_link() {
	_deprecated_function( __FUNCTION__, '3.3.0' );

	$link = "<link rel='index' title='" . esc_attr( get_bloginfo( 'name', 'display' ) ) . "' href='" . esc_url( user_trailingslashit( get_bloginfo( 'url', 'display' ) ) ) . "' />\n";
	return apply_filters( "index_rel_link", $link );
}

/**
 * Display relational link for the site index.
 *
 * @since 2.8.0
 * @deprecated 3.3.0
 */
function index_rel_link() {
	_deprecated_function( __FUNCTION__, '3.3.0' );

	echo get_index_rel_link();
}

/**
 * Get parent post relational link.
 *
 * @since 2.8.0
 * @deprecated 3.3.0
 *
 * @global WP_Post $post Global post object.
 *
 * @param string $title Optional. Link title format. Default '%title'.
 * @return string
 */
function get_parent_post_rel_link( $title = '%title' ) {
	_deprecated_function( __FUNCTION__, '3.3.0' );

	if ( ! empty( $GLOBALS['post'] ) && ! empty( $GLOBALS['post']->post_parent ) )
		$post = get_post($GLOBALS['post']->post_parent);

	if ( empty($post) )
		return;

	$date = mysql2date(get_option('date_format'), $post->post_date);

	$title = str_replace('%title', $post->post_title, $title);
	$title = str_replace('%date', $date, $title);
	$title = apply_filters('the_title', $title, $post->ID);

	$link = "<link rel='up' title='";
	$link .= esc_attr( $title );
	$link .= "' href='" . get_permalink($post) . "' />\n";

	return apply_filters( "parent_post_rel_link", $link );
}

/**
 * Display relational link for parent item
 *
 * @since 2.8.0
 * @deprecated 3.3.0
 *
 * @param string $title Optional. Link title format. Default '%title'.
 */
function parent_post_rel_link( $title = '%title' ) {
	_deprecated_function( __FUNCTION__, '3.3.0' );

	echo get_parent_post_rel_link($title);
}

/**
 * Add the "Dashboard"/"Visit Site" menu.
 *
 * @since 3.2.0
 * @deprecated 3.3.0
 *
 * @param WP_Admin_Bar $wp_admin_bar WP_Admin_Bar instance.
 */
function wp_admin_bar_dashboard_view_site_menu( $wp_admin_bar ) {
	_deprecated_function( __FUNCTION__, '3.3.0' );

	$user_id = get_current_user_id();

	if ( 0 != $user_id ) {
		if ( is_admin() )
			$wp_admin_bar->add_menu( array( 'id' => 'view-site', 'title' => __( 'Visit Site' ), 'href' => home_url() ) );
		elseif ( is_multisite() )
			$wp_admin_bar->add_menu( array( 'id' => 'dashboard', 'title' => __( 'Dashboard' ), 'href' => get_dashboard_url( $user_id ) ) );
		else
			$wp_admin_bar->add_menu( array( 'id' => 'dashboard', 'title' => __( 'Dashboard' ), 'href' => admin_url() ) );
	}
}

/**
 * Checks if the current user belong to a given site.
 *
 * @since MU (3.0.0)
 * @deprecated 3.3.0 Use is_user_member_of_blog()
 * @see is_user_member_of_blog()
 *
 * @param int $blog_id Site ID
 * @return bool True if the current users belong to $blog_id, false if not.
 */
function is_blog_user( $blog_id = 0 ) {
	_deprecated_function( __FUNCTION__, '3.3.0', 'is_user_member_of_blog()' );

	return is_user_member_of_blog( get_current_user_id(), $blog_id );
}

/**
 * Open the file handle for debugging.
 *
 * @since 0.71
 * @deprecated 3.4.0 Use error_log()
 * @see error_log()
 *
 * @link https://www.php.net/manual/en/function.error-log.php
 *
 * @param string $filename File name.
 * @param string $mode     Type of access you required to the stream.
 * @return false Always false.
 */
function debug_fopen( $filename, $mode ) {
	_deprecated_function( __FUNCTION__, '3.4.0', 'error_log()' );
	return false;
}

/**
 * Write contents to the file used for debugging.
 *
 * @since 0.71
 * @deprecated 3.4.0 Use error_log()
 * @see error_log()
 *
 * @link https://www.php.net/manual/en/function.error-log.php
 *
 * @param mixed  $fp      Unused.
 * @param string $message Message to log.
 */
function debug_fwrite( $fp, $message ) {
	_deprecated_function( __FUNCTION__, '3.4.0', 'error_log()' );
	if ( ! empty( $GLOBALS['debug'] ) )
		error_log( $message );
}

/**
 * Close the debugging file handle.
 *
 * @since 0.71
 * @deprecated 3.4.0 Use error_log()
 * @see error_log()
 *
 * @link https://www.php.net/manual/en/function.error-log.php
 *
 * @param mixed $fp Unused.
 */
function debug_fclose( $fp ) {
	_deprecated_function( __FUNCTION__, '3.4.0', 'error_log()' );
}

/**
 * Retrieve list of themes with theme data in theme directory.
 *
 * The theme is broken, if it doesn't have a parent theme and is missing either
 * style.css and, or index.php. If the theme has a parent theme then it is
 * broken, if it is missing style.css; index.php is optional.
 *
 * @since 1.5.0
 * @deprecated 3.4.0 Use wp_get_themes()
 * @see wp_get_themes()
 *
 * @return array Theme list with theme data.
 */
function get_themes() {
	_deprecated_function( __FUNCTION__, '3.4.0', 'wp_get_themes()' );

	global $wp_themes;
	if ( isset( $wp_themes ) )
		return $wp_themes;

	$themes = wp_get_themes();
	$wp_themes = array();

	foreach ( $themes as $theme ) {
		$name = $theme->get('Name');
		if ( isset( $wp_themes[ $name ] ) )
			$wp_themes[ $name . '/' . $theme->get_stylesheet() ] = $theme;
		else
			$wp_themes[ $name ] = $theme;
	}

	return $wp_themes;
}

/**
 * Retrieve theme data.
 *
 * @since 1.5.0
 * @deprecated 3.4.0 Use wp_get_theme()
 * @see wp_get_theme()
 *
 * @param string $theme Theme name.
 * @return array|null Null, if theme name does not exist. Theme data, if exists.
 */
function get_theme( $theme ) {
	_deprecated_function( __FUNCTION__, '3.4.0', 'wp_get_theme( $stylesheet )' );

	$themes = get_themes();
	if ( is_array( $themes ) && array_key_exists( $theme, $themes ) )
		return $themes[ $theme ];
	return null;
}

/**
 * Retrieve current theme name.
 *
 * @since 1.5.0
 * @deprecated 3.4.0 Use wp_get_theme()
 * @see wp_get_theme()
 *
 * @return string
 */
function get_current_theme() {
	_deprecated_function( __FUNCTION__, '3.4.0', 'wp_get_theme()' );

	if ( $theme = get_option( 'current_theme' ) )
		return $theme;

	return wp_get_theme()->get('Name');
}

/**
 * Accepts matches array from preg_replace_callback in wpautop() or a string.
 *
 * Ensures that the contents of a `<pre>...</pre>` HTML block are not
 * converted into paragraphs or line breaks.
 *
 * @since 1.2.0
 * @deprecated 3.4.0
 *
 * @param array|string $matches The array or string
 * @return string The pre block without paragraph/line break conversion.
 */
function clean_pre($matches) {
	_deprecated_function( __FUNCTION__, '3.4.0' );

	if ( is_array($matches) )
		$text = $matches[1] . $matches[2] . "</pre>";
	else
		$text = $matches;

	$text = str_replace(array('<br />', '<br/>', '<br>'), array('', '', ''), $text);
	$text = str_replace('<p>', "\n", $text);
	$text = str_replace('</p>', '', $text);

	return $text;
}


/**
 * Add callbacks for image header display.
 *
 * @since 2.1.0
 * @deprecated 3.4.0 Use add_theme_support()
 * @see add_theme_support()
 *
 * @param callable $wp_head_callback Call on the {@see 'wp_head'} action.
 * @param callable $admin_head_callback Call on custom header administration screen.
 * @param callable $admin_preview_callback Output a custom header image div on the custom header administration screen. Optional.
 */
function add_custom_image_header( $wp_head_callback, $admin_head_callback, $admin_preview_callback = '' ) {
	_deprecated_function( __FUNCTION__, '3.4.0', 'add_theme_support( \'custom-header\', $args )' );
	$args = array(
		'wp-head-callback'    => $wp_head_callback,
		'admin-head-callback' => $admin_head_callback,
	);
	if ( $admin_preview_callback )
		$args['admin-preview-callback'] = $admin_preview_callback;
	return add_theme_support( 'custom-header', $args );
}

/**
 * Remove image header support.
 *
 * @since 3.1.0
 * @deprecated 3.4.0 Use remove_theme_support()
 * @see remove_theme_support()
 *
 * @return null|bool Whether support was removed.
 */
function remove_custom_image_header() {
	_deprecated_function( __FUNCTION__, '3.4.0', 'remove_theme_support( \'custom-header\' )' );
	return remove_theme_support( 'custom-header' );
}

/**
 * Add callbacks for background image display.
 *
 * @since 3.0.0
 * @deprecated 3.4.0 Use add_theme_support()
 * @see add_theme_support()
 *
 * @param callable $wp_head_callback Call on the {@see 'wp_head'} action.
 * @param callable $admin_head_callback Call on custom background administration screen.
 * @param callable $admin_preview_callback Output a custom background image div on the custom background administration screen. Optional.
 */
function add_custom_background( $wp_head_callback = '', $admin_head_callback = '', $admin_preview_callback = '' ) {
	_deprecated_function( __FUNCTION__, '3.4.0', 'add_theme_support( \'custom-background\', $args )' );
	$args = array();
	if ( $wp_head_callback )
		$args['wp-head-callback'] = $wp_head_callback;
	if ( $admin_head_callback )
		$args['admin-head-callback'] = $admin_head_callback;
	if ( $admin_preview_callback )
		$args['admin-preview-callback'] = $admin_preview_callback;
	return add_theme_support( 'custom-background', $args );
}

/**
 * Remove custom background support.
 *
 * @since 3.1.0
 * @deprecated 3.4.0 Use add_custom_background()
 * @see add_custom_background()
 *
 * @return null|bool Whether support was removed.
 */
function remove_custom_background() {
	_deprecated_function( __FUNCTION__, '3.4.0', 'remove_theme_support( \'custom-background\' )' );
	return remove_theme_support( 'custom-background' );
}

/**
 * Retrieve theme data from parsed theme file.
 *
 * @since 1.5.0
 * @deprecated 3.4.0 Use wp_get_theme()
 * @see wp_get_theme()
 *
 * @param string $theme_file Theme file path.
 * @return array Theme data.
 */
function get_theme_data( $theme_file ) {
	_deprecated_function( __FUNCTION__, '3.4.0', 'wp_get_theme()' );
	$theme = new WP_Theme( wp_basename( dirname( $theme_file ) ), dirname( dirname( $theme_file ) ) );

	$theme_data = array(
		'Name' => $theme->get('Name'),
		'URI' => $theme->display('ThemeURI', true, false),
		'Description' => $theme->display('Description', true, false),
		'Author' => $theme->display('Author', true, false),
		'AuthorURI' => $theme->display('AuthorURI', true, false),
		'Version' => $theme->get('Version'),
		'Template' => $theme->get('Template'),
		'Status' => $theme->get('Status'),
		'Tags' => $theme->get('Tags'),
		'Title' => $theme->get('Name'),
		'AuthorName' => $theme->get('Author'),
	);

	foreach ( apply_filters( 'extra_theme_headers', array() ) as $extra_header ) {
		if ( ! isset( $theme_data[ $extra_header ] ) )
			$theme_data[ $extra_header ] = $theme->get( $extra_header );
	}

	return $theme_data;
}

/**
 * Alias of update_post_cache().
 *
 * @see update_post_cache() Posts and pages are the same, alias is intentional
 *
 * @since 1.5.1
 * @deprecated 3.4.0 Use update_post_cache()
 * @see update_post_cache()
 *
 * @param array $pages list of page objects
 */
function update_page_cache( &$pages ) {
	_deprecated_function( __FUNCTION__, '3.4.0', 'update_post_cache()' );

	update_post_cache( $pages );
}

/**
 * Will clean the page in the cache.
 *
 * Clean (read: delete) page from cache that matches $id. Will also clean cache
 * associated with 'all_page_ids' and 'get_pages'.
 *
 * @since 2.0.0
 * @deprecated 3.4.0 Use clean_post_cache
 * @see clean_post_cache()
 *
 * @param int $id Page ID to clean
 */
function clean_page_cache( $id ) {
	_deprecated_function( __FUNCTION__, '3.4.0', 'clean_post_cache()' );

	clean_post_cache( $id );
}

/**
 * Retrieve nonce action "Are you sure" message.
 *
 * Deprecated in 3.4.1 and 3.5.0. Backported to 3.3.3.
 *
 * @since 2.0.4
 * @deprecated 3.4.1 Use wp_nonce_ays()
 * @see wp_nonce_ays()
 *
 * @param string $action Nonce action.
 * @return string Are you sure message.
 */
function wp_explain_nonce( $action ) {
	_deprecated_function( __FUNCTION__, '3.4.1', 'wp_nonce_ays()' );
	return __( 'Are you sure you want to do this?' );
}

/**
 * Display "sticky" CSS class, if a post is sticky.
 *
 * @since 2.7.0
 * @deprecated 3.5.0 Use post_class()
 * @see post_class()
 *
 * @param int $post_id An optional post ID.
 */
function sticky_class( $post_id = null ) {
	_deprecated_function( __FUNCTION__, '3.5.0', 'post_class()' );
	if ( is_sticky( $post_id ) )
		echo ' sticky';
}

/**
 * Retrieve post ancestors.
 *
 * This is no longer needed as WP_Post lazy-loads the ancestors
 * property with get_post_ancestors().
 *
 * @since 2.3.4
 * @deprecated 3.5.0 Use get_post_ancestors()
 * @see get_post_ancestors()
 *
 * @param WP_Post $post Post object, passed by reference (unused).
 */
function _get_post_ancestors( &$post ) {
	_deprecated_function( __FUNCTION__, '3.5.0' );
}

/**
 * Load an image from a string, if PHP supports it.
 *
 * @since 2.1.0
 * @deprecated 3.5.0 Use wp_get_image_editor()
 * @see wp_get_image_editor()
 *
 * @param string $file Filename of the image to load.
 * @return resource|GdImage|string The resulting image resource or GdImage instance on success,
 *                                 error string on failure.
 */
function wp_load_image( $file ) {
	_deprecated_function( __FUNCTION__, '3.5.0', 'wp_get_image_editor()' );

	if ( is_numeric( $file ) )
		$file = get_attached_file( $file );

	if ( ! is_file( $file ) ) {
		/* translators: %s: File name. */
		return sprintf( __( 'File &#8220;%s&#8221; does not exist?' ), $file );
	}

	if ( ! function_exists('imagecreatefromstring') )
		return __('The GD image library is not installed.');

	// Set artificially high because GD uses uncompressed images in memory.
	wp_raise_memory_limit( 'image' );

	$image = imagecreatefromstring( file_get_contents( $file ) );

	if ( ! is_gd_image( $image ) ) {
		/* translators: %s: File name. */
		return sprintf( __( 'File &#8220;%s&#8221; is not an image.' ), $file );
	}

	return $image;
}

/**
 * Scale down an image to fit a particular size and save a new copy of the image.
 *
 * The PNG transparency will be preserved using the function, as well as the
 * image type. If the file going in is PNG, then the resized image is going to
 * be PNG. The only supported image types are PNG, GIF, and JPEG.
 *
 * Some functionality requires API to exist, so some PHP version may lose out
 * support. This is not the fault of WordPress (where functionality is
 * downgraded, not actual defects), but of your PHP version.
 *
 * @since 2.5.0
 * @deprecated 3.5.0 Use wp_get_image_editor()
 * @see wp_get_image_editor()
 *
 * @param string $file         Image file path.
 * @param int    $max_w        Maximum width to resize to.
 * @param int    $max_h        Maximum height to resize to.
 * @param bool   $crop         Optional. Whether to crop image or resize. Default false.
 * @param string $suffix       Optional. File suffix. Default null.
 * @param string $dest_path    Optional. New image file path. Default null.
 * @param int    $jpeg_quality Optional. Image quality percentage. Default 90.
 * @return mixed WP_Error on failure. String with new destination path.
 */
function image_resize( $file, $max_w, $max_h, $crop = false, $suffix = null, $dest_path = null, $jpeg_quality = 90 ) {
	_deprecated_function( __FUNCTION__, '3.5.0', 'wp_get_image_editor()' );

	$editor = wp_get_image_editor( $file );
	if ( is_wp_error( $editor ) )
		return $editor;
	$editor->set_quality( $jpeg_quality );

	$resized = $editor->resize( $max_w, $max_h, $crop );
	if ( is_wp_error( $resized ) )
		return $resized;

	$dest_file = $editor->generate_filename( $suffix, $dest_path );
	$saved = $editor->save( $dest_file );

	if ( is_wp_error( $saved ) )
		return $saved;

	return $dest_file;
}

/**
 * Retrieve a single post, based on post ID.
 *
 * Has categories in 'post_category' property or key. Has tags in 'tags_input'
 * property or key.
 *
 * @since 1.0.0
 * @deprecated 3.5.0 Use get_post()
 * @see get_post()
 *
 * @param int $postid Post ID.
 * @param string $mode How to return result, either OBJECT, ARRAY_N, or ARRAY_A.
 * @return WP_Post|null Post object or array holding post contents and information
 */
function wp_get_single_post( $postid = 0, $mode = OBJECT ) {
	_deprecated_function( __FUNCTION__, '3.5.0', 'get_post()' );
	return get_post( $postid, $mode );
}

/**
 * Check that the user login name and password is correct.
 *
 * @since 0.71
 * @deprecated 3.5.0 Use wp_authenticate()
 * @see wp_authenticate()
 *
 * @param string $user_login User name.
 * @param string $user_pass User password.
 * @return bool False if does not authenticate, true if username and password authenticates.
 */
function user_pass_ok($user_login, $user_pass) {
	_deprecated_function( __FUNCTION__, '3.5.0', 'wp_authenticate()' );
	$user = wp_authenticate( $user_login, $user_pass );
	if ( is_wp_error( $user ) )
		return false;

	return true;
}

/**
 * Callback formerly fired on the save_post hook. No longer needed.
 *
 * @since 2.3.0
 * @deprecated 3.5.0
 */
function _save_post_hook() {}

/**
 * Check if the installed version of GD supports particular image type
 *
 * @since 2.9.0
 * @deprecated 3.5.0 Use wp_image_editor_supports()
 * @see wp_image_editor_supports()
 *
 * @param string $mime_type
 * @return bool
 */
function gd_edit_image_support($mime_type) {
	_deprecated_function( __FUNCTION__, '3.5.0', 'wp_image_editor_supports()' );

	if ( function_exists('imagetypes') ) {
		switch( $mime_type ) {
			case 'image/jpeg':
				return (imagetypes() & IMG_JPG) != 0;
			case 'image/png':
				return (imagetypes() & IMG_PNG) != 0;
			case 'image/gif':
				return (imagetypes() & IMG_GIF) != 0;
			case 'image/webp':
				return (imagetypes() & IMG_WEBP) != 0;
			case 'image/avif':
				return (imagetypes() & IMG_AVIF) != 0;
			}
	} else {
		switch( $mime_type ) {
			case 'image/jpeg':
				return function_exists('imagecreatefromjpeg');
			case 'image/png':
				return function_exists('imagecreatefrompng');
			case 'image/gif':
				return function_exists('imagecreatefromgif');
			case 'image/webp':
				return function_exists('imagecreatefromwebp');
			case 'image/avif':
				return function_exists('imagecreatefromavif');
		}
	}
	return false;
}

/**
 * Converts an integer byte value to a shorthand byte value.
 *
 * @since 2.3.0
 * @deprecated 3.6.0 Use size_format()
 * @see size_format()
 *
 * @param int $bytes An integer byte value.
 * @return string A shorthand byte value.
 */
function wp_convert_bytes_to_hr( $bytes ) {
	_deprecated_function( __FUNCTION__, '3.6.0', 'size_format()' );

	$units = array( 0 => 'B', 1 => 'KB', 2 => 'MB', 3 => 'GB', 4 => 'TB' );
	$log   = log( $bytes, KB_IN_BYTES );
	$power = (int) $log;
	$size  = KB_IN_BYTES ** ( $log - $power );

	if ( ! is_nan( $size ) && array_key_exists( $power, $units ) ) {
		$unit = $units[ $power ];
	} else {
		$size = $bytes;
		$unit = $units[0];
	}

	return $size . $unit;
}

/**
 * Formerly used internally to tidy up the search terms.
 *
 * @since 2.9.0
 * @access private
 * @deprecated 3.7.0
 *
 * @param string $t Search terms to "tidy", e.g. trim.
 * @return string Trimmed search terms.
 */
function _search_terms_tidy( $t ) {
	_deprecated_function( __FUNCTION__, '3.7.0' );
	return trim( $t, "\"'\n\r " );
}

/**
 * Determine if TinyMCE is available.
 *
 * Checks to see if the user has deleted the tinymce files to slim down
 * their WordPress installation.
 *
 * @since 2.1.0
 * @deprecated 3.9.0
 *
 * @return bool Whether TinyMCE exists.
 */
function rich_edit_exists() {
	global $wp_rich_edit_exists;
	_deprecated_function( __FUNCTION__, '3.9.0' );

	if ( ! isset( $wp_rich_edit_exists ) )
		$wp_rich_edit_exists = file_exists( ABSPATH . WPINC . '/js/tinymce/tinymce.js' );

	return $wp_rich_edit_exists;
}

/**
 * Old callback for tag link tooltips.
 *
 * @since 2.7.0
 * @access private
 * @deprecated 3.9.0
 *
 * @param int $count Number of topics.
 * @return int Number of topics.
 */
function default_topic_count_text( $count ) {
	return $count;
}

/**
 * Formerly used to escape strings before inserting into the DB.
 *
 * Has not performed this function for many, many years. Use wpdb::prepare() instead.
 *
 * @since 0.71
 * @deprecated 3.9.0
 *
 * @param string $content The text to format.
 * @return string The very same text.
 */
function format_to_post( $content ) {
	_deprecated_function( __FUNCTION__, '3.9.0' );
	return $content;
}

/**
 * Formerly used to escape strings before searching the DB. It was poorly documented and never worked as described.
 *
 * @since 2.5.0
 * @deprecated 4.0.0 Use wpdb::esc_like()
 * @see wpdb::esc_like()
 *
 * @param string $text The text to be escaped.
 * @return string text, safe for inclusion in LIKE query.
 */
function like_escape($text) {
	_deprecated_function( __FUNCTION__, '4.0.0', 'wpdb::esc_like()' );
	return str_replace( array( "%", "_" ), array( "\\%", "\\_" ), $text );
}

/**
 * Determines if the URL can be accessed over SSL.
 *
 * Determines if the URL can be accessed over SSL by using the WordPress HTTP API to access
 * the URL using https as the scheme.
 *
 * @since 2.5.0
 * @deprecated 4.0.0
 *
 * @param string $url The URL to test.
 * @return bool Whether SSL access is available.
 */
function url_is_accessable_via_ssl( $url ) {
	_deprecated_function( __FUNCTION__, '4.0.0' );

	$response = wp_remote_get( set_url_scheme( $url, 'https' ) );

	if ( !is_wp_error( $response ) ) {
		$status = wp_remote_retrieve_response_code( $response );
		if ( 200 == $status || 401 == $status ) {
			return true;
		}
	}

	return false;
}

/**
 * Start preview theme output buffer.
 *
 * Will only perform task if the user has permissions and template and preview
 * query variables exist.
 *
 * @since 2.6.0
 * @deprecated 4.3.0
 */
function preview_theme() {
	_deprecated_function( __FUNCTION__, '4.3.0' );
}

/**
 * Private function to modify the current template when previewing a theme
 *
 * @since 2.9.0
 * @deprecated 4.3.0
 * @access private
 *
 * @return string
 */
function _preview_theme_template_filter() {
	_deprecated_function( __FUNCTION__, '4.3.0' );
	return '';
}

/**
 * Private function to modify the current stylesheet when previewing a theme
 *
 * @since 2.9.0
 * @deprecated 4.3.0
 * @access private
 *
 * @return string
 */
function _preview_theme_stylesheet_filter() {
	_deprecated_function( __FUNCTION__, '4.3.0' );
	return '';
}

/**
 * Callback function for ob_start() to capture all links in the theme.
 *
 * @since 2.6.0
 * @deprecated 4.3.0
 * @access private
 *
 * @param string $content
 * @return string
 */
function preview_theme_ob_filter( $content ) {
	_deprecated_function( __FUNCTION__, '4.3.0' );
	return $content;
}

/**
 * Manipulates preview theme links in order to control and maintain location.
 *
 * Callback function for preg_replace_callback() to accept and filter matches.
 *
 * @since 2.6.0
 * @deprecated 4.3.0
 * @access private
 *
 * @param array $matches
 * @return string
 */
function preview_theme_ob_filter_callback( $matches ) {
	_deprecated_function( __FUNCTION__, '4.3.0' );
	return '';
}

/**
 * Formats text for the rich text editor.
 *
 * The {@see 'richedit_pre'} filter is applied here. If `$text` is empty the filter will
 * be applied to an empty string.
 *
 * @since 2.0.0
 * @deprecated 4.3.0 Use format_for_editor()
 * @see format_for_editor()
 *
 * @param string $text The text to be formatted.
 * @return string The formatted text after filter is applied.
 */
function wp_richedit_pre($text) {
	_deprecated_function( __FUNCTION__, '4.3.0', 'format_for_editor()' );

	if ( empty( $text ) ) {
		/**
		 * Filters text returned for the rich text editor.
		 *
		 * This filter is first evaluated, and the value returned, if an empty string
		 * is passed to wp_richedit_pre(). If an empty string is passed, it results
		 * in a break tag and line feed.
		 *
		 * If a non-empty string is passed, the filter is evaluated on the wp_richedit_pre()
		 * return after being formatted.
		 *
		 * @since 2.0.0
		 * @deprecated 4.3.0
		 *
		 * @param string $output Text for the rich text editor.
		 */
		return apply_filters( 'richedit_pre', '' );
	}

	$output = convert_chars($text);
	$output = wpautop($output);
	$output = htmlspecialchars($output, ENT_NOQUOTES, get_option( 'blog_charset' ) );

	/** This filter is documented in wp-includes/deprecated.php */
	return apply_filters( 'richedit_pre', $output );
}

/**
 * Formats text for the HTML editor.
 *
 * Unless $output is empty it will pass through htmlspecialchars before the
 * {@see 'htmledit_pre'} filter is applied.
 *
 * @since 2.5.0
 * @deprecated 4.3.0 Use format_for_editor()
 * @see format_for_editor()
 *
 * @param string $output The text to be formatted.
 * @return string Formatted text after filter applied.
 */
function wp_htmledit_pre($output) {
	_deprecated_function( __FUNCTION__, '4.3.0', 'format_for_editor()' );

	if ( !empty($output) )
		$output = htmlspecialchars($output, ENT_NOQUOTES, get_option( 'blog_charset' ) ); // Convert only '< > &'.

	/**
	 * Filters the text before it is formatted for the HTML editor.
	 *
	 * @since 2.5.0
	 * @deprecated 4.3.0
	 *
	 * @param string $output The HTML-formatted text.
	 */
	return apply_filters( 'htmledit_pre', $output );
}

/**
 * Retrieve permalink from post ID.
 *
 * @since 1.0.0
 * @deprecated 4.4.0 Use get_permalink()
 * @see get_permalink()
 *
 * @param int|WP_Post $post Optional. Post ID or WP_Post object. Default is global $post.
 * @return string|false
 */
function post_permalink( $post = 0 ) {
	_deprecated_function( __FUNCTION__, '4.4.0', 'get_permalink()' );

	return get_permalink( $post );
}

/**
 * Perform a HTTP HEAD or GET request.
 *
 * If $file_path is a writable filename, this will do a GET request and write
 * the file to that path.
 *
 * @since 2.5.0
 * @deprecated 4.4.0 Use WP_Http
 * @see WP_Http
 *
 * @param string      $url       URL to fetch.
 * @param string|bool $file_path Optional. File path to write request to. Default false.
 * @param int         $red       Optional. The number of Redirects followed, Upon 5 being hit,
 *                               returns false. Default 1.
 * @return \WpOrg\Requests\Utility\CaseInsensitiveDictionary|false Headers on success, false on failure.
 */
function wp_get_http( $url, $file_path = false, $red = 1 ) {
	_deprecated_function( __FUNCTION__, '4.4.0', 'WP_Http' );

	if ( function_exists( 'set_time_limit' ) ) {
		@set_time_limit( 60 );
	}

	if ( $red > 5 )
		return false;

	$options = array();
	$options['redirection'] = 5;

	if ( false == $file_path )
		$options['method'] = 'HEAD';
	else
		$options['method'] = 'GET';

	$response = wp_safe_remote_request( $url, $options );

	if ( is_wp_error( $response ) )
		return false;

	$headers = wp_remote_retrieve_headers( $response );
	$headers['response'] = wp_remote_retrieve_response_code( $response );

	// WP_HTTP no longer follows redirects for HEAD requests.
	if ( 'HEAD' == $options['method'] && in_array($headers['response'], array(301, 302)) && isset( $headers['location'] ) ) {
		return wp_get_http( $headers['location'], $file_path, ++$red );
	}

	if ( false == $file_path )
		return $headers;

	// GET request - write it to the supplied filename.
	$out_fp = fopen($file_path, 'w');
	if ( !$out_fp )
		return $headers;

	fwrite( $out_fp,  wp_remote_retrieve_body( $response ) );
	fclose($out_fp);
	clearstatcache();

	return $headers;
}

/**
 * Whether SSL login should be forced.
 *
 * @since 2.6.0
 * @deprecated 4.4.0 Use force_ssl_admin()
 * @see force_ssl_admin()
 *
 * @param string|bool $force Optional Whether to force SSL login. Default null.
 * @return bool True if forced, false if not forced.
 */
function force_ssl_login( $force = null ) {
	_deprecated_function( __FUNCTION__, '4.4.0', 'force_ssl_admin()' );
	return force_ssl_admin( $force );
}

/**
 * Retrieve path of comment popup template in current or parent template.
 *
 * @since 1.5.0
 * @deprecated 4.5.0
 *
 * @return string Full path to comments popup template file.
 */
function get_comments_popup_template() {
	_deprecated_function( __FUNCTION__, '4.5.0' );

	return '';
}

/**
 * Determines whether the current URL is within the comments popup window.
 *
 * For more information on this and similar theme functions, check out
 * the {@link https://developer.wordpress.org/themes/basics/conditional-tags/
 * Conditional Tags} article in the Theme Developer Handbook.
 *
 * @since 1.5.0
 * @deprecated 4.5.0
 *
 * @return false Always returns false.
 */
function is_comments_popup() {
	_deprecated_function( __FUNCTION__, '4.5.0' );

	return false;
}

/**
 * Display the JS popup script to show a comment.
 *
 * @since 0.71
 * @deprecated 4.5.0
 */
function comments_popup_script() {
	_deprecated_function( __FUNCTION__, '4.5.0' );
}

/**
 * Adds element attributes to open links in new tabs.
 *
 * @since 0.71
 * @deprecated 4.5.0
 *
 * @param string $text Content to replace links to open in a new tab.
 * @return string Content that has filtered links.
 */
function popuplinks( $text ) {
	_deprecated_function( __FUNCTION__, '4.5.0' );
	$text = preg_replace('/<a (.+?)>/i', "<a $1 target='_blank' rel='external'>", $text);
	return $text;
}

/**
 * The Google Video embed handler callback.
 *
 * Deprecated function that previously assisted in turning Google Video URLs
 * into embeds but that service has since been shut down.
 *
 * @since 2.9.0
 * @deprecated 4.6.0
 *
 * @return string An empty string.
 */
function wp_embed_handler_googlevideo( $matches, $attr, $url, $rawattr ) {
	_deprecated_function( __FUNCTION__, '4.6.0' );

	return '';
}

/**
 * Retrieve path of paged template in current or parent template.
 *
 * @since 1.5.0
 * @deprecated 4.7.0 The paged.php template is no longer part of the theme template hierarchy.
 *
 * @return string Full path to paged template file.
 */
function get_paged_template() {
	_deprecated_function( __FUNCTION__, '4.7.0' );

	return get_query_template( 'paged' );
}

/**
 * Removes the HTML JavaScript entities found in early versions of Netscape 4.
 *
 * Previously, this function was pulled in from the original
 * import of kses and removed a specific vulnerability only
 * existent in early version of Netscape 4. However, this
 * vulnerability never affected any other browsers and can
 * be considered safe for the modern web.
 *
 * The regular expression which sanitized this vulnerability
 * has been removed in consideration of the performance and
 * energy demands it placed, now merely passing through its
 * input to the return.
 *
 * @since 1.0.0
 * @deprecated 4.7.0 Officially dropped security support for Netscape 4.
 *
 * @param string $content
 * @return string
 */
function wp_kses_js_entities( $content ) {
	_deprecated_function( __FUNCTION__, '4.7.0' );

	return preg_replace( '%&\s*\{[^}]*(\}\s*;?|$)%', '', $content );
}

/**
 * Sort categories by ID.
 *
 * Used by usort() as a callback, should not be used directly. Can actually be
 * used to sort any term object.
 *
 * @since 2.3.0
 * @deprecated 4.7.0 Use wp_list_sort()
 * @access private
 *
 * @param object $a
 * @param object $b
 * @return int
 */
function _usort_terms_by_ID( $a, $b ) {
	_deprecated_function( __FUNCTION__, '4.7.0', 'wp_list_sort()' );

	if ( $a->term_id > $b->term_id )
		return 1;
	elseif ( $a->term_id < $b->term_id )
		return -1;
	else
		return 0;
}

/**
 * Sort categories by name.
 *
 * Used by usort() as a callback, should not be used directly. Can actually be
 * used to sort any term object.
 *
 * @since 2.3.0
 * @deprecated 4.7.0 Use wp_list_sort()
 * @access private
 *
 * @param object $a
 * @param object $b
 * @return int
 */
function _usort_terms_by_name( $a, $b ) {
	_deprecated_function( __FUNCTION__, '4.7.0', 'wp_list_sort()' );

	return strcmp( $a->name, $b->name );
}

/**
 * Sort menu items by the desired key.
 *
 * @since 3.0.0
 * @deprecated 4.7.0 Use wp_list_sort()
 * @access private
 *
 * @global string $_menu_item_sort_prop
 *
 * @param object $a The first object to compare
 * @param object $b The second object to compare
 * @return int -1, 0, or 1 if $a is considered to be respectively less than, equal to, or greater than $b.
 */
function _sort_nav_menu_items( $a, $b ) {
	global $_menu_item_sort_prop;

	_deprecated_function( __FUNCTION__, '4.7.0', 'wp_list_sort()' );

	if ( empty( $_menu_item_sort_prop ) )
		return 0;

	if ( ! isset( $a->$_menu_item_sort_prop ) || ! isset( $b->$_menu_item_sort_prop ) )
		return 0;

	$_a = (int) $a->$_menu_item_sort_prop;
	$_b = (int) $b->$_menu_item_sort_prop;

	if ( $a->$_menu_item_sort_prop == $b->$_menu_item_sort_prop )
		return 0;
	elseif ( $_a == $a->$_menu_item_sort_prop && $_b == $b->$_menu_item_sort_prop )
		return $_a < $_b ? -1 : 1;
	else
		return strcmp( $a->$_menu_item_sort_prop, $b->$_menu_item_sort_prop );
}

/**
 * Retrieves the Press This bookmarklet link.
 *
 * @since 2.6.0
 * @deprecated 4.9.0
 * @return string
 */
function get_shortcut_link() {
	_deprecated_function( __FUNCTION__, '4.9.0' );

	$link = '';

	/**
	 * Filters the Press This bookmarklet link.
	 *
	 * @since 2.6.0
	 * @deprecated 4.9.0
	 *
	 * @param string $link The Press This bookmarklet link.
	 */
	return apply_filters( 'shortcut_link', $link );
}

/**
 * Ajax handler for saving a post from Press This.
 *
 * @since 4.2.0
 * @deprecated 4.9.0
 */
function wp_ajax_press_this_save_post() {
	_deprecated_function( __FUNCTION__, '4.9.0' );
	if ( is_plugin_active( 'press-this/press-this-plugin.php' ) ) {
		include WP_PLUGIN_DIR . '/press-this/class-wp-press-this-plugin.php';
		$wp_press_this = new WP_Press_This_Plugin();
		$wp_press_this->save_post();
	} else {
		wp_send_json_error( array( 'errorMessage' => __( 'The Press This plugin is required.' ) ) );
	}
}

/**
 * Ajax handler for creating new category from Press This.
 *
 * @since 4.2.0
 * @deprecated 4.9.0
 */
function wp_ajax_press_this_add_category() {
	_deprecated_function( __FUNCTION__, '4.9.0' );
	if ( is_plugin_active( 'press-this/press-this-plugin.php' ) ) {
		include WP_PLUGIN_DIR . '/press-this/class-wp-press-this-plugin.php';
		$wp_press_this = new WP_Press_This_Plugin();
		$wp_press_this->add_category();
	} else {
		wp_send_json_error( array( 'errorMessage' => __( 'The Press This plugin is required.' ) ) );
	}
}

/**
 * Return the user request object for the specified request ID.
 *
 * @since 4.9.6
 * @deprecated 5.4.0 Use wp_get_user_request()
 * @see wp_get_user_request()
 *
 * @param int $request_id The ID of the user request.
 * @return WP_User_Request|false
 */
function wp_get_user_request_data( $request_id ) {
	_deprecated_function( __FUNCTION__, '5.4.0', 'wp_get_user_request()' );
	return wp_get_user_request( $request_id );
}

/**
 * Filters 'img' elements in post content to add 'srcset' and 'sizes' attributes.
 *
 * @since 4.4.0
 * @deprecated 5.5.0
 *
 * @see wp_image_add_srcset_and_sizes()
 *
 * @param string $content The raw post content to be filtered.
 * @return string Converted content with 'srcset' and 'sizes' attributes added to images.
 */
function wp_make_content_images_responsive( $content ) {
	_deprecated_function( __FUNCTION__, '5.5.0', 'wp_filter_content_tags()' );

	// This will also add the `loading` attribute to `img` tags, if enabled.
	return wp_filter_content_tags( $content );
}

/**
 * Turn register globals off.
 *
 * @since 2.1.0
 * @access private
 * @deprecated 5.5.0
 */
function wp_unregister_GLOBALS() {
	// register_globals was deprecated in PHP 5.3 and removed entirely in PHP 5.4.
	_deprecated_function( __FUNCTION__, '5.5.0' );
}

/**
 * Does comment contain disallowed characters or words.
 *
 * @since 1.5.0
 * @deprecated 5.5.0 Use wp_check_comment_disallowed_list() instead.
 *                   Please consider writing more inclusive code.
 *
 * @param string $author The author of the comment
 * @param string $email The email of the comment
 * @param string $url The url used in the comment
 * @param string $comment The comment content
 * @param string $user_ip The comment author's IP address
 * @param string $user_agent The author's browser user agent
 * @return bool True if comment contains disallowed content, false if comment does not
 */
function wp_blacklist_check( $author, $email, $url, $comment, $user_ip, $user_agent ) {
	_deprecated_function( __FUNCTION__, '5.5.0', 'wp_check_comment_disallowed_list()' );

	return wp_check_comment_disallowed_list( $author, $email, $url, $comment, $user_ip, $user_agent );
}

/**
 * Filters out `register_meta()` args based on an allowed list.
 *
 * `register_meta()` args may change over time, so requiring the allowed list
 * to be explicitly turned off is a warranty seal of sorts.
 *
 * @access private
 * @since 4.6.0
 * @deprecated 5.5.0 Use _wp_register_meta_args_allowed_list() instead.
 *                   Please consider writing more inclusive code.
 *
 * @param array $args         Arguments from `register_meta()`.
 * @param array $default_args Default arguments for `register_meta()`.
 * @return array Filtered arguments.
 */
function _wp_register_meta_args_whitelist( $args, $default_args ) {
	_deprecated_function( __FUNCTION__, '5.5.0', '_wp_register_meta_args_allowed_list()' );

	return _wp_register_meta_args_allowed_list( $args, $default_args );
}

/**
 * Adds an array of options to the list of allowed options.
 *
 * @since 2.7.0
 * @deprecated 5.5.0 Use add_allowed_options() instead.
 *                   Please consider writing more inclusive code.
 *
 * @param array        $new_options
 * @param string|array $options
 * @return array
 */
function add_option_whitelist( $new_options, $options = '' ) {
	_deprecated_function( __FUNCTION__, '5.5.0', 'add_allowed_options()' );

	return add_allowed_options( $new_options, $options );
}

/**
 * Removes a list of options from the allowed options list.
 *
 * @since 2.7.0
 * @deprecated 5.5.0 Use remove_allowed_options() instead.
 *                   Please consider writing more inclusive code.
 *
 * @param array        $del_options
 * @param string|array $options
 * @return array
 */
function remove_option_whitelist( $del_options, $options = '' ) {
	_deprecated_function( __FUNCTION__, '5.5.0', 'remove_allowed_options()' );

	return remove_allowed_options( $del_options, $options );
}

/**
 * Adds slashes to only string values in an array of values.
 *
 * This should be used when preparing data for core APIs that expect slashed data.
 * This should not be used to escape data going directly into an SQL query.
 *
 * @since 5.3.0
 * @deprecated 5.6.0 Use wp_slash()
 *
 * @see wp_slash()
 *
 * @param mixed $value Scalar or array of scalars.
 * @return mixed Slashes $value
 */
function wp_slash_strings_only( $value ) {
	return map_deep( $value, 'addslashes_strings_only' );
}

/**
 * Adds slashes only if the provided value is a string.
 *
 * @since 5.3.0
 * @deprecated 5.6.0
 *
 * @see wp_slash()
 *
 * @param mixed $value
 * @return mixed
 */
function addslashes_strings_only( $value ) {
	return is_string( $value ) ? addslashes( $value ) : $value;
}

/**
 * Displays a `noindex` meta tag if required by the blog configuration.
 *
 * If a blog is marked as not being public then the `noindex` meta tag will be
 * output to tell web robots not to index the page content.
 *
 * Typical usage is as a {@see 'wp_head'} callback:
 *
 *     add_action( 'wp_head', 'noindex' );
 *
 * @see wp_no_robots()
 *
 * @since 2.1.0
 * @deprecated 5.7.0 Use wp_robots_noindex() instead on 'wp_robots' filter.
 */
function noindex() {
	_deprecated_function( __FUNCTION__, '5.7.0', 'wp_robots_noindex()' );

	// If the blog is not public, tell robots to go away.
	if ( '0' == get_option( 'blog_public' ) ) {
		wp_no_robots();
	}
}

/**
 * Display a `noindex` meta tag.
 *
 * Outputs a `noindex` meta tag that tells web robots not to index the page content.
 *
 * Typical usage is as a {@see 'wp_head'} callback:
 *
 *     add_action( 'wp_head', 'wp_no_robots' );
 *
 * @since 3.3.0
 * @since 5.3.0 Echo `noindex,nofollow` if search engine visibility is discouraged.
 * @deprecated 5.7.0 Use wp_robots_no_robots() instead on 'wp_robots' filter.
 */
function wp_no_robots() {
	_deprecated_function( __FUNCTION__, '5.7.0', 'wp_robots_no_robots()' );

	if ( get_option( 'blog_public' ) ) {
		echo "<meta name='robots' content='noindex,follow' />\n";
		return;
	}

	echo "<meta name='robots' content='noindex,nofollow' />\n";
}

/**
 * Display a `noindex,noarchive` meta tag and referrer `strict-origin-when-cross-origin` meta tag.
 *
 * Outputs a `noindex,noarchive` meta tag that tells web robots not to index or cache the page content.
 * Outputs a referrer `strict-origin-when-cross-origin` meta tag that tells the browser not to send
 * the full URL as a referrer to other sites when cross-origin assets are loaded.
 *
 * Typical usage is as a {@see 'wp_head'} callback:
 *
 *     add_action( 'wp_head', 'wp_sensitive_page_meta' );
 *
 * @since 5.0.1
 * @deprecated 5.7.0 Use wp_robots_sensitive_page() instead on 'wp_robots' filter
 *                   and wp_strict_cross_origin_referrer() on 'wp_head' action.
 *
 * @see wp_robots_sensitive_page()
 */
function wp_sensitive_page_meta() {
	_deprecated_function( __FUNCTION__, '5.7.0', 'wp_robots_sensitive_page()' );

	?>
	<meta name='robots' content='noindex,noarchive' />
	<?php
	wp_strict_cross_origin_referrer();
}

/**
 * Render inner blocks from the `core/columns` block for generating an excerpt.
 *
 * @since 5.2.0
 * @access private
 * @deprecated 5.8.0 Use _excerpt_render_inner_blocks() introduced in 5.8.0.
 *
 * @see _excerpt_render_inner_blocks()
 *
 * @param array $columns        The parsed columns block.
 * @param array $allowed_blocks The list of allowed inner blocks.
 * @return string The rendered inner blocks.
 */
function _excerpt_render_inner_columns_blocks( $columns, $allowed_blocks ) {
	_deprecated_function( __FUNCTION__, '5.8.0', '_excerpt_render_inner_blocks()' );

	return _excerpt_render_inner_blocks( $columns, $allowed_blocks );
}

/**
 * Renders the duotone filter SVG and returns the CSS filter property to
 * reference the rendered SVG.
 *
 * @since 5.9.0
 * @deprecated 5.9.1 Use wp_get_duotone_filter_property() introduced in 5.9.1.
 *
 * @see wp_get_duotone_filter_property()
 *
 * @param array $preset Duotone preset value as seen in theme.json.
 * @return string Duotone CSS filter property.
 */
function wp_render_duotone_filter_preset( $preset ) {
	_deprecated_function( __FUNCTION__, '5.9.1', 'wp_get_duotone_filter_property()' );

	return wp_get_duotone_filter_property( $preset );
}

/**
 * Checks whether serialization of the current block's border properties should occur.
 *
 * @since 5.8.0
 * @access private
 * @deprecated 6.0.0 Use wp_should_skip_block_supports_serialization() introduced in 6.0.0.
 *
 * @see wp_should_skip_block_supports_serialization()
 *
 * @param WP_Block_Type $block_type Block type.
 * @return bool Whether serialization of the current block's border properties
 *              should occur.
 */
function wp_skip_border_serialization( $block_type ) {
	_deprecated_function( __FUNCTION__, '6.0.0', 'wp_should_skip_block_supports_serialization()' );

	$border_support = isset( $block_type->supports['__experimentalBorder'] )
		? $block_type->supports['__experimentalBorder']
		: false;

	return is_array( $border_support ) &&
		array_key_exists( '__experimentalSkipSerialization', $border_support ) &&
		$border_support['__experimentalSkipSerialization'];
}

/**
 * Checks whether serialization of the current block's dimensions properties should occur.
 *
 * @since 5.9.0
 * @access private
 * @deprecated 6.0.0 Use wp_should_skip_block_supports_serialization() introduced in 6.0.0.
 *
 * @see wp_should_skip_block_supports_serialization()
 *
 * @param WP_Block_type $block_type Block type.
 * @return bool Whether to serialize spacing support styles & classes.
 */
function wp_skip_dimensions_serialization( $block_type ) {
	_deprecated_function( __FUNCTION__, '6.0.0', 'wp_should_skip_block_supports_serialization()' );

	$dimensions_support = isset( $block_type->supports['__experimentalDimensions'] )
		? $block_type->supports['__experimentalDimensions']
		: false;

	return is_array( $dimensions_support ) &&
		array_key_exists( '__experimentalSkipSerialization', $dimensions_support ) &&
		$dimensions_support['__experimentalSkipSerialization'];
}

/**
 * Checks whether serialization of the current block's spacing properties should occur.
 *
 * @since 5.9.0
 * @access private
 * @deprecated 6.0.0 Use wp_should_skip_block_supports_serialization() introduced in 6.0.0.
 *
 * @see wp_should_skip_block_supports_serialization()
 *
 * @param WP_Block_Type $block_type Block type.
 * @return bool Whether to serialize spacing support styles & classes.
 */
function wp_skip_spacing_serialization( $block_type ) {
	_deprecated_function( __FUNCTION__, '6.0.0', 'wp_should_skip_block_supports_serialization()' );

	$spacing_support = isset( $block_type->supports['spacing'] )
		? $block_type->supports['spacing']
		: false;

	return is_array( $spacing_support ) &&
		array_key_exists( '__experimentalSkipSerialization', $spacing_support ) &&
		$spacing_support['__experimentalSkipSerialization'];
}

/**
 * Inject the block editor assets that need to be loaded into the editor's iframe as an inline script.
 *
 * @since 5.8.0
 * @deprecated 6.0.0
 */
function wp_add_iframed_editor_assets_html() {
	_deprecated_function( __FUNCTION__, '6.0.0' );
}

/**
 * Retrieves thumbnail for an attachment.
 * Note that this works only for the (very) old image metadata style where 'thumb' was set,
 * and the 'sizes' array did not exist. This function returns false for the newer image metadata style
 * despite that 'thumbnail' is present in the 'sizes' array.
 *
 * @since 2.1.0
 * @deprecated 6.1.0
 *
 * @param int $post_id Optional. Attachment ID. Default is the ID of the global `$post`.
 * @return string|false Thumbnail file path on success, false on failure.
 */
function wp_get_attachment_thumb_file( $post_id = 0 ) {
	_deprecated_function( __FUNCTION__, '6.1.0' );

	$post_id = (int) $post_id;
	$post    = get_post( $post_id );

	if ( ! $post ) {
		return false;
	}

	// Use $post->ID rather than $post_id as get_post() may have used the global $post object.
	$imagedata = wp_get_attachment_metadata( $post->ID );

	if ( ! is_array( $imagedata ) ) {
		return false;
	}

	$file = get_attached_file( $post->ID );

	if ( ! empty( $imagedata['thumb'] ) ) {
		$thumbfile = str_replace( wp_basename( $file ), $imagedata['thumb'], $file );
		if ( file_exists( $thumbfile ) ) {
			/**
			 * Filters the attachment thumbnail file path.
			 *
			 * @since 2.1.0
			 *
			 * @param string $thumbfile File path to the attachment thumbnail.
			 * @param int    $post_id   Attachment ID.
			 */
			return apply_filters( 'wp_get_attachment_thumb_file', $thumbfile, $post->ID );
		}
	}

	return false;
}

/**
 * Gets the path to a translation file for loading a textdomain just in time.
 *
 * Caches the retrieved results internally.
 *
 * @since 4.7.0
 * @deprecated 6.1.0
 * @access private
 *
 * @see _load_textdomain_just_in_time()
 *
 * @param string $domain Text domain. Unique identifier for retrieving translated strings.
 * @param bool   $reset  Whether to reset the internal cache. Used by the switch to locale functionality.
 * @return string|false The path to the translation file or false if no translation file was found.
 */
function _get_path_to_translation( $domain, $reset = false ) {
	_deprecated_function( __FUNCTION__, '6.1.0', 'WP_Textdomain_Registry' );

	static $available_translations = array();

	if ( true === $reset ) {
		$available_translations = array();
	}

	if ( ! isset( $available_translations[ $domain ] ) ) {
		$available_translations[ $domain ] = _get_path_to_translation_from_lang_dir( $domain );
	}

	return $available_translations[ $domain ];
}

/**
 * Gets the path to a translation file in the languages directory for the current locale.
 *
 * Holds a cached list of available .mo files to improve performance.
 *
 * @since 4.7.0
 * @deprecated 6.1.0
 * @access private
 *
 * @see _get_path_to_translation()
 *
 * @param string $domain Text domain. Unique identifier for retrieving translated strings.
 * @return string|false The path to the translation file or false if no translation file was found.
 */
function _get_path_to_translation_from_lang_dir( $domain ) {
	_deprecated_function( __FUNCTION__, '6.1.0', 'WP_Textdomain_Registry' );

	static $cached_mofiles = null;

	if ( null === $cached_mofiles ) {
		$cached_mofiles = array();

		$locations = array(
			WP_LANG_DIR . '/plugins',
			WP_LANG_DIR . '/themes',
		);

		foreach ( $locations as $location ) {
			$mofiles = glob( $location . '/*.mo' );
			if ( $mofiles ) {
				$cached_mofiles = array_merge( $cached_mofiles, $mofiles );
			}
		}
	}

	$locale = determine_locale();
	$mofile = "{$domain}-{$locale}.mo";

	$path = WP_LANG_DIR . '/plugins/' . $mofile;
	if ( in_array( $path, $cached_mofiles, true ) ) {
		return $path;
	}

	$path = WP_LANG_DIR . '/themes/' . $mofile;
	if ( in_array( $path, $cached_mofiles, true ) ) {
		return $path;
	}

	return false;
}

/**
 * Allows multiple block styles.
 *
 * @since 5.9.0
 * @deprecated 6.1.0
 *
 * @param array $metadata Metadata for registering a block type.
 * @return array Metadata for registering a block type.
 */
function _wp_multiple_block_styles( $metadata ) {
	_deprecated_function( __FUNCTION__, '6.1.0' );
	return $metadata;
}

/**
 * Generates an inline style for a typography feature e.g. text decoration,
 * text transform, and font style.
 *
 * @since 5.8.0
 * @access private
 * @deprecated 6.1.0 Use wp_style_engine_get_styles() introduced in 6.1.0.
 *
 * @see wp_style_engine_get_styles()
 *
 * @param array  $attributes   Block's attributes.
 * @param string $feature      Key for the feature within the typography styles.
 * @param string $css_property Slug for the CSS property the inline style sets.
 * @return string CSS inline style.
 */
function wp_typography_get_css_variable_inline_style( $attributes, $feature, $css_property ) {
	_deprecated_function( __FUNCTION__, '6.1.0', 'wp_style_engine_get_styles()' );

	// Retrieve current attribute value or skip if not found.
	$style_value = _wp_array_get( $attributes, array( 'style', 'typography', $feature ), false );
	if ( ! $style_value ) {
		return;
	}

	// If we don't have a preset CSS variable, we'll assume it's a regular CSS value.
	if ( ! str_contains( $style_value, "var:preset|{$css_property}|" ) ) {
		return sprintf( '%s:%s;', $css_property, $style_value );
	}

	/*
	 * We have a preset CSS variable as the style.
	 * Get the style value from the string and return CSS style.
	 */
	$index_to_splice = strrpos( $style_value, '|' ) + 1;
	$slug            = substr( $style_value, $index_to_splice );

	// Return the actual CSS inline style e.g. `text-decoration:var(--wp--preset--text-decoration--underline);`.
	return sprintf( '%s:var(--wp--preset--%s--%s);', $css_property, $css_property, $slug );
}

/**
 * Determines whether global terms are enabled.
 *
 * @since 3.0.0
 * @since 6.1.0 This function now always returns false.
 * @deprecated 6.1.0
 *
 * @return bool Always returns false.
 */
function global_terms_enabled() {
	_deprecated_function( __FUNCTION__, '6.1.0' );

	return false;
}

/**
 * Filter the SQL clauses of an attachment query to include filenames.
 *
 * @since 4.7.0
 * @deprecated 6.0.3
 * @access private
 *
 * @param array $clauses An array including WHERE, GROUP BY, JOIN, ORDER BY,
 *                       DISTINCT, fields (SELECT), and LIMITS clauses.
 * @return array The unmodified clauses.
 */
function _filter_query_attachment_filenames( $clauses ) {
	_deprecated_function( __FUNCTION__, '6.0.3', 'add_filter( "wp_allow_query_attachment_by_filename", "__return_true" )' );
	remove_filter( 'posts_clauses', __FUNCTION__ );
	return $clauses;
}

/**
 * Retrieves a page given its title.
 *
 * If more than one post uses the same title, the post with the smallest ID will be returned.
 * Be careful: in case of more than one post having the same title, it will check the oldest
 * publication date, not the smallest ID.
 *
 * Because this function uses the MySQL '=' comparison, $page_title will usually be matched
 * as case-insensitive with default collation.
 *
 * @since 2.1.0
 * @since 3.0.0 The `$post_type` parameter was added.
 * @deprecated 6.2.0 Use WP_Query.
 *
 * @global wpdb $wpdb WordPress database abstraction object.
 *
 * @param string       $page_title Page title.
 * @param string       $output     Optional. The required return type. One of OBJECT, ARRAY_A, or ARRAY_N, which
 *                                 correspond to a WP_Post object, an associative array, or a numeric array,
 *                                 respectively. Default OBJECT.
 * @param string|array $post_type  Optional. Post type or array of post types. Default 'page'.
 * @return WP_Post|array|null WP_Post (or array) on success, or null on failure.
 */
function get_page_by_title( $page_title, $output = OBJECT, $post_type = 'page' ) {
	_deprecated_function( __FUNCTION__, '6.2.0', 'WP_Query' );
	global $wpdb;

	if ( is_array( $post_type ) ) {
		$post_type           = esc_sql( $post_type );
		$post_type_in_string = "'" . implode( "','", $post_type ) . "'";
		$sql                 = $wpdb->prepare(
			"SELECT ID
			FROM $wpdb->posts
			WHERE post_title = %s
			AND post_type IN ($post_type_in_string)",
			$page_title
		);
	} else {
		$sql = $wpdb->prepare(
			"SELECT ID
			FROM $wpdb->posts
			WHERE post_title = %s
			AND post_type = %s",
			$page_title,
			$post_type
		);
	}

	$page = $wpdb->get_var( $sql );

	if ( $page ) {
		return get_post( $page, $output );
	}

	return null;
}

/**
 * Returns the correct template for the site's home page.
 *
 * @access private
 * @since 6.0.0
 * @deprecated 6.2.0 Site Editor's server-side redirect for missing postType and postId
 *                   query args is removed. Thus, this function is no longer used.
 *
 * @return array|null A template object, or null if none could be found.
 */
function _resolve_home_block_template() {
	_deprecated_function( __FUNCTION__, '6.2.0' );

	$show_on_front = get_option( 'show_on_front' );
	$front_page_id = get_option( 'page_on_front' );

	if ( 'page' === $show_on_front && $front_page_id ) {
		return array(
				'postType' => 'page',
				'postId'   => $front_page_id,
		);
	}

	$hierarchy = array( 'front-page', 'home', 'index' );
	$template  = resolve_block_template( 'home', $hierarchy, '' );

	if ( ! $template ) {
		return null;
	}

	return array(
			'postType' => 'wp_template',
			'postId'   => $template->id,
	);
}

/**
 * Displays the link to the Windows Live Writer manifest file.
 *
 * @link https://msdn.microsoft.com/en-us/library/bb463265.aspx
 * @since 2.3.1
 * @deprecated 6.3.0 WLW manifest is no longer in use and no longer included in core,
 *                   so the output from this function is removed.
 */
function wlwmanifest_link() {
	_deprecated_function( __FUNCTION__, '6.3.0' );
}

/**
 * Queues comments for metadata lazy-loading.
 *
 * @since 4.5.0
 * @deprecated 6.3.0 Use wp_lazyload_comment_meta() instead.
 *
 * @param WP_Comment[] $comments Array of comment objects.
 */
function wp_queue_comments_for_comment_meta_lazyload( $comments ) {
	_deprecated_function( __FUNCTION__, '6.3.0', 'wp_lazyload_comment_meta()' );
	// Don't use `wp_list_pluck()` to avoid by-reference manipulation.
	$comment_ids = array();
	if ( is_array( $comments ) ) {
		foreach ( $comments as $comment ) {
			if ( $comment instanceof WP_Comment ) {
				$comment_ids[] = $comment->comment_ID;
			}
		}
	}

	wp_lazyload_comment_meta( $comment_ids );
}

/**
 * Gets the default value to use for a `loading` attribute on an element.
 *
 * This function should only be called for a tag and context if lazy-loading is generally enabled.
 *
 * The function usually returns 'lazy', but uses certain heuristics to guess whether the current element is likely to
 * appear above the fold, in which case it returns a boolean `false`, which will lead to the `loading` attribute being
 * omitted on the element. The purpose of this refinement is to avoid lazy-loading elements that are within the initial
 * viewport, which can have a negative performance impact.
 *
 * Under the hood, the function uses {@see wp_increase_content_media_count()} every time it is called for an element
 * within the main content. If the element is the very first content element, the `loading` attribute will be omitted.
 * This default threshold of 3 content elements to omit the `loading` attribute for can be customized using the
 * {@see 'wp_omit_loading_attr_threshold'} filter.
 *
 * @since 5.9.0
 * @deprecated 6.3.0 Use wp_get_loading_optimization_attributes() instead.
 * @see wp_get_loading_optimization_attributes()
 *
 * @global WP_Query $wp_query WordPress Query object.
 *
 * @param string $context Context for the element for which the `loading` attribute value is requested.
 * @return string|bool The default `loading` attribute value. Either 'lazy', 'eager', or a boolean `false`, to indicate
 *                     that the `loading` attribute should be skipped.
 */
function wp_get_loading_attr_default( $context ) {
	_deprecated_function( __FUNCTION__, '6.3.0', 'wp_get_loading_optimization_attributes()' );
	global $wp_query;

	// Skip lazy-loading for the overall block template, as it is handled more granularly.
	if ( 'template' === $context ) {
		return false;
	}

	/*
	 * Do not lazy-load images in the header block template part, as they are likely above the fold.
	 * For classic themes, this is handled in the condition below using the 'get_header' action.
	 */
	$header_area = WP_TEMPLATE_PART_AREA_HEADER;
	if ( "template_part_{$header_area}" === $context ) {
		return false;
	}

	// Special handling for programmatically created image tags.
	if ( 'the_post_thumbnail' === $context || 'wp_get_attachment_image' === $context ) {
		/*
		 * Skip programmatically created images within post content as they need to be handled together with the other
		 * images within the post content.
		 * Without this clause, they would already be counted below which skews the number and can result in the first
		 * post content image being lazy-loaded only because there are images elsewhere in the post content.
		 */
		if ( doing_filter( 'the_content' ) ) {
			return false;
		}

		// Conditionally skip lazy-loading on images before the loop.
		if (
			// Only apply for main query but before the loop.
			$wp_query->before_loop && $wp_query->is_main_query()
			/*
			 * Any image before the loop, but after the header has started should not be lazy-loaded,
			 * except when the footer has already started which can happen when the current template
			 * does not include any loop.
			 */
			&& did_action( 'get_header' ) && ! did_action( 'get_footer' )
		) {
			return false;
		}
	}

	/*
	 * The first elements in 'the_content' or 'the_post_thumbnail' should not be lazy-loaded,
	 * as they are likely above the fold.
	 */
	if ( 'the_content' === $context || 'the_post_thumbnail' === $context ) {
		// Only elements within the main query loop have special handling.
		if ( is_admin() || ! in_the_loop() || ! is_main_query() ) {
			return 'lazy';
		}

		// Increase the counter since this is a main query content element.
		$content_media_count = wp_increase_content_media_count();

		// If the count so far is below the threshold, return `false` so that the `loading` attribute is omitted.
		if ( $content_media_count <= wp_omit_loading_attr_threshold() ) {
			return false;
		}

		// For elements after the threshold, lazy-load them as usual.
		return 'lazy';
	}

	// Lazy-load by default for any unknown context.
	return 'lazy';
}

/**
 * Adds `loading` attribute to an `img` HTML tag.
 *
 * @since 5.5.0
 * @deprecated 6.3.0 Use wp_img_tag_add_loading_optimization_attrs() instead.
 * @see wp_img_tag_add_loading_optimization_attrs()
 *
 * @param string $image   The HTML `img` tag where the attribute should be added.
 * @param string $context Additional context to pass to the filters.
 * @return string Converted `img` tag with `loading` attribute added.
 */
function wp_img_tag_add_loading_attr( $image, $context ) {
	_deprecated_function( __FUNCTION__, '6.3.0', 'wp_img_tag_add_loading_optimization_attrs()' );
	/*
	 * Get loading attribute value to use. This must occur before the conditional check below so that even images that
	 * are ineligible for being lazy-loaded are considered.
	 */
	$value = wp_get_loading_attr_default( $context );

	// Images should have source and dimension attributes for the `loading` attribute to be added.
	if ( ! str_contains( $image, ' src="' ) || ! str_contains( $image, ' width="' ) || ! str_contains( $image, ' height="' ) ) {
		return $image;
	}

	/** This filter is documented in wp-admin/includes/media.php */
	$value = apply_filters( 'wp_img_tag_add_loading_attr', $value, $image, $context );

	if ( $value ) {
		if ( ! in_array( $value, array( 'lazy', 'eager' ), true ) ) {
			$value = 'lazy';
		}

		return str_replace( '<img', '<img loading="' . esc_attr( $value ) . '"', $image );
	}

	return $image;
}

/**
 * Takes input from [0, n] and returns it as [0, 1].
 *
 * Direct port of TinyColor's function, lightly simplified to maintain
 * consistency with TinyColor.
 *
 * @link https://github.com/bgrins/TinyColor
 *
 * @since 5.8.0
 * @deprecated 6.3.0
 *
 * @access private
 *
 * @param mixed $n   Number of unknown type.
 * @param int   $max Upper value of the range to bound to.
 * @return float Value in the range [0, 1].
 */
function wp_tinycolor_bound01( $n, $max ) {
	_deprecated_function( __FUNCTION__, '6.3.0' );
	if ( 'string' === gettype( $n ) && str_contains( $n, '.' ) && 1 === (float) $n ) {
		$n = '100%';
	}

	$n = min( $max, max( 0, (float) $n ) );

	// Automatically convert percentage into number.
	if ( 'string' === gettype( $n ) && str_contains( $n, '%' ) ) {
		$n = (int) ( $n * $max ) / 100;
	}

	// Handle floating point rounding errors.
	if ( ( abs( $n - $max ) < 0.000001 ) ) {
		return 1.0;
	}

	// Convert into [0, 1] range if it isn't already.
	return ( $n % $max ) / (float) $max;
}

/**
 * Direct port of tinycolor's boundAlpha function to maintain consistency with
 * how tinycolor works.
 *
 * @link https://github.com/bgrins/TinyColor
 *
 * @since 5.9.0
 * @deprecated 6.3.0
 *
 * @access private
 *
 * @param mixed $n Number of unknown type.
 * @return float Value in the range [0,1].
 */
function _wp_tinycolor_bound_alpha( $n ) {
	_deprecated_function( __FUNCTION__, '6.3.0' );

	if ( is_numeric( $n ) ) {
		$n = (float) $n;
		if ( $n >= 0 && $n <= 1 ) {
			return $n;
		}
	}
	return 1;
}

/**
 * Rounds and converts values of an RGB object.
 *
 * Direct port of TinyColor's function, lightly simplified to maintain
 * consistency with TinyColor.
 *
 * @link https://github.com/bgrins/TinyColor
 *
 * @since 5.8.0
 * @deprecated 6.3.0
 *
 * @access private
 *
 * @param array $rgb_color RGB object.
 * @return array Rounded and converted RGB object.
 */
function wp_tinycolor_rgb_to_rgb( $rgb_color ) {
	_deprecated_function( __FUNCTION__, '6.3.0' );

	return array(
		'r' => wp_tinycolor_bound01( $rgb_color['r'], 255 ) * 255,
		'g' => wp_tinycolor_bound01( $rgb_color['g'], 255 ) * 255,
		'b' => wp_tinycolor_bound01( $rgb_color['b'], 255 ) * 255,
	);
}

/**
 * Helper function for hsl to rgb conversion.
 *
 * Direct port of TinyColor's function, lightly simplified to maintain
 * consistency with TinyColor.
 *
 * @link https://github.com/bgrins/TinyColor
 *
 * @since 5.8.0
 * @deprecated 6.3.0
 *
 * @access private
 *
 * @param float $p first component.
 * @param float $q second component.
 * @param float $t third component.
 * @return float R, G, or B component.
 */
function wp_tinycolor_hue_to_rgb( $p, $q, $t ) {
	_deprecated_function( __FUNCTION__, '6.3.0' );

	if ( $t < 0 ) {
		++$t;
	}
	if ( $t > 1 ) {
		--$t;
	}
	if ( $t < 1 / 6 ) {
		return $p + ( $q - $p ) * 6 * $t;
	}
	if ( $t < 1 / 2 ) {
		return $q;
	}
	if ( $t < 2 / 3 ) {
		return $p + ( $q - $p ) * ( 2 / 3 - $t ) * 6;
	}
	return $p;
}

/**
 * Converts an HSL object to an RGB object with converted and rounded values.
 *
 * Direct port of TinyColor's function, lightly simplified to maintain
 * consistency with TinyColor.
 *
 * @link https://github.com/bgrins/TinyColor
 *
 * @since 5.8.0
 * @deprecated 6.3.0
 *
 * @access private
 *
 * @param array $hsl_color HSL object.
 * @return array Rounded and converted RGB object.
 */
function wp_tinycolor_hsl_to_rgb( $hsl_color ) {
	_deprecated_function( __FUNCTION__, '6.3.0' );

	$h = wp_tinycolor_bound01( $hsl_color['h'], 360 );
	$s = wp_tinycolor_bound01( $hsl_color['s'], 100 );
	$l = wp_tinycolor_bound01( $hsl_color['l'], 100 );

	if ( 0 === $s ) {
		// Achromatic.
		$r = $l;
		$g = $l;
		$b = $l;
	} else {
		$q = $l < 0.5 ? $l * ( 1 + $s ) : $l + $s - $l * $s;
		$p = 2 * $l - $q;
		$r = wp_tinycolor_hue_to_rgb( $p, $q, $h + 1 / 3 );
		$g = wp_tinycolor_hue_to_rgb( $p, $q, $h );
		$b = wp_tinycolor_hue_to_rgb( $p, $q, $h - 1 / 3 );
	}

	return array(
		'r' => $r * 255,
		'g' => $g * 255,
		'b' => $b * 255,
	);
}

/**
 * Parses hex, hsl, and rgb CSS strings using the same regex as TinyColor v1.4.2
 * used in the JavaScript. Only colors output from react-color are implemented.
 *
 * Direct port of TinyColor's function, lightly simplified to maintain
 * consistency with TinyColor.
 *
 * @link https://github.com/bgrins/TinyColor
 * @link https://github.com/casesandberg/react-color/
 *
 * @since 5.8.0
 * @since 5.9.0 Added alpha processing.
 * @deprecated 6.3.0
 *
 * @access private
 *
 * @param string $color_str CSS color string.
 * @return array RGB object.
 */
function wp_tinycolor_string_to_rgb( $color_str ) {
	_deprecated_function( __FUNCTION__, '6.3.0' );

	$color_str = strtolower( trim( $color_str ) );

	$css_integer = '[-\\+]?\\d+%?';
	$css_number  = '[-\\+]?\\d*\\.\\d+%?';

	$css_unit = '(?:' . $css_number . ')|(?:' . $css_integer . ')';

	$permissive_match3 = '[\\s|\\(]+(' . $css_unit . ')[,|\\s]+(' . $css_unit . ')[,|\\s]+(' . $css_unit . ')\\s*\\)?';
	$permissive_match4 = '[\\s|\\(]+(' . $css_unit . ')[,|\\s]+(' . $css_unit . ')[,|\\s]+(' . $css_unit . ')[,|\\s]+(' . $css_unit . ')\\s*\\)?';

	$rgb_regexp = '/^rgb' . $permissive_match3 . '$/';
	if ( preg_match( $rgb_regexp, $color_str, $match ) ) {
		$rgb = wp_tinycolor_rgb_to_rgb(
			array(
				'r' => $match[1],
				'g' => $match[2],
				'b' => $match[3],
			)
		);

		$rgb['a'] = 1;

		return $rgb;
	}

	$rgba_regexp = '/^rgba' . $permissive_match4 . '$/';
	if ( preg_match( $rgba_regexp, $color_str, $match ) ) {
		$rgb = wp_tinycolor_rgb_to_rgb(
			array(
				'r' => $match[1],
				'g' => $match[2],
				'b' => $match[3],
			)
		);

		$rgb['a'] = _wp_tinycolor_bound_alpha( $match[4] );

		return $rgb;
	}

	$hsl_regexp = '/^hsl' . $permissive_match3 . '$/';
	if ( preg_match( $hsl_regexp, $color_str, $match ) ) {
		$rgb = wp_tinycolor_hsl_to_rgb(
			array(
				'h' => $match[1],
				's' => $match[2],
				'l' => $match[3],
			)
		);

		$rgb['a'] = 1;

		return $rgb;
	}

	$hsla_regexp = '/^hsla' . $permissive_match4 . '$/';
	if ( preg_match( $hsla_regexp, $color_str, $match ) ) {
		$rgb = wp_tinycolor_hsl_to_rgb(
			array(
				'h' => $match[1],
				's' => $match[2],
				'l' => $match[3],
			)
		);

		$rgb['a'] = _wp_tinycolor_bound_alpha( $match[4] );

		return $rgb;
	}

	$hex8_regexp = '/^#?([0-9a-fA-F]{2})([0-9a-fA-F]{2})([0-9a-fA-F]{2})([0-9a-fA-F]{2})$/';
	if ( preg_match( $hex8_regexp, $color_str, $match ) ) {
		$rgb = wp_tinycolor_rgb_to_rgb(
			array(
				'r' => base_convert( $match[1], 16, 10 ),
				'g' => base_convert( $match[2], 16, 10 ),
				'b' => base_convert( $match[3], 16, 10 ),
			)
		);

		$rgb['a'] = _wp_tinycolor_bound_alpha(
			base_convert( $match[4], 16, 10 ) / 255
		);

		return $rgb;
	}

	$hex6_regexp = '/^#?([0-9a-fA-F]{2})([0-9a-fA-F]{2})([0-9a-fA-F]{2})$/';
	if ( preg_match( $hex6_regexp, $color_str, $match ) ) {
		$rgb = wp_tinycolor_rgb_to_rgb(
			array(
				'r' => base_convert( $match[1], 16, 10 ),
				'g' => base_convert( $match[2], 16, 10 ),
				'b' => base_convert( $match[3], 16, 10 ),
			)
		);

		$rgb['a'] = 1;

		return $rgb;
	}

	$hex4_regexp = '/^#?([0-9a-fA-F]{1})([0-9a-fA-F]{1})([0-9a-fA-F]{1})([0-9a-fA-F]{1})$/';
	if ( preg_match( $hex4_regexp, $color_str, $match ) ) {
		$rgb = wp_tinycolor_rgb_to_rgb(
			array(
				'r' => base_convert( $match[1] . $match[1], 16, 10 ),
				'g' => base_convert( $match[2] . $match[2], 16, 10 ),
				'b' => base_convert( $match[3] . $match[3], 16, 10 ),
			)
		);

		$rgb['a'] = _wp_tinycolor_bound_alpha(
			base_convert( $match[4] . $match[4], 16, 10 ) / 255
		);

		return $rgb;
	}

	$hex3_regexp = '/^#?([0-9a-fA-F]{1})([0-9a-fA-F]{1})([0-9a-fA-F]{1})$/';
	if ( preg_match( $hex3_regexp, $color_str, $match ) ) {
		$rgb = wp_tinycolor_rgb_to_rgb(
			array(
				'r' => base_convert( $match[1] . $match[1], 16, 10 ),
				'g' => base_convert( $match[2] . $match[2], 16, 10 ),
				'b' => base_convert( $match[3] . $match[3], 16, 10 ),
			)
		);

		$rgb['a'] = 1;

		return $rgb;
	}

	/*
	 * The JS color picker considers the string "transparent" to be a hex value,
	 * so we need to handle it here as a special case.
	 */
	if ( 'transparent' === $color_str ) {
		return array(
			'r' => 0,
			'g' => 0,
			'b' => 0,
			'a' => 0,
		);
	}
}

/**
 * Returns the prefixed id for the duotone filter for use as a CSS id.
 *
 * @since 5.9.1
 * @deprecated 6.3.0
 *
 * @access private
 *
 * @param array $preset Duotone preset value as seen in theme.json.
 * @return string Duotone filter CSS id.
 */
function wp_get_duotone_filter_id( $preset ) {
	_deprecated_function( __FUNCTION__, '6.3.0' );
	return WP_Duotone::get_filter_id_from_preset( $preset );
}

/**
 * Returns the CSS filter property url to reference the rendered SVG.
 *
 * @since 5.9.0
 * @since 6.1.0 Allow unset for preset colors.
 * @deprecated 6.3.0
 *
 * @access private
 *
 * @param array $preset Duotone preset value as seen in theme.json.
 * @return string Duotone CSS filter property url value.
 */
function wp_get_duotone_filter_property( $preset ) {
	_deprecated_function( __FUNCTION__, '6.3.0' );
	return WP_Duotone::get_filter_css_property_value_from_preset( $preset );
}

/**
 * Returns the duotone filter SVG string for the preset.
 *
 * @since 5.9.1
 * @deprecated 6.3.0
 *
 * @access private
 *
 * @param array $preset Duotone preset value as seen in theme.json.
 * @return string Duotone SVG filter.
 */
function wp_get_duotone_filter_svg( $preset ) {
	_deprecated_function( __FUNCTION__, '6.3.0' );
	return WP_Duotone::get_filter_svg_from_preset( $preset );
}

/**
 * Registers the style and colors block attributes for block types that support it.
 *
 * @since 5.8.0
 * @deprecated 6.3.0 Use WP_Duotone::register_duotone_support() instead.
 *
 * @access private
 *
 * @param WP_Block_Type $block_type Block Type.
 */
function wp_register_duotone_support( $block_type ) {
	_deprecated_function( __FUNCTION__, '6.3.0', 'WP_Duotone::register_duotone_support()' );
	return WP_Duotone::register_duotone_support( $block_type );
}

/**
 * Renders out the duotone stylesheet and SVG.
 *
 * @since 5.8.0
 * @since 6.1.0 Allow unset for preset colors.
 * @deprecated 6.3.0 Use WP_Duotone::render_duotone_support() instead.
 *
 * @access private
 *
 * @param string $block_content Rendered block content.
 * @param array  $block         Block object.
 * @return string Filtered block content.
 */
function wp_render_duotone_support( $block_content, $block ) {
	_deprecated_function( __FUNCTION__, '6.3.0', 'WP_Duotone::render_duotone_support()' );
	$wp_block = new WP_Block( $block );
	return WP_Duotone::render_duotone_support( $block_content, $block, $wp_block );
}

/**
 * Returns a string containing the SVGs to be referenced as filters (duotone).
 *
 * @since 5.9.1
 * @deprecated 6.3.0 SVG generation is handled on a per-block basis in block supports.
 *
 * @return string
 */
function wp_get_global_styles_svg_filters() {
	_deprecated_function( __FUNCTION__, '6.3.0' );

	/*
	 * Ignore cache when the development mode is set to 'theme', so it doesn't interfere with the theme
	 * developer's workflow.
	 */
	$can_use_cached = ! wp_is_development_mode( 'theme' );
	$cache_group    = 'theme_json';
	$cache_key      = 'wp_get_global_styles_svg_filters';
	if ( $can_use_cached ) {
		$cached = wp_cache_get( $cache_key, $cache_group );
		if ( $cached ) {
			return $cached;
		}
	}

	$supports_theme_json = wp_theme_has_theme_json();

	$origins = array( 'default', 'theme', 'custom' );
	if ( ! $supports_theme_json ) {
		$origins = array( 'default' );
	}

	$tree = WP_Theme_JSON_Resolver::get_merged_data();
	$svgs = $tree->get_svg_filters( $origins );

	if ( $can_use_cached ) {
		wp_cache_set( $cache_key, $svgs, $cache_group );
	}

	return $svgs;
}

/**
 * Renders the SVG filters supplied by theme.json.
 *
 * Note that this doesn't render the per-block user-defined
 * filters which are handled by wp_render_duotone_support,
 * but it should be rendered before the filtered content
 * in the body to satisfy Safari's rendering quirks.
 *
 * @since 5.9.1
 * @deprecated 6.3.0 SVG generation is handled on a per-block basis in block supports.
 */
function wp_global_styles_render_svg_filters() {
	_deprecated_function( __FUNCTION__, '6.3.0' );

	/*
	 * When calling via the in_admin_header action, we only want to render the
	 * SVGs on block editor pages.
	 */
	if (
		is_admin() &&
		! get_current_screen()->is_block_editor()
	) {
		return;
	}

	$filters = wp_get_global_styles_svg_filters();
	if ( ! empty( $filters ) ) {
		echo $filters;
	}
}

/**
 * Build an array with CSS classes and inline styles defining the colors
 * which will be applied to the navigation markup in the front-end.
 *
 * @since 5.9.0
 * @deprecated 6.3.0 This was removed from the Navigation Submenu block in favour of `wp_apply_colors_support()`.
 *                   `wp_apply_colors_support()` returns an array with similar class and style values,
 *                   but with different keys: `class` and `style`.
 *
 * @param  array $context     Navigation block context.
 * @param  array $attributes  Block attributes.
 * @param  bool  $is_sub_menu Whether the block is a sub-menu.
 * @return array Colors CSS classes and inline styles.
 */
function block_core_navigation_submenu_build_css_colors( $context, $attributes, $is_sub_menu = false ) {
	_deprecated_function( __FUNCTION__, '6.3.0' );
	$colors = array(
		'css_classes'   => array(),
		'inline_styles' => '',
	);

	// Text color.
	$named_text_color  = null;
	$custom_text_color = null;

	if ( $is_sub_menu && array_key_exists( 'customOverlayTextColor', $context ) ) {
		$custom_text_color = $context['customOverlayTextColor'];
	} elseif ( $is_sub_menu && array_key_exists( 'overlayTextColor', $context ) ) {
		$named_text_color = $context['overlayTextColor'];
	} elseif ( array_key_exists( 'customTextColor', $context ) ) {
		$custom_text_color = $context['customTextColor'];
	} elseif ( array_key_exists( 'textColor', $context ) ) {
		$named_text_color = $context['textColor'];
	} elseif ( isset( $context['style']['color']['text'] ) ) {
		$custom_text_color = $context['style']['color']['text'];
	}

	// If has text color.
	if ( ! is_null( $named_text_color ) ) {
		// Add the color class.
		array_push( $colors['css_classes'], 'has-text-color', sprintf( 'has-%s-color', $named_text_color ) );
	} elseif ( ! is_null( $custom_text_color ) ) {
		// Add the custom color inline style.
		$colors['css_classes'][]  = 'has-text-color';
		$colors['inline_styles'] .= sprintf( 'color: %s;', $custom_text_color );
	}

	// Background color.
	$named_background_color  = null;
	$custom_background_color = null;

	if ( $is_sub_menu && array_key_exists( 'customOverlayBackgroundColor', $context ) ) {
		$custom_background_color = $context['customOverlayBackgroundColor'];
	} elseif ( $is_sub_menu && array_key_exists( 'overlayBackgroundColor', $context ) ) {
		$named_background_color = $context['overlayBackgroundColor'];
	} elseif ( array_key_exists( 'customBackgroundColor', $context ) ) {
		$custom_background_color = $context['customBackgroundColor'];
	} elseif ( array_key_exists( 'backgroundColor', $context ) ) {
		$named_background_color = $context['backgroundColor'];
	} elseif ( isset( $context['style']['color']['background'] ) ) {
		$custom_background_color = $context['style']['color']['background'];
	}

	// If has background color.
	if ( ! is_null( $named_background_color ) ) {
		// Add the background-color class.
		array_push( $colors['css_classes'], 'has-background', sprintf( 'has-%s-background-color', $named_background_color ) );
	} elseif ( ! is_null( $custom_background_color ) ) {
		// Add the custom background-color inline style.
		$colors['css_classes'][]  = 'has-background';
		$colors['inline_styles'] .= sprintf( 'background-color: %s;', $custom_background_color );
	}

	return $colors;
}

/**
 * Runs the theme.json webfonts handler.
 *
 * Using `WP_Theme_JSON_Resolver`, it gets the fonts defined
 * in the `theme.json` for the current selection and style
 * variations, validates the font-face properties, generates
 * the '@font-face' style declarations, and then enqueues the
 * styles for both the editor and front-end.
 *
 * Design Notes:
 * This is not a public API, but rather an internal handler.
 * A future public Webfonts API will replace this stopgap code.
 *
 * This code design is intentional.
 *    a. It hides the inner-workings.
 *    b. It does not expose API ins or outs for consumption.
 *    c. It only works with a theme's `theme.json`.
 *
 * Why?
 *    a. To avoid backwards-compatibility issues when
 *       the Webfonts API is introduced in Core.
 *    b. To make `fontFace` declarations in `theme.json` work.
 *
 * @link  https://github.com/WordPress/gutenberg/issues/40472
 *
 * @since 6.0.0
 * @deprecated 6.4.0 Use wp_print_font_faces() instead.
 * @access private
 */
function _wp_theme_json_webfonts_handler() {
	_deprecated_function( __FUNCTION__, '6.4.0', 'wp_print_font_faces' );

	// Block themes are unavailable during installation.
	if ( wp_installing() ) {
		return;
	}

	if ( ! wp_theme_has_theme_json() ) {
		return;
	}

	// Webfonts to be processed.
	$registered_webfonts = array();

	/**
	 * Gets the webfonts from theme.json.
	 *
	 * @since 6.0.0
	 *
	 * @return array Array of defined webfonts.
	 */
	$fn_get_webfonts_from_theme_json = static function() {
		// Get settings from theme.json.
		$settings = WP_Theme_JSON_Resolver::get_merged_data()->get_settings();

		// If in the editor, add webfonts defined in variations.
		if ( is_admin() || wp_is_rest_endpoint() ) {
			$variations = WP_Theme_JSON_Resolver::get_style_variations();
			foreach ( $variations as $variation ) {
				// Skip if fontFamilies are not defined in the variation.
				if ( empty( $variation['settings']['typography']['fontFamilies'] ) ) {
					continue;
				}

				// Initialize the array structure.
				if ( empty( $settings['typography'] ) ) {
					$settings['typography'] = array();
				}
				if ( empty( $settings['typography']['fontFamilies'] ) ) {
					$settings['typography']['fontFamilies'] = array();
				}
				if ( empty( $settings['typography']['fontFamilies']['theme'] ) ) {
					$settings['typography']['fontFamilies']['theme'] = array();
				}

				// Combine variations with settings. Remove duplicates.
				$settings['typography']['fontFamilies']['theme'] = array_merge( $settings['typography']['fontFamilies']['theme'], $variation['settings']['typography']['fontFamilies']['theme'] );
				$settings['typography']['fontFamilies']          = array_unique( $settings['typography']['fontFamilies'] );
			}
		}

		// Bail out early if there are no settings for webfonts.
		if ( empty( $settings['typography']['fontFamilies'] ) ) {
			return array();
		}

		$webfonts = array();

		// Look for fontFamilies.
		foreach ( $settings['typography']['fontFamilies'] as $font_families ) {
			foreach ( $font_families as $font_family ) {

				// Skip if fontFace is not defined.
				if ( empty( $font_family['fontFace'] ) ) {
					continue;
				}

				// Skip if fontFace is not an array of webfonts.
				if ( ! is_array( $font_family['fontFace'] ) ) {
					continue;
				}

				$webfonts = array_merge( $webfonts, $font_family['fontFace'] );
			}
		}

		return $webfonts;
	};

	/**
	 * Transforms each 'src' into an URI by replacing 'file:./'
	 * placeholder from theme.json.
	 *
	 * The absolute path to the webfont file(s) cannot be defined in
	 * theme.json. `file:./` is the placeholder which is replaced by
	 * the theme's URL path to the theme's root.
	 *
	 * @since 6.0.0
	 *
	 * @param array $src Webfont file(s) `src`.
	 * @return array Webfont's `src` in URI.
	 */
	$fn_transform_src_into_uri = static function( array $src ) {
		foreach ( $src as $key => $url ) {
			// Tweak the URL to be relative to the theme root.
			if ( ! str_starts_with( $url, 'file:./' ) ) {
				continue;
			}

			$src[ $key ] = get_theme_file_uri( str_replace( 'file:./', '', $url ) );
		}

		return $src;
	};

	/**
	 * Converts the font-face properties (i.e. keys) into kebab-case.
	 *
	 * @since 6.0.0
	 *
	 * @param array $font_face Font face to convert.
	 * @return array Font faces with each property in kebab-case format.
	 */
	$fn_convert_keys_to_kebab_case = static function( array $font_face ) {
		foreach ( $font_face as $property => $value ) {
			$kebab_case               = _wp_to_kebab_case( $property );
			$font_face[ $kebab_case ] = $value;
			if ( $kebab_case !== $property ) {
				unset( $font_face[ $property ] );
			}
		}

		return $font_face;
	};

	/**
	 * Validates a webfont.
	 *
	 * @since 6.0.0
	 *
	 * @param array $webfont The webfont arguments.
	 * @return array|false The validated webfont arguments, or false if the webfont is invalid.
	 */
	$fn_validate_webfont = static function( $webfont ) {
		$webfont = wp_parse_args(
				$webfont,
				array(
						'font-family'  => '',
						'font-style'   => 'normal',
						'font-weight'  => '400',
						'font-display' => 'fallback',
						'src'          => array(),
				)
		);

		// Check the font-family.
		if ( empty( $webfont['font-family'] ) || ! is_string( $webfont['font-family'] ) ) {
			trigger_error( __( 'Webfont font family must be a non-empty string.' ) );

			return false;
		}

		// Check that the `src` property is defined and a valid type.
		if ( empty( $webfont['src'] ) || ( ! is_string( $webfont['src'] ) && ! is_array( $webfont['src'] ) ) ) {
			trigger_error( __( 'Webfont src must be a non-empty string or an array of strings.' ) );

			return false;
		}

		// Validate the `src` property.
		foreach ( (array) $webfont['src'] as $src ) {
			if ( ! is_string( $src ) || '' === trim( $src ) ) {
				trigger_error( __( 'Each webfont src must be a non-empty string.' ) );

				return false;
			}
		}

		// Check the font-weight.
		if ( ! is_string( $webfont['font-weight'] ) && ! is_int( $webfont['font-weight'] ) ) {
			trigger_error( __( 'Webfont font weight must be a properly formatted string or integer.' ) );

			return false;
		}

		// Check the font-display.
		if ( ! in_array( $webfont['font-display'], array( 'auto', 'block', 'fallback', 'optional', 'swap' ), true ) ) {
			$webfont['font-display'] = 'fallback';
		}

		$valid_props = array(
				'ascend-override',
				'descend-override',
				'font-display',
				'font-family',
				'font-stretch',
				'font-style',
				'font-weight',
				'font-variant',
				'font-feature-settings',
				'font-variation-settings',
				'line-gap-override',
				'size-adjust',
				'src',
				'unicode-range',
		);

		foreach ( $webfont as $prop => $value ) {
			if ( ! in_array( $prop, $valid_props, true ) ) {
				unset( $webfont[ $prop ] );
			}
		}

		return $webfont;
	};

	/**
	 * Registers webfonts declared in theme.json.
	 *
	 * @since 6.0.0
	 *
	 * @uses $registered_webfonts To access and update the registered webfonts registry (passed by reference).
	 * @uses $fn_get_webfonts_from_theme_json To run the function that gets the webfonts from theme.json.
	 * @uses $fn_convert_keys_to_kebab_case To run the function that converts keys into kebab-case.
	 * @uses $fn_validate_webfont To run the function that validates each font-face (webfont) from theme.json.
	 */
	$fn_register_webfonts = static function() use ( &$registered_webfonts, $fn_get_webfonts_from_theme_json, $fn_convert_keys_to_kebab_case, $fn_validate_webfont, $fn_transform_src_into_uri ) {
		$registered_webfonts = array();

		foreach ( $fn_get_webfonts_from_theme_json() as $webfont ) {
			if ( ! is_array( $webfont ) ) {
				continue;
			}

			$webfont = $fn_convert_keys_to_kebab_case( $webfont );

			$webfont = $fn_validate_webfont( $webfont );

			$webfont['src'] = $fn_transform_src_into_uri( (array) $webfont['src'] );

			// Skip if not valid.
			if ( empty( $webfont ) ) {
				continue;
			}

			$registered_webfonts[] = $webfont;
		}
	};

	/**
	 * Orders 'src' items to optimize for browser support.
	 *
	 * @since 6.0.0
	 *
	 * @param array $webfont Webfont to process.
	 * @return array Ordered `src` items.
	 */
	$fn_order_src = static function( array $webfont ) {
		$src         = array();
		$src_ordered = array();

		foreach ( $webfont['src'] as $url ) {
			// Add data URIs first.
			if ( str_starts_with( trim( $url ), 'data:' ) ) {
				$src_ordered[] = array(
						'url'    => $url,
						'format' => 'data',
				);
				continue;
			}
			$format         = pathinfo( $url, PATHINFO_EXTENSION );
			$src[ $format ] = $url;
		}

		// Add woff2.
		if ( ! empty( $src['woff2'] ) ) {
			$src_ordered[] = array(
					'url'    => sanitize_url( $src['woff2'] ),
					'format' => 'woff2',
			);
		}

		// Add woff.
		if ( ! empty( $src['woff'] ) ) {
			$src_ordered[] = array(
					'url'    => sanitize_url( $src['woff'] ),
					'format' => 'woff',
			);
		}

		// Add ttf.
		if ( ! empty( $src['ttf'] ) ) {
			$src_ordered[] = array(
					'url'    => sanitize_url( $src['ttf'] ),
					'format' => 'truetype',
			);
		}

		// Add eot.
		if ( ! empty( $src['eot'] ) ) {
			$src_ordered[] = array(
					'url'    => sanitize_url( $src['eot'] ),
					'format' => 'embedded-opentype',
			);
		}

		// Add otf.
		if ( ! empty( $src['otf'] ) ) {
			$src_ordered[] = array(
					'url'    => sanitize_url( $src['otf'] ),
					'format' => 'opentype',
			);
		}
		$webfont['src'] = $src_ordered;

		return $webfont;
	};

	/**
	 * Compiles the 'src' into valid CSS.
	 *
	 * @since 6.0.0
	 * @since 6.2.0 Removed local() CSS.
	 *
	 * @param string $font_family Font family.
	 * @param array  $value       Value to process.
	 * @return string The CSS.
	 */
	$fn_compile_src = static function( $font_family, array $value ) {
		$src = '';

		foreach ( $value as $item ) {
			$src .= ( 'data' === $item['format'] )
					? ", url({$item['url']})"
					: ", url('{$item['url']}') format('{$item['format']}')";
		}

		$src = ltrim( $src, ', ' );

		return $src;
	};

	/**
	 * Compiles the font variation settings.
	 *
	 * @since 6.0.0
	 *
	 * @param array $font_variation_settings Array of font variation settings.
	 * @return string The CSS.
	 */
	$fn_compile_variations = static function( array $font_variation_settings ) {
		$variations = '';

		foreach ( $font_variation_settings as $key => $value ) {
			$variations .= "$key $value";
		}

		return $variations;
	};

	/**
	 * Builds the font-family's CSS.
	 *
	 * @since 6.0.0
	 *
	 * @uses $fn_compile_src To run the function that compiles the src.
	 * @uses $fn_compile_variations To run the function that compiles the variations.
	 *
	 * @param array $webfont Webfont to process.
	 * @return string This font-family's CSS.
	 */
	$fn_build_font_face_css = static function( array $webfont ) use ( $fn_compile_src, $fn_compile_variations ) {
		$css = '';

		// Wrap font-family in quotes if it contains spaces.
		if (
				str_contains( $webfont['font-family'], ' ' ) &&
				! str_contains( $webfont['font-family'], '"' ) &&
				! str_contains( $webfont['font-family'], "'" )
		) {
			$webfont['font-family'] = '"' . $webfont['font-family'] . '"';
		}

		foreach ( $webfont as $key => $value ) {
			/*
			 * Skip "provider", since it's for internal API use,
			 * and not a valid CSS property.
			 */
			if ( 'provider' === $key ) {
				continue;
			}

			// Compile the "src" parameter.
			if ( 'src' === $key ) {
				$value = $fn_compile_src( $webfont['font-family'], $value );
			}

			// If font-variation-settings is an array, convert it to a string.
			if ( 'font-variation-settings' === $key && is_array( $value ) ) {
				$value = $fn_compile_variations( $value );
			}

			if ( ! empty( $value ) ) {
				$css .= "$key:$value;";
			}
		}

		return $css;
	};

	/**
	 * Gets the '@font-face' CSS styles for locally-hosted font files.
	 *
	 * @since 6.0.0
	 *
	 * @uses $registered_webfonts To access and update the registered webfonts registry (passed by reference).
	 * @uses $fn_order_src To run the function that orders the src.
	 * @uses $fn_build_font_face_css To run the function that builds the font-face CSS.
	 *
	 * @return string The `@font-face` CSS.
	 */
	$fn_get_css = static function() use ( &$registered_webfonts, $fn_order_src, $fn_build_font_face_css ) {
		$css = '';

		foreach ( $registered_webfonts as $webfont ) {
			// Order the webfont's `src` items to optimize for browser support.
			$webfont = $fn_order_src( $webfont );

			// Build the @font-face CSS for this webfont.
			$css .= '@font-face{' . $fn_build_font_face_css( $webfont ) . '}';
		}

		return $css;
	};

	/**
	 * Generates and enqueues webfonts styles.
	 *
	 * @since 6.0.0
	 *
	 * @uses $fn_get_css To run the function that gets the CSS.
	 */
	$fn_generate_and_enqueue_styles = static function() use ( $fn_get_css ) {
		// Generate the styles.
		$styles = $fn_get_css();

		// Bail out if there are no styles to enqueue.
		if ( '' === $styles ) {
			return;
		}

		// Enqueue the stylesheet.
		wp_register_style( 'wp-webfonts', '' );
		wp_enqueue_style( 'wp-webfonts' );

		// Add the styles to the stylesheet.
		wp_add_inline_style( 'wp-webfonts', $styles );
	};

	/**
	 * Generates and enqueues editor styles.
	 *
	 * @since 6.0.0
	 *
	 * @uses $fn_get_css To run the function that gets the CSS.
	 */
	$fn_generate_and_enqueue_editor_styles = static function() use ( $fn_get_css ) {
		// Generate the styles.
		$styles = $fn_get_css();

		// Bail out if there are no styles to enqueue.
		if ( '' === $styles ) {
			return;
		}

		wp_add_inline_style( 'wp-block-library', $styles );
	};

	add_action( 'wp_loaded', $fn_register_webfonts );
	add_action( 'wp_enqueue_scripts', $fn_generate_and_enqueue_styles );
	add_action( 'admin_init', $fn_generate_and_enqueue_editor_styles );
}

/**
 * Prints the CSS in the embed iframe header.
 *
 * @since 4.4.0
 * @deprecated 6.4.0 Use wp_enqueue_embed_styles() instead.
 */
function print_embed_styles() {
	_deprecated_function( __FUNCTION__, '6.4.0', 'wp_enqueue_embed_styles' );

	$type_attr = current_theme_supports( 'html5', 'style' ) ? '' : ' type="text/css"';
	$suffix    = SCRIPT_DEBUG ? '' : '.min';
	?>
	<style<?php echo $type_attr; ?>>
		<?php echo file_get_contents( ABSPATH . WPINC . "/css/wp-embed-template$suffix.css" ); ?>
	</style>
	<?php
}

/**
 * Prints the important emoji-related styles.
 *
 * @since 4.2.0
 * @deprecated 6.4.0 Use wp_enqueue_emoji_styles() instead.
 */
function print_emoji_styles() {
	_deprecated_function( __FUNCTION__, '6.4.0', 'wp_enqueue_emoji_styles' );
	static $printed = false;

	if ( $printed ) {
		return;
	}

	$printed = true;

	$type_attr = current_theme_supports( 'html5', 'style' ) ? '' : ' type="text/css"';
	?>
	<style<?php echo $type_attr; ?>>
	img.wp-smiley,
	img.emoji {
		display: inline !important;
		border: none !important;
		box-shadow: none !important;
		height: 1em !important;
		width: 1em !important;
		margin: 0 0.07em !important;
		vertical-align: -0.1em !important;
		background: none !important;
		padding: 0 !important;
	}
	</style>
	<?php
}

/**
 * Prints style and scripts for the admin bar.
 *
 * @since 3.1.0
 * @deprecated 6.4.0 Use wp_enqueue_admin_bar_header_styles() instead.
 */
function wp_admin_bar_header() {
	_deprecated_function( __FUNCTION__, '6.4.0', 'wp_enqueue_admin_bar_header_styles' );
	$type_attr = current_theme_supports( 'html5', 'style' ) ? '' : ' type="text/css"';
	?>
	<style<?php echo $type_attr; ?> media="print">#wpadminbar { display:none; }</style>
	<?php
}

/**
 * Prints default admin bar callback.
 *
 * @since 3.1.0
 * @deprecated 6.4.0 Use wp_enqueue_admin_bar_bump_styles() instead.
 */
function _admin_bar_bump_cb() {
	_deprecated_function( __FUNCTION__, '6.4.0', 'wp_enqueue_admin_bar_bump_styles' );
	$type_attr = current_theme_supports( 'html5', 'style' ) ? '' : ' type="text/css"';
	?>
	<style<?php echo $type_attr; ?> media="screen">
	html { margin-top: 32px !important; }
	@media screen and ( max-width: 782px ) {
	  html { margin-top: 46px !important; }
	}
	</style>
	<?php
}

/**
 * Runs a remote HTTPS request to detect whether HTTPS supported, and stores potential errors.
 *
 * This internal function is called by a regular Cron hook to ensure HTTPS support is detected and maintained.
 *
 * @since 5.7.0
 * @deprecated 6.4.0 The `wp_update_https_detection_errors()` function is no longer used and has been replaced by
 *                   `wp_get_https_detection_errors()`. Previously the function was called by a regular Cron hook to
 *                    update the `https_detection_errors` option, but this is no longer necessary as the errors are
 *                    retrieved directly in Site Health and no longer used outside of Site Health.
 * @access private
 */
function wp_update_https_detection_errors() {
	_deprecated_function( __FUNCTION__, '6.4.0' );

	/**
	 * Short-circuits the process of detecting errors related to HTTPS support.
	 *
	 * Returning a `WP_Error` from the filter will effectively short-circuit the default logic of trying a remote
	 * request to the site over HTTPS, storing the errors array from the returned `WP_Error` instead.
	 *
	 * @since 5.7.0
	 * @deprecated 6.4.0 The `wp_update_https_detection_errors` filter is no longer used and has been replaced by `pre_wp_get_https_detection_errors`.
	 *
	 * @param null|WP_Error $pre Error object to short-circuit detection,
	 *                           or null to continue with the default behavior.
	 */
	$support_errors = apply_filters( 'pre_wp_update_https_detection_errors', null );
	if ( is_wp_error( $support_errors ) ) {
		update_option( 'https_detection_errors', $support_errors->errors );
		return;
	}

	$support_errors = wp_get_https_detection_errors();

	update_option( 'https_detection_errors', $support_errors );
}

/**
 * Adds `decoding` attribute to an `img` HTML tag.
 *
 * The `decoding` attribute allows developers to indicate whether the
 * browser can decode the image off the main thread (`async`), on the
 * main thread (`sync`) or as determined by the browser (`auto`).
 *
 * By default WordPress adds `decoding="async"` to images but developers
 * can use the {@see 'wp_img_tag_add_decoding_attr'} filter to modify this
 * to remove the attribute or set it to another accepted value.
 *
 * @since 6.1.0
 * @deprecated 6.4.0 Use wp_img_tag_add_loading_optimization_attrs() instead.
 * @see wp_img_tag_add_loading_optimization_attrs()
 *
 * @param string $image   The HTML `img` tag where the attribute should be added.
 * @param string $context Additional context to pass to the filters.
 * @return string Converted `img` tag with `decoding` attribute added.
 */
function wp_img_tag_add_decoding_attr( $image, $context ) {
	_deprecated_function( __FUNCTION__, '6.4.0', 'wp_img_tag_add_loading_optimization_attrs()' );

	/*
	 * Only apply the decoding attribute to images that have a src attribute that
	 * starts with a double quote, ensuring escaped JSON is also excluded.
	 */
	if ( ! str_contains( $image, ' src="' ) ) {
		return $image;
	}

	/** This action is documented in wp-includes/media.php */
	$value = apply_filters( 'wp_img_tag_add_decoding_attr', 'async', $image, $context );

	if ( in_array( $value, array( 'async', 'sync', 'auto' ), true ) ) {
		$image = str_replace( '<img ', '<img decoding="' . esc_attr( $value ) . '" ', $image );
	}

	return $image;
}

/**
 * Parses wp_template content and injects the active theme's
 * stylesheet as a theme attribute into each wp_template_part
 *
 * @since 5.9.0
 * @deprecated 6.4.0 Use traverse_and_serialize_blocks( parse_blocks( $template_content ), '_inject_theme_attribute_in_template_part_block' ) instead.
 * @access private
 *
 * @param string $template_content serialized wp_template content.
 * @return string Updated 'wp_template' content.
 */
function _inject_theme_attribute_in_block_template_content( $template_content ) {
	_deprecated_function(
		__FUNCTION__,
		'6.4.0',
		'traverse_and_serialize_blocks( parse_blocks( $template_content ), "_inject_theme_attribute_in_template_part_block" )'
	);

	$has_updated_content = false;
	$new_content         = '';
	$template_blocks     = parse_blocks( $template_content );

	$blocks = _flatten_blocks( $template_blocks );
	foreach ( $blocks as &$block ) {
		if (
			'core/template-part' === $block['blockName'] &&
			! isset( $block['attrs']['theme'] )
		) {
			$block['attrs']['theme'] = get_stylesheet();
			$has_updated_content     = true;
		}
	}

	if ( $has_updated_content ) {
		foreach ( $template_blocks as &$block ) {
			$new_content .= serialize_block( $block );
		}

		return $new_content;
	}

	return $template_content;
}

/**
 * Parses a block template and removes the theme attribute from each template part.
 *
 * @since 5.9.0
 * @deprecated 6.4.0 Use traverse_and_serialize_blocks( parse_blocks( $template_content ), '_remove_theme_attribute_from_template_part_block' ) instead.
 * @access private
 *
 * @param string $template_content Serialized block template content.
 * @return string Updated block template content.
 */
function _remove_theme_attribute_in_block_template_content( $template_content ) {
	_deprecated_function(
		__FUNCTION__,
		'6.4.0',
		'traverse_and_serialize_blocks( parse_blocks( $template_content ), "_remove_theme_attribute_from_template_part_block" )'
	);

	$has_updated_content = false;
	$new_content         = '';
	$template_blocks     = parse_blocks( $template_content );

	$blocks = _flatten_blocks( $template_blocks );
	foreach ( $blocks as $key => $block ) {
		if ( 'core/template-part' === $block['blockName'] && isset( $block['attrs']['theme'] ) ) {
			unset( $blocks[ $key ]['attrs']['theme'] );
			$has_updated_content = true;
		}
	}

	if ( ! $has_updated_content ) {
		return $template_content;
	}

	foreach ( $template_blocks as $block ) {
		$new_content .= serialize_block( $block );
	}

	return $new_content;
}

/**
 * Prints the skip-link script & styles.
 *
 * @since 5.8.0
 * @access private
 * @deprecated 6.4.0 Use wp_enqueue_block_template_skip_link() instead.
 *
 * @global string $_wp_current_template_content
 */
function the_block_template_skip_link() {
	_deprecated_function( __FUNCTION__, '6.4.0', 'wp_enqueue_block_template_skip_link()' );

	global $_wp_current_template_content;

	// Early exit if not a block theme.
	if ( ! current_theme_supports( 'block-templates' ) ) {
		return;
	}

	// Early exit if not a block template.
	if ( ! $_wp_current_template_content ) {
		return;
	}
	?>

	<?php
	/**
	 * Print the skip-link styles.
	 */
	?>
	<style id="skip-link-styles">
		.skip-link.screen-reader-text {
			border: 0;
			clip: rect(1px,1px,1px,1px);
			clip-path: inset(50%);
			height: 1px;
			margin: -1px;
			overflow: hidden;
			padding: 0;
			position: absolute !important;
			width: 1px;
			word-wrap: normal !important;
		}

		.skip-link.screen-reader-text:focus {
			background-color: #eee;
			clip: auto !important;
			clip-path: none;
			color: #444;
			display: block;
			font-size: 1em;
			height: auto;
			left: 5px;
			line-height: normal;
			padding: 15px 23px 14px;
			text-decoration: none;
			top: 5px;
			width: auto;
			z-index: 100000;
		}
	</style>
	<?php
	/**
	 * Print the skip-link script.
	 */
	?>
	<script>
	( function() {
		var skipLinkTarget = document.querySelector( 'main' ),
			sibling,
			skipLinkTargetID,
			skipLink;

		// Early exit if a skip-link target can't be located.
		if ( ! skipLinkTarget ) {
			return;
		}

		/*
		 * Get the site wrapper.
		 * The skip-link will be injected in the beginning of it.
		 */
		sibling = document.querySelector( '.wp-site-blocks' );

		// Early exit if the root element was not found.
		if ( ! sibling ) {
			return;
		}

		// Get the skip-link target's ID, and generate one if it doesn't exist.
		skipLinkTargetID = skipLinkTarget.id;
		if ( ! skipLinkTargetID ) {
			skipLinkTargetID = 'wp--skip-link--target';
			skipLinkTarget.id = skipLinkTargetID;
		}

		// Create the skip link.
		skipLink = document.createElement( 'a' );
		skipLink.classList.add( 'skip-link', 'screen-reader-text' );
		skipLink.href = '#' + skipLinkTargetID;
		skipLink.innerHTML = '<?php /* translators: Hidden accessibility text. */ esc_html_e( 'Skip to content' ); ?>';

		// Inject the skip link.
		sibling.parentElement.insertBefore( skipLink, sibling );
	}() );
	</script>
	<?php
}

/**
 * Ensure that the view script has the `wp-interactivity` dependency.
 *
 * @since 6.4.0
 * @deprecated 6.5.0
 *
 * @global WP_Scripts $wp_scripts
 */
function block_core_query_ensure_interactivity_dependency() {
	_deprecated_function( __FUNCTION__, '6.5.0', 'wp_register_script_module' );
	global $wp_scripts;
	if (
		isset( $wp_scripts->registered['wp-block-query-view'] ) &&
		! in_array( 'wp-interactivity', $wp_scripts->registered['wp-block-query-view']->deps, true )
	) {
		$wp_scripts->registered['wp-block-query-view']->deps[] = 'wp-interactivity';
	}
}

/**
 * Ensure that the view script has the `wp-interactivity` dependency.
 *
 * @since 6.4.0
 * @deprecated 6.5.0
 *
 * @global WP_Scripts $wp_scripts
 */
function block_core_file_ensure_interactivity_dependency() {
	_deprecated_function( __FUNCTION__, '6.5.0', 'wp_register_script_module' );
	global $wp_scripts;
	if (
		isset( $wp_scripts->registered['wp-block-file-view'] ) &&
		! in_array( 'wp-interactivity', $wp_scripts->registered['wp-block-file-view']->deps, true )
	) {
		$wp_scripts->registered['wp-block-file-view']->deps[] = 'wp-interactivity';
	}
}

/**
 * Ensures that the view script has the `wp-interactivity` dependency.
 *
 * @since 6.4.0
 * @deprecated 6.5.0
 *
 * @global WP_Scripts $wp_scripts
 */
function block_core_image_ensure_interactivity_dependency() {
	_deprecated_function( __FUNCTION__, '6.5.0', 'wp_register_script_module' );
	global $wp_scripts;
	if (
		isset( $wp_scripts->registered['wp-block-image-view'] ) &&
		! in_array( 'wp-interactivity', $wp_scripts->registered['wp-block-image-view']->deps, true )
	) {
		$wp_scripts->registered['wp-block-image-view']->deps[] = 'wp-interactivity';
	}
}

/**
<<<<<<< HEAD
 * A callback function for use in the {@see 'upload_dir'} filter.
 *
 * This function is intended for internal use only and should not be used by plugins and themes.
 *
 * @since 6.5.0
 * @deprecated 6.6.0
 * @access private
 *
 * @param string $font_dir The font directory path.
 * @return string The font directory path.
 */
function _wp_filter_font_directory( $font_dir ) {
	_deprecated_function( __FUNCTION__, '6.6.0' );
	return $font_dir;
=======
 * Updates the block content with elements class names.
 *
 * @deprecated 6.6.0 Generation of element class name is handled via `render_block_data` filter.
 *
 * @since 5.8.0
 * @since 6.4.0 Added support for button and heading element styling.
 * @access private
 *
 * @param string $block_content Rendered block content.
 * @param array  $block         Block object.
 * @return string Filtered block content.
 */
function wp_render_elements_support( $block_content, $block ) {
	_deprecated_function( __FUNCTION__, '6.6.0', 'wp_render_elements_class_name' );
	return $block_content;
>>>>>>> be9f8a5f
}<|MERGE_RESOLUTION|>--- conflicted
+++ resolved
@@ -6302,7 +6302,24 @@
 }
 
 /**
-<<<<<<< HEAD
+ * Updates the block content with elements class names.
+ *
+ * @deprecated 6.6.0 Generation of element class name is handled via `render_block_data` filter.
+ *
+ * @since 5.8.0
+ * @since 6.4.0 Added support for button and heading element styling.
+ * @access private
+ *
+ * @param string $block_content Rendered block content.
+ * @param array  $block         Block object.
+ * @return string Filtered block content.
+ */
+function wp_render_elements_support( $block_content, $block ) {
+	_deprecated_function( __FUNCTION__, '6.6.0', 'wp_render_elements_class_name' );
+	return $block_content;
+}
+
+/**
  * A callback function for use in the {@see 'upload_dir'} filter.
  *
  * This function is intended for internal use only and should not be used by plugins and themes.
@@ -6317,21 +6334,4 @@
 function _wp_filter_font_directory( $font_dir ) {
 	_deprecated_function( __FUNCTION__, '6.6.0' );
 	return $font_dir;
-=======
- * Updates the block content with elements class names.
- *
- * @deprecated 6.6.0 Generation of element class name is handled via `render_block_data` filter.
- *
- * @since 5.8.0
- * @since 6.4.0 Added support for button and heading element styling.
- * @access private
- *
- * @param string $block_content Rendered block content.
- * @param array  $block         Block object.
- * @return string Filtered block content.
- */
-function wp_render_elements_support( $block_content, $block ) {
-	_deprecated_function( __FUNCTION__, '6.6.0', 'wp_render_elements_class_name' );
-	return $block_content;
->>>>>>> be9f8a5f
 }