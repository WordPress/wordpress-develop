--- conflicted
+++ resolved
@@ -4103,7 +4103,6 @@
 }
 
 /**
-<<<<<<< HEAD
  * Gets the path to a translation file for loading a textdomain just in time.
  *
  * Caches the retrieved results internally.
@@ -4183,7 +4182,9 @@
 	}
 
 	return false;
-=======
+}
+
+/*
  * Adds slashes to only string values in an array of values.
  *
  * This should be used when preparing data for core APIs that expect slashed data.
@@ -4214,5 +4215,4 @@
  */
 function addslashes_strings_only( $value ) {
 	return is_string( $value ) ? addslashes( $value ) : $value;
->>>>>>> 1f1adbee
 }