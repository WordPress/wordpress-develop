--- conflicted
+++ resolved
@@ -5872,7 +5872,6 @@
 }
 
 /**
-<<<<<<< HEAD
  * Prints the CSS in the embed iframe header.
  *
  * @since 4.4.0
@@ -5956,7 +5955,9 @@
 	}
 	</style>
 	<?php
-=======
+}
+
+/**
  * Runs a remote HTTPS request to detect whether HTTPS supported, and stores potential errors.
  *
  * This internal function is called by a regular Cron hook to ensure HTTPS support is detected and maintained.
@@ -5992,5 +5993,4 @@
 	$support_errors = wp_get_https_detection_errors();
 
 	update_option( 'https_detection_errors', $support_errors );
->>>>>>> de9e06a4
 }