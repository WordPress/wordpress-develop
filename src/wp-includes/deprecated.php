<?php
/**
 * Deprecated functions from past WordPress versions. You shouldn't use these
 * functions and look for the alternatives instead. The functions will be
 * removed in a later version.
 *
 * @package WordPress
 * @subpackage Deprecated
 */

/*
 * Deprecated functions come here to die.
 */

/**
 * Retrieves all post data for a given post.
 *
 * @since 0.71
 * @deprecated 1.5.1 Use get_post()
 * @see get_post()
 *
 * @param int $postid Post ID.
 * @return array Post data.
 */
function get_postdata($postid) {
	_deprecated_function( __FUNCTION__, '1.5.1', 'get_post()' );

	$post = get_post($postid);

	$postdata = array (
		'ID' => $post->ID,
		'Author_ID' => $post->post_author,
		'Date' => $post->post_date,
		'Content' => $post->post_content,
		'Excerpt' => $post->post_excerpt,
		'Title' => $post->post_title,
		'Category' => $post->post_category,
		'post_status' => $post->post_status,
		'comment_status' => $post->comment_status,
		'ping_status' => $post->ping_status,
		'post_password' => $post->post_password,
		'to_ping' => $post->to_ping,
		'pinged' => $post->pinged,
		'post_type' => $post->post_type,
		'post_name' => $post->post_name
	);

	return $postdata;
}

/**
 * Sets up the WordPress Loop.
 *
 * Use The Loop instead.
 *
 * @link https://developer.wordpress.org/themes/basics/the-loop/
 *
 * @since 1.0.1
 * @deprecated 1.5.0
 *
 * @global WP_Query $wp_query WordPress Query object.
 */
function start_wp() {
	global $wp_query;

	_deprecated_function( __FUNCTION__, '1.5.0', __('new WordPress Loop') );

	// Since the old style loop is being used, advance the query iterator here.
	$wp_query->next_post();

	setup_postdata( get_post() );
}

/**
 * Returns or prints a category ID.
 *
 * @since 0.71
 * @deprecated 0.71 Use get_the_category()
 * @see get_the_category()
 *
 * @param bool $display Optional. Whether to display the output. Default true.
 * @return int Category ID.
 */
function the_category_ID($display = true) {
	_deprecated_function( __FUNCTION__, '0.71', 'get_the_category()' );

	// Grab the first cat in the list.
	$categories = get_the_category();
	$cat = $categories[0]->term_id;

	if ( $display )
		echo $cat;

	return $cat;
}

/**
 * Prints a category with optional text before and after.
 *
 * @since 0.71
 * @deprecated 0.71 Use get_the_category_by_ID()
 * @see get_the_category_by_ID()
 *
 * @param string $before Optional. Text to display before the category. Default empty.
 * @param string $after  Optional. Text to display after the category. Default empty.
 */
function the_category_head( $before = '', $after = '' ) {
	global $currentcat, $previouscat;

	_deprecated_function( __FUNCTION__, '0.71', 'get_the_category_by_ID()' );

	// Grab the first cat in the list.
	$categories = get_the_category();
	$currentcat = $categories[0]->category_id;
	if ( $currentcat != $previouscat ) {
		echo $before;
		echo get_the_category_by_ID($currentcat);
		echo $after;
		$previouscat = $currentcat;
	}
}

/**
 * Prints a link to the previous post.
 *
 * @since 1.5.0
 * @deprecated 2.0.0 Use previous_post_link()
 * @see previous_post_link()
 *
 * @param string $format
 * @param string $previous
 * @param string $title
 * @param string $in_same_cat
 * @param int    $limitprev
 * @param string $excluded_categories
 */
function previous_post($format='%', $previous='previous post: ', $title='yes', $in_same_cat='no', $limitprev=1, $excluded_categories='') {

	_deprecated_function( __FUNCTION__, '2.0.0', 'previous_post_link()' );

	if ( empty($in_same_cat) || 'no' == $in_same_cat )
		$in_same_cat = false;
	else
		$in_same_cat = true;

	$post = get_previous_post($in_same_cat, $excluded_categories);

	if ( !$post )
		return;

	$string = '<a href="'.get_permalink($post->ID).'">'.$previous;
	if ( 'yes' == $title )
		$string .= apply_filters('the_title', $post->post_title, $post->ID);
	$string .= '</a>';
	$format = str_replace('%', $string, $format);
	echo $format;
}

/**
 * Prints link to the next post.
 *
 * @since 0.71
 * @deprecated 2.0.0 Use next_post_link()
 * @see next_post_link()
 *
 * @param string $format
 * @param string $next
 * @param string $title
 * @param string $in_same_cat
 * @param int $limitnext
 * @param string $excluded_categories
 */
function next_post($format='%', $next='next post: ', $title='yes', $in_same_cat='no', $limitnext=1, $excluded_categories='') {
	_deprecated_function( __FUNCTION__, '2.0.0', 'next_post_link()' );

	if ( empty($in_same_cat) || 'no' == $in_same_cat )
		$in_same_cat = false;
	else
		$in_same_cat = true;

	$post = get_next_post($in_same_cat, $excluded_categories);

	if ( !$post	)
		return;

	$string = '<a href="'.get_permalink($post->ID).'">'.$next;
	if ( 'yes' == $title )
		$string .= apply_filters('the_title', $post->post_title, $post->ID);
	$string .= '</a>';
	$format = str_replace('%', $string, $format);
	echo $format;
}

/**
 * Whether user can create a post.
 *
 * @since 1.5.0
 * @deprecated 2.0.0 Use current_user_can()
 * @see current_user_can()
 *
 * @param int $user_id
 * @param int $blog_id Not Used
 * @param int $category_id Not Used
 * @return bool
 */
function user_can_create_post($user_id, $blog_id = 1, $category_id = 'None') {
	_deprecated_function( __FUNCTION__, '2.0.0', 'current_user_can()' );

	$author_data = get_userdata($user_id);
	return ($author_data->user_level > 1);
}

/**
 * Whether user can create a post.
 *
 * @since 1.5.0
 * @deprecated 2.0.0 Use current_user_can()
 * @see current_user_can()
 *
 * @param int $user_id
 * @param int $blog_id Not Used
 * @param int $category_id Not Used
 * @return bool
 */
function user_can_create_draft($user_id, $blog_id = 1, $category_id = 'None') {
	_deprecated_function( __FUNCTION__, '2.0.0', 'current_user_can()' );

	$author_data = get_userdata($user_id);
	return ($author_data->user_level >= 1);
}

/**
 * Whether user can edit a post.
 *
 * @since 1.5.0
 * @deprecated 2.0.0 Use current_user_can()
 * @see current_user_can()
 *
 * @param int $user_id
 * @param int $post_id
 * @param int $blog_id Not Used
 * @return bool
 */
function user_can_edit_post($user_id, $post_id, $blog_id = 1) {
	_deprecated_function( __FUNCTION__, '2.0.0', 'current_user_can()' );

	$author_data = get_userdata($user_id);
	$post = get_post($post_id);
	$post_author_data = get_userdata($post->post_author);

	if ( (($user_id == $post_author_data->ID) && !($post->post_status == 'publish' && $author_data->user_level < 2))
			|| ($author_data->user_level > $post_author_data->user_level)
			|| ($author_data->user_level >= 10) ) {
		return true;
	} else {
		return false;
	}
}

/**
 * Whether user can delete a post.
 *
 * @since 1.5.0
 * @deprecated 2.0.0 Use current_user_can()
 * @see current_user_can()
 *
 * @param int $user_id
 * @param int $post_id
 * @param int $blog_id Not Used
 * @return bool
 */
function user_can_delete_post($user_id, $post_id, $blog_id = 1) {
	_deprecated_function( __FUNCTION__, '2.0.0', 'current_user_can()' );

	// Right now if one can edit, one can delete.
	return user_can_edit_post($user_id, $post_id, $blog_id);
}

/**
 * Whether user can set new posts' dates.
 *
 * @since 1.5.0
 * @deprecated 2.0.0 Use current_user_can()
 * @see current_user_can()
 *
 * @param int $user_id
 * @param int $blog_id Not Used
 * @param int $category_id Not Used
 * @return bool
 */
function user_can_set_post_date($user_id, $blog_id = 1, $category_id = 'None') {
	_deprecated_function( __FUNCTION__, '2.0.0', 'current_user_can()' );

	$author_data = get_userdata($user_id);
	return (($author_data->user_level > 4) && user_can_create_post($user_id, $blog_id, $category_id));
}

/**
 * Whether user can delete a post.
 *
 * @since 1.5.0
 * @deprecated 2.0.0 Use current_user_can()
 * @see current_user_can()
 *
 * @param int $user_id
 * @param int $post_id
 * @param int $blog_id Not Used
 * @return bool returns true if $user_id can edit $post_id's date
 */
function user_can_edit_post_date($user_id, $post_id, $blog_id = 1) {
	_deprecated_function( __FUNCTION__, '2.0.0', 'current_user_can()' );

	$author_data = get_userdata($user_id);
	return (($author_data->user_level > 4) && user_can_edit_post($user_id, $post_id, $blog_id));
}

/**
 * Whether user can delete a post.
 *
 * @since 1.5.0
 * @deprecated 2.0.0 Use current_user_can()
 * @see current_user_can()
 *
 * @param int $user_id
 * @param int $post_id
 * @param int $blog_id Not Used
 * @return bool returns true if $user_id can edit $post_id's comments
 */
function user_can_edit_post_comments($user_id, $post_id, $blog_id = 1) {
	_deprecated_function( __FUNCTION__, '2.0.0', 'current_user_can()' );

	// Right now if one can edit a post, one can edit comments made on it.
	return user_can_edit_post($user_id, $post_id, $blog_id);
}

/**
 * Whether user can delete a post.
 *
 * @since 1.5.0
 * @deprecated 2.0.0 Use current_user_can()
 * @see current_user_can()
 *
 * @param int $user_id
 * @param int $post_id
 * @param int $blog_id Not Used
 * @return bool returns true if $user_id can delete $post_id's comments
 */
function user_can_delete_post_comments($user_id, $post_id, $blog_id = 1) {
	_deprecated_function( __FUNCTION__, '2.0.0', 'current_user_can()' );

	// Right now if one can edit comments, one can delete comments.
	return user_can_edit_post_comments($user_id, $post_id, $blog_id);
}

/**
 * Can user can edit other user.
 *
 * @since 1.5.0
 * @deprecated 2.0.0 Use current_user_can()
 * @see current_user_can()
 *
 * @param int $user_id
 * @param int $other_user
 * @return bool
 */
function user_can_edit_user($user_id, $other_user) {
	_deprecated_function( __FUNCTION__, '2.0.0', 'current_user_can()' );

	$user  = get_userdata($user_id);
	$other = get_userdata($other_user);
	if ( $user->user_level > $other->user_level || $user->user_level > 8 || $user->ID == $other->ID )
		return true;
	else
		return false;
}

/**
 * Gets the links associated with category $cat_name.
 *
 * @since 0.71
 * @deprecated 2.1.0 Use get_bookmarks()
 * @see get_bookmarks()
 *
 * @param string $cat_name         Optional. The category name to use. If no match is found, uses all.
 *                                 Default 'noname'.
 * @param string $before           Optional. The HTML to output before the link. Default empty.
 * @param string $after            Optional. The HTML to output after the link. Default '<br />'.
 * @param string $between          Optional. The HTML to output between the link/image and its description.
 *                                 Not used if no image or $show_images is true. Default ' '.
 * @param bool   $show_images      Optional. Whether to show images (if defined). Default true.
 * @param string $orderby          Optional. The order to output the links. E.g. 'id', 'name', 'url',
 *                                 'description', 'rating', or 'owner'. Default 'id'.
 *                                 If you start the name with an underscore, the order will be reversed.
 *                                 Specifying 'rand' as the order will return links in a random order.
 * @param bool   $show_description Optional. Whether to show the description if show_images=false/not defined.
 *                                 Default true.
 * @param bool   $show_rating      Optional. Show rating stars/chars. Default false.
 * @param int    $limit            Optional. Limit to X entries. If not specified, all entries are shown.
 *                                 Default -1.
 * @param int    $show_updated     Optional. Whether to show last updated timestamp. Default 0.
 */
function get_linksbyname($cat_name = "noname", $before = '', $after = '<br />', $between = " ", $show_images = true, $orderby = 'id',
						$show_description = true, $show_rating = false,
						$limit = -1, $show_updated = 0) {
	_deprecated_function( __FUNCTION__, '2.1.0', 'get_bookmarks()' );

	$cat_id = -1;
	$cat = get_term_by('name', $cat_name, 'link_category');
	if ( $cat )
		$cat_id = $cat->term_id;

	get_links($cat_id, $before, $after, $between, $show_images, $orderby, $show_description, $show_rating, $limit, $show_updated);
}

/**
 * Gets the links associated with the named category.
 *
 * @since 1.0.1
 * @deprecated 2.1.0 Use wp_list_bookmarks()
 * @see wp_list_bookmarks()
 *
 * @param string $category The category to use.
 * @param string $args
 * @return string|null
 */
function wp_get_linksbyname($category, $args = '') {
	_deprecated_function(__FUNCTION__, '2.1.0', 'wp_list_bookmarks()');

	$defaults = array(
		'after' => '<br />',
		'before' => '',
		'categorize' => 0,
		'category_after' => '',
		'category_before' => '',
		'category_name' => $category,
		'show_description' => 1,
		'title_li' => '',
	);

	$parsed_args = wp_parse_args( $args, $defaults );

	return wp_list_bookmarks($parsed_args);
}

/**
 * Gets an array of link objects associated with category $cat_name.
 *
 *     $links = get_linkobjectsbyname( 'fred' );
 *     foreach ( $links as $link ) {
 *      	echo '<li>' . $link->link_name . '</li>';
 *     }
 *
 * @since 1.0.1
 * @deprecated 2.1.0 Use get_bookmarks()
 * @see get_bookmarks()
 *
 * @param string $cat_name Optional. The category name to use. If no match is found, uses all.
 *                         Default 'noname'.
 * @param string $orderby  Optional. The order to output the links. E.g. 'id', 'name', 'url',
 *                         'description', 'rating', or 'owner'. Default 'name'.
 *                         If you start the name with an underscore, the order will be reversed.
 *                         Specifying 'rand' as the order will return links in a random order.
 * @param int    $limit    Optional. Limit to X entries. If not specified, all entries are shown.
 *                         Default -1.
 * @return array
 */
function get_linkobjectsbyname($cat_name = "noname" , $orderby = 'name', $limit = -1) {
	_deprecated_function( __FUNCTION__, '2.1.0', 'get_bookmarks()' );

	$cat_id = -1;
	$cat = get_term_by('name', $cat_name, 'link_category');
	if ( $cat )
		$cat_id = $cat->term_id;

	return get_linkobjects($cat_id, $orderby, $limit);
}

/**
 * Gets an array of link objects associated with category n.
 *
 * Usage:
 *
 *     $links = get_linkobjects(1);
 *     if ($links) {
 *     	foreach ($links as $link) {
 *     		echo '<li>'.$link->link_name.'<br />'.$link->link_description.'</li>';
 *     	}
 *     }
 *
 * Fields are:
 *
 * - link_id
 * - link_url
 * - link_name
 * - link_image
 * - link_target
 * - link_category
 * - link_description
 * - link_visible
 * - link_owner
 * - link_rating
 * - link_updated
 * - link_rel
 * - link_notes
 *
 * @since 1.0.1
 * @deprecated 2.1.0 Use get_bookmarks()
 * @see get_bookmarks()
 *
 * @param int    $category Optional. The category to use. If no category supplied, uses all.
 *                         Default 0.
 * @param string $orderby  Optional. The order to output the links. E.g. 'id', 'name', 'url',
 *                         'description', 'rating', or 'owner'. Default 'name'.
 *                         If you start the name with an underscore, the order will be reversed.
 *                         Specifying 'rand' as the order will return links in a random order.
 * @param int    $limit    Optional. Limit to X entries. If not specified, all entries are shown.
 *                         Default 0.
 * @return array
 */
function get_linkobjects($category = 0, $orderby = 'name', $limit = 0) {
	_deprecated_function( __FUNCTION__, '2.1.0', 'get_bookmarks()' );

	$links = get_bookmarks( array( 'category' => $category, 'orderby' => $orderby, 'limit' => $limit ) ) ;

	$links_array = array();
	foreach ($links as $link)
		$links_array[] = $link;

	return $links_array;
}

/**
 * Gets the links associated with category 'cat_name' and display rating stars/chars.
 *
 * @since 0.71
 * @deprecated 2.1.0 Use get_bookmarks()
 * @see get_bookmarks()
 *
 * @param string $cat_name         Optional. The category name to use. If no match is found, uses all.
 *                                 Default 'noname'.
 * @param string $before           Optional. The HTML to output before the link. Default empty.
 * @param string $after            Optional. The HTML to output after the link. Default '<br />'.
 * @param string $between          Optional. The HTML to output between the link/image and its description.
 *                                 Not used if no image or $show_images is true. Default ' '.
 * @param bool   $show_images      Optional. Whether to show images (if defined). Default true.
 * @param string $orderby          Optional. The order to output the links. E.g. 'id', 'name', 'url',
 *                                 'description', 'rating', or 'owner'. Default 'id'.
 *                                 If you start the name with an underscore, the order will be reversed.
 *                                 Specifying 'rand' as the order will return links in a random order.
 * @param bool   $show_description Optional. Whether to show the description if show_images=false/not defined.
 *                                 Default true.
 * @param int    $limit		       Optional. Limit to X entries. If not specified, all entries are shown.
 *                                 Default -1.
 * @param int    $show_updated     Optional. Whether to show last updated timestamp. Default 0.
 */
function get_linksbyname_withrating($cat_name = "noname", $before = '', $after = '<br />', $between = " ",
									$show_images = true, $orderby = 'id', $show_description = true, $limit = -1, $show_updated = 0) {
	_deprecated_function( __FUNCTION__, '2.1.0', 'get_bookmarks()' );

	get_linksbyname($cat_name, $before, $after, $between, $show_images, $orderby, $show_description, true, $limit, $show_updated);
}

/**
 * Gets the links associated with category n and display rating stars/chars.
 *
 * @since 0.71
 * @deprecated 2.1.0 Use get_bookmarks()
 * @see get_bookmarks()
 *
 * @param int    $category         Optional. The category to use. If no category supplied, uses all.
 *                                 Default 0.
 * @param string $before           Optional. The HTML to output before the link. Default empty.
 * @param string $after            Optional. The HTML to output after the link. Default '<br />'.
 * @param string $between          Optional. The HTML to output between the link/image and its description.
 *                                 Not used if no image or $show_images is true. Default ' '.
 * @param bool   $show_images      Optional. Whether to show images (if defined). Default true.
 * @param string $orderby          Optional. The order to output the links. E.g. 'id', 'name', 'url',
 *                                 'description', 'rating', or 'owner'. Default 'id'.
 *                                 If you start the name with an underscore, the order will be reversed.
 *                                 Specifying 'rand' as the order will return links in a random order.
 * @param bool   $show_description Optional. Whether to show the description if show_images=false/not defined.
 *                                 Default true.
 * @param int    $limit		       Optional. Limit to X entries. If not specified, all entries are shown.
 *                                 Default -1.
 * @param int    $show_updated     Optional. Whether to show last updated timestamp. Default 0.
 */
function get_links_withrating($category = -1, $before = '', $after = '<br />', $between = " ", $show_images = true,
							$orderby = 'id', $show_description = true, $limit = -1, $show_updated = 0) {
	_deprecated_function( __FUNCTION__, '2.1.0', 'get_bookmarks()' );

	get_links($category, $before, $after, $between, $show_images, $orderby, $show_description, true, $limit, $show_updated);
}

/**
 * Gets the auto_toggle setting.
 *
 * @since 0.71
 * @deprecated 2.1.0
 *
 * @param int $id The category to get. If no category supplied uses 0
 * @return int Only returns 0.
 */
function get_autotoggle($id = 0) {
	_deprecated_function( __FUNCTION__, '2.1.0' );
	return 0;
}

/**
 * Lists categories.
 *
 * @since 0.71
 * @deprecated 2.1.0 Use wp_list_categories()
 * @see wp_list_categories()
 *
 * @param int $optionall
 * @param string $all
 * @param string $sort_column
 * @param string $sort_order
 * @param string $file
 * @param bool $list
 * @param int $optiondates
 * @param int $optioncount
 * @param int $hide_empty
 * @param int $use_desc_for_title
 * @param bool $children
 * @param int $child_of
 * @param int $categories
 * @param int $recurse
 * @param string $feed
 * @param string $feed_image
 * @param string $exclude
 * @param bool $hierarchical
 * @return null|false
 */
function list_cats($optionall = 1, $all = 'All', $sort_column = 'ID', $sort_order = 'asc', $file = '', $list = true, $optiondates = 0,
				$optioncount = 0, $hide_empty = 1, $use_desc_for_title = 1, $children=false, $child_of=0, $categories=0,
				$recurse=0, $feed = '', $feed_image = '', $exclude = '', $hierarchical=false) {
	_deprecated_function( __FUNCTION__, '2.1.0', 'wp_list_categories()' );

	$query = compact('optionall', 'all', 'sort_column', 'sort_order', 'file', 'list', 'optiondates', 'optioncount', 'hide_empty', 'use_desc_for_title', 'children',
		'child_of', 'categories', 'recurse', 'feed', 'feed_image', 'exclude', 'hierarchical');
	return wp_list_cats($query);
}

/**
 * Lists categories.
 *
 * @since 1.2.0
 * @deprecated 2.1.0 Use wp_list_categories()
 * @see wp_list_categories()
 *
 * @param string|array $args
 * @return null|string|false
 */
function wp_list_cats($args = '') {
	_deprecated_function( __FUNCTION__, '2.1.0', 'wp_list_categories()' );

	$parsed_args = wp_parse_args( $args );

	// Map to new names.
	if ( isset($parsed_args['optionall']) && isset($parsed_args['all']))
		$parsed_args['show_option_all'] = $parsed_args['all'];
	if ( isset($parsed_args['sort_column']) )
		$parsed_args['orderby'] = $parsed_args['sort_column'];
	if ( isset($parsed_args['sort_order']) )
		$parsed_args['order'] = $parsed_args['sort_order'];
	if ( isset($parsed_args['optiondates']) )
		$parsed_args['show_last_update'] = $parsed_args['optiondates'];
	if ( isset($parsed_args['optioncount']) )
		$parsed_args['show_count'] = $parsed_args['optioncount'];
	if ( isset($parsed_args['list']) )
		$parsed_args['style'] = $parsed_args['list'] ? 'list' : 'break';
	$parsed_args['title_li'] = '';

	return wp_list_categories($parsed_args);
}

/**
 * Deprecated method for generating a drop-down of categories.
 *
 * @since 0.71
 * @deprecated 2.1.0 Use wp_dropdown_categories()
 * @see wp_dropdown_categories()
 *
 * @param int $optionall
 * @param string $all
 * @param string $orderby
 * @param string $order
 * @param int $show_last_update
 * @param int $show_count
 * @param int $hide_empty
 * @param bool $optionnone
 * @param int $selected
 * @param int $exclude
 * @return string
 */
function dropdown_cats($optionall = 1, $all = 'All', $orderby = 'ID', $order = 'asc',
		$show_last_update = 0, $show_count = 0, $hide_empty = 1, $optionnone = false,
		$selected = 0, $exclude = 0) {
	_deprecated_function( __FUNCTION__, '2.1.0', 'wp_dropdown_categories()' );

	$show_option_all = '';
	if ( $optionall )
		$show_option_all = $all;

	$show_option_none = '';
	if ( $optionnone )
		$show_option_none = __('None');

	$vars = compact('show_option_all', 'show_option_none', 'orderby', 'order',
					'show_last_update', 'show_count', 'hide_empty', 'selected', 'exclude');
	$query = add_query_arg($vars, '');
	return wp_dropdown_categories($query);
}

/**
 * Lists authors.
 *
 * @since 1.2.0
 * @deprecated 2.1.0 Use wp_list_authors()
 * @see wp_list_authors()
 *
 * @param bool $optioncount
 * @param bool $exclude_admin
 * @param bool $show_fullname
 * @param bool $hide_empty
 * @param string $feed
 * @param string $feed_image
 * @return null|string
 */
function list_authors($optioncount = false, $exclude_admin = true, $show_fullname = false, $hide_empty = true, $feed = '', $feed_image = '') {
	_deprecated_function( __FUNCTION__, '2.1.0', 'wp_list_authors()' );

	$args = compact('optioncount', 'exclude_admin', 'show_fullname', 'hide_empty', 'feed', 'feed_image');
	return wp_list_authors($args);
}

/**
 * Retrieves a list of post categories.
 *
 * @since 1.0.1
 * @deprecated 2.1.0 Use wp_get_post_categories()
 * @see wp_get_post_categories()
 *
 * @param int $blogid Not Used
 * @param int $post_id
 * @return array
 */
function wp_get_post_cats($blogid = '1', $post_id = 0) {
	_deprecated_function( __FUNCTION__, '2.1.0', 'wp_get_post_categories()' );
	return wp_get_post_categories($post_id);
}

/**
 * Sets the categories that the post ID belongs to.
 *
 * @since 1.0.1
 * @deprecated 2.1.0
 * @deprecated Use wp_set_post_categories()
 * @see wp_set_post_categories()
 *
 * @param int $blogid Not used
 * @param int $post_id
 * @param array $post_categories
 * @return bool|mixed
 */
function wp_set_post_cats($blogid = '1', $post_id = 0, $post_categories = array()) {
	_deprecated_function( __FUNCTION__, '2.1.0', 'wp_set_post_categories()' );
	return wp_set_post_categories($post_id, $post_categories);
}

/**
 * Retrieves a list of archives.
 *
 * @since 0.71
 * @deprecated 2.1.0 Use wp_get_archives()
 * @see wp_get_archives()
 *
 * @param string $type
 * @param string $limit
 * @param string $format
 * @param string $before
 * @param string $after
 * @param bool $show_post_count
 * @return string|null
 */
function get_archives($type='', $limit='', $format='html', $before = '', $after = '', $show_post_count = false) {
	_deprecated_function( __FUNCTION__, '2.1.0', 'wp_get_archives()' );
	$args = compact('type', 'limit', 'format', 'before', 'after', 'show_post_count');
	return wp_get_archives($args);
}

/**
 * Returns or Prints link to the author's posts.
 *
 * @since 1.2.0
 * @deprecated 2.1.0 Use get_author_posts_url()
 * @see get_author_posts_url()
 *
 * @param bool $display
 * @param int $author_id
 * @param string $author_nicename Optional.
 * @return string|null
 */
function get_author_link($display, $author_id, $author_nicename = '') {
	_deprecated_function( __FUNCTION__, '2.1.0', 'get_author_posts_url()' );

	$link = get_author_posts_url($author_id, $author_nicename);

	if ( $display )
		echo $link;
	return $link;
}

/**
 * Print list of pages based on arguments.
 *
 * @since 0.71
 * @deprecated 2.1.0 Use wp_link_pages()
 * @see wp_link_pages()
 *
 * @param string $before
 * @param string $after
 * @param string $next_or_number
 * @param string $nextpagelink
 * @param string $previouspagelink
 * @param string $pagelink
 * @param string $more_file
 * @return string
 */
function link_pages($before='<br />', $after='<br />', $next_or_number='number', $nextpagelink='next page', $previouspagelink='previous page',
					$pagelink='%', $more_file='') {
	_deprecated_function( __FUNCTION__, '2.1.0', 'wp_link_pages()' );

	$args = compact('before', 'after', 'next_or_number', 'nextpagelink', 'previouspagelink', 'pagelink', 'more_file');
	return wp_link_pages($args);
}

/**
 * Get value based on option.
 *
 * @since 0.71
 * @deprecated 2.1.0 Use get_option()
 * @see get_option()
 *
 * @param string $option
 * @return string
 */
function get_settings($option) {
	_deprecated_function( __FUNCTION__, '2.1.0', 'get_option()' );

	return get_option($option);
}

/**
 * Print the permalink of the current post in the loop.
 *
 * @since 0.71
 * @deprecated 1.2.0 Use the_permalink()
 * @see the_permalink()
 */
function permalink_link() {
	_deprecated_function( __FUNCTION__, '1.2.0', 'the_permalink()' );
	the_permalink();
}

/**
 * Print the permalink to the RSS feed.
 *
 * @since 0.71
 * @deprecated 2.3.0 Use the_permalink_rss()
 * @see the_permalink_rss()
 *
 * @param string $deprecated
 */
function permalink_single_rss($deprecated = '') {
	_deprecated_function( __FUNCTION__, '2.3.0', 'the_permalink_rss()' );
	the_permalink_rss();
}

/**
 * Gets the links associated with category.
 *
 * @since 1.0.1
 * @deprecated 2.1.0 Use wp_list_bookmarks()
 * @see wp_list_bookmarks()
 *
 * @param string $args a query string
 * @return null|string
 */
function wp_get_links($args = '') {
	_deprecated_function( __FUNCTION__, '2.1.0', 'wp_list_bookmarks()' );

	if ( ! str_contains( $args, '=' ) ) {
		$cat_id = $args;
		$args = add_query_arg( 'category', $cat_id, $args );
	}

	$defaults = array(
		'after' => '<br />',
		'before' => '',
		'between' => ' ',
		'categorize' => 0,
		'category' => '',
		'echo' => true,
		'limit' => -1,
		'orderby' => 'name',
		'show_description' => true,
		'show_images' => true,
		'show_rating' => false,
		'show_updated' => true,
		'title_li' => '',
	);

	$parsed_args = wp_parse_args( $args, $defaults );

	return wp_list_bookmarks($parsed_args);
}

/**
 * Gets the links associated with category by ID.
 *
 * @since 0.71
 * @deprecated 2.1.0 Use get_bookmarks()
 * @see get_bookmarks()
 *
 * @param int    $category         Optional. The category to use. If no category supplied uses all.
 *                                 Default 0.
 * @param string $before           Optional. The HTML to output before the link. Default empty.
 * @param string $after            Optional. The HTML to output after the link. Default '<br />'.
 * @param string $between          Optional. The HTML to output between the link/image and its description.
 *                                 Not used if no image or $show_images is true. Default ' '.
 * @param bool   $show_images      Optional. Whether to show images (if defined). Default true.
 * @param string $orderby          Optional. The order to output the links. E.g. 'id', 'name', 'url',
 *                                 'description', 'rating', or 'owner'. Default 'name'.
 *                                 If you start the name with an underscore, the order will be reversed.
 *                                 Specifying 'rand' as the order will return links in a random order.
 * @param bool   $show_description Optional. Whether to show the description if show_images=false/not defined.
 *                                 Default true.
 * @param bool   $show_rating      Optional. Show rating stars/chars. Default false.
 * @param int    $limit            Optional. Limit to X entries. If not specified, all entries are shown.
 *                                 Default -1.
 * @param int    $show_updated     Optional. Whether to show last updated timestamp. Default 1.
 * @param bool   $display          Whether to display the results, or return them instead.
 * @return null|string
 */
function get_links($category = -1, $before = '', $after = '<br />', $between = ' ', $show_images = true, $orderby = 'name',
			$show_description = true, $show_rating = false, $limit = -1, $show_updated = 1, $display = true) {
	_deprecated_function( __FUNCTION__, '2.1.0', 'get_bookmarks()' );

	$order = 'ASC';
	if ( str_starts_with($orderby, '_') ) {
		$order = 'DESC';
		$orderby = substr($orderby, 1);
	}

	if ( $category == -1 ) // get_bookmarks() uses '' to signify all categories.
		$category = '';

	$results = get_bookmarks(array('category' => $category, 'orderby' => $orderby, 'order' => $order, 'show_updated' => $show_updated, 'limit' => $limit));

	if ( !$results )
		return;

	$output = '';

	foreach ( (array) $results as $row ) {
		if ( !isset($row->recently_updated) )
			$row->recently_updated = false;
		$output .= $before;
		if ( $show_updated && $row->recently_updated )
			$output .= get_option('links_recently_updated_prepend');
		$the_link = '#';
		if ( !empty($row->link_url) )
			$the_link = esc_url($row->link_url);
		$rel = $row->link_rel;
		if ( '' != $rel )
			$rel = ' rel="' . $rel . '"';

		$desc = esc_attr(sanitize_bookmark_field('link_description', $row->link_description, $row->link_id, 'display'));
		$name = esc_attr(sanitize_bookmark_field('link_name', $row->link_name, $row->link_id, 'display'));
		$title = $desc;

		if ( $show_updated )
			if ( !str_starts_with($row->link_updated_f, '00') )
				$title .= ' ('.__('Last updated') . ' ' . gmdate(get_option('links_updated_date_format'), $row->link_updated_f + (get_option('gmt_offset') * HOUR_IN_SECONDS)) . ')';

		if ( '' != $title )
			$title = ' title="' . $title . '"';

		$alt = ' alt="' . $name . '"';

		$target = $row->link_target;
		if ( '' != $target )
			$target = ' target="' . $target . '"';

		$output .= '<a href="' . $the_link . '"' . $rel . $title . $target. '>';

		if ( '' != $row->link_image && $show_images ) {
			if ( str_contains( $row->link_image, 'http' ) )
				$output .= '<img src="' . $row->link_image . '"' . $alt . $title . ' />';
			else // If it's a relative path.
				$output .= '<img src="' . get_option('siteurl') . $row->link_image . '"' . $alt . $title . ' />';
		} else {
			$output .= $name;
		}

		$output .= '</a>';

		if ( $show_updated && $row->recently_updated )
			$output .= get_option('links_recently_updated_append');

		if ( $show_description && '' != $desc )
			$output .= $between . $desc;

		if ($show_rating) {
			$output .= $between . get_linkrating($row);
		}

		$output .= "$after\n";
	} // End while.

	if ( !$display )
		return $output;
	echo $output;
}

/**
 * Output entire list of links by category.
 *
 * Output a list of all links, listed by category, using the settings in
 * $wpdb->linkcategories and output it as a nested HTML unordered list.
 *
 * @since 1.0.1
 * @deprecated 2.1.0 Use wp_list_bookmarks()
 * @see wp_list_bookmarks()
 *
 * @param string $order Sort link categories by 'name' or 'id'
 */
function get_links_list($order = 'name') {
	_deprecated_function( __FUNCTION__, '2.1.0', 'wp_list_bookmarks()' );

	$order = strtolower($order);

	// Handle link category sorting.
	$direction = 'ASC';
	if ( str_starts_with( $order, '_' ) ) {
		$direction = 'DESC';
		$order = substr($order,1);
	}

	if ( !isset($direction) )
		$direction = '';

	$cats = get_categories(array('type' => 'link', 'orderby' => $order, 'order' => $direction, 'hierarchical' => 0));

	// Display each category.
	if ( $cats ) {
		foreach ( (array) $cats as $cat ) {
			// Handle each category.

			// Display the category name.
			echo '  <li id="linkcat-' . $cat->term_id . '" class="linkcat"><h2>' . apply_filters('link_category', $cat->name ) . "</h2>\n\t<ul>\n";
			// Call get_links() with all the appropriate params.
			get_links($cat->term_id, '<li>', "</li>", "\n", true, 'name', false);

			// Close the last category.
			echo "\n\t</ul>\n</li>\n";
		}
	}
}

/**
 * Show the link to the links popup and the number of links.
 *
 * @since 0.71
 * @deprecated 2.1.0
 *
 * @param string $text the text of the link
 * @param int $width the width of the popup window
 * @param int $height the height of the popup window
 * @param string $file the page to open in the popup window
 * @param bool $count the number of links in the db
 */
function links_popup_script($text = 'Links', $width=400, $height=400, $file='links.all.php', $count = true) {
	_deprecated_function( __FUNCTION__, '2.1.0' );
}

/**
 * Legacy function that retrieved the value of a link's link_rating field.
 *
 * @since 1.0.1
 * @deprecated 2.1.0 Use sanitize_bookmark_field()
 * @see sanitize_bookmark_field()
 *
 * @param object $link Link object.
 * @return mixed Value of the 'link_rating' field, false otherwise.
 */
function get_linkrating( $link ) {
	_deprecated_function( __FUNCTION__, '2.1.0', 'sanitize_bookmark_field()' );
	return sanitize_bookmark_field('link_rating', $link->link_rating, $link->link_id, 'display');
}

/**
 * Gets the name of category by ID.
 *
 * @since 0.71
 * @deprecated 2.1.0 Use get_category()
 * @see get_category()
 *
 * @param int $id The category to get. If no category supplied uses 0
 * @return string
 */
function get_linkcatname($id = 0) {
	_deprecated_function( __FUNCTION__, '2.1.0', 'get_category()' );

	$id = (int) $id;

	if ( empty($id) )
		return '';

	$cats = wp_get_link_cats($id);

	if ( empty($cats) || ! is_array($cats) )
		return '';

	$cat_id = (int) $cats[0]; // Take the first cat.

	$cat = get_category($cat_id);
	return $cat->name;
}

/**
 * Print RSS comment feed link.
 *
 * @since 1.0.1
 * @deprecated 2.5.0 Use post_comments_feed_link()
 * @see post_comments_feed_link()
 *
 * @param string $link_text
 */
function comments_rss_link($link_text = 'Comments RSS') {
	_deprecated_function( __FUNCTION__, '2.5.0', 'post_comments_feed_link()' );
	post_comments_feed_link($link_text);
}

/**
 * Print/Return link to category RSS2 feed.
 *
 * @since 1.2.0
 * @deprecated 2.5.0 Use get_category_feed_link()
 * @see get_category_feed_link()
 *
 * @param bool $display
 * @param int $cat_id
 * @return string
 */
function get_category_rss_link($display = false, $cat_id = 1) {
	_deprecated_function( __FUNCTION__, '2.5.0', 'get_category_feed_link()' );

	$link = get_category_feed_link($cat_id, 'rss2');

	if ( $display )
		echo $link;
	return $link;
}

/**
 * Print/Return link to author RSS feed.
 *
 * @since 1.2.0
 * @deprecated 2.5.0 Use get_author_feed_link()
 * @see get_author_feed_link()
 *
 * @param bool $display
 * @param int $author_id
 * @return string
 */
function get_author_rss_link($display = false, $author_id = 1) {
	_deprecated_function( __FUNCTION__, '2.5.0', 'get_author_feed_link()' );

	$link = get_author_feed_link($author_id);
	if ( $display )
		echo $link;
	return $link;
}

/**
 * Return link to the post RSS feed.
 *
 * @since 1.5.0
 * @deprecated 2.2.0 Use get_post_comments_feed_link()
 * @see get_post_comments_feed_link()
 *
 * @return string
 */
function comments_rss() {
	_deprecated_function( __FUNCTION__, '2.2.0', 'get_post_comments_feed_link()' );
	return esc_url( get_post_comments_feed_link() );
}

/**
 * An alias of wp_create_user().
 *
 * @since 2.0.0
 * @deprecated 2.0.0 Use wp_create_user()
 * @see wp_create_user()
 *
 * @param string $username The user's username.
 * @param string $password The user's password.
 * @param string $email    The user's email.
 * @return int The new user's ID.
 */
function create_user($username, $password, $email) {
	_deprecated_function( __FUNCTION__, '2.0.0', 'wp_create_user()' );
	return wp_create_user($username, $password, $email);
}

/**
 * Unused function.
 *
 * @deprecated 2.5.0
 */
function gzip_compression() {
	_deprecated_function( __FUNCTION__, '2.5.0' );
	return false;
}

/**
 * Retrieve an array of comment data about comment $comment_id.
 *
 * @since 0.71
 * @deprecated 2.7.0 Use get_comment()
 * @see get_comment()
 *
 * @param int $comment_id The ID of the comment
 * @param int $no_cache Whether to use the cache (cast to bool)
 * @param bool $include_unapproved Whether to include unapproved comments
 * @return array The comment data
 */
function get_commentdata( $comment_id, $no_cache = 0, $include_unapproved = false ) {
	_deprecated_function( __FUNCTION__, '2.7.0', 'get_comment()' );
	return get_comment($comment_id, ARRAY_A);
}

/**
 * Retrieve the category name by the category ID.
 *
 * @since 0.71
 * @deprecated 2.8.0 Use get_cat_name()
 * @see get_cat_name()
 *
 * @param int $cat_id Category ID
 * @return string category name
 */
function get_catname( $cat_id ) {
	_deprecated_function( __FUNCTION__, '2.8.0', 'get_cat_name()' );
	return get_cat_name( $cat_id );
}

/**
 * Retrieve category children list separated before and after the term IDs.
 *
 * @since 1.2.0
 * @deprecated 2.8.0 Use get_term_children()
 * @see get_term_children()
 *
 * @param int    $id      Category ID to retrieve children.
 * @param string $before  Optional. Prepend before category term ID. Default '/'.
 * @param string $after   Optional. Append after category term ID. Default empty string.
 * @param array  $visited Optional. Category Term IDs that have already been added.
 *                        Default empty array.
 * @return string
 */
function get_category_children( $id, $before = '/', $after = '', $visited = array() ) {
	_deprecated_function( __FUNCTION__, '2.8.0', 'get_term_children()' );
	if ( 0 == $id )
		return '';

	$chain = '';
	/** TODO: Consult hierarchy */
	$cat_ids = get_all_category_ids();
	foreach ( (array) $cat_ids as $cat_id ) {
		if ( $cat_id == $id )
			continue;

		$category = get_category( $cat_id );
		if ( is_wp_error( $category ) )
			return $category;
		if ( $category->parent == $id && !in_array( $category->term_id, $visited ) ) {
			$visited[] = $category->term_id;
			$chain .= $before.$category->term_id.$after;
			$chain .= get_category_children( $category->term_id, $before, $after );
		}
	}
	return $chain;
}

/**
 * Retrieves all category IDs.
 *
 * @since 2.0.0
 * @deprecated 4.0.0 Use get_terms()
 * @see get_terms()
 *
 * @link https://developer.wordpress.org/reference/functions/get_all_category_ids/
 *
 * @return int[] List of all of the category IDs.
 */
function get_all_category_ids() {
	_deprecated_function( __FUNCTION__, '4.0.0', 'get_terms()' );

	$cat_ids = get_terms(
		array(
			'taxonomy' => 'category',
			'fields'   => 'ids',
			'get'      => 'all',
		)
	);

	return $cat_ids;
}

/**
 * Retrieve the description of the author of the current post.
 *
 * @since 1.5.0
 * @deprecated 2.8.0 Use get_the_author_meta()
 * @see get_the_author_meta()
 *
 * @return string The author's description.
 */
function get_the_author_description() {
	_deprecated_function( __FUNCTION__, '2.8.0', 'get_the_author_meta(\'description\')' );
	return get_the_author_meta('description');
}

/**
 * Display the description of the author of the current post.
 *
 * @since 1.0.0
 * @deprecated 2.8.0 Use the_author_meta()
 * @see the_author_meta()
 */
function the_author_description() {
	_deprecated_function( __FUNCTION__, '2.8.0', 'the_author_meta(\'description\')' );
	the_author_meta('description');
}

/**
 * Retrieve the login name of the author of the current post.
 *
 * @since 1.5.0
 * @deprecated 2.8.0 Use get_the_author_meta()
 * @see get_the_author_meta()
 *
 * @return string The author's login name (username).
 */
function get_the_author_login() {
	_deprecated_function( __FUNCTION__, '2.8.0', 'get_the_author_meta(\'login\')' );
	return get_the_author_meta('login');
}

/**
 * Display the login name of the author of the current post.
 *
 * @since 0.71
 * @deprecated 2.8.0 Use the_author_meta()
 * @see the_author_meta()
 */
function the_author_login() {
	_deprecated_function( __FUNCTION__, '2.8.0', 'the_author_meta(\'login\')' );
	the_author_meta('login');
}

/**
 * Retrieve the first name of the author of the current post.
 *
 * @since 1.5.0
 * @deprecated 2.8.0 Use get_the_author_meta()
 * @see get_the_author_meta()
 *
 * @return string The author's first name.
 */
function get_the_author_firstname() {
	_deprecated_function( __FUNCTION__, '2.8.0', 'get_the_author_meta(\'first_name\')' );
	return get_the_author_meta('first_name');
}

/**
 * Display the first name of the author of the current post.
 *
 * @since 0.71
 * @deprecated 2.8.0 Use the_author_meta()
 * @see the_author_meta()
 */
function the_author_firstname() {
	_deprecated_function( __FUNCTION__, '2.8.0', 'the_author_meta(\'first_name\')' );
	the_author_meta('first_name');
}

/**
 * Retrieve the last name of the author of the current post.
 *
 * @since 1.5.0
 * @deprecated 2.8.0 Use get_the_author_meta()
 * @see get_the_author_meta()
 *
 * @return string The author's last name.
 */
function get_the_author_lastname() {
	_deprecated_function( __FUNCTION__, '2.8.0', 'get_the_author_meta(\'last_name\')' );
	return get_the_author_meta('last_name');
}

/**
 * Display the last name of the author of the current post.
 *
 * @since 0.71
 * @deprecated 2.8.0 Use the_author_meta()
 * @see the_author_meta()
 */
function the_author_lastname() {
	_deprecated_function( __FUNCTION__, '2.8.0', 'the_author_meta(\'last_name\')' );
	the_author_meta('last_name');
}

/**
 * Retrieve the nickname of the author of the current post.
 *
 * @since 1.5.0
 * @deprecated 2.8.0 Use get_the_author_meta()
 * @see get_the_author_meta()
 *
 * @return string The author's nickname.
 */
function get_the_author_nickname() {
	_deprecated_function( __FUNCTION__, '2.8.0', 'get_the_author_meta(\'nickname\')' );
	return get_the_author_meta('nickname');
}

/**
 * Display the nickname of the author of the current post.
 *
 * @since 0.71
 * @deprecated 2.8.0 Use the_author_meta()
 * @see the_author_meta()
 */
function the_author_nickname() {
	_deprecated_function( __FUNCTION__, '2.8.0', 'the_author_meta(\'nickname\')' );
	the_author_meta('nickname');
}

/**
 * Retrieve the email of the author of the current post.
 *
 * @since 1.5.0
 * @deprecated 2.8.0 Use get_the_author_meta()
 * @see get_the_author_meta()
 *
 * @return string The author's username.
 */
function get_the_author_email() {
	_deprecated_function( __FUNCTION__, '2.8.0', 'get_the_author_meta(\'email\')' );
	return get_the_author_meta('email');
}

/**
 * Display the email of the author of the current post.
 *
 * @since 0.71
 * @deprecated 2.8.0 Use the_author_meta()
 * @see the_author_meta()
 */
function the_author_email() {
	_deprecated_function( __FUNCTION__, '2.8.0', 'the_author_meta(\'email\')' );
	the_author_meta('email');
}

/**
 * Retrieve the ICQ number of the author of the current post.
 *
 * @since 1.5.0
 * @deprecated 2.8.0 Use get_the_author_meta()
 * @see get_the_author_meta()
 *
 * @return string The author's ICQ number.
 */
function get_the_author_icq() {
	_deprecated_function( __FUNCTION__, '2.8.0', 'get_the_author_meta(\'icq\')' );
	return get_the_author_meta('icq');
}

/**
 * Display the ICQ number of the author of the current post.
 *
 * @since 0.71
 * @deprecated 2.8.0 Use the_author_meta()
 * @see the_author_meta()
 */
function the_author_icq() {
	_deprecated_function( __FUNCTION__, '2.8.0', 'the_author_meta(\'icq\')' );
	the_author_meta('icq');
}

/**
 * Retrieve the Yahoo! IM name of the author of the current post.
 *
 * @since 1.5.0
 * @deprecated 2.8.0 Use get_the_author_meta()
 * @see get_the_author_meta()
 *
 * @return string The author's Yahoo! IM name.
 */
function get_the_author_yim() {
	_deprecated_function( __FUNCTION__, '2.8.0', 'get_the_author_meta(\'yim\')' );
	return get_the_author_meta('yim');
}

/**
 * Display the Yahoo! IM name of the author of the current post.
 *
 * @since 0.71
 * @deprecated 2.8.0 Use the_author_meta()
 * @see the_author_meta()
 */
function the_author_yim() {
	_deprecated_function( __FUNCTION__, '2.8.0', 'the_author_meta(\'yim\')' );
	the_author_meta('yim');
}

/**
 * Retrieve the MSN address of the author of the current post.
 *
 * @since 1.5.0
 * @deprecated 2.8.0 Use get_the_author_meta()
 * @see get_the_author_meta()
 *
 * @return string The author's MSN address.
 */
function get_the_author_msn() {
	_deprecated_function( __FUNCTION__, '2.8.0', 'get_the_author_meta(\'msn\')' );
	return get_the_author_meta('msn');
}

/**
 * Display the MSN address of the author of the current post.
 *
 * @since 0.71
 * @deprecated 2.8.0 Use the_author_meta()
 * @see the_author_meta()
 */
function the_author_msn() {
	_deprecated_function( __FUNCTION__, '2.8.0', 'the_author_meta(\'msn\')' );
	the_author_meta('msn');
}

/**
 * Retrieve the AIM address of the author of the current post.
 *
 * @since 1.5.0
 * @deprecated 2.8.0 Use get_the_author_meta()
 * @see get_the_author_meta()
 *
 * @return string The author's AIM address.
 */
function get_the_author_aim() {
	_deprecated_function( __FUNCTION__, '2.8.0', 'get_the_author_meta(\'aim\')' );
	return get_the_author_meta('aim');
}

/**
 * Display the AIM address of the author of the current post.
 *
 * @since 0.71
 * @deprecated 2.8.0 Use the_author_meta('aim')
 * @see the_author_meta()
 */
function the_author_aim() {
	_deprecated_function( __FUNCTION__, '2.8.0', 'the_author_meta(\'aim\')' );
	the_author_meta('aim');
}

/**
 * Retrieve the specified author's preferred display name.
 *
 * @since 1.0.0
 * @deprecated 2.8.0 Use get_the_author_meta()
 * @see get_the_author_meta()
 *
 * @param int $auth_id The ID of the author.
 * @return string The author's display name.
 */
function get_author_name( $auth_id = false ) {
	_deprecated_function( __FUNCTION__, '2.8.0', 'get_the_author_meta(\'display_name\')' );
	return get_the_author_meta('display_name', $auth_id);
}

/**
 * Retrieve the URL to the home page of the author of the current post.
 *
 * @since 1.5.0
 * @deprecated 2.8.0 Use get_the_author_meta()
 * @see get_the_author_meta()
 *
 * @return string The URL to the author's page.
 */
function get_the_author_url() {
	_deprecated_function( __FUNCTION__, '2.8.0', 'get_the_author_meta(\'url\')' );
	return get_the_author_meta('url');
}

/**
 * Display the URL to the home page of the author of the current post.
 *
 * @since 0.71
 * @deprecated 2.8.0 Use the_author_meta()
 * @see the_author_meta()
 */
function the_author_url() {
	_deprecated_function( __FUNCTION__, '2.8.0', 'the_author_meta(\'url\')' );
	the_author_meta('url');
}

/**
 * Retrieve the ID of the author of the current post.
 *
 * @since 1.5.0
 * @deprecated 2.8.0 Use get_the_author_meta()
 * @see get_the_author_meta()
 *
 * @return string|int The author's ID.
 */
function get_the_author_ID() {
	_deprecated_function( __FUNCTION__, '2.8.0', 'get_the_author_meta(\'ID\')' );
	return get_the_author_meta('ID');
}

/**
 * Display the ID of the author of the current post.
 *
 * @since 0.71
 * @deprecated 2.8.0 Use the_author_meta()
 * @see the_author_meta()
 */
function the_author_ID() {
	_deprecated_function( __FUNCTION__, '2.8.0', 'the_author_meta(\'ID\')' );
	the_author_meta('ID');
}

/**
 * Display the post content for the feed.
 *
 * For encoding the HTML or the $encode_html parameter, there are three possible values:
 * - '0' will make urls footnotes and use make_url_footnote().
 * - '1' will encode special characters and automatically display all of the content.
 * - '2' will strip all HTML tags from the content.
 *
 * Also note that you cannot set the amount of words and not set the HTML encoding.
 * If that is the case, then the HTML encoding will default to 2, which will strip
 * all HTML tags.
 *
 * To restrict the amount of words of the content, you can use the cut parameter.
 * If the content is less than the amount, then there won't be any dots added to the end.
 * If there is content left over, then dots will be added and the rest of the content
 * will be removed.
 *
 * @since 0.71
 *
 * @deprecated 2.9.0 Use the_content_feed()
 * @see the_content_feed()
 *
 * @param string $more_link_text Optional. Text to display when more content is available
 *                               but not displayed. Default '(more...)'.
 * @param int    $stripteaser    Optional. Default 0.
 * @param string $more_file      Optional.
 * @param int    $cut            Optional. Amount of words to keep for the content.
 * @param int    $encode_html    Optional. How to encode the content.
 */
function the_content_rss($more_link_text='(more...)', $stripteaser=0, $more_file='', $cut = 0, $encode_html = 0) {
	_deprecated_function( __FUNCTION__, '2.9.0', 'the_content_feed()' );
	$content = get_the_content($more_link_text, $stripteaser);

	/**
	 * Filters the post content in the context of an RSS feed.
	 *
	 * @since 0.71
	 *
	 * @param string $content Content of the current post.
	 */
	$content = apply_filters('the_content_rss', $content);
	if ( $cut && !$encode_html )
		$encode_html = 2;
	if ( 1== $encode_html ) {
		$content = esc_html($content);
		$cut = 0;
	} elseif ( 0 == $encode_html ) {
		$content = make_url_footnote($content);
	} elseif ( 2 == $encode_html ) {
		$content = strip_tags($content);
	}
	if ( $cut ) {
		$blah = explode(' ', $content);
		if ( count($blah) > $cut ) {
			$k = $cut;
			$use_dotdotdot = 1;
		} else {
			$k = count($blah);
			$use_dotdotdot = 0;
		}

		/** @todo Check performance, might be faster to use array slice instead. */
		for ( $i=0; $i<$k; $i++ )
			$excerpt .= $blah[$i].' ';
		$excerpt .= ($use_dotdotdot) ? '...' : '';
		$content = $excerpt;
	}
	$content = str_replace(']]>', ']]&gt;', $content);
	echo $content;
}

/**
 * Strip HTML and put links at the bottom of stripped content.
 *
 * Searches for all of the links, strips them out of the content, and places
 * them at the bottom of the content with numbers.
 *
 * @since 0.71
 * @deprecated 2.9.0
 *
 * @param string $content Content to get links.
 * @return string HTML stripped out of content with links at the bottom.
 */
function make_url_footnote( $content ) {
	_deprecated_function( __FUNCTION__, '2.9.0', '' );
	preg_match_all( '/<a(.+?)href=\"(.+?)\"(.*?)>(.+?)<\/a>/', $content, $matches );
	$links_summary = "\n";
	for ( $i = 0, $c = count( $matches[0] ); $i < $c; $i++ ) {
		$link_match = $matches[0][$i];
		$link_number = '['.($i+1).']';
		$link_url = $matches[2][$i];
		$link_text = $matches[4][$i];
		$content = str_replace( $link_match, $link_text . ' ' . $link_number, $content );
		$link_url = ( ( strtolower( substr( $link_url, 0, 7 ) ) !== 'http://' ) && ( strtolower( substr( $link_url, 0, 8 ) ) !== 'https://' ) ) ? get_option( 'home' ) . $link_url : $link_url;
		$links_summary .= "\n" . $link_number . ' ' . $link_url;
	}
	$content  = strip_tags( $content );
	$content .= $links_summary;
	return $content;
}

/**
 * Retrieve translated string with vertical bar context
 *
 * Quite a few times, there will be collisions with similar translatable text
 * found in more than two places but with different translated context.
 *
 * In order to use the separate contexts, the _c() function is used and the
 * translatable string uses a pipe ('|') which has the context the string is in.
 *
 * When the translated string is returned, it is everything before the pipe, not
 * including the pipe character. If there is no pipe in the translated text then
 * everything is returned.
 *
 * @since 2.2.0
 * @deprecated 2.9.0 Use _x()
 * @see _x()
 *
 * @param string $text Text to translate.
 * @param string $domain Optional. Domain to retrieve the translated text.
 * @return string Translated context string without pipe.
 */
function _c( $text, $domain = 'default' ) {
	_deprecated_function( __FUNCTION__, '2.9.0', '_x()' );
	return before_last_bar( translate( $text, $domain ) );
}

/**
 * Translates $text like translate(), but assumes that the text
 * contains a context after its last vertical bar.
 *
 * @since 2.5.0
 * @deprecated 3.0.0 Use _x()
 * @see _x()
 *
 * @param string $text Text to translate.
 * @param string $domain Domain to retrieve the translated text.
 * @return string Translated text.
 */
function translate_with_context( $text, $domain = 'default' ) {
	_deprecated_function( __FUNCTION__, '2.9.0', '_x()' );
	return before_last_bar( translate( $text, $domain ) );
}

/**
 * Legacy version of _n(), which supports contexts.
 *
 * Strips everything from the translation after the last bar.
 *
 * @since 2.7.0
 * @deprecated 3.0.0 Use _nx()
 * @see _nx()
 *
 * @param string $single The text to be used if the number is singular.
 * @param string $plural The text to be used if the number is plural.
 * @param int    $number The number to compare against to use either the singular or plural form.
 * @param string $domain Optional. Text domain. Unique identifier for retrieving translated strings.
 *                       Default 'default'.
 * @return string The translated singular or plural form.
 */
function _nc( $single, $plural, $number, $domain = 'default' ) {
	_deprecated_function( __FUNCTION__, '2.9.0', '_nx()' );
	return before_last_bar( _n( $single, $plural, $number, $domain ) );
}

/**
 * Retrieve the plural or single form based on the amount.
 *
 * @since 1.2.0
 * @deprecated 2.8.0 Use _n()
 * @see _n()
 */
function __ngettext( ...$args ) { // phpcs:ignore PHPCompatibility.FunctionNameRestrictions.ReservedFunctionNames.FunctionDoubleUnderscore
	_deprecated_function( __FUNCTION__, '2.8.0', '_n()' );
	return _n( ...$args );
}

/**
 * Register plural strings in POT file, but don't translate them.
 *
 * @since 2.5.0
 * @deprecated 2.8.0 Use _n_noop()
 * @see _n_noop()
 */
function __ngettext_noop( ...$args ) { // phpcs:ignore PHPCompatibility.FunctionNameRestrictions.ReservedFunctionNames.FunctionDoubleUnderscore
	_deprecated_function( __FUNCTION__, '2.8.0', '_n_noop()' );
	return _n_noop( ...$args );

}

/**
 * Retrieve all autoload options, or all options if no autoloaded ones exist.
 *
 * @since 1.0.0
 * @deprecated 3.0.0 Use wp_load_alloptions())
 * @see wp_load_alloptions()
 *
 * @return array List of all options.
 */
function get_alloptions() {
	_deprecated_function( __FUNCTION__, '3.0.0', 'wp_load_alloptions()' );
	return wp_load_alloptions();
}

/**
 * Retrieve HTML content of attachment image with link.
 *
 * @since 2.0.0
 * @deprecated 2.5.0 Use wp_get_attachment_link()
 * @see wp_get_attachment_link()
 *
 * @param int   $id       Optional. Post ID.
 * @param bool  $fullsize Optional. Whether to use full size image. Default false.
 * @param array $max_dims Optional. Max image dimensions.
 * @param bool $permalink Optional. Whether to include permalink to image. Default false.
 * @return string
 */
function get_the_attachment_link($id = 0, $fullsize = false, $max_dims = false, $permalink = false) {
	_deprecated_function( __FUNCTION__, '2.5.0', 'wp_get_attachment_link()' );
	$id = (int) $id;
	$_post = get_post($id);

	if ( ('attachment' != $_post->post_type) || !$url = wp_get_attachment_url($_post->ID) )
		return __('Missing Attachment');

	if ( $permalink )
		$url = get_attachment_link($_post->ID);

	$post_title = esc_attr($_post->post_title);

	$innerHTML = get_attachment_innerHTML($_post->ID, $fullsize, $max_dims);
	return "<a href='$url' title='$post_title'>$innerHTML</a>";
}

/**
 * Retrieve icon URL and Path.
 *
 * @since 2.1.0
 * @deprecated 2.5.0 Use wp_get_attachment_image_src()
 * @see wp_get_attachment_image_src()
 *
 * @param int  $id       Optional. Post ID.
 * @param bool $fullsize Optional. Whether to have full image. Default false.
 * @return array Icon URL and full path to file, respectively.
 */
function get_attachment_icon_src( $id = 0, $fullsize = false ) {
	_deprecated_function( __FUNCTION__, '2.5.0', 'wp_get_attachment_image_src()' );
	$id = (int) $id;
	if ( !$post = get_post($id) )
		return false;

	$file = get_attached_file( $post->ID );

	if ( !$fullsize && $src = wp_get_attachment_thumb_url( $post->ID ) ) {
		// We have a thumbnail desired, specified and existing.

		$src_file = wp_basename($src);
	} elseif ( wp_attachment_is_image( $post->ID ) ) {
		// We have an image without a thumbnail.

		$src = wp_get_attachment_url( $post->ID );
		$src_file = & $file;
	} elseif ( $src = wp_mime_type_icon( $post->ID, '.svg' ) ) {
		// No thumb, no image. We'll look for a mime-related icon instead.

		/** This filter is documented in wp-includes/post.php */
		$icon_dir = apply_filters( 'icon_dir', get_template_directory() . '/images' );
		$src_file = $icon_dir . '/' . wp_basename($src);
	}

	if ( !isset($src) || !$src )
		return false;

	return array($src, $src_file);
}

/**
 * Retrieve HTML content of icon attachment image element.
 *
 * @since 2.0.0
 * @deprecated 2.5.0 Use wp_get_attachment_image()
 * @see wp_get_attachment_image()
 *
 * @param int   $id       Optional. Post ID.
 * @param bool  $fullsize Optional. Whether to have full size image. Default false.
 * @param array $max_dims Optional. Dimensions of image.
 * @return string|false HTML content.
 */
function get_attachment_icon( $id = 0, $fullsize = false, $max_dims = false ) {
	_deprecated_function( __FUNCTION__, '2.5.0', 'wp_get_attachment_image()' );
	$id = (int) $id;
	if ( !$post = get_post($id) )
		return false;

	if ( !$src = get_attachment_icon_src( $post->ID, $fullsize ) )
		return false;

	list($src, $src_file) = $src;

	// Do we need to constrain the image?
	if ( ($max_dims = apply_filters('attachment_max_dims', $max_dims)) && file_exists($src_file) ) {

		$imagesize = wp_getimagesize($src_file);

		if (($imagesize[0] > $max_dims[0]) || $imagesize[1] > $max_dims[1] ) {
			$actual_aspect = $imagesize[0] / $imagesize[1];
			$desired_aspect = $max_dims[0] / $max_dims[1];

			if ( $actual_aspect >= $desired_aspect ) {
				$height = $actual_aspect * $max_dims[0];
				$constraint = "width='{$max_dims[0]}' ";
				$post->iconsize = array($max_dims[0], $height);
			} else {
				$width = $max_dims[1] / $actual_aspect;
				$constraint = "height='{$max_dims[1]}' ";
				$post->iconsize = array($width, $max_dims[1]);
			}
		} else {
			$post->iconsize = array($imagesize[0], $imagesize[1]);
			$constraint = '';
		}
	} else {
		$constraint = '';
	}

	$post_title = esc_attr($post->post_title);

	$icon = "<img src='$src' title='$post_title' alt='$post_title' $constraint/>";

	return apply_filters( 'attachment_icon', $icon, $post->ID );
}

/**
 * Retrieve HTML content of image element.
 *
 * @since 2.0.0
 * @deprecated 2.5.0 Use wp_get_attachment_image()
 * @see wp_get_attachment_image()
 *
 * @param int   $id       Optional. Post ID.
 * @param bool  $fullsize Optional. Whether to have full size image. Default false.
 * @param array $max_dims Optional. Dimensions of image.
 * @return string|false
 */
function get_attachment_innerHTML($id = 0, $fullsize = false, $max_dims = false) {
	_deprecated_function( __FUNCTION__, '2.5.0', 'wp_get_attachment_image()' );
	$id = (int) $id;
	if ( !$post = get_post($id) )
		return false;

	if ( $innerHTML = get_attachment_icon($post->ID, $fullsize, $max_dims))
		return $innerHTML;

	$innerHTML = esc_attr($post->post_title);

	return apply_filters('attachment_innerHTML', $innerHTML, $post->ID);
}

/**
 * Retrieves bookmark data based on ID.
 *
 * @since 2.0.0
 * @deprecated 2.1.0 Use get_bookmark()
 * @see get_bookmark()
 *
 * @param int    $bookmark_id ID of link
 * @param string $output      Optional. Type of output. Accepts OBJECT, ARRAY_N, or ARRAY_A.
 *                            Default OBJECT.
 * @param string $filter      Optional. How to filter the link for output. Accepts 'raw', 'edit',
 *                            'attribute', 'js', 'db', or 'display'. Default 'raw'.
 * @return object|array Bookmark object or array, depending on the type specified by `$output`.
 */
function get_link( $bookmark_id, $output = OBJECT, $filter = 'raw' ) {
	_deprecated_function( __FUNCTION__, '2.1.0', 'get_bookmark()' );
	return get_bookmark($bookmark_id, $output, $filter);
}

/**
 * Checks and cleans a URL.
 *
 * A number of characters are removed from the URL. If the URL is for displaying
 * (the default behavior) ampersands are also replaced. The 'clean_url' filter
 * is applied to the returned cleaned URL.
 *
 * @since 1.2.0
 * @deprecated 3.0.0 Use esc_url()
 * @see esc_url()
 *
 * @param string $url The URL to be cleaned.
 * @param array $protocols Optional. An array of acceptable protocols.
 * @param string $context Optional. How the URL will be used. Default is 'display'.
 * @return string The cleaned $url after the {@see 'clean_url'} filter is applied.
 */
function clean_url( $url, $protocols = null, $context = 'display' ) {
	if ( $context == 'db' )
		_deprecated_function( 'clean_url( $context = \'db\' )', '3.0.0', 'sanitize_url()' );
	else
		_deprecated_function( __FUNCTION__, '3.0.0', 'esc_url()' );
	return esc_url( $url, $protocols, $context );
}

/**
 * Escape single quotes, specialchar double quotes, and fix line endings.
 *
 * The filter {@see 'js_escape'} is also applied by esc_js().
 *
 * @since 2.0.4
 * @deprecated 2.8.0 Use esc_js()
 * @see esc_js()
 *
 * @param string $text The text to be escaped.
 * @return string Escaped text.
 */
function js_escape( $text ) {
	_deprecated_function( __FUNCTION__, '2.8.0', 'esc_js()' );
	return esc_js( $text );
}

/**
 * Legacy escaping for HTML blocks.
 *
 * @deprecated 2.8.0 Use esc_html()
 * @see esc_html()
 *
 * @param string       $text          Text to escape.
 * @param string       $quote_style   Unused.
 * @param false|string $charset       Unused.
 * @param false        $double_encode Whether to double encode. Unused.
 * @return string Escaped `$text`.
 */
function wp_specialchars( $text, $quote_style = ENT_NOQUOTES, $charset = false, $double_encode = false ) {
	_deprecated_function( __FUNCTION__, '2.8.0', 'esc_html()' );
	if ( func_num_args() > 1 ) { // Maintain back-compat for people passing additional arguments.
		return _wp_specialchars( $text, $quote_style, $charset, $double_encode );
	} else {
		return esc_html( $text );
	}
}

/**
 * Escaping for HTML attributes.
 *
 * @since 2.0.6
 * @deprecated 2.8.0 Use esc_attr()
 * @see esc_attr()
 *
 * @param string $text
 * @return string
 */
function attribute_escape( $text ) {
	_deprecated_function( __FUNCTION__, '2.8.0', 'esc_attr()' );
	return esc_attr( $text );
}

/**
 * Register widget for sidebar with backward compatibility.
 *
 * Allows $name to be an array that accepts either three elements to grab the
 * first element and the third for the name or just uses the first element of
 * the array for the name.
 *
 * Passes to wp_register_sidebar_widget() after argument list and backward
 * compatibility is complete.
 *
 * @since 2.2.0
 * @deprecated 2.8.0 Use wp_register_sidebar_widget()
 * @see wp_register_sidebar_widget()
 *
 * @param string|int $name            Widget ID.
 * @param callable   $output_callback Run when widget is called.
 * @param string     $classname       Optional. Classname widget option. Default empty.
 * @param mixed      ...$params       Widget parameters.
 */
function register_sidebar_widget($name, $output_callback, $classname = '', ...$params) {
	_deprecated_function( __FUNCTION__, '2.8.0', 'wp_register_sidebar_widget()' );
	// Compat.
	if ( is_array( $name ) ) {
		if ( count( $name ) === 3 ) {
			$name = sprintf( $name[0], $name[2] );
		} else {
			$name = $name[0];
		}
	}

	$id      = sanitize_title( $name );
	$options = array();
	if ( ! empty( $classname ) && is_string( $classname ) ) {
		$options['classname'] = $classname;
	}

	wp_register_sidebar_widget( $id, $name, $output_callback, $options, ...$params );
}

/**
 * Serves as an alias of wp_unregister_sidebar_widget().
 *
 * @since 2.2.0
 * @deprecated 2.8.0 Use wp_unregister_sidebar_widget()
 * @see wp_unregister_sidebar_widget()
 *
 * @param int|string $id Widget ID.
 */
function unregister_sidebar_widget($id) {
	_deprecated_function( __FUNCTION__, '2.8.0', 'wp_unregister_sidebar_widget()' );
	return wp_unregister_sidebar_widget($id);
}

/**
 * Registers widget control callback for customizing options.
 *
 * Allows $name to be an array that accepts either three elements to grab the
 * first element and the third for the name or just uses the first element of
 * the array for the name.
 *
 * Passes to wp_register_widget_control() after the argument list has
 * been compiled.
 *
 * @since 2.2.0
 * @deprecated 2.8.0 Use wp_register_widget_control()
 * @see wp_register_widget_control()
 *
 * @param int|string $name             Sidebar ID.
 * @param callable   $control_callback Widget control callback to display and process form.
 * @param int        $width            Widget width.
 * @param int        $height           Widget height.
 * @param mixed      ...$params        Widget parameters.
 */
function register_widget_control($name, $control_callback, $width = '', $height = '', ...$params) {
	_deprecated_function( __FUNCTION__, '2.8.0', 'wp_register_widget_control()' );
	// Compat.
	if ( is_array( $name ) ) {
		if ( count( $name ) === 3 ) {
			$name = sprintf( $name[0], $name[2] );
		} else {
			$name = $name[0];
		}
	}

	$id      = sanitize_title( $name );
	$options = array();
	if ( ! empty( $width ) ) {
		$options['width'] = $width;
	}
	if ( ! empty( $height ) ) {
		$options['height'] = $height;
	}

	wp_register_widget_control( $id, $name, $control_callback, $options, ...$params );
}

/**
 * Alias of wp_unregister_widget_control().
 *
 * @since 2.2.0
 * @deprecated 2.8.0 Use wp_unregister_widget_control()
 * @see wp_unregister_widget_control()
 *
 * @param int|string $id Widget ID.
 */
function unregister_widget_control($id) {
	_deprecated_function( __FUNCTION__, '2.8.0', 'wp_unregister_widget_control()' );
	return wp_unregister_widget_control($id);
}

/**
 * Remove user meta data.
 *
 * @since 2.0.0
 * @deprecated 3.0.0 Use delete_user_meta()
 * @see delete_user_meta()
 *
 * @global wpdb $wpdb WordPress database abstraction object.
 *
 * @param int $user_id User ID.
 * @param string $meta_key Metadata key.
 * @param mixed $meta_value Optional. Metadata value. Default empty.
 * @return bool True deletion completed and false if user_id is not a number.
 */
function delete_usermeta( $user_id, $meta_key, $meta_value = '' ) {
	_deprecated_function( __FUNCTION__, '3.0.0', 'delete_user_meta()' );
	global $wpdb;
	if ( !is_numeric( $user_id ) )
		return false;
	$meta_key = preg_replace('|[^a-z0-9_]|i', '', $meta_key);

	if ( is_array($meta_value) || is_object($meta_value) )
		$meta_value = serialize($meta_value);
	$meta_value = trim( $meta_value );

	$cur = $wpdb->get_row( $wpdb->prepare("SELECT * FROM $wpdb->usermeta WHERE user_id = %d AND meta_key = %s", $user_id, $meta_key) );

	if ( $cur && $cur->umeta_id )
		do_action( 'delete_usermeta', $cur->umeta_id, $user_id, $meta_key, $meta_value );

	if ( ! empty($meta_value) )
		$wpdb->query( $wpdb->prepare("DELETE FROM $wpdb->usermeta WHERE user_id = %d AND meta_key = %s AND meta_value = %s", $user_id, $meta_key, $meta_value) );
	else
		$wpdb->query( $wpdb->prepare("DELETE FROM $wpdb->usermeta WHERE user_id = %d AND meta_key = %s", $user_id, $meta_key) );

	clean_user_cache( $user_id );
	wp_cache_delete( $user_id, 'user_meta' );

	if ( $cur && $cur->umeta_id )
		do_action( 'deleted_usermeta', $cur->umeta_id, $user_id, $meta_key, $meta_value );

	return true;
}

/**
 * Retrieve user metadata.
 *
 * If $user_id is not a number, then the function will fail over with a 'false'
 * boolean return value. Other returned values depend on whether there is only
 * one item to be returned, which be that single item type. If there is more
 * than one metadata value, then it will be list of metadata values.
 *
 * @since 2.0.0
 * @deprecated 3.0.0 Use get_user_meta()
 * @see get_user_meta()
 *
 * @global wpdb $wpdb WordPress database abstraction object.
 *
 * @param int $user_id User ID
 * @param string $meta_key Optional. Metadata key. Default empty.
 * @return mixed
 */
function get_usermeta( $user_id, $meta_key = '' ) {
	_deprecated_function( __FUNCTION__, '3.0.0', 'get_user_meta()' );
	global $wpdb;
	$user_id = (int) $user_id;

	if ( !$user_id )
		return false;

	if ( !empty($meta_key) ) {
		$meta_key = preg_replace('|[^a-z0-9_]|i', '', $meta_key);
		$user = wp_cache_get($user_id, 'users');
		// Check the cached user object.
		if ( false !== $user && isset($user->$meta_key) )
			$metas = array($user->$meta_key);
		else
			$metas = $wpdb->get_col( $wpdb->prepare("SELECT meta_value FROM $wpdb->usermeta WHERE user_id = %d AND meta_key = %s", $user_id, $meta_key) );
	} else {
		$metas = $wpdb->get_col( $wpdb->prepare("SELECT meta_value FROM $wpdb->usermeta WHERE user_id = %d", $user_id) );
	}

	if ( empty($metas) ) {
		if ( empty($meta_key) )
			return array();
		else
			return '';
	}

	$metas = array_map('maybe_unserialize', $metas);

	if ( count($metas) === 1 )
		return $metas[0];
	else
		return $metas;
}

/**
 * Update metadata of user.
 *
 * There is no need to serialize values, they will be serialized if it is
 * needed. The metadata key can only be a string with underscores. All else will
 * be removed.
 *
 * Will remove the metadata, if the meta value is empty.
 *
 * @since 2.0.0
 * @deprecated 3.0.0 Use update_user_meta()
 * @see update_user_meta()
 *
 * @global wpdb $wpdb WordPress database abstraction object.
 *
 * @param int $user_id User ID
 * @param string $meta_key Metadata key.
 * @param mixed $meta_value Metadata value.
 * @return bool True on successful update, false on failure.
 */
function update_usermeta( $user_id, $meta_key, $meta_value ) {
	_deprecated_function( __FUNCTION__, '3.0.0', 'update_user_meta()' );
	global $wpdb;
	if ( !is_numeric( $user_id ) )
		return false;
	$meta_key = preg_replace('|[^a-z0-9_]|i', '', $meta_key);

	/** @todo Might need fix because usermeta data is assumed to be already escaped */
	if ( is_string($meta_value) )
		$meta_value = stripslashes($meta_value);
	$meta_value = maybe_serialize($meta_value);

	if (empty($meta_value)) {
		return delete_usermeta($user_id, $meta_key);
	}

	$cur = $wpdb->get_row( $wpdb->prepare("SELECT * FROM $wpdb->usermeta WHERE user_id = %d AND meta_key = %s", $user_id, $meta_key) );

	if ( $cur )
		do_action( 'update_usermeta', $cur->umeta_id, $user_id, $meta_key, $meta_value );

	if ( !$cur )
		$wpdb->insert($wpdb->usermeta, compact('user_id', 'meta_key', 'meta_value') );
	elseif ( $cur->meta_value != $meta_value )
		$wpdb->update($wpdb->usermeta, compact('meta_value'), compact('user_id', 'meta_key') );
	else
		return false;

	clean_user_cache( $user_id );
	wp_cache_delete( $user_id, 'user_meta' );

	if ( !$cur )
		do_action( 'added_usermeta', $wpdb->insert_id, $user_id, $meta_key, $meta_value );
	else
		do_action( 'updated_usermeta', $cur->umeta_id, $user_id, $meta_key, $meta_value );

	return true;
}

/**
 * Get users for the site.
 *
 * For setups that use the multisite feature. Can be used outside of the
 * multisite feature.
 *
 * @since 2.2.0
 * @deprecated 3.1.0 Use get_users()
 * @see get_users()
 *
 * @global wpdb $wpdb WordPress database abstraction object.
 *
 * @param int $id Site ID.
 * @return array List of users that are part of that site ID
 */
function get_users_of_blog( $id = '' ) {
	_deprecated_function( __FUNCTION__, '3.1.0', 'get_users()' );

	global $wpdb;
	if ( empty( $id ) ) {
		$id = get_current_blog_id();
	}
	$blog_prefix = $wpdb->get_blog_prefix($id);
	$users = $wpdb->get_results( "SELECT user_id, user_id AS ID, user_login, display_name, user_email, meta_value FROM $wpdb->users, $wpdb->usermeta WHERE {$wpdb->users}.ID = {$wpdb->usermeta}.user_id AND meta_key = '{$blog_prefix}capabilities' ORDER BY {$wpdb->usermeta}.user_id" );
	return $users;
}

/**
 * Enable/disable automatic general feed link outputting.
 *
 * @since 2.8.0
 * @deprecated 3.0.0 Use add_theme_support()
 * @see add_theme_support()
 *
 * @param bool $add Optional. Add or remove links. Default true.
 */
function automatic_feed_links( $add = true ) {
	_deprecated_function( __FUNCTION__, '3.0.0', "add_theme_support( 'automatic-feed-links' )" );

	if ( $add )
		add_theme_support( 'automatic-feed-links' );
	else
		remove_action( 'wp_head', 'feed_links_extra', 3 ); // Just do this yourself in 3.0+.
}

/**
 * Retrieve user data based on field.
 *
 * @since 1.5.0
 * @deprecated 3.0.0 Use get_the_author_meta()
 * @see get_the_author_meta()
 *
 * @param string    $field User meta field.
 * @param false|int $user  Optional. User ID to retrieve the field for. Default false (current user).
 * @return string The author's field from the current author's DB object.
 */
function get_profile( $field, $user = false ) {
	_deprecated_function( __FUNCTION__, '3.0.0', 'get_the_author_meta()' );
	if ( $user ) {
		$user = get_user_by( 'login', $user );
		$user = $user->ID;
	}
	return get_the_author_meta( $field, $user );
}

/**
 * Retrieves the number of posts a user has written.
 *
 * @since 0.71
 * @deprecated 3.0.0 Use count_user_posts()
 * @see count_user_posts()
 *
 * @param int $userid User to count posts for.
 * @return int Number of posts the given user has written.
 */
function get_usernumposts( $userid ) {
	_deprecated_function( __FUNCTION__, '3.0.0', 'count_user_posts()' );
	return count_user_posts( $userid );
}

/**
 * Callback used to change %uXXXX to &#YYY; syntax
 *
 * @since 2.8.0
 * @access private
 * @deprecated 3.0.0
 *
 * @param array $matches Single Match
 * @return string An HTML entity
 */
function funky_javascript_callback($matches) {
	return "&#".base_convert($matches[1],16,10).";";
}

/**
 * Fixes JavaScript bugs in browsers.
 *
 * Converts unicode characters to HTML numbered entities.
 *
 * @since 1.5.0
 * @deprecated 3.0.0
 *
 * @global $is_macIE
 * @global $is_winIE
 *
 * @param string $text Text to be made safe.
 * @return string Fixed text.
 */
function funky_javascript_fix($text) {
	_deprecated_function( __FUNCTION__, '3.0.0' );
	// Fixes for browsers' JavaScript bugs.
	global $is_macIE, $is_winIE;

	if ( $is_winIE || $is_macIE )
		$text =  preg_replace_callback("/\%u([0-9A-F]{4,4})/",
					"funky_javascript_callback",
					$text);

	return $text;
}

/**
 * Checks that the taxonomy name exists.
 *
 * @since 2.3.0
 * @deprecated 3.0.0 Use taxonomy_exists()
 * @see taxonomy_exists()
 *
 * @param string $taxonomy Name of taxonomy object
 * @return bool Whether the taxonomy exists.
 */
function is_taxonomy( $taxonomy ) {
	_deprecated_function( __FUNCTION__, '3.0.0', 'taxonomy_exists()' );
	return taxonomy_exists( $taxonomy );
}

/**
 * Check if Term exists.
 *
 * @since 2.3.0
 * @deprecated 3.0.0 Use term_exists()
 * @see term_exists()
 *
 * @param int|string $term The term to check
 * @param string $taxonomy The taxonomy name to use
 * @param int $parent ID of parent term under which to confine the exists search.
 * @return mixed Get the term ID or term object, if exists.
 */
function is_term( $term, $taxonomy = '', $parent = 0 ) {
	_deprecated_function( __FUNCTION__, '3.0.0', 'term_exists()' );
	return term_exists( $term, $taxonomy, $parent );
}

/**
 * Determines whether the current admin page is generated by a plugin.
 *
 * Use global $plugin_page and/or get_plugin_page_hookname() hooks.
 *
 * For more information on this and similar theme functions, check out
 * the {@link https://developer.wordpress.org/themes/basics/conditional-tags/
 * Conditional Tags} article in the Theme Developer Handbook.
 *
 * @since 1.5.0
 * @deprecated 3.1.0
 *
 * @global $plugin_page
 *
 * @return bool
 */
function is_plugin_page() {
	_deprecated_function( __FUNCTION__, '3.1.0' );

	global $plugin_page;

	if ( isset($plugin_page) )
		return true;

	return false;
}

/**
 * Update the categories cache.
 *
 * This function does not appear to be used anymore or does not appear to be
 * needed. It might be a legacy function left over from when there was a need
 * for updating the category cache.
 *
 * @since 1.5.0
 * @deprecated 3.1.0
 *
 * @return bool Always return True
 */
function update_category_cache() {
	_deprecated_function( __FUNCTION__, '3.1.0' );

	return true;
}

/**
 * Check for PHP timezone support
 *
 * @since 2.9.0
 * @deprecated 3.2.0
 *
 * @return bool
 */
function wp_timezone_supported() {
	_deprecated_function( __FUNCTION__, '3.2.0' );

	return true;
}

/**
 * Displays an editor: TinyMCE, HTML, or both.
 *
 * @since 2.1.0
 * @deprecated 3.3.0 Use wp_editor()
 * @see wp_editor()
 *
 * @param string $content       Textarea content.
 * @param string $id            Optional. HTML ID attribute value. Default 'content'.
 * @param string $prev_id       Optional. Unused.
 * @param bool   $media_buttons Optional. Whether to display media buttons. Default true.
 * @param int    $tab_index     Optional. Unused.
 * @param bool   $extended      Optional. Unused.
 */
function the_editor($content, $id = 'content', $prev_id = 'title', $media_buttons = true, $tab_index = 2, $extended = true) {
	_deprecated_function( __FUNCTION__, '3.3.0', 'wp_editor()' );

	wp_editor( $content, $id, array( 'media_buttons' => $media_buttons ) );
}

/**
 * Perform the query to get the $metavalues array(s) needed by _fill_user and _fill_many_users
 *
 * @since 3.0.0
 * @deprecated 3.3.0
 *
 * @param array $ids User ID numbers list.
 * @return array of arrays. The array is indexed by user_id, containing $metavalues object arrays.
 */
function get_user_metavalues($ids) {
	_deprecated_function( __FUNCTION__, '3.3.0' );

	$objects = array();

	$ids = array_map('intval', $ids);
	foreach ( $ids as $id )
		$objects[$id] = array();

	$metas = update_meta_cache('user', $ids);

	foreach ( $metas as $id => $meta ) {
		foreach ( $meta as $key => $metavalues ) {
			foreach ( $metavalues as $value ) {
				$objects[$id][] = (object)array( 'user_id' => $id, 'meta_key' => $key, 'meta_value' => $value);
			}
		}
	}

	return $objects;
}

/**
 * Sanitize every user field.
 *
 * If the context is 'raw', then the user object or array will get minimal sanitization of the int fields.
 *
 * @since 2.3.0
 * @deprecated 3.3.0
 *
 * @param object|array $user    The user object or array.
 * @param string       $context Optional. How to sanitize user fields. Default 'display'.
 * @return object|array The now sanitized user object or array (will be the same type as $user).
 */
function sanitize_user_object($user, $context = 'display') {
	_deprecated_function( __FUNCTION__, '3.3.0' );

	if ( is_object($user) ) {
		if ( !isset($user->ID) )
			$user->ID = 0;
		if ( ! ( $user instanceof WP_User ) ) {
			$vars = get_object_vars($user);
			foreach ( array_keys($vars) as $field ) {
				if ( is_string($user->$field) || is_numeric($user->$field) )
					$user->$field = sanitize_user_field($field, $user->$field, $user->ID, $context);
			}
		}
		$user->filter = $context;
	} else {
		if ( !isset($user['ID']) )
			$user['ID'] = 0;
		foreach ( array_keys($user) as $field )
			$user[$field] = sanitize_user_field($field, $user[$field], $user['ID'], $context);
		$user['filter'] = $context;
	}

	return $user;
}

/**
 * Get boundary post relational link.
 *
 * Can either be start or end post relational link.
 *
 * @since 2.8.0
 * @deprecated 3.3.0
 *
 * @param string $title               Optional. Link title format. Default '%title'.
 * @param bool   $in_same_cat         Optional. Whether link should be in a same category.
 *                                    Default false.
 * @param string $excluded_categories Optional. Excluded categories IDs. Default empty.
 * @param bool   $start               Optional. Whether to display link to first or last post.
 *                                    Default true.
 * @return string
 */
function get_boundary_post_rel_link($title = '%title', $in_same_cat = false, $excluded_categories = '', $start = true) {
	_deprecated_function( __FUNCTION__, '3.3.0' );

	$posts = get_boundary_post($in_same_cat, $excluded_categories, $start);
	// If there is no post, stop.
	if ( empty($posts) )
		return;

	// Even though we limited get_posts() to return only 1 item it still returns an array of objects.
	$post = $posts[0];

	if ( empty($post->post_title) )
		$post->post_title = $start ? __('First Post') : __('Last Post');

	$date = mysql2date(get_option('date_format'), $post->post_date);

	$title = str_replace('%title', $post->post_title, $title);
	$title = str_replace('%date', $date, $title);
	$title = apply_filters('the_title', $title, $post->ID);

	$link = $start ? "<link rel='start' title='" : "<link rel='end' title='";
	$link .= esc_attr($title);
	$link .= "' href='" . get_permalink($post) . "' />\n";

	$boundary = $start ? 'start' : 'end';
	return apply_filters( "{$boundary}_post_rel_link", $link );
}

/**
 * Display relational link for the first post.
 *
 * @since 2.8.0
 * @deprecated 3.3.0
 *
 * @param string $title Optional. Link title format.
 * @param bool $in_same_cat Optional. Whether link should be in a same category.
 * @param string $excluded_categories Optional. Excluded categories IDs.
 */
function start_post_rel_link($title = '%title', $in_same_cat = false, $excluded_categories = '') {
	_deprecated_function( __FUNCTION__, '3.3.0' );

	echo get_boundary_post_rel_link($title, $in_same_cat, $excluded_categories, true);
}

/**
 * Get site index relational link.
 *
 * @since 2.8.0
 * @deprecated 3.3.0
 *
 * @return string
 */
function get_index_rel_link() {
	_deprecated_function( __FUNCTION__, '3.3.0' );

	$link = "<link rel='index' title='" . esc_attr( get_bloginfo( 'name', 'display' ) ) . "' href='" . esc_url( user_trailingslashit( get_bloginfo( 'url', 'display' ) ) ) . "' />\n";
	return apply_filters( "index_rel_link", $link );
}

/**
 * Display relational link for the site index.
 *
 * @since 2.8.0
 * @deprecated 3.3.0
 */
function index_rel_link() {
	_deprecated_function( __FUNCTION__, '3.3.0' );

	echo get_index_rel_link();
}

/**
 * Get parent post relational link.
 *
 * @since 2.8.0
 * @deprecated 3.3.0
 *
 * @global WP_Post $post Global post object.
 *
 * @param string $title Optional. Link title format. Default '%title'.
 * @return string
 */
function get_parent_post_rel_link( $title = '%title' ) {
	_deprecated_function( __FUNCTION__, '3.3.0' );

	if ( ! empty( $GLOBALS['post'] ) && ! empty( $GLOBALS['post']->post_parent ) )
		$post = get_post($GLOBALS['post']->post_parent);

	if ( empty($post) )
		return;

	$date = mysql2date(get_option('date_format'), $post->post_date);

	$title = str_replace('%title', $post->post_title, $title);
	$title = str_replace('%date', $date, $title);
	$title = apply_filters('the_title', $title, $post->ID);

	$link = "<link rel='up' title='";
	$link .= esc_attr( $title );
	$link .= "' href='" . get_permalink($post) . "' />\n";

	return apply_filters( "parent_post_rel_link", $link );
}

/**
 * Display relational link for parent item
 *
 * @since 2.8.0
 * @deprecated 3.3.0
 *
 * @param string $title Optional. Link title format. Default '%title'.
 */
function parent_post_rel_link( $title = '%title' ) {
	_deprecated_function( __FUNCTION__, '3.3.0' );

	echo get_parent_post_rel_link($title);
}

/**
 * Add the "Dashboard"/"Visit Site" menu.
 *
 * @since 3.2.0
 * @deprecated 3.3.0
 *
 * @param WP_Admin_Bar $wp_admin_bar WP_Admin_Bar instance.
 */
function wp_admin_bar_dashboard_view_site_menu( $wp_admin_bar ) {
	_deprecated_function( __FUNCTION__, '3.3.0' );

	$user_id = get_current_user_id();

	if ( 0 != $user_id ) {
		if ( is_admin() )
			$wp_admin_bar->add_menu( array( 'id' => 'view-site', 'title' => __( 'Visit Site' ), 'href' => home_url() ) );
		elseif ( is_multisite() )
			$wp_admin_bar->add_menu( array( 'id' => 'dashboard', 'title' => __( 'Dashboard' ), 'href' => get_dashboard_url( $user_id ) ) );
		else
			$wp_admin_bar->add_menu( array( 'id' => 'dashboard', 'title' => __( 'Dashboard' ), 'href' => admin_url() ) );
	}
}

/**
 * Checks if the current user belong to a given site.
 *
 * @since MU (3.0.0)
 * @deprecated 3.3.0 Use is_user_member_of_blog()
 * @see is_user_member_of_blog()
 *
 * @param int $blog_id Site ID
 * @return bool True if the current users belong to $blog_id, false if not.
 */
function is_blog_user( $blog_id = 0 ) {
	_deprecated_function( __FUNCTION__, '3.3.0', 'is_user_member_of_blog()' );

	return is_user_member_of_blog( get_current_user_id(), $blog_id );
}

/**
 * Open the file handle for debugging.
 *
 * @since 0.71
 * @deprecated 3.4.0 Use error_log()
 * @see error_log()
 *
 * @link https://www.php.net/manual/en/function.error-log.php
 *
 * @param string $filename File name.
 * @param string $mode     Type of access you required to the stream.
 * @return false Always false.
 */
function debug_fopen( $filename, $mode ) {
	_deprecated_function( __FUNCTION__, '3.4.0', 'error_log()' );
	return false;
}

/**
 * Write contents to the file used for debugging.
 *
 * @since 0.71
 * @deprecated 3.4.0 Use error_log()
 * @see error_log()
 *
 * @link https://www.php.net/manual/en/function.error-log.php
 *
 * @param mixed  $fp      Unused.
 * @param string $message Message to log.
 */
function debug_fwrite( $fp, $message ) {
	_deprecated_function( __FUNCTION__, '3.4.0', 'error_log()' );
	if ( ! empty( $GLOBALS['debug'] ) )
		error_log( $message );
}

/**
 * Close the debugging file handle.
 *
 * @since 0.71
 * @deprecated 3.4.0 Use error_log()
 * @see error_log()
 *
 * @link https://www.php.net/manual/en/function.error-log.php
 *
 * @param mixed $fp Unused.
 */
function debug_fclose( $fp ) {
	_deprecated_function( __FUNCTION__, '3.4.0', 'error_log()' );
}

/**
 * Retrieve list of themes with theme data in theme directory.
 *
 * The theme is broken, if it doesn't have a parent theme and is missing either
 * style.css and, or index.php. If the theme has a parent theme then it is
 * broken, if it is missing style.css; index.php is optional.
 *
 * @since 1.5.0
 * @deprecated 3.4.0 Use wp_get_themes()
 * @see wp_get_themes()
 *
 * @return array Theme list with theme data.
 */
function get_themes() {
	_deprecated_function( __FUNCTION__, '3.4.0', 'wp_get_themes()' );

	global $wp_themes;
	if ( isset( $wp_themes ) )
		return $wp_themes;

	$themes = wp_get_themes();
	$wp_themes = array();

	foreach ( $themes as $theme ) {
		$name = $theme->get('Name');
		if ( isset( $wp_themes[ $name ] ) )
			$wp_themes[ $name . '/' . $theme->get_stylesheet() ] = $theme;
		else
			$wp_themes[ $name ] = $theme;
	}

	return $wp_themes;
}

/**
 * Retrieve theme data.
 *
 * @since 1.5.0
 * @deprecated 3.4.0 Use wp_get_theme()
 * @see wp_get_theme()
 *
 * @param string $theme Theme name.
 * @return array|null Null, if theme name does not exist. Theme data, if exists.
 */
function get_theme( $theme ) {
	_deprecated_function( __FUNCTION__, '3.4.0', 'wp_get_theme( $stylesheet )' );

	$themes = get_themes();
	if ( is_array( $themes ) && array_key_exists( $theme, $themes ) )
		return $themes[ $theme ];
	return null;
}

/**
 * Retrieve current theme name.
 *
 * @since 1.5.0
 * @deprecated 3.4.0 Use wp_get_theme()
 * @see wp_get_theme()
 *
 * @return string
 */
function get_current_theme() {
	_deprecated_function( __FUNCTION__, '3.4.0', 'wp_get_theme()' );

	if ( $theme = get_option( 'current_theme' ) )
		return $theme;

	return wp_get_theme()->get('Name');
}

/**
 * Accepts matches array from preg_replace_callback in wpautop() or a string.
 *
 * Ensures that the contents of a `<pre>...</pre>` HTML block are not
 * converted into paragraphs or line breaks.
 *
 * @since 1.2.0
 * @deprecated 3.4.0
 *
 * @param array|string $matches The array or string
 * @return string The pre block without paragraph/line break conversion.
 */
function clean_pre($matches) {
	_deprecated_function( __FUNCTION__, '3.4.0' );

	if ( is_array($matches) )
		$text = $matches[1] . $matches[2] . "</pre>";
	else
		$text = $matches;

	$text = str_replace(array('<br />', '<br/>', '<br>'), array('', '', ''), $text);
	$text = str_replace('<p>', "\n", $text);
	$text = str_replace('</p>', '', $text);

	return $text;
}


/**
 * Add callbacks for image header display.
 *
 * @since 2.1.0
 * @deprecated 3.4.0 Use add_theme_support()
 * @see add_theme_support()
 *
 * @param callable $wp_head_callback Call on the {@see 'wp_head'} action.
 * @param callable $admin_head_callback Call on custom header administration screen.
 * @param callable $admin_preview_callback Output a custom header image div on the custom header administration screen. Optional.
 */
function add_custom_image_header( $wp_head_callback, $admin_head_callback, $admin_preview_callback = '' ) {
	_deprecated_function( __FUNCTION__, '3.4.0', 'add_theme_support( \'custom-header\', $args )' );
	$args = array(
		'wp-head-callback'    => $wp_head_callback,
		'admin-head-callback' => $admin_head_callback,
	);
	if ( $admin_preview_callback )
		$args['admin-preview-callback'] = $admin_preview_callback;
	return add_theme_support( 'custom-header', $args );
}

/**
 * Remove image header support.
 *
 * @since 3.1.0
 * @deprecated 3.4.0 Use remove_theme_support()
 * @see remove_theme_support()
 *
 * @return null|bool Whether support was removed.
 */
function remove_custom_image_header() {
	_deprecated_function( __FUNCTION__, '3.4.0', 'remove_theme_support( \'custom-header\' )' );
	return remove_theme_support( 'custom-header' );
}

/**
 * Add callbacks for background image display.
 *
 * @since 3.0.0
 * @deprecated 3.4.0 Use add_theme_support()
 * @see add_theme_support()
 *
 * @param callable $wp_head_callback Call on the {@see 'wp_head'} action.
 * @param callable $admin_head_callback Call on custom background administration screen.
 * @param callable $admin_preview_callback Output a custom background image div on the custom background administration screen. Optional.
 */
function add_custom_background( $wp_head_callback = '', $admin_head_callback = '', $admin_preview_callback = '' ) {
	_deprecated_function( __FUNCTION__, '3.4.0', 'add_theme_support( \'custom-background\', $args )' );
	$args = array();
	if ( $wp_head_callback )
		$args['wp-head-callback'] = $wp_head_callback;
	if ( $admin_head_callback )
		$args['admin-head-callback'] = $admin_head_callback;
	if ( $admin_preview_callback )
		$args['admin-preview-callback'] = $admin_preview_callback;
	return add_theme_support( 'custom-background', $args );
}

/**
 * Remove custom background support.
 *
 * @since 3.1.0
 * @deprecated 3.4.0 Use add_custom_background()
 * @see add_custom_background()
 *
 * @return null|bool Whether support was removed.
 */
function remove_custom_background() {
	_deprecated_function( __FUNCTION__, '3.4.0', 'remove_theme_support( \'custom-background\' )' );
	return remove_theme_support( 'custom-background' );
}

/**
 * Retrieve theme data from parsed theme file.
 *
 * @since 1.5.0
 * @deprecated 3.4.0 Use wp_get_theme()
 * @see wp_get_theme()
 *
 * @param string $theme_file Theme file path.
 * @return array Theme data.
 */
function get_theme_data( $theme_file ) {
	_deprecated_function( __FUNCTION__, '3.4.0', 'wp_get_theme()' );
	$theme = new WP_Theme( wp_basename( dirname( $theme_file ) ), dirname( dirname( $theme_file ) ) );

	$theme_data = array(
		'Name' => $theme->get('Name'),
		'URI' => $theme->display('ThemeURI', true, false),
		'Description' => $theme->display('Description', true, false),
		'Author' => $theme->display('Author', true, false),
		'AuthorURI' => $theme->display('AuthorURI', true, false),
		'Version' => $theme->get('Version'),
		'Template' => $theme->get('Template'),
		'Status' => $theme->get('Status'),
		'Tags' => $theme->get('Tags'),
		'Title' => $theme->get('Name'),
		'AuthorName' => $theme->get('Author'),
	);

	foreach ( apply_filters( 'extra_theme_headers', array() ) as $extra_header ) {
		if ( ! isset( $theme_data[ $extra_header ] ) )
			$theme_data[ $extra_header ] = $theme->get( $extra_header );
	}

	return $theme_data;
}

/**
 * Alias of update_post_cache().
 *
 * @see update_post_cache() Posts and pages are the same, alias is intentional
 *
 * @since 1.5.1
 * @deprecated 3.4.0 Use update_post_cache()
 * @see update_post_cache()
 *
 * @param array $pages list of page objects
 */
function update_page_cache( &$pages ) {
	_deprecated_function( __FUNCTION__, '3.4.0', 'update_post_cache()' );

	update_post_cache( $pages );
}

/**
 * Will clean the page in the cache.
 *
 * Clean (read: delete) page from cache that matches $id. Will also clean cache
 * associated with 'all_page_ids' and 'get_pages'.
 *
 * @since 2.0.0
 * @deprecated 3.4.0 Use clean_post_cache
 * @see clean_post_cache()
 *
 * @param int $id Page ID to clean
 */
function clean_page_cache( $id ) {
	_deprecated_function( __FUNCTION__, '3.4.0', 'clean_post_cache()' );

	clean_post_cache( $id );
}

/**
 * Retrieve nonce action "Are you sure" message.
 *
 * Deprecated in 3.4.1 and 3.5.0. Backported to 3.3.3.
 *
 * @since 2.0.4
 * @deprecated 3.4.1 Use wp_nonce_ays()
 * @see wp_nonce_ays()
 *
 * @param string $action Nonce action.
 * @return string Are you sure message.
 */
function wp_explain_nonce( $action ) {
	_deprecated_function( __FUNCTION__, '3.4.1', 'wp_nonce_ays()' );
	return __( 'Are you sure you want to do this?' );
}

/**
 * Display "sticky" CSS class, if a post is sticky.
 *
 * @since 2.7.0
 * @deprecated 3.5.0 Use post_class()
 * @see post_class()
 *
 * @param int $post_id An optional post ID.
 */
function sticky_class( $post_id = null ) {
	_deprecated_function( __FUNCTION__, '3.5.0', 'post_class()' );
	if ( is_sticky( $post_id ) )
		echo ' sticky';
}

/**
 * Retrieve post ancestors.
 *
 * This is no longer needed as WP_Post lazy-loads the ancestors
 * property with get_post_ancestors().
 *
 * @since 2.3.4
 * @deprecated 3.5.0 Use get_post_ancestors()
 * @see get_post_ancestors()
 *
 * @param WP_Post $post Post object, passed by reference (unused).
 */
function _get_post_ancestors( &$post ) {
	_deprecated_function( __FUNCTION__, '3.5.0' );
}

/**
 * Load an image from a string, if PHP supports it.
 *
 * @since 2.1.0
 * @deprecated 3.5.0 Use wp_get_image_editor()
 * @see wp_get_image_editor()
 *
 * @param string $file Filename of the image to load.
 * @return resource|GdImage|string The resulting image resource or GdImage instance on success,
 *                                 error string on failure.
 */
function wp_load_image( $file ) {
	_deprecated_function( __FUNCTION__, '3.5.0', 'wp_get_image_editor()' );

	if ( is_numeric( $file ) )
		$file = get_attached_file( $file );

	if ( ! is_file( $file ) ) {
		/* translators: %s: File name. */
		return sprintf( __( 'File &#8220;%s&#8221; does not exist?' ), $file );
	}

	if ( ! function_exists('imagecreatefromstring') )
		return __('The GD image library is not installed.');

	// Set artificially high because GD uses uncompressed images in memory.
	wp_raise_memory_limit( 'image' );

	$image = imagecreatefromstring( file_get_contents( $file ) );

	if ( ! is_gd_image( $image ) ) {
		/* translators: %s: File name. */
		return sprintf( __( 'File &#8220;%s&#8221; is not an image.' ), $file );
	}

	return $image;
}

/**
 * Scale down an image to fit a particular size and save a new copy of the image.
 *
 * The PNG transparency will be preserved using the function, as well as the
 * image type. If the file going in is PNG, then the resized image is going to
 * be PNG. The only supported image types are PNG, GIF, and JPEG.
 *
 * Some functionality requires API to exist, so some PHP version may lose out
 * support. This is not the fault of WordPress (where functionality is
 * downgraded, not actual defects), but of your PHP version.
 *
 * @since 2.5.0
 * @deprecated 3.5.0 Use wp_get_image_editor()
 * @see wp_get_image_editor()
 *
 * @param string $file         Image file path.
 * @param int    $max_w        Maximum width to resize to.
 * @param int    $max_h        Maximum height to resize to.
 * @param bool   $crop         Optional. Whether to crop image or resize. Default false.
 * @param string $suffix       Optional. File suffix. Default null.
 * @param string $dest_path    Optional. New image file path. Default null.
 * @param int    $jpeg_quality Optional. Image quality percentage. Default 90.
 * @return mixed WP_Error on failure. String with new destination path.
 */
function image_resize( $file, $max_w, $max_h, $crop = false, $suffix = null, $dest_path = null, $jpeg_quality = 90 ) {
	_deprecated_function( __FUNCTION__, '3.5.0', 'wp_get_image_editor()' );

	$editor = wp_get_image_editor( $file );
	if ( is_wp_error( $editor ) )
		return $editor;
	$editor->set_quality( $jpeg_quality );

	$resized = $editor->resize( $max_w, $max_h, $crop );
	if ( is_wp_error( $resized ) )
		return $resized;

	$dest_file = $editor->generate_filename( $suffix, $dest_path );
	$saved = $editor->save( $dest_file );

	if ( is_wp_error( $saved ) )
		return $saved;

	return $dest_file;
}

/**
 * Retrieve a single post, based on post ID.
 *
 * Has categories in 'post_category' property or key. Has tags in 'tags_input'
 * property or key.
 *
 * @since 1.0.0
 * @deprecated 3.5.0 Use get_post()
 * @see get_post()
 *
 * @param int $postid Post ID.
 * @param string $mode How to return result, either OBJECT, ARRAY_N, or ARRAY_A.
 * @return WP_Post|null Post object or array holding post contents and information
 */
function wp_get_single_post( $postid = 0, $mode = OBJECT ) {
	_deprecated_function( __FUNCTION__, '3.5.0', 'get_post()' );
	return get_post( $postid, $mode );
}

/**
 * Check that the user login name and password is correct.
 *
 * @since 0.71
 * @deprecated 3.5.0 Use wp_authenticate()
 * @see wp_authenticate()
 *
 * @param string $user_login User name.
 * @param string $user_pass User password.
 * @return bool False if does not authenticate, true if username and password authenticates.
 */
function user_pass_ok($user_login, $user_pass) {
	_deprecated_function( __FUNCTION__, '3.5.0', 'wp_authenticate()' );
	$user = wp_authenticate( $user_login, $user_pass );
	if ( is_wp_error( $user ) )
		return false;

	return true;
}

/**
 * Callback formerly fired on the save_post hook. No longer needed.
 *
 * @since 2.3.0
 * @deprecated 3.5.0
 */
function _save_post_hook() {}

/**
 * Check if the installed version of GD supports particular image type
 *
 * @since 2.9.0
 * @deprecated 3.5.0 Use wp_image_editor_supports()
 * @see wp_image_editor_supports()
 *
 * @param string $mime_type
 * @return bool
 */
function gd_edit_image_support($mime_type) {
	_deprecated_function( __FUNCTION__, '3.5.0', 'wp_image_editor_supports()' );

	if ( function_exists('imagetypes') ) {
		switch( $mime_type ) {
			case 'image/jpeg':
				return (imagetypes() & IMG_JPG) != 0;
			case 'image/png':
				return (imagetypes() & IMG_PNG) != 0;
			case 'image/gif':
				return (imagetypes() & IMG_GIF) != 0;
			case 'image/webp':
				return (imagetypes() & IMG_WEBP) != 0;
			case 'image/avif':
				return (imagetypes() & IMG_AVIF) != 0;
			}
	} else {
		switch( $mime_type ) {
			case 'image/jpeg':
				return function_exists('imagecreatefromjpeg');
			case 'image/png':
				return function_exists('imagecreatefrompng');
			case 'image/gif':
				return function_exists('imagecreatefromgif');
			case 'image/webp':
				return function_exists('imagecreatefromwebp');
			case 'image/avif':
				return function_exists('imagecreatefromavif');
		}
	}
	return false;
}

/**
 * Converts an integer byte value to a shorthand byte value.
 *
 * @since 2.3.0
 * @deprecated 3.6.0 Use size_format()
 * @see size_format()
 *
 * @param int $bytes An integer byte value.
 * @return string A shorthand byte value.
 */
function wp_convert_bytes_to_hr( $bytes ) {
	_deprecated_function( __FUNCTION__, '3.6.0', 'size_format()' );

	$units = array( 0 => 'B', 1 => 'KB', 2 => 'MB', 3 => 'GB', 4 => 'TB' );
	$log   = log( $bytes, KB_IN_BYTES );
	$power = (int) $log;
	$size  = KB_IN_BYTES ** ( $log - $power );

	if ( ! is_nan( $size ) && array_key_exists( $power, $units ) ) {
		$unit = $units[ $power ];
	} else {
		$size = $bytes;
		$unit = $units[0];
	}

	return $size . $unit;
}

/**
 * Formerly used internally to tidy up the search terms.
 *
 * @since 2.9.0
 * @access private
 * @deprecated 3.7.0
 *
 * @param string $t Search terms to "tidy", e.g. trim.
 * @return string Trimmed search terms.
 */
function _search_terms_tidy( $t ) {
	_deprecated_function( __FUNCTION__, '3.7.0' );
	return trim( $t, "\"'\n\r " );
}

/**
 * Determine if TinyMCE is available.
 *
 * Checks to see if the user has deleted the tinymce files to slim down
 * their WordPress installation.
 *
 * @since 2.1.0
 * @deprecated 3.9.0
 *
 * @return bool Whether TinyMCE exists.
 */
function rich_edit_exists() {
	global $wp_rich_edit_exists;
	_deprecated_function( __FUNCTION__, '3.9.0' );

	if ( ! isset( $wp_rich_edit_exists ) )
		$wp_rich_edit_exists = file_exists( ABSPATH . WPINC . '/js/tinymce/tinymce.js' );

	return $wp_rich_edit_exists;
}

/**
 * Old callback for tag link tooltips.
 *
 * @since 2.7.0
 * @access private
 * @deprecated 3.9.0
 *
 * @param int $count Number of topics.
 * @return int Number of topics.
 */
function default_topic_count_text( $count ) {
	return $count;
}

/**
 * Formerly used to escape strings before inserting into the DB.
 *
 * Has not performed this function for many, many years. Use wpdb::prepare() instead.
 *
 * @since 0.71
 * @deprecated 3.9.0
 *
 * @param string $content The text to format.
 * @return string The very same text.
 */
function format_to_post( $content ) {
	_deprecated_function( __FUNCTION__, '3.9.0' );
	return $content;
}

/**
 * Formerly used to escape strings before searching the DB. It was poorly documented and never worked as described.
 *
 * @since 2.5.0
 * @deprecated 4.0.0 Use wpdb::esc_like()
 * @see wpdb::esc_like()
 *
 * @param string $text The text to be escaped.
 * @return string text, safe for inclusion in LIKE query.
 */
function like_escape($text) {
	_deprecated_function( __FUNCTION__, '4.0.0', 'wpdb::esc_like()' );
	return str_replace( array( "%", "_" ), array( "\\%", "\\_" ), $text );
}

/**
 * Determines if the URL can be accessed over SSL.
 *
 * Determines if the URL can be accessed over SSL by using the WordPress HTTP API to access
 * the URL using https as the scheme.
 *
 * @since 2.5.0
 * @deprecated 4.0.0
 *
 * @param string $url The URL to test.
 * @return bool Whether SSL access is available.
 */
function url_is_accessable_via_ssl( $url ) {
	_deprecated_function( __FUNCTION__, '4.0.0' );

	$response = wp_remote_get( set_url_scheme( $url, 'https' ) );

	if ( !is_wp_error( $response ) ) {
		$status = wp_remote_retrieve_response_code( $response );
		if ( 200 == $status || 401 == $status ) {
			return true;
		}
	}

	return false;
}

/**
 * Start preview theme output buffer.
 *
 * Will only perform task if the user has permissions and template and preview
 * query variables exist.
 *
 * @since 2.6.0
 * @deprecated 4.3.0
 */
function preview_theme() {
	_deprecated_function( __FUNCTION__, '4.3.0' );
}

/**
 * Private function to modify the current template when previewing a theme
 *
 * @since 2.9.0
 * @deprecated 4.3.0
 * @access private
 *
 * @return string
 */
function _preview_theme_template_filter() {
	_deprecated_function( __FUNCTION__, '4.3.0' );
	return '';
}

/**
 * Private function to modify the current stylesheet when previewing a theme
 *
 * @since 2.9.0
 * @deprecated 4.3.0
 * @access private
 *
 * @return string
 */
function _preview_theme_stylesheet_filter() {
	_deprecated_function( __FUNCTION__, '4.3.0' );
	return '';
}

/**
 * Callback function for ob_start() to capture all links in the theme.
 *
 * @since 2.6.0
 * @deprecated 4.3.0
 * @access private
 *
 * @param string $content
 * @return string
 */
function preview_theme_ob_filter( $content ) {
	_deprecated_function( __FUNCTION__, '4.3.0' );
	return $content;
}

/**
 * Manipulates preview theme links in order to control and maintain location.
 *
 * Callback function for preg_replace_callback() to accept and filter matches.
 *
 * @since 2.6.0
 * @deprecated 4.3.0
 * @access private
 *
 * @param array $matches
 * @return string
 */
function preview_theme_ob_filter_callback( $matches ) {
	_deprecated_function( __FUNCTION__, '4.3.0' );
	return '';
}

/**
 * Formats text for the rich text editor.
 *
 * The {@see 'richedit_pre'} filter is applied here. If `$text` is empty the filter will
 * be applied to an empty string.
 *
 * @since 2.0.0
 * @deprecated 4.3.0 Use format_for_editor()
 * @see format_for_editor()
 *
 * @param string $text The text to be formatted.
 * @return string The formatted text after filter is applied.
 */
function wp_richedit_pre($text) {
	_deprecated_function( __FUNCTION__, '4.3.0', 'format_for_editor()' );

	if ( empty( $text ) ) {
		/**
		 * Filters text returned for the rich text editor.
		 *
		 * This filter is first evaluated, and the value returned, if an empty string
		 * is passed to wp_richedit_pre(). If an empty string is passed, it results
		 * in a break tag and line feed.
		 *
		 * If a non-empty string is passed, the filter is evaluated on the wp_richedit_pre()
		 * return after being formatted.
		 *
		 * @since 2.0.0
		 * @deprecated 4.3.0
		 *
		 * @param string $output Text for the rich text editor.
		 */
		return apply_filters( 'richedit_pre', '' );
	}

	$output = convert_chars($text);
	$output = wpautop($output);
	$output = htmlspecialchars($output, ENT_NOQUOTES, get_option( 'blog_charset' ) );

	/** This filter is documented in wp-includes/deprecated.php */
	return apply_filters( 'richedit_pre', $output );
}

/**
 * Formats text for the HTML editor.
 *
 * Unless $output is empty it will pass through htmlspecialchars before the
 * {@see 'htmledit_pre'} filter is applied.
 *
 * @since 2.5.0
 * @deprecated 4.3.0 Use format_for_editor()
 * @see format_for_editor()
 *
 * @param string $output The text to be formatted.
 * @return string Formatted text after filter applied.
 */
function wp_htmledit_pre($output) {
	_deprecated_function( __FUNCTION__, '4.3.0', 'format_for_editor()' );

	if ( !empty($output) )
		$output = htmlspecialchars($output, ENT_NOQUOTES, get_option( 'blog_charset' ) ); // Convert only '< > &'.

	/**
	 * Filters the text before it is formatted for the HTML editor.
	 *
	 * @since 2.5.0
	 * @deprecated 4.3.0
	 *
	 * @param string $output The HTML-formatted text.
	 */
	return apply_filters( 'htmledit_pre', $output );
}

/**
 * Retrieve permalink from post ID.
 *
 * @since 1.0.0
 * @deprecated 4.4.0 Use get_permalink()
 * @see get_permalink()
 *
 * @param int|WP_Post $post Optional. Post ID or WP_Post object. Default is global $post.
 * @return string|false
 */
function post_permalink( $post = 0 ) {
	_deprecated_function( __FUNCTION__, '4.4.0', 'get_permalink()' );

	return get_permalink( $post );
}

/**
 * Perform a HTTP HEAD or GET request.
 *
 * If $file_path is a writable filename, this will do a GET request and write
 * the file to that path.
 *
 * @since 2.5.0
 * @deprecated 4.4.0 Use WP_Http
 * @see WP_Http
 *
 * @param string      $url       URL to fetch.
 * @param string|bool $file_path Optional. File path to write request to. Default false.
 * @param int         $red       Optional. The number of Redirects followed, Upon 5 being hit,
 *                               returns false. Default 1.
 * @return \WpOrg\Requests\Utility\CaseInsensitiveDictionary|false Headers on success, false on failure.
 */
function wp_get_http( $url, $file_path = false, $red = 1 ) {
	_deprecated_function( __FUNCTION__, '4.4.0', 'WP_Http' );

	if ( function_exists( 'set_time_limit' ) ) {
		@set_time_limit( 60 );
	}

	if ( $red > 5 )
		return false;

	$options = array();
	$options['redirection'] = 5;

	if ( false == $file_path )
		$options['method'] = 'HEAD';
	else
		$options['method'] = 'GET';

	$response = wp_safe_remote_request( $url, $options );

	if ( is_wp_error( $response ) )
		return false;

	$headers = wp_remote_retrieve_headers( $response );
	$headers['response'] = wp_remote_retrieve_response_code( $response );

	// WP_HTTP no longer follows redirects for HEAD requests.
	if ( 'HEAD' == $options['method'] && in_array($headers['response'], array(301, 302)) && isset( $headers['location'] ) ) {
		return wp_get_http( $headers['location'], $file_path, ++$red );
	}

	if ( false == $file_path )
		return $headers;

	// GET request - write it to the supplied filename.
	$out_fp = fopen($file_path, 'w');
	if ( !$out_fp )
		return $headers;

	fwrite( $out_fp,  wp_remote_retrieve_body( $response ) );
	fclose($out_fp);
	clearstatcache();

	return $headers;
}

/**
 * Whether SSL login should be forced.
 *
 * @since 2.6.0
 * @deprecated 4.4.0 Use force_ssl_admin()
 * @see force_ssl_admin()
 *
 * @param string|bool $force Optional Whether to force SSL login. Default null.
 * @return bool True if forced, false if not forced.
 */
function force_ssl_login( $force = null ) {
	_deprecated_function( __FUNCTION__, '4.4.0', 'force_ssl_admin()' );
	return force_ssl_admin( $force );
}

/**
 * Retrieve path of comment popup template in current or parent template.
 *
 * @since 1.5.0
 * @deprecated 4.5.0
 *
 * @return string Full path to comments popup template file.
 */
function get_comments_popup_template() {
	_deprecated_function( __FUNCTION__, '4.5.0' );

	return '';
}

/**
 * Determines whether the current URL is within the comments popup window.
 *
 * For more information on this and similar theme functions, check out
 * the {@link https://developer.wordpress.org/themes/basics/conditional-tags/
 * Conditional Tags} article in the Theme Developer Handbook.
 *
 * @since 1.5.0
 * @deprecated 4.5.0
 *
 * @return false Always returns false.
 */
function is_comments_popup() {
	_deprecated_function( __FUNCTION__, '4.5.0' );

	return false;
}

/**
 * Display the JS popup script to show a comment.
 *
 * @since 0.71
 * @deprecated 4.5.0
 */
function comments_popup_script() {
	_deprecated_function( __FUNCTION__, '4.5.0' );
}

/**
 * Adds element attributes to open links in new tabs.
 *
 * @since 0.71
 * @deprecated 4.5.0
 *
 * @param string $text Content to replace links to open in a new tab.
 * @return string Content that has filtered links.
 */
function popuplinks( $text ) {
	_deprecated_function( __FUNCTION__, '4.5.0' );
	$text = preg_replace('/<a (.+?)>/i', "<a $1 target='_blank' rel='external'>", $text);
	return $text;
}

/**
 * The Google Video embed handler callback.
 *
 * Deprecated function that previously assisted in turning Google Video URLs
 * into embeds but that service has since been shut down.
 *
 * @since 2.9.0
 * @deprecated 4.6.0
 *
 * @return string An empty string.
 */
function wp_embed_handler_googlevideo( $matches, $attr, $url, $rawattr ) {
	_deprecated_function( __FUNCTION__, '4.6.0' );

	return '';
}

/**
 * Retrieve path of paged template in current or parent template.
 *
 * @since 1.5.0
 * @deprecated 4.7.0 The paged.php template is no longer part of the theme template hierarchy.
 *
 * @return string Full path to paged template file.
 */
function get_paged_template() {
	_deprecated_function( __FUNCTION__, '4.7.0' );

	return get_query_template( 'paged' );
}

/**
 * Removes the HTML JavaScript entities found in early versions of Netscape 4.
 *
 * Previously, this function was pulled in from the original
 * import of kses and removed a specific vulnerability only
 * existent in early version of Netscape 4. However, this
 * vulnerability never affected any other browsers and can
 * be considered safe for the modern web.
 *
 * The regular expression which sanitized this vulnerability
 * has been removed in consideration of the performance and
 * energy demands it placed, now merely passing through its
 * input to the return.
 *
 * @since 1.0.0
 * @deprecated 4.7.0 Officially dropped security support for Netscape 4.
 *
 * @param string $content
 * @return string
 */
function wp_kses_js_entities( $content ) {
	_deprecated_function( __FUNCTION__, '4.7.0' );

	return preg_replace( '%&\s*\{[^}]*(\}\s*;?|$)%', '', $content );
}

/**
 * Sort categories by ID.
 *
 * Used by usort() as a callback, should not be used directly. Can actually be
 * used to sort any term object.
 *
 * @since 2.3.0
 * @deprecated 4.7.0 Use wp_list_sort()
 * @access private
 *
 * @param object $a
 * @param object $b
 * @return int
 */
function _usort_terms_by_ID( $a, $b ) {
	_deprecated_function( __FUNCTION__, '4.7.0', 'wp_list_sort()' );

	if ( $a->term_id > $b->term_id )
		return 1;
	elseif ( $a->term_id < $b->term_id )
		return -1;
	else
		return 0;
}

/**
 * Sort categories by name.
 *
 * Used by usort() as a callback, should not be used directly. Can actually be
 * used to sort any term object.
 *
 * @since 2.3.0
 * @deprecated 4.7.0 Use wp_list_sort()
 * @access private
 *
 * @param object $a
 * @param object $b
 * @return int
 */
function _usort_terms_by_name( $a, $b ) {
	_deprecated_function( __FUNCTION__, '4.7.0', 'wp_list_sort()' );

	return strcmp( $a->name, $b->name );
}

/**
 * Sort menu items by the desired key.
 *
 * @since 3.0.0
 * @deprecated 4.7.0 Use wp_list_sort()
 * @access private
 *
 * @global string $_menu_item_sort_prop
 *
 * @param object $a The first object to compare
 * @param object $b The second object to compare
 * @return int -1, 0, or 1 if $a is considered to be respectively less than, equal to, or greater than $b.
 */
function _sort_nav_menu_items( $a, $b ) {
	global $_menu_item_sort_prop;

	_deprecated_function( __FUNCTION__, '4.7.0', 'wp_list_sort()' );

	if ( empty( $_menu_item_sort_prop ) )
		return 0;

	if ( ! isset( $a->$_menu_item_sort_prop ) || ! isset( $b->$_menu_item_sort_prop ) )
		return 0;

	$_a = (int) $a->$_menu_item_sort_prop;
	$_b = (int) $b->$_menu_item_sort_prop;

	if ( $a->$_menu_item_sort_prop == $b->$_menu_item_sort_prop )
		return 0;
	elseif ( $_a == $a->$_menu_item_sort_prop && $_b == $b->$_menu_item_sort_prop )
		return $_a < $_b ? -1 : 1;
	else
		return strcmp( $a->$_menu_item_sort_prop, $b->$_menu_item_sort_prop );
}

/**
 * Retrieves the Press This bookmarklet link.
 *
 * @since 2.6.0
 * @deprecated 4.9.0
 * @return string
 */
function get_shortcut_link() {
	_deprecated_function( __FUNCTION__, '4.9.0' );

	$link = '';

	/**
	 * Filters the Press This bookmarklet link.
	 *
	 * @since 2.6.0
	 * @deprecated 4.9.0
	 *
	 * @param string $link The Press This bookmarklet link.
	 */
	return apply_filters( 'shortcut_link', $link );
}

/**
 * Ajax handler for saving a post from Press This.
 *
 * @since 4.2.0
 * @deprecated 4.9.0
 */
function wp_ajax_press_this_save_post() {
	_deprecated_function( __FUNCTION__, '4.9.0' );
	if ( is_plugin_active( 'press-this/press-this-plugin.php' ) ) {
		include WP_PLUGIN_DIR . '/press-this/class-wp-press-this-plugin.php';
		$wp_press_this = new WP_Press_This_Plugin();
		$wp_press_this->save_post();
	} else {
		wp_send_json_error( array( 'errorMessage' => __( 'The Press This plugin is required.' ) ) );
	}
}

/**
 * Ajax handler for creating new category from Press This.
 *
 * @since 4.2.0
 * @deprecated 4.9.0
 */
function wp_ajax_press_this_add_category() {
	_deprecated_function( __FUNCTION__, '4.9.0' );
	if ( is_plugin_active( 'press-this/press-this-plugin.php' ) ) {
		include WP_PLUGIN_DIR . '/press-this/class-wp-press-this-plugin.php';
		$wp_press_this = new WP_Press_This_Plugin();
		$wp_press_this->add_category();
	} else {
		wp_send_json_error( array( 'errorMessage' => __( 'The Press This plugin is required.' ) ) );
	}
}

/**
 * Return the user request object for the specified request ID.
 *
 * @since 4.9.6
 * @deprecated 5.4.0 Use wp_get_user_request()
 * @see wp_get_user_request()
 *
 * @param int $request_id The ID of the user request.
 * @return WP_User_Request|false
 */
function wp_get_user_request_data( $request_id ) {
	_deprecated_function( __FUNCTION__, '5.4.0', 'wp_get_user_request()' );
	return wp_get_user_request( $request_id );
}

/**
 * Filters 'img' elements in post content to add 'srcset' and 'sizes' attributes.
 *
 * @since 4.4.0
 * @deprecated 5.5.0
 *
 * @see wp_image_add_srcset_and_sizes()
 *
 * @param string $content The raw post content to be filtered.
 * @return string Converted content with 'srcset' and 'sizes' attributes added to images.
 */
function wp_make_content_images_responsive( $content ) {
	_deprecated_function( __FUNCTION__, '5.5.0', 'wp_filter_content_tags()' );

	// This will also add the `loading` attribute to `img` tags, if enabled.
	return wp_filter_content_tags( $content );
}

/**
 * Turn register globals off.
 *
 * @since 2.1.0
 * @access private
 * @deprecated 5.5.0
 */
function wp_unregister_GLOBALS() {
	// register_globals was deprecated in PHP 5.3 and removed entirely in PHP 5.4.
	_deprecated_function( __FUNCTION__, '5.5.0' );
}

/**
 * Does comment contain disallowed characters or words.
 *
 * @since 1.5.0
 * @deprecated 5.5.0 Use wp_check_comment_disallowed_list() instead.
 *                   Please consider writing more inclusive code.
 *
 * @param string $author The author of the comment
 * @param string $email The email of the comment
 * @param string $url The url used in the comment
 * @param string $comment The comment content
 * @param string $user_ip The comment author's IP address
 * @param string $user_agent The author's browser user agent
 * @return bool True if comment contains disallowed content, false if comment does not
 */
function wp_blacklist_check( $author, $email, $url, $comment, $user_ip, $user_agent ) {
	_deprecated_function( __FUNCTION__, '5.5.0', 'wp_check_comment_disallowed_list()' );

	return wp_check_comment_disallowed_list( $author, $email, $url, $comment, $user_ip, $user_agent );
}

/**
 * Filters out `register_meta()` args based on an allowed list.
 *
 * `register_meta()` args may change over time, so requiring the allowed list
 * to be explicitly turned off is a warranty seal of sorts.
 *
 * @access private
 * @since 4.6.0
 * @deprecated 5.5.0 Use _wp_register_meta_args_allowed_list() instead.
 *                   Please consider writing more inclusive code.
 *
 * @param array $args         Arguments from `register_meta()`.
 * @param array $default_args Default arguments for `register_meta()`.
 * @return array Filtered arguments.
 */
function _wp_register_meta_args_whitelist( $args, $default_args ) {
	_deprecated_function( __FUNCTION__, '5.5.0', '_wp_register_meta_args_allowed_list()' );

	return _wp_register_meta_args_allowed_list( $args, $default_args );
}

/**
 * Adds an array of options to the list of allowed options.
 *
 * @since 2.7.0
 * @deprecated 5.5.0 Use add_allowed_options() instead.
 *                   Please consider writing more inclusive code.
 *
 * @param array        $new_options
 * @param string|array $options
 * @return array
 */
function add_option_whitelist( $new_options, $options = '' ) {
	_deprecated_function( __FUNCTION__, '5.5.0', 'add_allowed_options()' );

	return add_allowed_options( $new_options, $options );
}

/**
 * Removes a list of options from the allowed options list.
 *
 * @since 2.7.0
 * @deprecated 5.5.0 Use remove_allowed_options() instead.
 *                   Please consider writing more inclusive code.
 *
 * @param array        $del_options
 * @param string|array $options
 * @return array
 */
function remove_option_whitelist( $del_options, $options = '' ) {
	_deprecated_function( __FUNCTION__, '5.5.0', 'remove_allowed_options()' );

	return remove_allowed_options( $del_options, $options );
}

/**
 * Adds slashes to only string values in an array of values.
 *
 * This should be used when preparing data for core APIs that expect slashed data.
 * This should not be used to escape data going directly into an SQL query.
 *
 * @since 5.3.0
 * @deprecated 5.6.0 Use wp_slash()
 *
 * @see wp_slash()
 *
 * @param mixed $value Scalar or array of scalars.
 * @return mixed Slashes $value
 */
function wp_slash_strings_only( $value ) {
	return map_deep( $value, 'addslashes_strings_only' );
}

/**
 * Adds slashes only if the provided value is a string.
 *
 * @since 5.3.0
 * @deprecated 5.6.0
 *
 * @see wp_slash()
 *
 * @param mixed $value
 * @return mixed
 */
function addslashes_strings_only( $value ) {
	return is_string( $value ) ? addslashes( $value ) : $value;
}

/**
 * Displays a `noindex` meta tag if required by the blog configuration.
 *
 * If a blog is marked as not being public then the `noindex` meta tag will be
 * output to tell web robots not to index the page content.
 *
 * Typical usage is as a {@see 'wp_head'} callback:
 *
 *     add_action( 'wp_head', 'noindex' );
 *
 * @see wp_no_robots()
 *
 * @since 2.1.0
 * @deprecated 5.7.0 Use wp_robots_noindex() instead on 'wp_robots' filter.
 */
function noindex() {
	_deprecated_function( __FUNCTION__, '5.7.0', 'wp_robots_noindex()' );

	// If the blog is not public, tell robots to go away.
	if ( '0' == get_option( 'blog_public' ) ) {
		wp_no_robots();
	}
}

/**
 * Display a `noindex` meta tag.
 *
 * Outputs a `noindex` meta tag that tells web robots not to index the page content.
 *
 * Typical usage is as a {@see 'wp_head'} callback:
 *
 *     add_action( 'wp_head', 'wp_no_robots' );
 *
 * @since 3.3.0
 * @since 5.3.0 Echo `noindex,nofollow` if search engine visibility is discouraged.
 * @deprecated 5.7.0 Use wp_robots_no_robots() instead on 'wp_robots' filter.
 */
function wp_no_robots() {
	_deprecated_function( __FUNCTION__, '5.7.0', 'wp_robots_no_robots()' );

	if ( get_option( 'blog_public' ) ) {
		echo "<meta name='robots' content='noindex,follow' />\n";
		return;
	}

	echo "<meta name='robots' content='noindex,nofollow' />\n";
}

/**
 * Display a `noindex,noarchive` meta tag and referrer `strict-origin-when-cross-origin` meta tag.
 *
 * Outputs a `noindex,noarchive` meta tag that tells web robots not to index or cache the page content.
 * Outputs a referrer `strict-origin-when-cross-origin` meta tag that tells the browser not to send
 * the full URL as a referrer to other sites when cross-origin assets are loaded.
 *
 * Typical usage is as a {@see 'wp_head'} callback:
 *
 *     add_action( 'wp_head', 'wp_sensitive_page_meta' );
 *
 * @since 5.0.1
 * @deprecated 5.7.0 Use wp_robots_sensitive_page() instead on 'wp_robots' filter
 *                   and wp_strict_cross_origin_referrer() on 'wp_head' action.
 *
 * @see wp_robots_sensitive_page()
 */
function wp_sensitive_page_meta() {
	_deprecated_function( __FUNCTION__, '5.7.0', 'wp_robots_sensitive_page()' );

	?>
	<meta name='robots' content='noindex,noarchive' />
	<?php
	wp_strict_cross_origin_referrer();
}

/**
 * Render inner blocks from the `core/columns` block for generating an excerpt.
 *
 * @since 5.2.0
 * @access private
 * @deprecated 5.8.0 Use _excerpt_render_inner_blocks() introduced in 5.8.0.
 *
 * @see _excerpt_render_inner_blocks()
 *
 * @param array $columns        The parsed columns block.
 * @param array $allowed_blocks The list of allowed inner blocks.
 * @return string The rendered inner blocks.
 */
function _excerpt_render_inner_columns_blocks( $columns, $allowed_blocks ) {
	_deprecated_function( __FUNCTION__, '5.8.0', '_excerpt_render_inner_blocks()' );

	return _excerpt_render_inner_blocks( $columns, $allowed_blocks );
}

/**
 * Renders the duotone filter SVG and returns the CSS filter property to
 * reference the rendered SVG.
 *
 * @since 5.9.0
 * @deprecated 5.9.1 Use wp_get_duotone_filter_property() introduced in 5.9.1.
 *
 * @see wp_get_duotone_filter_property()
 *
 * @param array $preset Duotone preset value as seen in theme.json.
 * @return string Duotone CSS filter property.
 */
function wp_render_duotone_filter_preset( $preset ) {
	_deprecated_function( __FUNCTION__, '5.9.1', 'wp_get_duotone_filter_property()' );

	return wp_get_duotone_filter_property( $preset );
}

/**
 * Checks whether serialization of the current block's border properties should occur.
 *
 * @since 5.8.0
 * @access private
 * @deprecated 6.0.0 Use wp_should_skip_block_supports_serialization() introduced in 6.0.0.
 *
 * @see wp_should_skip_block_supports_serialization()
 *
 * @param WP_Block_Type $block_type Block type.
 * @return bool Whether serialization of the current block's border properties
 *              should occur.
 */
function wp_skip_border_serialization( $block_type ) {
	_deprecated_function( __FUNCTION__, '6.0.0', 'wp_should_skip_block_supports_serialization()' );

	$border_support = isset( $block_type->supports['__experimentalBorder'] )
		? $block_type->supports['__experimentalBorder']
		: false;

	return is_array( $border_support ) &&
		array_key_exists( '__experimentalSkipSerialization', $border_support ) &&
		$border_support['__experimentalSkipSerialization'];
}

/**
 * Checks whether serialization of the current block's dimensions properties should occur.
 *
 * @since 5.9.0
 * @access private
 * @deprecated 6.0.0 Use wp_should_skip_block_supports_serialization() introduced in 6.0.0.
 *
 * @see wp_should_skip_block_supports_serialization()
 *
 * @param WP_Block_type $block_type Block type.
 * @return bool Whether to serialize spacing support styles & classes.
 */
function wp_skip_dimensions_serialization( $block_type ) {
	_deprecated_function( __FUNCTION__, '6.0.0', 'wp_should_skip_block_supports_serialization()' );

	$dimensions_support = isset( $block_type->supports['__experimentalDimensions'] )
		? $block_type->supports['__experimentalDimensions']
		: false;

	return is_array( $dimensions_support ) &&
		array_key_exists( '__experimentalSkipSerialization', $dimensions_support ) &&
		$dimensions_support['__experimentalSkipSerialization'];
}

/**
 * Checks whether serialization of the current block's spacing properties should occur.
 *
 * @since 5.9.0
 * @access private
 * @deprecated 6.0.0 Use wp_should_skip_block_supports_serialization() introduced in 6.0.0.
 *
 * @see wp_should_skip_block_supports_serialization()
 *
 * @param WP_Block_Type $block_type Block type.
 * @return bool Whether to serialize spacing support styles & classes.
 */
function wp_skip_spacing_serialization( $block_type ) {
	_deprecated_function( __FUNCTION__, '6.0.0', 'wp_should_skip_block_supports_serialization()' );

	$spacing_support = isset( $block_type->supports['spacing'] )
		? $block_type->supports['spacing']
		: false;

	return is_array( $spacing_support ) &&
		array_key_exists( '__experimentalSkipSerialization', $spacing_support ) &&
		$spacing_support['__experimentalSkipSerialization'];
}

/**
 * Inject the block editor assets that need to be loaded into the editor's iframe as an inline script.
 *
 * @since 5.8.0
 * @deprecated 6.0.0
 */
function wp_add_iframed_editor_assets_html() {
	_deprecated_function( __FUNCTION__, '6.0.0' );
}

/**
 * Retrieves thumbnail for an attachment.
 * Note that this works only for the (very) old image metadata style where 'thumb' was set,
 * and the 'sizes' array did not exist. This function returns false for the newer image metadata style
 * despite that 'thumbnail' is present in the 'sizes' array.
 *
 * @since 2.1.0
 * @deprecated 6.1.0
 *
 * @param int $post_id Optional. Attachment ID. Default is the ID of the global `$post`.
 * @return string|false Thumbnail file path on success, false on failure.
 */
function wp_get_attachment_thumb_file( $post_id = 0 ) {
	_deprecated_function( __FUNCTION__, '6.1.0' );

	$post_id = (int) $post_id;
	$post    = get_post( $post_id );

	if ( ! $post ) {
		return false;
	}

	// Use $post->ID rather than $post_id as get_post() may have used the global $post object.
	$imagedata = wp_get_attachment_metadata( $post->ID );

	if ( ! is_array( $imagedata ) ) {
		return false;
	}

	$file = get_attached_file( $post->ID );

	if ( ! empty( $imagedata['thumb'] ) ) {
		$thumbfile = str_replace( wp_basename( $file ), $imagedata['thumb'], $file );
		if ( file_exists( $thumbfile ) ) {
			/**
			 * Filters the attachment thumbnail file path.
			 *
			 * @since 2.1.0
			 *
			 * @param string $thumbfile File path to the attachment thumbnail.
			 * @param int    $post_id   Attachment ID.
			 */
			return apply_filters( 'wp_get_attachment_thumb_file', $thumbfile, $post->ID );
		}
	}

	return false;
}

/**
 * Gets the path to a translation file for loading a textdomain just in time.
 *
 * Caches the retrieved results internally.
 *
 * @since 4.7.0
 * @deprecated 6.1.0
 * @access private
 *
 * @see _load_textdomain_just_in_time()
 *
 * @param string $domain Text domain. Unique identifier for retrieving translated strings.
 * @param bool   $reset  Whether to reset the internal cache. Used by the switch to locale functionality.
 * @return string|false The path to the translation file or false if no translation file was found.
 */
function _get_path_to_translation( $domain, $reset = false ) {
	_deprecated_function( __FUNCTION__, '6.1.0', 'WP_Textdomain_Registry' );

	static $available_translations = array();

	if ( true === $reset ) {
		$available_translations = array();
	}

	if ( ! isset( $available_translations[ $domain ] ) ) {
		$available_translations[ $domain ] = _get_path_to_translation_from_lang_dir( $domain );
	}

	return $available_translations[ $domain ];
}

/**
 * Gets the path to a translation file in the languages directory for the current locale.
 *
 * Holds a cached list of available .mo files to improve performance.
 *
 * @since 4.7.0
 * @deprecated 6.1.0
 * @access private
 *
 * @see _get_path_to_translation()
 *
 * @param string $domain Text domain. Unique identifier for retrieving translated strings.
 * @return string|false The path to the translation file or false if no translation file was found.
 */
function _get_path_to_translation_from_lang_dir( $domain ) {
	_deprecated_function( __FUNCTION__, '6.1.0', 'WP_Textdomain_Registry' );

	static $cached_mofiles = null;

	if ( null === $cached_mofiles ) {
		$cached_mofiles = array();

		$locations = array(
			WP_LANG_DIR . '/plugins',
			WP_LANG_DIR . '/themes',
		);

		foreach ( $locations as $location ) {
			$mofiles = glob( $location . '/*.mo' );
			if ( $mofiles ) {
				$cached_mofiles = array_merge( $cached_mofiles, $mofiles );
			}
		}
	}

	$locale = determine_locale();
	$mofile = "{$domain}-{$locale}.mo";

	$path = WP_LANG_DIR . '/plugins/' . $mofile;
	if ( in_array( $path, $cached_mofiles, true ) ) {
		return $path;
	}

	$path = WP_LANG_DIR . '/themes/' . $mofile;
	if ( in_array( $path, $cached_mofiles, true ) ) {
		return $path;
	}

	return false;
}

/**
 * Allows multiple block styles.
 *
 * @since 5.9.0
 * @deprecated 6.1.0
 *
 * @param array $metadata Metadata for registering a block type.
 * @return array Metadata for registering a block type.
 */
function _wp_multiple_block_styles( $metadata ) {
	_deprecated_function( __FUNCTION__, '6.1.0' );
	return $metadata;
}

/**
 * Generates an inline style for a typography feature e.g. text decoration,
 * text transform, and font style.
 *
 * @since 5.8.0
 * @access private
 * @deprecated 6.1.0 Use wp_style_engine_get_styles() introduced in 6.1.0.
 *
 * @see wp_style_engine_get_styles()
 *
 * @param array  $attributes   Block's attributes.
 * @param string $feature      Key for the feature within the typography styles.
 * @param string $css_property Slug for the CSS property the inline style sets.
 * @return string CSS inline style.
 */
function wp_typography_get_css_variable_inline_style( $attributes, $feature, $css_property ) {
	_deprecated_function( __FUNCTION__, '6.1.0', 'wp_style_engine_get_styles()' );

	// Retrieve current attribute value or skip if not found.
	$style_value = _wp_array_get( $attributes, array( 'style', 'typography', $feature ), false );
	if ( ! $style_value ) {
		return;
	}

	// If we don't have a preset CSS variable, we'll assume it's a regular CSS value.
	if ( ! str_contains( $style_value, "var:preset|{$css_property}|" ) ) {
		return sprintf( '%s:%s;', $css_property, $style_value );
	}

	/*
	 * We have a preset CSS variable as the style.
	 * Get the style value from the string and return CSS style.
	 */
	$index_to_splice = strrpos( $style_value, '|' ) + 1;
	$slug            = substr( $style_value, $index_to_splice );

	// Return the actual CSS inline style e.g. `text-decoration:var(--wp--preset--text-decoration--underline);`.
	return sprintf( '%s:var(--wp--preset--%s--%s);', $css_property, $css_property, $slug );
}

/**
 * Determines whether global terms are enabled.
 *
 * @since 3.0.0
 * @since 6.1.0 This function now always returns false.
 * @deprecated 6.1.0
 *
 * @return bool Always returns false.
 */
function global_terms_enabled() {
	_deprecated_function( __FUNCTION__, '6.1.0' );

	return false;
}

/**
 * Filter the SQL clauses of an attachment query to include filenames.
 *
 * @since 4.7.0
 * @deprecated 6.0.3
 * @access private
 *
 * @param array $clauses An array including WHERE, GROUP BY, JOIN, ORDER BY,
 *                       DISTINCT, fields (SELECT), and LIMITS clauses.
 * @return array The unmodified clauses.
 */
function _filter_query_attachment_filenames( $clauses ) {
	_deprecated_function( __FUNCTION__, '6.0.3', 'add_filter( "wp_allow_query_attachment_by_filename", "__return_true" )' );
	remove_filter( 'posts_clauses', __FUNCTION__ );
	return $clauses;
}

/**
 * Retrieves a page given its title.
 *
 * If more than one post uses the same title, the post with the smallest ID will be returned.
 * Be careful: in case of more than one post having the same title, it will check the oldest
 * publication date, not the smallest ID.
 *
 * Because this function uses the MySQL '=' comparison, $page_title will usually be matched
 * as case-insensitive with default collation.
 *
 * @since 2.1.0
 * @since 3.0.0 The `$post_type` parameter was added.
 * @deprecated 6.2.0 Use WP_Query.
 *
 * @global wpdb $wpdb WordPress database abstraction object.
 *
 * @param string       $page_title Page title.
 * @param string       $output     Optional. The required return type. One of OBJECT, ARRAY_A, or ARRAY_N, which
 *                                 correspond to a WP_Post object, an associative array, or a numeric array,
 *                                 respectively. Default OBJECT.
 * @param string|array $post_type  Optional. Post type or array of post types. Default 'page'.
 * @return WP_Post|array|null WP_Post (or array) on success, or null on failure.
 */
function get_page_by_title( $page_title, $output = OBJECT, $post_type = 'page' ) {
	_deprecated_function( __FUNCTION__, '6.2.0', 'WP_Query' );
	global $wpdb;

	if ( is_array( $post_type ) ) {
		$post_type           = esc_sql( $post_type );
		$post_type_in_string = "'" . implode( "','", $post_type ) . "'";
		$sql                 = $wpdb->prepare(
			"SELECT ID
			FROM $wpdb->posts
			WHERE post_title = %s
			AND post_type IN ($post_type_in_string)",
			$page_title
		);
	} else {
		$sql = $wpdb->prepare(
			"SELECT ID
			FROM $wpdb->posts
			WHERE post_title = %s
			AND post_type = %s",
			$page_title,
			$post_type
		);
	}

	$page = $wpdb->get_var( $sql );

	if ( $page ) {
		return get_post( $page, $output );
	}

	return null;
}

/**
 * Returns the correct template for the site's home page.
 *
 * @access private
 * @since 6.0.0
 * @deprecated 6.2.0 Site Editor's server-side redirect for missing postType and postId
 *                   query args is removed. Thus, this function is no longer used.
 *
 * @return array|null A template object, or null if none could be found.
 */
function _resolve_home_block_template() {
	_deprecated_function( __FUNCTION__, '6.2.0' );

	$show_on_front = get_option( 'show_on_front' );
	$front_page_id = get_option( 'page_on_front' );

	if ( 'page' === $show_on_front && $front_page_id ) {
		return array(
				'postType' => 'page',
				'postId'   => $front_page_id,
		);
	}

	$hierarchy = array( 'front-page', 'home', 'index' );
	$template  = resolve_block_template( 'home', $hierarchy, '' );

	if ( ! $template ) {
		return null;
	}

	return array(
			'postType' => 'wp_template',
			'postId'   => $template->id,
	);
}

/**
 * Displays the link to the Windows Live Writer manifest file.
 *
 * @link https://msdn.microsoft.com/en-us/library/bb463265.aspx
 * @since 2.3.1
 * @deprecated 6.3.0 WLW manifest is no longer in use and no longer included in core,
 *                   so the output from this function is removed.
 */
function wlwmanifest_link() {
	_deprecated_function( __FUNCTION__, '6.3.0' );
}

/**
 * Queues comments for metadata lazy-loading.
 *
 * @since 4.5.0
 * @deprecated 6.3.0 Use wp_lazyload_comment_meta() instead.
 *
 * @param WP_Comment[] $comments Array of comment objects.
 */
function wp_queue_comments_for_comment_meta_lazyload( $comments ) {
	_deprecated_function( __FUNCTION__, '6.3.0', 'wp_lazyload_comment_meta()' );
	// Don't use `wp_list_pluck()` to avoid by-reference manipulation.
	$comment_ids = array();
	if ( is_array( $comments ) ) {
		foreach ( $comments as $comment ) {
			if ( $comment instanceof WP_Comment ) {
				$comment_ids[] = $comment->comment_ID;
			}
		}
	}

	wp_lazyload_comment_meta( $comment_ids );
}

/**
 * Gets the default value to use for a `loading` attribute on an element.
 *
 * This function should only be called for a tag and context if lazy-loading is generally enabled.
 *
 * The function usually returns 'lazy', but uses certain heuristics to guess whether the current element is likely to
 * appear above the fold, in which case it returns a boolean `false`, which will lead to the `loading` attribute being
 * omitted on the element. The purpose of this refinement is to avoid lazy-loading elements that are within the initial
 * viewport, which can have a negative performance impact.
 *
 * Under the hood, the function uses {@see wp_increase_content_media_count()} every time it is called for an element
 * within the main content. If the element is the very first content element, the `loading` attribute will be omitted.
 * This default threshold of 3 content elements to omit the `loading` attribute for can be customized using the
 * {@see 'wp_omit_loading_attr_threshold'} filter.
 *
 * @since 5.9.0
 * @deprecated 6.3.0 Use wp_get_loading_optimization_attributes() instead.
 * @see wp_get_loading_optimization_attributes()
 *
 * @global WP_Query $wp_query WordPress Query object.
 *
 * @param string $context Context for the element for which the `loading` attribute value is requested.
 * @return string|bool The default `loading` attribute value. Either 'lazy', 'eager', or a boolean `false`, to indicate
 *                     that the `loading` attribute should be skipped.
 */
function wp_get_loading_attr_default( $context ) {
	_deprecated_function( __FUNCTION__, '6.3.0', 'wp_get_loading_optimization_attributes()' );
	global $wp_query;

	// Skip lazy-loading for the overall block template, as it is handled more granularly.
	if ( 'template' === $context ) {
		return false;
	}

	/*
	 * Do not lazy-load images in the header block template part, as they are likely above the fold.
	 * For classic themes, this is handled in the condition below using the 'get_header' action.
	 */
	$header_area = WP_TEMPLATE_PART_AREA_HEADER;
	if ( "template_part_{$header_area}" === $context ) {
		return false;
	}

	// Special handling for programmatically created image tags.
	if ( 'the_post_thumbnail' === $context || 'wp_get_attachment_image' === $context ) {
		/*
		 * Skip programmatically created images within post content as they need to be handled together with the other
		 * images within the post content.
		 * Without this clause, they would already be counted below which skews the number and can result in the first
		 * post content image being lazy-loaded only because there are images elsewhere in the post content.
		 */
		if ( doing_filter( 'the_content' ) ) {
			return false;
		}

		// Conditionally skip lazy-loading on images before the loop.
		if (
			// Only apply for main query but before the loop.
			$wp_query->before_loop && $wp_query->is_main_query()
			/*
			 * Any image before the loop, but after the header has started should not be lazy-loaded,
			 * except when the footer has already started which can happen when the current template
			 * does not include any loop.
			 */
			&& did_action( 'get_header' ) && ! did_action( 'get_footer' )
		) {
			return false;
		}
	}

	/*
	 * The first elements in 'the_content' or 'the_post_thumbnail' should not be lazy-loaded,
	 * as they are likely above the fold.
	 */
	if ( 'the_content' === $context || 'the_post_thumbnail' === $context ) {
		// Only elements within the main query loop have special handling.
		if ( is_admin() || ! in_the_loop() || ! is_main_query() ) {
			return 'lazy';
		}

		// Increase the counter since this is a main query content element.
		$content_media_count = wp_increase_content_media_count();

		// If the count so far is below the threshold, return `false` so that the `loading` attribute is omitted.
		if ( $content_media_count <= wp_omit_loading_attr_threshold() ) {
			return false;
		}

		// For elements after the threshold, lazy-load them as usual.
		return 'lazy';
	}

	// Lazy-load by default for any unknown context.
	return 'lazy';
}

/**
 * Adds `loading` attribute to an `img` HTML tag.
 *
 * @since 5.5.0
 * @deprecated 6.3.0 Use wp_img_tag_add_loading_optimization_attrs() instead.
 * @see wp_img_tag_add_loading_optimization_attrs()
 *
 * @param string $image   The HTML `img` tag where the attribute should be added.
 * @param string $context Additional context to pass to the filters.
 * @return string Converted `img` tag with `loading` attribute added.
 */
function wp_img_tag_add_loading_attr( $image, $context ) {
	_deprecated_function( __FUNCTION__, '6.3.0', 'wp_img_tag_add_loading_optimization_attrs()' );
	/*
	 * Get loading attribute value to use. This must occur before the conditional check below so that even images that
	 * are ineligible for being lazy-loaded are considered.
	 */
	$value = wp_get_loading_attr_default( $context );

	// Images should have source and dimension attributes for the `loading` attribute to be added.
	if ( ! str_contains( $image, ' src="' ) || ! str_contains( $image, ' width="' ) || ! str_contains( $image, ' height="' ) ) {
		return $image;
	}

	/** This filter is documented in wp-admin/includes/media.php */
	$value = apply_filters( 'wp_img_tag_add_loading_attr', $value, $image, $context );

	if ( $value ) {
		if ( ! in_array( $value, array( 'lazy', 'eager' ), true ) ) {
			$value = 'lazy';
		}

		return str_replace( '<img', '<img loading="' . esc_attr( $value ) . '"', $image );
	}

	return $image;
}

/**
 * Takes input from [0, n] and returns it as [0, 1].
 *
 * Direct port of TinyColor's function, lightly simplified to maintain
 * consistency with TinyColor.
 *
 * @link https://github.com/bgrins/TinyColor
 *
 * @since 5.8.0
 * @deprecated 6.3.0
 *
 * @access private
 *
 * @param mixed $n   Number of unknown type.
 * @param int   $max Upper value of the range to bound to.
 * @return float Value in the range [0, 1].
 */
function wp_tinycolor_bound01( $n, $max ) {
	_deprecated_function( __FUNCTION__, '6.3.0' );
	if ( 'string' === gettype( $n ) && str_contains( $n, '.' ) && 1 === (float) $n ) {
		$n = '100%';
	}

	$n = min( $max, max( 0, (float) $n ) );

	// Automatically convert percentage into number.
	if ( 'string' === gettype( $n ) && str_contains( $n, '%' ) ) {
		$n = (int) ( $n * $max ) / 100;
	}

	// Handle floating point rounding errors.
	if ( ( abs( $n - $max ) < 0.000001 ) ) {
		return 1.0;
	}

	// Convert into [0, 1] range if it isn't already.
	return ( $n % $max ) / (float) $max;
}

/**
 * Direct port of tinycolor's boundAlpha function to maintain consistency with
 * how tinycolor works.
 *
 * @link https://github.com/bgrins/TinyColor
 *
 * @since 5.9.0
 * @deprecated 6.3.0
 *
 * @access private
 *
 * @param mixed $n Number of unknown type.
 * @return float Value in the range [0,1].
 */
function _wp_tinycolor_bound_alpha( $n ) {
	_deprecated_function( __FUNCTION__, '6.3.0' );

	if ( is_numeric( $n ) ) {
		$n = (float) $n;
		if ( $n >= 0 && $n <= 1 ) {
			return $n;
		}
	}
	return 1;
}

/**
 * Rounds and converts values of an RGB object.
 *
 * Direct port of TinyColor's function, lightly simplified to maintain
 * consistency with TinyColor.
 *
 * @link https://github.com/bgrins/TinyColor
 *
 * @since 5.8.0
 * @deprecated 6.3.0
 *
 * @access private
 *
 * @param array $rgb_color RGB object.
 * @return array Rounded and converted RGB object.
 */
function wp_tinycolor_rgb_to_rgb( $rgb_color ) {
	_deprecated_function( __FUNCTION__, '6.3.0' );

	return array(
		'r' => wp_tinycolor_bound01( $rgb_color['r'], 255 ) * 255,
		'g' => wp_tinycolor_bound01( $rgb_color['g'], 255 ) * 255,
		'b' => wp_tinycolor_bound01( $rgb_color['b'], 255 ) * 255,
	);
}

/**
 * Helper function for hsl to rgb conversion.
 *
 * Direct port of TinyColor's function, lightly simplified to maintain
 * consistency with TinyColor.
 *
 * @link https://github.com/bgrins/TinyColor
 *
 * @since 5.8.0
 * @deprecated 6.3.0
 *
 * @access private
 *
 * @param float $p first component.
 * @param float $q second component.
 * @param float $t third component.
 * @return float R, G, or B component.
 */
function wp_tinycolor_hue_to_rgb( $p, $q, $t ) {
	_deprecated_function( __FUNCTION__, '6.3.0' );

	if ( $t < 0 ) {
		++$t;
	}
	if ( $t > 1 ) {
		--$t;
	}
	if ( $t < 1 / 6 ) {
		return $p + ( $q - $p ) * 6 * $t;
	}
	if ( $t < 1 / 2 ) {
		return $q;
	}
	if ( $t < 2 / 3 ) {
		return $p + ( $q - $p ) * ( 2 / 3 - $t ) * 6;
	}
	return $p;
}

/**
 * Converts an HSL object to an RGB object with converted and rounded values.
 *
 * Direct port of TinyColor's function, lightly simplified to maintain
 * consistency with TinyColor.
 *
 * @link https://github.com/bgrins/TinyColor
 *
 * @since 5.8.0
 * @deprecated 6.3.0
 *
 * @access private
 *
 * @param array $hsl_color HSL object.
 * @return array Rounded and converted RGB object.
 */
function wp_tinycolor_hsl_to_rgb( $hsl_color ) {
	_deprecated_function( __FUNCTION__, '6.3.0' );

	$h = wp_tinycolor_bound01( $hsl_color['h'], 360 );
	$s = wp_tinycolor_bound01( $hsl_color['s'], 100 );
	$l = wp_tinycolor_bound01( $hsl_color['l'], 100 );

	if ( 0 === $s ) {
		// Achromatic.
		$r = $l;
		$g = $l;
		$b = $l;
	} else {
		$q = $l < 0.5 ? $l * ( 1 + $s ) : $l + $s - $l * $s;
		$p = 2 * $l - $q;
		$r = wp_tinycolor_hue_to_rgb( $p, $q, $h + 1 / 3 );
		$g = wp_tinycolor_hue_to_rgb( $p, $q, $h );
		$b = wp_tinycolor_hue_to_rgb( $p, $q, $h - 1 / 3 );
	}

	return array(
		'r' => $r * 255,
		'g' => $g * 255,
		'b' => $b * 255,
	);
}

/**
 * Parses hex, hsl, and rgb CSS strings using the same regex as TinyColor v1.4.2
 * used in the JavaScript. Only colors output from react-color are implemented.
 *
 * Direct port of TinyColor's function, lightly simplified to maintain
 * consistency with TinyColor.
 *
 * @link https://github.com/bgrins/TinyColor
 * @link https://github.com/casesandberg/react-color/
 *
 * @since 5.8.0
 * @since 5.9.0 Added alpha processing.
 * @deprecated 6.3.0
 *
 * @access private
 *
 * @param string $color_str CSS color string.
 * @return array RGB object.
 */
function wp_tinycolor_string_to_rgb( $color_str ) {
	_deprecated_function( __FUNCTION__, '6.3.0' );

	$color_str = strtolower( trim( $color_str ) );

	$css_integer = '[-\\+]?\\d+%?';
	$css_number  = '[-\\+]?\\d*\\.\\d+%?';

	$css_unit = '(?:' . $css_number . ')|(?:' . $css_integer . ')';

	$permissive_match3 = '[\\s|\\(]+(' . $css_unit . ')[,|\\s]+(' . $css_unit . ')[,|\\s]+(' . $css_unit . ')\\s*\\)?';
	$permissive_match4 = '[\\s|\\(]+(' . $css_unit . ')[,|\\s]+(' . $css_unit . ')[,|\\s]+(' . $css_unit . ')[,|\\s]+(' . $css_unit . ')\\s*\\)?';

	$rgb_regexp = '/^rgb' . $permissive_match3 . '$/';
	if ( preg_match( $rgb_regexp, $color_str, $match ) ) {
		$rgb = wp_tinycolor_rgb_to_rgb(
			array(
				'r' => $match[1],
				'g' => $match[2],
				'b' => $match[3],
			)
		);

		$rgb['a'] = 1;

		return $rgb;
	}

	$rgba_regexp = '/^rgba' . $permissive_match4 . '$/';
	if ( preg_match( $rgba_regexp, $color_str, $match ) ) {
		$rgb = wp_tinycolor_rgb_to_rgb(
			array(
				'r' => $match[1],
				'g' => $match[2],
				'b' => $match[3],
			)
		);

		$rgb['a'] = _wp_tinycolor_bound_alpha( $match[4] );

		return $rgb;
	}

	$hsl_regexp = '/^hsl' . $permissive_match3 . '$/';
	if ( preg_match( $hsl_regexp, $color_str, $match ) ) {
		$rgb = wp_tinycolor_hsl_to_rgb(
			array(
				'h' => $match[1],
				's' => $match[2],
				'l' => $match[3],
			)
		);

		$rgb['a'] = 1;

		return $rgb;
	}

	$hsla_regexp = '/^hsla' . $permissive_match4 . '$/';
	if ( preg_match( $hsla_regexp, $color_str, $match ) ) {
		$rgb = wp_tinycolor_hsl_to_rgb(
			array(
				'h' => $match[1],
				's' => $match[2],
				'l' => $match[3],
			)
		);

		$rgb['a'] = _wp_tinycolor_bound_alpha( $match[4] );

		return $rgb;
	}

	$hex8_regexp = '/^#?([0-9a-fA-F]{2})([0-9a-fA-F]{2})([0-9a-fA-F]{2})([0-9a-fA-F]{2})$/';
	if ( preg_match( $hex8_regexp, $color_str, $match ) ) {
		$rgb = wp_tinycolor_rgb_to_rgb(
			array(
				'r' => base_convert( $match[1], 16, 10 ),
				'g' => base_convert( $match[2], 16, 10 ),
				'b' => base_convert( $match[3], 16, 10 ),
			)
		);

		$rgb['a'] = _wp_tinycolor_bound_alpha(
			base_convert( $match[4], 16, 10 ) / 255
		);

		return $rgb;
	}

	$hex6_regexp = '/^#?([0-9a-fA-F]{2})([0-9a-fA-F]{2})([0-9a-fA-F]{2})$/';
	if ( preg_match( $hex6_regexp, $color_str, $match ) ) {
		$rgb = wp_tinycolor_rgb_to_rgb(
			array(
				'r' => base_convert( $match[1], 16, 10 ),
				'g' => base_convert( $match[2], 16, 10 ),
				'b' => base_convert( $match[3], 16, 10 ),
			)
		);

		$rgb['a'] = 1;

		return $rgb;
	}

	$hex4_regexp = '/^#?([0-9a-fA-F]{1})([0-9a-fA-F]{1})([0-9a-fA-F]{1})([0-9a-fA-F]{1})$/';
	if ( preg_match( $hex4_regexp, $color_str, $match ) ) {
		$rgb = wp_tinycolor_rgb_to_rgb(
			array(
				'r' => base_convert( $match[1] . $match[1], 16, 10 ),
				'g' => base_convert( $match[2] . $match[2], 16, 10 ),
				'b' => base_convert( $match[3] . $match[3], 16, 10 ),
			)
		);

		$rgb['a'] = _wp_tinycolor_bound_alpha(
			base_convert( $match[4] . $match[4], 16, 10 ) / 255
		);

		return $rgb;
	}

	$hex3_regexp = '/^#?([0-9a-fA-F]{1})([0-9a-fA-F]{1})([0-9a-fA-F]{1})$/';
	if ( preg_match( $hex3_regexp, $color_str, $match ) ) {
		$rgb = wp_tinycolor_rgb_to_rgb(
			array(
				'r' => base_convert( $match[1] . $match[1], 16, 10 ),
				'g' => base_convert( $match[2] . $match[2], 16, 10 ),
				'b' => base_convert( $match[3] . $match[3], 16, 10 ),
			)
		);

		$rgb['a'] = 1;

		return $rgb;
	}

	/*
	 * The JS color picker considers the string "transparent" to be a hex value,
	 * so we need to handle it here as a special case.
	 */
	if ( 'transparent' === $color_str ) {
		return array(
			'r' => 0,
			'g' => 0,
			'b' => 0,
			'a' => 0,
		);
	}
}

/**
 * Returns the prefixed id for the duotone filter for use as a CSS id.
 *
 * @since 5.9.1
 * @deprecated 6.3.0
 *
 * @access private
 *
 * @param array $preset Duotone preset value as seen in theme.json.
 * @return string Duotone filter CSS id.
 */
function wp_get_duotone_filter_id( $preset ) {
	_deprecated_function( __FUNCTION__, '6.3.0' );
	return WP_Duotone::get_filter_id_from_preset( $preset );
}

/**
 * Returns the CSS filter property url to reference the rendered SVG.
 *
 * @since 5.9.0
 * @since 6.1.0 Allow unset for preset colors.
 * @deprecated 6.3.0
 *
 * @access private
 *
 * @param array $preset Duotone preset value as seen in theme.json.
 * @return string Duotone CSS filter property url value.
 */
function wp_get_duotone_filter_property( $preset ) {
	_deprecated_function( __FUNCTION__, '6.3.0' );
	return WP_Duotone::get_filter_css_property_value_from_preset( $preset );
}

/**
 * Returns the duotone filter SVG string for the preset.
 *
 * @since 5.9.1
 * @deprecated 6.3.0
 *
 * @access private
 *
 * @param array $preset Duotone preset value as seen in theme.json.
 * @return string Duotone SVG filter.
 */
function wp_get_duotone_filter_svg( $preset ) {
	_deprecated_function( __FUNCTION__, '6.3.0' );
	return WP_Duotone::get_filter_svg_from_preset( $preset );
}

/**
 * Registers the style and colors block attributes for block types that support it.
 *
 * @since 5.8.0
 * @deprecated 6.3.0 Use WP_Duotone::register_duotone_support() instead.
 *
 * @access private
 *
 * @param WP_Block_Type $block_type Block Type.
 */
function wp_register_duotone_support( $block_type ) {
	_deprecated_function( __FUNCTION__, '6.3.0', 'WP_Duotone::register_duotone_support()' );
	return WP_Duotone::register_duotone_support( $block_type );
}

/**
 * Renders out the duotone stylesheet and SVG.
 *
 * @since 5.8.0
 * @since 6.1.0 Allow unset for preset colors.
 * @deprecated 6.3.0 Use WP_Duotone::render_duotone_support() instead.
 *
 * @access private
 *
 * @param string $block_content Rendered block content.
 * @param array  $block         Block object.
 * @return string Filtered block content.
 */
function wp_render_duotone_support( $block_content, $block ) {
	_deprecated_function( __FUNCTION__, '6.3.0', 'WP_Duotone::render_duotone_support()' );
	$wp_block = new WP_Block( $block );
	return WP_Duotone::render_duotone_support( $block_content, $block, $wp_block );
}

/**
 * Returns a string containing the SVGs to be referenced as filters (duotone).
 *
 * @since 5.9.1
 * @deprecated 6.3.0 SVG generation is handled on a per-block basis in block supports.
 *
 * @return string
 */
function wp_get_global_styles_svg_filters() {
	_deprecated_function( __FUNCTION__, '6.3.0' );

	/*
	 * Ignore cache when the development mode is set to 'theme', so it doesn't interfere with the theme
	 * developer's workflow.
	 */
	$can_use_cached = ! wp_is_development_mode( 'theme' );
	$cache_group    = 'theme_json';
	$cache_key      = 'wp_get_global_styles_svg_filters';
	if ( $can_use_cached ) {
		$cached = wp_cache_get( $cache_key, $cache_group );
		if ( $cached ) {
			return $cached;
		}
	}

	$supports_theme_json = wp_theme_has_theme_json();

	$origins = array( 'default', 'theme', 'custom' );
	if ( ! $supports_theme_json ) {
		$origins = array( 'default' );
	}

	$tree = WP_Theme_JSON_Resolver::get_merged_data();
	$svgs = $tree->get_svg_filters( $origins );

	if ( $can_use_cached ) {
		wp_cache_set( $cache_key, $svgs, $cache_group );
	}

	return $svgs;
}

/**
 * Renders the SVG filters supplied by theme.json.
 *
 * Note that this doesn't render the per-block user-defined
 * filters which are handled by wp_render_duotone_support,
 * but it should be rendered before the filtered content
 * in the body to satisfy Safari's rendering quirks.
 *
 * @since 5.9.1
 * @deprecated 6.3.0 SVG generation is handled on a per-block basis in block supports.
 */
function wp_global_styles_render_svg_filters() {
	_deprecated_function( __FUNCTION__, '6.3.0' );

	/*
	 * When calling via the in_admin_header action, we only want to render the
	 * SVGs on block editor pages.
	 */
	if (
		is_admin() &&
		! get_current_screen()->is_block_editor()
	) {
		return;
	}

	$filters = wp_get_global_styles_svg_filters();
	if ( ! empty( $filters ) ) {
		echo $filters;
	}
}

/**
 * Build an array with CSS classes and inline styles defining the colors
 * which will be applied to the navigation markup in the front-end.
 *
 * @since 5.9.0
 * @deprecated 6.3.0 This was removed from the Navigation Submenu block in favour of `wp_apply_colors_support()`.
 *                   `wp_apply_colors_support()` returns an array with similar class and style values,
 *                   but with different keys: `class` and `style`.
 *
 * @param  array $context     Navigation block context.
 * @param  array $attributes  Block attributes.
 * @param  bool  $is_sub_menu Whether the block is a sub-menu.
 * @return array Colors CSS classes and inline styles.
 */
function block_core_navigation_submenu_build_css_colors( $context, $attributes, $is_sub_menu = false ) {
	_deprecated_function( __FUNCTION__, '6.3.0' );
	$colors = array(
		'css_classes'   => array(),
		'inline_styles' => '',
	);

	// Text color.
	$named_text_color  = null;
	$custom_text_color = null;

	if ( $is_sub_menu && array_key_exists( 'customOverlayTextColor', $context ) ) {
		$custom_text_color = $context['customOverlayTextColor'];
	} elseif ( $is_sub_menu && array_key_exists( 'overlayTextColor', $context ) ) {
		$named_text_color = $context['overlayTextColor'];
	} elseif ( array_key_exists( 'customTextColor', $context ) ) {
		$custom_text_color = $context['customTextColor'];
	} elseif ( array_key_exists( 'textColor', $context ) ) {
		$named_text_color = $context['textColor'];
	} elseif ( isset( $context['style']['color']['text'] ) ) {
		$custom_text_color = $context['style']['color']['text'];
	}

	// If has text color.
	if ( ! is_null( $named_text_color ) ) {
		// Add the color class.
		array_push( $colors['css_classes'], 'has-text-color', sprintf( 'has-%s-color', $named_text_color ) );
	} elseif ( ! is_null( $custom_text_color ) ) {
		// Add the custom color inline style.
		$colors['css_classes'][]  = 'has-text-color';
		$colors['inline_styles'] .= sprintf( 'color: %s;', $custom_text_color );
	}

	// Background color.
	$named_background_color  = null;
	$custom_background_color = null;

	if ( $is_sub_menu && array_key_exists( 'customOverlayBackgroundColor', $context ) ) {
		$custom_background_color = $context['customOverlayBackgroundColor'];
	} elseif ( $is_sub_menu && array_key_exists( 'overlayBackgroundColor', $context ) ) {
		$named_background_color = $context['overlayBackgroundColor'];
	} elseif ( array_key_exists( 'customBackgroundColor', $context ) ) {
		$custom_background_color = $context['customBackgroundColor'];
	} elseif ( array_key_exists( 'backgroundColor', $context ) ) {
		$named_background_color = $context['backgroundColor'];
	} elseif ( isset( $context['style']['color']['background'] ) ) {
		$custom_background_color = $context['style']['color']['background'];
	}

	// If has background color.
	if ( ! is_null( $named_background_color ) ) {
		// Add the background-color class.
		array_push( $colors['css_classes'], 'has-background', sprintf( 'has-%s-background-color', $named_background_color ) );
	} elseif ( ! is_null( $custom_background_color ) ) {
		// Add the custom background-color inline style.
		$colors['css_classes'][]  = 'has-background';
		$colors['inline_styles'] .= sprintf( 'background-color: %s;', $custom_background_color );
	}

	return $colors;
}

/**
 * Runs the theme.json webfonts handler.
 *
 * Using `WP_Theme_JSON_Resolver`, it gets the fonts defined
 * in the `theme.json` for the current selection and style
 * variations, validates the font-face properties, generates
 * the '@font-face' style declarations, and then enqueues the
 * styles for both the editor and front-end.
 *
 * Design Notes:
 * This is not a public API, but rather an internal handler.
 * A future public Webfonts API will replace this stopgap code.
 *
 * This code design is intentional.
 *    a. It hides the inner-workings.
 *    b. It does not expose API ins or outs for consumption.
 *    c. It only works with a theme's `theme.json`.
 *
 * Why?
 *    a. To avoid backwards-compatibility issues when
 *       the Webfonts API is introduced in Core.
 *    b. To make `fontFace` declarations in `theme.json` work.
 *
 * @link  https://github.com/WordPress/gutenberg/issues/40472
 *
 * @since 6.0.0
 * @deprecated 6.4.0 Use wp_print_font_faces() instead.
 * @access private
 */
function _wp_theme_json_webfonts_handler() {
	_deprecated_function( __FUNCTION__, '6.4.0', 'wp_print_font_faces' );

	// Block themes are unavailable during installation.
	if ( wp_installing() ) {
		return;
	}

	if ( ! wp_theme_has_theme_json() ) {
		return;
	}

	// Webfonts to be processed.
	$registered_webfonts = array();

	/**
	 * Gets the webfonts from theme.json.
	 *
	 * @since 6.0.0
	 *
	 * @return array Array of defined webfonts.
	 */
	$fn_get_webfonts_from_theme_json = static function() {
		// Get settings from theme.json.
		$settings = WP_Theme_JSON_Resolver::get_merged_data()->get_settings();

		// If in the editor, add webfonts defined in variations.
		if ( is_admin() || wp_is_rest_endpoint() ) {
			$variations = WP_Theme_JSON_Resolver::get_style_variations();
			foreach ( $variations as $variation ) {
				// Skip if fontFamilies are not defined in the variation.
				if ( empty( $variation['settings']['typography']['fontFamilies'] ) ) {
					continue;
				}

				// Initialize the array structure.
				if ( empty( $settings['typography'] ) ) {
					$settings['typography'] = array();
				}
				if ( empty( $settings['typography']['fontFamilies'] ) ) {
					$settings['typography']['fontFamilies'] = array();
				}
				if ( empty( $settings['typography']['fontFamilies']['theme'] ) ) {
					$settings['typography']['fontFamilies']['theme'] = array();
				}

				// Combine variations with settings. Remove duplicates.
				$settings['typography']['fontFamilies']['theme'] = array_merge( $settings['typography']['fontFamilies']['theme'], $variation['settings']['typography']['fontFamilies']['theme'] );
				$settings['typography']['fontFamilies']          = array_unique( $settings['typography']['fontFamilies'] );
			}
		}

		// Bail out early if there are no settings for webfonts.
		if ( empty( $settings['typography']['fontFamilies'] ) ) {
			return array();
		}

		$webfonts = array();

		// Look for fontFamilies.
		foreach ( $settings['typography']['fontFamilies'] as $font_families ) {
			foreach ( $font_families as $font_family ) {

				// Skip if fontFace is not defined.
				if ( empty( $font_family['fontFace'] ) ) {
					continue;
				}

				// Skip if fontFace is not an array of webfonts.
				if ( ! is_array( $font_family['fontFace'] ) ) {
					continue;
				}

				$webfonts = array_merge( $webfonts, $font_family['fontFace'] );
			}
		}

		return $webfonts;
	};

	/**
	 * Transforms each 'src' into an URI by replacing 'file:./'
	 * placeholder from theme.json.
	 *
	 * The absolute path to the webfont file(s) cannot be defined in
	 * theme.json. `file:./` is the placeholder which is replaced by
	 * the theme's URL path to the theme's root.
	 *
	 * @since 6.0.0
	 *
	 * @param array $src Webfont file(s) `src`.
	 * @return array Webfont's `src` in URI.
	 */
	$fn_transform_src_into_uri = static function( array $src ) {
		foreach ( $src as $key => $url ) {
			// Tweak the URL to be relative to the theme root.
			if ( ! str_starts_with( $url, 'file:./' ) ) {
				continue;
			}

			$src[ $key ] = get_theme_file_uri( str_replace( 'file:./', '', $url ) );
		}

		return $src;
	};

	/**
	 * Converts the font-face properties (i.e. keys) into kebab-case.
	 *
	 * @since 6.0.0
	 *
	 * @param array $font_face Font face to convert.
	 * @return array Font faces with each property in kebab-case format.
	 */
	$fn_convert_keys_to_kebab_case = static function( array $font_face ) {
		foreach ( $font_face as $property => $value ) {
			$kebab_case               = _wp_to_kebab_case( $property );
			$font_face[ $kebab_case ] = $value;
			if ( $kebab_case !== $property ) {
				unset( $font_face[ $property ] );
			}
		}

		return $font_face;
	};

	/**
	 * Validates a webfont.
	 *
	 * @since 6.0.0
	 *
	 * @param array $webfont The webfont arguments.
	 * @return array|false The validated webfont arguments, or false if the webfont is invalid.
	 */
	$fn_validate_webfont = static function( $webfont ) {
		$webfont = wp_parse_args(
				$webfont,
				array(
						'font-family'  => '',
						'font-style'   => 'normal',
						'font-weight'  => '400',
						'font-display' => 'fallback',
						'src'          => array(),
				)
		);

		// Check the font-family.
		if ( empty( $webfont['font-family'] ) || ! is_string( $webfont['font-family'] ) ) {
			trigger_error( __( 'Webfont font family must be a non-empty string.' ) );

			return false;
		}

		// Check that the `src` property is defined and a valid type.
		if ( empty( $webfont['src'] ) || ( ! is_string( $webfont['src'] ) && ! is_array( $webfont['src'] ) ) ) {
			trigger_error( __( 'Webfont src must be a non-empty string or an array of strings.' ) );

			return false;
		}

		// Validate the `src` property.
		foreach ( (array) $webfont['src'] as $src ) {
			if ( ! is_string( $src ) || '' === trim( $src ) ) {
				trigger_error( __( 'Each webfont src must be a non-empty string.' ) );

				return false;
			}
		}

		// Check the font-weight.
		if ( ! is_string( $webfont['font-weight'] ) && ! is_int( $webfont['font-weight'] ) ) {
			trigger_error( __( 'Webfont font weight must be a properly formatted string or integer.' ) );

			return false;
		}

		// Check the font-display.
		if ( ! in_array( $webfont['font-display'], array( 'auto', 'block', 'fallback', 'optional', 'swap' ), true ) ) {
			$webfont['font-display'] = 'fallback';
		}

		$valid_props = array(
				'ascend-override',
				'descend-override',
				'font-display',
				'font-family',
				'font-stretch',
				'font-style',
				'font-weight',
				'font-variant',
				'font-feature-settings',
				'font-variation-settings',
				'line-gap-override',
				'size-adjust',
				'src',
				'unicode-range',
		);

		foreach ( $webfont as $prop => $value ) {
			if ( ! in_array( $prop, $valid_props, true ) ) {
				unset( $webfont[ $prop ] );
			}
		}

		return $webfont;
	};

	/**
	 * Registers webfonts declared in theme.json.
	 *
	 * @since 6.0.0
	 *
	 * @uses $registered_webfonts To access and update the registered webfonts registry (passed by reference).
	 * @uses $fn_get_webfonts_from_theme_json To run the function that gets the webfonts from theme.json.
	 * @uses $fn_convert_keys_to_kebab_case To run the function that converts keys into kebab-case.
	 * @uses $fn_validate_webfont To run the function that validates each font-face (webfont) from theme.json.
	 */
	$fn_register_webfonts = static function() use ( &$registered_webfonts, $fn_get_webfonts_from_theme_json, $fn_convert_keys_to_kebab_case, $fn_validate_webfont, $fn_transform_src_into_uri ) {
		$registered_webfonts = array();

		foreach ( $fn_get_webfonts_from_theme_json() as $webfont ) {
			if ( ! is_array( $webfont ) ) {
				continue;
			}

			$webfont = $fn_convert_keys_to_kebab_case( $webfont );

			$webfont = $fn_validate_webfont( $webfont );

			$webfont['src'] = $fn_transform_src_into_uri( (array) $webfont['src'] );

			// Skip if not valid.
			if ( empty( $webfont ) ) {
				continue;
			}

			$registered_webfonts[] = $webfont;
		}
	};

	/**
	 * Orders 'src' items to optimize for browser support.
	 *
	 * @since 6.0.0
	 *
	 * @param array $webfont Webfont to process.
	 * @return array Ordered `src` items.
	 */
	$fn_order_src = static function( array $webfont ) {
		$src         = array();
		$src_ordered = array();

		foreach ( $webfont['src'] as $url ) {
			// Add data URIs first.
			if ( str_starts_with( trim( $url ), 'data:' ) ) {
				$src_ordered[] = array(
						'url'    => $url,
						'format' => 'data',
				);
				continue;
			}
			$format         = pathinfo( $url, PATHINFO_EXTENSION );
			$src[ $format ] = $url;
		}

		// Add woff2.
		if ( ! empty( $src['woff2'] ) ) {
			$src_ordered[] = array(
					'url'    => sanitize_url( $src['woff2'] ),
					'format' => 'woff2',
			);
		}

		// Add woff.
		if ( ! empty( $src['woff'] ) ) {
			$src_ordered[] = array(
					'url'    => sanitize_url( $src['woff'] ),
					'format' => 'woff',
			);
		}

		// Add ttf.
		if ( ! empty( $src['ttf'] ) ) {
			$src_ordered[] = array(
					'url'    => sanitize_url( $src['ttf'] ),
					'format' => 'truetype',
			);
		}

		// Add eot.
		if ( ! empty( $src['eot'] ) ) {
			$src_ordered[] = array(
					'url'    => sanitize_url( $src['eot'] ),
					'format' => 'embedded-opentype',
			);
		}

		// Add otf.
		if ( ! empty( $src['otf'] ) ) {
			$src_ordered[] = array(
					'url'    => sanitize_url( $src['otf'] ),
					'format' => 'opentype',
			);
		}
		$webfont['src'] = $src_ordered;

		return $webfont;
	};

	/**
	 * Compiles the 'src' into valid CSS.
	 *
	 * @since 6.0.0
	 * @since 6.2.0 Removed local() CSS.
	 *
	 * @param string $font_family Font family.
	 * @param array  $value       Value to process.
	 * @return string The CSS.
	 */
	$fn_compile_src = static function( $font_family, array $value ) {
		$src = '';

		foreach ( $value as $item ) {
			$src .= ( 'data' === $item['format'] )
					? ", url({$item['url']})"
					: ", url('{$item['url']}') format('{$item['format']}')";
		}

		$src = ltrim( $src, ', ' );

		return $src;
	};

	/**
	 * Compiles the font variation settings.
	 *
	 * @since 6.0.0
	 *
	 * @param array $font_variation_settings Array of font variation settings.
	 * @return string The CSS.
	 */
	$fn_compile_variations = static function( array $font_variation_settings ) {
		$variations = '';

		foreach ( $font_variation_settings as $key => $value ) {
			$variations .= "$key $value";
		}

		return $variations;
	};

	/**
	 * Builds the font-family's CSS.
	 *
	 * @since 6.0.0
	 *
	 * @uses $fn_compile_src To run the function that compiles the src.
	 * @uses $fn_compile_variations To run the function that compiles the variations.
	 *
	 * @param array $webfont Webfont to process.
	 * @return string This font-family's CSS.
	 */
	$fn_build_font_face_css = static function( array $webfont ) use ( $fn_compile_src, $fn_compile_variations ) {
		$css = '';

		// Wrap font-family in quotes if it contains spaces.
		if (
				str_contains( $webfont['font-family'], ' ' ) &&
				! str_contains( $webfont['font-family'], '"' ) &&
				! str_contains( $webfont['font-family'], "'" )
		) {
			$webfont['font-family'] = '"' . $webfont['font-family'] . '"';
		}

		foreach ( $webfont as $key => $value ) {
			/*
			 * Skip "provider", since it's for internal API use,
			 * and not a valid CSS property.
			 */
			if ( 'provider' === $key ) {
				continue;
			}

			// Compile the "src" parameter.
			if ( 'src' === $key ) {
				$value = $fn_compile_src( $webfont['font-family'], $value );
			}

			// If font-variation-settings is an array, convert it to a string.
			if ( 'font-variation-settings' === $key && is_array( $value ) ) {
				$value = $fn_compile_variations( $value );
			}

			if ( ! empty( $value ) ) {
				$css .= "$key:$value;";
			}
		}

		return $css;
	};

	/**
	 * Gets the '@font-face' CSS styles for locally-hosted font files.
	 *
	 * @since 6.0.0
	 *
	 * @uses $registered_webfonts To access and update the registered webfonts registry (passed by reference).
	 * @uses $fn_order_src To run the function that orders the src.
	 * @uses $fn_build_font_face_css To run the function that builds the font-face CSS.
	 *
	 * @return string The `@font-face` CSS.
	 */
	$fn_get_css = static function() use ( &$registered_webfonts, $fn_order_src, $fn_build_font_face_css ) {
		$css = '';

		foreach ( $registered_webfonts as $webfont ) {
			// Order the webfont's `src` items to optimize for browser support.
			$webfont = $fn_order_src( $webfont );

			// Build the @font-face CSS for this webfont.
			$css .= '@font-face{' . $fn_build_font_face_css( $webfont ) . '}';
		}

		return $css;
	};

	/**
	 * Generates and enqueues webfonts styles.
	 *
	 * @since 6.0.0
	 *
	 * @uses $fn_get_css To run the function that gets the CSS.
	 */
	$fn_generate_and_enqueue_styles = static function() use ( $fn_get_css ) {
		// Generate the styles.
		$styles = $fn_get_css();

		// Bail out if there are no styles to enqueue.
		if ( '' === $styles ) {
			return;
		}

		// Enqueue the stylesheet.
		wp_register_style( 'wp-webfonts', '' );
		wp_enqueue_style( 'wp-webfonts' );

		// Add the styles to the stylesheet.
		wp_add_inline_style( 'wp-webfonts', $styles );
	};

	/**
	 * Generates and enqueues editor styles.
	 *
	 * @since 6.0.0
	 *
	 * @uses $fn_get_css To run the function that gets the CSS.
	 */
	$fn_generate_and_enqueue_editor_styles = static function() use ( $fn_get_css ) {
		// Generate the styles.
		$styles = $fn_get_css();

		// Bail out if there are no styles to enqueue.
		if ( '' === $styles ) {
			return;
		}

		wp_add_inline_style( 'wp-block-library', $styles );
	};

	add_action( 'wp_loaded', $fn_register_webfonts );
	add_action( 'wp_enqueue_scripts', $fn_generate_and_enqueue_styles );
	add_action( 'admin_init', $fn_generate_and_enqueue_editor_styles );
}

/**
 * Prints the CSS in the embed iframe header.
 *
 * @since 4.4.0
 * @deprecated 6.4.0 Use wp_enqueue_embed_styles() instead.
 */
function print_embed_styles() {
	_deprecated_function( __FUNCTION__, '6.4.0', 'wp_enqueue_embed_styles' );

	$type_attr = current_theme_supports( 'html5', 'style' ) ? '' : ' type="text/css"';
	$suffix    = SCRIPT_DEBUG ? '' : '.min';
	?>
	<style<?php echo $type_attr; ?>>
		<?php echo file_get_contents( ABSPATH . WPINC . "/css/wp-embed-template$suffix.css" ); ?>
	</style>
	<?php
}

/**
 * Prints the important emoji-related styles.
 *
 * @since 4.2.0
 * @deprecated 6.4.0 Use wp_enqueue_emoji_styles() instead.
 */
function print_emoji_styles() {
	_deprecated_function( __FUNCTION__, '6.4.0', 'wp_enqueue_emoji_styles' );
	static $printed = false;

	if ( $printed ) {
		return;
	}

	$printed = true;

	$type_attr = current_theme_supports( 'html5', 'style' ) ? '' : ' type="text/css"';
	?>
	<style<?php echo $type_attr; ?>>
	img.wp-smiley,
	img.emoji {
		display: inline !important;
		border: none !important;
		box-shadow: none !important;
		height: 1em !important;
		width: 1em !important;
		margin: 0 0.07em !important;
		vertical-align: -0.1em !important;
		background: none !important;
		padding: 0 !important;
	}
	</style>
	<?php
}

/**
 * Prints style and scripts for the admin bar.
 *
 * @since 3.1.0
 * @deprecated 6.4.0 Use wp_enqueue_admin_bar_header_styles() instead.
 */
function wp_admin_bar_header() {
	_deprecated_function( __FUNCTION__, '6.4.0', 'wp_enqueue_admin_bar_header_styles' );
	$type_attr = current_theme_supports( 'html5', 'style' ) ? '' : ' type="text/css"';
	?>
	<style<?php echo $type_attr; ?> media="print">#wpadminbar { display:none; }</style>
	<?php
}

/**
 * Prints default admin bar callback.
 *
 * @since 3.1.0
 * @deprecated 6.4.0 Use wp_enqueue_admin_bar_bump_styles() instead.
 */
function _admin_bar_bump_cb() {
	_deprecated_function( __FUNCTION__, '6.4.0', 'wp_enqueue_admin_bar_bump_styles' );
	$type_attr = current_theme_supports( 'html5', 'style' ) ? '' : ' type="text/css"';
	?>
	<style<?php echo $type_attr; ?> media="screen">
	html { margin-top: 32px !important; }
	@media screen and ( max-width: 782px ) {
	  html { margin-top: 46px !important; }
	}
	</style>
	<?php
}

/**
 * Runs a remote HTTPS request to detect whether HTTPS supported, and stores potential errors.
 *
 * This internal function is called by a regular Cron hook to ensure HTTPS support is detected and maintained.
 *
 * @since 5.7.0
 * @deprecated 6.4.0 The `wp_update_https_detection_errors()` function is no longer used and has been replaced by
 *                   `wp_get_https_detection_errors()`. Previously the function was called by a regular Cron hook to
 *                    update the `https_detection_errors` option, but this is no longer necessary as the errors are
 *                    retrieved directly in Site Health and no longer used outside of Site Health.
 * @access private
 */
function wp_update_https_detection_errors() {
	_deprecated_function( __FUNCTION__, '6.4.0' );

	/**
	 * Short-circuits the process of detecting errors related to HTTPS support.
	 *
	 * Returning a `WP_Error` from the filter will effectively short-circuit the default logic of trying a remote
	 * request to the site over HTTPS, storing the errors array from the returned `WP_Error` instead.
	 *
	 * @since 5.7.0
	 * @deprecated 6.4.0 The `wp_update_https_detection_errors` filter is no longer used and has been replaced by `pre_wp_get_https_detection_errors`.
	 *
	 * @param null|WP_Error $pre Error object to short-circuit detection,
	 *                           or null to continue with the default behavior.
	 */
	$support_errors = apply_filters( 'pre_wp_update_https_detection_errors', null );
	if ( is_wp_error( $support_errors ) ) {
		update_option( 'https_detection_errors', $support_errors->errors );
		return;
	}

	$support_errors = wp_get_https_detection_errors();

	update_option( 'https_detection_errors', $support_errors );
}

/**
 * Adds `decoding` attribute to an `img` HTML tag.
 *
 * The `decoding` attribute allows developers to indicate whether the
 * browser can decode the image off the main thread (`async`), on the
 * main thread (`sync`) or as determined by the browser (`auto`).
 *
 * By default WordPress adds `decoding="async"` to images but developers
 * can use the {@see 'wp_img_tag_add_decoding_attr'} filter to modify this
 * to remove the attribute or set it to another accepted value.
 *
 * @since 6.1.0
 * @deprecated 6.4.0 Use wp_img_tag_add_loading_optimization_attrs() instead.
 * @see wp_img_tag_add_loading_optimization_attrs()
 *
 * @param string $image   The HTML `img` tag where the attribute should be added.
 * @param string $context Additional context to pass to the filters.
 * @return string Converted `img` tag with `decoding` attribute added.
 */
function wp_img_tag_add_decoding_attr( $image, $context ) {
	_deprecated_function( __FUNCTION__, '6.4.0', 'wp_img_tag_add_loading_optimization_attrs()' );

	/*
	 * Only apply the decoding attribute to images that have a src attribute that
	 * starts with a double quote, ensuring escaped JSON is also excluded.
	 */
	if ( ! str_contains( $image, ' src="' ) ) {
		return $image;
	}

	/** This action is documented in wp-includes/media.php */
	$value = apply_filters( 'wp_img_tag_add_decoding_attr', 'async', $image, $context );

	if ( in_array( $value, array( 'async', 'sync', 'auto' ), true ) ) {
		$image = str_replace( '<img ', '<img decoding="' . esc_attr( $value ) . '" ', $image );
	}

	return $image;
}

/**
 * Parses wp_template content and injects the active theme's
 * stylesheet as a theme attribute into each wp_template_part
 *
 * @since 5.9.0
 * @deprecated 6.4.0 Use traverse_and_serialize_blocks( parse_blocks( $template_content ), '_inject_theme_attribute_in_template_part_block' ) instead.
 * @access private
 *
 * @param string $template_content serialized wp_template content.
 * @return string Updated 'wp_template' content.
 */
function _inject_theme_attribute_in_block_template_content( $template_content ) {
	_deprecated_function(
		__FUNCTION__,
		'6.4.0',
		'traverse_and_serialize_blocks( parse_blocks( $template_content ), "_inject_theme_attribute_in_template_part_block" )'
	);

	$has_updated_content = false;
	$new_content         = '';
	$template_blocks     = parse_blocks( $template_content );

	$blocks = _flatten_blocks( $template_blocks );
	foreach ( $blocks as &$block ) {
		if (
			'core/template-part' === $block['blockName'] &&
			! isset( $block['attrs']['theme'] )
		) {
			$block['attrs']['theme'] = get_stylesheet();
			$has_updated_content     = true;
		}
	}

	if ( $has_updated_content ) {
		foreach ( $template_blocks as &$block ) {
			$new_content .= serialize_block( $block );
		}

		return $new_content;
	}

	return $template_content;
}

/**
 * Parses a block template and removes the theme attribute from each template part.
 *
 * @since 5.9.0
 * @deprecated 6.4.0 Use traverse_and_serialize_blocks( parse_blocks( $template_content ), '_remove_theme_attribute_from_template_part_block' ) instead.
 * @access private
 *
 * @param string $template_content Serialized block template content.
 * @return string Updated block template content.
 */
function _remove_theme_attribute_in_block_template_content( $template_content ) {
	_deprecated_function(
		__FUNCTION__,
		'6.4.0',
		'traverse_and_serialize_blocks( parse_blocks( $template_content ), "_remove_theme_attribute_from_template_part_block" )'
	);

	$has_updated_content = false;
	$new_content         = '';
	$template_blocks     = parse_blocks( $template_content );

	$blocks = _flatten_blocks( $template_blocks );
	foreach ( $blocks as $key => $block ) {
		if ( 'core/template-part' === $block['blockName'] && isset( $block['attrs']['theme'] ) ) {
			unset( $blocks[ $key ]['attrs']['theme'] );
			$has_updated_content = true;
		}
	}

	if ( ! $has_updated_content ) {
		return $template_content;
	}

	foreach ( $template_blocks as $block ) {
		$new_content .= serialize_block( $block );
	}

	return $new_content;
}

/**
 * Prints the skip-link script & styles.
 *
 * @since 5.8.0
 * @access private
 * @deprecated 6.4.0 Use wp_enqueue_block_template_skip_link() instead.
 *
 * @global string $_wp_current_template_content
 */
function the_block_template_skip_link() {
	_deprecated_function( __FUNCTION__, '6.4.0', 'wp_enqueue_block_template_skip_link()' );

	global $_wp_current_template_content;

	// Early exit if not a block theme.
	if ( ! current_theme_supports( 'block-templates' ) ) {
		return;
	}

	// Early exit if not a block template.
	if ( ! $_wp_current_template_content ) {
		return;
	}
	?>

	<?php
	/**
	 * Print the skip-link styles.
	 */
	?>
	<style id="skip-link-styles">
		.skip-link.screen-reader-text {
			border: 0;
			clip: rect(1px,1px,1px,1px);
			clip-path: inset(50%);
			height: 1px;
			margin: -1px;
			overflow: hidden;
			padding: 0;
			position: absolute !important;
			width: 1px;
			word-wrap: normal !important;
		}

		.skip-link.screen-reader-text:focus {
			background-color: #eee;
			clip: auto !important;
			clip-path: none;
			color: #444;
			display: block;
			font-size: 1em;
			height: auto;
			left: 5px;
			line-height: normal;
			padding: 15px 23px 14px;
			text-decoration: none;
			top: 5px;
			width: auto;
			z-index: 100000;
		}
	</style>
	<?php
	/**
	 * Print the skip-link script.
	 */
	?>
	<script>
	( function() {
		var skipLinkTarget = document.querySelector( 'main' ),
			sibling,
			skipLinkTargetID,
			skipLink;

		// Early exit if a skip-link target can't be located.
		if ( ! skipLinkTarget ) {
			return;
		}

		/*
		 * Get the site wrapper.
		 * The skip-link will be injected in the beginning of it.
		 */
		sibling = document.querySelector( '.wp-site-blocks' );

		// Early exit if the root element was not found.
		if ( ! sibling ) {
			return;
		}

		// Get the skip-link target's ID, and generate one if it doesn't exist.
		skipLinkTargetID = skipLinkTarget.id;
		if ( ! skipLinkTargetID ) {
			skipLinkTargetID = 'wp--skip-link--target';
			skipLinkTarget.id = skipLinkTargetID;
		}

		// Create the skip link.
		skipLink = document.createElement( 'a' );
		skipLink.classList.add( 'skip-link', 'screen-reader-text' );
		skipLink.href = '#' + skipLinkTargetID;
		skipLink.innerHTML = '<?php /* translators: Hidden accessibility text. */ esc_html_e( 'Skip to content' ); ?>';

		// Inject the skip link.
		sibling.parentElement.insertBefore( skipLink, sibling );
	}() );
	</script>
	<?php
}

/**
 * Ensure that the view script has the `wp-interactivity` dependency.
 *
 * @since 6.4.0
 * @deprecated 6.5.0
 *
 * @global WP_Scripts $wp_scripts
 */
function block_core_query_ensure_interactivity_dependency() {
	_deprecated_function( __FUNCTION__, '6.5.0', 'wp_register_script_module' );
	global $wp_scripts;
	if (
		isset( $wp_scripts->registered['wp-block-query-view'] ) &&
		! in_array( 'wp-interactivity', $wp_scripts->registered['wp-block-query-view']->deps, true )
	) {
		$wp_scripts->registered['wp-block-query-view']->deps[] = 'wp-interactivity';
	}
}

/**
 * Ensure that the view script has the `wp-interactivity` dependency.
 *
 * @since 6.4.0
 * @deprecated 6.5.0
 *
 * @global WP_Scripts $wp_scripts
 */
function block_core_file_ensure_interactivity_dependency() {
	_deprecated_function( __FUNCTION__, '6.5.0', 'wp_register_script_module' );
	global $wp_scripts;
	if (
		isset( $wp_scripts->registered['wp-block-file-view'] ) &&
		! in_array( 'wp-interactivity', $wp_scripts->registered['wp-block-file-view']->deps, true )
	) {
		$wp_scripts->registered['wp-block-file-view']->deps[] = 'wp-interactivity';
	}
}

/**
 * Ensures that the view script has the `wp-interactivity` dependency.
 *
 * @since 6.4.0
 * @deprecated 6.5.0
 *
 * @global WP_Scripts $wp_scripts
 */
function block_core_image_ensure_interactivity_dependency() {
	_deprecated_function( __FUNCTION__, '6.5.0', 'wp_register_script_module' );
	global $wp_scripts;
	if (
		isset( $wp_scripts->registered['wp-block-image-view'] ) &&
		! in_array( 'wp-interactivity', $wp_scripts->registered['wp-block-image-view']->deps, true )
	) {
		$wp_scripts->registered['wp-block-image-view']->deps[] = 'wp-interactivity';
	}
}

/**
 * Updates the block content with elements class names.
 *
 * @deprecated 6.6.0 Generation of element class name is handled via `render_block_data` filter.
 *
 * @since 5.8.0
 * @since 6.4.0 Added support for button and heading element styling.
 * @access private
 *
 * @param string $block_content Rendered block content.
 * @param array  $block         Block object.
 * @return string Filtered block content.
 */
function wp_render_elements_support( $block_content, $block ) {
	_deprecated_function( __FUNCTION__, '6.6.0', 'wp_render_elements_class_name' );
	return $block_content;
}

/**
<<<<<<< HEAD
 * A callback function for use in the {@see 'upload_dir'} filter.
 *
 * This function is intended for internal use only and should not be used by plugins and themes.
 *
 * @since 6.5.0
 * @deprecated 6.6.0
 * @access private
 *
 * @param string $font_dir The font directory path.
 * @return string The font directory path.
 */
function _wp_filter_font_directory( $font_dir ) {
	_deprecated_function( __FUNCTION__, '6.6.0' );
	return $font_dir;
=======
 * Processes the directives on the rendered HTML of the interactive blocks.
 *
 * This processes only one root interactive block at a time because the
 * rendered HTML of that block contains the rendered HTML of all its inner
 * blocks, including any interactive block. It does so by ignoring all the
 * interactive inner blocks until the root interactive block is processed.
 *
 * @since 6.5.0
 * @deprecated 6.6.0
 *
 * @param array $parsed_block The parsed block.
 * @return array The same parsed block.
 */
function wp_interactivity_process_directives_of_interactive_blocks( array $parsed_block ): array {
	_deprecated_function( __FUNCTION__, '6.6.0' );
	return $parsed_block;
>>>>>>> 79a5ab13
}<|MERGE_RESOLUTION|>--- conflicted
+++ resolved
@@ -6320,22 +6320,6 @@
 }
 
 /**
-<<<<<<< HEAD
- * A callback function for use in the {@see 'upload_dir'} filter.
- *
- * This function is intended for internal use only and should not be used by plugins and themes.
- *
- * @since 6.5.0
- * @deprecated 6.6.0
- * @access private
- *
- * @param string $font_dir The font directory path.
- * @return string The font directory path.
- */
-function _wp_filter_font_directory( $font_dir ) {
-	_deprecated_function( __FUNCTION__, '6.6.0' );
-	return $font_dir;
-=======
  * Processes the directives on the rendered HTML of the interactive blocks.
  *
  * This processes only one root interactive block at a time because the
@@ -6352,5 +6336,21 @@
 function wp_interactivity_process_directives_of_interactive_blocks( array $parsed_block ): array {
 	_deprecated_function( __FUNCTION__, '6.6.0' );
 	return $parsed_block;
->>>>>>> 79a5ab13
+}
+
+/**
+ * A callback function for use in the {@see 'upload_dir'} filter.
+ *
+ * This function is intended for internal use only and should not be used by plugins and themes.
+ *
+ * @since 6.5.0
+ * @deprecated 6.6.0
+ * @access private
+ *
+ * @param string $font_dir The font directory path.
+ * @return string The font directory path.
+ */
+function _wp_filter_font_directory( $font_dir ) {
+	_deprecated_function( __FUNCTION__, '6.6.0' );
+	return $font_dir;
 }