--- conflicted
+++ resolved
@@ -76,11 +76,7 @@
  * @deprecated 0.71 Use get_the_category()
  * @see get_the_category()
  *
-<<<<<<< HEAD
- * @param bool $display Optional. Whether to echo the output. Default true.
-=======
  * @param bool $display Optional. Whether to display the output. Default true.
->>>>>>> 60e13f46
  * @return int Category ID.
  */
 function the_category_ID($display = true) {
@@ -943,11 +939,7 @@
  * @param int    $limit            Optional. Limit to X entries. If not specified, all entries are shown.
  *                                 Default -1.
  * @param int    $show_updated     Optional. Whether to show last updated timestamp. Default 1.
-<<<<<<< HEAD
- * @param bool   $display          Whether to echo the results, or return them instead.
-=======
  * @param bool   $display          Whether to display the results, or return them instead.
->>>>>>> 60e13f46
  * @return null|string
  */
 function get_links($category = -1, $before = '', $after = '<br />', $between = ' ', $show_images = true, $orderby = 'name',
@@ -2078,11 +2070,7 @@
  * @deprecated 2.8.0 Use esc_html()
  * @see esc_html()
  *
-<<<<<<< HEAD
- * @param string       $text          String to escape.
-=======
  * @param string       $text          Text to escape.
->>>>>>> 60e13f46
  * @param string       $quote_style   Unused.
  * @param false|string $charset       Unused.
  * @param false        $double_encode Whether to double encode. Unused.
