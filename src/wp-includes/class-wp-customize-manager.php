--- conflicted
+++ resolved
@@ -2471,11 +2471,7 @@
 		/*
 		 * Validate changeset date param. Date is assumed to be in local time for
 		 * the WP if in MySQL format (YYYY-MM-DD HH:MM:SS). Otherwise, the date
-<<<<<<< HEAD
-		 * is parsed with ( new DateTimeImmutable( ) )->getTimestamp() so that ISO date format may be supplied
-=======
 		 * is parsed with DateTimeImmutable() so that ISO date format may be supplied
->>>>>>> 9fd8032c
 		 * or a string like "+10 minutes".
 		 */
 		$changeset_date_gmt = null;
