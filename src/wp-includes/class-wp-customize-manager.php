--- conflicted
+++ resolved
@@ -3431,15 +3431,9 @@
 	 * @param WP_Post $post             The post object.
 	 * @return bool Whether a revision should be made.
 	 */
-<<<<<<< HEAD
-	public function _filter_revision_post_has_changed( $post_has_changed, $last_revision, $post ) {
-		unset( $last_revision );
-		if ( $post->post_type === 'customize_changeset' ) {
-=======
 	public function _filter_revision_post_has_changed( $post_has_changed, $latest_revision, $post ) {
 		unset( $latest_revision );
 		if ( 'customize_changeset' === $post->post_type ) {
->>>>>>> cc4a86d8
 			$post_has_changed = $this->store_changeset_revision;
 		}
 		return $post_has_changed;
