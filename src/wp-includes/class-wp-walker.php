<?php
/**
 * A class for displaying various tree-like structures.
 *
 * Extend the Walker class to use it, see examples below. Child classes
 * do not need to implement all of the abstract methods in the class. The child
 * only needs to implement the methods that are needed.
 *
 * @since 2.1.0
 *
 * @package WordPress
 * @abstract
 */
#[AllowDynamicProperties]
class Walker {
	/**
	 * What the class handles.
	 *
	 * @since 2.1.0
	 * @var string
	 */
	public $tree_type;

	/**
	 * DB fields to use.
	 *
	 * @since 2.1.0
	 * @var string[]
	 */
	public $db_fields;

	/**
	 * Max number of pages walked by the paged walker.
	 *
	 * @since 2.7.0
	 * @var int
	 */
	public $max_pages = 1;

	/**
	 * Whether the current element has children or not.
	 *
	 * To be used in start_el().
	 *
	 * @since 4.0.0
	 * @var bool
	 */
	public $has_children;

	/**
	 * Starts the list before the elements are added.
	 *
	 * The $args parameter holds additional values that may be used with the child
	 * class methods. This method is called at the start of the output list.
	 *
	 * @since 2.1.0
	 * @abstract
	 *
	 * @param string $output Used to append additional content (passed by reference).
	 * @param int    $depth  Depth of the item.
	 * @param array  $args   An array of additional arguments.
	 */
	public function start_lvl( &$output, $depth = 0, $args = array() ) {}

	/**
	 * Ends the list of after the elements are added.
	 *
	 * The $args parameter holds additional values that may be used with the child
	 * class methods. This method finishes the list at the end of output of the elements.
	 *
	 * @since 2.1.0
	 * @abstract
	 *
	 * @param string $output Used to append additional content (passed by reference).
	 * @param int    $depth  Depth of the item.
	 * @param array  $args   An array of additional arguments.
	 */
	public function end_lvl( &$output, $depth = 0, $args = array() ) {}

	/**
	 * Starts the element output.
	 *
	 * The $args parameter holds additional values that may be used with the child
	 * class methods. Also includes the element output.
	 *
	 * @since 2.1.0
	 * @since 5.9.0 Renamed `$object` (a PHP reserved keyword) to `$data_object` for PHP 8 named parameter support.
	 * @abstract
	 *
	 * @param string $output            Used to append additional content (passed by reference).
	 * @param object $data_object       The data object.
	 * @param int    $depth             Depth of the item.
	 * @param array  $args              An array of additional arguments.
	 * @param int    $current_object_id Optional. ID of the current item. Default 0.
	 */
	public function start_el( &$output, $data_object, $depth = 0, $args = array(), $current_object_id = 0 ) {}

	/**
	 * Ends the element output, if needed.
	 *
	 * The $args parameter holds additional values that may be used with the child class methods.
	 *
	 * @since 2.1.0
	 * @since 5.9.0 Renamed `$object` (a PHP reserved keyword) to `$data_object` for PHP 8 named parameter support.
	 * @abstract
	 *
	 * @param string $output      Used to append additional content (passed by reference).
	 * @param object $data_object The data object.
	 * @param int    $depth       Depth of the item.
	 * @param array  $args        An array of additional arguments.
	 */
	public function end_el( &$output, $data_object, $depth = 0, $args = array() ) {}

	/**
	 * Traverses elements to create list from elements.
	 *
	 * Display one element if the element doesn't have any children otherwise,
	 * display the element and its children. Will only traverse up to the max
	 * depth and no ignore elements under that depth. It is possible to set the
	 * max depth to include all depths, see walk() method.
	 *
	 * This method should not be called directly, use the walk() method instead.
	 *
	 * @since 2.5.0
	 *
	 * @param object $element           Data object.
	 * @param array  $children_elements List of elements to continue traversing (passed by reference).
	 * @param int    $max_depth         Max depth to traverse.
	 * @param int    $depth             Depth of current element.
	 * @param array  $args              An array of arguments.
	 * @param string $output            Used to append additional content (passed by reference).
	 */
	public function display_element( $element, &$children_elements, $max_depth, $depth, $args, &$output ) {
		if ( ! $element ) {
			return;
		}

		$id_field = $this->db_fields['id'];
		$id       = $element->$id_field;

		// Display this element.
		$this->has_children = ! empty( $children_elements[ $id ] );
		if ( isset( $args[0] ) && is_array( $args[0] ) ) {
			$args[0]['has_children'] = $this->has_children; // Back-compat.
		}

		$this->start_el( $output, $element, $depth, ...array_values( $args ) );

		// Descend only when the depth is right and there are children for this element.
		if ( ( 0 === $max_depth || $max_depth > $depth + 1 ) && isset( $children_elements[ $id ] ) ) {

			foreach ( $children_elements[ $id ] as $child ) {

				if ( ! isset( $newlevel ) ) {
					$newlevel = true;
					// Start the child delimiter.
					$this->start_lvl( $output, $depth, ...array_values( $args ) );
				}
				$this->display_element( $child, $children_elements, $max_depth, $depth + 1, $args, $output );
			}
			unset( $children_elements[ $id ] );
		}

		if ( isset( $newlevel ) && $newlevel ) {
			// End the child delimiter.
			$this->end_lvl( $output, $depth, ...array_values( $args ) );
		}

		// End this element.
		$this->end_el( $output, $element, $depth, ...array_values( $args ) );
	}

	/**
	 * Displays array of elements hierarchically.
	 *
	 * Does not assume any existing order of elements.
	 *
	 * $max_depth = -1 means flatly display every element.
	 * $max_depth = 0 means display all levels.
	 * $max_depth > 0 specifies the number of display levels.
	 *
	 * @since 2.1.0
	 * @since 5.3.0 Formalized the existing `...$args` parameter by adding it
	 *              to the function signature.
	 *
	 * @param array $elements  An array of elements.
	 * @param int   $max_depth The maximum hierarchical depth.
	 * @param mixed ...$args   Optional additional arguments.
	 * @return string The hierarchical item output.
	 */
	public function walk( $elements, $max_depth, ...$args ) {
		$output = '';

		// Invalid parameter or nothing to walk.
		if ( $max_depth < -1 || empty( $elements ) ) {
			return $output;
		}

		$parent_field = $this->db_fields['parent'];

		// Flat display.
		if ( -1 === $max_depth ) {
			$empty_array = array();
			foreach ( $elements as $e ) {
				$this->display_element( $e, $empty_array, 1, 0, $args, $output );
			}
			return $output;
		}

		/*
		 * Need to display in hierarchical order.
		 * Separate elements into two buckets: top level and children elements.
		 * Children_elements is two dimensional array. Example:
		 * Children_elements[10][] contains all sub-elements whose parent is 10.
		 */
		$top_level_elements = array();
		$children_elements  = array();
		foreach ( $elements as $e ) {
			if ( empty( $e->$parent_field ) ) {
				$top_level_elements[] = $e;
			} else {
				$children_elements[ $e->$parent_field ][] = $e;
			}
		}

		/*
		 * When none of the elements is top level.
		 * Assume the first one must be root of the sub elements.
		 */
		if ( empty( $top_level_elements ) ) {

			$first = array_slice( $elements, 0, 1 );
			$root  = $first[0];

			$top_level_elements = array();
			$children_elements  = array();
			foreach ( $elements as $e ) {
				if ( $root->$parent_field === $e->$parent_field ) {
					$top_level_elements[] = $e;
				} else {
					$children_elements[ $e->$parent_field ][] = $e;
				}
			}
		}

		foreach ( $top_level_elements as $e ) {
			$this->display_element( $e, $children_elements, $max_depth, 0, $args, $output );
		}

		/*
		 * If we are displaying all levels, and remaining children_elements is not empty,
		 * then we got orphans, which should be displayed regardless.
		 */
		if ( ( 0 === $max_depth ) && count( $children_elements ) > 0 ) {
			$empty_array = array();
			foreach ( $children_elements as $orphans ) {
				foreach ( $orphans as $op ) {
					$this->display_element( $op, $empty_array, 1, 0, $args, $output );
				}
			}
		}

		return $output;
	}

	/**
	 * Produces a page of nested elements.
	 *
	 * Given an array of hierarchical elements, the maximum depth, a specific page number,
	 * and number of elements per page, this function first determines all top level root elements
	 * belonging to that page, then lists them and all of their children in hierarchical order.
	 *
	 * $max_depth = 0 means display all levels.
	 * $max_depth > 0 specifies the number of display levels.
	 *
	 * @since 2.7.0
	 * @since 5.3.0 Formalized the existing `...$args` parameter by adding it
	 *              to the function signature.
	 *
	 * @param array $elements  An array of elements.
	 * @param int   $max_depth The maximum hierarchical depth.
	 * @param int   $page_num  The specific page number, beginning with 1.
	 * @param int   $per_page  Number of elements per page.
	 * @param mixed ...$args   Optional additional arguments.
	 * @return string XHTML of the specified page of elements.
	 */
	public function paged_walk( $elements, $max_depth, $page_num, $per_page, ...$args ) {
		if ( empty( $elements ) || $max_depth < -1 ) {
			return '';
		}

		$output = '';

		$parent_field = $this->db_fields['parent'];

		$count = -1;
		if ( -1 === $max_depth ) {
			$total_top = count( $elements );
		}
		if ( $page_num < 1 || $per_page < 0 ) {
			// No paging.
			$paging = false;
			$start  = 0;
			if ( -1 === $max_depth ) {
				$end = $total_top;
			}
			$this->max_pages = 1;
		} else {
			$paging = true;
			$start  = ( (int) $page_num - 1 ) * (int) $per_page;
			$end    = $start + $per_page;
<<<<<<< HEAD
			if ( -1 === $max_depth ) {
				$this->max_pages = ceil( $total_top / $per_page );
=======
			if ( -1 == $max_depth ) {
				$this->max_pages = (int) ceil( $total_top / $per_page );
>>>>>>> 14c94f81
			}
		}

		// Flat display.
		if ( -1 === $max_depth ) {
			if ( ! empty( $args[0]['reverse_top_level'] ) ) {
				$elements = array_reverse( $elements );
				$oldstart = $start;
				$start    = $total_top - $end;
				$end      = $total_top - $oldstart;
			}

			$empty_array = array();
			foreach ( $elements as $e ) {
				++$count;
				if ( $count < $start ) {
					continue;
				}
				if ( $count >= $end ) {
					break;
				}
				$this->display_element( $e, $empty_array, 1, 0, $args, $output );
			}
			return $output;
		}

		/*
		 * Separate elements into two buckets: top level and children elements.
		 * Children_elements is two dimensional array, e.g.
		 * $children_elements[10][] contains all sub-elements whose parent is 10.
		 */
		$top_level_elements = array();
		$children_elements  = array();
		foreach ( $elements as $e ) {
			if ( empty( $e->$parent_field ) ) {
				$top_level_elements[] = $e;
			} else {
				$children_elements[ $e->$parent_field ][] = $e;
			}
		}

		$total_top = count( $top_level_elements );
		if ( $paging ) {
			$this->max_pages = (int) ceil( $total_top / $per_page );
		} else {
			$end = $total_top;
		}

		if ( ! empty( $args[0]['reverse_top_level'] ) ) {
			$top_level_elements = array_reverse( $top_level_elements );
			$oldstart           = $start;
			$start              = $total_top - $end;
			$end                = $total_top - $oldstart;
		}
		if ( ! empty( $args[0]['reverse_children'] ) ) {
			foreach ( $children_elements as $parent => $children ) {
				$children_elements[ $parent ] = array_reverse( $children );
			}
		}

		foreach ( $top_level_elements as $e ) {
			++$count;

			// For the last page, need to unset earlier children in order to keep track of orphans.
			if ( $end >= $total_top && $count < $start ) {
					$this->unset_children( $e, $children_elements );
			}

			if ( $count < $start ) {
				continue;
			}

			if ( $count >= $end ) {
				break;
			}

			$this->display_element( $e, $children_elements, $max_depth, 0, $args, $output );
		}

		if ( $end >= $total_top && count( $children_elements ) > 0 ) {
			$empty_array = array();
			foreach ( $children_elements as $orphans ) {
				foreach ( $orphans as $op ) {
					$this->display_element( $op, $empty_array, 1, 0, $args, $output );
				}
			}
		}

		return $output;
	}

	/**
	 * Calculates the total number of root elements.
	 *
	 * @since 2.7.0
	 *
	 * @param array $elements Elements to list.
	 * @return int Number of root elements.
	 */
	public function get_number_of_root_elements( $elements ) {
		$num          = 0;
		$parent_field = $this->db_fields['parent'];

		foreach ( $elements as $e ) {
			if ( empty( $e->$parent_field ) ) {
				++$num;
			}
		}
		return $num;
	}

	/**
	 * Unsets all the children for a given top level element.
	 *
	 * @since 2.7.0
	 *
	 * @param object $element           The top level element.
	 * @param array  $children_elements The children elements.
	 */
	public function unset_children( $element, &$children_elements ) {
		if ( ! $element || ! $children_elements ) {
			return;
		}

		$id_field = $this->db_fields['id'];
		$id       = $element->$id_field;

		if ( ! empty( $children_elements[ $id ] ) && is_array( $children_elements[ $id ] ) ) {
			foreach ( (array) $children_elements[ $id ] as $child ) {
				$this->unset_children( $child, $children_elements );
			}
		}

		unset( $children_elements[ $id ] );
	}
}<|MERGE_RESOLUTION|>--- conflicted
+++ resolved
@@ -309,13 +309,8 @@
 			$paging = true;
 			$start  = ( (int) $page_num - 1 ) * (int) $per_page;
 			$end    = $start + $per_page;
-<<<<<<< HEAD
 			if ( -1 === $max_depth ) {
-				$this->max_pages = ceil( $total_top / $per_page );
-=======
-			if ( -1 == $max_depth ) {
 				$this->max_pages = (int) ceil( $total_top / $per_page );
->>>>>>> 14c94f81
 			}
 		}
 
