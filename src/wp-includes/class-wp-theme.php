<?php
/**
 * WP_Theme Class
 *
 * @package WordPress
 * @subpackage Theme
 * @since 3.4.0
 */
#[AllowDynamicProperties]
final class WP_Theme implements ArrayAccess {

	/**
	 * Whether the theme has been marked as updateable.
	 *
	 * @since 4.4.0
	 * @var bool
	 *
	 * @see WP_MS_Themes_List_Table
	 */
	public $update = false;

	/**
	 * Headers for style.css files.
	 *
	 * @since 3.4.0
	 * @since 5.4.0 Added `Requires at least` and `Requires PHP` headers.
	 * @since 6.1.0 Added `Update URI` header.
	 * @var string[]
	 */
	private static $file_headers = array(
		'Name'        => 'Theme Name',
		'ThemeURI'    => 'Theme URI',
		'Description' => 'Description',
		'Author'      => 'Author',
		'AuthorURI'   => 'Author URI',
		'Version'     => 'Version',
		'Template'    => 'Template',
		'Status'      => 'Status',
		'Tags'        => 'Tags',
		'TextDomain'  => 'Text Domain',
		'DomainPath'  => 'Domain Path',
		'RequiresWP'  => 'Requires at least',
		'RequiresPHP' => 'Requires PHP',
		'UpdateURI'   => 'Update URI',
	);

	/**
	 * Default themes.
	 *
	 * @since 3.4.0
	 * @since 3.5.0 Added the Twenty Twelve theme.
	 * @since 3.6.0 Added the Twenty Thirteen theme.
	 * @since 3.8.0 Added the Twenty Fourteen theme.
	 * @since 4.1.0 Added the Twenty Fifteen theme.
	 * @since 4.4.0 Added the Twenty Sixteen theme.
	 * @since 4.7.0 Added the Twenty Seventeen theme.
	 * @since 5.0.0 Added the Twenty Nineteen theme.
	 * @since 5.3.0 Added the Twenty Twenty theme.
	 * @since 5.6.0 Added the Twenty Twenty-One theme.
	 * @since 5.9.0 Added the Twenty Twenty-Two theme.
	 * @since 6.1.0 Added the Twenty Twenty-Three theme.
	 * @var string[]
	 */
	private static $default_themes = array(
		'classic'           => 'WordPress Classic',
		'default'           => 'WordPress Default',
		'twentyten'         => 'Twenty Ten',
		'twentyeleven'      => 'Twenty Eleven',
		'twentytwelve'      => 'Twenty Twelve',
		'twentythirteen'    => 'Twenty Thirteen',
		'twentyfourteen'    => 'Twenty Fourteen',
		'twentyfifteen'     => 'Twenty Fifteen',
		'twentysixteen'     => 'Twenty Sixteen',
		'twentyseventeen'   => 'Twenty Seventeen',
		'twentynineteen'    => 'Twenty Nineteen',
		'twentytwenty'      => 'Twenty Twenty',
		'twentytwentyone'   => 'Twenty Twenty-One',
		'twentytwentytwo'   => 'Twenty Twenty-Two',
		'twentytwentythree' => 'Twenty Twenty-Three',
	);

	/**
	 * Renamed theme tags.
	 *
	 * @since 3.8.0
	 * @var string[]
	 */
	private static $tag_map = array(
		'fixed-width'    => 'fixed-layout',
		'flexible-width' => 'fluid-layout',
	);

	/**
	 * Absolute path to the theme root, usually wp-content/themes
	 *
	 * @since 3.4.0
	 * @var string
	 */
	private $theme_root;

	/**
	 * Header data from the theme's style.css file.
	 *
	 * @since 3.4.0
	 * @var array
	 */
	private $headers = array();

	/**
	 * Header data from the theme's style.css file after being sanitized.
	 *
	 * @since 3.4.0
	 * @var array
	 */
	private $headers_sanitized;

	/**
	 * Is this theme a block theme.
	 *
	 * @since 6.2.0
	 * @var bool
	 */
	private $block_theme;

	/**
	 * Theme has block templates.
	 *
	 * @since 6.3.0
	 * @var bool
	 */
	private $has_block_templates;

	/**
	 * Header name from the theme's style.css after being translated.
	 *
	 * Cached due to sorting functions running over the translated name.
	 *
	 * @since 3.4.0
	 * @var string
	 */
	private $name_translated;

	/**
	 * Errors encountered when initializing the theme.
	 *
	 * @since 3.4.0
	 * @var WP_Error
	 */
	private $errors;

	/**
	 * The directory name of the theme's files, inside the theme root.
	 *
	 * In the case of a child theme, this is directory name of the child theme.
	 * Otherwise, 'stylesheet' is the same as 'template'.
	 *
	 * @since 3.4.0
	 * @var string
	 */
	private $stylesheet;

	/**
	 * The directory name of the theme's files, inside the theme root.
	 *
	 * In the case of a child theme, this is the directory name of the parent theme.
	 * Otherwise, 'template' is the same as 'stylesheet'.
	 *
	 * @since 3.4.0
	 * @var string
	 */
	private $template;

	/**
	 * A reference to the parent theme, in the case of a child theme.
	 *
	 * @since 3.4.0
	 * @var WP_Theme
	 */
	private $parent;

	/**
	 * URL to the theme root, usually an absolute URL to wp-content/themes
	 *
	 * @since 3.4.0
	 * @var string
	 */
	private $theme_root_uri;

	/**
	 * Flag for whether the theme's textdomain is loaded.
	 *
	 * @since 3.4.0
	 * @var bool
	 */
	private $textdomain_loaded;

	/**
	 * Stores an md5 hash of the theme root, to function as the cache key.
	 *
	 * @since 3.4.0
	 * @var string
	 */
	private $cache_hash;

	/**
	 * Flag for whether the themes cache bucket should be persistently cached.
	 *
	 * Default is false. Can be set with the {@see 'wp_cache_themes_persistently'} filter.
	 *
	 * @since 3.4.0
	 * @var bool
	 */
	private static $persistently_cache;

	/**
	 * Expiration time for the themes cache bucket.
	 *
	 * By default the bucket is not cached, so this value is useless.
	 *
	 * @since 3.4.0
	 * @var bool
	 */
	private static $cache_expiration = 1800;

	/**
	 * Constructor for WP_Theme.
	 *
	 * @since 3.4.0
	 *
	 * @global array $wp_theme_directories
	 *
	 * @param string        $theme_dir  Directory of the theme within the theme_root.
	 * @param string        $theme_root Theme root.
	 * @param WP_Theme|null $_child If this theme is a parent theme, the child may be passed for validation purposes.
	 */
	public function __construct( $theme_dir, $theme_root, $_child = null ) {
		global $wp_theme_directories;

		// Initialize caching on first run.
		if ( ! isset( self::$persistently_cache ) ) {
			/** This action is documented in wp-includes/theme.php */
			self::$persistently_cache = apply_filters( 'wp_cache_themes_persistently', false, 'WP_Theme' );
			if ( self::$persistently_cache ) {
				wp_cache_add_global_groups( 'themes' );
				if ( is_int( self::$persistently_cache ) ) {
					self::$cache_expiration = self::$persistently_cache;
				}
			} else {
				wp_cache_add_non_persistent_groups( 'themes' );
			}
		}

		// Handle a numeric theme directory as a string.
		$theme_dir = (string) $theme_dir;

		$this->theme_root = $theme_root;
		$this->stylesheet = $theme_dir;

		// Correct a situation where the theme is 'some-directory/some-theme' but 'some-directory' was passed in as part of the theme root instead.
		if ( ! in_array( $theme_root, (array) $wp_theme_directories, true )
			&& in_array( dirname( $theme_root ), (array) $wp_theme_directories, true )
		) {
			$this->stylesheet = basename( $this->theme_root ) . '/' . $this->stylesheet;
			$this->theme_root = dirname( $theme_root );
		}

		$this->cache_hash = md5( $this->theme_root . '/' . $this->stylesheet );
		$theme_file       = $this->stylesheet . '/style.css';

		$cache = $this->cache_get( 'theme' );

		if ( is_array( $cache ) ) {
			foreach ( array( 'block_theme', 'has_block_templates', 'errors', 'headers', 'template' ) as $key ) {
				if ( isset( $cache[ $key ] ) ) {
					$this->$key = $cache[ $key ];
				}
			}
			if ( $this->errors ) {
				return;
			}
			if ( isset( $cache['theme_root_template'] ) ) {
				$theme_root_template = $cache['theme_root_template'];
			}
		} elseif ( ! file_exists( $this->theme_root . '/' . $theme_file ) ) {
			$this->headers['Name'] = $this->stylesheet;
			if ( ! file_exists( $this->theme_root . '/' . $this->stylesheet ) ) {
				$this->errors = new WP_Error(
					'theme_not_found',
					sprintf(
						/* translators: %s: Theme directory name. */
						__( 'The theme directory "%s" does not exist.' ),
						esc_html( $this->stylesheet )
					)
				);
			} else {
				$this->errors = new WP_Error( 'theme_no_stylesheet', __( 'Stylesheet is missing.' ) );
			}
			$this->template            = $this->stylesheet;
			$this->block_theme         = false;
			$this->has_block_templates = false;
			$this->cache_add(
				'theme',
				array(
					'block_theme'         => $this->block_theme,
					'has_block_templates' => $this->has_block_templates,
					'headers'             => $this->headers,
					'errors'              => $this->errors,
					'stylesheet'          => $this->stylesheet,
					'template'            => $this->template,
				)
			);
			if ( ! file_exists( $this->theme_root ) ) { // Don't cache this one.
				$this->errors->add( 'theme_root_missing', __( '<strong>Error:</strong> The themes directory is either empty or does not exist. Please check your installation.' ) );
			}
			return;
		} elseif ( ! is_readable( $this->theme_root . '/' . $theme_file ) ) {
			$this->headers['Name']     = $this->stylesheet;
			$this->errors              = new WP_Error( 'theme_stylesheet_not_readable', __( 'Stylesheet is not readable.' ) );
			$this->template            = $this->stylesheet;
			$this->block_theme         = false;
			$this->has_block_templates = false;
			$this->cache_add(
				'theme',
				array(
					'block_theme'         => $this->block_theme,
					'has_block_templates' => $this->has_block_templates,
					'headers'             => $this->headers,
					'errors'              => $this->errors,
					'stylesheet'          => $this->stylesheet,
					'template'            => $this->template,
				)
			);
			return;
		} else {
			$this->headers = get_file_data( $this->theme_root . '/' . $theme_file, self::$file_headers, 'theme' );
			/*
			 * Default themes always trump their pretenders.
			 * Properly identify default themes that are inside a directory within wp-content/themes.
			 */
			$default_theme_slug = array_search( $this->headers['Name'], self::$default_themes, true );
			if ( $default_theme_slug ) {
				if ( basename( $this->stylesheet ) != $default_theme_slug ) {
					$this->headers['Name'] .= '/' . $this->stylesheet;
				}
			}
		}

		if ( ! $this->template && $this->stylesheet === $this->headers['Template'] ) {
			$this->errors = new WP_Error(
				'theme_child_invalid',
				sprintf(
					/* translators: %s: Template. */
					__( 'The theme defines itself as its parent theme. Please check the %s header.' ),
					'<code>Template</code>'
				)
			);
			$this->cache_add(
				'theme',
				array(
					'block_theme'         => $this->is_block_theme(),
					'has_block_templates' => $this->has_block_templates(),
					'headers'             => $this->headers,
					'errors'              => $this->errors,
					'stylesheet'          => $this->stylesheet,
				)
			);

			return;
		}

		// (If template is set from cache [and there are no errors], we know it's good.)
		if ( ! $this->template ) {
			$this->template = $this->headers['Template'];
		}

		if ( ! $this->template ) {
			$this->template = $this->stylesheet;
			$theme_path     = $this->theme_root . '/' . $this->stylesheet;

			if ( ! $this->is_block_theme() && ! file_exists( $theme_path . '/index.php' ) ) {
				$error_message = sprintf(
					/* translators: 1: templates/index.html, 2: index.php, 3: Documentation URL, 4: Template, 5: style.css */
					__( 'Template is missing. Standalone themes need to have a %1$s or %2$s template file. <a href="%3$s">Child themes</a> need to have a %4$s header in the %5$s stylesheet.' ),
					'<code>templates/index.html</code>',
					'<code>index.php</code>',
					__( 'https://developer.wordpress.org/themes/advanced-topics/child-themes/' ),
					'<code>Template</code>',
					'<code>style.css</code>'
				);
				$this->errors = new WP_Error( 'theme_no_index', $error_message );
				$this->cache_add(
					'theme',
					array(
<<<<<<< HEAD
						'block_theme'         => $this->is_block_theme(),
						'has_block_templates' => $this->has_block_templates(),
						'headers'             => $this->headers,
						'errors'              => $this->errors,
						'stylesheet'          => $this->stylesheet,
						'template'            => $this->template,
=======
						'block_theme' => $this->block_theme,
						'headers'     => $this->headers,
						'errors'      => $this->errors,
						'stylesheet'  => $this->stylesheet,
						'template'    => $this->template,
>>>>>>> f933aa36
					)
				);
				return;
			}
		}

		// If we got our data from cache, we can assume that 'template' is pointing to the right place.
		if ( ! is_array( $cache ) && $this->template != $this->stylesheet && ! file_exists( $this->theme_root . '/' . $this->template . '/index.php' ) ) {
			/*
			 * If we're in a directory of themes inside /themes, look for the parent nearby.
			 * wp-content/themes/directory-of-themes/*
			 */
			$parent_dir  = dirname( $this->stylesheet );
			$directories = search_theme_directories();

			if ( '.' !== $parent_dir && file_exists( $this->theme_root . '/' . $parent_dir . '/' . $this->template . '/index.php' ) ) {
				$this->template = $parent_dir . '/' . $this->template;
			} elseif ( $directories && isset( $directories[ $this->template ] ) ) {
				/*
				 * Look for the template in the search_theme_directories() results, in case it is in another theme root.
				 * We don't look into directories of themes, just the theme root.
				 */
				$theme_root_template = $directories[ $this->template ]['theme_root'];
			} else {
				// Parent theme is missing.
				$this->errors = new WP_Error(
					'theme_no_parent',
					sprintf(
						/* translators: %s: Theme directory name. */
						__( 'The parent theme is missing. Please install the "%s" parent theme.' ),
						esc_html( $this->template )
					)
				);
				$this->cache_add(
					'theme',
					array(
						'block_theme'         => $this->is_block_theme(),
						'has_block_templates' => $this->has_block_templates(),
						'headers'             => $this->headers,
						'errors'              => $this->errors,
						'stylesheet'          => $this->stylesheet,
						'template'            => $this->template,
					)
				);
				$this->parent = new WP_Theme( $this->template, $this->theme_root, $this );
				return;
			}
		}

		// Set the parent, if we're a child theme.
		if ( $this->template != $this->stylesheet ) {
			// If we are a parent, then there is a problem. Only two generations allowed! Cancel things out.
			if ( $_child instanceof WP_Theme && $_child->template == $this->stylesheet ) {
				$_child->parent = null;
				$_child->errors = new WP_Error(
					'theme_parent_invalid',
					sprintf(
						/* translators: %s: Theme directory name. */
						__( 'The "%s" theme is not a valid parent theme.' ),
						esc_html( $_child->template )
					)
				);
				$_child->cache_add(
					'theme',
					array(
						'block_theme'         => $_child->is_block_theme(),
						'has_block_templates' => $_child->has_block_templates(),
						'headers'             => $_child->headers,
						'errors'              => $_child->errors,
						'stylesheet'          => $_child->stylesheet,
						'template'            => $_child->template,
					)
				);
				// The two themes actually reference each other with the Template header.
				if ( $_child->stylesheet == $this->template ) {
					$this->errors = new WP_Error(
						'theme_parent_invalid',
						sprintf(
							/* translators: %s: Theme directory name. */
							__( 'The "%s" theme is not a valid parent theme.' ),
							esc_html( $this->template )
						)
					);
					$this->cache_add(
						'theme',
						array(
							'block_theme'         => $this->is_block_theme(),
							'has_block_templates' => $this->has_block_templates(),
							'headers'             => $this->headers,
							'errors'              => $this->errors,
							'stylesheet'          => $this->stylesheet,
							'template'            => $this->template,
						)
					);
				}
				return;
			}
			// Set the parent. Pass the current instance so we can do the crazy checks above and assess errors.
			$this->parent = new WP_Theme( $this->template, isset( $theme_root_template ) ? $theme_root_template : $this->theme_root, $this );
		}

		if ( wp_paused_themes()->get( $this->stylesheet ) && ( ! is_wp_error( $this->errors ) || ! isset( $this->errors->errors['theme_paused'] ) ) ) {
			$this->errors = new WP_Error( 'theme_paused', __( 'This theme failed to load properly and was paused within the admin backend.' ) );
		}

		// We're good. If we didn't retrieve from cache, set it.
		if ( ! is_array( $cache ) ) {
			$cache = array(
				'block_theme'         => $this->is_block_theme(),
				'has_block_templates' => $this->has_block_templates(),
				'headers'             => $this->headers,
				'errors'              => $this->errors,
				'stylesheet'          => $this->stylesheet,
				'template'            => $this->template,
			);
			// If the parent theme is in another root, we'll want to cache this. Avoids an entire branch of filesystem calls above.
			if ( isset( $theme_root_template ) ) {
				$cache['theme_root_template'] = $theme_root_template;
			}
			$this->cache_add( 'theme', $cache );
		}
	}

	/**
	 * When converting the object to a string, the theme name is returned.
	 *
	 * @since 3.4.0
	 *
	 * @return string Theme name, ready for display (translated)
	 */
	public function __toString() {
		return (string) $this->display( 'Name' );
	}

	/**
	 * __isset() magic method for properties formerly returned by current_theme_info()
	 *
	 * @since 3.4.0
	 *
	 * @param string $offset Property to check if set.
	 * @return bool Whether the given property is set.
	 */
	public function __isset( $offset ) {
		static $properties = array(
			'name',
			'title',
			'version',
			'parent_theme',
			'template_dir',
			'stylesheet_dir',
			'template',
			'stylesheet',
			'screenshot',
			'description',
			'author',
			'tags',
			'theme_root',
			'theme_root_uri',
		);

		return in_array( $offset, $properties, true );
	}

	/**
	 * __get() magic method for properties formerly returned by current_theme_info()
	 *
	 * @since 3.4.0
	 *
	 * @param string $offset Property to get.
	 * @return mixed Property value.
	 */
	public function __get( $offset ) {
		switch ( $offset ) {
			case 'name':
			case 'title':
				return $this->get( 'Name' );
			case 'version':
				return $this->get( 'Version' );
			case 'parent_theme':
				return $this->parent() ? $this->parent()->get( 'Name' ) : '';
			case 'template_dir':
				return $this->get_template_directory();
			case 'stylesheet_dir':
				return $this->get_stylesheet_directory();
			case 'template':
				return $this->get_template();
			case 'stylesheet':
				return $this->get_stylesheet();
			case 'screenshot':
				return $this->get_screenshot( 'relative' );
			// 'author' and 'description' did not previously return translated data.
			case 'description':
				return $this->display( 'Description' );
			case 'author':
				return $this->display( 'Author' );
			case 'tags':
				return $this->get( 'Tags' );
			case 'theme_root':
				return $this->get_theme_root();
			case 'theme_root_uri':
				return $this->get_theme_root_uri();
			// For cases where the array was converted to an object.
			default:
				return $this->offsetGet( $offset );
		}
	}

	/**
	 * Method to implement ArrayAccess for keys formerly returned by get_themes()
	 *
	 * @since 3.4.0
	 *
	 * @param mixed $offset
	 * @param mixed $value
	 */
	#[ReturnTypeWillChange]
	public function offsetSet( $offset, $value ) {}

	/**
	 * Method to implement ArrayAccess for keys formerly returned by get_themes()
	 *
	 * @since 3.4.0
	 *
	 * @param mixed $offset
	 */
	#[ReturnTypeWillChange]
	public function offsetUnset( $offset ) {}

	/**
	 * Method to implement ArrayAccess for keys formerly returned by get_themes()
	 *
	 * @since 3.4.0
	 *
	 * @param mixed $offset
	 * @return bool
	 */
	#[ReturnTypeWillChange]
	public function offsetExists( $offset ) {
		static $keys = array(
			'Name',
			'Version',
			'Status',
			'Title',
			'Author',
			'Author Name',
			'Author URI',
			'Description',
			'Template',
			'Stylesheet',
			'Template Files',
			'Stylesheet Files',
			'Template Dir',
			'Stylesheet Dir',
			'Screenshot',
			'Tags',
			'Theme Root',
			'Theme Root URI',
			'Parent Theme',
		);

		return in_array( $offset, $keys, true );
	}

	/**
	 * Method to implement ArrayAccess for keys formerly returned by get_themes().
	 *
	 * Author, Author Name, Author URI, and Description did not previously return
	 * translated data. We are doing so now as it is safe to do. However, as
	 * Name and Title could have been used as the key for get_themes(), both remain
	 * untranslated for back compatibility. This means that ['Name'] is not ideal,
	 * and care should be taken to use `$theme::display( 'Name' )` to get a properly
	 * translated header.
	 *
	 * @since 3.4.0
	 *
	 * @param mixed $offset
	 * @return mixed
	 */
	#[ReturnTypeWillChange]
	public function offsetGet( $offset ) {
		switch ( $offset ) {
			case 'Name':
			case 'Title':
				/*
				 * See note above about using translated data. get() is not ideal.
				 * It is only for backward compatibility. Use display().
				 */
				return $this->get( 'Name' );
			case 'Author':
				return $this->display( 'Author' );
			case 'Author Name':
				return $this->display( 'Author', false );
			case 'Author URI':
				return $this->display( 'AuthorURI' );
			case 'Description':
				return $this->display( 'Description' );
			case 'Version':
			case 'Status':
				return $this->get( $offset );
			case 'Template':
				return $this->get_template();
			case 'Stylesheet':
				return $this->get_stylesheet();
			case 'Template Files':
				return $this->get_files( 'php', 1, true );
			case 'Stylesheet Files':
				return $this->get_files( 'css', 0, false );
			case 'Template Dir':
				return $this->get_template_directory();
			case 'Stylesheet Dir':
				return $this->get_stylesheet_directory();
			case 'Screenshot':
				return $this->get_screenshot( 'relative' );
			case 'Tags':
				return $this->get( 'Tags' );
			case 'Theme Root':
				return $this->get_theme_root();
			case 'Theme Root URI':
				return $this->get_theme_root_uri();
			case 'Parent Theme':
				return $this->parent() ? $this->parent()->get( 'Name' ) : '';
			default:
				return null;
		}
	}

	/**
	 * Returns errors property.
	 *
	 * @since 3.4.0
	 *
	 * @return WP_Error|false WP_Error if there are errors, or false.
	 */
	public function errors() {
		return is_wp_error( $this->errors ) ? $this->errors : false;
	}

	/**
	 * Determines whether the theme exists.
	 *
	 * A theme with errors exists. A theme with the error of 'theme_not_found',
	 * meaning that the theme's directory was not found, does not exist.
	 *
	 * @since 3.4.0
	 *
	 * @return bool Whether the theme exists.
	 */
	public function exists() {
		return ! ( $this->errors() && in_array( 'theme_not_found', $this->errors()->get_error_codes(), true ) );
	}

	/**
	 * Returns reference to the parent theme.
	 *
	 * @since 3.4.0
	 *
	 * @return WP_Theme|false Parent theme, or false if the active theme is not a child theme.
	 */
	public function parent() {
		return isset( $this->parent ) ? $this->parent : false;
	}

	/**
	 * Adds theme data to cache.
	 *
	 * Cache entries keyed by the theme and the type of data.
	 *
	 * @since 3.4.0
	 *
	 * @param string       $key  Type of data to store (theme, screenshot, headers, post_templates)
	 * @param array|string $data Data to store
	 * @return bool Return value from wp_cache_add()
	 */
	private function cache_add( $key, $data ) {
		return wp_cache_add( $key . '-' . $this->cache_hash, $data, 'themes', self::$cache_expiration );
	}

	/**
	 * Gets theme data from cache.
	 *
	 * Cache entries are keyed by the theme and the type of data.
	 *
	 * @since 3.4.0
	 *
	 * @param string $key Type of data to retrieve (theme, screenshot, headers, post_templates)
	 * @return mixed Retrieved data
	 */
	private function cache_get( $key ) {
		return wp_cache_get( $key . '-' . $this->cache_hash, 'themes' );
	}

	/**
	 * Clears the cache for the theme.
	 *
	 * @since 3.4.0
	 */
	public function cache_delete() {
		foreach ( array( 'theme', 'screenshot', 'headers', 'post_templates' ) as $key ) {
			wp_cache_delete( $key . '-' . $this->cache_hash, 'themes' );
		}
		$this->template            = null;
		$this->textdomain_loaded   = null;
		$this->theme_root_uri      = null;
		$this->parent              = null;
		$this->errors              = null;
		$this->headers_sanitized   = null;
		$this->name_translated     = null;
		$this->block_theme         = null;
		$this->has_block_templates = null;
		$this->headers             = array();
		$this->__construct( $this->stylesheet, $this->theme_root );
	}

	/**
	 * Gets a raw, unformatted theme header.
	 *
	 * The header is sanitized, but is not translated, and is not marked up for display.
	 * To get a theme header for display, use the display() method.
	 *
	 * Use the get_template() method, not the 'Template' header, for finding the template.
	 * The 'Template' header is only good for what was written in the style.css, while
	 * get_template() takes into account where WordPress actually located the theme and
	 * whether it is actually valid.
	 *
	 * @since 3.4.0
	 *
	 * @param string $header Theme header. Name, Description, Author, Version, ThemeURI, AuthorURI, Status, Tags.
	 * @return string|array|false String or array (for Tags header) on success, false on failure.
	 */
	public function get( $header ) {
		if ( ! isset( $this->headers[ $header ] ) ) {
			return false;
		}

		if ( ! isset( $this->headers_sanitized ) ) {
			$this->headers_sanitized = $this->cache_get( 'headers' );
			if ( ! is_array( $this->headers_sanitized ) ) {
				$this->headers_sanitized = array();
			}
		}

		if ( isset( $this->headers_sanitized[ $header ] ) ) {
			return $this->headers_sanitized[ $header ];
		}

		// If themes are a persistent group, sanitize everything and cache it. One cache add is better than many cache sets.
		if ( self::$persistently_cache ) {
			foreach ( array_keys( $this->headers ) as $_header ) {
				$this->headers_sanitized[ $_header ] = $this->sanitize_header( $_header, $this->headers[ $_header ] );
			}
			$this->cache_add( 'headers', $this->headers_sanitized );
		} else {
			$this->headers_sanitized[ $header ] = $this->sanitize_header( $header, $this->headers[ $header ] );
		}

		return $this->headers_sanitized[ $header ];
	}

	/**
	 * Gets a theme header, formatted and translated for display.
	 *
	 * @since 3.4.0
	 *
	 * @param string $header    Theme header. Name, Description, Author, Version, ThemeURI, AuthorURI, Status, Tags.
	 * @param bool   $markup    Optional. Whether to mark up the header. Defaults to true.
	 * @param bool   $translate Optional. Whether to translate the header. Defaults to true.
	 * @return string|array|false Processed header. An array for Tags if `$markup` is false, string otherwise.
	 *                            False on failure.
	 */
	public function display( $header, $markup = true, $translate = true ) {
		$value = $this->get( $header );
		if ( false === $value ) {
			return false;
		}

		if ( $translate && ( empty( $value ) || ! $this->load_textdomain() ) ) {
			$translate = false;
		}

		if ( $translate ) {
			$value = $this->translate_header( $header, $value );
		}

		if ( $markup ) {
			$value = $this->markup_header( $header, $value, $translate );
		}

		return $value;
	}

	/**
	 * Sanitizes a theme header.
	 *
	 * @since 3.4.0
	 * @since 5.4.0 Added support for `Requires at least` and `Requires PHP` headers.
	 * @since 6.1.0 Added support for `Update URI` header.
	 *
	 * @param string $header Theme header. Accepts 'Name', 'Description', 'Author', 'Version',
	 *                       'ThemeURI', 'AuthorURI', 'Status', 'Tags', 'RequiresWP', 'RequiresPHP',
	 *                       'UpdateURI'.
	 * @param string $value  Value to sanitize.
	 * @return string|array An array for Tags header, string otherwise.
	 */
	private function sanitize_header( $header, $value ) {
		switch ( $header ) {
			case 'Status':
				if ( ! $value ) {
					$value = 'publish';
					break;
				}
				// Fall through otherwise.
			case 'Name':
				static $header_tags = array(
					'abbr'    => array( 'title' => true ),
					'acronym' => array( 'title' => true ),
					'code'    => true,
					'em'      => true,
					'strong'  => true,
				);

				$value = wp_kses( $value, $header_tags );
				break;
			case 'Author':
				// There shouldn't be anchor tags in Author, but some themes like to be challenging.
			case 'Description':
				static $header_tags_with_a = array(
					'a'       => array(
						'href'  => true,
						'title' => true,
					),
					'abbr'    => array( 'title' => true ),
					'acronym' => array( 'title' => true ),
					'code'    => true,
					'em'      => true,
					'strong'  => true,
				);

				$value = wp_kses( $value, $header_tags_with_a );
				break;
			case 'ThemeURI':
			case 'AuthorURI':
				$value = sanitize_url( $value );
				break;
			case 'Tags':
				$value = array_filter( array_map( 'trim', explode( ',', strip_tags( $value ) ) ) );
				break;
			case 'Version':
			case 'RequiresWP':
			case 'RequiresPHP':
			case 'UpdateURI':
				$value = strip_tags( $value );
				break;
		}

		return $value;
	}

	/**
	 * Marks up a theme header.
	 *
	 * @since 3.4.0
	 *
	 * @param string       $header    Theme header. Name, Description, Author, Version, ThemeURI, AuthorURI, Status, Tags.
	 * @param string|array $value     Value to mark up. An array for Tags header, string otherwise.
	 * @param string       $translate Whether the header has been translated.
	 * @return string Value, marked up.
	 */
	private function markup_header( $header, $value, $translate ) {
		switch ( $header ) {
			case 'Name':
				if ( empty( $value ) ) {
					$value = esc_html( $this->get_stylesheet() );
				}
				break;
			case 'Description':
				$value = wptexturize( $value );
				break;
			case 'Author':
				if ( $this->get( 'AuthorURI' ) ) {
					$value = sprintf( '<a href="%1$s">%2$s</a>', $this->display( 'AuthorURI', true, $translate ), $value );
				} elseif ( ! $value ) {
					$value = __( 'Anonymous' );
				}
				break;
			case 'Tags':
				static $comma = null;
				if ( ! isset( $comma ) ) {
					$comma = wp_get_list_item_separator();
				}
				$value = implode( $comma, $value );
				break;
			case 'ThemeURI':
			case 'AuthorURI':
				$value = esc_url( $value );
				break;
		}

		return $value;
	}

	/**
	 * Translates a theme header.
	 *
	 * @since 3.4.0
	 *
	 * @param string       $header Theme header. Name, Description, Author, Version, ThemeURI, AuthorURI, Status, Tags.
	 * @param string|array $value  Value to translate. An array for Tags header, string otherwise.
	 * @return string|array Translated value. An array for Tags header, string otherwise.
	 */
	private function translate_header( $header, $value ) {
		switch ( $header ) {
			case 'Name':
				// Cached for sorting reasons.
				if ( isset( $this->name_translated ) ) {
					return $this->name_translated;
				}

				// phpcs:ignore WordPress.WP.I18n.LowLevelTranslationFunction,WordPress.WP.I18n.NonSingularStringLiteralText,WordPress.WP.I18n.NonSingularStringLiteralDomain
				$this->name_translated = translate( $value, $this->get( 'TextDomain' ) );

				return $this->name_translated;
			case 'Tags':
				if ( empty( $value ) || ! function_exists( 'get_theme_feature_list' ) ) {
					return $value;
				}

				static $tags_list;
				if ( ! isset( $tags_list ) ) {
					$tags_list = array(
						// As of 4.6, deprecated tags which are only used to provide translation for older themes.
						'black'             => __( 'Black' ),
						'blue'              => __( 'Blue' ),
						'brown'             => __( 'Brown' ),
						'gray'              => __( 'Gray' ),
						'green'             => __( 'Green' ),
						'orange'            => __( 'Orange' ),
						'pink'              => __( 'Pink' ),
						'purple'            => __( 'Purple' ),
						'red'               => __( 'Red' ),
						'silver'            => __( 'Silver' ),
						'tan'               => __( 'Tan' ),
						'white'             => __( 'White' ),
						'yellow'            => __( 'Yellow' ),
						'dark'              => _x( 'Dark', 'color scheme' ),
						'light'             => _x( 'Light', 'color scheme' ),
						'fixed-layout'      => __( 'Fixed Layout' ),
						'fluid-layout'      => __( 'Fluid Layout' ),
						'responsive-layout' => __( 'Responsive Layout' ),
						'blavatar'          => __( 'Blavatar' ),
						'photoblogging'     => __( 'Photoblogging' ),
						'seasonal'          => __( 'Seasonal' ),
					);

					$feature_list = get_theme_feature_list( false ); // No API.

					foreach ( $feature_list as $tags ) {
						$tags_list += $tags;
					}
				}

				foreach ( $value as &$tag ) {
					if ( isset( $tags_list[ $tag ] ) ) {
						$tag = $tags_list[ $tag ];
					} elseif ( isset( self::$tag_map[ $tag ] ) ) {
						$tag = $tags_list[ self::$tag_map[ $tag ] ];
					}
				}

				return $value;

			default:
				// phpcs:ignore WordPress.WP.I18n.LowLevelTranslationFunction,WordPress.WP.I18n.NonSingularStringLiteralText,WordPress.WP.I18n.NonSingularStringLiteralDomain
				$value = translate( $value, $this->get( 'TextDomain' ) );
		}
		return $value;
	}

	/**
	 * Returns the directory name of the theme's "stylesheet" files, inside the theme root.
	 *
	 * In the case of a child theme, this is directory name of the child theme.
	 * Otherwise, get_stylesheet() is the same as get_template().
	 *
	 * @since 3.4.0
	 *
	 * @return string Stylesheet
	 */
	public function get_stylesheet() {
		return $this->stylesheet;
	}

	/**
	 * Returns the directory name of the theme's "template" files, inside the theme root.
	 *
	 * In the case of a child theme, this is the directory name of the parent theme.
	 * Otherwise, the get_template() is the same as get_stylesheet().
	 *
	 * @since 3.4.0
	 *
	 * @return string Template
	 */
	public function get_template() {
		return $this->template;
	}

	/**
	 * Returns the absolute path to the directory of a theme's "stylesheet" files.
	 *
	 * In the case of a child theme, this is the absolute path to the directory
	 * of the child theme's files.
	 *
	 * @since 3.4.0
	 *
	 * @return string Absolute path of the stylesheet directory.
	 */
	public function get_stylesheet_directory() {
		if ( $this->errors() && in_array( 'theme_root_missing', $this->errors()->get_error_codes(), true ) ) {
			return '';
		}

		return $this->theme_root . '/' . $this->stylesheet;
	}

	/**
	 * Returns the absolute path to the directory of a theme's "template" files.
	 *
	 * In the case of a child theme, this is the absolute path to the directory
	 * of the parent theme's files.
	 *
	 * @since 3.4.0
	 *
	 * @return string Absolute path of the template directory.
	 */
	public function get_template_directory() {
		if ( $this->parent() ) {
			$theme_root = $this->parent()->theme_root;
		} else {
			$theme_root = $this->theme_root;
		}

		return $theme_root . '/' . $this->template;
	}

	/**
	 * Returns the URL to the directory of a theme's "stylesheet" files.
	 *
	 * In the case of a child theme, this is the URL to the directory of the
	 * child theme's files.
	 *
	 * @since 3.4.0
	 *
	 * @return string URL to the stylesheet directory.
	 */
	public function get_stylesheet_directory_uri() {
		return $this->get_theme_root_uri() . '/' . str_replace( '%2F', '/', rawurlencode( $this->stylesheet ) );
	}

	/**
	 * Returns the URL to the directory of a theme's "template" files.
	 *
	 * In the case of a child theme, this is the URL to the directory of the
	 * parent theme's files.
	 *
	 * @since 3.4.0
	 *
	 * @return string URL to the template directory.
	 */
	public function get_template_directory_uri() {
		if ( $this->parent() ) {
			$theme_root_uri = $this->parent()->get_theme_root_uri();
		} else {
			$theme_root_uri = $this->get_theme_root_uri();
		}

		return $theme_root_uri . '/' . str_replace( '%2F', '/', rawurlencode( $this->template ) );
	}

	/**
	 * Returns the absolute path to the directory of the theme root.
	 *
	 * This is typically the absolute path to wp-content/themes.
	 *
	 * @since 3.4.0
	 *
	 * @return string Theme root.
	 */
	public function get_theme_root() {
		return $this->theme_root;
	}

	/**
	 * Returns the URL to the directory of the theme root.
	 *
	 * This is typically the absolute URL to wp-content/themes. This forms the basis
	 * for all other URLs returned by WP_Theme, so we pass it to the public function
	 * get_theme_root_uri() and allow it to run the {@see 'theme_root_uri'} filter.
	 *
	 * @since 3.4.0
	 *
	 * @return string Theme root URI.
	 */
	public function get_theme_root_uri() {
		if ( ! isset( $this->theme_root_uri ) ) {
			$this->theme_root_uri = get_theme_root_uri( $this->stylesheet, $this->theme_root );
		}
		return $this->theme_root_uri;
	}

	/**
	 * Returns the main screenshot file for the theme.
	 *
	 * The main screenshot is called screenshot.png. gif and jpg extensions are also allowed.
	 *
	 * Screenshots for a theme must be in the stylesheet directory. (In the case of child
	 * themes, parent theme screenshots are not inherited.)
	 *
	 * @since 3.4.0
	 *
	 * @param string $uri Type of URL to return, either 'relative' or an absolute URI. Defaults to absolute URI.
	 * @return string|false Screenshot file. False if the theme does not have a screenshot.
	 */
	public function get_screenshot( $uri = 'uri' ) {
		$screenshot = $this->cache_get( 'screenshot' );
		if ( $screenshot ) {
			if ( 'relative' === $uri ) {
				return $screenshot;
			}
			return $this->get_stylesheet_directory_uri() . '/' . $screenshot;
		} elseif ( 0 === $screenshot ) {
			return false;
		}

		foreach ( array( 'png', 'gif', 'jpg', 'jpeg', 'webp' ) as $ext ) {
			if ( file_exists( $this->get_stylesheet_directory() . "/screenshot.$ext" ) ) {
				$this->cache_add( 'screenshot', 'screenshot.' . $ext );
				if ( 'relative' === $uri ) {
					return 'screenshot.' . $ext;
				}
				return $this->get_stylesheet_directory_uri() . '/' . 'screenshot.' . $ext;
			}
		}

		$this->cache_add( 'screenshot', 0 );
		return false;
	}

	/**
	 * Returns files in the theme's directory.
	 *
	 * @since 3.4.0
	 *
	 * @param string[]|string $type          Optional. Array of extensions to find, string of a single extension,
	 *                                       or null for all extensions. Default null.
	 * @param int             $depth         Optional. How deep to search for files. Defaults to a flat scan (0 depth).
	 *                                       -1 depth is infinite.
	 * @param bool            $search_parent Optional. Whether to return parent files. Default false.
	 * @return string[] Array of files, keyed by the path to the file relative to the theme's directory, with the values
	 *                  being absolute paths.
	 */
	public function get_files( $type = null, $depth = 0, $search_parent = false ) {
		$files = (array) self::scandir( $this->get_stylesheet_directory(), $type, $depth );

		if ( $search_parent && $this->parent() ) {
			$files += (array) self::scandir( $this->get_template_directory(), $type, $depth );
		}

		return array_filter( $files );
	}

	/**
	 * Returns the theme's post templates.
	 *
	 * @since 4.7.0
	 * @since 5.8.0 Include block templates.
	 *
	 * @return array[] Array of page template arrays, keyed by post type and filename,
	 *                 with the value of the translated header name.
	 */
	public function get_post_templates() {
		// If you screw up your active theme and we invalidate your parent, most things still work. Let it slide.
		if ( $this->errors() && $this->errors()->get_error_codes() !== array( 'theme_parent_invalid' ) ) {
			return array();
		}

		$post_templates = $this->cache_get( 'post_templates' );

		if ( ! is_array( $post_templates ) ) {
			$post_templates = array();

			$files = (array) $this->get_files( 'php', 1, true );

			foreach ( $files as $file => $full_path ) {
				if ( ! preg_match( '|Template Name:(.*)$|mi', file_get_contents( $full_path ), $header ) ) {
					continue;
				}

				$types = array( 'page' );
				if ( preg_match( '|Template Post Type:(.*)$|mi', file_get_contents( $full_path ), $type ) ) {
					$types = explode( ',', _cleanup_header_comment( $type[1] ) );
				}

				foreach ( $types as $type ) {
					$type = sanitize_key( $type );
					if ( ! isset( $post_templates[ $type ] ) ) {
						$post_templates[ $type ] = array();
					}

					$post_templates[ $type ][ $file ] = _cleanup_header_comment( $header[1] );
				}
			}

			$this->cache_add( 'post_templates', $post_templates );
		}

		if ( current_theme_supports( 'block-templates' ) ) {
			$block_templates = get_block_templates( array(), 'wp_template' );
			foreach ( get_post_types( array( 'public' => true ) ) as $type ) {
				foreach ( $block_templates as $block_template ) {
					if ( ! $block_template->is_custom ) {
						continue;
					}

					if ( isset( $block_template->post_types ) && ! in_array( $type, $block_template->post_types, true ) ) {
						continue;
					}

					$post_templates[ $type ][ $block_template->slug ] = $block_template->title;
				}
			}
		}

		if ( $this->load_textdomain() ) {
			foreach ( $post_templates as &$post_type ) {
				foreach ( $post_type as &$post_template ) {
					$post_template = $this->translate_header( 'Template Name', $post_template );
				}
			}
		}

		return $post_templates;
	}

	/**
	 * Returns the theme's post templates for a given post type.
	 *
	 * @since 3.4.0
	 * @since 4.7.0 Added the `$post_type` parameter.
	 *
	 * @param WP_Post|null $post      Optional. The post being edited, provided for context.
	 * @param string       $post_type Optional. Post type to get the templates for. Default 'page'.
	 *                                If a post is provided, its post type is used.
	 * @return string[] Array of template header names keyed by the template file name.
	 */
	public function get_page_templates( $post = null, $post_type = 'page' ) {
		if ( $post ) {
			$post_type = get_post_type( $post );
		}

		$post_templates = $this->get_post_templates();
		$post_templates = isset( $post_templates[ $post_type ] ) ? $post_templates[ $post_type ] : array();

		/**
		 * Filters list of page templates for a theme.
		 *
		 * @since 4.9.6
		 *
		 * @param string[]     $post_templates Array of template header names keyed by the template file name.
		 * @param WP_Theme     $theme          The theme object.
		 * @param WP_Post|null $post           The post being edited, provided for context, or null.
		 * @param string       $post_type      Post type to get the templates for.
		 */
		$post_templates = (array) apply_filters( 'theme_templates', $post_templates, $this, $post, $post_type );

		/**
		 * Filters list of page templates for a theme.
		 *
		 * The dynamic portion of the hook name, `$post_type`, refers to the post type.
		 *
		 * Possible hook names include:
		 *
		 *  - `theme_post_templates`
		 *  - `theme_page_templates`
		 *  - `theme_attachment_templates`
		 *
		 * @since 3.9.0
		 * @since 4.4.0 Converted to allow complete control over the `$page_templates` array.
		 * @since 4.7.0 Added the `$post_type` parameter.
		 *
		 * @param string[]     $post_templates Array of template header names keyed by the template file name.
		 * @param WP_Theme     $theme          The theme object.
		 * @param WP_Post|null $post           The post being edited, provided for context, or null.
		 * @param string       $post_type      Post type to get the templates for.
		 */
		$post_templates = (array) apply_filters( "theme_{$post_type}_templates", $post_templates, $this, $post, $post_type );

		return $post_templates;
	}

	/**
	 * Scans a directory for files of a certain extension.
	 *
	 * @since 3.4.0
	 *
	 * @param string            $path          Absolute path to search.
	 * @param array|string|null $extensions    Optional. Array of extensions to find, string of a single extension,
	 *                                         or null for all extensions. Default null.
	 * @param int               $depth         Optional. How many levels deep to search for files. Accepts 0, 1+, or
	 *                                         -1 (infinite depth). Default 0.
	 * @param string            $relative_path Optional. The basename of the absolute path. Used to control the
	 *                                         returned path for the found files, particularly when this function
	 *                                         recurses to lower depths. Default empty.
	 * @return string[]|false Array of files, keyed by the path to the file relative to the `$path` directory prepended
	 *                        with `$relative_path`, with the values being absolute paths. False otherwise.
	 */
	private static function scandir( $path, $extensions = null, $depth = 0, $relative_path = '' ) {
		if ( ! is_dir( $path ) ) {
			return false;
		}

		if ( $extensions ) {
			$extensions  = (array) $extensions;
			$_extensions = implode( '|', $extensions );
		}

		$relative_path = trailingslashit( $relative_path );
		if ( '/' === $relative_path ) {
			$relative_path = '';
		}

		$results = scandir( $path );
		$files   = array();

		/**
		 * Filters the array of excluded directories and files while scanning theme folder.
		 *
		 * @since 4.7.4
		 *
		 * @param string[] $exclusions Array of excluded directories and files.
		 */
		$exclusions = (array) apply_filters( 'theme_scandir_exclusions', array( 'CVS', 'node_modules', 'vendor', 'bower_components' ) );

		foreach ( $results as $result ) {
			if ( '.' === $result[0] || in_array( $result, $exclusions, true ) ) {
				continue;
			}
			if ( is_dir( $path . '/' . $result ) ) {
				if ( ! $depth ) {
					continue;
				}
				$found = self::scandir( $path . '/' . $result, $extensions, $depth - 1, $relative_path . $result );
				$files = array_merge_recursive( $files, $found );
			} elseif ( ! $extensions || preg_match( '~\.(' . $_extensions . ')$~', $result ) ) {
				$files[ $relative_path . $result ] = $path . '/' . $result;
			}
		}

		return $files;
	}

	/**
	 * Loads the theme's textdomain.
	 *
	 * Translation files are not inherited from the parent theme. TODO: If this fails for the
	 * child theme, it should probably try to load the parent theme's translations.
	 *
	 * @since 3.4.0
	 *
	 * @return bool True if the textdomain was successfully loaded or has already been loaded.
	 *  False if no textdomain was specified in the file headers, or if the domain could not be loaded.
	 */
	public function load_textdomain() {
		if ( isset( $this->textdomain_loaded ) ) {
			return $this->textdomain_loaded;
		}

		$textdomain = $this->get( 'TextDomain' );
		if ( ! $textdomain ) {
			$this->textdomain_loaded = false;
			return false;
		}

		if ( is_textdomain_loaded( $textdomain ) ) {
			$this->textdomain_loaded = true;
			return true;
		}

		$path       = $this->get_stylesheet_directory();
		$domainpath = $this->get( 'DomainPath' );
		if ( $domainpath ) {
			$path .= $domainpath;
		} else {
			$path .= '/languages';
		}

		$this->textdomain_loaded = load_theme_textdomain( $textdomain, $path );
		return $this->textdomain_loaded;
	}

	/**
	 * Determines whether the theme is allowed (multisite only).
	 *
	 * @since 3.4.0
	 *
	 * @param string $check   Optional. Whether to check only the 'network'-wide settings, the 'site'
	 *                        settings, or 'both'. Defaults to 'both'.
	 * @param int    $blog_id Optional. Ignored if only network-wide settings are checked. Defaults to current site.
	 * @return bool Whether the theme is allowed for the network. Returns true in single-site.
	 */
	public function is_allowed( $check = 'both', $blog_id = null ) {
		if ( ! is_multisite() ) {
			return true;
		}

		if ( 'both' === $check || 'network' === $check ) {
			$allowed = self::get_allowed_on_network();
			if ( ! empty( $allowed[ $this->get_stylesheet() ] ) ) {
				return true;
			}
		}

		if ( 'both' === $check || 'site' === $check ) {
			$allowed = self::get_allowed_on_site( $blog_id );
			if ( ! empty( $allowed[ $this->get_stylesheet() ] ) ) {
				return true;
			}
		}

		return false;
	}


	/**
	 * Returns whether this theme has block template directories.
	 *
	 * @since 6.3.0
	 *
	 * @return bool
	 */
	public function has_block_templates() {
		if ( isset( $this->has_block_templates ) ) {
			return $this->has_block_templates;
		}

		$paths_to_block_template_directories = array(
			$this->theme_root . '/' . $this->template . '/block-template-parts',
			$this->theme_root . '/' . $this->template . '/block-templates',
		);

		$this->has_block_templates = false;

		foreach ( $paths_to_block_template_directories as $path_to_block_template_directory ) {
			if ( is_dir( $path_to_block_template_directory ) ) {
				$this->has_block_templates = true;
				break;
			}
		}

		return $this->has_block_templates;
	}

	/**
	 * Returns whether this theme is a block-based theme or not.
	 *
	 * @since 5.9.0
	 *
	 * @return bool
	 */
	public function is_block_theme() {
		if ( isset( $this->block_theme ) ) {
			return $this->block_theme;
		}

		$paths_to_index_block_template = array(
			$this->get_file_path( '/templates/index.html' ),
			$this->get_file_path( '/block-templates/index.html' ),
		);

		$this->block_theme = false;

		foreach ( $paths_to_index_block_template as $path_to_index_block_template ) {
			if ( is_file( $path_to_index_block_template ) && is_readable( $path_to_index_block_template ) ) {
				$this->block_theme = true;
				if ( str_starts_with( $path_to_index_block_template, $this->theme_root . '/' . $this->template . '/block-templates' ) ) {
					$this->has_block_templates = true;
				}
				break;
			}
		}

		return $this->block_theme;
	}

	/**
	 * Retrieves the path of a file in the theme.
	 *
	 * Searches in the stylesheet directory before the template directory so themes
	 * which inherit from a parent theme can just override one file.
	 *
	 * @since 5.9.0
	 *
	 * @param string $file Optional. File to search for in the stylesheet directory.
	 * @return string The path of the file.
	 */
	public function get_file_path( $file = '' ) {
		$file = ltrim( $file, '/' );

		$stylesheet_directory = $this->get_stylesheet_directory();
		$template_directory   = $this->get_template_directory();

		if ( empty( $file ) ) {
			$path = $stylesheet_directory;
		} elseif ( file_exists( $stylesheet_directory . '/' . $file ) ) {
			$path = $stylesheet_directory . '/' . $file;
		} else {
			$path = $template_directory . '/' . $file;
		}

		/** This filter is documented in wp-includes/link-template.php */
		return apply_filters( 'theme_file_path', $path, $file );
	}

	/**
	 * Determines the latest WordPress default theme that is installed.
	 *
	 * This hits the filesystem.
	 *
	 * @since 4.4.0
	 *
	 * @return WP_Theme|false Object, or false if no theme is installed, which would be bad.
	 */
	public static function get_core_default_theme() {
		foreach ( array_reverse( self::$default_themes ) as $slug => $name ) {
			$theme = wp_get_theme( $slug );
			if ( $theme->exists() ) {
				return $theme;
			}
		}
		return false;
	}

	/**
	 * Returns array of stylesheet names of themes allowed on the site or network.
	 *
	 * @since 3.4.0
	 *
	 * @param int $blog_id Optional. ID of the site. Defaults to the current site.
	 * @return string[] Array of stylesheet names.
	 */
	public static function get_allowed( $blog_id = null ) {
		/**
		 * Filters the array of themes allowed on the network.
		 *
		 * Site is provided as context so that a list of network allowed themes can
		 * be filtered further.
		 *
		 * @since 4.5.0
		 *
		 * @param string[] $allowed_themes An array of theme stylesheet names.
		 * @param int      $blog_id        ID of the site.
		 */
		$network = (array) apply_filters( 'network_allowed_themes', self::get_allowed_on_network(), $blog_id );
		return $network + self::get_allowed_on_site( $blog_id );
	}

	/**
	 * Returns array of stylesheet names of themes allowed on the network.
	 *
	 * @since 3.4.0
	 *
	 * @return string[] Array of stylesheet names.
	 */
	public static function get_allowed_on_network() {
		static $allowed_themes;
		if ( ! isset( $allowed_themes ) ) {
			$allowed_themes = (array) get_site_option( 'allowedthemes' );
		}

		/**
		 * Filters the array of themes allowed on the network.
		 *
		 * @since MU (3.0.0)
		 *
		 * @param string[] $allowed_themes An array of theme stylesheet names.
		 */
		$allowed_themes = apply_filters( 'allowed_themes', $allowed_themes );

		return $allowed_themes;
	}

	/**
	 * Returns array of stylesheet names of themes allowed on the site.
	 *
	 * @since 3.4.0
	 *
	 * @param int $blog_id Optional. ID of the site. Defaults to the current site.
	 * @return string[] Array of stylesheet names.
	 */
	public static function get_allowed_on_site( $blog_id = null ) {
		static $allowed_themes = array();

		if ( ! $blog_id || ! is_multisite() ) {
			$blog_id = get_current_blog_id();
		}

		if ( isset( $allowed_themes[ $blog_id ] ) ) {
			/**
			 * Filters the array of themes allowed on the site.
			 *
			 * @since 4.5.0
			 *
			 * @param string[] $allowed_themes An array of theme stylesheet names.
			 * @param int      $blog_id        ID of the site. Defaults to current site.
			 */
			return (array) apply_filters( 'site_allowed_themes', $allowed_themes[ $blog_id ], $blog_id );
		}

		$current = get_current_blog_id() == $blog_id;

		if ( $current ) {
			$allowed_themes[ $blog_id ] = get_option( 'allowedthemes' );
		} else {
			switch_to_blog( $blog_id );
			$allowed_themes[ $blog_id ] = get_option( 'allowedthemes' );
			restore_current_blog();
		}

		/*
		 * This is all super old MU back compat joy.
		 * 'allowedthemes' keys things by stylesheet. 'allowed_themes' keyed things by name.
		 */
		if ( false === $allowed_themes[ $blog_id ] ) {
			if ( $current ) {
				$allowed_themes[ $blog_id ] = get_option( 'allowed_themes' );
			} else {
				switch_to_blog( $blog_id );
				$allowed_themes[ $blog_id ] = get_option( 'allowed_themes' );
				restore_current_blog();
			}

			if ( ! is_array( $allowed_themes[ $blog_id ] ) || empty( $allowed_themes[ $blog_id ] ) ) {
				$allowed_themes[ $blog_id ] = array();
			} else {
				$converted = array();
				$themes    = wp_get_themes();
				foreach ( $themes as $stylesheet => $theme_data ) {
					if ( isset( $allowed_themes[ $blog_id ][ $theme_data->get( 'Name' ) ] ) ) {
						$converted[ $stylesheet ] = true;
					}
				}
				$allowed_themes[ $blog_id ] = $converted;
			}
			// Set the option so we never have to go through this pain again.
			if ( is_admin() && $allowed_themes[ $blog_id ] ) {
				if ( $current ) {
					update_option( 'allowedthemes', $allowed_themes[ $blog_id ] );
					delete_option( 'allowed_themes' );
				} else {
					switch_to_blog( $blog_id );
					update_option( 'allowedthemes', $allowed_themes[ $blog_id ] );
					delete_option( 'allowed_themes' );
					restore_current_blog();
				}
			}
		}

		/** This filter is documented in wp-includes/class-wp-theme.php */
		return (array) apply_filters( 'site_allowed_themes', $allowed_themes[ $blog_id ], $blog_id );
	}

	/**
	 * Enables a theme for all sites on the current network.
	 *
	 * @since 4.6.0
	 *
	 * @param string|string[] $stylesheets Stylesheet name or array of stylesheet names.
	 */
	public static function network_enable_theme( $stylesheets ) {
		if ( ! is_multisite() ) {
			return;
		}

		if ( ! is_array( $stylesheets ) ) {
			$stylesheets = array( $stylesheets );
		}

		$allowed_themes = get_site_option( 'allowedthemes' );
		foreach ( $stylesheets as $stylesheet ) {
			$allowed_themes[ $stylesheet ] = true;
		}

		update_site_option( 'allowedthemes', $allowed_themes );
	}

	/**
	 * Disables a theme for all sites on the current network.
	 *
	 * @since 4.6.0
	 *
	 * @param string|string[] $stylesheets Stylesheet name or array of stylesheet names.
	 */
	public static function network_disable_theme( $stylesheets ) {
		if ( ! is_multisite() ) {
			return;
		}

		if ( ! is_array( $stylesheets ) ) {
			$stylesheets = array( $stylesheets );
		}

		$allowed_themes = get_site_option( 'allowedthemes' );
		foreach ( $stylesheets as $stylesheet ) {
			if ( isset( $allowed_themes[ $stylesheet ] ) ) {
				unset( $allowed_themes[ $stylesheet ] );
			}
		}

		update_site_option( 'allowedthemes', $allowed_themes );
	}

	/**
	 * Sorts themes by name.
	 *
	 * @since 3.4.0
	 *
	 * @param WP_Theme[] $themes Array of theme objects to sort (passed by reference).
	 */
	public static function sort_by_name( &$themes ) {
		if ( str_starts_with( get_user_locale(), 'en_' ) ) {
			uasort( $themes, array( 'WP_Theme', '_name_sort' ) );
		} else {
			foreach ( $themes as $key => $theme ) {
				$theme->translate_header( 'Name', $theme->headers['Name'] );
			}
			uasort( $themes, array( 'WP_Theme', '_name_sort_i18n' ) );
		}
	}

	/**
	 * Callback function for usort() to naturally sort themes by name.
	 *
	 * Accesses the Name header directly from the class for maximum speed.
	 * Would choke on HTML but we don't care enough to slow it down with strip_tags().
	 *
	 * @since 3.4.0
	 *
	 * @param WP_Theme $a First theme.
	 * @param WP_Theme $b Second theme.
	 * @return int Negative if `$a` falls lower in the natural order than `$b`. Zero if they fall equally.
	 *             Greater than 0 if `$a` falls higher in the natural order than `$b`. Used with usort().
	 */
	private static function _name_sort( $a, $b ) {
		return strnatcasecmp( $a->headers['Name'], $b->headers['Name'] );
	}

	/**
	 * Callback function for usort() to naturally sort themes by translated name.
	 *
	 * @since 3.4.0
	 *
	 * @param WP_Theme $a First theme.
	 * @param WP_Theme $b Second theme.
	 * @return int Negative if `$a` falls lower in the natural order than `$b`. Zero if they fall equally.
	 *             Greater than 0 if `$a` falls higher in the natural order than `$b`. Used with usort().
	 */
	private static function _name_sort_i18n( $a, $b ) {
		return strnatcasecmp( $a->name_translated, $b->name_translated );
	}
}<|MERGE_RESOLUTION|>--- conflicted
+++ resolved
@@ -391,20 +391,12 @@
 				$this->cache_add(
 					'theme',
 					array(
-<<<<<<< HEAD
-						'block_theme'         => $this->is_block_theme(),
+						'block_theme'         => $this->block_theme,
 						'has_block_templates' => $this->has_block_templates(),
 						'headers'             => $this->headers,
 						'errors'              => $this->errors,
 						'stylesheet'          => $this->stylesheet,
 						'template'            => $this->template,
-=======
-						'block_theme' => $this->block_theme,
-						'headers'     => $this->headers,
-						'errors'      => $this->errors,
-						'stylesheet'  => $this->stylesheet,
-						'template'    => $this->template,
->>>>>>> f933aa36
 					)
 				);
 				return;
