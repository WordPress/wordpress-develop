<?php
/**
 * WP_Theme Class
 *
 * @package WordPress
 * @subpackage Theme
 * @since 3.4.0
 */
#[AllowDynamicProperties]
final class WP_Theme implements ArrayAccess {

	/**
	 * Whether the theme has been marked as updateable.
	 *
	 * @since 4.4.0
	 * @var bool
	 *
	 * @see WP_MS_Themes_List_Table
	 */
	public $update = false;

	/**
	 * Headers for style.css files.
	 *
	 * @since 3.4.0
	 * @since 5.4.0 Added `Requires at least` and `Requires PHP` headers.
	 * @since 6.1.0 Added `Update URI` header.
	 * @var string[]
	 */
	private static $file_headers = array(
		'Name'        => 'Theme Name',
		'ThemeURI'    => 'Theme URI',
		'Description' => 'Description',
		'Author'      => 'Author',
		'AuthorURI'   => 'Author URI',
		'Version'     => 'Version',
		'Template'    => 'Template',
		'Status'      => 'Status',
		'Tags'        => 'Tags',
		'TextDomain'  => 'Text Domain',
		'DomainPath'  => 'Domain Path',
		'RequiresWP'  => 'Requires at least',
		'RequiresPHP' => 'Requires PHP',
		'UpdateURI'   => 'Update URI',
	);

	/**
	 * Default themes.
	 *
	 * @since 3.4.0
	 * @since 3.5.0 Added the Twenty Twelve theme.
	 * @since 3.6.0 Added the Twenty Thirteen theme.
	 * @since 3.8.0 Added the Twenty Fourteen theme.
	 * @since 4.1.0 Added the Twenty Fifteen theme.
	 * @since 4.4.0 Added the Twenty Sixteen theme.
	 * @since 4.7.0 Added the Twenty Seventeen theme.
	 * @since 5.0.0 Added the Twenty Nineteen theme.
	 * @since 5.3.0 Added the Twenty Twenty theme.
	 * @since 5.6.0 Added the Twenty Twenty-One theme.
	 * @since 5.9.0 Added the Twenty Twenty-Two theme.
	 * @since 6.1.0 Added the Twenty Twenty-Three theme.
	 * @since 6.4.0 Added the Twenty Twenty-Four theme.
	 * @var string[]
	 */
	private static $default_themes = array(
		'classic'           => 'WordPress Classic',
		'default'           => 'WordPress Default',
		'twentyten'         => 'Twenty Ten',
		'twentyeleven'      => 'Twenty Eleven',
		'twentytwelve'      => 'Twenty Twelve',
		'twentythirteen'    => 'Twenty Thirteen',
		'twentyfourteen'    => 'Twenty Fourteen',
		'twentyfifteen'     => 'Twenty Fifteen',
		'twentysixteen'     => 'Twenty Sixteen',
		'twentyseventeen'   => 'Twenty Seventeen',
		'twentynineteen'    => 'Twenty Nineteen',
		'twentytwenty'      => 'Twenty Twenty',
		'twentytwentyone'   => 'Twenty Twenty-One',
		'twentytwentytwo'   => 'Twenty Twenty-Two',
		'twentytwentythree' => 'Twenty Twenty-Three',
		'twentytwentyfour'  => 'Twenty Twenty-Four',
	);

	/**
	 * Renamed theme tags.
	 *
	 * @since 3.8.0
	 * @var string[]
	 */
	private static $tag_map = array(
		'fixed-width'    => 'fixed-layout',
		'flexible-width' => 'fluid-layout',
	);

	/**
	 * Absolute path to the theme root, usually wp-content/themes
	 *
	 * @since 3.4.0
	 * @var string
	 */
	private $theme_root;

	/**
	 * Header data from the theme's style.css file.
	 *
	 * @since 3.4.0
	 * @var array
	 */
	private $headers = array();

	/**
	 * Header data from the theme's style.css file after being sanitized.
	 *
	 * @since 3.4.0
	 * @var array
	 */
	private $headers_sanitized;

	/**
	 * Is this theme a block theme.
	 *
	 * @since 6.2.0
	 * @var bool
	 */
	private $block_theme;

	/**
	 * Header name from the theme's style.css after being translated.
	 *
	 * Cached due to sorting functions running over the translated name.
	 *
	 * @since 3.4.0
	 * @var string
	 */
	private $name_translated;

	/**
	 * Errors encountered when initializing the theme.
	 *
	 * @since 3.4.0
	 * @var WP_Error
	 */
	private $errors;

	/**
	 * The directory name of the theme's files, inside the theme root.
	 *
	 * In the case of a child theme, this is directory name of the child theme.
	 * Otherwise, 'stylesheet' is the same as 'template'.
	 *
	 * @since 3.4.0
	 * @var string
	 */
	private $stylesheet;

	/**
	 * The directory name of the theme's files, inside the theme root.
	 *
	 * In the case of a child theme, this is the directory name of the parent theme.
	 * Otherwise, 'template' is the same as 'stylesheet'.
	 *
	 * @since 3.4.0
	 * @var string
	 */
	private $template;

	/**
	 * A reference to the parent theme, in the case of a child theme.
	 *
	 * @since 3.4.0
	 * @var WP_Theme
	 */
	private $parent;

	/**
	 * URL to the theme root, usually an absolute URL to wp-content/themes
	 *
	 * @since 3.4.0
	 * @var string
	 */
	private $theme_root_uri;

	/**
	 * Flag for whether the theme's textdomain is loaded.
	 *
	 * @since 3.4.0
	 * @var bool
	 */
	private $textdomain_loaded;

	/**
	 * Stores an md5 hash of the theme root, to function as the cache key.
	 *
	 * @since 3.4.0
	 * @var string
	 */
	private $cache_hash;

	/**
	 * Block template folders.
	 *
	 * @since 6.4.0
	 * @var string[]
	 */
	private $block_template_folders;

	/**
	 * Default values for template folders.
	 *
	 * @since 6.4.0
	 * @var string[]
	 */
	private $default_template_folders = array(
		'wp_template'      => 'templates',
		'wp_template_part' => 'parts',
	);

	/**
	 * Flag for whether the themes cache bucket should be persistently cached.
	 *
	 * Default is false. Can be set with the {@see 'wp_cache_themes_persistently'} filter.
	 *
	 * @since 3.4.0
	 * @var bool
	 */
	private static $persistently_cache;

	/**
	 * Expiration time for the themes cache bucket.
	 *
	 * By default the bucket is not cached, so this value is useless.
	 *
	 * @since 3.4.0
	 * @var bool
	 */
	private static $cache_expiration = 1800;

	/**
	 * Constructor for WP_Theme.
	 *
	 * @since 3.4.0
	 *
	 * @global array $wp_theme_directories
	 *
	 * @param string        $theme_dir  Directory of the theme within the theme_root.
	 * @param string        $theme_root Theme root.
	 * @param WP_Theme|null $_child If this theme is a parent theme, the child may be passed for validation purposes.
	 */
	public function __construct( $theme_dir, $theme_root, $_child = null ) {
		global $wp_theme_directories;

		// Initialize caching on first run.
		if ( ! isset( self::$persistently_cache ) ) {
			/** This action is documented in wp-includes/theme.php */
			self::$persistently_cache = apply_filters( 'wp_cache_themes_persistently', false, 'WP_Theme' );
			if ( self::$persistently_cache ) {
				wp_cache_add_global_groups( 'themes' );
				if ( is_int( self::$persistently_cache ) ) {
					self::$cache_expiration = self::$persistently_cache;
				}
			} else {
				wp_cache_add_non_persistent_groups( 'themes' );
			}
		}

		// Handle a numeric theme directory as a string.
		$theme_dir = (string) $theme_dir;

		$this->theme_root = $theme_root;
		$this->stylesheet = $theme_dir;

		// Correct a situation where the theme is 'some-directory/some-theme' but 'some-directory' was passed in as part of the theme root instead.
		if ( ! in_array( $theme_root, (array) $wp_theme_directories, true )
			&& in_array( dirname( $theme_root ), (array) $wp_theme_directories, true )
		) {
			$this->stylesheet = basename( $this->theme_root ) . '/' . $this->stylesheet;
			$this->theme_root = dirname( $theme_root );
		}

		$this->cache_hash = md5( $this->theme_root . '/' . $this->stylesheet );
		$theme_file       = $this->stylesheet . '/style.css';

		$cache = $this->cache_get( 'theme' );

		if ( is_array( $cache ) ) {
			foreach ( array( 'block_template_folders', 'block_theme', 'errors', 'headers', 'template' ) as $key ) {
				if ( isset( $cache[ $key ] ) ) {
					$this->$key = $cache[ $key ];
				}
			}
			if ( $this->errors ) {
				return;
			}
			if ( isset( $cache['theme_root_template'] ) ) {
				$theme_root_template = $cache['theme_root_template'];
			}
		} elseif ( ! file_exists( $this->theme_root . '/' . $theme_file ) ) {
			$this->headers['Name'] = $this->stylesheet;
			if ( ! file_exists( $this->theme_root . '/' . $this->stylesheet ) ) {
				$this->errors = new WP_Error(
					'theme_not_found',
					sprintf(
						/* translators: %s: Theme directory name. */
						__( 'The theme directory "%s" does not exist.' ),
						esc_html( $this->stylesheet )
					)
				);
			} else {
				$this->errors = new WP_Error( 'theme_no_stylesheet', __( 'Stylesheet is missing.' ) );
			}
			$this->template               = $this->stylesheet;
			$this->block_theme            = false;
			$this->block_template_folders = $this->default_template_folders;
			$this->cache_add(
				'theme',
				array(
					'block_template_folders' => $this->block_template_folders,
					'block_theme'            => $this->block_theme,
					'headers'                => $this->headers,
					'errors'                 => $this->errors,
					'stylesheet'             => $this->stylesheet,
					'template'               => $this->template,
				)
			);
			if ( ! file_exists( $this->theme_root ) ) { // Don't cache this one.
				$this->errors->add( 'theme_root_missing', __( '<strong>Error:</strong> The themes directory is either empty or does not exist. Please check your installation.' ) );
			}
			return;
		} elseif ( ! is_readable( $this->theme_root . '/' . $theme_file ) ) {
			$this->headers['Name']        = $this->stylesheet;
			$this->errors                 = new WP_Error( 'theme_stylesheet_not_readable', __( 'Stylesheet is not readable.' ) );
			$this->template               = $this->stylesheet;
			$this->block_theme            = false;
			$this->block_template_folders = $this->default_template_folders;
			$this->cache_add(
				'theme',
				array(
					'block_template_folders' => $this->block_template_folders,
					'block_theme'            => $this->block_theme,
					'headers'                => $this->headers,
					'errors'                 => $this->errors,
					'stylesheet'             => $this->stylesheet,
					'template'               => $this->template,
				)
			);
			return;
		} else {
			$this->headers = get_file_data( $this->theme_root . '/' . $theme_file, self::$file_headers, 'theme' );
			/*
			 * Default themes always trump their pretenders.
			 * Properly identify default themes that are inside a directory within wp-content/themes.
			 */
			$default_theme_slug = array_search( $this->headers['Name'], self::$default_themes, true );
			if ( $default_theme_slug ) {
				if ( basename( $this->stylesheet ) !== $default_theme_slug ) {
					$this->headers['Name'] .= '/' . $this->stylesheet;
				}
			}
		}

		if ( ! $this->template && $this->stylesheet === $this->headers['Template'] ) {
			$this->errors = new WP_Error(
				'theme_child_invalid',
				sprintf(
					/* translators: %s: Template. */
					__( 'The theme defines itself as its parent theme. Please check the %s header.' ),
					'<code>Template</code>'
				)
			);
			$this->cache_add(
				'theme',
				array(
					'block_template_folders' => $this->get_block_template_folders(),
					'block_theme'            => $this->is_block_theme(),
					'headers'                => $this->headers,
					'errors'                 => $this->errors,
					'stylesheet'             => $this->stylesheet,
				)
			);

			return;
		}

		// (If template is set from cache [and there are no errors], we know it's good.)
		if ( ! $this->template ) {
			$this->template = $this->headers['Template'];
		}

		if ( ! $this->template ) {
			$this->template = $this->stylesheet;
			$theme_path     = $this->theme_root . '/' . $this->stylesheet;

			if ( ! $this->is_block_theme() && ! file_exists( $theme_path . '/index.php' ) ) {
				$error_message = sprintf(
					/* translators: 1: templates/index.html, 2: index.php, 3: Documentation URL, 4: Template, 5: style.css */
					__( 'Template is missing. Standalone themes need to have a %1$s or %2$s template file. <a href="%3$s">Child themes</a> need to have a %4$s header in the %5$s stylesheet.' ),
					'<code>templates/index.html</code>',
					'<code>index.php</code>',
					__( 'https://developer.wordpress.org/themes/advanced-topics/child-themes/' ),
					'<code>Template</code>',
					'<code>style.css</code>'
				);
				$this->errors = new WP_Error( 'theme_no_index', $error_message );
				$this->cache_add(
					'theme',
					array(
						'block_template_folders' => $this->get_block_template_folders(),
						'block_theme'            => $this->block_theme,
						'headers'                => $this->headers,
						'errors'                 => $this->errors,
						'stylesheet'             => $this->stylesheet,
						'template'               => $this->template,
					)
				);
				return;
			}
		}

		// If we got our data from cache, we can assume that 'template' is pointing to the right place.
<<<<<<< HEAD
		if ( ! is_array( $cache ) && $this->template !== $this->stylesheet && ! file_exists( $this->theme_root . '/' . $this->template . '/index.php' ) ) {
=======
		if ( ! is_array( $cache )
			&& $this->template !== $this->stylesheet
			&& ! file_exists( $this->theme_root . '/' . $this->template . '/index.php' )
		) {
>>>>>>> 3d3d5106
			/*
			 * If we're in a directory of themes inside /themes, look for the parent nearby.
			 * wp-content/themes/directory-of-themes/*
			 */
			$parent_dir  = dirname( $this->stylesheet );
			$directories = search_theme_directories();

			if ( '.' !== $parent_dir
				&& file_exists( $this->theme_root . '/' . $parent_dir . '/' . $this->template . '/index.php' )
			) {
				$this->template = $parent_dir . '/' . $this->template;
			} elseif ( $directories && isset( $directories[ $this->template ] ) ) {
				/*
				 * Look for the template in the search_theme_directories() results, in case it is in another theme root.
				 * We don't look into directories of themes, just the theme root.
				 */
				$theme_root_template = $directories[ $this->template ]['theme_root'];
			} else {
				// Parent theme is missing.
				$this->errors = new WP_Error(
					'theme_no_parent',
					sprintf(
						/* translators: %s: Theme directory name. */
						__( 'The parent theme is missing. Please install the "%s" parent theme.' ),
						esc_html( $this->template )
					)
				);
				$this->cache_add(
					'theme',
					array(
						'block_template_folders' => $this->get_block_template_folders(),
						'block_theme'            => $this->is_block_theme(),
						'headers'                => $this->headers,
						'errors'                 => $this->errors,
						'stylesheet'             => $this->stylesheet,
						'template'               => $this->template,
					)
				);
				$this->parent = new WP_Theme( $this->template, $this->theme_root, $this );
				return;
			}
		}

		// Set the parent, if we're a child theme.
		if ( $this->template !== $this->stylesheet ) {
			// If we are a parent, then there is a problem. Only two generations allowed! Cancel things out.
			if ( $_child instanceof WP_Theme && $_child->template === $this->stylesheet ) {
				$_child->parent = null;
				$_child->errors = new WP_Error(
					'theme_parent_invalid',
					sprintf(
						/* translators: %s: Theme directory name. */
						__( 'The "%s" theme is not a valid parent theme.' ),
						esc_html( $_child->template )
					)
				);
				$_child->cache_add(
					'theme',
					array(
						'block_template_folders' => $_child->get_block_template_folders(),
						'block_theme'            => $_child->is_block_theme(),
						'headers'                => $_child->headers,
						'errors'                 => $_child->errors,
						'stylesheet'             => $_child->stylesheet,
						'template'               => $_child->template,
					)
				);
				// The two themes actually reference each other with the Template header.
				if ( $_child->stylesheet === $this->template ) {
					$this->errors = new WP_Error(
						'theme_parent_invalid',
						sprintf(
							/* translators: %s: Theme directory name. */
							__( 'The "%s" theme is not a valid parent theme.' ),
							esc_html( $this->template )
						)
					);
					$this->cache_add(
						'theme',
						array(
							'block_template_folders' => $this->get_block_template_folders(),
							'block_theme'            => $this->is_block_theme(),
							'headers'                => $this->headers,
							'errors'                 => $this->errors,
							'stylesheet'             => $this->stylesheet,
							'template'               => $this->template,
						)
					);
				}
				return;
			}
			// Set the parent. Pass the current instance so we can do the checks above and assess errors.
			$this->parent = new WP_Theme( $this->template, isset( $theme_root_template ) ? $theme_root_template : $this->theme_root, $this );
		}

		if ( wp_paused_themes()->get( $this->stylesheet ) && ( ! is_wp_error( $this->errors ) || ! isset( $this->errors->errors['theme_paused'] ) ) ) {
			$this->errors = new WP_Error( 'theme_paused', __( 'This theme failed to load properly and was paused within the admin backend.' ) );
		}

		// We're good. If we didn't retrieve from cache, set it.
		if ( ! is_array( $cache ) ) {
			$cache = array(
				'block_theme'            => $this->is_block_theme(),
				'block_template_folders' => $this->get_block_template_folders(),
				'headers'                => $this->headers,
				'errors'                 => $this->errors,
				'stylesheet'             => $this->stylesheet,
				'template'               => $this->template,
			);
			// If the parent theme is in another root, we'll want to cache this. Avoids an entire branch of filesystem calls above.
			if ( isset( $theme_root_template ) ) {
				$cache['theme_root_template'] = $theme_root_template;
			}
			$this->cache_add( 'theme', $cache );
		}
	}

	/**
	 * When converting the object to a string, the theme name is returned.
	 *
	 * @since 3.4.0
	 *
	 * @return string Theme name, ready for display (translated)
	 */
	public function __toString() {
		return (string) $this->display( 'Name' );
	}

	/**
	 * __isset() magic method for properties formerly returned by current_theme_info()
	 *
	 * @since 3.4.0
	 *
	 * @param string $offset Property to check if set.
	 * @return bool Whether the given property is set.
	 */
	public function __isset( $offset ) {
		static $properties = array(
			'name',
			'title',
			'version',
			'parent_theme',
			'template_dir',
			'stylesheet_dir',
			'template',
			'stylesheet',
			'screenshot',
			'description',
			'author',
			'tags',
			'theme_root',
			'theme_root_uri',
		);

		return in_array( $offset, $properties, true );
	}

	/**
	 * __get() magic method for properties formerly returned by current_theme_info()
	 *
	 * @since 3.4.0
	 *
	 * @param string $offset Property to get.
	 * @return mixed Property value.
	 */
	public function __get( $offset ) {
		switch ( $offset ) {
			case 'name':
			case 'title':
				return $this->get( 'Name' );
			case 'version':
				return $this->get( 'Version' );
			case 'parent_theme':
				return $this->parent() ? $this->parent()->get( 'Name' ) : '';
			case 'template_dir':
				return $this->get_template_directory();
			case 'stylesheet_dir':
				return $this->get_stylesheet_directory();
			case 'template':
				return $this->get_template();
			case 'stylesheet':
				return $this->get_stylesheet();
			case 'screenshot':
				return $this->get_screenshot( 'relative' );
			// 'author' and 'description' did not previously return translated data.
			case 'description':
				return $this->display( 'Description' );
			case 'author':
				return $this->display( 'Author' );
			case 'tags':
				return $this->get( 'Tags' );
			case 'theme_root':
				return $this->get_theme_root();
			case 'theme_root_uri':
				return $this->get_theme_root_uri();
			// For cases where the array was converted to an object.
			default:
				return $this->offsetGet( $offset );
		}
	}

	/**
	 * Method to implement ArrayAccess for keys formerly returned by get_themes()
	 *
	 * @since 3.4.0
	 *
	 * @param mixed $offset
	 * @param mixed $value
	 */
	#[ReturnTypeWillChange]
	public function offsetSet( $offset, $value ) {}

	/**
	 * Method to implement ArrayAccess for keys formerly returned by get_themes()
	 *
	 * @since 3.4.0
	 *
	 * @param mixed $offset
	 */
	#[ReturnTypeWillChange]
	public function offsetUnset( $offset ) {}

	/**
	 * Method to implement ArrayAccess for keys formerly returned by get_themes()
	 *
	 * @since 3.4.0
	 *
	 * @param mixed $offset
	 * @return bool
	 */
	#[ReturnTypeWillChange]
	public function offsetExists( $offset ) {
		static $keys = array(
			'Name',
			'Version',
			'Status',
			'Title',
			'Author',
			'Author Name',
			'Author URI',
			'Description',
			'Template',
			'Stylesheet',
			'Template Files',
			'Stylesheet Files',
			'Template Dir',
			'Stylesheet Dir',
			'Screenshot',
			'Tags',
			'Theme Root',
			'Theme Root URI',
			'Parent Theme',
		);

		return in_array( $offset, $keys, true );
	}

	/**
	 * Method to implement ArrayAccess for keys formerly returned by get_themes().
	 *
	 * Author, Author Name, Author URI, and Description did not previously return
	 * translated data. We are doing so now as it is safe to do. However, as
	 * Name and Title could have been used as the key for get_themes(), both remain
	 * untranslated for back compatibility. This means that ['Name'] is not ideal,
	 * and care should be taken to use `$theme::display( 'Name' )` to get a properly
	 * translated header.
	 *
	 * @since 3.4.0
	 *
	 * @param mixed $offset
	 * @return mixed
	 */
	#[ReturnTypeWillChange]
	public function offsetGet( $offset ) {
		switch ( $offset ) {
			case 'Name':
			case 'Title':
				/*
				 * See note above about using translated data. get() is not ideal.
				 * It is only for backward compatibility. Use display().
				 */
				return $this->get( 'Name' );
			case 'Author':
				return $this->display( 'Author' );
			case 'Author Name':
				return $this->display( 'Author', false );
			case 'Author URI':
				return $this->display( 'AuthorURI' );
			case 'Description':
				return $this->display( 'Description' );
			case 'Version':
			case 'Status':
				return $this->get( $offset );
			case 'Template':
				return $this->get_template();
			case 'Stylesheet':
				return $this->get_stylesheet();
			case 'Template Files':
				return $this->get_files( 'php', 1, true );
			case 'Stylesheet Files':
				return $this->get_files( 'css', 0, false );
			case 'Template Dir':
				return $this->get_template_directory();
			case 'Stylesheet Dir':
				return $this->get_stylesheet_directory();
			case 'Screenshot':
				return $this->get_screenshot( 'relative' );
			case 'Tags':
				return $this->get( 'Tags' );
			case 'Theme Root':
				return $this->get_theme_root();
			case 'Theme Root URI':
				return $this->get_theme_root_uri();
			case 'Parent Theme':
				return $this->parent() ? $this->parent()->get( 'Name' ) : '';
			default:
				return null;
		}
	}

	/**
	 * Returns errors property.
	 *
	 * @since 3.4.0
	 *
	 * @return WP_Error|false WP_Error if there are errors, or false.
	 */
	public function errors() {
		return is_wp_error( $this->errors ) ? $this->errors : false;
	}

	/**
	 * Determines whether the theme exists.
	 *
	 * A theme with errors exists. A theme with the error of 'theme_not_found',
	 * meaning that the theme's directory was not found, does not exist.
	 *
	 * @since 3.4.0
	 *
	 * @return bool Whether the theme exists.
	 */
	public function exists() {
		return ! ( $this->errors() && in_array( 'theme_not_found', $this->errors()->get_error_codes(), true ) );
	}

	/**
	 * Returns reference to the parent theme.
	 *
	 * @since 3.4.0
	 *
	 * @return WP_Theme|false Parent theme, or false if the active theme is not a child theme.
	 */
	public function parent() {
		return isset( $this->parent ) ? $this->parent : false;
	}

	/**
	 * Perform reinitialization tasks.
	 *
	 * Prevents a callback from being injected during unserialization of an object.
	 */
	public function __wakeup() {
		if ( $this->parent && ! $this->parent instanceof self ) {
			throw new UnexpectedValueException();
		}
		if ( $this->headers && ! is_array( $this->headers ) ) {
			throw new UnexpectedValueException();
		}
		foreach ( $this->headers as $value ) {
			if ( ! is_string( $value ) ) {
				throw new UnexpectedValueException();
			}
		}
		$this->headers_sanitized = array();
	}

	/**
	 * Adds theme data to cache.
	 *
	 * Cache entries keyed by the theme and the type of data.
	 *
	 * @since 3.4.0
	 *
	 * @param string       $key  Type of data to store (theme, screenshot, headers, post_templates)
	 * @param array|string $data Data to store
	 * @return bool Return value from wp_cache_add()
	 */
	private function cache_add( $key, $data ) {
		return wp_cache_add( $key . '-' . $this->cache_hash, $data, 'themes', self::$cache_expiration );
	}

	/**
	 * Gets theme data from cache.
	 *
	 * Cache entries are keyed by the theme and the type of data.
	 *
	 * @since 3.4.0
	 *
	 * @param string $key Type of data to retrieve (theme, screenshot, headers, post_templates)
	 * @return mixed Retrieved data
	 */
	private function cache_get( $key ) {
		return wp_cache_get( $key . '-' . $this->cache_hash, 'themes' );
	}

	/**
	 * Clears the cache for the theme.
	 *
	 * @since 3.4.0
	 */
	public function cache_delete() {
		foreach ( array( 'theme', 'screenshot', 'headers', 'post_templates' ) as $key ) {
			wp_cache_delete( $key . '-' . $this->cache_hash, 'themes' );
		}
		$this->template               = null;
		$this->textdomain_loaded      = null;
		$this->theme_root_uri         = null;
		$this->parent                 = null;
		$this->errors                 = null;
		$this->headers_sanitized      = null;
		$this->name_translated        = null;
		$this->block_theme            = null;
		$this->block_template_folders = null;
		$this->headers                = array();
		$this->__construct( $this->stylesheet, $this->theme_root );
		$this->delete_pattern_cache();
	}

	/**
	 * Gets a raw, unformatted theme header.
	 *
	 * The header is sanitized, but is not translated, and is not marked up for display.
	 * To get a theme header for display, use the display() method.
	 *
	 * Use the get_template() method, not the 'Template' header, for finding the template.
	 * The 'Template' header is only good for what was written in the style.css, while
	 * get_template() takes into account where WordPress actually located the theme and
	 * whether it is actually valid.
	 *
	 * @since 3.4.0
	 *
	 * @param string $header Theme header. Name, Description, Author, Version, ThemeURI, AuthorURI, Status, Tags.
	 * @return string|array|false String or array (for Tags header) on success, false on failure.
	 */
	public function get( $header ) {
		if ( ! isset( $this->headers[ $header ] ) ) {
			return false;
		}

		if ( ! isset( $this->headers_sanitized ) ) {
			$this->headers_sanitized = $this->cache_get( 'headers' );
			if ( ! is_array( $this->headers_sanitized ) ) {
				$this->headers_sanitized = array();
			}
		}

		if ( isset( $this->headers_sanitized[ $header ] ) ) {
			return $this->headers_sanitized[ $header ];
		}

		// If themes are a persistent group, sanitize everything and cache it. One cache add is better than many cache sets.
		if ( self::$persistently_cache ) {
			foreach ( array_keys( $this->headers ) as $_header ) {
				$this->headers_sanitized[ $_header ] = $this->sanitize_header( $_header, $this->headers[ $_header ] );
			}
			$this->cache_add( 'headers', $this->headers_sanitized );
		} else {
			$this->headers_sanitized[ $header ] = $this->sanitize_header( $header, $this->headers[ $header ] );
		}

		return $this->headers_sanitized[ $header ];
	}

	/**
	 * Gets a theme header, formatted and translated for display.
	 *
	 * @since 3.4.0
	 *
	 * @param string $header    Theme header. Name, Description, Author, Version, ThemeURI, AuthorURI, Status, Tags.
	 * @param bool   $markup    Optional. Whether to mark up the header. Defaults to true.
	 * @param bool   $translate Optional. Whether to translate the header. Defaults to true.
	 * @return string|array|false Processed header. An array for Tags if `$markup` is false, string otherwise.
	 *                            False on failure.
	 */
	public function display( $header, $markup = true, $translate = true ) {
		$value = $this->get( $header );
		if ( false === $value ) {
			return false;
		}

		if ( $translate && ( empty( $value ) || ! $this->load_textdomain() ) ) {
			$translate = false;
		}

		if ( $translate ) {
			$value = $this->translate_header( $header, $value );
		}

		if ( $markup ) {
			$value = $this->markup_header( $header, $value, $translate );
		}

		return $value;
	}

	/**
	 * Sanitizes a theme header.
	 *
	 * @since 3.4.0
	 * @since 5.4.0 Added support for `Requires at least` and `Requires PHP` headers.
	 * @since 6.1.0 Added support for `Update URI` header.
	 *
	 * @param string $header Theme header. Accepts 'Name', 'Description', 'Author', 'Version',
	 *                       'ThemeURI', 'AuthorURI', 'Status', 'Tags', 'RequiresWP', 'RequiresPHP',
	 *                       'UpdateURI'.
	 * @param string $value  Value to sanitize.
	 * @return string|array An array for Tags header, string otherwise.
	 */
	private function sanitize_header( $header, $value ) {
		switch ( $header ) {
			case 'Status':
				if ( ! $value ) {
					$value = 'publish';
					break;
				}
				// Fall through otherwise.
			case 'Name':
				static $header_tags = array(
					'abbr'    => array( 'title' => true ),
					'acronym' => array( 'title' => true ),
					'code'    => true,
					'em'      => true,
					'strong'  => true,
				);

				$value = wp_kses( $value, $header_tags );
				break;
			case 'Author':
				// There shouldn't be anchor tags in Author, but some themes like to be challenging.
			case 'Description':
				static $header_tags_with_a = array(
					'a'       => array(
						'href'  => true,
						'title' => true,
					),
					'abbr'    => array( 'title' => true ),
					'acronym' => array( 'title' => true ),
					'code'    => true,
					'em'      => true,
					'strong'  => true,
				);

				$value = wp_kses( $value, $header_tags_with_a );
				break;
			case 'ThemeURI':
			case 'AuthorURI':
				$value = sanitize_url( $value );
				break;
			case 'Tags':
				$value = array_filter( array_map( 'trim', explode( ',', strip_tags( $value ) ) ) );
				break;
			case 'Version':
			case 'RequiresWP':
			case 'RequiresPHP':
			case 'UpdateURI':
				$value = strip_tags( $value );
				break;
		}

		return $value;
	}

	/**
	 * Marks up a theme header.
	 *
	 * @since 3.4.0
	 *
	 * @param string       $header    Theme header. Name, Description, Author, Version, ThemeURI, AuthorURI, Status, Tags.
	 * @param string|array $value     Value to mark up. An array for Tags header, string otherwise.
	 * @param string       $translate Whether the header has been translated.
	 * @return string Value, marked up.
	 */
	private function markup_header( $header, $value, $translate ) {
		switch ( $header ) {
			case 'Name':
				if ( empty( $value ) ) {
					$value = esc_html( $this->get_stylesheet() );
				}
				break;
			case 'Description':
				$value = wptexturize( $value );
				break;
			case 'Author':
				if ( $this->get( 'AuthorURI' ) ) {
					$value = sprintf( '<a href="%1$s">%2$s</a>', $this->display( 'AuthorURI', true, $translate ), $value );
				} elseif ( ! $value ) {
					$value = __( 'Anonymous' );
				}
				break;
			case 'Tags':
				static $comma = null;
				if ( ! isset( $comma ) ) {
					$comma = wp_get_list_item_separator();
				}
				$value = implode( $comma, $value );
				break;
			case 'ThemeURI':
			case 'AuthorURI':
				$value = esc_url( $value );
				break;
		}

		return $value;
	}

	/**
	 * Translates a theme header.
	 *
	 * @since 3.4.0
	 *
	 * @param string       $header Theme header. Name, Description, Author, Version, ThemeURI, AuthorURI, Status, Tags.
	 * @param string|array $value  Value to translate. An array for Tags header, string otherwise.
	 * @return string|array Translated value. An array for Tags header, string otherwise.
	 */
	private function translate_header( $header, $value ) {
		switch ( $header ) {
			case 'Name':
				// Cached for sorting reasons.
				if ( isset( $this->name_translated ) ) {
					return $this->name_translated;
				}

				// phpcs:ignore WordPress.WP.I18n.LowLevelTranslationFunction,WordPress.WP.I18n.NonSingularStringLiteralText,WordPress.WP.I18n.NonSingularStringLiteralDomain
				$this->name_translated = translate( $value, $this->get( 'TextDomain' ) );

				return $this->name_translated;
			case 'Tags':
				if ( empty( $value ) || ! function_exists( 'get_theme_feature_list' ) ) {
					return $value;
				}

				static $tags_list;
				if ( ! isset( $tags_list ) ) {
					$tags_list = array(
						// As of 4.6, deprecated tags which are only used to provide translation for older themes.
						'black'             => __( 'Black' ),
						'blue'              => __( 'Blue' ),
						'brown'             => __( 'Brown' ),
						'gray'              => __( 'Gray' ),
						'green'             => __( 'Green' ),
						'orange'            => __( 'Orange' ),
						'pink'              => __( 'Pink' ),
						'purple'            => __( 'Purple' ),
						'red'               => __( 'Red' ),
						'silver'            => __( 'Silver' ),
						'tan'               => __( 'Tan' ),
						'white'             => __( 'White' ),
						'yellow'            => __( 'Yellow' ),
						'dark'              => _x( 'Dark', 'color scheme' ),
						'light'             => _x( 'Light', 'color scheme' ),
						'fixed-layout'      => __( 'Fixed Layout' ),
						'fluid-layout'      => __( 'Fluid Layout' ),
						'responsive-layout' => __( 'Responsive Layout' ),
						'blavatar'          => __( 'Blavatar' ),
						'photoblogging'     => __( 'Photoblogging' ),
						'seasonal'          => __( 'Seasonal' ),
					);

					$feature_list = get_theme_feature_list( false ); // No API.

					foreach ( $feature_list as $tags ) {
						$tags_list += $tags;
					}
				}

				foreach ( $value as &$tag ) {
					if ( isset( $tags_list[ $tag ] ) ) {
						$tag = $tags_list[ $tag ];
					} elseif ( isset( self::$tag_map[ $tag ] ) ) {
						$tag = $tags_list[ self::$tag_map[ $tag ] ];
					}
				}

				return $value;

			default:
				// phpcs:ignore WordPress.WP.I18n.LowLevelTranslationFunction,WordPress.WP.I18n.NonSingularStringLiteralText,WordPress.WP.I18n.NonSingularStringLiteralDomain
				$value = translate( $value, $this->get( 'TextDomain' ) );
		}
		return $value;
	}

	/**
	 * Returns the directory name of the theme's "stylesheet" files, inside the theme root.
	 *
	 * In the case of a child theme, this is directory name of the child theme.
	 * Otherwise, get_stylesheet() is the same as get_template().
	 *
	 * @since 3.4.0
	 *
	 * @return string Stylesheet
	 */
	public function get_stylesheet() {
		return $this->stylesheet;
	}

	/**
	 * Returns the directory name of the theme's "template" files, inside the theme root.
	 *
	 * In the case of a child theme, this is the directory name of the parent theme.
	 * Otherwise, the get_template() is the same as get_stylesheet().
	 *
	 * @since 3.4.0
	 *
	 * @return string Template
	 */
	public function get_template() {
		return $this->template;
	}

	/**
	 * Returns the absolute path to the directory of a theme's "stylesheet" files.
	 *
	 * In the case of a child theme, this is the absolute path to the directory
	 * of the child theme's files.
	 *
	 * @since 3.4.0
	 *
	 * @return string Absolute path of the stylesheet directory.
	 */
	public function get_stylesheet_directory() {
		if ( $this->errors() && in_array( 'theme_root_missing', $this->errors()->get_error_codes(), true ) ) {
			return '';
		}

		return $this->theme_root . '/' . $this->stylesheet;
	}

	/**
	 * Returns the absolute path to the directory of a theme's "template" files.
	 *
	 * In the case of a child theme, this is the absolute path to the directory
	 * of the parent theme's files.
	 *
	 * @since 3.4.0
	 *
	 * @return string Absolute path of the template directory.
	 */
	public function get_template_directory() {
		if ( $this->parent() ) {
			$theme_root = $this->parent()->theme_root;
		} else {
			$theme_root = $this->theme_root;
		}

		return $theme_root . '/' . $this->template;
	}

	/**
	 * Returns the URL to the directory of a theme's "stylesheet" files.
	 *
	 * In the case of a child theme, this is the URL to the directory of the
	 * child theme's files.
	 *
	 * @since 3.4.0
	 *
	 * @return string URL to the stylesheet directory.
	 */
	public function get_stylesheet_directory_uri() {
		return $this->get_theme_root_uri() . '/' . str_replace( '%2F', '/', rawurlencode( $this->stylesheet ) );
	}

	/**
	 * Returns the URL to the directory of a theme's "template" files.
	 *
	 * In the case of a child theme, this is the URL to the directory of the
	 * parent theme's files.
	 *
	 * @since 3.4.0
	 *
	 * @return string URL to the template directory.
	 */
	public function get_template_directory_uri() {
		if ( $this->parent() ) {
			$theme_root_uri = $this->parent()->get_theme_root_uri();
		} else {
			$theme_root_uri = $this->get_theme_root_uri();
		}

		return $theme_root_uri . '/' . str_replace( '%2F', '/', rawurlencode( $this->template ) );
	}

	/**
	 * Returns the absolute path to the directory of the theme root.
	 *
	 * This is typically the absolute path to wp-content/themes.
	 *
	 * @since 3.4.0
	 *
	 * @return string Theme root.
	 */
	public function get_theme_root() {
		return $this->theme_root;
	}

	/**
	 * Returns the URL to the directory of the theme root.
	 *
	 * This is typically the absolute URL to wp-content/themes. This forms the basis
	 * for all other URLs returned by WP_Theme, so we pass it to the public function
	 * get_theme_root_uri() and allow it to run the {@see 'theme_root_uri'} filter.
	 *
	 * @since 3.4.0
	 *
	 * @return string Theme root URI.
	 */
	public function get_theme_root_uri() {
		if ( ! isset( $this->theme_root_uri ) ) {
			$this->theme_root_uri = get_theme_root_uri( $this->stylesheet, $this->theme_root );
		}
		return $this->theme_root_uri;
	}

	/**
	 * Returns the main screenshot file for the theme.
	 *
	 * The main screenshot is called screenshot.png. gif and jpg extensions are also allowed.
	 *
	 * Screenshots for a theme must be in the stylesheet directory. (In the case of child
	 * themes, parent theme screenshots are not inherited.)
	 *
	 * @since 3.4.0
	 *
	 * @param string $uri Type of URL to return, either 'relative' or an absolute URI. Defaults to absolute URI.
	 * @return string|false Screenshot file. False if the theme does not have a screenshot.
	 */
	public function get_screenshot( $uri = 'uri' ) {
		$screenshot = $this->cache_get( 'screenshot' );
		if ( $screenshot ) {
			if ( 'relative' === $uri ) {
				return $screenshot;
			}
			return $this->get_stylesheet_directory_uri() . '/' . $screenshot;
		} elseif ( 0 === $screenshot ) {
			return false;
		}

		foreach ( array( 'png', 'gif', 'jpg', 'jpeg', 'webp', 'avif' ) as $ext ) {
			if ( file_exists( $this->get_stylesheet_directory() . "/screenshot.$ext" ) ) {
				$this->cache_add( 'screenshot', 'screenshot.' . $ext );
				if ( 'relative' === $uri ) {
					return 'screenshot.' . $ext;
				}
				return $this->get_stylesheet_directory_uri() . '/' . 'screenshot.' . $ext;
			}
		}

		$this->cache_add( 'screenshot', 0 );
		return false;
	}

	/**
	 * Returns files in the theme's directory.
	 *
	 * @since 3.4.0
	 *
	 * @param string[]|string $type          Optional. Array of extensions to find, string of a single extension,
	 *                                       or null for all extensions. Default null.
	 * @param int             $depth         Optional. How deep to search for files. Defaults to a flat scan (0 depth).
	 *                                       -1 depth is infinite.
	 * @param bool            $search_parent Optional. Whether to return parent files. Default false.
	 * @return string[] Array of files, keyed by the path to the file relative to the theme's directory, with the values
	 *                  being absolute paths.
	 */
	public function get_files( $type = null, $depth = 0, $search_parent = false ) {
		$files = (array) self::scandir( $this->get_stylesheet_directory(), $type, $depth );

		if ( $search_parent && $this->parent() ) {
			$files += (array) self::scandir( $this->get_template_directory(), $type, $depth );
		}

		return array_filter( $files );
	}

	/**
	 * Returns the theme's post templates.
	 *
	 * @since 4.7.0
	 * @since 5.8.0 Include block templates.
	 *
	 * @return array[] Array of page template arrays, keyed by post type and filename,
	 *                 with the value of the translated header name.
	 */
	public function get_post_templates() {
		// If you screw up your active theme and we invalidate your parent, most things still work. Let it slide.
		if ( $this->errors() && $this->errors()->get_error_codes() !== array( 'theme_parent_invalid' ) ) {
			return array();
		}

		$post_templates = $this->cache_get( 'post_templates' );

		if ( ! is_array( $post_templates ) ) {
			$post_templates = array();

			$files = (array) $this->get_files( 'php', 1, true );

			foreach ( $files as $file => $full_path ) {
				if ( ! preg_match( '|Template Name:(.*)$|mi', file_get_contents( $full_path ), $header ) ) {
					continue;
				}

				$types = array( 'page' );
				if ( preg_match( '|Template Post Type:(.*)$|mi', file_get_contents( $full_path ), $type ) ) {
					$types = explode( ',', _cleanup_header_comment( $type[1] ) );
				}

				foreach ( $types as $type ) {
					$type = sanitize_key( $type );
					if ( ! isset( $post_templates[ $type ] ) ) {
						$post_templates[ $type ] = array();
					}

					$post_templates[ $type ][ $file ] = _cleanup_header_comment( $header[1] );
				}
			}

			$this->cache_add( 'post_templates', $post_templates );
		}

		if ( current_theme_supports( 'block-templates' ) ) {
			$block_templates = get_block_templates( array(), 'wp_template' );
			foreach ( get_post_types( array( 'public' => true ) ) as $type ) {
				foreach ( $block_templates as $block_template ) {
					if ( ! $block_template->is_custom ) {
						continue;
					}

					if ( isset( $block_template->post_types ) && ! in_array( $type, $block_template->post_types, true ) ) {
						continue;
					}

					$post_templates[ $type ][ $block_template->slug ] = $block_template->title;
				}
			}
		}

		if ( $this->load_textdomain() ) {
			foreach ( $post_templates as &$post_type ) {
				foreach ( $post_type as &$post_template ) {
					$post_template = $this->translate_header( 'Template Name', $post_template );
				}
			}
		}

		return $post_templates;
	}

	/**
	 * Returns the theme's post templates for a given post type.
	 *
	 * @since 3.4.0
	 * @since 4.7.0 Added the `$post_type` parameter.
	 *
	 * @param WP_Post|null $post      Optional. The post being edited, provided for context.
	 * @param string       $post_type Optional. Post type to get the templates for. Default 'page'.
	 *                                If a post is provided, its post type is used.
	 * @return string[] Array of template header names keyed by the template file name.
	 */
	public function get_page_templates( $post = null, $post_type = 'page' ) {
		if ( $post ) {
			$post_type = get_post_type( $post );
		}

		$post_templates = $this->get_post_templates();
		$post_templates = isset( $post_templates[ $post_type ] ) ? $post_templates[ $post_type ] : array();

		/**
		 * Filters list of page templates for a theme.
		 *
		 * @since 4.9.6
		 *
		 * @param string[]     $post_templates Array of template header names keyed by the template file name.
		 * @param WP_Theme     $theme          The theme object.
		 * @param WP_Post|null $post           The post being edited, provided for context, or null.
		 * @param string       $post_type      Post type to get the templates for.
		 */
		$post_templates = (array) apply_filters( 'theme_templates', $post_templates, $this, $post, $post_type );

		/**
		 * Filters list of page templates for a theme.
		 *
		 * The dynamic portion of the hook name, `$post_type`, refers to the post type.
		 *
		 * Possible hook names include:
		 *
		 *  - `theme_post_templates`
		 *  - `theme_page_templates`
		 *  - `theme_attachment_templates`
		 *
		 * @since 3.9.0
		 * @since 4.4.0 Converted to allow complete control over the `$page_templates` array.
		 * @since 4.7.0 Added the `$post_type` parameter.
		 *
		 * @param string[]     $post_templates Array of template header names keyed by the template file name.
		 * @param WP_Theme     $theme          The theme object.
		 * @param WP_Post|null $post           The post being edited, provided for context, or null.
		 * @param string       $post_type      Post type to get the templates for.
		 */
		$post_templates = (array) apply_filters( "theme_{$post_type}_templates", $post_templates, $this, $post, $post_type );

		return $post_templates;
	}

	/**
	 * Scans a directory for files of a certain extension.
	 *
	 * @since 3.4.0
	 *
	 * @param string            $path          Absolute path to search.
	 * @param array|string|null $extensions    Optional. Array of extensions to find, string of a single extension,
	 *                                         or null for all extensions. Default null.
	 * @param int               $depth         Optional. How many levels deep to search for files. Accepts 0, 1+, or
	 *                                         -1 (infinite depth). Default 0.
	 * @param string            $relative_path Optional. The basename of the absolute path. Used to control the
	 *                                         returned path for the found files, particularly when this function
	 *                                         recurses to lower depths. Default empty.
	 * @return string[]|false Array of files, keyed by the path to the file relative to the `$path` directory prepended
	 *                        with `$relative_path`, with the values being absolute paths. False otherwise.
	 */
	private static function scandir( $path, $extensions = null, $depth = 0, $relative_path = '' ) {
		if ( ! is_dir( $path ) ) {
			return false;
		}

		if ( $extensions ) {
			$extensions  = (array) $extensions;
			$_extensions = implode( '|', $extensions );
		}

		$relative_path = trailingslashit( $relative_path );
		if ( '/' === $relative_path ) {
			$relative_path = '';
		}

		$results = scandir( $path );
		$files   = array();

		/**
		 * Filters the array of excluded directories and files while scanning theme folder.
		 *
		 * @since 4.7.4
		 *
		 * @param string[] $exclusions Array of excluded directories and files.
		 */
		$exclusions = (array) apply_filters( 'theme_scandir_exclusions', array( 'CVS', 'node_modules', 'vendor', 'bower_components' ) );

		foreach ( $results as $result ) {
			if ( '.' === $result[0] || in_array( $result, $exclusions, true ) ) {
				continue;
			}
			if ( is_dir( $path . '/' . $result ) ) {
				if ( ! $depth ) {
					continue;
				}
				$found = self::scandir( $path . '/' . $result, $extensions, $depth - 1, $relative_path . $result );
				$files = array_merge_recursive( $files, $found );
			} elseif ( ! $extensions || preg_match( '~\.(' . $_extensions . ')$~', $result ) ) {
				$files[ $relative_path . $result ] = $path . '/' . $result;
			}
		}

		return $files;
	}

	/**
	 * Loads the theme's textdomain.
	 *
	 * Translation files are not inherited from the parent theme. TODO: If this fails for the
	 * child theme, it should probably try to load the parent theme's translations.
	 *
	 * @since 3.4.0
	 *
	 * @return bool True if the textdomain was successfully loaded or has already been loaded.
	 *  False if no textdomain was specified in the file headers, or if the domain could not be loaded.
	 */
	public function load_textdomain() {
		if ( isset( $this->textdomain_loaded ) ) {
			return $this->textdomain_loaded;
		}

		$textdomain = $this->get( 'TextDomain' );
		if ( ! $textdomain ) {
			$this->textdomain_loaded = false;
			return false;
		}

		if ( is_textdomain_loaded( $textdomain ) ) {
			$this->textdomain_loaded = true;
			return true;
		}

		$path       = $this->get_stylesheet_directory();
		$domainpath = $this->get( 'DomainPath' );
		if ( $domainpath ) {
			$path .= $domainpath;
		} else {
			$path .= '/languages';
		}

		$this->textdomain_loaded = load_theme_textdomain( $textdomain, $path );
		return $this->textdomain_loaded;
	}

	/**
	 * Determines whether the theme is allowed (multisite only).
	 *
	 * @since 3.4.0
	 *
	 * @param string $check   Optional. Whether to check only the 'network'-wide settings, the 'site'
	 *                        settings, or 'both'. Defaults to 'both'.
	 * @param int    $blog_id Optional. Ignored if only network-wide settings are checked. Defaults to current site.
	 * @return bool Whether the theme is allowed for the network. Returns true in single-site.
	 */
	public function is_allowed( $check = 'both', $blog_id = null ) {
		if ( ! is_multisite() ) {
			return true;
		}

		if ( 'both' === $check || 'network' === $check ) {
			$allowed = self::get_allowed_on_network();
			if ( ! empty( $allowed[ $this->get_stylesheet() ] ) ) {
				return true;
			}
		}

		if ( 'both' === $check || 'site' === $check ) {
			$allowed = self::get_allowed_on_site( $blog_id );
			if ( ! empty( $allowed[ $this->get_stylesheet() ] ) ) {
				return true;
			}
		}

		return false;
	}

	/**
	 * Returns whether this theme is a block-based theme or not.
	 *
	 * @since 5.9.0
	 *
	 * @return bool
	 */
	public function is_block_theme() {
		if ( isset( $this->block_theme ) ) {
			return $this->block_theme;
		}

		$paths_to_index_block_template = array(
			$this->get_file_path( '/templates/index.html' ),
			$this->get_file_path( '/block-templates/index.html' ),
		);

		$this->block_theme = false;

		foreach ( $paths_to_index_block_template as $path_to_index_block_template ) {
			if ( is_file( $path_to_index_block_template ) && is_readable( $path_to_index_block_template ) ) {
				$this->block_theme = true;
				break;
			}
		}

		return $this->block_theme;
	}

	/**
	 * Retrieves the path of a file in the theme.
	 *
	 * Searches in the stylesheet directory before the template directory so themes
	 * which inherit from a parent theme can just override one file.
	 *
	 * @since 5.9.0
	 *
	 * @param string $file Optional. File to search for in the stylesheet directory.
	 * @return string The path of the file.
	 */
	public function get_file_path( $file = '' ) {
		$file = ltrim( $file, '/' );

		$stylesheet_directory = $this->get_stylesheet_directory();
		$template_directory   = $this->get_template_directory();

		if ( empty( $file ) ) {
			$path = $stylesheet_directory;
		} elseif ( $stylesheet_directory !== $template_directory && file_exists( $stylesheet_directory . '/' . $file ) ) {
			$path = $stylesheet_directory . '/' . $file;
		} else {
			$path = $template_directory . '/' . $file;
		}

		/** This filter is documented in wp-includes/link-template.php */
		return apply_filters( 'theme_file_path', $path, $file );
	}

	/**
	 * Determines the latest WordPress default theme that is installed.
	 *
	 * This hits the filesystem.
	 *
	 * @since 4.4.0
	 *
	 * @return WP_Theme|false Object, or false if no theme is installed, which would be bad.
	 */
	public static function get_core_default_theme() {
		foreach ( array_reverse( self::$default_themes ) as $slug => $name ) {
			$theme = wp_get_theme( $slug );
			if ( $theme->exists() ) {
				return $theme;
			}
		}
		return false;
	}

	/**
	 * Returns array of stylesheet names of themes allowed on the site or network.
	 *
	 * @since 3.4.0
	 *
	 * @param int $blog_id Optional. ID of the site. Defaults to the current site.
	 * @return string[] Array of stylesheet names.
	 */
	public static function get_allowed( $blog_id = null ) {
		/**
		 * Filters the array of themes allowed on the network.
		 *
		 * Site is provided as context so that a list of network allowed themes can
		 * be filtered further.
		 *
		 * @since 4.5.0
		 *
		 * @param string[] $allowed_themes An array of theme stylesheet names.
		 * @param int      $blog_id        ID of the site.
		 */
		$network = (array) apply_filters( 'network_allowed_themes', self::get_allowed_on_network(), $blog_id );
		return $network + self::get_allowed_on_site( $blog_id );
	}

	/**
	 * Returns array of stylesheet names of themes allowed on the network.
	 *
	 * @since 3.4.0
	 *
	 * @return string[] Array of stylesheet names.
	 */
	public static function get_allowed_on_network() {
		static $allowed_themes;
		if ( ! isset( $allowed_themes ) ) {
			$allowed_themes = (array) get_site_option( 'allowedthemes' );
		}

		/**
		 * Filters the array of themes allowed on the network.
		 *
		 * @since MU (3.0.0)
		 *
		 * @param string[] $allowed_themes An array of theme stylesheet names.
		 */
		$allowed_themes = apply_filters( 'allowed_themes', $allowed_themes );

		return $allowed_themes;
	}

	/**
	 * Returns array of stylesheet names of themes allowed on the site.
	 *
	 * @since 3.4.0
	 *
	 * @param int $blog_id Optional. ID of the site. Defaults to the current site.
	 * @return string[] Array of stylesheet names.
	 */
	public static function get_allowed_on_site( $blog_id = null ) {
		static $allowed_themes = array();

		if ( ! $blog_id || ! is_multisite() ) {
			$blog_id = get_current_blog_id();
		}

		if ( isset( $allowed_themes[ $blog_id ] ) ) {
			/**
			 * Filters the array of themes allowed on the site.
			 *
			 * @since 4.5.0
			 *
			 * @param string[] $allowed_themes An array of theme stylesheet names.
			 * @param int      $blog_id        ID of the site. Defaults to current site.
			 */
			return (array) apply_filters( 'site_allowed_themes', $allowed_themes[ $blog_id ], $blog_id );
		}

		$current = get_current_blog_id() === $blog_id;

		if ( $current ) {
			$allowed_themes[ $blog_id ] = get_option( 'allowedthemes' );
		} else {
			switch_to_blog( $blog_id );
			$allowed_themes[ $blog_id ] = get_option( 'allowedthemes' );
			restore_current_blog();
		}

		/*
		 * This is all super old MU back compat joy.
		 * 'allowedthemes' keys things by stylesheet. 'allowed_themes' keyed things by name.
		 */
		if ( false === $allowed_themes[ $blog_id ] ) {
			if ( $current ) {
				$allowed_themes[ $blog_id ] = get_option( 'allowed_themes' );
			} else {
				switch_to_blog( $blog_id );
				$allowed_themes[ $blog_id ] = get_option( 'allowed_themes' );
				restore_current_blog();
			}

			if ( ! is_array( $allowed_themes[ $blog_id ] ) || empty( $allowed_themes[ $blog_id ] ) ) {
				$allowed_themes[ $blog_id ] = array();
			} else {
				$converted = array();
				$themes    = wp_get_themes();
				foreach ( $themes as $stylesheet => $theme_data ) {
					if ( isset( $allowed_themes[ $blog_id ][ $theme_data->get( 'Name' ) ] ) ) {
						$converted[ $stylesheet ] = true;
					}
				}
				$allowed_themes[ $blog_id ] = $converted;
			}
			// Set the option so we never have to go through this pain again.
			if ( is_admin() && $allowed_themes[ $blog_id ] ) {
				if ( $current ) {
					update_option( 'allowedthemes', $allowed_themes[ $blog_id ] );
					delete_option( 'allowed_themes' );
				} else {
					switch_to_blog( $blog_id );
					update_option( 'allowedthemes', $allowed_themes[ $blog_id ] );
					delete_option( 'allowed_themes' );
					restore_current_blog();
				}
			}
		}

		/** This filter is documented in wp-includes/class-wp-theme.php */
		return (array) apply_filters( 'site_allowed_themes', $allowed_themes[ $blog_id ], $blog_id );
	}

	/**
	 * Returns the folder names of the block template directories.
	 *
	 * @since 6.4.0
	 *
	 * @return string[] {
	 *     Folder names used by block themes.
	 *
	 *     @type string $wp_template      Theme-relative directory name for block templates.
	 *     @type string $wp_template_part Theme-relative directory name for block template parts.
	 * }
	 */
	public function get_block_template_folders() {
		// Return set/cached value if available.
		if ( isset( $this->block_template_folders ) ) {
			return $this->block_template_folders;
		}

		$this->block_template_folders = $this->default_template_folders;

		$stylesheet_directory = $this->get_stylesheet_directory();
		// If the theme uses deprecated block template folders.
		if ( file_exists( $stylesheet_directory . '/block-templates' ) || file_exists( $stylesheet_directory . '/block-template-parts' ) ) {
			$this->block_template_folders = array(
				'wp_template'      => 'block-templates',
				'wp_template_part' => 'block-template-parts',
			);
		}
		return $this->block_template_folders;
	}

	/**
	 * Gets block pattern data for a specified theme.
	 * Each pattern is defined as a PHP file and defines
	 * its metadata using plugin-style headers. The minimum required definition is:
	 *
	 *     /**
	 *      * Title: My Pattern
	 *      * Slug: my-theme/my-pattern
	 *      *
	 *
	 * The output of the PHP source corresponds to the content of the pattern, e.g.:
	 *
	 *     <main><p><?php echo "Hello"; ?></p></main>
	 *
	 * If applicable, this will collect from both parent and child theme.
	 *
	 * Other settable fields include:
	 *
	 *     - Description
	 *     - Viewport Width
	 *     - Inserter         (yes/no)
	 *     - Categories       (comma-separated values)
	 *     - Keywords         (comma-separated values)
	 *     - Block Types      (comma-separated values)
	 *     - Post Types       (comma-separated values)
	 *     - Template Types   (comma-separated values)
	 *
	 * @since 6.4.0
	 *
	 * @return array Block pattern data.
	 */
	public function get_block_patterns() {
		$can_use_cached = ! wp_is_development_mode( 'theme' );

		$pattern_data = $this->get_pattern_cache();
		if ( is_array( $pattern_data ) ) {
			if ( $can_use_cached ) {
				return $pattern_data;
			}
			// If in development mode, clear pattern cache.
			$this->delete_pattern_cache();
		}

		$dirpath      = $this->get_stylesheet_directory() . '/patterns/';
		$pattern_data = array();

		if ( ! file_exists( $dirpath ) ) {
			if ( $can_use_cached ) {
				$this->set_pattern_cache( $pattern_data );
			}
			return $pattern_data;
		}
		$files = glob( $dirpath . '*.php' );
		if ( ! $files ) {
			if ( $can_use_cached ) {
				$this->set_pattern_cache( $pattern_data );
			}
			return $pattern_data;
		}

		$default_headers = array(
			'title'         => 'Title',
			'slug'          => 'Slug',
			'description'   => 'Description',
			'viewportWidth' => 'Viewport Width',
			'inserter'      => 'Inserter',
			'categories'    => 'Categories',
			'keywords'      => 'Keywords',
			'blockTypes'    => 'Block Types',
			'postTypes'     => 'Post Types',
			'templateTypes' => 'Template Types',
		);

		$properties_to_parse = array(
			'categories',
			'keywords',
			'blockTypes',
			'postTypes',
			'templateTypes',
		);

		foreach ( $files as $file ) {
			$pattern = get_file_data( $file, $default_headers );

			if ( empty( $pattern['slug'] ) ) {
				_doing_it_wrong(
					__FUNCTION__,
					sprintf(
						/* translators: 1: file name. */
						__( 'Could not register file "%s" as a block pattern ("Slug" field missing)' ),
						$file
					),
					'6.0.0'
				);
				continue;
			}

			if ( ! preg_match( '/^[A-z0-9\/_-]+$/', $pattern['slug'] ) ) {
				_doing_it_wrong(
					__FUNCTION__,
					sprintf(
						/* translators: 1: file name; 2: slug value found. */
						__( 'Could not register file "%1$s" as a block pattern (invalid slug "%2$s")' ),
						$file,
						$pattern['slug']
					),
					'6.0.0'
				);
			}

			// Title is a required property.
			if ( ! $pattern['title'] ) {
				_doing_it_wrong(
					__FUNCTION__,
					sprintf(
						/* translators: 1: file name. */
						__( 'Could not register file "%s" as a block pattern ("Title" field missing)' ),
						$file
					),
					'6.0.0'
				);
				continue;
			}

			// For properties of type array, parse data as comma-separated.
			foreach ( $properties_to_parse as $property ) {
				if ( ! empty( $pattern[ $property ] ) ) {
					$pattern[ $property ] = array_filter( wp_parse_list( (string) $pattern[ $property ] ) );
				} else {
					unset( $pattern[ $property ] );
				}
			}

			// Parse properties of type int.
			$property = 'viewportWidth';
			if ( ! empty( $pattern[ $property ] ) ) {
				$pattern[ $property ] = (int) $pattern[ $property ];
			} else {
				unset( $pattern[ $property ] );
			}

			// Parse properties of type bool.
			$property = 'inserter';
			if ( ! empty( $pattern[ $property ] ) ) {
				$pattern[ $property ] = in_array(
					strtolower( $pattern[ $property ] ),
					array( 'yes', 'true' ),
					true
				);
			} else {
				unset( $pattern[ $property ] );
			}

			$key = str_replace( $dirpath, '', $file );

			$pattern_data[ $key ] = $pattern;
		}

		if ( $can_use_cached ) {
			$this->set_pattern_cache( $pattern_data );
		}

		return $pattern_data;
	}

	/**
	 * Gets block pattern cache.
	 *
	 * @since 6.4.0
	 *
	 * @return array|false Returns an array of patterns if cache is found, otherwise false.
	 */
	private function get_pattern_cache() {
		if ( ! $this->exists() ) {
			return false;
		}
		$pattern_data = wp_cache_get( 'wp_theme_patterns_' . $this->stylesheet, 'theme_files' );
		if ( is_array( $pattern_data ) && $pattern_data['version'] === $this->get( 'Version' ) ) {
			return $pattern_data['patterns'];
		}
		return false;
	}

	/**
	 * Sets block pattern cache.
	 *
	 * @since 6.4.0
	 *
	 * @param array $patterns Block patterns data to set in cache.
	 */
	private function set_pattern_cache( array $patterns ) {
		$pattern_data = array(
			'version'  => $this->get( 'Version' ),
			'patterns' => $patterns,
		);
		wp_cache_set( 'wp_theme_patterns_' . $this->stylesheet, $pattern_data, 'theme_files' );
	}

	/**
	 * Clears block pattern cache.
	 *
	 * @since 6.4.0
	 */
	public function delete_pattern_cache() {
		wp_cache_delete( 'wp_theme_patterns_' . $this->stylesheet, 'theme_files' );
	}

	/**
	 * Enables a theme for all sites on the current network.
	 *
	 * @since 4.6.0
	 *
	 * @param string|string[] $stylesheets Stylesheet name or array of stylesheet names.
	 */
	public static function network_enable_theme( $stylesheets ) {
		if ( ! is_multisite() ) {
			return;
		}

		if ( ! is_array( $stylesheets ) ) {
			$stylesheets = array( $stylesheets );
		}

		$allowed_themes = get_site_option( 'allowedthemes' );
		foreach ( $stylesheets as $stylesheet ) {
			$allowed_themes[ $stylesheet ] = true;
		}

		update_site_option( 'allowedthemes', $allowed_themes );
	}

	/**
	 * Disables a theme for all sites on the current network.
	 *
	 * @since 4.6.0
	 *
	 * @param string|string[] $stylesheets Stylesheet name or array of stylesheet names.
	 */
	public static function network_disable_theme( $stylesheets ) {
		if ( ! is_multisite() ) {
			return;
		}

		if ( ! is_array( $stylesheets ) ) {
			$stylesheets = array( $stylesheets );
		}

		$allowed_themes = get_site_option( 'allowedthemes' );
		foreach ( $stylesheets as $stylesheet ) {
			if ( isset( $allowed_themes[ $stylesheet ] ) ) {
				unset( $allowed_themes[ $stylesheet ] );
			}
		}

		update_site_option( 'allowedthemes', $allowed_themes );
	}

	/**
	 * Sorts themes by name.
	 *
	 * @since 3.4.0
	 *
	 * @param WP_Theme[] $themes Array of theme objects to sort (passed by reference).
	 */
	public static function sort_by_name( &$themes ) {
		if ( str_starts_with( get_user_locale(), 'en_' ) ) {
			uasort( $themes, array( 'WP_Theme', '_name_sort' ) );
		} else {
			foreach ( $themes as $key => $theme ) {
				$theme->translate_header( 'Name', $theme->headers['Name'] );
			}
			uasort( $themes, array( 'WP_Theme', '_name_sort_i18n' ) );
		}
	}

	/**
	 * Callback function for usort() to naturally sort themes by name.
	 *
	 * Accesses the Name header directly from the class for maximum speed.
	 * Would choke on HTML but we don't care enough to slow it down with strip_tags().
	 *
	 * @since 3.4.0
	 *
	 * @param WP_Theme $a First theme.
	 * @param WP_Theme $b Second theme.
	 * @return int Negative if `$a` falls lower in the natural order than `$b`. Zero if they fall equally.
	 *             Greater than 0 if `$a` falls higher in the natural order than `$b`. Used with usort().
	 */
	private static function _name_sort( $a, $b ) {
		return strnatcasecmp( $a->headers['Name'], $b->headers['Name'] );
	}

	/**
	 * Callback function for usort() to naturally sort themes by translated name.
	 *
	 * @since 3.4.0
	 *
	 * @param WP_Theme $a First theme.
	 * @param WP_Theme $b Second theme.
	 * @return int Negative if `$a` falls lower in the natural order than `$b`. Zero if they fall equally.
	 *             Greater than 0 if `$a` falls higher in the natural order than `$b`. Used with usort().
	 */
	private static function _name_sort_i18n( $a, $b ) {
		return strnatcasecmp( $a->name_translated, $b->name_translated );
	}

	private static function _check_headers_property_has_correct_type( $headers ) {
		if ( ! is_array( $headers ) ) {
			return false;
		}
		foreach ( $headers as $key => $value ) {
			if ( ! is_string( $key ) || ! is_string( $value ) ) {
				return false;
			}
		}
		return true;
	}
}<|MERGE_RESOLUTION|>--- conflicted
+++ resolved
@@ -417,14 +417,10 @@
 		}
 
 		// If we got our data from cache, we can assume that 'template' is pointing to the right place.
-<<<<<<< HEAD
-		if ( ! is_array( $cache ) && $this->template !== $this->stylesheet && ! file_exists( $this->theme_root . '/' . $this->template . '/index.php' ) ) {
-=======
 		if ( ! is_array( $cache )
 			&& $this->template !== $this->stylesheet
 			&& ! file_exists( $this->theme_root . '/' . $this->template . '/index.php' )
 		) {
->>>>>>> 3d3d5106
 			/*
 			 * If we're in a directory of themes inside /themes, look for the parent nearby.
 			 * wp-content/themes/directory-of-themes/*
