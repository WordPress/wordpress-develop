<?php
/**
 * Object Cache API functions missing from 3rd party object caches.
 *
 * @link https://codex.wordpress.org/Class_Reference/WP_Object_Cache
 *
 * @package WordPress
 * @subpackage Cache
 */

if ( ! function_exists( 'wp_cache_get_multiple' ) ) :
	/**
	 * Retrieves multiple values from the cache in one call.
	 *
	 * Compat function to mimic wp_cache_get_multiple().
	 *
	 * @ignore
	 * @since 5.5.0
	 *
	 * @see wp_cache_get_multiple()
	 *
	 * @param array  $keys  Array of keys under which the cache contents are stored.
	 * @param string $group Optional. Where the cache contents are grouped. Default empty.
	 * @param bool   $force Optional. Whether to force an update of the local cache
	 *                      from the persistent cache. Default false.
	 * @return array Array of values organized into groups.
	 */
	function wp_cache_get_multiple( $keys, $group = '', $force = false ) {
		$values = array();

		foreach ( $keys as $key ) {
			$values[ $key ] = wp_cache_get( $key, $group, $force );
		}

		return $values;
	}
endif;

if ( ! function_exists( 'wp_cache_delete_multiple' ) ) :
	/**
<<<<<<< HEAD
	 * Retrieves multiple values from the cache in one call.
=======
	 * Delete multiple values from the cache in one call.
>>>>>>> 4689322d
	 *
	 * Compat function to mimic wp_cache_delete_multiple().
	 *
	 * @ignore
	 * @since 6.0.0
	 *
	 * @see wp_cache_delete_multiple()
	 *
	 * @param array  $keys  Array of keys under which the cache to deleted.
	 * @param string $group Optional. Where the cache contents are grouped. Default empty.
<<<<<<< HEAD
	 * @return array Array of return values organized into groups.
	 */
	function wp_cache_delete_multiple( $keys, $group = '' ) {
=======
	 * @return array Array of return values.
	 */
	function wp_cache_delete_multiple( array $keys, $group = '' ) {
>>>>>>> 4689322d
		$values = array();

		foreach ( $keys as $key ) {
			$values[ $key ] = wp_cache_delete( $key, $group );
		}

		return $values;
	}
endif;


if ( ! function_exists( 'wp_cache_add_multiple' ) ) :
	/**
<<<<<<< HEAD
	 * Add multiple values from the cache in one call.
	 *
	 * Compat function to mimic wp_cache_set_multiple().
=======
	 * Add multiple values to the cache in one call, if the cache keys doesn't already exist.
	 *
	 * Compat function to mimic wp_cache_add_multiple().
>>>>>>> 4689322d
	 *
	 * @ignore
	 * @since 6.0.0
	 *
	 * @see wp_cache_add_multiple()
	 *
<<<<<<< HEAD
	 * @param array  $data  Array of key and value to be set.
	 * @param string $group Optional. Where the cache contents are grouped. Default empty.
	 * @param int    $expire Optional. When to expire the cache contents, in seconds.
	 *                           Default 0 (no expiration).
	 * @return array Array of return values organized into groups.
	 */
	function wp_cache_add_multiple( $data, $group = '', $expire = 0 ) {
=======
	 * @param array  $data  Array of key and value to be added.
	 * @param string $group Optional. Where the cache contents are grouped. Default empty.
	 * @param int    $expire Optional. When to expire the cache contents, in seconds. Default 0 (no expiration).
	 * @return array Array of return values.
	 */
	function wp_cache_add_multiple( array $data, $group = '', $expire = 0 ) {
>>>>>>> 4689322d
		$values = array();

		foreach ( $data as $key => $value ) {
			$values[ $key ] = wp_cache_add( $key, $value, $group, $expire );
		}

		return $values;
	}
endif;

if ( ! function_exists( 'wp_cache_set_multiple' ) ) :
	/**
<<<<<<< HEAD
	 * Set multiple values from the cache in one call.
=======
	 * Set multiple values to the cache in one call.
	 *
	 * Differs from wp_cache_add_multiple() in that it will always write data.
>>>>>>> 4689322d
	 *
	 * Compat function to mimic wp_cache_set_multiple().
	 *
	 * @ignore
	 * @since 6.0.0
	 *
	 * @see wp_cache_set_multiple()
	 *
	 * @param array  $data  Array of key and value to be set.
	 * @param string $group Optional. Where the cache contents are grouped. Default empty.
<<<<<<< HEAD
	 * @param int    $expire Optional. When to expire the cache contents, in seconds.
	 *                           Default 0 (no expiration).
	 * @return array Array of return values organized into groups.
	 */
	function wp_cache_set_multiple( $data, $group = '', $expire = 0 ) {
=======
	 * @param int    $expire Optional. When to expire the cache contents, in seconds. Default 0 (no expiration).
	 * @return array Array of return values.
	 */
	function wp_cache_set_multiple( array $data, $group = '', $expire = 0 ) {
>>>>>>> 4689322d
		$values = array();

		foreach ( $data as $key => $value ) {
			$values[ $key ] = wp_cache_set( $key, $value, $group, $expire );
		}

		return $values;
	}
endif;<|MERGE_RESOLUTION|>--- conflicted
+++ resolved
@@ -38,11 +38,7 @@
 
 if ( ! function_exists( 'wp_cache_delete_multiple' ) ) :
 	/**
-<<<<<<< HEAD
-	 * Retrieves multiple values from the cache in one call.
-=======
 	 * Delete multiple values from the cache in one call.
->>>>>>> 4689322d
 	 *
 	 * Compat function to mimic wp_cache_delete_multiple().
 	 *
@@ -53,15 +49,9 @@
 	 *
 	 * @param array  $keys  Array of keys under which the cache to deleted.
 	 * @param string $group Optional. Where the cache contents are grouped. Default empty.
-<<<<<<< HEAD
-	 * @return array Array of return values organized into groups.
-	 */
-	function wp_cache_delete_multiple( $keys, $group = '' ) {
-=======
 	 * @return array Array of return values.
 	 */
 	function wp_cache_delete_multiple( array $keys, $group = '' ) {
->>>>>>> 4689322d
 		$values = array();
 
 		foreach ( $keys as $key ) {
@@ -75,37 +65,21 @@
 
 if ( ! function_exists( 'wp_cache_add_multiple' ) ) :
 	/**
-<<<<<<< HEAD
-	 * Add multiple values from the cache in one call.
-	 *
-	 * Compat function to mimic wp_cache_set_multiple().
-=======
 	 * Add multiple values to the cache in one call, if the cache keys doesn't already exist.
 	 *
 	 * Compat function to mimic wp_cache_add_multiple().
->>>>>>> 4689322d
 	 *
 	 * @ignore
 	 * @since 6.0.0
 	 *
 	 * @see wp_cache_add_multiple()
 	 *
-<<<<<<< HEAD
-	 * @param array  $data  Array of key and value to be set.
-	 * @param string $group Optional. Where the cache contents are grouped. Default empty.
-	 * @param int    $expire Optional. When to expire the cache contents, in seconds.
-	 *                           Default 0 (no expiration).
-	 * @return array Array of return values organized into groups.
-	 */
-	function wp_cache_add_multiple( $data, $group = '', $expire = 0 ) {
-=======
 	 * @param array  $data  Array of key and value to be added.
 	 * @param string $group Optional. Where the cache contents are grouped. Default empty.
 	 * @param int    $expire Optional. When to expire the cache contents, in seconds. Default 0 (no expiration).
 	 * @return array Array of return values.
 	 */
 	function wp_cache_add_multiple( array $data, $group = '', $expire = 0 ) {
->>>>>>> 4689322d
 		$values = array();
 
 		foreach ( $data as $key => $value ) {
@@ -118,13 +92,9 @@
 
 if ( ! function_exists( 'wp_cache_set_multiple' ) ) :
 	/**
-<<<<<<< HEAD
-	 * Set multiple values from the cache in one call.
-=======
 	 * Set multiple values to the cache in one call.
 	 *
 	 * Differs from wp_cache_add_multiple() in that it will always write data.
->>>>>>> 4689322d
 	 *
 	 * Compat function to mimic wp_cache_set_multiple().
 	 *
@@ -135,18 +105,10 @@
 	 *
 	 * @param array  $data  Array of key and value to be set.
 	 * @param string $group Optional. Where the cache contents are grouped. Default empty.
-<<<<<<< HEAD
-	 * @param int    $expire Optional. When to expire the cache contents, in seconds.
-	 *                           Default 0 (no expiration).
-	 * @return array Array of return values organized into groups.
-	 */
-	function wp_cache_set_multiple( $data, $group = '', $expire = 0 ) {
-=======
 	 * @param int    $expire Optional. When to expire the cache contents, in seconds. Default 0 (no expiration).
 	 * @return array Array of return values.
 	 */
 	function wp_cache_set_multiple( array $data, $group = '', $expire = 0 ) {
->>>>>>> 4689322d
 		$values = array();
 
 		foreach ( $data as $key => $value ) {
