--- conflicted
+++ resolved
@@ -1088,10 +1088,7 @@
 	// Allow HTML comments.
 	if ( str_starts_with( $content, '<!--' ) ) {
 		$content = str_replace( array( '<!--', '-->' ), '', $content );
-<<<<<<< HEAD
-=======
-
->>>>>>> 0c96ba10
+
 		while ( ( $newstring = wp_kses( $content, $allowed_html, $allowed_protocols ) ) !== $content ) {
 			$content = $newstring;
 		}
@@ -2029,12 +2026,6 @@
  * @return bool Whether or not the codepoint is a valid Unicode codepoint.
  */
 function valid_unicode( $i ) {
-<<<<<<< HEAD
-	return ( 0x9 === $i || 0xa === $i || 0xd === $i ||
-			( 0x20 <= $i && $i <= 0xd7ff ) ||
-			( 0xe000 <= $i && $i <= 0xfffd ) ||
-			( 0x10000 <= $i && $i <= 0x10ffff ) );
-=======
 	$i = (int) $i;
 
 	return ( 0x9 === $i || 0xa === $i || 0xd === $i ||
@@ -2042,7 +2033,6 @@
 		( 0xe000 <= $i && $i <= 0xfffd ) ||
 		( 0x10000 <= $i && $i <= 0x10ffff )
 	);
->>>>>>> 0c96ba10
 }
 
 /**
