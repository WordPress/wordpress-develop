<?php
/**
 * Post revision functions.
 *
 * @package WordPress
 * @subpackage Post_Revisions
 */

/**
 * Determines which fields of posts are to be saved in revisions.
 *
 * @since 2.6.0
 * @since 4.5.0 A `WP_Post` object can now be passed to the `$post` parameter.
 * @since 4.5.0 The optional `$autosave` parameter was deprecated and renamed to `$deprecated`.
 * @access private
 *
 * @param array|WP_Post $post       Optional. A post array or a WP_Post object being processed
 *                                  for insertion as a post revision. Default empty array.
 * @param bool          $deprecated Not used.
 * @return array Array of fields that can be versioned.
 */
function _wp_post_revision_fields( $post = array(), $deprecated = false ) {
	static $fields = null;

	if ( ! is_array( $post ) ) {
		$post = get_post( $post, ARRAY_A );
	}

	if ( is_null( $fields ) ) {
		// Allow these to be versioned.
		$fields = array(
			'post_title'   => __( 'Title' ),
			'post_content' => __( 'Content' ),
			'post_excerpt' => __( 'Excerpt' ),
		);
	}

	/**
	 * Filters the list of fields saved in post revisions.
	 *
	 * Included by default: 'post_title', 'post_content' and 'post_excerpt'.
	 *
	 * Disallowed fields: 'ID', 'post_name', 'post_parent', 'post_date',
	 * 'post_date_gmt', 'post_status', 'post_type', 'comment_count',
	 * and 'post_author'.
	 *
	 * @since 2.6.0
	 * @since 4.5.0 The `$post` parameter was added.
	 *
	 * @param array $fields List of fields to revision. Contains 'post_title',
	 *                      'post_content', and 'post_excerpt' by default.
	 * @param array $post   A post array being processed for insertion as a post revision.
	 */
	$fields = apply_filters( '_wp_post_revision_fields', $fields, $post );

	// WP uses these internally either in versioning or elsewhere - they cannot be versioned.
	foreach ( array( 'ID', 'post_name', 'post_parent', 'post_date', 'post_date_gmt', 'post_status', 'post_type', 'comment_count', 'post_author' ) as $protect ) {
		unset( $fields[ $protect ] );
	}

	return $fields;
}

/**
 * Returns a post array ready to be inserted into the posts table as a post revision.
 *
 * @since 4.5.0
 * @access private
 *
 * @param array|WP_Post $post     Optional. A post array or a WP_Post object to be processed
 *                                for insertion as a post revision. Default empty array.
 * @param bool          $autosave Optional. Is the revision an autosave? Default false.
 * @return array Post array ready to be inserted as a post revision.
 */
function _wp_post_revision_data( $post = array(), $autosave = false ) {
	if ( ! is_array( $post ) ) {
		$post = get_post( $post, ARRAY_A );
	}

	$fields = _wp_post_revision_fields( $post );

	$revision_data = array();

	foreach ( array_intersect( array_keys( $post ), array_keys( $fields ) ) as $field ) {
		$revision_data[ $field ] = $post[ $field ];
	}

	$revision_data['post_parent']   = $post['ID'];
	$revision_data['post_status']   = 'inherit';
	$revision_data['post_type']     = 'revision';
	$revision_data['post_name']     = $autosave ? "$post[ID]-autosave-v1" : "$post[ID]-revision-v1"; // "1" is the revisioning system version.
	$revision_data['post_date']     = isset( $post['post_modified'] ) ? $post['post_modified'] : '';
	$revision_data['post_date_gmt'] = isset( $post['post_modified_gmt'] ) ? $post['post_modified_gmt'] : '';

	return $revision_data;
}

/**
 * Creates a revision for the current version of a post.
 *
 * Typically used immediately after a post update, as every update is a revision,
 * and the most recent revision always matches the current post.
 *
 * @since 2.6.0
 *
 * @param int $post_id The ID of the post to save as a revision.
 * @return int|WP_Error|void Void or 0 if error, new revision ID, if success.
 */
function wp_save_post_revision( $post_id ) {
	if ( defined( 'DOING_AUTOSAVE' ) && DOING_AUTOSAVE ) {
		return;
	}

	$post = get_post( $post_id );

	if ( ! $post ) {
		return;
	}

	if ( ! post_type_supports( $post->post_type, 'revisions' ) ) {
		return;
	}

	if ( $post->post_status === 'auto-draft' ) {
		return;
	}

	if ( ! wp_revisions_enabled( $post ) ) {
		return;
	}

	/*
	 * Compare the proposed update with the last stored revision verifying that
	 * they are different, unless a plugin tells us to always save regardless.
	 * If no previous revisions, save one.
	 */
	$revisions = wp_get_post_revisions( $post_id );
	if ( $revisions ) {
		// Grab the last revision, but not an autosave.
		foreach ( $revisions as $revision ) {
			if ( strpos( $revision->post_name, "{$revision->post_parent}-revision" ) !== false ) {
				$last_revision = $revision;
				break;
			}
		}

		/**
		 * Filters whether the post has changed since the last revision.
		 *
		 * By default a revision is saved only if one of the revisioned fields has changed.
		 * This filter can override that so a revision is saved even if nothing has changed.
		 *
		 * @since 3.6.0
		 *
		 * @param bool    $check_for_changes Whether to check for changes before saving a new revision.
		 *                                   Default true.
		 * @param WP_Post $last_revision     The last revision post object.
		 * @param WP_Post $post              The post object.
		 */
		if ( isset( $last_revision ) && apply_filters( 'wp_save_post_revision_check_for_changes', true, $last_revision, $post ) ) {
			$post_has_changed = false;

			foreach ( array_keys( _wp_post_revision_fields( $post ) ) as $field ) {
				if ( normalize_whitespace( $post->$field ) !== normalize_whitespace( $last_revision->$field ) ) {
					$post_has_changed = true;
					break;
				}
			}

			/**
			 * Filters whether a post has changed.
			 *
			 * By default a revision is saved only if one of the revisioned fields has changed.
			 * This filter allows for additional checks to determine if there were changes.
			 *
			 * @since 4.1.0
			 *
			 * @param bool    $post_has_changed Whether the post has changed.
			 * @param WP_Post $last_revision    The last revision post object.
			 * @param WP_Post $post             The post object.
			 */
			$post_has_changed = (bool) apply_filters( 'wp_save_post_revision_post_has_changed', $post_has_changed, $last_revision, $post );

			// Don't save revision if post unchanged.
			if ( ! $post_has_changed ) {
				return;
			}
		}
	}

	$return = _wp_put_post_revision( $post );

	// If a limit for the number of revisions to keep has been set,
	// delete the oldest ones.
	$revisions_to_keep = wp_revisions_to_keep( $post );

	if ( $revisions_to_keep < 0 ) {
		return $return;
	}

	$revisions = wp_get_post_revisions( $post_id, array( 'order' => 'ASC' ) );

	$delete = count( $revisions ) - $revisions_to_keep;

	if ( $delete < 1 ) {
		return $return;
	}

	$revisions = array_slice( $revisions, 0, $delete );

	for ( $i = 0; isset( $revisions[ $i ] ); $i++ ) {
		if ( strpos( $revisions[ $i ]->post_name, 'autosave' ) !== false ) {
			continue;
		}

		wp_delete_post_revision( $revisions[ $i ]->ID );
	}

	return $return;
}

/**
 * Retrieve the autosaved data of the specified post.
 *
 * Returns a post object with the information that was autosaved for the specified post.
 * If the optional $user_id is passed, returns the autosave for that user, otherwise
 * returns the latest autosave.
 *
 * @since 2.6.0
 *
 * @global wpdb $wpdb WordPress database abstraction object.
 *
 * @param int $post_id The post ID.
 * @param int $user_id Optional The post author ID.
 * @return WP_Post|false The autosaved data or false on failure or when no autosave exists.
 */
function wp_get_post_autosave( $post_id, $user_id = 0 ) {
	global $wpdb;

	$autosave_name = $post_id . '-autosave-v1';
	$user_id_query = ( $user_id !== 0 ) ? "AND post_author = $user_id" : null;

	// Construct the autosave query.
	$autosave_query = "
		SELECT *
		FROM $wpdb->posts
		WHERE post_parent = %d
		AND post_type = 'revision'
		AND post_status = 'inherit'
		AND post_name   = %s " . $user_id_query . '
		ORDER BY post_date DESC
		LIMIT 1';

	$autosave = $wpdb->get_results(
		$wpdb->prepare(
			$autosave_query,
			$post_id,
			$autosave_name
		)
	);

	if ( ! $autosave ) {
		return false;
	}

	return get_post( $autosave[0] );
}

/**
 * Determines if the specified post is a revision.
 *
 * @since 2.6.0
 *
 * @param int|WP_Post $post Post ID or post object.
 * @return int|false ID of revision's parent on success, false if not a revision.
 */
function wp_is_post_revision( $post ) {
	$post = wp_get_post_revision( $post );

	if ( ! $post ) {
		return false;
	}

	return (int) $post->post_parent;
}

/**
 * Determines if the specified post is an autosave.
 *
 * @since 2.6.0
 *
 * @param int|WP_Post $post Post ID or post object.
 * @return int|false ID of autosave's parent on success, false if not a revision.
 */
function wp_is_post_autosave( $post ) {
	$post = wp_get_post_revision( $post );

	if ( ! $post ) {
		return false;
	}

	if ( strpos( $post->post_name, "{$post->post_parent}-autosave" ) !== false ) {
		return (int) $post->post_parent;
	}

	return false;
}

/**
 * Inserts post data into the posts table as a post revision.
 *
 * @since 2.6.0
 * @access private
 *
 * @param int|WP_Post|array|null $post     Post ID, post object OR post array.
 * @param bool                   $autosave Optional. Is the revision an autosave?
 * @return int|WP_Error WP_Error or 0 if error, new revision ID if success.
 */
function _wp_put_post_revision( $post = null, $autosave = false ) {
	if ( is_object( $post ) ) {
		$post = get_object_vars( $post );
	} elseif ( ! is_array( $post ) ) {
		$post = get_post( $post, ARRAY_A );
	}

	if ( ! $post || empty( $post['ID'] ) ) {
		return new WP_Error( 'invalid_post', __( 'Invalid post ID.' ) );
	}

	if ( isset( $post['post_type'] ) && $post['post_type'] === 'revision' ) {
		return new WP_Error( 'post_type', __( 'Cannot create a revision of a revision' ) );
	}

	$post = _wp_post_revision_data( $post, $autosave );
	$post = wp_slash( $post ); // Since data is from DB.

	$revision_id = wp_insert_post( $post, true );
	if ( is_wp_error( $revision_id ) ) {
		return $revision_id;
	}

	if ( $revision_id ) {
		/**
		 * Fires once a revision has been saved.
		 *
		 * @since 2.6.0
		 *
		 * @param int $revision_id Post revision ID.
		 */
		do_action( '_wp_put_post_revision', $revision_id );
	}

	return $revision_id;
}

/**
 * Gets a post revision.
 *
 * @since 2.6.0
 *
 * @param int|WP_Post $post   Post ID or post object.
 * @param string      $output Optional. The required return type. One of OBJECT, ARRAY_A, or ARRAY_N, which
 *                            correspond to a WP_Post object, an associative array, or a numeric array,
 *                            respectively. Default OBJECT.
 * @param string      $filter Optional sanitation filter. See sanitize_post().
 * @return WP_Post|array|null WP_Post (or array) on success, or null on failure.
 */
function wp_get_post_revision( &$post, $output = OBJECT, $filter = 'raw' ) {
	$revision = get_post( $post, OBJECT, $filter );

	if ( ! $revision ) {
		return $revision;
	}
<<<<<<< HEAD
	if ( $revision->post_type !== 'revision' ) {
=======

	if ( 'revision' !== $revision->post_type ) {
>>>>>>> b01c8f19
		return null;
	}

	if ( $output === OBJECT ) {
		return $revision;
	} elseif ( $output === ARRAY_A ) {
		$_revision = get_object_vars( $revision );
		return $_revision;
	} elseif ( $output === ARRAY_N ) {
		$_revision = array_values( get_object_vars( $revision ) );
		return $_revision;
	}

	return $revision;
}

/**
 * Restores a post to the specified revision.
 *
 * Can restore a past revision using all fields of the post revision, or only selected fields.
 *
 * @since 2.6.0
 *
 * @param int|WP_Post $revision Revision ID or revision object.
 * @param array       $fields   Optional. What fields to restore from. Defaults to all.
 * @return int|false|null Null if error, false if no fields to restore, (int) post ID if success.
 */
function wp_restore_post_revision( $revision, $fields = null ) {
	$revision = wp_get_post_revision( $revision, ARRAY_A );

	if ( ! $revision ) {
		return $revision;
	}

	if ( ! is_array( $fields ) ) {
		$fields = array_keys( _wp_post_revision_fields( $revision ) );
	}

	$update = array();
	foreach ( array_intersect( array_keys( $revision ), $fields ) as $field ) {
		$update[ $field ] = $revision[ $field ];
	}

	if ( ! $update ) {
		return false;
	}

	$update['ID'] = $revision['post_parent'];

	$update = wp_slash( $update ); // Since data is from DB.

	$post_id = wp_update_post( $update );

	if ( ! $post_id || is_wp_error( $post_id ) ) {
		return $post_id;
	}

	// Update last edit user.
	update_post_meta( $post_id, '_edit_last', get_current_user_id() );

	/**
	 * Fires after a post revision has been restored.
	 *
	 * @since 2.6.0
	 *
	 * @param int $post_id     Post ID.
	 * @param int $revision_id Post revision ID.
	 */
	do_action( 'wp_restore_post_revision', $post_id, $revision['ID'] );

	return $post_id;
}

/**
 * Deletes a revision.
 *
 * Deletes the row from the posts table corresponding to the specified revision.
 *
 * @since 2.6.0
 *
 * @param int|WP_Post $revision Revision ID or revision object.
 * @return WP_Post|false|null Null or false if error, deleted post object if success.
 */
function wp_delete_post_revision( $revision ) {
	$revision = wp_get_post_revision( $revision );

	if ( ! $revision ) {
		return $revision;
	}

	$delete = wp_delete_post( $revision->ID );

	if ( $delete ) {
		/**
		 * Fires once a post revision has been deleted.
		 *
		 * @since 2.6.0
		 *
		 * @param int     $revision_id Post revision ID.
		 * @param WP_Post $revision    Post revision object.
		 */
		do_action( 'wp_delete_post_revision', $revision->ID, $revision );
	}

	return $delete;
}

/**
 * Returns all revisions of specified post.
 *
 * @since 2.6.0
 *
 * @see get_children()
 *
 * @param int|WP_Post $post Optional. Post ID or WP_Post object. Default is global `$post`.
 * @param array|null  $args Optional. Arguments for retrieving post revisions. Default null.
 * @return array An array of revisions, or an empty array if none.
 */
function wp_get_post_revisions( $post = 0, $args = null ) {
	$post = get_post( $post );

	if ( ! $post || empty( $post->ID ) ) {
		return array();
	}

	$defaults = array(
		'order'         => 'DESC',
		'orderby'       => 'date ID',
		'check_enabled' => true,
	);
	$args     = wp_parse_args( $args, $defaults );

	if ( $args['check_enabled'] && ! wp_revisions_enabled( $post ) ) {
		return array();
	}

	$args = array_merge(
		$args,
		array(
			'post_parent' => $post->ID,
			'post_type'   => 'revision',
			'post_status' => 'inherit',
		)
	);

	$revisions = get_children( $args );

	if ( ! $revisions ) {
		return array();
	}

	return $revisions;
}

/**
 * Returns the url for viewing and potentially restoring revisions of a given post.
 *
 * @since 5.9.0
 *
 * @param int|WP_Post $post Optional. Post ID or WP_Post object. Default is global `$post`.
 * @return null|string The URL for editing revisions on the given post, otherwise null.
 */
function wp_get_post_revisions_url( $post = 0 ) {
	$post = get_post( $post );

	if ( ! $post instanceof WP_Post ) {
		return null;
	}

	// If the post is a revision, return early.
	if ( $post->post_type === 'revision' ) {
		return get_edit_post_link( $post );
	}

	if ( ! wp_revisions_enabled( $post ) ) {
		return null;
	}

	$revisions = wp_get_post_revisions( $post->ID, array( 'posts_per_page' => 1 ) );

	if ( count( $revisions ) === 0 ) {
		return null;
	}

	$revision = reset( $revisions );
	return get_edit_post_link( $revision );
}

/**
 * Determine if revisions are enabled for a given post.
 *
 * @since 3.6.0
 *
 * @param WP_Post $post The post object.
 * @return bool True if number of revisions to keep isn't zero, false otherwise.
 */
function wp_revisions_enabled( $post ) {
	return wp_revisions_to_keep( $post ) !== 0;
}

/**
 * Determine how many revisions to retain for a given post.
 *
 * By default, an infinite number of revisions are kept.
 *
 * The constant WP_POST_REVISIONS can be set in wp-config to specify the limit
 * of revisions to keep.
 *
 * @since 3.6.0
 *
 * @param WP_Post $post The post object.
 * @return int The number of revisions to keep.
 */
function wp_revisions_to_keep( $post ) {
	$num = WP_POST_REVISIONS;

	if ( $num === true ) {
		$num = -1;
	} else {
		$num = (int) $num;
	}

	if ( ! post_type_supports( $post->post_type, 'revisions' ) ) {
		$num = 0;
	}

	/**
	 * Filters the number of revisions to save for the given post.
	 *
	 * Overrides the value of WP_POST_REVISIONS.
	 *
	 * @since 3.6.0
	 *
	 * @param int     $num  Number of revisions to store.
	 * @param WP_Post $post Post object.
	 */
	$num = apply_filters( 'wp_revisions_to_keep', $num, $post );

	/**
	 * Filters the number of revisions to save for the given post by its post type.
	 *
	 * Overrides both the value of WP_POST_REVISIONS and the {@see 'wp_revisions_to_keep'} filter.
	 *
	 * The dynamic portion of the hook name, `$post->post_type`, refers to
	 * the post type slug.
	 *
	 * Possible hook names include:
	 *
	 *  - `wp_post_revisions_to_keep`
	 *  - `wp_page_revisions_to_keep`
	 *
	 * @since 5.8.0
	 *
	 * @param int     $num  Number of revisions to store.
	 * @param WP_Post $post Post object.
	 */
	$num = apply_filters( "wp_{$post->post_type}_revisions_to_keep", $num, $post );

	return (int) $num;
}

/**
 * Sets up the post object for preview based on the post autosave.
 *
 * @since 2.7.0
 * @access private
 *
 * @param WP_Post $post
 * @return WP_Post|false
 */
function _set_preview( $post ) {
	if ( ! is_object( $post ) ) {
		return $post;
	}

	$preview = wp_get_post_autosave( $post->ID );

	if ( is_object( $preview ) ) {
		$preview = sanitize_post( $preview );

		$post->post_content = $preview->post_content;
		$post->post_title   = $preview->post_title;
		$post->post_excerpt = $preview->post_excerpt;
	}

	add_filter( 'get_the_terms', '_wp_preview_terms_filter', 10, 3 );
	add_filter( 'get_post_metadata', '_wp_preview_post_thumbnail_filter', 10, 3 );

	return $post;
}

/**
 * Filters the latest content for preview from the post autosave.
 *
 * @since 2.7.0
 * @access private
 */
function _show_post_preview() {
	if ( isset( $_GET['preview_id'] ) && isset( $_GET['preview_nonce'] ) ) {
		$id = (int) $_GET['preview_id'];

		if ( wp_verify_nonce( $_GET['preview_nonce'], 'post_preview_' . $id ) === false ) {
			wp_die( __( 'Sorry, you are not allowed to preview drafts.' ), 403 );
		}

		add_filter( 'the_preview', '_set_preview' );
	}
}

/**
 * Filters terms lookup to set the post format.
 *
 * @since 3.6.0
 * @access private
 *
 * @param array  $terms
 * @param int    $post_id
 * @param string $taxonomy
 * @return array
 */
function _wp_preview_terms_filter( $terms, $post_id, $taxonomy ) {
	$post = get_post();

	if ( ! $post ) {
		return $terms;
	}

	if ( empty( $_REQUEST['post_format'] ) || $post->ID != $post_id
		|| $taxonomy !== 'post_format' || $post->post_type === 'revision'
	) {
		return $terms;
	}

	if ( $_REQUEST['post_format'] === 'standard' ) {
		$terms = array();
	} else {
		$term = get_term_by( 'slug', 'post-format-' . sanitize_key( $_REQUEST['post_format'] ), 'post_format' );
		if ( $term ) {
			$terms = array( $term ); // Can only have one post format.
		}
	}

	return $terms;
}

/**
 * Filters post thumbnail lookup to set the post thumbnail.
 *
 * @since 4.6.0
 * @access private
 *
 * @param null|array|string $value    The value to return - a single metadata value, or an array of values.
 * @param int               $post_id  Post ID.
 * @param string            $meta_key Meta key.
 * @return null|array The default return value or the post thumbnail meta array.
 */
function _wp_preview_post_thumbnail_filter( $value, $post_id, $meta_key ) {
	$post = get_post();

	if ( ! $post ) {
		return $value;
	}

	if ( empty( $_REQUEST['_thumbnail_id'] ) ||
		empty( $_REQUEST['preview_id'] ) ||
		$post->ID != $post_id ||
		$meta_key !== '_thumbnail_id' ||
		$post->post_type === 'revision' ||
		$post_id != $_REQUEST['preview_id'] ) {

		return $value;
	}

	$thumbnail_id = (int) $_REQUEST['_thumbnail_id'];

	if ( $thumbnail_id <= 0 ) {
		return '';
	}

	return (string) $thumbnail_id;
}

/**
 * Gets the post revision version.
 *
 * @since 3.6.0
 * @access private
 *
 * @param WP_Post $revision
 * @return int|false
 */
function _wp_get_post_revision_version( $revision ) {
	if ( is_object( $revision ) ) {
		$revision = get_object_vars( $revision );
	} elseif ( ! is_array( $revision ) ) {
		return false;
	}

	if ( preg_match( '/^\d+-(?:autosave|revision)-v(\d+)$/', $revision['post_name'], $matches ) ) {
		return (int) $matches[1];
	}

	return 0;
}

/**
 * Upgrade the revisions author, add the current post as a revision and set the revisions version to 1
 *
 * @since 3.6.0
 * @access private
 *
 * @global wpdb $wpdb WordPress database abstraction object.
 *
 * @param WP_Post $post      Post object
 * @param array   $revisions Current revisions of the post
 * @return bool true if the revisions were upgraded, false if problems
 */
function _wp_upgrade_revisions_of_post( $post, $revisions ) {
	global $wpdb;

	// Add post option exclusively.
	$lock   = "revision-upgrade-{$post->ID}";
	$now    = time();
	$result = $wpdb->query( $wpdb->prepare( "INSERT IGNORE INTO `$wpdb->options` (`option_name`, `option_value`, `autoload`) VALUES (%s, %s, 'no') /* LOCK */", $lock, $now ) );

	if ( ! $result ) {
		// If we couldn't get a lock, see how old the previous lock is.
		$locked = get_option( $lock );

		if ( ! $locked ) {
			// Can't write to the lock, and can't read the lock.
			// Something broken has happened.
			return false;
		}

		if ( $locked > $now - 3600 ) {
			// Lock is not too old: some other process may be upgrading this post. Bail.
			return false;
		}

		// Lock is too old - update it (below) and continue.
	}

	// If we could get a lock, re-"add" the option to fire all the correct filters.
	update_option( $lock, $now );

	reset( $revisions );
	$add_last = true;

	do {
		$this_revision = current( $revisions );
		$prev_revision = next( $revisions );

		$this_revision_version = _wp_get_post_revision_version( $this_revision );

		// Something terrible happened.
		if ( $this_revision_version === false ) {
			continue;
		}

		// 1 is the latest revision version, so we're already up to date.
		// No need to add a copy of the post as latest revision.
		if ( 0 < $this_revision_version ) {
			$add_last = false;
			continue;
		}

		// Always update the revision version.
		$update = array(
			'post_name' => preg_replace( '/^(\d+-(?:autosave|revision))[\d-]*$/', '$1-v1', $this_revision->post_name ),
		);

		/*
		 * If this revision is the oldest revision of the post, i.e. no $prev_revision,
		 * the correct post_author is probably $post->post_author, but that's only a good guess.
		 * Update the revision version only and Leave the author as-is.
		 */
		if ( $prev_revision ) {
			$prev_revision_version = _wp_get_post_revision_version( $prev_revision );

			// If the previous revision is already up to date, it no longer has the information we need :(
			if ( $prev_revision_version < 1 ) {
				$update['post_author'] = $prev_revision->post_author;
			}
		}

		// Upgrade this revision.
		$result = $wpdb->update( $wpdb->posts, $update, array( 'ID' => $this_revision->ID ) );

		if ( $result ) {
			wp_cache_delete( $this_revision->ID, 'posts' );
		}
	} while ( $prev_revision );

	delete_option( $lock );

	// Add a copy of the post as latest revision.
	if ( $add_last ) {
		wp_save_post_revision( $post->ID );
	}

	return true;
}<|MERGE_RESOLUTION|>--- conflicted
+++ resolved
@@ -371,12 +371,8 @@
 	if ( ! $revision ) {
 		return $revision;
 	}
-<<<<<<< HEAD
-	if ( $revision->post_type !== 'revision' ) {
-=======
 
 	if ( 'revision' !== $revision->post_type ) {
->>>>>>> b01c8f19
 		return null;
 	}
 
