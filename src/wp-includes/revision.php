--- conflicted
+++ resolved
@@ -805,20 +805,10 @@
 		return $value;
 	}
 
-<<<<<<< HEAD
-	if ( empty( $_REQUEST['_thumbnail_id'] ) ||
-		empty( $_REQUEST['preview_id'] ) ||
-		$post->ID !== $post_id ||
-		'_thumbnail_id' !== $meta_key ||
-		'revision' === $post->post_type ||
-		$post_id !== (int) $_REQUEST['preview_id'] ) {
-
-=======
 	if ( empty( $_REQUEST['_thumbnail_id'] ) || empty( $_REQUEST['preview_id'] )
 		|| $post->ID !== $post_id || $post_id !== (int) $_REQUEST['preview_id']
 		|| '_thumbnail_id' !== $meta_key || 'revision' === $post->post_type
 	) {
->>>>>>> 84732806
 		return $value;
 	}
 
