--- conflicted
+++ resolved
@@ -1076,27 +1076,17 @@
 	$scripts->add( 'auth-app', "/wp-admin/js/auth-app$suffix.js", array( 'jquery', 'wp-api-request', 'wp-i18n', 'wp-hooks' ), false, 1 );
 	$scripts->set_translations( 'auth-app' );
 
+	$scripts->add( 'user-profile', "/wp-admin/js/user-profile$suffix.js", array( 'jquery', 'password-strength-meter', 'wp-util' ), false, 1 );
+	$scripts->set_translations( 'user-profile' );
 	$user_id = isset( $_GET['user_id'] ) ? (int) $_GET['user_id'] : 0;
-	$scripts->add( 'user-profile', "/wp-admin/js/user-profile$suffix.js", array( 'jquery', 'password-strength-meter', 'wp-util' ), false, 1 );
-<<<<<<< HEAD
 	did_action( 'init' ) && $scripts->localize(
 		'user-profile',
 		'userProfileL10n',
 		array(
-			'warn'     => __( 'Your new password has not been saved.' ),
-			'warnWeak' => __( 'Confirm use of weak password' ),
-			'show'     => __( 'Show' ),
-			'hide'     => __( 'Hide' ),
-			'cancel'   => __( 'Cancel' ),
-			'ariaShow' => esc_attr__( 'Show password' ),
-			'ariaHide' => esc_attr__( 'Hide password' ),
 			'user_id'  => $user_id,
 			'nonce'    => wp_create_nonce( 'reset-password-for-' . $user_id ),
 		)
 	);
-=======
-	$scripts->set_translations( 'user-profile' );
->>>>>>> 09a72ba4
 
 	$scripts->add( 'language-chooser', "/wp-admin/js/language-chooser$suffix.js", array( 'jquery' ), false, 1 );
 
