<?php
/**
 * WordPress scripts and styles default loader.
 *
 * Several constants are used to manage the loading, concatenating and compression of scripts and CSS:
 * define('SCRIPT_DEBUG', true); loads the development (non-minified) versions of all scripts and CSS, and disables compression and concatenation,
 * define('CONCATENATE_SCRIPTS', false); disables compression and concatenation of scripts and CSS,
 * define('COMPRESS_SCRIPTS', false); disables compression of scripts,
 * define('COMPRESS_CSS', false); disables compression of CSS,
 * define('ENFORCE_GZIP', true); forces gzip for compression (default is deflate).
 *
 * The globals $concatenate_scripts, $compress_scripts and $compress_css can be set by plugins
 * to temporarily override the above settings. Also a compression test is run once and the result is saved
 * as option 'can_compress_scripts' (0/1). The test will run again if that option is deleted.
 *
 * @package WordPress
 */

/** WordPress Dependency Class */
require ABSPATH . WPINC . '/class-wp-dependency.php';

/** WordPress Dependencies Class */
require ABSPATH . WPINC . '/class-wp-dependencies.php';

/** WordPress Scripts Class */
require ABSPATH . WPINC . '/class-wp-scripts.php';

/** WordPress Scripts Functions */
require ABSPATH . WPINC . '/functions.wp-scripts.php';

/** WordPress Styles Class */
require ABSPATH . WPINC . '/class-wp-styles.php';

/** WordPress Styles Functions */
require ABSPATH . WPINC . '/functions.wp-styles.php';

/**
 * Registers TinyMCE scripts.
 *
 * @since 5.0.0
 *
 * @global string $tinymce_version
 * @global bool   $concatenate_scripts
 * @global bool   $compress_scripts
 *
 * @param WP_Scripts $scripts            WP_Scripts object.
 * @param bool       $force_uncompressed Whether to forcibly prevent gzip compression. Default false.
 */
function wp_register_tinymce_scripts( $scripts, $force_uncompressed = false ) {
	global $tinymce_version, $concatenate_scripts, $compress_scripts;

	$suffix     = wp_scripts_get_suffix();
	$dev_suffix = wp_scripts_get_suffix( 'dev' );

	script_concat_settings();

	$compressed = $compress_scripts && $concatenate_scripts && isset( $_SERVER['HTTP_ACCEPT_ENCODING'] )
		&& false !== stripos( $_SERVER['HTTP_ACCEPT_ENCODING'], 'gzip' ) && ! $force_uncompressed;

	// Load tinymce.js when running from /src, otherwise load wp-tinymce.js.gz (in production)
	// or tinymce.min.js (when SCRIPT_DEBUG is true).
	if ( $compressed ) {
		$scripts->add( 'wp-tinymce', includes_url( 'js/tinymce/' ) . 'wp-tinymce.js', array(), $tinymce_version );
	} else {
		$scripts->add( 'wp-tinymce-root', includes_url( 'js/tinymce/' ) . "tinymce$dev_suffix.js", array(), $tinymce_version );
		$scripts->add( 'wp-tinymce', includes_url( 'js/tinymce/' ) . "plugins/compat3x/plugin$dev_suffix.js", array( 'wp-tinymce-root' ), $tinymce_version );
	}

	$scripts->add( 'wp-tinymce-lists', includes_url( "js/tinymce/plugins/lists/plugin$suffix.js" ), array( 'wp-tinymce' ), $tinymce_version );
}

/**
 * Registers all the WordPress vendor scripts that are in the standardized
 * `js/dist/vendor/` location.
 *
 * For the order of `$scripts->add` see `wp_default_scripts`.
 *
 * @since 5.0.0
 *
 * @global WP_Locale $wp_locale WordPress date and time locale object.
 *
 * @param WP_Scripts $scripts WP_Scripts object.
 */
function wp_default_packages_vendor( $scripts ) {
	global $wp_locale;

	$suffix = wp_scripts_get_suffix();

	$vendor_scripts = array(
		'react'       => array( 'wp-polyfill' ),
		'react-dom'   => array( 'react' ),
		'regenerator-runtime',
		'moment',
		'lodash',
		'wp-polyfill-fetch',
		'wp-polyfill-formdata',
		'wp-polyfill-node-contains',
		'wp-polyfill-url',
		'wp-polyfill-dom-rect',
		'wp-polyfill-element-closest',
		'wp-polyfill-object-fit',
		'wp-polyfill-inert',
		'wp-polyfill' => array( 'wp-polyfill-inert', 'regenerator-runtime' ),
	);

	$vendor_scripts_versions = array(
		'react'                       => '17.0.1',
		'react-dom'                   => '17.0.1',
		'regenerator-runtime'         => '0.13.9',
		'moment'                      => '2.29.4',
		'lodash'                      => '4.17.19',
		'wp-polyfill-fetch'           => '3.6.2',
		'wp-polyfill-formdata'        => '4.0.10',
		'wp-polyfill-node-contains'   => '4.4.0',
		'wp-polyfill-url'             => '3.6.4',
		'wp-polyfill-dom-rect'        => '4.4.0',
		'wp-polyfill-element-closest' => '2.0.2',
		'wp-polyfill-object-fit'      => '2.3.5',
		'wp-polyfill-inert'           => '3.1.2',
		'wp-polyfill'                 => '3.15.0',
	);

	foreach ( $vendor_scripts as $handle => $dependencies ) {
		if ( is_string( $dependencies ) ) {
			$handle       = $dependencies;
			$dependencies = array();
		}

		$path    = "/wp-includes/js/dist/vendor/$handle$suffix.js";
		$version = $vendor_scripts_versions[ $handle ];

		$scripts->add( $handle, $path, $dependencies, $version, 1 );
	}

	did_action( 'init' ) && $scripts->add_inline_script( 'lodash', 'window.lodash = _.noConflict();' );

	did_action( 'init' ) && $scripts->add_inline_script(
		'moment',
		sprintf(
			"moment.updateLocale( '%s', %s );",
			get_user_locale(),
			wp_json_encode(
				array(
					'months'         => array_values( $wp_locale->month ),
					'monthsShort'    => array_values( $wp_locale->month_abbrev ),
					'weekdays'       => array_values( $wp_locale->weekday ),
					'weekdaysShort'  => array_values( $wp_locale->weekday_abbrev ),
					'week'           => array(
						'dow' => (int) get_option( 'start_of_week', 0 ),
					),
					'longDateFormat' => array(
						'LT'   => get_option( 'time_format', __( 'g:i a' ) ),
						'LTS'  => null,
						'L'    => null,
						'LL'   => get_option( 'date_format', __( 'F j, Y' ) ),
						'LLL'  => __( 'F j, Y g:i a' ),
						'LLLL' => null,
					),
				)
			)
		),
		'after'
	);
}

/**
 * Returns contents of an inline script used in appending polyfill scripts for
 * browsers which fail the provided tests. The provided array is a mapping from
 * a condition to verify feature support to its polyfill script handle.
 *
 * @since 5.0.0
 *
 * @param WP_Scripts $scripts WP_Scripts object.
 * @param string[]   $tests   Features to detect.
 * @return string Conditional polyfill inline script.
 */
function wp_get_script_polyfill( $scripts, $tests ) {
	$polyfill = '';
	foreach ( $tests as $test => $handle ) {
		if ( ! array_key_exists( $handle, $scripts->registered ) ) {
			continue;
		}

		$src = $scripts->registered[ $handle ]->src;
		$ver = $scripts->registered[ $handle ]->ver;

		if ( ! preg_match( '|^(https?:)?//|', $src ) && ! ( $scripts->content_url && 0 === strpos( $src, $scripts->content_url ) ) ) {
			$src = $scripts->base_url . $src;
		}

		if ( ! empty( $ver ) ) {
			$src = add_query_arg( 'ver', $ver, $src );
		}

		/** This filter is documented in wp-includes/class-wp-scripts.php */
		$src = esc_url( apply_filters( 'script_loader_src', $src, $handle ) );

		if ( ! $src ) {
			continue;
		}

		$polyfill .= (
			// Test presence of feature...
			'( ' . $test . ' ) || ' .
			/*
			 * ...appending polyfill on any failures. Cautious viewers may balk
			 * at the `document.write`. Its caveat of synchronous mid-stream
			 * blocking write is exactly the behavior we need though.
			 */
			'document.write( \'<script src="' .
			$src .
			'"></scr\' + \'ipt>\' );'
		);
	}

	return $polyfill;
}

/**
 * Registers development scripts that integrate with `@wordpress/scripts`.
 *
 * @see https://github.com/WordPress/gutenberg/tree/trunk/packages/scripts#start
 *
 * @since 6.0.0
 *
 * @param WP_Scripts $scripts WP_Scripts object.
 */
function wp_register_development_scripts( $scripts ) {
	if (
		! defined( 'SCRIPT_DEBUG' ) || ! SCRIPT_DEBUG
		|| empty( $scripts->registered['react'] )
		|| defined( 'WP_RUN_CORE_TESTS' )
	) {
		return;
	}

	$development_scripts = array(
		'react-refresh-entry',
		'react-refresh-runtime',
	);

	foreach ( $development_scripts as $script_name ) {
		$assets = include ABSPATH . WPINC . '/assets/script-loader-' . $script_name . '.php';
		if ( ! is_array( $assets ) ) {
			return;
		}
		$scripts->add(
			'wp-' . $script_name,
			'/wp-includes/js/dist/development/' . $script_name . '.js',
			$assets['dependencies'],
			$assets['version']
		);
	}

	// See https://github.com/pmmmwh/react-refresh-webpack-plugin/blob/main/docs/TROUBLESHOOTING.md#externalising-react.
	$scripts->registered['react']->deps[] = 'wp-react-refresh-entry';
}

/**
 * Registers all the WordPress packages scripts that are in the standardized
 * `js/dist/` location.
 *
 * For the order of `$scripts->add` see `wp_default_scripts`.
 *
 * @since 5.0.0
 *
 * @param WP_Scripts $scripts WP_Scripts object.
 */
function wp_default_packages_scripts( $scripts ) {
	$suffix = defined( 'WP_RUN_CORE_TESTS' ) ? '.min' : wp_scripts_get_suffix();
	/*
	 * Expects multidimensional array like:
	 *
	 *     'a11y.js' => array('dependencies' => array(...), 'version' => '...'),
	 *     'annotations.js' => array('dependencies' => array(...), 'version' => '...'),
	 *     'api-fetch.js' => array(...
	 */
	$assets = include ABSPATH . WPINC . "/assets/script-loader-packages{$suffix}.php";

	foreach ( $assets as $file_name => $package_data ) {
		$basename = str_replace( $suffix . '.js', '', basename( $file_name ) );
		$handle   = 'wp-' . $basename;
		$path     = "/wp-includes/js/dist/{$basename}{$suffix}.js";

		if ( ! empty( $package_data['dependencies'] ) ) {
			$dependencies = $package_data['dependencies'];
		} else {
			$dependencies = array();
		}

		// Add dependencies that cannot be detected and generated by build tools.
		switch ( $handle ) {
			case 'wp-block-library':
				array_push( $dependencies, 'editor' );
				break;
			case 'wp-edit-post':
				array_push( $dependencies, 'media-models', 'media-views', 'postbox', 'wp-dom-ready' );
				break;
			case 'wp-preferences':
				array_push( $dependencies, 'wp-preferences-persistence' );
				break;
		}

		$scripts->add( $handle, $path, $dependencies, $package_data['version'], 1 );

		if ( in_array( 'wp-i18n', $dependencies, true ) ) {
			$scripts->set_translations( $handle );
		}

		/*
		 * Manually set the text direction localization after wp-i18n is printed.
		 * This ensures that wp.i18n.isRTL() returns true in RTL languages.
		 * We cannot use $scripts->set_translations( 'wp-i18n' ) to do this
		 * because WordPress prints a script's translations *before* the script,
		 * which means, in the case of wp-i18n, that wp.i18n.setLocaleData()
		 * is called before wp.i18n is defined.
		 */
		if ( 'wp-i18n' === $handle ) {
			$ltr    = _x( 'ltr', 'text direction' );
			$script = sprintf( "wp.i18n.setLocaleData( { 'text direction\u0004ltr': [ '%s' ] } );", $ltr );
			$scripts->add_inline_script( $handle, $script, 'after' );
		}
	}
}

/**
 * Adds inline scripts required for the WordPress JavaScript packages.
 *
 * @since 5.0.0
 *
 * @global WP_Locale $wp_locale WordPress date and time locale object.
 * @global wpdb      $wpdb      WordPress database abstraction object.
 *
 * @param WP_Scripts $scripts WP_Scripts object.
 */
function wp_default_packages_inline_scripts( $scripts ) {
	global $wp_locale, $wpdb;

	if ( isset( $scripts->registered['wp-api-fetch'] ) ) {
		$scripts->registered['wp-api-fetch']->deps[] = 'wp-hooks';
	}
	$scripts->add_inline_script(
		'wp-api-fetch',
		sprintf(
			'wp.apiFetch.use( wp.apiFetch.createRootURLMiddleware( "%s" ) );',
			sanitize_url( get_rest_url() )
		),
		'after'
	);
	$scripts->add_inline_script(
		'wp-api-fetch',
		implode(
			"\n",
			array(
				sprintf(
					'wp.apiFetch.nonceMiddleware = wp.apiFetch.createNonceMiddleware( "%s" );',
					wp_installing() ? '' : wp_create_nonce( 'wp_rest' )
				),
				'wp.apiFetch.use( wp.apiFetch.nonceMiddleware );',
				'wp.apiFetch.use( wp.apiFetch.mediaUploadMiddleware );',
				sprintf(
					'wp.apiFetch.nonceEndpoint = "%s";',
					admin_url( 'admin-ajax.php?action=rest-nonce' )
				),
			)
		),
		'after'
	);

	$meta_key     = $wpdb->get_blog_prefix() . 'persisted_preferences';
	$user_id      = get_current_user_id();
	$preload_data = get_user_meta( $user_id, $meta_key, true );
	$scripts->add_inline_script(
		'wp-preferences',
		sprintf(
			'( function() {
				var serverData = %s;
				var userId = "%d";
				var persistenceLayer = wp.preferencesPersistence.__unstableCreatePersistenceLayer( serverData, userId );
				var preferencesStore = wp.preferences.store;
				wp.data.dispatch( preferencesStore ).setPersistenceLayer( persistenceLayer );
			} ) ();',
			wp_json_encode( $preload_data ),
			$user_id
		)
	);

	// Backwards compatibility - configure the old wp-data persistence system.
	$scripts->add_inline_script(
		'wp-data',
		implode(
			"\n",
			array(
				'( function() {',
				'	var userId = ' . get_current_user_ID() . ';',
				'	var storageKey = "WP_DATA_USER_" + userId;',
				'	wp.data',
				'		.use( wp.data.plugins.persistence, { storageKey: storageKey } );',
				'} )();',
			)
		)
	);

	// Calculate the timezone abbr (EDT, PST) if possible.
	$timezone_string = get_option( 'timezone_string', 'UTC' );
	$timezone_abbr   = '';

	if ( ! empty( $timezone_string ) ) {
		$timezone_date = new DateTime( 'now', new DateTimeZone( $timezone_string ) );
		$timezone_abbr = $timezone_date->format( 'T' );
	}

	$scripts->add_inline_script(
		'wp-date',
		sprintf(
			'wp.date.setSettings( %s );',
			wp_json_encode(
				array(
					'l10n'     => array(
						'locale'        => get_user_locale(),
						'months'        => array_values( $wp_locale->month ),
						'monthsShort'   => array_values( $wp_locale->month_abbrev ),
						'weekdays'      => array_values( $wp_locale->weekday ),
						'weekdaysShort' => array_values( $wp_locale->weekday_abbrev ),
						'meridiem'      => (object) $wp_locale->meridiem,
						'relative'      => array(
							/* translators: %s: Duration. */
							'future' => __( '%s from now' ),
							/* translators: %s: Duration. */
							'past'   => __( '%s ago' ),
						),
						'startOfWeek'   => (int) get_option( 'start_of_week', 0 ),
					),
					'formats'  => array(
						/* translators: Time format, see https://www.php.net/manual/datetime.format.php */
						'time'                => get_option( 'time_format', __( 'g:i a' ) ),
						/* translators: Date format, see https://www.php.net/manual/datetime.format.php */
						'date'                => get_option( 'date_format', __( 'F j, Y' ) ),
						/* translators: Date/Time format, see https://www.php.net/manual/datetime.format.php */
						'datetime'            => __( 'F j, Y g:i a' ),
						/* translators: Abbreviated date/time format, see https://www.php.net/manual/datetime.format.php */
						'datetimeAbbreviated' => __( 'M j, Y g:i a' ),
					),
					'timezone' => array(
						'offset' => (float) get_option( 'gmt_offset', 0 ),
						'string' => $timezone_string,
						'abbr'   => $timezone_abbr,
					),
				)
			)
		),
		'after'
	);

	// Loading the old editor and its config to ensure the classic block works as expected.
	$scripts->add_inline_script(
		'editor',
		'window.wp.oldEditor = window.wp.editor;',
		'after'
	);

	/*
	 * wp-editor module is exposed as window.wp.editor.
	 * Problem: there is quite some code expecting window.wp.oldEditor object available under window.wp.editor.
	 * Solution: fuse the two objects together to maintain backward compatibility.
	 * For more context, see https://github.com/WordPress/gutenberg/issues/33203.
	 */
	$scripts->add_inline_script(
		'wp-editor',
		'Object.assign( window.wp.editor, window.wp.oldEditor );',
		'after'
	);
}

/**
 * Adds inline scripts required for the TinyMCE in the block editor.
 *
 * These TinyMCE init settings are used to extend and override the default settings
 * from `_WP_Editors::default_settings()` for the Classic block.
 *
 * @since 5.0.0
 *
 * @global WP_Scripts $wp_scripts
 */
function wp_tinymce_inline_scripts() {
	global $wp_scripts;

	/** This filter is documented in wp-includes/class-wp-editor.php */
	$editor_settings = apply_filters( 'wp_editor_settings', array( 'tinymce' => true ), 'classic-block' );

	$tinymce_plugins = array(
		'charmap',
		'colorpicker',
		'hr',
		'lists',
		'media',
		'paste',
		'tabfocus',
		'textcolor',
		'fullscreen',
		'wordpress',
		'wpautoresize',
		'wpeditimage',
		'wpemoji',
		'wpgallery',
		'wplink',
		'wpdialogs',
		'wptextpattern',
		'wpview',
	);

	/** This filter is documented in wp-includes/class-wp-editor.php */
	$tinymce_plugins = apply_filters( 'tiny_mce_plugins', $tinymce_plugins, 'classic-block' );
	$tinymce_plugins = array_unique( $tinymce_plugins );

	$disable_captions = false;
	// Runs after `tiny_mce_plugins` but before `mce_buttons`.
	/** This filter is documented in wp-admin/includes/media.php */
	if ( apply_filters( 'disable_captions', '' ) ) {
		$disable_captions = true;
	}

	$toolbar1 = array(
		'formatselect',
		'bold',
		'italic',
		'bullist',
		'numlist',
		'blockquote',
		'alignleft',
		'aligncenter',
		'alignright',
		'link',
		'unlink',
		'wp_more',
		'spellchecker',
		'wp_add_media',
		'wp_adv',
	);

	/** This filter is documented in wp-includes/class-wp-editor.php */
	$toolbar1 = apply_filters( 'mce_buttons', $toolbar1, 'classic-block' );

	$toolbar2 = array(
		'strikethrough',
		'hr',
		'forecolor',
		'pastetext',
		'removeformat',
		'charmap',
		'outdent',
		'indent',
		'undo',
		'redo',
		'wp_help',
	);

	/** This filter is documented in wp-includes/class-wp-editor.php */
	$toolbar2 = apply_filters( 'mce_buttons_2', $toolbar2, 'classic-block' );
	/** This filter is documented in wp-includes/class-wp-editor.php */
	$toolbar3 = apply_filters( 'mce_buttons_3', array(), 'classic-block' );
	/** This filter is documented in wp-includes/class-wp-editor.php */
	$toolbar4 = apply_filters( 'mce_buttons_4', array(), 'classic-block' );
	/** This filter is documented in wp-includes/class-wp-editor.php */
	$external_plugins = apply_filters( 'mce_external_plugins', array(), 'classic-block' );

	$tinymce_settings = array(
		'plugins'              => implode( ',', $tinymce_plugins ),
		'toolbar1'             => implode( ',', $toolbar1 ),
		'toolbar2'             => implode( ',', $toolbar2 ),
		'toolbar3'             => implode( ',', $toolbar3 ),
		'toolbar4'             => implode( ',', $toolbar4 ),
		'external_plugins'     => wp_json_encode( $external_plugins ),
		'classic_block_editor' => true,
	);

	if ( $disable_captions ) {
		$tinymce_settings['wpeditimage_disable_captions'] = true;
	}

	if ( ! empty( $editor_settings['tinymce'] ) && is_array( $editor_settings['tinymce'] ) ) {
		array_merge( $tinymce_settings, $editor_settings['tinymce'] );
	}

	/** This filter is documented in wp-includes/class-wp-editor.php */
	$tinymce_settings = apply_filters( 'tiny_mce_before_init', $tinymce_settings, 'classic-block' );

	// Do "by hand" translation from PHP array to js object.
	// Prevents breakage in some custom settings.
	$init_obj = '';
	foreach ( $tinymce_settings as $key => $value ) {
		if ( is_bool( $value ) ) {
			$val       = $value ? 'true' : 'false';
			$init_obj .= $key . ':' . $val . ',';
			continue;
		} elseif ( ! empty( $value ) && is_string( $value ) && (
			( '{' === $value[0] && '}' === $value[ strlen( $value ) - 1 ] ) ||
			( '[' === $value[0] && ']' === $value[ strlen( $value ) - 1 ] ) ||
			preg_match( '/^\(?function ?\(/', $value ) ) ) {
			$init_obj .= $key . ':' . $value . ',';
			continue;
		}
		$init_obj .= $key . ':"' . $value . '",';
	}

	$init_obj = '{' . trim( $init_obj, ' ,' ) . '}';

	$script = 'window.wpEditorL10n = {
		tinymce: {
			baseURL: ' . wp_json_encode( includes_url( 'js/tinymce' ) ) . ',
			suffix: ' . ( SCRIPT_DEBUG ? '""' : '".min"' ) . ',
			settings: ' . $init_obj . ',
		}
	}';

	$wp_scripts->add_inline_script( 'wp-block-library', $script, 'before' );
}

/**
 * Registers all the WordPress packages scripts.
 *
 * @since 5.0.0
 *
 * @param WP_Scripts $scripts WP_Scripts object.
 */
function wp_default_packages( $scripts ) {
	wp_default_packages_vendor( $scripts );
	wp_register_development_scripts( $scripts );
	wp_register_tinymce_scripts( $scripts );
	wp_default_packages_scripts( $scripts );

	if ( did_action( 'init' ) ) {
		wp_default_packages_inline_scripts( $scripts );
	}
}

/**
 * Returns the suffix that can be used for the scripts.
 *
 * There are two suffix types, the normal one and the dev suffix.
 *
 * @since 5.0.0
 *
 * @param string $type The type of suffix to retrieve.
 * @return string The script suffix.
 */
function wp_scripts_get_suffix( $type = '' ) {
	static $suffixes;

	if ( null === $suffixes ) {
		// Include an unmodified $wp_version.
		require ABSPATH . WPINC . '/version.php';

		$develop_src = false !== strpos( $wp_version, '-src' );

		if ( ! defined( 'SCRIPT_DEBUG' ) ) {
			define( 'SCRIPT_DEBUG', $develop_src );
		}
		$suffix     = SCRIPT_DEBUG ? '' : '.min';
		$dev_suffix = $develop_src ? '' : '.min';

		$suffixes = array(
			'suffix'     => $suffix,
			'dev_suffix' => $dev_suffix,
		);
	}

	if ( 'dev' === $type ) {
		return $suffixes['dev_suffix'];
	}

	return $suffixes['suffix'];
}

/**
 * Registers all WordPress scripts.
 *
 * Localizes some of them.
 * args order: `$scripts->add( 'handle', 'url', 'dependencies', 'query-string', 1 );`
 * when last arg === 1 queues the script for the footer
 *
 * @since 2.6.0
 *
 * @param WP_Scripts $scripts WP_Scripts object.
 */
function wp_default_scripts( $scripts ) {
	$suffix     = wp_scripts_get_suffix();
	$dev_suffix = wp_scripts_get_suffix( 'dev' );
	$guessurl   = site_url();

	if ( ! $guessurl ) {
		$guessed_url = true;
		$guessurl    = wp_guess_url();
	}

	$scripts->base_url        = $guessurl;
	$scripts->content_url     = defined( 'WP_CONTENT_URL' ) ? WP_CONTENT_URL : '';
	$scripts->default_version = get_bloginfo( 'version' );
	$scripts->default_dirs    = array( '/wp-admin/js/', '/wp-includes/js/' );

	$scripts->add( 'utils', "/wp-includes/js/utils$suffix.js" );
	did_action( 'init' ) && $scripts->localize(
		'utils',
		'userSettings',
		array(
			'url'    => (string) SITECOOKIEPATH,
			'uid'    => (string) get_current_user_id(),
			'time'   => (string) time(),
			'secure' => (string) ( 'https' === parse_url( site_url(), PHP_URL_SCHEME ) ),
		)
	);

	$scripts->add( 'common', "/wp-admin/js/common$suffix.js", array( 'jquery', 'hoverIntent', 'utils' ), false, 1 );
	$scripts->set_translations( 'common' );

	$scripts->add( 'wp-sanitize', "/wp-includes/js/wp-sanitize$suffix.js", array(), false, 1 );

	$scripts->add( 'sack', "/wp-includes/js/tw-sack$suffix.js", array(), '1.6.1', 1 );

	$scripts->add( 'quicktags', "/wp-includes/js/quicktags$suffix.js", array(), false, 1 );
	did_action( 'init' ) && $scripts->localize(
		'quicktags',
		'quicktagsL10n',
		array(
			'closeAllOpenTags'      => __( 'Close all open tags' ),
			'closeTags'             => __( 'close tags' ),
			'enterURL'              => __( 'Enter the URL' ),
			'enterImageURL'         => __( 'Enter the URL of the image' ),
			'enterImageDescription' => __( 'Enter a description of the image' ),
			'textdirection'         => __( 'text direction' ),
			'toggleTextdirection'   => __( 'Toggle Editor Text Direction' ),
			'dfw'                   => __( 'Distraction-free writing mode' ),
			'strong'                => __( 'Bold' ),
			'strongClose'           => __( 'Close bold tag' ),
			'em'                    => __( 'Italic' ),
			'emClose'               => __( 'Close italic tag' ),
			'link'                  => __( 'Insert link' ),
			'blockquote'            => __( 'Blockquote' ),
			'blockquoteClose'       => __( 'Close blockquote tag' ),
			'del'                   => __( 'Deleted text (strikethrough)' ),
			'delClose'              => __( 'Close deleted text tag' ),
			'ins'                   => __( 'Inserted text' ),
			'insClose'              => __( 'Close inserted text tag' ),
			'image'                 => __( 'Insert image' ),
			'ul'                    => __( 'Bulleted list' ),
			'ulClose'               => __( 'Close bulleted list tag' ),
			'ol'                    => __( 'Numbered list' ),
			'olClose'               => __( 'Close numbered list tag' ),
			'li'                    => __( 'List item' ),
			'liClose'               => __( 'Close list item tag' ),
			'code'                  => __( 'Code' ),
			'codeClose'             => __( 'Close code tag' ),
			'more'                  => __( 'Insert Read More tag' ),
		)
	);

	$scripts->add( 'colorpicker', "/wp-includes/js/colorpicker$suffix.js", array( 'prototype' ), '3517m' );

	$scripts->add( 'editor', "/wp-admin/js/editor$suffix.js", array( 'utils', 'jquery' ), false, 1 );

	$scripts->add( 'clipboard', "/wp-includes/js/clipboard$suffix.js", array(), '2.0.11', 1 );

	$scripts->add( 'wp-ajax-response', "/wp-includes/js/wp-ajax-response$suffix.js", array( 'jquery', 'wp-a11y' ), false, 1 );
	did_action( 'init' ) && $scripts->localize(
		'wp-ajax-response',
		'wpAjax',
		array(
			'noPerm' => __( 'Sorry, you are not allowed to do that.' ),
			'broken' => __( 'Something went wrong.' ),
		)
	);

	$scripts->add( 'wp-api-request', "/wp-includes/js/api-request$suffix.js", array( 'jquery' ), false, 1 );
	// `wpApiSettings` is also used by `wp-api`, which depends on this script.
	did_action( 'init' ) && $scripts->localize(
		'wp-api-request',
		'wpApiSettings',
		array(
			'root'          => sanitize_url( get_rest_url() ),
			'nonce'         => wp_installing() ? '' : wp_create_nonce( 'wp_rest' ),
			'versionString' => 'wp/v2/',
		)
	);

	$scripts->add( 'wp-pointer', "/wp-includes/js/wp-pointer$suffix.js", array( 'jquery-ui-core' ), false, 1 );
	$scripts->set_translations( 'wp-pointer' );

	$scripts->add( 'autosave', "/wp-includes/js/autosave$suffix.js", array( 'heartbeat' ), false, 1 );

	$scripts->add( 'heartbeat', "/wp-includes/js/heartbeat$suffix.js", array( 'jquery', 'wp-hooks' ), false, 1 );
	did_action( 'init' ) && $scripts->localize(
		'heartbeat',
		'heartbeatSettings',
		/**
		 * Filters the Heartbeat settings.
		 *
		 * @since 3.6.0
		 *
		 * @param array $settings Heartbeat settings array.
		 */
		apply_filters( 'heartbeat_settings', array() )
	);

	$scripts->add( 'wp-auth-check', "/wp-includes/js/wp-auth-check$suffix.js", array( 'heartbeat' ), false, 1 );
	$scripts->set_translations( 'wp-auth-check' );

	$scripts->add( 'wp-lists', "/wp-includes/js/wp-lists$suffix.js", array( 'wp-ajax-response', 'jquery-color' ), false, 1 );

	// WordPress no longer uses or bundles Prototype or script.aculo.us. These are now pulled from an external source.
	$scripts->add( 'prototype', 'https://ajax.googleapis.com/ajax/libs/prototype/1.7.1.0/prototype.js', array(), '1.7.1' );
	$scripts->add( 'scriptaculous-root', 'https://ajax.googleapis.com/ajax/libs/scriptaculous/1.9.0/scriptaculous.js', array( 'prototype' ), '1.9.0' );
	$scripts->add( 'scriptaculous-builder', 'https://ajax.googleapis.com/ajax/libs/scriptaculous/1.9.0/builder.js', array( 'scriptaculous-root' ), '1.9.0' );
	$scripts->add( 'scriptaculous-dragdrop', 'https://ajax.googleapis.com/ajax/libs/scriptaculous/1.9.0/dragdrop.js', array( 'scriptaculous-builder', 'scriptaculous-effects' ), '1.9.0' );
	$scripts->add( 'scriptaculous-effects', 'https://ajax.googleapis.com/ajax/libs/scriptaculous/1.9.0/effects.js', array( 'scriptaculous-root' ), '1.9.0' );
	$scripts->add( 'scriptaculous-slider', 'https://ajax.googleapis.com/ajax/libs/scriptaculous/1.9.0/slider.js', array( 'scriptaculous-effects' ), '1.9.0' );
	$scripts->add( 'scriptaculous-sound', 'https://ajax.googleapis.com/ajax/libs/scriptaculous/1.9.0/sound.js', array( 'scriptaculous-root' ), '1.9.0' );
	$scripts->add( 'scriptaculous-controls', 'https://ajax.googleapis.com/ajax/libs/scriptaculous/1.9.0/controls.js', array( 'scriptaculous-root' ), '1.9.0' );
	$scripts->add( 'scriptaculous', false, array( 'scriptaculous-dragdrop', 'scriptaculous-slider', 'scriptaculous-controls' ) );

	// Not used in core, replaced by Jcrop.js.
	$scripts->add( 'cropper', '/wp-includes/js/crop/cropper.js', array( 'scriptaculous-dragdrop' ) );

	// jQuery.
	// The unminified jquery.js and jquery-migrate.js are included to facilitate debugging.
	$scripts->add( 'jquery', false, array( 'jquery-core', 'jquery-migrate' ), '3.6.3' );
	$scripts->add( 'jquery-core', "/wp-includes/js/jquery/jquery$suffix.js", array(), '3.6.3' );
<<<<<<< HEAD
	$scripts->add( 'jquery-migrate', "/wp-includes/js/jquery/jquery-migrate$suffix.js", array(), '3.4.0' );
=======
	$scripts->add( 'jquery-migrate', "/wp-includes/js/jquery/jquery-migrate$suffix.js", array(), '3.3.2' );
>>>>>>> 01623b16

	// Full jQuery UI.
	// The build process in 1.12.1 has changed significantly.
	// In order to keep backwards compatibility, and to keep the optimized loading,
	// the source files were flattened and included with some modifications for AMD loading.
	// A notable change is that 'jquery-ui-core' now contains 'jquery-ui-position' and 'jquery-ui-widget'.
	$scripts->add( 'jquery-ui-core', "/wp-includes/js/jquery/ui/core$suffix.js", array( 'jquery' ), '1.13.2', 1 );
	$scripts->add( 'jquery-effects-core', "/wp-includes/js/jquery/ui/effect$suffix.js", array( 'jquery' ), '1.13.2', 1 );

	$scripts->add( 'jquery-effects-blind', "/wp-includes/js/jquery/ui/effect-blind$suffix.js", array( 'jquery-effects-core' ), '1.13.2', 1 );
	$scripts->add( 'jquery-effects-bounce', "/wp-includes/js/jquery/ui/effect-bounce$suffix.js", array( 'jquery-effects-core' ), '1.13.2', 1 );
	$scripts->add( 'jquery-effects-clip', "/wp-includes/js/jquery/ui/effect-clip$suffix.js", array( 'jquery-effects-core' ), '1.13.2', 1 );
	$scripts->add( 'jquery-effects-drop', "/wp-includes/js/jquery/ui/effect-drop$suffix.js", array( 'jquery-effects-core' ), '1.13.2', 1 );
	$scripts->add( 'jquery-effects-explode', "/wp-includes/js/jquery/ui/effect-explode$suffix.js", array( 'jquery-effects-core' ), '1.13.2', 1 );
	$scripts->add( 'jquery-effects-fade', "/wp-includes/js/jquery/ui/effect-fade$suffix.js", array( 'jquery-effects-core' ), '1.13.2', 1 );
	$scripts->add( 'jquery-effects-fold', "/wp-includes/js/jquery/ui/effect-fold$suffix.js", array( 'jquery-effects-core' ), '1.13.2', 1 );
	$scripts->add( 'jquery-effects-highlight', "/wp-includes/js/jquery/ui/effect-highlight$suffix.js", array( 'jquery-effects-core' ), '1.13.2', 1 );
	$scripts->add( 'jquery-effects-puff', "/wp-includes/js/jquery/ui/effect-puff$suffix.js", array( 'jquery-effects-core', 'jquery-effects-scale' ), '1.13.2', 1 );
	$scripts->add( 'jquery-effects-pulsate', "/wp-includes/js/jquery/ui/effect-pulsate$suffix.js", array( 'jquery-effects-core' ), '1.13.2', 1 );
	$scripts->add( 'jquery-effects-scale', "/wp-includes/js/jquery/ui/effect-scale$suffix.js", array( 'jquery-effects-core', 'jquery-effects-size' ), '1.13.2', 1 );
	$scripts->add( 'jquery-effects-shake', "/wp-includes/js/jquery/ui/effect-shake$suffix.js", array( 'jquery-effects-core' ), '1.13.2', 1 );
	$scripts->add( 'jquery-effects-size', "/wp-includes/js/jquery/ui/effect-size$suffix.js", array( 'jquery-effects-core' ), '1.13.2', 1 );
	$scripts->add( 'jquery-effects-slide', "/wp-includes/js/jquery/ui/effect-slide$suffix.js", array( 'jquery-effects-core' ), '1.13.2', 1 );
	$scripts->add( 'jquery-effects-transfer', "/wp-includes/js/jquery/ui/effect-transfer$suffix.js", array( 'jquery-effects-core' ), '1.13.2', 1 );

	// Widgets
	$scripts->add( 'jquery-ui-accordion', "/wp-includes/js/jquery/ui/accordion$suffix.js", array( 'jquery-ui-core' ), '1.13.2', 1 );
	$scripts->add( 'jquery-ui-autocomplete', "/wp-includes/js/jquery/ui/autocomplete$suffix.js", array( 'jquery-ui-menu', 'wp-a11y' ), '1.13.2', 1 );
	$scripts->add( 'jquery-ui-button', "/wp-includes/js/jquery/ui/button$suffix.js", array( 'jquery-ui-core', 'jquery-ui-controlgroup', 'jquery-ui-checkboxradio' ), '1.13.2', 1 );
	$scripts->add( 'jquery-ui-datepicker', "/wp-includes/js/jquery/ui/datepicker$suffix.js", array( 'jquery-ui-core' ), '1.13.2', 1 );
	$scripts->add( 'jquery-ui-dialog', "/wp-includes/js/jquery/ui/dialog$suffix.js", array( 'jquery-ui-resizable', 'jquery-ui-draggable', 'jquery-ui-button' ), '1.13.2', 1 );
	$scripts->add( 'jquery-ui-menu', "/wp-includes/js/jquery/ui/menu$suffix.js", array( 'jquery-ui-core' ), '1.13.2', 1 );
	$scripts->add( 'jquery-ui-mouse', "/wp-includes/js/jquery/ui/mouse$suffix.js", array( 'jquery-ui-core' ), '1.13.2', 1 );
	$scripts->add( 'jquery-ui-progressbar', "/wp-includes/js/jquery/ui/progressbar$suffix.js", array( 'jquery-ui-core' ), '1.13.2', 1 );
	$scripts->add( 'jquery-ui-selectmenu', "/wp-includes/js/jquery/ui/selectmenu$suffix.js", array( 'jquery-ui-menu' ), '1.13.2', 1 );
	$scripts->add( 'jquery-ui-slider', "/wp-includes/js/jquery/ui/slider$suffix.js", array( 'jquery-ui-mouse' ), '1.13.2', 1 );
	$scripts->add( 'jquery-ui-spinner', "/wp-includes/js/jquery/ui/spinner$suffix.js", array( 'jquery-ui-button' ), '1.13.2', 1 );
	$scripts->add( 'jquery-ui-tabs', "/wp-includes/js/jquery/ui/tabs$suffix.js", array( 'jquery-ui-core' ), '1.13.2', 1 );
	$scripts->add( 'jquery-ui-tooltip', "/wp-includes/js/jquery/ui/tooltip$suffix.js", array( 'jquery-ui-core' ), '1.13.2', 1 );

	// New in 1.12.1
	$scripts->add( 'jquery-ui-checkboxradio', "/wp-includes/js/jquery/ui/checkboxradio$suffix.js", array( 'jquery-ui-core' ), '1.13.2', 1 );
	$scripts->add( 'jquery-ui-controlgroup', "/wp-includes/js/jquery/ui/controlgroup$suffix.js", array( 'jquery-ui-core' ), '1.13.2', 1 );

	// Interactions
	$scripts->add( 'jquery-ui-draggable', "/wp-includes/js/jquery/ui/draggable$suffix.js", array( 'jquery-ui-mouse' ), '1.13.2', 1 );
	$scripts->add( 'jquery-ui-droppable', "/wp-includes/js/jquery/ui/droppable$suffix.js", array( 'jquery-ui-draggable' ), '1.13.2', 1 );
	$scripts->add( 'jquery-ui-resizable', "/wp-includes/js/jquery/ui/resizable$suffix.js", array( 'jquery-ui-mouse' ), '1.13.2', 1 );
	$scripts->add( 'jquery-ui-selectable', "/wp-includes/js/jquery/ui/selectable$suffix.js", array( 'jquery-ui-mouse' ), '1.13.2', 1 );
	$scripts->add( 'jquery-ui-sortable', "/wp-includes/js/jquery/ui/sortable$suffix.js", array( 'jquery-ui-mouse' ), '1.13.2', 1 );

	// As of 1.12.1 `jquery-ui-position` and `jquery-ui-widget` are part of `jquery-ui-core`.
	// Listed here for back-compat.
	$scripts->add( 'jquery-ui-position', false, array( 'jquery-ui-core' ), '1.13.2', 1 );
	$scripts->add( 'jquery-ui-widget', false, array( 'jquery-ui-core' ), '1.13.2', 1 );

	// Strings for 'jquery-ui-autocomplete' live region messages.
	did_action( 'init' ) && $scripts->localize(
		'jquery-ui-autocomplete',
		'uiAutocompleteL10n',
		array(
			'noResults'    => __( 'No results found.' ),
			/* translators: Number of results found when using jQuery UI Autocomplete. */
			'oneResult'    => __( '1 result found. Use up and down arrow keys to navigate.' ),
			/* translators: %d: Number of results found when using jQuery UI Autocomplete. */
			'manyResults'  => __( '%d results found. Use up and down arrow keys to navigate.' ),
			'itemSelected' => __( 'Item selected.' ),
		)
	);

	// Deprecated, not used in core, most functionality is included in jQuery 1.3.
	$scripts->add( 'jquery-form', "/wp-includes/js/jquery/jquery.form$suffix.js", array( 'jquery' ), '4.3.0', 1 );

	// jQuery plugins.
	$scripts->add( 'jquery-color', '/wp-includes/js/jquery/jquery.color.min.js', array( 'jquery' ), '2.2.0', 1 );
	$scripts->add( 'schedule', '/wp-includes/js/jquery/jquery.schedule.js', array( 'jquery' ), '20m', 1 );
	$scripts->add( 'jquery-query', '/wp-includes/js/jquery/jquery.query.js', array( 'jquery' ), '2.2.3', 1 );
	$scripts->add( 'jquery-serialize-object', '/wp-includes/js/jquery/jquery.serialize-object.js', array( 'jquery' ), '0.2-wp', 1 );
	$scripts->add( 'jquery-hotkeys', "/wp-includes/js/jquery/jquery.hotkeys$suffix.js", array( 'jquery' ), '0.0.2m', 1 );
	$scripts->add( 'jquery-table-hotkeys', "/wp-includes/js/jquery/jquery.table-hotkeys$suffix.js", array( 'jquery', 'jquery-hotkeys' ), false, 1 );
	$scripts->add( 'jquery-touch-punch', '/wp-includes/js/jquery/jquery.ui.touch-punch.js', array( 'jquery-ui-core', 'jquery-ui-mouse' ), '0.2.2', 1 );

	// Not used any more, registered for backward compatibility.
	$scripts->add( 'suggest', "/wp-includes/js/jquery/suggest$suffix.js", array( 'jquery' ), '1.1-20110113', 1 );

	// Masonry v2 depended on jQuery. v3 does not. The older jquery-masonry handle is a shiv.
	// It sets jQuery as a dependency, as the theme may have been implicitly loading it this way.
	$scripts->add( 'imagesloaded', '/wp-includes/js/imagesloaded.min.js', array(), '4.1.4', 1 );
	$scripts->add( 'masonry', '/wp-includes/js/masonry.min.js', array( 'imagesloaded' ), '4.2.2', 1 );
	$scripts->add( 'jquery-masonry', '/wp-includes/js/jquery/jquery.masonry.min.js', array( 'jquery', 'masonry' ), '3.1.2b', 1 );

	$scripts->add( 'thickbox', '/wp-includes/js/thickbox/thickbox.js', array( 'jquery' ), '3.1-20121105', 1 );
	did_action( 'init' ) && $scripts->localize(
		'thickbox',
		'thickboxL10n',
		array(
			'next'             => __( 'Next &gt;' ),
			'prev'             => __( '&lt; Prev' ),
			'image'            => __( 'Image' ),
			'of'               => __( 'of' ),
			'close'            => __( 'Close' ),
			'noiframes'        => __( 'This feature requires inline frames. You have iframes disabled or your browser does not support them.' ),
			'loadingAnimation' => includes_url( 'js/thickbox/loadingAnimation.gif' ),
		)
	);

	// Not used in core, replaced by imgAreaSelect.
	$scripts->add( 'jcrop', '/wp-includes/js/jcrop/jquery.Jcrop.min.js', array( 'jquery' ), '0.9.15' );

	$scripts->add( 'swfobject', '/wp-includes/js/swfobject.js', array(), '2.2-20120417' );

	// Error messages for Plupload.
	$uploader_l10n = array(
		'queue_limit_exceeded'      => __( 'You have attempted to queue too many files.' ),
		/* translators: %s: File name. */
		'file_exceeds_size_limit'   => __( '%s exceeds the maximum upload size for this site.' ),
		'zero_byte_file'            => __( 'This file is empty. Please try another.' ),
		'invalid_filetype'          => __( 'Sorry, you are not allowed to upload this file type.' ),
		'not_an_image'              => __( 'This file is not an image. Please try another.' ),
		'image_memory_exceeded'     => __( 'Memory exceeded. Please try another smaller file.' ),
		'image_dimensions_exceeded' => __( 'This is larger than the maximum size. Please try another.' ),
		'default_error'             => __( 'An error occurred in the upload. Please try again later.' ),
		'missing_upload_url'        => __( 'There was a configuration error. Please contact the server administrator.' ),
		'upload_limit_exceeded'     => __( 'You may only upload 1 file.' ),
		'http_error'                => __( 'Unexpected response from the server. The file may have been uploaded successfully. Check in the Media Library or reload the page.' ),
		'http_error_image'          => __( 'The server cannot process the image. This can happen if the server is busy or does not have enough resources to complete the task. Uploading a smaller image may help. Suggested maximum size is 2560 pixels.' ),
		'upload_failed'             => __( 'Upload failed.' ),
		/* translators: 1: Opening link tag, 2: Closing link tag. */
		'big_upload_failed'         => __( 'Please try uploading this file with the %1$sbrowser uploader%2$s.' ),
		/* translators: %s: File name. */
		'big_upload_queued'         => __( '%s exceeds the maximum upload size for the multi-file uploader when used in your browser.' ),
		'io_error'                  => __( 'IO error.' ),
		'security_error'            => __( 'Security error.' ),
		'file_cancelled'            => __( 'File canceled.' ),
		'upload_stopped'            => __( 'Upload stopped.' ),
		'dismiss'                   => __( 'Dismiss' ),
		'crunching'                 => __( 'Crunching&hellip;' ),
		'deleted'                   => __( 'moved to the Trash.' ),
		/* translators: %s: File name. */
		'error_uploading'           => __( '&#8220;%s&#8221; has failed to upload.' ),
		'unsupported_image'         => __( 'This image cannot be displayed in a web browser. For best results convert it to JPEG before uploading.' ),
		'noneditable_image'         => __( 'This image cannot be processed by the web server. Convert it to JPEG or PNG before uploading.' ),
		'file_url_copied'           => __( 'The file URL has been copied to your clipboard' ),
	);

	$scripts->add( 'moxiejs', "/wp-includes/js/plupload/moxie$suffix.js", array(), '1.3.5' );
	$scripts->add( 'plupload', "/wp-includes/js/plupload/plupload$suffix.js", array( 'moxiejs' ), '2.1.9' );
	// Back compat handles:
	foreach ( array( 'all', 'html5', 'flash', 'silverlight', 'html4' ) as $handle ) {
		$scripts->add( "plupload-$handle", false, array( 'plupload' ), '2.1.1' );
	}

	$scripts->add( 'plupload-handlers', "/wp-includes/js/plupload/handlers$suffix.js", array( 'clipboard', 'jquery', 'plupload', 'underscore', 'wp-a11y', 'wp-i18n' ) );
	did_action( 'init' ) && $scripts->localize( 'plupload-handlers', 'pluploadL10n', $uploader_l10n );

	$scripts->add( 'wp-plupload', "/wp-includes/js/plupload/wp-plupload$suffix.js", array( 'plupload', 'jquery', 'json2', 'media-models' ), false, 1 );
	did_action( 'init' ) && $scripts->localize( 'wp-plupload', 'pluploadL10n', $uploader_l10n );

	// Keep 'swfupload' for back-compat.
	$scripts->add( 'swfupload', '/wp-includes/js/swfupload/swfupload.js', array(), '2201-20110113' );
	$scripts->add( 'swfupload-all', false, array( 'swfupload' ), '2201' );
	$scripts->add( 'swfupload-handlers', "/wp-includes/js/swfupload/handlers$suffix.js", array( 'swfupload-all', 'jquery' ), '2201-20110524' );
	did_action( 'init' ) && $scripts->localize( 'swfupload-handlers', 'swfuploadL10n', $uploader_l10n );

	$scripts->add( 'comment-reply', "/wp-includes/js/comment-reply$suffix.js", array(), false, 1 );

	$scripts->add( 'json2', "/wp-includes/js/json2$suffix.js", array(), '2015-05-03' );
	did_action( 'init' ) && $scripts->add_data( 'json2', 'conditional', 'lt IE 8' );

	$scripts->add( 'underscore', "/wp-includes/js/underscore$dev_suffix.js", array(), '1.13.4', 1 );
	$scripts->add( 'backbone', "/wp-includes/js/backbone$dev_suffix.js", array( 'underscore', 'jquery' ), '1.4.1', 1 );

	$scripts->add( 'wp-util', "/wp-includes/js/wp-util$suffix.js", array( 'underscore', 'jquery' ), false, 1 );
	did_action( 'init' ) && $scripts->localize(
		'wp-util',
		'_wpUtilSettings',
		array(
			'ajax' => array(
				'url' => admin_url( 'admin-ajax.php', 'relative' ),
			),
		)
	);

	$scripts->add( 'wp-backbone', "/wp-includes/js/wp-backbone$suffix.js", array( 'backbone', 'wp-util' ), false, 1 );

	$scripts->add( 'revisions', "/wp-admin/js/revisions$suffix.js", array( 'wp-backbone', 'jquery-ui-slider', 'hoverIntent' ), false, 1 );

	$scripts->add( 'imgareaselect', "/wp-includes/js/imgareaselect/jquery.imgareaselect$suffix.js", array( 'jquery' ), false, 1 );

	$scripts->add( 'mediaelement', false, array( 'jquery', 'mediaelement-core', 'mediaelement-migrate' ), '4.2.17', 1 );
	$scripts->add( 'mediaelement-core', "/wp-includes/js/mediaelement/mediaelement-and-player$suffix.js", array(), '4.2.17', 1 );
	$scripts->add( 'mediaelement-migrate', "/wp-includes/js/mediaelement/mediaelement-migrate$suffix.js", array(), false, 1 );

	did_action( 'init' ) && $scripts->add_inline_script(
		'mediaelement-core',
		sprintf(
			'var mejsL10n = %s;',
			wp_json_encode(
				array(
					'language' => strtolower( strtok( determine_locale(), '_-' ) ),
					'strings'  => array(
						'mejs.download-file'       => __( 'Download File' ),
						'mejs.install-flash'       => __( 'You are using a browser that does not have Flash player enabled or installed. Please turn on your Flash player plugin or download the latest version from https://get.adobe.com/flashplayer/' ),
						'mejs.fullscreen'          => __( 'Fullscreen' ),
						'mejs.play'                => __( 'Play' ),
						'mejs.pause'               => __( 'Pause' ),
						'mejs.time-slider'         => __( 'Time Slider' ),
						'mejs.time-help-text'      => __( 'Use Left/Right Arrow keys to advance one second, Up/Down arrows to advance ten seconds.' ),
						'mejs.live-broadcast'      => __( 'Live Broadcast' ),
						'mejs.volume-help-text'    => __( 'Use Up/Down Arrow keys to increase or decrease volume.' ),
						'mejs.unmute'              => __( 'Unmute' ),
						'mejs.mute'                => __( 'Mute' ),
						'mejs.volume-slider'       => __( 'Volume Slider' ),
						'mejs.video-player'        => __( 'Video Player' ),
						'mejs.audio-player'        => __( 'Audio Player' ),
						'mejs.captions-subtitles'  => __( 'Captions/Subtitles' ),
						'mejs.captions-chapters'   => __( 'Chapters' ),
						'mejs.none'                => __( 'None' ),
						'mejs.afrikaans'           => __( 'Afrikaans' ),
						'mejs.albanian'            => __( 'Albanian' ),
						'mejs.arabic'              => __( 'Arabic' ),
						'mejs.belarusian'          => __( 'Belarusian' ),
						'mejs.bulgarian'           => __( 'Bulgarian' ),
						'mejs.catalan'             => __( 'Catalan' ),
						'mejs.chinese'             => __( 'Chinese' ),
						'mejs.chinese-simplified'  => __( 'Chinese (Simplified)' ),
						'mejs.chinese-traditional' => __( 'Chinese (Traditional)' ),
						'mejs.croatian'            => __( 'Croatian' ),
						'mejs.czech'               => __( 'Czech' ),
						'mejs.danish'              => __( 'Danish' ),
						'mejs.dutch'               => __( 'Dutch' ),
						'mejs.english'             => __( 'English' ),
						'mejs.estonian'            => __( 'Estonian' ),
						'mejs.filipino'            => __( 'Filipino' ),
						'mejs.finnish'             => __( 'Finnish' ),
						'mejs.french'              => __( 'French' ),
						'mejs.galician'            => __( 'Galician' ),
						'mejs.german'              => __( 'German' ),
						'mejs.greek'               => __( 'Greek' ),
						'mejs.haitian-creole'      => __( 'Haitian Creole' ),
						'mejs.hebrew'              => __( 'Hebrew' ),
						'mejs.hindi'               => __( 'Hindi' ),
						'mejs.hungarian'           => __( 'Hungarian' ),
						'mejs.icelandic'           => __( 'Icelandic' ),
						'mejs.indonesian'          => __( 'Indonesian' ),
						'mejs.irish'               => __( 'Irish' ),
						'mejs.italian'             => __( 'Italian' ),
						'mejs.japanese'            => __( 'Japanese' ),
						'mejs.korean'              => __( 'Korean' ),
						'mejs.latvian'             => __( 'Latvian' ),
						'mejs.lithuanian'          => __( 'Lithuanian' ),
						'mejs.macedonian'          => __( 'Macedonian' ),
						'mejs.malay'               => __( 'Malay' ),
						'mejs.maltese'             => __( 'Maltese' ),
						'mejs.norwegian'           => __( 'Norwegian' ),
						'mejs.persian'             => __( 'Persian' ),
						'mejs.polish'              => __( 'Polish' ),
						'mejs.portuguese'          => __( 'Portuguese' ),
						'mejs.romanian'            => __( 'Romanian' ),
						'mejs.russian'             => __( 'Russian' ),
						'mejs.serbian'             => __( 'Serbian' ),
						'mejs.slovak'              => __( 'Slovak' ),
						'mejs.slovenian'           => __( 'Slovenian' ),
						'mejs.spanish'             => __( 'Spanish' ),
						'mejs.swahili'             => __( 'Swahili' ),
						'mejs.swedish'             => __( 'Swedish' ),
						'mejs.tagalog'             => __( 'Tagalog' ),
						'mejs.thai'                => __( 'Thai' ),
						'mejs.turkish'             => __( 'Turkish' ),
						'mejs.ukrainian'           => __( 'Ukrainian' ),
						'mejs.vietnamese'          => __( 'Vietnamese' ),
						'mejs.welsh'               => __( 'Welsh' ),
						'mejs.yiddish'             => __( 'Yiddish' ),
					),
				)
			)
		),
		'before'
	);

	$scripts->add( 'mediaelement-vimeo', '/wp-includes/js/mediaelement/renderers/vimeo.min.js', array( 'mediaelement' ), '4.2.17', 1 );
	$scripts->add( 'wp-mediaelement', "/wp-includes/js/mediaelement/wp-mediaelement$suffix.js", array( 'mediaelement' ), false, 1 );
	$mejs_settings = array(
		'pluginPath'  => includes_url( 'js/mediaelement/', 'relative' ),
		'classPrefix' => 'mejs-',
		'stretching'  => 'responsive',
	);
	did_action( 'init' ) && $scripts->localize(
		'mediaelement',
		'_wpmejsSettings',
		/**
		 * Filters the MediaElement configuration settings.
		 *
		 * @since 4.4.0
		 *
		 * @param array $mejs_settings MediaElement settings array.
		 */
		apply_filters( 'mejs_settings', $mejs_settings )
	);

	$scripts->add( 'wp-codemirror', '/wp-includes/js/codemirror/codemirror.min.js', array(), '5.29.1-alpha-ee20357' );
	$scripts->add( 'csslint', '/wp-includes/js/codemirror/csslint.js', array(), '1.0.5' );
	$scripts->add( 'esprima', '/wp-includes/js/codemirror/esprima.js', array(), '4.0.0' );
	$scripts->add( 'jshint', '/wp-includes/js/codemirror/fakejshint.js', array( 'esprima' ), '2.9.5' );
	$scripts->add( 'jsonlint', '/wp-includes/js/codemirror/jsonlint.js', array(), '1.6.2' );
	$scripts->add( 'htmlhint', '/wp-includes/js/codemirror/htmlhint.js', array(), '0.9.14-xwp' );
	$scripts->add( 'htmlhint-kses', '/wp-includes/js/codemirror/htmlhint-kses.js', array( 'htmlhint' ) );
	$scripts->add( 'code-editor', "/wp-admin/js/code-editor$suffix.js", array( 'jquery', 'wp-codemirror', 'underscore' ) );
	$scripts->add( 'wp-theme-plugin-editor', "/wp-admin/js/theme-plugin-editor$suffix.js", array( 'common', 'wp-util', 'wp-sanitize', 'jquery', 'jquery-ui-core', 'wp-a11y', 'underscore' ) );
	$scripts->set_translations( 'wp-theme-plugin-editor' );

	$scripts->add( 'wp-playlist', "/wp-includes/js/mediaelement/wp-playlist$suffix.js", array( 'wp-util', 'backbone', 'mediaelement' ), false, 1 );

	$scripts->add( 'zxcvbn-async', "/wp-includes/js/zxcvbn-async$suffix.js", array(), '1.0' );
	did_action( 'init' ) && $scripts->localize(
		'zxcvbn-async',
		'_zxcvbnSettings',
		array(
			'src' => empty( $guessed_url ) ? includes_url( '/js/zxcvbn.min.js' ) : $scripts->base_url . '/wp-includes/js/zxcvbn.min.js',
		)
	);

	$scripts->add( 'password-strength-meter', "/wp-admin/js/password-strength-meter$suffix.js", array( 'jquery', 'zxcvbn-async' ), false, 1 );
	did_action( 'init' ) && $scripts->localize(
		'password-strength-meter',
		'pwsL10n',
		array(
			'unknown'  => _x( 'Password strength unknown', 'password strength' ),
			'short'    => _x( 'Very weak', 'password strength' ),
			'bad'      => _x( 'Weak', 'password strength' ),
			'good'     => _x( 'Medium', 'password strength' ),
			'strong'   => _x( 'Strong', 'password strength' ),
			'mismatch' => _x( 'Mismatch', 'password mismatch' ),
		)
	);
	$scripts->set_translations( 'password-strength-meter' );

	$scripts->add( 'application-passwords', "/wp-admin/js/application-passwords$suffix.js", array( 'jquery', 'wp-util', 'wp-api-request', 'wp-date', 'wp-i18n', 'wp-hooks' ), false, 1 );
	$scripts->set_translations( 'application-passwords' );

	$scripts->add( 'auth-app', "/wp-admin/js/auth-app$suffix.js", array( 'jquery', 'wp-api-request', 'wp-i18n', 'wp-hooks' ), false, 1 );
	$scripts->set_translations( 'auth-app' );

	$scripts->add( 'user-profile', "/wp-admin/js/user-profile$suffix.js", array( 'jquery', 'password-strength-meter', 'wp-util' ), false, 1 );
	$scripts->set_translations( 'user-profile' );
	$user_id = isset( $_GET['user_id'] ) ? (int) $_GET['user_id'] : 0;
	did_action( 'init' ) && $scripts->localize(
		'user-profile',
		'userProfileL10n',
		array(
			'user_id' => $user_id,
			'nonce'   => wp_installing() ? '' : wp_create_nonce( 'reset-password-for-' . $user_id ),
		)
	);

	$scripts->add( 'language-chooser', "/wp-admin/js/language-chooser$suffix.js", array( 'jquery' ), false, 1 );

	$scripts->add( 'user-suggest', "/wp-admin/js/user-suggest$suffix.js", array( 'jquery-ui-autocomplete' ), false, 1 );

	$scripts->add( 'admin-bar', "/wp-includes/js/admin-bar$suffix.js", array( 'hoverintent-js' ), false, 1 );

	$scripts->add( 'wplink', "/wp-includes/js/wplink$suffix.js", array( 'jquery', 'wp-a11y' ), false, 1 );
	did_action( 'init' ) && $scripts->localize(
		'wplink',
		'wpLinkL10n',
		array(
			'title'          => __( 'Insert/edit link' ),
			'update'         => __( 'Update' ),
			'save'           => __( 'Add Link' ),
			'noTitle'        => __( '(no title)' ),
			'noMatchesFound' => __( 'No results found.' ),
			'linkSelected'   => __( 'Link selected.' ),
			'linkInserted'   => __( 'Link inserted.' ),
			/* translators: Minimum input length in characters to start searching posts in the "Insert/edit link" modal. */
			'minInputLength' => (int) _x( '3', 'minimum input length for searching post links' ),
		)
	);

	$scripts->add( 'wpdialogs', "/wp-includes/js/wpdialog$suffix.js", array( 'jquery-ui-dialog' ), false, 1 );

	$scripts->add( 'word-count', "/wp-admin/js/word-count$suffix.js", array(), false, 1 );

	$scripts->add( 'media-upload', "/wp-admin/js/media-upload$suffix.js", array( 'thickbox', 'shortcode' ), false, 1 );

	$scripts->add( 'hoverIntent', "/wp-includes/js/hoverIntent$suffix.js", array( 'jquery' ), '1.10.2', 1 );

	// JS-only version of hoverintent (no dependencies).
	$scripts->add( 'hoverintent-js', '/wp-includes/js/hoverintent-js.min.js', array(), '2.2.1', 1 );

	$scripts->add( 'customize-base', "/wp-includes/js/customize-base$suffix.js", array( 'jquery', 'json2', 'underscore' ), false, 1 );
	$scripts->add( 'customize-loader', "/wp-includes/js/customize-loader$suffix.js", array( 'customize-base' ), false, 1 );
	$scripts->add( 'customize-preview', "/wp-includes/js/customize-preview$suffix.js", array( 'wp-a11y', 'customize-base' ), false, 1 );
	$scripts->add( 'customize-models', '/wp-includes/js/customize-models.js', array( 'underscore', 'backbone' ), false, 1 );
	$scripts->add( 'customize-views', '/wp-includes/js/customize-views.js', array( 'jquery', 'underscore', 'imgareaselect', 'customize-models', 'media-editor', 'media-views' ), false, 1 );
	$scripts->add( 'customize-controls', "/wp-admin/js/customize-controls$suffix.js", array( 'customize-base', 'wp-a11y', 'wp-util', 'jquery-ui-core' ), false, 1 );
	did_action( 'init' ) && $scripts->localize(
		'customize-controls',
		'_wpCustomizeControlsL10n',
		array(
			'activate'                => __( 'Activate &amp; Publish' ),
			'save'                    => __( 'Save &amp; Publish' ), // @todo Remove as not required.
			'publish'                 => __( 'Publish' ),
			'published'               => __( 'Published' ),
			'saveDraft'               => __( 'Save Draft' ),
			'draftSaved'              => __( 'Draft Saved' ),
			'updating'                => __( 'Updating' ),
			'schedule'                => _x( 'Schedule', 'customizer changeset action/button label' ),
			'scheduled'               => _x( 'Scheduled', 'customizer changeset status' ),
			'invalid'                 => __( 'Invalid' ),
			'saveBeforeShare'         => __( 'Please save your changes in order to share the preview.' ),
			'futureDateError'         => __( 'You must supply a future date to schedule.' ),
			'saveAlert'               => __( 'The changes you made will be lost if you navigate away from this page.' ),
			'saved'                   => __( 'Saved' ),
			'cancel'                  => __( 'Cancel' ),
			'close'                   => __( 'Close' ),
			'action'                  => __( 'Action' ),
			'discardChanges'          => __( 'Discard changes' ),
			'cheatin'                 => __( 'Something went wrong.' ),
			'notAllowedHeading'       => __( 'You need a higher level of permission.' ),
			'notAllowed'              => __( 'Sorry, you are not allowed to customize this site.' ),
			'previewIframeTitle'      => __( 'Site Preview' ),
			'loginIframeTitle'        => __( 'Session expired' ),
			'collapseSidebar'         => _x( 'Hide Controls', 'label for hide controls button without length constraints' ),
			'expandSidebar'           => _x( 'Show Controls', 'label for hide controls button without length constraints' ),
			'untitledBlogName'        => __( '(Untitled)' ),
			'unknownRequestFail'      => __( 'Looks like something&#8217;s gone wrong. Wait a couple seconds, and then try again.' ),
			'themeDownloading'        => __( 'Downloading your new theme&hellip;' ),
			'themePreviewWait'        => __( 'Setting up your live preview. This may take a bit.' ),
			'revertingChanges'        => __( 'Reverting unpublished changes&hellip;' ),
			'trashConfirm'            => __( 'Are you sure you want to discard your unpublished changes?' ),
			/* translators: %s: Display name of the user who has taken over the changeset in customizer. */
			'takenOverMessage'        => __( '%s has taken over and is currently customizing.' ),
			/* translators: %s: URL to the Customizer to load the autosaved version. */
			'autosaveNotice'          => __( 'There is a more recent autosave of your changes than the one you are previewing. <a href="%s">Restore the autosave</a>' ),
			'videoHeaderNotice'       => __( 'This theme does not support video headers on this page. Navigate to the front page or another page that supports video headers.' ),
			// Used for overriding the file types allowed in Plupload.
			'allowedFiles'            => __( 'Allowed Files' ),
			'customCssError'          => array(
				/* translators: %d: Error count. */
				'singular' => _n( 'There is %d error which must be fixed before you can save.', 'There are %d errors which must be fixed before you can save.', 1 ),
				/* translators: %d: Error count. */
				'plural'   => _n( 'There is %d error which must be fixed before you can save.', 'There are %d errors which must be fixed before you can save.', 2 ),
				// @todo This is lacking, as some languages have a dedicated dual form. For proper handling of plurals in JS, see #20491.
			),
			'pageOnFrontError'        => __( 'Homepage and posts page must be different.' ),
			'saveBlockedError'        => array(
				/* translators: %s: Number of invalid settings. */
				'singular' => _n( 'Unable to save due to %s invalid setting.', 'Unable to save due to %s invalid settings.', 1 ),
				/* translators: %s: Number of invalid settings. */
				'plural'   => _n( 'Unable to save due to %s invalid setting.', 'Unable to save due to %s invalid settings.', 2 ),
				// @todo This is lacking, as some languages have a dedicated dual form. For proper handling of plurals in JS, see #20491.
			),
			'scheduleDescription'     => __( 'Schedule your customization changes to publish ("go live") at a future date.' ),
			'themePreviewUnavailable' => __( 'Sorry, you cannot preview new themes when you have changes scheduled or saved as a draft. Please publish your changes, or wait until they publish to preview new themes.' ),
			'themeInstallUnavailable' => sprintf(
				/* translators: %s: URL to Add Themes admin screen. */
				__( 'You will not be able to install new themes from here yet since your install requires SFTP credentials. For now, please <a href="%s">add themes in the admin</a>.' ),
				esc_url( admin_url( 'theme-install.php' ) )
			),
			'publishSettings'         => __( 'Publish Settings' ),
			'invalidDate'             => __( 'Invalid date.' ),
			'invalidValue'            => __( 'Invalid value.' ),
			'blockThemeNotification'  => sprintf(
				/* translators: 1: Link to Site Editor documentation on HelpHub, 2: HTML button. */
				__( 'Hurray! Your theme supports site editing with blocks. <a href="%1$s">Tell me more</a>. %2$s' ),
				__( 'https://wordpress.org/support/article/site-editor/' ),
				sprintf(
					'<button type="button" data-action="%1$s" class="button switch-to-editor">%2$s</button>',
					esc_url( admin_url( 'site-editor.php' ) ),
					__( 'Use Site Editor' )
				)
			),
		)
	);
	$scripts->add( 'customize-selective-refresh', "/wp-includes/js/customize-selective-refresh$suffix.js", array( 'jquery', 'wp-util', 'customize-preview' ), false, 1 );

	$scripts->add( 'customize-widgets', "/wp-admin/js/customize-widgets$suffix.js", array( 'jquery', 'jquery-ui-sortable', 'jquery-ui-droppable', 'wp-backbone', 'customize-controls' ), false, 1 );
	$scripts->add( 'customize-preview-widgets', "/wp-includes/js/customize-preview-widgets$suffix.js", array( 'jquery', 'wp-util', 'customize-preview', 'customize-selective-refresh' ), false, 1 );

	$scripts->add( 'customize-nav-menus', "/wp-admin/js/customize-nav-menus$suffix.js", array( 'jquery', 'wp-backbone', 'customize-controls', 'accordion', 'nav-menu', 'wp-sanitize' ), false, 1 );
	$scripts->add( 'customize-preview-nav-menus', "/wp-includes/js/customize-preview-nav-menus$suffix.js", array( 'jquery', 'wp-util', 'customize-preview', 'customize-selective-refresh' ), false, 1 );

	$scripts->add( 'wp-custom-header', "/wp-includes/js/wp-custom-header$suffix.js", array( 'wp-a11y' ), false, 1 );

	$scripts->add( 'accordion', "/wp-admin/js/accordion$suffix.js", array( 'jquery' ), false, 1 );

	$scripts->add( 'shortcode', "/wp-includes/js/shortcode$suffix.js", array( 'underscore' ), false, 1 );
	$scripts->add( 'media-models', "/wp-includes/js/media-models$suffix.js", array( 'wp-backbone' ), false, 1 );
	did_action( 'init' ) && $scripts->localize(
		'media-models',
		'_wpMediaModelsL10n',
		array(
			'settings' => array(
				'ajaxurl' => admin_url( 'admin-ajax.php', 'relative' ),
				'post'    => array( 'id' => 0 ),
			),
		)
	);

	$scripts->add( 'wp-embed', "/wp-includes/js/wp-embed$suffix.js", array(), false, 1 );

	// To enqueue media-views or media-editor, call wp_enqueue_media().
	// Both rely on numerous settings, styles, and templates to operate correctly.
	$scripts->add( 'media-views', "/wp-includes/js/media-views$suffix.js", array( 'utils', 'media-models', 'wp-plupload', 'jquery-ui-sortable', 'wp-mediaelement', 'wp-api-request', 'wp-a11y', 'clipboard' ), false, 1 );
	$scripts->set_translations( 'media-views' );

	$scripts->add( 'media-editor', "/wp-includes/js/media-editor$suffix.js", array( 'shortcode', 'media-views' ), false, 1 );
	$scripts->set_translations( 'media-editor' );
	$scripts->add( 'media-audiovideo', "/wp-includes/js/media-audiovideo$suffix.js", array( 'media-editor' ), false, 1 );
	$scripts->add( 'mce-view', "/wp-includes/js/mce-view$suffix.js", array( 'shortcode', 'jquery', 'media-views', 'media-audiovideo' ), false, 1 );

	$scripts->add( 'wp-api', "/wp-includes/js/wp-api$suffix.js", array( 'jquery', 'backbone', 'underscore', 'wp-api-request' ), false, 1 );

	if ( is_admin() ) {
		$scripts->add( 'admin-tags', "/wp-admin/js/tags$suffix.js", array( 'jquery', 'wp-ajax-response' ), false, 1 );
		$scripts->set_translations( 'admin-tags' );

		$scripts->add( 'admin-comments', "/wp-admin/js/edit-comments$suffix.js", array( 'wp-lists', 'quicktags', 'jquery-query' ), false, 1 );
		$scripts->set_translations( 'admin-comments' );
		did_action( 'init' ) && $scripts->localize(
			'admin-comments',
			'adminCommentsSettings',
			array(
				'hotkeys_highlight_first' => isset( $_GET['hotkeys_highlight_first'] ),
				'hotkeys_highlight_last'  => isset( $_GET['hotkeys_highlight_last'] ),
			)
		);

		$scripts->add( 'xfn', "/wp-admin/js/xfn$suffix.js", array( 'jquery' ), false, 1 );

		$scripts->add( 'postbox', "/wp-admin/js/postbox$suffix.js", array( 'jquery-ui-sortable', 'wp-a11y' ), false, 1 );
		$scripts->set_translations( 'postbox' );

		$scripts->add( 'tags-box', "/wp-admin/js/tags-box$suffix.js", array( 'jquery', 'tags-suggest' ), false, 1 );
		$scripts->set_translations( 'tags-box' );

		$scripts->add( 'tags-suggest', "/wp-admin/js/tags-suggest$suffix.js", array( 'jquery-ui-autocomplete', 'wp-a11y' ), false, 1 );
		$scripts->set_translations( 'tags-suggest' );

		$scripts->add( 'post', "/wp-admin/js/post$suffix.js", array( 'suggest', 'wp-lists', 'postbox', 'tags-box', 'underscore', 'word-count', 'wp-a11y', 'wp-sanitize', 'clipboard' ), false, 1 );
		$scripts->set_translations( 'post' );

		$scripts->add( 'editor-expand', "/wp-admin/js/editor-expand$suffix.js", array( 'jquery', 'underscore' ), false, 1 );

		$scripts->add( 'link', "/wp-admin/js/link$suffix.js", array( 'wp-lists', 'postbox' ), false, 1 );

		$scripts->add( 'comment', "/wp-admin/js/comment$suffix.js", array( 'jquery', 'postbox' ), false, 1 );
		$scripts->set_translations( 'comment' );

		$scripts->add( 'admin-gallery', "/wp-admin/js/gallery$suffix.js", array( 'jquery-ui-sortable' ) );

		$scripts->add( 'admin-widgets', "/wp-admin/js/widgets$suffix.js", array( 'jquery-ui-sortable', 'jquery-ui-draggable', 'jquery-ui-droppable', 'wp-a11y' ), false, 1 );
		$scripts->set_translations( 'admin-widgets' );

		$scripts->add( 'media-widgets', "/wp-admin/js/widgets/media-widgets$suffix.js", array( 'jquery', 'media-models', 'media-views', 'wp-api-request' ) );
		$scripts->add_inline_script( 'media-widgets', 'wp.mediaWidgets.init();', 'after' );

		$scripts->add( 'media-audio-widget', "/wp-admin/js/widgets/media-audio-widget$suffix.js", array( 'media-widgets', 'media-audiovideo' ) );
		$scripts->add( 'media-image-widget', "/wp-admin/js/widgets/media-image-widget$suffix.js", array( 'media-widgets' ) );
		$scripts->add( 'media-gallery-widget', "/wp-admin/js/widgets/media-gallery-widget$suffix.js", array( 'media-widgets' ) );
		$scripts->add( 'media-video-widget', "/wp-admin/js/widgets/media-video-widget$suffix.js", array( 'media-widgets', 'media-audiovideo', 'wp-api-request' ) );
		$scripts->add( 'text-widgets', "/wp-admin/js/widgets/text-widgets$suffix.js", array( 'jquery', 'backbone', 'editor', 'wp-util', 'wp-a11y' ) );
		$scripts->add( 'custom-html-widgets', "/wp-admin/js/widgets/custom-html-widgets$suffix.js", array( 'jquery', 'backbone', 'wp-util', 'jquery-ui-core', 'wp-a11y' ) );

		$scripts->add( 'theme', "/wp-admin/js/theme$suffix.js", array( 'wp-backbone', 'wp-a11y', 'customize-base' ), false, 1 );

		$scripts->add( 'inline-edit-post', "/wp-admin/js/inline-edit-post$suffix.js", array( 'jquery', 'tags-suggest', 'wp-a11y' ), false, 1 );
		$scripts->set_translations( 'inline-edit-post' );

		$scripts->add( 'inline-edit-tax', "/wp-admin/js/inline-edit-tax$suffix.js", array( 'jquery', 'wp-a11y' ), false, 1 );
		$scripts->set_translations( 'inline-edit-tax' );

		$scripts->add( 'plugin-install', "/wp-admin/js/plugin-install$suffix.js", array( 'jquery', 'jquery-ui-core', 'thickbox' ), false, 1 );
		$scripts->set_translations( 'plugin-install' );

		$scripts->add( 'site-health', "/wp-admin/js/site-health$suffix.js", array( 'clipboard', 'jquery', 'wp-util', 'wp-a11y', 'wp-api-request', 'wp-url', 'wp-i18n', 'wp-hooks' ), false, 1 );
		$scripts->set_translations( 'site-health' );

		$scripts->add( 'privacy-tools', "/wp-admin/js/privacy-tools$suffix.js", array( 'jquery', 'wp-a11y' ), false, 1 );
		$scripts->set_translations( 'privacy-tools' );

		$scripts->add( 'updates', "/wp-admin/js/updates$suffix.js", array( 'common', 'jquery', 'wp-util', 'wp-a11y', 'wp-sanitize', 'wp-i18n' ), false, 1 );
		$scripts->set_translations( 'updates' );
		did_action( 'init' ) && $scripts->localize(
			'updates',
			'_wpUpdatesSettings',
			array(
				'ajax_nonce' => wp_installing() ? '' : wp_create_nonce( 'updates' ),
			)
		);

		$scripts->add( 'farbtastic', '/wp-admin/js/farbtastic.js', array( 'jquery' ), '1.2' );

		$scripts->add( 'iris', '/wp-admin/js/iris.min.js', array( 'jquery-ui-draggable', 'jquery-ui-slider', 'jquery-touch-punch' ), '1.1.1', 1 );
		$scripts->add( 'wp-color-picker', "/wp-admin/js/color-picker$suffix.js", array( 'iris' ), false, 1 );
		$scripts->set_translations( 'wp-color-picker' );

		$scripts->add( 'dashboard', "/wp-admin/js/dashboard$suffix.js", array( 'jquery', 'admin-comments', 'postbox', 'wp-util', 'wp-a11y', 'wp-date' ), false, 1 );
		$scripts->set_translations( 'dashboard' );

		$scripts->add( 'list-revisions', "/wp-includes/js/wp-list-revisions$suffix.js" );

		$scripts->add( 'media-grid', "/wp-includes/js/media-grid$suffix.js", array( 'media-editor' ), false, 1 );
		$scripts->add( 'media', "/wp-admin/js/media$suffix.js", array( 'jquery', 'clipboard', 'wp-i18n', 'wp-a11y' ), false, 1 );
		$scripts->set_translations( 'media' );

		$scripts->add( 'image-edit', "/wp-admin/js/image-edit$suffix.js", array( 'jquery', 'jquery-ui-core', 'json2', 'imgareaselect', 'wp-a11y' ), false, 1 );
		$scripts->set_translations( 'image-edit' );

		$scripts->add( 'set-post-thumbnail', "/wp-admin/js/set-post-thumbnail$suffix.js", array( 'jquery' ), false, 1 );
		$scripts->set_translations( 'set-post-thumbnail' );

		/*
		 * Navigation Menus: Adding underscore as a dependency to utilize _.debounce
		 * see https://core.trac.wordpress.org/ticket/42321
		 */
		$scripts->add( 'nav-menu', "/wp-admin/js/nav-menu$suffix.js", array( 'jquery-ui-sortable', 'jquery-ui-draggable', 'jquery-ui-droppable', 'wp-lists', 'postbox', 'json2', 'underscore' ) );
		$scripts->set_translations( 'nav-menu' );

		$scripts->add( 'custom-header', '/wp-admin/js/custom-header.js', array( 'jquery-masonry' ), false, 1 );
		$scripts->add( 'custom-background', "/wp-admin/js/custom-background$suffix.js", array( 'wp-color-picker', 'media-views' ), false, 1 );
		$scripts->add( 'media-gallery', "/wp-admin/js/media-gallery$suffix.js", array( 'jquery' ), false, 1 );

		$scripts->add( 'svg-painter', '/wp-admin/js/svg-painter.js', array( 'jquery' ), false, 1 );
	}
}

/**
 * Assigns default styles to $styles object.
 *
 * Nothing is returned, because the $styles parameter is passed by reference.
 * Meaning that whatever object is passed will be updated without having to
 * reassign the variable that was passed back to the same value. This saves
 * memory.
 *
 * Adding default styles is not the only task, it also assigns the base_url
 * property, the default version, and text direction for the object.
 *
 * @since 2.6.0
 *
 * @global array $editor_styles
 *
 * @param WP_Styles $styles
 */
function wp_default_styles( $styles ) {
	global $editor_styles;

	// Include an unmodified $wp_version.
	require ABSPATH . WPINC . '/version.php';

	if ( ! defined( 'SCRIPT_DEBUG' ) ) {
		define( 'SCRIPT_DEBUG', false !== strpos( $wp_version, '-src' ) );
	}

	$guessurl = site_url();

	if ( ! $guessurl ) {
		$guessurl = wp_guess_url();
	}

	$styles->base_url        = $guessurl;
	$styles->content_url     = defined( 'WP_CONTENT_URL' ) ? WP_CONTENT_URL : '';
	$styles->default_version = get_bloginfo( 'version' );
	$styles->text_direction  = function_exists( 'is_rtl' ) && is_rtl() ? 'rtl' : 'ltr';
	$styles->default_dirs    = array( '/wp-admin/', '/wp-includes/css/' );

	// Open Sans is no longer used by core, but may be relied upon by themes and plugins.
	$open_sans_font_url = '';

	/*
	 * translators: If there are characters in your language that are not supported
	 * by Open Sans, translate this to 'off'. Do not translate into your own language.
	 */
	if ( 'off' !== _x( 'on', 'Open Sans font: on or off' ) ) {
		$subsets = 'latin,latin-ext';

		/*
		 * translators: To add an additional Open Sans character subset specific to your language,
		 * translate this to 'greek', 'cyrillic' or 'vietnamese'. Do not translate into your own language.
		 */
		$subset = _x( 'no-subset', 'Open Sans font: add new subset (greek, cyrillic, vietnamese)' );

		if ( 'cyrillic' === $subset ) {
			$subsets .= ',cyrillic,cyrillic-ext';
		} elseif ( 'greek' === $subset ) {
			$subsets .= ',greek,greek-ext';
		} elseif ( 'vietnamese' === $subset ) {
			$subsets .= ',vietnamese';
		}

		// Hotlink Open Sans, for now.
		$open_sans_font_url = "https://fonts.googleapis.com/css?family=Open+Sans:300italic,400italic,600italic,300,400,600&subset=$subsets&display=fallback";
	}

	// Register a stylesheet for the selected admin color scheme.
	$styles->add( 'colors', true, array( 'wp-admin', 'buttons' ) );

	$suffix = SCRIPT_DEBUG ? '' : '.min';

	// Admin CSS.
	$styles->add( 'common', "/wp-admin/css/common$suffix.css" );
	$styles->add( 'forms', "/wp-admin/css/forms$suffix.css" );
	$styles->add( 'admin-menu', "/wp-admin/css/admin-menu$suffix.css" );
	$styles->add( 'dashboard', "/wp-admin/css/dashboard$suffix.css" );
	$styles->add( 'list-tables', "/wp-admin/css/list-tables$suffix.css" );
	$styles->add( 'edit', "/wp-admin/css/edit$suffix.css" );
	$styles->add( 'revisions', "/wp-admin/css/revisions$suffix.css" );
	$styles->add( 'media', "/wp-admin/css/media$suffix.css" );
	$styles->add( 'themes', "/wp-admin/css/themes$suffix.css" );
	$styles->add( 'about', "/wp-admin/css/about$suffix.css" );
	$styles->add( 'nav-menus', "/wp-admin/css/nav-menus$suffix.css" );
	$styles->add( 'widgets', "/wp-admin/css/widgets$suffix.css", array( 'wp-pointer' ) );
	$styles->add( 'site-icon', "/wp-admin/css/site-icon$suffix.css" );
	$styles->add( 'l10n', "/wp-admin/css/l10n$suffix.css" );
	$styles->add( 'code-editor', "/wp-admin/css/code-editor$suffix.css", array( 'wp-codemirror' ) );
	$styles->add( 'site-health', "/wp-admin/css/site-health$suffix.css" );

	$styles->add( 'wp-admin', false, array( 'dashicons', 'common', 'forms', 'admin-menu', 'dashboard', 'list-tables', 'edit', 'revisions', 'media', 'themes', 'about', 'nav-menus', 'widgets', 'site-icon', 'l10n' ) );

	$styles->add( 'login', "/wp-admin/css/login$suffix.css", array( 'dashicons', 'buttons', 'forms', 'l10n' ) );
	$styles->add( 'install', "/wp-admin/css/install$suffix.css", array( 'dashicons', 'buttons', 'forms', 'l10n' ) );
	$styles->add( 'wp-color-picker', "/wp-admin/css/color-picker$suffix.css" );
	$styles->add( 'customize-controls', "/wp-admin/css/customize-controls$suffix.css", array( 'wp-admin', 'colors', 'imgareaselect' ) );
	$styles->add( 'customize-widgets', "/wp-admin/css/customize-widgets$suffix.css", array( 'wp-admin', 'colors' ) );
	$styles->add( 'customize-nav-menus', "/wp-admin/css/customize-nav-menus$suffix.css", array( 'wp-admin', 'colors' ) );

	// Common dependencies.
	$styles->add( 'buttons', "/wp-includes/css/buttons$suffix.css" );
	$styles->add( 'dashicons', "/wp-includes/css/dashicons$suffix.css" );

	// Includes CSS.
	$styles->add( 'admin-bar', "/wp-includes/css/admin-bar$suffix.css", array( 'dashicons' ) );
	$styles->add( 'wp-auth-check', "/wp-includes/css/wp-auth-check$suffix.css", array( 'dashicons' ) );
	$styles->add( 'editor-buttons', "/wp-includes/css/editor$suffix.css", array( 'dashicons' ) );
	$styles->add( 'media-views', "/wp-includes/css/media-views$suffix.css", array( 'buttons', 'dashicons', 'wp-mediaelement' ) );
	$styles->add( 'wp-pointer', "/wp-includes/css/wp-pointer$suffix.css", array( 'dashicons' ) );
	$styles->add( 'customize-preview', "/wp-includes/css/customize-preview$suffix.css", array( 'dashicons' ) );
	$styles->add( 'wp-embed-template-ie', "/wp-includes/css/wp-embed-template-ie$suffix.css" );
	$styles->add_data( 'wp-embed-template-ie', 'conditional', 'lte IE 8' );

	// External libraries and friends.
	$styles->add( 'imgareaselect', '/wp-includes/js/imgareaselect/imgareaselect.css', array(), '0.9.8' );
	$styles->add( 'wp-jquery-ui-dialog', "/wp-includes/css/jquery-ui-dialog$suffix.css", array( 'dashicons' ) );
	$styles->add( 'mediaelement', '/wp-includes/js/mediaelement/mediaelementplayer-legacy.min.css', array(), '4.2.17' );
	$styles->add( 'wp-mediaelement', "/wp-includes/js/mediaelement/wp-mediaelement$suffix.css", array( 'mediaelement' ) );
	$styles->add( 'thickbox', '/wp-includes/js/thickbox/thickbox.css', array( 'dashicons' ) );
	$styles->add( 'wp-codemirror', '/wp-includes/js/codemirror/codemirror.min.css', array(), '5.29.1-alpha-ee20357' );

	// Deprecated CSS.
	$styles->add( 'deprecated-media', "/wp-admin/css/deprecated-media$suffix.css" );
	$styles->add( 'farbtastic', "/wp-admin/css/farbtastic$suffix.css", array(), '1.3u1' );
	$styles->add( 'jcrop', '/wp-includes/js/jcrop/jquery.Jcrop.min.css', array(), '0.9.15' );
	$styles->add( 'colors-fresh', false, array( 'wp-admin', 'buttons' ) ); // Old handle.
	$styles->add( 'open-sans', $open_sans_font_url ); // No longer used in core as of 4.6.

	// Noto Serif is no longer used by core, but may be relied upon by themes and plugins.
	$fonts_url = '';

	/*
	 * translators: Use this to specify the proper Google Font name and variants
	 * to load that is supported by your language. Do not translate.
	 * Set to 'off' to disable loading.
	 */
	$font_family = _x( 'Noto Serif:400,400i,700,700i', 'Google Font Name and Variants' );
	if ( 'off' !== $font_family ) {
		$fonts_url = 'https://fonts.googleapis.com/css?family=' . urlencode( $font_family );
	}
	$styles->add( 'wp-editor-font', $fonts_url ); // No longer used in core as of 5.7.
	$block_library_theme_path = WPINC . "/css/dist/block-library/theme$suffix.css";
	$styles->add( 'wp-block-library-theme', "/$block_library_theme_path" );
	$styles->add_data( 'wp-block-library-theme', 'path', ABSPATH . $block_library_theme_path );

	$styles->add(
		'wp-reset-editor-styles',
		"/wp-includes/css/dist/block-library/reset$suffix.css",
		array( 'common', 'forms' ) // Make sure the reset is loaded after the default WP Admin styles.
	);

	$styles->add(
		'wp-editor-classic-layout-styles',
		"/wp-includes/css/dist/edit-post/classic$suffix.css",
		array()
	);

	$wp_edit_blocks_dependencies = array(
		'wp-components',
		'wp-editor',
		// This need to be added before the block library styles,
		// The block library styles override the "reset" styles.
		'wp-reset-editor-styles',
		'wp-block-library',
		'wp-reusable-blocks',
	);

	// Only load the default layout and margin styles for themes without theme.json file.
	if ( ! wp_theme_has_theme_json() ) {
		$wp_edit_blocks_dependencies[] = 'wp-editor-classic-layout-styles';
	}

	if ( ! is_array( $editor_styles ) || count( $editor_styles ) === 0 ) {
		// Include opinionated block styles if no $editor_styles are declared, so the editor never appears broken.
		$wp_edit_blocks_dependencies[] = 'wp-block-library-theme';
	}

	$styles->add(
		'wp-edit-blocks',
		"/wp-includes/css/dist/block-library/editor$suffix.css",
		$wp_edit_blocks_dependencies
	);

	$package_styles = array(
		'block-editor'         => array( 'wp-components' ),
		'block-library'        => array(),
		'block-directory'      => array(),
		'components'           => array(),
		'edit-post'            => array(
			'wp-components',
			'wp-block-editor',
			'wp-editor',
			'wp-edit-blocks',
			'wp-block-library',
			'wp-nux',
		),
		'editor'               => array(
			'wp-components',
			'wp-block-editor',
			'wp-nux',
			'wp-reusable-blocks',
		),
		'format-library'       => array(),
		'list-reusable-blocks' => array( 'wp-components' ),
		'reusable-blocks'      => array( 'wp-components' ),
		'nux'                  => array( 'wp-components' ),
		'widgets'              => array(
			'wp-components',
		),
		'edit-widgets'         => array(
			'wp-widgets',
			'wp-block-editor',
			'wp-edit-blocks',
			'wp-block-library',
			'wp-reusable-blocks',
		),
		'customize-widgets'    => array(
			'wp-widgets',
			'wp-block-editor',
			'wp-edit-blocks',
			'wp-block-library',
			'wp-reusable-blocks',
		),
		'edit-site'            => array(
			'wp-components',
			'wp-block-editor',
			'wp-edit-blocks',
		),
	);

	foreach ( $package_styles as $package => $dependencies ) {
		$handle = 'wp-' . $package;
		$path   = "/wp-includes/css/dist/$package/style$suffix.css";

		if ( 'block-library' === $package && wp_should_load_separate_core_block_assets() ) {
			$path = "/wp-includes/css/dist/$package/common$suffix.css";
		}
		$styles->add( $handle, $path, $dependencies );
		$styles->add_data( $handle, 'path', ABSPATH . $path );
	}

	// RTL CSS.
	$rtl_styles = array(
		// Admin CSS.
		'common',
		'forms',
		'admin-menu',
		'dashboard',
		'list-tables',
		'edit',
		'revisions',
		'media',
		'themes',
		'about',
		'nav-menus',
		'widgets',
		'site-icon',
		'l10n',
		'install',
		'wp-color-picker',
		'customize-controls',
		'customize-widgets',
		'customize-nav-menus',
		'customize-preview',
		'login',
		'site-health',
		// Includes CSS.
		'buttons',
		'admin-bar',
		'wp-auth-check',
		'editor-buttons',
		'media-views',
		'wp-pointer',
		'wp-jquery-ui-dialog',
		// Package styles.
		'wp-reset-editor-styles',
		'wp-editor-classic-layout-styles',
		'wp-block-library-theme',
		'wp-edit-blocks',
		'wp-block-editor',
		'wp-block-library',
		'wp-block-directory',
		'wp-components',
		'wp-customize-widgets',
		'wp-edit-post',
		'wp-edit-site',
		'wp-edit-widgets',
		'wp-editor',
		'wp-format-library',
		'wp-list-reusable-blocks',
		'wp-reusable-blocks',
		'wp-nux',
		'wp-widgets',
		// Deprecated CSS.
		'deprecated-media',
		'farbtastic',
	);

	foreach ( $rtl_styles as $rtl_style ) {
		$styles->add_data( $rtl_style, 'rtl', 'replace' );
		if ( $suffix ) {
			$styles->add_data( $rtl_style, 'suffix', $suffix );
		}
	}
}

/**
 * Reorders JavaScript scripts array to place prototype before jQuery.
 *
 * @since 2.3.1
 *
 * @param string[] $js_array JavaScript scripts array
 * @return string[] Reordered array, if needed.
 */
function wp_prototype_before_jquery( $js_array ) {
	$prototype = array_search( 'prototype', $js_array, true );

	if ( false === $prototype ) {
		return $js_array;
	}

	$jquery = array_search( 'jquery', $js_array, true );

	if ( false === $jquery ) {
		return $js_array;
	}

	if ( $prototype < $jquery ) {
		return $js_array;
	}

	unset( $js_array[ $prototype ] );

	array_splice( $js_array, $jquery, 0, 'prototype' );

	return $js_array;
}

/**
 * Loads localized data on print rather than initialization.
 *
 * These localizations require information that may not be loaded even by init.
 *
 * @since 2.5.0
 */
function wp_just_in_time_script_localization() {

	wp_localize_script(
		'autosave',
		'autosaveL10n',
		array(
			'autosaveInterval' => AUTOSAVE_INTERVAL,
			'blog_id'          => get_current_blog_id(),
		)
	);

	wp_localize_script(
		'mce-view',
		'mceViewL10n',
		array(
			'shortcodes' => ! empty( $GLOBALS['shortcode_tags'] ) ? array_keys( $GLOBALS['shortcode_tags'] ) : array(),
		)
	);

	wp_localize_script(
		'word-count',
		'wordCountL10n',
		array(
			/*
			 * translators: If your word count is based on single characters (e.g. East Asian characters),
			 * enter 'characters_excluding_spaces' or 'characters_including_spaces'. Otherwise, enter 'words'.
			 * Do not translate into your own language.
			 */
			'type'       => _x( 'words', 'Word count type. Do not translate!' ),
			'shortcodes' => ! empty( $GLOBALS['shortcode_tags'] ) ? array_keys( $GLOBALS['shortcode_tags'] ) : array(),
		)
	);
}

/**
 * Localizes the jQuery UI datepicker.
 *
 * @since 4.6.0
 *
 * @link https://api.jqueryui.com/datepicker/#options
 *
 * @global WP_Locale $wp_locale WordPress date and time locale object.
 */
function wp_localize_jquery_ui_datepicker() {
	global $wp_locale;

	if ( ! wp_script_is( 'jquery-ui-datepicker', 'enqueued' ) ) {
		return;
	}

	// Convert the PHP date format into jQuery UI's format.
	$datepicker_date_format = str_replace(
		array(
			'd',
			'j',
			'l',
			'z', // Day.
			'F',
			'M',
			'n',
			'm', // Month.
			'Y',
			'y', // Year.
		),
		array(
			'dd',
			'd',
			'DD',
			'o',
			'MM',
			'M',
			'm',
			'mm',
			'yy',
			'y',
		),
		get_option( 'date_format' )
	);

	$datepicker_defaults = wp_json_encode(
		array(
			'closeText'       => __( 'Close' ),
			'currentText'     => __( 'Today' ),
			'monthNames'      => array_values( $wp_locale->month ),
			'monthNamesShort' => array_values( $wp_locale->month_abbrev ),
			'nextText'        => __( 'Next' ),
			'prevText'        => __( 'Previous' ),
			'dayNames'        => array_values( $wp_locale->weekday ),
			'dayNamesShort'   => array_values( $wp_locale->weekday_abbrev ),
			'dayNamesMin'     => array_values( $wp_locale->weekday_initial ),
			'dateFormat'      => $datepicker_date_format,
			'firstDay'        => absint( get_option( 'start_of_week' ) ),
			'isRTL'           => $wp_locale->is_rtl(),
		)
	);

	wp_add_inline_script( 'jquery-ui-datepicker', "jQuery(function(jQuery){jQuery.datepicker.setDefaults({$datepicker_defaults});});" );
}

/**
 * Localizes community events data that needs to be passed to dashboard.js.
 *
 * @since 4.8.0
 */
function wp_localize_community_events() {
	if ( ! wp_script_is( 'dashboard' ) ) {
		return;
	}

	require_once ABSPATH . 'wp-admin/includes/class-wp-community-events.php';

	$user_id            = get_current_user_id();
	$saved_location     = get_user_option( 'community-events-location', $user_id );
	$saved_ip_address   = isset( $saved_location['ip'] ) ? $saved_location['ip'] : false;
	$current_ip_address = WP_Community_Events::get_unsafe_client_ip();

	/*
	 * If the user's location is based on their IP address, then update their
	 * location when their IP address changes. This allows them to see events
	 * in their current city when travelling. Otherwise, they would always be
	 * shown events in the city where they were when they first loaded the
	 * Dashboard, which could have been months or years ago.
	 */
	if ( $saved_ip_address && $current_ip_address && $current_ip_address !== $saved_ip_address ) {
		$saved_location['ip'] = $current_ip_address;
		update_user_meta( $user_id, 'community-events-location', $saved_location );
	}

	$events_client = new WP_Community_Events( $user_id, $saved_location );

	wp_localize_script(
		'dashboard',
		'communityEventsData',
		array(
			'nonce'       => wp_create_nonce( 'community_events' ),
			'cache'       => $events_client->get_cached_events(),
			'time_format' => get_option( 'time_format' ),
		)
	);
}

/**
 * Administration Screen CSS for changing the styles.
 *
 * If installing the 'wp-admin/' directory will be replaced with './'.
 *
 * The $_wp_admin_css_colors global manages the Administration Screens CSS
 * stylesheet that is loaded. The option that is set is 'admin_color' and is the
 * color and key for the array. The value for the color key is an object with
 * a 'url' parameter that has the URL path to the CSS file.
 *
 * The query from $src parameter will be appended to the URL that is given from
 * the $_wp_admin_css_colors array value URL.
 *
 * @since 2.6.0
 *
 * @global array $_wp_admin_css_colors
 *
 * @param string $src    Source URL.
 * @param string $handle Either 'colors' or 'colors-rtl'.
 * @return string|false URL path to CSS stylesheet for Administration Screens.
 */
function wp_style_loader_src( $src, $handle ) {
	global $_wp_admin_css_colors;

	if ( wp_installing() ) {
		return preg_replace( '#^wp-admin/#', './', $src );
	}

	if ( 'colors' === $handle ) {
		$color = get_user_option( 'admin_color' );

		if ( empty( $color ) || ! isset( $_wp_admin_css_colors[ $color ] ) ) {
			$color = 'fresh';
		}

		$color = $_wp_admin_css_colors[ $color ];
		$url   = $color->url;

		if ( ! $url ) {
			return false;
		}

		$parsed = parse_url( $src );
		if ( isset( $parsed['query'] ) && $parsed['query'] ) {
			wp_parse_str( $parsed['query'], $qv );
			$url = add_query_arg( $qv, $url );
		}

		return $url;
	}

	return $src;
}

/**
 * Prints the script queue in the HTML head on admin pages.
 *
 * Postpones the scripts that were queued for the footer.
 * print_footer_scripts() is called in the footer to print these scripts.
 *
 * @since 2.8.0
 *
 * @see wp_print_scripts()
 *
 * @global bool $concatenate_scripts
 *
 * @return array
 */
function print_head_scripts() {
	global $concatenate_scripts;

	if ( ! did_action( 'wp_print_scripts' ) ) {
		/** This action is documented in wp-includes/functions.wp-scripts.php */
		do_action( 'wp_print_scripts' );
	}

	$wp_scripts = wp_scripts();

	script_concat_settings();
	$wp_scripts->do_concat = $concatenate_scripts;
	$wp_scripts->do_head_items();

	/**
	 * Filters whether to print the head scripts.
	 *
	 * @since 2.8.0
	 *
	 * @param bool $print Whether to print the head scripts. Default true.
	 */
	if ( apply_filters( 'print_head_scripts', true ) ) {
		_print_scripts();
	}

	$wp_scripts->reset();
	return $wp_scripts->done;
}

/**
 * Prints the scripts that were queued for the footer or too late for the HTML head.
 *
 * @since 2.8.0
 *
 * @global WP_Scripts $wp_scripts
 * @global bool       $concatenate_scripts
 *
 * @return array
 */
function print_footer_scripts() {
	global $wp_scripts, $concatenate_scripts;

	if ( ! ( $wp_scripts instanceof WP_Scripts ) ) {
		return array(); // No need to run if not instantiated.
	}
	script_concat_settings();
	$wp_scripts->do_concat = $concatenate_scripts;
	$wp_scripts->do_footer_items();

	/**
	 * Filters whether to print the footer scripts.
	 *
	 * @since 2.8.0
	 *
	 * @param bool $print Whether to print the footer scripts. Default true.
	 */
	if ( apply_filters( 'print_footer_scripts', true ) ) {
		_print_scripts();
	}

	$wp_scripts->reset();
	return $wp_scripts->done;
}

/**
 * Prints scripts (internal use only)
 *
 * @ignore
 *
 * @global WP_Scripts $wp_scripts
 * @global bool       $compress_scripts
 */
function _print_scripts() {
	global $wp_scripts, $compress_scripts;

	$zip = $compress_scripts ? 1 : 0;
	if ( $zip && defined( 'ENFORCE_GZIP' ) && ENFORCE_GZIP ) {
		$zip = 'gzip';
	}

	$concat    = trim( $wp_scripts->concat, ', ' );
	$type_attr = current_theme_supports( 'html5', 'script' ) ? '' : " type='text/javascript'";

	if ( $concat ) {
		if ( ! empty( $wp_scripts->print_code ) ) {
			echo "\n<script{$type_attr}>\n";
			echo "/* <![CDATA[ */\n"; // Not needed in HTML 5.
			echo $wp_scripts->print_code;
			echo "/* ]]> */\n";
			echo "</script>\n";
		}

		$concat       = str_split( $concat, 128 );
		$concatenated = '';

		foreach ( $concat as $key => $chunk ) {
			$concatenated .= "&load%5Bchunk_{$key}%5D={$chunk}";
		}

		$src = $wp_scripts->base_url . "/wp-admin/load-scripts.php?c={$zip}" . $concatenated . '&ver=' . $wp_scripts->default_version;
		echo "<script{$type_attr} src='" . esc_attr( $src ) . "'></script>\n";
	}

	if ( ! empty( $wp_scripts->print_html ) ) {
		echo $wp_scripts->print_html;
	}
}

/**
 * Prints the script queue in the HTML head on the front end.
 *
 * Postpones the scripts that were queued for the footer.
 * wp_print_footer_scripts() is called in the footer to print these scripts.
 *
 * @since 2.8.0
 *
 * @global WP_Scripts $wp_scripts
 *
 * @return array
 */
function wp_print_head_scripts() {
	global $wp_scripts;

	if ( ! did_action( 'wp_print_scripts' ) ) {
		/** This action is documented in wp-includes/functions.wp-scripts.php */
		do_action( 'wp_print_scripts' );
	}

	if ( ! ( $wp_scripts instanceof WP_Scripts ) ) {
		return array(); // No need to run if nothing is queued.
	}

	return print_head_scripts();
}

/**
 * Private, for use in *_footer_scripts hooks
 *
 * @since 3.3.0
 */
function _wp_footer_scripts() {
	print_late_styles();
	print_footer_scripts();
}

/**
 * Hooks to print the scripts and styles in the footer.
 *
 * @since 2.8.0
 */
function wp_print_footer_scripts() {
	/**
	 * Fires when footer scripts are printed.
	 *
	 * @since 2.8.0
	 */
	do_action( 'wp_print_footer_scripts' );
}

/**
 * Wrapper for do_action( 'wp_enqueue_scripts' ).
 *
 * Allows plugins to queue scripts for the front end using wp_enqueue_script().
 * Runs first in wp_head() where all is_home(), is_page(), etc. functions are available.
 *
 * @since 2.8.0
 */
function wp_enqueue_scripts() {
	/**
	 * Fires when scripts and styles are enqueued.
	 *
	 * @since 2.8.0
	 */
	do_action( 'wp_enqueue_scripts' );
}

/**
 * Prints the styles queue in the HTML head on admin pages.
 *
 * @since 2.8.0
 *
 * @global bool $concatenate_scripts
 *
 * @return array
 */
function print_admin_styles() {
	global $concatenate_scripts;

	$wp_styles = wp_styles();

	script_concat_settings();
	$wp_styles->do_concat = $concatenate_scripts;
	$wp_styles->do_items( false );

	/**
	 * Filters whether to print the admin styles.
	 *
	 * @since 2.8.0
	 *
	 * @param bool $print Whether to print the admin styles. Default true.
	 */
	if ( apply_filters( 'print_admin_styles', true ) ) {
		_print_styles();
	}

	$wp_styles->reset();
	return $wp_styles->done;
}

/**
 * Prints the styles that were queued too late for the HTML head.
 *
 * @since 3.3.0
 *
 * @global WP_Styles $wp_styles
 * @global bool      $concatenate_scripts
 *
 * @return array|void
 */
function print_late_styles() {
	global $wp_styles, $concatenate_scripts;

	if ( ! ( $wp_styles instanceof WP_Styles ) ) {
		return;
	}

	script_concat_settings();
	$wp_styles->do_concat = $concatenate_scripts;
	$wp_styles->do_footer_items();

	/**
	 * Filters whether to print the styles queued too late for the HTML head.
	 *
	 * @since 3.3.0
	 *
	 * @param bool $print Whether to print the 'late' styles. Default true.
	 */
	if ( apply_filters( 'print_late_styles', true ) ) {
		_print_styles();
	}

	$wp_styles->reset();
	return $wp_styles->done;
}

/**
 * Prints styles (internal use only).
 *
 * @ignore
 * @since 3.3.0
 *
 * @global bool $compress_css
 */
function _print_styles() {
	global $compress_css;

	$wp_styles = wp_styles();

	$zip = $compress_css ? 1 : 0;
	if ( $zip && defined( 'ENFORCE_GZIP' ) && ENFORCE_GZIP ) {
		$zip = 'gzip';
	}

	$concat    = trim( $wp_styles->concat, ', ' );
	$type_attr = current_theme_supports( 'html5', 'style' ) ? '' : ' type="text/css"';

	if ( $concat ) {
		$dir = $wp_styles->text_direction;
		$ver = $wp_styles->default_version;

		$concat       = str_split( $concat, 128 );
		$concatenated = '';

		foreach ( $concat as $key => $chunk ) {
			$concatenated .= "&load%5Bchunk_{$key}%5D={$chunk}";
		}

		$href = $wp_styles->base_url . "/wp-admin/load-styles.php?c={$zip}&dir={$dir}" . $concatenated . '&ver=' . $ver;
		echo "<link rel='stylesheet' href='" . esc_attr( $href ) . "'{$type_attr} media='all' />\n";

		if ( ! empty( $wp_styles->print_code ) ) {
			echo "<style{$type_attr}>\n";
			echo $wp_styles->print_code;
			echo "\n</style>\n";
		}
	}

	if ( ! empty( $wp_styles->print_html ) ) {
		echo $wp_styles->print_html;
	}
}

/**
 * Determines the concatenation and compression settings for scripts and styles.
 *
 * @since 2.8.0
 *
 * @global bool $concatenate_scripts
 * @global bool $compress_scripts
 * @global bool $compress_css
 */
function script_concat_settings() {
	global $concatenate_scripts, $compress_scripts, $compress_css;

	$compressed_output = ( ini_get( 'zlib.output_compression' ) || 'ob_gzhandler' === ini_get( 'output_handler' ) );

	$can_compress_scripts = ! wp_installing() && get_site_option( 'can_compress_scripts' );

	if ( ! isset( $concatenate_scripts ) ) {
		$concatenate_scripts = defined( 'CONCATENATE_SCRIPTS' ) ? CONCATENATE_SCRIPTS : true;
		if ( ( ! is_admin() && ! did_action( 'login_init' ) ) || ( defined( 'SCRIPT_DEBUG' ) && SCRIPT_DEBUG ) ) {
			$concatenate_scripts = false;
		}
	}

	if ( ! isset( $compress_scripts ) ) {
		$compress_scripts = defined( 'COMPRESS_SCRIPTS' ) ? COMPRESS_SCRIPTS : true;
		if ( $compress_scripts && ( ! $can_compress_scripts || $compressed_output ) ) {
			$compress_scripts = false;
		}
	}

	if ( ! isset( $compress_css ) ) {
		$compress_css = defined( 'COMPRESS_CSS' ) ? COMPRESS_CSS : true;
		if ( $compress_css && ( ! $can_compress_scripts || $compressed_output ) ) {
			$compress_css = false;
		}
	}
}

/**
 * Handles the enqueueing of block scripts and styles that are common to both
 * the editor and the front-end.
 *
 * @since 5.0.0
 */
function wp_common_block_scripts_and_styles() {
	if ( is_admin() && ! wp_should_load_block_editor_scripts_and_styles() ) {
		return;
	}

	wp_enqueue_style( 'wp-block-library' );

	if ( current_theme_supports( 'wp-block-styles' ) ) {
		if ( wp_should_load_separate_core_block_assets() ) {
			$suffix = defined( 'SCRIPT_DEBUG' ) && SCRIPT_DEBUG ? 'css' : 'min.css';
			$files  = glob( __DIR__ . "/blocks/**/theme.$suffix" );
			foreach ( $files as $path ) {
				$block_name = basename( dirname( $path ) );
				if ( is_rtl() && file_exists( __DIR__ . "/blocks/$block_name/theme-rtl.$suffix" ) ) {
					$path = __DIR__ . "/blocks/$block_name/theme-rtl.$suffix";
				}
				wp_add_inline_style( "wp-block-{$block_name}", file_get_contents( $path ) );
			}
		} else {
			wp_enqueue_style( 'wp-block-library-theme' );
		}
	}

	/**
	 * Fires after enqueuing block assets for both editor and front-end.
	 *
	 * Call `add_action` on any hook before 'wp_enqueue_scripts'.
	 *
	 * In the function call you supply, simply use `wp_enqueue_script` and
	 * `wp_enqueue_style` to add your functionality to the Gutenberg editor.
	 *
	 * @since 5.0.0
	 */
	do_action( 'enqueue_block_assets' );
}

/**
 * Applies a filter to the list of style nodes that comes from WP_Theme_JSON::get_style_nodes().
 *
 * This particular filter removes all of the blocks from the array.
 *
 * We want WP_Theme_JSON to be ignorant of the implementation details of how the CSS is being used.
 * This filter allows us to modify the output of WP_Theme_JSON depending on whether or not we are
 * loading separate assets, without making the class aware of that detail.
 *
 * @since 6.1.0
 *
 * @param array $nodes The nodes to filter.
 * @return array A filtered array of style nodes.
 */
function wp_filter_out_block_nodes( $nodes ) {
	return array_filter(
		$nodes,
		function( $node ) {
			return ! in_array( 'blocks', $node['path'], true );
		},
		ARRAY_FILTER_USE_BOTH
	);
}

/**
 * Enqueues the global styles defined via theme.json.
 *
 * @since 5.8.0
 */
function wp_enqueue_global_styles() {
	$separate_assets  = wp_should_load_separate_core_block_assets();
	$is_block_theme   = wp_is_block_theme();
	$is_classic_theme = ! $is_block_theme;

	/*
	 * Global styles should be printed in the head when loading all styles combined.
	 * The footer should only be used to print global styles for classic themes with separate core assets enabled.
	 *
	 * See https://core.trac.wordpress.org/ticket/53494.
	 */
	if (
		( $is_block_theme && doing_action( 'wp_footer' ) ) ||
		( $is_classic_theme && doing_action( 'wp_footer' ) && ! $separate_assets ) ||
		( $is_classic_theme && doing_action( 'wp_enqueue_scripts' ) && $separate_assets )
	) {
		return;
	}

	/*
	 * If loading the CSS for each block separately, then load the theme.json CSS conditionally.
	 * This removes the CSS from the global-styles stylesheet and adds it to the inline CSS for each block.
	 * This filter must be registered before calling wp_get_global_stylesheet();
	 */
	add_filter( 'wp_theme_json_get_style_nodes', 'wp_filter_out_block_nodes' );

	$stylesheet = wp_get_global_stylesheet();

	if ( empty( $stylesheet ) ) {
		return;
	}

	wp_register_style( 'global-styles', false, array(), true, true );
	wp_add_inline_style( 'global-styles', $stylesheet );
	wp_enqueue_style( 'global-styles' );

	// Add each block as an inline css.
	wp_add_global_styles_for_blocks();
}

/**
 * Renders the SVG filters supplied by theme.json.
 *
 * Note that this doesn't render the per-block user-defined
 * filters which are handled by wp_render_duotone_support,
 * but it should be rendered before the filtered content
 * in the body to satisfy Safari's rendering quirks.
 *
 * @since 5.9.1
 */
function wp_global_styles_render_svg_filters() {
	/*
	 * When calling via the in_admin_header action, we only want to render the
	 * SVGs on block editor pages.
	 */
	if (
		is_admin() &&
		! get_current_screen()->is_block_editor()
	) {
		return;
	}

	$filters = wp_get_global_styles_svg_filters();
	if ( ! empty( $filters ) ) {
		echo $filters;
	}
}

/**
 * Checks if the editor scripts and styles for all registered block types
 * should be enqueued on the current screen.
 *
 * @since 5.6.0
 *
 * @global WP_Screen $current_screen WordPress current screen object.
 *
 * @return bool Whether scripts and styles should be enqueued.
 */
function wp_should_load_block_editor_scripts_and_styles() {
	global $current_screen;

	$is_block_editor_screen = ( $current_screen instanceof WP_Screen ) && $current_screen->is_block_editor();

	/**
	 * Filters the flag that decides whether or not block editor scripts and styles
	 * are going to be enqueued on the current screen.
	 *
	 * @since 5.6.0
	 *
	 * @param bool $is_block_editor_screen Current value of the flag.
	 */
	return apply_filters( 'should_load_block_editor_scripts_and_styles', $is_block_editor_screen );
}

/**
 * Checks whether separate styles should be loaded for core blocks on-render.
 *
 * When this function returns true, other functions ensure that core blocks
 * only load their assets on-render, and each block loads its own, individual
 * assets. Third-party blocks only load their assets when rendered.
 *
 * When this function returns false, all core block assets are loaded regardless
 * of whether they are rendered in a page or not, because they are all part of
 * the `block-library/style.css` file. Assets for third-party blocks are always
 * enqueued regardless of whether they are rendered or not.
 *
 * This only affects front end and not the block editor screens.
 *
 * @see wp_enqueue_registered_block_scripts_and_styles()
 * @see register_block_style_handle()
 *
 * @since 5.8.0
 *
 * @return bool Whether separate assets will be loaded.
 */
function wp_should_load_separate_core_block_assets() {
	if ( is_admin() || is_feed() || ( defined( 'REST_REQUEST' ) && REST_REQUEST ) ) {
		return false;
	}

	/**
	 * Filters whether block styles should be loaded separately.
	 *
	 * Returning false loads all core block assets, regardless of whether they are rendered
	 * in a page or not. Returning true loads core block assets only when they are rendered.
	 *
	 * @since 5.8.0
	 *
	 * @param bool $load_separate_assets Whether separate assets will be loaded.
	 *                                   Default false (all block assets are loaded, even when not used).
	 */
	return apply_filters( 'should_load_separate_core_block_assets', false );
}

/**
 * Enqueues registered block scripts and styles, depending on current rendered
 * context (only enqueuing editor scripts while in context of the editor).
 *
 * @since 5.0.0
 *
 * @global WP_Screen $current_screen WordPress current screen object.
 */
function wp_enqueue_registered_block_scripts_and_styles() {
	global $current_screen;

	if ( wp_should_load_separate_core_block_assets() ) {
		return;
	}

	$load_editor_scripts_and_styles = is_admin() && wp_should_load_block_editor_scripts_and_styles();

	$block_registry = WP_Block_Type_Registry::get_instance();
	foreach ( $block_registry->get_all_registered() as $block_name => $block_type ) {
		// Front-end and editor styles.
		foreach ( $block_type->style_handles as $style_handle ) {
			wp_enqueue_style( $style_handle );
		}

		// Front-end and editor scripts.
		foreach ( $block_type->script_handles as $script_handle ) {
			wp_enqueue_script( $script_handle );
		}

		if ( $load_editor_scripts_and_styles ) {
			// Editor styles.
			foreach ( $block_type->editor_style_handles as $editor_style_handle ) {
				wp_enqueue_style( $editor_style_handle );
			}

			// Editor scripts.
			foreach ( $block_type->editor_script_handles as $editor_script_handle ) {
				wp_enqueue_script( $editor_script_handle );
			}
		}
	}
}

/**
 * Function responsible for enqueuing the styles required for block styles functionality on the editor and on the frontend.
 *
 * @since 5.3.0
 *
 * @global WP_Styles $wp_styles
 */
function enqueue_block_styles_assets() {
	global $wp_styles;

	$block_styles = WP_Block_Styles_Registry::get_instance()->get_all_registered();

	foreach ( $block_styles as $block_name => $styles ) {
		foreach ( $styles as $style_properties ) {
			if ( isset( $style_properties['style_handle'] ) ) {

				// If the site loads separate styles per-block, enqueue the stylesheet on render.
				if ( wp_should_load_separate_core_block_assets() ) {
					add_filter(
						'render_block',
						function( $html, $block ) use ( $block_name, $style_properties ) {
							if ( $block['blockName'] === $block_name ) {
								wp_enqueue_style( $style_properties['style_handle'] );
							}
							return $html;
						},
						10,
						2
					);
				} else {
					wp_enqueue_style( $style_properties['style_handle'] );
				}
			}
			if ( isset( $style_properties['inline_style'] ) ) {

				// Default to "wp-block-library".
				$handle = 'wp-block-library';

				// If the site loads separate styles per-block, check if the block has a stylesheet registered.
				if ( wp_should_load_separate_core_block_assets() ) {
					$block_stylesheet_handle = generate_block_asset_handle( $block_name, 'style' );

					if ( isset( $wp_styles->registered[ $block_stylesheet_handle ] ) ) {
						$handle = $block_stylesheet_handle;
					}
				}

				// Add inline styles to the calculated handle.
				wp_add_inline_style( $handle, $style_properties['inline_style'] );
			}
		}
	}
}

/**
 * Function responsible for enqueuing the assets required for block styles functionality on the editor.
 *
 * @since 5.3.0
 */
function enqueue_editor_block_styles_assets() {
	$block_styles = WP_Block_Styles_Registry::get_instance()->get_all_registered();

	$register_script_lines = array( '( function() {' );
	foreach ( $block_styles as $block_name => $styles ) {
		foreach ( $styles as $style_properties ) {
			$block_style = array(
				'name'  => $style_properties['name'],
				'label' => $style_properties['label'],
			);
			if ( isset( $style_properties['is_default'] ) ) {
				$block_style['isDefault'] = $style_properties['is_default'];
			}
			$register_script_lines[] = sprintf(
				'	wp.blocks.registerBlockStyle( \'%s\', %s );',
				$block_name,
				wp_json_encode( $block_style )
			);
		}
	}
	$register_script_lines[] = '} )();';
	$inline_script           = implode( "\n", $register_script_lines );

	wp_register_script( 'wp-block-styles', false, array( 'wp-blocks' ), true, true );
	wp_add_inline_script( 'wp-block-styles', $inline_script );
	wp_enqueue_script( 'wp-block-styles' );
}

/**
 * Enqueues the assets required for the block directory within the block editor.
 *
 * @since 5.5.0
 */
function wp_enqueue_editor_block_directory_assets() {
	wp_enqueue_script( 'wp-block-directory' );
	wp_enqueue_style( 'wp-block-directory' );
}

/**
 * Enqueues the assets required for the format library within the block editor.
 *
 * @since 5.8.0
 */
function wp_enqueue_editor_format_library_assets() {
	wp_enqueue_script( 'wp-format-library' );
	wp_enqueue_style( 'wp-format-library' );
}

/**
 * Sanitizes an attributes array into an attributes string to be placed inside a `<script>` tag.
 *
 * Automatically injects type attribute if needed.
 * Used by {@see wp_get_script_tag()} and {@see wp_get_inline_script_tag()}.
 *
 * @since 5.7.0
 *
 * @param array $attributes Key-value pairs representing `<script>` tag attributes.
 * @return string String made of sanitized `<script>` tag attributes.
 */
function wp_sanitize_script_attributes( $attributes ) {
	$html5_script_support = ! is_admin() && ! current_theme_supports( 'html5', 'script' );
	$attributes_string    = '';

	// If HTML5 script tag is supported, only the attribute name is added
	// to $attributes_string for entries with a boolean value, and that are true.
	foreach ( $attributes as $attribute_name => $attribute_value ) {
		if ( is_bool( $attribute_value ) ) {
			if ( $attribute_value ) {
				$attributes_string .= $html5_script_support ? sprintf( ' %1$s="%2$s"', esc_attr( $attribute_name ), esc_attr( $attribute_name ) ) : ' ' . esc_attr( $attribute_name );
			}
		} else {
			$attributes_string .= sprintf( ' %1$s="%2$s"', esc_attr( $attribute_name ), esc_attr( $attribute_value ) );
		}
	}

	return $attributes_string;
}

/**
 * Formats `<script>` loader tags.
 *
 * It is possible to inject attributes in the `<script>` tag via the {@see 'wp_script_attributes'} filter.
 * Automatically injects type attribute if needed.
 *
 * @since 5.7.0
 *
 * @param array $attributes Key-value pairs representing `<script>` tag attributes.
 * @return string String containing `<script>` opening and closing tags.
 */
function wp_get_script_tag( $attributes ) {
	if ( ! isset( $attributes['type'] ) && ! is_admin() && ! current_theme_supports( 'html5', 'script' ) ) {
		$attributes['type'] = 'text/javascript';
	}
	/**
	 * Filters attributes to be added to a script tag.
	 *
	 * @since 5.7.0
	 *
	 * @param array $attributes Key-value pairs representing `<script>` tag attributes.
	 *                          Only the attribute name is added to the `<script>` tag for
	 *                          entries with a boolean value, and that are true.
	 */
	$attributes = apply_filters( 'wp_script_attributes', $attributes );

	return sprintf( "<script%s></script>\n", wp_sanitize_script_attributes( $attributes ) );
}

/**
 * Prints formatted `<script>` loader tag.
 *
 * It is possible to inject attributes in the `<script>` tag via the  {@see 'wp_script_attributes'}  filter.
 * Automatically injects type attribute if needed.
 *
 * @since 5.7.0
 *
 * @param array $attributes Key-value pairs representing `<script>` tag attributes.
 */
function wp_print_script_tag( $attributes ) {
	echo wp_get_script_tag( $attributes );
}

/**
 * Wraps inline JavaScript in `<script>` tag.
 *
 * It is possible to inject attributes in the `<script>` tag via the  {@see 'wp_script_attributes'}  filter.
 * Automatically injects type attribute if needed.
 *
 * @since 5.7.0
 *
 * @param string $javascript Inline JavaScript code.
 * @param array  $attributes Optional. Key-value pairs representing `<script>` tag attributes.
 * @return string String containing inline JavaScript code wrapped around `<script>` tag.
 */
function wp_get_inline_script_tag( $javascript, $attributes = array() ) {
	if ( ! isset( $attributes['type'] ) && ! is_admin() && ! current_theme_supports( 'html5', 'script' ) ) {
		$attributes['type'] = 'text/javascript';
	}
	/**
	 * Filters attributes to be added to a script tag.
	 *
	 * @since 5.7.0
	 *
	 * @param array  $attributes Key-value pairs representing `<script>` tag attributes.
	 *                           Only the attribute name is added to the `<script>` tag for
	 *                           entries with a boolean value, and that are true.
	 * @param string $javascript Inline JavaScript code.
	 */
	$attributes = apply_filters( 'wp_inline_script_attributes', $attributes, $javascript );

	$javascript = "\n" . trim( $javascript, "\n\r " ) . "\n";

	return sprintf( "<script%s>%s</script>\n", wp_sanitize_script_attributes( $attributes ), $javascript );
}

/**
 * Prints inline JavaScript wrapped in `<script>` tag.
 *
 * It is possible to inject attributes in the `<script>` tag via the  {@see 'wp_script_attributes'}  filter.
 * Automatically injects type attribute if needed.
 *
 * @since 5.7.0
 *
 * @param string $javascript Inline JavaScript code.
 * @param array  $attributes Optional. Key-value pairs representing `<script>` tag attributes.
 */
function wp_print_inline_script_tag( $javascript, $attributes = array() ) {
	echo wp_get_inline_script_tag( $javascript, $attributes );
}

/**
 * Allows small styles to be inlined.
 *
 * This improves performance and sustainability, and is opt-in. Stylesheets can opt in
 * by adding `path` data using `wp_style_add_data`, and defining the file's absolute path:
 *
 *     wp_style_add_data( $style_handle, 'path', $file_path );
 *
 * @since 5.8.0
 *
 * @global WP_Styles $wp_styles
 */
function wp_maybe_inline_styles() {
	global $wp_styles;

	$total_inline_limit = 20000;
	/**
	 * The maximum size of inlined styles in bytes.
	 *
	 * @since 5.8.0
	 *
	 * @param int $total_inline_limit The file-size threshold, in bytes. Default 20000.
	 */
	$total_inline_limit = apply_filters( 'styles_inline_size_limit', $total_inline_limit );

	$styles = array();

	// Build an array of styles that have a path defined.
	foreach ( $wp_styles->queue as $handle ) {
		if ( wp_styles()->get_data( $handle, 'path' ) && file_exists( $wp_styles->registered[ $handle ]->extra['path'] ) ) {
			$styles[] = array(
				'handle' => $handle,
				'src'    => $wp_styles->registered[ $handle ]->src,
				'path'   => $wp_styles->registered[ $handle ]->extra['path'],
				'size'   => filesize( $wp_styles->registered[ $handle ]->extra['path'] ),
			);
		}
	}

	if ( ! empty( $styles ) ) {
		// Reorder styles array based on size.
		usort(
			$styles,
			static function( $a, $b ) {
				return ( $a['size'] <= $b['size'] ) ? -1 : 1;
			}
		);

		/*
		 * The total inlined size.
		 *
		 * On each iteration of the loop, if a style gets added inline the value of this var increases
		 * to reflect the total size of inlined styles.
		 */
		$total_inline_size = 0;

		// Loop styles.
		foreach ( $styles as $style ) {

			// Size check. Since styles are ordered by size, we can break the loop.
			if ( $total_inline_size + $style['size'] > $total_inline_limit ) {
				break;
			}

			// Get the styles if we don't already have them.
			$style['css'] = file_get_contents( $style['path'] );

			// Check if the style contains relative URLs that need to be modified.
			// URLs relative to the stylesheet's path should be converted to relative to the site's root.
			$style['css'] = _wp_normalize_relative_css_links( $style['css'], $style['src'] );

			// Set `src` to `false` and add styles inline.
			$wp_styles->registered[ $style['handle'] ]->src = false;
			if ( empty( $wp_styles->registered[ $style['handle'] ]->extra['after'] ) ) {
				$wp_styles->registered[ $style['handle'] ]->extra['after'] = array();
			}
			array_unshift( $wp_styles->registered[ $style['handle'] ]->extra['after'], $style['css'] );

			// Add the styles size to the $total_inline_size var.
			$total_inline_size += (int) $style['size'];
		}
	}
}

/**
 * Makes URLs relative to the WordPress installation.
 *
 * @since 5.9.0
 * @access private
 *
 * @param string $css            The CSS to make URLs relative to the WordPress installation.
 * @param string $stylesheet_url The URL to the stylesheet.
 *
 * @return string The CSS with URLs made relative to the WordPress installation.
 */
function _wp_normalize_relative_css_links( $css, $stylesheet_url ) {
	$has_src_results = preg_match_all( '#url\s*\(\s*[\'"]?\s*([^\'"\)]+)#', $css, $src_results );
	if ( $has_src_results ) {
		// Loop through the URLs to find relative ones.
		foreach ( $src_results[1] as $src_index => $src_result ) {
			// Skip if this is an absolute URL.
			if ( 0 === strpos( $src_result, 'http' ) || 0 === strpos( $src_result, '//' ) ) {
				continue;
			}

			// Skip if the URL is an HTML ID.
			if ( str_starts_with( $src_result, '#' ) ) {
				continue;
			}

			// Skip if the URL is a data URI.
			if ( str_starts_with( $src_result, 'data:' ) ) {
				continue;
			}

			// Build the absolute URL.
			$absolute_url = dirname( $stylesheet_url ) . '/' . $src_result;
			$absolute_url = str_replace( '/./', '/', $absolute_url );
			// Convert to URL related to the site root.
			$relative_url = wp_make_link_relative( $absolute_url );

			// Replace the URL in the CSS.
			$css = str_replace(
				$src_results[0][ $src_index ],
				str_replace( $src_result, $relative_url, $src_results[0][ $src_index ] ),
				$css
			);
		}
	}

	return $css;
}

/**
 * Function that enqueues the CSS Custom Properties coming from theme.json.
 *
 * @since 5.9.0
 */
function wp_enqueue_global_styles_css_custom_properties() {
	wp_register_style( 'global-styles-css-custom-properties', false, array(), true, true );
	wp_add_inline_style( 'global-styles-css-custom-properties', wp_get_global_stylesheet( array( 'variables' ) ) );
	wp_enqueue_style( 'global-styles-css-custom-properties' );
}

/**
 * Hooks inline styles in the proper place, depending on the active theme.
 *
 * @since 5.9.1
 * @since 6.1.0 Added the `$priority` parameter.
 *
 * For block themes, styles are loaded in the head.
 * For classic ones, styles are loaded in the body because the wp_head action happens before render_block.
 *
 * @link https://core.trac.wordpress.org/ticket/53494.
 *
 * @param string $style    String containing the CSS styles to be added.
 * @param int    $priority To set the priority for the add_action.
 */
function wp_enqueue_block_support_styles( $style, $priority = 10 ) {
	$action_hook_name = 'wp_footer';
	if ( wp_is_block_theme() ) {
		$action_hook_name = 'wp_head';
	}
	add_action(
		$action_hook_name,
		static function () use ( $style ) {
			echo "<style>$style</style>\n";
		},
		$priority
	);
}

/**
 * Fetches, processes and compiles stored core styles, then combines and renders them to the page.
 * Styles are stored via the style engine API.
 *
 * @link https://developer.wordpress.org/block-editor/reference-guides/packages/packages-style-engine/
 *
 * @since 6.1.0
 *
 * @param array $options {
 *     Optional. An array of options to pass to wp_style_engine_get_stylesheet_from_context(). Default empty array.
 *
 *     @type bool $optimize Whether to optimize the CSS output, e.g., combine rules. Default is `false`.
 *     @type bool $prettify Whether to add new lines and indents to output. Default is the test of whether the global constant `SCRIPT_DEBUG` is defined.
 * }
 *
 * @return void
 */
function wp_enqueue_stored_styles( $options = array() ) {
	$is_block_theme   = wp_is_block_theme();
	$is_classic_theme = ! $is_block_theme;

	/*
	 * For block themes, this function prints stored styles in the header.
	 * For classic themes, in the footer.
	 */
	if (
		( $is_block_theme && doing_action( 'wp_footer' ) ) ||
		( $is_classic_theme && doing_action( 'wp_enqueue_scripts' ) )
	) {
		return;
	}

	$core_styles_keys         = array( 'block-supports' );
	$compiled_core_stylesheet = '';
	$style_tag_id             = 'core';
	// Adds comment if code is prettified to identify core styles sections in debugging.
	$should_prettify = isset( $options['prettify'] ) ? true === $options['prettify'] : defined( 'SCRIPT_DEBUG' ) && SCRIPT_DEBUG;
	foreach ( $core_styles_keys as $style_key ) {
		if ( $should_prettify ) {
			$compiled_core_stylesheet .= "/**\n * Core styles: $style_key\n */\n";
		}
		// Chains core store ids to signify what the styles contain.
		$style_tag_id             .= '-' . $style_key;
		$compiled_core_stylesheet .= wp_style_engine_get_stylesheet_from_context( $style_key, $options );
	}

	// Combines Core styles.
	if ( ! empty( $compiled_core_stylesheet ) ) {
		wp_register_style( $style_tag_id, false, array(), true, true );
		wp_add_inline_style( $style_tag_id, $compiled_core_stylesheet );
		wp_enqueue_style( $style_tag_id );
	}

	// Prints out any other stores registered by themes or otherwise.
	$additional_stores = WP_Style_Engine_CSS_Rules_Store::get_stores();
	foreach ( array_keys( $additional_stores ) as $store_name ) {
		if ( in_array( $store_name, $core_styles_keys, true ) ) {
			continue;
		}
		$styles = wp_style_engine_get_stylesheet_from_context( $store_name, $options );
		if ( ! empty( $styles ) ) {
			$key = "wp-style-engine-$store_name";
			wp_register_style( $key, false, array(), true, true );
			wp_add_inline_style( $key, $styles );
			wp_enqueue_style( $key );
		}
	}
}

/**
 * Enqueues a stylesheet for a specific block.
 *
 * If the theme has opted-in to separate-styles loading,
 * then the stylesheet will be enqueued on-render,
 * otherwise when the block inits.
 *
 * @since 5.9.0
 *
 * @param string $block_name The block-name, including namespace.
 * @param array  $args       An array of arguments [handle,src,deps,ver,media].
 */
function wp_enqueue_block_style( $block_name, $args ) {
	$args = wp_parse_args(
		$args,
		array(
			'handle' => '',
			'src'    => '',
			'deps'   => array(),
			'ver'    => false,
			'media'  => 'all',
		)
	);

	/**
	 * Callback function to register and enqueue styles.
	 *
	 * @param string $content When the callback is used for the render_block filter,
	 *                        the content needs to be returned so the function parameter
	 *                        is to ensure the content exists.
	 * @return string Block content.
	 */
	$callback = static function( $content ) use ( $args ) {
		// Register the stylesheet.
		if ( ! empty( $args['src'] ) ) {
			wp_register_style( $args['handle'], $args['src'], $args['deps'], $args['ver'], $args['media'] );
		}

		// Add `path` data if provided.
		if ( isset( $args['path'] ) ) {
			wp_style_add_data( $args['handle'], 'path', $args['path'] );

			// Get the RTL file path.
			$rtl_file_path = str_replace( '.css', '-rtl.css', $args['path'] );

			// Add RTL stylesheet.
			if ( file_exists( $rtl_file_path ) ) {
				wp_style_add_data( $args['handle'], 'rtl', 'replace' );

				if ( is_rtl() ) {
					wp_style_add_data( $args['handle'], 'path', $rtl_file_path );
				}
			}
		}

		// Enqueue the stylesheet.
		wp_enqueue_style( $args['handle'] );

		return $content;
	};

	$hook = did_action( 'wp_enqueue_scripts' ) ? 'wp_footer' : 'wp_enqueue_scripts';
	if ( wp_should_load_separate_core_block_assets() ) {
		/**
		 * Callback function to register and enqueue styles.
		 *
		 * @param string $content The block content.
		 * @param array  $block   The full block, including name and attributes.
		 * @return string Block content.
		 */
		$callback_separate = static function( $content, $block ) use ( $block_name, $callback ) {
			if ( ! empty( $block['blockName'] ) && $block_name === $block['blockName'] ) {
				return $callback( $content );
			}
			return $content;
		};

		/*
		 * The filter's callback here is an anonymous function because
		 * using a named function in this case is not possible.
		 *
		 * The function cannot be unhooked, however, users are still able
		 * to dequeue the stylesheets registered/enqueued by the callback
		 * which is why in this case, using an anonymous function
		 * was deemed acceptable.
		 */
		add_filter( 'render_block', $callback_separate, 10, 2 );
		return;
	}

	/*
	 * The filter's callback here is an anonymous function because
	 * using a named function in this case is not possible.
	 *
	 * The function cannot be unhooked, however, users are still able
	 * to dequeue the stylesheets registered/enqueued by the callback
	 * which is why in this case, using an anonymous function
	 * was deemed acceptable.
	 */
	add_filter( $hook, $callback );

	// Enqueue assets in the editor.
	add_action( 'enqueue_block_assets', $callback );
}

/**
 * Runs the theme.json webfonts handler.
 *
 * Using `WP_Theme_JSON_Resolver`, it gets the fonts defined
 * in the `theme.json` for the current selection and style
 * variations, validates the font-face properties, generates
 * the '@font-face' style declarations, and then enqueues the
 * styles for both the editor and front-end.
 *
 * Design Notes:
 * This is not a public API, but rather an internal handler.
 * A future public Webfonts API will replace this stopgap code.
 *
 * This code design is intentional.
 *    a. It hides the inner-workings.
 *    b. It does not expose API ins or outs for consumption.
 *    c. It only works with a theme's `theme.json`.
 *
 * Why?
 *    a. To avoid backwards-compatibility issues when
 *       the Webfonts API is introduced in Core.
 *    b. To make `fontFace` declarations in `theme.json` work.
 *
 * @link  https://github.com/WordPress/gutenberg/issues/40472
 *
 * @since 6.0.0
 * @access private
 */
function _wp_theme_json_webfonts_handler() {
	// Block themes are unavailable during installation.
	if ( wp_installing() ) {
		return;
	}

	// Webfonts to be processed.
	$registered_webfonts = array();

	/**
	 * Gets the webfonts from theme.json.
	 *
	 * @since 6.0.0
	 *
	 * @return array Array of defined webfonts.
	 */
	$fn_get_webfonts_from_theme_json = static function() {
		// Get settings from theme.json.
		$settings = WP_Theme_JSON_Resolver::get_merged_data()->get_settings();

		// If in the editor, add webfonts defined in variations.
		if ( is_admin() || ( defined( 'REST_REQUEST' ) && REST_REQUEST ) ) {
			$variations = WP_Theme_JSON_Resolver::get_style_variations();
			foreach ( $variations as $variation ) {
				// Skip if fontFamilies are not defined in the variation.
				if ( empty( $variation['settings']['typography']['fontFamilies'] ) ) {
					continue;
				}

				// Initialize the array structure.
				if ( empty( $settings['typography'] ) ) {
					$settings['typography'] = array();
				}
				if ( empty( $settings['typography']['fontFamilies'] ) ) {
					$settings['typography']['fontFamilies'] = array();
				}
				if ( empty( $settings['typography']['fontFamilies']['theme'] ) ) {
					$settings['typography']['fontFamilies']['theme'] = array();
				}

				// Combine variations with settings. Remove duplicates.
				$settings['typography']['fontFamilies']['theme'] = array_merge( $settings['typography']['fontFamilies']['theme'], $variation['settings']['typography']['fontFamilies']['theme'] );
				$settings['typography']['fontFamilies']          = array_unique( $settings['typography']['fontFamilies'] );
			}
		}

		// Bail out early if there are no settings for webfonts.
		if ( empty( $settings['typography']['fontFamilies'] ) ) {
			return array();
		}

		$webfonts = array();

		// Look for fontFamilies.
		foreach ( $settings['typography']['fontFamilies'] as $font_families ) {
			foreach ( $font_families as $font_family ) {

				// Skip if fontFace is not defined.
				if ( empty( $font_family['fontFace'] ) ) {
					continue;
				}

				// Skip if fontFace is not an array of webfonts.
				if ( ! is_array( $font_family['fontFace'] ) ) {
					continue;
				}

				$webfonts = array_merge( $webfonts, $font_family['fontFace'] );
			}
		}

		return $webfonts;
	};

	/**
	 * Transforms each 'src' into an URI by replacing 'file:./'
	 * placeholder from theme.json.
	 *
	 * The absolute path to the webfont file(s) cannot be defined in
	 * theme.json. `file:./` is the placeholder which is replaced by
	 * the theme's URL path to the theme's root.
	 *
	 * @since 6.0.0
	 *
	 * @param array $src Webfont file(s) `src`.
	 * @return array Webfont's `src` in URI.
	 */
	$fn_transform_src_into_uri = static function( array $src ) {
		foreach ( $src as $key => $url ) {
			// Tweak the URL to be relative to the theme root.
			if ( ! str_starts_with( $url, 'file:./' ) ) {
				continue;
			}

			$src[ $key ] = get_theme_file_uri( str_replace( 'file:./', '', $url ) );
		}

		return $src;
	};

	/**
	 * Converts the font-face properties (i.e. keys) into kebab-case.
	 *
	 * @since 6.0.0
	 *
	 * @param array $font_face Font face to convert.
	 * @return array Font faces with each property in kebab-case format.
	 */
	$fn_convert_keys_to_kebab_case = static function( array $font_face ) {
		foreach ( $font_face as $property => $value ) {
			$kebab_case               = _wp_to_kebab_case( $property );
			$font_face[ $kebab_case ] = $value;
			if ( $kebab_case !== $property ) {
				unset( $font_face[ $property ] );
			}
		}

		return $font_face;
	};

	/**
	 * Validates a webfont.
	 *
	 * @since 6.0.0
	 *
	 * @param array $webfont The webfont arguments.
	 * @return array|false The validated webfont arguments, or false if the webfont is invalid.
	 */
	$fn_validate_webfont = static function( $webfont ) {
		$webfont = wp_parse_args(
			$webfont,
			array(
				'font-family'  => '',
				'font-style'   => 'normal',
				'font-weight'  => '400',
				'font-display' => 'fallback',
				'src'          => array(),
			)
		);

		// Check the font-family.
		if ( empty( $webfont['font-family'] ) || ! is_string( $webfont['font-family'] ) ) {
			trigger_error( __( 'Webfont font family must be a non-empty string.' ) );

			return false;
		}

		// Check that the `src` property is defined and a valid type.
		if ( empty( $webfont['src'] ) || ( ! is_string( $webfont['src'] ) && ! is_array( $webfont['src'] ) ) ) {
			trigger_error( __( 'Webfont src must be a non-empty string or an array of strings.' ) );

			return false;
		}

		// Validate the `src` property.
		foreach ( (array) $webfont['src'] as $src ) {
			if ( ! is_string( $src ) || '' === trim( $src ) ) {
				trigger_error( __( 'Each webfont src must be a non-empty string.' ) );

				return false;
			}
		}

		// Check the font-weight.
		if ( ! is_string( $webfont['font-weight'] ) && ! is_int( $webfont['font-weight'] ) ) {
			trigger_error( __( 'Webfont font weight must be a properly formatted string or integer.' ) );

			return false;
		}

		// Check the font-display.
		if ( ! in_array( $webfont['font-display'], array( 'auto', 'block', 'fallback', 'swap' ), true ) ) {
			$webfont['font-display'] = 'fallback';
		}

		$valid_props = array(
			'ascend-override',
			'descend-override',
			'font-display',
			'font-family',
			'font-stretch',
			'font-style',
			'font-weight',
			'font-variant',
			'font-feature-settings',
			'font-variation-settings',
			'line-gap-override',
			'size-adjust',
			'src',
			'unicode-range',
		);

		foreach ( $webfont as $prop => $value ) {
			if ( ! in_array( $prop, $valid_props, true ) ) {
				unset( $webfont[ $prop ] );
			}
		}

		return $webfont;
	};

	/**
	 * Registers webfonts declared in theme.json.
	 *
	 * @since 6.0.0
	 *
	 * @uses $registered_webfonts To access and update the registered webfonts registry (passed by reference).
	 * @uses $fn_get_webfonts_from_theme_json To run the function that gets the webfonts from theme.json.
	 * @uses $fn_convert_keys_to_kebab_case To run the function that converts keys into kebab-case.
	 * @uses $fn_validate_webfont To run the function that validates each font-face (webfont) from theme.json.
	 */
	$fn_register_webfonts = static function() use ( &$registered_webfonts, $fn_get_webfonts_from_theme_json, $fn_convert_keys_to_kebab_case, $fn_validate_webfont, $fn_transform_src_into_uri ) {
		$registered_webfonts = array();

		foreach ( $fn_get_webfonts_from_theme_json() as $webfont ) {
			if ( ! is_array( $webfont ) ) {
				continue;
			}

			$webfont = $fn_convert_keys_to_kebab_case( $webfont );

			$webfont = $fn_validate_webfont( $webfont );

			$webfont['src'] = $fn_transform_src_into_uri( (array) $webfont['src'] );

			// Skip if not valid.
			if ( empty( $webfont ) ) {
				continue;
			}

			$registered_webfonts[] = $webfont;
		}
	};

	/**
	 * Orders 'src' items to optimize for browser support.
	 *
	 * @since 6.0.0
	 *
	 * @param array $webfont Webfont to process.
	 * @return array Ordered `src` items.
	 */
	$fn_order_src = static function( array $webfont ) {
		$src         = array();
		$src_ordered = array();

		foreach ( $webfont['src'] as $url ) {
			// Add data URIs first.
			if ( str_starts_with( trim( $url ), 'data:' ) ) {
				$src_ordered[] = array(
					'url'    => $url,
					'format' => 'data',
				);
				continue;
			}
			$format         = pathinfo( $url, PATHINFO_EXTENSION );
			$src[ $format ] = $url;
		}

		// Add woff2.
		if ( ! empty( $src['woff2'] ) ) {
			$src_ordered[] = array(
				'url'    => sanitize_url( $src['woff2'] ),
				'format' => 'woff2',
			);
		}

		// Add woff.
		if ( ! empty( $src['woff'] ) ) {
			$src_ordered[] = array(
				'url'    => sanitize_url( $src['woff'] ),
				'format' => 'woff',
			);
		}

		// Add ttf.
		if ( ! empty( $src['ttf'] ) ) {
			$src_ordered[] = array(
				'url'    => sanitize_url( $src['ttf'] ),
				'format' => 'truetype',
			);
		}

		// Add eot.
		if ( ! empty( $src['eot'] ) ) {
			$src_ordered[] = array(
				'url'    => sanitize_url( $src['eot'] ),
				'format' => 'embedded-opentype',
			);
		}

		// Add otf.
		if ( ! empty( $src['otf'] ) ) {
			$src_ordered[] = array(
				'url'    => sanitize_url( $src['otf'] ),
				'format' => 'opentype',
			);
		}
		$webfont['src'] = $src_ordered;

		return $webfont;
	};

	/**
	 * Compiles the 'src' into valid CSS.
	 *
	 * @since 6.0.0
	 *
	 * @param string $font_family Font family.
	 * @param array  $value       Value to process.
	 * @return string The CSS.
	 */
	$fn_compile_src = static function( $font_family, array $value ) {
		$src = "local($font_family)";

		foreach ( $value as $item ) {

			if (
				str_starts_with( $item['url'], site_url() ) ||
				str_starts_with( $item['url'], home_url() )
			) {
				$item['url'] = wp_make_link_relative( $item['url'] );
			}

			$src .= ( 'data' === $item['format'] )
				? ", url({$item['url']})"
				: ", url('{$item['url']}') format('{$item['format']}')";
		}

		return $src;
	};

	/**
	 * Compiles the font variation settings.
	 *
	 * @since 6.0.0
	 *
	 * @param array $font_variation_settings Array of font variation settings.
	 * @return string The CSS.
	 */
	$fn_compile_variations = static function( array $font_variation_settings ) {
		$variations = '';

		foreach ( $font_variation_settings as $key => $value ) {
			$variations .= "$key $value";
		}

		return $variations;
	};

	/**
	 * Builds the font-family's CSS.
	 *
	 * @since 6.0.0
	 *
	 * @uses $fn_compile_src To run the function that compiles the src.
	 * @uses $fn_compile_variations To run the function that compiles the variations.
	 *
	 * @param array $webfont Webfont to process.
	 * @return string This font-family's CSS.
	 */
	$fn_build_font_face_css = static function( array $webfont ) use ( $fn_compile_src, $fn_compile_variations ) {
		$css = '';

		// Wrap font-family in quotes if it contains spaces.
		if (
			str_contains( $webfont['font-family'], ' ' ) &&
			! str_contains( $webfont['font-family'], '"' ) &&
			! str_contains( $webfont['font-family'], "'" )
		) {
			$webfont['font-family'] = '"' . $webfont['font-family'] . '"';
		}

		foreach ( $webfont as $key => $value ) {
			/*
			 * Skip "provider", since it's for internal API use,
			 * and not a valid CSS property.
			 */
			if ( 'provider' === $key ) {
				continue;
			}

			// Compile the "src" parameter.
			if ( 'src' === $key ) {
				$value = $fn_compile_src( $webfont['font-family'], $value );
			}

			// If font-variation-settings is an array, convert it to a string.
			if ( 'font-variation-settings' === $key && is_array( $value ) ) {
				$value = $fn_compile_variations( $value );
			}

			if ( ! empty( $value ) ) {
				$css .= "$key:$value;";
			}
		}

		return $css;
	};

	/**
	 * Gets the '@font-face' CSS styles for locally-hosted font files.
	 *
	 * @since 6.0.0
	 *
	 * @uses $registered_webfonts To access and update the registered webfonts registry (passed by reference).
	 * @uses $fn_order_src To run the function that orders the src.
	 * @uses $fn_build_font_face_css To run the function that builds the font-face CSS.
	 *
	 * @return string The `@font-face` CSS.
	 */
	$fn_get_css = static function() use ( &$registered_webfonts, $fn_order_src, $fn_build_font_face_css ) {
		$css = '';

		foreach ( $registered_webfonts as $webfont ) {
			// Order the webfont's `src` items to optimize for browser support.
			$webfont = $fn_order_src( $webfont );

			// Build the @font-face CSS for this webfont.
			$css .= '@font-face{' . $fn_build_font_face_css( $webfont ) . '}';
		}

		return $css;
	};

	/**
	 * Generates and enqueues webfonts styles.
	 *
	 * @since 6.0.0
	 *
	 * @uses $fn_get_css To run the function that gets the CSS.
	 */
	$fn_generate_and_enqueue_styles = static function() use ( $fn_get_css ) {
		// Generate the styles.
		$styles = $fn_get_css();

		// Bail out if there are no styles to enqueue.
		if ( '' === $styles ) {
			return;
		}

		// Enqueue the stylesheet.
		wp_register_style( 'wp-webfonts', '' );
		wp_enqueue_style( 'wp-webfonts' );

		// Add the styles to the stylesheet.
		wp_add_inline_style( 'wp-webfonts', $styles );
	};

	/**
	 * Generates and enqueues editor styles.
	 *
	 * @since 6.0.0
	 *
	 * @uses $fn_get_css To run the function that gets the CSS.
	 */
	$fn_generate_and_enqueue_editor_styles = static function() use ( $fn_get_css ) {
		// Generate the styles.
		$styles = $fn_get_css();

		// Bail out if there are no styles to enqueue.
		if ( '' === $styles ) {
			return;
		}

		wp_add_inline_style( 'wp-block-library', $styles );
	};

	add_action( 'wp_loaded', $fn_register_webfonts );
	add_action( 'wp_enqueue_scripts', $fn_generate_and_enqueue_styles );
	add_action( 'admin_init', $fn_generate_and_enqueue_editor_styles );
}

/**
 * Loads classic theme styles on classic themes in the frontend.
 *
 * This is needed for backwards compatibility for button blocks specifically.
 *
 * @since 6.1.0
 */
function wp_enqueue_classic_theme_styles() {
	if ( ! wp_theme_has_theme_json() ) {
		$suffix = wp_scripts_get_suffix();
		wp_register_style( 'classic-theme-styles', '/' . WPINC . "/css/classic-themes$suffix.css", array(), true );
		wp_enqueue_style( 'classic-theme-styles' );
	}
}

/**
 * Loads classic theme styles on classic themes in the editor.
 *
 * This is needed for backwards compatibility for button blocks specifically.
 *
 * @since 6.1.0
 *
 * @param array $editor_settings The array of editor settings.
 * @return array A filtered array of editor settings.
 */
function wp_add_editor_classic_theme_styles( $editor_settings ) {
	if ( wp_theme_has_theme_json() ) {
		return $editor_settings;
	}

	$suffix               = wp_scripts_get_suffix();
	$classic_theme_styles = ABSPATH . WPINC . "/css/classic-themes$suffix.css";

	// This follows the pattern of get_block_editor_theme_styles,
	// but we can't use get_block_editor_theme_styles directly as it
	// only handles external files or theme files.
	$classic_theme_styles_settings = array(
		'css'            => file_get_contents( $classic_theme_styles ),
		'__unstableType' => 'core',
		'isGlobalStyles' => false,
	);

	// Add these settings to the start of the array so that themes can override them.
	array_unshift( $editor_settings['styles'], $classic_theme_styles_settings );

	return $editor_settings;
}<|MERGE_RESOLUTION|>--- conflicted
+++ resolved
@@ -824,11 +824,8 @@
 	// The unminified jquery.js and jquery-migrate.js are included to facilitate debugging.
 	$scripts->add( 'jquery', false, array( 'jquery-core', 'jquery-migrate' ), '3.6.3' );
 	$scripts->add( 'jquery-core', "/wp-includes/js/jquery/jquery$suffix.js", array(), '3.6.3' );
-<<<<<<< HEAD
 	$scripts->add( 'jquery-migrate', "/wp-includes/js/jquery/jquery-migrate$suffix.js", array(), '3.4.0' );
-=======
-	$scripts->add( 'jquery-migrate', "/wp-includes/js/jquery/jquery-migrate$suffix.js", array(), '3.3.2' );
->>>>>>> 01623b16
+
 
 	// Full jQuery UI.
 	// The build process in 1.12.1 has changed significantly.
