<?php
/**
 * WordPress scripts and styles default loader.
 *
 * Several constants are used to manage the loading, concatenating and compression of scripts and CSS:
 * define('SCRIPT_DEBUG', true); loads the development (non-minified) versions of all scripts and CSS, and disables compression and concatenation,
 * define('CONCATENATE_SCRIPTS', false); disables compression and concatenation of scripts and CSS,
 * define('COMPRESS_SCRIPTS', false); disables compression of scripts,
 * define('COMPRESS_CSS', false); disables compression of CSS,
 * define('ENFORCE_GZIP', true); forces gzip for compression (default is deflate).
 *
 * The globals $concatenate_scripts, $compress_scripts and $compress_css can be set by plugins
 * to temporarily override the above settings. Also a compression test is run once and the result is saved
 * as option 'can_compress_scripts' (0/1). The test will run again if that option is deleted.
 *
 * @package WordPress
 */

/** WordPress Dependency Class */
require ABSPATH . WPINC . '/class-wp-dependency.php';

/** WordPress Dependencies Class */
require ABSPATH . WPINC . '/class-wp-dependencies.php';

/** WordPress Scripts Class */
require ABSPATH . WPINC . '/class-wp-scripts.php';

/** WordPress Scripts Functions */
require ABSPATH . WPINC . '/functions.wp-scripts.php';

/** WordPress Styles Class */
require ABSPATH . WPINC . '/class-wp-styles.php';

/** WordPress Styles Functions */
require ABSPATH . WPINC . '/functions.wp-styles.php';

/**
 * Registers TinyMCE scripts.
 *
 * @since 5.0.0
 *
 * @global string $tinymce_version
 * @global bool   $concatenate_scripts
 * @global bool   $compress_scripts
 *
 * @param WP_Scripts $scripts            WP_Scripts object.
 * @param bool       $force_uncompressed Whether to forcibly prevent gzip compression. Default false.
 */
function wp_register_tinymce_scripts( $scripts, $force_uncompressed = false ) {
	global $tinymce_version, $concatenate_scripts, $compress_scripts;

	$suffix     = wp_scripts_get_suffix();
	$dev_suffix = wp_scripts_get_suffix( 'dev' );

	script_concat_settings();

	$compressed = $compress_scripts && $concatenate_scripts && isset( $_SERVER['HTTP_ACCEPT_ENCODING'] )
		&& false !== stripos( $_SERVER['HTTP_ACCEPT_ENCODING'], 'gzip' ) && ! $force_uncompressed;

	// Load tinymce.js when running from /src, otherwise load wp-tinymce.js.gz (in production)
	// or tinymce.min.js (when SCRIPT_DEBUG is true).
	if ( $compressed ) {
		$scripts->add( 'wp-tinymce', includes_url( 'js/tinymce/' ) . 'wp-tinymce.js', array(), $tinymce_version );
	} else {
		$scripts->add( 'wp-tinymce-root', includes_url( 'js/tinymce/' ) . "tinymce$dev_suffix.js", array(), $tinymce_version );
		$scripts->add( 'wp-tinymce', includes_url( 'js/tinymce/' ) . "plugins/compat3x/plugin$dev_suffix.js", array( 'wp-tinymce-root' ), $tinymce_version );
	}

	$scripts->add( 'wp-tinymce-lists', includes_url( "js/tinymce/plugins/lists/plugin$suffix.js" ), array( 'wp-tinymce' ), $tinymce_version );
}

/**
 * Registers all the WordPress vendor scripts that are in the standardized
 * `js/dist/vendor/` location.
 *
 * For the order of `$scripts->add` see `wp_default_scripts`.
 *
 * @since 5.0.0
 *
 * @global WP_Locale $wp_locale WordPress date and time locale object.
 *
 * @param WP_Scripts $scripts WP_Scripts object.
 */
function wp_default_packages_vendor( $scripts ) {
	global $wp_locale;

	$suffix = wp_scripts_get_suffix();

	$vendor_scripts = array(
		'react'       => array( 'wp-polyfill' ),
		'react-dom'   => array( 'react' ),
		'regenerator-runtime',
		'moment',
		'lodash',
		'wp-polyfill-fetch',
		'wp-polyfill-formdata',
		'wp-polyfill-node-contains',
		'wp-polyfill-url',
		'wp-polyfill-dom-rect',
		'wp-polyfill-element-closest',
		'wp-polyfill-object-fit',
		'wp-polyfill-inert',
		'wp-polyfill' => array( 'wp-polyfill-inert', 'regenerator-runtime' ),
	);

	$vendor_scripts_versions = array(
		'react'                       => '18.2.0',
		'react-dom'                   => '18.2.0',
		'regenerator-runtime'         => '0.13.11',
		'moment'                      => '2.29.4',
		'lodash'                      => '4.17.19',
		'wp-polyfill-fetch'           => '3.6.2',
		'wp-polyfill-formdata'        => '4.0.10',
		'wp-polyfill-node-contains'   => '4.6.0',
		'wp-polyfill-url'             => '3.6.4',
<<<<<<< HEAD
		'wp-polyfill-dom-rect'        => '4.4.0',
		'wp-polyfill-element-closest' => '3.0.2',
=======
		'wp-polyfill-dom-rect'        => '4.6.0',
		'wp-polyfill-element-closest' => '2.0.2',
>>>>>>> d4995136
		'wp-polyfill-object-fit'      => '2.3.5',
		'wp-polyfill-inert'           => '3.1.2',
		'wp-polyfill'                 => '3.15.0',
	);

	foreach ( $vendor_scripts as $handle => $dependencies ) {
		if ( is_string( $dependencies ) ) {
			$handle       = $dependencies;
			$dependencies = array();
		}

		$path    = "/wp-includes/js/dist/vendor/$handle$suffix.js";
		$version = $vendor_scripts_versions[ $handle ];

		$scripts->add( $handle, $path, $dependencies, $version, 1 );
	}

	did_action( 'init' ) && $scripts->add_inline_script( 'lodash', 'window.lodash = _.noConflict();' );

	did_action( 'init' ) && $scripts->add_inline_script(
		'moment',
		sprintf(
			"moment.updateLocale( '%s', %s );",
			get_user_locale(),
			wp_json_encode(
				array(
					'months'         => array_values( $wp_locale->month ),
					'monthsShort'    => array_values( $wp_locale->month_abbrev ),
					'weekdays'       => array_values( $wp_locale->weekday ),
					'weekdaysShort'  => array_values( $wp_locale->weekday_abbrev ),
					'week'           => array(
						'dow' => (int) get_option( 'start_of_week', 0 ),
					),
					'longDateFormat' => array(
						'LT'   => get_option( 'time_format', __( 'g:i a' ) ),
						'LTS'  => null,
						'L'    => null,
						'LL'   => get_option( 'date_format', __( 'F j, Y' ) ),
						'LLL'  => __( 'F j, Y g:i a' ),
						'LLLL' => null,
					),
				)
			)
		),
		'after'
	);
}

/**
 * Returns contents of an inline script used in appending polyfill scripts for
 * browsers which fail the provided tests. The provided array is a mapping from
 * a condition to verify feature support to its polyfill script handle.
 *
 * @since 5.0.0
 *
 * @param WP_Scripts $scripts WP_Scripts object.
 * @param string[]   $tests   Features to detect.
 * @return string Conditional polyfill inline script.
 */
function wp_get_script_polyfill( $scripts, $tests ) {
	$polyfill = '';
	foreach ( $tests as $test => $handle ) {
		if ( ! array_key_exists( $handle, $scripts->registered ) ) {
			continue;
		}

		$src = $scripts->registered[ $handle ]->src;
		$ver = $scripts->registered[ $handle ]->ver;

		if ( ! preg_match( '|^(https?:)?//|', $src ) && ! ( $scripts->content_url && 0 === strpos( $src, $scripts->content_url ) ) ) {
			$src = $scripts->base_url . $src;
		}

		if ( ! empty( $ver ) ) {
			$src = add_query_arg( 'ver', $ver, $src );
		}

		/** This filter is documented in wp-includes/class-wp-scripts.php */
		$src = esc_url( apply_filters( 'script_loader_src', $src, $handle ) );

		if ( ! $src ) {
			continue;
		}

		$polyfill .= (
			// Test presence of feature...
			'( ' . $test . ' ) || ' .
			/*
			 * ...appending polyfill on any failures. Cautious viewers may balk
			 * at the `document.write`. Its caveat of synchronous mid-stream
			 * blocking write is exactly the behavior we need though.
			 */
			'document.write( \'<script src="' .
			$src .
			'"></scr\' + \'ipt>\' );'
		);
	}

	return $polyfill;
}

/**
 * Registers development scripts that integrate with `@wordpress/scripts`.
 *
 * @see https://github.com/WordPress/gutenberg/tree/trunk/packages/scripts#start
 *
 * @since 6.0.0
 *
 * @param WP_Scripts $scripts WP_Scripts object.
 */
function wp_register_development_scripts( $scripts ) {
	if (
		! defined( 'SCRIPT_DEBUG' ) || ! SCRIPT_DEBUG
		|| empty( $scripts->registered['react'] )
		|| defined( 'WP_RUN_CORE_TESTS' )
	) {
		return;
	}

	$development_scripts = array(
		'react-refresh-entry',
		'react-refresh-runtime',
	);

	foreach ( $development_scripts as $script_name ) {
		$assets = include ABSPATH . WPINC . '/assets/script-loader-' . $script_name . '.php';
		if ( ! is_array( $assets ) ) {
			return;
		}
		$scripts->add(
			'wp-' . $script_name,
			'/wp-includes/js/dist/development/' . $script_name . '.js',
			$assets['dependencies'],
			$assets['version']
		);
	}

	// See https://github.com/pmmmwh/react-refresh-webpack-plugin/blob/main/docs/TROUBLESHOOTING.md#externalising-react.
	$scripts->registered['react']->deps[] = 'wp-react-refresh-entry';
}

/**
 * Registers all the WordPress packages scripts that are in the standardized
 * `js/dist/` location.
 *
 * For the order of `$scripts->add` see `wp_default_scripts`.
 *
 * @since 5.0.0
 *
 * @param WP_Scripts $scripts WP_Scripts object.
 */
function wp_default_packages_scripts( $scripts ) {
	$suffix = defined( 'WP_RUN_CORE_TESTS' ) ? '.min' : wp_scripts_get_suffix();
	/*
	 * Expects multidimensional array like:
	 *
	 *     'a11y.js' => array('dependencies' => array(...), 'version' => '...'),
	 *     'annotations.js' => array('dependencies' => array(...), 'version' => '...'),
	 *     'api-fetch.js' => array(...
	 */
	$assets = include ABSPATH . WPINC . "/assets/script-loader-packages{$suffix}.php";

	foreach ( $assets as $file_name => $package_data ) {
		$basename = str_replace( $suffix . '.js', '', basename( $file_name ) );
		$handle   = 'wp-' . $basename;
		$path     = "/wp-includes/js/dist/{$basename}{$suffix}.js";

		if ( ! empty( $package_data['dependencies'] ) ) {
			$dependencies = $package_data['dependencies'];
		} else {
			$dependencies = array();
		}

		// Add dependencies that cannot be detected and generated by build tools.
		switch ( $handle ) {
			case 'wp-block-library':
				array_push( $dependencies, 'editor' );
				break;
			case 'wp-edit-post':
				array_push( $dependencies, 'media-models', 'media-views', 'postbox', 'wp-dom-ready' );
				break;
			case 'wp-preferences':
				array_push( $dependencies, 'wp-preferences-persistence' );
				break;
		}

		$scripts->add( $handle, $path, $dependencies, $package_data['version'], 1 );

		if ( in_array( 'wp-i18n', $dependencies, true ) ) {
			$scripts->set_translations( $handle );
		}

		/*
		 * Manually set the text direction localization after wp-i18n is printed.
		 * This ensures that wp.i18n.isRTL() returns true in RTL languages.
		 * We cannot use $scripts->set_translations( 'wp-i18n' ) to do this
		 * because WordPress prints a script's translations *before* the script,
		 * which means, in the case of wp-i18n, that wp.i18n.setLocaleData()
		 * is called before wp.i18n is defined.
		 */
		if ( 'wp-i18n' === $handle ) {
			$ltr    = _x( 'ltr', 'text direction' );
			$script = sprintf( "wp.i18n.setLocaleData( { 'text direction\u0004ltr': [ '%s' ] } );", $ltr );
			$scripts->add_inline_script( $handle, $script, 'after' );
		}
	}
}

/**
 * Adds inline scripts required for the WordPress JavaScript packages.
 *
 * @since 5.0.0
 *
 * @global WP_Locale $wp_locale WordPress date and time locale object.
 * @global wpdb      $wpdb      WordPress database abstraction object.
 *
 * @param WP_Scripts $scripts WP_Scripts object.
 */
function wp_default_packages_inline_scripts( $scripts ) {
	global $wp_locale, $wpdb;

	if ( isset( $scripts->registered['wp-api-fetch'] ) ) {
		$scripts->registered['wp-api-fetch']->deps[] = 'wp-hooks';
	}
	$scripts->add_inline_script(
		'wp-api-fetch',
		sprintf(
			'wp.apiFetch.use( wp.apiFetch.createRootURLMiddleware( "%s" ) );',
			sanitize_url( get_rest_url() )
		),
		'after'
	);
	$scripts->add_inline_script(
		'wp-api-fetch',
		implode(
			"\n",
			array(
				sprintf(
					'wp.apiFetch.nonceMiddleware = wp.apiFetch.createNonceMiddleware( "%s" );',
					wp_installing() ? '' : wp_create_nonce( 'wp_rest' )
				),
				'wp.apiFetch.use( wp.apiFetch.nonceMiddleware );',
				'wp.apiFetch.use( wp.apiFetch.mediaUploadMiddleware );',
				sprintf(
					'wp.apiFetch.nonceEndpoint = "%s";',
					admin_url( 'admin-ajax.php?action=rest-nonce' )
				),
			)
		),
		'after'
	);

	$meta_key     = $wpdb->get_blog_prefix() . 'persisted_preferences';
	$user_id      = get_current_user_id();
	$preload_data = get_user_meta( $user_id, $meta_key, true );
	$scripts->add_inline_script(
		'wp-preferences',
		sprintf(
			'( function() {
				var serverData = %s;
				var userId = "%d";
				var persistenceLayer = wp.preferencesPersistence.__unstableCreatePersistenceLayer( serverData, userId );
				var preferencesStore = wp.preferences.store;
				wp.data.dispatch( preferencesStore ).setPersistenceLayer( persistenceLayer );
			} ) ();',
			wp_json_encode( $preload_data ),
			$user_id
		)
	);

	// Backwards compatibility - configure the old wp-data persistence system.
	$scripts->add_inline_script(
		'wp-data',
		implode(
			"\n",
			array(
				'( function() {',
				'	var userId = ' . get_current_user_ID() . ';',
				'	var storageKey = "WP_DATA_USER_" + userId;',
				'	wp.data',
				'		.use( wp.data.plugins.persistence, { storageKey: storageKey } );',
				'} )();',
			)
		)
	);

	// Calculate the timezone abbr (EDT, PST) if possible.
	$timezone_string = get_option( 'timezone_string', 'UTC' );
	$timezone_abbr   = '';

	if ( ! empty( $timezone_string ) ) {
		$timezone_date = new DateTime( 'now', new DateTimeZone( $timezone_string ) );
		$timezone_abbr = $timezone_date->format( 'T' );
	}

	$scripts->add_inline_script(
		'wp-date',
		sprintf(
			'wp.date.setSettings( %s );',
			wp_json_encode(
				array(
					'l10n'     => array(
						'locale'        => get_user_locale(),
						'months'        => array_values( $wp_locale->month ),
						'monthsShort'   => array_values( $wp_locale->month_abbrev ),
						'weekdays'      => array_values( $wp_locale->weekday ),
						'weekdaysShort' => array_values( $wp_locale->weekday_abbrev ),
						'meridiem'      => (object) $wp_locale->meridiem,
						'relative'      => array(
							/* translators: %s: Duration. */
							'future' => __( '%s from now' ),
							/* translators: %s: Duration. */
							'past'   => __( '%s ago' ),
						),
						'startOfWeek'   => (int) get_option( 'start_of_week', 0 ),
					),
					'formats'  => array(
						/* translators: Time format, see https://www.php.net/manual/datetime.format.php */
						'time'                => get_option( 'time_format', __( 'g:i a' ) ),
						/* translators: Date format, see https://www.php.net/manual/datetime.format.php */
						'date'                => get_option( 'date_format', __( 'F j, Y' ) ),
						/* translators: Date/Time format, see https://www.php.net/manual/datetime.format.php */
						'datetime'            => __( 'F j, Y g:i a' ),
						/* translators: Abbreviated date/time format, see https://www.php.net/manual/datetime.format.php */
						'datetimeAbbreviated' => __( 'M j, Y g:i a' ),
					),
					'timezone' => array(
						'offset' => (float) get_option( 'gmt_offset', 0 ),
						'string' => $timezone_string,
						'abbr'   => $timezone_abbr,
					),
				)
			)
		),
		'after'
	);

	// Loading the old editor and its config to ensure the classic block works as expected.
	$scripts->add_inline_script(
		'editor',
		'window.wp.oldEditor = window.wp.editor;',
		'after'
	);

	/*
	 * wp-editor module is exposed as window.wp.editor.
	 * Problem: there is quite some code expecting window.wp.oldEditor object available under window.wp.editor.
	 * Solution: fuse the two objects together to maintain backward compatibility.
	 * For more context, see https://github.com/WordPress/gutenberg/issues/33203.
	 */
	$scripts->add_inline_script(
		'wp-editor',
		'Object.assign( window.wp.editor, window.wp.oldEditor );',
		'after'
	);
}

/**
 * Adds inline scripts required for the TinyMCE in the block editor.
 *
 * These TinyMCE init settings are used to extend and override the default settings
 * from `_WP_Editors::default_settings()` for the Classic block.
 *
 * @since 5.0.0
 *
 * @global WP_Scripts $wp_scripts
 */
function wp_tinymce_inline_scripts() {
	global $wp_scripts;

	/** This filter is documented in wp-includes/class-wp-editor.php */
	$editor_settings = apply_filters( 'wp_editor_settings', array( 'tinymce' => true ), 'classic-block' );

	$tinymce_plugins = array(
		'charmap',
		'colorpicker',
		'hr',
		'lists',
		'media',
		'paste',
		'tabfocus',
		'textcolor',
		'fullscreen',
		'wordpress',
		'wpautoresize',
		'wpeditimage',
		'wpemoji',
		'wpgallery',
		'wplink',
		'wpdialogs',
		'wptextpattern',
		'wpview',
	);

	/** This filter is documented in wp-includes/class-wp-editor.php */
	$tinymce_plugins = apply_filters( 'tiny_mce_plugins', $tinymce_plugins, 'classic-block' );
	$tinymce_plugins = array_unique( $tinymce_plugins );

	$disable_captions = false;
	// Runs after `tiny_mce_plugins` but before `mce_buttons`.
	/** This filter is documented in wp-admin/includes/media.php */
	if ( apply_filters( 'disable_captions', '' ) ) {
		$disable_captions = true;
	}

	$toolbar1 = array(
		'formatselect',
		'bold',
		'italic',
		'bullist',
		'numlist',
		'blockquote',
		'alignleft',
		'aligncenter',
		'alignright',
		'link',
		'unlink',
		'wp_more',
		'spellchecker',
		'wp_add_media',
		'wp_adv',
	);

	/** This filter is documented in wp-includes/class-wp-editor.php */
	$toolbar1 = apply_filters( 'mce_buttons', $toolbar1, 'classic-block' );

	$toolbar2 = array(
		'strikethrough',
		'hr',
		'forecolor',
		'pastetext',
		'removeformat',
		'charmap',
		'outdent',
		'indent',
		'undo',
		'redo',
		'wp_help',
	);

	/** This filter is documented in wp-includes/class-wp-editor.php */
	$toolbar2 = apply_filters( 'mce_buttons_2', $toolbar2, 'classic-block' );
	/** This filter is documented in wp-includes/class-wp-editor.php */
	$toolbar3 = apply_filters( 'mce_buttons_3', array(), 'classic-block' );
	/** This filter is documented in wp-includes/class-wp-editor.php */
	$toolbar4 = apply_filters( 'mce_buttons_4', array(), 'classic-block' );
	/** This filter is documented in wp-includes/class-wp-editor.php */
	$external_plugins = apply_filters( 'mce_external_plugins', array(), 'classic-block' );

	$tinymce_settings = array(
		'plugins'              => implode( ',', $tinymce_plugins ),
		'toolbar1'             => implode( ',', $toolbar1 ),
		'toolbar2'             => implode( ',', $toolbar2 ),
		'toolbar3'             => implode( ',', $toolbar3 ),
		'toolbar4'             => implode( ',', $toolbar4 ),
		'external_plugins'     => wp_json_encode( $external_plugins ),
		'classic_block_editor' => true,
	);

	if ( $disable_captions ) {
		$tinymce_settings['wpeditimage_disable_captions'] = true;
	}

	if ( ! empty( $editor_settings['tinymce'] ) && is_array( $editor_settings['tinymce'] ) ) {
		array_merge( $tinymce_settings, $editor_settings['tinymce'] );
	}

	/** This filter is documented in wp-includes/class-wp-editor.php */
	$tinymce_settings = apply_filters( 'tiny_mce_before_init', $tinymce_settings, 'classic-block' );

	// Do "by hand" translation from PHP array to js object.
	// Prevents breakage in some custom settings.
	$init_obj = '';
	foreach ( $tinymce_settings as $key => $value ) {
		if ( is_bool( $value ) ) {
			$val       = $value ? 'true' : 'false';
			$init_obj .= $key . ':' . $val . ',';
			continue;
		} elseif ( ! empty( $value ) && is_string( $value ) && (
			( '{' === $value[0] && '}' === $value[ strlen( $value ) - 1 ] ) ||
			( '[' === $value[0] && ']' === $value[ strlen( $value ) - 1 ] ) ||
			preg_match( '/^\(?function ?\(/', $value ) ) ) {
			$init_obj .= $key . ':' . $value . ',';
			continue;
		}
		$init_obj .= $key . ':"' . $value . '",';
	}

	$init_obj = '{' . trim( $init_obj, ' ,' ) . '}';

	$script = 'window.wpEditorL10n = {
		tinymce: {
			baseURL: ' . wp_json_encode( includes_url( 'js/tinymce' ) ) . ',
			suffix: ' . ( SCRIPT_DEBUG ? '""' : '".min"' ) . ',
			settings: ' . $init_obj . ',
		}
	}';

	$wp_scripts->add_inline_script( 'wp-block-library', $script, 'before' );
}

/**
 * Registers all the WordPress packages scripts.
 *
 * @since 5.0.0
 *
 * @param WP_Scripts $scripts WP_Scripts object.
 */
function wp_default_packages( $scripts ) {
	wp_default_packages_vendor( $scripts );
	wp_register_development_scripts( $scripts );
	wp_register_tinymce_scripts( $scripts );
	wp_default_packages_scripts( $scripts );

	if ( did_action( 'init' ) ) {
		wp_default_packages_inline_scripts( $scripts );
	}
}

/**
 * Returns the suffix that can be used for the scripts.
 *
 * There are two suffix types, the normal one and the dev suffix.
 *
 * @since 5.0.0
 *
 * @param string $type The type of suffix to retrieve.
 * @return string The script suffix.
 */
function wp_scripts_get_suffix( $type = '' ) {
	static $suffixes;

	if ( null === $suffixes ) {
		// Include an unmodified $wp_version.
		require ABSPATH . WPINC . '/version.php';

		$develop_src = false !== strpos( $wp_version, '-src' );

		if ( ! defined( 'SCRIPT_DEBUG' ) ) {
			define( 'SCRIPT_DEBUG', $develop_src );
		}
		$suffix     = SCRIPT_DEBUG ? '' : '.min';
		$dev_suffix = $develop_src ? '' : '.min';

		$suffixes = array(
			'suffix'     => $suffix,
			'dev_suffix' => $dev_suffix,
		);
	}

	if ( 'dev' === $type ) {
		return $suffixes['dev_suffix'];
	}

	return $suffixes['suffix'];
}

/**
 * Registers all WordPress scripts.
 *
 * Localizes some of them.
 * args order: `$scripts->add( 'handle', 'url', 'dependencies', 'query-string', 1 );`
 * when last arg === 1 queues the script for the footer
 *
 * @since 2.6.0
 *
 * @param WP_Scripts $scripts WP_Scripts object.
 */
function wp_default_scripts( $scripts ) {
	$suffix     = wp_scripts_get_suffix();
	$dev_suffix = wp_scripts_get_suffix( 'dev' );
	$guessurl   = site_url();

	if ( ! $guessurl ) {
		$guessed_url = true;
		$guessurl    = wp_guess_url();
	}

	$scripts->base_url        = $guessurl;
	$scripts->content_url     = defined( 'WP_CONTENT_URL' ) ? WP_CONTENT_URL : '';
	$scripts->default_version = get_bloginfo( 'version' );
	$scripts->default_dirs    = array( '/wp-admin/js/', '/wp-includes/js/' );

	$scripts->add( 'utils', "/wp-includes/js/utils$suffix.js" );
	did_action( 'init' ) && $scripts->localize(
		'utils',
		'userSettings',
		array(
			'url'    => (string) SITECOOKIEPATH,
			'uid'    => (string) get_current_user_id(),
			'time'   => (string) time(),
			'secure' => (string) ( 'https' === parse_url( site_url(), PHP_URL_SCHEME ) ),
		)
	);

	$scripts->add( 'common', "/wp-admin/js/common$suffix.js", array( 'jquery', 'hoverIntent', 'utils' ), false, 1 );
	$scripts->set_translations( 'common' );

	$scripts->add( 'wp-sanitize', "/wp-includes/js/wp-sanitize$suffix.js", array(), false, 1 );

	$scripts->add( 'sack', "/wp-includes/js/tw-sack$suffix.js", array(), '1.6.1', 1 );

	$scripts->add( 'quicktags', "/wp-includes/js/quicktags$suffix.js", array(), false, 1 );
	did_action( 'init' ) && $scripts->localize(
		'quicktags',
		'quicktagsL10n',
		array(
			'closeAllOpenTags'      => __( 'Close all open tags' ),
			'closeTags'             => __( 'close tags' ),
			'enterURL'              => __( 'Enter the URL' ),
			'enterImageURL'         => __( 'Enter the URL of the image' ),
			'enterImageDescription' => __( 'Enter a description of the image' ),
			'textdirection'         => __( 'text direction' ),
			'toggleTextdirection'   => __( 'Toggle Editor Text Direction' ),
			'dfw'                   => __( 'Distraction-free writing mode' ),
			'strong'                => __( 'Bold' ),
			'strongClose'           => __( 'Close bold tag' ),
			'em'                    => __( 'Italic' ),
			'emClose'               => __( 'Close italic tag' ),
			'link'                  => __( 'Insert link' ),
			'blockquote'            => __( 'Blockquote' ),
			'blockquoteClose'       => __( 'Close blockquote tag' ),
			'del'                   => __( 'Deleted text (strikethrough)' ),
			'delClose'              => __( 'Close deleted text tag' ),
			'ins'                   => __( 'Inserted text' ),
			'insClose'              => __( 'Close inserted text tag' ),
			'image'                 => __( 'Insert image' ),
			'ul'                    => __( 'Bulleted list' ),
			'ulClose'               => __( 'Close bulleted list tag' ),
			'ol'                    => __( 'Numbered list' ),
			'olClose'               => __( 'Close numbered list tag' ),
			'li'                    => __( 'List item' ),
			'liClose'               => __( 'Close list item tag' ),
			'code'                  => __( 'Code' ),
			'codeClose'             => __( 'Close code tag' ),
			'more'                  => __( 'Insert Read More tag' ),
		)
	);

	$scripts->add( 'colorpicker', "/wp-includes/js/colorpicker$suffix.js", array( 'prototype' ), '3517m' );

	$scripts->add( 'editor', "/wp-admin/js/editor$suffix.js", array( 'utils', 'jquery' ), false, 1 );

	$scripts->add( 'clipboard', "/wp-includes/js/clipboard$suffix.js", array(), '2.0.11', 1 );

	$scripts->add( 'wp-ajax-response', "/wp-includes/js/wp-ajax-response$suffix.js", array( 'jquery', 'wp-a11y' ), false, 1 );
	did_action( 'init' ) && $scripts->localize(
		'wp-ajax-response',
		'wpAjax',
		array(
			'noPerm' => __( 'Sorry, you are not allowed to do that.' ),
			'broken' => __( 'Something went wrong.' ),
		)
	);

	$scripts->add( 'wp-api-request', "/wp-includes/js/api-request$suffix.js", array( 'jquery' ), false, 1 );
	// `wpApiSettings` is also used by `wp-api`, which depends on this script.
	did_action( 'init' ) && $scripts->localize(
		'wp-api-request',
		'wpApiSettings',
		array(
			'root'          => sanitize_url( get_rest_url() ),
			'nonce'         => wp_installing() ? '' : wp_create_nonce( 'wp_rest' ),
			'versionString' => 'wp/v2/',
		)
	);

	$scripts->add( 'wp-pointer', "/wp-includes/js/wp-pointer$suffix.js", array( 'jquery-ui-core' ), false, 1 );
	$scripts->set_translations( 'wp-pointer' );

	$scripts->add( 'autosave', "/wp-includes/js/autosave$suffix.js", array( 'heartbeat' ), false, 1 );

	$scripts->add( 'heartbeat', "/wp-includes/js/heartbeat$suffix.js", array( 'jquery', 'wp-hooks' ), false, 1 );
	did_action( 'init' ) && $scripts->localize(
		'heartbeat',
		'heartbeatSettings',
		/**
		 * Filters the Heartbeat settings.
		 *
		 * @since 3.6.0
		 *
		 * @param array $settings Heartbeat settings array.
		 */
		apply_filters( 'heartbeat_settings', array() )
	);

	$scripts->add( 'wp-auth-check', "/wp-includes/js/wp-auth-check$suffix.js", array( 'heartbeat' ), false, 1 );
	$scripts->set_translations( 'wp-auth-check' );

	$scripts->add( 'wp-lists', "/wp-includes/js/wp-lists$suffix.js", array( 'wp-ajax-response', 'jquery-color' ), false, 1 );

	// WordPress no longer uses or bundles Prototype or script.aculo.us. These are now pulled from an external source.
	$scripts->add( 'prototype', 'https://ajax.googleapis.com/ajax/libs/prototype/1.7.1.0/prototype.js', array(), '1.7.1' );
	$scripts->add( 'scriptaculous-root', 'https://ajax.googleapis.com/ajax/libs/scriptaculous/1.9.0/scriptaculous.js', array( 'prototype' ), '1.9.0' );
	$scripts->add( 'scriptaculous-builder', 'https://ajax.googleapis.com/ajax/libs/scriptaculous/1.9.0/builder.js', array( 'scriptaculous-root' ), '1.9.0' );
	$scripts->add( 'scriptaculous-dragdrop', 'https://ajax.googleapis.com/ajax/libs/scriptaculous/1.9.0/dragdrop.js', array( 'scriptaculous-builder', 'scriptaculous-effects' ), '1.9.0' );
	$scripts->add( 'scriptaculous-effects', 'https://ajax.googleapis.com/ajax/libs/scriptaculous/1.9.0/effects.js', array( 'scriptaculous-root' ), '1.9.0' );
	$scripts->add( 'scriptaculous-slider', 'https://ajax.googleapis.com/ajax/libs/scriptaculous/1.9.0/slider.js', array( 'scriptaculous-effects' ), '1.9.0' );
	$scripts->add( 'scriptaculous-sound', 'https://ajax.googleapis.com/ajax/libs/scriptaculous/1.9.0/sound.js', array( 'scriptaculous-root' ), '1.9.0' );
	$scripts->add( 'scriptaculous-controls', 'https://ajax.googleapis.com/ajax/libs/scriptaculous/1.9.0/controls.js', array( 'scriptaculous-root' ), '1.9.0' );
	$scripts->add( 'scriptaculous', false, array( 'scriptaculous-dragdrop', 'scriptaculous-slider', 'scriptaculous-controls' ) );

	// Not used in core, replaced by Jcrop.js.
	$scripts->add( 'cropper', '/wp-includes/js/crop/cropper.js', array( 'scriptaculous-dragdrop' ) );

	// jQuery.
	// The unminified jquery.js and jquery-migrate.js are included to facilitate debugging.
	$scripts->add( 'jquery', false, array( 'jquery-core', 'jquery-migrate' ), '3.6.3' );
	$scripts->add( 'jquery-core', "/wp-includes/js/jquery/jquery$suffix.js", array(), '3.6.3' );
	$scripts->add( 'jquery-migrate', "/wp-includes/js/jquery/jquery-migrate$suffix.js", array(), '3.4.0' );

	// Full jQuery UI.
	// The build process in 1.12.1 has changed significantly.
	// In order to keep backwards compatibility, and to keep the optimized loading,
	// the source files were flattened and included with some modifications for AMD loading.
	// A notable change is that 'jquery-ui-core' now contains 'jquery-ui-position' and 'jquery-ui-widget'.
	$scripts->add( 'jquery-ui-core', "/wp-includes/js/jquery/ui/core$suffix.js", array( 'jquery' ), '1.13.2', 1 );
	$scripts->add( 'jquery-effects-core', "/wp-includes/js/jquery/ui/effect$suffix.js", array( 'jquery' ), '1.13.2', 1 );

	$scripts->add( 'jquery-effects-blind', "/wp-includes/js/jquery/ui/effect-blind$suffix.js", array( 'jquery-effects-core' ), '1.13.2', 1 );
	$scripts->add( 'jquery-effects-bounce', "/wp-includes/js/jquery/ui/effect-bounce$suffix.js", array( 'jquery-effects-core' ), '1.13.2', 1 );
	$scripts->add( 'jquery-effects-clip', "/wp-includes/js/jquery/ui/effect-clip$suffix.js", array( 'jquery-effects-core' ), '1.13.2', 1 );
	$scripts->add( 'jquery-effects-drop', "/wp-includes/js/jquery/ui/effect-drop$suffix.js", array( 'jquery-effects-core' ), '1.13.2', 1 );
	$scripts->add( 'jquery-effects-explode', "/wp-includes/js/jquery/ui/effect-explode$suffix.js", array( 'jquery-effects-core' ), '1.13.2', 1 );
	$scripts->add( 'jquery-effects-fade', "/wp-includes/js/jquery/ui/effect-fade$suffix.js", array( 'jquery-effects-core' ), '1.13.2', 1 );
	$scripts->add( 'jquery-effects-fold', "/wp-includes/js/jquery/ui/effect-fold$suffix.js", array( 'jquery-effects-core' ), '1.13.2', 1 );
	$scripts->add( 'jquery-effects-highlight', "/wp-includes/js/jquery/ui/effect-highlight$suffix.js", array( 'jquery-effects-core' ), '1.13.2', 1 );
	$scripts->add( 'jquery-effects-puff', "/wp-includes/js/jquery/ui/effect-puff$suffix.js", array( 'jquery-effects-core', 'jquery-effects-scale' ), '1.13.2', 1 );
	$scripts->add( 'jquery-effects-pulsate', "/wp-includes/js/jquery/ui/effect-pulsate$suffix.js", array( 'jquery-effects-core' ), '1.13.2', 1 );
	$scripts->add( 'jquery-effects-scale', "/wp-includes/js/jquery/ui/effect-scale$suffix.js", array( 'jquery-effects-core', 'jquery-effects-size' ), '1.13.2', 1 );
	$scripts->add( 'jquery-effects-shake', "/wp-includes/js/jquery/ui/effect-shake$suffix.js", array( 'jquery-effects-core' ), '1.13.2', 1 );
	$scripts->add( 'jquery-effects-size', "/wp-includes/js/jquery/ui/effect-size$suffix.js", array( 'jquery-effects-core' ), '1.13.2', 1 );
	$scripts->add( 'jquery-effects-slide', "/wp-includes/js/jquery/ui/effect-slide$suffix.js", array( 'jquery-effects-core' ), '1.13.2', 1 );
	$scripts->add( 'jquery-effects-transfer', "/wp-includes/js/jquery/ui/effect-transfer$suffix.js", array( 'jquery-effects-core' ), '1.13.2', 1 );

	// Widgets
	$scripts->add( 'jquery-ui-accordion', "/wp-includes/js/jquery/ui/accordion$suffix.js", array( 'jquery-ui-core' ), '1.13.2', 1 );
	$scripts->add( 'jquery-ui-autocomplete', "/wp-includes/js/jquery/ui/autocomplete$suffix.js", array( 'jquery-ui-menu', 'wp-a11y' ), '1.13.2', 1 );
	$scripts->add( 'jquery-ui-button', "/wp-includes/js/jquery/ui/button$suffix.js", array( 'jquery-ui-core', 'jquery-ui-controlgroup', 'jquery-ui-checkboxradio' ), '1.13.2', 1 );
	$scripts->add( 'jquery-ui-datepicker', "/wp-includes/js/jquery/ui/datepicker$suffix.js", array( 'jquery-ui-core' ), '1.13.2', 1 );
	$scripts->add( 'jquery-ui-dialog', "/wp-includes/js/jquery/ui/dialog$suffix.js", array( 'jquery-ui-resizable', 'jquery-ui-draggable', 'jquery-ui-button' ), '1.13.2', 1 );
	$scripts->add( 'jquery-ui-menu', "/wp-includes/js/jquery/ui/menu$suffix.js", array( 'jquery-ui-core' ), '1.13.2', 1 );
	$scripts->add( 'jquery-ui-mouse', "/wp-includes/js/jquery/ui/mouse$suffix.js", array( 'jquery-ui-core' ), '1.13.2', 1 );
	$scripts->add( 'jquery-ui-progressbar', "/wp-includes/js/jquery/ui/progressbar$suffix.js", array( 'jquery-ui-core' ), '1.13.2', 1 );
	$scripts->add( 'jquery-ui-selectmenu', "/wp-includes/js/jquery/ui/selectmenu$suffix.js", array( 'jquery-ui-menu' ), '1.13.2', 1 );
	$scripts->add( 'jquery-ui-slider', "/wp-includes/js/jquery/ui/slider$suffix.js", array( 'jquery-ui-mouse' ), '1.13.2', 1 );
	$scripts->add( 'jquery-ui-spinner', "/wp-includes/js/jquery/ui/spinner$suffix.js", array( 'jquery-ui-button' ), '1.13.2', 1 );
	$scripts->add( 'jquery-ui-tabs', "/wp-includes/js/jquery/ui/tabs$suffix.js", array( 'jquery-ui-core' ), '1.13.2', 1 );
	$scripts->add( 'jquery-ui-tooltip', "/wp-includes/js/jquery/ui/tooltip$suffix.js", array( 'jquery-ui-core' ), '1.13.2', 1 );

	// New in 1.12.1
	$scripts->add( 'jquery-ui-checkboxradio', "/wp-includes/js/jquery/ui/checkboxradio$suffix.js", array( 'jquery-ui-core' ), '1.13.2', 1 );
	$scripts->add( 'jquery-ui-controlgroup', "/wp-includes/js/jquery/ui/controlgroup$suffix.js", array( 'jquery-ui-core' ), '1.13.2', 1 );

	// Interactions
	$scripts->add( 'jquery-ui-draggable', "/wp-includes/js/jquery/ui/draggable$suffix.js", array( 'jquery-ui-mouse' ), '1.13.2', 1 );
	$scripts->add( 'jquery-ui-droppable', "/wp-includes/js/jquery/ui/droppable$suffix.js", array( 'jquery-ui-draggable' ), '1.13.2', 1 );
	$scripts->add( 'jquery-ui-resizable', "/wp-includes/js/jquery/ui/resizable$suffix.js", array( 'jquery-ui-mouse' ), '1.13.2', 1 );
	$scripts->add( 'jquery-ui-selectable', "/wp-includes/js/jquery/ui/selectable$suffix.js", array( 'jquery-ui-mouse' ), '1.13.2', 1 );
	$scripts->add( 'jquery-ui-sortable', "/wp-includes/js/jquery/ui/sortable$suffix.js", array( 'jquery-ui-mouse' ), '1.13.2', 1 );

	// As of 1.12.1 `jquery-ui-position` and `jquery-ui-widget` are part of `jquery-ui-core`.
	// Listed here for back-compat.
	$scripts->add( 'jquery-ui-position', false, array( 'jquery-ui-core' ), '1.13.2', 1 );
	$scripts->add( 'jquery-ui-widget', false, array( 'jquery-ui-core' ), '1.13.2', 1 );

	// Strings for 'jquery-ui-autocomplete' live region messages.
	did_action( 'init' ) && $scripts->localize(
		'jquery-ui-autocomplete',
		'uiAutocompleteL10n',
		array(
			'noResults'    => __( 'No results found.' ),
			/* translators: Number of results found when using jQuery UI Autocomplete. */
			'oneResult'    => __( '1 result found. Use up and down arrow keys to navigate.' ),
			/* translators: %d: Number of results found when using jQuery UI Autocomplete. */
			'manyResults'  => __( '%d results found. Use up and down arrow keys to navigate.' ),
			'itemSelected' => __( 'Item selected.' ),
		)
	);

	// Deprecated, not used in core, most functionality is included in jQuery 1.3.
	$scripts->add( 'jquery-form', "/wp-includes/js/jquery/jquery.form$suffix.js", array( 'jquery' ), '4.3.0', 1 );

	// jQuery plugins.
	$scripts->add( 'jquery-color', '/wp-includes/js/jquery/jquery.color.min.js', array( 'jquery' ), '2.2.0', 1 );
	$scripts->add( 'schedule', '/wp-includes/js/jquery/jquery.schedule.js', array( 'jquery' ), '20m', 1 );
	$scripts->add( 'jquery-query', '/wp-includes/js/jquery/jquery.query.js', array( 'jquery' ), '2.2.3', 1 );
	$scripts->add( 'jquery-serialize-object', '/wp-includes/js/jquery/jquery.serialize-object.js', array( 'jquery' ), '0.2-wp', 1 );
	$scripts->add( 'jquery-hotkeys', "/wp-includes/js/jquery/jquery.hotkeys$suffix.js", array( 'jquery' ), '0.0.2m', 1 );
	$scripts->add( 'jquery-table-hotkeys', "/wp-includes/js/jquery/jquery.table-hotkeys$suffix.js", array( 'jquery', 'jquery-hotkeys' ), false, 1 );
	$scripts->add( 'jquery-touch-punch', '/wp-includes/js/jquery/jquery.ui.touch-punch.js', array( 'jquery-ui-core', 'jquery-ui-mouse' ), '0.2.2', 1 );

	// Not used any more, registered for backward compatibility.
	$scripts->add( 'suggest', "/wp-includes/js/jquery/suggest$suffix.js", array( 'jquery' ), '1.1-20110113', 1 );

	// Masonry v2 depended on jQuery. v3 does not. The older jquery-masonry handle is a shiv.
	// It sets jQuery as a dependency, as the theme may have been implicitly loading it this way.
	$scripts->add( 'imagesloaded', '/wp-includes/js/imagesloaded.min.js', array(), '4.1.4', 1 );
	$scripts->add( 'masonry', '/wp-includes/js/masonry.min.js', array( 'imagesloaded' ), '4.2.2', 1 );
	$scripts->add( 'jquery-masonry', '/wp-includes/js/jquery/jquery.masonry.min.js', array( 'jquery', 'masonry' ), '3.1.2b', 1 );

	$scripts->add( 'thickbox', '/wp-includes/js/thickbox/thickbox.js', array( 'jquery' ), '3.1-20121105', 1 );
	did_action( 'init' ) && $scripts->localize(
		'thickbox',
		'thickboxL10n',
		array(
			'next'             => __( 'Next &gt;' ),
			'prev'             => __( '&lt; Prev' ),
			'image'            => __( 'Image' ),
			'of'               => __( 'of' ),
			'close'            => __( 'Close' ),
			'noiframes'        => __( 'This feature requires inline frames. You have iframes disabled or your browser does not support them.' ),
			'loadingAnimation' => includes_url( 'js/thickbox/loadingAnimation.gif' ),
		)
	);

	// Not used in core, replaced by imgAreaSelect.
	$scripts->add( 'jcrop', '/wp-includes/js/jcrop/jquery.Jcrop.min.js', array( 'jquery' ), '0.9.15' );

	$scripts->add( 'swfobject', '/wp-includes/js/swfobject.js', array(), '2.2-20120417' );

	// Error messages for Plupload.
	$uploader_l10n = array(
		'queue_limit_exceeded'      => __( 'You have attempted to queue too many files.' ),
		/* translators: %s: File name. */
		'file_exceeds_size_limit'   => __( '%s exceeds the maximum upload size for this site.' ),
		'zero_byte_file'            => __( 'This file is empty. Please try another.' ),
		'invalid_filetype'          => __( 'Sorry, you are not allowed to upload this file type.' ),
		'not_an_image'              => __( 'This file is not an image. Please try another.' ),
		'image_memory_exceeded'     => __( 'Memory exceeded. Please try another smaller file.' ),
		'image_dimensions_exceeded' => __( 'This is larger than the maximum size. Please try another.' ),
		'default_error'             => __( 'An error occurred in the upload. Please try again later.' ),
		'missing_upload_url'        => __( 'There was a configuration error. Please contact the server administrator.' ),
		'upload_limit_exceeded'     => __( 'You may only upload 1 file.' ),
		'http_error'                => __( 'Unexpected response from the server. The file may have been uploaded successfully. Check in the Media Library or reload the page.' ),
		'http_error_image'          => __( 'The server cannot process the image. This can happen if the server is busy or does not have enough resources to complete the task. Uploading a smaller image may help. Suggested maximum size is 2560 pixels.' ),
		'upload_failed'             => __( 'Upload failed.' ),
		/* translators: 1: Opening link tag, 2: Closing link tag. */
		'big_upload_failed'         => __( 'Please try uploading this file with the %1$sbrowser uploader%2$s.' ),
		/* translators: %s: File name. */
		'big_upload_queued'         => __( '%s exceeds the maximum upload size for the multi-file uploader when used in your browser.' ),
		'io_error'                  => __( 'IO error.' ),
		'security_error'            => __( 'Security error.' ),
		'file_cancelled'            => __( 'File canceled.' ),
		'upload_stopped'            => __( 'Upload stopped.' ),
		'dismiss'                   => __( 'Dismiss' ),
		'crunching'                 => __( 'Crunching&hellip;' ),
		'deleted'                   => __( 'moved to the Trash.' ),
		/* translators: %s: File name. */
		'error_uploading'           => __( '&#8220;%s&#8221; has failed to upload.' ),
		'unsupported_image'         => __( 'This image cannot be displayed in a web browser. For best results convert it to JPEG before uploading.' ),
		'noneditable_image'         => __( 'This image cannot be processed by the web server. Convert it to JPEG or PNG before uploading.' ),
		'file_url_copied'           => __( 'The file URL has been copied to your clipboard' ),
	);

	$scripts->add( 'moxiejs', "/wp-includes/js/plupload/moxie$suffix.js", array(), '1.3.5' );
	$scripts->add( 'plupload', "/wp-includes/js/plupload/plupload$suffix.js", array( 'moxiejs' ), '2.1.9' );
	// Back compat handles:
	foreach ( array( 'all', 'html5', 'flash', 'silverlight', 'html4' ) as $handle ) {
		$scripts->add( "plupload-$handle", false, array( 'plupload' ), '2.1.1' );
	}

	$scripts->add( 'plupload-handlers', "/wp-includes/js/plupload/handlers$suffix.js", array( 'clipboard', 'jquery', 'plupload', 'underscore', 'wp-a11y', 'wp-i18n' ) );
	did_action( 'init' ) && $scripts->localize( 'plupload-handlers', 'pluploadL10n', $uploader_l10n );

	$scripts->add( 'wp-plupload', "/wp-includes/js/plupload/wp-plupload$suffix.js", array( 'plupload', 'jquery', 'json2', 'media-models' ), false, 1 );
	did_action( 'init' ) && $scripts->localize( 'wp-plupload', 'pluploadL10n', $uploader_l10n );

	// Keep 'swfupload' for back-compat.
	$scripts->add( 'swfupload', '/wp-includes/js/swfupload/swfupload.js', array(), '2201-20110113' );
	$scripts->add( 'swfupload-all', false, array( 'swfupload' ), '2201' );
	$scripts->add( 'swfupload-handlers', "/wp-includes/js/swfupload/handlers$suffix.js", array( 'swfupload-all', 'jquery' ), '2201-20110524' );
	did_action( 'init' ) && $scripts->localize( 'swfupload-handlers', 'swfuploadL10n', $uploader_l10n );

	$scripts->add( 'comment-reply', "/wp-includes/js/comment-reply$suffix.js", array(), false, 1 );

	$scripts->add( 'json2', "/wp-includes/js/json2$suffix.js", array(), '2015-05-03' );
	did_action( 'init' ) && $scripts->add_data( 'json2', 'conditional', 'lt IE 8' );

	$scripts->add( 'underscore', "/wp-includes/js/underscore$dev_suffix.js", array(), '1.13.4', 1 );
	$scripts->add( 'backbone', "/wp-includes/js/backbone$dev_suffix.js", array( 'underscore', 'jquery' ), '1.4.1', 1 );

	$scripts->add( 'wp-util', "/wp-includes/js/wp-util$suffix.js", array( 'underscore', 'jquery' ), false, 1 );
	did_action( 'init' ) && $scripts->localize(
		'wp-util',
		'_wpUtilSettings',
		array(
			'ajax' => array(
				'url' => admin_url( 'admin-ajax.php', 'relative' ),
			),
		)
	);

	$scripts->add( 'wp-backbone', "/wp-includes/js/wp-backbone$suffix.js", array( 'backbone', 'wp-util' ), false, 1 );

	$scripts->add( 'revisions', "/wp-admin/js/revisions$suffix.js", array( 'wp-backbone', 'jquery-ui-slider', 'hoverIntent' ), false, 1 );

	$scripts->add( 'imgareaselect', "/wp-includes/js/imgareaselect/jquery.imgareaselect$suffix.js", array( 'jquery' ), false, 1 );

	$scripts->add( 'mediaelement', false, array( 'jquery', 'mediaelement-core', 'mediaelement-migrate' ), '4.2.17', 1 );
	$scripts->add( 'mediaelement-core', "/wp-includes/js/mediaelement/mediaelement-and-player$suffix.js", array(), '4.2.17', 1 );
	$scripts->add( 'mediaelement-migrate', "/wp-includes/js/mediaelement/mediaelement-migrate$suffix.js", array(), false, 1 );

	did_action( 'init' ) && $scripts->add_inline_script(
		'mediaelement-core',
		sprintf(
			'var mejsL10n = %s;',
			wp_json_encode(
				array(
					'language' => strtolower( strtok( determine_locale(), '_-' ) ),
					'strings'  => array(
						'mejs.download-file'       => __( 'Download File' ),
						'mejs.install-flash'       => __( 'You are using a browser that does not have Flash player enabled or installed. Please turn on your Flash player plugin or download the latest version from https://get.adobe.com/flashplayer/' ),
						'mejs.fullscreen'          => __( 'Fullscreen' ),
						'mejs.play'                => __( 'Play' ),
						'mejs.pause'               => __( 'Pause' ),
						'mejs.time-slider'         => __( 'Time Slider' ),
						'mejs.time-help-text'      => __( 'Use Left/Right Arrow keys to advance one second, Up/Down arrows to advance ten seconds.' ),
						'mejs.live-broadcast'      => __( 'Live Broadcast' ),
						'mejs.volume-help-text'    => __( 'Use Up/Down Arrow keys to increase or decrease volume.' ),
						'mejs.unmute'              => __( 'Unmute' ),
						'mejs.mute'                => __( 'Mute' ),
						'mejs.volume-slider'       => __( 'Volume Slider' ),
						'mejs.video-player'        => __( 'Video Player' ),
						'mejs.audio-player'        => __( 'Audio Player' ),
						'mejs.captions-subtitles'  => __( 'Captions/Subtitles' ),
						'mejs.captions-chapters'   => __( 'Chapters' ),
						'mejs.none'                => __( 'None' ),
						'mejs.afrikaans'           => __( 'Afrikaans' ),
						'mejs.albanian'            => __( 'Albanian' ),
						'mejs.arabic'              => __( 'Arabic' ),
						'mejs.belarusian'          => __( 'Belarusian' ),
						'mejs.bulgarian'           => __( 'Bulgarian' ),
						'mejs.catalan'             => __( 'Catalan' ),
						'mejs.chinese'             => __( 'Chinese' ),
						'mejs.chinese-simplified'  => __( 'Chinese (Simplified)' ),
						'mejs.chinese-traditional' => __( 'Chinese (Traditional)' ),
						'mejs.croatian'            => __( 'Croatian' ),
						'mejs.czech'               => __( 'Czech' ),
						'mejs.danish'              => __( 'Danish' ),
						'mejs.dutch'               => __( 'Dutch' ),
						'mejs.english'             => __( 'English' ),
						'mejs.estonian'            => __( 'Estonian' ),
						'mejs.filipino'            => __( 'Filipino' ),
						'mejs.finnish'             => __( 'Finnish' ),
						'mejs.french'              => __( 'French' ),
						'mejs.galician'            => __( 'Galician' ),
						'mejs.german'              => __( 'German' ),
						'mejs.greek'               => __( 'Greek' ),
						'mejs.haitian-creole'      => __( 'Haitian Creole' ),
						'mejs.hebrew'              => __( 'Hebrew' ),
						'mejs.hindi'               => __( 'Hindi' ),
						'mejs.hungarian'           => __( 'Hungarian' ),
						'mejs.icelandic'           => __( 'Icelandic' ),
						'mejs.indonesian'          => __( 'Indonesian' ),
						'mejs.irish'               => __( 'Irish' ),
						'mejs.italian'             => __( 'Italian' ),
						'mejs.japanese'            => __( 'Japanese' ),
						'mejs.korean'              => __( 'Korean' ),
						'mejs.latvian'             => __( 'Latvian' ),
						'mejs.lithuanian'          => __( 'Lithuanian' ),
						'mejs.macedonian'          => __( 'Macedonian' ),
						'mejs.malay'               => __( 'Malay' ),
						'mejs.maltese'             => __( 'Maltese' ),
						'mejs.norwegian'           => __( 'Norwegian' ),
						'mejs.persian'             => __( 'Persian' ),
						'mejs.polish'              => __( 'Polish' ),
						'mejs.portuguese'          => __( 'Portuguese' ),
						'mejs.romanian'            => __( 'Romanian' ),
						'mejs.russian'             => __( 'Russian' ),
						'mejs.serbian'             => __( 'Serbian' ),
						'mejs.slovak'              => __( 'Slovak' ),
						'mejs.slovenian'           => __( 'Slovenian' ),
						'mejs.spanish'             => __( 'Spanish' ),
						'mejs.swahili'             => __( 'Swahili' ),
						'mejs.swedish'             => __( 'Swedish' ),
						'mejs.tagalog'             => __( 'Tagalog' ),
						'mejs.thai'                => __( 'Thai' ),
						'mejs.turkish'             => __( 'Turkish' ),
						'mejs.ukrainian'           => __( 'Ukrainian' ),
						'mejs.vietnamese'          => __( 'Vietnamese' ),
						'mejs.welsh'               => __( 'Welsh' ),
						'mejs.yiddish'             => __( 'Yiddish' ),
					),
				)
			)
		),
		'before'
	);

	$scripts->add( 'mediaelement-vimeo', '/wp-includes/js/mediaelement/renderers/vimeo.min.js', array( 'mediaelement' ), '4.2.17', 1 );
	$scripts->add( 'wp-mediaelement', "/wp-includes/js/mediaelement/wp-mediaelement$suffix.js", array( 'mediaelement' ), false, 1 );
	$mejs_settings = array(
		'pluginPath'  => includes_url( 'js/mediaelement/', 'relative' ),
		'classPrefix' => 'mejs-',
		'stretching'  => 'responsive',
		/** This filter is documented in wp-includes/media.php */
		'audioShortcodeLibrary' => apply_filters( 'wp_audio_shortcode_library', 'mediaelement' ),
		/** This filter is documented in wp-includes/media.php */
		'videoShortcodeLibrary' => apply_filters( 'wp_video_shortcode_library', 'mediaelement' ),
	);
	did_action( 'init' ) && $scripts->localize(
		'mediaelement',
		'_wpmejsSettings',
		/**
		 * Filters the MediaElement configuration settings.
		 *
		 * @since 4.4.0
		 *
		 * @param array $mejs_settings MediaElement settings array.
		 */
		apply_filters( 'mejs_settings', $mejs_settings )
	);

	$scripts->add( 'wp-codemirror', '/wp-includes/js/codemirror/codemirror.min.js', array(), '5.29.1-alpha-ee20357' );
	$scripts->add( 'csslint', '/wp-includes/js/codemirror/csslint.js', array(), '1.0.5' );
	$scripts->add( 'esprima', '/wp-includes/js/codemirror/esprima.js', array(), '4.0.0' );
	$scripts->add( 'jshint', '/wp-includes/js/codemirror/fakejshint.js', array( 'esprima' ), '2.9.5' );
	$scripts->add( 'jsonlint', '/wp-includes/js/codemirror/jsonlint.js', array(), '1.6.2' );
	$scripts->add( 'htmlhint', '/wp-includes/js/codemirror/htmlhint.js', array(), '0.9.14-xwp' );
	$scripts->add( 'htmlhint-kses', '/wp-includes/js/codemirror/htmlhint-kses.js', array( 'htmlhint' ) );
	$scripts->add( 'code-editor', "/wp-admin/js/code-editor$suffix.js", array( 'jquery', 'wp-codemirror', 'underscore' ) );
	$scripts->add( 'wp-theme-plugin-editor', "/wp-admin/js/theme-plugin-editor$suffix.js", array( 'common', 'wp-util', 'wp-sanitize', 'jquery', 'jquery-ui-core', 'wp-a11y', 'underscore' ) );
	$scripts->set_translations( 'wp-theme-plugin-editor' );

	$scripts->add( 'wp-playlist', "/wp-includes/js/mediaelement/wp-playlist$suffix.js", array( 'wp-util', 'backbone', 'mediaelement' ), false, 1 );

	$scripts->add( 'zxcvbn-async', "/wp-includes/js/zxcvbn-async$suffix.js", array(), '1.0' );
	did_action( 'init' ) && $scripts->localize(
		'zxcvbn-async',
		'_zxcvbnSettings',
		array(
			'src' => empty( $guessed_url ) ? includes_url( '/js/zxcvbn.min.js' ) : $scripts->base_url . '/wp-includes/js/zxcvbn.min.js',
		)
	);

	$scripts->add( 'password-strength-meter', "/wp-admin/js/password-strength-meter$suffix.js", array( 'jquery', 'zxcvbn-async' ), false, 1 );
	did_action( 'init' ) && $scripts->localize(
		'password-strength-meter',
		'pwsL10n',
		array(
			'unknown'  => _x( 'Password strength unknown', 'password strength' ),
			'short'    => _x( 'Very weak', 'password strength' ),
			'bad'      => _x( 'Weak', 'password strength' ),
			'good'     => _x( 'Medium', 'password strength' ),
			'strong'   => _x( 'Strong', 'password strength' ),
			'mismatch' => _x( 'Mismatch', 'password mismatch' ),
		)
	);
	$scripts->set_translations( 'password-strength-meter' );

	$scripts->add( 'application-passwords', "/wp-admin/js/application-passwords$suffix.js", array( 'jquery', 'wp-util', 'wp-api-request', 'wp-date', 'wp-i18n', 'wp-hooks' ), false, 1 );
	$scripts->set_translations( 'application-passwords' );

	$scripts->add( 'auth-app', "/wp-admin/js/auth-app$suffix.js", array( 'jquery', 'wp-api-request', 'wp-i18n', 'wp-hooks' ), false, 1 );
	$scripts->set_translations( 'auth-app' );

	$scripts->add( 'user-profile', "/wp-admin/js/user-profile$suffix.js", array( 'jquery', 'password-strength-meter', 'wp-util' ), false, 1 );
	$scripts->set_translations( 'user-profile' );
	$user_id = isset( $_GET['user_id'] ) ? (int) $_GET['user_id'] : 0;
	did_action( 'init' ) && $scripts->localize(
		'user-profile',
		'userProfileL10n',
		array(
			'user_id' => $user_id,
			'nonce'   => wp_installing() ? '' : wp_create_nonce( 'reset-password-for-' . $user_id ),
		)
	);

	$scripts->add( 'language-chooser', "/wp-admin/js/language-chooser$suffix.js", array( 'jquery' ), false, 1 );

	$scripts->add( 'user-suggest', "/wp-admin/js/user-suggest$suffix.js", array( 'jquery-ui-autocomplete' ), false, 1 );

	$scripts->add( 'admin-bar', "/wp-includes/js/admin-bar$suffix.js", array( 'hoverintent-js' ), false, 1 );

	$scripts->add( 'wplink', "/wp-includes/js/wplink$suffix.js", array( 'jquery', 'wp-a11y' ), false, 1 );
	did_action( 'init' ) && $scripts->localize(
		'wplink',
		'wpLinkL10n',
		array(
			'title'          => __( 'Insert/edit link' ),
			'update'         => __( 'Update' ),
			'save'           => __( 'Add Link' ),
			'noTitle'        => __( '(no title)' ),
			'noMatchesFound' => __( 'No results found.' ),
			'linkSelected'   => __( 'Link selected.' ),
			'linkInserted'   => __( 'Link inserted.' ),
			/* translators: Minimum input length in characters to start searching posts in the "Insert/edit link" modal. */
			'minInputLength' => (int) _x( '3', 'minimum input length for searching post links' ),
		)
	);

	$scripts->add( 'wpdialogs', "/wp-includes/js/wpdialog$suffix.js", array( 'jquery-ui-dialog' ), false, 1 );

	$scripts->add( 'word-count', "/wp-admin/js/word-count$suffix.js", array(), false, 1 );

	$scripts->add( 'media-upload', "/wp-admin/js/media-upload$suffix.js", array( 'thickbox', 'shortcode' ), false, 1 );

	$scripts->add( 'hoverIntent', "/wp-includes/js/hoverIntent$suffix.js", array( 'jquery' ), '1.10.2', 1 );

	// JS-only version of hoverintent (no dependencies).
	$scripts->add( 'hoverintent-js', '/wp-includes/js/hoverintent-js.min.js', array(), '2.2.1', 1 );

	$scripts->add( 'customize-base', "/wp-includes/js/customize-base$suffix.js", array( 'jquery', 'json2', 'underscore' ), false, 1 );
	$scripts->add( 'customize-loader', "/wp-includes/js/customize-loader$suffix.js", array( 'customize-base' ), false, 1 );
	$scripts->add( 'customize-preview', "/wp-includes/js/customize-preview$suffix.js", array( 'wp-a11y', 'customize-base' ), false, 1 );
	$scripts->add( 'customize-models', '/wp-includes/js/customize-models.js', array( 'underscore', 'backbone' ), false, 1 );
	$scripts->add( 'customize-views', '/wp-includes/js/customize-views.js', array( 'jquery', 'underscore', 'imgareaselect', 'customize-models', 'media-editor', 'media-views' ), false, 1 );
	$scripts->add( 'customize-controls', "/wp-admin/js/customize-controls$suffix.js", array( 'customize-base', 'wp-a11y', 'wp-util', 'jquery-ui-core' ), false, 1 );
	did_action( 'init' ) && $scripts->localize(
		'customize-controls',
		'_wpCustomizeControlsL10n',
		array(
			'activate'                => __( 'Activate &amp; Publish' ),
			'save'                    => __( 'Save &amp; Publish' ), // @todo Remove as not required.
			'publish'                 => __( 'Publish' ),
			'published'               => __( 'Published' ),
			'saveDraft'               => __( 'Save Draft' ),
			'draftSaved'              => __( 'Draft Saved' ),
			'updating'                => __( 'Updating' ),
			'schedule'                => _x( 'Schedule', 'customizer changeset action/button label' ),
			'scheduled'               => _x( 'Scheduled', 'customizer changeset status' ),
			'invalid'                 => __( 'Invalid' ),
			'saveBeforeShare'         => __( 'Please save your changes in order to share the preview.' ),
			'futureDateError'         => __( 'You must supply a future date to schedule.' ),
			'saveAlert'               => __( 'The changes you made will be lost if you navigate away from this page.' ),
			'saved'                   => __( 'Saved' ),
			'cancel'                  => __( 'Cancel' ),
			'close'                   => __( 'Close' ),
			'action'                  => __( 'Action' ),
			'discardChanges'          => __( 'Discard changes' ),
			'cheatin'                 => __( 'Something went wrong.' ),
			'notAllowedHeading'       => __( 'You need a higher level of permission.' ),
			'notAllowed'              => __( 'Sorry, you are not allowed to customize this site.' ),
			'previewIframeTitle'      => __( 'Site Preview' ),
			'loginIframeTitle'        => __( 'Session expired' ),
			'collapseSidebar'         => _x( 'Hide Controls', 'label for hide controls button without length constraints' ),
			'expandSidebar'           => _x( 'Show Controls', 'label for hide controls button without length constraints' ),
			'untitledBlogName'        => __( '(Untitled)' ),
			'unknownRequestFail'      => __( 'Looks like something&#8217;s gone wrong. Wait a couple seconds, and then try again.' ),
			'themeDownloading'        => __( 'Downloading your new theme&hellip;' ),
			'themePreviewWait'        => __( 'Setting up your live preview. This may take a bit.' ),
			'revertingChanges'        => __( 'Reverting unpublished changes&hellip;' ),
			'trashConfirm'            => __( 'Are you sure you want to discard your unpublished changes?' ),
			/* translators: %s: Display name of the user who has taken over the changeset in customizer. */
			'takenOverMessage'        => __( '%s has taken over and is currently customizing.' ),
			/* translators: %s: URL to the Customizer to load the autosaved version. */
			'autosaveNotice'          => __( 'There is a more recent autosave of your changes than the one you are previewing. <a href="%s">Restore the autosave</a>' ),
			'videoHeaderNotice'       => __( 'This theme does not support video headers on this page. Navigate to the front page or another page that supports video headers.' ),
			// Used for overriding the file types allowed in Plupload.
			'allowedFiles'            => __( 'Allowed Files' ),
			'customCssError'          => array(
				/* translators: %d: Error count. */
				'singular' => _n( 'There is %d error which must be fixed before you can save.', 'There are %d errors which must be fixed before you can save.', 1 ),
				/* translators: %d: Error count. */
				'plural'   => _n( 'There is %d error which must be fixed before you can save.', 'There are %d errors which must be fixed before you can save.', 2 ),
				// @todo This is lacking, as some languages have a dedicated dual form. For proper handling of plurals in JS, see #20491.
			),
			'pageOnFrontError'        => __( 'Homepage and posts page must be different.' ),
			'saveBlockedError'        => array(
				/* translators: %s: Number of invalid settings. */
				'singular' => _n( 'Unable to save due to %s invalid setting.', 'Unable to save due to %s invalid settings.', 1 ),
				/* translators: %s: Number of invalid settings. */
				'plural'   => _n( 'Unable to save due to %s invalid setting.', 'Unable to save due to %s invalid settings.', 2 ),
				// @todo This is lacking, as some languages have a dedicated dual form. For proper handling of plurals in JS, see #20491.
			),
			'scheduleDescription'     => __( 'Schedule your customization changes to publish ("go live") at a future date.' ),
			'themePreviewUnavailable' => __( 'Sorry, you cannot preview new themes when you have changes scheduled or saved as a draft. Please publish your changes, or wait until they publish to preview new themes.' ),
			'themeInstallUnavailable' => sprintf(
				/* translators: %s: URL to Add Themes admin screen. */
				__( 'You will not be able to install new themes from here yet since your install requires SFTP credentials. For now, please <a href="%s">add themes in the admin</a>.' ),
				esc_url( admin_url( 'theme-install.php' ) )
			),
			'publishSettings'         => __( 'Publish Settings' ),
			'invalidDate'             => __( 'Invalid date.' ),
			'invalidValue'            => __( 'Invalid value.' ),
			'blockThemeNotification'  => sprintf(
				/* translators: 1: Link to Site Editor documentation on HelpHub, 2: HTML button. */
				__( 'Hurray! Your theme supports site editing with blocks. <a href="%1$s">Tell me more</a>. %2$s' ),
				__( 'https://wordpress.org/support/article/site-editor/' ),
				sprintf(
					'<button type="button" data-action="%1$s" class="button switch-to-editor">%2$s</button>',
					esc_url( admin_url( 'site-editor.php' ) ),
					__( 'Use Site Editor' )
				)
			),
		)
	);
	$scripts->add( 'customize-selective-refresh', "/wp-includes/js/customize-selective-refresh$suffix.js", array( 'jquery', 'wp-util', 'customize-preview' ), false, 1 );

	$scripts->add( 'customize-widgets', "/wp-admin/js/customize-widgets$suffix.js", array( 'jquery', 'jquery-ui-sortable', 'jquery-ui-droppable', 'wp-backbone', 'customize-controls' ), false, 1 );
	$scripts->add( 'customize-preview-widgets', "/wp-includes/js/customize-preview-widgets$suffix.js", array( 'jquery', 'wp-util', 'customize-preview', 'customize-selective-refresh' ), false, 1 );

	$scripts->add( 'customize-nav-menus', "/wp-admin/js/customize-nav-menus$suffix.js", array( 'jquery', 'wp-backbone', 'customize-controls', 'accordion', 'nav-menu', 'wp-sanitize' ), false, 1 );
	$scripts->add( 'customize-preview-nav-menus', "/wp-includes/js/customize-preview-nav-menus$suffix.js", array( 'jquery', 'wp-util', 'customize-preview', 'customize-selective-refresh' ), false, 1 );

	$scripts->add( 'wp-custom-header', "/wp-includes/js/wp-custom-header$suffix.js", array( 'wp-a11y' ), false, 1 );

	$scripts->add( 'accordion', "/wp-admin/js/accordion$suffix.js", array( 'jquery' ), false, 1 );

	$scripts->add( 'shortcode', "/wp-includes/js/shortcode$suffix.js", array( 'underscore' ), false, 1 );
	$scripts->add( 'media-models', "/wp-includes/js/media-models$suffix.js", array( 'wp-backbone' ), false, 1 );
	did_action( 'init' ) && $scripts->localize(
		'media-models',
		'_wpMediaModelsL10n',
		array(
			'settings' => array(
				'ajaxurl' => admin_url( 'admin-ajax.php', 'relative' ),
				'post'    => array( 'id' => 0 ),
			),
		)
	);

	$scripts->add( 'wp-embed', "/wp-includes/js/wp-embed$suffix.js", array(), false, 1 );

	// To enqueue media-views or media-editor, call wp_enqueue_media().
	// Both rely on numerous settings, styles, and templates to operate correctly.
	$scripts->add( 'media-views', "/wp-includes/js/media-views$suffix.js", array( 'utils', 'media-models', 'wp-plupload', 'jquery-ui-sortable', 'wp-mediaelement', 'wp-api-request', 'wp-a11y', 'clipboard' ), false, 1 );
	$scripts->set_translations( 'media-views' );

	$scripts->add( 'media-editor', "/wp-includes/js/media-editor$suffix.js", array( 'shortcode', 'media-views' ), false, 1 );
	$scripts->set_translations( 'media-editor' );
	$scripts->add( 'media-audiovideo', "/wp-includes/js/media-audiovideo$suffix.js", array( 'media-editor' ), false, 1 );
	$scripts->add( 'mce-view', "/wp-includes/js/mce-view$suffix.js", array( 'shortcode', 'jquery', 'media-views', 'media-audiovideo' ), false, 1 );

	$scripts->add( 'wp-api', "/wp-includes/js/wp-api$suffix.js", array( 'jquery', 'backbone', 'underscore', 'wp-api-request' ), false, 1 );

	if ( is_admin() ) {
		$scripts->add( 'admin-tags', "/wp-admin/js/tags$suffix.js", array( 'jquery', 'wp-ajax-response' ), false, 1 );
		$scripts->set_translations( 'admin-tags' );

		$scripts->add( 'admin-comments', "/wp-admin/js/edit-comments$suffix.js", array( 'wp-lists', 'quicktags', 'jquery-query' ), false, 1 );
		$scripts->set_translations( 'admin-comments' );
		did_action( 'init' ) && $scripts->localize(
			'admin-comments',
			'adminCommentsSettings',
			array(
				'hotkeys_highlight_first' => isset( $_GET['hotkeys_highlight_first'] ),
				'hotkeys_highlight_last'  => isset( $_GET['hotkeys_highlight_last'] ),
			)
		);

		$scripts->add( 'xfn', "/wp-admin/js/xfn$suffix.js", array( 'jquery' ), false, 1 );

		$scripts->add( 'postbox', "/wp-admin/js/postbox$suffix.js", array( 'jquery-ui-sortable', 'wp-a11y' ), false, 1 );
		$scripts->set_translations( 'postbox' );

		$scripts->add( 'tags-box', "/wp-admin/js/tags-box$suffix.js", array( 'jquery', 'tags-suggest' ), false, 1 );
		$scripts->set_translations( 'tags-box' );

		$scripts->add( 'tags-suggest', "/wp-admin/js/tags-suggest$suffix.js", array( 'jquery-ui-autocomplete', 'wp-a11y' ), false, 1 );
		$scripts->set_translations( 'tags-suggest' );

		$scripts->add( 'post', "/wp-admin/js/post$suffix.js", array( 'suggest', 'wp-lists', 'postbox', 'tags-box', 'underscore', 'word-count', 'wp-a11y', 'wp-sanitize', 'clipboard' ), false, 1 );
		$scripts->set_translations( 'post' );

		$scripts->add( 'editor-expand', "/wp-admin/js/editor-expand$suffix.js", array( 'jquery', 'underscore' ), false, 1 );

		$scripts->add( 'link', "/wp-admin/js/link$suffix.js", array( 'wp-lists', 'postbox' ), false, 1 );

		$scripts->add( 'comment', "/wp-admin/js/comment$suffix.js", array( 'jquery', 'postbox' ), false, 1 );
		$scripts->set_translations( 'comment' );

		$scripts->add( 'admin-gallery', "/wp-admin/js/gallery$suffix.js", array( 'jquery-ui-sortable' ) );

		$scripts->add( 'admin-widgets', "/wp-admin/js/widgets$suffix.js", array( 'jquery-ui-sortable', 'jquery-ui-draggable', 'jquery-ui-droppable', 'wp-a11y' ), false, 1 );
		$scripts->set_translations( 'admin-widgets' );

		$scripts->add( 'media-widgets', "/wp-admin/js/widgets/media-widgets$suffix.js", array( 'jquery', 'media-models', 'media-views', 'wp-api-request' ) );
		$scripts->add_inline_script( 'media-widgets', 'wp.mediaWidgets.init();', 'after' );

		$scripts->add( 'media-audio-widget', "/wp-admin/js/widgets/media-audio-widget$suffix.js", array( 'media-widgets', 'media-audiovideo' ) );
		$scripts->add( 'media-image-widget', "/wp-admin/js/widgets/media-image-widget$suffix.js", array( 'media-widgets' ) );
		$scripts->add( 'media-gallery-widget', "/wp-admin/js/widgets/media-gallery-widget$suffix.js", array( 'media-widgets' ) );
		$scripts->add( 'media-video-widget', "/wp-admin/js/widgets/media-video-widget$suffix.js", array( 'media-widgets', 'media-audiovideo', 'wp-api-request' ) );
		$scripts->add( 'text-widgets', "/wp-admin/js/widgets/text-widgets$suffix.js", array( 'jquery', 'backbone', 'editor', 'wp-util', 'wp-a11y' ) );
		$scripts->add( 'custom-html-widgets', "/wp-admin/js/widgets/custom-html-widgets$suffix.js", array( 'jquery', 'backbone', 'wp-util', 'jquery-ui-core', 'wp-a11y' ) );

		$scripts->add( 'theme', "/wp-admin/js/theme$suffix.js", array( 'wp-backbone', 'wp-a11y', 'customize-base' ), false, 1 );

		$scripts->add( 'inline-edit-post', "/wp-admin/js/inline-edit-post$suffix.js", array( 'jquery', 'tags-suggest', 'wp-a11y' ), false, 1 );
		$scripts->set_translations( 'inline-edit-post' );

		$scripts->add( 'inline-edit-tax', "/wp-admin/js/inline-edit-tax$suffix.js", array( 'jquery', 'wp-a11y' ), false, 1 );
		$scripts->set_translations( 'inline-edit-tax' );

		$scripts->add( 'plugin-install', "/wp-admin/js/plugin-install$suffix.js", array( 'jquery', 'jquery-ui-core', 'thickbox' ), false, 1 );
		$scripts->set_translations( 'plugin-install' );

		$scripts->add( 'site-health', "/wp-admin/js/site-health$suffix.js", array( 'clipboard', 'jquery', 'wp-util', 'wp-a11y', 'wp-api-request', 'wp-url', 'wp-i18n', 'wp-hooks' ), false, 1 );
		$scripts->set_translations( 'site-health' );

		$scripts->add( 'privacy-tools', "/wp-admin/js/privacy-tools$suffix.js", array( 'jquery', 'wp-a11y' ), false, 1 );
		$scripts->set_translations( 'privacy-tools' );

		$scripts->add( 'updates', "/wp-admin/js/updates$suffix.js", array( 'common', 'jquery', 'wp-util', 'wp-a11y', 'wp-sanitize', 'wp-i18n' ), false, 1 );
		$scripts->set_translations( 'updates' );
		did_action( 'init' ) && $scripts->localize(
			'updates',
			'_wpUpdatesSettings',
			array(
				'ajax_nonce' => wp_installing() ? '' : wp_create_nonce( 'updates' ),
			)
		);

		$scripts->add( 'farbtastic', '/wp-admin/js/farbtastic.js', array( 'jquery' ), '1.2' );

		$scripts->add( 'iris', '/wp-admin/js/iris.min.js', array( 'jquery-ui-draggable', 'jquery-ui-slider', 'jquery-touch-punch' ), '1.1.1', 1 );
		$scripts->add( 'wp-color-picker', "/wp-admin/js/color-picker$suffix.js", array( 'iris' ), false, 1 );
		$scripts->set_translations( 'wp-color-picker' );

		$scripts->add( 'dashboard', "/wp-admin/js/dashboard$suffix.js", array( 'jquery', 'admin-comments', 'postbox', 'wp-util', 'wp-a11y', 'wp-date' ), false, 1 );
		$scripts->set_translations( 'dashboard' );

		$scripts->add( 'list-revisions', "/wp-includes/js/wp-list-revisions$suffix.js" );

		$scripts->add( 'media-grid', "/wp-includes/js/media-grid$suffix.js", array( 'media-editor' ), false, 1 );
		$scripts->add( 'media', "/wp-admin/js/media$suffix.js", array( 'jquery', 'clipboard', 'wp-i18n', 'wp-a11y' ), false, 1 );
		$scripts->set_translations( 'media' );

		$scripts->add( 'image-edit', "/wp-admin/js/image-edit$suffix.js", array( 'jquery', 'jquery-ui-core', 'json2', 'imgareaselect', 'wp-a11y' ), false, 1 );
		$scripts->set_translations( 'image-edit' );

		$scripts->add( 'set-post-thumbnail', "/wp-admin/js/set-post-thumbnail$suffix.js", array( 'jquery' ), false, 1 );
		$scripts->set_translations( 'set-post-thumbnail' );

		/*
		 * Navigation Menus: Adding underscore as a dependency to utilize _.debounce
		 * see https://core.trac.wordpress.org/ticket/42321
		 */
		$scripts->add( 'nav-menu', "/wp-admin/js/nav-menu$suffix.js", array( 'jquery-ui-sortable', 'jquery-ui-draggable', 'jquery-ui-droppable', 'wp-lists', 'postbox', 'json2', 'underscore' ) );
		$scripts->set_translations( 'nav-menu' );

		$scripts->add( 'custom-header', '/wp-admin/js/custom-header.js', array( 'jquery-masonry' ), false, 1 );
		$scripts->add( 'custom-background', "/wp-admin/js/custom-background$suffix.js", array( 'wp-color-picker', 'media-views' ), false, 1 );
		$scripts->add( 'media-gallery', "/wp-admin/js/media-gallery$suffix.js", array( 'jquery' ), false, 1 );

		$scripts->add( 'svg-painter', '/wp-admin/js/svg-painter.js', array( 'jquery' ), false, 1 );
	}
}

/**
 * Assigns default styles to $styles object.
 *
 * Nothing is returned, because the $styles parameter is passed by reference.
 * Meaning that whatever object is passed will be updated without having to
 * reassign the variable that was passed back to the same value. This saves
 * memory.
 *
 * Adding default styles is not the only task, it also assigns the base_url
 * property, the default version, and text direction for the object.
 *
 * @since 2.6.0
 *
 * @global array $editor_styles
 *
 * @param WP_Styles $styles
 */
function wp_default_styles( $styles ) {
	global $editor_styles;

	// Include an unmodified $wp_version.
	require ABSPATH . WPINC . '/version.php';

	if ( ! defined( 'SCRIPT_DEBUG' ) ) {
		define( 'SCRIPT_DEBUG', false !== strpos( $wp_version, '-src' ) );
	}

	$guessurl = site_url();

	if ( ! $guessurl ) {
		$guessurl = wp_guess_url();
	}

	$styles->base_url        = $guessurl;
	$styles->content_url     = defined( 'WP_CONTENT_URL' ) ? WP_CONTENT_URL : '';
	$styles->default_version = get_bloginfo( 'version' );
	$styles->text_direction  = function_exists( 'is_rtl' ) && is_rtl() ? 'rtl' : 'ltr';
	$styles->default_dirs    = array( '/wp-admin/', '/wp-includes/css/' );

	// Open Sans is no longer used by core, but may be relied upon by themes and plugins.
	$open_sans_font_url = '';

	/*
	 * translators: If there are characters in your language that are not supported
	 * by Open Sans, translate this to 'off'. Do not translate into your own language.
	 */
	if ( 'off' !== _x( 'on', 'Open Sans font: on or off' ) ) {
		$subsets = 'latin,latin-ext';

		/*
		 * translators: To add an additional Open Sans character subset specific to your language,
		 * translate this to 'greek', 'cyrillic' or 'vietnamese'. Do not translate into your own language.
		 */
		$subset = _x( 'no-subset', 'Open Sans font: add new subset (greek, cyrillic, vietnamese)' );

		if ( 'cyrillic' === $subset ) {
			$subsets .= ',cyrillic,cyrillic-ext';
		} elseif ( 'greek' === $subset ) {
			$subsets .= ',greek,greek-ext';
		} elseif ( 'vietnamese' === $subset ) {
			$subsets .= ',vietnamese';
		}

		// Hotlink Open Sans, for now.
		$open_sans_font_url = "https://fonts.googleapis.com/css?family=Open+Sans:300italic,400italic,600italic,300,400,600&subset=$subsets&display=fallback";
	}

	// Register a stylesheet for the selected admin color scheme.
	$styles->add( 'colors', true, array( 'wp-admin', 'buttons' ) );

	$suffix = SCRIPT_DEBUG ? '' : '.min';

	// Admin CSS.
	$styles->add( 'common', "/wp-admin/css/common$suffix.css" );
	$styles->add( 'forms', "/wp-admin/css/forms$suffix.css" );
	$styles->add( 'admin-menu', "/wp-admin/css/admin-menu$suffix.css" );
	$styles->add( 'dashboard', "/wp-admin/css/dashboard$suffix.css" );
	$styles->add( 'list-tables', "/wp-admin/css/list-tables$suffix.css" );
	$styles->add( 'edit', "/wp-admin/css/edit$suffix.css" );
	$styles->add( 'revisions', "/wp-admin/css/revisions$suffix.css" );
	$styles->add( 'media', "/wp-admin/css/media$suffix.css" );
	$styles->add( 'themes', "/wp-admin/css/themes$suffix.css" );
	$styles->add( 'about', "/wp-admin/css/about$suffix.css" );
	$styles->add( 'nav-menus', "/wp-admin/css/nav-menus$suffix.css" );
	$styles->add( 'widgets', "/wp-admin/css/widgets$suffix.css", array( 'wp-pointer' ) );
	$styles->add( 'site-icon', "/wp-admin/css/site-icon$suffix.css" );
	$styles->add( 'l10n', "/wp-admin/css/l10n$suffix.css" );
	$styles->add( 'code-editor', "/wp-admin/css/code-editor$suffix.css", array( 'wp-codemirror' ) );
	$styles->add( 'site-health', "/wp-admin/css/site-health$suffix.css" );

	$styles->add( 'wp-admin', false, array( 'dashicons', 'common', 'forms', 'admin-menu', 'dashboard', 'list-tables', 'edit', 'revisions', 'media', 'themes', 'about', 'nav-menus', 'widgets', 'site-icon', 'l10n' ) );

	$styles->add( 'login', "/wp-admin/css/login$suffix.css", array( 'dashicons', 'buttons', 'forms', 'l10n' ) );
	$styles->add( 'install', "/wp-admin/css/install$suffix.css", array( 'dashicons', 'buttons', 'forms', 'l10n' ) );
	$styles->add( 'wp-color-picker', "/wp-admin/css/color-picker$suffix.css" );
	$styles->add( 'customize-controls', "/wp-admin/css/customize-controls$suffix.css", array( 'wp-admin', 'colors', 'imgareaselect' ) );
	$styles->add( 'customize-widgets', "/wp-admin/css/customize-widgets$suffix.css", array( 'wp-admin', 'colors' ) );
	$styles->add( 'customize-nav-menus', "/wp-admin/css/customize-nav-menus$suffix.css", array( 'wp-admin', 'colors' ) );

	// Common dependencies.
	$styles->add( 'buttons', "/wp-includes/css/buttons$suffix.css" );
	$styles->add( 'dashicons', "/wp-includes/css/dashicons$suffix.css" );

	// Includes CSS.
	$styles->add( 'admin-bar', "/wp-includes/css/admin-bar$suffix.css", array( 'dashicons' ) );
	$styles->add( 'wp-auth-check', "/wp-includes/css/wp-auth-check$suffix.css", array( 'dashicons' ) );
	$styles->add( 'editor-buttons', "/wp-includes/css/editor$suffix.css", array( 'dashicons' ) );
	$styles->add( 'media-views', "/wp-includes/css/media-views$suffix.css", array( 'buttons', 'dashicons', 'wp-mediaelement' ) );
	$styles->add( 'wp-pointer', "/wp-includes/css/wp-pointer$suffix.css", array( 'dashicons' ) );
	$styles->add( 'customize-preview', "/wp-includes/css/customize-preview$suffix.css", array( 'dashicons' ) );
	$styles->add( 'wp-embed-template-ie', "/wp-includes/css/wp-embed-template-ie$suffix.css" );
	$styles->add_data( 'wp-embed-template-ie', 'conditional', 'lte IE 8' );

	// External libraries and friends.
	$styles->add( 'imgareaselect', '/wp-includes/js/imgareaselect/imgareaselect.css', array(), '0.9.8' );
	$styles->add( 'wp-jquery-ui-dialog', "/wp-includes/css/jquery-ui-dialog$suffix.css", array( 'dashicons' ) );
	$styles->add( 'mediaelement', '/wp-includes/js/mediaelement/mediaelementplayer-legacy.min.css', array(), '4.2.17' );
	$styles->add( 'wp-mediaelement', "/wp-includes/js/mediaelement/wp-mediaelement$suffix.css", array( 'mediaelement' ) );
	$styles->add( 'thickbox', '/wp-includes/js/thickbox/thickbox.css', array( 'dashicons' ) );
	$styles->add( 'wp-codemirror', '/wp-includes/js/codemirror/codemirror.min.css', array(), '5.29.1-alpha-ee20357' );

	// Deprecated CSS.
	$styles->add( 'deprecated-media', "/wp-admin/css/deprecated-media$suffix.css" );
	$styles->add( 'farbtastic', "/wp-admin/css/farbtastic$suffix.css", array(), '1.3u1' );
	$styles->add( 'jcrop', '/wp-includes/js/jcrop/jquery.Jcrop.min.css', array(), '0.9.15' );
	$styles->add( 'colors-fresh', false, array( 'wp-admin', 'buttons' ) ); // Old handle.
	$styles->add( 'open-sans', $open_sans_font_url ); // No longer used in core as of 4.6.

	// Noto Serif is no longer used by core, but may be relied upon by themes and plugins.
	$fonts_url = '';

	/*
	 * translators: Use this to specify the proper Google Font name and variants
	 * to load that is supported by your language. Do not translate.
	 * Set to 'off' to disable loading.
	 */
	$font_family = _x( 'Noto Serif:400,400i,700,700i', 'Google Font Name and Variants' );
	if ( 'off' !== $font_family ) {
		$fonts_url = 'https://fonts.googleapis.com/css?family=' . urlencode( $font_family );
	}
	$styles->add( 'wp-editor-font', $fonts_url ); // No longer used in core as of 5.7.
	$block_library_theme_path = WPINC . "/css/dist/block-library/theme$suffix.css";
	$styles->add( 'wp-block-library-theme', "/$block_library_theme_path" );
	$styles->add_data( 'wp-block-library-theme', 'path', ABSPATH . $block_library_theme_path );

	$styles->add(
		'wp-reset-editor-styles',
		"/wp-includes/css/dist/block-library/reset$suffix.css",
		array( 'common', 'forms' ) // Make sure the reset is loaded after the default WP Admin styles.
	);

	$styles->add(
		'wp-editor-classic-layout-styles',
		"/wp-includes/css/dist/edit-post/classic$suffix.css",
		array()
	);

	$styles->add(
		'wp-block-editor-content',
		"/wp-includes/css/dist/block-editor/content$suffix.css",
		array()
	);

	$wp_edit_blocks_dependencies = array(
		'wp-components',
		'wp-editor',
		// This need to be added before the block library styles,
		// The block library styles override the "reset" styles.
		'wp-reset-editor-styles',
		'wp-block-library',
		'wp-reusable-blocks',
		'wp-block-editor-content',
	);

	// Only load the default layout and margin styles for themes without theme.json file.
	if ( ! wp_theme_has_theme_json() ) {
		$wp_edit_blocks_dependencies[] = 'wp-editor-classic-layout-styles';
	}

	if ( ! is_array( $editor_styles ) || count( $editor_styles ) === 0 ) {
		// Include opinionated block styles if no $editor_styles are declared, so the editor never appears broken.
		$wp_edit_blocks_dependencies[] = 'wp-block-library-theme';
	}

	$styles->add(
		'wp-edit-blocks',
		"/wp-includes/css/dist/block-library/editor$suffix.css",
		$wp_edit_blocks_dependencies
	);

	$package_styles = array(
		'block-editor'         => array( 'wp-components' ),
		'block-library'        => array(),
		'block-directory'      => array(),
		'components'           => array(),
		'edit-post'            => array(
			'wp-components',
			'wp-block-editor',
			'wp-editor',
			'wp-edit-blocks',
			'wp-block-library',
			'wp-nux',
		),
		'editor'               => array(
			'wp-components',
			'wp-block-editor',
			'wp-nux',
			'wp-reusable-blocks',
		),
		'format-library'       => array(),
		'list-reusable-blocks' => array( 'wp-components' ),
		'reusable-blocks'      => array( 'wp-components' ),
		'nux'                  => array( 'wp-components' ),
		'widgets'              => array(
			'wp-components',
		),
		'edit-widgets'         => array(
			'wp-widgets',
			'wp-block-editor',
			'wp-edit-blocks',
			'wp-block-library',
			'wp-reusable-blocks',
		),
		'customize-widgets'    => array(
			'wp-widgets',
			'wp-block-editor',
			'wp-edit-blocks',
			'wp-block-library',
			'wp-reusable-blocks',
		),
		'edit-site'            => array(
			'wp-components',
			'wp-block-editor',
			'wp-edit-blocks',
		),
	);

	foreach ( $package_styles as $package => $dependencies ) {
		$handle = 'wp-' . $package;
		$path   = "/wp-includes/css/dist/$package/style$suffix.css";

		if ( 'block-library' === $package && wp_should_load_separate_core_block_assets() ) {
			$path = "/wp-includes/css/dist/$package/common$suffix.css";
		}
		$styles->add( $handle, $path, $dependencies );
		$styles->add_data( $handle, 'path', ABSPATH . $path );
	}

	// RTL CSS.
	$rtl_styles = array(
		// Admin CSS.
		'common',
		'forms',
		'admin-menu',
		'dashboard',
		'list-tables',
		'edit',
		'revisions',
		'media',
		'themes',
		'about',
		'nav-menus',
		'widgets',
		'site-icon',
		'l10n',
		'install',
		'wp-color-picker',
		'customize-controls',
		'customize-widgets',
		'customize-nav-menus',
		'customize-preview',
		'login',
		'site-health',
		// Includes CSS.
		'buttons',
		'admin-bar',
		'wp-auth-check',
		'editor-buttons',
		'media-views',
		'wp-pointer',
		'wp-jquery-ui-dialog',
		// Package styles.
		'wp-reset-editor-styles',
		'wp-editor-classic-layout-styles',
		'wp-block-library-theme',
		'wp-edit-blocks',
		'wp-block-editor',
		'wp-block-library',
		'wp-block-directory',
		'wp-components',
		'wp-customize-widgets',
		'wp-edit-post',
		'wp-edit-site',
		'wp-edit-widgets',
		'wp-editor',
		'wp-format-library',
		'wp-list-reusable-blocks',
		'wp-reusable-blocks',
		'wp-nux',
		'wp-widgets',
		// Deprecated CSS.
		'deprecated-media',
		'farbtastic',
	);

	foreach ( $rtl_styles as $rtl_style ) {
		$styles->add_data( $rtl_style, 'rtl', 'replace' );
		if ( $suffix ) {
			$styles->add_data( $rtl_style, 'suffix', $suffix );
		}
	}
}

/**
 * Reorders JavaScript scripts array to place prototype before jQuery.
 *
 * @since 2.3.1
 *
 * @param string[] $js_array JavaScript scripts array
 * @return string[] Reordered array, if needed.
 */
function wp_prototype_before_jquery( $js_array ) {
	$prototype = array_search( 'prototype', $js_array, true );

	if ( false === $prototype ) {
		return $js_array;
	}

	$jquery = array_search( 'jquery', $js_array, true );

	if ( false === $jquery ) {
		return $js_array;
	}

	if ( $prototype < $jquery ) {
		return $js_array;
	}

	unset( $js_array[ $prototype ] );

	array_splice( $js_array, $jquery, 0, 'prototype' );

	return $js_array;
}

/**
 * Loads localized data on print rather than initialization.
 *
 * These localizations require information that may not be loaded even by init.
 *
 * @since 2.5.0
 */
function wp_just_in_time_script_localization() {

	wp_localize_script(
		'autosave',
		'autosaveL10n',
		array(
			'autosaveInterval' => AUTOSAVE_INTERVAL,
			'blog_id'          => get_current_blog_id(),
		)
	);

	wp_localize_script(
		'mce-view',
		'mceViewL10n',
		array(
			'shortcodes' => ! empty( $GLOBALS['shortcode_tags'] ) ? array_keys( $GLOBALS['shortcode_tags'] ) : array(),
		)
	);

	wp_localize_script(
		'word-count',
		'wordCountL10n',
		array(
			/*
			 * translators: If your word count is based on single characters (e.g. East Asian characters),
			 * enter 'characters_excluding_spaces' or 'characters_including_spaces'. Otherwise, enter 'words'.
			 * Do not translate into your own language.
			 */
			'type'       => _x( 'words', 'Word count type. Do not translate!' ),
			'shortcodes' => ! empty( $GLOBALS['shortcode_tags'] ) ? array_keys( $GLOBALS['shortcode_tags'] ) : array(),
		)
	);
}

/**
 * Localizes the jQuery UI datepicker.
 *
 * @since 4.6.0
 *
 * @link https://api.jqueryui.com/datepicker/#options
 *
 * @global WP_Locale $wp_locale WordPress date and time locale object.
 */
function wp_localize_jquery_ui_datepicker() {
	global $wp_locale;

	if ( ! wp_script_is( 'jquery-ui-datepicker', 'enqueued' ) ) {
		return;
	}

	// Convert the PHP date format into jQuery UI's format.
	$datepicker_date_format = str_replace(
		array(
			'd',
			'j',
			'l',
			'z', // Day.
			'F',
			'M',
			'n',
			'm', // Month.
			'Y',
			'y', // Year.
		),
		array(
			'dd',
			'd',
			'DD',
			'o',
			'MM',
			'M',
			'm',
			'mm',
			'yy',
			'y',
		),
		get_option( 'date_format' )
	);

	$datepicker_defaults = wp_json_encode(
		array(
			'closeText'       => __( 'Close' ),
			'currentText'     => __( 'Today' ),
			'monthNames'      => array_values( $wp_locale->month ),
			'monthNamesShort' => array_values( $wp_locale->month_abbrev ),
			'nextText'        => __( 'Next' ),
			'prevText'        => __( 'Previous' ),
			'dayNames'        => array_values( $wp_locale->weekday ),
			'dayNamesShort'   => array_values( $wp_locale->weekday_abbrev ),
			'dayNamesMin'     => array_values( $wp_locale->weekday_initial ),
			'dateFormat'      => $datepicker_date_format,
			'firstDay'        => absint( get_option( 'start_of_week' ) ),
			'isRTL'           => $wp_locale->is_rtl(),
		)
	);

	wp_add_inline_script( 'jquery-ui-datepicker', "jQuery(function(jQuery){jQuery.datepicker.setDefaults({$datepicker_defaults});});" );
}

/**
 * Localizes community events data that needs to be passed to dashboard.js.
 *
 * @since 4.8.0
 */
function wp_localize_community_events() {
	if ( ! wp_script_is( 'dashboard' ) ) {
		return;
	}

	require_once ABSPATH . 'wp-admin/includes/class-wp-community-events.php';

	$user_id            = get_current_user_id();
	$saved_location     = get_user_option( 'community-events-location', $user_id );
	$saved_ip_address   = isset( $saved_location['ip'] ) ? $saved_location['ip'] : false;
	$current_ip_address = WP_Community_Events::get_unsafe_client_ip();

	/*
	 * If the user's location is based on their IP address, then update their
	 * location when their IP address changes. This allows them to see events
	 * in their current city when travelling. Otherwise, they would always be
	 * shown events in the city where they were when they first loaded the
	 * Dashboard, which could have been months or years ago.
	 */
	if ( $saved_ip_address && $current_ip_address && $current_ip_address !== $saved_ip_address ) {
		$saved_location['ip'] = $current_ip_address;
		update_user_meta( $user_id, 'community-events-location', $saved_location );
	}

	$events_client = new WP_Community_Events( $user_id, $saved_location );

	wp_localize_script(
		'dashboard',
		'communityEventsData',
		array(
			'nonce'       => wp_create_nonce( 'community_events' ),
			'cache'       => $events_client->get_cached_events(),
			'time_format' => get_option( 'time_format' ),
		)
	);
}

/**
 * Administration Screen CSS for changing the styles.
 *
 * If installing the 'wp-admin/' directory will be replaced with './'.
 *
 * The $_wp_admin_css_colors global manages the Administration Screens CSS
 * stylesheet that is loaded. The option that is set is 'admin_color' and is the
 * color and key for the array. The value for the color key is an object with
 * a 'url' parameter that has the URL path to the CSS file.
 *
 * The query from $src parameter will be appended to the URL that is given from
 * the $_wp_admin_css_colors array value URL.
 *
 * @since 2.6.0
 *
 * @global array $_wp_admin_css_colors
 *
 * @param string $src    Source URL.
 * @param string $handle Either 'colors' or 'colors-rtl'.
 * @return string|false URL path to CSS stylesheet for Administration Screens.
 */
function wp_style_loader_src( $src, $handle ) {
	global $_wp_admin_css_colors;

	if ( wp_installing() ) {
		return preg_replace( '#^wp-admin/#', './', $src );
	}

	if ( 'colors' === $handle ) {
		$color = get_user_option( 'admin_color' );

		if ( empty( $color ) || ! isset( $_wp_admin_css_colors[ $color ] ) ) {
			$color = 'fresh';
		}

		$color = $_wp_admin_css_colors[ $color ];
		$url   = $color->url;

		if ( ! $url ) {
			return false;
		}

		$parsed = parse_url( $src );
		if ( isset( $parsed['query'] ) && $parsed['query'] ) {
			wp_parse_str( $parsed['query'], $qv );
			$url = add_query_arg( $qv, $url );
		}

		return $url;
	}

	return $src;
}

/**
 * Prints the script queue in the HTML head on admin pages.
 *
 * Postpones the scripts that were queued for the footer.
 * print_footer_scripts() is called in the footer to print these scripts.
 *
 * @since 2.8.0
 *
 * @see wp_print_scripts()
 *
 * @global bool $concatenate_scripts
 *
 * @return array
 */
function print_head_scripts() {
	global $concatenate_scripts;

	if ( ! did_action( 'wp_print_scripts' ) ) {
		/** This action is documented in wp-includes/functions.wp-scripts.php */
		do_action( 'wp_print_scripts' );
	}

	$wp_scripts = wp_scripts();

	script_concat_settings();
	$wp_scripts->do_concat = $concatenate_scripts;
	$wp_scripts->do_head_items();

	/**
	 * Filters whether to print the head scripts.
	 *
	 * @since 2.8.0
	 *
	 * @param bool $print Whether to print the head scripts. Default true.
	 */
	if ( apply_filters( 'print_head_scripts', true ) ) {
		_print_scripts();
	}

	$wp_scripts->reset();
	return $wp_scripts->done;
}

/**
 * Prints the scripts that were queued for the footer or too late for the HTML head.
 *
 * @since 2.8.0
 *
 * @global WP_Scripts $wp_scripts
 * @global bool       $concatenate_scripts
 *
 * @return array
 */
function print_footer_scripts() {
	global $wp_scripts, $concatenate_scripts;

	if ( ! ( $wp_scripts instanceof WP_Scripts ) ) {
		return array(); // No need to run if not instantiated.
	}
	script_concat_settings();
	$wp_scripts->do_concat = $concatenate_scripts;
	$wp_scripts->do_footer_items();

	/**
	 * Filters whether to print the footer scripts.
	 *
	 * @since 2.8.0
	 *
	 * @param bool $print Whether to print the footer scripts. Default true.
	 */
	if ( apply_filters( 'print_footer_scripts', true ) ) {
		_print_scripts();
	}

	$wp_scripts->reset();
	return $wp_scripts->done;
}

/**
 * Prints scripts (internal use only)
 *
 * @ignore
 *
 * @global WP_Scripts $wp_scripts
 * @global bool       $compress_scripts
 */
function _print_scripts() {
	global $wp_scripts, $compress_scripts;

	$zip = $compress_scripts ? 1 : 0;
	if ( $zip && defined( 'ENFORCE_GZIP' ) && ENFORCE_GZIP ) {
		$zip = 'gzip';
	}

	$concat    = trim( $wp_scripts->concat, ', ' );
	$type_attr = current_theme_supports( 'html5', 'script' ) ? '' : " type='text/javascript'";

	if ( $concat ) {
		if ( ! empty( $wp_scripts->print_code ) ) {
			echo "\n<script{$type_attr}>\n";
			echo "/* <![CDATA[ */\n"; // Not needed in HTML 5.
			echo $wp_scripts->print_code;
			echo "/* ]]> */\n";
			echo "</script>\n";
		}

		$concat       = str_split( $concat, 128 );
		$concatenated = '';

		foreach ( $concat as $key => $chunk ) {
			$concatenated .= "&load%5Bchunk_{$key}%5D={$chunk}";
		}

		$src = $wp_scripts->base_url . "/wp-admin/load-scripts.php?c={$zip}" . $concatenated . '&ver=' . $wp_scripts->default_version;
		echo "<script{$type_attr} src='" . esc_attr( $src ) . "'></script>\n";
	}

	if ( ! empty( $wp_scripts->print_html ) ) {
		echo $wp_scripts->print_html;
	}
}

/**
 * Prints the script queue in the HTML head on the front end.
 *
 * Postpones the scripts that were queued for the footer.
 * wp_print_footer_scripts() is called in the footer to print these scripts.
 *
 * @since 2.8.0
 *
 * @global WP_Scripts $wp_scripts
 *
 * @return array
 */
function wp_print_head_scripts() {
	global $wp_scripts;

	if ( ! did_action( 'wp_print_scripts' ) ) {
		/** This action is documented in wp-includes/functions.wp-scripts.php */
		do_action( 'wp_print_scripts' );
	}

	if ( ! ( $wp_scripts instanceof WP_Scripts ) ) {
		return array(); // No need to run if nothing is queued.
	}

	return print_head_scripts();
}

/**
 * Private, for use in *_footer_scripts hooks
 *
 * @since 3.3.0
 */
function _wp_footer_scripts() {
	print_late_styles();
	print_footer_scripts();
}

/**
 * Hooks to print the scripts and styles in the footer.
 *
 * @since 2.8.0
 */
function wp_print_footer_scripts() {
	/**
	 * Fires when footer scripts are printed.
	 *
	 * @since 2.8.0
	 */
	do_action( 'wp_print_footer_scripts' );
}

/**
 * Wrapper for do_action( 'wp_enqueue_scripts' ).
 *
 * Allows plugins to queue scripts for the front end using wp_enqueue_script().
 * Runs first in wp_head() where all is_home(), is_page(), etc. functions are available.
 *
 * @since 2.8.0
 */
function wp_enqueue_scripts() {
	/**
	 * Fires when scripts and styles are enqueued.
	 *
	 * @since 2.8.0
	 */
	do_action( 'wp_enqueue_scripts' );
}

/**
 * Prints the styles queue in the HTML head on admin pages.
 *
 * @since 2.8.0
 *
 * @global bool $concatenate_scripts
 *
 * @return array
 */
function print_admin_styles() {
	global $concatenate_scripts;

	$wp_styles = wp_styles();

	script_concat_settings();
	$wp_styles->do_concat = $concatenate_scripts;
	$wp_styles->do_items( false );

	/**
	 * Filters whether to print the admin styles.
	 *
	 * @since 2.8.0
	 *
	 * @param bool $print Whether to print the admin styles. Default true.
	 */
	if ( apply_filters( 'print_admin_styles', true ) ) {
		_print_styles();
	}

	$wp_styles->reset();
	return $wp_styles->done;
}

/**
 * Prints the styles that were queued too late for the HTML head.
 *
 * @since 3.3.0
 *
 * @global WP_Styles $wp_styles
 * @global bool      $concatenate_scripts
 *
 * @return array|void
 */
function print_late_styles() {
	global $wp_styles, $concatenate_scripts;

	if ( ! ( $wp_styles instanceof WP_Styles ) ) {
		return;
	}

	script_concat_settings();
	$wp_styles->do_concat = $concatenate_scripts;
	$wp_styles->do_footer_items();

	/**
	 * Filters whether to print the styles queued too late for the HTML head.
	 *
	 * @since 3.3.0
	 *
	 * @param bool $print Whether to print the 'late' styles. Default true.
	 */
	if ( apply_filters( 'print_late_styles', true ) ) {
		_print_styles();
	}

	$wp_styles->reset();
	return $wp_styles->done;
}

/**
 * Prints styles (internal use only).
 *
 * @ignore
 * @since 3.3.0
 *
 * @global bool $compress_css
 */
function _print_styles() {
	global $compress_css;

	$wp_styles = wp_styles();

	$zip = $compress_css ? 1 : 0;
	if ( $zip && defined( 'ENFORCE_GZIP' ) && ENFORCE_GZIP ) {
		$zip = 'gzip';
	}

	$concat    = trim( $wp_styles->concat, ', ' );
	$type_attr = current_theme_supports( 'html5', 'style' ) ? '' : ' type="text/css"';

	if ( $concat ) {
		$dir = $wp_styles->text_direction;
		$ver = $wp_styles->default_version;

		$concat       = str_split( $concat, 128 );
		$concatenated = '';

		foreach ( $concat as $key => $chunk ) {
			$concatenated .= "&load%5Bchunk_{$key}%5D={$chunk}";
		}

		$href = $wp_styles->base_url . "/wp-admin/load-styles.php?c={$zip}&dir={$dir}" . $concatenated . '&ver=' . $ver;
		echo "<link rel='stylesheet' href='" . esc_attr( $href ) . "'{$type_attr} media='all' />\n";

		if ( ! empty( $wp_styles->print_code ) ) {
			echo "<style{$type_attr}>\n";
			echo $wp_styles->print_code;
			echo "\n</style>\n";
		}
	}

	if ( ! empty( $wp_styles->print_html ) ) {
		echo $wp_styles->print_html;
	}
}

/**
 * Determines the concatenation and compression settings for scripts and styles.
 *
 * @since 2.8.0
 *
 * @global bool $concatenate_scripts
 * @global bool $compress_scripts
 * @global bool $compress_css
 */
function script_concat_settings() {
	global $concatenate_scripts, $compress_scripts, $compress_css;

	$compressed_output = ( ini_get( 'zlib.output_compression' ) || 'ob_gzhandler' === ini_get( 'output_handler' ) );

	$can_compress_scripts = ! wp_installing() && get_site_option( 'can_compress_scripts' );

	if ( ! isset( $concatenate_scripts ) ) {
		$concatenate_scripts = defined( 'CONCATENATE_SCRIPTS' ) ? CONCATENATE_SCRIPTS : true;
		if ( ( ! is_admin() && ! did_action( 'login_init' ) ) || ( defined( 'SCRIPT_DEBUG' ) && SCRIPT_DEBUG ) ) {
			$concatenate_scripts = false;
		}
	}

	if ( ! isset( $compress_scripts ) ) {
		$compress_scripts = defined( 'COMPRESS_SCRIPTS' ) ? COMPRESS_SCRIPTS : true;
		if ( $compress_scripts && ( ! $can_compress_scripts || $compressed_output ) ) {
			$compress_scripts = false;
		}
	}

	if ( ! isset( $compress_css ) ) {
		$compress_css = defined( 'COMPRESS_CSS' ) ? COMPRESS_CSS : true;
		if ( $compress_css && ( ! $can_compress_scripts || $compressed_output ) ) {
			$compress_css = false;
		}
	}
}

/**
 * Handles the enqueueing of block scripts and styles that are common to both
 * the editor and the front-end.
 *
 * @since 5.0.0
 */
function wp_common_block_scripts_and_styles() {
	if ( is_admin() && ! wp_should_load_block_editor_scripts_and_styles() ) {
		return;
	}

	wp_enqueue_style( 'wp-block-library' );

	if ( current_theme_supports( 'wp-block-styles' ) ) {
		if ( wp_should_load_separate_core_block_assets() ) {
			$suffix = defined( 'SCRIPT_DEBUG' ) && SCRIPT_DEBUG ? 'css' : 'min.css';
			$files  = glob( __DIR__ . "/blocks/**/theme.$suffix" );
			foreach ( $files as $path ) {
				$block_name = basename( dirname( $path ) );
				if ( is_rtl() && file_exists( __DIR__ . "/blocks/$block_name/theme-rtl.$suffix" ) ) {
					$path = __DIR__ . "/blocks/$block_name/theme-rtl.$suffix";
				}
				wp_add_inline_style( "wp-block-{$block_name}", file_get_contents( $path ) );
			}
		} else {
			wp_enqueue_style( 'wp-block-library-theme' );
		}
	}

	/**
	 * Fires after enqueuing block assets for both editor and front-end.
	 *
	 * Call `add_action` on any hook before 'wp_enqueue_scripts'.
	 *
	 * In the function call you supply, simply use `wp_enqueue_script` and
	 * `wp_enqueue_style` to add your functionality to the Gutenberg editor.
	 *
	 * @since 5.0.0
	 */
	do_action( 'enqueue_block_assets' );
}

/**
 * Applies a filter to the list of style nodes that comes from WP_Theme_JSON::get_style_nodes().
 *
 * This particular filter removes all of the blocks from the array.
 *
 * We want WP_Theme_JSON to be ignorant of the implementation details of how the CSS is being used.
 * This filter allows us to modify the output of WP_Theme_JSON depending on whether or not we are
 * loading separate assets, without making the class aware of that detail.
 *
 * @since 6.1.0
 *
 * @param array $nodes The nodes to filter.
 * @return array A filtered array of style nodes.
 */
function wp_filter_out_block_nodes( $nodes ) {
	return array_filter(
		$nodes,
		function( $node ) {
			return ! in_array( 'blocks', $node['path'], true );
		},
		ARRAY_FILTER_USE_BOTH
	);
}

/**
 * Enqueues the global styles defined via theme.json.
 *
 * @since 5.8.0
 */
function wp_enqueue_global_styles() {
	$separate_assets  = wp_should_load_separate_core_block_assets();
	$is_block_theme   = wp_is_block_theme();
	$is_classic_theme = ! $is_block_theme;

	/*
	 * Global styles should be printed in the head when loading all styles combined.
	 * The footer should only be used to print global styles for classic themes with separate core assets enabled.
	 *
	 * See https://core.trac.wordpress.org/ticket/53494.
	 */
	if (
		( $is_block_theme && doing_action( 'wp_footer' ) ) ||
		( $is_classic_theme && doing_action( 'wp_footer' ) && ! $separate_assets ) ||
		( $is_classic_theme && doing_action( 'wp_enqueue_scripts' ) && $separate_assets )
	) {
		return;
	}

	/*
	 * If loading the CSS for each block separately, then load the theme.json CSS conditionally.
	 * This removes the CSS from the global-styles stylesheet and adds it to the inline CSS for each block.
	 * This filter must be registered before calling wp_get_global_stylesheet();
	 */
	add_filter( 'wp_theme_json_get_style_nodes', 'wp_filter_out_block_nodes' );

	$stylesheet = wp_get_global_stylesheet();

	if ( empty( $stylesheet ) ) {
		return;
	}

	wp_register_style( 'global-styles', false, array(), true, true );
	wp_add_inline_style( 'global-styles', $stylesheet );
	wp_enqueue_style( 'global-styles' );

	// Add each block as an inline css.
	wp_add_global_styles_for_blocks();
}

/**
 * Enqueues the global styles custom css defined via theme.json.
 *
 * @since 6.2.0
 */
function wp_enqueue_global_styles_custom_css() {
	if ( ! wp_is_block_theme() ) {
		return;
	}

	// Don't enqueue Customizer's custom CSS separately.
	remove_action( 'wp_head', 'wp_custom_css_cb', 101 );

	$custom_css  = wp_get_custom_css();
	$custom_css .= wp_get_global_styles_custom_css();

	if ( ! empty( $custom_css ) ) {
		wp_add_inline_style( 'global-styles', $custom_css );
	}
}

/**
 * Renders the SVG filters supplied by theme.json.
 *
 * Note that this doesn't render the per-block user-defined
 * filters which are handled by wp_render_duotone_support,
 * but it should be rendered before the filtered content
 * in the body to satisfy Safari's rendering quirks.
 *
 * @since 5.9.1
 */
function wp_global_styles_render_svg_filters() {
	/*
	 * When calling via the in_admin_header action, we only want to render the
	 * SVGs on block editor pages.
	 */
	if (
		is_admin() &&
		! get_current_screen()->is_block_editor()
	) {
		return;
	}

	$filters = wp_get_global_styles_svg_filters();
	if ( ! empty( $filters ) ) {
		echo $filters;
	}
}

/**
 * Checks if the editor scripts and styles for all registered block types
 * should be enqueued on the current screen.
 *
 * @since 5.6.0
 *
 * @global WP_Screen $current_screen WordPress current screen object.
 *
 * @return bool Whether scripts and styles should be enqueued.
 */
function wp_should_load_block_editor_scripts_and_styles() {
	global $current_screen;

	$is_block_editor_screen = ( $current_screen instanceof WP_Screen ) && $current_screen->is_block_editor();

	/**
	 * Filters the flag that decides whether or not block editor scripts and styles
	 * are going to be enqueued on the current screen.
	 *
	 * @since 5.6.0
	 *
	 * @param bool $is_block_editor_screen Current value of the flag.
	 */
	return apply_filters( 'should_load_block_editor_scripts_and_styles', $is_block_editor_screen );
}

/**
 * Checks whether separate styles should be loaded for core blocks on-render.
 *
 * When this function returns true, other functions ensure that core blocks
 * only load their assets on-render, and each block loads its own, individual
 * assets. Third-party blocks only load their assets when rendered.
 *
 * When this function returns false, all core block assets are loaded regardless
 * of whether they are rendered in a page or not, because they are all part of
 * the `block-library/style.css` file. Assets for third-party blocks are always
 * enqueued regardless of whether they are rendered or not.
 *
 * This only affects front end and not the block editor screens.
 *
 * @see wp_enqueue_registered_block_scripts_and_styles()
 * @see register_block_style_handle()
 *
 * @since 5.8.0
 *
 * @return bool Whether separate assets will be loaded.
 */
function wp_should_load_separate_core_block_assets() {
	if ( is_admin() || is_feed() || ( defined( 'REST_REQUEST' ) && REST_REQUEST ) ) {
		return false;
	}

	/**
	 * Filters whether block styles should be loaded separately.
	 *
	 * Returning false loads all core block assets, regardless of whether they are rendered
	 * in a page or not. Returning true loads core block assets only when they are rendered.
	 *
	 * @since 5.8.0
	 *
	 * @param bool $load_separate_assets Whether separate assets will be loaded.
	 *                                   Default false (all block assets are loaded, even when not used).
	 */
	return apply_filters( 'should_load_separate_core_block_assets', false );
}

/**
 * Enqueues registered block scripts and styles, depending on current rendered
 * context (only enqueuing editor scripts while in context of the editor).
 *
 * @since 5.0.0
 *
 * @global WP_Screen $current_screen WordPress current screen object.
 */
function wp_enqueue_registered_block_scripts_and_styles() {
	global $current_screen;

	if ( wp_should_load_separate_core_block_assets() ) {
		return;
	}

	$load_editor_scripts_and_styles = is_admin() && wp_should_load_block_editor_scripts_and_styles();

	$block_registry = WP_Block_Type_Registry::get_instance();
	foreach ( $block_registry->get_all_registered() as $block_name => $block_type ) {
		// Front-end and editor styles.
		foreach ( $block_type->style_handles as $style_handle ) {
			wp_enqueue_style( $style_handle );
		}

		// Front-end and editor scripts.
		foreach ( $block_type->script_handles as $script_handle ) {
			wp_enqueue_script( $script_handle );
		}

		if ( $load_editor_scripts_and_styles ) {
			// Editor styles.
			foreach ( $block_type->editor_style_handles as $editor_style_handle ) {
				wp_enqueue_style( $editor_style_handle );
			}

			// Editor scripts.
			foreach ( $block_type->editor_script_handles as $editor_script_handle ) {
				wp_enqueue_script( $editor_script_handle );
			}
		}
	}
}

/**
 * Function responsible for enqueuing the styles required for block styles functionality on the editor and on the frontend.
 *
 * @since 5.3.0
 *
 * @global WP_Styles $wp_styles
 */
function enqueue_block_styles_assets() {
	global $wp_styles;

	$block_styles = WP_Block_Styles_Registry::get_instance()->get_all_registered();

	foreach ( $block_styles as $block_name => $styles ) {
		foreach ( $styles as $style_properties ) {
			if ( isset( $style_properties['style_handle'] ) ) {

				// If the site loads separate styles per-block, enqueue the stylesheet on render.
				if ( wp_should_load_separate_core_block_assets() ) {
					add_filter(
						'render_block',
						function( $html, $block ) use ( $block_name, $style_properties ) {
							if ( $block['blockName'] === $block_name ) {
								wp_enqueue_style( $style_properties['style_handle'] );
							}
							return $html;
						},
						10,
						2
					);
				} else {
					wp_enqueue_style( $style_properties['style_handle'] );
				}
			}
			if ( isset( $style_properties['inline_style'] ) ) {

				// Default to "wp-block-library".
				$handle = 'wp-block-library';

				// If the site loads separate styles per-block, check if the block has a stylesheet registered.
				if ( wp_should_load_separate_core_block_assets() ) {
					$block_stylesheet_handle = generate_block_asset_handle( $block_name, 'style' );

					if ( isset( $wp_styles->registered[ $block_stylesheet_handle ] ) ) {
						$handle = $block_stylesheet_handle;
					}
				}

				// Add inline styles to the calculated handle.
				wp_add_inline_style( $handle, $style_properties['inline_style'] );
			}
		}
	}
}

/**
 * Function responsible for enqueuing the assets required for block styles functionality on the editor.
 *
 * @since 5.3.0
 */
function enqueue_editor_block_styles_assets() {
	$block_styles = WP_Block_Styles_Registry::get_instance()->get_all_registered();

	$register_script_lines = array( '( function() {' );
	foreach ( $block_styles as $block_name => $styles ) {
		foreach ( $styles as $style_properties ) {
			$block_style = array(
				'name'  => $style_properties['name'],
				'label' => $style_properties['label'],
			);
			if ( isset( $style_properties['is_default'] ) ) {
				$block_style['isDefault'] = $style_properties['is_default'];
			}
			$register_script_lines[] = sprintf(
				'	wp.blocks.registerBlockStyle( \'%s\', %s );',
				$block_name,
				wp_json_encode( $block_style )
			);
		}
	}
	$register_script_lines[] = '} )();';
	$inline_script           = implode( "\n", $register_script_lines );

	wp_register_script( 'wp-block-styles', false, array( 'wp-blocks' ), true, true );
	wp_add_inline_script( 'wp-block-styles', $inline_script );
	wp_enqueue_script( 'wp-block-styles' );
}

/**
 * Enqueues the assets required for the block directory within the block editor.
 *
 * @since 5.5.0
 */
function wp_enqueue_editor_block_directory_assets() {
	wp_enqueue_script( 'wp-block-directory' );
	wp_enqueue_style( 'wp-block-directory' );
}

/**
 * Enqueues the assets required for the format library within the block editor.
 *
 * @since 5.8.0
 */
function wp_enqueue_editor_format_library_assets() {
	wp_enqueue_script( 'wp-format-library' );
	wp_enqueue_style( 'wp-format-library' );
}

/**
 * Sanitizes an attributes array into an attributes string to be placed inside a `<script>` tag.
 *
 * Automatically injects type attribute if needed.
 * Used by {@see wp_get_script_tag()} and {@see wp_get_inline_script_tag()}.
 *
 * @since 5.7.0
 *
 * @param array $attributes Key-value pairs representing `<script>` tag attributes.
 * @return string String made of sanitized `<script>` tag attributes.
 */
function wp_sanitize_script_attributes( $attributes ) {
	$html5_script_support = ! is_admin() && ! current_theme_supports( 'html5', 'script' );
	$attributes_string    = '';

	// If HTML5 script tag is supported, only the attribute name is added
	// to $attributes_string for entries with a boolean value, and that are true.
	foreach ( $attributes as $attribute_name => $attribute_value ) {
		if ( is_bool( $attribute_value ) ) {
			if ( $attribute_value ) {
				$attributes_string .= $html5_script_support ? sprintf( ' %1$s="%2$s"', esc_attr( $attribute_name ), esc_attr( $attribute_name ) ) : ' ' . esc_attr( $attribute_name );
			}
		} else {
			$attributes_string .= sprintf( ' %1$s="%2$s"', esc_attr( $attribute_name ), esc_attr( $attribute_value ) );
		}
	}

	return $attributes_string;
}

/**
 * Formats `<script>` loader tags.
 *
 * It is possible to inject attributes in the `<script>` tag via the {@see 'wp_script_attributes'} filter.
 * Automatically injects type attribute if needed.
 *
 * @since 5.7.0
 *
 * @param array $attributes Key-value pairs representing `<script>` tag attributes.
 * @return string String containing `<script>` opening and closing tags.
 */
function wp_get_script_tag( $attributes ) {
	if ( ! isset( $attributes['type'] ) && ! is_admin() && ! current_theme_supports( 'html5', 'script' ) ) {
		$attributes['type'] = 'text/javascript';
	}
	/**
	 * Filters attributes to be added to a script tag.
	 *
	 * @since 5.7.0
	 *
	 * @param array $attributes Key-value pairs representing `<script>` tag attributes.
	 *                          Only the attribute name is added to the `<script>` tag for
	 *                          entries with a boolean value, and that are true.
	 */
	$attributes = apply_filters( 'wp_script_attributes', $attributes );

	return sprintf( "<script%s></script>\n", wp_sanitize_script_attributes( $attributes ) );
}

/**
 * Prints formatted `<script>` loader tag.
 *
 * It is possible to inject attributes in the `<script>` tag via the  {@see 'wp_script_attributes'}  filter.
 * Automatically injects type attribute if needed.
 *
 * @since 5.7.0
 *
 * @param array $attributes Key-value pairs representing `<script>` tag attributes.
 */
function wp_print_script_tag( $attributes ) {
	echo wp_get_script_tag( $attributes );
}

/**
 * Wraps inline JavaScript in `<script>` tag.
 *
 * It is possible to inject attributes in the `<script>` tag via the  {@see 'wp_script_attributes'}  filter.
 * Automatically injects type attribute if needed.
 *
 * @since 5.7.0
 *
 * @param string $javascript Inline JavaScript code.
 * @param array  $attributes Optional. Key-value pairs representing `<script>` tag attributes.
 * @return string String containing inline JavaScript code wrapped around `<script>` tag.
 */
function wp_get_inline_script_tag( $javascript, $attributes = array() ) {
	if ( ! isset( $attributes['type'] ) && ! is_admin() && ! current_theme_supports( 'html5', 'script' ) ) {
		$attributes['type'] = 'text/javascript';
	}
	/**
	 * Filters attributes to be added to a script tag.
	 *
	 * @since 5.7.0
	 *
	 * @param array  $attributes Key-value pairs representing `<script>` tag attributes.
	 *                           Only the attribute name is added to the `<script>` tag for
	 *                           entries with a boolean value, and that are true.
	 * @param string $javascript Inline JavaScript code.
	 */
	$attributes = apply_filters( 'wp_inline_script_attributes', $attributes, $javascript );

	$javascript = "\n" . trim( $javascript, "\n\r " ) . "\n";

	return sprintf( "<script%s>%s</script>\n", wp_sanitize_script_attributes( $attributes ), $javascript );
}

/**
 * Prints inline JavaScript wrapped in `<script>` tag.
 *
 * It is possible to inject attributes in the `<script>` tag via the  {@see 'wp_script_attributes'}  filter.
 * Automatically injects type attribute if needed.
 *
 * @since 5.7.0
 *
 * @param string $javascript Inline JavaScript code.
 * @param array  $attributes Optional. Key-value pairs representing `<script>` tag attributes.
 */
function wp_print_inline_script_tag( $javascript, $attributes = array() ) {
	echo wp_get_inline_script_tag( $javascript, $attributes );
}

/**
 * Allows small styles to be inlined.
 *
 * This improves performance and sustainability, and is opt-in. Stylesheets can opt in
 * by adding `path` data using `wp_style_add_data`, and defining the file's absolute path:
 *
 *     wp_style_add_data( $style_handle, 'path', $file_path );
 *
 * @since 5.8.0
 *
 * @global WP_Styles $wp_styles
 */
function wp_maybe_inline_styles() {
	global $wp_styles;

	$total_inline_limit = 20000;
	/**
	 * The maximum size of inlined styles in bytes.
	 *
	 * @since 5.8.0
	 *
	 * @param int $total_inline_limit The file-size threshold, in bytes. Default 20000.
	 */
	$total_inline_limit = apply_filters( 'styles_inline_size_limit', $total_inline_limit );

	$styles = array();

	// Build an array of styles that have a path defined.
	foreach ( $wp_styles->queue as $handle ) {
		if ( wp_styles()->get_data( $handle, 'path' ) && file_exists( $wp_styles->registered[ $handle ]->extra['path'] ) ) {
			$styles[] = array(
				'handle' => $handle,
				'src'    => $wp_styles->registered[ $handle ]->src,
				'path'   => $wp_styles->registered[ $handle ]->extra['path'],
				'size'   => filesize( $wp_styles->registered[ $handle ]->extra['path'] ),
			);
		}
	}

	if ( ! empty( $styles ) ) {
		// Reorder styles array based on size.
		usort(
			$styles,
			static function( $a, $b ) {
				return ( $a['size'] <= $b['size'] ) ? -1 : 1;
			}
		);

		/*
		 * The total inlined size.
		 *
		 * On each iteration of the loop, if a style gets added inline the value of this var increases
		 * to reflect the total size of inlined styles.
		 */
		$total_inline_size = 0;

		// Loop styles.
		foreach ( $styles as $style ) {

			// Size check. Since styles are ordered by size, we can break the loop.
			if ( $total_inline_size + $style['size'] > $total_inline_limit ) {
				break;
			}

			// Get the styles if we don't already have them.
			$style['css'] = file_get_contents( $style['path'] );

			// Check if the style contains relative URLs that need to be modified.
			// URLs relative to the stylesheet's path should be converted to relative to the site's root.
			$style['css'] = _wp_normalize_relative_css_links( $style['css'], $style['src'] );

			// Set `src` to `false` and add styles inline.
			$wp_styles->registered[ $style['handle'] ]->src = false;
			if ( empty( $wp_styles->registered[ $style['handle'] ]->extra['after'] ) ) {
				$wp_styles->registered[ $style['handle'] ]->extra['after'] = array();
			}
			array_unshift( $wp_styles->registered[ $style['handle'] ]->extra['after'], $style['css'] );

			// Add the styles size to the $total_inline_size var.
			$total_inline_size += (int) $style['size'];
		}
	}
}

/**
 * Makes URLs relative to the WordPress installation.
 *
 * @since 5.9.0
 * @access private
 *
 * @param string $css            The CSS to make URLs relative to the WordPress installation.
 * @param string $stylesheet_url The URL to the stylesheet.
 *
 * @return string The CSS with URLs made relative to the WordPress installation.
 */
function _wp_normalize_relative_css_links( $css, $stylesheet_url ) {
	$has_src_results = preg_match_all( '#url\s*\(\s*[\'"]?\s*([^\'"\)]+)#', $css, $src_results );
	if ( $has_src_results ) {
		// Loop through the URLs to find relative ones.
		foreach ( $src_results[1] as $src_index => $src_result ) {
			// Skip if this is an absolute URL.
			if ( 0 === strpos( $src_result, 'http' ) || 0 === strpos( $src_result, '//' ) ) {
				continue;
			}

			// Skip if the URL is an HTML ID.
			if ( str_starts_with( $src_result, '#' ) ) {
				continue;
			}

			// Skip if the URL is a data URI.
			if ( str_starts_with( $src_result, 'data:' ) ) {
				continue;
			}

			// Build the absolute URL.
			$absolute_url = dirname( $stylesheet_url ) . '/' . $src_result;
			$absolute_url = str_replace( '/./', '/', $absolute_url );
			// Convert to URL related to the site root.
			$relative_url = wp_make_link_relative( $absolute_url );

			// Replace the URL in the CSS.
			$css = str_replace(
				$src_results[0][ $src_index ],
				str_replace( $src_result, $relative_url, $src_results[0][ $src_index ] ),
				$css
			);
		}
	}

	return $css;
}

/**
 * Function that enqueues the CSS Custom Properties coming from theme.json.
 *
 * @since 5.9.0
 */
function wp_enqueue_global_styles_css_custom_properties() {
	wp_register_style( 'global-styles-css-custom-properties', false, array(), true, true );
	wp_add_inline_style( 'global-styles-css-custom-properties', wp_get_global_stylesheet( array( 'variables' ) ) );
	wp_enqueue_style( 'global-styles-css-custom-properties' );
}

/**
 * Hooks inline styles in the proper place, depending on the active theme.
 *
 * @since 5.9.1
 * @since 6.1.0 Added the `$priority` parameter.
 *
 * For block themes, styles are loaded in the head.
 * For classic ones, styles are loaded in the body because the wp_head action happens before render_block.
 *
 * @link https://core.trac.wordpress.org/ticket/53494.
 *
 * @param string $style    String containing the CSS styles to be added.
 * @param int    $priority To set the priority for the add_action.
 */
function wp_enqueue_block_support_styles( $style, $priority = 10 ) {
	$action_hook_name = 'wp_footer';
	if ( wp_is_block_theme() ) {
		$action_hook_name = 'wp_head';
	}
	add_action(
		$action_hook_name,
		static function () use ( $style ) {
			echo "<style>$style</style>\n";
		},
		$priority
	);
}

/**
 * Fetches, processes and compiles stored core styles, then combines and renders them to the page.
 * Styles are stored via the style engine API.
 *
 * @link https://developer.wordpress.org/block-editor/reference-guides/packages/packages-style-engine/
 *
 * @since 6.1.0
 *
 * @param array $options {
 *     Optional. An array of options to pass to wp_style_engine_get_stylesheet_from_context(). Default empty array.
 *
 *     @type bool $optimize Whether to optimize the CSS output, e.g., combine rules. Default is `false`.
 *     @type bool $prettify Whether to add new lines and indents to output. Default is the test of whether the global constant `SCRIPT_DEBUG` is defined.
 * }
 *
 * @return void
 */
function wp_enqueue_stored_styles( $options = array() ) {
	$is_block_theme   = wp_is_block_theme();
	$is_classic_theme = ! $is_block_theme;

	/*
	 * For block themes, this function prints stored styles in the header.
	 * For classic themes, in the footer.
	 */
	if (
		( $is_block_theme && doing_action( 'wp_footer' ) ) ||
		( $is_classic_theme && doing_action( 'wp_enqueue_scripts' ) )
	) {
		return;
	}

	$core_styles_keys         = array( 'block-supports' );
	$compiled_core_stylesheet = '';
	$style_tag_id             = 'core';
	// Adds comment if code is prettified to identify core styles sections in debugging.
	$should_prettify = isset( $options['prettify'] ) ? true === $options['prettify'] : defined( 'SCRIPT_DEBUG' ) && SCRIPT_DEBUG;
	foreach ( $core_styles_keys as $style_key ) {
		if ( $should_prettify ) {
			$compiled_core_stylesheet .= "/**\n * Core styles: $style_key\n */\n";
		}
		// Chains core store ids to signify what the styles contain.
		$style_tag_id             .= '-' . $style_key;
		$compiled_core_stylesheet .= wp_style_engine_get_stylesheet_from_context( $style_key, $options );
	}

	// Combines Core styles.
	if ( ! empty( $compiled_core_stylesheet ) ) {
		wp_register_style( $style_tag_id, false, array(), true, true );
		wp_add_inline_style( $style_tag_id, $compiled_core_stylesheet );
		wp_enqueue_style( $style_tag_id );
	}

	// Prints out any other stores registered by themes or otherwise.
	$additional_stores = WP_Style_Engine_CSS_Rules_Store::get_stores();
	foreach ( array_keys( $additional_stores ) as $store_name ) {
		if ( in_array( $store_name, $core_styles_keys, true ) ) {
			continue;
		}
		$styles = wp_style_engine_get_stylesheet_from_context( $store_name, $options );
		if ( ! empty( $styles ) ) {
			$key = "wp-style-engine-$store_name";
			wp_register_style( $key, false, array(), true, true );
			wp_add_inline_style( $key, $styles );
			wp_enqueue_style( $key );
		}
	}
}

/**
 * Enqueues a stylesheet for a specific block.
 *
 * If the theme has opted-in to separate-styles loading,
 * then the stylesheet will be enqueued on-render,
 * otherwise when the block inits.
 *
 * @since 5.9.0
 *
 * @param string $block_name The block-name, including namespace.
 * @param array  $args       An array of arguments [handle,src,deps,ver,media].
 */
function wp_enqueue_block_style( $block_name, $args ) {
	$args = wp_parse_args(
		$args,
		array(
			'handle' => '',
			'src'    => '',
			'deps'   => array(),
			'ver'    => false,
			'media'  => 'all',
		)
	);

	/**
	 * Callback function to register and enqueue styles.
	 *
	 * @param string $content When the callback is used for the render_block filter,
	 *                        the content needs to be returned so the function parameter
	 *                        is to ensure the content exists.
	 * @return string Block content.
	 */
	$callback = static function( $content ) use ( $args ) {
		// Register the stylesheet.
		if ( ! empty( $args['src'] ) ) {
			wp_register_style( $args['handle'], $args['src'], $args['deps'], $args['ver'], $args['media'] );
		}

		// Add `path` data if provided.
		if ( isset( $args['path'] ) ) {
			wp_style_add_data( $args['handle'], 'path', $args['path'] );

			// Get the RTL file path.
			$rtl_file_path = str_replace( '.css', '-rtl.css', $args['path'] );

			// Add RTL stylesheet.
			if ( file_exists( $rtl_file_path ) ) {
				wp_style_add_data( $args['handle'], 'rtl', 'replace' );

				if ( is_rtl() ) {
					wp_style_add_data( $args['handle'], 'path', $rtl_file_path );
				}
			}
		}

		// Enqueue the stylesheet.
		wp_enqueue_style( $args['handle'] );

		return $content;
	};

	$hook = did_action( 'wp_enqueue_scripts' ) ? 'wp_footer' : 'wp_enqueue_scripts';
	if ( wp_should_load_separate_core_block_assets() ) {
		/**
		 * Callback function to register and enqueue styles.
		 *
		 * @param string $content The block content.
		 * @param array  $block   The full block, including name and attributes.
		 * @return string Block content.
		 */
		$callback_separate = static function( $content, $block ) use ( $block_name, $callback ) {
			if ( ! empty( $block['blockName'] ) && $block_name === $block['blockName'] ) {
				return $callback( $content );
			}
			return $content;
		};

		/*
		 * The filter's callback here is an anonymous function because
		 * using a named function in this case is not possible.
		 *
		 * The function cannot be unhooked, however, users are still able
		 * to dequeue the stylesheets registered/enqueued by the callback
		 * which is why in this case, using an anonymous function
		 * was deemed acceptable.
		 */
		add_filter( 'render_block', $callback_separate, 10, 2 );
		return;
	}

	/*
	 * The filter's callback here is an anonymous function because
	 * using a named function in this case is not possible.
	 *
	 * The function cannot be unhooked, however, users are still able
	 * to dequeue the stylesheets registered/enqueued by the callback
	 * which is why in this case, using an anonymous function
	 * was deemed acceptable.
	 */
	add_filter( $hook, $callback );

	// Enqueue assets in the editor.
	add_action( 'enqueue_block_assets', $callback );
}

/**
 * Runs the theme.json webfonts handler.
 *
 * Using `WP_Theme_JSON_Resolver`, it gets the fonts defined
 * in the `theme.json` for the current selection and style
 * variations, validates the font-face properties, generates
 * the '@font-face' style declarations, and then enqueues the
 * styles for both the editor and front-end.
 *
 * Design Notes:
 * This is not a public API, but rather an internal handler.
 * A future public Webfonts API will replace this stopgap code.
 *
 * This code design is intentional.
 *    a. It hides the inner-workings.
 *    b. It does not expose API ins or outs for consumption.
 *    c. It only works with a theme's `theme.json`.
 *
 * Why?
 *    a. To avoid backwards-compatibility issues when
 *       the Webfonts API is introduced in Core.
 *    b. To make `fontFace` declarations in `theme.json` work.
 *
 * @link  https://github.com/WordPress/gutenberg/issues/40472
 *
 * @since 6.0.0
 * @access private
 */
function _wp_theme_json_webfonts_handler() {
	// Block themes are unavailable during installation.
	if ( wp_installing() ) {
		return;
	}

	// Webfonts to be processed.
	$registered_webfonts = array();

	/**
	 * Gets the webfonts from theme.json.
	 *
	 * @since 6.0.0
	 *
	 * @return array Array of defined webfonts.
	 */
	$fn_get_webfonts_from_theme_json = static function() {
		// Get settings from theme.json.
		$settings = WP_Theme_JSON_Resolver::get_merged_data()->get_settings();

		// If in the editor, add webfonts defined in variations.
		if ( is_admin() || ( defined( 'REST_REQUEST' ) && REST_REQUEST ) ) {
			$variations = WP_Theme_JSON_Resolver::get_style_variations();
			foreach ( $variations as $variation ) {
				// Skip if fontFamilies are not defined in the variation.
				if ( empty( $variation['settings']['typography']['fontFamilies'] ) ) {
					continue;
				}

				// Initialize the array structure.
				if ( empty( $settings['typography'] ) ) {
					$settings['typography'] = array();
				}
				if ( empty( $settings['typography']['fontFamilies'] ) ) {
					$settings['typography']['fontFamilies'] = array();
				}
				if ( empty( $settings['typography']['fontFamilies']['theme'] ) ) {
					$settings['typography']['fontFamilies']['theme'] = array();
				}

				// Combine variations with settings. Remove duplicates.
				$settings['typography']['fontFamilies']['theme'] = array_merge( $settings['typography']['fontFamilies']['theme'], $variation['settings']['typography']['fontFamilies']['theme'] );
				$settings['typography']['fontFamilies']          = array_unique( $settings['typography']['fontFamilies'] );
			}
		}

		// Bail out early if there are no settings for webfonts.
		if ( empty( $settings['typography']['fontFamilies'] ) ) {
			return array();
		}

		$webfonts = array();

		// Look for fontFamilies.
		foreach ( $settings['typography']['fontFamilies'] as $font_families ) {
			foreach ( $font_families as $font_family ) {

				// Skip if fontFace is not defined.
				if ( empty( $font_family['fontFace'] ) ) {
					continue;
				}

				// Skip if fontFace is not an array of webfonts.
				if ( ! is_array( $font_family['fontFace'] ) ) {
					continue;
				}

				$webfonts = array_merge( $webfonts, $font_family['fontFace'] );
			}
		}

		return $webfonts;
	};

	/**
	 * Transforms each 'src' into an URI by replacing 'file:./'
	 * placeholder from theme.json.
	 *
	 * The absolute path to the webfont file(s) cannot be defined in
	 * theme.json. `file:./` is the placeholder which is replaced by
	 * the theme's URL path to the theme's root.
	 *
	 * @since 6.0.0
	 *
	 * @param array $src Webfont file(s) `src`.
	 * @return array Webfont's `src` in URI.
	 */
	$fn_transform_src_into_uri = static function( array $src ) {
		foreach ( $src as $key => $url ) {
			// Tweak the URL to be relative to the theme root.
			if ( ! str_starts_with( $url, 'file:./' ) ) {
				continue;
			}

			$src[ $key ] = get_theme_file_uri( str_replace( 'file:./', '', $url ) );
		}

		return $src;
	};

	/**
	 * Converts the font-face properties (i.e. keys) into kebab-case.
	 *
	 * @since 6.0.0
	 *
	 * @param array $font_face Font face to convert.
	 * @return array Font faces with each property in kebab-case format.
	 */
	$fn_convert_keys_to_kebab_case = static function( array $font_face ) {
		foreach ( $font_face as $property => $value ) {
			$kebab_case               = _wp_to_kebab_case( $property );
			$font_face[ $kebab_case ] = $value;
			if ( $kebab_case !== $property ) {
				unset( $font_face[ $property ] );
			}
		}

		return $font_face;
	};

	/**
	 * Validates a webfont.
	 *
	 * @since 6.0.0
	 *
	 * @param array $webfont The webfont arguments.
	 * @return array|false The validated webfont arguments, or false if the webfont is invalid.
	 */
	$fn_validate_webfont = static function( $webfont ) {
		$webfont = wp_parse_args(
			$webfont,
			array(
				'font-family'  => '',
				'font-style'   => 'normal',
				'font-weight'  => '400',
				'font-display' => 'fallback',
				'src'          => array(),
			)
		);

		// Check the font-family.
		if ( empty( $webfont['font-family'] ) || ! is_string( $webfont['font-family'] ) ) {
			trigger_error( __( 'Webfont font family must be a non-empty string.' ) );

			return false;
		}

		// Check that the `src` property is defined and a valid type.
		if ( empty( $webfont['src'] ) || ( ! is_string( $webfont['src'] ) && ! is_array( $webfont['src'] ) ) ) {
			trigger_error( __( 'Webfont src must be a non-empty string or an array of strings.' ) );

			return false;
		}

		// Validate the `src` property.
		foreach ( (array) $webfont['src'] as $src ) {
			if ( ! is_string( $src ) || '' === trim( $src ) ) {
				trigger_error( __( 'Each webfont src must be a non-empty string.' ) );

				return false;
			}
		}

		// Check the font-weight.
		if ( ! is_string( $webfont['font-weight'] ) && ! is_int( $webfont['font-weight'] ) ) {
			trigger_error( __( 'Webfont font weight must be a properly formatted string or integer.' ) );

			return false;
		}

		// Check the font-display.
		if ( ! in_array( $webfont['font-display'], array( 'auto', 'block', 'fallback', 'swap' ), true ) ) {
			$webfont['font-display'] = 'fallback';
		}

		$valid_props = array(
			'ascend-override',
			'descend-override',
			'font-display',
			'font-family',
			'font-stretch',
			'font-style',
			'font-weight',
			'font-variant',
			'font-feature-settings',
			'font-variation-settings',
			'line-gap-override',
			'size-adjust',
			'src',
			'unicode-range',
		);

		foreach ( $webfont as $prop => $value ) {
			if ( ! in_array( $prop, $valid_props, true ) ) {
				unset( $webfont[ $prop ] );
			}
		}

		return $webfont;
	};

	/**
	 * Registers webfonts declared in theme.json.
	 *
	 * @since 6.0.0
	 *
	 * @uses $registered_webfonts To access and update the registered webfonts registry (passed by reference).
	 * @uses $fn_get_webfonts_from_theme_json To run the function that gets the webfonts from theme.json.
	 * @uses $fn_convert_keys_to_kebab_case To run the function that converts keys into kebab-case.
	 * @uses $fn_validate_webfont To run the function that validates each font-face (webfont) from theme.json.
	 */
	$fn_register_webfonts = static function() use ( &$registered_webfonts, $fn_get_webfonts_from_theme_json, $fn_convert_keys_to_kebab_case, $fn_validate_webfont, $fn_transform_src_into_uri ) {
		$registered_webfonts = array();

		foreach ( $fn_get_webfonts_from_theme_json() as $webfont ) {
			if ( ! is_array( $webfont ) ) {
				continue;
			}

			$webfont = $fn_convert_keys_to_kebab_case( $webfont );

			$webfont = $fn_validate_webfont( $webfont );

			$webfont['src'] = $fn_transform_src_into_uri( (array) $webfont['src'] );

			// Skip if not valid.
			if ( empty( $webfont ) ) {
				continue;
			}

			$registered_webfonts[] = $webfont;
		}
	};

	/**
	 * Orders 'src' items to optimize for browser support.
	 *
	 * @since 6.0.0
	 *
	 * @param array $webfont Webfont to process.
	 * @return array Ordered `src` items.
	 */
	$fn_order_src = static function( array $webfont ) {
		$src         = array();
		$src_ordered = array();

		foreach ( $webfont['src'] as $url ) {
			// Add data URIs first.
			if ( str_starts_with( trim( $url ), 'data:' ) ) {
				$src_ordered[] = array(
					'url'    => $url,
					'format' => 'data',
				);
				continue;
			}
			$format         = pathinfo( $url, PATHINFO_EXTENSION );
			$src[ $format ] = $url;
		}

		// Add woff2.
		if ( ! empty( $src['woff2'] ) ) {
			$src_ordered[] = array(
				'url'    => sanitize_url( $src['woff2'] ),
				'format' => 'woff2',
			);
		}

		// Add woff.
		if ( ! empty( $src['woff'] ) ) {
			$src_ordered[] = array(
				'url'    => sanitize_url( $src['woff'] ),
				'format' => 'woff',
			);
		}

		// Add ttf.
		if ( ! empty( $src['ttf'] ) ) {
			$src_ordered[] = array(
				'url'    => sanitize_url( $src['ttf'] ),
				'format' => 'truetype',
			);
		}

		// Add eot.
		if ( ! empty( $src['eot'] ) ) {
			$src_ordered[] = array(
				'url'    => sanitize_url( $src['eot'] ),
				'format' => 'embedded-opentype',
			);
		}

		// Add otf.
		if ( ! empty( $src['otf'] ) ) {
			$src_ordered[] = array(
				'url'    => sanitize_url( $src['otf'] ),
				'format' => 'opentype',
			);
		}
		$webfont['src'] = $src_ordered;

		return $webfont;
	};

	/**
	 * Compiles the 'src' into valid CSS.
	 *
	 * @since 6.0.0
	 *
	 * @param string $font_family Font family.
	 * @param array  $value       Value to process.
	 * @return string The CSS.
	 */
	$fn_compile_src = static function( $font_family, array $value ) {
		$src = "local($font_family)";

		foreach ( $value as $item ) {

			if (
				str_starts_with( $item['url'], site_url() ) ||
				str_starts_with( $item['url'], home_url() )
			) {
				$item['url'] = wp_make_link_relative( $item['url'] );
			}

			$src .= ( 'data' === $item['format'] )
				? ", url({$item['url']})"
				: ", url('{$item['url']}') format('{$item['format']}')";
		}

		return $src;
	};

	/**
	 * Compiles the font variation settings.
	 *
	 * @since 6.0.0
	 *
	 * @param array $font_variation_settings Array of font variation settings.
	 * @return string The CSS.
	 */
	$fn_compile_variations = static function( array $font_variation_settings ) {
		$variations = '';

		foreach ( $font_variation_settings as $key => $value ) {
			$variations .= "$key $value";
		}

		return $variations;
	};

	/**
	 * Builds the font-family's CSS.
	 *
	 * @since 6.0.0
	 *
	 * @uses $fn_compile_src To run the function that compiles the src.
	 * @uses $fn_compile_variations To run the function that compiles the variations.
	 *
	 * @param array $webfont Webfont to process.
	 * @return string This font-family's CSS.
	 */
	$fn_build_font_face_css = static function( array $webfont ) use ( $fn_compile_src, $fn_compile_variations ) {
		$css = '';

		// Wrap font-family in quotes if it contains spaces.
		if (
			str_contains( $webfont['font-family'], ' ' ) &&
			! str_contains( $webfont['font-family'], '"' ) &&
			! str_contains( $webfont['font-family'], "'" )
		) {
			$webfont['font-family'] = '"' . $webfont['font-family'] . '"';
		}

		foreach ( $webfont as $key => $value ) {
			/*
			 * Skip "provider", since it's for internal API use,
			 * and not a valid CSS property.
			 */
			if ( 'provider' === $key ) {
				continue;
			}

			// Compile the "src" parameter.
			if ( 'src' === $key ) {
				$value = $fn_compile_src( $webfont['font-family'], $value );
			}

			// If font-variation-settings is an array, convert it to a string.
			if ( 'font-variation-settings' === $key && is_array( $value ) ) {
				$value = $fn_compile_variations( $value );
			}

			if ( ! empty( $value ) ) {
				$css .= "$key:$value;";
			}
		}

		return $css;
	};

	/**
	 * Gets the '@font-face' CSS styles for locally-hosted font files.
	 *
	 * @since 6.0.0
	 *
	 * @uses $registered_webfonts To access and update the registered webfonts registry (passed by reference).
	 * @uses $fn_order_src To run the function that orders the src.
	 * @uses $fn_build_font_face_css To run the function that builds the font-face CSS.
	 *
	 * @return string The `@font-face` CSS.
	 */
	$fn_get_css = static function() use ( &$registered_webfonts, $fn_order_src, $fn_build_font_face_css ) {
		$css = '';

		foreach ( $registered_webfonts as $webfont ) {
			// Order the webfont's `src` items to optimize for browser support.
			$webfont = $fn_order_src( $webfont );

			// Build the @font-face CSS for this webfont.
			$css .= '@font-face{' . $fn_build_font_face_css( $webfont ) . '}';
		}

		return $css;
	};

	/**
	 * Generates and enqueues webfonts styles.
	 *
	 * @since 6.0.0
	 *
	 * @uses $fn_get_css To run the function that gets the CSS.
	 */
	$fn_generate_and_enqueue_styles = static function() use ( $fn_get_css ) {
		// Generate the styles.
		$styles = $fn_get_css();

		// Bail out if there are no styles to enqueue.
		if ( '' === $styles ) {
			return;
		}

		// Enqueue the stylesheet.
		wp_register_style( 'wp-webfonts', '' );
		wp_enqueue_style( 'wp-webfonts' );

		// Add the styles to the stylesheet.
		wp_add_inline_style( 'wp-webfonts', $styles );
	};

	/**
	 * Generates and enqueues editor styles.
	 *
	 * @since 6.0.0
	 *
	 * @uses $fn_get_css To run the function that gets the CSS.
	 */
	$fn_generate_and_enqueue_editor_styles = static function() use ( $fn_get_css ) {
		// Generate the styles.
		$styles = $fn_get_css();

		// Bail out if there are no styles to enqueue.
		if ( '' === $styles ) {
			return;
		}

		wp_add_inline_style( 'wp-block-library', $styles );
	};

	add_action( 'wp_loaded', $fn_register_webfonts );
	add_action( 'wp_enqueue_scripts', $fn_generate_and_enqueue_styles );
	add_action( 'admin_init', $fn_generate_and_enqueue_editor_styles );
}

/**
 * Loads classic theme styles on classic themes in the frontend.
 *
 * This is needed for backwards compatibility for button blocks specifically.
 *
 * @since 6.1.0
 */
function wp_enqueue_classic_theme_styles() {
	if ( ! wp_theme_has_theme_json() ) {
		$suffix = wp_scripts_get_suffix();
		wp_register_style( 'classic-theme-styles', '/' . WPINC . "/css/classic-themes$suffix.css", array(), true );
		wp_enqueue_style( 'classic-theme-styles' );
	}
}

/**
 * Loads classic theme styles on classic themes in the editor.
 *
 * This is needed for backwards compatibility for button blocks specifically.
 *
 * @since 6.1.0
 *
 * @param array $editor_settings The array of editor settings.
 * @return array A filtered array of editor settings.
 */
function wp_add_editor_classic_theme_styles( $editor_settings ) {
	if ( wp_theme_has_theme_json() ) {
		return $editor_settings;
	}

	$suffix               = wp_scripts_get_suffix();
	$classic_theme_styles = ABSPATH . WPINC . "/css/classic-themes$suffix.css";

	// This follows the pattern of get_block_editor_theme_styles,
	// but we can't use get_block_editor_theme_styles directly as it
	// only handles external files or theme files.
	$classic_theme_styles_settings = array(
		'css'            => file_get_contents( $classic_theme_styles ),
		'__unstableType' => 'core',
		'isGlobalStyles' => false,
	);

	// Add these settings to the start of the array so that themes can override them.
	array_unshift( $editor_settings['styles'], $classic_theme_styles_settings );

	return $editor_settings;
}<|MERGE_RESOLUTION|>--- conflicted
+++ resolved
@@ -113,13 +113,8 @@
 		'wp-polyfill-formdata'        => '4.0.10',
 		'wp-polyfill-node-contains'   => '4.6.0',
 		'wp-polyfill-url'             => '3.6.4',
-<<<<<<< HEAD
-		'wp-polyfill-dom-rect'        => '4.4.0',
+		'wp-polyfill-dom-rect'        => '4.6.0',
 		'wp-polyfill-element-closest' => '3.0.2',
-=======
-		'wp-polyfill-dom-rect'        => '4.6.0',
-		'wp-polyfill-element-closest' => '2.0.2',
->>>>>>> d4995136
 		'wp-polyfill-object-fit'      => '2.3.5',
 		'wp-polyfill-inert'           => '3.1.2',
 		'wp-polyfill'                 => '3.15.0',
