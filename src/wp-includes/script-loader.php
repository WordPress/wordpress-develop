--- conflicted
+++ resolved
@@ -1039,13 +1039,8 @@
 	$scripts->add( 'json2', "/wp-includes/js/json2$suffix.js", array(), '2015-05-03' );
 	did_action( 'init' ) && $scripts->add_data( 'json2', 'conditional', 'lt IE 8' );
 
-<<<<<<< HEAD
 	$scripts->add( 'underscore', "/wp-includes/js/underscore$dev_suffix.js", array(), '1.13.7', 1 );
-	$scripts->add( 'backbone', "/wp-includes/js/backbone$dev_suffix.js", array( 'underscore', 'jquery' ), '1.5.0', 1 );
-=======
-	$scripts->add( 'underscore', "/wp-includes/js/underscore$dev_suffix.js", array(), '1.13.4', 1 );
 	$scripts->add( 'backbone', "/wp-includes/js/backbone$dev_suffix.js", array( 'underscore', 'jquery' ), '1.6.0', 1 );
->>>>>>> 9f09c574
 
 	$scripts->add( 'wp-util', "/wp-includes/js/wp-util$suffix.js", array( 'underscore', 'jquery' ), false, 1 );
 	did_action( 'init' ) && $scripts->localize(
