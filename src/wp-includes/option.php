--- conflicted
+++ resolved
@@ -258,11 +258,7 @@
  *
  * @param array $options An array of option names to be loaded.
  */
-<<<<<<< HEAD
 function _prime_options_cache( $options ) {
-=======
-function wp_load_options( $options ) {
->>>>>>> 51ae4e67
 	$alloptions     = wp_load_alloptions();
 	$cached_options = wp_cache_get_multiple( $options, 'options' );
 
@@ -333,19 +329,11 @@
  *
  * @param string $option_group The option group to load options for.
  */
-<<<<<<< HEAD
 function _prime_options_cache_by_group( $option_group ) {
 	global $new_allowed_options;
 
 	if ( isset( $new_allowed_options[ $option_group ] ) ) {
 		_prime_options_cache( $new_allowed_options[ $option_group ] );
-=======
-function wp_load_options_by_group( $option_group ) {
-	global $new_allowed_options;
-
-	if ( isset( $new_allowed_options[ $option_group ] ) ) {
-		wp_load_options( $new_allowed_options[ $option_group ] );
->>>>>>> 51ae4e67
 	}
 }
 
@@ -360,11 +348,7 @@
  * @return array An array of key-value pairs for the requested options.
  */
 function get_options( $options ) {
-<<<<<<< HEAD
 	_prime_options_cache( $options );
-=======
-	wp_load_options( $options );
->>>>>>> 51ae4e67
 
 	$result = array();
 	foreach ( $options as $option ) {
