--- conflicted
+++ resolved
@@ -57,12 +57,9 @@
  *
  * @param string $option  Name of the option to retrieve. Expected to not be SQL-escaped.
  * @param mixed  $default Optional. Default value to return if the option does not exist.
-<<<<<<< HEAD
- * @return mixed Value set for the option name. Any type may be returned, including arrays, booleans, integers and objects. Any scalar values will be returned as string as long as they do originate from a database stored option value.
-=======
  * @return mixed Value set for the option. A value of any type may be returned, including
- *               array, boolean, float, integer, null, object, and string.
->>>>>>> 10deb31d
+ * array, boolean, float, integer, null, object, and string. Any scalar values will be 
+ * returned as string as long as they do originate from a database stored option value.
  */
 
 function get_option( $option, $default = false ) {
