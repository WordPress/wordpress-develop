--- conflicted
+++ resolved
@@ -28,12 +28,8 @@
  * as string equivalents.
  *
  * Exceptions:
-<<<<<<< HEAD
- * 1. When the option has not been saved in the database, the `$default_value` value
-=======
- *
- * 1. When the option has not been saved in the database, the `$default` value
->>>>>>> 91fe405d
+ *
+ * 1. When the option has not been saved in the database, the `default_value` value
  *    is returned if provided. If not, boolean `false` is returned.
  * 2. When one of the Options API filters is used: {@see 'pre_option_$option'},
  *    {@see 'default_option_$option'}, or {@see 'option_$option'}, the returned
