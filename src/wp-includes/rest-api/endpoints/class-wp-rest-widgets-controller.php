<?php
/**
 * REST API: WP_REST_Widgets_Controller class
 *
 * @package WordPress
 * @subpackage REST_API
 * @since 5.8.0
 */

/**
 * Core class to access widgets via the REST API.
 *
 * @since 5.8.0
 *
 * @see WP_REST_Controller
 */
class WP_REST_Widgets_Controller extends WP_REST_Controller {

	/**
	 * @var bool
	 */
	protected $widgets_retrieved = false;

	/**
	 * Widgets controller constructor.
	 *
	 * @since 5.8.0
	 */
	public function __construct() {
		$this->namespace = 'wp/v2';
		$this->rest_base = 'widgets';
	}

	/**
	 * Registers the widget routes for the controller.
	 *
	 * @since 5.8.0
	 */
	public function register_routes() {
		register_rest_route(
			$this->namespace,
			$this->rest_base,
			array(
				array(
					'methods'             => WP_REST_Server::READABLE,
					'callback'            => array( $this, 'get_items' ),
					'permission_callback' => array( $this, 'get_items_permissions_check' ),
					'args'                => $this->get_collection_params(),
				),
				array(
					'methods'             => WP_REST_Server::CREATABLE,
					'callback'            => array( $this, 'create_item' ),
					'permission_callback' => array( $this, 'create_item_permissions_check' ),
					'args'                => $this->get_endpoint_args_for_item_schema(),
				),
				'allow_batch' => array( 'v1' => true ),
				'schema'      => array( $this, 'get_public_item_schema' ),
			)
		);

		register_rest_route(
			$this->namespace,
			$this->rest_base . '/(?P<id>[\w\-]+)',
			array(
				array(
					'methods'             => WP_REST_Server::READABLE,
					'callback'            => array( $this, 'get_item' ),
					'permission_callback' => array( $this, 'get_item_permissions_check' ),
					'args'                => array(
						'context' => $this->get_context_param( array( 'default' => 'view' ) ),
					),
				),
				array(
					'methods'             => WP_REST_Server::EDITABLE,
					'callback'            => array( $this, 'update_item' ),
					'permission_callback' => array( $this, 'update_item_permissions_check' ),
					'args'                => $this->get_endpoint_args_for_item_schema( WP_REST_Server::EDITABLE ),
				),
				array(
					'methods'             => WP_REST_Server::DELETABLE,
					'callback'            => array( $this, 'delete_item' ),
					'permission_callback' => array( $this, 'delete_item_permissions_check' ),
					'args'                => array(
						'force' => array(
							'description' => __( 'Whether to force removal of the widget, or move it to the inactive sidebar.' ),
							'type'        => 'boolean',
						),
					),
				),
				'allow_batch' => array( 'v1' => true ),
				'schema'      => array( $this, 'get_public_item_schema' ),
			)
		);
	}

	/**
	 * Checks if a given request has access to get widgets.
	 *
	 * @since 5.8.0
	 *
	 * @param WP_REST_Request $request Full details about the request.
	 * @return true|WP_Error True if the request has read access, WP_Error object otherwise.
	 */
	public function get_items_permissions_check( $request ) {
<<<<<<< HEAD
		$this->retrieve_widgets();
=======
		$this->sync_registered_widgets();
>>>>>>> 482e18e8
		if ( isset( $request['sidebar'] ) && $this->check_read_sidebar_permission( $request['sidebar'] ) ) {
			return true;
		}

		foreach ( wp_get_sidebars_widgets() as $sidebar_id => $widget_ids ) {
			if ( $this->check_read_sidebar_permission( $sidebar_id ) ) {
				return true;
			}
		}

		return $this->permissions_check( $request );
	}

	/**
	 * Retrieves a collection of widgets.
	 *
	 * @since 5.8.0
	 *
	 * @param WP_REST_Request $request Full details about the request.
	 * @return WP_REST_Response|WP_Error Response object on success, or WP_Error object on failure.
	 */
	public function get_items( $request ) {
<<<<<<< HEAD
		$this->retrieve_widgets();
=======
		$this->sync_registered_widgets();
>>>>>>> 482e18e8

		$prepared          = array();
		$permissions_check = $this->permissions_check( $request );

		foreach ( wp_get_sidebars_widgets() as $sidebar_id => $widget_ids ) {
			if ( isset( $request['sidebar'] ) && $sidebar_id !== $request['sidebar'] ) {
				continue;
			}

			if ( is_wp_error( $permissions_check ) && ! $this->check_read_sidebar_permission( $sidebar_id ) ) {
				continue;
			}

			foreach ( $widget_ids as $widget_id ) {
				$response = $this->prepare_item_for_response( compact( 'sidebar_id', 'widget_id' ), $request );

				if ( ! is_wp_error( $response ) ) {
					$prepared[] = $this->prepare_response_for_collection( $response );
				}
			}
		}

		return new WP_REST_Response( $prepared );
	}

	/**
	 * Checks if a given request has access to get a widget.
	 *
	 * @since 5.8.0
	 *
	 * @param WP_REST_Request $request Full details about the request.
	 * @return true|WP_Error True if the request has read access, WP_Error object otherwise.
	 */
	public function get_item_permissions_check( $request ) {
<<<<<<< HEAD
		$this->retrieve_widgets();
=======
		$this->sync_registered_widgets();
>>>>>>> 482e18e8

		$widget_id  = $request['id'];
		$sidebar_id = wp_find_widgets_sidebar( $widget_id );

		if ( $sidebar_id && $this->check_read_sidebar_permission( $sidebar_id ) ) {
			return true;
		}

		return $this->permissions_check( $request );
	}

	/**
	 * Checks if a sidebar can be read.
	 *
	 * @since 5.9.0
	 *
	 * @param int $sidebar Sidebar id.
	 * @return bool Whether the side can be read.
	 */
	public function check_read_sidebar_permission( $sidebar_id ) {
		$sidebar = wp_get_sidebar( $sidebar_id );
		if ( is_null( $sidebar ) ) {
			return false;
		}

		return ! empty( $sidebar['show_in_rest'] );
	}

	/**
	 * Gets an individual widget.
	 *
	 * @since 5.8.0
	 *
	 * @param WP_REST_Request $request Full details about the request.
	 * @return WP_REST_Response|WP_Error Response object on success, or WP_Error object on failure.
	 */
	public function get_item( $request ) {
<<<<<<< HEAD
		$this->retrieve_widgets();
=======
		$this->sync_registered_widgets();
>>>>>>> 482e18e8

		$widget_id  = $request['id'];
		$sidebar_id = wp_find_widgets_sidebar( $widget_id );

		if ( is_null( $sidebar_id ) ) {
			return new WP_Error(
				'rest_widget_not_found',
				__( 'No widget was found with that id.' ),
				array( 'status' => 404 )
			);
		}

		return $this->prepare_item_for_response( compact( 'widget_id', 'sidebar_id' ), $request );
	}

	/**
	 * Checks if a given request has access to create widgets.
	 *
	 * @since 5.8.0
	 *
	 * @param WP_REST_Request $request Full details about the request.
	 * @return true|WP_Error True if the request has read access, WP_Error object otherwise.
	 */
	public function create_item_permissions_check( $request ) {
		return $this->permissions_check( $request );
	}

	/**
	 * Creates a widget.
	 *
	 * @since 5.8.0
	 *
	 * @param WP_REST_Request $request Full details about the request.
	 * @return WP_REST_Response|WP_Error Response object on success, or WP_Error object on failure.
	 */
	public function create_item( $request ) {
		$sidebar_id = $request['sidebar'];

		$widget_id = $this->save_widget( $request, $sidebar_id );

		if ( is_wp_error( $widget_id ) ) {
			return $widget_id;
		}

		wp_assign_widget_to_sidebar( $widget_id, $sidebar_id );

		$request['context'] = 'edit';

		$response = $this->prepare_item_for_response( compact( 'sidebar_id', 'widget_id' ), $request );

		if ( is_wp_error( $response ) ) {
			return $response;
		}

		$response->set_status( 201 );

		return $response;
	}

	/**
	 * Checks if a given request has access to update widgets.
	 *
	 * @since 5.8.0
	 *
	 * @param WP_REST_Request $request Full details about the request.
	 * @return true|WP_Error True if the request has read access, WP_Error object otherwise.
	 */
	public function update_item_permissions_check( $request ) {
		return $this->permissions_check( $request );
	}

	/**
	 * Updates an existing widget.
	 *
	 * @since 5.8.0
	 *
	 * @global WP_Widget_Factory $wp_widget_factory
	 *
	 * @param WP_REST_Request $request Full details about the request.
	 * @return WP_REST_Response|WP_Error Response object on success, or WP_Error object on failure.
	 */
	public function update_item( $request ) {
		global $wp_widget_factory;

		/*
		 * retrieve_widgets() contains logic to move "hidden" or "lost" widgets to the
		 * wp_inactive_widgets sidebar based on the contents of the $sidebars_widgets global.
		 *
		 * When batch requests are processed, this global is not properly updated by previous
		 * calls, resulting in widgets incorrectly being moved to the wp_inactive_widgets
		 * sidebar.
		 *
		 * See https://core.trac.wordpress.org/ticket/53657.
		 */
		wp_get_sidebars_widgets();

<<<<<<< HEAD
		$this->retrieve_widgets();
=======
		$this->sync_registered_widgets();
>>>>>>> 482e18e8

		$widget_id  = $request['id'];
		$sidebar_id = wp_find_widgets_sidebar( $widget_id );

		// Allow sidebar to be unset or missing when widget is not a WP_Widget.
		$parsed_id     = wp_parse_widget_id( $widget_id );
		$widget_object = $wp_widget_factory->get_widget_object( $parsed_id['id_base'] );
		if ( is_null( $sidebar_id ) && $widget_object ) {
			return new WP_Error(
				'rest_widget_not_found',
				__( 'No widget was found with that id.' ),
				array( 'status' => 404 )
			);
		}

		if (
			$request->has_param( 'instance' ) ||
			$request->has_param( 'form_data' )
		) {
			$maybe_error = $this->save_widget( $request, $sidebar_id );
			if ( is_wp_error( $maybe_error ) ) {
				return $maybe_error;
			}
		}

		if ( $request->has_param( 'sidebar' ) ) {
			if ( $sidebar_id !== $request['sidebar'] ) {
				$sidebar_id = $request['sidebar'];
				wp_assign_widget_to_sidebar( $widget_id, $sidebar_id );
			}
		}

		$request['context'] = 'edit';

		return $this->prepare_item_for_response( compact( 'widget_id', 'sidebar_id' ), $request );
	}

	/**
	 * Checks if a given request has access to delete widgets.
	 *
	 * @since 5.8.0
	 *
	 * @param WP_REST_Request $request Full details about the request.
	 * @return true|WP_Error True if the request has read access, WP_Error object otherwise.
	 */
	public function delete_item_permissions_check( $request ) {
		return $this->permissions_check( $request );
	}

	/**
	 * Deletes a widget.
	 *
	 * @since 5.8.0
	 *
	 * @global WP_Widget_Factory $wp_widget_factory
	 * @global array             $wp_registered_widget_updates The registered widget update functions.
	 *
	 * @param WP_REST_Request $request Full details about the request.
	 * @return WP_REST_Response|WP_Error Response object on success, or WP_Error object on failure.
	 */
	public function delete_item( $request ) {
		global $wp_widget_factory, $wp_registered_widget_updates;

		/*
		 * retrieve_widgets() contains logic to move "hidden" or "lost" widgets to the
		 * wp_inactive_widgets sidebar based on the contents of the $sidebars_widgets global.
		 *
		 * When batch requests are processed, this global is not properly updated by previous
		 * calls, resulting in widgets incorrectly being moved to the wp_inactive_widgets
		 * sidebar.
		 *
		 * See https://core.trac.wordpress.org/ticket/53657.
		 */
		wp_get_sidebars_widgets();

<<<<<<< HEAD
		$this->retrieve_widgets();
=======
		$this->sync_registered_widgets();
>>>>>>> 482e18e8

		$widget_id  = $request['id'];
		$sidebar_id = wp_find_widgets_sidebar( $widget_id );

		if ( is_null( $sidebar_id ) ) {
			return new WP_Error(
				'rest_widget_not_found',
				__( 'No widget was found with that id.' ),
				array( 'status' => 404 )
			);
		}

		$request['context'] = 'edit';

		if ( $request['force'] ) {
			$response = $this->prepare_item_for_response( compact( 'widget_id', 'sidebar_id' ), $request );

			$parsed_id = wp_parse_widget_id( $widget_id );
			$id_base   = $parsed_id['id_base'];

			$original_post    = $_POST;
			$original_request = $_REQUEST;

			$_POST    = array(
				'sidebar'         => $sidebar_id,
				"widget-$id_base" => array(),
				'the-widget-id'   => $widget_id,
				'delete_widget'   => '1',
			);
			$_REQUEST = $_POST;

			/** This action is documented in wp-admin/widgets-form.php */
			do_action( 'delete_widget', $widget_id, $sidebar_id, $id_base );

			$callback = $wp_registered_widget_updates[ $id_base ]['callback'];
			$params   = $wp_registered_widget_updates[ $id_base ]['params'];

			if ( is_callable( $callback ) ) {
				ob_start();
				call_user_func_array( $callback, $params );
				ob_end_clean();
			}

			$_POST    = $original_post;
			$_REQUEST = $original_request;

			$widget_object = $wp_widget_factory->get_widget_object( $id_base );

			if ( $widget_object ) {
				/*
				 * WP_Widget sets `updated = true` after an update to prevent more than one widget
				 * from being saved per request. This isn't what we want in the REST API, though,
				 * as we support batch requests.
				 */
				$widget_object->updated = false;
			}

			wp_assign_widget_to_sidebar( $widget_id, '' );

			$response->set_data(
				array(
					'deleted'  => true,
					'previous' => $response->get_data(),
				)
			);
		} else {
			wp_assign_widget_to_sidebar( $widget_id, 'wp_inactive_widgets' );

			$response = $this->prepare_item_for_response(
				array(
					'sidebar_id' => 'wp_inactive_widgets',
					'widget_id'  => $widget_id,
				),
				$request
			);
		}

		/**
		 * Fires after a widget is deleted via the REST API.
		 *
		 * @since 5.8.0
		 *
		 * @param string           $widget_id  ID of the widget marked for deletion.
		 * @param string           $sidebar_id ID of the sidebar the widget was deleted from.
		 * @param WP_REST_Response $response   The response data.
		 * @param WP_REST_Request  $request    The request sent to the API.
		 */
		do_action( 'rest_delete_widget', $widget_id, $sidebar_id, $response, $request );

		return $response;
	}

	/**
	 * Performs a permissions check for managing widgets.
	 *
	 * @since 5.8.0
	 *
	 * @param WP_REST_Request $request Full details about the request.
	 * @return true|WP_Error
	 */
	protected function permissions_check( $request ) {
		if ( ! current_user_can( 'edit_theme_options' ) ) {
			return new WP_Error(
				'rest_cannot_manage_widgets',
				__( 'Sorry, you are not allowed to manage widgets on this site.' ),
				array(
					'status' => rest_authorization_required_code(),
				)
			);
		}

		return true;
	}

	/**
	 * Look for "lost" widgets.
	 *
	 * @since 5.9.0
	 *
	 * @return void
	 */
<<<<<<< HEAD
	protected function retrieve_widgets() {
		if ( $this->widgets_retrieved ) {
			return;
		}
		retrieve_widgets();
=======
	protected function sync_registered_widgets() {
		if ( $this->widgets_retrieved ) {
			return;
		}
		sync_registered_widgets();
>>>>>>> 482e18e8
		$this->widgets_retrieved = true;
	}

	/**
	 * Saves the widget in the request object.
	 *
	 * @since 5.8.0
	 *
	 * @global WP_Widget_Factory $wp_widget_factory
	 * @global array             $wp_registered_widget_updates The registered widget update functions.
	 *
	 * @param WP_REST_Request $request    Full details about the request.
	 * @param string          $sidebar_id ID of the sidebar the widget belongs to.
	 * @return string|WP_Error The saved widget ID.
	 */
	protected function save_widget( $request, $sidebar_id ) {
		global $wp_widget_factory, $wp_registered_widget_updates;

		require_once ABSPATH . 'wp-admin/includes/widgets.php'; // For next_widget_id_number().

		if ( isset( $request['id'] ) ) {
			// Saving an existing widget.
			$id            = $request['id'];
			$parsed_id     = wp_parse_widget_id( $id );
			$id_base       = $parsed_id['id_base'];
			$number        = isset( $parsed_id['number'] ) ? $parsed_id['number'] : null;
			$widget_object = $wp_widget_factory->get_widget_object( $id_base );
			$creating      = false;
		} elseif ( $request['id_base'] ) {
			// Saving a new widget.
			$id_base       = $request['id_base'];
			$widget_object = $wp_widget_factory->get_widget_object( $id_base );
			$number        = $widget_object ? next_widget_id_number( $id_base ) : null;
			$id            = $widget_object ? $id_base . '-' . $number : $id_base;
			$creating      = true;
		} else {
			return new WP_Error(
				'rest_invalid_widget',
				__( 'Widget type (id_base) is required.' ),
				array( 'status' => 400 )
			);
		}

		if ( ! isset( $wp_registered_widget_updates[ $id_base ] ) ) {
			return new WP_Error(
				'rest_invalid_widget',
				__( 'The provided widget type (id_base) cannot be updated.' ),
				array( 'status' => 400 )
			);
		}

		if ( isset( $request['instance'] ) ) {
			if ( ! $widget_object ) {
				return new WP_Error(
					'rest_invalid_widget',
					__( 'Cannot set instance on a widget that does not extend WP_Widget.' ),
					array( 'status' => 400 )
				);
			}

			if ( isset( $request['instance']['raw'] ) ) {
				if ( empty( $widget_object->widget_options['show_instance_in_rest'] ) ) {
					return new WP_Error(
						'rest_invalid_widget',
						__( 'Widget type does not support raw instances.' ),
						array( 'status' => 400 )
					);
				}
				$instance = $request['instance']['raw'];
			} elseif ( isset( $request['instance']['encoded'], $request['instance']['hash'] ) ) {
				$serialized_instance = base64_decode( $request['instance']['encoded'] );
				if ( ! hash_equals( wp_hash( $serialized_instance ), $request['instance']['hash'] ) ) {
					return new WP_Error(
						'rest_invalid_widget',
						__( 'The provided instance is malformed.' ),
						array( 'status' => 400 )
					);
				}
				$instance = unserialize( $serialized_instance );
			} else {
				return new WP_Error(
					'rest_invalid_widget',
					__( 'The provided instance is invalid. Must contain raw OR encoded and hash.' ),
					array( 'status' => 400 )
				);
			}

			$form_data = array(
				"widget-$id_base" => array(
					$number => $instance,
				),
				'sidebar'         => $sidebar_id,
			);
		} elseif ( isset( $request['form_data'] ) ) {
			$form_data = $request['form_data'];
		} else {
			$form_data = array();
		}

		$original_post    = $_POST;
		$original_request = $_REQUEST;

		foreach ( $form_data as $key => $value ) {
			$slashed_value    = wp_slash( $value );
			$_POST[ $key ]    = $slashed_value;
			$_REQUEST[ $key ] = $slashed_value;
		}

		$callback = $wp_registered_widget_updates[ $id_base ]['callback'];
		$params   = $wp_registered_widget_updates[ $id_base ]['params'];

		if ( is_callable( $callback ) ) {
			ob_start();
			call_user_func_array( $callback, $params );
			ob_end_clean();
		}

		$_POST    = $original_post;
		$_REQUEST = $original_request;

		if ( $widget_object ) {
			// Register any multi-widget that the update callback just created.
			$widget_object->_set( $number );
			$widget_object->_register_one( $number );

			/*
			 * WP_Widget sets `updated = true` after an update to prevent more than one widget
			 * from being saved per request. This isn't what we want in the REST API, though,
			 * as we support batch requests.
			 */
			$widget_object->updated = false;
		}

		/**
		 * Fires after a widget is created or updated via the REST API.
		 *
		 * @since 5.8.0
		 *
		 * @param string          $id         ID of the widget being saved.
		 * @param string          $sidebar_id ID of the sidebar containing the widget being saved.
		 * @param WP_REST_Request $request    Request object.
		 * @param bool            $creating   True when creating a widget, false when updating.
		 */
		do_action( 'rest_after_save_widget', $id, $sidebar_id, $request, $creating );

		return $id;
	}

	/**
	 * Prepares the widget for the REST response.
	 *
	 * @since 5.8.0
	 *
	 * @global WP_Widget_Factory $wp_widget_factory
	 * @global array             $wp_registered_widgets The registered widgets.
	 *
	 * @param array           $item    An array containing a widget_id and sidebar_id.
	 * @param WP_REST_Request $request Request object.
	 * @return WP_REST_Response|WP_Error Response object on success, or WP_Error object on failure.
	 */
	public function prepare_item_for_response( $item, $request ) {
		global $wp_widget_factory, $wp_registered_widgets;

		$widget_id  = $item['widget_id'];
		$sidebar_id = $item['sidebar_id'];

		if ( ! isset( $wp_registered_widgets[ $widget_id ] ) ) {
			return new WP_Error(
				'rest_invalid_widget',
				__( 'The requested widget is invalid.' ),
				array( 'status' => 500 )
			);
		}

		$widget    = $wp_registered_widgets[ $widget_id ];
		$parsed_id = wp_parse_widget_id( $widget_id );
		$fields    = $this->get_fields_for_response( $request );

		$prepared = array(
			'id'            => $widget_id,
			'id_base'       => $parsed_id['id_base'],
			'sidebar'       => $sidebar_id,
			'rendered'      => '',
			'rendered_form' => null,
			'instance'      => null,
		);

		if (
			rest_is_field_included( 'rendered', $fields ) &&
			'wp_inactive_widgets' !== $sidebar_id
		) {
			$prepared['rendered'] = trim( wp_render_widget( $widget_id, $sidebar_id ) );
		}

		if ( rest_is_field_included( 'rendered_form', $fields ) ) {
			$rendered_form = wp_render_widget_control( $widget_id );
			if ( ! is_null( $rendered_form ) ) {
				$prepared['rendered_form'] = trim( $rendered_form );
			}
		}

		if ( rest_is_field_included( 'instance', $fields ) ) {
			$widget_object = $wp_widget_factory->get_widget_object( $parsed_id['id_base'] );
			if ( $widget_object && isset( $parsed_id['number'] ) ) {
				$all_instances                   = $widget_object->get_settings();
				$instance                        = $all_instances[ $parsed_id['number'] ];
				$serialized_instance             = serialize( $instance );
				$prepared['instance']['encoded'] = base64_encode( $serialized_instance );
				$prepared['instance']['hash']    = wp_hash( $serialized_instance );

				if ( ! empty( $widget_object->widget_options['show_instance_in_rest'] ) ) {
					// Use new stdClass so that JSON result is {} and not [].
					$prepared['instance']['raw'] = empty( $instance ) ? new stdClass : $instance;
				}
			}
		}

		$context  = ! empty( $request['context'] ) ? $request['context'] : 'view';
		$prepared = $this->add_additional_fields_to_object( $prepared, $request );
		$prepared = $this->filter_response_by_context( $prepared, $context );

		$response = rest_ensure_response( $prepared );

		$response->add_links( $this->prepare_links( $prepared ) );

		/**
		 * Filters the REST API response for a widget.
		 *
		 * @since 5.8.0
		 *
		 * @param WP_REST_Response $response The response object.
		 * @param array            $widget   The registered widget data.
		 * @param WP_REST_Request  $request  Request used to generate the response.
		 */
		return apply_filters( 'rest_prepare_widget', $response, $widget, $request );
	}

	/**
	 * Prepares links for the widget.
	 *
	 * @since 5.8.0
	 *
	 * @param array $prepared Widget.
	 * @return array Links for the given widget.
	 */
	protected function prepare_links( $prepared ) {
		$id_base = ! empty( $prepared['id_base'] ) ? $prepared['id_base'] : $prepared['id'];

		return array(
			'self'                      => array(
				'href' => rest_url( sprintf( '%s/%s/%s', $this->namespace, $this->rest_base, $prepared['id'] ) ),
			),
			'collection'                => array(
				'href' => rest_url( sprintf( '%s/%s', $this->namespace, $this->rest_base ) ),
			),
			'about'                     => array(
				'href'       => rest_url( sprintf( 'wp/v2/widget-types/%s', $id_base ) ),
				'embeddable' => true,
			),
			'https://api.w.org/sidebar' => array(
				'href' => rest_url( sprintf( 'wp/v2/sidebars/%s/', $prepared['sidebar'] ) ),
			),
		);
	}

	/**
	 * Gets the list of collection params.
	 *
	 * @since 5.8.0
	 *
	 * @return array[]
	 */
	public function get_collection_params() {
		return array(
			'context' => $this->get_context_param( array( 'default' => 'view' ) ),
			'sidebar' => array(
				'description' => __( 'The sidebar to return widgets for.' ),
				'type'        => 'string',
			),
		);
	}

	/**
	 * Retrieves the widget's schema, conforming to JSON Schema.
	 *
	 * @since 5.8.0
	 *
	 * @return array Item schema data.
	 */
	public function get_item_schema() {
		if ( $this->schema ) {
			return $this->add_additional_fields_schema( $this->schema );
		}

		$this->schema = array(
			'$schema'    => 'http://json-schema.org/draft-04/schema#',
			'title'      => 'widget',
			'type'       => 'object',
			'properties' => array(
				'id'            => array(
					'description' => __( 'Unique identifier for the widget.' ),
					'type'        => 'string',
					'context'     => array( 'view', 'edit', 'embed' ),
				),
				'id_base'       => array(
					'description' => __( 'The type of the widget. Corresponds to ID in widget-types endpoint.' ),
					'type'        => 'string',
					'context'     => array( 'view', 'edit', 'embed' ),
				),
				'sidebar'       => array(
					'description' => __( 'The sidebar the widget belongs to.' ),
					'type'        => 'string',
					'default'     => 'wp_inactive_widgets',
					'required'    => true,
					'context'     => array( 'view', 'edit', 'embed' ),
				),
				'rendered'      => array(
					'description' => __( 'HTML representation of the widget.' ),
					'type'        => 'string',
					'context'     => array( 'view', 'edit', 'embed' ),
					'readonly'    => true,
				),
				'rendered_form' => array(
					'description' => __( 'HTML representation of the widget admin form.' ),
					'type'        => 'string',
					'context'     => array( 'edit' ),
					'readonly'    => true,
				),
				'instance'      => array(
					'description' => __( 'Instance settings of the widget, if supported.' ),
					'type'        => 'object',
					'context'     => array( 'view', 'edit', 'embed' ),
					'default'     => null,
					'properties'  => array(
						'encoded' => array(
							'description' => __( 'Base64 encoded representation of the instance settings.' ),
							'type'        => 'string',
							'context'     => array( 'view', 'edit', 'embed' ),
						),
						'hash'    => array(
							'description' => __( 'Cryptographic hash of the instance settings.' ),
							'type'        => 'string',
							'context'     => array( 'view', 'edit', 'embed' ),
						),
						'raw'     => array(
							'description' => __( 'Unencoded instance settings, if supported.' ),
							'type'        => 'object',
							'context'     => array( 'view', 'edit', 'embed' ),
						),
					),
				),
				'form_data'     => array(
					'description' => __( 'URL-encoded form data from the widget admin form. Used to update a widget that does not support instance. Write only.' ),
					'type'        => 'string',
					'context'     => array(),
					'arg_options' => array(
						'sanitize_callback' => static function( $string ) {
							$array = array();
							wp_parse_str( $string, $array );
							return $array;
						},
					),
				),
			),
		);

		return $this->add_additional_fields_schema( $this->schema );
	}
}<|MERGE_RESOLUTION|>--- conflicted
+++ resolved
@@ -102,11 +102,7 @@
 	 * @return true|WP_Error True if the request has read access, WP_Error object otherwise.
 	 */
 	public function get_items_permissions_check( $request ) {
-<<<<<<< HEAD
 		$this->retrieve_widgets();
-=======
-		$this->sync_registered_widgets();
->>>>>>> 482e18e8
 		if ( isset( $request['sidebar'] ) && $this->check_read_sidebar_permission( $request['sidebar'] ) ) {
 			return true;
 		}
@@ -129,11 +125,7 @@
 	 * @return WP_REST_Response|WP_Error Response object on success, or WP_Error object on failure.
 	 */
 	public function get_items( $request ) {
-<<<<<<< HEAD
 		$this->retrieve_widgets();
-=======
-		$this->sync_registered_widgets();
->>>>>>> 482e18e8
 
 		$prepared          = array();
 		$permissions_check = $this->permissions_check( $request );
@@ -168,11 +160,7 @@
 	 * @return true|WP_Error True if the request has read access, WP_Error object otherwise.
 	 */
 	public function get_item_permissions_check( $request ) {
-<<<<<<< HEAD
 		$this->retrieve_widgets();
-=======
-		$this->sync_registered_widgets();
->>>>>>> 482e18e8
 
 		$widget_id  = $request['id'];
 		$sidebar_id = wp_find_widgets_sidebar( $widget_id );
@@ -210,11 +198,7 @@
 	 * @return WP_REST_Response|WP_Error Response object on success, or WP_Error object on failure.
 	 */
 	public function get_item( $request ) {
-<<<<<<< HEAD
 		$this->retrieve_widgets();
-=======
-		$this->sync_registered_widgets();
->>>>>>> 482e18e8
 
 		$widget_id  = $request['id'];
 		$sidebar_id = wp_find_widgets_sidebar( $widget_id );
@@ -310,12 +294,7 @@
 		 * See https://core.trac.wordpress.org/ticket/53657.
 		 */
 		wp_get_sidebars_widgets();
-
-<<<<<<< HEAD
 		$this->retrieve_widgets();
-=======
-		$this->sync_registered_widgets();
->>>>>>> 482e18e8
 
 		$widget_id  = $request['id'];
 		$sidebar_id = wp_find_widgets_sidebar( $widget_id );
@@ -390,12 +369,7 @@
 		 * See https://core.trac.wordpress.org/ticket/53657.
 		 */
 		wp_get_sidebars_widgets();
-
-<<<<<<< HEAD
 		$this->retrieve_widgets();
-=======
-		$this->sync_registered_widgets();
->>>>>>> 482e18e8
 
 		$widget_id  = $request['id'];
 		$sidebar_id = wp_find_widgets_sidebar( $widget_id );
@@ -517,19 +491,11 @@
 	 *
 	 * @return void
 	 */
-<<<<<<< HEAD
 	protected function retrieve_widgets() {
 		if ( $this->widgets_retrieved ) {
 			return;
 		}
 		retrieve_widgets();
-=======
-	protected function sync_registered_widgets() {
-		if ( $this->widgets_retrieved ) {
-			return;
-		}
-		sync_registered_widgets();
->>>>>>> 482e18e8
 		$this->widgets_retrieved = true;
 	}
 
