--- conflicted
+++ resolved
@@ -1277,17 +1277,12 @@
 				break;
 			case 'publish':
 			case 'future':
-<<<<<<< HEAD
 				if ( ! current_user_can( $post_type->cap->publish_posts ) && ! current_user_can( $post_type->cap->edit_published_posts ) ) {
-					return new WP_Error( 'rest_cannot_publish', __( 'Sorry, you are not allowed to publish posts in this post type.' ), array( 'status' => rest_authorization_required_code() ) );
-=======
-				if ( ! current_user_can( $post_type->cap->publish_posts ) ) {
 					return new WP_Error(
 						'rest_cannot_publish',
-						__( 'Sorry, you are not allowed to publish posts in this post type.' ),
-						array( 'status' => rest_authorization_required_code() )
+						__( 'Sorry, you are not allowed to publish posts in this post type.' ), 
+						array( 'status' => rest_authorization_required_code() ) 
 					);
->>>>>>> 9066eb15
 				}
 				break;
 			default:
