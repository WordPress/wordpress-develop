--- conflicted
+++ resolved
@@ -222,15 +222,9 @@
 	 * @return WP_REST_Response|WP_Error Response object on success, or WP_Error object on failure.
 	 */
 	public function update_item( $request ) {
-<<<<<<< HEAD
-		$post = $this->get_post( $request['id'] );
-		if ( is_wp_error( $post ) ) {
-			return $post;
-=======
-		$post_before = get_post( $request['id'] );
-		if ( ! $post_before || 'wp_global_styles' !== $post_before->post_type ) {
-			return new WP_Error( 'rest_global_styles_not_found', __( 'No global styles config exist with that id.' ), array( 'status' => 404 ) );
->>>>>>> 762dcd2b
+		$post_before = $this->get_post( $request['id'] );
+		if ( is_wp_error( $post_before ) ) {
+			return $post_before;
 		}
 
 		$changes = $this->prepare_item_for_database( $request );
