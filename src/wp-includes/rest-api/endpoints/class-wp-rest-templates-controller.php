--- conflicted
+++ resolved
@@ -645,12 +645,8 @@
 	 * @param WP_REST_Request   $request Request object.
 	 * @return WP_REST_Response Response object.
 	 */
-<<<<<<< HEAD
-	#[\Override]
-	public function prepare_item_for_response( $item, $request ) { // phpcs:ignore VariableAnalysis.CodeAnalysis.VariableAnalysis.UnusedVariable
-=======
+	#[\Override]
 	public function prepare_item_for_response( $item, $request ) {
->>>>>>> 428c624e
 		// Restores the more descriptive, specific name for use within this method.
 		$template = $item;
 
