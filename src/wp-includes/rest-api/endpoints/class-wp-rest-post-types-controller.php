--- conflicted
+++ resolved
@@ -391,15 +391,9 @@
 	 * @since 6.1.0
 	 *
 	 * @param WP_Post_Type $post_type The post type.
-<<<<<<< HEAD
-	 * @return array[]
-	 */
-	protected function prepare_links( WP_Post_Type $post_type ) {
-=======
 	 * @return array Links for the given post type.
 	 */
 	protected function prepare_links( $post_type ) {
->>>>>>> eaad35de
 		return array(
 			'collection'              => array(
 				'href' => rest_url( sprintf( '%s/%s', $this->namespace, $this->rest_base ) ),
