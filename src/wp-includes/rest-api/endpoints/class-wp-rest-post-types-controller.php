<?php
/**
 * REST API: WP_REST_Post_Types_Controller class
 *
 * @package WordPress
 * @subpackage REST_API
 * @since 4.7.0
 */

/**
 * Core class to access post types via the REST API.
 *
 * @since 4.7.0
 *
 * @see WP_REST_Controller
 */
class WP_REST_Post_Types_Controller extends WP_REST_Controller {

	/**
	 * Constructor.
	 *
	 * @since 4.7.0
	 */
	public function __construct() {
		$this->namespace = 'wp/v2';
		$this->rest_base = 'types';
	}

	/**
	 * Registers the routes for post types.
	 *
	 * @since 4.7.0
	 *
	 * @see register_rest_route()
	 */
	public function register_routes() {

		register_rest_route(
			$this->namespace,
			'/' . $this->rest_base,
			array(
				array(
					'methods'             => WP_REST_Server::READABLE,
					'callback'            => array( $this, 'get_items' ),
					'permission_callback' => array( $this, 'get_items_permissions_check' ),
					'args'                => $this->get_collection_params(),
				),
				'schema' => array( $this, 'get_public_item_schema' ),
			)
		);

		register_rest_route(
			$this->namespace,
			'/' . $this->rest_base . '/(?P<type>[\w-]+)',
			array(
				'args'   => array(
					'type' => array(
						'description' => __( 'An alphanumeric identifier for the post type.' ),
						'type'        => 'string',
					),
				),
				array(
					'methods'             => WP_REST_Server::READABLE,
					'callback'            => array( $this, 'get_item' ),
					'permission_callback' => '__return_true',
					'args'                => array(
						'context' => $this->get_context_param( array( 'default' => 'view' ) ),
					),
				),
				'schema' => array( $this, 'get_public_item_schema' ),
			)
		);
	}

	/**
	 * Checks whether a given request has permission to read types.
	 *
	 * @since 4.7.0
	 *
	 * @param WP_REST_Request $request Full details about the request.
	 * @return true|WP_Error True if the request has read access, WP_Error object otherwise.
	 */
	public function get_items_permissions_check( $request ) {
		if ( 'edit' === $request['context'] ) {
			$types = get_post_types( array( 'show_in_rest' => true ), 'objects' );

			foreach ( $types as $type ) {
				if ( current_user_can( $type->cap->edit_posts ) ) {
					return true;
				}
			}

			return new WP_Error(
				'rest_cannot_view',
				__( 'Sorry, you are not allowed to edit posts in this post type.' ),
				array( 'status' => rest_authorization_required_code() )
			);
		}

		return true;
	}

	/**
	 * Retrieves all public post types.
	 *
	 * @since 4.7.0
	 *
	 * @param WP_REST_Request $request Full details about the request.
	 * @return WP_REST_Response|WP_Error Response object on success, or WP_Error object on failure.
	 */
	public function get_items( $request ) {
		$data  = array();
		$types = get_post_types( array( 'show_in_rest' => true ), 'objects' );

		foreach ( $types as $type ) {
			if ( 'edit' === $request['context'] && ! current_user_can( $type->cap->edit_posts ) ) {
				continue;
			}

			$post_type           = $this->prepare_item_for_response( $type, $request );
			$data[ $type->name ] = $this->prepare_response_for_collection( $post_type );
		}

		return rest_ensure_response( $data );
	}

	/**
	 * Retrieves a specific post type.
	 *
	 * @since 4.7.0
	 *
	 * @param WP_REST_Request $request Full details about the request.
	 * @return WP_REST_Response|WP_Error Response object on success, or WP_Error object on failure.
	 */
	public function get_item( $request ) {
		$obj = get_post_type_object( $request['type'] );

		if ( empty( $obj ) ) {
			return new WP_Error(
				'rest_type_invalid',
				__( 'Invalid post type.' ),
				array( 'status' => 404 )
			);
		}

		if ( empty( $obj->show_in_rest ) ) {
			return new WP_Error(
				'rest_cannot_read_type',
				__( 'Cannot view post type.' ),
				array( 'status' => rest_authorization_required_code() )
			);
		}

		if ( 'edit' === $request['context'] && ! current_user_can( $obj->cap->edit_posts ) ) {
			return new WP_Error(
				'rest_forbidden_context',
				__( 'Sorry, you are not allowed to edit posts in this post type.' ),
				array( 'status' => rest_authorization_required_code() )
			);
		}

		$data = $this->prepare_item_for_response( $obj, $request );

		return rest_ensure_response( $data );
	}

	/**
	 * Prepares a post type object for serialization.
	 *
	 * @since 4.7.0
	 * @since 5.9.0 Renamed `$post_type` to `$item` to match parent class for PHP 8 named parameter support.
	 *
	 * @param WP_Post_Type    $item    Post type object.
	 * @param WP_REST_Request $request Full details about the request.
	 * @return WP_REST_Response Response object.
	 */
	public function prepare_item_for_response( $item, $request ) {
		// Restores the more descriptive, specific name for use within this method.
		$post_type  = $item;
		$taxonomies = wp_list_filter( get_object_taxonomies( $post_type->name, 'objects' ), array( 'show_in_rest' => true ) );
		$taxonomies = wp_list_pluck( $taxonomies, 'name' );
		$base       = ! empty( $post_type->rest_base ) ? $post_type->rest_base : $post_type->name;
		$namespace  = ! empty( $post_type->rest_namespace ) ? $post_type->rest_namespace : 'wp/v2';
		$supports   = get_all_post_type_supports( $post_type->name );

		$fields = $this->get_fields_for_response( $request );
		$data   = array();

		if ( in_array( 'capabilities', $fields, true ) ) {
			$data['capabilities'] = $post_type->cap;
		}

		if ( in_array( 'description', $fields, true ) ) {
			$data['description'] = $post_type->description;
		}

		if ( in_array( 'hierarchical', $fields, true ) ) {
			$data['hierarchical'] = $post_type->hierarchical;
		}

		if ( in_array( 'visibility', $fields, true ) ) {
			$data['visibility'] = array(
				'show_in_nav_menus' => (bool) $post_type->show_in_nav_menus,
				'show_ui'           => (bool) $post_type->show_ui,
			);
		}

		if ( in_array( 'viewable', $fields, true ) ) {
			$data['viewable'] = is_post_type_viewable( $post_type );
		}

		if ( in_array( 'labels', $fields, true ) ) {
			$data['labels'] = $post_type->labels;
		}

		if ( in_array( 'name', $fields, true ) ) {
			$data['name'] = $post_type->label;
		}

		if ( in_array( 'slug', $fields, true ) ) {
			$data['slug'] = $post_type->name;
		}

		if ( in_array( 'supports', $fields, true ) ) {
			$data['supports'] = $supports;
		}

		if ( in_array( 'taxonomies', $fields, true ) ) {
			$data['taxonomies'] = array_values( $taxonomies );
		}

		if ( in_array( 'rest_base', $fields, true ) ) {
			$data['rest_base'] = $base;
		}

		if ( in_array( 'rest_namespace', $fields, true ) ) {
			$data['rest_namespace'] = $namespace;
		}

		$context = ! empty( $request['context'] ) ? $request['context'] : 'view';
		$data    = $this->add_additional_fields_to_object( $data, $request );
		$data    = $this->filter_response_by_context( $data, $context );

		// Wrap the data in a response object.
		$response = rest_ensure_response( $data );

<<<<<<< HEAD
		if ( rest_is_field_included( '_links', $fields ) || rest_is_field_included( '_embedded', $fields ) ) {
			$response->add_links(
				array(
					'collection'              => array(
						'href' => rest_url( sprintf( '%s/%s', $this->namespace, $this->rest_base ) ),
					),
					'https://api.w.org/items' => array(
						'href' => rest_url( sprintf( 'wp/v2/%s', $base ) ),
					),
				)
			);
		}
=======
		$response->add_links(
			array(
				'collection'              => array(
					'href' => rest_url( sprintf( '%s/%s', $this->namespace, $this->rest_base ) ),
				),
				'https://api.w.org/items' => array(
					'href' => rest_url( rest_get_route_for_post_type_items( $post_type->name ) ),
				),
			)
		);
>>>>>>> b7bbb522

		/**
		 * Filters a post type returned from the REST API.
		 *
		 * Allows modification of the post type data right before it is returned.
		 *
		 * @since 4.7.0
		 *
		 * @param WP_REST_Response $response  The response object.
		 * @param WP_Post_Type     $post_type The original post type object.
		 * @param WP_REST_Request  $request   Request used to generate the response.
		 */
		return apply_filters( 'rest_prepare_post_type', $response, $post_type, $request );
	}

	/**
	 * Retrieves the post type's schema, conforming to JSON Schema.
	 *
	 * @since 4.7.0
	 * @since 4.8.0 The `supports` property was added.
	 * @since 5.9.0 The `visibility` and `rest_namespace` properties were added.
	 *
	 * @return array Item schema data.
	 */
	public function get_item_schema() {
		if ( $this->schema ) {
			return $this->add_additional_fields_schema( $this->schema );
		}

		$schema = array(
			'$schema'    => 'http://json-schema.org/draft-04/schema#',
			'title'      => 'type',
			'type'       => 'object',
			'properties' => array(
				'capabilities'   => array(
					'description' => __( 'All capabilities used by the post type.' ),
					'type'        => 'object',
					'context'     => array( 'edit' ),
					'readonly'    => true,
				),
				'description'    => array(
					'description' => __( 'A human-readable description of the post type.' ),
					'type'        => 'string',
					'context'     => array( 'view', 'edit' ),
					'readonly'    => true,
				),
				'hierarchical'   => array(
					'description' => __( 'Whether or not the post type should have children.' ),
					'type'        => 'boolean',
					'context'     => array( 'view', 'edit' ),
					'readonly'    => true,
				),
				'viewable'       => array(
					'description' => __( 'Whether or not the post type can be viewed.' ),
					'type'        => 'boolean',
					'context'     => array( 'edit' ),
					'readonly'    => true,
				),
				'labels'         => array(
					'description' => __( 'Human-readable labels for the post type for various contexts.' ),
					'type'        => 'object',
					'context'     => array( 'edit' ),
					'readonly'    => true,
				),
				'name'           => array(
					'description' => __( 'The title for the post type.' ),
					'type'        => 'string',
					'context'     => array( 'view', 'edit', 'embed' ),
					'readonly'    => true,
				),
				'slug'           => array(
					'description' => __( 'An alphanumeric identifier for the post type.' ),
					'type'        => 'string',
					'context'     => array( 'view', 'edit', 'embed' ),
					'readonly'    => true,
				),
				'supports'       => array(
					'description' => __( 'All features, supported by the post type.' ),
					'type'        => 'object',
					'context'     => array( 'edit' ),
					'readonly'    => true,
				),
				'taxonomies'     => array(
					'description' => __( 'Taxonomies associated with post type.' ),
					'type'        => 'array',
					'items'       => array(
						'type' => 'string',
					),
					'context'     => array( 'view', 'edit' ),
					'readonly'    => true,
				),
				'rest_base'      => array(
					'description' => __( 'REST base route for the post type.' ),
					'type'        => 'string',
					'context'     => array( 'view', 'edit', 'embed' ),
					'readonly'    => true,
				),
				'rest_namespace' => array(
					'description' => __( 'REST route\'s namespace for the post type.' ),
					'type'        => 'string',
					'context'     => array( 'view', 'edit', 'embed' ),
					'readonly'    => true,
				),
				'visibility'     => array(
					'description' => __( 'The visibility settings for the post type.' ),
					'type'        => 'object',
					'context'     => array( 'edit' ),
					'readonly'    => true,
					'properties'  => array(
						'show_ui'           => array(
							'description' => __( 'Whether to generate a default UI for managing this post type.' ),
							'type'        => 'boolean',
						),
						'show_in_nav_menus' => array(
							'description' => __( 'Whether to make the post type is available for selection in navigation menus.' ),
							'type'        => 'boolean',
						),
					),
				),
			),
		);

		$this->schema = $schema;

		return $this->add_additional_fields_schema( $this->schema );
	}

	/**
	 * Retrieves the query params for collections.
	 *
	 * @since 4.7.0
	 *
	 * @return array Collection parameters.
	 */
	public function get_collection_params() {
		return array(
			'context' => $this->get_context_param( array( 'default' => 'view' ) ),
		);
	}

}<|MERGE_RESOLUTION|>--- conflicted
+++ resolved
@@ -244,7 +244,6 @@
 		// Wrap the data in a response object.
 		$response = rest_ensure_response( $data );
 
-<<<<<<< HEAD
 		if ( rest_is_field_included( '_links', $fields ) || rest_is_field_included( '_embedded', $fields ) ) {
 			$response->add_links(
 				array(
@@ -252,23 +251,11 @@
 						'href' => rest_url( sprintf( '%s/%s', $this->namespace, $this->rest_base ) ),
 					),
 					'https://api.w.org/items' => array(
-						'href' => rest_url( sprintf( 'wp/v2/%s', $base ) ),
+						'href' => rest_url( rest_get_route_for_post_type_items( $post_type->name ) ),
 					),
 				)
 			);
 		}
-=======
-		$response->add_links(
-			array(
-				'collection'              => array(
-					'href' => rest_url( sprintf( '%s/%s', $this->namespace, $this->rest_base ) ),
-				),
-				'https://api.w.org/items' => array(
-					'href' => rest_url( rest_get_route_for_post_type_items( $post_type->name ) ),
-				),
-			)
-		);
->>>>>>> b7bbb522
 
 		/**
 		 * Filters a post type returned from the REST API.
