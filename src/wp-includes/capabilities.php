--- conflicted
+++ resolved
@@ -1030,7 +1030,6 @@
 }
 
 /**
-<<<<<<< HEAD
  * Update an existing role. Create a new role if it doesn't exist.
  *
  * Modify the display name and/or capabilities for an existing role. If the
@@ -1052,10 +1051,7 @@
 }
 
 /**
- * Remove role, if it exists.
-=======
  * Removes a role, if it exists.
->>>>>>> 1590e8e0
  *
  * @since 2.0.0
  *
