<?php
/**
 * Used to set up all core blocks used with the block editor.
 *
 * @package WordPress
 */

// Include files required for core blocks registration.
require ABSPATH . WPINC . '/blocks/archives.php';
require ABSPATH . WPINC . '/blocks/block.php';
require ABSPATH . WPINC . '/blocks/calendar.php';
require ABSPATH . WPINC . '/blocks/categories.php';
require ABSPATH . WPINC . '/blocks/file.php';
require ABSPATH . WPINC . '/blocks/latest-comments.php';
require ABSPATH . WPINC . '/blocks/latest-posts.php';
require ABSPATH . WPINC . '/blocks/legacy-widget.php';
require ABSPATH . WPINC . '/blocks/loginout.php';
require ABSPATH . WPINC . '/blocks/navigation-area.php';
require ABSPATH . WPINC . '/blocks/navigation-link.php';
require ABSPATH . WPINC . '/blocks/navigation-submenu.php';
require ABSPATH . WPINC . '/blocks/navigation.php';
require ABSPATH . WPINC . '/blocks/page-list.php';
require ABSPATH . WPINC . '/blocks/pattern.php';
require ABSPATH . WPINC . '/blocks/post-author.php';
require ABSPATH . WPINC . '/blocks/post-comments.php';
require ABSPATH . WPINC . '/blocks/post-content.php';
require ABSPATH . WPINC . '/blocks/post-date.php';
require ABSPATH . WPINC . '/blocks/post-excerpt.php';
require ABSPATH . WPINC . '/blocks/post-featured-image.php';
require ABSPATH . WPINC . '/blocks/post-navigation-link.php';
require ABSPATH . WPINC . '/blocks/post-template.php';
require ABSPATH . WPINC . '/blocks/post-terms.php';
require ABSPATH . WPINC . '/blocks/post-title.php';
require ABSPATH . WPINC . '/blocks/query-pagination-next.php';
require ABSPATH . WPINC . '/blocks/query-pagination-numbers.php';
require ABSPATH . WPINC . '/blocks/query-pagination-previous.php';
require ABSPATH . WPINC . '/blocks/query-pagination.php';
require ABSPATH . WPINC . '/blocks/query-title.php';
require ABSPATH . WPINC . '/blocks/query.php';
require ABSPATH . WPINC . '/blocks/rss.php';
require ABSPATH . WPINC . '/blocks/search.php';
require ABSPATH . WPINC . '/blocks/shortcode.php';
require ABSPATH . WPINC . '/blocks/site-logo.php';
require ABSPATH . WPINC . '/blocks/site-tagline.php';
require ABSPATH . WPINC . '/blocks/site-title.php';
require ABSPATH . WPINC . '/blocks/social-link.php';
require ABSPATH . WPINC . '/blocks/tag-cloud.php';
require ABSPATH . WPINC . '/blocks/template-part.php';
<<<<<<< HEAD
=======
require ABSPATH . WPINC . '/blocks/term-description.php';
>>>>>>> 007fef9d

/**
 * Registers core block types using metadata files.
 * Dynamic core blocks are registered separately.
 *
 * @since 5.5.0
 */
function register_core_block_types_from_metadata() {
	$block_folders = array(
		'audio',
		'button',
		'buttons',
		'code',
		'column',
		'columns',
		'cover',
		'embed',
		'freeform',
		'gallery',
		'group',
		'heading',
		'html',
		'image',
		'list',
		'media-text',
		'missing',
		'more',
		'nextpage',
		'paragraph',
		'preformatted',
		'pullquote',
		'quote',
		'separator',
		'social-links',
		'spacer',
		'table',
		'text-columns',
		'verse',
		'video',
	);

	foreach ( $block_folders as $block_folder ) {
		register_block_type(
			ABSPATH . WPINC . '/blocks/' . $block_folder
		);
	}
}
add_action( 'init', 'register_core_block_types_from_metadata' );<|MERGE_RESOLUTION|>--- conflicted
+++ resolved
@@ -46,10 +46,7 @@
 require ABSPATH . WPINC . '/blocks/social-link.php';
 require ABSPATH . WPINC . '/blocks/tag-cloud.php';
 require ABSPATH . WPINC . '/blocks/template-part.php';
-<<<<<<< HEAD
-=======
 require ABSPATH . WPINC . '/blocks/term-description.php';
->>>>>>> 007fef9d
 
 /**
  * Registers core block types using metadata files.
