<?php
/**
 * Plugin API: WP_Hook class
 *
 * @package WordPress
 * @subpackage Plugin
 * @since 4.7.0
 */

/**
 * Core class used to implement action and filter hook functionality.
 *
 * @since 4.7.0
 *
 * @see Iterator
 * @see ArrayAccess
 */
#[AllowDynamicProperties]
final class WP_Hook implements Iterator, ArrayAccess {

	/**
	 * Hook callbacks.
	 *
	 * @since 4.7.0
	 * @var array
	 */
	public $callbacks = array();

	/**
	 * Priorities list.
	 *
	 * @since 6.4.0
	 * @var array
	 */
	protected $priorities = array();

	/**
	 * The priority keys of actively running iterations of a hook.
	 *
	 * @since 4.7.0
	 * @var array
	 */
	private $iterations = array();

	/**
	 * The current priority of actively running iterations of a hook.
	 *
	 * @since 4.7.0
	 * @var array
	 */
	private $current_priority = array();

	/**
	 * Number of levels this hook can be recursively called.
	 *
	 * @since 4.7.0
	 * @var int
	 */
	private $nesting_level = 0;

	/**
	 * Flag for if we're currently doing an action, rather than a filter.
	 *
	 * @since 4.7.0
	 * @var bool
	 */
	private $doing_action = false;

	/**
	 * Adds a callback function to a filter hook.
	 *
	 * @since 4.7.0
	 *
	 * @param string   $hook_name     The name of the filter to add the callback to.
	 * @param callable $callback      The callback to be run when the filter is applied.
	 * @param int      $priority      The order in which the functions associated with a particular filter
	 *                                are executed. Lower numbers correspond with earlier execution,
	 *                                and functions with the same priority are executed in the order
	 *                                in which they were added to the filter.
	 * @param int      $accepted_args The number of arguments the function accepts.
	 */
	public function add_filter( $hook_name, $callback, $priority, $accepted_args ) {
		$idx = _wp_filter_build_unique_id( $hook_name, $callback, $priority );

		$priority_existed = isset( $this->callbacks[ $priority ] );

		$this->callbacks[ $priority ][ $idx ] = array(
			'function'      => $callback,
			'accepted_args' => (int) $accepted_args,
		);

		// If we're adding a new priority to the list, put them back in sorted order.
		if ( ! $priority_existed && count( $this->callbacks ) > 1 ) {
			ksort( $this->callbacks, SORT_NUMERIC );
		}

		$this->priorities = array_keys( $this->callbacks );

		if ( $this->nesting_level > 0 ) {
			$this->resort_active_iterations( $priority, $priority_existed );
		}
	}

	/**
	 * Handles resetting callback priority keys mid-iteration.
	 *
	 * @since 4.7.0
	 *
	 * @param false|int $new_priority     Optional. The priority of the new filter being added. Default false,
	 *                                    for no priority being added.
	 * @param bool      $priority_existed Optional. Flag for whether the priority already existed before the new
	 *                                    filter was added. Default false.
	 */
	private function resort_active_iterations( $new_priority = false, $priority_existed = false ) {
		$new_priorities = $this->priorities;

		// If there are no remaining hooks, clear out all running iterations.
		if ( ! $new_priorities ) {
			foreach ( $this->iterations as $index => $iteration ) {
				$this->iterations[ $index ] = $new_priorities;
			}

			return;
		}

		$min = min( $new_priorities );

		foreach ( $this->iterations as $index => &$iteration ) {
			$current = current( $iteration );

			// If we're already at the end of this iteration, just leave the array pointer where it is.
			if ( false === $current ) {
				continue;
			}

			$iteration = $new_priorities;

			if ( $current < $min ) {
				array_unshift( $iteration, $current );
				continue;
			}

			while ( current( $iteration ) < $current ) {
				if ( false === next( $iteration ) ) {
					break;
				}
			}

			// If we have a new priority that didn't exist, but ::apply_filters() or ::do_action() thinks it's the current priority...
			if ( $new_priority === $this->current_priority[ $index ] && ! $priority_existed ) {
				/*
				 * ...and the new priority is the same as what $this->iterations thinks is the previous
				 * priority, we need to move back to it.
				 */

				if ( false === current( $iteration ) ) {
					// If we've already moved off the end of the array, go back to the last element.
					$prev = end( $iteration );
				} else {
					// Otherwise, just go back to the previous element.
					$prev = prev( $iteration );
				}

				if ( false === $prev ) {
					// Start of the array. Reset, and go about our day.
					reset( $iteration );
				} elseif ( $new_priority !== $prev ) {
					// Previous wasn't the same. Move forward again.
					next( $iteration );
				}
			}
		}

		unset( $iteration );
	}

	/**
	 * Removes a callback function from a filter hook.
	 *
	 * @since 4.7.0
	 *
	 * @param string                $hook_name The filter hook to which the function to be removed is hooked.
	 * @param callable|string|array $callback  The callback to be removed from running when the filter is applied.
	 *                                         This method can be called unconditionally to speculatively remove
	 *                                         a callback that may or may not exist.
	 * @param int                   $priority  The exact priority used when adding the original filter callback.
	 * @return bool Whether the callback existed before it was removed.
	 */
	public function remove_filter( $hook_name, $callback, $priority ) {
		$function_key = _wp_filter_build_unique_id( $hook_name, $callback, $priority );

		$exists = isset( $this->callbacks[ $priority ][ $function_key ] );

		if ( $exists ) {
			unset( $this->callbacks[ $priority ][ $function_key ] );

			if ( ! $this->callbacks[ $priority ] ) {
				unset( $this->callbacks[ $priority ] );

				$this->priorities = array_keys( $this->callbacks );

				if ( $this->nesting_level > 0 ) {
					$this->resort_active_iterations();
				}
			}
		}

		return $exists;
	}

	/**
	 * Checks if a specific callback has been registered for this hook.
	 *
	 * When using the `$callback` argument, this function may return a non-boolean value
	 * that evaluates to false (e.g. 0), so use the `===` operator for testing the return value.
	 *
	 * @since 4.7.0
	 *
	 * @param string                      $hook_name Optional. The name of the filter hook. Default empty.
	 * @param callable|string|array|false $callback  Optional. The callback to check for.
	 *                                               This method can be called unconditionally to speculatively check
	 *                                               a callback that may or may not exist. Default false.
	 * @return bool|int If `$callback` is omitted, returns boolean for whether the hook has
	 *                  anything registered. When checking a specific function, the priority
	 *                  of that hook is returned, or false if the function is not attached.
	 */
	public function has_filter( $hook_name = '', $callback = false ) {
		if ( false === $callback ) {
			return $this->has_filters();
		}

		$function_key = _wp_filter_build_unique_id( $hook_name, $callback, false );

		if ( ! $function_key ) {
			return false;
		}

		foreach ( $this->callbacks as $priority => $callbacks ) {
			if ( isset( $callbacks[ $function_key ] ) ) {
				return $priority;
			}
		}

		return false;
	}

	/**
	 * Checks if any callbacks have been registered for this hook.
	 *
	 * @since 4.7.0
	 *
	 * @return bool True if callbacks have been registered for the current hook, otherwise false.
	 */
	public function has_filters() {
		foreach ( $this->callbacks as $callbacks ) {
			if ( $callbacks ) {
				return true;
			}
		}

		return false;
	}

	/**
	 * Removes all callbacks from the current filter.
	 *
	 * @since 4.7.0
	 *
	 * @param int|false $priority Optional. The priority number to remove. Default false.
	 */
	public function remove_all_filters( $priority = false ) {
		if ( ! $this->callbacks ) {
			return;
		}

		if ( false === $priority ) {
			$this->callbacks  = array();
			$this->priorities = array();
		} elseif ( isset( $this->callbacks[ $priority ] ) ) {
			unset( $this->callbacks[ $priority ] );
			$this->priorities = array_keys( $this->callbacks );
		}

		if ( $this->nesting_level > 0 ) {
			$this->resort_active_iterations();
		}
	}

	/**
	 * Calls the callback functions that have been added to a filter hook.
	 *
	 * @since 4.7.0
	 *
	 * @param mixed $value The value to filter.
	 * @param array $args  Additional parameters to pass to the callback functions.
	 *                     This array is expected to include $value at index 0.
	 * @return mixed The filtered value after all hooked functions are applied to it.
	 */
	public function apply_filters( $value, $args ) {
		if ( ! $this->callbacks ) {
			return $value;
		}

		$nesting_level = $this->nesting_level++;

		$this->iterations[ $nesting_level ] = $this->priorities;

		$num_args = count( $args );

		do {
			$this->current_priority[ $nesting_level ] = current( $this->iterations[ $nesting_level ] );

			$priority = $this->current_priority[ $nesting_level ];

			foreach ( $this->callbacks[ $priority ] as $the_ ) {
				if ( ! $this->doing_action ) {
					$args[0] = $value;
				}

				// Avoid the array_slice() if possible.
<<<<<<< HEAD
				if ( 0 === (int) $the_['accepted_args'] ) {
=======
				if ( 0 === $the_['accepted_args'] ) {
>>>>>>> 14c94f81
					$value = call_user_func( $the_['function'] );
				} elseif ( $the_['accepted_args'] >= $num_args ) {
					$value = call_user_func_array( $the_['function'], $args );
				} else {
					$value = call_user_func_array( $the_['function'], array_slice( $args, 0, $the_['accepted_args'] ) );
				}
			}
		} while ( false !== next( $this->iterations[ $nesting_level ] ) );

		unset( $this->iterations[ $nesting_level ] );
		unset( $this->current_priority[ $nesting_level ] );

		--$this->nesting_level;

		return $value;
	}

	/**
	 * Calls the callback functions that have been added to an action hook.
	 *
	 * @since 4.7.0
	 *
	 * @param array $args Parameters to pass to the callback functions.
	 */
	public function do_action( $args ) {
		$this->doing_action = true;
		$this->apply_filters( '', $args );

		// If there are recursive calls to the current action, we haven't finished it until we get to the last one.
		if ( ! $this->nesting_level ) {
			$this->doing_action = false;
		}
	}

	/**
	 * Processes the functions hooked into the 'all' hook.
	 *
	 * @since 4.7.0
	 *
	 * @param array $args Arguments to pass to the hook callbacks. Passed by reference.
	 */
	public function do_all_hook( &$args ) {
		$nesting_level                      = $this->nesting_level++;
		$this->iterations[ $nesting_level ] = $this->priorities;

		do {
			$priority = current( $this->iterations[ $nesting_level ] );

			foreach ( $this->callbacks[ $priority ] as $the_ ) {
				call_user_func_array( $the_['function'], $args );
			}
		} while ( false !== next( $this->iterations[ $nesting_level ] ) );

		unset( $this->iterations[ $nesting_level ] );
		--$this->nesting_level;
	}

	/**
	 * Return the current priority level of the currently running iteration of the hook.
	 *
	 * @since 4.7.0
	 *
	 * @return int|false If the hook is running, return the current priority level.
	 *                   If it isn't running, return false.
	 */
	public function current_priority() {
		if ( false === current( $this->iterations ) ) {
			return false;
		}

		return current( current( $this->iterations ) );
	}

	/**
	 * Normalizes filters set up before WordPress has initialized to WP_Hook objects.
	 *
	 * The `$filters` parameter should be an array keyed by hook name, with values
	 * containing either:
	 *
	 *  - A `WP_Hook` instance
	 *  - An array of callbacks keyed by their priorities
	 *
	 * Examples:
	 *
	 *     $filters = array(
	 *         'wp_fatal_error_handler_enabled' => array(
	 *             10 => array(
	 *                 array(
	 *                     'accepted_args' => 0,
	 *                     'function'      => function() {
	 *                         return false;
	 *                     },
	 *                 ),
	 *             ),
	 *         ),
	 *     );
	 *
	 * @since 4.7.0
	 *
	 * @param array $filters Filters to normalize. See documentation above for details.
	 * @return WP_Hook[] Array of normalized filters.
	 */
	public static function build_preinitialized_hooks( $filters ) {
		/** @var WP_Hook[] $normalized */
		$normalized = array();

		foreach ( $filters as $hook_name => $callback_groups ) {
			if ( $callback_groups instanceof WP_Hook ) {
				$normalized[ $hook_name ] = $callback_groups;
				continue;
			}

			$hook = new WP_Hook();

			// Loop through callback groups.
			foreach ( $callback_groups as $priority => $callbacks ) {

				// Loop through callbacks.
				foreach ( $callbacks as $cb ) {
					$hook->add_filter( $hook_name, $cb['function'], $priority, $cb['accepted_args'] );
				}
			}

			$normalized[ $hook_name ] = $hook;
		}

		return $normalized;
	}

	/**
	 * Determines whether an offset value exists.
	 *
	 * @since 4.7.0
	 *
	 * @link https://www.php.net/manual/en/arrayaccess.offsetexists.php
	 *
	 * @param mixed $offset An offset to check for.
	 * @return bool True if the offset exists, false otherwise.
	 */
	#[ReturnTypeWillChange]
	public function offsetExists( $offset ) {
		return isset( $this->callbacks[ $offset ] );
	}

	/**
	 * Retrieves a value at a specified offset.
	 *
	 * @since 4.7.0
	 *
	 * @link https://www.php.net/manual/en/arrayaccess.offsetget.php
	 *
	 * @param mixed $offset The offset to retrieve.
	 * @return mixed If set, the value at the specified offset, null otherwise.
	 */
	#[ReturnTypeWillChange]
	public function offsetGet( $offset ) {
		return isset( $this->callbacks[ $offset ] ) ? $this->callbacks[ $offset ] : null;
	}

	/**
	 * Sets a value at a specified offset.
	 *
	 * @since 4.7.0
	 *
	 * @link https://www.php.net/manual/en/arrayaccess.offsetset.php
	 *
	 * @param mixed $offset The offset to assign the value to.
	 * @param mixed $value The value to set.
	 */
	#[ReturnTypeWillChange]
	public function offsetSet( $offset, $value ) {
		if ( is_null( $offset ) ) {
			$this->callbacks[] = $value;
		} else {
			$this->callbacks[ $offset ] = $value;
		}

		$this->priorities = array_keys( $this->callbacks );
	}

	/**
	 * Unsets a specified offset.
	 *
	 * @since 4.7.0
	 *
	 * @link https://www.php.net/manual/en/arrayaccess.offsetunset.php
	 *
	 * @param mixed $offset The offset to unset.
	 */
	#[ReturnTypeWillChange]
	public function offsetUnset( $offset ) {
		unset( $this->callbacks[ $offset ] );
		$this->priorities = array_keys( $this->callbacks );
	}

	/**
	 * Returns the current element.
	 *
	 * @since 4.7.0
	 *
	 * @link https://www.php.net/manual/en/iterator.current.php
	 *
	 * @return array Of callbacks at current priority.
	 */
	#[ReturnTypeWillChange]
	public function current() {
		return current( $this->callbacks );
	}

	/**
	 * Moves forward to the next element.
	 *
	 * @since 4.7.0
	 *
	 * @link https://www.php.net/manual/en/iterator.next.php
	 *
	 * @return array Of callbacks at next priority.
	 */
	#[ReturnTypeWillChange]
	public function next() {
		return next( $this->callbacks );
	}

	/**
	 * Returns the key of the current element.
	 *
	 * @since 4.7.0
	 *
	 * @link https://www.php.net/manual/en/iterator.key.php
	 *
	 * @return mixed Returns current priority on success, or NULL on failure
	 */
	#[ReturnTypeWillChange]
	public function key() {
		return key( $this->callbacks );
	}

	/**
	 * Checks if current position is valid.
	 *
	 * @since 4.7.0
	 *
	 * @link https://www.php.net/manual/en/iterator.valid.php
	 *
	 * @return bool Whether the current position is valid.
	 */
	#[ReturnTypeWillChange]
	public function valid() {
		return key( $this->callbacks ) !== null;
	}

	/**
	 * Rewinds the Iterator to the first element.
	 *
	 * @since 4.7.0
	 *
	 * @link https://www.php.net/manual/en/iterator.rewind.php
	 */
	#[ReturnTypeWillChange]
	public function rewind() {
		reset( $this->callbacks );
	}
}<|MERGE_RESOLUTION|>--- conflicted
+++ resolved
@@ -318,11 +318,7 @@
 				}
 
 				// Avoid the array_slice() if possible.
-<<<<<<< HEAD
-				if ( 0 === (int) $the_['accepted_args'] ) {
-=======
 				if ( 0 === $the_['accepted_args'] ) {
->>>>>>> 14c94f81
 					$value = call_user_func( $the_['function'] );
 				} elseif ( $the_['accepted_args'] >= $num_args ) {
 					$value = call_user_func_array( $the_['function'], $args );
