--- conflicted
+++ resolved
@@ -1233,11 +1233,7 @@
 				}
 
 				reset($formfiles);
-<<<<<<< HEAD
-				foreach ( $formFiles as $field_name => $file_names ) {
-=======
 				foreach ( $formfiles as $field_name => $file_names ) {
->>>>>>> 627b93f5
 					settype($file_names, "array");
 					foreach ( $file_names as $file_name ) {
 						if (!is_readable($file_name)) continue;
