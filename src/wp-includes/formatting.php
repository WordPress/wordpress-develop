--- conflicted
+++ resolved
@@ -3980,17 +3980,13 @@
 		 * within the excerpt are stripped out. Modifying the tags here
 		 * is wasteful and can lead to bugs in the image counting logic.
 		 */
-<<<<<<< HEAD
-		$filter_removed = remove_filter( 'the_content', 'wp_filter_content_tags', 12 );
-=======
-		$filter_image_removed = remove_filter( 'the_content', 'wp_filter_content_tags' );
+		$filter_image_removed = remove_filter( 'the_content', 'wp_filter_content_tags', 12 );
 
 		/*
 		 * Temporarily unhook do_blocks() since excerpt_remove_blocks( $text )
 		 * handles block rendering needed for excerpt.
 		 */
 		$filter_block_removed = remove_filter( 'the_content', 'do_blocks', 9 );
->>>>>>> 414a1232
 
 		/** This filter is documented in wp-includes/post-template.php */
 		$text = apply_filters( 'the_content', $text );
@@ -4006,13 +4002,8 @@
 		 * to unhook and restore only applies on the default priority of 10,
 		 * which is generally used for the filter callback in WordPress core.
 		 */
-<<<<<<< HEAD
-		if ( $filter_removed ) {
+		if ( $filter_image_removed ) {
 			add_filter( 'the_content', 'wp_filter_content_tags', 12 );
-=======
-		if ( $filter_image_removed ) {
-			add_filter( 'the_content', 'wp_filter_content_tags' );
->>>>>>> 414a1232
 		}
 
 		/* translators: Maximum number of words used in a post excerpt. */
