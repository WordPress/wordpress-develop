--- conflicted
+++ resolved
@@ -898,11 +898,7 @@
 			return false; // Does not match any model.
 		}
 		for ( $j = 0; $j < $n; $j++ ) { // n bytes matching 10bbbbbb follow ?
-<<<<<<< HEAD
 			if ( ( ++$i === $length ) || ( ( ord( $str[ $i ] ) & 0xC0 ) !== 0x80 ) ) {
-=======
-			if ( ( ++$i === $length ) || ( ( ord( $str[ $i ] ) & 0xC0 ) != 0x80 ) ) {
->>>>>>> b55b935c
 				return false;
 			}
 		}
