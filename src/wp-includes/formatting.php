--- conflicted
+++ resolved
@@ -5033,19 +5033,11 @@
  *
  * @since 2.2.1
  *
-<<<<<<< HEAD
- * @param string $input  The string to be parsed.
- * @param array  $result Variables will be stored in this array.
- */
-function wp_parse_str( $input, &$result ) {
-	parse_str( (string) $input, $result );
-=======
  * @param string $input_string The string to be parsed.
  * @param array  $result       Variables will be stored in this array.
  */
 function wp_parse_str( $input_string, &$result ) {
 	parse_str( (string) $input_string, $result );
->>>>>>> 9a7d57aa
 
 	/**
 	 * Filters the array of variables derived from a parsed string.
