--- conflicted
+++ resolved
@@ -182,12 +182,7 @@
 	/**
 	 * Adds multiple values to the cache in one call.
 	 *
-<<<<<<< HEAD
-	 * @since 3.0.0
-	 * @since 6.0.0 Add the possibility to ignore global groups by setting the WP_OBJECT_CACHE_IGNORE_GLOBAL_GROUPS as an array in wp-config.php
-=======
 	 * @since 6.0.0
->>>>>>> 109953c1
 	 *
 	 * @param array  $data   Array of keys and values to be added.
 	 * @param string $group  Optional. Where the cache contents are grouped. Default empty.
@@ -199,21 +194,11 @@
 	public function add_multiple( array $data, $group = '', $expire = 0 ) {
 		$values = array();
 
-<<<<<<< HEAD
-		// Allow force ignoring of global groups.
-		if ( defined( 'WP_OBJECT_CACHE_IGNORE_GLOBAL_GROUPS' ) ) {
-			$groups = array_diff( $groups, (array) WP_OBJECT_CACHE_IGNORE_GLOBAL_GROUPS );
-		}
-
-		$groups              = array_fill_keys( $groups, true );
-		$this->global_groups = array_merge( $this->global_groups, $groups );
-=======
 		foreach ( $data as $key => $value ) {
 			$values[ $key ] = $this->add( $key, $value, $group, $expire );
 		}
 
 		return $values;
->>>>>>> 109953c1
 	}
 
 	/**
@@ -514,11 +499,17 @@
 	 * Sets the list of global cache groups.
 	 *
 	 * @since 3.0.0
+   * @since 6.0.0 Added the possibility to ignore global groups by setting the WP_OBJECT_CACHE_IGNORE_GLOBAL_GROUPS as an array in wp-config.php   
 	 *
 	 * @param string|string[] $groups List of groups that are global.
 	 */
 	public function add_global_groups( $groups ) {
 		$groups = (array) $groups;
+
+		// Allow force ignoring of global groups.
+		if ( defined( 'WP_OBJECT_CACHE_IGNORE_GLOBAL_GROUPS' ) && ! empty( WP_OBJECT_CACHE_IGNORE_GLOBAL_GROUPS ) ) {
+			$groups = array_diff( $groups, (array) WP_OBJECT_CACHE_IGNORE_GLOBAL_GROUPS );
+		}
 
 		$groups              = array_fill_keys( $groups, true );
 		$this->global_groups = array_merge( $this->global_groups, $groups );
