--- conflicted
+++ resolved
@@ -2068,12 +2068,8 @@
 			}
 
 			// Trigger creation of a revision. This should be removed once #30854 is resolved.
-<<<<<<< HEAD
-			if ( count( wp_get_post_revisions( $r ) ) === 0 ) {
-=======
 			$revisions = wp_get_latest_revision_id_and_total_count( $r );
 			if ( ! is_wp_error( $revisions ) && 0 === $revisions['count'] ) {
->>>>>>> cc4a86d8
 				wp_save_post_revision( $r );
 			}
 		}
