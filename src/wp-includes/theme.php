<?php
/**
 * Theme, template, and stylesheet functions.
 *
 * @package WordPress
 * @subpackage Theme
 */

/**
 * Returns an array of WP_Theme objects based on the arguments.
 *
 * Despite advances over get_themes(), this function is quite expensive, and grows
 * linearly with additional themes. Stick to wp_get_theme() if possible.
 *
 * @since 3.4.0
 *
 * @global array $wp_theme_directories
 *
 * @param array $args {
 *     Optional. The search arguments.
 *
 *     @type mixed $errors  True to return themes with errors, false to return
 *                          themes without errors, null to return all themes.
 *                          Default false.
 *     @type mixed $allowed (Multisite) True to return only allowed themes for a site.
 *                          False to return only disallowed themes for a site.
 *                          'site' to return only site-allowed themes.
 *                          'network' to return only network-allowed themes.
 *                          Null to return all themes. Default null.
 *     @type int   $blog_id (Multisite) The blog ID used to calculate which themes
 *                          are allowed. Default 0, synonymous for the current blog.
 * }
 * @return WP_Theme[] Array of WP_Theme objects.
 */
function wp_get_themes( $args = array() ) {
	global $wp_theme_directories;

	$defaults = array(
		'errors'  => false,
		'allowed' => null,
		'blog_id' => 0,
	);
	$args     = wp_parse_args( $args, $defaults );

	$theme_directories = search_theme_directories();

	if ( is_array( $wp_theme_directories ) && count( $wp_theme_directories ) > 1 ) {
		/*
		 * Make sure the active theme wins out, in case search_theme_directories() picks the wrong
		 * one in the case of a conflict. (Normally, last registered theme root wins.)
		 */
		$current_theme = get_stylesheet();
		if ( isset( $theme_directories[ $current_theme ] ) ) {
			$root_of_current_theme = get_raw_theme_root( $current_theme );
			if ( ! in_array( $root_of_current_theme, $wp_theme_directories, true ) ) {
				$root_of_current_theme = WP_CONTENT_DIR . $root_of_current_theme;
			}
			$theme_directories[ $current_theme ]['theme_root'] = $root_of_current_theme;
		}
	}

	if ( empty( $theme_directories ) ) {
		return array();
	}

	if ( is_multisite() && null !== $args['allowed'] ) {
		$allowed = $args['allowed'];
		if ( 'network' === $allowed ) {
			$theme_directories = array_intersect_key( $theme_directories, WP_Theme::get_allowed_on_network() );
		} elseif ( 'site' === $allowed ) {
			$theme_directories = array_intersect_key( $theme_directories, WP_Theme::get_allowed_on_site( $args['blog_id'] ) );
		} elseif ( $allowed ) {
			$theme_directories = array_intersect_key( $theme_directories, WP_Theme::get_allowed( $args['blog_id'] ) );
		} else {
			$theme_directories = array_diff_key( $theme_directories, WP_Theme::get_allowed( $args['blog_id'] ) );
		}
	}

	$themes         = array();
	static $_themes = array();

	foreach ( $theme_directories as $theme => $theme_root ) {
		if ( isset( $_themes[ $theme_root['theme_root'] . '/' . $theme ] ) ) {
			$themes[ $theme ] = $_themes[ $theme_root['theme_root'] . '/' . $theme ];
		} else {
			$themes[ $theme ] = new WP_Theme( $theme, $theme_root['theme_root'] );

			$_themes[ $theme_root['theme_root'] . '/' . $theme ] = $themes[ $theme ];
		}
	}

	if ( null !== $args['errors'] ) {
		foreach ( $themes as $theme => $wp_theme ) {
			if ( (bool) $wp_theme->errors() !== $args['errors'] ) {
				unset( $themes[ $theme ] );
			}
		}
	}

	return $themes;
}

/**
 * Gets a WP_Theme object for a theme.
 *
 * @since 3.4.0
 *
 * @global array $wp_theme_directories
 *
 * @param string $stylesheet Optional. Directory name for the theme. Defaults to active theme.
 * @param string $theme_root Optional. Absolute path of the theme root to look in.
 *                           If not specified, get_raw_theme_root() is used to calculate
 *                           the theme root for the $stylesheet provided (or active theme).
 * @return WP_Theme Theme object. Be sure to check the object's exists() method
 *                  if you need to confirm the theme's existence.
 */
function wp_get_theme( $stylesheet = '', $theme_root = '' ) {
	global $wp_theme_directories;

	if ( empty( $stylesheet ) ) {
		$stylesheet = get_stylesheet();
	}

	if ( empty( $theme_root ) ) {
		$theme_root = get_raw_theme_root( $stylesheet );
		if ( false === $theme_root ) {
			$theme_root = WP_CONTENT_DIR . '/themes';
		} elseif ( ! in_array( $theme_root, (array) $wp_theme_directories, true ) ) {
			$theme_root = WP_CONTENT_DIR . $theme_root;
		}
	}

	return new WP_Theme( $stylesheet, $theme_root );
}

/**
 * Clears the cache held by get_theme_roots() and WP_Theme.
 *
 * @since 3.5.0
 * @param bool $clear_update_cache Whether to clear the theme updates cache.
 */
function wp_clean_themes_cache( $clear_update_cache = true ) {
	if ( $clear_update_cache ) {
		delete_site_transient( 'update_themes' );
	}
	search_theme_directories( true );
	foreach ( wp_get_themes( array( 'errors' => null ) ) as $theme ) {
		$theme->cache_delete();
	}
}

/**
 * Whether a child theme is in use.
 *
 * @since 3.0.0
 * @since 6.5.0 Makes use of global template variables.
 *
 * @global string $wp_stylesheet_path Path to current theme's stylesheet directory.
 * @global string $wp_template_path   Path to current theme's template directory.
 *
 * @return bool True if a child theme is in use, false otherwise.
 */
function is_child_theme() {
	global $wp_stylesheet_path, $wp_template_path;

	return $wp_stylesheet_path !== $wp_template_path;
}

/**
 * Retrieves name of the current stylesheet.
 *
 * The theme name that is currently set as the front end theme.
 *
 * For all intents and purposes, the template name and the stylesheet name
 * are going to be the same for most cases.
 *
 * @since 1.5.0
 *
 * @return string Stylesheet name.
 */
function get_stylesheet() {
	/**
	 * Filters the name of current stylesheet.
	 *
	 * @since 1.5.0
	 *
	 * @param string $stylesheet Name of the current stylesheet.
	 */
	return apply_filters( 'stylesheet', get_option( 'stylesheet' ) );
}

/**
 * Retrieves stylesheet directory path for the active theme.
 *
 * @since 1.5.0
 * @since 6.4.0 Memoizes filter execution so that it only runs once for the current theme.
 * @since 6.4.2 Memoization removed.
 *
 * @return string Path to active theme's stylesheet directory.
 */
function get_stylesheet_directory() {
	$stylesheet     = get_stylesheet();
	$theme_root     = get_theme_root( $stylesheet );
	$stylesheet_dir = "$theme_root/$stylesheet";

	/**
	 * Filters the stylesheet directory path for the active theme.
	 *
	 * @since 1.5.0
	 *
	 * @param string $stylesheet_dir Absolute path to the active theme.
	 * @param string $stylesheet     Directory name of the active theme.
	 * @param string $theme_root     Absolute path to themes directory.
	 */
	return apply_filters( 'stylesheet_directory', $stylesheet_dir, $stylesheet, $theme_root );
}

/**
 * Retrieves stylesheet directory URI for the active theme.
 *
 * @since 1.5.0
 *
 * @return string URI to active theme's stylesheet directory.
 */
function get_stylesheet_directory_uri() {
	$stylesheet         = str_replace( '%2F', '/', rawurlencode( get_stylesheet() ) );
	$theme_root_uri     = get_theme_root_uri( $stylesheet );
	$stylesheet_dir_uri = "$theme_root_uri/$stylesheet";

	/**
	 * Filters the stylesheet directory URI.
	 *
	 * @since 1.5.0
	 *
	 * @param string $stylesheet_dir_uri Stylesheet directory URI.
	 * @param string $stylesheet         Name of the activated theme's directory.
	 * @param string $theme_root_uri     Themes root URI.
	 */
	return apply_filters( 'stylesheet_directory_uri', $stylesheet_dir_uri, $stylesheet, $theme_root_uri );
}

/**
 * Retrieves stylesheet URI for the active theme.
 *
 * The stylesheet file name is 'style.css' which is appended to the stylesheet directory URI path.
 * See get_stylesheet_directory_uri().
 *
 * @since 1.5.0
 *
 * @return string URI to active theme's stylesheet.
 */
function get_stylesheet_uri() {
	$stylesheet_dir_uri = get_stylesheet_directory_uri();
	$stylesheet_uri     = $stylesheet_dir_uri . '/style.css';
	/**
	 * Filters the URI of the active theme stylesheet.
	 *
	 * @since 1.5.0
	 *
	 * @param string $stylesheet_uri     Stylesheet URI for the active theme/child theme.
	 * @param string $stylesheet_dir_uri Stylesheet directory URI for the active theme/child theme.
	 */
	return apply_filters( 'stylesheet_uri', $stylesheet_uri, $stylesheet_dir_uri );
}

/**
 * Retrieves the localized stylesheet URI.
 *
 * The stylesheet directory for the localized stylesheet files are located, by
 * default, in the base theme directory. The name of the locale file will be the
 * locale followed by '.css'. If that does not exist, then the text direction
 * stylesheet will be checked for existence, for example 'ltr.css'.
 *
 * The theme may change the location of the stylesheet directory by either using
 * the {@see 'stylesheet_directory_uri'} or {@see 'locale_stylesheet_uri'} filters.
 *
 * If you want to change the location of the stylesheet files for the entire
 * WordPress workflow, then change the former. If you just have the locale in a
 * separate folder, then change the latter.
 *
 * @since 2.1.0
 *
 * @global WP_Locale $wp_locale WordPress date and time locale object.
 *
 * @return string URI to active theme's localized stylesheet.
 */
function get_locale_stylesheet_uri() {
	global $wp_locale;
	$stylesheet_dir_uri = get_stylesheet_directory_uri();
	$dir                = get_stylesheet_directory();
	$locale             = get_locale();
	if ( file_exists( "$dir/$locale.css" ) ) {
		$stylesheet_uri = "$stylesheet_dir_uri/$locale.css";
	} elseif ( ! empty( $wp_locale->text_direction ) && file_exists( "$dir/{$wp_locale->text_direction}.css" ) ) {
		$stylesheet_uri = "$stylesheet_dir_uri/{$wp_locale->text_direction}.css";
	} else {
		$stylesheet_uri = '';
	}
	/**
	 * Filters the localized stylesheet URI.
	 *
	 * @since 2.1.0
	 *
	 * @param string $stylesheet_uri     Localized stylesheet URI.
	 * @param string $stylesheet_dir_uri Stylesheet directory URI.
	 */
	return apply_filters( 'locale_stylesheet_uri', $stylesheet_uri, $stylesheet_dir_uri );
}

/**
 * Retrieves name of the active theme.
 *
 * @since 1.5.0
 *
 * @return string Template name.
 */
function get_template() {
	/**
	 * Filters the name of the active theme.
	 *
	 * @since 1.5.0
	 *
	 * @param string $template active theme's directory name.
	 */
	return apply_filters( 'template', get_option( 'template' ) );
}

/**
 * Retrieves template directory path for the active theme.
 *
 * @since 1.5.0
 * @since 6.4.0 Memoizes filter execution so that it only runs once for the current theme.
 * @since 6.4.1 Memoization removed.
 *
 * @return string Path to active theme's template directory.
 */
function get_template_directory() {
	$template     = get_template();
	$theme_root   = get_theme_root( $template );
	$template_dir = "$theme_root/$template";

	/**
	 * Filters the active theme directory path.
	 *
	 * @since 1.5.0
	 *
	 * @param string $template_dir The path of the active theme directory.
	 * @param string $template     Directory name of the active theme.
	 * @param string $theme_root   Absolute path to the themes directory.
	 */
	return apply_filters( 'template_directory', $template_dir, $template, $theme_root );
}

/**
 * Retrieves template directory URI for the active theme.
 *
 * @since 1.5.0
 *
 * @return string URI to active theme's template directory.
 */
function get_template_directory_uri() {
	$template         = str_replace( '%2F', '/', rawurlencode( get_template() ) );
	$theme_root_uri   = get_theme_root_uri( $template );
	$template_dir_uri = "$theme_root_uri/$template";

	/**
	 * Filters the active theme directory URI.
	 *
	 * @since 1.5.0
	 *
	 * @param string $template_dir_uri The URI of the active theme directory.
	 * @param string $template         Directory name of the active theme.
	 * @param string $theme_root_uri   The themes root URI.
	 */
	return apply_filters( 'template_directory_uri', $template_dir_uri, $template, $theme_root_uri );
}

/**
 * Retrieves theme roots.
 *
 * @since 2.9.0
 *
 * @global array $wp_theme_directories
 *
 * @return array|string An array of theme roots keyed by template/stylesheet
 *                      or a single theme root if all themes have the same root.
 */
function get_theme_roots() {
	global $wp_theme_directories;

	if ( ! is_array( $wp_theme_directories ) || count( $wp_theme_directories ) <= 1 ) {
		return '/themes';
	}

	$theme_roots = get_site_transient( 'theme_roots' );
	if ( false === $theme_roots ) {
		search_theme_directories( true ); // Regenerate the transient.
		$theme_roots = get_site_transient( 'theme_roots' );
	}
	return $theme_roots;
}

/**
 * Registers a directory that contains themes.
 *
 * @since 2.9.0
 *
 * @global array $wp_theme_directories
 *
 * @param string $directory Either the full filesystem path to a theme folder
 *                          or a folder within WP_CONTENT_DIR.
 * @return bool True if successfully registered a directory that contains themes,
 *              false if the directory does not exist.
 */
function register_theme_directory( $directory ) {
	global $wp_theme_directories;

	if ( ! file_exists( $directory ) ) {
		// Try prepending as the theme directory could be relative to the content directory.
		$directory = WP_CONTENT_DIR . '/' . $directory;
		// If this directory does not exist, return and do not register.
		if ( ! file_exists( $directory ) ) {
			return false;
		}
	}

	if ( ! is_array( $wp_theme_directories ) ) {
		$wp_theme_directories = array();
	}

	$untrailed = untrailingslashit( $directory );
	if ( ! empty( $untrailed ) && ! in_array( $untrailed, $wp_theme_directories, true ) ) {
		$wp_theme_directories[] = $untrailed;
	}

	return true;
}

/**
 * Searches all registered theme directories for complete and valid themes.
 *
 * @since 2.9.0
 *
 * @global array $wp_theme_directories
 *
 * @param bool $force Optional. Whether to force a new directory scan. Default false.
 * @return array|false Valid themes found on success, false on failure.
 */
function search_theme_directories( $force = false ) {
	global $wp_theme_directories;
	static $found_themes = null;

	if ( empty( $wp_theme_directories ) ) {
		return false;
	}

	if ( ! $force && isset( $found_themes ) ) {
		return $found_themes;
	}

	$found_themes = array();

	$wp_theme_directories = (array) $wp_theme_directories;
	$relative_theme_roots = array();

	/*
	 * Set up maybe-relative, maybe-absolute array of theme directories.
	 * We always want to return absolute, but we need to cache relative
	 * to use in get_theme_root().
	 */
	foreach ( $wp_theme_directories as $theme_root ) {
		if ( str_starts_with( $theme_root, WP_CONTENT_DIR ) ) {
			$relative_theme_roots[ str_replace( WP_CONTENT_DIR, '', $theme_root ) ] = $theme_root;
		} else {
			$relative_theme_roots[ $theme_root ] = $theme_root;
		}
	}

	/**
	 * Filters whether to get the cache of the registered theme directories.
	 *
	 * @since 3.4.0
	 *
	 * @param bool   $cache_expiration Whether to get the cache of the theme directories. Default false.
	 * @param string $context          The class or function name calling the filter.
	 */
	$cache_expiration = apply_filters( 'wp_cache_themes_persistently', false, 'search_theme_directories' );

	if ( $cache_expiration ) {
		$cached_roots = get_site_transient( 'theme_roots' );
		if ( is_array( $cached_roots ) ) {
			foreach ( $cached_roots as $theme_dir => $theme_root ) {
				// A cached theme root is no longer around, so skip it.
				if ( ! isset( $relative_theme_roots[ $theme_root ] ) ) {
					continue;
				}
				$found_themes[ $theme_dir ] = array(
					'theme_file' => $theme_dir . '/style.css',
					'theme_root' => $relative_theme_roots[ $theme_root ], // Convert relative to absolute.
				);
			}
			return $found_themes;
		}
		if ( ! is_int( $cache_expiration ) ) {
			$cache_expiration = 30 * MINUTE_IN_SECONDS;
		}
	} else {
		$cache_expiration = 30 * MINUTE_IN_SECONDS;
	}

	/* Loop the registered theme directories and extract all themes */
	foreach ( $wp_theme_directories as $theme_root ) {

		// Start with directories in the root of the active theme directory.
		$dirs = @ scandir( $theme_root );
		if ( ! $dirs ) {
			trigger_error( "$theme_root is not readable", E_USER_NOTICE );
			continue;
		}
		foreach ( $dirs as $dir ) {
			if ( ! is_dir( $theme_root . '/' . $dir ) || '.' === $dir[0] || 'CVS' === $dir ) {
				continue;
			}
			if ( file_exists( $theme_root . '/' . $dir . '/style.css' ) ) {
				/*
				 * wp-content/themes/a-single-theme
				 * wp-content/themes is $theme_root, a-single-theme is $dir.
				 */
				$found_themes[ $dir ] = array(
					'theme_file' => $dir . '/style.css',
					'theme_root' => $theme_root,
				);
			} else {
				$found_theme = false;
				/*
				 * wp-content/themes/a-folder-of-themes/*
				 * wp-content/themes is $theme_root, a-folder-of-themes is $dir, then themes are $sub_dirs.
				 */
				$sub_dirs = @ scandir( $theme_root . '/' . $dir );
				if ( ! $sub_dirs ) {
					trigger_error( "$theme_root/$dir is not readable", E_USER_NOTICE );
					continue;
				}
				foreach ( $sub_dirs as $sub_dir ) {
					if ( ! is_dir( $theme_root . '/' . $dir . '/' . $sub_dir ) || '.' === $dir[0] || 'CVS' === $dir ) {
						continue;
					}
					if ( ! file_exists( $theme_root . '/' . $dir . '/' . $sub_dir . '/style.css' ) ) {
						continue;
					}
					$found_themes[ $dir . '/' . $sub_dir ] = array(
						'theme_file' => $dir . '/' . $sub_dir . '/style.css',
						'theme_root' => $theme_root,
					);
					$found_theme                           = true;
				}
				/*
				 * Never mind the above, it's just a theme missing a style.css.
				 * Return it; WP_Theme will catch the error.
				 */
				if ( ! $found_theme ) {
					$found_themes[ $dir ] = array(
						'theme_file' => $dir . '/style.css',
						'theme_root' => $theme_root,
					);
				}
			}
		}
	}

	asort( $found_themes );

	$theme_roots          = array();
	$relative_theme_roots = array_flip( $relative_theme_roots );

	foreach ( $found_themes as $theme_dir => $theme_data ) {
		$theme_roots[ $theme_dir ] = $relative_theme_roots[ $theme_data['theme_root'] ]; // Convert absolute to relative.
	}

	if ( get_site_transient( 'theme_roots' ) !== $theme_roots ) {
		set_site_transient( 'theme_roots', $theme_roots, $cache_expiration );
	}

	return $found_themes;
}

/**
 * Retrieves path to themes directory.
 *
 * Does not have trailing slash.
 *
 * @since 1.5.0
 *
 * @global array $wp_theme_directories
 *
 * @param string $stylesheet_or_template Optional. The stylesheet or template name of the theme.
 *                                       Default is to leverage the main theme root.
 * @return string Themes directory path.
 */
function get_theme_root( $stylesheet_or_template = '' ) {
	global $wp_theme_directories;

	$theme_root = '';

	if ( $stylesheet_or_template ) {
		$theme_root = get_raw_theme_root( $stylesheet_or_template );
		if ( $theme_root ) {
			/*
			 * Always prepend WP_CONTENT_DIR unless the root currently registered as a theme directory.
			 * This gives relative theme roots the benefit of the doubt when things go haywire.
			 */
			if ( ! in_array( $theme_root, (array) $wp_theme_directories, true ) ) {
				$theme_root = WP_CONTENT_DIR . $theme_root;
			}
		}
	}

	if ( ! $theme_root ) {
		$theme_root = WP_CONTENT_DIR . '/themes';
	}

	/**
	 * Filters the absolute path to the themes directory.
	 *
	 * @since 1.5.0
	 *
	 * @param string $theme_root Absolute path to themes directory.
	 */
	return apply_filters( 'theme_root', $theme_root );
}

/**
 * Retrieves URI for themes directory.
 *
 * Does not have trailing slash.
 *
 * @since 1.5.0
 *
 * @global array $wp_theme_directories
 *
 * @param string $stylesheet_or_template Optional. The stylesheet or template name of the theme.
 *                                       Default is to leverage the main theme root.
 * @param string $theme_root             Optional. The theme root for which calculations will be based,
 *                                       preventing the need for a get_raw_theme_root() call. Default empty.
 * @return string Themes directory URI.
 */
function get_theme_root_uri( $stylesheet_or_template = '', $theme_root = '' ) {
	global $wp_theme_directories;

	if ( $stylesheet_or_template && ! $theme_root ) {
		$theme_root = get_raw_theme_root( $stylesheet_or_template );
	}

	if ( $stylesheet_or_template && $theme_root ) {
		if ( in_array( $theme_root, (array) $wp_theme_directories, true ) ) {
			// Absolute path. Make an educated guess. YMMV -- but note the filter below.
			if ( str_starts_with( $theme_root, WP_CONTENT_DIR ) ) {
				$theme_root_uri = content_url( str_replace( WP_CONTENT_DIR, '', $theme_root ) );
			} elseif ( str_starts_with( $theme_root, ABSPATH ) ) {
				$theme_root_uri = site_url( str_replace( ABSPATH, '', $theme_root ) );
			} elseif ( str_starts_with( $theme_root, WP_PLUGIN_DIR ) || str_starts_with( $theme_root, WPMU_PLUGIN_DIR ) ) {
				$theme_root_uri = plugins_url( basename( $theme_root ), $theme_root );
			} else {
				$theme_root_uri = $theme_root;
			}
		} else {
			$theme_root_uri = content_url( $theme_root );
		}
	} else {
		$theme_root_uri = content_url( 'themes' );
	}

	/**
	 * Filters the URI for themes directory.
	 *
	 * @since 1.5.0
	 *
	 * @param string $theme_root_uri         The URI for themes directory.
	 * @param string $siteurl                WordPress web address which is set in General Options.
	 * @param string $stylesheet_or_template The stylesheet or template name of the theme.
	 */
	return apply_filters( 'theme_root_uri', $theme_root_uri, get_option( 'siteurl' ), $stylesheet_or_template );
}

/**
 * Gets the raw theme root relative to the content directory with no filters applied.
 *
 * @since 3.1.0
 *
 * @global array $wp_theme_directories
 *
 * @param string $stylesheet_or_template The stylesheet or template name of the theme.
 * @param bool   $skip_cache             Optional. Whether to skip the cache.
 *                                       Defaults to false, meaning the cache is used.
 * @return string Theme root.
 */
function get_raw_theme_root( $stylesheet_or_template, $skip_cache = false ) {
	global $wp_theme_directories;

	if ( ! is_array( $wp_theme_directories ) || count( $wp_theme_directories ) <= 1 ) {
		return '/themes';
	}

	$theme_root = false;

	// If requesting the root for the active theme, consult options to avoid calling get_theme_roots().
	if ( ! $skip_cache ) {
		if ( get_option( 'stylesheet' ) === $stylesheet_or_template ) {
			$theme_root = get_option( 'stylesheet_root' );
		} elseif ( get_option( 'template' ) === $stylesheet_or_template ) {
			$theme_root = get_option( 'template_root' );
		}
	}

	if ( empty( $theme_root ) ) {
		$theme_roots = get_theme_roots();
		if ( ! empty( $theme_roots[ $stylesheet_or_template ] ) ) {
			$theme_root = $theme_roots[ $stylesheet_or_template ];
		}
	}

	return $theme_root;
}

/**
 * Displays localized stylesheet link element.
 *
 * @since 2.1.0
 */
function locale_stylesheet() {
	$stylesheet = get_locale_stylesheet_uri();
	if ( empty( $stylesheet ) ) {
		return;
	}

	$type_attr = current_theme_supports( 'html5', 'style' ) ? '' : ' type="text/css"';

	printf(
		'<link rel="stylesheet" href="%s"%s media="screen" />',
		$stylesheet,
		$type_attr
	);
}

/**
 * Switches the theme.
 *
 * Accepts one argument: $stylesheet of the theme. It also accepts an additional function signature
 * of two arguments: $template then $stylesheet. This is for backward compatibility.
 *
 * @since 2.5.0
 *
 * @global array                $wp_theme_directories
 * @global WP_Customize_Manager $wp_customize
 * @global array                $sidebars_widgets
 * @global array                $wp_registered_sidebars
 *
 * @param string $stylesheet Stylesheet name.
 */
function switch_theme( $stylesheet ) {
	global $wp_theme_directories, $wp_customize, $sidebars_widgets, $wp_registered_sidebars;

	$requirements = validate_theme_requirements( $stylesheet );
	if ( is_wp_error( $requirements ) ) {
		wp_die( $requirements );
	}

	$_sidebars_widgets = null;
	if ( 'wp_ajax_customize_save' === current_action() ) {
		$old_sidebars_widgets_data_setting = $wp_customize->get_setting( 'old_sidebars_widgets_data' );
		if ( $old_sidebars_widgets_data_setting ) {
			$_sidebars_widgets = $wp_customize->post_value( $old_sidebars_widgets_data_setting );
		}
	} elseif ( is_array( $sidebars_widgets ) ) {
		$_sidebars_widgets = $sidebars_widgets;
	}

	if ( is_array( $_sidebars_widgets ) ) {
		set_theme_mod(
			'sidebars_widgets',
			array(
				'time' => time(),
				'data' => $_sidebars_widgets,
			)
		);
	}

	$nav_menu_locations = get_theme_mod( 'nav_menu_locations' );
	update_option( 'theme_switch_menu_locations', $nav_menu_locations );

	if ( func_num_args() > 1 ) {
		$stylesheet = func_get_arg( 1 );
	}

	$old_theme = wp_get_theme();
	$new_theme = wp_get_theme( $stylesheet );
	$template  = $new_theme->get_template();

	if ( wp_is_recovery_mode() ) {
		$paused_themes = wp_paused_themes();
		$paused_themes->delete( $old_theme->get_stylesheet() );
		$paused_themes->delete( $old_theme->get_template() );
	}

	update_option( 'template', $template );
	update_option( 'stylesheet', $stylesheet );

	if ( count( $wp_theme_directories ) > 1 ) {
		update_option( 'template_root', get_raw_theme_root( $template, true ) );
		update_option( 'stylesheet_root', get_raw_theme_root( $stylesheet, true ) );
	} else {
		delete_option( 'template_root' );
		delete_option( 'stylesheet_root' );
	}

	$new_name = $new_theme->get( 'Name' );

	update_option( 'current_theme', $new_name );

	// Migrate from the old mods_{name} option to theme_mods_{slug}.
	if ( is_admin() && false === get_option( 'theme_mods_' . $stylesheet ) ) {
		$default_theme_mods = (array) get_option( 'mods_' . $new_name );
		if ( ! empty( $nav_menu_locations ) && empty( $default_theme_mods['nav_menu_locations'] ) ) {
			$default_theme_mods['nav_menu_locations'] = $nav_menu_locations;
		}
		add_option( "theme_mods_$stylesheet", $default_theme_mods );
	} else {
		/*
		 * Since retrieve_widgets() is called when initializing a theme in the Customizer,
		 * we need to remove the theme mods to avoid overwriting changes made via
		 * the Customizer when accessing wp-admin/widgets.php.
		 */
		if ( 'wp_ajax_customize_save' === current_action() ) {
			remove_theme_mod( 'sidebars_widgets' );
		}
	}

	// Stores classic sidebars for later use by block themes.
	if ( $new_theme->is_block_theme() ) {
		set_theme_mod( 'wp_classic_sidebars', $wp_registered_sidebars );
	}

	update_option( 'theme_switched', $old_theme->get_stylesheet() );

	/*
	 * Reset template globals when switching themes outside of a switched blog
	 * context to ensure templates will be loaded from the new theme.
	 */
	if ( ! is_multisite() || ! ms_is_switched() ) {
		wp_set_template_globals();
	}

	// Clear pattern caches.
	if ( ! is_multisite() ) {
		$new_theme->delete_pattern_cache();
		$old_theme->delete_pattern_cache();
	}

	// Set autoload=no for the old theme, autoload=yes for the switched theme.
	$theme_mods_options = array(
		'theme_mods_' . $stylesheet                  => 'yes',
		'theme_mods_' . $old_theme->get_stylesheet() => 'no',
	);
	wp_set_option_autoload_values( $theme_mods_options );

	/**
	 * Fires after the theme is switched.
	 *
	 * See {@see 'after_switch_theme'}.
	 *
	 * @since 1.5.0
	 * @since 4.5.0 Introduced the `$old_theme` parameter.
	 *
	 * @param string   $new_name  Name of the new theme.
	 * @param WP_Theme $new_theme WP_Theme instance of the new theme.
	 * @param WP_Theme $old_theme WP_Theme instance of the old theme.
	 */
	do_action( 'switch_theme', $new_name, $new_theme, $old_theme );
}

/**
 * Checks that the active theme has the required files.
 *
 * Standalone themes need to have a `templates/index.html` or `index.php` template file.
 * Child themes need to have a `Template` header in the `style.css` stylesheet.
 *
 * Does not initially check the default theme, which is the fallback and should always exist.
 * But if it doesn't exist, it'll fall back to the latest core default theme that does exist.
 * Will switch theme to the fallback theme if active theme does not validate.
 *
 * You can use the {@see 'validate_current_theme'} filter to return false to disable
 * this functionality.
 *
 * @since 1.5.0
 * @since 6.0.0 Removed the requirement for block themes to have an `index.php` template.
 *
 * @see WP_DEFAULT_THEME
 *
 * @return bool
 */
function validate_current_theme() {
	/**
	 * Filters whether to validate the active theme.
	 *
	 * @since 2.7.0
	 *
	 * @param bool $validate Whether to validate the active theme. Default true.
	 */
	if ( wp_installing() || ! apply_filters( 'validate_current_theme', true ) ) {
		return true;
	}

	if (
		! file_exists( get_template_directory() . '/templates/index.html' )
		&& ! file_exists( get_template_directory() . '/block-templates/index.html' ) // Deprecated path support since 5.9.0.
		&& ! file_exists( get_template_directory() . '/index.php' )
	) {
		// Invalid.
	} elseif ( ! file_exists( get_template_directory() . '/style.css' ) ) {
		// Invalid.
	} elseif ( is_child_theme() && ! file_exists( get_stylesheet_directory() . '/style.css' ) ) {
		// Invalid.
	} else {
		// Valid.
		return true;
	}

	$default = wp_get_theme( WP_DEFAULT_THEME );
	if ( $default->exists() ) {
		switch_theme( WP_DEFAULT_THEME );
		return false;
	}

	/**
	 * If we're in an invalid state but WP_DEFAULT_THEME doesn't exist,
	 * switch to the latest core default theme that's installed.
	 *
	 * If it turns out that this latest core default theme is our current
	 * theme, then there's nothing we can do about that, so we have to bail,
	 * rather than going into an infinite loop. (This is why there are
	 * checks against WP_DEFAULT_THEME above, also.) We also can't do anything
	 * if it turns out there is no default theme installed. (That's `false`.)
	 */
	$default = WP_Theme::get_core_default_theme();
	if ( false === $default || get_stylesheet() === $default->get_stylesheet() ) {
		return true;
	}

	switch_theme( $default->get_stylesheet() );
	return false;
}

/**
 * Validates the theme requirements for WordPress version and PHP version.
 *
 * Uses the information from `Requires at least` and `Requires PHP` headers
 * defined in the theme's `style.css` file.
 *
 * @since 5.5.0
 * @since 5.8.0 Removed support for using `readme.txt` as a fallback.
 *
 * @param string $stylesheet Directory name for the theme.
 * @return true|WP_Error True if requirements are met, WP_Error on failure.
 */
function validate_theme_requirements( $stylesheet ) {
	$theme = wp_get_theme( $stylesheet );

	$requirements = array(
		'requires'     => ! empty( $theme->get( 'RequiresWP' ) ) ? $theme->get( 'RequiresWP' ) : '',
		'requires_php' => ! empty( $theme->get( 'RequiresPHP' ) ) ? $theme->get( 'RequiresPHP' ) : '',
	);

	$compatible_wp  = is_wp_version_compatible( $requirements['requires'] );
	$compatible_php = is_php_version_compatible( $requirements['requires_php'] );

	if ( ! $compatible_wp && ! $compatible_php ) {
		return new WP_Error(
			'theme_wp_php_incompatible',
			sprintf(
				/* translators: %s: Theme name. */
				_x( '<strong>Error:</strong> Current WordPress and PHP versions do not meet minimum requirements for %s.', 'theme' ),
				$theme->display( 'Name' )
			)
		);
	} elseif ( ! $compatible_php ) {
		return new WP_Error(
			'theme_php_incompatible',
			sprintf(
				/* translators: %s: Theme name. */
				_x( '<strong>Error:</strong> Current PHP version does not meet minimum requirements for %s.', 'theme' ),
				$theme->display( 'Name' )
			)
		);
	} elseif ( ! $compatible_wp ) {
		return new WP_Error(
			'theme_wp_incompatible',
			sprintf(
				/* translators: %s: Theme name. */
				_x( '<strong>Error:</strong> Current WordPress version does not meet minimum requirements for %s.', 'theme' ),
				$theme->display( 'Name' )
			)
		);
	}

	return true;
}

/**
 * Retrieves all theme modifications.
 *
 * @since 3.1.0
 * @since 5.9.0 The return value is always an array.
 *
 * @return array Theme modifications.
 */
function get_theme_mods() {
	$theme_slug = get_option( 'stylesheet' );
	$mods       = get_option( "theme_mods_$theme_slug" );

	if ( false === $mods ) {
		$theme_name = get_option( 'current_theme' );
		if ( false === $theme_name ) {
			$theme_name = wp_get_theme()->get( 'Name' );
		}

		$mods = get_option( "mods_$theme_name" ); // Deprecated location.
		if ( is_admin() && false !== $mods ) {
			update_option( "theme_mods_$theme_slug", $mods );
			delete_option( "mods_$theme_name" );
		}
	}

	if ( ! is_array( $mods ) ) {
		$mods = array();
	}

	return $mods;
}

/**
 * Retrieves theme modification value for the active theme.
 *
 * If the modification name does not exist and `$default_value` is a string, then the
 * default will be passed through the {@link https://www.php.net/sprintf sprintf()}
 * PHP function with the template directory URI as the first value and the
 * stylesheet directory URI as the second value.
 *
 * @since 2.1.0
 *
 * @param string $name          Theme modification name.
 * @param mixed  $default_value Optional. Theme modification default value. Default false.
 * @return mixed Theme modification value.
 */
function get_theme_mod( $name, $default_value = false ) {
	$mods = get_theme_mods();

	if ( isset( $mods[ $name ] ) ) {
		/**
		 * Filters the theme modification, or 'theme_mod', value.
		 *
		 * The dynamic portion of the hook name, `$name`, refers to the key name
		 * of the modification array. For example, 'header_textcolor', 'header_image',
		 * and so on depending on the theme options.
		 *
		 * @since 2.2.0
		 *
		 * @param mixed $current_mod The value of the active theme modification.
		 */
		return apply_filters( "theme_mod_{$name}", $mods[ $name ] );
	}

	if ( is_string( $default_value ) ) {
		// Only run the replacement if an sprintf() string format pattern was found.
		if ( preg_match( '#(?<!%)%(?:\d+\$?)?s#', $default_value ) ) {
			// Remove a single trailing percent sign.
			$default_value = preg_replace( '#(?<!%)%$#', '', $default_value );
			$default_value = sprintf( $default_value, get_template_directory_uri(), get_stylesheet_directory_uri() );
		}
	}

	/** This filter is documented in wp-includes/theme.php */
	return apply_filters( "theme_mod_{$name}", $default_value );
}

/**
 * Updates theme modification value for the active theme.
 *
 * @since 2.1.0
 * @since 5.6.0 A return value was added.
 *
 * @param string $name  Theme modification name.
 * @param mixed  $value Theme modification value.
 * @return bool True if the value was updated, false otherwise.
 */
function set_theme_mod( $name, $value ) {
	$mods      = get_theme_mods();
	$old_value = isset( $mods[ $name ] ) ? $mods[ $name ] : false;

	/**
	 * Filters the theme modification, or 'theme_mod', value on save.
	 *
	 * The dynamic portion of the hook name, `$name`, refers to the key name
	 * of the modification array. For example, 'header_textcolor', 'header_image',
	 * and so on depending on the theme options.
	 *
	 * @since 3.9.0
	 *
	 * @param mixed $value     The new value of the theme modification.
	 * @param mixed $old_value The current value of the theme modification.
	 */
	$mods[ $name ] = apply_filters( "pre_set_theme_mod_{$name}", $value, $old_value );

	$theme = get_option( 'stylesheet' );

	return update_option( "theme_mods_$theme", $mods );
}

/**
 * Removes theme modification name from active theme list.
 *
 * If removing the name also removes all elements, then the entire option
 * will be removed.
 *
 * @since 2.1.0
 *
 * @param string $name Theme modification name.
 */
function remove_theme_mod( $name ) {
	$mods = get_theme_mods();

	if ( ! isset( $mods[ $name ] ) ) {
		return;
	}

	unset( $mods[ $name ] );

	if ( empty( $mods ) ) {
		remove_theme_mods();
		return;
	}

	$theme = get_option( 'stylesheet' );

	update_option( "theme_mods_$theme", $mods );
}

/**
 * Removes theme modifications option for the active theme.
 *
 * @since 2.1.0
 */
function remove_theme_mods() {
	delete_option( 'theme_mods_' . get_option( 'stylesheet' ) );

	// Old style.
	$theme_name = get_option( 'current_theme' );
	if ( false === $theme_name ) {
		$theme_name = wp_get_theme()->get( 'Name' );
	}

	delete_option( 'mods_' . $theme_name );
}

/**
 * Retrieves the custom header text color in 3- or 6-digit hexadecimal form.
 *
 * @since 2.1.0
 *
 * @return string Header text color in 3- or 6-digit hexadecimal form (minus the hash symbol).
 */
function get_header_textcolor() {
	return get_theme_mod( 'header_textcolor', get_theme_support( 'custom-header', 'default-text-color' ) );
}

/**
 * Displays the custom header text color in 3- or 6-digit hexadecimal form (minus the hash symbol).
 *
 * @since 2.1.0
 */
function header_textcolor() {
	echo get_header_textcolor();
}

/**
 * Whether to display the header text.
 *
 * @since 3.4.0
 *
 * @return bool
 */
function display_header_text() {
	if ( ! current_theme_supports( 'custom-header', 'header-text' ) ) {
		return false;
	}

	$text_color = get_theme_mod( 'header_textcolor', get_theme_support( 'custom-header', 'default-text-color' ) );
	return 'blank' !== $text_color;
}

/**
 * Checks whether a header image is set or not.
 *
 * @since 4.2.0
 *
 * @see get_header_image()
 *
 * @return bool Whether a header image is set or not.
 */
function has_header_image() {
	return (bool) get_header_image();
}

/**
 * Retrieves header image for custom header.
 *
 * @since 2.1.0
 *
 * @return string|false
 */
function get_header_image() {
	$url = get_theme_mod( 'header_image', get_theme_support( 'custom-header', 'default-image' ) );

	if ( 'remove-header' === $url ) {
		return false;
	}

	if ( is_random_header_image() ) {
		$url = get_random_header_image();
	}

	/**
	 * Filters the header image URL.
	 *
	 * @since 6.1.0
	 *
	 * @param string $url Header image URL.
	 */
	$url = apply_filters( 'get_header_image', $url );

	if ( ! is_string( $url ) ) {
		return false;
	}

	$url = trim( $url );
	return sanitize_url( set_url_scheme( $url ) );
}

/**
 * Creates image tag markup for a custom header image.
 *
 * @since 4.4.0
 *
 * @param array $attr Optional. Additional attributes for the image tag. Can be used
 *                              to override the default attributes. Default empty.
 * @return string HTML image element markup or empty string on failure.
 */
function get_header_image_tag( $attr = array() ) {
	$header      = get_custom_header();
	$header->url = get_header_image();

	if ( ! $header->url ) {
		return '';
	}

	$width  = absint( $header->width );
	$height = absint( $header->height );
	$alt    = '';

	// Use alternative text assigned to the image, if available. Otherwise, leave it empty.
	if ( ! empty( $header->attachment_id ) ) {
		$image_alt = get_post_meta( $header->attachment_id, '_wp_attachment_image_alt', true );

		if ( is_string( $image_alt ) ) {
			$alt = $image_alt;
		}
	}

	$attr = wp_parse_args(
		$attr,
		array(
			'src'    => $header->url,
			'width'  => $width,
			'height' => $height,
			'alt'    => $alt,
		)
	);

	// Generate 'srcset' and 'sizes' if not already present.
	if ( empty( $attr['srcset'] ) && ! empty( $header->attachment_id ) ) {
		$image_meta = get_post_meta( $header->attachment_id, '_wp_attachment_metadata', true );
		$size_array = array( $width, $height );

		if ( is_array( $image_meta ) ) {
			$srcset = wp_calculate_image_srcset( $size_array, $header->url, $image_meta, $header->attachment_id );

			if ( ! empty( $attr['sizes'] ) ) {
				$sizes = $attr['sizes'];
			} else {
				$sizes = wp_calculate_image_sizes( $size_array, $header->url, $image_meta, $header->attachment_id );
			}

			if ( $srcset && $sizes ) {
				$attr['srcset'] = $srcset;
				$attr['sizes']  = $sizes;
			}
		}
	}

	$attr = array_merge(
		$attr,
		wp_get_loading_optimization_attributes( 'img', $attr, 'get_header_image_tag' )
	);

	/*
	 * If the default value of `lazy` for the `loading` attribute is overridden
	 * to omit the attribute for this image, ensure it is not included.
	 */
	if ( isset( $attr['loading'] ) && ! $attr['loading'] ) {
		unset( $attr['loading'] );
	}

	// If the `fetchpriority` attribute is overridden and set to false or an empty string.
	if ( isset( $attr['fetchpriority'] ) && ! $attr['fetchpriority'] ) {
		unset( $attr['fetchpriority'] );
	}

	// If the `decoding` attribute is overridden and set to false or an empty string.
	if ( isset( $attr['decoding'] ) && ! $attr['decoding'] ) {
		unset( $attr['decoding'] );
	}

	/**
	 * Filters the list of header image attributes.
	 *
	 * @since 5.9.0
	 *
	 * @param array  $attr   Array of the attributes for the image tag.
	 * @param object $header The custom header object returned by 'get_custom_header()'.
	 */
	$attr = apply_filters( 'get_header_image_tag_attributes', $attr, $header );

	$attr = array_map( 'esc_attr', $attr );
	$html = '<img';

	foreach ( $attr as $name => $value ) {
		$html .= ' ' . $name . '="' . $value . '"';
	}

	$html .= ' />';

	/**
	 * Filters the markup of header images.
	 *
	 * @since 4.4.0
	 *
	 * @param string $html   The HTML image tag markup being filtered.
	 * @param object $header The custom header object returned by 'get_custom_header()'.
	 * @param array  $attr   Array of the attributes for the image tag.
	 */
	return apply_filters( 'get_header_image_tag', $html, $header, $attr );
}

/**
 * Displays the image markup for a custom header image.
 *
 * @since 4.4.0
 *
 * @param array $attr Optional. Attributes for the image markup. Default empty.
 */
function the_header_image_tag( $attr = array() ) {
	echo get_header_image_tag( $attr );
}

/**
 * Gets random header image data from registered images in theme.
 *
 * @since 3.4.0
 *
 * @access private
 *
 * @global array $_wp_default_headers
 *
 * @return object
 */
function _get_random_header_data() {
	global $_wp_default_headers;
	static $_wp_random_header = null;

	if ( empty( $_wp_random_header ) ) {
		$header_image_mod = get_theme_mod( 'header_image', '' );
		$headers          = array();

		if ( 'random-uploaded-image' === $header_image_mod ) {
			$headers = get_uploaded_header_images();
		} elseif ( ! empty( $_wp_default_headers ) ) {
			if ( 'random-default-image' === $header_image_mod ) {
				$headers = $_wp_default_headers;
			} else {
				if ( current_theme_supports( 'custom-header', 'random-default' ) ) {
					$headers = $_wp_default_headers;
				}
			}
		}

		if ( empty( $headers ) ) {
			return new stdClass();
		}

		$_wp_random_header = (object) $headers[ array_rand( $headers ) ];

		$_wp_random_header->url = sprintf(
			$_wp_random_header->url,
			get_template_directory_uri(),
			get_stylesheet_directory_uri()
		);

		$_wp_random_header->thumbnail_url = sprintf(
			$_wp_random_header->thumbnail_url,
			get_template_directory_uri(),
			get_stylesheet_directory_uri()
		);
	}

	return $_wp_random_header;
}

/**
 * Gets random header image URL from registered images in theme.
 *
 * @since 3.2.0
 *
 * @return string Path to header image.
 */
function get_random_header_image() {
	$random_image = _get_random_header_data();

	if ( empty( $random_image->url ) ) {
		return '';
	}

	return $random_image->url;
}

/**
 * Checks if random header image is in use.
 *
 * Always true if user expressly chooses the option in Appearance > Header.
 * Also true if theme has multiple header images registered, no specific header image
 * is chosen, and theme turns on random headers with add_theme_support().
 *
 * @since 3.2.0
 *
 * @param string $type The random pool to use. Possible values include 'any',
 *                     'default', 'uploaded'. Default 'any'.
 * @return bool
 */
function is_random_header_image( $type = 'any' ) {
	$header_image_mod = get_theme_mod( 'header_image', get_theme_support( 'custom-header', 'default-image' ) );

	if ( 'any' === $type ) {
		if ( 'random-default-image' === $header_image_mod
			|| 'random-uploaded-image' === $header_image_mod
			|| ( empty( $header_image_mod ) && '' !== get_random_header_image() )
		) {
			return true;
		}
	} else {
		if ( "random-$type-image" === $header_image_mod ) {
			return true;
		} elseif ( 'default' === $type
			&& empty( $header_image_mod ) && '' !== get_random_header_image()
		) {
			return true;
		}
	}

	return false;
}

/**
 * Displays header image URL.
 *
 * @since 2.1.0
 */
function header_image() {
	$image = get_header_image();

	if ( $image ) {
		echo esc_url( $image );
	}
}

/**
 * Gets the header images uploaded for the active theme.
 *
 * @since 3.2.0
 *
 * @return array
 */
function get_uploaded_header_images() {
	$header_images = array();

	// @todo Caching.
	$headers = get_posts(
		array(
			'post_type'  => 'attachment',
			'meta_key'   => '_wp_attachment_is_custom_header',
			'meta_value' => get_option( 'stylesheet' ),
			'orderby'    => 'none',
			'nopaging'   => true,
		)
	);

	if ( empty( $headers ) ) {
		return array();
	}

	foreach ( (array) $headers as $header ) {
		$url          = sanitize_url( wp_get_attachment_url( $header->ID ) );
		$header_data  = wp_get_attachment_metadata( $header->ID );
		$header_index = $header->ID;

		$header_images[ $header_index ]                  = array();
		$header_images[ $header_index ]['attachment_id'] = $header->ID;
		$header_images[ $header_index ]['url']           = $url;
		$header_images[ $header_index ]['thumbnail_url'] = $url;
		$header_images[ $header_index ]['alt_text']      = get_post_meta( $header->ID, '_wp_attachment_image_alt', true );

		if ( isset( $header_data['attachment_parent'] ) ) {
			$header_images[ $header_index ]['attachment_parent'] = $header_data['attachment_parent'];
		} else {
			$header_images[ $header_index ]['attachment_parent'] = '';
		}

		if ( isset( $header_data['width'] ) ) {
			$header_images[ $header_index ]['width'] = $header_data['width'];
		}
		if ( isset( $header_data['height'] ) ) {
			$header_images[ $header_index ]['height'] = $header_data['height'];
		}
	}

	return $header_images;
}

/**
 * Gets the header image data.
 *
 * @since 3.4.0
 *
 * @global array $_wp_default_headers
 *
 * @return object
 */
function get_custom_header() {
	global $_wp_default_headers;

	if ( is_random_header_image() ) {
		$data = _get_random_header_data();
	} else {
		$data = get_theme_mod( 'header_image_data' );
		if ( ! $data && current_theme_supports( 'custom-header', 'default-image' ) ) {
			$directory_args        = array( get_template_directory_uri(), get_stylesheet_directory_uri() );
			$data                  = array();
			$data['url']           = vsprintf( get_theme_support( 'custom-header', 'default-image' ), $directory_args );
			$data['thumbnail_url'] = $data['url'];
			if ( ! empty( $_wp_default_headers ) ) {
				foreach ( (array) $_wp_default_headers as $default_header ) {
					$url = vsprintf( $default_header['url'], $directory_args );
					if ( $data['url'] === $url ) {
						$data                  = $default_header;
						$data['url']           = $url;
						$data['thumbnail_url'] = vsprintf( $data['thumbnail_url'], $directory_args );
						break;
					}
				}
			}
		}
	}

	$default = array(
		'url'           => '',
		'thumbnail_url' => '',
		'width'         => get_theme_support( 'custom-header', 'width' ),
		'height'        => get_theme_support( 'custom-header', 'height' ),
		'video'         => get_theme_support( 'custom-header', 'video' ),
	);
	return (object) wp_parse_args( $data, $default );
}

/**
 * Registers a selection of default headers to be displayed by the custom header admin UI.
 *
 * @since 3.0.0
 *
 * @global array $_wp_default_headers
 *
 * @param array $headers Array of headers keyed by a string ID. The IDs point to arrays
 *                       containing 'url', 'thumbnail_url', and 'description' keys.
 */
function register_default_headers( $headers ) {
	global $_wp_default_headers;

	$_wp_default_headers = array_merge( (array) $_wp_default_headers, (array) $headers );
}

/**
 * Unregisters default headers.
 *
 * This function must be called after register_default_headers() has already added the
 * header you want to remove.
 *
 * @see register_default_headers()
 * @since 3.0.0
 *
 * @global array $_wp_default_headers
 *
 * @param string|array $header The header string id (key of array) to remove, or an array thereof.
 * @return bool|void A single header returns true on success, false on failure.
 *                   There is currently no return value for multiple headers.
 */
function unregister_default_headers( $header ) {
	global $_wp_default_headers;

	if ( is_array( $header ) ) {
		array_map( 'unregister_default_headers', $header );
	} elseif ( isset( $_wp_default_headers[ $header ] ) ) {
		unset( $_wp_default_headers[ $header ] );
		return true;
	} else {
		return false;
	}
}

/**
 * Checks whether a header video is set or not.
 *
 * @since 4.7.0
 *
 * @see get_header_video_url()
 *
 * @return bool Whether a header video is set or not.
 */
function has_header_video() {
	return (bool) get_header_video_url();
}

/**
 * Retrieves header video URL for custom header.
 *
 * Uses a local video if present, or falls back to an external video.
 *
 * @since 4.7.0
 *
 * @return string|false Header video URL or false if there is no video.
 */
function get_header_video_url() {
	$id = absint( get_theme_mod( 'header_video' ) );

	if ( $id ) {
		// Get the file URL from the attachment ID.
		$url = wp_get_attachment_url( $id );
	} else {
		$url = get_theme_mod( 'external_header_video' );
	}

	/**
	 * Filters the header video URL.
	 *
	 * @since 4.7.3
	 *
	 * @param string $url Header video URL, if available.
	 */
	$url = apply_filters( 'get_header_video_url', $url );

	if ( ! $id && ! $url ) {
		return false;
	}

	return sanitize_url( set_url_scheme( $url ) );
}

/**
 * Displays header video URL.
 *
 * @since 4.7.0
 */
function the_header_video_url() {
	$video = get_header_video_url();

	if ( $video ) {
		echo esc_url( $video );
	}
}

/**
 * Retrieves header video settings.
 *
 * @since 4.7.0
 *
 * @return array
 */
function get_header_video_settings() {
	$header     = get_custom_header();
	$video_url  = get_header_video_url();
	$video_type = wp_check_filetype( $video_url, wp_get_mime_types() );

	$settings = array(
		'mimeType'  => '',
		'posterUrl' => get_header_image(),
		'videoUrl'  => $video_url,
		'width'     => absint( $header->width ),
		'height'    => absint( $header->height ),
		'minWidth'  => 900,
		'minHeight' => 500,
		'l10n'      => array(
			'pause'      => __( 'Pause' ),
			'play'       => __( 'Play' ),
			'pauseSpeak' => __( 'Video is paused.' ),
			'playSpeak'  => __( 'Video is playing.' ),
		),
	);

	if ( preg_match( '#^https?://(?:www\.)?(?:youtube\.com/watch|youtu\.be/)#', $video_url ) ) {
		$settings['mimeType'] = 'video/x-youtube';
	} elseif ( ! empty( $video_type['type'] ) ) {
		$settings['mimeType'] = $video_type['type'];
	}

	/**
	 * Filters header video settings.
	 *
	 * @since 4.7.0
	 *
	 * @param array $settings An array of header video settings.
	 */
	return apply_filters( 'header_video_settings', $settings );
}

/**
 * Checks whether a custom header is set or not.
 *
 * @since 4.7.0
 *
 * @return bool True if a custom header is set. False if not.
 */
function has_custom_header() {
	if ( has_header_image() || ( has_header_video() && is_header_video_active() ) ) {
		return true;
	}

	return false;
}

/**
 * Checks whether the custom header video is eligible to show on the current page.
 *
 * @since 4.7.0
 *
 * @return bool True if the custom header video should be shown. False if not.
 */
function is_header_video_active() {
	if ( ! get_theme_support( 'custom-header', 'video' ) ) {
		return false;
	}

	$video_active_cb = get_theme_support( 'custom-header', 'video-active-callback' );

	if ( empty( $video_active_cb ) || ! is_callable( $video_active_cb ) ) {
		$show_video = true;
	} else {
		$show_video = call_user_func( $video_active_cb );
	}

	/**
	 * Filters whether the custom header video is eligible to show on the current page.
	 *
	 * @since 4.7.0
	 *
	 * @param bool $show_video Whether the custom header video should be shown. Returns the value
	 *                         of the theme setting for the `custom-header`'s `video-active-callback`.
	 *                         If no callback is set, the default value is that of `is_front_page()`.
	 */
	return apply_filters( 'is_header_video_active', $show_video );
}

/**
 * Retrieves the markup for a custom header.
 *
 * The container div will always be returned in the Customizer preview.
 *
 * @since 4.7.0
 *
 * @return string The markup for a custom header on success.
 */
function get_custom_header_markup() {
	if ( ! has_custom_header() && ! is_customize_preview() ) {
		return '';
	}

	return sprintf(
		'<div id="wp-custom-header" class="wp-custom-header">%s</div>',
		get_header_image_tag()
	);
}

/**
 * Prints the markup for a custom header.
 *
 * A container div will always be printed in the Customizer preview.
 *
 * @since 4.7.0
 */
function the_custom_header_markup() {
	$custom_header = get_custom_header_markup();
	if ( empty( $custom_header ) ) {
		return;
	}

	echo $custom_header;

	if ( is_header_video_active() && ( has_header_video() || is_customize_preview() ) ) {
		wp_enqueue_script( 'wp-custom-header' );
		wp_localize_script( 'wp-custom-header', '_wpCustomHeaderSettings', get_header_video_settings() );
	}
}

/**
 * Retrieves background image for custom background.
 *
 * @since 3.0.0
 *
 * @return string
 */
function get_background_image() {
	return get_theme_mod( 'background_image', get_theme_support( 'custom-background', 'default-image' ) );
}

/**
 * Displays background image path.
 *
 * @since 3.0.0
 */
function background_image() {
	echo get_background_image();
}

/**
 * Retrieves value for custom background color.
 *
 * @since 3.0.0
 *
 * @return string
 */
function get_background_color() {
	return get_theme_mod( 'background_color', get_theme_support( 'custom-background', 'default-color' ) );
}

/**
 * Displays background color value.
 *
 * @since 3.0.0
 */
function background_color() {
	echo get_background_color();
}

/**
 * Default custom background callback.
 *
 * @since 3.0.0
 */
function _custom_background_cb() {
	// $background is the saved custom image, or the default image.
	$background = set_url_scheme( get_background_image() );

	/*
	 * $color is the saved custom color.
	 * A default has to be specified in style.css. It will not be printed here.
	 */
	$color = get_background_color();

	if ( get_theme_support( 'custom-background', 'default-color' ) === $color ) {
		$color = false;
	}

	$type_attr = current_theme_supports( 'html5', 'style' ) ? '' : ' type="text/css"';

	if ( ! $background && ! $color ) {
		if ( is_customize_preview() ) {
			printf( '<style%s id="custom-background-css"></style>', $type_attr );
		}
		return;
	}

	$style = $color ? "background-color: #$color;" : '';

	if ( $background ) {
		$image = ' background-image: url("' . sanitize_url( $background ) . '");';

		// Background Position.
		$position_x = get_theme_mod( 'background_position_x', get_theme_support( 'custom-background', 'default-position-x' ) );
		$position_y = get_theme_mod( 'background_position_y', get_theme_support( 'custom-background', 'default-position-y' ) );

		if ( ! in_array( $position_x, array( 'left', 'center', 'right' ), true ) ) {
			$position_x = 'left';
		}

		if ( ! in_array( $position_y, array( 'top', 'center', 'bottom' ), true ) ) {
			$position_y = 'top';
		}

		$position = " background-position: $position_x $position_y;";

		// Background Size.
		$size = get_theme_mod( 'background_size', get_theme_support( 'custom-background', 'default-size' ) );

		if ( ! in_array( $size, array( 'auto', 'contain', 'cover' ), true ) ) {
			$size = 'auto';
		}

		$size = " background-size: $size;";

		// Background Repeat.
		$repeat = get_theme_mod( 'background_repeat', get_theme_support( 'custom-background', 'default-repeat' ) );

		if ( ! in_array( $repeat, array( 'repeat-x', 'repeat-y', 'repeat', 'no-repeat' ), true ) ) {
			$repeat = 'repeat';
		}

		$repeat = " background-repeat: $repeat;";

		// Background Scroll.
		$attachment = get_theme_mod( 'background_attachment', get_theme_support( 'custom-background', 'default-attachment' ) );

		if ( 'fixed' !== $attachment ) {
			$attachment = 'scroll';
		}

		$attachment = " background-attachment: $attachment;";

		$style .= $image . $position . $size . $repeat . $attachment;
	}
	?>
<style<?php echo $type_attr; ?> id="custom-background-css">
body.custom-background { <?php echo trim( $style ); ?> }
</style>
	<?php
}

/**
 * Renders the Custom CSS style element.
 *
 * @since 4.7.0
 */
function wp_custom_css_cb() {
	$styles = wp_get_custom_css();
	if ( $styles || is_customize_preview() ) :
		$type_attr = current_theme_supports( 'html5', 'style' ) ? '' : ' type="text/css"';
		?>
		<style<?php echo $type_attr; ?> id="wp-custom-css">
			<?php
			// Note that esc_html() cannot be used because `div &gt; span` is not interpreted properly.
			echo strip_tags( $styles );
			?>
		</style>
		<?php
	endif;
}

/**
 * Fetches the `custom_css` post for a given theme.
 *
 * @since 4.7.0
 *
 * @param string $stylesheet Optional. A theme object stylesheet name. Defaults to the active theme.
 * @return WP_Post|null The custom_css post or null if none exists.
 */
function wp_get_custom_css_post( $stylesheet = '' ) {
	if ( empty( $stylesheet ) ) {
		$stylesheet = get_stylesheet();
	}

	$custom_css_query_vars = array(
		'post_type'              => 'custom_css',
		'post_status'            => get_post_stati(),
		'name'                   => sanitize_title( $stylesheet ),
		'posts_per_page'         => 1,
		'no_found_rows'          => true,
		'cache_results'          => true,
		'update_post_meta_cache' => false,
		'update_post_term_cache' => false,
		'lazy_load_term_meta'    => false,
	);

	$post = null;
	if ( get_stylesheet() === $stylesheet ) {
		$post_id = get_theme_mod( 'custom_css_post_id' );

		if ( $post_id > 0 && get_post( $post_id ) ) {
			$post = get_post( $post_id );
		}

		// `-1` indicates no post exists; no query necessary.
		if ( ! $post && -1 !== $post_id ) {
			$query = new WP_Query( $custom_css_query_vars );
			$post  = $query->post;
			/*
			 * Cache the lookup. See wp_update_custom_css_post().
			 * @todo This should get cleared if a custom_css post is added/removed.
			 */
			set_theme_mod( 'custom_css_post_id', $post ? $post->ID : -1 );
		}
	} else {
		$query = new WP_Query( $custom_css_query_vars );
		$post  = $query->post;
	}

	return $post;
}

/**
 * Fetches the saved Custom CSS content for rendering.
 *
 * @since 4.7.0
 *
 * @param string $stylesheet Optional. A theme object stylesheet name. Defaults to the active theme.
 * @return string The Custom CSS Post content.
 */
function wp_get_custom_css( $stylesheet = '' ) {
	$css = '';

	if ( empty( $stylesheet ) ) {
		$stylesheet = get_stylesheet();
	}

	$post = wp_get_custom_css_post( $stylesheet );
	if ( $post ) {
		$css = $post->post_content;
	}

	/**
	 * Filters the custom CSS output into the head element.
	 *
	 * @since 4.7.0
	 *
	 * @param string $css        CSS pulled in from the Custom CSS post type.
	 * @param string $stylesheet The theme stylesheet name.
	 */
	$css = apply_filters( 'wp_get_custom_css', $css, $stylesheet );

	return $css;
}

/**
 * Updates the `custom_css` post for a given theme.
 *
 * Inserts a `custom_css` post when one doesn't yet exist.
 *
 * @since 4.7.0
 *
 * @param string $css CSS, stored in `post_content`.
 * @param array  $args {
 *     Args.
 *
 *     @type string $preprocessed Optional. Pre-processed CSS, stored in `post_content_filtered`.
 *                                Normally empty string.
 *     @type string $stylesheet   Optional. Stylesheet (child theme) to update.
 *                                Defaults to active theme/stylesheet.
 * }
 * @return WP_Post|WP_Error Post on success, error on failure.
 */
function wp_update_custom_css_post( $css, $args = array() ) {
	$args = wp_parse_args(
		$args,
		array(
			'preprocessed' => '',
			'stylesheet'   => get_stylesheet(),
		)
	);

	$data = array(
		'css'          => $css,
		'preprocessed' => $args['preprocessed'],
	);

	/**
	 * Filters the `css` (`post_content`) and `preprocessed` (`post_content_filtered`) args
	 * for a `custom_css` post being updated.
	 *
	 * This filter can be used by plugin that offer CSS pre-processors, to store the original
	 * pre-processed CSS in `post_content_filtered` and then store processed CSS in `post_content`.
	 * When used in this way, the `post_content_filtered` should be supplied as the setting value
	 * instead of `post_content` via a the `customize_value_custom_css` filter, for example:
	 *
	 * <code>
	 * add_filter( 'customize_value_custom_css', function( $value, $setting ) {
	 *     $post = wp_get_custom_css_post( $setting->stylesheet );
	 *     if ( $post && ! empty( $post->post_content_filtered ) ) {
	 *         $css = $post->post_content_filtered;
	 *     }
	 *     return $css;
	 * }, 10, 2 );
	 * </code>
	 *
	 * @since 4.7.0
	 * @param array $data {
	 *     Custom CSS data.
	 *
	 *     @type string $css          CSS stored in `post_content`.
	 *     @type string $preprocessed Pre-processed CSS stored in `post_content_filtered`.
	 *                                Normally empty string.
	 * }
	 * @param array $args {
	 *     The args passed into `wp_update_custom_css_post()` merged with defaults.
	 *
	 *     @type string $css          The original CSS passed in to be updated.
	 *     @type string $preprocessed The original preprocessed CSS passed in to be updated.
	 *     @type string $stylesheet   The stylesheet (theme) being updated.
	 * }
	 */
	$data = apply_filters( 'update_custom_css_data', $data, array_merge( $args, compact( 'css' ) ) );

	$post_data = array(
		'post_title'            => $args['stylesheet'],
		'post_name'             => sanitize_title( $args['stylesheet'] ),
		'post_type'             => 'custom_css',
		'post_status'           => 'publish',
		'post_content'          => $data['css'],
		'post_content_filtered' => $data['preprocessed'],
	);

	// Update post if it already exists, otherwise create a new one.
	$post = wp_get_custom_css_post( $args['stylesheet'] );
	if ( $post ) {
		$post_data['ID'] = $post->ID;
		$r               = wp_update_post( wp_slash( $post_data ), true );
	} else {
		$r = wp_insert_post( wp_slash( $post_data ), true );

		if ( ! is_wp_error( $r ) ) {
			if ( get_stylesheet() === $args['stylesheet'] ) {
				set_theme_mod( 'custom_css_post_id', $r );
			}

			// Trigger creation of a revision. This should be removed once #30854 is resolved.
			$revisions = wp_get_latest_revision_id_and_total_count( $r );
			if ( ! is_wp_error( $revisions ) && 0 === $revisions['count'] ) {
				wp_save_post_revision( $r );
			}
		}
	}

	if ( is_wp_error( $r ) ) {
		return $r;
	}
	return get_post( $r );
}

/**
 * Adds callback for custom TinyMCE editor stylesheets.
 *
 * The parameter $stylesheet is the name of the stylesheet, relative to
 * the theme root. It also accepts an array of stylesheets.
 * It is optional and defaults to 'editor-style.css'.
 *
 * This function automatically adds another stylesheet with -rtl prefix, e.g. editor-style-rtl.css.
 * If that file doesn't exist, it is removed before adding the stylesheet(s) to TinyMCE.
 * If an array of stylesheets is passed to add_editor_style(),
 * RTL is only added for the first stylesheet.
 *
 * Since version 3.4 the TinyMCE body has .rtl CSS class.
 * It is a better option to use that class and add any RTL styles to the main stylesheet.
 *
 * @since 3.0.0
 *
 * @global array $editor_styles
 *
 * @param array|string $stylesheet Optional. Stylesheet name or array thereof, relative to theme root.
 *                                 Defaults to 'editor-style.css'
 */
function add_editor_style( $stylesheet = 'editor-style.css' ) {
	global $editor_styles;

	add_theme_support( 'editor-style' );

	$editor_styles = (array) $editor_styles;
	$stylesheet    = (array) $stylesheet;

	if ( is_rtl() ) {
		$rtl_stylesheet = str_replace( '.css', '-rtl.css', $stylesheet[0] );
		$stylesheet[]   = $rtl_stylesheet;
	}

	$editor_styles = array_merge( $editor_styles, $stylesheet );
}

/**
 * Removes all visual editor stylesheets.
 *
 * @since 3.1.0
 *
 * @global array $editor_styles
 *
 * @return bool True on success, false if there were no stylesheets to remove.
 */
function remove_editor_styles() {
	if ( ! current_theme_supports( 'editor-style' ) ) {
		return false;
	}
	_remove_theme_support( 'editor-style' );
	if ( is_admin() ) {
		$GLOBALS['editor_styles'] = array();
	}
	return true;
}

/**
 * Retrieves any registered editor stylesheet URLs.
 *
 * @since 4.0.0
 *
 * @global array $editor_styles Registered editor stylesheets
 *
 * @return string[] If registered, a list of editor stylesheet URLs.
 */
function get_editor_stylesheets() {
	$stylesheets = array();
	// Load editor_style.css if the active theme supports it.
	if ( ! empty( $GLOBALS['editor_styles'] ) && is_array( $GLOBALS['editor_styles'] ) ) {
		$editor_styles = $GLOBALS['editor_styles'];

		$editor_styles = array_unique( array_filter( $editor_styles ) );
		$style_uri     = get_stylesheet_directory_uri();
		$style_dir     = get_stylesheet_directory();

		// Support externally referenced styles (like, say, fonts).
		foreach ( $editor_styles as $key => $file ) {
			if ( preg_match( '~^(https?:)?//~', $file ) ) {
				$stylesheets[] = sanitize_url( $file );
				unset( $editor_styles[ $key ] );
			}
		}

		// Look in a parent theme first, that way child theme CSS overrides.
		if ( is_child_theme() ) {
			$template_uri = get_template_directory_uri();
			$template_dir = get_template_directory();

			foreach ( $editor_styles as $key => $file ) {
				if ( $file && file_exists( "$template_dir/$file" ) ) {
					$stylesheets[] = "$template_uri/$file";
				}
			}
		}

		foreach ( $editor_styles as $file ) {
			if ( $file && file_exists( "$style_dir/$file" ) ) {
				$stylesheets[] = "$style_uri/$file";
			}
		}
	}

	/**
	 * Filters the array of URLs of stylesheets applied to the editor.
	 *
	 * @since 4.3.0
	 *
	 * @param string[] $stylesheets Array of URLs of stylesheets to be applied to the editor.
	 */
	return apply_filters( 'editor_stylesheets', $stylesheets );
}

/**
 * Expands a theme's starter content configuration using core-provided data.
 *
 * @since 4.7.0
 *
 * @return array Array of starter content.
 */
function get_theme_starter_content() {
	$theme_support = get_theme_support( 'starter-content' );
	if ( is_array( $theme_support ) && ! empty( $theme_support[0] ) && is_array( $theme_support[0] ) ) {
		$config = $theme_support[0];
	} else {
		$config = array();
	}

	$core_content = array(
		'widgets'   => array(
			'text_business_info' => array(
				'text',
				array(
					'title'  => _x( 'Find Us', 'Theme starter content' ),
					'text'   => implode(
						'',
						array(
							'<strong>' . _x( 'Address', 'Theme starter content' ) . "</strong>\n",
							_x( '123 Main Street', 'Theme starter content' ) . "\n",
							_x( 'New York, NY 10001', 'Theme starter content' ) . "\n\n",
							'<strong>' . _x( 'Hours', 'Theme starter content' ) . "</strong>\n",
							_x( 'Monday&ndash;Friday: 9:00AM&ndash;5:00PM', 'Theme starter content' ) . "\n",
							_x( 'Saturday &amp; Sunday: 11:00AM&ndash;3:00PM', 'Theme starter content' ),
						)
					),
					'filter' => true,
					'visual' => true,
				),
			),
			'text_about'         => array(
				'text',
				array(
					'title'  => _x( 'About This Site', 'Theme starter content' ),
					'text'   => _x( 'This may be a good place to introduce yourself and your site or include some credits.', 'Theme starter content' ),
					'filter' => true,
					'visual' => true,
				),
			),
			'archives'           => array(
				'archives',
				array(
					'title' => _x( 'Archives', 'Theme starter content' ),
				),
			),
			'calendar'           => array(
				'calendar',
				array(
					'title' => _x( 'Calendar', 'Theme starter content' ),
				),
			),
			'categories'         => array(
				'categories',
				array(
					'title' => _x( 'Categories', 'Theme starter content' ),
				),
			),
			'meta'               => array(
				'meta',
				array(
					'title' => _x( 'Meta', 'Theme starter content' ),
				),
			),
			'recent-comments'    => array(
				'recent-comments',
				array(
					'title' => _x( 'Recent Comments', 'Theme starter content' ),
				),
			),
			'recent-posts'       => array(
				'recent-posts',
				array(
					'title' => _x( 'Recent Posts', 'Theme starter content' ),
				),
			),
			'search'             => array(
				'search',
				array(
					'title' => _x( 'Search', 'Theme starter content' ),
				),
			),
		),
		'nav_menus' => array(
			'link_home'       => array(
				'type'  => 'custom',
				'title' => _x( 'Home', 'Theme starter content' ),
				'url'   => home_url( '/' ),
			),
			'page_home'       => array( // Deprecated in favor of 'link_home'.
				'type'      => 'post_type',
				'object'    => 'page',
				'object_id' => '{{home}}',
			),
			'page_about'      => array(
				'type'      => 'post_type',
				'object'    => 'page',
				'object_id' => '{{about}}',
			),
			'page_blog'       => array(
				'type'      => 'post_type',
				'object'    => 'page',
				'object_id' => '{{blog}}',
			),
			'page_news'       => array(
				'type'      => 'post_type',
				'object'    => 'page',
				'object_id' => '{{news}}',
			),
			'page_contact'    => array(
				'type'      => 'post_type',
				'object'    => 'page',
				'object_id' => '{{contact}}',
			),

			'link_email'      => array(
				'title' => _x( 'Email', 'Theme starter content' ),
				'url'   => 'mailto:wordpress@example.com',
			),
			'link_facebook'   => array(
				'title' => _x( 'Facebook', 'Theme starter content' ),
				'url'   => 'https://www.facebook.com/wordpress',
			),
			'link_foursquare' => array(
				'title' => _x( 'Foursquare', 'Theme starter content' ),
				'url'   => 'https://foursquare.com/',
			),
			'link_github'     => array(
				'title' => _x( 'GitHub', 'Theme starter content' ),
				'url'   => 'https://github.com/wordpress/',
			),
			'link_instagram'  => array(
				'title' => _x( 'Instagram', 'Theme starter content' ),
				'url'   => 'https://www.instagram.com/explore/tags/wordcamp/',
			),
			'link_linkedin'   => array(
				'title' => _x( 'LinkedIn', 'Theme starter content' ),
				'url'   => 'https://www.linkedin.com/company/1089783',
			),
			'link_pinterest'  => array(
				'title' => _x( 'Pinterest', 'Theme starter content' ),
				'url'   => 'https://www.pinterest.com/',
			),
			'link_twitter'    => array(
				'title' => _x( 'Twitter', 'Theme starter content' ),
				'url'   => 'https://twitter.com/wordpress',
			),
			'link_yelp'       => array(
				'title' => _x( 'Yelp', 'Theme starter content' ),
				'url'   => 'https://www.yelp.com',
			),
			'link_youtube'    => array(
				'title' => _x( 'YouTube', 'Theme starter content' ),
				'url'   => 'https://www.youtube.com/channel/UCdof4Ju7amm1chz1gi1T2ZA',
			),
		),
		'posts'     => array(
			'home'             => array(
				'post_type'    => 'page',
				'post_title'   => _x( 'Home', 'Theme starter content' ),
				'post_content' => sprintf(
					"<!-- wp:paragraph -->\n<p>%s</p>\n<!-- /wp:paragraph -->",
					_x( 'Welcome to your site! This is your homepage, which is what most visitors will see when they come to your site for the first time.', 'Theme starter content' )
				),
			),
			'about'            => array(
				'post_type'    => 'page',
				'post_title'   => _x( 'About', 'Theme starter content' ),
				'post_content' => sprintf(
					"<!-- wp:paragraph -->\n<p>%s</p>\n<!-- /wp:paragraph -->",
					_x( 'You might be an artist who would like to introduce yourself and your work here or maybe you are a business with a mission to describe.', 'Theme starter content' )
				),
			),
			'contact'          => array(
				'post_type'    => 'page',
				'post_title'   => _x( 'Contact', 'Theme starter content' ),
				'post_content' => sprintf(
					"<!-- wp:paragraph -->\n<p>%s</p>\n<!-- /wp:paragraph -->",
					_x( 'This is a page with some basic contact information, such as an address and phone number. You might also try a plugin to add a contact form.', 'Theme starter content' )
				),
			),
			'blog'             => array(
				'post_type'  => 'page',
				'post_title' => _x( 'Blog', 'Theme starter content' ),
			),
			'news'             => array(
				'post_type'  => 'page',
				'post_title' => _x( 'News', 'Theme starter content' ),
			),

			'homepage-section' => array(
				'post_type'    => 'page',
				'post_title'   => _x( 'A homepage section', 'Theme starter content' ),
				'post_content' => sprintf(
					"<!-- wp:paragraph -->\n<p>%s</p>\n<!-- /wp:paragraph -->",
					_x( 'This is an example of a homepage section. Homepage sections can be any page other than the homepage itself, including the page that shows your latest blog posts.', 'Theme starter content' )
				),
			),
		),
	);

	$content = array();

	foreach ( $config as $type => $args ) {
		switch ( $type ) {
			// Use options and theme_mods as-is.
			case 'options':
			case 'theme_mods':
				$content[ $type ] = $config[ $type ];
				break;

			// Widgets are grouped into sidebars.
			case 'widgets':
				foreach ( $config[ $type ] as $sidebar_id => $widgets ) {
					foreach ( $widgets as $id => $widget ) {
						if ( is_array( $widget ) ) {

							// Item extends core content.
							if ( ! empty( $core_content[ $type ][ $id ] ) ) {
								$widget = array(
									$core_content[ $type ][ $id ][0],
									array_merge( $core_content[ $type ][ $id ][1], $widget ),
								);
							}

							$content[ $type ][ $sidebar_id ][] = $widget;
						} elseif ( is_string( $widget )
							&& ! empty( $core_content[ $type ] )
							&& ! empty( $core_content[ $type ][ $widget ] )
						) {
							$content[ $type ][ $sidebar_id ][] = $core_content[ $type ][ $widget ];
						}
					}
				}
				break;

			// And nav menu items are grouped into nav menus.
			case 'nav_menus':
				foreach ( $config[ $type ] as $nav_menu_location => $nav_menu ) {

					// Ensure nav menus get a name.
					if ( empty( $nav_menu['name'] ) ) {
						$nav_menu['name'] = $nav_menu_location;
					}

					$content[ $type ][ $nav_menu_location ]['name'] = $nav_menu['name'];

					foreach ( $nav_menu['items'] as $id => $nav_menu_item ) {
						if ( is_array( $nav_menu_item ) ) {

							// Item extends core content.
							if ( ! empty( $core_content[ $type ][ $id ] ) ) {
								$nav_menu_item = array_merge( $core_content[ $type ][ $id ], $nav_menu_item );
							}

							$content[ $type ][ $nav_menu_location ]['items'][] = $nav_menu_item;
						} elseif ( is_string( $nav_menu_item )
							&& ! empty( $core_content[ $type ] )
							&& ! empty( $core_content[ $type ][ $nav_menu_item ] )
						) {
							$content[ $type ][ $nav_menu_location ]['items'][] = $core_content[ $type ][ $nav_menu_item ];
						}
					}
				}
				break;

			// Attachments are posts but have special treatment.
			case 'attachments':
				foreach ( $config[ $type ] as $id => $item ) {
					if ( ! empty( $item['file'] ) ) {
						$content[ $type ][ $id ] = $item;
					}
				}
				break;

			/*
			 * All that's left now are posts (besides attachments).
			 * Not a default case for the sake of clarity and future work.
			 */
			case 'posts':
				foreach ( $config[ $type ] as $id => $item ) {
					if ( is_array( $item ) ) {

						// Item extends core content.
						if ( ! empty( $core_content[ $type ][ $id ] ) ) {
							$item = array_merge( $core_content[ $type ][ $id ], $item );
						}

						// Enforce a subset of fields.
						$content[ $type ][ $id ] = wp_array_slice_assoc(
							$item,
							array(
								'post_type',
								'post_title',
								'post_excerpt',
								'post_name',
								'post_content',
								'menu_order',
								'comment_status',
								'thumbnail',
								'template',
							)
						);
					} elseif ( is_string( $item ) && ! empty( $core_content[ $type ][ $item ] ) ) {
						$content[ $type ][ $item ] = $core_content[ $type ][ $item ];
					}
				}
				break;
		}
	}

	/**
	 * Filters the expanded array of starter content.
	 *
	 * @since 4.7.0
	 *
	 * @param array $content Array of starter content.
	 * @param array $config  Array of theme-specific starter content configuration.
	 */
	return apply_filters( 'get_theme_starter_content', $content, $config );
}

/**
 * Registers theme support for a given feature.
 *
 * Must be called in the theme's functions.php file to work.
 * If attached to a hook, it must be {@see 'after_setup_theme'}.
 * The {@see 'init'} hook may be too late for some features.
 *
 * Example usage:
 *
 *     add_theme_support( 'title-tag' );
 *     add_theme_support( 'custom-logo', array(
 *         'height' => 480,
 *         'width'  => 720,
 *     ) );
 *
 * @since 2.9.0
 * @since 3.4.0 The `custom-header-uploads` feature was deprecated.
 * @since 3.6.0 The `html5` feature was added.
 * @since 3.6.1 The `html5` feature requires an array of types to be passed. Defaults to
 *              'comment-list', 'comment-form', 'search-form' for backward compatibility.
 * @since 3.9.0 The `html5` feature now also accepts 'gallery' and 'caption'.
 * @since 4.1.0 The `title-tag` feature was added.
 * @since 4.5.0 The `customize-selective-refresh-widgets` feature was added.
 * @since 4.7.0 The `starter-content` feature was added.
 * @since 5.0.0 The `responsive-embeds`, `align-wide`, `dark-editor-style`, `disable-custom-colors`,
 *              `disable-custom-font-sizes`, `editor-color-palette`, `editor-font-sizes`,
 *              `editor-styles`, and `wp-block-styles` features were added.
 * @since 5.3.0 The `html5` feature now also accepts 'script' and 'style'.
 * @since 5.3.0 Formalized the existing and already documented `...$args` parameter
 *              by adding it to the function signature.
 * @since 5.4.0 The `disable-custom-gradients` feature limits to default gradients or gradients added
 *              through `editor-gradient-presets` theme support.
 * @since 5.5.0 The `core-block-patterns` feature was added and is enabled by default.
 * @since 5.5.0 The `custom-logo` feature now also accepts 'unlink-homepage-logo'.
 * @since 5.6.0 The `post-formats` feature warns if no array is passed as the second parameter.
 * @since 5.8.0 The `widgets-block-editor` feature enables the Widgets block editor.
 * @since 5.8.0 The `block-templates` feature indicates whether a theme uses block-based templates.
 * @since 6.0.0 The `html5` feature warns if no array is passed as the second parameter.
 * @since 6.1.0 The `block-template-parts` feature allows to edit any reusable template part from site editor.
 * @since 6.1.0 The `disable-layout-styles` feature disables the default layout styles.
 * @since 6.3.0 The `link-color` feature allows to enable the link color setting.
 * @since 6.3.0 The `border` feature allows themes without theme.json to add border styles to blocks.
 * @since 6.5.0 The `appearance-tools` feature enables a few design tools for blocks,
 *              see `WP_Theme_JSON::APPEARANCE_TOOLS_OPT_INS` for a complete list.
 * @since 6.6.0 The `editor-spacing-sizes` feature was added.
 *
 * @global array $_wp_theme_features
 *
 * @param string $feature The feature being added. Likely core values include:
 *                          - 'admin-bar'
 *                          - 'align-wide'
 *                          - 'appearance-tools'
 *                          - 'automatic-feed-links'
 *                          - 'block-templates'
 *                          - 'block-template-parts'
 *                          - 'border'
 *                          - 'core-block-patterns'
 *                          - 'custom-background'
 *                          - 'custom-header'
 *                          - 'custom-line-height'
 *                          - 'custom-logo'
 *                          - 'customize-selective-refresh-widgets'
 *                          - 'custom-spacing'
 *                          - 'custom-units'
 *                          - 'dark-editor-style'
 *                          - 'disable-custom-colors'
 *                          - 'disable-custom-font-sizes'
 *                          - 'disable-custom-gradients'
 *                          - 'disable-layout-styles'
 *                          - 'editor-color-palette'
 *                          - 'editor-gradient-presets'
 *                          - 'editor-font-sizes'
 *                          - 'editor-spacing-sizes'
 *                          - 'editor-styles'
 *                          - 'featured-content'
 *                          - 'html5'
 *                          - 'link-color'
 *                          - 'menus'
 *                          - 'post-formats'
 *                          - 'post-thumbnails'
 *                          - 'responsive-embeds'
 *                          - 'starter-content'
 *                          - 'title-tag'
 *                          - 'widgets'
 *                          - 'widgets-block-editor'
 *                          - 'wp-block-styles'
 * @param mixed  ...$args Optional extra arguments to pass along with certain features.
 * @return void|false Void on success, false on failure.
 */
function add_theme_support( $feature, ...$args ) {
	global $_wp_theme_features;

	if ( ! $args ) {
		$args = true;
	}

	switch ( $feature ) {
		case 'post-thumbnails':
			// All post types are already supported.
			if ( true === get_theme_support( 'post-thumbnails' ) ) {
				return;
			}

			/*
			 * Merge post types with any that already declared their support
			 * for post thumbnails.
			 */
			if ( isset( $args[0] ) && is_array( $args[0] ) && isset( $_wp_theme_features['post-thumbnails'] ) ) {
				$args[0] = array_unique( array_merge( $_wp_theme_features['post-thumbnails'][0], $args[0] ) );
			}

			break;

		case 'post-formats':
			if ( isset( $args[0] ) && is_array( $args[0] ) ) {
				$post_formats = get_post_format_slugs();
				unset( $post_formats['standard'] );

				$args[0] = array_intersect( $args[0], array_keys( $post_formats ) );
			} else {
				_doing_it_wrong(
					"add_theme_support( 'post-formats' )",
					__( 'You need to pass an array of post formats.' ),
					'5.6.0'
				);
				return false;
			}
			break;

		case 'html5':
			// You can't just pass 'html5', you need to pass an array of types.
			if ( empty( $args[0] ) || ! is_array( $args[0] ) ) {
				_doing_it_wrong(
					"add_theme_support( 'html5' )",
					__( 'You need to pass an array of types.' ),
					'3.6.1'
				);

				if ( ! empty( $args[0] ) && ! is_array( $args[0] ) ) {
					return false;
				}

				// Build an array of types for back-compat.
				$args = array( 0 => array( 'comment-list', 'comment-form', 'search-form' ) );
			}

			// Calling 'html5' again merges, rather than overwrites.
			if ( isset( $_wp_theme_features['html5'] ) ) {
				$args[0] = array_merge( $_wp_theme_features['html5'][0], $args[0] );
			}
			break;

		case 'custom-logo':
			if ( true === $args ) {
				$args = array( 0 => array() );
			}
			$defaults = array(
				'width'                => null,
				'height'               => null,
				'flex-width'           => false,
				'flex-height'          => false,
				'header-text'          => '',
				'unlink-homepage-logo' => false,
			);
			$args[0]  = wp_parse_args( array_intersect_key( $args[0], $defaults ), $defaults );

			// Allow full flexibility if no size is specified.
			if ( is_null( $args[0]['width'] ) && is_null( $args[0]['height'] ) ) {
				$args[0]['flex-width']  = true;
				$args[0]['flex-height'] = true;
			}
			break;

		case 'custom-header-uploads':
			return add_theme_support( 'custom-header', array( 'uploads' => true ) );

		case 'custom-header':
			if ( true === $args ) {
				$args = array( 0 => array() );
			}

			$defaults = array(
				'default-image'          => '',
				'random-default'         => false,
				'width'                  => 0,
				'height'                 => 0,
				'flex-height'            => false,
				'flex-width'             => false,
				'default-text-color'     => '',
				'header-text'            => true,
				'uploads'                => true,
				'wp-head-callback'       => '',
				'admin-head-callback'    => '',
				'admin-preview-callback' => '',
				'video'                  => false,
				'video-active-callback'  => 'is_front_page',
			);

			$jit = isset( $args[0]['__jit'] );
			unset( $args[0]['__jit'] );

			/*
			 * Merge in data from previous add_theme_support() calls.
			 * The first value registered wins. (A child theme is set up first.)
			 */
			if ( isset( $_wp_theme_features['custom-header'] ) ) {
				$args[0] = wp_parse_args( $_wp_theme_features['custom-header'][0], $args[0] );
			}

			/*
			 * Load in the defaults at the end, as we need to insure first one wins.
			 * This will cause all constants to be defined, as each arg will then be set to the default.
			 */
			if ( $jit ) {
				$args[0] = wp_parse_args( $args[0], $defaults );
			}

			/*
			 * If a constant was defined, use that value. Otherwise, define the constant to ensure
			 * the constant is always accurate (and is not defined later,  overriding our value).
			 * As stated above, the first value wins.
			 * Once we get to wp_loaded (just-in-time), define any constants we haven't already.
			 * Constants should be avoided. Don't reference them. This is just for backward compatibility.
			 */

			if ( defined( 'NO_HEADER_TEXT' ) ) {
				$args[0]['header-text'] = ! NO_HEADER_TEXT;
			} elseif ( isset( $args[0]['header-text'] ) ) {
				define( 'NO_HEADER_TEXT', empty( $args[0]['header-text'] ) );
			}

			if ( defined( 'HEADER_IMAGE_WIDTH' ) ) {
				$args[0]['width'] = (int) HEADER_IMAGE_WIDTH;
			} elseif ( isset( $args[0]['width'] ) ) {
				define( 'HEADER_IMAGE_WIDTH', (int) $args[0]['width'] );
			}

			if ( defined( 'HEADER_IMAGE_HEIGHT' ) ) {
				$args[0]['height'] = (int) HEADER_IMAGE_HEIGHT;
			} elseif ( isset( $args[0]['height'] ) ) {
				define( 'HEADER_IMAGE_HEIGHT', (int) $args[0]['height'] );
			}

			if ( defined( 'HEADER_TEXTCOLOR' ) ) {
				$args[0]['default-text-color'] = HEADER_TEXTCOLOR;
			} elseif ( isset( $args[0]['default-text-color'] ) ) {
				define( 'HEADER_TEXTCOLOR', $args[0]['default-text-color'] );
			}

			if ( defined( 'HEADER_IMAGE' ) ) {
				$args[0]['default-image'] = HEADER_IMAGE;
			} elseif ( isset( $args[0]['default-image'] ) ) {
				define( 'HEADER_IMAGE', $args[0]['default-image'] );
			}

			if ( $jit && ! empty( $args[0]['default-image'] ) ) {
				$args[0]['random-default'] = false;
			}

			/*
			 * If headers are supported, and we still don't have a defined width or height,
			 * we have implicit flex sizes.
			 */
			if ( $jit ) {
				if ( empty( $args[0]['width'] ) && empty( $args[0]['flex-width'] ) ) {
					$args[0]['flex-width'] = true;
				}
				if ( empty( $args[0]['height'] ) && empty( $args[0]['flex-height'] ) ) {
					$args[0]['flex-height'] = true;
				}
			}

			break;

		case 'custom-background':
			if ( true === $args ) {
				$args = array( 0 => array() );
			}

			$defaults = array(
				'default-image'          => '',
				'default-preset'         => 'default',
				'default-position-x'     => 'left',
				'default-position-y'     => 'top',
				'default-size'           => 'auto',
				'default-repeat'         => 'repeat',
				'default-attachment'     => 'scroll',
				'default-color'          => '',
				'wp-head-callback'       => '_custom_background_cb',
				'admin-head-callback'    => '',
				'admin-preview-callback' => '',
			);

			$jit = isset( $args[0]['__jit'] );
			unset( $args[0]['__jit'] );

			// Merge in data from previous add_theme_support() calls. The first value registered wins.
			if ( isset( $_wp_theme_features['custom-background'] ) ) {
				$args[0] = wp_parse_args( $_wp_theme_features['custom-background'][0], $args[0] );
			}

			if ( $jit ) {
				$args[0] = wp_parse_args( $args[0], $defaults );
			}

			if ( defined( 'BACKGROUND_COLOR' ) ) {
				$args[0]['default-color'] = BACKGROUND_COLOR;
			} elseif ( isset( $args[0]['default-color'] ) || $jit ) {
				define( 'BACKGROUND_COLOR', $args[0]['default-color'] );
			}

			if ( defined( 'BACKGROUND_IMAGE' ) ) {
				$args[0]['default-image'] = BACKGROUND_IMAGE;
			} elseif ( isset( $args[0]['default-image'] ) || $jit ) {
				define( 'BACKGROUND_IMAGE', $args[0]['default-image'] );
			}

			break;

		// Ensure that 'title-tag' is accessible in the admin.
		case 'title-tag':
			// Can be called in functions.php but must happen before wp_loaded, i.e. not in header.php.
			if ( did_action( 'wp_loaded' ) ) {
				_doing_it_wrong(
					"add_theme_support( 'title-tag' )",
					sprintf(
						/* translators: 1: title-tag, 2: wp_loaded */
						__( 'Theme support for %1$s should be registered before the %2$s hook.' ),
						'<code>title-tag</code>',
						'<code>wp_loaded</code>'
					),
					'4.1.0'
				);

				return false;
			}
	}

	$_wp_theme_features[ $feature ] = $args;
}

/**
 * Registers the internal custom header and background routines.
 *
 * @since 3.4.0
 * @access private
 *
 * @global Custom_Image_Header $custom_image_header
 * @global Custom_Background   $custom_background
 */
function _custom_header_background_just_in_time() {
	global $custom_image_header, $custom_background;

	if ( current_theme_supports( 'custom-header' ) ) {
		// In case any constants were defined after an add_custom_image_header() call, re-run.
		add_theme_support( 'custom-header', array( '__jit' => true ) );

		$args = get_theme_support( 'custom-header' );
		if ( $args[0]['wp-head-callback'] ) {
			add_action( 'wp_head', $args[0]['wp-head-callback'] );
		}

		if ( is_admin() ) {
			require_once ABSPATH . 'wp-admin/includes/class-custom-image-header.php';
			$custom_image_header = new Custom_Image_Header( $args[0]['admin-head-callback'], $args[0]['admin-preview-callback'] );
		}
	}

	if ( current_theme_supports( 'custom-background' ) ) {
		// In case any constants were defined after an add_custom_background() call, re-run.
		add_theme_support( 'custom-background', array( '__jit' => true ) );

		$args = get_theme_support( 'custom-background' );
		add_action( 'wp_head', $args[0]['wp-head-callback'] );

		if ( is_admin() ) {
			require_once ABSPATH . 'wp-admin/includes/class-custom-background.php';
			$custom_background = new Custom_Background( $args[0]['admin-head-callback'], $args[0]['admin-preview-callback'] );
		}
	}
}

/**
 * Adds CSS to hide header text for custom logo, based on Customizer setting.
 *
 * @since 4.5.0
 * @access private
 */
function _custom_logo_header_styles() {
	if ( ! current_theme_supports( 'custom-header', 'header-text' )
		&& get_theme_support( 'custom-logo', 'header-text' )
		&& ! get_theme_mod( 'header_text', true )
	) {
		$classes = (array) get_theme_support( 'custom-logo', 'header-text' );
		$classes = array_map( 'sanitize_html_class', $classes );
		$classes = '.' . implode( ', .', $classes );

		$type_attr = current_theme_supports( 'html5', 'style' ) ? '' : ' type="text/css"';
		?>
		<!-- Custom Logo: hide header text -->
		<style id="custom-logo-css"<?php echo $type_attr; ?>>
			<?php echo $classes; ?> {
				position: absolute;
				clip: rect(1px, 1px, 1px, 1px);
			}
		</style>
		<?php
	}
}

/**
 * Gets the theme support arguments passed when registering that support.
 *
 * Example usage:
 *
 *     get_theme_support( 'custom-logo' );
 *     get_theme_support( 'custom-header', 'width' );
 *
 * @since 3.1.0
 * @since 5.3.0 Formalized the existing and already documented `...$args` parameter
 *              by adding it to the function signature.
 *
 * @global array $_wp_theme_features
 *
 * @param string $feature The feature to check. See add_theme_support() for the list
 *                        of possible values.
 * @param mixed  ...$args Optional extra arguments to be checked against certain features.
 * @return mixed The array of extra arguments or the value for the registered feature.
 */
function get_theme_support( $feature, ...$args ) {
	global $_wp_theme_features;

	if ( ! isset( $_wp_theme_features[ $feature ] ) ) {
		return false;
	}

	if ( ! $args ) {
		return $_wp_theme_features[ $feature ];
	}

	switch ( $feature ) {
		case 'custom-logo':
		case 'custom-header':
		case 'custom-background':
			if ( isset( $_wp_theme_features[ $feature ][0][ $args[0] ] ) ) {
				return $_wp_theme_features[ $feature ][0][ $args[0] ];
			}
			return false;

		default:
			return $_wp_theme_features[ $feature ];
	}
}

/**
 * Allows a theme to de-register its support of a certain feature
 *
 * Should be called in the theme's functions.php file. Generally would
 * be used for child themes to override support from the parent theme.
 *
 * @since 3.0.0
 *
 * @see add_theme_support()
 *
 * @param string $feature The feature being removed. See add_theme_support() for the list
 *                        of possible values.
 * @return bool|void Whether feature was removed.
 */
function remove_theme_support( $feature ) {
	// Do not remove internal registrations that are not used directly by themes.
	if ( in_array( $feature, array( 'editor-style', 'widgets', 'menus' ), true ) ) {
		return false;
	}

	return _remove_theme_support( $feature );
}

/**
 * Do not use. Removes theme support internally without knowledge of those not used
 * by themes directly.
 *
 * @access private
 * @since 3.1.0
 * @global array               $_wp_theme_features
 * @global Custom_Image_Header $custom_image_header
 * @global Custom_Background   $custom_background
 *
 * @param string $feature The feature being removed. See add_theme_support() for the list
 *                        of possible values.
 * @return bool True if support was removed, false if the feature was not registered.
 */
function _remove_theme_support( $feature ) {
	global $_wp_theme_features;

	switch ( $feature ) {
		case 'custom-header-uploads':
			if ( ! isset( $_wp_theme_features['custom-header'] ) ) {
				return false;
			}
			add_theme_support( 'custom-header', array( 'uploads' => false ) );
			return; // Do not continue - custom-header-uploads no longer exists.
	}

	if ( ! isset( $_wp_theme_features[ $feature ] ) ) {
		return false;
	}

	switch ( $feature ) {
		case 'custom-header':
			if ( ! did_action( 'wp_loaded' ) ) {
				break;
			}
			$support = get_theme_support( 'custom-header' );
			if ( isset( $support[0]['wp-head-callback'] ) ) {
				remove_action( 'wp_head', $support[0]['wp-head-callback'] );
			}
			if ( isset( $GLOBALS['custom_image_header'] ) ) {
				remove_action( 'admin_menu', array( $GLOBALS['custom_image_header'], 'init' ) );
				unset( $GLOBALS['custom_image_header'] );
			}
			break;

		case 'custom-background':
			if ( ! did_action( 'wp_loaded' ) ) {
				break;
			}
			$support = get_theme_support( 'custom-background' );
			if ( isset( $support[0]['wp-head-callback'] ) ) {
				remove_action( 'wp_head', $support[0]['wp-head-callback'] );
			}
			remove_action( 'admin_menu', array( $GLOBALS['custom_background'], 'init' ) );
			unset( $GLOBALS['custom_background'] );
			break;
	}

	unset( $_wp_theme_features[ $feature ] );

	return true;
}

/**
 * Checks a theme's support for a given feature.
 *
 * Example usage:
 *
 *     current_theme_supports( 'custom-logo' );
 *     current_theme_supports( 'html5', 'comment-form' );
 *
 * @since 2.9.0
 * @since 5.3.0 Formalized the existing and already documented `...$args` parameter
 *              by adding it to the function signature.
 *
 * @global array $_wp_theme_features
 *
 * @param string $feature The feature being checked. See add_theme_support() for the list
 *                        of possible values.
 * @param mixed  ...$args Optional extra arguments to be checked against certain features.
 * @return bool True if the active theme supports the feature, false otherwise.
 */
function current_theme_supports( $feature, ...$args ) {
	global $_wp_theme_features;

	if ( 'custom-header-uploads' === $feature ) {
		return current_theme_supports( 'custom-header', 'uploads' );
	}

	if ( ! isset( $_wp_theme_features[ $feature ] ) ) {
		return false;
	}

	// If no args passed then no extra checks need to be performed.
	if ( ! $args ) {
		/** This filter is documented in wp-includes/theme.php */
		return apply_filters( "current_theme_supports-{$feature}", true, $args, $_wp_theme_features[ $feature ] ); // phpcs:ignore WordPress.NamingConventions.ValidHookName.UseUnderscores
	}

	switch ( $feature ) {
		case 'post-thumbnails':
			/*
			 * post-thumbnails can be registered for only certain content/post types
			 * by passing an array of types to add_theme_support().
			 * If no array was passed, then any type is accepted.
			 */
			if ( true === $_wp_theme_features[ $feature ] ) {  // Registered for all types.
				return true;
			}
			$content_type = $args[0];
			return in_array( $content_type, $_wp_theme_features[ $feature ][0], true );

		case 'html5':
		case 'post-formats':
			/*
			 * Specific post formats can be registered by passing an array of types
			 * to add_theme_support().
			 *
			 * Specific areas of HTML5 support *must* be passed via an array to add_theme_support().
			 */
			$type = $args[0];
			return in_array( $type, $_wp_theme_features[ $feature ][0], true );

		case 'custom-logo':
		case 'custom-header':
		case 'custom-background':
			// Specific capabilities can be registered by passing an array to add_theme_support().
			return ( isset( $_wp_theme_features[ $feature ][0][ $args[0] ] ) && $_wp_theme_features[ $feature ][0][ $args[0] ] );
	}

	/**
	 * Filters whether the active theme supports a specific feature.
	 *
	 * The dynamic portion of the hook name, `$feature`, refers to the specific
	 * theme feature. See add_theme_support() for the list of possible values.
	 *
	 * @since 3.4.0
	 *
	 * @param bool   $supports Whether the active theme supports the given feature. Default true.
	 * @param array  $args     Array of arguments for the feature.
	 * @param string $feature  The theme feature.
	 */
	return apply_filters( "current_theme_supports-{$feature}", true, $args, $_wp_theme_features[ $feature ] ); // phpcs:ignore WordPress.NamingConventions.ValidHookName.UseUnderscores
}

/**
 * Checks a theme's support for a given feature before loading the functions which implement it.
 *
 * @since 2.9.0
 *
 * @param string $feature The feature being checked. See add_theme_support() for the list
 *                        of possible values.
 * @param string $file    Path to the file.
 * @return bool True if the active theme supports the supplied feature, false otherwise.
 */
function require_if_theme_supports( $feature, $file ) {
	if ( current_theme_supports( $feature ) ) {
		require $file;
		return true;
	}
	return false;
}

/**
 * Registers a theme feature for use in add_theme_support().
 *
 * This does not indicate that the active theme supports the feature, it only describes
 * the feature's supported options.
 *
 * @since 5.5.0
 *
 * @see add_theme_support()
 *
 * @global array $_wp_registered_theme_features
 *
 * @param string $feature The name uniquely identifying the feature. See add_theme_support()
 *                        for the list of possible values.
 * @param array  $args {
 *     Data used to describe the theme.
 *
 *     @type string     $type         The type of data associated with this feature.
 *                                    Valid values are 'string', 'boolean', 'integer',
 *                                    'number', 'array', and 'object'. Defaults to 'boolean'.
 *     @type bool       $variadic     Does this feature utilize the variadic support
 *                                    of add_theme_support(), or are all arguments specified
 *                                    as the second parameter. Must be used with the "array" type.
 *     @type string     $description  A short description of the feature. Included in
 *                                    the Themes REST API schema. Intended for developers.
 *     @type bool|array $show_in_rest {
 *         Whether this feature should be included in the Themes REST API endpoint.
 *         Defaults to not being included. When registering an 'array' or 'object' type,
 *         this argument must be an array with the 'schema' key.
 *
 *         @type array    $schema           Specifies the JSON Schema definition describing
 *                                          the feature. If any objects in the schema do not include
 *                                          the 'additionalProperties' keyword, it is set to false.
 *         @type string   $name             An alternate name to be used as the property name
 *                                          in the REST API.
 *         @type callable $prepare_callback A function used to format the theme support in the REST API.
 *                                          Receives the raw theme support value.
 *      }
 * }
 * @return true|WP_Error True if the theme feature was successfully registered, a WP_Error object if not.
 */
function register_theme_feature( $feature, $args = array() ) {
	global $_wp_registered_theme_features;

	if ( ! is_array( $_wp_registered_theme_features ) ) {
		$_wp_registered_theme_features = array();
	}

	$defaults = array(
		'type'         => 'boolean',
		'variadic'     => false,
		'description'  => '',
		'show_in_rest' => false,
	);

	$args = wp_parse_args( $args, $defaults );

	if ( true === $args['show_in_rest'] ) {
		$args['show_in_rest'] = array();
	}

	if ( is_array( $args['show_in_rest'] ) ) {
		$args['show_in_rest'] = wp_parse_args(
			$args['show_in_rest'],
			array(
				'schema'           => array(),
				'name'             => $feature,
				'prepare_callback' => null,
			)
		);
	}

	if ( ! in_array( $args['type'], array( 'string', 'boolean', 'integer', 'number', 'array', 'object' ), true ) ) {
		return new WP_Error(
			'invalid_type',
			__( 'The feature "type" is not valid JSON Schema type.' )
		);
	}

	if ( true === $args['variadic'] && 'array' !== $args['type'] ) {
		return new WP_Error(
			'variadic_must_be_array',
			__( 'When registering a "variadic" theme feature, the "type" must be an "array".' )
		);
	}

	if ( false !== $args['show_in_rest'] && in_array( $args['type'], array( 'array', 'object' ), true ) ) {
		if ( ! is_array( $args['show_in_rest'] ) || empty( $args['show_in_rest']['schema'] ) ) {
			return new WP_Error(
				'missing_schema',
				__( 'When registering an "array" or "object" feature to show in the REST API, the feature\'s schema must also be defined.' )
			);
		}

		if ( 'array' === $args['type'] && ! isset( $args['show_in_rest']['schema']['items'] ) ) {
			return new WP_Error(
				'missing_schema_items',
				__( 'When registering an "array" feature, the feature\'s schema must include the "items" keyword.' )
			);
		}

		if ( 'object' === $args['type'] && ! isset( $args['show_in_rest']['schema']['properties'] ) ) {
			return new WP_Error(
				'missing_schema_properties',
				__( 'When registering an "object" feature, the feature\'s schema must include the "properties" keyword.' )
			);
		}
	}

	if ( is_array( $args['show_in_rest'] ) ) {
		if ( isset( $args['show_in_rest']['prepare_callback'] )
			&& ! is_callable( $args['show_in_rest']['prepare_callback'] )
		) {
			return new WP_Error(
				'invalid_rest_prepare_callback',
				sprintf(
					/* translators: %s: prepare_callback */
					__( 'The "%s" must be a callable function.' ),
					'prepare_callback'
				)
			);
		}

		$args['show_in_rest']['schema'] = wp_parse_args(
			$args['show_in_rest']['schema'],
			array(
				'description' => $args['description'],
				'type'        => $args['type'],
				'default'     => false,
			)
		);

		if ( is_bool( $args['show_in_rest']['schema']['default'] )
			&& ! in_array( 'boolean', (array) $args['show_in_rest']['schema']['type'], true )
		) {
			// Automatically include the "boolean" type when the default value is a boolean.
			$args['show_in_rest']['schema']['type'] = (array) $args['show_in_rest']['schema']['type'];
			array_unshift( $args['show_in_rest']['schema']['type'], 'boolean' );
		}

		$args['show_in_rest']['schema'] = rest_default_additional_properties_to_false( $args['show_in_rest']['schema'] );
	}

	$_wp_registered_theme_features[ $feature ] = $args;

	return true;
}

/**
 * Gets the list of registered theme features.
 *
 * @since 5.5.0
 *
 * @global array $_wp_registered_theme_features
 *
 * @return array[] List of theme features, keyed by their name.
 */
function get_registered_theme_features() {
	global $_wp_registered_theme_features;

	if ( ! is_array( $_wp_registered_theme_features ) ) {
		return array();
	}

	return $_wp_registered_theme_features;
}

/**
 * Gets the registration config for a theme feature.
 *
 * @since 5.5.0
 *
 * @global array $_wp_registered_theme_features
 *
 * @param string $feature The feature name. See add_theme_support() for the list
 *                        of possible values.
 * @return array|null The registration args, or null if the feature was not registered.
 */
function get_registered_theme_feature( $feature ) {
	global $_wp_registered_theme_features;

	if ( ! is_array( $_wp_registered_theme_features ) ) {
		return null;
	}

	return isset( $_wp_registered_theme_features[ $feature ] ) ? $_wp_registered_theme_features[ $feature ] : null;
}

/**
 * Checks an attachment being deleted to see if it's a header or background image.
 *
 * If true it removes the theme modification which would be pointing at the deleted
 * attachment.
 *
 * @access private
 * @since 3.0.0
 * @since 4.3.0 Also removes `header_image_data`.
 * @since 4.5.0 Also removes custom logo theme mods.
 * @since 6.6.0 Also removes `site_logo` option set by the site logo block.
 *
 * @param int $id The attachment ID.
 */
function _delete_attachment_theme_mod( $id ) {
	$attachment_image = wp_get_attachment_url( $id );
	$header_image     = get_header_image();
	$background_image = get_background_image();
	$custom_logo_id   = (int) get_theme_mod( 'custom_logo' );
	$site_logo_id     = (int) get_option( 'site_logo' );

<<<<<<< HEAD
	if ( $custom_logo_id && (int) $custom_logo_id === $id ) {
=======
	if ( $custom_logo_id && $custom_logo_id === $id ) {
>>>>>>> d07fe930
		remove_theme_mod( 'custom_logo' );
		remove_theme_mod( 'header_text' );
	}

<<<<<<< HEAD
	if ( $site_logo_id && (int) $site_logo_id === $id ) {
=======
	if ( $site_logo_id && $site_logo_id === $id ) {
>>>>>>> d07fe930
		delete_option( 'site_logo' );
	}

	if ( $header_image && $header_image === $attachment_image ) {
		remove_theme_mod( 'header_image' );
		remove_theme_mod( 'header_image_data' );
	}

	if ( $background_image && $background_image === $attachment_image ) {
		remove_theme_mod( 'background_image' );
	}
}

/**
 * Checks if a theme has been changed and runs 'after_switch_theme' hook on the next WP load.
 *
 * See {@see 'after_switch_theme'}.
 *
 * @since 3.3.0
 */
function check_theme_switched() {
	$stylesheet = get_option( 'theme_switched' );

	if ( $stylesheet ) {
		$old_theme = wp_get_theme( $stylesheet );

		// Prevent widget & menu mapping from running since Customizer already called it up front.
		if ( get_option( 'theme_switched_via_customizer' ) ) {
			remove_action( 'after_switch_theme', '_wp_menus_changed' );
			remove_action( 'after_switch_theme', '_wp_sidebars_changed' );
			update_option( 'theme_switched_via_customizer', false );
		}

		if ( $old_theme->exists() ) {
			/**
			 * Fires on the next WP load after the theme has been switched.
			 *
			 * The parameters differ according to whether the old theme exists or not.
			 * If the old theme is missing, the old name will instead be the slug
			 * of the old theme.
			 *
			 * See {@see 'switch_theme'}.
			 *
			 * @since 3.3.0
			 *
			 * @param string   $old_name  Old theme name.
			 * @param WP_Theme $old_theme WP_Theme instance of the old theme.
			 */
			do_action( 'after_switch_theme', $old_theme->get( 'Name' ), $old_theme );
		} else {
			/** This action is documented in wp-includes/theme.php */
			do_action( 'after_switch_theme', $stylesheet, $old_theme );
		}

		flush_rewrite_rules();

		update_option( 'theme_switched', false );
	}
}

/**
 * Includes and instantiates the WP_Customize_Manager class.
 *
 * Loads the Customizer at plugins_loaded when accessing the customize.php admin
 * page or when any request includes a wp_customize=on param or a customize_changeset
 * param (a UUID). This param is a signal for whether to bootstrap the Customizer when
 * WordPress is loading, especially in the Customizer preview
 * or when making Customizer Ajax requests for widgets or menus.
 *
 * @since 3.4.0
 *
 * @global WP_Customize_Manager $wp_customize
 */
function _wp_customize_include() {

	$is_customize_admin_page = ( is_admin() && 'customize.php' === basename( $_SERVER['PHP_SELF'] ) );
	$should_include          = (
		$is_customize_admin_page
		||
		( isset( $_REQUEST['wp_customize'] ) && 'on' === $_REQUEST['wp_customize'] )
		||
		( ! empty( $_GET['customize_changeset_uuid'] ) || ! empty( $_POST['customize_changeset_uuid'] ) )
	);

	if ( ! $should_include ) {
		return;
	}

	/*
	 * Note that wp_unslash() is not being used on the input vars because it is
	 * called before wp_magic_quotes() gets called. Besides this fact, none of
	 * the values should contain any characters needing slashes anyway.
	 */
	$keys       = array(
		'changeset_uuid',
		'customize_changeset_uuid',
		'customize_theme',
		'theme',
		'customize_messenger_channel',
		'customize_autosaved',
	);
	$input_vars = array_merge(
		wp_array_slice_assoc( $_GET, $keys ),
		wp_array_slice_assoc( $_POST, $keys )
	);

	$theme             = null;
	$autosaved         = null;
	$messenger_channel = null;

	/*
	 * Value false indicates UUID should be determined after_setup_theme
	 * to either re-use existing saved changeset or else generate a new UUID if none exists.
	 */
	$changeset_uuid = false;

	/*
	 * Set initially to false since defaults to true for back-compat;
	 * can be overridden via the customize_changeset_branching filter.
	 */
	$branching = false;

	if ( $is_customize_admin_page && isset( $input_vars['changeset_uuid'] ) ) {
		$changeset_uuid = sanitize_key( $input_vars['changeset_uuid'] );
	} elseif ( ! empty( $input_vars['customize_changeset_uuid'] ) ) {
		$changeset_uuid = sanitize_key( $input_vars['customize_changeset_uuid'] );
	}

	// Note that theme will be sanitized via WP_Theme.
	if ( $is_customize_admin_page && isset( $input_vars['theme'] ) ) {
		$theme = $input_vars['theme'];
	} elseif ( isset( $input_vars['customize_theme'] ) ) {
		$theme = $input_vars['customize_theme'];
	}

	if ( ! empty( $input_vars['customize_autosaved'] ) ) {
		$autosaved = true;
	}

	if ( isset( $input_vars['customize_messenger_channel'] ) ) {
		$messenger_channel = sanitize_key( $input_vars['customize_messenger_channel'] );
	}

	/*
	 * Note that settings must be previewed even outside the customizer preview
	 * and also in the customizer pane itself. This is to enable loading an existing
	 * changeset into the customizer. Previewing the settings only has to be prevented
	 * here in the case of a customize_save action because this will cause WP to think
	 * there is nothing changed that needs to be saved.
	 */
	$is_customize_save_action = (
		wp_doing_ajax()
		&&
		isset( $_REQUEST['action'] )
		&&
		'customize_save' === wp_unslash( $_REQUEST['action'] )
	);
	$settings_previewed       = ! $is_customize_save_action;

	require_once ABSPATH . WPINC . '/class-wp-customize-manager.php';
	$GLOBALS['wp_customize'] = new WP_Customize_Manager(
		compact(
			'changeset_uuid',
			'theme',
			'messenger_channel',
			'settings_previewed',
			'autosaved',
			'branching'
		)
	);
}

/**
 * Publishes a snapshot's changes.
 *
 * @since 4.7.0
 * @access private
 *
 * @global WP_Customize_Manager $wp_customize Customizer instance.
 *
 * @param string  $new_status     New post status.
 * @param string  $old_status     Old post status.
 * @param WP_Post $changeset_post Changeset post object.
 */
function _wp_customize_publish_changeset( $new_status, $old_status, $changeset_post ) {
	global $wp_customize;

	$is_publishing_changeset = (
		'customize_changeset' === $changeset_post->post_type
		&&
		'publish' === $new_status
		&&
		'publish' !== $old_status
	);
	if ( ! $is_publishing_changeset ) {
		return;
	}

	if ( empty( $wp_customize ) ) {
		require_once ABSPATH . WPINC . '/class-wp-customize-manager.php';
		$wp_customize = new WP_Customize_Manager(
			array(
				'changeset_uuid'     => $changeset_post->post_name,
				'settings_previewed' => false,
			)
		);
	}

	if ( ! did_action( 'customize_register' ) ) {
		/*
		 * When running from CLI or Cron, the customize_register action will need
		 * to be triggered in order for core, themes, and plugins to register their
		 * settings. Normally core will add_action( 'customize_register' ) at
		 * priority 10 to register the core settings, and if any themes/plugins
		 * also add_action( 'customize_register' ) at the same priority, they
		 * will have a $wp_customize with those settings registered since they
		 * call add_action() afterward, normally. However, when manually doing
		 * the customize_register action after the setup_theme, then the order
		 * will be reversed for two actions added at priority 10, resulting in
		 * the core settings no longer being available as expected to themes/plugins.
		 * So the following manually calls the method that registers the core
		 * settings up front before doing the action.
		 */
		remove_action( 'customize_register', array( $wp_customize, 'register_controls' ) );
		$wp_customize->register_controls();

		/** This filter is documented in wp-includes/class-wp-customize-manager.php */
		do_action( 'customize_register', $wp_customize );
	}
	$wp_customize->_publish_changeset_values( $changeset_post->ID );

	/*
	 * Trash the changeset post if revisions are not enabled. Unpublished
	 * changesets by default get garbage collected due to the auto-draft status.
	 * When a changeset post is published, however, it would no longer get cleaned
	 * out. This is a problem when the changeset posts are never displayed anywhere,
	 * since they would just be endlessly piling up. So here we use the revisions
	 * feature to indicate whether or not a published changeset should get trashed
	 * and thus garbage collected.
	 */
	if ( ! wp_revisions_enabled( $changeset_post ) ) {
		$wp_customize->trash_changeset_post( $changeset_post->ID );
	}
}

/**
 * Filters changeset post data upon insert to ensure post_name is intact.
 *
 * This is needed to prevent the post_name from being dropped when the post is
 * transitioned into pending status by a contributor.
 *
 * @since 4.7.0
 *
 * @see wp_insert_post()
 *
 * @param array $post_data          An array of slashed post data.
 * @param array $supplied_post_data An array of sanitized, but otherwise unmodified post data.
 * @return array Filtered data.
 */
function _wp_customize_changeset_filter_insert_post_data( $post_data, $supplied_post_data ) {
	if ( isset( $post_data['post_type'] ) && 'customize_changeset' === $post_data['post_type'] ) {

		// Prevent post_name from being dropped, such as when contributor saves a changeset post as pending.
		if ( empty( $post_data['post_name'] ) && ! empty( $supplied_post_data['post_name'] ) ) {
			$post_data['post_name'] = $supplied_post_data['post_name'];
		}
	}
	return $post_data;
}

/**
 * Adds settings for the customize-loader script.
 *
 * @since 3.4.0
 */
function _wp_customize_loader_settings() {
	$admin_origin = parse_url( admin_url() );
	$home_origin  = parse_url( home_url() );
	$cross_domain = ( strtolower( $admin_origin['host'] ) !== strtolower( $home_origin['host'] ) );

	$browser = array(
		'mobile' => wp_is_mobile(),
		'ios'    => wp_is_mobile() && preg_match( '/iPad|iPod|iPhone/', $_SERVER['HTTP_USER_AGENT'] ),
	);

	$settings = array(
		'url'           => esc_url( admin_url( 'customize.php' ) ),
		'isCrossDomain' => $cross_domain,
		'browser'       => $browser,
		'l10n'          => array(
			'saveAlert'       => __( 'The changes you made will be lost if you navigate away from this page.' ),
			'mainIframeTitle' => __( 'Customizer' ),
		),
	);

	$script = 'var _wpCustomizeLoaderSettings = ' . wp_json_encode( $settings ) . ';';

	$wp_scripts = wp_scripts();
	$data       = $wp_scripts->get_data( 'customize-loader', 'data' );
	if ( $data ) {
		$script = "$data\n$script";
	}

	$wp_scripts->add_data( 'customize-loader', 'data', $script );
}

/**
 * Returns a URL to load the Customizer.
 *
 * @since 3.4.0
 *
 * @param string $stylesheet Optional. Theme to customize. Defaults to active theme.
 *                           The theme's stylesheet will be urlencoded if necessary.
 * @return string
 */
function wp_customize_url( $stylesheet = '' ) {
	$url = admin_url( 'customize.php' );
	if ( $stylesheet ) {
		$url .= '?theme=' . urlencode( $stylesheet );
	}
	return esc_url( $url );
}

/**
 * Prints a script to check whether or not the Customizer is supported,
 * and apply either the no-customize-support or customize-support class
 * to the body.
 *
 * This function MUST be called inside the body tag.
 *
 * Ideally, call this function immediately after the body tag is opened.
 * This prevents a flash of unstyled content.
 *
 * It is also recommended that you add the "no-customize-support" class
 * to the body tag by default.
 *
 * @since 3.4.0
 * @since 4.7.0 Support for IE8 and below is explicitly removed via conditional comments.
 * @since 5.5.0 IE8 and older are no longer supported.
 */
function wp_customize_support_script() {
	$admin_origin = parse_url( admin_url() );
	$home_origin  = parse_url( home_url() );
	$cross_domain = ( strtolower( $admin_origin['host'] ) !== strtolower( $home_origin['host'] ) );
	ob_start();
	?>
	<script>
		(function() {
			var request, b = document.body, c = 'className', cs = 'customize-support', rcs = new RegExp('(^|\\s+)(no-)?'+cs+'(\\s+|$)');

	<?php	if ( $cross_domain ) : ?>
			request = (function(){ var xhr = new XMLHttpRequest(); return ('withCredentials' in xhr); })();
	<?php	else : ?>
			request = true;
	<?php	endif; ?>

			b[c] = b[c].replace( rcs, ' ' );
			// The customizer requires postMessage and CORS (if the site is cross domain).
			b[c] += ( window.postMessage && request ? ' ' : ' no-' ) + cs;
		}());
	</script>
	<?php
	wp_print_inline_script_tag( wp_remove_surrounding_empty_script_tags( ob_get_clean() ) );
}

/**
 * Whether the site is being previewed in the Customizer.
 *
 * @since 4.0.0
 *
 * @global WP_Customize_Manager $wp_customize Customizer instance.
 *
 * @return bool True if the site is being previewed in the Customizer, false otherwise.
 */
function is_customize_preview() {
	global $wp_customize;

	return ( $wp_customize instanceof WP_Customize_Manager ) && $wp_customize->is_preview();
}

/**
 * Makes sure that auto-draft posts get their post_date bumped or status changed
 * to draft to prevent premature garbage-collection.
 *
 * When a changeset is updated but remains an auto-draft, ensure the post_date
 * for the auto-draft posts remains the same so that it will be
 * garbage-collected at the same time by `wp_delete_auto_drafts()`. Otherwise,
 * if the changeset is updated to be a draft then update the posts
 * to have a far-future post_date so that they will never be garbage collected
 * unless the changeset post itself is deleted.
 *
 * When a changeset is updated to be a persistent draft or to be scheduled for
 * publishing, then transition any dependent auto-drafts to a draft status so
 * that they likewise will not be garbage-collected but also so that they can
 * be edited in the admin before publishing since there is not yet a post/page
 * editing flow in the Customizer. See #39752.
 *
 * @link https://core.trac.wordpress.org/ticket/39752
 *
 * @since 4.8.0
 * @access private
 * @see wp_delete_auto_drafts()
 *
 * @global wpdb $wpdb WordPress database abstraction object.
 *
 * @param string   $new_status Transition to this post status.
 * @param string   $old_status Previous post status.
 * @param \WP_Post $post       Post data.
 */
function _wp_keep_alive_customize_changeset_dependent_auto_drafts( $new_status, $old_status, $post ) {
	global $wpdb;
	unset( $old_status );

	// Short-circuit if not a changeset or if the changeset was published.
	if ( 'customize_changeset' !== $post->post_type || 'publish' === $new_status ) {
		return;
	}

	$data = json_decode( $post->post_content, true );
	if ( empty( $data['nav_menus_created_posts']['value'] ) ) {
		return;
	}

	/*
	 * Actually, in lieu of keeping alive, trash any customization drafts here if the changeset itself is
	 * getting trashed. This is needed because when a changeset transitions to a draft, then any of the
	 * dependent auto-draft post/page stubs will also get transitioned to customization drafts which
	 * are then visible in the WP Admin. We cannot wait for the deletion of the changeset in which
	 * _wp_delete_customize_changeset_dependent_auto_drafts() will be called, since they need to be
	 * trashed to remove from visibility immediately.
	 */
	if ( 'trash' === $new_status ) {
		foreach ( $data['nav_menus_created_posts']['value'] as $post_id ) {
			if ( ! empty( $post_id ) && 'draft' === get_post_status( $post_id ) ) {
				wp_trash_post( $post_id );
			}
		}
		return;
	}

	$post_args = array();
	if ( 'auto-draft' === $new_status ) {
		/*
		 * Keep the post date for the post matching the changeset
		 * so that it will not be garbage-collected before the changeset.
		 */
		$post_args['post_date'] = $post->post_date; // Note wp_delete_auto_drafts() only looks at this date.
	} else {
		/*
		 * Since the changeset no longer has an auto-draft (and it is not published)
		 * it is now a persistent changeset, a long-lived draft, and so any
		 * associated auto-draft posts should likewise transition into having a draft
		 * status. These drafts will be treated differently than regular drafts in
		 * that they will be tied to the given changeset. The publish meta box is
		 * replaced with a notice about how the post is part of a set of customized changes
		 * which will be published when the changeset is published.
		 */
		$post_args['post_status'] = 'draft';
	}

	foreach ( $data['nav_menus_created_posts']['value'] as $post_id ) {
		if ( empty( $post_id ) || 'auto-draft' !== get_post_status( $post_id ) ) {
			continue;
		}
		$wpdb->update(
			$wpdb->posts,
			$post_args,
			array( 'ID' => $post_id )
		);
		clean_post_cache( $post_id );
	}
}

/**
 * Creates the initial theme features when the 'setup_theme' action is fired.
 *
 * See {@see 'setup_theme'}.
 *
 * @since 5.5.0
 * @since 6.0.1 The `block-templates` feature was added.
 */
function create_initial_theme_features() {
	register_theme_feature(
		'align-wide',
		array(
			'description'  => __( 'Whether theme opts in to wide alignment CSS class.' ),
			'show_in_rest' => true,
		)
	);
	register_theme_feature(
		'automatic-feed-links',
		array(
			'description'  => __( 'Whether posts and comments RSS feed links are added to head.' ),
			'show_in_rest' => true,
		)
	);
	register_theme_feature(
		'block-templates',
		array(
			'description'  => __( 'Whether a theme uses block-based templates.' ),
			'show_in_rest' => true,
		)
	);
	register_theme_feature(
		'block-template-parts',
		array(
			'description'  => __( 'Whether a theme uses block-based template parts.' ),
			'show_in_rest' => true,
		)
	);
	register_theme_feature(
		'custom-background',
		array(
			'description'  => __( 'Custom background if defined by the theme.' ),
			'type'         => 'object',
			'show_in_rest' => array(
				'schema' => array(
					'properties' => array(
						'default-image'      => array(
							'type'   => 'string',
							'format' => 'uri',
						),
						'default-preset'     => array(
							'type' => 'string',
							'enum' => array(
								'default',
								'fill',
								'fit',
								'repeat',
								'custom',
							),
						),
						'default-position-x' => array(
							'type' => 'string',
							'enum' => array(
								'left',
								'center',
								'right',
							),
						),
						'default-position-y' => array(
							'type' => 'string',
							'enum' => array(
								'left',
								'center',
								'right',
							),
						),
						'default-size'       => array(
							'type' => 'string',
							'enum' => array(
								'auto',
								'contain',
								'cover',
							),
						),
						'default-repeat'     => array(
							'type' => 'string',
							'enum' => array(
								'repeat-x',
								'repeat-y',
								'repeat',
								'no-repeat',
							),
						),
						'default-attachment' => array(
							'type' => 'string',
							'enum' => array(
								'scroll',
								'fixed',
							),
						),
						'default-color'      => array(
							'type' => 'string',
						),
					),
				),
			),
		)
	);
	register_theme_feature(
		'custom-header',
		array(
			'description'  => __( 'Custom header if defined by the theme.' ),
			'type'         => 'object',
			'show_in_rest' => array(
				'schema' => array(
					'properties' => array(
						'default-image'      => array(
							'type'   => 'string',
							'format' => 'uri',
						),
						'random-default'     => array(
							'type' => 'boolean',
						),
						'width'              => array(
							'type' => 'integer',
						),
						'height'             => array(
							'type' => 'integer',
						),
						'flex-height'        => array(
							'type' => 'boolean',
						),
						'flex-width'         => array(
							'type' => 'boolean',
						),
						'default-text-color' => array(
							'type' => 'string',
						),
						'header-text'        => array(
							'type' => 'boolean',
						),
						'uploads'            => array(
							'type' => 'boolean',
						),
						'video'              => array(
							'type' => 'boolean',
						),
					),
				),
			),
		)
	);
	register_theme_feature(
		'custom-logo',
		array(
			'type'         => 'object',
			'description'  => __( 'Custom logo if defined by the theme.' ),
			'show_in_rest' => array(
				'schema' => array(
					'properties' => array(
						'width'                => array(
							'type' => 'integer',
						),
						'height'               => array(
							'type' => 'integer',
						),
						'flex-width'           => array(
							'type' => 'boolean',
						),
						'flex-height'          => array(
							'type' => 'boolean',
						),
						'header-text'          => array(
							'type'  => 'array',
							'items' => array(
								'type' => 'string',
							),
						),
						'unlink-homepage-logo' => array(
							'type' => 'boolean',
						),
					),
				),
			),
		)
	);
	register_theme_feature(
		'customize-selective-refresh-widgets',
		array(
			'description'  => __( 'Whether the theme enables Selective Refresh for Widgets being managed with the Customizer.' ),
			'show_in_rest' => true,
		)
	);
	register_theme_feature(
		'dark-editor-style',
		array(
			'description'  => __( 'Whether theme opts in to the dark editor style UI.' ),
			'show_in_rest' => true,
		)
	);
	register_theme_feature(
		'disable-custom-colors',
		array(
			'description'  => __( 'Whether the theme disables custom colors.' ),
			'show_in_rest' => true,
		)
	);
	register_theme_feature(
		'disable-custom-font-sizes',
		array(
			'description'  => __( 'Whether the theme disables custom font sizes.' ),
			'show_in_rest' => true,
		)
	);
	register_theme_feature(
		'disable-custom-gradients',
		array(
			'description'  => __( 'Whether the theme disables custom gradients.' ),
			'show_in_rest' => true,
		)
	);
	register_theme_feature(
		'disable-layout-styles',
		array(
			'description'  => __( 'Whether the theme disables generated layout styles.' ),
			'show_in_rest' => true,
		)
	);
	register_theme_feature(
		'editor-color-palette',
		array(
			'type'         => 'array',
			'description'  => __( 'Custom color palette if defined by the theme.' ),
			'show_in_rest' => array(
				'schema' => array(
					'items' => array(
						'type'       => 'object',
						'properties' => array(
							'name'  => array(
								'type' => 'string',
							),
							'slug'  => array(
								'type' => 'string',
							),
							'color' => array(
								'type' => 'string',
							),
						),
					),
				),
			),
		)
	);
	register_theme_feature(
		'editor-font-sizes',
		array(
			'type'         => 'array',
			'description'  => __( 'Custom font sizes if defined by the theme.' ),
			'show_in_rest' => array(
				'schema' => array(
					'items' => array(
						'type'       => 'object',
						'properties' => array(
							'name' => array(
								'type' => 'string',
							),
							'size' => array(
								'type' => 'number',
							),
							'slug' => array(
								'type' => 'string',
							),
						),
					),
				),
			),
		)
	);
	register_theme_feature(
		'editor-gradient-presets',
		array(
			'type'         => 'array',
			'description'  => __( 'Custom gradient presets if defined by the theme.' ),
			'show_in_rest' => array(
				'schema' => array(
					'items' => array(
						'type'       => 'object',
						'properties' => array(
							'name'     => array(
								'type' => 'string',
							),
							'gradient' => array(
								'type' => 'string',
							),
							'slug'     => array(
								'type' => 'string',
							),
						),
					),
				),
			),
		)
	);
	register_theme_feature(
		'editor-spacing-sizes',
		array(
			'type'         => 'array',
			'description'  => __( 'Custom spacing sizes if defined by the theme.' ),
			'show_in_rest' => array(
				'schema' => array(
					'items' => array(
						'type'       => 'object',
						'properties' => array(
							'name' => array(
								'type' => 'string',
							),
							'size' => array(
								'type' => 'string',
							),
							'slug' => array(
								'type' => 'string',
							),
						),
					),
				),
			),
		)
	);
	register_theme_feature(
		'editor-styles',
		array(
			'description'  => __( 'Whether theme opts in to the editor styles CSS wrapper.' ),
			'show_in_rest' => true,
		)
	);
	register_theme_feature(
		'html5',
		array(
			'type'         => 'array',
			'description'  => __( 'Allows use of HTML5 markup for search forms, comment forms, comment lists, gallery, and caption.' ),
			'show_in_rest' => array(
				'schema' => array(
					'items' => array(
						'type' => 'string',
						'enum' => array(
							'search-form',
							'comment-form',
							'comment-list',
							'gallery',
							'caption',
							'script',
							'style',
						),
					),
				),
			),
		)
	);
	register_theme_feature(
		'post-formats',
		array(
			'type'         => 'array',
			'description'  => __( 'Post formats supported.' ),
			'show_in_rest' => array(
				'name'             => 'formats',
				'schema'           => array(
					'items'   => array(
						'type' => 'string',
						'enum' => get_post_format_slugs(),
					),
					'default' => array( 'standard' ),
				),
				'prepare_callback' => static function ( $formats ) {
					$formats = is_array( $formats ) ? array_values( $formats[0] ) : array();
					$formats = array_merge( array( 'standard' ), $formats );

					return $formats;
				},
			),
		)
	);
	register_theme_feature(
		'post-thumbnails',
		array(
			'type'         => 'array',
			'description'  => __( 'The post types that support thumbnails or true if all post types are supported.' ),
			'show_in_rest' => array(
				'type'   => array( 'boolean', 'array' ),
				'schema' => array(
					'items' => array(
						'type' => 'string',
					),
				),
			),
		)
	);
	register_theme_feature(
		'responsive-embeds',
		array(
			'description'  => __( 'Whether the theme supports responsive embedded content.' ),
			'show_in_rest' => true,
		)
	);
	register_theme_feature(
		'title-tag',
		array(
			'description'  => __( 'Whether the theme can manage the document title tag.' ),
			'show_in_rest' => true,
		)
	);
	register_theme_feature(
		'wp-block-styles',
		array(
			'description'  => __( 'Whether theme opts in to default WordPress block styles for viewing.' ),
			'show_in_rest' => true,
		)
	);
}

/**
 * Returns whether the active theme is a block-based theme or not.
 *
 * @since 5.9.0
 *
 * @return bool Whether the active theme is a block-based theme or not.
 */
function wp_is_block_theme() {
	return wp_get_theme()->is_block_theme();
}

/**
 * Given an element name, returns a class name.
 *
 * Alias of WP_Theme_JSON::get_element_class_name.
 *
 * @since 6.1.0
 *
 * @param string $element The name of the element.
 *
 * @return string The name of the class.
 */
function wp_theme_get_element_class_name( $element ) {
	return WP_Theme_JSON::get_element_class_name( $element );
}

/**
 * Adds default theme supports for block themes when the 'after_setup_theme' action fires.
 *
 * See {@see 'after_setup_theme'}.
 *
 * @since 5.9.0
 * @access private
 */
function _add_default_theme_supports() {
	if ( ! wp_is_block_theme() ) {
		return;
	}

	add_theme_support( 'post-thumbnails' );
	add_theme_support( 'responsive-embeds' );
	add_theme_support( 'editor-styles' );
	/*
	 * Makes block themes support HTML5 by default for the comment block and search form
	 * (which use default template functions) and `[caption]` and `[gallery]` shortcodes.
	 * Other blocks contain their own HTML5 markup.
	 */
	add_theme_support( 'html5', array( 'comment-form', 'comment-list', 'search-form', 'gallery', 'caption', 'style', 'script' ) );
	add_theme_support( 'automatic-feed-links' );

	add_filter( 'should_load_separate_core_block_assets', '__return_true' );

	/*
	 * Remove the Customizer's Menus panel when block theme is active.
	 */
	add_filter(
		'customize_panel_active',
		static function ( $active, WP_Customize_Panel $panel ) {
			if (
				'nav_menus' === $panel->id &&
				! current_theme_supports( 'menus' ) &&
				! current_theme_supports( 'widgets' )
			) {
				$active = false;
			}
			return $active;
		},
		10,
		2
	);
}<|MERGE_RESOLUTION|>--- conflicted
+++ resolved
@@ -3447,20 +3447,12 @@
 	$custom_logo_id   = (int) get_theme_mod( 'custom_logo' );
 	$site_logo_id     = (int) get_option( 'site_logo' );
 
-<<<<<<< HEAD
-	if ( $custom_logo_id && (int) $custom_logo_id === $id ) {
-=======
 	if ( $custom_logo_id && $custom_logo_id === $id ) {
->>>>>>> d07fe930
 		remove_theme_mod( 'custom_logo' );
 		remove_theme_mod( 'header_text' );
 	}
 
-<<<<<<< HEAD
-	if ( $site_logo_id && (int) $site_logo_id === $id ) {
-=======
 	if ( $site_logo_id && $site_logo_id === $id ) {
->>>>>>> d07fe930
 		delete_option( 'site_logo' );
 	}
 
