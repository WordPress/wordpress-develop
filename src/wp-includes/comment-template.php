--- conflicted
+++ resolved
@@ -427,11 +427,7 @@
  *                                   Default empty.
  * @param int|WP_Comment  $comment   Comment ID or WP_Comment object. Default current comment.
  * @param int|WP_Post     $post_id   Post ID or WP_Post object. Default current post.
-<<<<<<< HEAD
- * @param bool            $display   Optional. Whether to echo or return the output.
-=======
  * @param bool            $display   Optional. Whether to print or return the output.
->>>>>>> 5aed8f3b
  *                                   Default true.
  * @return void|string Void if `$display` argument is true, comment classes if `$display` is false.
  */
