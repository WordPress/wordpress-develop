<?php
/**
 * Comment template functions
 *
 * These functions are meant to live inside of the WordPress loop.
 *
 * @package WordPress
 * @subpackage Template
 */

/**
 * Retrieves the author of the current comment.
 *
 * If the comment has an empty comment_author field, then 'Anonymous' person is
 * assumed.
 *
 * @since 1.5.0
 * @since 4.4.0 Added the ability for `$comment_id` to also accept a WP_Comment object.
 *
 * @param int|WP_Comment $comment_id Optional. WP_Comment or the ID of the comment for which to retrieve the author.
 *                                   Default current comment.
 * @return string The comment author
 */
function get_comment_author( $comment_id = 0 ) {
	$comment = get_comment( $comment_id );

	$comment_id = ! empty( $comment->comment_ID ) ? $comment->comment_ID : $comment_id;

	if ( empty( $comment->comment_author ) ) {
		$user = ! empty( $comment->user_id ) ? get_userdata( $comment->user_id ) : false;
		if ( $user ) {
			$comment_author = $user->display_name;
		} else {
			$comment_author = __( 'Anonymous' );
		}
	} else {
		$comment_author = $comment->comment_author;
	}

	/**
	 * Filters the returned comment author name.
	 *
	 * @since 1.5.0
	 * @since 4.1.0 The `$comment_id` and `$comment` parameters were added.
	 *
	 * @param string     $comment_author The comment author's username.
	 * @param string     $comment_id     The comment ID as a numeric string.
	 * @param WP_Comment $comment        The comment object.
	 */
	return apply_filters( 'get_comment_author', $comment_author, $comment_id, $comment );
}

/**
 * Displays the author of the current comment.
 *
 * @since 0.71
 * @since 4.4.0 Added the ability for `$comment_id` to also accept a WP_Comment object.
 *
 * @param int|WP_Comment $comment_id Optional. WP_Comment or the ID of the comment for which to print the author.
 *                                   Default current comment.
 */
function comment_author( $comment_id = 0 ) {
	$comment = get_comment( $comment_id );

	$comment_author = get_comment_author( $comment );

	/**
	 * Filters the comment author's name for display.
	 *
	 * @since 1.2.0
	 * @since 4.1.0 The `$comment_id` parameter was added.
	 *
	 * @param string $comment_author The comment author's username.
	 * @param string $comment_id     The comment ID as a numeric string.
	 */
	echo apply_filters( 'comment_author', $comment_author, $comment->comment_ID );
}

/**
 * Retrieves the email of the author of the current comment.
 *
 * @since 1.5.0
 * @since 4.4.0 Added the ability for `$comment_id` to also accept a WP_Comment object.
 *
 * @param int|WP_Comment $comment_id Optional. WP_Comment or the ID of the comment for which to get the author's email.
 *                                   Default current comment.
 * @return string The current comment author's email
 */
function get_comment_author_email( $comment_id = 0 ) {
	$comment = get_comment( $comment_id );

	/**
	 * Filters the comment author's returned email address.
	 *
	 * @since 1.5.0
	 * @since 4.1.0 The `$comment_id` and `$comment` parameters were added.
	 *
	 * @param string     $comment_author_email The comment author's email address.
	 * @param string     $comment_id           The comment ID as a numeric string.
	 * @param WP_Comment $comment              The comment object.
	 */
	return apply_filters( 'get_comment_author_email', $comment->comment_author_email, $comment->comment_ID, $comment );
}

/**
 * Displays the email of the author of the current global $comment.
 *
 * Care should be taken to protect the email address and assure that email
 * harvesters do not capture your commenter's email address. Most assume that
 * their email address will not appear in raw form on the site. Doing so will
 * enable anyone, including those that people don't want to get the email
 * address and use it for their own means good and bad.
 *
 * @since 0.71
 * @since 4.4.0 Added the ability for `$comment_id` to also accept a WP_Comment object.
 *
 * @param int|WP_Comment $comment_id Optional. WP_Comment or the ID of the comment for which to print the author's email.
 *                                   Default current comment.
 */
function comment_author_email( $comment_id = 0 ) {
	$comment = get_comment( $comment_id );

	$comment_author_email = get_comment_author_email( $comment );

	/**
	 * Filters the comment author's email for display.
	 *
	 * @since 1.2.0
	 * @since 4.1.0 The `$comment_id` parameter was added.
	 *
	 * @param string $comment_author_email The comment author's email address.
	 * @param string $comment_id           The comment ID as a numeric string.
	 */
	echo apply_filters( 'author_email', $comment_author_email, $comment->comment_ID );
}

/**
 * Displays the HTML email link to the author of the current comment.
 *
 * Care should be taken to protect the email address and assure that email
 * harvesters do not capture your commenter's email address. Most assume that
 * their email address will not appear in raw form on the site. Doing so will
 * enable anyone, including those that people don't want to get the email
 * address and use it for their own means good and bad.
 *
 * @since 0.71
 * @since 4.6.0 Added the `$comment` parameter.
 *
 * @param string         $link_text Optional. Text to display instead of the comment author's email address.
 *                                  Default empty.
 * @param string         $before    Optional. Text or HTML to display before the email link. Default empty.
 * @param string         $after     Optional. Text or HTML to display after the email link. Default empty.
 * @param int|WP_Comment $comment   Optional. Comment ID or WP_Comment object. Default is the current comment.
 */
function comment_author_email_link( $link_text = '', $before = '', $after = '', $comment = null ) {
	$link = get_comment_author_email_link( $link_text, $before, $after, $comment );
	if ( $link ) {
		echo $link;
	}
}

/**
 * Returns the HTML email link to the author of the current comment.
 *
 * Care should be taken to protect the email address and assure that email
 * harvesters do not capture your commenter's email address. Most assume that
 * their email address will not appear in raw form on the site. Doing so will
 * enable anyone, including those that people don't want to get the email
 * address and use it for their own means good and bad.
 *
 * @since 2.7.0
 * @since 4.6.0 Added the `$comment` parameter.
 *
 * @param string         $link_text Optional. Text to display instead of the comment author's email address.
 *                                  Default empty.
 * @param string         $before    Optional. Text or HTML to display before the email link. Default empty.
 * @param string         $after     Optional. Text or HTML to display after the email link. Default empty.
 * @param int|WP_Comment $comment   Optional. Comment ID or WP_Comment object. Default is the current comment.
 * @return string HTML markup for the comment author email link. By default, the email address is obfuscated
 *                via the {@see 'comment_email'} filter with antispambot().
 */
function get_comment_author_email_link( $link_text = '', $before = '', $after = '', $comment = null ) {
	$comment = get_comment( $comment );

	/**
	 * Filters the comment author's email for display.
	 *
	 * Care should be taken to protect the email address and assure that email
	 * harvesters do not capture your commenter's email address.
	 *
	 * @since 1.2.0
	 * @since 4.1.0 The `$comment` parameter was added.
	 *
	 * @param string     $comment_author_email The comment author's email address.
	 * @param WP_Comment $comment              The comment object.
	 */
	$comment_author_email = apply_filters( 'comment_email', $comment->comment_author_email, $comment );

	if ( ( ! empty( $comment_author_email ) ) && ( '@' !== $comment_author_email ) ) {
		$display = ( '' !== $link_text ) ? $link_text : $comment_author_email;

		$comment_author_email_link = $before . sprintf(
			'<a href="%1$s">%2$s</a>',
			esc_url( 'mailto:' . $comment_author_email ),
			esc_html( $display )
		) . $after;

		return $comment_author_email_link;
	} else {
		return '';
	}
}

/**
 * Retrieves the HTML link to the URL of the author of the current comment.
 *
 * Both get_comment_author_url() and get_comment_author() rely on get_comment(),
 * which falls back to the global comment variable if the $comment_id argument is empty.
 *
 * @since 1.5.0
 * @since 4.4.0 Added the ability for `$comment_id` to also accept a WP_Comment object.
 *
 * @param int|WP_Comment $comment_id Optional. WP_Comment or the ID of the comment for which to get the author's link.
 *                                   Default current comment.
 * @return string The comment author name or HTML link for author's URL.
 */
function get_comment_author_link( $comment_id = 0 ) {
	$comment = get_comment( $comment_id );

	$comment_id = ! empty( $comment->comment_ID ) ? $comment->comment_ID : (string) $comment_id;

	$comment_author_url = get_comment_author_url( $comment );
	$comment_author     = get_comment_author( $comment );

	if ( empty( $comment_author_url ) || 'http://' === $comment_author_url ) {
		$comment_author_link = $comment_author;
	} else {
		$rel_parts = array( 'ugc' );
		if ( ! wp_is_internal_link( $comment_author_url ) ) {
			$rel_parts = array_merge(
				$rel_parts,
				array( 'external', 'nofollow' )
			);
		}

		/**
		 * Filters the rel attributes of the comment author's link.
		 *
		 * @since 6.2.0
		 *
		 * @param string[]   $rel_parts An array of strings representing the rel tags
		 *                              which will be joined into the anchor's rel attribute.
		 * @param WP_Comment $comment   The comment object.
		 */
		$rel_parts = apply_filters( 'comment_author_link_rel', $rel_parts, $comment );

		$rel = implode( ' ', $rel_parts );
		$rel = esc_attr( $rel );
		// Empty space before 'rel' is necessary for later sprintf().
		$rel = ! empty( $rel ) ? sprintf( ' rel="%s"', $rel ) : '';

		$comment_author_link = sprintf(
			'<a href="%1$s" class="url"%2$s>%3$s</a>',
			$comment_author_url,
			$rel,
			$comment_author
		);
	}

	/**
	 * Filters the comment author's link for display.
	 *
	 * @since 1.5.0
	 * @since 4.1.0 The `$comment_author` and `$comment_id` parameters were added.
	 *
	 * @param string $comment_author_link The HTML-formatted comment author link.
	 *                                    Empty for an invalid URL.
	 * @param string $comment_author      The comment author's username.
	 * @param string $comment_id          The comment ID as a numeric string.
	 */
	return apply_filters( 'get_comment_author_link', $comment_author_link, $comment_author, $comment_id );
}

/**
 * Displays the HTML link to the URL of the author of the current comment.
 *
 * @since 0.71
 * @since 4.4.0 Added the ability for `$comment_id` to also accept a WP_Comment object.
 *
 * @param int|WP_Comment $comment_id Optional. WP_Comment or the ID of the comment for which to print the author's link.
 *                                   Default current comment.
 */
function comment_author_link( $comment_id = 0 ) {
	echo get_comment_author_link( $comment_id );
}

/**
 * Retrieves the IP address of the author of the current comment.
 *
 * @since 1.5.0
 * @since 4.4.0 Added the ability for `$comment_id` to also accept a WP_Comment object.
 *
 * @param int|WP_Comment $comment_id Optional. WP_Comment or the ID of the comment for which to get the author's IP address.
 *                                   Default current comment.
 * @return string Comment author's IP address, or an empty string if it's not available.
 */
function get_comment_author_IP( $comment_id = 0 ) { // phpcs:ignore WordPress.NamingConventions.ValidFunctionName.FunctionNameInvalid
	$comment = get_comment( $comment_id );

	/**
	 * Filters the comment author's returned IP address.
	 *
	 * @since 1.5.0
	 * @since 4.1.0 The `$comment_id` and `$comment` parameters were added.
	 *
	 * @param string     $comment_author_ip The comment author's IP address, or an empty string if it's not available.
	 * @param string     $comment_id        The comment ID as a numeric string.
	 * @param WP_Comment $comment           The comment object.
	 */
	return apply_filters( 'get_comment_author_IP', $comment->comment_author_IP, $comment->comment_ID, $comment );  // phpcs:ignore WordPress.NamingConventions.ValidHookName.NotLowercase
}

/**
 * Displays the IP address of the author of the current comment.
 *
 * @since 0.71
 * @since 4.4.0 Added the ability for `$comment_id` to also accept a WP_Comment object.
 *
 * @param int|WP_Comment $comment_id Optional. WP_Comment or the ID of the comment for which to print the author's IP address.
 *                                   Default current comment.
 */
function comment_author_IP( $comment_id = 0 ) { // phpcs:ignore WordPress.NamingConventions.ValidFunctionName.FunctionNameInvalid
	echo esc_html( get_comment_author_IP( $comment_id ) );
}

/**
 * Retrieves the URL of the author of the current comment, not linked.
 *
 * @since 1.5.0
 * @since 4.4.0 Added the ability for `$comment_id` to also accept a WP_Comment object.
 *
 * @param int|WP_Comment $comment_id Optional. WP_Comment or the ID of the comment for which to get the author's URL.
 *                                   Default current comment.
 * @return string Comment author URL, if provided, an empty string otherwise.
 */
function get_comment_author_url( $comment_id = 0 ) {
	$comment = get_comment( $comment_id );

	$comment_author_url = '';
	$comment_id         = 0;

	if ( ! empty( $comment ) ) {
		$comment_author_url = ( 'http://' === $comment->comment_author_url ) ? '' : $comment->comment_author_url;
		$comment_author_url = esc_url( $comment_author_url, array( 'http', 'https' ) );

		$comment_id = $comment->comment_ID;
	}

	/**
	 * Filters the comment author's URL.
	 *
	 * @since 1.5.0
	 * @since 4.1.0 The `$comment_id` and `$comment` parameters were added.
	 *
	 * @param string          $comment_author_url The comment author's URL, or an empty string.
	 * @param string|int      $comment_id         The comment ID as a numeric string, or 0 if not found.
	 * @param WP_Comment|null $comment            The comment object, or null if not found.
	 */
	return apply_filters( 'get_comment_author_url', $comment_author_url, $comment_id, $comment );
}

/**
 * Displays the URL of the author of the current comment, not linked.
 *
 * @since 0.71
 * @since 4.4.0 Added the ability for `$comment_id` to also accept a WP_Comment object.
 *
 * @param int|WP_Comment $comment_id Optional. WP_Comment or the ID of the comment for which to print the author's URL.
 *                                   Default current comment.
 */
function comment_author_url( $comment_id = 0 ) {
	$comment = get_comment( $comment_id );

	$comment_author_url = get_comment_author_url( $comment );

	/**
	 * Filters the comment author's URL for display.
	 *
	 * @since 1.2.0
	 * @since 4.1.0 The `$comment_id` parameter was added.
	 *
	 * @param string $comment_author_url The comment author's URL.
	 * @param string $comment_id         The comment ID as a numeric string.
	 */
	echo apply_filters( 'comment_url', $comment_author_url, $comment->comment_ID );
}

/**
 * Retrieves the HTML link of the URL of the author of the current comment.
 *
 * $link_text parameter is only used if the URL does not exist for the comment
 * author. If the URL does exist then the URL will be used and the $link_text
 * will be ignored.
 *
 * Encapsulate the HTML link between the $before and $after. So it will appear
 * in the order of $before, link, and finally $after.
 *
 * @since 1.5.0
 * @since 4.6.0 Added the `$comment` parameter.
 *
 * @param string         $link_text Optional. The text to display instead of the comment
 *                                  author's email address. Default empty.
 * @param string         $before    Optional. The text or HTML to display before the email link.
 *                                  Default empty.
 * @param string         $after     Optional. The text or HTML to display after the email link.
 *                                  Default empty.
 * @param int|WP_Comment $comment   Optional. Comment ID or WP_Comment object.
 *                                  Default is the current comment.
 * @return string The HTML link between the $before and $after parameters.
 */
function get_comment_author_url_link( $link_text = '', $before = '', $after = '', $comment = 0 ) {
	$comment_author_url = get_comment_author_url( $comment );

	$display = ( '' !== $link_text ) ? $link_text : $comment_author_url;
	$display = str_replace( 'http://www.', '', $display );
	$display = str_replace( 'http://', '', $display );

	if ( '/' === substr( $display, -1 ) ) {
		$display = substr( $display, 0, -1 );
	}

	$comment_author_url_link = $before . sprintf(
		'<a href="%1$s" rel="external">%2$s</a>',
		$comment_author_url,
		$display
	) . $after;

	/**
	 * Filters the comment author's returned URL link.
	 *
	 * @since 1.5.0
	 *
	 * @param string $comment_author_url_link The HTML-formatted comment author URL link.
	 */
	return apply_filters( 'get_comment_author_url_link', $comment_author_url_link );
}

/**
 * Displays the HTML link of the URL of the author of the current comment.
 *
 * @since 0.71
 * @since 4.6.0 Added the `$comment` parameter.
 *
 * @param string         $link_text Optional. Text to display instead of the comment author's
 *                                  email address. Default empty.
 * @param string         $before    Optional. Text or HTML to display before the email link.
 *                                  Default empty.
 * @param string         $after     Optional. Text or HTML to display after the email link.
 *                                  Default empty.
 * @param int|WP_Comment $comment   Optional. Comment ID or WP_Comment object.
 *                                  Default is the current comment.
 */
function comment_author_url_link( $link_text = '', $before = '', $after = '', $comment = 0 ) {
	echo get_comment_author_url_link( $link_text, $before, $after, $comment );
}

/**
 * Generates semantic classes for each comment element.
 *
 * @since 2.7.0
 * @since 4.4.0 Added the ability for `$comment` to also accept a WP_Comment object.
 *
 * @param string|string[] $css_class Optional. One or more classes to add to the class list.
 *                                   Default empty.
 * @param int|WP_Comment  $comment   Optional. Comment ID or WP_Comment object. Default current comment.
 * @param int|WP_Post     $post      Optional. Post ID or WP_Post object. Default current post.
 * @param bool            $display   Optional. Whether to print or return the output.
 *                                   Default true.
 * @return void|string Void if `$display` argument is true, comment classes if `$display` is false.
 */
function comment_class( $css_class = '', $comment = null, $post = null, $display = true ) {
	// Separates classes with a single space, collates classes for comment DIV.
	$css_class = 'class="' . implode( ' ', get_comment_class( $css_class, $comment, $post ) ) . '"';

	if ( $display ) {
		echo $css_class;
	} else {
		return $css_class;
	}
}

/**
 * Returns the classes for the comment div as an array.
 *
 * @since 2.7.0
 * @since 4.4.0 Added the ability for `$comment_id` to also accept a WP_Comment object.
 *
 * @global int $comment_alt
 * @global int $comment_depth
 * @global int $comment_thread_alt
 *
 * @param string|string[] $css_class  Optional. One or more classes to add to the class list.
 *                                    Default empty.
 * @param int|WP_Comment  $comment_id Optional. Comment ID or WP_Comment object. Default current comment.
 * @param int|WP_Post     $post       Optional. Post ID or WP_Post object. Default current post.
 * @return string[] An array of classes.
 */
function get_comment_class( $css_class = '', $comment_id = null, $post = null ) {
	global $comment_alt, $comment_depth, $comment_thread_alt;

	$classes = array();

	$comment = get_comment( $comment_id );
	if ( ! $comment ) {
		return $classes;
	}

	// Get the comment type (comment, trackback).
	$classes[] = ( empty( $comment->comment_type ) ) ? 'comment' : $comment->comment_type;

	// Add classes for comment authors that are registered users.
	$user = $comment->user_id ? get_userdata( $comment->user_id ) : false;
	if ( $user ) {
		$classes[] = 'byuser';
		$classes[] = 'comment-author-' . sanitize_html_class( $user->user_nicename, $comment->user_id );
		// For comment authors who are the author of the post.
		$_post = get_post( $post );
		if ( $_post ) {
			if ( $comment->user_id === $_post->post_author ) {
				$classes[] = 'bypostauthor';
			}
		}
	}

	if ( empty( $comment_alt ) ) {
		$comment_alt = 0;
	}
	if ( empty( $comment_depth ) ) {
		$comment_depth = 1;
	}
	if ( empty( $comment_thread_alt ) ) {
		$comment_thread_alt = 0;
	}

	if ( $comment_alt % 2 ) {
		$classes[] = 'odd';
		$classes[] = 'alt';
	} else {
		$classes[] = 'even';
	}

	$comment_alt++;

	// Alt for top-level comments.
	if ( 1 === $comment_depth ) {
		if ( $comment_thread_alt % 2 ) {
			$classes[] = 'thread-odd';
			$classes[] = 'thread-alt';
		} else {
			$classes[] = 'thread-even';
		}
		$comment_thread_alt++;
	}

	$classes[] = "depth-$comment_depth";

	if ( ! empty( $css_class ) ) {
		if ( ! is_array( $css_class ) ) {
			$css_class = preg_split( '#\s+#', $css_class );
		}
		$classes = array_merge( $classes, $css_class );
	}

	$classes = array_map( 'esc_attr', $classes );

	/**
	 * Filters the returned CSS classes for the current comment.
	 *
	 * @since 2.7.0
	 *
	 * @param string[]    $classes    An array of comment classes.
	 * @param string[]    $css_class  An array of additional classes added to the list.
	 * @param string      $comment_id The comment ID as a numeric string.
	 * @param WP_Comment  $comment    The comment object.
	 * @param int|WP_Post $post       The post ID or WP_Post object.
	 */
	return apply_filters( 'comment_class', $classes, $css_class, $comment->comment_ID, $comment, $post );
}

/**
 * Retrieves the comment date of the current comment.
 *
 * @since 1.5.0
 * @since 4.4.0 Added the ability for `$comment_id` to also accept a WP_Comment object.
 *
 * @param string         $format     Optional. PHP date format. Defaults to the 'date_format' option.
 * @param int|WP_Comment $comment_id Optional. WP_Comment or ID of the comment for which to get the date.
 *                                   Default current comment.
 * @return string The comment's date.
 */
function get_comment_date( $format = '', $comment_id = 0 ) {
	$comment = get_comment( $comment_id );

	$_format = ! empty( $format ) ? $format : get_option( 'date_format' );

	$comment_date = mysql2date( $_format, $comment->comment_date );

	/**
	 * Filters the returned comment date.
	 *
	 * @since 1.5.0
	 *
	 * @param string|int $comment_date Formatted date string or Unix timestamp.
	 * @param string     $format       PHP date format.
	 * @param WP_Comment $comment      The comment object.
	 */
	return apply_filters( 'get_comment_date', $comment_date, $format, $comment );
}

/**
 * Displays the comment date of the current comment.
 *
 * @since 0.71
 * @since 4.4.0 Added the ability for `$comment_id` to also accept a WP_Comment object.
 *
 * @param string         $format     Optional. PHP date format. Defaults to the 'date_format' option.
 * @param int|WP_Comment $comment_id WP_Comment or ID of the comment for which to print the date.
 *                                   Default current comment.
 */
function comment_date( $format = '', $comment_id = 0 ) {
	echo get_comment_date( $format, $comment_id );
}

/**
 * Retrieves the excerpt of the given comment.
 *
 * Returns a maximum of 20 words with an ellipsis appended if necessary.
 *
 * @since 1.5.0
 * @since 4.4.0 Added the ability for `$comment_id` to also accept a WP_Comment object.
 *
 * @param int|WP_Comment $comment_id Optional. WP_Comment or ID of the comment for which to get the excerpt.
 *                                   Default current comment.
 * @return string The possibly truncated comment excerpt.
 */
function get_comment_excerpt( $comment_id = 0 ) {
	$comment = get_comment( $comment_id );

	if ( ! post_password_required( $comment->comment_post_ID ) ) {
		$comment_text = strip_tags( str_replace( array( "\n", "\r" ), ' ', $comment->comment_content ) );
	} else {
		$comment_text = __( 'Password protected' );
	}

	/* translators: Maximum number of words used in a comment excerpt. */
	$comment_excerpt_length = (int) _x( '20', 'comment_excerpt_length' );

	/**
	 * Filters the maximum number of words used in the comment excerpt.
	 *
	 * @since 4.4.0
	 *
	 * @param int $comment_excerpt_length The amount of words you want to display in the comment excerpt.
	 */
	$comment_excerpt_length = apply_filters( 'comment_excerpt_length', $comment_excerpt_length );

	$comment_excerpt = wp_trim_words( $comment_text, $comment_excerpt_length, '&hellip;' );

	/**
	 * Filters the retrieved comment excerpt.
	 *
	 * @since 1.5.0
	 * @since 4.1.0 The `$comment_id` and `$comment` parameters were added.
	 *
	 * @param string     $comment_excerpt The comment excerpt text.
	 * @param string     $comment_id      The comment ID as a numeric string.
	 * @param WP_Comment $comment         The comment object.
	 */
	return apply_filters( 'get_comment_excerpt', $comment_excerpt, $comment->comment_ID, $comment );
}

/**
 * Displays the excerpt of the current comment.
 *
 * @since 1.2.0
 * @since 4.4.0 Added the ability for `$comment_id` to also accept a WP_Comment object.
 *
 * @param int|WP_Comment $comment_id Optional. WP_Comment or ID of the comment for which to print the excerpt.
 *                                   Default current comment.
 */
function comment_excerpt( $comment_id = 0 ) {
	$comment = get_comment( $comment_id );

	$comment_excerpt = get_comment_excerpt( $comment );

	/**
	 * Filters the comment excerpt for display.
	 *
	 * @since 1.2.0
	 * @since 4.1.0 The `$comment_id` parameter was added.
	 *
	 * @param string $comment_excerpt The comment excerpt text.
	 * @param string $comment_id      The comment ID as a numeric string.
	 */
	echo apply_filters( 'comment_excerpt', $comment_excerpt, $comment->comment_ID );
}

/**
 * Retrieves the comment ID of the current comment.
 *
 * @since 1.5.0
 *
 * @return string The comment ID as a numeric string.
 */
function get_comment_ID() { // phpcs:ignore WordPress.NamingConventions.ValidFunctionName.FunctionNameInvalid
	$comment = get_comment();

	$comment_id = ! empty( $comment->comment_ID ) ? $comment->comment_ID : '0';

	/**
	 * Filters the returned comment ID.
	 *
	 * @since 1.5.0
	 * @since 4.1.0 The `$comment` parameter was added.
	 *
	 * @param string     $comment_id The current comment ID as a numeric string.
	 * @param WP_Comment $comment    The comment object.
	 */
	return apply_filters( 'get_comment_ID', $comment_id, $comment );  // phpcs:ignore WordPress.NamingConventions.ValidHookName.NotLowercase
}

/**
 * Displays the comment ID of the current comment.
 *
 * @since 0.71
 */
function comment_ID() { // phpcs:ignore WordPress.NamingConventions.ValidFunctionName.FunctionNameInvalid
	echo get_comment_ID();
}

/**
 * Retrieves the link to a given comment.
 *
 * @since 1.5.0
 * @since 4.4.0 Added the ability for `$comment` to also accept a WP_Comment object. Added `$cpage` argument.
 *
 * @see get_page_of_comment()
 *
 * @global WP_Rewrite $wp_rewrite      WordPress rewrite component.
 * @global bool       $in_comment_loop
 *
 * @param WP_Comment|int|null $comment Optional. Comment to retrieve. Default current comment.
 * @param array               $args {
 *     An array of optional arguments to override the defaults.
 *
 *     @type string     $type      Passed to get_page_of_comment().
 *     @type int        $page      Current page of comments, for calculating comment pagination.
 *     @type int        $per_page  Per-page value for comment pagination.
 *     @type int        $max_depth Passed to get_page_of_comment().
 *     @type int|string $cpage     Value to use for the comment's "comment-page" or "cpage" value.
 *                                 If provided, this value overrides any value calculated from `$page`
 *                                 and `$per_page`.
 * }
 * @return string The permalink to the given comment.
 */
function get_comment_link( $comment = null, $args = array() ) {
	global $wp_rewrite, $in_comment_loop;

	$comment = get_comment( $comment );

	// Back-compat.
	if ( ! is_array( $args ) ) {
		$args = array( 'page' => $args );
	}

	$defaults = array(
		'type'      => 'all',
		'page'      => '',
		'per_page'  => '',
		'max_depth' => '',
		'cpage'     => null,
	);

	$args = wp_parse_args( $args, $defaults );

	$comment_link = get_permalink( $comment->comment_post_ID );

	// The 'cpage' param takes precedence.
	if ( ! is_null( $args['cpage'] ) ) {
		$cpage = $args['cpage'];

		// No 'cpage' is provided, so we calculate one.
	} else {
		if ( '' === $args['per_page'] && get_option( 'page_comments' ) ) {
			$args['per_page'] = get_option( 'comments_per_page' );
		}

		if ( empty( $args['per_page'] ) ) {
			$args['per_page'] = 0;
			$args['page']     = 0;
		}

		$cpage = $args['page'];

		if ( '' === $cpage ) {
			if ( ! empty( $in_comment_loop ) ) {
				$cpage = get_query_var( 'cpage' );
			} else {
				// Requires a database hit, so we only do it when we can't figure out from context.
				$cpage = get_page_of_comment( $comment->comment_ID, $args );
			}
		}

		/*
		 * If the default page displays the oldest comments, the permalinks for comments on the default page
		 * do not need a 'cpage' query var.
		 */
		if ( 'oldest' === get_option( 'default_comments_page' ) && 1 === $cpage ) {
			$cpage = '';
		}
	}

	if ( $cpage && get_option( 'page_comments' ) ) {
		if ( $wp_rewrite->using_permalinks() ) {
			if ( $cpage ) {
				$comment_link = trailingslashit( $comment_link ) . $wp_rewrite->comments_pagination_base . '-' . $cpage;
			}

			$comment_link = user_trailingslashit( $comment_link, 'comment' );
		} elseif ( $cpage ) {
			$comment_link = add_query_arg( 'cpage', $cpage, $comment_link );
		}
	}

	if ( $wp_rewrite->using_permalinks() ) {
		$comment_link = user_trailingslashit( $comment_link, 'comment' );
	}

	$comment_link = $comment_link . '#comment-' . $comment->comment_ID;

	/**
	 * Filters the returned single comment permalink.
	 *
	 * @since 2.8.0
	 * @since 4.4.0 Added the `$cpage` parameter.
	 *
	 * @see get_page_of_comment()
	 *
	 * @param string     $comment_link The comment permalink with '#comment-$id' appended.
	 * @param WP_Comment $comment      The current comment object.
	 * @param array      $args         An array of arguments to override the defaults.
	 * @param int        $cpage        The calculated 'cpage' value.
	 */
	return apply_filters( 'get_comment_link', $comment_link, $comment, $args, $cpage );
}

/**
 * Retrieves the link to the current post comments.
 *
 * @since 1.5.0
 *
 * @param int|WP_Post $post Optional. Post ID or WP_Post object. Default is global $post.
 * @return string The link to the comments.
 */
function get_comments_link( $post = 0 ) {
	$hash          = get_comments_number( $post ) ? '#comments' : '#respond';
	$comments_link = get_permalink( $post ) . $hash;

	/**
	 * Filters the returned post comments permalink.
	 *
	 * @since 3.6.0
	 *
	 * @param string      $comments_link Post comments permalink with '#comments' appended.
	 * @param int|WP_Post $post          Post ID or WP_Post object.
	 */
	return apply_filters( 'get_comments_link', $comments_link, $post );
}

/**
 * Displays the link to the current post comments.
 *
 * @since 0.71
 *
 * @param string $deprecated   Not Used.
 * @param string $deprecated_2 Not Used.
 */
function comments_link( $deprecated = '', $deprecated_2 = '' ) {
	if ( ! empty( $deprecated ) ) {
		_deprecated_argument( __FUNCTION__, '0.72' );
	}
	if ( ! empty( $deprecated_2 ) ) {
		_deprecated_argument( __FUNCTION__, '1.3.0' );
	}
	echo esc_url( get_comments_link() );
}

/**
 * Retrieves the amount of comments a post has.
 *
 * @since 1.5.0
 *
 * @param int|WP_Post $post Optional. Post ID or WP_Post object. Default is the global `$post`.
 * @return string|int If the post exists, a numeric string representing the number of comments
 *                    the post has, otherwise 0.
 */
function get_comments_number( $post = 0 ) {
	$post = get_post( $post );

	$comments_number = $post ? $post->comment_count : 0;
	$post_id         = $post ? $post->ID : 0;

	/**
	 * Filters the returned comment count for a post.
	 *
	 * @since 1.5.0
	 *
	 * @param string|int $comments_number A string representing the number of comments a post has, otherwise 0.
	 * @param int        $post_id Post ID.
	 */
	return apply_filters( 'get_comments_number', $comments_number, $post_id );
}

/**
 * Displays the language string for the number of comments the current post has.
 *
 * @since 0.71
 * @since 5.4.0 The `$deprecated` parameter was changed to `$post`.
 *
 * @param string|false $zero Optional. Text for no comments. Default false.
 * @param string|false $one  Optional. Text for one comment. Default false.
 * @param string|false $more Optional. Text for more than one comment. Default false.
 * @param int|WP_Post  $post Optional. Post ID or WP_Post object. Default is the global `$post`.
 */
function comments_number( $zero = false, $one = false, $more = false, $post = 0 ) {
	echo get_comments_number_text( $zero, $one, $more, $post );
}

/**
 * Displays the language string for the number of comments the current post has.
 *
 * @since 4.0.0
 * @since 5.4.0 Added the `$post` parameter to allow using the function outside of the loop.
 *
 * @param string      $zero Optional. Text for no comments. Default false.
 * @param string      $one  Optional. Text for one comment. Default false.
 * @param string      $more Optional. Text for more than one comment. Default false.
 * @param int|WP_Post $post Optional. Post ID or WP_Post object. Default is the global `$post`.
 * @return string Language string for the number of comments a post has.
 */
function get_comments_number_text( $zero = false, $one = false, $more = false, $post = 0 ) {
	$comments_number = get_comments_number( $post );

	if ( $comments_number > 1 ) {
		if ( false === $more ) {
			$comments_number_text = sprintf(
				/* translators: %s: Number of comments. */
				_n( '%s Comment', '%s Comments', $comments_number ),
				number_format_i18n( $comments_number )
			);
		} else {
			// % Comments
			/*
			 * translators: If comment number in your language requires declension,
			 * translate this to 'on'. Do not translate into your own language.
			 */
			if ( 'on' === _x( 'off', 'Comment number declension: on or off' ) ) {
				$text = preg_replace( '#<span class="screen-reader-text">.+?</span>#', '', $more );
				$text = preg_replace( '/&.+?;/', '', $text ); // Remove HTML entities.
				$text = trim( strip_tags( $text ), '% ' );

				// Replace '% Comments' with a proper plural form.
				if ( $text && ! preg_match( '/[0-9]+/', $text ) && false !== strpos( $more, '%' ) ) {
					/* translators: %s: Number of comments. */
					$new_text = _n( '%s Comment', '%s Comments', $comments_number );
					$new_text = trim( sprintf( $new_text, '' ) );

					$more = str_replace( $text, $new_text, $more );
					if ( false === strpos( $more, '%' ) ) {
						$more = '% ' . $more;
					}
				}
			}

			$comments_number_text = str_replace( '%', number_format_i18n( $comments_number ), $more );
		}
<<<<<<< HEAD
	} elseif ( 0 === (int) $number ) {
		$output = ( false === $zero ) ? __( 'No Comments' ) : $zero;
=======
	} elseif ( 0 == $comments_number ) {
		$comments_number_text = ( false === $zero ) ? __( 'No Comments' ) : $zero;
>>>>>>> b55b935c
	} else { // Must be one.
		$comments_number_text = ( false === $one ) ? __( '1 Comment' ) : $one;
	}

	/**
	 * Filters the comments count for display.
	 *
	 * @since 1.5.0
	 *
	 * @see _n()
	 *
	 * @param string $comments_number_text A translatable string formatted based on whether the count
	 *                                     is equal to 0, 1, or 1+.
	 * @param int    $comments_number      The number of post comments.
	 */
	return apply_filters( 'comments_number', $comments_number_text, $comments_number );
}

/**
 * Retrieves the text of the current comment.
 *
 * @since 1.5.0
 * @since 4.4.0 Added the ability for `$comment_id` to also accept a WP_Comment object.
 * @since 5.4.0 Added 'In reply to %s.' prefix to child comments in comments feed.
 *
 * @see Walker_Comment::comment()
 *
 * @param int|WP_Comment $comment_id Optional. WP_Comment or ID of the comment for which to get the text.
 *                                   Default current comment.
 * @param array          $args       Optional. An array of arguments. Default empty array.
 * @return string The comment content.
 */
function get_comment_text( $comment_id = 0, $args = array() ) {
	$comment = get_comment( $comment_id );

	$comment_text = $comment->comment_content;

	if ( is_comment_feed() && $comment->comment_parent ) {
		$parent = get_comment( $comment->comment_parent );
		if ( $parent ) {
			$parent_link = esc_url( get_comment_link( $parent ) );
			$name        = get_comment_author( $parent );

			$comment_text = sprintf(
				/* translators: %s: Comment link. */
				ent2ncr( __( 'In reply to %s.' ) ),
				'<a href="' . $parent_link . '">' . $name . '</a>'
			) . "\n\n" . $comment_text;
		}
	}

	/**
	 * Filters the text of a comment.
	 *
	 * @since 1.5.0
	 *
	 * @see Walker_Comment::comment()
	 *
	 * @param string     $comment_text Text of the comment.
	 * @param WP_Comment $comment      The comment object.
	 * @param array      $args         An array of arguments.
	 */
	return apply_filters( 'get_comment_text', $comment_text, $comment, $args );
}

/**
 * Displays the text of the current comment.
 *
 * @since 0.71
 * @since 4.4.0 Added the ability for `$comment_id` to also accept a WP_Comment object.
 *
 * @see Walker_Comment::comment()
 *
 * @param int|WP_Comment $comment_id Optional. WP_Comment or ID of the comment for which to print the text.
 *                                   Default current comment.
 * @param array          $args       Optional. An array of arguments. Default empty array.
 */
function comment_text( $comment_id = 0, $args = array() ) {
	$comment = get_comment( $comment_id );

	$comment_text = get_comment_text( $comment, $args );

	/**
	 * Filters the text of a comment to be displayed.
	 *
	 * @since 1.2.0
	 *
	 * @see Walker_Comment::comment()
	 *
	 * @param string          $comment_text Text of the comment.
	 * @param WP_Comment|null $comment      The comment object. Null if not found.
	 * @param array           $args         An array of arguments.
	 */
	echo apply_filters( 'comment_text', $comment_text, $comment, $args );
}

/**
 * Retrieves the comment time of the current comment.
 *
 * @since 1.5.0
 * @since 6.2.0 Added the `$comment_id` parameter.
 *
 * @param string         $format     Optional. PHP date format. Defaults to the 'time_format' option.
 * @param bool           $gmt        Optional. Whether to use the GMT date. Default false.
 * @param bool           $translate  Optional. Whether to translate the time (for use in feeds).
 *                                   Default true.
 * @param int|WP_Comment $comment_id Optional. WP_Comment or ID of the comment for which to get the time.
 *                                   Default current comment.
 * @return string The formatted time.
 */
function get_comment_time( $format = '', $gmt = false, $translate = true, $comment_id = 0 ) {
	$comment = get_comment( $comment_id );

	if ( null === $comment ) {
		return '';
	}

	$comment_date = $gmt ? $comment->comment_date_gmt : $comment->comment_date;

	$_format = ! empty( $format ) ? $format : get_option( 'time_format' );

	$comment_time = mysql2date( $_format, $comment_date, $translate );

	/**
	 * Filters the returned comment time.
	 *
	 * @since 1.5.0
	 *
	 * @param string|int $comment_time The comment time, formatted as a date string or Unix timestamp.
	 * @param string     $format       PHP date format.
	 * @param bool       $gmt          Whether the GMT date is in use.
	 * @param bool       $translate    Whether the time is translated.
	 * @param WP_Comment $comment      The comment object.
	 */
	return apply_filters( 'get_comment_time', $comment_time, $format, $gmt, $translate, $comment );
}

/**
 * Displays the comment time of the current comment.
 *
 * @since 0.71
 * @since 6.2.0 Added the `$comment_id` parameter.
 *
 * @param string         $format     Optional. PHP time format. Defaults to the 'time_format' option.
 * @param int|WP_Comment $comment_id Optional. WP_Comment or ID of the comment for which to print the time.
 *                                   Default current comment.
 */
function comment_time( $format = '', $comment_id = 0 ) {
	echo get_comment_time( $format, false, true, $comment_id );
}

/**
 * Retrieves the comment type of the current comment.
 *
 * @since 1.5.0
 * @since 4.4.0 Added the ability for `$comment_id` to also accept a WP_Comment object.
 *
 * @param int|WP_Comment $comment_id Optional. WP_Comment or ID of the comment for which to get the type.
 *                                   Default current comment.
 * @return string The comment type.
 */
function get_comment_type( $comment_id = 0 ) {
	$comment = get_comment( $comment_id );

	if ( '' === $comment->comment_type ) {
		$comment->comment_type = 'comment';
	}

	/**
	 * Filters the returned comment type.
	 *
	 * @since 1.5.0
	 * @since 4.1.0 The `$comment_id` and `$comment` parameters were added.
	 *
	 * @param string     $comment_type The type of comment, such as 'comment', 'pingback', or 'trackback'.
	 * @param string     $comment_id   The comment ID as a numeric string.
	 * @param WP_Comment $comment      The comment object.
	 */
	return apply_filters( 'get_comment_type', $comment->comment_type, $comment->comment_ID, $comment );
}

/**
 * Displays the comment type of the current comment.
 *
 * @since 0.71
 *
 * @param string|false $commenttxt   Optional. String to display for comment type. Default false.
 * @param string|false $trackbacktxt Optional. String to display for trackback type. Default false.
 * @param string|false $pingbacktxt  Optional. String to display for pingback type. Default false.
 */
function comment_type( $commenttxt = false, $trackbacktxt = false, $pingbacktxt = false ) {
	if ( false === $commenttxt ) {
		$commenttxt = _x( 'Comment', 'noun' );
	}
	if ( false === $trackbacktxt ) {
		$trackbacktxt = __( 'Trackback' );
	}
	if ( false === $pingbacktxt ) {
		$pingbacktxt = __( 'Pingback' );
	}
	$type = get_comment_type();
	switch ( $type ) {
		case 'trackback':
			echo $trackbacktxt;
			break;
		case 'pingback':
			echo $pingbacktxt;
			break;
		default:
			echo $commenttxt;
	}
}

/**
 * Retrieves the current post's trackback URL.
 *
 * There is a check to see if permalink's have been enabled and if so, will
 * retrieve the pretty path. If permalinks weren't enabled, the ID of the
 * current post is used and appended to the correct page to go to.
 *
 * @since 1.5.0
 *
 * @return string The trackback URL after being filtered.
 */
function get_trackback_url() {
	if ( get_option( 'permalink_structure' ) ) {
		$trackback_url = trailingslashit( get_permalink() ) . user_trailingslashit( 'trackback', 'single_trackback' );
	} else {
		$trackback_url = get_option( 'siteurl' ) . '/wp-trackback.php?p=' . get_the_ID();
	}

	/**
	 * Filters the returned trackback URL.
	 *
	 * @since 2.2.0
	 *
	 * @param string $trackback_url The trackback URL.
	 */
	return apply_filters( 'trackback_url', $trackback_url );
}

/**
 * Displays the current post's trackback URL.
 *
 * @since 0.71
 *
 * @param bool $deprecated_echo Not used.
 * @return void|string Should only be used to echo the trackback URL, use get_trackback_url()
 *                     for the result instead.
 */
function trackback_url( $deprecated_echo = true ) {
	if ( true !== $deprecated_echo ) {
		_deprecated_argument(
			__FUNCTION__,
			'2.5.0',
			sprintf(
				/* translators: %s: get_trackback_url() */
				__( 'Use %s instead if you do not want the value echoed.' ),
				'<code>get_trackback_url()</code>'
			)
		);
	}

	if ( $deprecated_echo ) {
		echo get_trackback_url();
	} else {
		return get_trackback_url();
	}
}

/**
 * Generates and displays the RDF for the trackback information of current post.
 *
 * Deprecated in 3.0.0, and restored in 3.0.1.
 *
 * @since 0.71
 *
 * @param int|string $deprecated Not used (Was $timezone = 0).
 */
function trackback_rdf( $deprecated = '' ) {
	if ( ! empty( $deprecated ) ) {
		_deprecated_argument( __FUNCTION__, '2.5.0' );
	}

	if ( isset( $_SERVER['HTTP_USER_AGENT'] ) && false !== stripos( $_SERVER['HTTP_USER_AGENT'], 'W3C_Validator' ) ) {
		return;
	}

	echo '<rdf:RDF xmlns:rdf="http://www.w3.org/1999/02/22-rdf-syntax-ns#"
			xmlns:dc="http://purl.org/dc/elements/1.1/"
			xmlns:trackback="http://madskills.com/public/xml/rss/module/trackback/">
		<rdf:Description rdf:about="';
	the_permalink();
	echo '"' . "\n";
	echo '    dc:identifier="';
	the_permalink();
	echo '"' . "\n";
	echo '    dc:title="' . str_replace( '--', '&#x2d;&#x2d;', wptexturize( strip_tags( get_the_title() ) ) ) . '"' . "\n";
	echo '    trackback:ping="' . get_trackback_url() . '"' . " />\n";
	echo '</rdf:RDF>';
}

/**
 * Determines whether the current post is open for comments.
 *
 * For more information on this and similar theme functions, check out
 * the {@link https://developer.wordpress.org/themes/basics/conditional-tags/
 * Conditional Tags} article in the Theme Developer Handbook.
 *
 * @since 1.5.0
 *
 * @param int|WP_Post $post Optional. Post ID or WP_Post object. Default current post.
 * @return bool True if the comments are open.
 */
function comments_open( $post = null ) {
	$_post = get_post( $post );

	$post_id       = $_post ? $_post->ID : 0;
	$comments_open = ( $_post && ( 'open' === $_post->comment_status ) );

	/**
	 * Filters whether the current post is open for comments.
	 *
	 * @since 2.5.0
	 *
	 * @param bool $comments_open Whether the current post is open for comments.
	 * @param int  $post_id       The post ID.
	 */
	return apply_filters( 'comments_open', $comments_open, $post_id );
}

/**
 * Determines whether the current post is open for pings.
 *
 * For more information on this and similar theme functions, check out
 * the {@link https://developer.wordpress.org/themes/basics/conditional-tags/
 * Conditional Tags} article in the Theme Developer Handbook.
 *
 * @since 1.5.0
 *
 * @param int|WP_Post $post Optional. Post ID or WP_Post object. Default current post.
 * @return bool True if pings are accepted
 */
function pings_open( $post = null ) {
	$_post = get_post( $post );

	$post_id    = $_post ? $_post->ID : 0;
	$pings_open = ( $_post && ( 'open' === $_post->ping_status ) );

	/**
	 * Filters whether the current post is open for pings.
	 *
	 * @since 2.5.0
	 *
	 * @param bool $pings_open Whether the current post is open for pings.
	 * @param int  $post_id    The post ID.
	 */
	return apply_filters( 'pings_open', $pings_open, $post_id );
}

/**
 * Displays form token for unfiltered comments.
 *
 * Will only display nonce token if the current user has permissions for
 * unfiltered html. Won't display the token for other users.
 *
 * The function was backported to 2.0.10 and was added to versions 2.1.3 and
 * above. Does not exist in versions prior to 2.0.10 in the 2.0 branch and in
 * the 2.1 branch, prior to 2.1.3. Technically added in 2.2.0.
 *
 * Backported to 2.0.10.
 *
 * @since 2.1.3
 */
function wp_comment_form_unfiltered_html_nonce() {
	$post    = get_post();
	$post_id = $post ? $post->ID : 0;

	if ( current_user_can( 'unfiltered_html' ) ) {
		wp_nonce_field( 'unfiltered-html-comment_' . $post_id, '_wp_unfiltered_html_comment_disabled', false );
		echo "<script>(function(){if(window===window.parent){document.getElementById('_wp_unfiltered_html_comment_disabled').name='_wp_unfiltered_html_comment';}})();</script>\n";
	}
}

/**
 * Loads the comment template specified in $file.
 *
 * Will not display the comments template if not on single post or page, or if
 * the post does not have comments.
 *
 * Uses the WordPress database object to query for the comments. The comments
 * are passed through the {@see 'comments_array'} filter hook with the list of comments
 * and the post ID respectively.
 *
 * The `$file` path is passed through a filter hook called {@see 'comments_template'},
 * which includes the TEMPLATEPATH and $file combined. Tries the $filtered path
 * first and if it fails it will require the default comment template from the
 * default theme. If either does not exist, then the WordPress process will be
 * halted. It is advised for that reason, that the default theme is not deleted.
 *
 * Will not try to get the comments if the post has none.
 *
 * @since 1.5.0
 *
 * @global WP_Query   $wp_query         WordPress Query object.
 * @global WP_Post    $post             Global post object.
 * @global wpdb       $wpdb             WordPress database abstraction object.
 * @global int        $id
 * @global WP_Comment $comment          Global comment object.
 * @global string     $user_login
 * @global string     $user_identity
 * @global bool       $overridden_cpage
 * @global bool       $withcomments
 *
 * @param string $file              Optional. The file to load. Default '/comments.php'.
 * @param bool   $separate_comments Optional. Whether to separate the comments by comment type.
 *                                  Default false.
 */
function comments_template( $file = '/comments.php', $separate_comments = false ) {
	global $wp_query, $withcomments, $post, $wpdb, $id, $comment, $user_login, $user_identity, $overridden_cpage;

	if ( ! ( is_single() || is_page() || $withcomments ) || empty( $post ) ) {
		return;
	}

	if ( empty( $file ) ) {
		$file = '/comments.php';
	}

	$req = get_option( 'require_name_email' );

	/*
	 * Comment author information fetched from the comment cookies.
	 */
	$commenter = wp_get_current_commenter();

	/*
	 * The name of the current comment author escaped for use in attributes.
	 * Escaped by sanitize_comment_cookies().
	 */
	$comment_author = $commenter['comment_author'];

	/*
	 * The email address of the current comment author escaped for use in attributes.
	 * Escaped by sanitize_comment_cookies().
	 */
	$comment_author_email = $commenter['comment_author_email'];

	/*
	 * The URL of the current comment author escaped for use in attributes.
	 */
	$comment_author_url = esc_url( $commenter['comment_author_url'] );

	$comment_args = array(
		'orderby'                   => 'comment_date_gmt',
		'order'                     => 'ASC',
		'status'                    => 'approve',
		'post_id'                   => $post->ID,
		'no_found_rows'             => false,
		'update_comment_meta_cache' => false, // We lazy-load comment meta for performance.
	);

	if ( get_option( 'thread_comments' ) ) {
		$comment_args['hierarchical'] = 'threaded';
	} else {
		$comment_args['hierarchical'] = false;
	}

	if ( is_user_logged_in() ) {
		$comment_args['include_unapproved'] = array( get_current_user_id() );
	} else {
		$unapproved_email = wp_get_unapproved_comment_author_email();

		if ( $unapproved_email ) {
			$comment_args['include_unapproved'] = array( $unapproved_email );
		}
	}

	$per_page = 0;
	if ( get_option( 'page_comments' ) ) {
		$per_page = (int) get_query_var( 'comments_per_page' );
		if ( 0 === $per_page ) {
			$per_page = (int) get_option( 'comments_per_page' );
		}

		$comment_args['number'] = $per_page;
		$page                   = (int) get_query_var( 'cpage' );

		if ( $page ) {
			$comment_args['offset'] = ( $page - 1 ) * $per_page;
		} elseif ( 'oldest' === get_option( 'default_comments_page' ) ) {
			$comment_args['offset'] = 0;
		} else {
			// If fetching the first page of 'newest', we need a top-level comment count.
			$top_level_query = new WP_Comment_Query();
			$top_level_args  = array(
				'count'   => true,
				'orderby' => false,
				'post_id' => $post->ID,
				'status'  => 'approve',
			);

			if ( $comment_args['hierarchical'] ) {
				$top_level_args['parent'] = 0;
			}

			if ( isset( $comment_args['include_unapproved'] ) ) {
				$top_level_args['include_unapproved'] = $comment_args['include_unapproved'];
			}

			/**
			 * Filters the arguments used in the top level comments query.
			 *
			 * @since 5.6.0
			 *
			 * @see WP_Comment_Query::__construct()
			 *
			 * @param array $top_level_args {
			 *     The top level query arguments for the comments template.
			 *
			 *     @type bool         $count   Whether to return a comment count.
			 *     @type string|array $orderby The field(s) to order by.
			 *     @type int          $post_id The post ID.
			 *     @type string|array $status  The comment status to limit results by.
			 * }
			 */
			$top_level_args = apply_filters( 'comments_template_top_level_query_args', $top_level_args );

			$top_level_count = $top_level_query->query( $top_level_args );

			$comment_args['offset'] = ( ceil( $top_level_count / $per_page ) - 1 ) * $per_page;
		}
	}

	/**
	 * Filters the arguments used to query comments in comments_template().
	 *
	 * @since 4.5.0
	 *
	 * @see WP_Comment_Query::__construct()
	 *
	 * @param array $comment_args {
	 *     Array of WP_Comment_Query arguments.
	 *
	 *     @type string|array $orderby                   Field(s) to order by.
	 *     @type string       $order                     Order of results. Accepts 'ASC' or 'DESC'.
	 *     @type string       $status                    Comment status.
	 *     @type array        $include_unapproved        Array of IDs or email addresses whose unapproved comments
	 *                                                   will be included in results.
	 *     @type int          $post_id                   ID of the post.
	 *     @type bool         $no_found_rows             Whether to refrain from querying for found rows.
	 *     @type bool         $update_comment_meta_cache Whether to prime cache for comment meta.
	 *     @type bool|string  $hierarchical              Whether to query for comments hierarchically.
	 *     @type int          $offset                    Comment offset.
	 *     @type int          $number                    Number of comments to fetch.
	 * }
	 */
	$comment_args = apply_filters( 'comments_template_query_args', $comment_args );

	$comment_query = new WP_Comment_Query( $comment_args );
	$_comments     = $comment_query->comments;

	// Trees must be flattened before they're passed to the walker.
	if ( $comment_args['hierarchical'] ) {
		$comments_flat = array();
		foreach ( $_comments as $_comment ) {
			$comments_flat[]  = $_comment;
			$comment_children = $_comment->get_children(
				array(
					'format'  => 'flat',
					'status'  => $comment_args['status'],
					'orderby' => $comment_args['orderby'],
				)
			);

			foreach ( $comment_children as $comment_child ) {
				$comments_flat[] = $comment_child;
			}
		}
	} else {
		$comments_flat = $_comments;
	}

	/**
	 * Filters the comments array.
	 *
	 * @since 2.1.0
	 *
	 * @param array $comments Array of comments supplied to the comments template.
	 * @param int   $post_id  Post ID.
	 */
	$wp_query->comments = apply_filters( 'comments_array', $comments_flat, $post->ID );

	$comments                        = &$wp_query->comments;
	$wp_query->comment_count         = count( $wp_query->comments );
	$wp_query->max_num_comment_pages = $comment_query->max_num_pages;

	if ( $separate_comments ) {
		$wp_query->comments_by_type = separate_comments( $comments );
		$comments_by_type           = &$wp_query->comments_by_type;
	} else {
		$wp_query->comments_by_type = array();
	}

	$overridden_cpage = false;

	if ( '' === get_query_var( 'cpage' ) && $wp_query->max_num_comment_pages > 1 ) {
		set_query_var( 'cpage', 'newest' === get_option( 'default_comments_page' ) ? get_comment_pages_count() : 1 );
		$overridden_cpage = true;
	}

	if ( ! defined( 'COMMENTS_TEMPLATE' ) ) {
		define( 'COMMENTS_TEMPLATE', true );
	}

	$theme_template = STYLESHEETPATH . $file;

	/**
	 * Filters the path to the theme template file used for the comments template.
	 *
	 * @since 1.5.1
	 *
	 * @param string $theme_template The path to the theme template file.
	 */
	$include = apply_filters( 'comments_template', $theme_template );

	if ( file_exists( $include ) ) {
		require $include;
	} elseif ( file_exists( TEMPLATEPATH . $file ) ) {
		require TEMPLATEPATH . $file;
	} else { // Backward compat code will be removed in a future release.
		require ABSPATH . WPINC . '/theme-compat/comments.php';
	}
}

/**
 * Displays the link to the comments for the current post ID.
 *
 * @since 0.71
 *
 * @param false|string $zero      Optional. String to display when no comments. Default false.
 * @param false|string $one       Optional. String to display when only one comment is available. Default false.
 * @param false|string $more      Optional. String to display when there are more than one comment. Default false.
 * @param string       $css_class Optional. CSS class to use for comments. Default empty.
 * @param false|string $none      Optional. String to display when comments have been turned off. Default false.
 */
function comments_popup_link( $zero = false, $one = false, $more = false, $css_class = '', $none = false ) {
	$post_id         = get_the_ID();
	$post_title      = get_the_title();
	$comments_number = get_comments_number( $post_id );

	if ( false === $zero ) {
		/* translators: %s: Post title. */
		$zero = sprintf( __( 'No Comments<span class="screen-reader-text"> on %s</span>' ), $post_title );
	}

	if ( false === $one ) {
		/* translators: %s: Post title. */
		$one = sprintf( __( '1 Comment<span class="screen-reader-text"> on %s</span>' ), $post_title );
	}

	if ( false === $more ) {
		/* translators: 1: Number of comments, 2: Post title. */
		$more = _n(
			'%1$s Comment<span class="screen-reader-text"> on %2$s</span>',
			'%1$s Comments<span class="screen-reader-text"> on %2$s</span>',
			$comments_number
		);
		$more = sprintf( $more, number_format_i18n( $comments_number ), $post_title );
	}

	if ( false === $none ) {
		/* translators: %s: Post title. */
		$none = sprintf( __( 'Comments Off<span class="screen-reader-text"> on %s</span>' ), $post_title );
	}

<<<<<<< HEAD
	if ( 0 === (int) $number && ! comments_open() && ! pings_open() ) {
		echo '<span' . ( ( ! empty( $css_class ) ) ? ' class="' . esc_attr( $css_class ) . '"' : '' ) . '>' . $none . '</span>';
=======
	if ( 0 == $comments_number && ! comments_open() && ! pings_open() ) {
		printf(
			'<span%1$s>%2$s</span>',
			! empty( $css_class ) ? ' class="' . esc_attr( $css_class ) . '"' : '',
			$none
		);
>>>>>>> b55b935c
		return;
	}

	if ( post_password_required() ) {
		_e( 'Enter your password to view comments.' );
		return;
	}

<<<<<<< HEAD
	echo '<a href="';
	if ( 0 === (int) $number ) {
=======
	if ( 0 == $comments_number ) {
>>>>>>> b55b935c
		$respond_link = get_permalink() . '#respond';
		/**
		 * Filters the respond link when a post has no comments.
		 *
		 * @since 4.4.0
		 *
		 * @param string $respond_link The default response link.
		 * @param int    $post_id      The post ID.
		 */
		$comments_link = apply_filters( 'respond_link', $respond_link, $post_id );
	} else {
		$comments_link = get_comments_link();
	}

	$link_attributes = '';

	/**
	 * Filters the comments link attributes for display.
	 *
	 * @since 2.5.0
	 *
	 * @param string $link_attributes The comments link attributes. Default empty.
	 */
	$link_attributes = apply_filters( 'comments_popup_link_attributes', $link_attributes );

	printf(
		'<a href="%1$s"%2$s%3$s>%4$s</a>',
		esc_url( $comments_link ),
		! empty( $css_class ) ? ' class="' . $css_class . '" ' : '',
		$link_attributes,
		get_comments_number_text( $zero, $one, $more )
	);
}

/**
 * Retrieves HTML content for reply to comment link.
 *
 * @since 2.7.0
 * @since 4.4.0 Added the ability for `$comment` to also accept a WP_Comment object.
 *
 * @param array          $args {
 *     Optional. Override default arguments.
 *
 *     @type string $add_below  The first part of the selector used to identify the comment to respond below.
 *                              The resulting value is passed as the first parameter to addComment.moveForm(),
 *                              concatenated as $add_below-$comment->comment_ID. Default 'comment'.
 *     @type string $respond_id The selector identifying the responding comment. Passed as the third parameter
 *                              to addComment.moveForm(), and appended to the link URL as a hash value.
 *                              Default 'respond'.
 *     @type string $reply_text The text of the Reply link. Default 'Reply'.
 *     @type string $login_text The text of the link to reply if logged out. Default 'Log in to Reply'.
 *     @type int    $max_depth  The max depth of the comment tree. Default 0.
 *     @type int    $depth      The depth of the new comment. Must be greater than 0 and less than the value
 *                              of the 'thread_comments_depth' option set in Settings > Discussion. Default 0.
 *     @type string $before     The text or HTML to add before the reply link. Default empty.
 *     @type string $after      The text or HTML to add after the reply link. Default empty.
 * }
 * @param int|WP_Comment $comment Optional. Comment being replied to. Default current comment.
 * @param int|WP_Post    $post    Optional. Post ID or WP_Post object the comment is going to be displayed on.
 *                                Default current post.
 * @return string|false|null Link to show comment form, if successful. False, if comments are closed.
 */
function get_comment_reply_link( $args = array(), $comment = null, $post = null ) {
	$defaults = array(
		'add_below'     => 'comment',
		'respond_id'    => 'respond',
		'reply_text'    => __( 'Reply' ),
		/* translators: Comment reply button text. %s: Comment author name. */
		'reply_to_text' => __( 'Reply to %s' ),
		'login_text'    => __( 'Log in to Reply' ),
		'max_depth'     => 0,
		'depth'         => 0,
		'before'        => '',
		'after'         => '',
	);

	$args = wp_parse_args( $args, $defaults );

	if ( 0 === (int) $args['depth'] || $args['max_depth'] <= $args['depth'] ) {
		return;
	}

	$comment = get_comment( $comment );

	if ( empty( $comment ) ) {
		return;
	}

	if ( empty( $post ) ) {
		$post = $comment->comment_post_ID;
	}

	$post = get_post( $post );

	if ( ! comments_open( $post->ID ) ) {
		return false;
	}

	if ( get_option( 'page_comments' ) ) {
		$permalink = str_replace( '#comment-' . $comment->comment_ID, '', get_comment_link( $comment ) );
	} else {
		$permalink = get_permalink( $post->ID );
	}

	/**
	 * Filters the comment reply link arguments.
	 *
	 * @since 4.1.0
	 *
	 * @param array      $args    Comment reply link arguments. See get_comment_reply_link()
	 *                            for more information on accepted arguments.
	 * @param WP_Comment $comment The object of the comment being replied to.
	 * @param WP_Post    $post    The WP_Post object.
	 */
	$args = apply_filters( 'comment_reply_link_args', $args, $comment, $post );

	if ( get_option( 'comment_registration' ) && ! is_user_logged_in() ) {
		$link = sprintf(
			'<a rel="nofollow" class="comment-reply-login" href="%s">%s</a>',
			esc_url( wp_login_url( get_permalink() ) ),
			$args['login_text']
		);
	} else {
		$data_attributes = array(
			'commentid'      => $comment->comment_ID,
			'postid'         => $post->ID,
			'belowelement'   => $args['add_below'] . '-' . $comment->comment_ID,
			'respondelement' => $args['respond_id'],
			'replyto'        => sprintf( $args['reply_to_text'], get_comment_author( $comment ) ),
		);

		$data_attribute_string = '';

		foreach ( $data_attributes as $name => $value ) {
			$data_attribute_string .= " data-{$name}=\"" . esc_attr( $value ) . '"';
		}

		$data_attribute_string = trim( $data_attribute_string );

		$link = sprintf(
			"<a rel='nofollow' class='comment-reply-link' href='%s' %s aria-label='%s'>%s</a>",
			esc_url(
				add_query_arg(
					array(
						'replytocom'      => $comment->comment_ID,
						'unapproved'      => false,
						'moderation-hash' => false,
					),
					$permalink
				)
			) . '#' . $args['respond_id'],
			$data_attribute_string,
			esc_attr( sprintf( $args['reply_to_text'], get_comment_author( $comment ) ) ),
			$args['reply_text']
		);
	}

	$comment_reply_link = $args['before'] . $link . $args['after'];

	/**
	 * Filters the comment reply link.
	 *
	 * @since 2.7.0
	 *
	 * @param string     $comment_reply_link The HTML markup for the comment reply link.
	 * @param array      $args               An array of arguments overriding the defaults.
	 * @param WP_Comment $comment            The object of the comment being replied.
	 * @param WP_Post    $post               The WP_Post object.
	 */
	return apply_filters( 'comment_reply_link', $comment_reply_link, $args, $comment, $post );
}

/**
 * Displays the HTML content for reply to comment link.
 *
 * @since 2.7.0
 *
 * @see get_comment_reply_link()
 *
 * @param array          $args    Optional. Override default options. Default empty array.
 * @param int|WP_Comment $comment Optional. Comment being replied to. Default current comment.
 * @param int|WP_Post    $post    Optional. Post ID or WP_Post object the comment is going to be displayed on.
 *                                Default current post.
 */
function comment_reply_link( $args = array(), $comment = null, $post = null ) {
	echo get_comment_reply_link( $args, $comment, $post );
}

/**
 * Retrieves HTML content for reply to post link.
 *
 * @since 2.7.0
 *
 * @param array       $args {
 *     Optional. Override default arguments.
 *
 *     @type string $add_below  The first part of the selector used to identify the comment to respond below.
 *                              The resulting value is passed as the first parameter to addComment.moveForm(),
 *                              concatenated as $add_below-$comment->comment_ID. Default is 'post'.
 *     @type string $respond_id The selector identifying the responding comment. Passed as the third parameter
 *                              to addComment.moveForm(), and appended to the link URL as a hash value.
 *                              Default 'respond'.
 *     @type string $reply_text Text of the Reply link. Default is 'Leave a Comment'.
 *     @type string $login_text Text of the link to reply if logged out. Default is 'Log in to leave a Comment'.
 *     @type string $before     Text or HTML to add before the reply link. Default empty.
 *     @type string $after      Text or HTML to add after the reply link. Default empty.
 * }
 * @param int|WP_Post $post    Optional. Post ID or WP_Post object the comment is going to be displayed on.
 *                             Default current post.
 * @return string|false|null Link to show comment form, if successful. False, if comments are closed.
 */
function get_post_reply_link( $args = array(), $post = null ) {
	$defaults = array(
		'add_below'  => 'post',
		'respond_id' => 'respond',
		'reply_text' => __( 'Leave a Comment' ),
		'login_text' => __( 'Log in to leave a Comment' ),
		'before'     => '',
		'after'      => '',
	);

	$args = wp_parse_args( $args, $defaults );

	$post = get_post( $post );

	if ( ! comments_open( $post->ID ) ) {
		return false;
	}

	if ( get_option( 'comment_registration' ) && ! is_user_logged_in() ) {
		$link = sprintf(
			'<a rel="nofollow" class="comment-reply-login" href="%s">%s</a>',
			wp_login_url( get_permalink() ),
			$args['login_text']
		);
	} else {
		$onclick = sprintf(
			'return addComment.moveForm( "%1$s-%2$s", "0", "%3$s", "%2$s" )',
			$args['add_below'],
			$post->ID,
			$args['respond_id']
		);

		$link = sprintf(
			"<a rel='nofollow' class='comment-reply-link' href='%s' onclick='%s'>%s</a>",
			get_permalink( $post->ID ) . '#' . $args['respond_id'],
			$onclick,
			$args['reply_text']
		);
	}

	$post_reply_link = $args['before'] . $link . $args['after'];

	/**
	 * Filters the formatted post comments link HTML.
	 *
	 * @since 2.7.0
	 *
	 * @param string      $post_reply_link The HTML-formatted post comments link.
	 * @param int|WP_Post $post            The post ID or WP_Post object.
	 */
	return apply_filters( 'post_comments_link', $post_reply_link, $post );
}

/**
 * Displays the HTML content for reply to post link.
 *
 * @since 2.7.0
 *
 * @see get_post_reply_link()
 *
 * @param array       $args Optional. Override default options. Default empty array.
 * @param int|WP_Post $post Optional. Post ID or WP_Post object the comment is going to be displayed on.
 *                          Default current post.
 */
function post_reply_link( $args = array(), $post = null ) {
	echo get_post_reply_link( $args, $post );
}

/**
 * Retrieves HTML content for cancel comment reply link.
 *
 * @since 2.7.0
 * @since 6.2.0 Added the `$post` parameter.
 *
 * @param string           $link_text Optional. Text to display for cancel reply link. If empty,
 *                                    defaults to 'Click here to cancel reply'. Default empty.
 * @param int|WP_Post|null $post      Optional. The post the comment thread is being
 *                                    displayed for. Defaults to the current global post.
 * @return string
 */
function get_cancel_comment_reply_link( $link_text = '', $post = null ) {
	if ( empty( $link_text ) ) {
		$link_text = __( 'Click here to cancel reply.' );
	}

	$post        = get_post( $post );
	$reply_to_id = $post ? _get_comment_reply_id( $post->ID ) : 0;
	$link_style  = 0 !== $reply_to_id ? '' : ' style="display:none;"';
	$link_url    = esc_url( remove_query_arg( array( 'replytocom', 'unapproved', 'moderation-hash' ) ) ) . '#respond';

	$cancel_comment_reply_link = sprintf(
		'<a rel="nofollow" id="cancel-comment-reply-link" href="%1$s"%2$s>%3$s</a>',
		$link_url,
		$link_style,
		$link_text
	);

	/**
	 * Filters the cancel comment reply link HTML.
	 *
	 * @since 2.7.0
	 *
	 * @param string $cancel_comment_reply_link The HTML-formatted cancel comment reply link.
	 * @param string $link_url                  Cancel comment reply link URL.
	 * @param string $link_text                 Cancel comment reply link text.
	 */
	return apply_filters( 'cancel_comment_reply_link', $cancel_comment_reply_link, $link_url, $link_text );
}

/**
 * Displays HTML content for cancel comment reply link.
 *
 * @since 2.7.0
 *
 * @param string $link_text Optional. Text to display for cancel reply link. If empty,
 *                     defaults to 'Click here to cancel reply'. Default empty.
 */
function cancel_comment_reply_link( $link_text = '' ) {
	echo get_cancel_comment_reply_link( $link_text );
}

/**
 * Retrieves hidden input HTML for replying to comments.
 *
 * @since 3.0.0
 * @since 6.2.0 Renamed `$post_id` to `$post` and added WP_Post support.
 *
 * @param int|WP_Post|null $post Optional. The post the comment is being displayed for.
 *                               Defaults to the current global post.
 * @return string Hidden input HTML for replying to comments.
 */
function get_comment_id_fields( $post = null ) {
	$post = get_post( $post );
	if ( ! $post ) {
		return '';
	}

	$post_id     = $post->ID;
	$reply_to_id = _get_comment_reply_id( $post_id );

	$comment_id_fields  = "<input type='hidden' name='comment_post_ID' value='$post_id' id='comment_post_ID' />\n";
	$comment_id_fields .= "<input type='hidden' name='comment_parent' id='comment_parent' value='$reply_to_id' />\n";

	/**
	 * Filters the returned comment ID fields.
	 *
	 * @since 3.0.0
	 *
	 * @param string $comment_id_fields The HTML-formatted hidden ID field comment elements.
	 * @param int    $post_id           The post ID.
	 * @param int    $reply_to_id       The ID of the comment being replied to.
	 */
	return apply_filters( 'comment_id_fields', $comment_id_fields, $post_id, $reply_to_id );
}

/**
 * Outputs hidden input HTML for replying to comments.
 *
 * Adds two hidden inputs to the comment form to identify the `comment_post_ID`
 * and `comment_parent` values for threaded comments.
 *
 * This tag must be within the `<form>` section of the `comments.php` template.
 *
 * @since 2.7.0
 * @since 6.2.0 Renamed `$post_id` to `$post` and added WP_Post support.
 *
 * @see get_comment_id_fields()
 *
 * @param int|WP_Post|null $post Optional. The post the comment is being displayed for.
 *                               Defaults to the current global post.
 */
function comment_id_fields( $post = null ) {
	echo get_comment_id_fields( $post );
}

/**
 * Displays text based on comment reply status.
 *
 * Only affects users with JavaScript disabled.
 *
 * @internal The $comment global must be present to allow template tags access to the current
 *           comment. See https://core.trac.wordpress.org/changeset/36512.
 *
 * @since 2.7.0
 * @since 6.2.0 Added the `$post` parameter.
 *
 * @global WP_Comment $comment Global comment object.
 *
 * @param string|false      $no_reply_text  Optional. Text to display when not replying to a comment.
 *                                          Default false.
 * @param string|false      $reply_text     Optional. Text to display when replying to a comment.
 *                                          Default false. Accepts "%s" for the author of the comment
 *                                          being replied to.
 * @param bool              $link_to_parent Optional. Boolean to control making the author's name a link
 *                                          to their comment. Default true.
 * @param int|WP_Post|null  $post           Optional. The post that the comment form is being displayed for.
 *                                          Defaults to the current global post.
 */
function comment_form_title( $no_reply_text = false, $reply_text = false, $link_to_parent = true, $post = null ) {
	global $comment;

	if ( false === $no_reply_text ) {
		$no_reply_text = __( 'Leave a Reply' );
	}

	if ( false === $reply_text ) {
		/* translators: %s: Author of the comment being replied to. */
		$reply_text = __( 'Leave a Reply to %s' );
	}

	$post = get_post( $post );
	if ( ! $post ) {
		echo $no_reply_text;
		return;
	}

	$reply_to_id = _get_comment_reply_id( $post->ID );

	if ( 0 === $reply_to_id ) {
		echo $no_reply_text;
		return;
	}

	// Sets the global so that template tags can be used in the comment form.
	$comment = get_comment( $reply_to_id );

	if ( $link_to_parent ) {
		$comment_author = sprintf(
			'<a href="#comment-%1$s">%2$s</a>',
			get_comment_ID(),
			get_comment_author( $reply_to_id )
		);
	} else {
		$comment_author = get_comment_author( $reply_to_id );
	}

	printf( $reply_text, $comment_author );
}

/**
 * Gets the comment's reply to ID from the $_GET['replytocom'].
 *
 * @since 6.2.0
 *
 * @access private
 *
 * @param int|WP_Post $post The post the comment is being displayed for.
 *                          Defaults to the current global post.
 * @return int Comment's reply to ID.
 */
function _get_comment_reply_id( $post = null ) {
	$post = get_post( $post );

	if ( ! $post || ! isset( $_GET['replytocom'] ) || ! is_numeric( $_GET['replytocom'] ) ) {
		return 0;
	}

	$reply_to_id = (int) $_GET['replytocom'];

	/*
	 * Validate the comment.
	 * Bail out if it does not exist, is not approved, or its
	 * `comment_post_ID` does not match the given post ID.
	 */
	$comment = get_comment( $reply_to_id );

	if (
		! $comment instanceof WP_Comment ||
		0 === (int) $comment->comment_approved ||
		$post->ID !== (int) $comment->comment_post_ID
	) {
		return 0;
	}

	return $reply_to_id;
}

/**
 * Displays a list of comments.
 *
 * Used in the comments.php template to list comments for a particular post.
 *
 * @since 2.7.0
 *
 * @see WP_Query::$comments
 *
 * @global WP_Query $wp_query           WordPress Query object.
 * @global int      $comment_alt
 * @global int      $comment_depth
 * @global int      $comment_thread_alt
 * @global bool     $overridden_cpage
 * @global bool     $in_comment_loop
 *
 * @param string|array $args {
 *     Optional. Formatting options.
 *
 *     @type object   $walker            Instance of a Walker class to list comments. Default null.
 *     @type int      $max_depth         The maximum comments depth. Default empty.
 *     @type string   $style             The style of list ordering. Accepts 'ul', 'ol', or 'div'.
 *                                       'div' will result in no additional list markup. Default 'ul'.
 *     @type callable $callback          Callback function to use. Default null.
 *     @type callable $end-callback      Callback function to use at the end. Default null.
 *     @type string   $type              Type of comments to list. Accepts 'all', 'comment',
 *                                       'pingback', 'trackback', 'pings'. Default 'all'.
 *     @type int      $page              Page ID to list comments for. Default empty.
 *     @type int      $per_page          Number of comments to list per page. Default empty.
 *     @type int      $avatar_size       Height and width dimensions of the avatar size. Default 32.
 *     @type bool     $reverse_top_level Ordering of the listed comments. If true, will display
 *                                       newest comments first. Default null.
 *     @type bool     $reverse_children  Whether to reverse child comments in the list. Default null.
 *     @type string   $format            How to format the comments list. Accepts 'html5', 'xhtml'.
 *                                       Default 'html5' if the theme supports it.
 *     @type bool     $short_ping        Whether to output short pings. Default false.
 *     @type bool     $echo              Whether to echo the output or return it. Default true.
 * }
 * @param WP_Comment[] $comments Optional. Array of WP_Comment objects. Default null.
 * @return void|string Void if 'echo' argument is true, or no comments to list.
 *                     Otherwise, HTML list of comments.
 */
function wp_list_comments( $args = array(), $comments = null ) {
	global $wp_query, $comment_alt, $comment_depth, $comment_thread_alt, $overridden_cpage, $in_comment_loop;

	$in_comment_loop = true;

	$comment_alt        = 0;
	$comment_thread_alt = 0;
	$comment_depth      = 1;

	$defaults = array(
		'walker'            => null,
		'max_depth'         => '',
		'style'             => 'ul',
		'callback'          => null,
		'end-callback'      => null,
		'type'              => 'all',
		'page'              => '',
		'per_page'          => '',
		'avatar_size'       => 32,
		'reverse_top_level' => null,
		'reverse_children'  => '',
		'format'            => current_theme_supports( 'html5', 'comment-list' ) ? 'html5' : 'xhtml',
		'short_ping'        => false,
		'echo'              => true,
	);

	$parsed_args = wp_parse_args( $args, $defaults );

	/**
	 * Filters the arguments used in retrieving the comment list.
	 *
	 * @since 4.0.0
	 *
	 * @see wp_list_comments()
	 *
	 * @param array $parsed_args An array of arguments for displaying comments.
	 */
	$parsed_args = apply_filters( 'wp_list_comments_args', $parsed_args );

	// Figure out what comments we'll be looping through ($_comments).
	if ( null !== $comments ) {
		$comments = (array) $comments;
		if ( empty( $comments ) ) {
			return;
		}
		if ( 'all' !== $parsed_args['type'] ) {
			$comments_by_type = separate_comments( $comments );
			if ( empty( $comments_by_type[ $parsed_args['type'] ] ) ) {
				return;
			}
			$_comments = $comments_by_type[ $parsed_args['type'] ];
		} else {
			$_comments = $comments;
		}
	} else {
		/*
		 * If 'page' or 'per_page' has been passed, and does not match what's in $wp_query,
		 * perform a separate comment query and allow Walker_Comment to paginate.
		 */
		if ( $parsed_args['page'] || $parsed_args['per_page'] ) {
			$current_cpage = get_query_var( 'cpage' );
			if ( ! $current_cpage ) {
				$current_cpage = 'newest' === get_option( 'default_comments_page' ) ? 1 : $wp_query->max_num_comment_pages;
			}

			$current_per_page = get_query_var( 'comments_per_page' );
			if ( (int) $parsed_args['page'] !== (int) $current_cpage
				|| (int) $parsed_args['per_page'] !== (int) $current_per_page
			) {
				$comment_args = array(
					'post_id' => get_the_ID(),
					'orderby' => 'comment_date_gmt',
					'order'   => 'ASC',
					'status'  => 'approve',
				);

				if ( is_user_logged_in() ) {
					$comment_args['include_unapproved'] = array( get_current_user_id() );
				} else {
					$unapproved_email = wp_get_unapproved_comment_author_email();

					if ( $unapproved_email ) {
						$comment_args['include_unapproved'] = array( $unapproved_email );
					}
				}

				$comments = get_comments( $comment_args );

				if ( 'all' !== $parsed_args['type'] ) {
					$comments_by_type = separate_comments( $comments );
					if ( empty( $comments_by_type[ $parsed_args['type'] ] ) ) {
						return;
					}

					$_comments = $comments_by_type[ $parsed_args['type'] ];
				} else {
					$_comments = $comments;
				}
			}

			// Otherwise, fall back on the comments from `$wp_query->comments`.
		} else {
			if ( empty( $wp_query->comments ) ) {
				return;
			}
			if ( 'all' !== $parsed_args['type'] ) {
				if ( empty( $wp_query->comments_by_type ) ) {
					$wp_query->comments_by_type = separate_comments( $wp_query->comments );
				}
				if ( empty( $wp_query->comments_by_type[ $parsed_args['type'] ] ) ) {
					return;
				}
				$_comments = $wp_query->comments_by_type[ $parsed_args['type'] ];
			} else {
				$_comments = $wp_query->comments;
			}

			if ( $wp_query->max_num_comment_pages ) {
				$default_comments_page = get_option( 'default_comments_page' );
				$cpage                 = get_query_var( 'cpage' );
				if ( 'newest' === $default_comments_page ) {
					$parsed_args['cpage'] = $cpage;

					/*
					* When first page shows oldest comments, post permalink is the same as
					* the comment permalink.
					*/
				} elseif ( 1 === (int) $cpage ) {
					$parsed_args['cpage'] = '';
				} else {
					$parsed_args['cpage'] = $cpage;
				}

				$parsed_args['page']     = 0;
				$parsed_args['per_page'] = 0;
			}
		}
	}

	if ( '' === $parsed_args['per_page'] && get_option( 'page_comments' ) ) {
		$parsed_args['per_page'] = get_query_var( 'comments_per_page' );
	}

	if ( empty( $parsed_args['per_page'] ) ) {
		$parsed_args['per_page'] = 0;
		$parsed_args['page']     = 0;
	}

	if ( '' === $parsed_args['max_depth'] ) {
		if ( get_option( 'thread_comments' ) ) {
			$parsed_args['max_depth'] = get_option( 'thread_comments_depth' );
		} else {
			$parsed_args['max_depth'] = -1;
		}
	}

	if ( '' === $parsed_args['page'] ) {
		if ( empty( $overridden_cpage ) ) {
			$parsed_args['page'] = get_query_var( 'cpage' );
		} else {
			$threaded            = ( -1 !== (int) $parsed_args['max_depth'] );
			$parsed_args['page'] = ( 'newest' === get_option( 'default_comments_page' ) ) ? get_comment_pages_count( $_comments, $parsed_args['per_page'], $threaded ) : 1;
			set_query_var( 'cpage', $parsed_args['page'] );
		}
	}

	// Validation check.
	$parsed_args['page']     = (int) $parsed_args['page'];
	$parsed_args['per_page'] = (int) $parsed_args['per_page'];
	if ( 0 === $parsed_args['page'] && 0 !== $parsed_args['per_page'] ) {
		$parsed_args['page'] = 1;
	}

	if ( null === $parsed_args['reverse_top_level'] ) {
		$parsed_args['reverse_top_level'] = ( 'desc' === get_option( 'comment_order' ) );
	}

	wp_queue_comments_for_comment_meta_lazyload( $_comments );

	if ( empty( $parsed_args['walker'] ) ) {
		$walker = new Walker_Comment();
	} else {
		$walker = $parsed_args['walker'];
	}

	$output = $walker->paged_walk( $_comments, $parsed_args['max_depth'], $parsed_args['page'], $parsed_args['per_page'], $parsed_args );

	$in_comment_loop = false;

	if ( $parsed_args['echo'] ) {
		echo $output;
	} else {
		return $output;
	}
}

/**
 * Outputs a complete commenting form for use within a template.
 *
 * Most strings and form fields may be controlled through the `$args` array passed
 * into the function, while you may also choose to use the {@see 'comment_form_default_fields'}
 * filter to modify the array of default fields if you'd just like to add a new
 * one or remove a single field. All fields are also individually passed through
 * a filter of the {@see 'comment_form_field_$name'} where `$name` is the key used
 * in the array of fields.
 *
 * @since 3.0.0
 * @since 4.1.0 Introduced the 'class_submit' argument.
 * @since 4.2.0 Introduced the 'submit_button' and 'submit_fields' arguments.
 * @since 4.4.0 Introduced the 'class_form', 'title_reply_before', 'title_reply_after',
 *              'cancel_reply_before', and 'cancel_reply_after' arguments.
 * @since 4.5.0 The 'author', 'email', and 'url' form fields are limited to 245, 100,
 *              and 200 characters, respectively.
 * @since 4.6.0 Introduced the 'action' argument.
 * @since 4.9.6 Introduced the 'cookies' default comment field.
 * @since 5.5.0 Introduced the 'class_container' argument.
 *
 * @param array       $args {
 *     Optional. Default arguments and form fields to override.
 *
 *     @type array $fields {
 *         Default comment fields, filterable by default via the {@see 'comment_form_default_fields'} hook.
 *
 *         @type string $author  Comment author field HTML.
 *         @type string $email   Comment author email field HTML.
 *         @type string $url     Comment author URL field HTML.
 *         @type string $cookies Comment cookie opt-in field HTML.
 *     }
 *     @type string $comment_field        The comment textarea field HTML.
 *     @type string $must_log_in          HTML element for a 'must be logged in to comment' message.
 *     @type string $logged_in_as         The HTML for the 'logged in as [user]' message, the Edit profile link,
 *                                        and the Log out link.
 *     @type string $comment_notes_before HTML element for a message displayed before the comment fields
 *                                        if the user is not logged in.
 *                                        Default 'Your email address will not be published.'.
 *     @type string $comment_notes_after  HTML element for a message displayed after the textarea field.
 *     @type string $action               The comment form element action attribute. Default '/wp-comments-post.php'.
 *     @type string $id_form              The comment form element id attribute. Default 'commentform'.
 *     @type string $id_submit            The comment submit element id attribute. Default 'submit'.
 *     @type string $class_container      The comment form container class attribute. Default 'comment-respond'.
 *     @type string $class_form           The comment form element class attribute. Default 'comment-form'.
 *     @type string $class_submit         The comment submit element class attribute. Default 'submit'.
 *     @type string $name_submit          The comment submit element name attribute. Default 'submit'.
 *     @type string $title_reply          The translatable 'reply' button label. Default 'Leave a Reply'.
 *     @type string $title_reply_to       The translatable 'reply-to' button label. Default 'Leave a Reply to %s',
 *                                        where %s is the author of the comment being replied to.
 *     @type string $title_reply_before   HTML displayed before the comment form title.
 *                                        Default: '<h3 id="reply-title" class="comment-reply-title">'.
 *     @type string $title_reply_after    HTML displayed after the comment form title.
 *                                        Default: '</h3>'.
 *     @type string $cancel_reply_before  HTML displayed before the cancel reply link.
 *     @type string $cancel_reply_after   HTML displayed after the cancel reply link.
 *     @type string $cancel_reply_link    The translatable 'cancel reply' button label. Default 'Cancel reply'.
 *     @type string $label_submit         The translatable 'submit' button label. Default 'Post a comment'.
 *     @type string $submit_button        HTML format for the Submit button.
 *                                        Default: '<input name="%1$s" type="submit" id="%2$s" class="%3$s" value="%4$s" />'.
 *     @type string $submit_field         HTML format for the markup surrounding the Submit button and comment hidden
 *                                        fields. Default: '<p class="form-submit">%1$s %2$s</p>', where %1$s is the
 *                                        submit button markup and %2$s is the comment hidden fields.
 *     @type string $format               The comment form format. Default 'xhtml'. Accepts 'xhtml', 'html5'.
 * }
 * @param int|WP_Post $post Optional. Post ID or WP_Post object to generate the form for. Default current post.
 */
function comment_form( $args = array(), $post = null ) {
	$post = get_post( $post );

	// Exit the function if the post is invalid or comments are closed.
	if ( ! $post || ! comments_open( $post ) ) {
		/**
		 * Fires after the comment form if comments are closed.
		 *
		 * For backward compatibility, this action also fires if comment_form()
		 * is called with an invalid post object or ID.
		 *
		 * @since 3.0.0
		 */
		do_action( 'comment_form_comments_closed' );

		return;
	}

	$post_id       = $post->ID;
	$commenter     = wp_get_current_commenter();
	$user          = wp_get_current_user();
	$user_identity = $user->exists() ? $user->display_name : '';

	$args = wp_parse_args( $args );
	if ( ! isset( $args['format'] ) ) {
		$args['format'] = current_theme_supports( 'html5', 'comment-form' ) ? 'html5' : 'xhtml';
	}

	$req   = get_option( 'require_name_email' );
	$html5 = 'html5' === $args['format'];

	// Define attributes in HTML5 or XHTML syntax.
	$required_attribute = ( $html5 ? ' required' : ' required="required"' );
	$checked_attribute  = ( $html5 ? ' checked' : ' checked="checked"' );

	// Identify required fields visually and create a message about the indicator.
	$required_indicator = ' ' . wp_required_field_indicator();
	$required_text      = ' ' . wp_required_field_message();

	$fields = array(
		'author' => sprintf(
			'<p class="comment-form-author">%s %s</p>',
			sprintf(
				'<label for="author">%s%s</label>',
				__( 'Name' ),
				( $req ? $required_indicator : '' )
			),
			sprintf(
				'<input id="author" name="author" type="text" value="%s" size="30" maxlength="245" autocomplete="name"%s />',
				esc_attr( $commenter['comment_author'] ),
				( $req ? $required_attribute : '' )
			)
		),
		'email'  => sprintf(
			'<p class="comment-form-email">%s %s</p>',
			sprintf(
				'<label for="email">%s%s</label>',
				__( 'Email' ),
				( $req ? $required_indicator : '' )
			),
			sprintf(
				'<input id="email" name="email" %s value="%s" size="30" maxlength="100" aria-describedby="email-notes" autocomplete="email"%s />',
				( $html5 ? 'type="email"' : 'type="text"' ),
				esc_attr( $commenter['comment_author_email'] ),
				( $req ? $required_attribute : '' )
			)
		),
		'url'    => sprintf(
			'<p class="comment-form-url">%s %s</p>',
			sprintf(
				'<label for="url">%s</label>',
				__( 'Website' )
			),
			sprintf(
				'<input id="url" name="url" %s value="%s" size="30" maxlength="200" autocomplete="url" />',
				( $html5 ? 'type="url"' : 'type="text"' ),
				esc_attr( $commenter['comment_author_url'] )
			)
		),
	);

	if ( has_action( 'set_comment_cookies', 'wp_set_comment_cookies' ) && get_option( 'show_comments_cookies_opt_in' ) ) {
		$consent = empty( $commenter['comment_author_email'] ) ? '' : $checked_attribute;

		$fields['cookies'] = sprintf(
			'<p class="comment-form-cookies-consent">%s %s</p>',
			sprintf(
				'<input id="wp-comment-cookies-consent" name="wp-comment-cookies-consent" type="checkbox" value="yes"%s />',
				$consent
			),
			sprintf(
				'<label for="wp-comment-cookies-consent">%s</label>',
				__( 'Save my name, email, and website in this browser for the next time I comment.' )
			)
		);

		// Ensure that the passed fields include cookies consent.
		if ( isset( $args['fields'] ) && ! isset( $args['fields']['cookies'] ) ) {
			$args['fields']['cookies'] = $fields['cookies'];
		}
	}

	/**
	 * Filters the default comment form fields.
	 *
	 * @since 3.0.0
	 *
	 * @param string[] $fields Array of the default comment fields.
	 */
	$fields = apply_filters( 'comment_form_default_fields', $fields );

	$defaults = array(
		'fields'               => $fields,
		'comment_field'        => sprintf(
			'<p class="comment-form-comment">%s %s</p>',
			sprintf(
				'<label for="comment">%s%s</label>',
				_x( 'Comment', 'noun' ),
				$required_indicator
			),
			'<textarea id="comment" name="comment" cols="45" rows="8" maxlength="65525"' . $required_attribute . '></textarea>'
		),
		'must_log_in'          => sprintf(
			'<p class="must-log-in">%s</p>',
			sprintf(
				/* translators: %s: Login URL. */
				__( 'You must be <a href="%s">logged in</a> to post a comment.' ),
				/** This filter is documented in wp-includes/link-template.php */
				wp_login_url( apply_filters( 'the_permalink', get_permalink( $post_id ), $post_id ) )
			)
		),
		'logged_in_as'         => sprintf(
			'<p class="logged-in-as">%s%s</p>',
			sprintf(
				/* translators: 1: User name, 2: Edit user link, 3: Logout URL. */
				__( 'Logged in as %1$s. <a href="%2$s">Edit your profile</a>. <a href="%3$s">Log out?</a>' ),
				$user_identity,
				get_edit_user_link(),
				/** This filter is documented in wp-includes/link-template.php */
				wp_logout_url( apply_filters( 'the_permalink', get_permalink( $post_id ), $post_id ) )
			),
			$required_text
		),
		'comment_notes_before' => sprintf(
			'<p class="comment-notes">%s%s</p>',
			sprintf(
				'<span id="email-notes">%s</span>',
				__( 'Your email address will not be published.' )
			),
			$required_text
		),
		'comment_notes_after'  => '',
		'action'               => site_url( '/wp-comments-post.php' ),
		'id_form'              => 'commentform',
		'id_submit'            => 'submit',
		'class_container'      => 'comment-respond',
		'class_form'           => 'comment-form',
		'class_submit'         => 'submit',
		'name_submit'          => 'submit',
		'title_reply'          => __( 'Leave a Reply' ),
		/* translators: %s: Author of the comment being replied to. */
		'title_reply_to'       => __( 'Leave a Reply to %s' ),
		'title_reply_before'   => '<h3 id="reply-title" class="comment-reply-title">',
		'title_reply_after'    => '</h3>',
		'cancel_reply_before'  => ' <small>',
		'cancel_reply_after'   => '</small>',
		'cancel_reply_link'    => __( 'Cancel reply' ),
		'label_submit'         => __( 'Post Comment' ),
		'submit_button'        => '<input name="%1$s" type="submit" id="%2$s" class="%3$s" value="%4$s" />',
		'submit_field'         => '<p class="form-submit">%1$s %2$s</p>',
		'format'               => 'xhtml',
	);

	/**
	 * Filters the comment form default arguments.
	 *
	 * Use {@see 'comment_form_default_fields'} to filter the comment fields.
	 *
	 * @since 3.0.0
	 *
	 * @param array $defaults The default comment form arguments.
	 */
	$args = wp_parse_args( $args, apply_filters( 'comment_form_defaults', $defaults ) );

	// Ensure that the filtered arguments contain all required default values.
	$args = array_merge( $defaults, $args );

	// Remove `aria-describedby` from the email field if there's no associated description.
	if ( isset( $args['fields']['email'] ) && false === strpos( $args['comment_notes_before'], 'id="email-notes"' ) ) {
		$args['fields']['email'] = str_replace(
			' aria-describedby="email-notes"',
			'',
			$args['fields']['email']
		);
	}

	/**
	 * Fires before the comment form.
	 *
	 * @since 3.0.0
	 */
	do_action( 'comment_form_before' );
	?>
	<div id="respond" class="<?php echo esc_attr( $args['class_container'] ); ?>">
		<?php
		echo $args['title_reply_before'];

		comment_form_title( $args['title_reply'], $args['title_reply_to'], true, $post_id );

		if ( get_option( 'thread_comments' ) ) {
			echo $args['cancel_reply_before'];

			cancel_comment_reply_link( $args['cancel_reply_link'] );

			echo $args['cancel_reply_after'];
		}

		echo $args['title_reply_after'];

		if ( get_option( 'comment_registration' ) && ! is_user_logged_in() ) :

			echo $args['must_log_in'];
			/**
			 * Fires after the HTML-formatted 'must log in after' message in the comment form.
			 *
			 * @since 3.0.0
			 */
			do_action( 'comment_form_must_log_in_after' );

		else :

			printf(
				'<form action="%s" method="post" id="%s" class="%s"%s>',
				esc_url( $args['action'] ),
				esc_attr( $args['id_form'] ),
				esc_attr( $args['class_form'] ),
				( $html5 ? ' novalidate' : '' )
			);

			/**
			 * Fires at the top of the comment form, inside the form tag.
			 *
			 * @since 3.0.0
			 */
			do_action( 'comment_form_top' );

			if ( is_user_logged_in() ) :

				/**
				 * Filters the 'logged in' message for the comment form for display.
				 *
				 * @since 3.0.0
				 *
				 * @param string $args_logged_in The HTML for the 'logged in as [user]' message,
				 *                               the Edit profile link, and the Log out link.
				 * @param array  $commenter      An array containing the comment author's
				 *                               username, email, and URL.
				 * @param string $user_identity  If the commenter is a registered user,
				 *                               the display name, blank otherwise.
				 */
				echo apply_filters( 'comment_form_logged_in', $args['logged_in_as'], $commenter, $user_identity );

				/**
				 * Fires after the is_user_logged_in() check in the comment form.
				 *
				 * @since 3.0.0
				 *
				 * @param array  $commenter     An array containing the comment author's
				 *                              username, email, and URL.
				 * @param string $user_identity If the commenter is a registered user,
				 *                              the display name, blank otherwise.
				 */
				do_action( 'comment_form_logged_in_after', $commenter, $user_identity );

			else :

				echo $args['comment_notes_before'];

			endif;

			// Prepare an array of all fields, including the textarea.
			$comment_fields = array( 'comment' => $args['comment_field'] ) + (array) $args['fields'];

			/**
			 * Filters the comment form fields, including the textarea.
			 *
			 * @since 4.4.0
			 *
			 * @param array $comment_fields The comment fields.
			 */
			$comment_fields = apply_filters( 'comment_form_fields', $comment_fields );

			// Get an array of field names, excluding the textarea.
			$comment_field_keys = array_diff( array_keys( $comment_fields ), array( 'comment' ) );

			// Get the first and the last field name, excluding the textarea.
			$first_field = reset( $comment_field_keys );
			$last_field  = end( $comment_field_keys );

			foreach ( $comment_fields as $name => $field ) {

				if ( 'comment' === $name ) {

					/**
					 * Filters the content of the comment textarea field for display.
					 *
					 * @since 3.0.0
					 *
					 * @param string $args_comment_field The content of the comment textarea field.
					 */
					echo apply_filters( 'comment_form_field_comment', $field );

					echo $args['comment_notes_after'];

				} elseif ( ! is_user_logged_in() ) {

					if ( $first_field === $name ) {
						/**
						 * Fires before the comment fields in the comment form, excluding the textarea.
						 *
						 * @since 3.0.0
						 */
						do_action( 'comment_form_before_fields' );
					}

					/**
					 * Filters a comment form field for display.
					 *
					 * The dynamic portion of the hook name, `$name`, refers to the name
					 * of the comment form field.
					 *
					 * Possible hook names include:
					 *
					 *  - `comment_form_field_comment`
					 *  - `comment_form_field_author`
					 *  - `comment_form_field_email`
					 *  - `comment_form_field_url`
					 *  - `comment_form_field_cookies`
					 *
					 * @since 3.0.0
					 *
					 * @param string $field The HTML-formatted output of the comment form field.
					 */
					echo apply_filters( "comment_form_field_{$name}", $field ) . "\n";

					if ( $last_field === $name ) {
						/**
						 * Fires after the comment fields in the comment form, excluding the textarea.
						 *
						 * @since 3.0.0
						 */
						do_action( 'comment_form_after_fields' );
					}
				}
			}

			$submit_button = sprintf(
				$args['submit_button'],
				esc_attr( $args['name_submit'] ),
				esc_attr( $args['id_submit'] ),
				esc_attr( $args['class_submit'] ),
				esc_attr( $args['label_submit'] )
			);

			/**
			 * Filters the submit button for the comment form to display.
			 *
			 * @since 4.2.0
			 *
			 * @param string $submit_button HTML markup for the submit button.
			 * @param array  $args          Arguments passed to comment_form().
			 */
			$submit_button = apply_filters( 'comment_form_submit_button', $submit_button, $args );

			$submit_field = sprintf(
				$args['submit_field'],
				$submit_button,
				get_comment_id_fields( $post_id )
			);

			/**
			 * Filters the submit field for the comment form to display.
			 *
			 * The submit field includes the submit button, hidden fields for the
			 * comment form, and any wrapper markup.
			 *
			 * @since 4.2.0
			 *
			 * @param string $submit_field HTML markup for the submit field.
			 * @param array  $args         Arguments passed to comment_form().
			 */
			echo apply_filters( 'comment_form_submit_field', $submit_field, $args );

			/**
			 * Fires at the bottom of the comment form, inside the closing form tag.
			 *
			 * @since 1.5.0
			 *
			 * @param int $post_id The post ID.
			 */
			do_action( 'comment_form', $post_id );

			echo '</form>';

		endif;
		?>
	</div><!-- #respond -->
	<?php

	/**
	 * Fires after the comment form.
	 *
	 * @since 3.0.0
	 */
	do_action( 'comment_form_after' );
}<|MERGE_RESOLUTION|>--- conflicted
+++ resolved
@@ -984,13 +984,8 @@
 
 			$comments_number_text = str_replace( '%', number_format_i18n( $comments_number ), $more );
 		}
-<<<<<<< HEAD
-	} elseif ( 0 === (int) $number ) {
-		$output = ( false === $zero ) ? __( 'No Comments' ) : $zero;
-=======
-	} elseif ( 0 == $comments_number ) {
+	} elseif ( 0 === (int) $comments_number ) {
 		$comments_number_text = ( false === $zero ) ? __( 'No Comments' ) : $zero;
->>>>>>> b55b935c
 	} else { // Must be one.
 		$comments_number_text = ( false === $one ) ? __( '1 Comment' ) : $one;
 	}
@@ -1667,17 +1662,12 @@
 		$none = sprintf( __( 'Comments Off<span class="screen-reader-text"> on %s</span>' ), $post_title );
 	}
 
-<<<<<<< HEAD
-	if ( 0 === (int) $number && ! comments_open() && ! pings_open() ) {
-		echo '<span' . ( ( ! empty( $css_class ) ) ? ' class="' . esc_attr( $css_class ) . '"' : '' ) . '>' . $none . '</span>';
-=======
-	if ( 0 == $comments_number && ! comments_open() && ! pings_open() ) {
+	if ( 0 === (int) $comments_number && ! comments_open() && ! pings_open() ) {
 		printf(
 			'<span%1$s>%2$s</span>',
 			! empty( $css_class ) ? ' class="' . esc_attr( $css_class ) . '"' : '',
 			$none
 		);
->>>>>>> b55b935c
 		return;
 	}
 
@@ -1686,12 +1676,7 @@
 		return;
 	}
 
-<<<<<<< HEAD
-	echo '<a href="';
-	if ( 0 === (int) $number ) {
-=======
-	if ( 0 == $comments_number ) {
->>>>>>> b55b935c
+	if ( 0 === (int) $comments_number ) {
 		$respond_link = get_permalink() . '#respond';
 		/**
 		 * Filters the respond link when a post has no comments.
