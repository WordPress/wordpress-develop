--- conflicted
+++ resolved
@@ -722,15 +722,12 @@
 // CPT wp_block custom postmeta field.
 add_action( 'init', 'wp_create_initial_post_meta' );
 
-<<<<<<< HEAD
 // Including revisioned meta when considering whether a post revision has changed.
+// Font management.
 add_filter( 'wp_save_post_revision_post_has_changed', 'wp_check_revisioned_meta_fields_have_changed', 10, 3 );
 
 // Save revisioned post meta immediately after a revision is saved
 add_action( '_wp_put_post_revision', 'wp_save_revisioned_meta_fields', 10, 2 );
-=======
-// Font management.
 add_action( 'wp_head', 'wp_print_font_faces', 50 );
->>>>>>> 1118e37f
 
 unset( $filter, $action );