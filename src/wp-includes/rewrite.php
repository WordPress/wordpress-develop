--- conflicted
+++ resolved
@@ -210,10 +210,7 @@
 	if ( ! is_array( $args ) ) {
 		$args = array( 'with_front' => $args );
 	}
-<<<<<<< HEAD
-=======
-
->>>>>>> 252a2c1f
+
 	if ( func_num_args() === 4 ) {
 		$args['ep_mask'] = func_get_arg( 3 );
 	}
