--- conflicted
+++ resolved
@@ -598,17 +598,11 @@
 	$request_match = $request;
 	foreach ( (array) $rewrite as $match => $query ) {
 
-<<<<<<< HEAD
-		// If the requesting file is the anchor of the match,
-		// prepend it to the path info.
-		if ( ! empty( $url ) && ( $url !== $request ) && str_starts_with( $match, $url ) ) {
-=======
 		/*
 		 * If the requesting file is the anchor of the match,
 		 * prepend it to the path info.
 		 */
-		if ( ! empty( $url ) && ( $url != $request ) && str_starts_with( $match, $url ) ) {
->>>>>>> d7ddda1b
+		if ( ! empty( $url ) && ( $url !== $request ) && str_starts_with( $match, $url ) ) {
 			$request_match = $url . '/' . $request;
 		}
 
