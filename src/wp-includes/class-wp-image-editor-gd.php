--- conflicted
+++ resolved
@@ -70,13 +70,9 @@
 			case 'image/gif':
 				return ( $image_types & IMG_GIF ) !== 0;
 			case 'image/webp':
-<<<<<<< HEAD
 				return ( $image_types & IMG_WEBP ) !== 0;
-=======
-				return ( $image_types & IMG_WEBP ) != 0;
 			case 'image/avif':
-				return ( $image_types & IMG_AVIF ) != 0;
->>>>>>> 14c94f81
+				return ( $image_types & IMG_AVIF ) !== 0;
 		}
 
 		return false;
@@ -538,9 +534,6 @@
 				return new WP_Error( 'image_save_error', __( 'Image Editor Save Failed' ) );
 			}
 		} elseif ( 'image/webp' === $mime_type ) {
-<<<<<<< HEAD
-			if ( ! function_exists( 'imagewebp' ) || ! $this->make_image( $filename, 'imagewebp', array( $image, $filename, $this->get_quality() ) ) ) {
-=======
 			if ( ! function_exists( 'imagewebp' )
 				|| ! $this->make_image( $filename, 'imagewebp', array( $image, $filename, $this->get_quality() ) )
 			) {
@@ -550,7 +543,6 @@
 			if ( ! function_exists( 'imageavif' )
 				|| ! $this->make_image( $filename, 'imageavif', array( $image, $filename, $this->get_quality() ) )
 			) {
->>>>>>> 14c94f81
 				return new WP_Error( 'image_save_error', __( 'Image Editor Save Failed' ) );
 			}
 		} else {
