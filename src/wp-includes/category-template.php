--- conflicted
+++ resolved
@@ -1286,12 +1286,8 @@
 	}
 
 	$terms = get_object_term_cache( $post->ID, $taxonomy );
-<<<<<<< HEAD
-	if ( $terms === false ) {
-=======
 
 	if ( false === $terms ) {
->>>>>>> b01c8f19
 		$terms = wp_get_object_terms( $post->ID, $taxonomy );
 		if ( ! is_wp_error( $terms ) ) {
 			$term_ids = wp_list_pluck( $terms, 'term_id' );
