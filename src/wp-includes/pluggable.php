<?php
/**
 * These functions can be replaced via plugins. If plugins do not redefine these
 * functions, then these will be used instead.
 *
 * @package WordPress
 */

if ( ! function_exists( 'wp_set_current_user' ) ) :
	/**
	 * Changes the current user by ID or name.
	 *
	 * Set $id to null and specify a name if you do not know a user's ID.
	 *
	 * Some WordPress functionality is based on the current user and not based on
	 * the signed in user. Therefore, it opens the ability to edit and perform
	 * actions on users who aren't signed in.
	 *
	 * @since 2.0.3
	 *
	 * @global WP_User $current_user The current user object which holds the user data.
	 *
	 * @param int|null $id   User ID.
	 * @param string   $name User's username.
	 * @return WP_User Current user User object.
	 */
	function wp_set_current_user( $id, $name = '' ) {
		global $current_user;

		// If `$id` matches the current user, there is nothing to do.
		if ( isset( $current_user )
		&& ( $current_user instanceof WP_User )
		&& ( $id === $current_user->ID )
		&& ( null !== $id )
		) {
			return $current_user;
		}

		$current_user = new WP_User( $id, $name );

		setup_userdata( $current_user->ID );

		/**
		 * Fires after the current user is set.
		 *
		 * @since 2.0.1
		 */
		do_action( 'set_current_user' );

		return $current_user;
	}
endif;

if ( ! function_exists( 'wp_get_current_user' ) ) :
	/**
	 * Retrieves the current user object.
	 *
	 * Will set the current user, if the current user is not set. The current user
	 * will be set to the logged-in person. If no user is logged-in, then it will
	 * set the current user to 0, which is invalid and won't have any permissions.
	 *
	 * @since 2.0.3
	 *
	 * @see _wp_get_current_user()
	 * @global WP_User $current_user Checks if the current user is set.
	 *
	 * @return WP_User Current WP_User instance.
	 */
	function wp_get_current_user() {
		return _wp_get_current_user();
	}
endif;

if ( ! function_exists( 'get_userdata' ) ) :
	/**
	 * Retrieves user info by user ID.
	 *
	 * @since 0.71
	 *
	 * @param int $user_id User ID
	 * @return WP_User|false WP_User object on success, false on failure.
	 */
	function get_userdata( $user_id ) {
		return get_user_by( 'id', $user_id );
	}
endif;

if ( ! function_exists( 'get_user_by' ) ) :
	/**
	 * Retrieves user info by a given field.
	 *
	 * @since 2.8.0
	 * @since 4.4.0 Added 'ID' as an alias of 'id' for the `$field` parameter.
	 *
	 * @global WP_User $current_user The current user object which holds the user data.
	 *
	 * @param string     $field The field to retrieve the user with. id | ID | slug | email | login.
	 * @param int|string $value A value for $field. A user ID, slug, email address, or login name.
	 * @return WP_User|false WP_User object on success, false on failure.
	 */
	function get_user_by( $field, $value ) {
		$userdata = WP_User::get_data_by( $field, $value );

		if ( ! $userdata ) {
			return false;
		}

		$user = new WP_User();
		$user->init( $userdata );

		return $user;
	}
endif;

if ( ! function_exists( 'cache_users' ) ) :
	/**
	 * Retrieves info for user lists to prevent multiple queries by get_userdata().
	 *
	 * @since 3.0.0
	 *
	 * @global wpdb $wpdb WordPress database abstraction object.
	 *
	 * @param int[] $user_ids User ID numbers list
	 */
	function cache_users( $user_ids ) {
		global $wpdb;

		update_meta_cache( 'user', $user_ids );

		$clean = _get_non_cached_ids( $user_ids, 'users' );

		if ( empty( $clean ) ) {
			return;
		}

		$list = implode( ',', $clean );

		$users = $wpdb->get_results( "SELECT * FROM $wpdb->users WHERE ID IN ($list)" );

		foreach ( $users as $user ) {
			update_user_caches( $user );
		}
	}
endif;

if ( ! function_exists( 'wp_mail' ) ) :
	/**
	 * Sends an email, similar to PHP's mail function.
	 *
	 * A true return value does not automatically mean that the user received the
	 * email successfully. It just only means that the method used was able to
	 * process the request without any errors.
	 *
	 * The default content type is `text/plain` which does not allow using HTML.
	 * However, you can set the content type of the email by using the
	 * {@see 'wp_mail_content_type'} filter.
	 *
	 * The default charset is based on the charset used on the blog. The charset can
	 * be set using the {@see 'wp_mail_charset'} filter.
	 *
	 * @since 1.2.1
	 * @since 5.5.0 is_email() is used for email validation,
	 *              instead of PHPMailer's default validator.
	 *
	 * @global PHPMailer\PHPMailer\PHPMailer $phpmailer
	 *
	 * @param string|string[] $to          Array or comma-separated list of email addresses to send message.
	 * @param string          $subject     Email subject.
	 * @param string          $message     Message contents.
	 * @param string|string[] $headers     Optional. Additional headers.
	 * @param string|string[] $attachments Optional. Paths to files to attach.
	 * @return bool Whether the email was sent successfully.
	 */
	function wp_mail( $to, $subject, $message, $headers = '', $attachments = array() ) {
		// Compact the input, apply the filters, and extract them back out.

		/**
		 * Filters the wp_mail() arguments.
		 *
		 * @since 2.2.0
		 *
		 * @param array $args {
		 *     Array of the `wp_mail()` arguments.
		 *
		 *     @type string|string[] $to          Array or comma-separated list of email addresses to send message.
		 *     @type string          $subject     Email subject.
		 *     @type string          $message     Message contents.
		 *     @type string|string[] $headers     Additional headers.
		 *     @type string|string[] $attachments Paths to files to attach.
		 * }
		 */
		$atts = apply_filters( 'wp_mail', compact( 'to', 'subject', 'message', 'headers', 'attachments' ) );

		/**
		 * Filters whether to preempt sending an email.
		 *
		 * Returning a non-null value will short-circuit {@see wp_mail()}, returning
		 * that value instead. A boolean return value should be used to indicate whether
		 * the email was successfully sent.
		 *
		 * @since 5.7.0
		 *
		 * @param null|bool $return Short-circuit return value.
		 * @param array     $atts {
		 *     Array of the `wp_mail()` arguments.
		 *
		 *     @type string|string[] $to          Array or comma-separated list of email addresses to send message.
		 *     @type string          $subject     Email subject.
		 *     @type string          $message     Message contents.
		 *     @type string|string[] $headers     Additional headers.
		 *     @type string|string[] $attachments Paths to files to attach.
		 * }
		 */
		$pre_wp_mail = apply_filters( 'pre_wp_mail', null, $atts );

		if ( null !== $pre_wp_mail ) {
			return $pre_wp_mail;
		}

		if ( isset( $atts['to'] ) ) {
			$to = $atts['to'];
		}

		if ( ! is_array( $to ) ) {
			$to = explode( ',', $to );
		}

		if ( isset( $atts['subject'] ) ) {
			$subject = $atts['subject'];
		}

		if ( isset( $atts['message'] ) ) {
			$message = $atts['message'];
		}

		if ( isset( $atts['headers'] ) ) {
			$headers = $atts['headers'];
		}

		if ( isset( $atts['attachments'] ) ) {
			$attachments = $atts['attachments'];
		}

		if ( ! is_array( $attachments ) ) {
			$attachments = explode( "\n", str_replace( "\r\n", "\n", $attachments ) );
		}
		global $phpmailer;

		// (Re)create it, if it's gone missing.
		if ( ! ( $phpmailer instanceof PHPMailer\PHPMailer\PHPMailer ) ) {
			require_once ABSPATH . WPINC . '/PHPMailer/PHPMailer.php';
			require_once ABSPATH . WPINC . '/PHPMailer/SMTP.php';
			require_once ABSPATH . WPINC . '/PHPMailer/Exception.php';
			$phpmailer = new PHPMailer\PHPMailer\PHPMailer( true );

			$phpmailer::$validator = static function ( $email ) {
				return (bool) is_email( $email );
			};
		}

		// Headers.
		$cc       = array();
		$bcc      = array();
		$reply_to = array();

		if ( empty( $headers ) ) {
			$headers = array();
		} else {
			if ( ! is_array( $headers ) ) {
				/*
				 * Explode the headers out, so this function can take
				 * both string headers and an array of headers.
				 */
				$tempheaders = explode( "\n", str_replace( "\r\n", "\n", $headers ) );
			} else {
				$tempheaders = $headers;
			}
			$headers = array();

			// If it's actually got contents.
			if ( ! empty( $tempheaders ) ) {
				// Iterate through the raw headers.
				foreach ( (array) $tempheaders as $header ) {
					if ( ! str_contains( $header, ':' ) ) {
						if ( false !== stripos( $header, 'boundary=' ) ) {
							$parts    = preg_split( '/boundary=/i', trim( $header ) );
							$boundary = trim( str_replace( array( "'", '"' ), '', $parts[1] ) );
						}
						continue;
					}
					// Explode them out.
					list( $name, $content ) = explode( ':', trim( $header ), 2 );

					// Cleanup crew.
					$name    = trim( $name );
					$content = trim( $content );

					switch ( strtolower( $name ) ) {
						// Mainly for legacy -- process a "From:" header if it's there.
						case 'from':
							$bracket_pos = strpos( $content, '<' );
							if ( false !== $bracket_pos ) {
								// Text before the bracketed email is the "From" name.
								if ( $bracket_pos > 0 ) {
									$from_name = substr( $content, 0, $bracket_pos );
									$from_name = str_replace( '"', '', $from_name );
									$from_name = trim( $from_name );
								}

								$from_email = substr( $content, $bracket_pos + 1 );
								$from_email = str_replace( '>', '', $from_email );
								$from_email = trim( $from_email );

								// Avoid setting an empty $from_email.
							} elseif ( '' !== trim( $content ) ) {
								$from_email = trim( $content );
							}
							break;
						case 'content-type':
							if ( str_contains( $content, ';' ) ) {
								list( $type, $charset_content ) = explode( ';', $content );
								$content_type                   = trim( $type );
								if ( false !== stripos( $charset_content, 'charset=' ) ) {
									$charset = trim( str_replace( array( 'charset=', '"' ), '', $charset_content ) );
								} elseif ( false !== stripos( $charset_content, 'boundary=' ) ) {
									$boundary = trim( str_replace( array( 'BOUNDARY=', 'boundary=', '"' ), '', $charset_content ) );
									$charset  = '';
								}

								// Avoid setting an empty $content_type.
							} elseif ( '' !== trim( $content ) ) {
								$content_type = trim( $content );
							}
							break;
						case 'cc':
							$cc = array_merge( (array) $cc, explode( ',', $content ) );
							break;
						case 'bcc':
							$bcc = array_merge( (array) $bcc, explode( ',', $content ) );
							break;
						case 'reply-to':
							$reply_to = array_merge( (array) $reply_to, explode( ',', $content ) );
							break;
						default:
							// Add it to our grand headers array.
							$headers[ trim( $name ) ] = trim( $content );
							break;
					}
				}
			}
		}

		// Empty out the values that may be set.
		$phpmailer->clearAllRecipients();
		$phpmailer->clearAttachments();
		$phpmailer->clearCustomHeaders();
		$phpmailer->clearReplyTos();
		$phpmailer->Body    = '';
		$phpmailer->AltBody = '';

		// Set "From" name and email.

		// If we don't have a name from the input headers.
		if ( ! isset( $from_name ) ) {
			$from_name = 'WordPress';
		}

		/*
		 * If we don't have an email from the input headers, default to wordpress@$sitename
		 * Some hosts will block outgoing mail from this address if it doesn't exist,
		 * but there's no easy alternative. Defaulting to admin_email might appear to be
		 * another option, but some hosts may refuse to relay mail from an unknown domain.
		 * See https://core.trac.wordpress.org/ticket/5007.
		 */
		if ( ! isset( $from_email ) ) {
			// Get the site domain and get rid of www.
			$sitename   = wp_parse_url( network_home_url(), PHP_URL_HOST );
			$from_email = 'wordpress@';

			if ( null !== $sitename ) {
				if ( str_starts_with( $sitename, 'www.' ) ) {
					$sitename = substr( $sitename, 4 );
				}

				$from_email .= $sitename;
			}
		}

		/**
		 * Filters the email address to send from.
		 *
		 * @since 2.2.0
		 *
		 * @param string $from_email Email address to send from.
		 */
		$from_email = apply_filters( 'wp_mail_from', $from_email );

		/**
		 * Filters the name to associate with the "from" email address.
		 *
		 * @since 2.3.0
		 *
		 * @param string $from_name Name associated with the "from" email address.
		 */
		$from_name = apply_filters( 'wp_mail_from_name', $from_name );

		try {
			$phpmailer->setFrom( $from_email, $from_name, false );
		} catch ( PHPMailer\PHPMailer\Exception $e ) {
			$mail_error_data                             = compact( 'to', 'subject', 'message', 'headers', 'attachments' );
			$mail_error_data['phpmailer_exception_code'] = $e->getCode();

			/** This filter is documented in wp-includes/pluggable.php */
			do_action( 'wp_mail_failed', new WP_Error( 'wp_mail_failed', $e->getMessage(), $mail_error_data ) );

			return false;
		}

		// Set mail's subject and body.
		$phpmailer->Subject = $subject;
		$phpmailer->Body    = $message;

		// Set destination addresses, using appropriate methods for handling addresses.
		$address_headers = compact( 'to', 'cc', 'bcc', 'reply_to' );

		foreach ( $address_headers as $address_header => $addresses ) {
			if ( empty( $addresses ) ) {
				continue;
			}

			foreach ( (array) $addresses as $address ) {
				try {
					// Break $recipient into name and address parts if in the format "Foo <bar@baz.com>".
					$recipient_name = '';

					if ( preg_match( '/(.*)<(.+)>/', $address, $matches ) ) {
						if ( count( $matches ) === 3 ) {
							$recipient_name = $matches[1];
							$address        = $matches[2];
						}
					}

					switch ( $address_header ) {
						case 'to':
							$phpmailer->addAddress( $address, $recipient_name );
							break;
						case 'cc':
							$phpmailer->addCc( $address, $recipient_name );
							break;
						case 'bcc':
							$phpmailer->addBcc( $address, $recipient_name );
							break;
						case 'reply_to':
							$phpmailer->addReplyTo( $address, $recipient_name );
							break;
					}
				} catch ( PHPMailer\PHPMailer\Exception $e ) {
					continue;
				}
			}
		}

		// Set to use PHP's mail().
		$phpmailer->isMail();

		// Set Content-Type and charset.

		// If we don't have a Content-Type from the input headers.
		if ( ! isset( $content_type ) ) {
			$content_type = 'text/plain';
		}

		/**
		 * Filters the wp_mail() content type.
		 *
		 * @since 2.3.0
		 *
		 * @param string $content_type Default wp_mail() content type.
		 */
		$content_type = apply_filters( 'wp_mail_content_type', $content_type );

		$phpmailer->ContentType = $content_type;

		// Set whether it's plaintext, depending on $content_type.
		if ( 'text/html' === $content_type ) {
			$phpmailer->isHTML( true );
		}

		// If we don't have a charset from the input headers.
		if ( ! isset( $charset ) ) {
			$charset = get_bloginfo( 'charset' );
		}

		/**
		 * Filters the default wp_mail() charset.
		 *
		 * @since 2.3.0
		 *
		 * @param string $charset Default email charset.
		 */
		$phpmailer->CharSet = apply_filters( 'wp_mail_charset', $charset );

		// Set custom headers.
		if ( ! empty( $headers ) ) {
			foreach ( (array) $headers as $name => $content ) {
				// Only add custom headers not added automatically by PHPMailer.
				if ( ! in_array( $name, array( 'MIME-Version', 'X-Mailer' ), true ) ) {
					try {
						$phpmailer->addCustomHeader( sprintf( '%1$s: %2$s', $name, $content ) );
					} catch ( PHPMailer\PHPMailer\Exception $e ) {
						continue;
					}
				}
			}

			if ( false !== stripos( $content_type, 'multipart' ) && ! empty( $boundary ) ) {
				$phpmailer->addCustomHeader( sprintf( 'Content-Type: %s; boundary="%s"', $content_type, $boundary ) );
			}
		}

		if ( ! empty( $attachments ) ) {
			foreach ( $attachments as $filename => $attachment ) {
				$filename = is_string( $filename ) ? $filename : '';

				try {
					$phpmailer->addAttachment( $attachment, $filename );
				} catch ( PHPMailer\PHPMailer\Exception $e ) {
					continue;
				}
			}
		}

		/**
		 * Fires after PHPMailer is initialized.
		 *
		 * @since 2.2.0
		 *
		 * @param PHPMailer $phpmailer The PHPMailer instance (passed by reference).
		 */
		do_action_ref_array( 'phpmailer_init', array( &$phpmailer ) );

		$mail_data = compact( 'to', 'subject', 'message', 'headers', 'attachments' );

		// Send!
		try {
			$send = $phpmailer->send();

			/**
			 * Fires after PHPMailer has successfully sent an email.
			 *
			 * The firing of this action does not necessarily mean that the recipient(s) received the
			 * email successfully. It only means that the `send` method above was able to
			 * process the request without any errors.
			 *
			 * @since 5.9.0
			 *
			 * @param array $mail_data {
			 *     An array containing the email recipient(s), subject, message, headers, and attachments.
			 *
			 *     @type string[] $to          Email addresses to send message.
			 *     @type string   $subject     Email subject.
			 *     @type string   $message     Message contents.
			 *     @type string[] $headers     Additional headers.
			 *     @type string[] $attachments Paths to files to attach.
			 * }
			 */
			do_action( 'wp_mail_succeeded', $mail_data );

			return $send;
		} catch ( PHPMailer\PHPMailer\Exception $e ) {
			$mail_data['phpmailer_exception_code'] = $e->getCode();

			/**
			 * Fires after a PHPMailer\PHPMailer\Exception is caught.
			 *
			 * @since 4.4.0
			 *
			 * @param WP_Error $error A WP_Error object with the PHPMailer\PHPMailer\Exception message, and an array
			 *                        containing the mail recipient, subject, message, headers, and attachments.
			 */
			do_action( 'wp_mail_failed', new WP_Error( 'wp_mail_failed', $e->getMessage(), $mail_data ) );

			return false;
		}
	}
endif;

if ( ! function_exists( 'wp_authenticate' ) ) :
	/**
	 * Authenticates a user, confirming the login credentials are valid.
	 *
	 * @since 2.5.0
	 * @since 4.5.0 `$username` now accepts an email address.
	 *
	 * @param string $username User's username or email address.
	 * @param string $password User's password.
	 * @return WP_User|WP_Error WP_User object if the credentials are valid,
	 *                          otherwise WP_Error.
	 */
	function wp_authenticate( $username, $password ) {
		$username = sanitize_user( $username );
		$password = trim( $password );

		/**
		 * Filters whether a set of user login credentials are valid.
		 *
		 * A WP_User object is returned if the credentials authenticate a user.
		 * WP_Error or null otherwise.
		 *
		 * @since 2.8.0
		 * @since 4.5.0 `$username` now accepts an email address.
		 *
		 * @param null|WP_User|WP_Error $user     WP_User if the user is authenticated.
		 *                                        WP_Error or null otherwise.
		 * @param string                $username Username or email address.
		 * @param string                $password User password.
		 */
		$user = apply_filters( 'authenticate', null, $username, $password );

		if ( null === $user || false === $user ) {
			/*
			 * TODO: What should the error message be? (Or would these even happen?)
			 * Only needed if all authentication handlers fail to return anything.
			 */
			$user = new WP_Error( 'authentication_failed', html_entity_decode( __( '<strong>Error:</strong> Invalid username, email address or incorrect password.' ) ) );
		}

		$ignore_codes = array( 'empty_username', 'empty_password' );

		if ( is_wp_error( $user ) && ! in_array( $user->get_error_code(), $ignore_codes, true ) ) {
			$error = $user;

			/**
			 * Fires after a user login has failed.
			 *
			 * @since 2.5.0
			 * @since 4.5.0 The value of `$username` can now be an email address.
			 * @since 5.4.0 The `$error` parameter was added.
			 *
			 * @param string   $username Username or email address.
			 * @param WP_Error $error    A WP_Error object with the authentication failure details.
			 */
			do_action( 'wp_login_failed', $username, $error );
		}

		return $user;
	}
endif;

if ( ! function_exists( 'wp_logout' ) ) :
	/**
	 * Logs the current user out.
	 *
	 * @since 2.5.0
	 */
	function wp_logout() {
		$user_id = get_current_user_id();

		wp_destroy_current_session();
		wp_clear_auth_cookie();
		wp_set_current_user( 0 );

		/**
		 * Fires after a user is logged out.
		 *
		 * @since 1.5.0
		 * @since 5.5.0 Added the `$user_id` parameter.
		 *
		 * @param int $user_id ID of the user that was logged out.
		 */
		do_action( 'wp_logout', $user_id );
	}
endif;

if ( ! function_exists( 'wp_validate_auth_cookie' ) ) :
	/**
	 * Validates authentication cookie.
	 *
	 * The checks include making sure that the authentication cookie is set and
	 * pulling in the contents (if $cookie is not used).
	 *
	 * Makes sure the cookie is not expired. Verifies the hash in cookie is what is
	 * should be and compares the two.
	 *
	 * @since 2.5.0
	 *
	 * @global int $login_grace_period
	 *
	 * @param string $cookie Optional. If used, will validate contents instead of cookie's.
	 * @param string $scheme Optional. The cookie scheme to use: 'auth', 'secure_auth', or 'logged_in'.
	 * @return int|false User ID if valid cookie, false if invalid.
	 */
	function wp_validate_auth_cookie( $cookie = '', $scheme = '' ) {
		$cookie_elements = wp_parse_auth_cookie( $cookie, $scheme );
		if ( ! $cookie_elements ) {
			/**
			 * Fires if an authentication cookie is malformed.
			 *
			 * @since 2.7.0
			 *
			 * @param string $cookie Malformed auth cookie.
			 * @param string $scheme Authentication scheme. Values include 'auth', 'secure_auth',
			 *                       or 'logged_in'.
			 */
			do_action( 'auth_cookie_malformed', $cookie, $scheme );
			return false;
		}

		$scheme     = $cookie_elements['scheme'];
		$username   = $cookie_elements['username'];
		$hmac       = $cookie_elements['hmac'];
		$token      = $cookie_elements['token'];
		$expired    = $cookie_elements['expiration'];
		$expiration = $cookie_elements['expiration'];

		// Allow a grace period for POST and Ajax requests.
		if ( wp_doing_ajax() || 'POST' === $_SERVER['REQUEST_METHOD'] ) {
			$expired += HOUR_IN_SECONDS;
		}

		// Quick check to see if an honest cookie has expired.
		if ( $expired < time() ) {
			/**
			 * Fires once an authentication cookie has expired.
			 *
			 * @since 2.7.0
			 *
			 * @param string[] $cookie_elements {
			 *     Authentication cookie components. None of the components should be assumed
			 *     to be valid as they come directly from a client-provided cookie value.
			 *
			 *     @type string $username   User's username.
			 *     @type string $expiration The time the cookie expires as a UNIX timestamp.
			 *     @type string $token      User's session token used.
			 *     @type string $hmac       The security hash for the cookie.
			 *     @type string $scheme     The cookie scheme to use.
			 * }
			 */
			do_action( 'auth_cookie_expired', $cookie_elements );
			return false;
		}

		$user = get_user_by( 'login', $username );
		if ( ! $user ) {
			/**
			 * Fires if a bad username is entered in the user authentication process.
			 *
			 * @since 2.7.0
			 *
			 * @param string[] $cookie_elements {
			 *     Authentication cookie components. None of the components should be assumed
			 *     to be valid as they come directly from a client-provided cookie value.
			 *
			 *     @type string $username   User's username.
			 *     @type string $expiration The time the cookie expires as a UNIX timestamp.
			 *     @type string $token      User's session token used.
			 *     @type string $hmac       The security hash for the cookie.
			 *     @type string $scheme     The cookie scheme to use.
			 * }
			 */
			do_action( 'auth_cookie_bad_username', $cookie_elements );
			return false;
		}

		$pass_frag = substr( $user->user_pass, 8, 4 );

		$key = wp_hash( $username . '|' . $pass_frag . '|' . $expiration . '|' . $token, $scheme );

		// If ext/hash is not present, compat.php's hash_hmac() does not support sha256.
		$algo = function_exists( 'hash' ) ? 'sha256' : 'sha1';
		$hash = hash_hmac( $algo, $username . '|' . $expiration . '|' . $token, $key );

		if ( ! hash_equals( $hash, $hmac ) ) {
			/**
			 * Fires if a bad authentication cookie hash is encountered.
			 *
			 * @since 2.7.0
			 *
			 * @param string[] $cookie_elements {
			 *     Authentication cookie components. None of the components should be assumed
			 *     to be valid as they come directly from a client-provided cookie value.
			 *
			 *     @type string $username   User's username.
			 *     @type string $expiration The time the cookie expires as a UNIX timestamp.
			 *     @type string $token      User's session token used.
			 *     @type string $hmac       The security hash for the cookie.
			 *     @type string $scheme     The cookie scheme to use.
			 * }
			 */
			do_action( 'auth_cookie_bad_hash', $cookie_elements );
			return false;
		}

		$manager = WP_Session_Tokens::get_instance( $user->ID );
		if ( ! $manager->verify( $token ) ) {
			/**
			 * Fires if a bad session token is encountered.
			 *
			 * @since 4.0.0
			 *
			 * @param string[] $cookie_elements {
			 *     Authentication cookie components. None of the components should be assumed
			 *     to be valid as they come directly from a client-provided cookie value.
			 *
			 *     @type string $username   User's username.
			 *     @type string $expiration The time the cookie expires as a UNIX timestamp.
			 *     @type string $token      User's session token used.
			 *     @type string $hmac       The security hash for the cookie.
			 *     @type string $scheme     The cookie scheme to use.
			 * }
			 */
			do_action( 'auth_cookie_bad_session_token', $cookie_elements );
			return false;
		}

		// Ajax/POST grace period set above.
		if ( $expiration < time() ) {
			$GLOBALS['login_grace_period'] = 1;
		}

		/**
		 * Fires once an authentication cookie has been validated.
		 *
		 * @since 2.7.0
		 *
		 * @param string[] $cookie_elements {
		 *     Authentication cookie components.
		 *
		 *     @type string $username   User's username.
		 *     @type string $expiration The time the cookie expires as a UNIX timestamp.
		 *     @type string $token      User's session token used.
		 *     @type string $hmac       The security hash for the cookie.
		 *     @type string $scheme     The cookie scheme to use.
		 * }
		 * @param WP_User  $user            User object.
		 */
		do_action( 'auth_cookie_valid', $cookie_elements, $user );

		return $user->ID;
	}
endif;

if ( ! function_exists( 'wp_generate_auth_cookie' ) ) :
	/**
	 * Generates authentication cookie contents.
	 *
	 * @since 2.5.0
	 * @since 4.0.0 The `$token` parameter was added.
	 *
	 * @param int    $user_id    User ID.
	 * @param int    $expiration The time the cookie expires as a UNIX timestamp.
	 * @param string $scheme     Optional. The cookie scheme to use: 'auth', 'secure_auth', or 'logged_in'.
	 *                           Default 'auth'.
	 * @param string $token      User's session token to use for this cookie.
	 * @return string Authentication cookie contents. Empty string if user does not exist.
	 */
	function wp_generate_auth_cookie( $user_id, $expiration, $scheme = 'auth', $token = '' ) {
		$user = get_userdata( $user_id );
		if ( ! $user ) {
			return '';
		}

		if ( ! $token ) {
			$manager = WP_Session_Tokens::get_instance( $user_id );
			$token   = $manager->create( $expiration );
		}

		$pass_frag = substr( $user->user_pass, 8, 4 );

		$key = wp_hash( $user->user_login . '|' . $pass_frag . '|' . $expiration . '|' . $token, $scheme );

		// If ext/hash is not present, compat.php's hash_hmac() does not support sha256.
		$algo = function_exists( 'hash' ) ? 'sha256' : 'sha1';
		$hash = hash_hmac( $algo, $user->user_login . '|' . $expiration . '|' . $token, $key );

		$cookie = $user->user_login . '|' . $expiration . '|' . $token . '|' . $hash;

		/**
		 * Filters the authentication cookie.
		 *
		 * @since 2.5.0
		 * @since 4.0.0 The `$token` parameter was added.
		 *
		 * @param string $cookie     Authentication cookie.
		 * @param int    $user_id    User ID.
		 * @param int    $expiration The time the cookie expires as a UNIX timestamp.
		 * @param string $scheme     Cookie scheme used. Accepts 'auth', 'secure_auth', or 'logged_in'.
		 * @param string $token      User's session token used.
		 */
		return apply_filters( 'auth_cookie', $cookie, $user_id, $expiration, $scheme, $token );
	}
endif;

if ( ! function_exists( 'wp_parse_auth_cookie' ) ) :
	/**
	 * Parses a cookie into its components.
	 *
	 * @since 2.7.0
	 * @since 4.0.0 The `$token` element was added to the return value.
	 *
	 * @param string $cookie Authentication cookie.
	 * @param string $scheme Optional. The cookie scheme to use: 'auth', 'secure_auth', or 'logged_in'.
	 * @return string[]|false {
	 *     Authentication cookie components. None of the components should be assumed
	 *     to be valid as they come directly from a client-provided cookie value. If
	 *     the cookie value is malformed, false is returned.
	 *
	 *     @type string $username   User's username.
	 *     @type string $expiration The time the cookie expires as a UNIX timestamp.
	 *     @type string $token      User's session token used.
	 *     @type string $hmac       The security hash for the cookie.
	 *     @type string $scheme     The cookie scheme to use.
	 * }
	 */
	function wp_parse_auth_cookie( $cookie = '', $scheme = '' ) {
		if ( empty( $cookie ) ) {
			switch ( $scheme ) {
				case 'auth':
					$cookie_name = AUTH_COOKIE;
					break;
				case 'secure_auth':
					$cookie_name = SECURE_AUTH_COOKIE;
					break;
				case 'logged_in':
					$cookie_name = LOGGED_IN_COOKIE;
					break;
				default:
					if ( is_ssl() ) {
						$cookie_name = SECURE_AUTH_COOKIE;
						$scheme      = 'secure_auth';
					} else {
						$cookie_name = AUTH_COOKIE;
						$scheme      = 'auth';
					}
			}

			if ( empty( $_COOKIE[ $cookie_name ] ) ) {
				return false;
			}
			$cookie = $_COOKIE[ $cookie_name ];
		}

		$cookie_elements = explode( '|', $cookie );
		if ( count( $cookie_elements ) !== 4 ) {
			return false;
		}

		list( $username, $expiration, $token, $hmac ) = $cookie_elements;

		return compact( 'username', 'expiration', 'token', 'hmac', 'scheme' );
	}
endif;

if ( ! function_exists( 'wp_set_auth_cookie' ) ) :
	/**
	 * Sets the authentication cookies based on user ID.
	 *
	 * The $remember parameter increases the time that the cookie will be kept. The
	 * default the cookie is kept without remembering is two days. When $remember is
	 * set, the cookies will be kept for 14 days or two weeks.
	 *
	 * @since 2.5.0
	 * @since 4.3.0 Added the `$token` parameter.
	 *
	 * @param int         $user_id  User ID.
	 * @param bool        $remember Whether to remember the user.
	 * @param bool|string $secure   Whether the auth cookie should only be sent over HTTPS. Default is an empty
	 *                              string which means the value of `is_ssl()` will be used.
	 * @param string      $token    Optional. User's session token to use for this cookie.
	 */
	function wp_set_auth_cookie( $user_id, $remember = false, $secure = '', $token = '' ) {
		if ( $remember ) {
			/**
			 * Filters the duration of the authentication cookie expiration period.
			 *
			 * @since 2.8.0
			 *
			 * @param int  $length   Duration of the expiration period in seconds.
			 * @param int  $user_id  User ID.
			 * @param bool $remember Whether to remember the user login. Default false.
			 */
			$expiration = time() + apply_filters( 'auth_cookie_expiration', 14 * DAY_IN_SECONDS, $user_id, $remember );

			/*
			 * Ensure the browser will continue to send the cookie after the expiration time is reached.
			 * Needed for the login grace period in wp_validate_auth_cookie().
			 */
			$expire = $expiration + ( 12 * HOUR_IN_SECONDS );
		} else {
			/** This filter is documented in wp-includes/pluggable.php */
			$expiration = time() + apply_filters( 'auth_cookie_expiration', 2 * DAY_IN_SECONDS, $user_id, $remember );
			$expire     = 0;
		}

		if ( '' === $secure ) {
			$secure = is_ssl();
		}

		// Front-end cookie is secure when the auth cookie is secure and the site's home URL uses HTTPS.
		$secure_logged_in_cookie = $secure && 'https' === parse_url( get_option( 'home' ), PHP_URL_SCHEME );

		/**
		 * Filters whether the auth cookie should only be sent over HTTPS.
		 *
		 * @since 3.1.0
		 *
		 * @param bool $secure  Whether the cookie should only be sent over HTTPS.
		 * @param int  $user_id User ID.
		 */
		$secure = apply_filters( 'secure_auth_cookie', $secure, $user_id );

		/**
		 * Filters whether the logged in cookie should only be sent over HTTPS.
		 *
		 * @since 3.1.0
		 *
		 * @param bool $secure_logged_in_cookie Whether the logged in cookie should only be sent over HTTPS.
		 * @param int  $user_id                 User ID.
		 * @param bool $secure                  Whether the auth cookie should only be sent over HTTPS.
		 */
		$secure_logged_in_cookie = apply_filters( 'secure_logged_in_cookie', $secure_logged_in_cookie, $user_id, $secure );

		if ( $secure ) {
			$auth_cookie_name = SECURE_AUTH_COOKIE;
			$scheme           = 'secure_auth';
		} else {
			$auth_cookie_name = AUTH_COOKIE;
			$scheme           = 'auth';
		}

		if ( '' === $token ) {
			$manager = WP_Session_Tokens::get_instance( $user_id );
			$token   = $manager->create( $expiration );
		}

		$auth_cookie      = wp_generate_auth_cookie( $user_id, $expiration, $scheme, $token );
		$logged_in_cookie = wp_generate_auth_cookie( $user_id, $expiration, 'logged_in', $token );

		/**
		 * Fires immediately before the authentication cookie is set.
		 *
		 * @since 2.5.0
		 * @since 4.9.0 The `$token` parameter was added.
		 *
		 * @param string $auth_cookie Authentication cookie value.
		 * @param int    $expire      The time the login grace period expires as a UNIX timestamp.
		 *                            Default is 12 hours past the cookie's expiration time.
		 * @param int    $expiration  The time when the authentication cookie expires as a UNIX timestamp.
		 *                            Default is 14 days from now.
		 * @param int    $user_id     User ID.
		 * @param string $scheme      Authentication scheme. Values include 'auth' or 'secure_auth'.
		 * @param string $token       User's session token to use for this cookie.
		 */
		do_action( 'set_auth_cookie', $auth_cookie, $expire, $expiration, $user_id, $scheme, $token );

		/**
		 * Fires immediately before the logged-in authentication cookie is set.
		 *
		 * @since 2.6.0
		 * @since 4.9.0 The `$token` parameter was added.
		 *
		 * @param string $logged_in_cookie The logged-in cookie value.
		 * @param int    $expire           The time the login grace period expires as a UNIX timestamp.
		 *                                 Default is 12 hours past the cookie's expiration time.
		 * @param int    $expiration       The time when the logged-in authentication cookie expires as a UNIX timestamp.
		 *                                 Default is 14 days from now.
		 * @param int    $user_id          User ID.
		 * @param string $scheme           Authentication scheme. Default 'logged_in'.
		 * @param string $token            User's session token to use for this cookie.
		 */
		do_action( 'set_logged_in_cookie', $logged_in_cookie, $expire, $expiration, $user_id, 'logged_in', $token );

		/**
		 * Allows preventing auth cookies from actually being sent to the client.
		 *
		 * @since 4.7.4
		 * @since 6.2.0 The `$expire`, `$expiration`, `$user_id`, `$scheme`, and `$token` parameters were added.
		 *
		 * @param bool   $send       Whether to send auth cookies to the client. Default true.
		 * @param int    $expire     The time the login grace period expires as a UNIX timestamp.
		 *                           Default is 12 hours past the cookie's expiration time. Zero when clearing cookies.
		 * @param int    $expiration The time when the logged-in authentication cookie expires as a UNIX timestamp.
		 *                           Default is 14 days from now. Zero when clearing cookies.
		 * @param int    $user_id    User ID. Zero when clearing cookies.
		 * @param string $scheme     Authentication scheme. Values include 'auth' or 'secure_auth'.
		 *                           Empty string when clearing cookies.
		 * @param string $token      User's session token to use for this cookie. Empty string when clearing cookies.
		 */
		if ( ! apply_filters( 'send_auth_cookies', true, $expire, $expiration, $user_id, $scheme, $token ) ) {
			return;
		}

		setcookie( $auth_cookie_name, $auth_cookie, $expire, PLUGINS_COOKIE_PATH, COOKIE_DOMAIN, $secure, true );
		setcookie( $auth_cookie_name, $auth_cookie, $expire, ADMIN_COOKIE_PATH, COOKIE_DOMAIN, $secure, true );
		setcookie( LOGGED_IN_COOKIE, $logged_in_cookie, $expire, COOKIEPATH, COOKIE_DOMAIN, $secure_logged_in_cookie, true );
		if ( COOKIEPATH !== SITECOOKIEPATH ) {
			setcookie( LOGGED_IN_COOKIE, $logged_in_cookie, $expire, SITECOOKIEPATH, COOKIE_DOMAIN, $secure_logged_in_cookie, true );
		}
	}
endif;

if ( ! function_exists( 'wp_clear_auth_cookie' ) ) :
	/**
	 * Removes all of the cookies associated with authentication.
	 *
	 * @since 2.5.0
	 */
	function wp_clear_auth_cookie() {
		/**
		 * Fires just before the authentication cookies are cleared.
		 *
		 * @since 2.7.0
		 */
		do_action( 'clear_auth_cookie' );

		/** This filter is documented in wp-includes/pluggable.php */
		if ( ! apply_filters( 'send_auth_cookies', true, 0, 0, 0, '', '' ) ) {
			return;
		}

		// Auth cookies.
		setcookie( AUTH_COOKIE, ' ', time() - YEAR_IN_SECONDS, ADMIN_COOKIE_PATH, COOKIE_DOMAIN );
		setcookie( SECURE_AUTH_COOKIE, ' ', time() - YEAR_IN_SECONDS, ADMIN_COOKIE_PATH, COOKIE_DOMAIN );
		setcookie( AUTH_COOKIE, ' ', time() - YEAR_IN_SECONDS, PLUGINS_COOKIE_PATH, COOKIE_DOMAIN );
		setcookie( SECURE_AUTH_COOKIE, ' ', time() - YEAR_IN_SECONDS, PLUGINS_COOKIE_PATH, COOKIE_DOMAIN );
		setcookie( LOGGED_IN_COOKIE, ' ', time() - YEAR_IN_SECONDS, COOKIEPATH, COOKIE_DOMAIN );
		setcookie( LOGGED_IN_COOKIE, ' ', time() - YEAR_IN_SECONDS, SITECOOKIEPATH, COOKIE_DOMAIN );

		// Settings cookies.
		setcookie( 'wp-settings-' . get_current_user_id(), ' ', time() - YEAR_IN_SECONDS, SITECOOKIEPATH );
		setcookie( 'wp-settings-time-' . get_current_user_id(), ' ', time() - YEAR_IN_SECONDS, SITECOOKIEPATH );

		// Old cookies.
		setcookie( AUTH_COOKIE, ' ', time() - YEAR_IN_SECONDS, COOKIEPATH, COOKIE_DOMAIN );
		setcookie( AUTH_COOKIE, ' ', time() - YEAR_IN_SECONDS, SITECOOKIEPATH, COOKIE_DOMAIN );
		setcookie( SECURE_AUTH_COOKIE, ' ', time() - YEAR_IN_SECONDS, COOKIEPATH, COOKIE_DOMAIN );
		setcookie( SECURE_AUTH_COOKIE, ' ', time() - YEAR_IN_SECONDS, SITECOOKIEPATH, COOKIE_DOMAIN );

		// Even older cookies.
		setcookie( USER_COOKIE, ' ', time() - YEAR_IN_SECONDS, COOKIEPATH, COOKIE_DOMAIN );
		setcookie( PASS_COOKIE, ' ', time() - YEAR_IN_SECONDS, COOKIEPATH, COOKIE_DOMAIN );
		setcookie( USER_COOKIE, ' ', time() - YEAR_IN_SECONDS, SITECOOKIEPATH, COOKIE_DOMAIN );
		setcookie( PASS_COOKIE, ' ', time() - YEAR_IN_SECONDS, SITECOOKIEPATH, COOKIE_DOMAIN );

		// Post password cookie.
		setcookie( 'wp-postpass_' . COOKIEHASH, ' ', time() - YEAR_IN_SECONDS, COOKIEPATH, COOKIE_DOMAIN );
	}
endif;

if ( ! function_exists( 'is_user_logged_in' ) ) :
	/**
	 * Determines whether the current visitor is a logged in user.
	 *
	 * For more information on this and similar theme functions, check out
	 * the {@link https://developer.wordpress.org/themes/basics/conditional-tags/
	 * Conditional Tags} article in the Theme Developer Handbook.
	 *
	 * @since 2.0.0
	 *
	 * @return bool True if user is logged in, false if not logged in.
	 */
	function is_user_logged_in() {
		$user = wp_get_current_user();

		return $user->exists();
	}
endif;

if ( ! function_exists( 'auth_redirect' ) ) :
	/**
	 * Checks if a user is logged in, if not it redirects them to the login page.
	 *
	 * When this code is called from a page, it checks to see if the user viewing the page is logged in.
	 * If the user is not logged in, they are redirected to the login page. The user is redirected
	 * in such a way that, upon logging in, they will be sent directly to the page they were originally
	 * trying to access.
	 *
	 * @since 1.5.0
	 */
	function auth_redirect() {
		$secure = ( is_ssl() || force_ssl_admin() );

		/**
		 * Filters whether to use a secure authentication redirect.
		 *
		 * @since 3.1.0
		 *
		 * @param bool $secure Whether to use a secure authentication redirect. Default false.
		 */
		$secure = apply_filters( 'secure_auth_redirect', $secure );

		// If https is required and request is http, redirect.
		if ( $secure && ! is_ssl() && str_contains( $_SERVER['REQUEST_URI'], 'wp-admin' ) ) {
			if ( str_starts_with( $_SERVER['REQUEST_URI'], 'http' ) ) {
				wp_redirect( set_url_scheme( $_SERVER['REQUEST_URI'], 'https' ) );
				exit;
			} else {
				wp_redirect( 'https://' . $_SERVER['HTTP_HOST'] . $_SERVER['REQUEST_URI'] );
				exit;
			}
		}

		/**
		 * Filters the authentication redirect scheme.
		 *
		 * @since 2.9.0
		 *
		 * @param string $scheme Authentication redirect scheme. Default empty.
		 */
		$scheme = apply_filters( 'auth_redirect_scheme', '' );

		$user_id = wp_validate_auth_cookie( '', $scheme );
		if ( $user_id ) {
			/**
			 * Fires before the authentication redirect.
			 *
			 * @since 2.8.0
			 *
			 * @param int $user_id User ID.
			 */
			do_action( 'auth_redirect', $user_id );

			// If the user wants ssl but the session is not ssl, redirect.
			if ( ! $secure && get_user_option( 'use_ssl', $user_id ) && str_contains( $_SERVER['REQUEST_URI'], 'wp-admin' ) ) {
				if ( str_starts_with( $_SERVER['REQUEST_URI'], 'http' ) ) {
					wp_redirect( set_url_scheme( $_SERVER['REQUEST_URI'], 'https' ) );
					exit;
				} else {
					wp_redirect( 'https://' . $_SERVER['HTTP_HOST'] . $_SERVER['REQUEST_URI'] );
					exit;
				}
			}

			return; // The cookie is good, so we're done.
		}

		// The cookie is no good, so force login.
		nocache_headers();

		if ( str_contains( $_SERVER['REQUEST_URI'], '/options.php' ) && wp_get_referer() ) {
			$redirect = wp_get_referer();
		} else {
			$redirect = set_url_scheme( 'http://' . $_SERVER['HTTP_HOST'] . $_SERVER['REQUEST_URI'] );
		}

		$login_url = wp_login_url( $redirect, true );

		wp_redirect( $login_url );
		exit;
	}
endif;

if ( ! function_exists( 'check_admin_referer' ) ) :
	/**
	 * Ensures intent by verifying that a user was referred from another admin page with the correct security nonce.
	 *
	 * This function ensures the user intends to perform a given action, which helps protect against clickjacking style
	 * attacks. It verifies intent, not authorization, therefore it does not verify the user's capabilities. This should
	 * be performed with `current_user_can()` or similar.
	 *
	 * If the nonce value is invalid, the function will exit with an "Are You Sure?" style message.
	 *
	 * @since 1.2.0
	 * @since 2.5.0 The `$query_arg` parameter was added.
	 *
	 * @param int|string $action    The nonce action.
	 * @param string     $query_arg Optional. Key to check for nonce in `$_REQUEST`. Default '_wpnonce'.
	 * @return int|false 1 if the nonce is valid and generated between 0-12 hours ago,
	 *                   2 if the nonce is valid and generated between 12-24 hours ago.
	 *                   False if the nonce is invalid.
	 */
	function check_admin_referer( $action = -1, $query_arg = '_wpnonce' ) {
		if ( -1 === $action ) {
			_doing_it_wrong( __FUNCTION__, html_entity_decode( __( 'You should specify an action to be verified by using the first parameter.' ) ), '3.2.0' );
		}

		$adminurl = strtolower( admin_url() );
		$referer  = strtolower( wp_get_referer() );
		$result   = isset( $_REQUEST[ $query_arg ] ) ? wp_verify_nonce( $_REQUEST[ $query_arg ], $action ) : false;

		/**
		 * Fires once the admin request has been validated or not.
		 *
		 * @since 1.5.1
		 *
		 * @param string    $action The nonce action.
		 * @param false|int $result False if the nonce is invalid, 1 if the nonce is valid and generated between
		 *                          0-12 hours ago, 2 if the nonce is valid and generated between 12-24 hours ago.
		 */
		do_action( 'check_admin_referer', $action, $result );

		if ( ! $result && ! ( -1 === $action && str_starts_with( $referer, $adminurl ) ) ) {
			wp_nonce_ays( $action );
			die();
		}

		return $result;
	}
endif;

if ( ! function_exists( 'check_ajax_referer' ) ) :
	/**
	 * Verifies the Ajax request to prevent processing requests external of the blog.
	 *
	 * @since 2.0.3
	 *
	 * @param int|string   $action    Action nonce.
	 * @param false|string $query_arg Optional. Key to check for the nonce in `$_REQUEST` (since 2.5). If false,
	 *                                `$_REQUEST` values will be evaluated for '_ajax_nonce', and '_wpnonce'
	 *                                (in that order). Default false.
	 * @param bool         $stop      Optional. Whether to stop early when the nonce cannot be verified.
	 *                                Default true.
	 * @return int|false 1 if the nonce is valid and generated between 0-12 hours ago,
	 *                   2 if the nonce is valid and generated between 12-24 hours ago.
	 *                   False if the nonce is invalid.
	 */
	function check_ajax_referer( $action = -1, $query_arg = false, $stop = true ) {
<<<<<<< HEAD
		if ( -1 == $action ) {
			_doing_it_wrong( __FUNCTION__, html_entity_decode( __( 'You should specify an action to be verified by using the first parameter.' ) ), '4.7.0' );
=======
		if ( -1 === $action ) {
			_doing_it_wrong( __FUNCTION__, __( 'You should specify an action to be verified by using the first parameter.' ), '4.7.0' );
>>>>>>> 8f90a7eb
		}

		$nonce = '';

		if ( $query_arg && isset( $_REQUEST[ $query_arg ] ) ) {
			$nonce = $_REQUEST[ $query_arg ];
		} elseif ( isset( $_REQUEST['_ajax_nonce'] ) ) {
			$nonce = $_REQUEST['_ajax_nonce'];
		} elseif ( isset( $_REQUEST['_wpnonce'] ) ) {
			$nonce = $_REQUEST['_wpnonce'];
		}

		$result = wp_verify_nonce( $nonce, $action );

		/**
		 * Fires once the Ajax request has been validated or not.
		 *
		 * @since 2.1.0
		 *
		 * @param string    $action The Ajax nonce action.
		 * @param false|int $result False if the nonce is invalid, 1 if the nonce is valid and generated between
		 *                          0-12 hours ago, 2 if the nonce is valid and generated between 12-24 hours ago.
		 */
		do_action( 'check_ajax_referer', $action, $result );

		if ( $stop && false === $result ) {
			if ( wp_doing_ajax() ) {
				wp_die( -1, 403 );
			} else {
				die( '-1' );
			}
		}

		return $result;
	}
endif;

if ( ! function_exists( 'wp_redirect' ) ) :
	/**
	 * Redirects to another page.
	 *
	 * Note: wp_redirect() does not exit automatically, and should almost always be
	 * followed by a call to `exit;`:
	 *
	 *     wp_redirect( $url );
	 *     exit;
	 *
	 * Exiting can also be selectively manipulated by using wp_redirect() as a conditional
	 * in conjunction with the {@see 'wp_redirect'} and {@see 'wp_redirect_status'} filters:
	 *
	 *     if ( wp_redirect( $url ) ) {
	 *         exit;
	 *     }
	 *
	 * @since 1.5.1
	 * @since 5.1.0 The `$x_redirect_by` parameter was added.
	 * @since 5.4.0 On invalid status codes, wp_die() is called.
	 *
	 * @global bool $is_IIS
	 *
	 * @param string       $location      The path or URL to redirect to.
	 * @param int          $status        Optional. HTTP response status code to use. Default '302' (Moved Temporarily).
	 * @param string|false $x_redirect_by Optional. The application doing the redirect or false to omit. Default 'WordPress'.
	 * @return bool False if the redirect was canceled, true otherwise.
	 */
	function wp_redirect( $location, $status = 302, $x_redirect_by = 'WordPress' ) {
		global $is_IIS;

		/**
		 * Filters the redirect location.
		 *
		 * @since 2.1.0
		 *
		 * @param string $location The path or URL to redirect to.
		 * @param int    $status   The HTTP response status code to use.
		 */
		$location = apply_filters( 'wp_redirect', $location, $status );

		/**
		 * Filters the redirect HTTP response status code to use.
		 *
		 * @since 2.3.0
		 *
		 * @param int    $status   The HTTP response status code to use.
		 * @param string $location The path or URL to redirect to.
		 */
		$status = apply_filters( 'wp_redirect_status', $status, $location );

		if ( ! $location ) {
			return false;
		}

		if ( $status < 300 || 399 < $status ) {
			wp_die( html_entity_decode( __( 'HTTP redirect status code must be a redirection code, 3xx.' ) ) );
		}

		$location = wp_sanitize_redirect( $location );

		if ( ! $is_IIS && 'cgi-fcgi' !== PHP_SAPI ) {
			status_header( $status ); // This causes problems on IIS and some FastCGI setups.
		}

		/**
		 * Filters the X-Redirect-By header.
		 *
		 * Allows applications to identify themselves when they're doing a redirect.
		 *
		 * @since 5.1.0
		 *
		 * @param string|false $x_redirect_by The application doing the redirect or false to omit the header.
		 * @param int          $status        Status code to use.
		 * @param string       $location      The path to redirect to.
		 */
		$x_redirect_by = apply_filters( 'x_redirect_by', $x_redirect_by, $status, $location );
		if ( is_string( $x_redirect_by ) ) {
			header( "X-Redirect-By: $x_redirect_by" );
		}

		header( "Location: $location", true, $status );

		return true;
	}
endif;

if ( ! function_exists( 'wp_sanitize_redirect' ) ) :
	/**
	 * Sanitizes a URL for use in a redirect.
	 *
	 * @since 2.3.0
	 *
	 * @param string $location The path to redirect to.
	 * @return string Redirect-sanitized URL.
	 */
	function wp_sanitize_redirect( $location ) {
		// Encode spaces.
		$location = str_replace( ' ', '%20', $location );

		$regex    = '/
		(
			(?: [\xC2-\xDF][\x80-\xBF]        # double-byte sequences   110xxxxx 10xxxxxx
			|   \xE0[\xA0-\xBF][\x80-\xBF]    # triple-byte sequences   1110xxxx 10xxxxxx * 2
			|   [\xE1-\xEC][\x80-\xBF]{2}
			|   \xED[\x80-\x9F][\x80-\xBF]
			|   [\xEE-\xEF][\x80-\xBF]{2}
			|   \xF0[\x90-\xBF][\x80-\xBF]{2} # four-byte sequences   11110xxx 10xxxxxx * 3
			|   [\xF1-\xF3][\x80-\xBF]{3}
			|   \xF4[\x80-\x8F][\x80-\xBF]{2}
		){1,40}                              # ...one or more times
		)/x';
		$location = preg_replace_callback( $regex, '_wp_sanitize_utf8_in_redirect', $location );
		$location = preg_replace( '|[^a-z0-9-~+_.?#=&;,/:%!*\[\]()@]|i', '', $location );
		$location = wp_kses_no_null( $location );

		// Remove %0D and %0A from location.
		$strip = array( '%0d', '%0a', '%0D', '%0A' );
		return _deep_replace( $strip, $location );
	}

	/**
	 * URL encodes UTF-8 characters in a URL.
	 *
	 * @ignore
	 * @since 4.2.0
	 * @access private
	 *
	 * @see wp_sanitize_redirect()
	 *
	 * @param array $matches RegEx matches against the redirect location.
	 * @return string URL-encoded version of the first RegEx match.
	 */
	function _wp_sanitize_utf8_in_redirect( $matches ) {
		return urlencode( $matches[0] );
	}
endif;

if ( ! function_exists( 'wp_safe_redirect' ) ) :
	/**
	 * Performs a safe (local) redirect, using wp_redirect().
	 *
	 * Checks whether the $location is using an allowed host, if it has an absolute
	 * path. A plugin can therefore set or remove allowed host(s) to or from the
	 * list.
	 *
	 * If the host is not allowed, then the redirect defaults to wp-admin on the siteurl
	 * instead. This prevents malicious redirects which redirect to another host,
	 * but only used in a few places.
	 *
	 * Note: wp_safe_redirect() does not exit automatically, and should almost always be
	 * followed by a call to `exit;`:
	 *
	 *     wp_safe_redirect( $url );
	 *     exit;
	 *
	 * Exiting can also be selectively manipulated by using wp_safe_redirect() as a conditional
	 * in conjunction with the {@see 'wp_redirect'} and {@see 'wp_redirect_status'} filters:
	 *
	 *     if ( wp_safe_redirect( $url ) ) {
	 *         exit;
	 *     }
	 *
	 * @since 2.3.0
	 * @since 5.1.0 The return value from wp_redirect() is now passed on, and the `$x_redirect_by` parameter was added.
	 *
	 * @param string       $location      The path or URL to redirect to.
	 * @param int          $status        Optional. HTTP response status code to use. Default '302' (Moved Temporarily).
	 * @param string|false $x_redirect_by Optional. The application doing the redirect or false to omit. Default 'WordPress'.
	 * @return bool False if the redirect was canceled, true otherwise.
	 */
	function wp_safe_redirect( $location, $status = 302, $x_redirect_by = 'WordPress' ) {

		// Need to look at the URL the way it will end up in wp_redirect().
		$location = wp_sanitize_redirect( $location );

		/**
		 * Filters the redirect fallback URL for when the provided redirect is not safe (local).
		 *
		 * @since 4.3.0
		 *
		 * @param string $fallback_url The fallback URL to use by default.
		 * @param int    $status       The HTTP response status code to use.
		 */
		$fallback_url = apply_filters( 'wp_safe_redirect_fallback', admin_url(), $status );

		$location = wp_validate_redirect( $location, $fallback_url );

		return wp_redirect( $location, $status, $x_redirect_by );
	}
endif;

if ( ! function_exists( 'wp_validate_redirect' ) ) :
	/**
	 * Validates a URL for use in a redirect.
	 *
	 * Checks whether the $location is using an allowed host, if it has an absolute
	 * path. A plugin can therefore set or remove allowed host(s) to or from the
	 * list.
	 *
	 * If the host is not allowed, then the redirect is to $fallback_url supplied.
	 *
	 * @since 2.8.1
	 *
	 * @param string $location     The redirect to validate.
	 * @param string $fallback_url The value to return if $location is not allowed.
	 * @return string Redirect-sanitized URL.
	 */
	function wp_validate_redirect( $location, $fallback_url = '' ) {
		$location = wp_sanitize_redirect( trim( $location, " \t\n\r\0\x08\x0B" ) );
		// Browsers will assume 'http' is your protocol, and will obey a redirect to a URL starting with '//'.
		if ( str_starts_with( $location, '//' ) ) {
			$location = 'http:' . $location;
		}

		/*
		 * In PHP 5 parse_url() may fail if the URL query part contains 'http://'.
		 * See https://bugs.php.net/bug.php?id=38143
		 */
		$cut  = strpos( $location, '?' );
		$test = $cut ? substr( $location, 0, $cut ) : $location;

		$lp = parse_url( $test );

		// Give up if malformed URL.
		if ( false === $lp ) {
			return $fallback_url;
		}

		// Allow only 'http' and 'https' schemes. No 'data:', etc.
		if ( isset( $lp['scheme'] ) && ! ( 'http' === $lp['scheme'] || 'https' === $lp['scheme'] ) ) {
			return $fallback_url;
		}

		if ( ! isset( $lp['host'] ) && ! empty( $lp['path'] ) && '/' !== $lp['path'][0] ) {
			$path = '';
			if ( ! empty( $_SERVER['REQUEST_URI'] ) ) {
				$path = dirname( parse_url( 'http://placeholder' . $_SERVER['REQUEST_URI'], PHP_URL_PATH ) . '?' );
				$path = wp_normalize_path( $path );
			}
			$location = '/' . ltrim( $path . '/', '/' ) . $location;
		}

		/*
		 * Reject if certain components are set but host is not.
		 * This catches URLs like https:host.com for which parse_url() does not set the host field.
		 */
		if ( ! isset( $lp['host'] ) && ( isset( $lp['scheme'] ) || isset( $lp['user'] ) || isset( $lp['pass'] ) || isset( $lp['port'] ) ) ) {
			return $fallback_url;
		}

		// Reject malformed components parse_url() can return on odd inputs.
		foreach ( array( 'user', 'pass', 'host' ) as $component ) {
			if ( isset( $lp[ $component ] ) && strpbrk( $lp[ $component ], ':/?#@' ) ) {
				return $fallback_url;
			}
		}

		$wpp = parse_url( home_url() );

		/**
		 * Filters the list of allowed hosts to redirect to.
		 *
		 * @since 2.3.0
		 *
		 * @param string[] $hosts An array of allowed host names.
		 * @param string   $host  The host name of the redirect destination; empty string if not set.
		 */
		$allowed_hosts = (array) apply_filters( 'allowed_redirect_hosts', array( $wpp['host'] ), isset( $lp['host'] ) ? $lp['host'] : '' );

		if ( isset( $lp['host'] ) && ( ! in_array( $lp['host'], $allowed_hosts, true ) && strtolower( $wpp['host'] ) !== $lp['host'] ) ) {
			$location = $fallback_url;
		}

		return $location;
	}
endif;

if ( ! function_exists( 'wp_notify_postauthor' ) ) :
	/**
	 * Notifies an author (and/or others) of a comment/trackback/pingback on a post.
	 *
	 * @since 1.0.0
	 *
	 * @param int|WP_Comment $comment_id Comment ID or WP_Comment object.
	 * @param string         $deprecated Not used.
	 * @return bool True on completion. False if no email addresses were specified.
	 */
	function wp_notify_postauthor( $comment_id, $deprecated = null ) {
		if ( null !== $deprecated ) {
			_deprecated_argument( __FUNCTION__, '3.8.0' );
		}

		$comment = get_comment( $comment_id );
		if ( empty( $comment ) || empty( $comment->comment_post_ID ) ) {
			return false;
		}

		$post   = get_post( $comment->comment_post_ID );
		$author = get_userdata( $post->post_author );

		// Who to notify? By default, just the post author, but others can be added.
		$emails = array();
		if ( $author ) {
			$emails[] = $author->user_email;
		}

		/**
		 * Filters the list of email addresses to receive a comment notification.
		 *
		 * By default, only post authors are notified of comments. This filter allows
		 * others to be added.
		 *
		 * @since 3.7.0
		 *
		 * @param string[] $emails     An array of email addresses to receive a comment notification.
		 * @param string   $comment_id The comment ID as a numeric string.
		 */
		$emails = apply_filters( 'comment_notification_recipients', $emails, $comment->comment_ID );
		$emails = array_filter( $emails );

		// If there are no addresses to send the comment to, bail.
		if ( ! count( $emails ) ) {
			return false;
		}

		// Facilitate unsetting below without knowing the keys.
		$emails = array_flip( $emails );

		/**
		 * Filters whether to notify comment authors of their comments on their own posts.
		 *
		 * By default, comment authors aren't notified of their comments on their own
		 * posts. This filter allows you to override that.
		 *
		 * @since 3.8.0
		 *
		 * @param bool   $notify     Whether to notify the post author of their own comment.
		 *                           Default false.
		 * @param string $comment_id The comment ID as a numeric string.
		 */
		$notify_author = apply_filters( 'comment_notification_notify_author', false, $comment->comment_ID );

		// The comment was left by the author.
		if ( $author && ! $notify_author && (int) $comment->user_id === (int) $post->post_author ) {
			unset( $emails[ $author->user_email ] );
		}

		// The author moderated a comment on their own post.
		if ( $author && ! $notify_author && get_current_user_id() === (int) $post->post_author ) {
			unset( $emails[ $author->user_email ] );
		}

		// The post author is no longer a member of the blog.
		if ( $author && ! $notify_author && ! user_can( $post->post_author, 'read_post', $post->ID ) ) {
			unset( $emails[ $author->user_email ] );
		}

		// If there's no email to send the comment to, bail, otherwise flip array back around for use below.
		if ( ! count( $emails ) ) {
			return false;
		} else {
			$emails = array_flip( $emails );
		}

		$switched_locale = switch_to_locale( get_locale() );

		$comment_author_domain = '';
		if ( WP_Http::is_ip_address( $comment->comment_author_IP ) ) {
			$comment_author_domain = gethostbyaddr( $comment->comment_author_IP );
		}

		/*
		 * The blogname option is escaped with esc_html() on the way into the database in sanitize_option().
		 * We want to reverse this for the plain text arena of emails.
		 */
		$blogname        = wp_specialchars_decode( get_option( 'blogname' ), ENT_QUOTES );
		$comment_content = wp_specialchars_decode( $comment->comment_content );

		switch ( $comment->comment_type ) {
			case 'trackback':
				/* translators: %s: Post title. */
				$notify_message = sprintf( html_entity_decode( __( 'New trackback on your post "%s"' ) ), $post->post_title ) . "\r\n";
				/* translators: 1: Trackback/pingback website name, 2: Website IP address, 3: Website hostname. */
				$notify_message .= sprintf( html_entity_decode( __( 'Website: %1$s (IP address: %2$s, %3$s)' ) ), $comment->comment_author, $comment->comment_author_IP, $comment_author_domain ) . "\r\n";
				/* translators: %s: Trackback/pingback/comment author URL. */
				$notify_message .= sprintf( html_entity_decode( __( 'URL: %s' ) ), $comment->comment_author_url ) . "\r\n";
				/* translators: %s: Comment text. */
				$notify_message .= sprintf( html_entity_decode( __( 'Comment: %s' ) ), "\r\n" . $comment_content ) . "\r\n\r\n";
				$notify_message .= html_entity_decode( __( 'You can see all trackbacks on this post here:' ) ) . "\r\n";
				/* translators: Trackback notification email subject. 1: Site title, 2: Post title. */
				$subject = sprintf( html_entity_decode( __( '[%1$s] Trackback: "%2$s"' ) ), $blogname, $post->post_title );
				break;

			case 'pingback':
				/* translators: %s: Post title. */
				$notify_message = sprintf( html_entity_decode( __( 'New pingback on your post "%s"' ) ), $post->post_title ) . "\r\n";
				/* translators: 1: Trackback/pingback website name, 2: Website IP address, 3: Website hostname. */
				$notify_message .= sprintf( html_entity_decode( __( 'Website: %1$s (IP address: %2$s, %3$s)' ) ), $comment->comment_author, $comment->comment_author_IP, $comment_author_domain ) . "\r\n";
				/* translators: %s: Trackback/pingback/comment author URL. */
				$notify_message .= sprintf( html_entity_decode( __( 'URL: %s' ) ), $comment->comment_author_url ) . "\r\n";
				/* translators: %s: Comment text. */
				$notify_message .= sprintf( html_entity_decode( __( 'Comment: %s' ) ), "\r\n" . $comment_content ) . "\r\n\r\n";
				$notify_message .= html_entity_decode( __( 'You can see all pingbacks on this post here:' ) ) . "\r\n";
				/* translators: Pingback notification email subject. 1: Site title, 2: Post title. */
				$subject = sprintf( html_entity_decode( __( '[%1$s] Pingback: "%2$s"' ) ), $blogname, $post->post_title );
				break;

			default: // Comments.
				/* translators: %s: Post title. */
				$notify_message = sprintf( html_entity_decode( __( 'New comment on your post "%s"' ) ), $post->post_title ) . "\r\n";
				/* translators: 1: Comment author's name, 2: Comment author's IP address, 3: Comment author's hostname. */
				$notify_message .= sprintf( html_entity_decode( __( 'Author: %1$s (IP address: %2$s, %3$s)' ) ), $comment->comment_author, $comment->comment_author_IP, $comment_author_domain ) . "\r\n";
				/* translators: %s: Comment author email. */
				$notify_message .= sprintf( html_entity_decode( __( 'Email: %s' ) ), $comment->comment_author_email ) . "\r\n";
				/* translators: %s: Trackback/pingback/comment author URL. */
				$notify_message .= sprintf( html_entity_decode( __( 'URL: %s' ) ), $comment->comment_author_url ) . "\r\n";

				if ( $comment->comment_parent && user_can( $post->post_author, 'edit_comment', $comment->comment_parent ) ) {
					/* translators: Comment moderation. %s: Parent comment edit URL. */
					$notify_message .= sprintf( html_entity_decode( __( 'In reply to: %s' ) ), admin_url( "comment.php?action=editcomment&c={$comment->comment_parent}#wpbody-content" ) ) . "\r\n";
				}

				/* translators: %s: Comment text. */
				$notify_message .= sprintf( html_entity_decode( __( 'Comment: %s' ) ), "\r\n" . $comment_content ) . "\r\n\r\n";
				$notify_message .= html_entity_decode( __( 'You can see all comments on this post here:' ) ) . "\r\n";
				/* translators: Comment notification email subject. 1: Site title, 2: Post title. */
				$subject = sprintf( html_entity_decode( __( '[%1$s] Comment: "%2$s"' ) ), $blogname, $post->post_title );
				break;
		}

		$notify_message .= get_permalink( $comment->comment_post_ID ) . "#comments\r\n\r\n";
		/* translators: %s: Comment URL. */
		$notify_message .= sprintf( html_entity_decode( __( 'Permalink: %s' ) ), get_comment_link( $comment ) ) . "\r\n";

		if ( user_can( $post->post_author, 'edit_comment', $comment->comment_ID ) ) {
			if ( EMPTY_TRASH_DAYS ) {
				/* translators: Comment moderation. %s: Comment action URL. */
				$notify_message .= sprintf( html_entity_decode( __( 'Trash it: %s' ) ), admin_url( "comment.php?action=trash&c={$comment->comment_ID}#wpbody-content" ) ) . "\r\n";
			} else {
				/* translators: Comment moderation. %s: Comment action URL. */
				$notify_message .= sprintf( html_entity_decode( __( 'Delete it: %s' ) ), admin_url( "comment.php?action=delete&c={$comment->comment_ID}#wpbody-content" ) ) . "\r\n";
			}
			/* translators: Comment moderation. %s: Comment action URL. */
			$notify_message .= sprintf( html_entity_decode( __( 'Spam it: %s' ) ), admin_url( "comment.php?action=spam&c={$comment->comment_ID}#wpbody-content" ) ) . "\r\n";
		}

		$wp_email = 'wordpress@' . preg_replace( '#^www\.#', '', wp_parse_url( network_home_url(), PHP_URL_HOST ) );

		if ( '' === $comment->comment_author ) {
			$from = "From: \"$blogname\" <$wp_email>";
			if ( '' !== $comment->comment_author_email ) {
				$reply_to = "Reply-To: $comment->comment_author_email";
			}
		} else {
			$from = "From: \"$comment->comment_author\" <$wp_email>";
			if ( '' !== $comment->comment_author_email ) {
				$reply_to = "Reply-To: \"$comment->comment_author_email\" <$comment->comment_author_email>";
			}
		}

		$message_headers = "$from\n"
		. 'Content-Type: text/plain; charset="' . get_option( 'blog_charset' ) . "\"\n";

		if ( isset( $reply_to ) ) {
			$message_headers .= $reply_to . "\n";
		}

		/**
		 * Filters the comment notification email text.
		 *
		 * @since 1.5.2
		 *
		 * @param string $notify_message The comment notification email text.
		 * @param string $comment_id     Comment ID as a numeric string.
		 */
		$notify_message = apply_filters( 'comment_notification_text', $notify_message, $comment->comment_ID );

		/**
		 * Filters the comment notification email subject.
		 *
		 * @since 1.5.2
		 *
		 * @param string $subject    The comment notification email subject.
		 * @param string $comment_id Comment ID as a numeric string.
		 */
		$subject = apply_filters( 'comment_notification_subject', $subject, $comment->comment_ID );

		/**
		 * Filters the comment notification email headers.
		 *
		 * @since 1.5.2
		 *
		 * @param string $message_headers Headers for the comment notification email.
		 * @param string $comment_id      Comment ID as a numeric string.
		 */
		$message_headers = apply_filters( 'comment_notification_headers', $message_headers, $comment->comment_ID );

		foreach ( $emails as $email ) {
			wp_mail( $email, wp_specialchars_decode( $subject ), $notify_message, $message_headers );
		}

		if ( $switched_locale ) {
			restore_previous_locale();
		}

		return true;
	}
endif;

if ( ! function_exists( 'wp_notify_moderator' ) ) :
	/**
	 * Notifies the moderator of the site about a new comment that is awaiting approval.
	 *
	 * @since 1.0.0
	 *
	 * @global wpdb $wpdb WordPress database abstraction object.
	 *
	 * Uses the {@see 'notify_moderator'} filter to determine whether the site moderator
	 * should be notified, overriding the site setting.
	 *
	 * @param int $comment_id Comment ID.
	 * @return true Always returns true.
	 */
	function wp_notify_moderator( $comment_id ) {
		global $wpdb;

		$maybe_notify = get_option( 'moderation_notify' );

		/**
		 * Filters whether to send the site moderator email notifications, overriding the site setting.
		 *
		 * @since 4.4.0
		 *
		 * @param bool $maybe_notify Whether to notify blog moderator.
		 * @param int  $comment_id   The ID of the comment for the notification.
		 */
		$maybe_notify = apply_filters( 'notify_moderator', $maybe_notify, $comment_id );

		if ( ! $maybe_notify ) {
			return true;
		}

		$comment = get_comment( $comment_id );
		$post    = get_post( $comment->comment_post_ID );
		$user    = get_userdata( $post->post_author );
		// Send to the administration and to the post author if the author can modify the comment.
		$emails = array( get_option( 'admin_email' ) );
		if ( $user && user_can( $user->ID, 'edit_comment', $comment_id ) && ! empty( $user->user_email ) ) {
			if ( 0 !== strcasecmp( $user->user_email, get_option( 'admin_email' ) ) ) {
				$emails[] = $user->user_email;
			}
		}

		$switched_locale = switch_to_locale( get_locale() );

		$comment_author_domain = '';
		if ( WP_Http::is_ip_address( $comment->comment_author_IP ) ) {
			$comment_author_domain = gethostbyaddr( $comment->comment_author_IP );
		}

		$comments_waiting = $wpdb->get_var( "SELECT COUNT(*) FROM $wpdb->comments WHERE comment_approved = '0'" );

		/*
		 * The blogname option is escaped with esc_html() on the way into the database in sanitize_option().
		 * We want to reverse this for the plain text arena of emails.
		 */
		$blogname        = wp_specialchars_decode( get_option( 'blogname' ), ENT_QUOTES );
		$comment_content = wp_specialchars_decode( $comment->comment_content );

		switch ( $comment->comment_type ) {
			case 'trackback':
				/* translators: %s: Post title. */
				$notify_message  = sprintf( html_entity_decode( __( 'A new trackback on the post "%s" is waiting for your approval' ) ), $post->post_title ) . "\r\n";
				$notify_message .= get_permalink( $comment->comment_post_ID ) . "\r\n\r\n";
				/* translators: 1: Trackback/pingback website name, 2: Website IP address, 3: Website hostname. */
				$notify_message .= sprintf( html_entity_decode( __( 'Website: %1$s (IP address: %2$s, %3$s)' ) ), $comment->comment_author, $comment->comment_author_IP, $comment_author_domain ) . "\r\n";
				/* translators: %s: Trackback/pingback/comment author URL. */
				$notify_message .= sprintf( html_entity_decode( __( 'URL: %s' ) ), $comment->comment_author_url ) . "\r\n";
				$notify_message .= html_entity_decode( __( 'Trackback excerpt: ' ) ) . "\r\n" . $comment_content . "\r\n\r\n";
				break;

			case 'pingback':
				/* translators: %s: Post title. */
				$notify_message  = sprintf( html_entity_decode( __( 'A new pingback on the post "%s" is waiting for your approval' ) ), $post->post_title ) . "\r\n";
				$notify_message .= get_permalink( $comment->comment_post_ID ) . "\r\n\r\n";
				/* translators: 1: Trackback/pingback website name, 2: Website IP address, 3: Website hostname. */
				$notify_message .= sprintf( html_entity_decode( __( 'Website: %1$s (IP address: %2$s, %3$s)' ) ), $comment->comment_author, $comment->comment_author_IP, $comment_author_domain ) . "\r\n";
				/* translators: %s: Trackback/pingback/comment author URL. */
				$notify_message .= sprintf( html_entity_decode( __( 'URL: %s' ) ), $comment->comment_author_url ) . "\r\n";
				$notify_message .= html_entity_decode( __( 'Pingback excerpt: ' ) ) . "\r\n" . $comment_content . "\r\n\r\n";
				break;

			default: // Comments.
				/* translators: %s: Post title. */
				$notify_message  = sprintf( html_entity_decode( __( 'A new comment on the post "%s" is waiting for your approval' ) ), $post->post_title ) . "\r\n";
				$notify_message .= get_permalink( $comment->comment_post_ID ) . "\r\n\r\n";
				/* translators: 1: Comment author's name, 2: Comment author's IP address, 3: Comment author's hostname. */
				$notify_message .= sprintf( html_entity_decode( __( 'Author: %1$s (IP address: %2$s, %3$s)' ) ), $comment->comment_author, $comment->comment_author_IP, $comment_author_domain ) . "\r\n";
				/* translators: %s: Comment author email. */
				$notify_message .= sprintf( html_entity_decode( __( 'Email: %s' ) ), $comment->comment_author_email ) . "\r\n";
				/* translators: %s: Trackback/pingback/comment author URL. */
				$notify_message .= sprintf( html_entity_decode( __( 'URL: %s' ) ), $comment->comment_author_url ) . "\r\n";

				if ( $comment->comment_parent ) {
					/* translators: Comment moderation. %s: Parent comment edit URL. */
					$notify_message .= sprintf( html_entity_decode( __( 'In reply to: %s' ) ), admin_url( "comment.php?action=editcomment&c={$comment->comment_parent}#wpbody-content" ) ) . "\r\n";
				}

				/* translators: %s: Comment text. */
				$notify_message .= sprintf( html_entity_decode( __( 'Comment: %s' ) ), "\r\n" . $comment_content ) . "\r\n\r\n";
				break;
		}

		/* translators: Comment moderation. %s: Comment action URL. */
		$notify_message .= sprintf( html_entity_decode( __( 'Approve it: %s' ) ), admin_url( "comment.php?action=approve&c={$comment_id}#wpbody-content" ) ) . "\r\n";

		if ( EMPTY_TRASH_DAYS ) {
			/* translators: Comment moderation. %s: Comment action URL. */
			$notify_message .= sprintf( html_entity_decode( __( 'Trash it: %s' ) ), admin_url( "comment.php?action=trash&c={$comment_id}#wpbody-content" ) ) . "\r\n";
		} else {
			/* translators: Comment moderation. %s: Comment action URL. */
			$notify_message .= sprintf( html_entity_decode( __( 'Delete it: %s' ) ), admin_url( "comment.php?action=delete&c={$comment_id}#wpbody-content" ) ) . "\r\n";
		}

		/* translators: Comment moderation. %s: Comment action URL. */
		$notify_message .= sprintf( html_entity_decode( __( 'Spam it: %s' ) ), admin_url( "comment.php?action=spam&c={$comment_id}#wpbody-content" ) ) . "\r\n";

		$notify_message .= sprintf(
			/* translators: Comment moderation. %s: Number of comments awaiting approval. */
			_n(
				'Currently %s comment is waiting for approval. Please visit the moderation panel:',
				'Currently %s comments are waiting for approval. Please visit the moderation panel:',
				$comments_waiting
			),
			number_format_i18n( $comments_waiting )
		) . "\r\n";
		$notify_message .= admin_url( 'edit-comments.php?comment_status=moderated#wpbody-content' ) . "\r\n";

		/* translators: Comment moderation notification email subject. 1: Site title, 2: Post title. */
		$subject         = sprintf( html_entity_decode( __( '[%1$s] Please moderate: "%2$s"' ) ), $blogname, $post->post_title );
		$message_headers = '';

		/**
		 * Filters the list of recipients for comment moderation emails.
		 *
		 * @since 3.7.0
		 *
		 * @param string[] $emails     List of email addresses to notify for comment moderation.
		 * @param int      $comment_id Comment ID.
		 */
		$emails = apply_filters( 'comment_moderation_recipients', $emails, $comment_id );

		/**
		 * Filters the comment moderation email text.
		 *
		 * @since 1.5.2
		 *
		 * @param string $notify_message Text of the comment moderation email.
		 * @param int    $comment_id     Comment ID.
		 */
		$notify_message = apply_filters( 'comment_moderation_text', $notify_message, $comment_id );

		/**
		 * Filters the comment moderation email subject.
		 *
		 * @since 1.5.2
		 *
		 * @param string $subject    Subject of the comment moderation email.
		 * @param int    $comment_id Comment ID.
		 */
		$subject = apply_filters( 'comment_moderation_subject', $subject, $comment_id );

		/**
		 * Filters the comment moderation email headers.
		 *
		 * @since 2.8.0
		 *
		 * @param string $message_headers Headers for the comment moderation email.
		 * @param int    $comment_id      Comment ID.
		 */
		$message_headers = apply_filters( 'comment_moderation_headers', $message_headers, $comment_id );

		foreach ( $emails as $email ) {
			wp_mail( $email, wp_specialchars_decode( $subject ), $notify_message, $message_headers );
		}

		if ( $switched_locale ) {
			restore_previous_locale();
		}

		return true;
	}
endif;

if ( ! function_exists( 'wp_password_change_notification' ) ) :
	/**
	 * Notifies the blog admin of a user changing password, normally via email.
	 *
	 * @since 2.7.0
	 *
	 * @param WP_User $user User object.
	 */
	function wp_password_change_notification( $user ) {
		/*
		 * Send a copy of password change notification to the admin,
		 * but check to see if it's the admin whose password we're changing, and skip this.
		 */
		if ( 0 !== strcasecmp( $user->user_email, get_option( 'admin_email' ) ) ) {
			/* translators: %s: User name. */
			$message = sprintf( html_entity_decode( __( 'Password changed for user: %s' ) ), $user->user_login ) . "\r\n";
			/*
			 * The blogname option is escaped with esc_html() on the way into the database in sanitize_option().
			 * We want to reverse this for the plain text arena of emails.
			 */
			$blogname = wp_specialchars_decode( get_option( 'blogname' ), ENT_QUOTES );

			$wp_password_change_notification_email = array(
				'to'      => get_option( 'admin_email' ),
				/* translators: Password change notification email subject. %s: Site title. */
				'subject' => html_entity_decode( __( '[%s] Password Changed' ) ),
				'message' => $message,
				'headers' => '',
			);

			/**
			 * Filters the contents of the password change notification email sent to the site admin.
			 *
			 * @since 4.9.0
			 *
			 * @param array   $wp_password_change_notification_email {
			 *     Used to build wp_mail().
			 *
			 *     @type string $to      The intended recipient - site admin email address.
			 *     @type string $subject The subject of the email.
			 *     @type string $message The body of the email.
			 *     @type string $headers The headers of the email.
			 * }
			 * @param WP_User $user     User object for user whose password was changed.
			 * @param string  $blogname The site title.
			 */
			$wp_password_change_notification_email = apply_filters( 'wp_password_change_notification_email', $wp_password_change_notification_email, $user, $blogname );

			wp_mail(
				$wp_password_change_notification_email['to'],
				wp_specialchars_decode( sprintf( $wp_password_change_notification_email['subject'], $blogname ) ),
				$wp_password_change_notification_email['message'],
				$wp_password_change_notification_email['headers']
			);
		}
	}
endif;

if ( ! function_exists( 'wp_new_user_notification' ) ) :
	/**
	 * Emails login credentials to a newly-registered user.
	 *
	 * A new user registration notification is also sent to admin email.
	 *
	 * @since 2.0.0
	 * @since 4.3.0 The `$plaintext_pass` parameter was changed to `$notify`.
	 * @since 4.3.1 The `$plaintext_pass` parameter was deprecated. `$notify` added as a third parameter.
	 * @since 4.6.0 The `$notify` parameter accepts 'user' for sending notification only to the user created.
	 *
	 * @param int    $user_id    User ID.
	 * @param null   $deprecated Not used (argument deprecated).
	 * @param string $notify     Optional. Type of notification that should happen. Accepts 'admin' or an empty
	 *                           string (admin only), 'user', or 'both' (admin and user). Default empty.
	 */
	function wp_new_user_notification( $user_id, $deprecated = null, $notify = '' ) {
		if ( null !== $deprecated ) {
			_deprecated_argument( __FUNCTION__, '4.3.1' );
		}

		// Accepts only 'user', 'admin' , 'both' or default '' as $notify.
		if ( ! in_array( $notify, array( 'user', 'admin', 'both', '' ), true ) ) {
			return;
		}

		$user = get_userdata( $user_id );

		/*
		 * The blogname option is escaped with esc_html() on the way into the database in sanitize_option().
		 * We want to reverse this for the plain text arena of emails.
		 */
		$blogname = wp_specialchars_decode( get_option( 'blogname' ), ENT_QUOTES );

		/**
		 * Filters whether the admin is notified of a new user registration.
		 *
		 * @since 6.1.0
		 *
		 * @param bool    $send Whether to send the email. Default true.
		 * @param WP_User $user User object for new user.
		 */
		$send_notification_to_admin = apply_filters( 'wp_send_new_user_notification_to_admin', true, $user );

		if ( 'user' !== $notify && true === $send_notification_to_admin ) {
			$switched_locale = switch_to_locale( get_locale() );

			/* translators: %s: Site title. */
			$message = sprintf( html_entity_decode( __( 'New user registration on your site %s:' ) ), $blogname ) . "\r\n\r\n";
			/* translators: %s: User login. */
			$message .= sprintf( html_entity_decode( __( 'Username: %s' ) ), $user->user_login ) . "\r\n\r\n";
			/* translators: %s: User email address. */
			$message .= sprintf( html_entity_decode( __( 'Email: %s' ) ), $user->user_email ) . "\r\n";

			$wp_new_user_notification_email_admin = array(
				'to'      => get_option( 'admin_email' ),
				/* translators: New user registration notification email subject. %s: Site title. */
				'subject' => html_entity_decode( __( '[%s] New User Registration' ) ),
				'message' => $message,
				'headers' => '',
			);

			/**
			 * Filters the contents of the new user notification email sent to the site admin.
			 *
			 * @since 4.9.0
			 *
			 * @param array   $wp_new_user_notification_email_admin {
			 *     Used to build wp_mail().
			 *
			 *     @type string $to      The intended recipient - site admin email address.
			 *     @type string $subject The subject of the email.
			 *     @type string $message The body of the email.
			 *     @type string $headers The headers of the email.
			 * }
			 * @param WP_User $user     User object for new user.
			 * @param string  $blogname The site title.
			 */
			$wp_new_user_notification_email_admin = apply_filters( 'wp_new_user_notification_email_admin', $wp_new_user_notification_email_admin, $user, $blogname );

			wp_mail(
				$wp_new_user_notification_email_admin['to'],
				wp_specialchars_decode( sprintf( $wp_new_user_notification_email_admin['subject'], $blogname ) ),
				$wp_new_user_notification_email_admin['message'],
				$wp_new_user_notification_email_admin['headers']
			);

			if ( $switched_locale ) {
				restore_previous_locale();
			}
		}

		/**
		 * Filters whether the user is notified of their new user registration.
		 *
		 * @since 6.1.0
		 *
		 * @param bool    $send Whether to send the email. Default true.
		 * @param WP_User $user User object for new user.
		 */
		$send_notification_to_user = apply_filters( 'wp_send_new_user_notification_to_user', true, $user );

		// `$deprecated` was pre-4.3 `$plaintext_pass`. An empty `$plaintext_pass` didn't sent a user notification.
		if ( 'admin' === $notify || true !== $send_notification_to_user || ( empty( $deprecated ) && empty( $notify ) ) ) {
			return;
		}

		$key = get_password_reset_key( $user );
		if ( is_wp_error( $key ) ) {
			return;
		}

		$switched_locale = switch_to_user_locale( $user_id );

		/* translators: %s: User login. */
<<<<<<< HEAD
		$message  = sprintf( html_entity_decode( __( 'Username: %s' ) ), $user->user_login ) . "\r\n\r\n";
		$message .= html_entity_decode( __( 'To set your password, visit the following address:' ) ) . "\r\n\r\n";
		$message .= network_site_url( "wp-login.php?action=rp&key=$key&login=" . rawurlencode( $user->user_login ), 'login' ) . "\r\n\r\n";
=======
		$message  = sprintf( __( 'Username: %s' ), $user->user_login ) . "\r\n\r\n";
		$message .= __( 'To set your password, visit the following address:' ) . "\r\n\r\n";

		/*
		 * Since some user login names end in a period, this could produce ambiguous URLs that
		 * end in a period. To avoid the ambiguity, ensure that the login is not the last query
		 * arg in the URL. If moving it to the end, a trailing period will need to be escaped.
		 *
		 * @see https://core.trac.wordpress.org/tickets/42957
		 */
		$message .= network_site_url( 'wp-login.php?login=' . rawurlencode( $user->user_login ) . "&key=$key&action=rp", 'login' ) . "\r\n\r\n";
>>>>>>> 8f90a7eb

		$message .= wp_login_url() . "\r\n";

		$wp_new_user_notification_email = array(
			'to'      => $user->user_email,
			/* translators: Login details notification email subject. %s: Site title. */
			'subject' => html_entity_decode( __( '[%s] Login Details' ) ),
			'message' => $message,
			'headers' => '',
		);

		/**
		 * Filters the contents of the new user notification email sent to the new user.
		 *
		 * @since 4.9.0
		 *
		 * @param array   $wp_new_user_notification_email {
		 *     Used to build wp_mail().
		 *
		 *     @type string $to      The intended recipient - New user email address.
		 *     @type string $subject The subject of the email.
		 *     @type string $message The body of the email.
		 *     @type string $headers The headers of the email.
		 * }
		 * @param WP_User $user     User object for new user.
		 * @param string  $blogname The site title.
		 */
		$wp_new_user_notification_email = apply_filters( 'wp_new_user_notification_email', $wp_new_user_notification_email, $user, $blogname );

		wp_mail(
			$wp_new_user_notification_email['to'],
			wp_specialchars_decode( sprintf( $wp_new_user_notification_email['subject'], $blogname ) ),
			$wp_new_user_notification_email['message'],
			$wp_new_user_notification_email['headers']
		);

		if ( $switched_locale ) {
			restore_previous_locale();
		}
	}
endif;

if ( ! function_exists( 'wp_nonce_tick' ) ) :
	/**
	 * Returns the time-dependent variable for nonce creation.
	 *
	 * A nonce has a lifespan of two ticks. Nonces in their second tick may be
	 * updated, e.g. by autosave.
	 *
	 * @since 2.5.0
	 * @since 6.1.0 Added `$action` argument.
	 *
	 * @param string|int $action Optional. The nonce action. Default -1.
	 * @return float Float value rounded up to the next highest integer.
	 */
	function wp_nonce_tick( $action = -1 ) {
		/**
		 * Filters the lifespan of nonces in seconds.
		 *
		 * @since 2.5.0
		 * @since 6.1.0 Added `$action` argument to allow for more targeted filters.
		 *
		 * @param int        $lifespan Lifespan of nonces in seconds. Default 86,400 seconds, or one day.
		 * @param string|int $action   The nonce action, or -1 if none was provided.
		 */
		$nonce_life = apply_filters( 'nonce_life', DAY_IN_SECONDS, $action );

		return ceil( time() / ( $nonce_life / 2 ) );
	}
endif;

if ( ! function_exists( 'wp_verify_nonce' ) ) :
	/**
	 * Verifies that a correct security nonce was used with time limit.
	 *
	 * A nonce is valid for 24 hours (by default).
	 *
	 * @since 2.0.3
	 *
	 * @param string     $nonce  Nonce value that was used for verification, usually via a form field.
	 * @param string|int $action Should give context to what is taking place and be the same when nonce was created.
	 * @return int|false 1 if the nonce is valid and generated between 0-12 hours ago,
	 *                   2 if the nonce is valid and generated between 12-24 hours ago.
	 *                   False if the nonce is invalid.
	 */
	function wp_verify_nonce( $nonce, $action = -1 ) {
		$nonce = (string) $nonce;
		$user  = wp_get_current_user();
		$uid   = (int) $user->ID;
		if ( ! $uid ) {
			/**
			 * Filters whether the user who generated the nonce is logged out.
			 *
			 * @since 3.5.0
			 *
			 * @param int        $uid    ID of the nonce-owning user.
			 * @param string|int $action The nonce action, or -1 if none was provided.
			 */
			$uid = apply_filters( 'nonce_user_logged_out', $uid, $action );
		}

		if ( empty( $nonce ) ) {
			return false;
		}

		$token = wp_get_session_token();
		$i     = wp_nonce_tick( $action );

		// Nonce generated 0-12 hours ago.
		$expected = substr( wp_hash( $i . '|' . $action . '|' . $uid . '|' . $token, 'nonce' ), -12, 10 );
		if ( hash_equals( $expected, $nonce ) ) {
			return 1;
		}

		// Nonce generated 12-24 hours ago.
		$expected = substr( wp_hash( ( $i - 1 ) . '|' . $action . '|' . $uid . '|' . $token, 'nonce' ), -12, 10 );
		if ( hash_equals( $expected, $nonce ) ) {
			return 2;
		}

		/**
		 * Fires when nonce verification fails.
		 *
		 * @since 4.4.0
		 *
		 * @param string     $nonce  The invalid nonce.
		 * @param string|int $action The nonce action.
		 * @param WP_User    $user   The current user object.
		 * @param string     $token  The user's session token.
		 */
		do_action( 'wp_verify_nonce_failed', $nonce, $action, $user, $token );

		// Invalid nonce.
		return false;
	}
endif;

if ( ! function_exists( 'wp_create_nonce' ) ) :
	/**
	 * Creates a cryptographic token tied to a specific action, user, user session,
	 * and window of time.
	 *
	 * @since 2.0.3
	 * @since 4.0.0 Session tokens were integrated with nonce creation.
	 *
	 * @param string|int $action Scalar value to add context to the nonce.
	 * @return string The token.
	 */
	function wp_create_nonce( $action = -1 ) {
		$user = wp_get_current_user();
		$uid  = (int) $user->ID;
		if ( ! $uid ) {
			/** This filter is documented in wp-includes/pluggable.php */
			$uid = apply_filters( 'nonce_user_logged_out', $uid, $action );
		}

		$token = wp_get_session_token();
		$i     = wp_nonce_tick( $action );

		return substr( wp_hash( $i . '|' . $action . '|' . $uid . '|' . $token, 'nonce' ), -12, 10 );
	}
endif;

if ( ! function_exists( 'wp_salt' ) ) :
	/**
	 * Returns a salt to add to hashes.
	 *
	 * Salts are created using secret keys. Secret keys are located in two places:
	 * in the database and in the wp-config.php file. The secret key in the database
	 * is randomly generated and will be appended to the secret keys in wp-config.php.
	 *
	 * The secret keys in wp-config.php should be updated to strong, random keys to maximize
	 * security. Below is an example of how the secret key constants are defined.
	 * Do not paste this example directly into wp-config.php. Instead, have a
	 * {@link https://api.wordpress.org/secret-key/1.1/salt/ secret key created} just
	 * for you.
	 *
	 *     define('AUTH_KEY',         ' Xakm<o xQy rw4EMsLKM-?!T+,PFF})H4lzcW57AF0U@N@< >M%G4Yt>f`z]MON');
	 *     define('SECURE_AUTH_KEY',  'LzJ}op]mr|6+![P}Ak:uNdJCJZd>(Hx.-Mh#Tz)pCIU#uGEnfFz|f ;;eU%/U^O~');
	 *     define('LOGGED_IN_KEY',    '|i|Ux`9<p-h$aFf(qnT:sDO:D1P^wZ$$/Ra@miTJi9G;ddp_<q}6H1)o|a +&JCM');
	 *     define('NONCE_KEY',        '%:R{[P|,s.KuMltH5}cI;/k<Gx~j!f0I)m_sIyu+&NJZ)-iO>z7X>QYR0Z_XnZ@|');
	 *     define('AUTH_SALT',        'eZyT)-Naw]F8CwA*VaW#q*|.)g@o}||wf~@C-YSt}(dh_r6EbI#A,y|nU2{B#JBW');
	 *     define('SECURE_AUTH_SALT', '!=oLUTXh,QW=H `}`L|9/^4-3 STz},T(w}W<I`.JjPi)<Bmf1v,HpGe}T1:Xt7n');
	 *     define('LOGGED_IN_SALT',   '+XSqHc;@Q*K_b|Z?NC[3H!!EONbh.n<+=uKR:>*c(u`g~EJBf#8u#R{mUEZrozmm');
	 *     define('NONCE_SALT',       'h`GXHhD>SLWVfg1(1(N{;.V!MoE(SfbA_ksP@&`+AycHcAV$+?@3q+rxV{%^VyKT');
	 *
	 * Salting passwords helps against tools which has stored hashed values of
	 * common dictionary strings. The added values makes it harder to crack.
	 *
	 * @since 2.5.0
	 *
	 * @link https://api.wordpress.org/secret-key/1.1/salt/ Create secrets for wp-config.php
	 *
	 * @param string $scheme Authentication scheme (auth, secure_auth, logged_in, nonce).
	 * @return string Salt value
	 */
	function wp_salt( $scheme = 'auth' ) {
		static $cached_salts = array();
		if ( isset( $cached_salts[ $scheme ] ) ) {
			/**
			 * Filters the WordPress salt.
			 *
			 * @since 2.5.0
			 *
			 * @param string $cached_salt Cached salt for the given scheme.
			 * @param string $scheme      Authentication scheme. Values include 'auth',
			 *                            'secure_auth', 'logged_in', and 'nonce'.
			 */
			return apply_filters( 'salt', $cached_salts[ $scheme ], $scheme );
		}

		static $duplicated_keys;
		if ( null === $duplicated_keys ) {
			$duplicated_keys = array(
				'put your unique phrase here' => true,
			);

			/*
			 * translators: This string should only be translated if wp-config-sample.php is localized.
			 * You can check the localized release package or
			 * https://i18n.svn.wordpress.org/<locale code>/branches/<wp version>/dist/wp-config-sample.php
			 */
			$duplicated_keys[ html_entity_decode( __( 'put your unique phrase here' ) ) ] = true;

			foreach ( array( 'AUTH', 'SECURE_AUTH', 'LOGGED_IN', 'NONCE', 'SECRET' ) as $first ) {
				foreach ( array( 'KEY', 'SALT' ) as $second ) {
					if ( ! defined( "{$first}_{$second}" ) ) {
						continue;
					}
					$value                     = constant( "{$first}_{$second}" );
					$duplicated_keys[ $value ] = isset( $duplicated_keys[ $value ] );
				}
			}
		}

		/*
		 * Determine which options to prime.
		 *
		 * If the salt keys are undefined, use a duplicate value or the
		 * default `put your unique phrase here` value the salt will be
		 * generated via `wp_generate_password()` and stored as a site
		 * option. These options will be primed to avoid repeated
		 * database requests for undefined salts.
		 */
		$options_to_prime = array();
		foreach ( array( 'auth', 'secure_auth', 'logged_in', 'nonce' ) as $key ) {
			foreach ( array( 'key', 'salt' ) as $second ) {
				$const = strtoupper( "{$key}_{$second}" );
				if ( ! defined( $const ) || true === $duplicated_keys[ constant( $const ) ] ) {
					$options_to_prime[] = "{$key}_{$second}";
				}
			}
		}

		if ( ! empty( $options_to_prime ) ) {
			/*
			 * Also prime `secret_key` used for undefined salting schemes.
			 *
			 * If the scheme is unknown, the default value for `secret_key` will be
			 * used too for the salt. This should rarely happen, so the option is only
			 * primed if other salts are undefined.
			 *
			 * At this point of execution it is known that a database call will be made
			 * to prime salts, so the `secret_key` option can be primed regardless of the
			 * constants status.
			 */
			$options_to_prime[] = 'secret_key';
			wp_prime_site_option_caches( $options_to_prime );
		}

		$values = array(
			'key'  => '',
			'salt' => '',
		);
		if ( defined( 'SECRET_KEY' ) && SECRET_KEY && empty( $duplicated_keys[ SECRET_KEY ] ) ) {
			$values['key'] = SECRET_KEY;
		}
		if ( 'auth' === $scheme && defined( 'SECRET_SALT' ) && SECRET_SALT && empty( $duplicated_keys[ SECRET_SALT ] ) ) {
			$values['salt'] = SECRET_SALT;
		}

		if ( in_array( $scheme, array( 'auth', 'secure_auth', 'logged_in', 'nonce' ), true ) ) {
			foreach ( array( 'key', 'salt' ) as $type ) {
				$const = strtoupper( "{$scheme}_{$type}" );
				if ( defined( $const ) && constant( $const ) && empty( $duplicated_keys[ constant( $const ) ] ) ) {
					$values[ $type ] = constant( $const );
				} elseif ( ! $values[ $type ] ) {
					$values[ $type ] = get_site_option( "{$scheme}_{$type}" );
					if ( ! $values[ $type ] ) {
						$values[ $type ] = wp_generate_password( 64, true, true );
						update_site_option( "{$scheme}_{$type}", $values[ $type ] );
					}
				}
			}
		} else {
			if ( ! $values['key'] ) {
				$values['key'] = get_site_option( 'secret_key' );
				if ( ! $values['key'] ) {
					$values['key'] = wp_generate_password( 64, true, true );
					update_site_option( 'secret_key', $values['key'] );
				}
			}
			$values['salt'] = hash_hmac( 'md5', $scheme, $values['key'] );
		}

		$cached_salts[ $scheme ] = $values['key'] . $values['salt'];

		/** This filter is documented in wp-includes/pluggable.php */
		return apply_filters( 'salt', $cached_salts[ $scheme ], $scheme );
	}
endif;

if ( ! function_exists( 'wp_hash' ) ) :
	/**
	 * Gets hash of given string.
	 *
	 * @since 2.0.3
	 *
	 * @param string $data   Plain text to hash.
	 * @param string $scheme Authentication scheme (auth, secure_auth, logged_in, nonce).
	 * @return string Hash of $data.
	 */
	function wp_hash( $data, $scheme = 'auth' ) {
		$salt = wp_salt( $scheme );

		return hash_hmac( 'md5', $data, $salt );
	}
endif;

if ( ! function_exists( 'wp_hash_password' ) ) :
	/**
	 * Creates a hash of a plain text password.
	 *
	 * For integration with other applications, this function can be overwritten to
	 * instead use the other package password hashing algorithm.
	 *
	 * @since 2.5.0
	 *
	 * @global PasswordHash $wp_hasher PHPass object.
	 *
	 * @param string $password Plain text user password to hash.
	 * @return string The hash string of the password.
	 */
	function wp_hash_password( $password ) {
		global $wp_hasher;

		if ( empty( $wp_hasher ) ) {
			require_once ABSPATH . WPINC . '/class-phpass.php';
			// By default, use the portable hash from phpass.
			$wp_hasher = new PasswordHash( 8, true );
		}

		return $wp_hasher->HashPassword( trim( $password ) );
	}
endif;

if ( ! function_exists( 'wp_check_password' ) ) :
	/**
	 * Checks a plaintext password against a hashed password.
	 *
	 * Maintains compatibility between old version and the new cookie authentication
	 * protocol using PHPass library. The $hash parameter is the encrypted password
	 * and the function compares the plain text password when encrypted similarly
	 * against the already encrypted password to see if they match.
	 *
	 * For integration with other applications, this function can be overwritten to
	 * instead use the other package password hashing algorithm.
	 *
	 * @since 2.5.0
	 *
	 * @global PasswordHash $wp_hasher PHPass object used for checking the password
	 *                                 against the $hash + $password.
	 * @uses PasswordHash::CheckPassword
	 *
	 * @param string     $password Plaintext user's password.
	 * @param string     $hash     Hash of the user's password to check against.
	 * @param string|int $user_id  Optional. User ID.
	 * @return bool False, if the $password does not match the hashed password.
	 */
	function wp_check_password( $password, $hash, $user_id = '' ) {
		global $wp_hasher;

		// If the hash is still md5...
		if ( strlen( $hash ) <= 32 ) {
			$check = hash_equals( $hash, md5( $password ) );
			if ( $check && $user_id ) {
				// Rehash using new hash.
				wp_set_password( $password, $user_id );
				$hash = wp_hash_password( $password );
			}

			/**
			 * Filters whether the plaintext password matches the encrypted password.
			 *
			 * @since 2.5.0
			 *
			 * @param bool       $check    Whether the passwords match.
			 * @param string     $password The plaintext password.
			 * @param string     $hash     The hashed password.
			 * @param string|int $user_id  User ID. Can be empty.
			 */
			return apply_filters( 'check_password', $check, $password, $hash, $user_id );
		}

		/*
		 * If the stored hash is longer than an MD5,
		 * presume the new style phpass portable hash.
		 */
		if ( empty( $wp_hasher ) ) {
			require_once ABSPATH . WPINC . '/class-phpass.php';
			// By default, use the portable hash from phpass.
			$wp_hasher = new PasswordHash( 8, true );
		}

		$check = $wp_hasher->CheckPassword( $password, $hash );

		/** This filter is documented in wp-includes/pluggable.php */
		return apply_filters( 'check_password', $check, $password, $hash, $user_id );
	}
endif;

if ( ! function_exists( 'wp_generate_password' ) ) :
	/**
	 * Generates a random password drawn from the defined set of characters.
	 *
	 * Uses wp_rand() to create passwords with far less predictability
	 * than similar native PHP functions like `rand()` or `mt_rand()`.
	 *
	 * @since 2.5.0
	 *
	 * @param int  $length              Optional. The length of password to generate. Default 12.
	 * @param bool $special_chars       Optional. Whether to include standard special characters.
	 *                                  Default true.
	 * @param bool $extra_special_chars Optional. Whether to include other special characters.
	 *                                  Used when generating secret keys and salts. Default false.
	 * @return string The random password.
	 */
	function wp_generate_password( $length = 12, $special_chars = true, $extra_special_chars = false ) {
		$chars = 'abcdefghijklmnopqrstuvwxyzABCDEFGHIJKLMNOPQRSTUVWXYZ0123456789';
		if ( $special_chars ) {
			$chars .= '!@#$%^&*()';
		}
		if ( $extra_special_chars ) {
			$chars .= '-_ []{}<>~`+=,.;:/?|';
		}

		$password = '';
		for ( $i = 0; $i < $length; $i++ ) {
			$password .= substr( $chars, wp_rand( 0, strlen( $chars ) - 1 ), 1 );
		}

		/**
		 * Filters the randomly-generated password.
		 *
		 * @since 3.0.0
		 * @since 5.3.0 Added the `$length`, `$special_chars`, and `$extra_special_chars` parameters.
		 *
		 * @param string $password            The generated password.
		 * @param int    $length              The length of password to generate.
		 * @param bool   $special_chars       Whether to include standard special characters.
		 * @param bool   $extra_special_chars Whether to include other special characters.
		 */
		return apply_filters( 'random_password', $password, $length, $special_chars, $extra_special_chars );
	}
endif;

if ( ! function_exists( 'wp_rand' ) ) :
	/**
	 * Generates a random non-negative number.
	 *
	 * @since 2.6.2
	 * @since 4.4.0 Uses PHP7 random_int() or the random_compat library if available.
	 * @since 6.1.0 Returns zero instead of a random number if both `$min` and `$max` are zero.
	 *
	 * @global string $rnd_value
	 *
	 * @param int $min Optional. Lower limit for the generated number.
	 *                 Accepts positive integers or zero. Defaults to 0.
	 * @param int $max Optional. Upper limit for the generated number.
	 *                 Accepts positive integers. Defaults to 4294967295.
	 * @return int A random non-negative number between min and max.
	 */
	function wp_rand( $min = null, $max = null ) {
		global $rnd_value;

		/*
		 * Some misconfigured 32-bit environments (Entropy PHP, for example)
		 * truncate integers larger than PHP_INT_MAX to PHP_INT_MAX rather than overflowing them to floats.
		 */
		$max_random_number = 3000000000 === 2147483647 ? (float) '4294967295' : 4294967295; // 4294967295 = 0xffffffff

		if ( null === $min ) {
			$min = 0;
		}

		if ( null === $max ) {
			$max = $max_random_number;
		}

		// We only handle ints, floats are truncated to their integer value.
		$min = (int) $min;
		$max = (int) $max;

		// Use PHP's CSPRNG, or a compatible method.
		static $use_random_int_functionality = true;
		if ( $use_random_int_functionality ) {
			try {
				// wp_rand() can accept arguments in either order, PHP cannot.
				$_max = max( $min, $max );
				$_min = min( $min, $max );
				$val  = random_int( $_min, $_max );
				if ( false !== $val ) {
					return absint( $val );
				} else {
					$use_random_int_functionality = false;
				}
			} catch ( Error $e ) {
				$use_random_int_functionality = false;
			} catch ( Exception $e ) {
				$use_random_int_functionality = false;
			}
		}

		/*
		 * Reset $rnd_value after 14 uses.
		 * 32 (md5) + 40 (sha1) + 40 (sha1) / 8 = 14 random numbers from $rnd_value.
		 */
		if ( strlen( $rnd_value ) < 8 ) {
			if ( defined( 'WP_SETUP_CONFIG' ) ) {
				static $seed = '';
			} else {
				$seed = get_transient( 'random_seed' );
			}
			$rnd_value  = md5( uniqid( microtime() . mt_rand(), true ) . $seed );
			$rnd_value .= sha1( $rnd_value );
			$rnd_value .= sha1( $rnd_value . $seed );
			$seed       = md5( $seed . $rnd_value );
			if ( ! defined( 'WP_SETUP_CONFIG' ) && ! defined( 'WP_INSTALLING' ) ) {
				set_transient( 'random_seed', $seed );
			}
		}

		// Take the first 8 digits for our value.
		$value = substr( $rnd_value, 0, 8 );

		// Strip the first eight, leaving the remainder for the next call to wp_rand().
		$rnd_value = substr( $rnd_value, 8 );

		$value = abs( hexdec( $value ) );

		// Reduce the value to be within the min - max range.
		$value = $min + ( $max - $min + 1 ) * $value / ( $max_random_number + 1 );

		return abs( (int) $value );
	}
endif;

if ( ! function_exists( 'wp_set_password' ) ) :
	/**
	 * Updates the user's password with a new hashed one.
	 *
	 * For integration with other applications, this function can be overwritten to
	 * instead use the other package password checking algorithm.
	 *
	 * Please note: This function should be used sparingly and is really only meant for single-time
	 * application. Leveraging this improperly in a plugin or theme could result in an endless loop
	 * of password resets if precautions are not taken to ensure it does not execute on every page load.
	 *
	 * @since 2.5.0
	 *
	 * @global wpdb $wpdb WordPress database abstraction object.
	 *
	 * @param string $password The plaintext new user password.
	 * @param int    $user_id  User ID.
	 */
	function wp_set_password( $password, $user_id ) {
		global $wpdb;

		$old_user_data = get_userdata( $user_id );

		$hash = wp_hash_password( $password );
		$wpdb->update(
			$wpdb->users,
			array(
				'user_pass'           => $hash,
				'user_activation_key' => '',
			),
			array( 'ID' => $user_id )
		);

		clean_user_cache( $user_id );

		/**
		 * Fires after the user password is set.
		 *
		 * @since 6.2.0
		 * @since 6.7.0 The `$old_user_data` parameter was added.
		 *
		 * @param string  $password      The plaintext password just set.
		 * @param int     $user_id       The ID of the user whose password was just set.
		 * @param WP_User $old_user_data Object containing user's data prior to update.
		 */
		do_action( 'wp_set_password', $password, $user_id, $old_user_data );
	}
endif;

if ( ! function_exists( 'get_avatar' ) ) :
	/**
	 * Retrieves the avatar `<img>` tag for a user, email address, MD5 hash, comment, or post.
	 *
	 * @since 2.5.0
	 * @since 4.2.0 Added the optional `$args` parameter.
	 * @since 5.5.0 Added the `loading` argument.
	 * @since 6.1.0 Added the `decoding` argument.
	 * @since 6.3.0 Added the `fetchpriority` argument.
	 *
	 * @param mixed  $id_or_email   The avatar to retrieve. Accepts a user ID, Gravatar MD5 hash,
	 *                              user email, WP_User object, WP_Post object, or WP_Comment object.
	 * @param int    $size          Optional. Height and width of the avatar in pixels. Default 96.
	 * @param string $default_value URL for the default image or a default type. Accepts:
	 *                              - '404' (return a 404 instead of a default image)
	 *                              - 'retro' (a 8-bit arcade-style pixelated face)
	 *                              - 'robohash' (a robot)
	 *                              - 'monsterid' (a monster)
	 *                              - 'wavatar' (a cartoon face)
	 *                              - 'identicon' (the "quilt", a geometric pattern)
	 *                              - 'mystery', 'mm', or 'mysteryman' (The Oyster Man)
	 *                              - 'blank' (transparent GIF)
	 *                              - 'gravatar_default' (the Gravatar logo)
	 *                              Default is the value of the 'avatar_default' option,
	 *                              with a fallback of 'mystery'.
	 * @param string $alt           Optional. Alternative text to use in the avatar image tag.
	 *                              Default empty.
	 * @param array  $args {
	 *     Optional. Extra arguments to retrieve the avatar.
	 *
	 *     @type int          $height        Display height of the avatar in pixels. Defaults to $size.
	 *     @type int          $width         Display width of the avatar in pixels. Defaults to $size.
	 *     @type bool         $force_default Whether to always show the default image, never the Gravatar.
	 *                                       Default false.
	 *     @type string       $rating        What rating to display avatars up to. Accepts:
	 *                                       - 'G' (suitable for all audiences)
	 *                                       - 'PG' (possibly offensive, usually for audiences 13 and above)
	 *                                       - 'R' (intended for adult audiences above 17)
	 *                                       - 'X' (even more mature than above)
	 *                                       Default is the value of the 'avatar_rating' option.
	 *     @type string       $scheme        URL scheme to use. See set_url_scheme() for accepted values.
	 *                                       Default null.
	 *     @type array|string $class         Array or string of additional classes to add to the img element.
	 *                                       Default null.
	 *     @type bool         $force_display Whether to always show the avatar - ignores the show_avatars option.
	 *                                       Default false.
	 *     @type string       $loading       Value for the `loading` attribute.
	 *                                       Default null.
	 *     @type string       $fetchpriority Value for the `fetchpriority` attribute.
	 *                                       Default null.
	 *     @type string       $decoding      Value for the `decoding` attribute.
	 *                                       Default null.
	 *     @type string       $extra_attr    HTML attributes to insert in the IMG element. Is not sanitized.
	 *                                       Default empty.
	 * }
	 * @return string|false `<img>` tag for the user's avatar. False on failure.
	 */
	function get_avatar( $id_or_email, $size = 96, $default_value = '', $alt = '', $args = null ) {
		$defaults = array(
			// get_avatar_data() args.
			'size'          => 96,
			'height'        => null,
			'width'         => null,
			'default'       => get_option( 'avatar_default', 'mystery' ),
			'force_default' => false,
			'rating'        => get_option( 'avatar_rating' ),
			'scheme'        => null,
			'alt'           => '',
			'class'         => null,
			'force_display' => false,
			'loading'       => null,
			'fetchpriority' => null,
			'decoding'      => null,
			'extra_attr'    => '',
		);

		if ( empty( $args ) ) {
			$args = array();
		}

		$args['size']    = (int) $size;
		$args['default'] = $default_value;
		$args['alt']     = $alt;

		$args = wp_parse_args( $args, $defaults );

		if ( empty( $args['height'] ) ) {
			$args['height'] = $args['size'];
		}
		if ( empty( $args['width'] ) ) {
			$args['width'] = $args['size'];
		}

		// Update args with loading optimized attributes.
		$loading_optimization_attr = wp_get_loading_optimization_attributes( 'img', $args, 'get_avatar' );

		$args = array_merge( $args, $loading_optimization_attr );

		if ( is_object( $id_or_email ) && isset( $id_or_email->comment_ID ) ) {
			$id_or_email = get_comment( $id_or_email );
		}

		/**
		 * Allows the HTML for a user's avatar to be returned early.
		 *
		 * Returning a non-null value will effectively short-circuit get_avatar(), passing
		 * the value through the {@see 'get_avatar'} filter and returning early.
		 *
		 * @since 4.2.0
		 *
		 * @param string|null $avatar      HTML for the user's avatar. Default null.
		 * @param mixed       $id_or_email The avatar to retrieve. Accepts a user ID, Gravatar MD5 hash,
		 *                                 user email, WP_User object, WP_Post object, or WP_Comment object.
		 * @param array       $args        Arguments passed to get_avatar_url(), after processing.
		 */
		$avatar = apply_filters( 'pre_get_avatar', null, $id_or_email, $args );

		if ( ! is_null( $avatar ) ) {
			/** This filter is documented in wp-includes/pluggable.php */
			return apply_filters( 'get_avatar', $avatar, $id_or_email, $args['size'], $args['default'], $args['alt'], $args );
		}

		if ( ! $args['force_display'] && ! get_option( 'show_avatars' ) ) {
			return false;
		}

		$url2x = get_avatar_url( $id_or_email, array_merge( $args, array( 'size' => $args['size'] * 2 ) ) );

		$args = get_avatar_data( $id_or_email, $args );

		$url = $args['url'];

		if ( ! $url || is_wp_error( $url ) ) {
			return false;
		}

		$class = array( 'avatar', 'avatar-' . (int) $args['size'], 'photo' );

		if ( ! $args['found_avatar'] || $args['force_default'] ) {
			$class[] = 'avatar-default';
		}

		if ( $args['class'] ) {
			if ( is_array( $args['class'] ) ) {
				$class = array_merge( $class, $args['class'] );
			} else {
				$class[] = $args['class'];
			}
		}

		// Add `loading`, `fetchpriority`, and `decoding` attributes.
		$extra_attr = $args['extra_attr'];

		if ( in_array( $args['loading'], array( 'lazy', 'eager' ), true )
			&& ! preg_match( '/\bloading\s*=/', $extra_attr )
		) {
			if ( ! empty( $extra_attr ) ) {
				$extra_attr .= ' ';
			}

			$extra_attr .= "loading='{$args['loading']}'";
		}

		if ( in_array( $args['fetchpriority'], array( 'high', 'low', 'auto' ), true )
			&& ! preg_match( '/\bfetchpriority\s*=/', $extra_attr )
		) {
			if ( ! empty( $extra_attr ) ) {
				$extra_attr .= ' ';
			}

			$extra_attr .= "fetchpriority='{$args['fetchpriority']}'";
		}

		if ( in_array( $args['decoding'], array( 'async', 'sync', 'auto' ), true )
			&& ! preg_match( '/\bdecoding\s*=/', $extra_attr )
		) {
			if ( ! empty( $extra_attr ) ) {
				$extra_attr .= ' ';
			}

			$extra_attr .= "decoding='{$args['decoding']}'";
		}

		$avatar = sprintf(
			"<img alt='%s' src='%s' srcset='%s' class='%s' height='%d' width='%d' %s/>",
			esc_attr( $args['alt'] ),
			esc_url( $url ),
			esc_url( $url2x ) . ' 2x',
			esc_attr( implode( ' ', $class ) ),
			(int) $args['height'],
			(int) $args['width'],
			$extra_attr
		);

		/**
		 * Filters the HTML for a user's avatar.
		 *
		 * @since 2.5.0
		 * @since 4.2.0 Added the `$args` parameter.
		 *
		 * @param string $avatar        HTML for the user's avatar.
		 * @param mixed  $id_or_email   The avatar to retrieve. Accepts a user ID, Gravatar MD5 hash,
		 *                              user email, WP_User object, WP_Post object, or WP_Comment object.
		 * @param int    $size          Height and width of the avatar in pixels.
		 * @param string $default_value URL for the default image or a default type. Accepts:
		 *                              - '404' (return a 404 instead of a default image)
		 *                              - 'retro' (a 8-bit arcade-style pixelated face)
		 *                              - 'robohash' (a robot)
		 *                              - 'monsterid' (a monster)
		 *                              - 'wavatar' (a cartoon face)
		 *                              - 'identicon' (the "quilt", a geometric pattern)
		 *                              - 'mystery', 'mm', or 'mysteryman' (The Oyster Man)
		 *                              - 'blank' (transparent GIF)
		 *                              - 'gravatar_default' (the Gravatar logo)
		 * @param string $alt           Alternative text to use in the avatar image tag.
		 * @param array  $args          Arguments passed to get_avatar_data(), after processing.
		 */
		return apply_filters( 'get_avatar', $avatar, $id_or_email, $args['size'], $args['default'], $args['alt'], $args );
	}
endif;

if ( ! function_exists( 'wp_text_diff' ) ) :
	/**
	 * Displays a human readable HTML representation of the difference between two strings.
	 *
	 * The Diff is available for getting the changes between versions. The output is
	 * HTML, so the primary use is for displaying the changes. If the two strings
	 * are equivalent, then an empty string will be returned.
	 *
	 * @since 2.6.0
	 *
	 * @see wp_parse_args() Used to change defaults to user defined settings.
	 * @uses Text_Diff
	 * @uses WP_Text_Diff_Renderer_Table
	 *
	 * @param string       $left_string  "old" (left) version of string.
	 * @param string       $right_string "new" (right) version of string.
	 * @param string|array $args {
	 *     Associative array of options to pass to WP_Text_Diff_Renderer_Table().
	 *
	 *     @type string $title           Titles the diff in a manner compatible
	 *                                   with the output. Default empty.
	 *     @type string $title_left      Change the HTML to the left of the title.
	 *                                   Default empty.
	 *     @type string $title_right     Change the HTML to the right of the title.
	 *                                   Default empty.
	 *     @type bool   $show_split_view True for split view (two columns), false for
	 *                                   un-split view (single column). Default true.
	 * }
	 * @return string Empty string if strings are equivalent or HTML with differences.
	 */
	function wp_text_diff( $left_string, $right_string, $args = null ) {
		$defaults = array(
			'title'           => '',
			'title_left'      => '',
			'title_right'     => '',
			'show_split_view' => true,
		);
		$args     = wp_parse_args( $args, $defaults );

		if ( ! class_exists( 'WP_Text_Diff_Renderer_Table', false ) ) {
			require ABSPATH . WPINC . '/wp-diff.php';
		}

		$left_string  = normalize_whitespace( $left_string );
		$right_string = normalize_whitespace( $right_string );

		$left_lines  = explode( "\n", $left_string );
		$right_lines = explode( "\n", $right_string );
		$text_diff   = new Text_Diff( $left_lines, $right_lines );
		$renderer    = new WP_Text_Diff_Renderer_Table( $args );
		$diff        = $renderer->render( $text_diff );

		if ( ! $diff ) {
			return '';
		}

		$is_split_view       = ! empty( $args['show_split_view'] );
		$is_split_view_class = $is_split_view ? ' is-split-view' : '';

		$r = "<table class='diff$is_split_view_class'>\n";

		if ( $args['title'] ) {
			$r .= "<caption class='diff-title'>$args[title]</caption>\n";
		}

		if ( $args['title_left'] || $args['title_right'] ) {
			$r .= '<thead>';
		}

		if ( $args['title_left'] || $args['title_right'] ) {
			$th_or_td_left  = empty( $args['title_left'] ) ? 'td' : 'th';
			$th_or_td_right = empty( $args['title_right'] ) ? 'td' : 'th';

			$r .= "<tr class='diff-sub-title'>\n";
			$r .= "\t<$th_or_td_left>$args[title_left]</$th_or_td_left>\n";
			if ( $is_split_view ) {
				$r .= "\t<$th_or_td_right>$args[title_right]</$th_or_td_right>\n";
			}
			$r .= "</tr>\n";
		}

		if ( $args['title_left'] || $args['title_right'] ) {
			$r .= "</thead>\n";
		}

		$r .= "<tbody>\n$diff\n</tbody>\n";
		$r .= '</table>';

		return $r;
	}
endif;<|MERGE_RESOLUTION|>--- conflicted
+++ resolved
@@ -1315,13 +1315,8 @@
 	 *                   False if the nonce is invalid.
 	 */
 	function check_ajax_referer( $action = -1, $query_arg = false, $stop = true ) {
-<<<<<<< HEAD
-		if ( -1 == $action ) {
+		if ( -1 === $action ) {
 			_doing_it_wrong( __FUNCTION__, html_entity_decode( __( 'You should specify an action to be verified by using the first parameter.' ) ), '4.7.0' );
-=======
-		if ( -1 === $action ) {
-			_doing_it_wrong( __FUNCTION__, __( 'You should specify an action to be verified by using the first parameter.' ), '4.7.0' );
->>>>>>> 8f90a7eb
 		}
 
 		$nonce = '';
@@ -2227,13 +2222,8 @@
 		$switched_locale = switch_to_user_locale( $user_id );
 
 		/* translators: %s: User login. */
-<<<<<<< HEAD
 		$message  = sprintf( html_entity_decode( __( 'Username: %s' ) ), $user->user_login ) . "\r\n\r\n";
 		$message .= html_entity_decode( __( 'To set your password, visit the following address:' ) ) . "\r\n\r\n";
-		$message .= network_site_url( "wp-login.php?action=rp&key=$key&login=" . rawurlencode( $user->user_login ), 'login' ) . "\r\n\r\n";
-=======
-		$message  = sprintf( __( 'Username: %s' ), $user->user_login ) . "\r\n\r\n";
-		$message .= __( 'To set your password, visit the following address:' ) . "\r\n\r\n";
 
 		/*
 		 * Since some user login names end in a period, this could produce ambiguous URLs that
@@ -2243,7 +2233,6 @@
 		 * @see https://core.trac.wordpress.org/tickets/42957
 		 */
 		$message .= network_site_url( 'wp-login.php?login=' . rawurlencode( $user->user_login ) . "&key=$key&action=rp", 'login' ) . "\r\n\r\n";
->>>>>>> 8f90a7eb
 
 		$message .= wp_login_url() . "\r\n";
 
