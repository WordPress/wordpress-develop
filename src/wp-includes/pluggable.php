<?php
/**
 * These functions can be replaced via plugins. If plugins do not redefine these
 * functions, then these will be used instead.
 *
 * @package WordPress
 */

if ( ! function_exists( 'wp_set_current_user' ) ) :
	/**
	 * Changes the current user by ID or name.
	 *
	 * Set $id to null and specify a name if you do not know a user's ID.
	 *
	 * Some WordPress functionality is based on the current user and not based on
	 * the signed in user. Therefore, it opens the ability to edit and perform
	 * actions on users who aren't signed in.
	 *
	 * @since 2.0.3
	 *
	 * @global WP_User $current_user The current user object which holds the user data.
	 *
	 * @param int|null $id   User ID.
	 * @param string   $name User's username.
	 * @return WP_User Current user User object.
	 */
	function wp_set_current_user( $id, $name = '' ) {
		global $current_user;

		// If `$id` matches the current user, there is nothing to do.
		if ( isset( $current_user )
		&& ( $current_user instanceof WP_User )
		&& ( $id == $current_user->ID )
		&& ( null !== $id )
		) {
			return $current_user;
		}

		$current_user = new WP_User( $id, $name );

		setup_userdata( $current_user->ID );

		/**
		 * Fires after the current user is set.
		 *
		 * @since 2.0.1
		 */
		do_action( 'set_current_user' );

		return $current_user;
	}
endif;

if ( ! function_exists( 'wp_get_current_user' ) ) :
	/**
	 * Retrieves the current user object.
	 *
	 * Will set the current user, if the current user is not set. The current user
	 * will be set to the logged-in person. If no user is logged-in, then it will
	 * set the current user to 0, which is invalid and won't have any permissions.
	 *
	 * @since 2.0.3
	 *
	 * @see _wp_get_current_user()
	 * @global WP_User $current_user Checks if the current user is set.
	 *
	 * @return WP_User Current WP_User instance.
	 */
	function wp_get_current_user() {
		return _wp_get_current_user();
	}
endif;

if ( ! function_exists( 'get_userdata' ) ) :
	/**
	 * Retrieves user info by user ID.
	 *
	 * @since 0.71
	 *
	 * @param int $user_id User ID
	 * @return WP_User|false WP_User object on success, false on failure.
	 */
	function get_userdata( $user_id ) {
		return get_user_by( 'id', $user_id );
	}
endif;

if ( ! function_exists( 'get_user_by' ) ) :
	/**
	 * Retrieves user info by a given field.
	 *
	 * @since 2.8.0
	 * @since 4.4.0 Added 'ID' as an alias of 'id' for the `$field` parameter.
	 *
	 * @global WP_User $current_user The current user object which holds the user data.
	 *
	 * @param string     $field The field to retrieve the user with. id | ID | slug | email | login.
	 * @param int|string $value A value for $field. A user ID, slug, email address, or login name.
	 * @return WP_User|false WP_User object on success, false on failure.
	 */
	function get_user_by( $field, $value ) {
		$userdata = WP_User::get_data_by( $field, $value );

		if ( ! $userdata ) {
			return false;
		}

		$user = new WP_User();
		$user->init( $userdata );

		return $user;
	}
endif;

if ( ! function_exists( 'cache_users' ) ) :
	/**
	 * Retrieves info for user lists to prevent multiple queries by get_userdata().
	 *
	 * @since 3.0.0
	 *
	 * @global wpdb $wpdb WordPress database abstraction object.
	 *
	 * @param int[] $user_ids User ID numbers list
	 */
	function cache_users( $user_ids ) {
		global $wpdb;

		update_meta_cache( 'user', $user_ids );

		$clean = _get_non_cached_ids( $user_ids, 'users' );

		if ( empty( $clean ) ) {
			return;
		}

		$list = implode( ',', $clean );

		$users = $wpdb->get_results( "SELECT * FROM $wpdb->users WHERE ID IN ($list)" );

		foreach ( $users as $user ) {
			update_user_caches( $user );
		}
	}
endif;

if ( ! function_exists( 'wp_mail' ) ) :
	/**
	 * Sends an email, similar to PHP's mail function.
	 *
	 * A true return value does not automatically mean that the user received the
	 * email successfully. It just only means that the method used was able to
	 * process the request without any errors.
	 *
	 * The default content type is `text/plain` which does not allow using HTML.
	 * However, you can set the content type of the email by using the
	 * {@see 'wp_mail_content_type'} filter.
	 *
	 * The default charset is based on the charset used on the blog. The charset can
	 * be set using the {@see 'wp_mail_charset'} filter.
	 *
	 * @since 1.2.1
	 * @since 5.5.0 is_email() is used for email validation,
	 *              instead of PHPMailer's default validator.
	 *
	 * @global PHPMailer\PHPMailer\PHPMailer $phpmailer
	 *
	 * @param string|string[] $to          Array or comma-separated list of email addresses to send message.
	 * @param string          $subject     Email subject.
	 * @param string          $message     Message contents.
	 * @param string|string[] $headers     Optional. Additional headers.
	 * @param string|string[] $attachments Optional. Paths to files to attach.
	 * @return bool Whether the email was sent successfully.
	 */
	function wp_mail( $to, $subject, $message, $headers = '', $attachments = array() ) {
		// Compact the input, apply the filters, and extract them back out.

		/**
		 * Filters the wp_mail() arguments.
		 *
		 * @since 2.2.0
		 *
		 * @param array $args {
		 *     Array of the `wp_mail()` arguments.
		 *
		 *     @type string|string[] $to          Array or comma-separated list of email addresses to send message.
		 *     @type string          $subject     Email subject.
		 *     @type string          $message     Message contents.
		 *     @type string|string[] $headers     Additional headers.
		 *     @type string|string[] $attachments Paths to files to attach.
		 * }
		 */
		$atts = apply_filters( 'wp_mail', compact( 'to', 'subject', 'message', 'headers', 'attachments' ) );

		/**
		 * Filters whether to preempt sending an email.
		 *
		 * Returning a non-null value will short-circuit {@see wp_mail()}, returning
		 * that value instead. A boolean return value should be used to indicate whether
		 * the email was successfully sent.
		 *
		 * @since 5.7.0
		 *
		 * @param null|bool $return Short-circuit return value.
		 * @param array     $atts {
		 *     Array of the `wp_mail()` arguments.
		 *
		 *     @type string|string[] $to          Array or comma-separated list of email addresses to send message.
		 *     @type string          $subject     Email subject.
		 *     @type string          $message     Message contents.
		 *     @type string|string[] $headers     Additional headers.
		 *     @type string|string[] $attachments Paths to files to attach.
		 * }
		 */
		$pre_wp_mail = apply_filters( 'pre_wp_mail', null, $atts );

		if ( null !== $pre_wp_mail ) {
			return $pre_wp_mail;
		}

		if ( isset( $atts['to'] ) ) {
			$to = $atts['to'];
		}

		if ( ! is_array( $to ) ) {
			$to = explode( ',', $to );
		}

		if ( isset( $atts['subject'] ) ) {
			$subject = $atts['subject'];
		}

		if ( isset( $atts['message'] ) ) {
			$message = $atts['message'];
		}

		if ( isset( $atts['headers'] ) ) {
			$headers = $atts['headers'];
		}

		if ( isset( $atts['attachments'] ) ) {
			$attachments = $atts['attachments'];
		}

		if ( ! is_array( $attachments ) ) {
			$attachments = explode( "\n", str_replace( "\r\n", "\n", $attachments ) );
		}
		global $phpmailer;

		// (Re)create it, if it's gone missing.
		if ( ! ( $phpmailer instanceof PHPMailer\PHPMailer\PHPMailer ) ) {
			require_once ABSPATH . WPINC . '/PHPMailer/PHPMailer.php';
			require_once ABSPATH . WPINC . '/PHPMailer/SMTP.php';
			require_once ABSPATH . WPINC . '/PHPMailer/Exception.php';
			$phpmailer = new PHPMailer\PHPMailer\PHPMailer( true );

			$phpmailer::$validator = static function ( $email ) {
				return (bool) is_email( $email );
			};
		}

		// Headers.
		$cc       = array();
		$bcc      = array();
		$reply_to = array();

		if ( empty( $headers ) ) {
			$headers = array();
		} else {
			if ( ! is_array( $headers ) ) {
				// Explode the headers out, so this function can take
				// both string headers and an array of headers.
				$tempheaders = explode( "\n", str_replace( "\r\n", "\n", $headers ) );
			} else {
				$tempheaders = $headers;
			}
			$headers = array();

			// If it's actually got contents.
			if ( ! empty( $tempheaders ) ) {
				// Iterate through the raw headers.
				foreach ( (array) $tempheaders as $header ) {
					if ( strpos( $header, ':' ) === false ) {
						if ( false !== stripos( $header, 'boundary=' ) ) {
							$parts    = preg_split( '/boundary=/i', trim( $header ) );
							$boundary = trim( str_replace( array( "'", '"' ), '', $parts[1] ) );
						}
						continue;
					}
					// Explode them out.
					list( $name, $content ) = explode( ':', trim( $header ), 2 );

					// Cleanup crew.
					$name    = trim( $name );
					$content = trim( $content );

					switch ( strtolower( $name ) ) {
						// Mainly for legacy -- process a "From:" header if it's there.
						case 'from':
							$bracket_pos = strpos( $content, '<' );
							if ( false !== $bracket_pos ) {
								// Text before the bracketed email is the "From" name.
								if ( $bracket_pos > 0 ) {
									$from_name = substr( $content, 0, $bracket_pos );
									$from_name = str_replace( '"', '', $from_name );
									$from_name = trim( $from_name );
								}

								$from_email = substr( $content, $bracket_pos + 1 );
								$from_email = str_replace( '>', '', $from_email );
								$from_email = trim( $from_email );

								// Avoid setting an empty $from_email.
							} elseif ( '' !== trim( $content ) ) {
								$from_email = trim( $content );
							}
							break;
						case 'content-type':
							if ( strpos( $content, ';' ) !== false ) {
								list( $type, $charset_content ) = explode( ';', $content );
								$content_type                   = trim( $type );
								if ( false !== stripos( $charset_content, 'charset=' ) ) {
									$charset = trim( str_replace( array( 'charset=', '"' ), '', $charset_content ) );
								} elseif ( false !== stripos( $charset_content, 'boundary=' ) ) {
									$boundary = trim( str_replace( array( 'BOUNDARY=', 'boundary=', '"' ), '', $charset_content ) );
									$charset  = '';
								}

								// Avoid setting an empty $content_type.
							} elseif ( '' !== trim( $content ) ) {
								$content_type = trim( $content );
							}
							break;
						case 'cc':
							$cc = array_merge( (array) $cc, explode( ',', $content ) );
							break;
						case 'bcc':
							$bcc = array_merge( (array) $bcc, explode( ',', $content ) );
							break;
						case 'reply-to':
							$reply_to = array_merge( (array) $reply_to, explode( ',', $content ) );
							break;
						default:
							// Add it to our grand headers array.
							$headers[ trim( $name ) ] = trim( $content );
							break;
					}
				}
			}
		}

		// Empty out the values that may be set.
		$phpmailer->clearAllRecipients();
		$phpmailer->clearAttachments();
		$phpmailer->clearCustomHeaders();
		$phpmailer->clearReplyTos();
		$phpmailer->Body    = '';
		$phpmailer->AltBody = '';

		// Set "From" name and email.

		// If we don't have a name from the input headers.
		if ( ! isset( $from_name ) ) {
			$from_name = 'WordPress';
		}

		/*
		 * If we don't have an email from the input headers, default to wordpress@$sitename
		 * Some hosts will block outgoing mail from this address if it doesn't exist,
		 * but there's no easy alternative. Defaulting to admin_email might appear to be
		 * another option, but some hosts may refuse to relay mail from an unknown domain.
		 * See https://core.trac.wordpress.org/ticket/5007.
		 */
		if ( ! isset( $from_email ) ) {
			// Get the site domain and get rid of www.
			$sitename   = wp_parse_url( network_home_url(), PHP_URL_HOST );
			$from_email = 'wordpress@';

			if ( null !== $sitename ) {
				if ( 'www.' === substr( $sitename, 0, 4 ) ) {
					$sitename = substr( $sitename, 4 );
				}

				$from_email .= $sitename;
			}
		}

		/**
		 * Filters the email address to send from.
		 *
		 * @since 2.2.0
		 *
		 * @param string $from_email Email address to send from.
		 */
		$from_email = apply_filters( 'wp_mail_from', $from_email );

		/**
		 * Filters the name to associate with the "from" email address.
		 *
		 * @since 2.3.0
		 *
		 * @param string $from_name Name associated with the "from" email address.
		 */
		$from_name = apply_filters( 'wp_mail_from_name', $from_name );

		try {
			$phpmailer->setFrom( $from_email, $from_name, false );
		} catch ( PHPMailer\PHPMailer\Exception $e ) {
			$mail_error_data                             = compact( 'to', 'subject', 'message', 'headers', 'attachments' );
			$mail_error_data['phpmailer_exception_code'] = $e->getCode();

			/** This filter is documented in wp-includes/pluggable.php */
			do_action( 'wp_mail_failed', new WP_Error( 'wp_mail_failed', $e->getMessage(), $mail_error_data ) );

			return false;
		}

		// Set mail's subject and body.
		$phpmailer->Subject = $subject;
		$phpmailer->Body    = $message;

		// Set destination addresses, using appropriate methods for handling addresses.
		$address_headers = compact( 'to', 'cc', 'bcc', 'reply_to' );

		foreach ( $address_headers as $address_header => $addresses ) {
			if ( empty( $addresses ) ) {
				continue;
			}

			foreach ( (array) $addresses as $address ) {
				try {
					// Break $recipient into name and address parts if in the format "Foo <bar@baz.com>".
					$recipient_name = '';

					if ( preg_match( '/(.*)<(.+)>/', $address, $matches ) ) {
						if ( count( $matches ) == 3 ) {
							$recipient_name = $matches[1];
							$address        = $matches[2];
						}
					}

					switch ( $address_header ) {
						case 'to':
							$phpmailer->addAddress( $address, $recipient_name );
							break;
						case 'cc':
							$phpmailer->addCc( $address, $recipient_name );
							break;
						case 'bcc':
							$phpmailer->addBcc( $address, $recipient_name );
							break;
						case 'reply_to':
							$phpmailer->addReplyTo( $address, $recipient_name );
							break;
					}
				} catch ( PHPMailer\PHPMailer\Exception $e ) {
					continue;
				}
			}
		}

		// Set to use PHP's mail().
		$phpmailer->isMail();

		// Set Content-Type and charset.

		// If we don't have a content-type from the input headers.
		if ( ! isset( $content_type ) ) {
			$content_type = 'text/plain';
		}

		/**
		 * Filters the wp_mail() content type.
		 *
		 * @since 2.3.0
		 *
		 * @param string $content_type Default wp_mail() content type.
		 */
		$content_type = apply_filters( 'wp_mail_content_type', $content_type );

		$phpmailer->ContentType = $content_type;

		// Set whether it's plaintext, depending on $content_type.
		if ( 'text/html' === $content_type ) {
			$phpmailer->isHTML( true );
		}

		// If we don't have a charset from the input headers.
		if ( ! isset( $charset ) ) {
			$charset = get_bloginfo( 'charset' );
		}

		/**
		 * Filters the default wp_mail() charset.
		 *
		 * @since 2.3.0
		 *
		 * @param string $charset Default email charset.
		 */
		$phpmailer->CharSet = apply_filters( 'wp_mail_charset', $charset );

		// Set custom headers.
		if ( ! empty( $headers ) ) {
			foreach ( (array) $headers as $name => $content ) {
				// Only add custom headers not added automatically by PHPMailer.
				if ( ! in_array( $name, array( 'MIME-Version', 'X-Mailer' ), true ) ) {
					try {
						$phpmailer->addCustomHeader( sprintf( '%1$s: %2$s', $name, $content ) );
					} catch ( PHPMailer\PHPMailer\Exception $e ) {
						continue;
					}
				}
			}

			if ( false !== stripos( $content_type, 'multipart' ) && ! empty( $boundary ) ) {
				$phpmailer->addCustomHeader( sprintf( 'Content-Type: %s; boundary="%s"', $content_type, $boundary ) );
			}
		}

		if ( ! empty( $attachments ) ) {
			foreach ( $attachments as $attachment ) {
				try {
					$phpmailer->addAttachment( $attachment );
				} catch ( PHPMailer\PHPMailer\Exception $e ) {
					continue;
				}
			}
		}

		/**
		 * Fires after PHPMailer is initialized.
		 *
		 * @since 2.2.0
		 *
		 * @param PHPMailer $phpmailer The PHPMailer instance (passed by reference).
		 */
		do_action_ref_array( 'phpmailer_init', array( &$phpmailer ) );

		$mail_data = compact( 'to', 'subject', 'message', 'headers', 'attachments' );

		// Send!
		try {
			$send = $phpmailer->send();

			/**
			 * Fires after PHPMailer has successfully sent an email.
			 *
			 * The firing of this action does not necessarily mean that the recipient(s) received the
			 * email successfully. It only means that the `send` method above was able to
			 * process the request without any errors.
			 *
			 * @since 5.9.0
			 *
			 * @param array $mail_data {
			 *     An array containing the email recipient(s), subject, message, headers, and attachments.
			 *
			 *     @type string[] $to          Email addresses to send message.
			 *     @type string   $subject     Email subject.
			 *     @type string   $message     Message contents.
			 *     @type string[] $headers     Additional headers.
			 *     @type string[] $attachments Paths to files to attach.
			 * }
			 */
			do_action( 'wp_mail_succeeded', $mail_data );

			return $send;
		} catch ( PHPMailer\PHPMailer\Exception $e ) {
			$mail_data['phpmailer_exception_code'] = $e->getCode();

			/**
			 * Fires after a PHPMailer\PHPMailer\Exception is caught.
			 *
			 * @since 4.4.0
			 *
			 * @param WP_Error $error A WP_Error object with the PHPMailer\PHPMailer\Exception message, and an array
			 *                        containing the mail recipient, subject, message, headers, and attachments.
			 */
			do_action( 'wp_mail_failed', new WP_Error( 'wp_mail_failed', $e->getMessage(), $mail_data ) );

			return false;
		}
	}
endif;

if ( ! function_exists( 'wp_authenticate' ) ) :
	/**
	 * Authenticates a user, confirming the login credentials are valid.
	 *
	 * @since 2.5.0
	 * @since 4.5.0 `$username` now accepts an email address.
	 *
	 * @param string $username User's username or email address.
	 * @param string $password User's password.
	 * @return WP_User|WP_Error WP_User object if the credentials are valid,
	 *                          otherwise WP_Error.
	 */
	function wp_authenticate( $username, $password ) {
		$username = sanitize_user( $username );
		$password = trim( $password );

		/**
		 * Filters whether a set of user login credentials are valid.
		 *
		 * A WP_User object is returned if the credentials authenticate a user.
		 * WP_Error or null otherwise.
		 *
		 * @since 2.8.0
		 * @since 4.5.0 `$username` now accepts an email address.
		 *
		 * @param null|WP_User|WP_Error $user     WP_User if the user is authenticated.
		 *                                        WP_Error or null otherwise.
		 * @param string                $username Username or email address.
		 * @param string                $password User password.
		 */
		$user = apply_filters( 'authenticate', null, $username, $password );

		if ( null == $user ) {
			// TODO: What should the error message be? (Or would these even happen?)
			// Only needed if all authentication handlers fail to return anything.
			$user = new WP_Error( 'authentication_failed', __( '<strong>Error:</strong> Invalid username, email address or incorrect password.' ) );
		}

		$ignore_codes = array( 'empty_username', 'empty_password' );

		if ( is_wp_error( $user ) && ! in_array( $user->get_error_code(), $ignore_codes, true ) ) {
			$error = $user;

			/**
			 * Fires after a user login has failed.
			 *
			 * @since 2.5.0
			 * @since 4.5.0 The value of `$username` can now be an email address.
			 * @since 5.4.0 The `$error` parameter was added.
			 *
			 * @param string   $username Username or email address.
			 * @param WP_Error $error    A WP_Error object with the authentication failure details.
			 */
			do_action( 'wp_login_failed', $username, $error );
		}

		return $user;
	}
endif;

if ( ! function_exists( 'wp_logout' ) ) :
	/**
	 * Logs the current user out.
	 *
	 * @since 2.5.0
	 */
	function wp_logout() {
		$user_id = get_current_user_id();

		wp_destroy_current_session();
		wp_clear_auth_cookie();
		wp_set_current_user( 0 );

		/**
		 * Fires after a user is logged out.
		 *
		 * @since 1.5.0
		 * @since 5.5.0 Added the `$user_id` parameter.
		 *
		 * @param int $user_id ID of the user that was logged out.
		 */
		do_action( 'wp_logout', $user_id );
	}
endif;

if ( ! function_exists( 'wp_validate_auth_cookie' ) ) :
	/**
	 * Validates authentication cookie.
	 *
	 * The checks include making sure that the authentication cookie is set and
	 * pulling in the contents (if $cookie is not used).
	 *
	 * Makes sure the cookie is not expired. Verifies the hash in cookie is what is
	 * should be and compares the two.
	 *
	 * @since 2.5.0
	 *
	 * @global int $login_grace_period
	 *
	 * @param string $cookie Optional. If used, will validate contents instead of cookie's.
	 * @param string $scheme Optional. The cookie scheme to use: 'auth', 'secure_auth', or 'logged_in'.
	 * @return int|false User ID if valid cookie, false if invalid.
	 */
	function wp_validate_auth_cookie( $cookie = '', $scheme = '' ) {
		$cookie_elements = wp_parse_auth_cookie( $cookie, $scheme );
		if ( ! $cookie_elements ) {
			/**
			 * Fires if an authentication cookie is malformed.
			 *
			 * @since 2.7.0
			 *
			 * @param string $cookie Malformed auth cookie.
			 * @param string $scheme Authentication scheme. Values include 'auth', 'secure_auth',
			 *                       or 'logged_in'.
			 */
			do_action( 'auth_cookie_malformed', $cookie, $scheme );
			return false;
		}

		$scheme     = $cookie_elements['scheme'];
		$username   = $cookie_elements['username'];
		$hmac       = $cookie_elements['hmac'];
		$token      = $cookie_elements['token'];
		$expired    = $cookie_elements['expiration'];
		$expiration = $cookie_elements['expiration'];

		// Allow a grace period for POST and Ajax requests.
		if ( wp_doing_ajax() || 'POST' === $_SERVER['REQUEST_METHOD'] ) {
			$expired += HOUR_IN_SECONDS;
		}

		// Quick check to see if an honest cookie has expired.
		if ( $expired < time() ) {
			/**
			 * Fires once an authentication cookie has expired.
			 *
			 * @since 2.7.0
			 *
			 * @param string[] $cookie_elements {
			 *     Authentication cookie components. None of the components should be assumed
			 *     to be valid as they come directly from a client-provided cookie value.
			 *
			 *     @type string $username   User's username.
			 *     @type string $expiration The time the cookie expires as a UNIX timestamp.
			 *     @type string $token      User's session token used.
			 *     @type string $hmac       The security hash for the cookie.
			 *     @type string $scheme     The cookie scheme to use.
			 * }
			 */
			do_action( 'auth_cookie_expired', $cookie_elements );
			return false;
		}

		$user = get_user_by( 'login', $username );
		if ( ! $user ) {
			/**
			 * Fires if a bad username is entered in the user authentication process.
			 *
			 * @since 2.7.0
			 *
			 * @param string[] $cookie_elements {
			 *     Authentication cookie components. None of the components should be assumed
			 *     to be valid as they come directly from a client-provided cookie value.
			 *
			 *     @type string $username   User's username.
			 *     @type string $expiration The time the cookie expires as a UNIX timestamp.
			 *     @type string $token      User's session token used.
			 *     @type string $hmac       The security hash for the cookie.
			 *     @type string $scheme     The cookie scheme to use.
			 * }
			 */
			do_action( 'auth_cookie_bad_username', $cookie_elements );
			return false;
		}

		$pass_frag = substr( $user->user_pass, 8, 4 );

		$key = wp_hash( $username . '|' . $pass_frag . '|' . $expiration . '|' . $token, $scheme );

		// If ext/hash is not present, compat.php's hash_hmac() does not support sha256.
		$algo = function_exists( 'hash' ) ? 'sha256' : 'sha1';
		$hash = hash_hmac( $algo, $username . '|' . $expiration . '|' . $token, $key );

		if ( ! hash_equals( $hash, $hmac ) ) {
			/**
			 * Fires if a bad authentication cookie hash is encountered.
			 *
			 * @since 2.7.0
			 *
			 * @param string[] $cookie_elements {
			 *     Authentication cookie components. None of the components should be assumed
			 *     to be valid as they come directly from a client-provided cookie value.
			 *
			 *     @type string $username   User's username.
			 *     @type string $expiration The time the cookie expires as a UNIX timestamp.
			 *     @type string $token      User's session token used.
			 *     @type string $hmac       The security hash for the cookie.
			 *     @type string $scheme     The cookie scheme to use.
			 * }
			 */
			do_action( 'auth_cookie_bad_hash', $cookie_elements );
			return false;
		}

		$manager = WP_Session_Tokens::get_instance( $user->ID );
		if ( ! $manager->verify( $token ) ) {
			/**
			 * Fires if a bad session token is encountered.
			 *
			 * @since 4.0.0
			 *
			 * @param string[] $cookie_elements {
			 *     Authentication cookie components. None of the components should be assumed
			 *     to be valid as they come directly from a client-provided cookie value.
			 *
			 *     @type string $username   User's username.
			 *     @type string $expiration The time the cookie expires as a UNIX timestamp.
			 *     @type string $token      User's session token used.
			 *     @type string $hmac       The security hash for the cookie.
			 *     @type string $scheme     The cookie scheme to use.
			 * }
			 */
			do_action( 'auth_cookie_bad_session_token', $cookie_elements );
			return false;
		}

		// Ajax/POST grace period set above.
		if ( $expiration < time() ) {
			$GLOBALS['login_grace_period'] = 1;
		}

		/**
		 * Fires once an authentication cookie has been validated.
		 *
		 * @since 2.7.0
		 *
		 * @param string[] $cookie_elements {
		 *     Authentication cookie components.
		 *
		 *     @type string $username   User's username.
		 *     @type string $expiration The time the cookie expires as a UNIX timestamp.
		 *     @type string $token      User's session token used.
		 *     @type string $hmac       The security hash for the cookie.
		 *     @type string $scheme     The cookie scheme to use.
		 * }
		 * @param WP_User  $user            User object.
		 */
		do_action( 'auth_cookie_valid', $cookie_elements, $user );

		return $user->ID;
	}
endif;

if ( ! function_exists( 'wp_generate_auth_cookie' ) ) :
	/**
	 * Generates authentication cookie contents.
	 *
	 * @since 2.5.0
	 * @since 4.0.0 The `$token` parameter was added.
	 *
	 * @param int    $user_id    User ID.
	 * @param int    $expiration The time the cookie expires as a UNIX timestamp.
	 * @param string $scheme     Optional. The cookie scheme to use: 'auth', 'secure_auth', or 'logged_in'.
	 *                           Default 'auth'.
	 * @param string $token      User's session token to use for this cookie.
	 * @return string Authentication cookie contents. Empty string if user does not exist.
	 */
	function wp_generate_auth_cookie( $user_id, $expiration, $scheme = 'auth', $token = '' ) {
		$user = get_userdata( $user_id );
		if ( ! $user ) {
			return '';
		}

		if ( ! $token ) {
			$manager = WP_Session_Tokens::get_instance( $user_id );
			$token   = $manager->create( $expiration );
		}

		$pass_frag = substr( $user->user_pass, 8, 4 );

		$key = wp_hash( $user->user_login . '|' . $pass_frag . '|' . $expiration . '|' . $token, $scheme );

		// If ext/hash is not present, compat.php's hash_hmac() does not support sha256.
		$algo = function_exists( 'hash' ) ? 'sha256' : 'sha1';
		$hash = hash_hmac( $algo, $user->user_login . '|' . $expiration . '|' . $token, $key );

		$cookie = $user->user_login . '|' . $expiration . '|' . $token . '|' . $hash;

		/**
		 * Filters the authentication cookie.
		 *
		 * @since 2.5.0
		 * @since 4.0.0 The `$token` parameter was added.
		 *
		 * @param string $cookie     Authentication cookie.
		 * @param int    $user_id    User ID.
		 * @param int    $expiration The time the cookie expires as a UNIX timestamp.
		 * @param string $scheme     Cookie scheme used. Accepts 'auth', 'secure_auth', or 'logged_in'.
		 * @param string $token      User's session token used.
		 */
		return apply_filters( 'auth_cookie', $cookie, $user_id, $expiration, $scheme, $token );
	}
endif;

if ( ! function_exists( 'wp_parse_auth_cookie' ) ) :
	/**
	 * Parses a cookie into its components.
	 *
	 * @since 2.7.0
	 * @since 4.0.0 The `$token` element was added to the return value.
	 *
	 * @param string $cookie Authentication cookie.
	 * @param string $scheme Optional. The cookie scheme to use: 'auth', 'secure_auth', or 'logged_in'.
	 * @return string[]|false {
	 *     Authentication cookie components. None of the components should be assumed
	 *     to be valid as they come directly from a client-provided cookie value. If
	 *     the cookie value is malformed, false is returned.
	 *
	 *     @type string $username   User's username.
	 *     @type string $expiration The time the cookie expires as a UNIX timestamp.
	 *     @type string $token      User's session token used.
	 *     @type string $hmac       The security hash for the cookie.
	 *     @type string $scheme     The cookie scheme to use.
	 * }
	 */
	function wp_parse_auth_cookie( $cookie = '', $scheme = '' ) {
		if ( empty( $cookie ) ) {
			switch ( $scheme ) {
				case 'auth':
					$cookie_name = AUTH_COOKIE;
					break;
				case 'secure_auth':
					$cookie_name = SECURE_AUTH_COOKIE;
					break;
				case 'logged_in':
					$cookie_name = LOGGED_IN_COOKIE;
					break;
				default:
					if ( is_ssl() ) {
						$cookie_name = SECURE_AUTH_COOKIE;
						$scheme      = 'secure_auth';
					} else {
						$cookie_name = AUTH_COOKIE;
						$scheme      = 'auth';
					}
			}

			if ( empty( $_COOKIE[ $cookie_name ] ) ) {
				return false;
			}
			$cookie = $_COOKIE[ $cookie_name ];
		}

		$cookie_elements = explode( '|', $cookie );
		if ( count( $cookie_elements ) !== 4 ) {
			return false;
		}

		list( $username, $expiration, $token, $hmac ) = $cookie_elements;

		return compact( 'username', 'expiration', 'token', 'hmac', 'scheme' );
	}
endif;

if ( ! function_exists( 'wp_set_auth_cookie' ) ) :
	/**
	 * Sets the authentication cookies based on user ID.
	 *
	 * The $remember parameter increases the time that the cookie will be kept. The
	 * default the cookie is kept without remembering is two days. When $remember is
	 * set, the cookies will be kept for 14 days or two weeks.
	 *
	 * @since 2.5.0
	 * @since 4.3.0 Added the `$token` parameter.
	 *
	 * @param int         $user_id  User ID.
	 * @param bool        $remember Whether to remember the user.
	 * @param bool|string $secure   Whether the auth cookie should only be sent over HTTPS. Default is an empty
	 *                              string which means the value of `is_ssl()` will be used.
	 * @param string      $token    Optional. User's session token to use for this cookie.
	 */
	function wp_set_auth_cookie( $user_id, $remember = false, $secure = '', $token = '' ) {
		if ( $remember ) {
			/**
			 * Filters the duration of the authentication cookie expiration period.
			 *
			 * @since 2.8.0
			 *
			 * @param int  $length   Duration of the expiration period in seconds.
			 * @param int  $user_id  User ID.
			 * @param bool $remember Whether to remember the user login. Default false.
			 */
			$expiration = time() + apply_filters( 'auth_cookie_expiration', 14 * DAY_IN_SECONDS, $user_id, $remember );

			/*
			 * Ensure the browser will continue to send the cookie after the expiration time is reached.
			 * Needed for the login grace period in wp_validate_auth_cookie().
			 */
			$expire = $expiration + ( 12 * HOUR_IN_SECONDS );
		} else {
			/** This filter is documented in wp-includes/pluggable.php */
			$expiration = time() + apply_filters( 'auth_cookie_expiration', 2 * DAY_IN_SECONDS, $user_id, $remember );
			$expire     = 0;
		}

		if ( '' === $secure ) {
			$secure = is_ssl();
		}

		// Front-end cookie is secure when the auth cookie is secure and the site's home URL uses HTTPS.
		$secure_logged_in_cookie = $secure && 'https' === parse_url( get_option( 'home' ), PHP_URL_SCHEME );

		/**
		 * Filters whether the auth cookie should only be sent over HTTPS.
		 *
		 * @since 3.1.0
		 *
		 * @param bool $secure  Whether the cookie should only be sent over HTTPS.
		 * @param int  $user_id User ID.
		 */
		$secure = apply_filters( 'secure_auth_cookie', $secure, $user_id );

		/**
		 * Filters whether the logged in cookie should only be sent over HTTPS.
		 *
		 * @since 3.1.0
		 *
		 * @param bool $secure_logged_in_cookie Whether the logged in cookie should only be sent over HTTPS.
		 * @param int  $user_id                 User ID.
		 * @param bool $secure                  Whether the auth cookie should only be sent over HTTPS.
		 */
		$secure_logged_in_cookie = apply_filters( 'secure_logged_in_cookie', $secure_logged_in_cookie, $user_id, $secure );

		if ( $secure ) {
			$auth_cookie_name = SECURE_AUTH_COOKIE;
			$scheme           = 'secure_auth';
		} else {
			$auth_cookie_name = AUTH_COOKIE;
			$scheme           = 'auth';
		}

		if ( '' === $token ) {
			$manager = WP_Session_Tokens::get_instance( $user_id );
			$token   = $manager->create( $expiration );
		}

		$auth_cookie      = wp_generate_auth_cookie( $user_id, $expiration, $scheme, $token );
		$logged_in_cookie = wp_generate_auth_cookie( $user_id, $expiration, 'logged_in', $token );

		/**
		 * Fires immediately before the authentication cookie is set.
		 *
		 * @since 2.5.0
		 * @since 4.9.0 The `$token` parameter was added.
		 *
		 * @param string $auth_cookie Authentication cookie value.
		 * @param int    $expire      The time the login grace period expires as a UNIX timestamp.
		 *                            Default is 12 hours past the cookie's expiration time.
		 * @param int    $expiration  The time when the authentication cookie expires as a UNIX timestamp.
		 *                            Default is 14 days from now.
		 * @param int    $user_id     User ID.
		 * @param string $scheme      Authentication scheme. Values include 'auth' or 'secure_auth'.
		 * @param string $token       User's session token to use for this cookie.
		 */
		do_action( 'set_auth_cookie', $auth_cookie, $expire, $expiration, $user_id, $scheme, $token );

		/**
		 * Fires immediately before the logged-in authentication cookie is set.
		 *
		 * @since 2.6.0
		 * @since 4.9.0 The `$token` parameter was added.
		 *
		 * @param string $logged_in_cookie The logged-in cookie value.
		 * @param int    $expire           The time the login grace period expires as a UNIX timestamp.
		 *                                 Default is 12 hours past the cookie's expiration time.
		 * @param int    $expiration       The time when the logged-in authentication cookie expires as a UNIX timestamp.
		 *                                 Default is 14 days from now.
		 * @param int    $user_id          User ID.
		 * @param string $scheme           Authentication scheme. Default 'logged_in'.
		 * @param string $token            User's session token to use for this cookie.
		 */
		do_action( 'set_logged_in_cookie', $logged_in_cookie, $expire, $expiration, $user_id, 'logged_in', $token );

		/**
		 * Allows preventing auth cookies from actually being sent to the client.
		 *
		 * @since 4.7.4
		 *
		 * @param bool $send Whether to send auth cookies to the client.
		 */
		if ( ! apply_filters( 'send_auth_cookies', true ) ) {
			return;
		}

		setcookie( $auth_cookie_name, $auth_cookie, $expire, PLUGINS_COOKIE_PATH, COOKIE_DOMAIN, $secure, true );
		setcookie( $auth_cookie_name, $auth_cookie, $expire, ADMIN_COOKIE_PATH, COOKIE_DOMAIN, $secure, true );
		setcookie( LOGGED_IN_COOKIE, $logged_in_cookie, $expire, COOKIEPATH, COOKIE_DOMAIN, $secure_logged_in_cookie, true );
		if ( COOKIEPATH != SITECOOKIEPATH ) {
			setcookie( LOGGED_IN_COOKIE, $logged_in_cookie, $expire, SITECOOKIEPATH, COOKIE_DOMAIN, $secure_logged_in_cookie, true );
		}
	}
endif;

if ( ! function_exists( 'wp_clear_auth_cookie' ) ) :
	/**
	 * Removes all of the cookies associated with authentication.
	 *
	 * @since 2.5.0
	 */
	function wp_clear_auth_cookie() {
		/**
		 * Fires just before the authentication cookies are cleared.
		 *
		 * @since 2.7.0
		 */
		do_action( 'clear_auth_cookie' );

		/** This filter is documented in wp-includes/pluggable.php */
		if ( ! apply_filters( 'send_auth_cookies', true ) ) {
			return;
		}

		// Auth cookies.
		setcookie( AUTH_COOKIE, ' ', time() - YEAR_IN_SECONDS, ADMIN_COOKIE_PATH, COOKIE_DOMAIN );
		setcookie( SECURE_AUTH_COOKIE, ' ', time() - YEAR_IN_SECONDS, ADMIN_COOKIE_PATH, COOKIE_DOMAIN );
		setcookie( AUTH_COOKIE, ' ', time() - YEAR_IN_SECONDS, PLUGINS_COOKIE_PATH, COOKIE_DOMAIN );
		setcookie( SECURE_AUTH_COOKIE, ' ', time() - YEAR_IN_SECONDS, PLUGINS_COOKIE_PATH, COOKIE_DOMAIN );
		setcookie( LOGGED_IN_COOKIE, ' ', time() - YEAR_IN_SECONDS, COOKIEPATH, COOKIE_DOMAIN );
		setcookie( LOGGED_IN_COOKIE, ' ', time() - YEAR_IN_SECONDS, SITECOOKIEPATH, COOKIE_DOMAIN );

		// Settings cookies.
		setcookie( 'wp-settings-' . get_current_user_id(), ' ', time() - YEAR_IN_SECONDS, SITECOOKIEPATH );
		setcookie( 'wp-settings-time-' . get_current_user_id(), ' ', time() - YEAR_IN_SECONDS, SITECOOKIEPATH );

		// Old cookies.
		setcookie( AUTH_COOKIE, ' ', time() - YEAR_IN_SECONDS, COOKIEPATH, COOKIE_DOMAIN );
		setcookie( AUTH_COOKIE, ' ', time() - YEAR_IN_SECONDS, SITECOOKIEPATH, COOKIE_DOMAIN );
		setcookie( SECURE_AUTH_COOKIE, ' ', time() - YEAR_IN_SECONDS, COOKIEPATH, COOKIE_DOMAIN );
		setcookie( SECURE_AUTH_COOKIE, ' ', time() - YEAR_IN_SECONDS, SITECOOKIEPATH, COOKIE_DOMAIN );

		// Even older cookies.
		setcookie( USER_COOKIE, ' ', time() - YEAR_IN_SECONDS, COOKIEPATH, COOKIE_DOMAIN );
		setcookie( PASS_COOKIE, ' ', time() - YEAR_IN_SECONDS, COOKIEPATH, COOKIE_DOMAIN );
		setcookie( USER_COOKIE, ' ', time() - YEAR_IN_SECONDS, SITECOOKIEPATH, COOKIE_DOMAIN );
		setcookie( PASS_COOKIE, ' ', time() - YEAR_IN_SECONDS, SITECOOKIEPATH, COOKIE_DOMAIN );

		// Post password cookie.
		setcookie( 'wp-postpass_' . COOKIEHASH, ' ', time() - YEAR_IN_SECONDS, COOKIEPATH, COOKIE_DOMAIN );
	}
endif;

if ( ! function_exists( 'is_user_logged_in' ) ) :
	/**
	 * Determines whether the current visitor is a logged in user.
	 *
	 * For more information on this and similar theme functions, check out
	 * the {@link https://developer.wordpress.org/themes/basics/conditional-tags/
	 * Conditional Tags} article in the Theme Developer Handbook.
	 *
	 * @since 2.0.0
	 *
	 * @return bool True if user is logged in, false if not logged in.
	 */
	function is_user_logged_in() {
		$user = wp_get_current_user();

		return $user->exists();
	}
endif;

if ( ! function_exists( 'auth_redirect' ) ) :
	/**
	 * Checks if a user is logged in, if not it redirects them to the login page.
	 *
	 * When this code is called from a page, it checks to see if the user viewing the page is logged in.
	 * If the user is not logged in, they are redirected to the login page. The user is redirected
	 * in such a way that, upon logging in, they will be sent directly to the page they were originally
	 * trying to access.
	 *
	 * @since 1.5.0
	 */
	function auth_redirect() {
		$secure = ( is_ssl() || force_ssl_admin() );

		/**
		 * Filters whether to use a secure authentication redirect.
		 *
		 * @since 3.1.0
		 *
		 * @param bool $secure Whether to use a secure authentication redirect. Default false.
		 */
		$secure = apply_filters( 'secure_auth_redirect', $secure );

		// If https is required and request is http, redirect.
		if ( $secure && ! is_ssl() && false !== strpos( $_SERVER['REQUEST_URI'], 'wp-admin' ) ) {
			if ( 0 === strpos( $_SERVER['REQUEST_URI'], 'http' ) ) {
				wp_redirect( set_url_scheme( $_SERVER['REQUEST_URI'], 'https' ) );
				exit;
			} else {
				wp_redirect( 'https://' . $_SERVER['HTTP_HOST'] . $_SERVER['REQUEST_URI'] );
				exit;
			}
		}

		/**
		 * Filters the authentication redirect scheme.
		 *
		 * @since 2.9.0
		 *
		 * @param string $scheme Authentication redirect scheme. Default empty.
		 */
		$scheme = apply_filters( 'auth_redirect_scheme', '' );

		$user_id = wp_validate_auth_cookie( '', $scheme );
		if ( $user_id ) {
			/**
			 * Fires before the authentication redirect.
			 *
			 * @since 2.8.0
			 *
			 * @param int $user_id User ID.
			 */
			do_action( 'auth_redirect', $user_id );

			// If the user wants ssl but the session is not ssl, redirect.
			if ( ! $secure && get_user_option( 'use_ssl', $user_id ) && false !== strpos( $_SERVER['REQUEST_URI'], 'wp-admin' ) ) {
				if ( 0 === strpos( $_SERVER['REQUEST_URI'], 'http' ) ) {
					wp_redirect( set_url_scheme( $_SERVER['REQUEST_URI'], 'https' ) );
					exit;
				} else {
					wp_redirect( 'https://' . $_SERVER['HTTP_HOST'] . $_SERVER['REQUEST_URI'] );
					exit;
				}
			}

			return; // The cookie is good, so we're done.
		}

		// The cookie is no good, so force login.
		nocache_headers();

		$redirect = ( strpos( $_SERVER['REQUEST_URI'], '/options.php' ) && wp_get_referer() ) ? wp_get_referer() : set_url_scheme( 'http://' . $_SERVER['HTTP_HOST'] . $_SERVER['REQUEST_URI'] );

		$login_url = wp_login_url( $redirect, true );

		wp_redirect( $login_url );
		exit;
	}
endif;

if ( ! function_exists( 'check_admin_referer' ) ) :
	/**
	 * Ensures intent by verifying that a user was referred from another admin page with the correct security nonce.
	 *
	 * This function ensures the user intends to perform a given action, which helps protect against clickjacking style
	 * attacks. It verifies intent, not authorisation, therefore it does not verify the user's capabilities. This should
	 * be performed with `current_user_can()` or similar.
	 *
	 * If the nonce value is invalid, the function will exit with an "Are You Sure?" style message.
	 *
	 * @since 1.2.0
	 * @since 2.5.0 The `$query_arg` parameter was added.
	 *
	 * @param int|string $action    The nonce action.
	 * @param string     $query_arg Optional. Key to check for nonce in `$_REQUEST`. Default '_wpnonce'.
	 * @return int|false 1 if the nonce is valid and generated between 0-12 hours ago,
	 *                   2 if the nonce is valid and generated between 12-24 hours ago.
	 *                   False if the nonce is invalid.
	 */
	function check_admin_referer( $action = -1, $query_arg = '_wpnonce' ) {
		if ( -1 === $action ) {
			_doing_it_wrong( __FUNCTION__, __( 'You should specify an action to be verified by using the first parameter.' ), '3.2.0' );
		}

		$adminurl = strtolower( admin_url() );
		$referer  = strtolower( wp_get_referer() );
		$result   = isset( $_REQUEST[ $query_arg ] ) ? wp_verify_nonce( $_REQUEST[ $query_arg ], $action ) : false;

		/**
		 * Fires once the admin request has been validated or not.
		 *
		 * @since 1.5.1
		 *
		 * @param string    $action The nonce action.
		 * @param false|int $result False if the nonce is invalid, 1 if the nonce is valid and generated between
		 *                          0-12 hours ago, 2 if the nonce is valid and generated between 12-24 hours ago.
		 */
		do_action( 'check_admin_referer', $action, $result );

		if ( ! $result && ! ( -1 === $action && strpos( $referer, $adminurl ) === 0 ) ) {
			wp_nonce_ays( $action );
			die();
		}

		return $result;
	}
endif;

if ( ! function_exists( 'check_ajax_referer' ) ) :
	/**
	 * Verifies the Ajax request to prevent processing requests external of the blog.
	 *
	 * @since 2.0.3
	 *
	 * @param int|string   $action    Action nonce.
	 * @param false|string $query_arg Optional. Key to check for the nonce in `$_REQUEST` (since 2.5). If false,
	 *                                `$_REQUEST` values will be evaluated for '_ajax_nonce', and '_wpnonce'
	 *                                (in that order). Default false.
	 * @param bool         $stop      Optional. Whether to stop early when the nonce cannot be verified.
	 *                                Default true.
	 * @return int|false 1 if the nonce is valid and generated between 0-12 hours ago,
	 *                   2 if the nonce is valid and generated between 12-24 hours ago.
	 *                   False if the nonce is invalid.
	 */
	function check_ajax_referer( $action = -1, $query_arg = false, $stop = true ) {
		if ( -1 == $action ) {
			_doing_it_wrong( __FUNCTION__, __( 'You should specify an action to be verified by using the first parameter.' ), '4.7.0' );
		}

		$nonce = '';

		if ( $query_arg && isset( $_REQUEST[ $query_arg ] ) ) {
			$nonce = $_REQUEST[ $query_arg ];
		} elseif ( isset( $_REQUEST['_ajax_nonce'] ) ) {
			$nonce = $_REQUEST['_ajax_nonce'];
		} elseif ( isset( $_REQUEST['_wpnonce'] ) ) {
			$nonce = $_REQUEST['_wpnonce'];
		}

		$result = wp_verify_nonce( $nonce, $action );

		/**
		 * Fires once the Ajax request has been validated or not.
		 *
		 * @since 2.1.0
		 *
		 * @param string    $action The Ajax nonce action.
		 * @param false|int $result False if the nonce is invalid, 1 if the nonce is valid and generated between
		 *                          0-12 hours ago, 2 if the nonce is valid and generated between 12-24 hours ago.
		 */
		do_action( 'check_ajax_referer', $action, $result );

		if ( $stop && false === $result ) {
			if ( wp_doing_ajax() ) {
				wp_die( -1, 403 );
			} else {
				die( '-1' );
			}
		}

		return $result;
	}
endif;

if ( ! function_exists( 'wp_redirect' ) ) :
	/**
	 * Redirects to another page.
	 *
	 * Note: wp_redirect() does not exit automatically, and should almost always be
	 * followed by a call to `exit;`:
	 *
	 *     wp_redirect( $url );
	 *     exit;
	 *
	 * Exiting can also be selectively manipulated by using wp_redirect() as a conditional
	 * in conjunction with the {@see 'wp_redirect'} and {@see 'wp_redirect_location'} filters:
	 *
	 *     if ( wp_redirect( $url ) ) {
	 *         exit;
	 *     }
	 *
	 * @since 1.5.1
	 * @since 5.1.0 The `$x_redirect_by` parameter was added.
	 * @since 5.4.0 On invalid status codes, wp_die() is called.
	 *
	 * @global bool $is_IIS
	 *
	 * @param string $location      The path or URL to redirect to.
	 * @param int    $status        Optional. HTTP response status code to use. Default '302' (Moved Temporarily).
	 * @param string $x_redirect_by Optional. The application doing the redirect. Default 'WordPress'.
	 * @return bool False if the redirect was canceled, true otherwise.
	 */
	function wp_redirect( $location, $status = 302, $x_redirect_by = 'WordPress' ) {
		global $is_IIS;

		/**
		 * Filters the redirect location.
		 *
		 * @since 2.1.0
		 *
		 * @param string $location The path or URL to redirect to.
		 * @param int    $status   The HTTP response status code to use.
		 */
		$location = apply_filters( 'wp_redirect', $location, $status );

		/**
		 * Filters the redirect HTTP response status code to use.
		 *
		 * @since 2.3.0
		 *
		 * @param int    $status   The HTTP response status code to use.
		 * @param string $location The path or URL to redirect to.
		 */
		$status = apply_filters( 'wp_redirect_status', $status, $location );

		if ( ! $location ) {
			return false;
		}

		if ( $status < 300 || 399 < $status ) {
			wp_die( __( 'HTTP redirect status code must be a redirection code, 3xx.' ) );
		}

		$location = wp_sanitize_redirect( $location );

		if ( ! $is_IIS && 'cgi-fcgi' !== PHP_SAPI ) {
			status_header( $status ); // This causes problems on IIS and some FastCGI setups.
		}

		/**
		 * Filters the X-Redirect-By header.
		 *
		 * Allows applications to identify themselves when they're doing a redirect.
		 *
		 * @since 5.1.0
		 *
		 * @param string $x_redirect_by The application doing the redirect.
		 * @param int    $status        Status code to use.
		 * @param string $location      The path to redirect to.
		 */
		$x_redirect_by = apply_filters( 'x_redirect_by', $x_redirect_by, $status, $location );
		if ( is_string( $x_redirect_by ) ) {
			header( "X-Redirect-By: $x_redirect_by" );
		}

		header( "Location: $location", true, $status );

		return true;
	}
endif;

if ( ! function_exists( 'wp_sanitize_redirect' ) ) :
	/**
	 * Sanitizes a URL for use in a redirect.
	 *
	 * @since 2.3.0
	 *
	 * @param string $location The path to redirect to.
	 * @return string Redirect-sanitized URL.
	 */
	function wp_sanitize_redirect( $location ) {
		// Encode spaces.
		$location = str_replace( ' ', '%20', $location );

		$regex    = '/
		(
			(?: [\xC2-\xDF][\x80-\xBF]        # double-byte sequences   110xxxxx 10xxxxxx
			|   \xE0[\xA0-\xBF][\x80-\xBF]    # triple-byte sequences   1110xxxx 10xxxxxx * 2
			|   [\xE1-\xEC][\x80-\xBF]{2}
			|   \xED[\x80-\x9F][\x80-\xBF]
			|   [\xEE-\xEF][\x80-\xBF]{2}
			|   \xF0[\x90-\xBF][\x80-\xBF]{2} # four-byte sequences   11110xxx 10xxxxxx * 3
			|   [\xF1-\xF3][\x80-\xBF]{3}
			|   \xF4[\x80-\x8F][\x80-\xBF]{2}
		){1,40}                              # ...one or more times
		)/x';
		$location = preg_replace_callback( $regex, '_wp_sanitize_utf8_in_redirect', $location );
		$location = preg_replace( '|[^a-z0-9-~+_.?#=&;,/:%!*\[\]()@]|i', '', $location );
		$location = wp_kses_no_null( $location );

		// Remove %0D and %0A from location.
		$strip = array( '%0d', '%0a', '%0D', '%0A' );
		return _deep_replace( $strip, $location );
	}

	/**
	 * URL encodes UTF-8 characters in a URL.
	 *
	 * @ignore
	 * @since 4.2.0
	 * @access private
	 *
	 * @see wp_sanitize_redirect()
	 *
	 * @param array $matches RegEx matches against the redirect location.
	 * @return string URL-encoded version of the first RegEx match.
	 */
	function _wp_sanitize_utf8_in_redirect( $matches ) {
		return urlencode( $matches[0] );
	}
endif;

if ( ! function_exists( 'wp_safe_redirect' ) ) :
	/**
	 * Performs a safe (local) redirect, using wp_redirect().
	 *
	 * Checks whether the $location is using an allowed host, if it has an absolute
	 * path. A plugin can therefore set or remove allowed host(s) to or from the
	 * list.
	 *
	 * If the host is not allowed, then the redirect defaults to wp-admin on the siteurl
	 * instead. This prevents malicious redirects which redirect to another host,
	 * but only used in a few places.
	 *
	 * Note: wp_safe_redirect() does not exit automatically, and should almost always be
	 * followed by a call to `exit;`:
	 *
	 *     wp_safe_redirect( $url );
	 *     exit;
	 *
	 * Exiting can also be selectively manipulated by using wp_safe_redirect() as a conditional
	 * in conjunction with the {@see 'wp_redirect'} and {@see 'wp_redirect_location'} filters:
	 *
	 *     if ( wp_safe_redirect( $url ) ) {
	 *         exit;
	 *     }
	 *
	 * @since 2.3.0
	 * @since 5.1.0 The return value from wp_redirect() is now passed on, and the `$x_redirect_by` parameter was added.
	 *
	 * @param string $location      The path or URL to redirect to.
	 * @param int    $status        Optional. HTTP response status code to use. Default '302' (Moved Temporarily).
	 * @param string $x_redirect_by Optional. The application doing the redirect. Default 'WordPress'.
	 * @return bool False if the redirect was canceled, true otherwise.
	 */
	function wp_safe_redirect( $location, $status = 302, $x_redirect_by = 'WordPress' ) {

		// Need to look at the URL the way it will end up in wp_redirect().
		$location = wp_sanitize_redirect( $location );

		/**
		 * Filters the redirect fallback URL for when the provided redirect is not safe (local).
		 *
		 * @since 4.3.0
		 *
		 * @param string $fallback_url The fallback URL to use by default.
		 * @param int    $status       The HTTP response status code to use.
		 */
		$location = wp_validate_redirect( $location, apply_filters( 'wp_safe_redirect_fallback', admin_url(), $status ) );

		return wp_redirect( $location, $status, $x_redirect_by );
	}
endif;

if ( ! function_exists( 'wp_validate_redirect' ) ) :
	/**
	 * Validates a URL for use in a redirect.
	 *
	 * Checks whether the $location is using an allowed host, if it has an absolute
	 * path. A plugin can therefore set or remove allowed host(s) to or from the
	 * list.
	 *
<<<<<<< HEAD
	 * If the host is not allowed, then the redirect is to the $default_value supplied
	 *
	 * @since 2.8.1
	 *
	 * @param string $location       The redirect to validate
	 * @param string $default_value  The value to return if $location is not allowed
	 * @return string redirect-sanitized URL
=======
	 * If the host is not allowed, then the redirect is to $default supplied.
	 *
	 * @since 2.8.1
	 *
	 * @param string $location The redirect to validate.
	 * @param string $default  The value to return if $location is not allowed.
	 * @return string redirect-sanitized URL.
>>>>>>> 905bc965
	 */
	function wp_validate_redirect( $location, $default_value = '' ) {
		$location = wp_sanitize_redirect( trim( $location, " \t\n\r\0\x08\x0B" ) );
		// Browsers will assume 'http' is your protocol, and will obey a redirect to a URL starting with '//'.
		if ( '//' === substr( $location, 0, 2 ) ) {
			$location = 'http:' . $location;
		}

		// In PHP 5 parse_url() may fail if the URL query part contains 'http://'.
		// See https://bugs.php.net/bug.php?id=38143
		$cut  = strpos( $location, '?' );
		$test = $cut ? substr( $location, 0, $cut ) : $location;

		$lp = parse_url( $test );

		// Give up if malformed URL.
		if ( false === $lp ) {
			return $default_value;
		}

		// Allow only 'http' and 'https' schemes. No 'data:', etc.
		if ( isset( $lp['scheme'] ) && ! ( 'http' === $lp['scheme'] || 'https' === $lp['scheme'] ) ) {
			return $default_value;
		}

		if ( ! isset( $lp['host'] ) && ! empty( $lp['path'] ) && '/' !== $lp['path'][0] ) {
			$path = '';
			if ( ! empty( $_SERVER['REQUEST_URI'] ) ) {
				$path = dirname( parse_url( 'http://placeholder' . $_SERVER['REQUEST_URI'], PHP_URL_PATH ) . '?' );
				$path = wp_normalize_path( $path );
			}
			$location = '/' . ltrim( $path . '/', '/' ) . $location;
		}

		// Reject if certain components are set but host is not.
		// This catches URLs like https:host.com for which parse_url() does not set the host field.
		if ( ! isset( $lp['host'] ) && ( isset( $lp['scheme'] ) || isset( $lp['user'] ) || isset( $lp['pass'] ) || isset( $lp['port'] ) ) ) {
			return $default_value;
		}

		// Reject malformed components parse_url() can return on odd inputs.
		foreach ( array( 'user', 'pass', 'host' ) as $component ) {
			if ( isset( $lp[ $component ] ) && strpbrk( $lp[ $component ], ':/?#@' ) ) {
				return $default_value;
			}
		}

		$wpp = parse_url( home_url() );

		/**
		 * Filters the list of allowed hosts to redirect to.
		 *
		 * @since 2.3.0
		 *
		 * @param string[] $hosts An array of allowed host names.
		 * @param string   $host  The host name of the redirect destination; empty string if not set.
		 */
		$allowed_hosts = (array) apply_filters( 'allowed_redirect_hosts', array( $wpp['host'] ), isset( $lp['host'] ) ? $lp['host'] : '' );

		if ( isset( $lp['host'] ) && ( ! in_array( $lp['host'], $allowed_hosts, true ) && strtolower( $wpp['host'] ) !== $lp['host'] ) ) {
			$location = $default_value;
		}

		return $location;
	}
endif;

if ( ! function_exists( 'wp_notify_postauthor' ) ) :
	/**
	 * Notifies an author (and/or others) of a comment/trackback/pingback on a post.
	 *
	 * @since 1.0.0
	 *
	 * @param int|WP_Comment $comment_id Comment ID or WP_Comment object.
	 * @param string         $deprecated Not used.
	 * @return bool True on completion. False if no email addresses were specified.
	 */
	function wp_notify_postauthor( $comment_id, $deprecated = null ) {
		if ( null !== $deprecated ) {
			_deprecated_argument( __FUNCTION__, '3.8.0' );
		}

		$comment = get_comment( $comment_id );
		if ( empty( $comment ) || empty( $comment->comment_post_ID ) ) {
			return false;
		}

		$post   = get_post( $comment->comment_post_ID );
		$author = get_userdata( $post->post_author );

		// Who to notify? By default, just the post author, but others can be added.
		$emails = array();
		if ( $author ) {
			$emails[] = $author->user_email;
		}

		/**
		 * Filters the list of email addresses to receive a comment notification.
		 *
		 * By default, only post authors are notified of comments. This filter allows
		 * others to be added.
		 *
		 * @since 3.7.0
		 *
		 * @param string[] $emails     An array of email addresses to receive a comment notification.
		 * @param string   $comment_id The comment ID as a numeric string.
		 */
		$emails = apply_filters( 'comment_notification_recipients', $emails, $comment->comment_ID );
		$emails = array_filter( $emails );

		// If there are no addresses to send the comment to, bail.
		if ( ! count( $emails ) ) {
			return false;
		}

		// Facilitate unsetting below without knowing the keys.
		$emails = array_flip( $emails );

		/**
		 * Filters whether to notify comment authors of their comments on their own posts.
		 *
		 * By default, comment authors aren't notified of their comments on their own
		 * posts. This filter allows you to override that.
		 *
		 * @since 3.8.0
		 *
		 * @param bool   $notify     Whether to notify the post author of their own comment.
		 *                           Default false.
		 * @param string $comment_id The comment ID as a numeric string.
		 */
		$notify_author = apply_filters( 'comment_notification_notify_author', false, $comment->comment_ID );

		// The comment was left by the author.
		if ( $author && ! $notify_author && $comment->user_id == $post->post_author ) {
			unset( $emails[ $author->user_email ] );
		}

		// The author moderated a comment on their own post.
		if ( $author && ! $notify_author && get_current_user_id() == $post->post_author ) {
			unset( $emails[ $author->user_email ] );
		}

		// The post author is no longer a member of the blog.
		if ( $author && ! $notify_author && ! user_can( $post->post_author, 'read_post', $post->ID ) ) {
			unset( $emails[ $author->user_email ] );
		}

		// If there's no email to send the comment to, bail, otherwise flip array back around for use below.
		if ( ! count( $emails ) ) {
			return false;
		} else {
			$emails = array_flip( $emails );
		}

		$switched_locale = switch_to_locale( get_locale() );

		$comment_author_domain = '';
		if ( WP_Http::is_ip_address( $comment->comment_author_IP ) ) {
			$comment_author_domain = gethostbyaddr( $comment->comment_author_IP );
		}

		// The blogname option is escaped with esc_html() on the way into the database in sanitize_option().
		// We want to reverse this for the plain text arena of emails.
		$blogname        = wp_specialchars_decode( get_option( 'blogname' ), ENT_QUOTES );
		$comment_content = wp_specialchars_decode( $comment->comment_content );

		switch ( $comment->comment_type ) {
			case 'trackback':
				/* translators: %s: Post title. */
				$notify_message = sprintf( __( 'New trackback on your post "%s"' ), $post->post_title ) . "\r\n";
				/* translators: 1: Trackback/pingback website name, 2: Website IP address, 3: Website hostname. */
				$notify_message .= sprintf( __( 'Website: %1$s (IP address: %2$s, %3$s)' ), $comment->comment_author, $comment->comment_author_IP, $comment_author_domain ) . "\r\n";
				/* translators: %s: Trackback/pingback/comment author URL. */
				$notify_message .= sprintf( __( 'URL: %s' ), $comment->comment_author_url ) . "\r\n";
				/* translators: %s: Comment text. */
				$notify_message .= sprintf( __( 'Comment: %s' ), "\r\n" . $comment_content ) . "\r\n\r\n";
				$notify_message .= __( 'You can see all trackbacks on this post here:' ) . "\r\n";
				/* translators: Trackback notification email subject. 1: Site title, 2: Post title. */
				$subject = sprintf( __( '[%1$s] Trackback: "%2$s"' ), $blogname, $post->post_title );
				break;

			case 'pingback':
				/* translators: %s: Post title. */
				$notify_message = sprintf( __( 'New pingback on your post "%s"' ), $post->post_title ) . "\r\n";
				/* translators: 1: Trackback/pingback website name, 2: Website IP address, 3: Website hostname. */
				$notify_message .= sprintf( __( 'Website: %1$s (IP address: %2$s, %3$s)' ), $comment->comment_author, $comment->comment_author_IP, $comment_author_domain ) . "\r\n";
				/* translators: %s: Trackback/pingback/comment author URL. */
				$notify_message .= sprintf( __( 'URL: %s' ), $comment->comment_author_url ) . "\r\n";
				/* translators: %s: Comment text. */
				$notify_message .= sprintf( __( 'Comment: %s' ), "\r\n" . $comment_content ) . "\r\n\r\n";
				$notify_message .= __( 'You can see all pingbacks on this post here:' ) . "\r\n";
				/* translators: Pingback notification email subject. 1: Site title, 2: Post title. */
				$subject = sprintf( __( '[%1$s] Pingback: "%2$s"' ), $blogname, $post->post_title );
				break;

			default: // Comments.
				/* translators: %s: Post title. */
				$notify_message = sprintf( __( 'New comment on your post "%s"' ), $post->post_title ) . "\r\n";
				/* translators: 1: Comment author's name, 2: Comment author's IP address, 3: Comment author's hostname. */
				$notify_message .= sprintf( __( 'Author: %1$s (IP address: %2$s, %3$s)' ), $comment->comment_author, $comment->comment_author_IP, $comment_author_domain ) . "\r\n";
				/* translators: %s: Comment author email. */
				$notify_message .= sprintf( __( 'Email: %s' ), $comment->comment_author_email ) . "\r\n";
				/* translators: %s: Trackback/pingback/comment author URL. */
				$notify_message .= sprintf( __( 'URL: %s' ), $comment->comment_author_url ) . "\r\n";

				if ( $comment->comment_parent && user_can( $post->post_author, 'edit_comment', $comment->comment_parent ) ) {
					/* translators: Comment moderation. %s: Parent comment edit URL. */
					$notify_message .= sprintf( __( 'In reply to: %s' ), admin_url( "comment.php?action=editcomment&c={$comment->comment_parent}#wpbody-content" ) ) . "\r\n";
				}

				/* translators: %s: Comment text. */
				$notify_message .= sprintf( __( 'Comment: %s' ), "\r\n" . $comment_content ) . "\r\n\r\n";
				$notify_message .= __( 'You can see all comments on this post here:' ) . "\r\n";
				/* translators: Comment notification email subject. 1: Site title, 2: Post title. */
				$subject = sprintf( __( '[%1$s] Comment: "%2$s"' ), $blogname, $post->post_title );
				break;
		}

		$notify_message .= get_permalink( $comment->comment_post_ID ) . "#comments\r\n\r\n";
		/* translators: %s: Comment URL. */
		$notify_message .= sprintf( __( 'Permalink: %s' ), get_comment_link( $comment ) ) . "\r\n";

		if ( user_can( $post->post_author, 'edit_comment', $comment->comment_ID ) ) {
			if ( EMPTY_TRASH_DAYS ) {
				/* translators: Comment moderation. %s: Comment action URL. */
				$notify_message .= sprintf( __( 'Trash it: %s' ), admin_url( "comment.php?action=trash&c={$comment->comment_ID}#wpbody-content" ) ) . "\r\n";
			} else {
				/* translators: Comment moderation. %s: Comment action URL. */
				$notify_message .= sprintf( __( 'Delete it: %s' ), admin_url( "comment.php?action=delete&c={$comment->comment_ID}#wpbody-content" ) ) . "\r\n";
			}
			/* translators: Comment moderation. %s: Comment action URL. */
			$notify_message .= sprintf( __( 'Spam it: %s' ), admin_url( "comment.php?action=spam&c={$comment->comment_ID}#wpbody-content" ) ) . "\r\n";
		}

		$wp_email = 'wordpress@' . preg_replace( '#^www\.#', '', wp_parse_url( network_home_url(), PHP_URL_HOST ) );

		if ( '' === $comment->comment_author ) {
			$from = "From: \"$blogname\" <$wp_email>";
			if ( '' !== $comment->comment_author_email ) {
				$reply_to = "Reply-To: $comment->comment_author_email";
			}
		} else {
			$from = "From: \"$comment->comment_author\" <$wp_email>";
			if ( '' !== $comment->comment_author_email ) {
				$reply_to = "Reply-To: \"$comment->comment_author_email\" <$comment->comment_author_email>";
			}
		}

		$message_headers = "$from\n"
		. 'Content-Type: text/plain; charset="' . get_option( 'blog_charset' ) . "\"\n";

		if ( isset( $reply_to ) ) {
			$message_headers .= $reply_to . "\n";
		}

		/**
		 * Filters the comment notification email text.
		 *
		 * @since 1.5.2
		 *
		 * @param string $notify_message The comment notification email text.
		 * @param string $comment_id     Comment ID as a numeric string.
		 */
		$notify_message = apply_filters( 'comment_notification_text', $notify_message, $comment->comment_ID );

		/**
		 * Filters the comment notification email subject.
		 *
		 * @since 1.5.2
		 *
		 * @param string $subject    The comment notification email subject.
		 * @param string $comment_id Comment ID as a numeric string.
		 */
		$subject = apply_filters( 'comment_notification_subject', $subject, $comment->comment_ID );

		/**
		 * Filters the comment notification email headers.
		 *
		 * @since 1.5.2
		 *
		 * @param string $message_headers Headers for the comment notification email.
		 * @param string $comment_id      Comment ID as a numeric string.
		 */
		$message_headers = apply_filters( 'comment_notification_headers', $message_headers, $comment->comment_ID );

		foreach ( $emails as $email ) {
			wp_mail( $email, wp_specialchars_decode( $subject ), $notify_message, $message_headers );
		}

		if ( $switched_locale ) {
			restore_previous_locale();
		}

		return true;
	}
endif;

if ( ! function_exists( 'wp_notify_moderator' ) ) :
	/**
	 * Notifies the moderator of the site about a new comment that is awaiting approval.
	 *
	 * @since 1.0.0
	 *
	 * @global wpdb $wpdb WordPress database abstraction object.
	 *
	 * Uses the {@see 'notify_moderator'} filter to determine whether the site moderator
	 * should be notified, overriding the site setting.
	 *
	 * @param int $comment_id Comment ID.
	 * @return true Always returns true.
	 */
	function wp_notify_moderator( $comment_id ) {
		global $wpdb;

		$maybe_notify = get_option( 'moderation_notify' );

		/**
		 * Filters whether to send the site moderator email notifications, overriding the site setting.
		 *
		 * @since 4.4.0
		 *
		 * @param bool $maybe_notify Whether to notify blog moderator.
		 * @param int  $comment_ID   The id of the comment for the notification.
		 */
		$maybe_notify = apply_filters( 'notify_moderator', $maybe_notify, $comment_id );

		if ( ! $maybe_notify ) {
			return true;
		}

		$comment = get_comment( $comment_id );
		$post    = get_post( $comment->comment_post_ID );
		$user    = get_userdata( $post->post_author );
		// Send to the administration and to the post author if the author can modify the comment.
		$emails = array( get_option( 'admin_email' ) );
		if ( $user && user_can( $user->ID, 'edit_comment', $comment_id ) && ! empty( $user->user_email ) ) {
			if ( 0 !== strcasecmp( $user->user_email, get_option( 'admin_email' ) ) ) {
				$emails[] = $user->user_email;
			}
		}

		$switched_locale = switch_to_locale( get_locale() );

		$comment_author_domain = '';
		if ( WP_Http::is_ip_address( $comment->comment_author_IP ) ) {
			$comment_author_domain = gethostbyaddr( $comment->comment_author_IP );
		}

		$comments_waiting = $wpdb->get_var( "SELECT COUNT(*) FROM $wpdb->comments WHERE comment_approved = '0'" );

		// The blogname option is escaped with esc_html() on the way into the database in sanitize_option().
		// We want to reverse this for the plain text arena of emails.
		$blogname        = wp_specialchars_decode( get_option( 'blogname' ), ENT_QUOTES );
		$comment_content = wp_specialchars_decode( $comment->comment_content );

		switch ( $comment->comment_type ) {
			case 'trackback':
				/* translators: %s: Post title. */
				$notify_message  = sprintf( __( 'A new trackback on the post "%s" is waiting for your approval' ), $post->post_title ) . "\r\n";
				$notify_message .= get_permalink( $comment->comment_post_ID ) . "\r\n\r\n";
				/* translators: 1: Trackback/pingback website name, 2: Website IP address, 3: Website hostname. */
				$notify_message .= sprintf( __( 'Website: %1$s (IP address: %2$s, %3$s)' ), $comment->comment_author, $comment->comment_author_IP, $comment_author_domain ) . "\r\n";
				/* translators: %s: Trackback/pingback/comment author URL. */
				$notify_message .= sprintf( __( 'URL: %s' ), $comment->comment_author_url ) . "\r\n";
				$notify_message .= __( 'Trackback excerpt: ' ) . "\r\n" . $comment_content . "\r\n\r\n";
				break;

			case 'pingback':
				/* translators: %s: Post title. */
				$notify_message  = sprintf( __( 'A new pingback on the post "%s" is waiting for your approval' ), $post->post_title ) . "\r\n";
				$notify_message .= get_permalink( $comment->comment_post_ID ) . "\r\n\r\n";
				/* translators: 1: Trackback/pingback website name, 2: Website IP address, 3: Website hostname. */
				$notify_message .= sprintf( __( 'Website: %1$s (IP address: %2$s, %3$s)' ), $comment->comment_author, $comment->comment_author_IP, $comment_author_domain ) . "\r\n";
				/* translators: %s: Trackback/pingback/comment author URL. */
				$notify_message .= sprintf( __( 'URL: %s' ), $comment->comment_author_url ) . "\r\n";
				$notify_message .= __( 'Pingback excerpt: ' ) . "\r\n" . $comment_content . "\r\n\r\n";
				break;

			default: // Comments.
				/* translators: %s: Post title. */
				$notify_message  = sprintf( __( 'A new comment on the post "%s" is waiting for your approval' ), $post->post_title ) . "\r\n";
				$notify_message .= get_permalink( $comment->comment_post_ID ) . "\r\n\r\n";
				/* translators: 1: Comment author's name, 2: Comment author's IP address, 3: Comment author's hostname. */
				$notify_message .= sprintf( __( 'Author: %1$s (IP address: %2$s, %3$s)' ), $comment->comment_author, $comment->comment_author_IP, $comment_author_domain ) . "\r\n";
				/* translators: %s: Comment author email. */
				$notify_message .= sprintf( __( 'Email: %s' ), $comment->comment_author_email ) . "\r\n";
				/* translators: %s: Trackback/pingback/comment author URL. */
				$notify_message .= sprintf( __( 'URL: %s' ), $comment->comment_author_url ) . "\r\n";

				if ( $comment->comment_parent ) {
					/* translators: Comment moderation. %s: Parent comment edit URL. */
					$notify_message .= sprintf( __( 'In reply to: %s' ), admin_url( "comment.php?action=editcomment&c={$comment->comment_parent}#wpbody-content" ) ) . "\r\n";
				}

				/* translators: %s: Comment text. */
				$notify_message .= sprintf( __( 'Comment: %s' ), "\r\n" . $comment_content ) . "\r\n\r\n";
				break;
		}

		/* translators: Comment moderation. %s: Comment action URL. */
		$notify_message .= sprintf( __( 'Approve it: %s' ), admin_url( "comment.php?action=approve&c={$comment_id}#wpbody-content" ) ) . "\r\n";

		if ( EMPTY_TRASH_DAYS ) {
			/* translators: Comment moderation. %s: Comment action URL. */
			$notify_message .= sprintf( __( 'Trash it: %s' ), admin_url( "comment.php?action=trash&c={$comment_id}#wpbody-content" ) ) . "\r\n";
		} else {
			/* translators: Comment moderation. %s: Comment action URL. */
			$notify_message .= sprintf( __( 'Delete it: %s' ), admin_url( "comment.php?action=delete&c={$comment_id}#wpbody-content" ) ) . "\r\n";
		}

		/* translators: Comment moderation. %s: Comment action URL. */
		$notify_message .= sprintf( __( 'Spam it: %s' ), admin_url( "comment.php?action=spam&c={$comment_id}#wpbody-content" ) ) . "\r\n";

		$notify_message .= sprintf(
			/* translators: Comment moderation. %s: Number of comments awaiting approval. */
			_n(
				'Currently %s comment is waiting for approval. Please visit the moderation panel:',
				'Currently %s comments are waiting for approval. Please visit the moderation panel:',
				$comments_waiting
			),
			number_format_i18n( $comments_waiting )
		) . "\r\n";
		$notify_message .= admin_url( 'edit-comments.php?comment_status=moderated#wpbody-content' ) . "\r\n";

		/* translators: Comment moderation notification email subject. 1: Site title, 2: Post title. */
		$subject         = sprintf( __( '[%1$s] Please moderate: "%2$s"' ), $blogname, $post->post_title );
		$message_headers = '';

		/**
		 * Filters the list of recipients for comment moderation emails.
		 *
		 * @since 3.7.0
		 *
		 * @param string[] $emails     List of email addresses to notify for comment moderation.
		 * @param int      $comment_id Comment ID.
		 */
		$emails = apply_filters( 'comment_moderation_recipients', $emails, $comment_id );

		/**
		 * Filters the comment moderation email text.
		 *
		 * @since 1.5.2
		 *
		 * @param string $notify_message Text of the comment moderation email.
		 * @param int    $comment_id     Comment ID.
		 */
		$notify_message = apply_filters( 'comment_moderation_text', $notify_message, $comment_id );

		/**
		 * Filters the comment moderation email subject.
		 *
		 * @since 1.5.2
		 *
		 * @param string $subject    Subject of the comment moderation email.
		 * @param int    $comment_id Comment ID.
		 */
		$subject = apply_filters( 'comment_moderation_subject', $subject, $comment_id );

		/**
		 * Filters the comment moderation email headers.
		 *
		 * @since 2.8.0
		 *
		 * @param string $message_headers Headers for the comment moderation email.
		 * @param int    $comment_id      Comment ID.
		 */
		$message_headers = apply_filters( 'comment_moderation_headers', $message_headers, $comment_id );

		foreach ( $emails as $email ) {
			wp_mail( $email, wp_specialchars_decode( $subject ), $notify_message, $message_headers );
		}

		if ( $switched_locale ) {
			restore_previous_locale();
		}

		return true;
	}
endif;

if ( ! function_exists( 'wp_password_change_notification' ) ) :
	/**
	 * Notifies the blog admin of a user changing password, normally via email.
	 *
	 * @since 2.7.0
	 *
	 * @param WP_User $user User object.
	 */
	function wp_password_change_notification( $user ) {
		// Send a copy of password change notification to the admin,
		// but check to see if it's the admin whose password we're changing, and skip this.
		if ( 0 !== strcasecmp( $user->user_email, get_option( 'admin_email' ) ) ) {
			/* translators: %s: User name. */
			$message = sprintf( __( 'Password changed for user: %s' ), $user->user_login ) . "\r\n";
			// The blogname option is escaped with esc_html() on the way into the database in sanitize_option().
			// We want to reverse this for the plain text arena of emails.
			$blogname = wp_specialchars_decode( get_option( 'blogname' ), ENT_QUOTES );

			$wp_password_change_notification_email = array(
				'to'      => get_option( 'admin_email' ),
				/* translators: Password change notification email subject. %s: Site title. */
				'subject' => __( '[%s] Password Changed' ),
				'message' => $message,
				'headers' => '',
			);

			/**
			 * Filters the contents of the password change notification email sent to the site admin.
			 *
			 * @since 4.9.0
			 *
			 * @param array   $wp_password_change_notification_email {
			 *     Used to build wp_mail().
			 *
			 *     @type string $to      The intended recipient - site admin email address.
			 *     @type string $subject The subject of the email.
			 *     @type string $message The body of the email.
			 *     @type string $headers The headers of the email.
			 * }
			 * @param WP_User $user     User object for user whose password was changed.
			 * @param string  $blogname The site title.
			 */
			$wp_password_change_notification_email = apply_filters( 'wp_password_change_notification_email', $wp_password_change_notification_email, $user, $blogname );

			wp_mail(
				$wp_password_change_notification_email['to'],
				wp_specialchars_decode( sprintf( $wp_password_change_notification_email['subject'], $blogname ) ),
				$wp_password_change_notification_email['message'],
				$wp_password_change_notification_email['headers']
			);
		}
	}
endif;

if ( ! function_exists( 'wp_new_user_notification' ) ) :
	/**
	 * Emails login credentials to a newly-registered user.
	 *
	 * A new user registration notification is also sent to admin email.
	 *
	 * @since 2.0.0
	 * @since 4.3.0 The `$plaintext_pass` parameter was changed to `$notify`.
	 * @since 4.3.1 The `$plaintext_pass` parameter was deprecated. `$notify` added as a third parameter.
	 * @since 4.6.0 The `$notify` parameter accepts 'user' for sending notification only to the user created.
	 *
	 * @param int    $user_id    User ID.
	 * @param null   $deprecated Not used (argument deprecated).
	 * @param string $notify     Optional. Type of notification that should happen. Accepts 'admin' or an empty
	 *                           string (admin only), 'user', or 'both' (admin and user). Default empty.
	 */
	function wp_new_user_notification( $user_id, $deprecated = null, $notify = '' ) {
		if ( null !== $deprecated ) {
			_deprecated_argument( __FUNCTION__, '4.3.1' );
		}

		// Accepts only 'user', 'admin' , 'both' or default '' as $notify.
		if ( ! in_array( $notify, array( 'user', 'admin', 'both', '' ), true ) ) {
			return;
		}

		$user = get_userdata( $user_id );

		// The blogname option is escaped with esc_html() on the way into the database in sanitize_option().
		// We want to reverse this for the plain text arena of emails.
		$blogname = wp_specialchars_decode( get_option( 'blogname' ), ENT_QUOTES );

		/**
		 * Filters whether the admin is notified of a new user registration.
		 *
		 * @since 6.1.0
		 *
		 * @param bool    $send Whether to send the email. Default true.
		 * @param WP_User $user User object for new user.
		 */
		$send_notification_to_admin = apply_filters( 'wp_send_new_user_notification_to_admin', true, $user );

		if ( 'user' !== $notify && true === $send_notification_to_admin ) {
			$switched_locale = switch_to_locale( get_locale() );

			/* translators: %s: Site title. */
			$message = sprintf( __( 'New user registration on your site %s:' ), $blogname ) . "\r\n\r\n";
			/* translators: %s: User login. */
			$message .= sprintf( __( 'Username: %s' ), $user->user_login ) . "\r\n\r\n";
			/* translators: %s: User email address. */
			$message .= sprintf( __( 'Email: %s' ), $user->user_email ) . "\r\n";

			$wp_new_user_notification_email_admin = array(
				'to'      => get_option( 'admin_email' ),
				/* translators: New user registration notification email subject. %s: Site title. */
				'subject' => __( '[%s] New User Registration' ),
				'message' => $message,
				'headers' => '',
			);

			/**
			 * Filters the contents of the new user notification email sent to the site admin.
			 *
			 * @since 4.9.0
			 *
			 * @param array   $wp_new_user_notification_email_admin {
			 *     Used to build wp_mail().
			 *
			 *     @type string $to      The intended recipient - site admin email address.
			 *     @type string $subject The subject of the email.
			 *     @type string $message The body of the email.
			 *     @type string $headers The headers of the email.
			 * }
			 * @param WP_User $user     User object for new user.
			 * @param string  $blogname The site title.
			 */
			$wp_new_user_notification_email_admin = apply_filters( 'wp_new_user_notification_email_admin', $wp_new_user_notification_email_admin, $user, $blogname );

			wp_mail(
				$wp_new_user_notification_email_admin['to'],
				wp_specialchars_decode( sprintf( $wp_new_user_notification_email_admin['subject'], $blogname ) ),
				$wp_new_user_notification_email_admin['message'],
				$wp_new_user_notification_email_admin['headers']
			);

			if ( $switched_locale ) {
				restore_previous_locale();
			}
		}

		/**
		 * Filters whether the user is notified of their new user registration.
		 *
		 * @since 6.1.0
		 *
		 * @param bool    $send Whether to send the email. Default true.
		 * @param WP_User $user User object for new user.
		 */
		$send_notification_to_user = apply_filters( 'wp_send_new_user_notification_to_user', true, $user );

		// `$deprecated` was pre-4.3 `$plaintext_pass`. An empty `$plaintext_pass` didn't sent a user notification.
		if ( 'admin' === $notify || true !== $send_notification_to_user || ( empty( $deprecated ) && empty( $notify ) ) ) {
			return;
		}

		$key = get_password_reset_key( $user );
		if ( is_wp_error( $key ) ) {
			return;
		}

		$switched_locale = switch_to_locale( get_user_locale( $user ) );

		/* translators: %s: User login. */
		$message  = sprintf( __( 'Username: %s' ), $user->user_login ) . "\r\n\r\n";
		$message .= __( 'To set your password, visit the following address:' ) . "\r\n\r\n";
		$message .= network_site_url( "wp-login.php?action=rp&key=$key&login=" . rawurlencode( $user->user_login ), 'login' ) . "\r\n\r\n";

		$message .= wp_login_url() . "\r\n";

		$wp_new_user_notification_email = array(
			'to'      => $user->user_email,
			/* translators: Login details notification email subject. %s: Site title. */
			'subject' => __( '[%s] Login Details' ),
			'message' => $message,
			'headers' => '',
		);

		/**
		 * Filters the contents of the new user notification email sent to the new user.
		 *
		 * @since 4.9.0
		 *
		 * @param array   $wp_new_user_notification_email {
		 *     Used to build wp_mail().
		 *
		 *     @type string $to      The intended recipient - New user email address.
		 *     @type string $subject The subject of the email.
		 *     @type string $message The body of the email.
		 *     @type string $headers The headers of the email.
		 * }
		 * @param WP_User $user     User object for new user.
		 * @param string  $blogname The site title.
		 */
		$wp_new_user_notification_email = apply_filters( 'wp_new_user_notification_email', $wp_new_user_notification_email, $user, $blogname );

		wp_mail(
			$wp_new_user_notification_email['to'],
			wp_specialchars_decode( sprintf( $wp_new_user_notification_email['subject'], $blogname ) ),
			$wp_new_user_notification_email['message'],
			$wp_new_user_notification_email['headers']
		);

		if ( $switched_locale ) {
			restore_previous_locale();
		}
	}
endif;

if ( ! function_exists( 'wp_nonce_tick' ) ) :
	/**
	 * Returns the time-dependent variable for nonce creation.
	 *
	 * A nonce has a lifespan of two ticks. Nonces in their second tick may be
	 * updated, e.g. by autosave.
	 *
	 * @since 2.5.0
	 * @since 6.1.0 Added `$action` argument.
	 *
	 * @param string|int $action Optional. The nonce action. Default -1.
	 * @return float Float value rounded up to the next highest integer.
	 */
	function wp_nonce_tick( $action = -1 ) {
		/**
		 * Filters the lifespan of nonces in seconds.
		 *
		 * @since 2.5.0
		 * @since 6.1.0 Added `$action` argument to allow for more targeted filters.
		 *
		 * @param int        $lifespan Lifespan of nonces in seconds. Default 86,400 seconds, or one day.
		 * @param string|int $action   The nonce action, or -1 if none was provided.
		 */
		$nonce_life = apply_filters( 'nonce_life', DAY_IN_SECONDS, $action );

		return ceil( time() / ( $nonce_life / 2 ) );
	}
endif;

if ( ! function_exists( 'wp_verify_nonce' ) ) :
	/**
	 * Verifies that a correct security nonce was used with time limit.
	 *
	 * A nonce is valid for 24 hours (by default).
	 *
	 * @since 2.0.3
	 *
	 * @param string     $nonce  Nonce value that was used for verification, usually via a form field.
	 * @param string|int $action Should give context to what is taking place and be the same when nonce was created.
	 * @return int|false 1 if the nonce is valid and generated between 0-12 hours ago,
	 *                   2 if the nonce is valid and generated between 12-24 hours ago.
	 *                   False if the nonce is invalid.
	 */
	function wp_verify_nonce( $nonce, $action = -1 ) {
		$nonce = (string) $nonce;
		$user  = wp_get_current_user();
		$uid   = (int) $user->ID;
		if ( ! $uid ) {
			/**
			 * Filters whether the user who generated the nonce is logged out.
			 *
			 * @since 3.5.0
			 *
			 * @param int        $uid    ID of the nonce-owning user.
			 * @param string|int $action The nonce action, or -1 if none was provided.
			 */
			$uid = apply_filters( 'nonce_user_logged_out', $uid, $action );
		}

		if ( empty( $nonce ) ) {
			return false;
		}

		$token = wp_get_session_token();
		$i     = wp_nonce_tick( $action );

		// Nonce generated 0-12 hours ago.
		$expected = substr( wp_hash( $i . '|' . $action . '|' . $uid . '|' . $token, 'nonce' ), -12, 10 );
		if ( hash_equals( $expected, $nonce ) ) {
			return 1;
		}

		// Nonce generated 12-24 hours ago.
		$expected = substr( wp_hash( ( $i - 1 ) . '|' . $action . '|' . $uid . '|' . $token, 'nonce' ), -12, 10 );
		if ( hash_equals( $expected, $nonce ) ) {
			return 2;
		}

		/**
		 * Fires when nonce verification fails.
		 *
		 * @since 4.4.0
		 *
		 * @param string     $nonce  The invalid nonce.
		 * @param string|int $action The nonce action.
		 * @param WP_User    $user   The current user object.
		 * @param string     $token  The user's session token.
		 */
		do_action( 'wp_verify_nonce_failed', $nonce, $action, $user, $token );

		// Invalid nonce.
		return false;
	}
endif;

if ( ! function_exists( 'wp_create_nonce' ) ) :
	/**
	 * Creates a cryptographic token tied to a specific action, user, user session,
	 * and window of time.
	 *
	 * @since 2.0.3
	 * @since 4.0.0 Session tokens were integrated with nonce creation.
	 *
	 * @param string|int $action Scalar value to add context to the nonce.
	 * @return string The token.
	 */
	function wp_create_nonce( $action = -1 ) {
		$user = wp_get_current_user();
		$uid  = (int) $user->ID;
		if ( ! $uid ) {
			/** This filter is documented in wp-includes/pluggable.php */
			$uid = apply_filters( 'nonce_user_logged_out', $uid, $action );
		}

		$token = wp_get_session_token( $action );
		$i     = wp_nonce_tick( $action );

		return substr( wp_hash( $i . '|' . $action . '|' . $uid . '|' . $token, 'nonce' ), -12, 10 );
	}
endif;

if ( ! function_exists( 'wp_salt' ) ) :
	/**
	 * Returns a salt to add to hashes.
	 *
	 * Salts are created using secret keys. Secret keys are located in two places:
	 * in the database and in the wp-config.php file. The secret key in the database
	 * is randomly generated and will be appended to the secret keys in wp-config.php.
	 *
	 * The secret keys in wp-config.php should be updated to strong, random keys to maximize
	 * security. Below is an example of how the secret key constants are defined.
	 * Do not paste this example directly into wp-config.php. Instead, have a
	 * {@link https://api.wordpress.org/secret-key/1.1/salt/ secret key created} just
	 * for you.
	 *
	 *     define('AUTH_KEY',         ' Xakm<o xQy rw4EMsLKM-?!T+,PFF})H4lzcW57AF0U@N@< >M%G4Yt>f`z]MON');
	 *     define('SECURE_AUTH_KEY',  'LzJ}op]mr|6+![P}Ak:uNdJCJZd>(Hx.-Mh#Tz)pCIU#uGEnfFz|f ;;eU%/U^O~');
	 *     define('LOGGED_IN_KEY',    '|i|Ux`9<p-h$aFf(qnT:sDO:D1P^wZ$$/Ra@miTJi9G;ddp_<q}6H1)o|a +&JCM');
	 *     define('NONCE_KEY',        '%:R{[P|,s.KuMltH5}cI;/k<Gx~j!f0I)m_sIyu+&NJZ)-iO>z7X>QYR0Z_XnZ@|');
	 *     define('AUTH_SALT',        'eZyT)-Naw]F8CwA*VaW#q*|.)g@o}||wf~@C-YSt}(dh_r6EbI#A,y|nU2{B#JBW');
	 *     define('SECURE_AUTH_SALT', '!=oLUTXh,QW=H `}`L|9/^4-3 STz},T(w}W<I`.JjPi)<Bmf1v,HpGe}T1:Xt7n');
	 *     define('LOGGED_IN_SALT',   '+XSqHc;@Q*K_b|Z?NC[3H!!EONbh.n<+=uKR:>*c(u`g~EJBf#8u#R{mUEZrozmm');
	 *     define('NONCE_SALT',       'h`GXHhD>SLWVfg1(1(N{;.V!MoE(SfbA_ksP@&`+AycHcAV$+?@3q+rxV{%^VyKT');
	 *
	 * Salting passwords helps against tools which has stored hashed values of
	 * common dictionary strings. The added values makes it harder to crack.
	 *
	 * @since 2.5.0
	 *
	 * @link https://api.wordpress.org/secret-key/1.1/salt/ Create secrets for wp-config.php
	 *
	 * @param string $scheme Authentication scheme (auth, secure_auth, logged_in, nonce).
	 * @return string Salt value
	 */
	function wp_salt( $scheme = 'auth' ) {
		static $cached_salts = array();
		if ( isset( $cached_salts[ $scheme ] ) ) {
			/**
			 * Filters the WordPress salt.
			 *
			 * @since 2.5.0
			 *
			 * @param string $cached_salt Cached salt for the given scheme.
			 * @param string $scheme      Authentication scheme. Values include 'auth',
			 *                            'secure_auth', 'logged_in', and 'nonce'.
			 */
			return apply_filters( 'salt', $cached_salts[ $scheme ], $scheme );
		}

		static $duplicated_keys;
		if ( null === $duplicated_keys ) {
			$duplicated_keys = array(
				'put your unique phrase here'       => true,
				/*
				 * translators: This string should only be translated if wp-config-sample.php is localized.
				 * You can check the localized release package or
				 * https://i18n.svn.wordpress.org/<locale code>/branches/<wp version>/dist/wp-config-sample.php
				 */
				__( 'put your unique phrase here' ) => true,
			);
			foreach ( array( 'AUTH', 'SECURE_AUTH', 'LOGGED_IN', 'NONCE', 'SECRET' ) as $first ) {
				foreach ( array( 'KEY', 'SALT' ) as $second ) {
					if ( ! defined( "{$first}_{$second}" ) ) {
						continue;
					}
					$value                     = constant( "{$first}_{$second}" );
					$duplicated_keys[ $value ] = isset( $duplicated_keys[ $value ] );
				}
			}
		}

		$values = array(
			'key'  => '',
			'salt' => '',
		);
		if ( defined( 'SECRET_KEY' ) && SECRET_KEY && empty( $duplicated_keys[ SECRET_KEY ] ) ) {
			$values['key'] = SECRET_KEY;
		}
		if ( 'auth' === $scheme && defined( 'SECRET_SALT' ) && SECRET_SALT && empty( $duplicated_keys[ SECRET_SALT ] ) ) {
			$values['salt'] = SECRET_SALT;
		}

		if ( in_array( $scheme, array( 'auth', 'secure_auth', 'logged_in', 'nonce' ), true ) ) {
			foreach ( array( 'key', 'salt' ) as $type ) {
				$const = strtoupper( "{$scheme}_{$type}" );
				if ( defined( $const ) && constant( $const ) && empty( $duplicated_keys[ constant( $const ) ] ) ) {
					$values[ $type ] = constant( $const );
				} elseif ( ! $values[ $type ] ) {
					$values[ $type ] = get_site_option( "{$scheme}_{$type}" );
					if ( ! $values[ $type ] ) {
						$values[ $type ] = wp_generate_password( 64, true, true );
						update_site_option( "{$scheme}_{$type}", $values[ $type ] );
					}
				}
			}
		} else {
			if ( ! $values['key'] ) {
				$values['key'] = get_site_option( 'secret_key' );
				if ( ! $values['key'] ) {
					$values['key'] = wp_generate_password( 64, true, true );
					update_site_option( 'secret_key', $values['key'] );
				}
			}
			$values['salt'] = hash_hmac( 'md5', $scheme, $values['key'] );
		}

		$cached_salts[ $scheme ] = $values['key'] . $values['salt'];

		/** This filter is documented in wp-includes/pluggable.php */
		return apply_filters( 'salt', $cached_salts[ $scheme ], $scheme );
	}
endif;

if ( ! function_exists( 'wp_hash' ) ) :
	/**
	 * Gets hash of given string.
	 *
	 * @since 2.0.3
	 *
	 * @param string $data   Plain text to hash.
	 * @param string $scheme Authentication scheme (auth, secure_auth, logged_in, nonce).
	 * @return string Hash of $data.
	 */
	function wp_hash( $data, $scheme = 'auth' ) {
		$salt = wp_salt( $scheme );

		return hash_hmac( 'md5', $data, $salt );
	}
endif;

if ( ! function_exists( 'wp_hash_password' ) ) :
	/**
	 * Creates a hash (encrypt) of a plain text password.
	 *
	 * For integration with other applications, this function can be overwritten to
	 * instead use the other package password checking algorithm.
	 *
	 * @since 2.5.0
	 *
	 * @global PasswordHash $wp_hasher PHPass object
	 *
	 * @param string $password Plain text user password to hash.
	 * @return string The hash string of the password.
	 */
	function wp_hash_password( $password ) {
		global $wp_hasher;

		if ( empty( $wp_hasher ) ) {
			require_once ABSPATH . WPINC . '/class-phpass.php';
			// By default, use the portable hash from phpass.
			$wp_hasher = new PasswordHash( 8, true );
		}

		return $wp_hasher->HashPassword( trim( $password ) );
	}
endif;

if ( ! function_exists( 'wp_check_password' ) ) :
	/**
	 * Checks the plaintext password against the encrypted Password.
	 *
	 * Maintains compatibility between old version and the new cookie authentication
	 * protocol using PHPass library. The $hash parameter is the encrypted password
	 * and the function compares the plain text password when encrypted similarly
	 * against the already encrypted password to see if they match.
	 *
	 * For integration with other applications, this function can be overwritten to
	 * instead use the other package password checking algorithm.
	 *
	 * @since 2.5.0
	 *
	 * @global PasswordHash $wp_hasher PHPass object used for checking the password
	 *                                 against the $hash + $password.
	 * @uses PasswordHash::CheckPassword
	 *
	 * @param string     $password Plaintext user's password.
	 * @param string     $hash     Hash of the user's password to check against.
	 * @param string|int $user_id  Optional. User ID.
	 * @return bool False, if the $password does not match the hashed password.
	 */
	function wp_check_password( $password, $hash, $user_id = '' ) {
		global $wp_hasher;

		// If the hash is still md5...
		if ( strlen( $hash ) <= 32 ) {
			$check = hash_equals( $hash, md5( $password ) );
			if ( $check && $user_id ) {
				// Rehash using new hash.
				wp_set_password( $password, $user_id );
				$hash = wp_hash_password( $password );
			}

			/**
			 * Filters whether the plaintext password matches the encrypted password.
			 *
			 * @since 2.5.0
			 *
			 * @param bool       $check    Whether the passwords match.
			 * @param string     $password The plaintext password.
			 * @param string     $hash     The hashed password.
			 * @param string|int $user_id  User ID. Can be empty.
			 */
			return apply_filters( 'check_password', $check, $password, $hash, $user_id );
		}

		// If the stored hash is longer than an MD5,
		// presume the new style phpass portable hash.
		if ( empty( $wp_hasher ) ) {
			require_once ABSPATH . WPINC . '/class-phpass.php';
			// By default, use the portable hash from phpass.
			$wp_hasher = new PasswordHash( 8, true );
		}

		$check = $wp_hasher->CheckPassword( $password, $hash );

		/** This filter is documented in wp-includes/pluggable.php */
		return apply_filters( 'check_password', $check, $password, $hash, $user_id );
	}
endif;

if ( ! function_exists( 'wp_generate_password' ) ) :
	/**
	 * Generates a random password drawn from the defined set of characters.
	 *
	 * Uses wp_rand() is used to create passwords with far less predictability
	 * than similar native PHP functions like `rand()` or `mt_rand()`.
	 *
	 * @since 2.5.0
	 *
	 * @param int  $length              Optional. The length of password to generate. Default 12.
	 * @param bool $special_chars       Optional. Whether to include standard special characters.
	 *                                  Default true.
	 * @param bool $extra_special_chars Optional. Whether to include other special characters.
	 *                                  Used when generating secret keys and salts. Default false.
	 * @return string The random password.
	 */
	function wp_generate_password( $length = 12, $special_chars = true, $extra_special_chars = false ) {
		$chars = 'abcdefghijklmnopqrstuvwxyzABCDEFGHIJKLMNOPQRSTUVWXYZ0123456789';
		if ( $special_chars ) {
			$chars .= '!@#$%^&*()';
		}
		if ( $extra_special_chars ) {
			$chars .= '-_ []{}<>~`+=,.;:/?|';
		}

		$password = '';
		for ( $i = 0; $i < $length; $i++ ) {
			$password .= substr( $chars, wp_rand( 0, strlen( $chars ) - 1 ), 1 );
		}

		/**
		 * Filters the randomly-generated password.
		 *
		 * @since 3.0.0
		 * @since 5.3.0 Added the `$length`, `$special_chars`, and `$extra_special_chars` parameters.
		 *
		 * @param string $password            The generated password.
		 * @param int    $length              The length of password to generate.
		 * @param bool   $special_chars       Whether to include standard special characters.
		 * @param bool   $extra_special_chars Whether to include other special characters.
		 */
		return apply_filters( 'random_password', $password, $length, $special_chars, $extra_special_chars );
	}
endif;

if ( ! function_exists( 'wp_rand' ) ) :
	/**
	 * Generates a random non-negative number.
	 *
	 * @since 2.6.2
	 * @since 4.4.0 Uses PHP7 random_int() or the random_compat library if available.
	 * @since 6.1.0 Returns zero instead of a random number if both `$min` and `$max` are zero.
	 *
	 * @global string $rnd_value
	 *
	 * @param int $min Optional. Lower limit for the generated number.
	 *                 Accepts positive integers or zero. Defaults to 0.
	 * @param int $max Optional. Upper limit for the generated number.
	 *                 Accepts positive integers. Defaults to 4294967295.
	 * @return int A random non-negative number between min and max.
	 */
	function wp_rand( $min = null, $max = null ) {
		global $rnd_value;

		// Some misconfigured 32-bit environments (Entropy PHP, for example)
		// truncate integers larger than PHP_INT_MAX to PHP_INT_MAX rather than overflowing them to floats.
		$max_random_number = 3000000000 === 2147483647 ? (float) '4294967295' : 4294967295; // 4294967295 = 0xffffffff

		if ( null === $min ) {
			$min = 0;
		}

		if ( null === $max ) {
			$max = $max_random_number;
		}

		// We only handle ints, floats are truncated to their integer value.
		$min = (int) $min;
		$max = (int) $max;

		// Use PHP's CSPRNG, or a compatible method.
		static $use_random_int_functionality = true;
		if ( $use_random_int_functionality ) {
			try {
				// wp_rand() can accept arguments in either order, PHP cannot.
				$_max = max( $min, $max );
				$_min = min( $min, $max );
				$val  = random_int( $_min, $_max );
				if ( false !== $val ) {
					return absint( $val );
				} else {
					$use_random_int_functionality = false;
				}
			} catch ( Error $e ) {
				$use_random_int_functionality = false;
			} catch ( Exception $e ) {
				$use_random_int_functionality = false;
			}
		}

		// Reset $rnd_value after 14 uses.
		// 32 (md5) + 40 (sha1) + 40 (sha1) / 8 = 14 random numbers from $rnd_value.
		if ( strlen( $rnd_value ) < 8 ) {
			if ( defined( 'WP_SETUP_CONFIG' ) ) {
				static $seed = '';
			} else {
				$seed = get_transient( 'random_seed' );
			}
			$rnd_value  = md5( uniqid( microtime() . mt_rand(), true ) . $seed );
			$rnd_value .= sha1( $rnd_value );
			$rnd_value .= sha1( $rnd_value . $seed );
			$seed       = md5( $seed . $rnd_value );
			if ( ! defined( 'WP_SETUP_CONFIG' ) && ! defined( 'WP_INSTALLING' ) ) {
				set_transient( 'random_seed', $seed );
			}
		}

		// Take the first 8 digits for our value.
		$value = substr( $rnd_value, 0, 8 );

		// Strip the first eight, leaving the remainder for the next call to wp_rand().
		$rnd_value = substr( $rnd_value, 8 );

		$value = abs( hexdec( $value ) );

		// Reduce the value to be within the min - max range.
		$value = $min + ( $max - $min + 1 ) * $value / ( $max_random_number + 1 );

		return abs( (int) $value );
	}
endif;

if ( ! function_exists( 'wp_set_password' ) ) :
	/**
	 * Updates the user's password with a new encrypted one.
	 *
	 * For integration with other applications, this function can be overwritten to
	 * instead use the other package password checking algorithm.
	 *
	 * Please note: This function should be used sparingly and is really only meant for single-time
	 * application. Leveraging this improperly in a plugin or theme could result in an endless loop
	 * of password resets if precautions are not taken to ensure it does not execute on every page load.
	 *
	 * @since 2.5.0
	 *
	 * @global wpdb $wpdb WordPress database abstraction object.
	 *
	 * @param string $password The plaintext new user password.
	 * @param int    $user_id  User ID.
	 */
	function wp_set_password( $password, $user_id ) {
		global $wpdb;

		$hash = wp_hash_password( $password );
		$wpdb->update(
			$wpdb->users,
			array(
				'user_pass'           => $hash,
				'user_activation_key' => '',
			),
			array( 'ID' => $user_id )
		);

		clean_user_cache( $user_id );
	}
endif;

if ( ! function_exists( 'get_avatar' ) ) :
	/**
	 * Retrieves the avatar `<img>` tag for a user, email address, MD5 hash, comment, or post.
	 *
	 * @since 2.5.0
	 * @since 4.2.0 Optional `$args` parameter added.
	 *
	 * @param mixed  $id_or_email   The Gravatar to retrieve. Accepts a user_id, gravatar md5 hash,
	 *                              user email, WP_User object, WP_Post object, or WP_Comment object.
	 * @param int    $size          Optional. Height and width of the avatar image file in pixels. Default 96.
	 * @param string $default_value Optional. URL for the default image or a default type. Accepts '404'
	 *                              (return a 404 instead of a default image), 'retro' (8bit), 'monsterid'
	 *                              (monster), 'wavatar' (cartoon face), 'indenticon' (the "quilt"),
	 *                              'mystery', 'mm', or 'mysteryman' (The Oyster Man), 'blank' (transparent GIF),
	 *                              or 'gravatar_default' (the Gravatar logo). Default is the value of the
	 *                              'avatar_default' option, with a fallback of 'mystery'.
	 * @param string $alt           Optional. Alternative text to use in img tag. Default empty.
	 * @param array  $args {
	 *     Optional. Extra arguments to retrieve the avatar.
	 *
	 *     @type int          $height        Display height of the avatar in pixels. Defaults to $size.
	 *     @type int          $width         Display width of the avatar in pixels. Defaults to $size.
	 *     @type bool         $force_default Whether to always show the default image, never the Gravatar. Default false.
	 *     @type string       $rating        What rating to display avatars up to. Accepts 'G', 'PG', 'R', 'X', and are
	 *                                       judged in that order. Default is the value of the 'avatar_rating' option.
	 *     @type string       $scheme        URL scheme to use. See set_url_scheme() for accepted values.
	 *                                       Default null.
	 *     @type array|string $class         Array or string of additional classes to add to the img element.
	 *                                       Default null.
	 *     @type bool         $force_display Whether to always show the avatar - ignores the show_avatars option.
	 *                                       Default false.
	 *     @type string       $loading       Value for the `loading` attribute.
	 *                                       Default null.
	 *     @type string       $extra_attr    HTML attributes to insert in the IMG element. Is not sanitized. Default empty.
	 * }
	 * @return string|false `<img>` tag for the user's avatar. False on failure.
	 */
	function get_avatar( $id_or_email, $size = 96, $default_value = '', $alt = '', $args = null ) {
		$defaults = array(
			// get_avatar_data() args.
			'size'          => 96,
			'height'        => null,
			'width'         => null,
			'default'       => get_option( 'avatar_default', 'mystery' ),
			'force_default' => false,
			'rating'        => get_option( 'avatar_rating' ),
			'scheme'        => null,
			'alt'           => '',
			'class'         => null,
			'force_display' => false,
			'loading'       => null,
			'extra_attr'    => '',
			'decoding'      => 'async',
		);

		if ( wp_lazy_loading_enabled( 'img', 'get_avatar' ) ) {
			$defaults['loading'] = wp_get_loading_attr_default( 'get_avatar' );
		}

		if ( empty( $args ) ) {
			$args = array();
		}

		$args['size']    = (int) $size;
		$args['default'] = $default_value;
		$args['alt']     = $alt;

		$args = wp_parse_args( $args, $defaults );

		if ( empty( $args['height'] ) ) {
			$args['height'] = $args['size'];
		}
		if ( empty( $args['width'] ) ) {
			$args['width'] = $args['size'];
		}

		if ( is_object( $id_or_email ) && isset( $id_or_email->comment_ID ) ) {
			$id_or_email = get_comment( $id_or_email );
		}

		/**
		 * Allows the HTML for a user's avatar to be returned early.
		 *
		 * Returning a non-null value will effectively short-circuit get_avatar(), passing
		 * the value through the {@see 'get_avatar'} filter and returning early.
		 *
		 * @since 4.2.0
		 *
		 * @param string|null $avatar      HTML for the user's avatar. Default null.
		 * @param mixed       $id_or_email The avatar to retrieve. Accepts a user_id, Gravatar MD5 hash,
		 *                                 user email, WP_User object, WP_Post object, or WP_Comment object.
		 * @param array       $args        Arguments passed to get_avatar_url(), after processing.
		 */
		$avatar = apply_filters( 'pre_get_avatar', null, $id_or_email, $args );

		if ( ! is_null( $avatar ) ) {
			/** This filter is documented in wp-includes/pluggable.php */
			return apply_filters( 'get_avatar', $avatar, $id_or_email, $args['size'], $args['default'], $args['alt'], $args );
		}

		if ( ! $args['force_display'] && ! get_option( 'show_avatars' ) ) {
			return false;
		}

		$url2x = get_avatar_url( $id_or_email, array_merge( $args, array( 'size' => $args['size'] * 2 ) ) );

		$args = get_avatar_data( $id_or_email, $args );

		$url = $args['url'];

		if ( ! $url || is_wp_error( $url ) ) {
			return false;
		}

		$class = array( 'avatar', 'avatar-' . (int) $args['size'], 'photo' );

		if ( ! $args['found_avatar'] || $args['force_default'] ) {
			$class[] = 'avatar-default';
		}

		if ( $args['class'] ) {
			if ( is_array( $args['class'] ) ) {
				$class = array_merge( $class, $args['class'] );
			} else {
				$class[] = $args['class'];
			}
		}

		// Add `loading` and `decoding` attributes.
		$extra_attr = $args['extra_attr'];

		if ( in_array( $args['loading'], array( 'lazy', 'eager' ), true )
			&& ! preg_match( '/\bloading\s*=/', $extra_attr )
		) {
			if ( ! empty( $extra_attr ) ) {
				$extra_attr .= ' ';
			}

			$extra_attr .= "loading='{$args['loading']}'";
		}

		if ( in_array( $args['decoding'], array( 'async', 'sync', 'auto' ), true )
			&& ! preg_match( '/\bdecoding\s*=/', $extra_attr )
		) {
			if ( ! empty( $extra_attr ) ) {
				$extra_attr .= ' ';
			}

			$extra_attr .= "decoding='{$args['decoding']}'";
		}

		$avatar = sprintf(
			"<img alt='%s' src='%s' srcset='%s' class='%s' height='%d' width='%d' %s/>",
			esc_attr( $args['alt'] ),
			esc_url( $url ),
			esc_url( $url2x ) . ' 2x',
			esc_attr( implode( ' ', $class ) ),
			(int) $args['height'],
			(int) $args['width'],
			$extra_attr
		);

		/**
		 * Filters the HTML for a user's avatar.
		 *
		 * @since 2.5.0
		 * @since 4.2.0 The `$args` parameter was added.
		 *
		 * @param string $avatar        HTML for the user's avatar.
		 * @param mixed  $id_or_email   The avatar to retrieve. Accepts a user_id, Gravatar MD5 hash,
		 *                              user email, WP_User object, WP_Post object, or WP_Comment object.
		 * @param int    $size          Square avatar width and height in pixels to retrieve.
		 * @param string $default_value URL for the default image or a default type. Accepts '404', 'retro', 'monsterid',
		 *                              'wavatar', 'indenticon', 'mystery', 'mm', 'mysteryman', 'blank', or gravatar_default'.
		 * @param string $alt           Alternative text to use in the avatar image tag.
		 * @param array  $args          Arguments passed to get_avatar_data(), after processing.
		 */
		return apply_filters( 'get_avatar', $avatar, $id_or_email, $args['size'], $args['default'], $args['alt'], $args );
	}
endif;

if ( ! function_exists( 'wp_text_diff' ) ) :
	/**
	 * Displays a human readable HTML representation of the difference between two strings.
	 *
	 * The Diff is available for getting the changes between versions. The output is
	 * HTML, so the primary use is for displaying the changes. If the two strings
	 * are equivalent, then an empty string will be returned.
	 *
	 * @since 2.6.0
	 *
	 * @see wp_parse_args() Used to change defaults to user defined settings.
	 * @uses Text_Diff
	 * @uses WP_Text_Diff_Renderer_Table
	 *
	 * @param string       $left_string  "old" (left) version of string.
	 * @param string       $right_string "new" (right) version of string.
	 * @param string|array $args {
	 *     Associative array of options to pass to WP_Text_Diff_Renderer_Table().
	 *
	 *     @type string $title           Titles the diff in a manner compatible
	 *                                   with the output. Default empty.
	 *     @type string $title_left      Change the HTML to the left of the title.
	 *                                   Default empty.
	 *     @type string $title_right     Change the HTML to the right of the title.
	 *                                   Default empty.
	 *     @type bool   $show_split_view True for split view (two columns), false for
	 *                                   un-split view (single column). Default true.
	 * }
	 * @return string Empty string if strings are equivalent or HTML with differences.
	 */
	function wp_text_diff( $left_string, $right_string, $args = null ) {
		$defaults = array(
			'title'           => '',
			'title_left'      => '',
			'title_right'     => '',
			'show_split_view' => true,
		);
		$args     = wp_parse_args( $args, $defaults );

		if ( ! class_exists( 'WP_Text_Diff_Renderer_Table', false ) ) {
			require ABSPATH . WPINC . '/wp-diff.php';
		}

		$left_string  = normalize_whitespace( $left_string );
		$right_string = normalize_whitespace( $right_string );

		$left_lines  = explode( "\n", $left_string );
		$right_lines = explode( "\n", $right_string );
		$text_diff   = new Text_Diff( $left_lines, $right_lines );
		$renderer    = new WP_Text_Diff_Renderer_Table( $args );
		$diff        = $renderer->render( $text_diff );

		if ( ! $diff ) {
			return '';
		}

		$is_split_view       = ! empty( $args['show_split_view'] );
		$is_split_view_class = $is_split_view ? ' is-split-view' : '';

		$r = "<table class='diff$is_split_view_class'>\n";

		if ( $args['title'] ) {
			$r .= "<caption class='diff-title'>$args[title]</caption>\n";
		}

		if ( $args['title_left'] || $args['title_right'] ) {
			$r .= '<thead>';
		}

		if ( $args['title_left'] || $args['title_right'] ) {
			$th_or_td_left  = empty( $args['title_left'] ) ? 'td' : 'th';
			$th_or_td_right = empty( $args['title_right'] ) ? 'td' : 'th';

			$r .= "<tr class='diff-sub-title'>\n";
			$r .= "\t<$th_or_td_left>$args[title_left]</$th_or_td_left>\n";
			if ( $is_split_view ) {
				$r .= "\t<$th_or_td_right>$args[title_right]</$th_or_td_right>\n";
			}
			$r .= "</tr>\n";
		}

		if ( $args['title_left'] || $args['title_right'] ) {
			$r .= "</thead>\n";
		}

		$r .= "<tbody>\n$diff\n</tbody>\n";
		$r .= '</table>';

		return $r;
	}
endif;<|MERGE_RESOLUTION|>--- conflicted
+++ resolved
@@ -1533,23 +1533,13 @@
 	 * path. A plugin can therefore set or remove allowed host(s) to or from the
 	 * list.
 	 *
-<<<<<<< HEAD
-	 * If the host is not allowed, then the redirect is to the $default_value supplied
+	 * If the host is not allowed, then the redirect is to $default_value supplied.
 	 *
 	 * @since 2.8.1
 	 *
-	 * @param string $location       The redirect to validate
-	 * @param string $default_value  The value to return if $location is not allowed
-	 * @return string redirect-sanitized URL
-=======
-	 * If the host is not allowed, then the redirect is to $default supplied.
-	 *
-	 * @since 2.8.1
-	 *
-	 * @param string $location The redirect to validate.
-	 * @param string $default  The value to return if $location is not allowed.
-	 * @return string redirect-sanitized URL.
->>>>>>> 905bc965
+	 * @param string $location      The redirect to validate.
+	 * @param string $default_value The value to return if $location is not allowed.
+	 * @return string Redirect-sanitized URL.
 	 */
 	function wp_validate_redirect( $location, $default_value = '' ) {
 		$location = wp_sanitize_redirect( trim( $location, " \t\n\r\0\x08\x0B" ) );
