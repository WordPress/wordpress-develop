<?php
/**
 * These functions can be replaced via plugins. If plugins do not redefine these
 * functions, then these will be used instead.
 *
 * @package WordPress
 */

if ( ! function_exists( 'wp_set_current_user' ) ) :
	/**
	 * Changes the current user by ID or name.
	 *
	 * Set $id to null and specify a name if you do not know a user's ID.
	 *
	 * Some WordPress functionality is based on the current user and not based on
	 * the signed in user. Therefore, it opens the ability to edit and perform
	 * actions on users who aren't signed in.
	 *
	 * @since 2.0.3
	 *
	 * @global WP_User $current_user The current user object which holds the user data.
	 *
	 * @param int|null $id   User ID.
	 * @param string   $name User's username.
	 * @return WP_User Current user User object.
	 */
	function wp_set_current_user( $id, $name = '' ) {
		global $current_user;

		// If `$id` matches the current user, there is nothing to do.
		if ( isset( $current_user )
		&& ( $current_user instanceof WP_User )
		&& ( $id == $current_user->ID )
		&& ( null !== $id )
		) {
			return $current_user;
		}

		$current_user = new WP_User( $id, $name );

		setup_userdata( $current_user->ID );

		/**
		 * Fires after the current user is set.
		 *
		 * @since 2.0.1
		 */
		do_action( 'set_current_user' );

		return $current_user;
	}
endif;

if ( ! function_exists( 'wp_get_current_user' ) ) :
	/**
	 * Retrieves the current user object.
	 *
	 * Will set the current user, if the current user is not set. The current user
	 * will be set to the logged-in person. If no user is logged-in, then it will
	 * set the current user to 0, which is invalid and won't have any permissions.
	 *
	 * @since 2.0.3
	 *
	 * @see _wp_get_current_user()
	 * @global WP_User $current_user Checks if the current user is set.
	 *
	 * @return WP_User Current WP_User instance.
	 */
	function wp_get_current_user() {
		return _wp_get_current_user();
	}
endif;

if ( ! function_exists( 'get_userdata' ) ) :
	/**
	 * Retrieves user info by user ID.
	 *
	 * @since 0.71
	 *
	 * @param int $user_id User ID
	 * @return WP_User|false WP_User object on success, false on failure.
	 */
	function get_userdata( $user_id ) {
		return get_user_by( 'id', $user_id );
	}
endif;

if ( ! function_exists( 'get_user_by' ) ) :
	/**
	 * Retrieves user info by a given field.
	 *
	 * @since 2.8.0
	 * @since 4.4.0 Added 'ID' as an alias of 'id' for the `$field` parameter.
	 *
	 * @global WP_User $current_user The current user object which holds the user data.
	 *
	 * @param string     $field The field to retrieve the user with. id | ID | slug | email | login.
	 * @param int|string $value A value for $field. A user ID, slug, email address, or login name.
	 * @return WP_User|false WP_User object on success, false on failure.
	 */
	function get_user_by( $field, $value ) {
		$userdata = WP_User::get_data_by( $field, $value );

		if ( ! $userdata ) {
			return false;
		}

		$user = new WP_User();
		$user->init( $userdata );

		return $user;
	}
endif;

if ( ! function_exists( 'cache_users' ) ) :
	/**
	 * Retrieves info for user lists to prevent multiple queries by get_userdata().
	 *
	 * @since 3.0.0
	 *
	 * @global wpdb $wpdb WordPress database abstraction object.
	 *
	 * @param int[] $user_ids User ID numbers list
	 */
	function cache_users( $user_ids ) {
		global $wpdb;

		update_meta_cache( 'user', $user_ids );

		$clean = _get_non_cached_ids( $user_ids, 'users' );

		if ( empty( $clean ) ) {
			return;
		}

		$list = implode( ',', $clean );

		$users = $wpdb->get_results( "SELECT * FROM $wpdb->users WHERE ID IN ($list)" );

		foreach ( $users as $user ) {
			update_user_caches( $user );
		}
	}
endif;

if ( ! function_exists( 'wp_mail' ) ) :
	/**
	 * Sends an email, similar to PHP's mail function.
	 *
	 * A true return value does not automatically mean that the user received the
	 * email successfully. It just only means that the method used was able to
	 * process the request without any errors.
	 *
	 * The default content type is `text/plain` which does not allow using HTML.
	 * However, you can set the content type of the email by using the
	 * {@see 'wp_mail_content_type'} filter.
	 *
	 * The default charset is based on the charset used on the blog. The charset can
	 * be set using the {@see 'wp_mail_charset'} filter.
	 *
	 * @since 1.2.1
	 * @since 5.5.0 is_email() is used for email validation,
	 *              instead of PHPMailer's default validator.
	 *
	 * @global PHPMailer\PHPMailer\PHPMailer $phpmailer
	 *
	 * @param string|string[] $to          Array or comma-separated list of email addresses to send message.
	 * @param string          $subject     Email subject.
	 * @param string          $message     Message contents.
	 * @param string|string[] $headers     Optional. Additional headers.
	 * @param string|string[] $attachments Optional. Paths to files to attach.
	 * @return bool Whether the email was sent successfully.
	 */
	function wp_mail( $to, $subject, $message, $headers = '', $attachments = array() ) {
		// Compact the input, apply the filters, and extract them back out.

		/**
		 * Filters the wp_mail() arguments.
		 *
		 * @since 2.2.0
		 *
		 * @param array $args {
		 *     Array of the `wp_mail()` arguments.
		 *
		 *     @type string|string[] $to          Array or comma-separated list of email addresses to send message.
		 *     @type string          $subject     Email subject.
		 *     @type string          $message     Message contents.
		 *     @type string|string[] $headers     Additional headers.
		 *     @type string|string[] $attachments Paths to files to attach.
		 * }
		 */
		$atts = apply_filters( 'wp_mail', compact( 'to', 'subject', 'message', 'headers', 'attachments' ) );

		/**
		 * Filters whether to preempt sending an email.
		 *
		 * Returning a non-null value will short-circuit {@see wp_mail()}, returning
		 * that value instead. A boolean return value should be used to indicate whether
		 * the email was successfully sent.
		 *
		 * @since 5.7.0
		 *
		 * @param null|bool $return Short-circuit return value.
		 * @param array     $atts {
		 *     Array of the `wp_mail()` arguments.
		 *
		 *     @type string|string[] $to          Array or comma-separated list of email addresses to send message.
		 *     @type string          $subject     Email subject.
		 *     @type string          $message     Message contents.
		 *     @type string|string[] $headers     Additional headers.
		 *     @type string|string[] $attachments Paths to files to attach.
		 * }
		 */
		$pre_wp_mail = apply_filters( 'pre_wp_mail', null, $atts );

		if ( null !== $pre_wp_mail ) {
			return $pre_wp_mail;
		}

		if ( isset( $atts['to'] ) ) {
			$to = $atts['to'];
		}

		if ( ! is_array( $to ) ) {
			$to = explode( ',', $to );
		}

		if ( isset( $atts['subject'] ) ) {
			$subject = $atts['subject'];
		}

		if ( isset( $atts['message'] ) ) {
			$message = $atts['message'];
		}

		if ( isset( $atts['headers'] ) ) {
			$headers = $atts['headers'];
		}

		if ( isset( $atts['attachments'] ) ) {
			$attachments = $atts['attachments'];
		}

		if ( ! is_array( $attachments ) ) {
			$attachments = explode( "\n", str_replace( "\r\n", "\n", $attachments ) );
		}
		global $phpmailer;

		// (Re)create it, if it's gone missing.
		if ( ! ( $phpmailer instanceof PHPMailer\PHPMailer\PHPMailer ) ) {
			require_once ABSPATH . WPINC . '/PHPMailer/PHPMailer.php';
			require_once ABSPATH . WPINC . '/PHPMailer/SMTP.php';
			require_once ABSPATH . WPINC . '/PHPMailer/Exception.php';
			$phpmailer = new PHPMailer\PHPMailer\PHPMailer( true );

			$phpmailer::$validator = static function ( $email ) {
				return (bool) is_email( $email );
			};
		}

		// Headers.
		$cc       = array();
		$bcc      = array();
		$reply_to = array();

		if ( empty( $headers ) ) {
			$headers = array();
		} else {
			if ( ! is_array( $headers ) ) {
				// Explode the headers out, so this function can take
				// both string headers and an array of headers.
				$tempheaders = explode( "\n", str_replace( "\r\n", "\n", $headers ) );
			} else {
				$tempheaders = $headers;
			}
			$headers = array();

			// If it's actually got contents.
			if ( ! empty( $tempheaders ) ) {
				// Iterate through the raw headers.
				foreach ( (array) $tempheaders as $header ) {
					if ( ! str_contains( $header, ':' ) ) {
						if ( false !== stripos( $header, 'boundary=' ) ) {
							$parts    = preg_split( '/boundary=/i', trim( $header ) );
							$boundary = trim( str_replace( array( "'", '"' ), '', $parts[1] ) );
						}
						continue;
					}
					// Explode them out.
					list( $name, $content ) = explode( ':', trim( $header ), 2 );

					// Cleanup crew.
					$name    = trim( $name );
					$content = trim( $content );

					switch ( strtolower( $name ) ) {
						// Mainly for legacy -- process a "From:" header if it's there.
						case 'from':
							$bracket_pos = strpos( $content, '<' );
							if ( false !== $bracket_pos ) {
								// Text before the bracketed email is the "From" name.
								if ( $bracket_pos > 0 ) {
									$from_name = substr( $content, 0, $bracket_pos );
									$from_name = str_replace( '"', '', $from_name );
									$from_name = trim( $from_name );
								}

								$from_email = substr( $content, $bracket_pos + 1 );
								$from_email = str_replace( '>', '', $from_email );
								$from_email = trim( $from_email );

								// Avoid setting an empty $from_email.
							} elseif ( '' !== trim( $content ) ) {
								$from_email = trim( $content );
							}
							break;
						case 'content-type':
							if ( str_contains( $content, ';' ) ) {
								list( $type, $charset_content ) = explode( ';', $content );
								$content_type                   = trim( $type );
								if ( false !== stripos( $charset_content, 'charset=' ) ) {
									$charset = trim( str_replace( array( 'charset=', '"' ), '', $charset_content ) );
								} elseif ( false !== stripos( $charset_content, 'boundary=' ) ) {
									$boundary = trim( str_replace( array( 'BOUNDARY=', 'boundary=', '"' ), '', $charset_content ) );
									$charset  = '';
								}

								// Avoid setting an empty $content_type.
							} elseif ( '' !== trim( $content ) ) {
								$content_type = trim( $content );
							}
							break;
						case 'cc':
							$cc = array_merge( (array) $cc, explode( ',', $content ) );
							break;
						case 'bcc':
							$bcc = array_merge( (array) $bcc, explode( ',', $content ) );
							break;
						case 'reply-to':
							$reply_to = array_merge( (array) $reply_to, explode( ',', $content ) );
							break;
						default:
							// Add it to our grand headers array.
							$headers[ trim( $name ) ] = trim( $content );
							break;
					}
				}
			}
		}

		// Empty out the values that may be set.
		$phpmailer->clearAllRecipients();
		$phpmailer->clearAttachments();
		$phpmailer->clearCustomHeaders();
		$phpmailer->clearReplyTos();
		$phpmailer->Body    = '';
		$phpmailer->AltBody = '';

		// Set "From" name and email.

		// If we don't have a name from the input headers.
		if ( ! isset( $from_name ) ) {
			$from_name = 'WordPress';
		}

		/*
		 * If we don't have an email from the input headers, default to wordpress@$sitename
		 * Some hosts will block outgoing mail from this address if it doesn't exist,
		 * but there's no easy alternative. Defaulting to admin_email might appear to be
		 * another option, but some hosts may refuse to relay mail from an unknown domain.
		 * See https://core.trac.wordpress.org/ticket/5007.
		 */
		if ( ! isset( $from_email ) ) {
			// Get the site domain and get rid of www.
			$sitename   = wp_parse_url( network_home_url(), PHP_URL_HOST );
			$from_email = 'wordpress@';

			if ( null !== $sitename ) {
				if ( 'www.' === substr( $sitename, 0, 4 ) ) {
					$sitename = substr( $sitename, 4 );
				}

				$from_email .= $sitename;
			}
		}

		/**
		 * Filters the email address to send from.
		 *
		 * @since 2.2.0
		 *
		 * @param string $from_email Email address to send from.
		 */
		$from_email = apply_filters( 'wp_mail_from', $from_email );

		/**
		 * Filters the name to associate with the "from" email address.
		 *
		 * @since 2.3.0
		 *
		 * @param string $from_name Name associated with the "from" email address.
		 */
		$from_name = apply_filters( 'wp_mail_from_name', $from_name );

		try {
			$phpmailer->setFrom( $from_email, $from_name, false );
		} catch ( PHPMailer\PHPMailer\Exception $e ) {
			$mail_error_data                             = compact( 'to', 'subject', 'message', 'headers', 'attachments' );
			$mail_error_data['phpmailer_exception_code'] = $e->getCode();

			/** This filter is documented in wp-includes/pluggable.php */
			do_action( 'wp_mail_failed', new WP_Error( 'wp_mail_failed', $e->getMessage(), $mail_error_data ) );

			return false;
		}

		// Set mail's subject and body.
		$phpmailer->Subject = $subject;
		$phpmailer->Body    = $message;

		// Set destination addresses, using appropriate methods for handling addresses.
		$address_headers = compact( 'to', 'cc', 'bcc', 'reply_to' );

		foreach ( $address_headers as $address_header => $addresses ) {
			if ( empty( $addresses ) ) {
				continue;
			}

			foreach ( (array) $addresses as $address ) {
				try {
					// Break $recipient into name and address parts if in the format "Foo <bar@baz.com>".
					$recipient_name = '';

					if ( preg_match( '/(.*)<(.+)>/', $address, $matches ) ) {
						if ( count( $matches ) === 3 ) {
							$recipient_name = $matches[1];
							$address        = $matches[2];
						}
					}

					switch ( $address_header ) {
						case 'to':
							$phpmailer->addAddress( $address, $recipient_name );
							break;
						case 'cc':
							$phpmailer->addCc( $address, $recipient_name );
							break;
						case 'bcc':
							$phpmailer->addBcc( $address, $recipient_name );
							break;
						case 'reply_to':
							$phpmailer->addReplyTo( $address, $recipient_name );
							break;
					}
				} catch ( PHPMailer\PHPMailer\Exception $e ) {
					continue;
				}
			}
		}

		// Set to use PHP's mail().
		$phpmailer->isMail();

		// Set Content-Type and charset.

		// If we don't have a Content-Type from the input headers.
		if ( ! isset( $content_type ) ) {
			$content_type = 'text/plain';
		}

		/**
		 * Filters the wp_mail() content type.
		 *
		 * @since 2.3.0
		 *
		 * @param string $content_type Default wp_mail() content type.
		 */
		$content_type = apply_filters( 'wp_mail_content_type', $content_type );

		$phpmailer->ContentType = $content_type;

		// Set whether it's plaintext, depending on $content_type.
		if ( 'text/html' === $content_type ) {
			$phpmailer->isHTML( true );
		}

		// If we don't have a charset from the input headers.
		if ( ! isset( $charset ) ) {
			$charset = get_bloginfo( 'charset' );
		}

		/**
		 * Filters the default wp_mail() charset.
		 *
		 * @since 2.3.0
		 *
		 * @param string $charset Default email charset.
		 */
		$phpmailer->CharSet = apply_filters( 'wp_mail_charset', $charset );

		// Set custom headers.
		if ( ! empty( $headers ) ) {
			foreach ( (array) $headers as $name => $content ) {
				// Only add custom headers not added automatically by PHPMailer.
				if ( ! in_array( $name, array( 'MIME-Version', 'X-Mailer' ), true ) ) {
					try {
						$phpmailer->addCustomHeader( sprintf( '%1$s: %2$s', $name, $content ) );
					} catch ( PHPMailer\PHPMailer\Exception $e ) {
						continue;
					}
				}
			}

			if ( false !== stripos( $content_type, 'multipart' ) && ! empty( $boundary ) ) {
				$phpmailer->addCustomHeader( sprintf( 'Content-Type: %s; boundary="%s"', $content_type, $boundary ) );
			}
		}

		if ( ! empty( $attachments ) ) {
			foreach ( $attachments as $filename => $attachment ) {
				$filename = is_string( $filename ) ? $filename : '';

				try {
					$phpmailer->addAttachment( $attachment, $filename );
				} catch ( PHPMailer\PHPMailer\Exception $e ) {
					continue;
				}
			}
		}

		/**
		 * Fires after PHPMailer is initialized.
		 *
		 * @since 2.2.0
		 *
		 * @param PHPMailer $phpmailer The PHPMailer instance (passed by reference).
		 */
		do_action_ref_array( 'phpmailer_init', array( &$phpmailer ) );

		$mail_data = compact( 'to', 'subject', 'message', 'headers', 'attachments' );

		// Send!
		try {
			$send = $phpmailer->send();

			/**
			 * Fires after PHPMailer has successfully sent an email.
			 *
			 * The firing of this action does not necessarily mean that the recipient(s) received the
			 * email successfully. It only means that the `send` method above was able to
			 * process the request without any errors.
			 *
			 * @since 5.9.0
			 *
			 * @param array $mail_data {
			 *     An array containing the email recipient(s), subject, message, headers, and attachments.
			 *
			 *     @type string[] $to          Email addresses to send message.
			 *     @type string   $subject     Email subject.
			 *     @type string   $message     Message contents.
			 *     @type string[] $headers     Additional headers.
			 *     @type string[] $attachments Paths to files to attach.
			 * }
			 */
			do_action( 'wp_mail_succeeded', $mail_data );

			return $send;
		} catch ( PHPMailer\PHPMailer\Exception $e ) {
			$mail_data['phpmailer_exception_code'] = $e->getCode();

			/**
			 * Fires after a PHPMailer\PHPMailer\Exception is caught.
			 *
			 * @since 4.4.0
			 *
			 * @param WP_Error $error A WP_Error object with the PHPMailer\PHPMailer\Exception message, and an array
			 *                        containing the mail recipient, subject, message, headers, and attachments.
			 */
			do_action( 'wp_mail_failed', new WP_Error( 'wp_mail_failed', $e->getMessage(), $mail_data ) );

			return false;
		}
	}
endif;

if ( ! function_exists( 'wp_authenticate' ) ) :
	/**
	 * Authenticates a user, confirming the login credentials are valid.
	 *
	 * @since 2.5.0
	 * @since 4.5.0 `$username` now accepts an email address.
	 *
	 * @param string $username User's username or email address.
	 * @param string $password User's password.
	 * @return WP_User|WP_Error WP_User object if the credentials are valid,
	 *                          otherwise WP_Error.
	 */
	function wp_authenticate( $username, $password ) {
		$username = sanitize_user( $username );
		$password = trim( $password );

		/**
		 * Filters whether a set of user login credentials are valid.
		 *
		 * A WP_User object is returned if the credentials authenticate a user.
		 * WP_Error or null otherwise.
		 *
		 * @since 2.8.0
		 * @since 4.5.0 `$username` now accepts an email address.
		 *
		 * @param null|WP_User|WP_Error $user     WP_User if the user is authenticated.
		 *                                        WP_Error or null otherwise.
		 * @param string                $username Username or email address.
		 * @param string                $password User password.
		 */
		$user = apply_filters( 'authenticate', null, $username, $password );

		if ( null == $user ) {
			// TODO: What should the error message be? (Or would these even happen?)
			// Only needed if all authentication handlers fail to return anything.
			$user = new WP_Error( 'authentication_failed', __( '<strong>Error:</strong> Invalid username, email address or incorrect password.' ) );
		}

		$ignore_codes = array( 'empty_username', 'empty_password' );

		if ( is_wp_error( $user ) && ! in_array( $user->get_error_code(), $ignore_codes, true ) ) {
			$error = $user;

			/**
			 * Fires after a user login has failed.
			 *
			 * @since 2.5.0
			 * @since 4.5.0 The value of `$username` can now be an email address.
			 * @since 5.4.0 The `$error` parameter was added.
			 *
			 * @param string   $username Username or email address.
			 * @param WP_Error $error    A WP_Error object with the authentication failure details.
			 */
			do_action( 'wp_login_failed', $username, $error );
		}

		return $user;
	}
endif;

if ( ! function_exists( 'wp_logout' ) ) :
	/**
	 * Logs the current user out.
	 *
	 * @since 2.5.0
	 */
	function wp_logout() {
		$user_id = get_current_user_id();

		wp_destroy_current_session();
		wp_clear_auth_cookie();
		wp_set_current_user( 0 );

		/**
		 * Fires after a user is logged out.
		 *
		 * @since 1.5.0
		 * @since 5.5.0 Added the `$user_id` parameter.
		 *
		 * @param int $user_id ID of the user that was logged out.
		 */
		do_action( 'wp_logout', $user_id );
	}
endif;

if ( ! function_exists( 'wp_validate_auth_cookie' ) ) :
	/**
	 * Validates authentication cookie.
	 *
	 * The checks include making sure that the authentication cookie is set and
	 * pulling in the contents (if $cookie is not used).
	 *
	 * Makes sure the cookie is not expired. Verifies the hash in cookie is what is
	 * should be and compares the two.
	 *
	 * @since 2.5.0
	 *
	 * @global int $login_grace_period
	 *
	 * @param string $cookie Optional. If used, will validate contents instead of cookie's.
	 * @param string $scheme Optional. The cookie scheme to use: 'auth', 'secure_auth', or 'logged_in'.
	 * @return int|false User ID if valid cookie, false if invalid.
	 */
	function wp_validate_auth_cookie( $cookie = '', $scheme = '' ) {
		$cookie_elements = wp_parse_auth_cookie( $cookie, $scheme );
		if ( ! $cookie_elements ) {
			/**
			 * Fires if an authentication cookie is malformed.
			 *
			 * @since 2.7.0
			 *
			 * @param string $cookie Malformed auth cookie.
			 * @param string $scheme Authentication scheme. Values include 'auth', 'secure_auth',
			 *                       or 'logged_in'.
			 */
			do_action( 'auth_cookie_malformed', $cookie, $scheme );
			return false;
		}

		$scheme     = $cookie_elements['scheme'];
		$username   = $cookie_elements['username'];
		$hmac       = $cookie_elements['hmac'];
		$token      = $cookie_elements['token'];
		$expired    = $cookie_elements['expiration'];
		$expiration = $cookie_elements['expiration'];

		// Allow a grace period for POST and Ajax requests.
		if ( wp_doing_ajax() || 'POST' === $_SERVER['REQUEST_METHOD'] ) {
			$expired += HOUR_IN_SECONDS;
		}

		// Quick check to see if an honest cookie has expired.
		if ( $expired < time() ) {
			/**
			 * Fires once an authentication cookie has expired.
			 *
			 * @since 2.7.0
			 *
			 * @param string[] $cookie_elements {
			 *     Authentication cookie components. None of the components should be assumed
			 *     to be valid as they come directly from a client-provided cookie value.
			 *
			 *     @type string $username   User's username.
			 *     @type string $expiration The time the cookie expires as a UNIX timestamp.
			 *     @type string $token      User's session token used.
			 *     @type string $hmac       The security hash for the cookie.
			 *     @type string $scheme     The cookie scheme to use.
			 * }
			 */
			do_action( 'auth_cookie_expired', $cookie_elements );
			return false;
		}

		$user = get_user_by( 'login', $username );
		if ( ! $user ) {
			/**
			 * Fires if a bad username is entered in the user authentication process.
			 *
			 * @since 2.7.0
			 *
			 * @param string[] $cookie_elements {
			 *     Authentication cookie components. None of the components should be assumed
			 *     to be valid as they come directly from a client-provided cookie value.
			 *
			 *     @type string $username   User's username.
			 *     @type string $expiration The time the cookie expires as a UNIX timestamp.
			 *     @type string $token      User's session token used.
			 *     @type string $hmac       The security hash for the cookie.
			 *     @type string $scheme     The cookie scheme to use.
			 * }
			 */
			do_action( 'auth_cookie_bad_username', $cookie_elements );
			return false;
		}

		$pass_frag = substr( $user->user_pass, 8, 4 );

		$key = wp_hash( $username . '|' . $pass_frag . '|' . $expiration . '|' . $token, $scheme );

		// If ext/hash is not present, compat.php's hash_hmac() does not support sha256.
		$algo = function_exists( 'hash' ) ? 'sha256' : 'sha1';
		$hash = hash_hmac( $algo, $username . '|' . $expiration . '|' . $token, $key );

		if ( ! hash_equals( $hash, $hmac ) ) {
			/**
			 * Fires if a bad authentication cookie hash is encountered.
			 *
			 * @since 2.7.0
			 *
			 * @param string[] $cookie_elements {
			 *     Authentication cookie components. None of the components should be assumed
			 *     to be valid as they come directly from a client-provided cookie value.
			 *
			 *     @type string $username   User's username.
			 *     @type string $expiration The time the cookie expires as a UNIX timestamp.
			 *     @type string $token      User's session token used.
			 *     @type string $hmac       The security hash for the cookie.
			 *     @type string $scheme     The cookie scheme to use.
			 * }
			 */
			do_action( 'auth_cookie_bad_hash', $cookie_elements );
			return false;
		}

		$manager = WP_Session_Tokens::get_instance( $user->ID );
		if ( ! $manager->verify( $token ) ) {
			/**
			 * Fires if a bad session token is encountered.
			 *
			 * @since 4.0.0
			 *
			 * @param string[] $cookie_elements {
			 *     Authentication cookie components. None of the components should be assumed
			 *     to be valid as they come directly from a client-provided cookie value.
			 *
			 *     @type string $username   User's username.
			 *     @type string $expiration The time the cookie expires as a UNIX timestamp.
			 *     @type string $token      User's session token used.
			 *     @type string $hmac       The security hash for the cookie.
			 *     @type string $scheme     The cookie scheme to use.
			 * }
			 */
			do_action( 'auth_cookie_bad_session_token', $cookie_elements );
			return false;
		}

		// Ajax/POST grace period set above.
		if ( $expiration < time() ) {
			$GLOBALS['login_grace_period'] = 1;
		}

		/**
		 * Fires once an authentication cookie has been validated.
		 *
		 * @since 2.7.0
		 *
		 * @param string[] $cookie_elements {
		 *     Authentication cookie components.
		 *
		 *     @type string $username   User's username.
		 *     @type string $expiration The time the cookie expires as a UNIX timestamp.
		 *     @type string $token      User's session token used.
		 *     @type string $hmac       The security hash for the cookie.
		 *     @type string $scheme     The cookie scheme to use.
		 * }
		 * @param WP_User  $user            User object.
		 */
		do_action( 'auth_cookie_valid', $cookie_elements, $user );

		return $user->ID;
	}
endif;

if ( ! function_exists( 'wp_generate_auth_cookie' ) ) :
	/**
	 * Generates authentication cookie contents.
	 *
	 * @since 2.5.0
	 * @since 4.0.0 The `$token` parameter was added.
	 *
	 * @param int    $user_id    User ID.
	 * @param int    $expiration The time the cookie expires as a UNIX timestamp.
	 * @param string $scheme     Optional. The cookie scheme to use: 'auth', 'secure_auth', or 'logged_in'.
	 *                           Default 'auth'.
	 * @param string $token      User's session token to use for this cookie.
	 * @return string Authentication cookie contents. Empty string if user does not exist.
	 */
	function wp_generate_auth_cookie( $user_id, $expiration, $scheme = 'auth', $token = '' ) {
		$user = get_userdata( $user_id );
		if ( ! $user ) {
			return '';
		}

		if ( ! $token ) {
			$manager = WP_Session_Tokens::get_instance( $user_id );
			$token   = $manager->create( $expiration );
		}

		$pass_frag = substr( $user->user_pass, 8, 4 );

		$key = wp_hash( $user->user_login . '|' . $pass_frag . '|' . $expiration . '|' . $token, $scheme );

		// If ext/hash is not present, compat.php's hash_hmac() does not support sha256.
		$algo = function_exists( 'hash' ) ? 'sha256' : 'sha1';
		$hash = hash_hmac( $algo, $user->user_login . '|' . $expiration . '|' . $token, $key );

		$cookie = $user->user_login . '|' . $expiration . '|' . $token . '|' . $hash;

		/**
		 * Filters the authentication cookie.
		 *
		 * @since 2.5.0
		 * @since 4.0.0 The `$token` parameter was added.
		 *
		 * @param string $cookie     Authentication cookie.
		 * @param int    $user_id    User ID.
		 * @param int    $expiration The time the cookie expires as a UNIX timestamp.
		 * @param string $scheme     Cookie scheme used. Accepts 'auth', 'secure_auth', or 'logged_in'.
		 * @param string $token      User's session token used.
		 */
		return apply_filters( 'auth_cookie', $cookie, $user_id, $expiration, $scheme, $token );
	}
endif;

if ( ! function_exists( 'wp_parse_auth_cookie' ) ) :
	/**
	 * Parses a cookie into its components.
	 *
	 * @since 2.7.0
	 * @since 4.0.0 The `$token` element was added to the return value.
	 *
	 * @param string $cookie Authentication cookie.
	 * @param string $scheme Optional. The cookie scheme to use: 'auth', 'secure_auth', or 'logged_in'.
	 * @return string[]|false {
	 *     Authentication cookie components. None of the components should be assumed
	 *     to be valid as they come directly from a client-provided cookie value. If
	 *     the cookie value is malformed, false is returned.
	 *
	 *     @type string $username   User's username.
	 *     @type string $expiration The time the cookie expires as a UNIX timestamp.
	 *     @type string $token      User's session token used.
	 *     @type string $hmac       The security hash for the cookie.
	 *     @type string $scheme     The cookie scheme to use.
	 * }
	 */
	function wp_parse_auth_cookie( $cookie = '', $scheme = '' ) {
		if ( empty( $cookie ) ) {
			switch ( $scheme ) {
				case 'auth':
					$cookie_name = AUTH_COOKIE;
					break;
				case 'secure_auth':
					$cookie_name = SECURE_AUTH_COOKIE;
					break;
				case 'logged_in':
					$cookie_name = LOGGED_IN_COOKIE;
					break;
				default:
					if ( is_ssl() ) {
						$cookie_name = SECURE_AUTH_COOKIE;
						$scheme      = 'secure_auth';
					} else {
						$cookie_name = AUTH_COOKIE;
						$scheme      = 'auth';
					}
			}

			if ( empty( $_COOKIE[ $cookie_name ] ) ) {
				return false;
			}
			$cookie = $_COOKIE[ $cookie_name ];
		}

		$cookie_elements = explode( '|', $cookie );
		if ( count( $cookie_elements ) !== 4 ) {
			return false;
		}

		list( $username, $expiration, $token, $hmac ) = $cookie_elements;

		return compact( 'username', 'expiration', 'token', 'hmac', 'scheme' );
	}
endif;

if ( ! function_exists( 'wp_set_auth_cookie' ) ) :
	/**
	 * Sets the authentication cookies based on user ID.
	 *
	 * The $remember parameter increases the time that the cookie will be kept. The
	 * default the cookie is kept without remembering is two days. When $remember is
	 * set, the cookies will be kept for 14 days or two weeks.
	 *
	 * @since 2.5.0
	 * @since 4.3.0 Added the `$token` parameter.
	 *
	 * @param int         $user_id  User ID.
	 * @param bool        $remember Whether to remember the user.
	 * @param bool|string $secure   Whether the auth cookie should only be sent over HTTPS. Default is an empty
	 *                              string which means the value of `is_ssl()` will be used.
	 * @param string      $token    Optional. User's session token to use for this cookie.
	 */
	function wp_set_auth_cookie( $user_id, $remember = false, $secure = '', $token = '' ) {
		if ( $remember ) {
			/**
			 * Filters the duration of the authentication cookie expiration period.
			 *
			 * @since 2.8.0
			 *
			 * @param int  $length   Duration of the expiration period in seconds.
			 * @param int  $user_id  User ID.
			 * @param bool $remember Whether to remember the user login. Default false.
			 */
			$expiration = time() + apply_filters( 'auth_cookie_expiration', 14 * DAY_IN_SECONDS, $user_id, $remember );

			/*
			 * Ensure the browser will continue to send the cookie after the expiration time is reached.
			 * Needed for the login grace period in wp_validate_auth_cookie().
			 */
			$expire = $expiration + ( 12 * HOUR_IN_SECONDS );
		} else {
			/** This filter is documented in wp-includes/pluggable.php */
			$expiration = time() + apply_filters( 'auth_cookie_expiration', 2 * DAY_IN_SECONDS, $user_id, $remember );
			$expire     = 0;
		}

		if ( '' === $secure ) {
			$secure = is_ssl();
		}

		// Front-end cookie is secure when the auth cookie is secure and the site's home URL uses HTTPS.
		$secure_logged_in_cookie = $secure && 'https' === parse_url( get_option( 'home' ), PHP_URL_SCHEME );

		/**
		 * Filters whether the auth cookie should only be sent over HTTPS.
		 *
		 * @since 3.1.0
		 *
		 * @param bool $secure  Whether the cookie should only be sent over HTTPS.
		 * @param int  $user_id User ID.
		 */
		$secure = apply_filters( 'secure_auth_cookie', $secure, $user_id );

		/**
		 * Filters whether the logged in cookie should only be sent over HTTPS.
		 *
		 * @since 3.1.0
		 *
		 * @param bool $secure_logged_in_cookie Whether the logged in cookie should only be sent over HTTPS.
		 * @param int  $user_id                 User ID.
		 * @param bool $secure                  Whether the auth cookie should only be sent over HTTPS.
		 */
		$secure_logged_in_cookie = apply_filters( 'secure_logged_in_cookie', $secure_logged_in_cookie, $user_id, $secure );

		if ( $secure ) {
			$auth_cookie_name = SECURE_AUTH_COOKIE;
			$scheme           = 'secure_auth';
		} else {
			$auth_cookie_name = AUTH_COOKIE;
			$scheme           = 'auth';
		}

		if ( '' === $token ) {
			$manager = WP_Session_Tokens::get_instance( $user_id );
			$token   = $manager->create( $expiration );
		}

		$auth_cookie      = wp_generate_auth_cookie( $user_id, $expiration, $scheme, $token );
		$logged_in_cookie = wp_generate_auth_cookie( $user_id, $expiration, 'logged_in', $token );

		/**
		 * Fires immediately before the authentication cookie is set.
		 *
		 * @since 2.5.0
		 * @since 4.9.0 The `$token` parameter was added.
		 *
		 * @param string $auth_cookie Authentication cookie value.
		 * @param int    $expire      The time the login grace period expires as a UNIX timestamp.
		 *                            Default is 12 hours past the cookie's expiration time.
		 * @param int    $expiration  The time when the authentication cookie expires as a UNIX timestamp.
		 *                            Default is 14 days from now.
		 * @param int    $user_id     User ID.
		 * @param string $scheme      Authentication scheme. Values include 'auth' or 'secure_auth'.
		 * @param string $token       User's session token to use for this cookie.
		 */
		do_action( 'set_auth_cookie', $auth_cookie, $expire, $expiration, $user_id, $scheme, $token );

		/**
		 * Fires immediately before the logged-in authentication cookie is set.
		 *
		 * @since 2.6.0
		 * @since 4.9.0 The `$token` parameter was added.
		 *
		 * @param string $logged_in_cookie The logged-in cookie value.
		 * @param int    $expire           The time the login grace period expires as a UNIX timestamp.
		 *                                 Default is 12 hours past the cookie's expiration time.
		 * @param int    $expiration       The time when the logged-in authentication cookie expires as a UNIX timestamp.
		 *                                 Default is 14 days from now.
		 * @param int    $user_id          User ID.
		 * @param string $scheme           Authentication scheme. Default 'logged_in'.
		 * @param string $token            User's session token to use for this cookie.
		 */
		do_action( 'set_logged_in_cookie', $logged_in_cookie, $expire, $expiration, $user_id, 'logged_in', $token );

		/**
		 * Allows preventing auth cookies from actually being sent to the client.
		 *
		 * @since 4.7.4
		 * @since 6.2.0 The `$expire`, `$expiration`, `$user_id`, `$scheme`, and `$token` parameters were added.
		 *
		 * @param bool   $send       Whether to send auth cookies to the client. Default true.
		 * @param int    $expire     The time the login grace period expires as a UNIX timestamp.
		 *                           Default is 12 hours past the cookie's expiration time. Zero when clearing cookies.
		 * @param int    $expiration The time when the logged-in authentication cookie expires as a UNIX timestamp.
		 *                           Default is 14 days from now. Zero when clearing cookies.
		 * @param int    $user_id    User ID. Zero when clearing cookies.
		 * @param string $scheme     Authentication scheme. Values include 'auth' or 'secure_auth'.
		 *                           Empty string when clearing cookies.
		 * @param string $token      User's session token to use for this cookie. Empty string when clearing cookies.
		 */
		if ( ! apply_filters( 'send_auth_cookies', true, $expire, $expiration, $user_id, $scheme, $token ) ) {
			return;
		}

		setcookie( $auth_cookie_name, $auth_cookie, $expire, PLUGINS_COOKIE_PATH, COOKIE_DOMAIN, $secure, true );
		setcookie( $auth_cookie_name, $auth_cookie, $expire, ADMIN_COOKIE_PATH, COOKIE_DOMAIN, $secure, true );
		setcookie( LOGGED_IN_COOKIE, $logged_in_cookie, $expire, COOKIEPATH, COOKIE_DOMAIN, $secure_logged_in_cookie, true );
		if ( COOKIEPATH != SITECOOKIEPATH ) {
			setcookie( LOGGED_IN_COOKIE, $logged_in_cookie, $expire, SITECOOKIEPATH, COOKIE_DOMAIN, $secure_logged_in_cookie, true );
		}
	}
endif;

if ( ! function_exists( 'wp_clear_auth_cookie' ) ) :
	/**
	 * Removes all of the cookies associated with authentication.
	 *
	 * @since 2.5.0
	 */
	function wp_clear_auth_cookie() {
		/**
		 * Fires just before the authentication cookies are cleared.
		 *
		 * @since 2.7.0
		 */
		do_action( 'clear_auth_cookie' );

		/** This filter is documented in wp-includes/pluggable.php */
		if ( ! apply_filters( 'send_auth_cookies', true, 0, 0, 0, '', '' ) ) {
			return;
		}

		// Auth cookies.
		setcookie( AUTH_COOKIE, ' ', time() - YEAR_IN_SECONDS, ADMIN_COOKIE_PATH, COOKIE_DOMAIN );
		setcookie( SECURE_AUTH_COOKIE, ' ', time() - YEAR_IN_SECONDS, ADMIN_COOKIE_PATH, COOKIE_DOMAIN );
		setcookie( AUTH_COOKIE, ' ', time() - YEAR_IN_SECONDS, PLUGINS_COOKIE_PATH, COOKIE_DOMAIN );
		setcookie( SECURE_AUTH_COOKIE, ' ', time() - YEAR_IN_SECONDS, PLUGINS_COOKIE_PATH, COOKIE_DOMAIN );
		setcookie( LOGGED_IN_COOKIE, ' ', time() - YEAR_IN_SECONDS, COOKIEPATH, COOKIE_DOMAIN );
		setcookie( LOGGED_IN_COOKIE, ' ', time() - YEAR_IN_SECONDS, SITECOOKIEPATH, COOKIE_DOMAIN );

		// Settings cookies.
		setcookie( 'wp-settings-' . get_current_user_id(), ' ', time() - YEAR_IN_SECONDS, SITECOOKIEPATH );
		setcookie( 'wp-settings-time-' . get_current_user_id(), ' ', time() - YEAR_IN_SECONDS, SITECOOKIEPATH );

		// Old cookies.
		setcookie( AUTH_COOKIE, ' ', time() - YEAR_IN_SECONDS, COOKIEPATH, COOKIE_DOMAIN );
		setcookie( AUTH_COOKIE, ' ', time() - YEAR_IN_SECONDS, SITECOOKIEPATH, COOKIE_DOMAIN );
		setcookie( SECURE_AUTH_COOKIE, ' ', time() - YEAR_IN_SECONDS, COOKIEPATH, COOKIE_DOMAIN );
		setcookie( SECURE_AUTH_COOKIE, ' ', time() - YEAR_IN_SECONDS, SITECOOKIEPATH, COOKIE_DOMAIN );

		// Even older cookies.
		setcookie( USER_COOKIE, ' ', time() - YEAR_IN_SECONDS, COOKIEPATH, COOKIE_DOMAIN );
		setcookie( PASS_COOKIE, ' ', time() - YEAR_IN_SECONDS, COOKIEPATH, COOKIE_DOMAIN );
		setcookie( USER_COOKIE, ' ', time() - YEAR_IN_SECONDS, SITECOOKIEPATH, COOKIE_DOMAIN );
		setcookie( PASS_COOKIE, ' ', time() - YEAR_IN_SECONDS, SITECOOKIEPATH, COOKIE_DOMAIN );

		// Post password cookie.
		setcookie( 'wp-postpass_' . COOKIEHASH, ' ', time() - YEAR_IN_SECONDS, COOKIEPATH, COOKIE_DOMAIN );
	}
endif;

if ( ! function_exists( 'is_user_logged_in' ) ) :
	/**
	 * Determines whether the current visitor is a logged in user.
	 *
	 * For more information on this and similar theme functions, check out
	 * the {@link https://developer.wordpress.org/themes/basics/conditional-tags/
	 * Conditional Tags} article in the Theme Developer Handbook.
	 *
	 * @since 2.0.0
	 *
	 * @return bool True if user is logged in, false if not logged in.
	 */
	function is_user_logged_in() {
		$user = wp_get_current_user();

		return $user->exists();
	}
endif;

if ( ! function_exists( 'auth_redirect' ) ) :
	/**
	 * Checks if a user is logged in, if not it redirects them to the login page.
	 *
	 * When this code is called from a page, it checks to see if the user viewing the page is logged in.
	 * If the user is not logged in, they are redirected to the login page. The user is redirected
	 * in such a way that, upon logging in, they will be sent directly to the page they were originally
	 * trying to access.
	 *
	 * @since 1.5.0
	 */
	function auth_redirect() {
		$secure = ( is_ssl() || force_ssl_admin() );

		/**
		 * Filters whether to use a secure authentication redirect.
		 *
		 * @since 3.1.0
		 *
		 * @param bool $secure Whether to use a secure authentication redirect. Default false.
		 */
		$secure = apply_filters( 'secure_auth_redirect', $secure );

		// If https is required and request is http, redirect.
<<<<<<< HEAD
		if ( $secure && ! is_ssl() && str_contains( $_SERVER['REQUEST_URI'], 'wp-admin' ) ) {
			if ( 0 === strpos( $_SERVER['REQUEST_URI'], 'http' ) ) {
=======
		if ( $secure && ! is_ssl() && false !== strpos( $_SERVER['REQUEST_URI'], 'wp-admin' ) ) {
			if ( str_starts_with( $_SERVER['REQUEST_URI'], 'http' ) ) {
>>>>>>> 0746cc73
				wp_redirect( set_url_scheme( $_SERVER['REQUEST_URI'], 'https' ) );
				exit;
			} else {
				wp_redirect( 'https://' . $_SERVER['HTTP_HOST'] . $_SERVER['REQUEST_URI'] );
				exit;
			}
		}

		/**
		 * Filters the authentication redirect scheme.
		 *
		 * @since 2.9.0
		 *
		 * @param string $scheme Authentication redirect scheme. Default empty.
		 */
		$scheme = apply_filters( 'auth_redirect_scheme', '' );

		$user_id = wp_validate_auth_cookie( '', $scheme );
		if ( $user_id ) {
			/**
			 * Fires before the authentication redirect.
			 *
			 * @since 2.8.0
			 *
			 * @param int $user_id User ID.
			 */
			do_action( 'auth_redirect', $user_id );

			// If the user wants ssl but the session is not ssl, redirect.
<<<<<<< HEAD
			if ( ! $secure && get_user_option( 'use_ssl', $user_id ) && str_contains( $_SERVER['REQUEST_URI'], 'wp-admin' ) ) {
				if ( 0 === strpos( $_SERVER['REQUEST_URI'], 'http' ) ) {
=======
			if ( ! $secure && get_user_option( 'use_ssl', $user_id ) && false !== strpos( $_SERVER['REQUEST_URI'], 'wp-admin' ) ) {
				if ( str_starts_with( $_SERVER['REQUEST_URI'], 'http' ) ) {
>>>>>>> 0746cc73
					wp_redirect( set_url_scheme( $_SERVER['REQUEST_URI'], 'https' ) );
					exit;
				} else {
					wp_redirect( 'https://' . $_SERVER['HTTP_HOST'] . $_SERVER['REQUEST_URI'] );
					exit;
				}
			}

			return; // The cookie is good, so we're done.
		}

		// The cookie is no good, so force login.
		nocache_headers();

		$redirect = ( strpos( $_SERVER['REQUEST_URI'], '/options.php' ) && wp_get_referer() ) ? wp_get_referer() : set_url_scheme( 'http://' . $_SERVER['HTTP_HOST'] . $_SERVER['REQUEST_URI'] );

		$login_url = wp_login_url( $redirect, true );

		wp_redirect( $login_url );
		exit;
	}
endif;

if ( ! function_exists( 'check_admin_referer' ) ) :
	/**
	 * Ensures intent by verifying that a user was referred from another admin page with the correct security nonce.
	 *
	 * This function ensures the user intends to perform a given action, which helps protect against clickjacking style
	 * attacks. It verifies intent, not authorization, therefore it does not verify the user's capabilities. This should
	 * be performed with `current_user_can()` or similar.
	 *
	 * If the nonce value is invalid, the function will exit with an "Are You Sure?" style message.
	 *
	 * @since 1.2.0
	 * @since 2.5.0 The `$query_arg` parameter was added.
	 *
	 * @param int|string $action    The nonce action.
	 * @param string     $query_arg Optional. Key to check for nonce in `$_REQUEST`. Default '_wpnonce'.
	 * @return int|false 1 if the nonce is valid and generated between 0-12 hours ago,
	 *                   2 if the nonce is valid and generated between 12-24 hours ago.
	 *                   False if the nonce is invalid.
	 */
	function check_admin_referer( $action = -1, $query_arg = '_wpnonce' ) {
		if ( -1 === $action ) {
			_doing_it_wrong( __FUNCTION__, __( 'You should specify an action to be verified by using the first parameter.' ), '3.2.0' );
		}

		$adminurl = strtolower( admin_url() );
		$referer  = strtolower( wp_get_referer() );
		$result   = isset( $_REQUEST[ $query_arg ] ) ? wp_verify_nonce( $_REQUEST[ $query_arg ], $action ) : false;

		/**
		 * Fires once the admin request has been validated or not.
		 *
		 * @since 1.5.1
		 *
		 * @param string    $action The nonce action.
		 * @param false|int $result False if the nonce is invalid, 1 if the nonce is valid and generated between
		 *                          0-12 hours ago, 2 if the nonce is valid and generated between 12-24 hours ago.
		 */
		do_action( 'check_admin_referer', $action, $result );

		if ( ! $result && ! ( -1 === $action && str_starts_with( $referer, $adminurl ) ) ) {
			wp_nonce_ays( $action );
			die();
		}

		return $result;
	}
endif;

if ( ! function_exists( 'check_ajax_referer' ) ) :
	/**
	 * Verifies the Ajax request to prevent processing requests external of the blog.
	 *
	 * @since 2.0.3
	 *
	 * @param int|string   $action    Action nonce.
	 * @param false|string $query_arg Optional. Key to check for the nonce in `$_REQUEST` (since 2.5). If false,
	 *                                `$_REQUEST` values will be evaluated for '_ajax_nonce', and '_wpnonce'
	 *                                (in that order). Default false.
	 * @param bool         $stop      Optional. Whether to stop early when the nonce cannot be verified.
	 *                                Default true.
	 * @return int|false 1 if the nonce is valid and generated between 0-12 hours ago,
	 *                   2 if the nonce is valid and generated between 12-24 hours ago.
	 *                   False if the nonce is invalid.
	 */
	function check_ajax_referer( $action = -1, $query_arg = false, $stop = true ) {
		if ( -1 == $action ) {
			_doing_it_wrong( __FUNCTION__, __( 'You should specify an action to be verified by using the first parameter.' ), '4.7.0' );
		}

		$nonce = '';

		if ( $query_arg && isset( $_REQUEST[ $query_arg ] ) ) {
			$nonce = $_REQUEST[ $query_arg ];
		} elseif ( isset( $_REQUEST['_ajax_nonce'] ) ) {
			$nonce = $_REQUEST['_ajax_nonce'];
		} elseif ( isset( $_REQUEST['_wpnonce'] ) ) {
			$nonce = $_REQUEST['_wpnonce'];
		}

		$result = wp_verify_nonce( $nonce, $action );

		/**
		 * Fires once the Ajax request has been validated or not.
		 *
		 * @since 2.1.0
		 *
		 * @param string    $action The Ajax nonce action.
		 * @param false|int $result False if the nonce is invalid, 1 if the nonce is valid and generated between
		 *                          0-12 hours ago, 2 if the nonce is valid and generated between 12-24 hours ago.
		 */
		do_action( 'check_ajax_referer', $action, $result );

		if ( $stop && false === $result ) {
			if ( wp_doing_ajax() ) {
				wp_die( -1, 403 );
			} else {
				die( '-1' );
			}
		}

		return $result;
	}
endif;

if ( ! function_exists( 'wp_redirect' ) ) :
	/**
	 * Redirects to another page.
	 *
	 * Note: wp_redirect() does not exit automatically, and should almost always be
	 * followed by a call to `exit;`:
	 *
	 *     wp_redirect( $url );
	 *     exit;
	 *
	 * Exiting can also be selectively manipulated by using wp_redirect() as a conditional
	 * in conjunction with the {@see 'wp_redirect'} and {@see 'wp_redirect_status'} filters:
	 *
	 *     if ( wp_redirect( $url ) ) {
	 *         exit;
	 *     }
	 *
	 * @since 1.5.1
	 * @since 5.1.0 The `$x_redirect_by` parameter was added.
	 * @since 5.4.0 On invalid status codes, wp_die() is called.
	 *
	 * @global bool $is_IIS
	 *
	 * @param string $location      The path or URL to redirect to.
	 * @param int    $status        Optional. HTTP response status code to use. Default '302' (Moved Temporarily).
	 * @param string $x_redirect_by Optional. The application doing the redirect. Default 'WordPress'.
	 * @return bool False if the redirect was canceled, true otherwise.
	 */
	function wp_redirect( $location, $status = 302, $x_redirect_by = 'WordPress' ) {
		global $is_IIS;

		/**
		 * Filters the redirect location.
		 *
		 * @since 2.1.0
		 *
		 * @param string $location The path or URL to redirect to.
		 * @param int    $status   The HTTP response status code to use.
		 */
		$location = apply_filters( 'wp_redirect', $location, $status );

		/**
		 * Filters the redirect HTTP response status code to use.
		 *
		 * @since 2.3.0
		 *
		 * @param int    $status   The HTTP response status code to use.
		 * @param string $location The path or URL to redirect to.
		 */
		$status = apply_filters( 'wp_redirect_status', $status, $location );

		if ( ! $location ) {
			return false;
		}

		if ( $status < 300 || 399 < $status ) {
			wp_die( __( 'HTTP redirect status code must be a redirection code, 3xx.' ) );
		}

		$location = wp_sanitize_redirect( $location );

		if ( ! $is_IIS && 'cgi-fcgi' !== PHP_SAPI ) {
			status_header( $status ); // This causes problems on IIS and some FastCGI setups.
		}

		/**
		 * Filters the X-Redirect-By header.
		 *
		 * Allows applications to identify themselves when they're doing a redirect.
		 *
		 * @since 5.1.0
		 *
		 * @param string $x_redirect_by The application doing the redirect.
		 * @param int    $status        Status code to use.
		 * @param string $location      The path to redirect to.
		 */
		$x_redirect_by = apply_filters( 'x_redirect_by', $x_redirect_by, $status, $location );
		if ( is_string( $x_redirect_by ) ) {
			header( "X-Redirect-By: $x_redirect_by" );
		}

		header( "Location: $location", true, $status );

		return true;
	}
endif;

if ( ! function_exists( 'wp_sanitize_redirect' ) ) :
	/**
	 * Sanitizes a URL for use in a redirect.
	 *
	 * @since 2.3.0
	 *
	 * @param string $location The path to redirect to.
	 * @return string Redirect-sanitized URL.
	 */
	function wp_sanitize_redirect( $location ) {
		// Encode spaces.
		$location = str_replace( ' ', '%20', $location );

		$regex    = '/
		(
			(?: [\xC2-\xDF][\x80-\xBF]        # double-byte sequences   110xxxxx 10xxxxxx
			|   \xE0[\xA0-\xBF][\x80-\xBF]    # triple-byte sequences   1110xxxx 10xxxxxx * 2
			|   [\xE1-\xEC][\x80-\xBF]{2}
			|   \xED[\x80-\x9F][\x80-\xBF]
			|   [\xEE-\xEF][\x80-\xBF]{2}
			|   \xF0[\x90-\xBF][\x80-\xBF]{2} # four-byte sequences   11110xxx 10xxxxxx * 3
			|   [\xF1-\xF3][\x80-\xBF]{3}
			|   \xF4[\x80-\x8F][\x80-\xBF]{2}
		){1,40}                              # ...one or more times
		)/x';
		$location = preg_replace_callback( $regex, '_wp_sanitize_utf8_in_redirect', $location );
		$location = preg_replace( '|[^a-z0-9-~+_.?#=&;,/:%!*\[\]()@]|i', '', $location );
		$location = wp_kses_no_null( $location );

		// Remove %0D and %0A from location.
		$strip = array( '%0d', '%0a', '%0D', '%0A' );
		return _deep_replace( $strip, $location );
	}

	/**
	 * URL encodes UTF-8 characters in a URL.
	 *
	 * @ignore
	 * @since 4.2.0
	 * @access private
	 *
	 * @see wp_sanitize_redirect()
	 *
	 * @param array $matches RegEx matches against the redirect location.
	 * @return string URL-encoded version of the first RegEx match.
	 */
	function _wp_sanitize_utf8_in_redirect( $matches ) {
		return urlencode( $matches[0] );
	}
endif;

if ( ! function_exists( 'wp_safe_redirect' ) ) :
	/**
	 * Performs a safe (local) redirect, using wp_redirect().
	 *
	 * Checks whether the $location is using an allowed host, if it has an absolute
	 * path. A plugin can therefore set or remove allowed host(s) to or from the
	 * list.
	 *
	 * If the host is not allowed, then the redirect defaults to wp-admin on the siteurl
	 * instead. This prevents malicious redirects which redirect to another host,
	 * but only used in a few places.
	 *
	 * Note: wp_safe_redirect() does not exit automatically, and should almost always be
	 * followed by a call to `exit;`:
	 *
	 *     wp_safe_redirect( $url );
	 *     exit;
	 *
	 * Exiting can also be selectively manipulated by using wp_safe_redirect() as a conditional
	 * in conjunction with the {@see 'wp_redirect'} and {@see 'wp_redirect_status'} filters:
	 *
	 *     if ( wp_safe_redirect( $url ) ) {
	 *         exit;
	 *     }
	 *
	 * @since 2.3.0
	 * @since 5.1.0 The return value from wp_redirect() is now passed on, and the `$x_redirect_by` parameter was added.
	 *
	 * @param string $location      The path or URL to redirect to.
	 * @param int    $status        Optional. HTTP response status code to use. Default '302' (Moved Temporarily).
	 * @param string $x_redirect_by Optional. The application doing the redirect. Default 'WordPress'.
	 * @return bool False if the redirect was canceled, true otherwise.
	 */
	function wp_safe_redirect( $location, $status = 302, $x_redirect_by = 'WordPress' ) {

		// Need to look at the URL the way it will end up in wp_redirect().
		$location = wp_sanitize_redirect( $location );

		/**
		 * Filters the redirect fallback URL for when the provided redirect is not safe (local).
		 *
		 * @since 4.3.0
		 *
		 * @param string $fallback_url The fallback URL to use by default.
		 * @param int    $status       The HTTP response status code to use.
		 */
		$fallback_url = apply_filters( 'wp_safe_redirect_fallback', admin_url(), $status );

		$location = wp_validate_redirect( $location, $fallback_url );

		return wp_redirect( $location, $status, $x_redirect_by );
	}
endif;

if ( ! function_exists( 'wp_validate_redirect' ) ) :
	/**
	 * Validates a URL for use in a redirect.
	 *
	 * Checks whether the $location is using an allowed host, if it has an absolute
	 * path. A plugin can therefore set or remove allowed host(s) to or from the
	 * list.
	 *
	 * If the host is not allowed, then the redirect is to $fallback_url supplied.
	 *
	 * @since 2.8.1
	 *
	 * @param string $location     The redirect to validate.
	 * @param string $fallback_url The value to return if $location is not allowed.
	 * @return string Redirect-sanitized URL.
	 */
	function wp_validate_redirect( $location, $fallback_url = '' ) {
		$location = wp_sanitize_redirect( trim( $location, " \t\n\r\0\x08\x0B" ) );
		// Browsers will assume 'http' is your protocol, and will obey a redirect to a URL starting with '//'.
		if ( '//' === substr( $location, 0, 2 ) ) {
			$location = 'http:' . $location;
		}

		// In PHP 5 parse_url() may fail if the URL query part contains 'http://'.
		// See https://bugs.php.net/bug.php?id=38143
		$cut  = strpos( $location, '?' );
		$test = $cut ? substr( $location, 0, $cut ) : $location;

		$lp = parse_url( $test );

		// Give up if malformed URL.
		if ( false === $lp ) {
			return $fallback_url;
		}

		// Allow only 'http' and 'https' schemes. No 'data:', etc.
		if ( isset( $lp['scheme'] ) && ! ( 'http' === $lp['scheme'] || 'https' === $lp['scheme'] ) ) {
			return $fallback_url;
		}

		if ( ! isset( $lp['host'] ) && ! empty( $lp['path'] ) && '/' !== $lp['path'][0] ) {
			$path = '';
			if ( ! empty( $_SERVER['REQUEST_URI'] ) ) {
				$path = dirname( parse_url( 'http://placeholder' . $_SERVER['REQUEST_URI'], PHP_URL_PATH ) . '?' );
				$path = wp_normalize_path( $path );
			}
			$location = '/' . ltrim( $path . '/', '/' ) . $location;
		}

		// Reject if certain components are set but host is not.
		// This catches URLs like https:host.com for which parse_url() does not set the host field.
		if ( ! isset( $lp['host'] ) && ( isset( $lp['scheme'] ) || isset( $lp['user'] ) || isset( $lp['pass'] ) || isset( $lp['port'] ) ) ) {
			return $fallback_url;
		}

		// Reject malformed components parse_url() can return on odd inputs.
		foreach ( array( 'user', 'pass', 'host' ) as $component ) {
			if ( isset( $lp[ $component ] ) && strpbrk( $lp[ $component ], ':/?#@' ) ) {
				return $fallback_url;
			}
		}

		$wpp = parse_url( home_url() );

		/**
		 * Filters the list of allowed hosts to redirect to.
		 *
		 * @since 2.3.0
		 *
		 * @param string[] $hosts An array of allowed host names.
		 * @param string   $host  The host name of the redirect destination; empty string if not set.
		 */
		$allowed_hosts = (array) apply_filters( 'allowed_redirect_hosts', array( $wpp['host'] ), isset( $lp['host'] ) ? $lp['host'] : '' );

		if ( isset( $lp['host'] ) && ( ! in_array( $lp['host'], $allowed_hosts, true ) && strtolower( $wpp['host'] ) !== $lp['host'] ) ) {
			$location = $fallback_url;
		}

		return $location;
	}
endif;

if ( ! function_exists( 'wp_notify_postauthor' ) ) :
	/**
	 * Notifies an author (and/or others) of a comment/trackback/pingback on a post.
	 *
	 * @since 1.0.0
	 *
	 * @param int|WP_Comment $comment_id Comment ID or WP_Comment object.
	 * @param string         $deprecated Not used.
	 * @return bool True on completion. False if no email addresses were specified.
	 */
	function wp_notify_postauthor( $comment_id, $deprecated = null ) {
		if ( null !== $deprecated ) {
			_deprecated_argument( __FUNCTION__, '3.8.0' );
		}

		$comment = get_comment( $comment_id );
		if ( empty( $comment ) || empty( $comment->comment_post_ID ) ) {
			return false;
		}

		$post   = get_post( $comment->comment_post_ID );
		$author = get_userdata( $post->post_author );

		// Who to notify? By default, just the post author, but others can be added.
		$emails = array();
		if ( $author ) {
			$emails[] = $author->user_email;
		}

		/**
		 * Filters the list of email addresses to receive a comment notification.
		 *
		 * By default, only post authors are notified of comments. This filter allows
		 * others to be added.
		 *
		 * @since 3.7.0
		 *
		 * @param string[] $emails     An array of email addresses to receive a comment notification.
		 * @param string   $comment_id The comment ID as a numeric string.
		 */
		$emails = apply_filters( 'comment_notification_recipients', $emails, $comment->comment_ID );
		$emails = array_filter( $emails );

		// If there are no addresses to send the comment to, bail.
		if ( ! count( $emails ) ) {
			return false;
		}

		// Facilitate unsetting below without knowing the keys.
		$emails = array_flip( $emails );

		/**
		 * Filters whether to notify comment authors of their comments on their own posts.
		 *
		 * By default, comment authors aren't notified of their comments on their own
		 * posts. This filter allows you to override that.
		 *
		 * @since 3.8.0
		 *
		 * @param bool   $notify     Whether to notify the post author of their own comment.
		 *                           Default false.
		 * @param string $comment_id The comment ID as a numeric string.
		 */
		$notify_author = apply_filters( 'comment_notification_notify_author', false, $comment->comment_ID );

		// The comment was left by the author.
		if ( $author && ! $notify_author && $comment->user_id == $post->post_author ) {
			unset( $emails[ $author->user_email ] );
		}

		// The author moderated a comment on their own post.
		if ( $author && ! $notify_author && get_current_user_id() == $post->post_author ) {
			unset( $emails[ $author->user_email ] );
		}

		// The post author is no longer a member of the blog.
		if ( $author && ! $notify_author && ! user_can( $post->post_author, 'read_post', $post->ID ) ) {
			unset( $emails[ $author->user_email ] );
		}

		// If there's no email to send the comment to, bail, otherwise flip array back around for use below.
		if ( ! count( $emails ) ) {
			return false;
		} else {
			$emails = array_flip( $emails );
		}

		$switched_locale = switch_to_locale( get_locale() );

		$comment_author_domain = '';
		if ( WP_Http::is_ip_address( $comment->comment_author_IP ) ) {
			$comment_author_domain = gethostbyaddr( $comment->comment_author_IP );
		}

		// The blogname option is escaped with esc_html() on the way into the database in sanitize_option().
		// We want to reverse this for the plain text arena of emails.
		$blogname        = wp_specialchars_decode( get_option( 'blogname' ), ENT_QUOTES );
		$comment_content = wp_specialchars_decode( $comment->comment_content );

		switch ( $comment->comment_type ) {
			case 'trackback':
				/* translators: %s: Post title. */
				$notify_message = sprintf( __( 'New trackback on your post "%s"' ), $post->post_title ) . "\r\n";
				/* translators: 1: Trackback/pingback website name, 2: Website IP address, 3: Website hostname. */
				$notify_message .= sprintf( __( 'Website: %1$s (IP address: %2$s, %3$s)' ), $comment->comment_author, $comment->comment_author_IP, $comment_author_domain ) . "\r\n";
				/* translators: %s: Trackback/pingback/comment author URL. */
				$notify_message .= sprintf( __( 'URL: %s' ), $comment->comment_author_url ) . "\r\n";
				/* translators: %s: Comment text. */
				$notify_message .= sprintf( __( 'Comment: %s' ), "\r\n" . $comment_content ) . "\r\n\r\n";
				$notify_message .= __( 'You can see all trackbacks on this post here:' ) . "\r\n";
				/* translators: Trackback notification email subject. 1: Site title, 2: Post title. */
				$subject = sprintf( __( '[%1$s] Trackback: "%2$s"' ), $blogname, $post->post_title );
				break;

			case 'pingback':
				/* translators: %s: Post title. */
				$notify_message = sprintf( __( 'New pingback on your post "%s"' ), $post->post_title ) . "\r\n";
				/* translators: 1: Trackback/pingback website name, 2: Website IP address, 3: Website hostname. */
				$notify_message .= sprintf( __( 'Website: %1$s (IP address: %2$s, %3$s)' ), $comment->comment_author, $comment->comment_author_IP, $comment_author_domain ) . "\r\n";
				/* translators: %s: Trackback/pingback/comment author URL. */
				$notify_message .= sprintf( __( 'URL: %s' ), $comment->comment_author_url ) . "\r\n";
				/* translators: %s: Comment text. */
				$notify_message .= sprintf( __( 'Comment: %s' ), "\r\n" . $comment_content ) . "\r\n\r\n";
				$notify_message .= __( 'You can see all pingbacks on this post here:' ) . "\r\n";
				/* translators: Pingback notification email subject. 1: Site title, 2: Post title. */
				$subject = sprintf( __( '[%1$s] Pingback: "%2$s"' ), $blogname, $post->post_title );
				break;

			default: // Comments.
				/* translators: %s: Post title. */
				$notify_message = sprintf( __( 'New comment on your post "%s"' ), $post->post_title ) . "\r\n";
				/* translators: 1: Comment author's name, 2: Comment author's IP address, 3: Comment author's hostname. */
				$notify_message .= sprintf( __( 'Author: %1$s (IP address: %2$s, %3$s)' ), $comment->comment_author, $comment->comment_author_IP, $comment_author_domain ) . "\r\n";
				/* translators: %s: Comment author email. */
				$notify_message .= sprintf( __( 'Email: %s' ), $comment->comment_author_email ) . "\r\n";
				/* translators: %s: Trackback/pingback/comment author URL. */
				$notify_message .= sprintf( __( 'URL: %s' ), $comment->comment_author_url ) . "\r\n";

				if ( $comment->comment_parent && user_can( $post->post_author, 'edit_comment', $comment->comment_parent ) ) {
					/* translators: Comment moderation. %s: Parent comment edit URL. */
					$notify_message .= sprintf( __( 'In reply to: %s' ), admin_url( "comment.php?action=editcomment&c={$comment->comment_parent}#wpbody-content" ) ) . "\r\n";
				}

				/* translators: %s: Comment text. */
				$notify_message .= sprintf( __( 'Comment: %s' ), "\r\n" . $comment_content ) . "\r\n\r\n";
				$notify_message .= __( 'You can see all comments on this post here:' ) . "\r\n";
				/* translators: Comment notification email subject. 1: Site title, 2: Post title. */
				$subject = sprintf( __( '[%1$s] Comment: "%2$s"' ), $blogname, $post->post_title );
				break;
		}

		$notify_message .= get_permalink( $comment->comment_post_ID ) . "#comments\r\n\r\n";
		/* translators: %s: Comment URL. */
		$notify_message .= sprintf( __( 'Permalink: %s' ), get_comment_link( $comment ) ) . "\r\n";

		if ( user_can( $post->post_author, 'edit_comment', $comment->comment_ID ) ) {
			if ( EMPTY_TRASH_DAYS ) {
				/* translators: Comment moderation. %s: Comment action URL. */
				$notify_message .= sprintf( __( 'Trash it: %s' ), admin_url( "comment.php?action=trash&c={$comment->comment_ID}#wpbody-content" ) ) . "\r\n";
			} else {
				/* translators: Comment moderation. %s: Comment action URL. */
				$notify_message .= sprintf( __( 'Delete it: %s' ), admin_url( "comment.php?action=delete&c={$comment->comment_ID}#wpbody-content" ) ) . "\r\n";
			}
			/* translators: Comment moderation. %s: Comment action URL. */
			$notify_message .= sprintf( __( 'Spam it: %s' ), admin_url( "comment.php?action=spam&c={$comment->comment_ID}#wpbody-content" ) ) . "\r\n";
		}

		$wp_email = 'wordpress@' . preg_replace( '#^www\.#', '', wp_parse_url( network_home_url(), PHP_URL_HOST ) );

		if ( '' === $comment->comment_author ) {
			$from = "From: \"$blogname\" <$wp_email>";
			if ( '' !== $comment->comment_author_email ) {
				$reply_to = "Reply-To: $comment->comment_author_email";
			}
		} else {
			$from = "From: \"$comment->comment_author\" <$wp_email>";
			if ( '' !== $comment->comment_author_email ) {
				$reply_to = "Reply-To: \"$comment->comment_author_email\" <$comment->comment_author_email>";
			}
		}

		$message_headers = "$from\n"
		. 'Content-Type: text/plain; charset="' . get_option( 'blog_charset' ) . "\"\n";

		if ( isset( $reply_to ) ) {
			$message_headers .= $reply_to . "\n";
		}

		/**
		 * Filters the comment notification email text.
		 *
		 * @since 1.5.2
		 *
		 * @param string $notify_message The comment notification email text.
		 * @param string $comment_id     Comment ID as a numeric string.
		 */
		$notify_message = apply_filters( 'comment_notification_text', $notify_message, $comment->comment_ID );

		/**
		 * Filters the comment notification email subject.
		 *
		 * @since 1.5.2
		 *
		 * @param string $subject    The comment notification email subject.
		 * @param string $comment_id Comment ID as a numeric string.
		 */
		$subject = apply_filters( 'comment_notification_subject', $subject, $comment->comment_ID );

		/**
		 * Filters the comment notification email headers.
		 *
		 * @since 1.5.2
		 *
		 * @param string $message_headers Headers for the comment notification email.
		 * @param string $comment_id      Comment ID as a numeric string.
		 */
		$message_headers = apply_filters( 'comment_notification_headers', $message_headers, $comment->comment_ID );

		foreach ( $emails as $email ) {
			wp_mail( $email, wp_specialchars_decode( $subject ), $notify_message, $message_headers );
		}

		if ( $switched_locale ) {
			restore_previous_locale();
		}

		return true;
	}
endif;

if ( ! function_exists( 'wp_notify_moderator' ) ) :
	/**
	 * Notifies the moderator of the site about a new comment that is awaiting approval.
	 *
	 * @since 1.0.0
	 *
	 * @global wpdb $wpdb WordPress database abstraction object.
	 *
	 * Uses the {@see 'notify_moderator'} filter to determine whether the site moderator
	 * should be notified, overriding the site setting.
	 *
	 * @param int $comment_id Comment ID.
	 * @return true Always returns true.
	 */
	function wp_notify_moderator( $comment_id ) {
		global $wpdb;

		$maybe_notify = get_option( 'moderation_notify' );

		/**
		 * Filters whether to send the site moderator email notifications, overriding the site setting.
		 *
		 * @since 4.4.0
		 *
		 * @param bool $maybe_notify Whether to notify blog moderator.
		 * @param int  $comment_id   The ID of the comment for the notification.
		 */
		$maybe_notify = apply_filters( 'notify_moderator', $maybe_notify, $comment_id );

		if ( ! $maybe_notify ) {
			return true;
		}

		$comment = get_comment( $comment_id );
		$post    = get_post( $comment->comment_post_ID );
		$user    = get_userdata( $post->post_author );
		// Send to the administration and to the post author if the author can modify the comment.
		$emails = array( get_option( 'admin_email' ) );
		if ( $user && user_can( $user->ID, 'edit_comment', $comment_id ) && ! empty( $user->user_email ) ) {
			if ( 0 !== strcasecmp( $user->user_email, get_option( 'admin_email' ) ) ) {
				$emails[] = $user->user_email;
			}
		}

		$switched_locale = switch_to_locale( get_locale() );

		$comment_author_domain = '';
		if ( WP_Http::is_ip_address( $comment->comment_author_IP ) ) {
			$comment_author_domain = gethostbyaddr( $comment->comment_author_IP );
		}

		$comments_waiting = $wpdb->get_var( "SELECT COUNT(*) FROM $wpdb->comments WHERE comment_approved = '0'" );

		// The blogname option is escaped with esc_html() on the way into the database in sanitize_option().
		// We want to reverse this for the plain text arena of emails.
		$blogname        = wp_specialchars_decode( get_option( 'blogname' ), ENT_QUOTES );
		$comment_content = wp_specialchars_decode( $comment->comment_content );

		switch ( $comment->comment_type ) {
			case 'trackback':
				/* translators: %s: Post title. */
				$notify_message  = sprintf( __( 'A new trackback on the post "%s" is waiting for your approval' ), $post->post_title ) . "\r\n";
				$notify_message .= get_permalink( $comment->comment_post_ID ) . "\r\n\r\n";
				/* translators: 1: Trackback/pingback website name, 2: Website IP address, 3: Website hostname. */
				$notify_message .= sprintf( __( 'Website: %1$s (IP address: %2$s, %3$s)' ), $comment->comment_author, $comment->comment_author_IP, $comment_author_domain ) . "\r\n";
				/* translators: %s: Trackback/pingback/comment author URL. */
				$notify_message .= sprintf( __( 'URL: %s' ), $comment->comment_author_url ) . "\r\n";
				$notify_message .= __( 'Trackback excerpt: ' ) . "\r\n" . $comment_content . "\r\n\r\n";
				break;

			case 'pingback':
				/* translators: %s: Post title. */
				$notify_message  = sprintf( __( 'A new pingback on the post "%s" is waiting for your approval' ), $post->post_title ) . "\r\n";
				$notify_message .= get_permalink( $comment->comment_post_ID ) . "\r\n\r\n";
				/* translators: 1: Trackback/pingback website name, 2: Website IP address, 3: Website hostname. */
				$notify_message .= sprintf( __( 'Website: %1$s (IP address: %2$s, %3$s)' ), $comment->comment_author, $comment->comment_author_IP, $comment_author_domain ) . "\r\n";
				/* translators: %s: Trackback/pingback/comment author URL. */
				$notify_message .= sprintf( __( 'URL: %s' ), $comment->comment_author_url ) . "\r\n";
				$notify_message .= __( 'Pingback excerpt: ' ) . "\r\n" . $comment_content . "\r\n\r\n";
				break;

			default: // Comments.
				/* translators: %s: Post title. */
				$notify_message  = sprintf( __( 'A new comment on the post "%s" is waiting for your approval' ), $post->post_title ) . "\r\n";
				$notify_message .= get_permalink( $comment->comment_post_ID ) . "\r\n\r\n";
				/* translators: 1: Comment author's name, 2: Comment author's IP address, 3: Comment author's hostname. */
				$notify_message .= sprintf( __( 'Author: %1$s (IP address: %2$s, %3$s)' ), $comment->comment_author, $comment->comment_author_IP, $comment_author_domain ) . "\r\n";
				/* translators: %s: Comment author email. */
				$notify_message .= sprintf( __( 'Email: %s' ), $comment->comment_author_email ) . "\r\n";
				/* translators: %s: Trackback/pingback/comment author URL. */
				$notify_message .= sprintf( __( 'URL: %s' ), $comment->comment_author_url ) . "\r\n";

				if ( $comment->comment_parent ) {
					/* translators: Comment moderation. %s: Parent comment edit URL. */
					$notify_message .= sprintf( __( 'In reply to: %s' ), admin_url( "comment.php?action=editcomment&c={$comment->comment_parent}#wpbody-content" ) ) . "\r\n";
				}

				/* translators: %s: Comment text. */
				$notify_message .= sprintf( __( 'Comment: %s' ), "\r\n" . $comment_content ) . "\r\n\r\n";
				break;
		}

		/* translators: Comment moderation. %s: Comment action URL. */
		$notify_message .= sprintf( __( 'Approve it: %s' ), admin_url( "comment.php?action=approve&c={$comment_id}#wpbody-content" ) ) . "\r\n";

		if ( EMPTY_TRASH_DAYS ) {
			/* translators: Comment moderation. %s: Comment action URL. */
			$notify_message .= sprintf( __( 'Trash it: %s' ), admin_url( "comment.php?action=trash&c={$comment_id}#wpbody-content" ) ) . "\r\n";
		} else {
			/* translators: Comment moderation. %s: Comment action URL. */
			$notify_message .= sprintf( __( 'Delete it: %s' ), admin_url( "comment.php?action=delete&c={$comment_id}#wpbody-content" ) ) . "\r\n";
		}

		/* translators: Comment moderation. %s: Comment action URL. */
		$notify_message .= sprintf( __( 'Spam it: %s' ), admin_url( "comment.php?action=spam&c={$comment_id}#wpbody-content" ) ) . "\r\n";

		$notify_message .= sprintf(
			/* translators: Comment moderation. %s: Number of comments awaiting approval. */
			_n(
				'Currently %s comment is waiting for approval. Please visit the moderation panel:',
				'Currently %s comments are waiting for approval. Please visit the moderation panel:',
				$comments_waiting
			),
			number_format_i18n( $comments_waiting )
		) . "\r\n";
		$notify_message .= admin_url( 'edit-comments.php?comment_status=moderated#wpbody-content' ) . "\r\n";

		/* translators: Comment moderation notification email subject. 1: Site title, 2: Post title. */
		$subject         = sprintf( __( '[%1$s] Please moderate: "%2$s"' ), $blogname, $post->post_title );
		$message_headers = '';

		/**
		 * Filters the list of recipients for comment moderation emails.
		 *
		 * @since 3.7.0
		 *
		 * @param string[] $emails     List of email addresses to notify for comment moderation.
		 * @param int      $comment_id Comment ID.
		 */
		$emails = apply_filters( 'comment_moderation_recipients', $emails, $comment_id );

		/**
		 * Filters the comment moderation email text.
		 *
		 * @since 1.5.2
		 *
		 * @param string $notify_message Text of the comment moderation email.
		 * @param int    $comment_id     Comment ID.
		 */
		$notify_message = apply_filters( 'comment_moderation_text', $notify_message, $comment_id );

		/**
		 * Filters the comment moderation email subject.
		 *
		 * @since 1.5.2
		 *
		 * @param string $subject    Subject of the comment moderation email.
		 * @param int    $comment_id Comment ID.
		 */
		$subject = apply_filters( 'comment_moderation_subject', $subject, $comment_id );

		/**
		 * Filters the comment moderation email headers.
		 *
		 * @since 2.8.0
		 *
		 * @param string $message_headers Headers for the comment moderation email.
		 * @param int    $comment_id      Comment ID.
		 */
		$message_headers = apply_filters( 'comment_moderation_headers', $message_headers, $comment_id );

		foreach ( $emails as $email ) {
			wp_mail( $email, wp_specialchars_decode( $subject ), $notify_message, $message_headers );
		}

		if ( $switched_locale ) {
			restore_previous_locale();
		}

		return true;
	}
endif;

if ( ! function_exists( 'wp_password_change_notification' ) ) :
	/**
	 * Notifies the blog admin of a user changing password, normally via email.
	 *
	 * @since 2.7.0
	 *
	 * @param WP_User $user User object.
	 */
	function wp_password_change_notification( $user ) {
		// Send a copy of password change notification to the admin,
		// but check to see if it's the admin whose password we're changing, and skip this.
		if ( 0 !== strcasecmp( $user->user_email, get_option( 'admin_email' ) ) ) {
			/* translators: %s: User name. */
			$message = sprintf( __( 'Password changed for user: %s' ), $user->user_login ) . "\r\n";
			// The blogname option is escaped with esc_html() on the way into the database in sanitize_option().
			// We want to reverse this for the plain text arena of emails.
			$blogname = wp_specialchars_decode( get_option( 'blogname' ), ENT_QUOTES );

			$wp_password_change_notification_email = array(
				'to'      => get_option( 'admin_email' ),
				/* translators: Password change notification email subject. %s: Site title. */
				'subject' => __( '[%s] Password Changed' ),
				'message' => $message,
				'headers' => '',
			);

			/**
			 * Filters the contents of the password change notification email sent to the site admin.
			 *
			 * @since 4.9.0
			 *
			 * @param array   $wp_password_change_notification_email {
			 *     Used to build wp_mail().
			 *
			 *     @type string $to      The intended recipient - site admin email address.
			 *     @type string $subject The subject of the email.
			 *     @type string $message The body of the email.
			 *     @type string $headers The headers of the email.
			 * }
			 * @param WP_User $user     User object for user whose password was changed.
			 * @param string  $blogname The site title.
			 */
			$wp_password_change_notification_email = apply_filters( 'wp_password_change_notification_email', $wp_password_change_notification_email, $user, $blogname );

			wp_mail(
				$wp_password_change_notification_email['to'],
				wp_specialchars_decode( sprintf( $wp_password_change_notification_email['subject'], $blogname ) ),
				$wp_password_change_notification_email['message'],
				$wp_password_change_notification_email['headers']
			);
		}
	}
endif;

if ( ! function_exists( 'wp_new_user_notification' ) ) :
	/**
	 * Emails login credentials to a newly-registered user.
	 *
	 * A new user registration notification is also sent to admin email.
	 *
	 * @since 2.0.0
	 * @since 4.3.0 The `$plaintext_pass` parameter was changed to `$notify`.
	 * @since 4.3.1 The `$plaintext_pass` parameter was deprecated. `$notify` added as a third parameter.
	 * @since 4.6.0 The `$notify` parameter accepts 'user' for sending notification only to the user created.
	 *
	 * @param int    $user_id    User ID.
	 * @param null   $deprecated Not used (argument deprecated).
	 * @param string $notify     Optional. Type of notification that should happen. Accepts 'admin' or an empty
	 *                           string (admin only), 'user', or 'both' (admin and user). Default empty.
	 */
	function wp_new_user_notification( $user_id, $deprecated = null, $notify = '' ) {
		if ( null !== $deprecated ) {
			_deprecated_argument( __FUNCTION__, '4.3.1' );
		}

		// Accepts only 'user', 'admin' , 'both' or default '' as $notify.
		if ( ! in_array( $notify, array( 'user', 'admin', 'both', '' ), true ) ) {
			return;
		}

		$user = get_userdata( $user_id );

		// The blogname option is escaped with esc_html() on the way into the database in sanitize_option().
		// We want to reverse this for the plain text arena of emails.
		$blogname = wp_specialchars_decode( get_option( 'blogname' ), ENT_QUOTES );

		/**
		 * Filters whether the admin is notified of a new user registration.
		 *
		 * @since 6.1.0
		 *
		 * @param bool    $send Whether to send the email. Default true.
		 * @param WP_User $user User object for new user.
		 */
		$send_notification_to_admin = apply_filters( 'wp_send_new_user_notification_to_admin', true, $user );

		if ( 'user' !== $notify && true === $send_notification_to_admin ) {
			$switched_locale = switch_to_locale( get_locale() );

			/* translators: %s: Site title. */
			$message = sprintf( __( 'New user registration on your site %s:' ), $blogname ) . "\r\n\r\n";
			/* translators: %s: User login. */
			$message .= sprintf( __( 'Username: %s' ), $user->user_login ) . "\r\n\r\n";
			/* translators: %s: User email address. */
			$message .= sprintf( __( 'Email: %s' ), $user->user_email ) . "\r\n";

			$wp_new_user_notification_email_admin = array(
				'to'      => get_option( 'admin_email' ),
				/* translators: New user registration notification email subject. %s: Site title. */
				'subject' => __( '[%s] New User Registration' ),
				'message' => $message,
				'headers' => '',
			);

			/**
			 * Filters the contents of the new user notification email sent to the site admin.
			 *
			 * @since 4.9.0
			 *
			 * @param array   $wp_new_user_notification_email_admin {
			 *     Used to build wp_mail().
			 *
			 *     @type string $to      The intended recipient - site admin email address.
			 *     @type string $subject The subject of the email.
			 *     @type string $message The body of the email.
			 *     @type string $headers The headers of the email.
			 * }
			 * @param WP_User $user     User object for new user.
			 * @param string  $blogname The site title.
			 */
			$wp_new_user_notification_email_admin = apply_filters( 'wp_new_user_notification_email_admin', $wp_new_user_notification_email_admin, $user, $blogname );

			wp_mail(
				$wp_new_user_notification_email_admin['to'],
				wp_specialchars_decode( sprintf( $wp_new_user_notification_email_admin['subject'], $blogname ) ),
				$wp_new_user_notification_email_admin['message'],
				$wp_new_user_notification_email_admin['headers']
			);

			if ( $switched_locale ) {
				restore_previous_locale();
			}
		}

		/**
		 * Filters whether the user is notified of their new user registration.
		 *
		 * @since 6.1.0
		 *
		 * @param bool    $send Whether to send the email. Default true.
		 * @param WP_User $user User object for new user.
		 */
		$send_notification_to_user = apply_filters( 'wp_send_new_user_notification_to_user', true, $user );

		// `$deprecated` was pre-4.3 `$plaintext_pass`. An empty `$plaintext_pass` didn't sent a user notification.
		if ( 'admin' === $notify || true !== $send_notification_to_user || ( empty( $deprecated ) && empty( $notify ) ) ) {
			return;
		}

		$key = get_password_reset_key( $user );
		if ( is_wp_error( $key ) ) {
			return;
		}

		$switched_locale = switch_to_user_locale( $user_id );

		/* translators: %s: User login. */
		$message  = sprintf( __( 'Username: %s' ), $user->user_login ) . "\r\n\r\n";
		$message .= __( 'To set your password, visit the following address:' ) . "\r\n\r\n";
		$message .= network_site_url( "wp-login.php?action=rp&key=$key&login=" . rawurlencode( $user->user_login ), 'login' ) . "\r\n\r\n";

		$message .= wp_login_url() . "\r\n";

		$wp_new_user_notification_email = array(
			'to'      => $user->user_email,
			/* translators: Login details notification email subject. %s: Site title. */
			'subject' => __( '[%s] Login Details' ),
			'message' => $message,
			'headers' => '',
		);

		/**
		 * Filters the contents of the new user notification email sent to the new user.
		 *
		 * @since 4.9.0
		 *
		 * @param array   $wp_new_user_notification_email {
		 *     Used to build wp_mail().
		 *
		 *     @type string $to      The intended recipient - New user email address.
		 *     @type string $subject The subject of the email.
		 *     @type string $message The body of the email.
		 *     @type string $headers The headers of the email.
		 * }
		 * @param WP_User $user     User object for new user.
		 * @param string  $blogname The site title.
		 */
		$wp_new_user_notification_email = apply_filters( 'wp_new_user_notification_email', $wp_new_user_notification_email, $user, $blogname );

		wp_mail(
			$wp_new_user_notification_email['to'],
			wp_specialchars_decode( sprintf( $wp_new_user_notification_email['subject'], $blogname ) ),
			$wp_new_user_notification_email['message'],
			$wp_new_user_notification_email['headers']
		);

		if ( $switched_locale ) {
			restore_previous_locale();
		}
	}
endif;

if ( ! function_exists( 'wp_nonce_tick' ) ) :
	/**
	 * Returns the time-dependent variable for nonce creation.
	 *
	 * A nonce has a lifespan of two ticks. Nonces in their second tick may be
	 * updated, e.g. by autosave.
	 *
	 * @since 2.5.0
	 * @since 6.1.0 Added `$action` argument.
	 *
	 * @param string|int $action Optional. The nonce action. Default -1.
	 * @return float Float value rounded up to the next highest integer.
	 */
	function wp_nonce_tick( $action = -1 ) {
		/**
		 * Filters the lifespan of nonces in seconds.
		 *
		 * @since 2.5.0
		 * @since 6.1.0 Added `$action` argument to allow for more targeted filters.
		 *
		 * @param int        $lifespan Lifespan of nonces in seconds. Default 86,400 seconds, or one day.
		 * @param string|int $action   The nonce action, or -1 if none was provided.
		 */
		$nonce_life = apply_filters( 'nonce_life', DAY_IN_SECONDS, $action );

		return ceil( time() / ( $nonce_life / 2 ) );
	}
endif;

if ( ! function_exists( 'wp_verify_nonce' ) ) :
	/**
	 * Verifies that a correct security nonce was used with time limit.
	 *
	 * A nonce is valid for 24 hours (by default).
	 *
	 * @since 2.0.3
	 *
	 * @param string     $nonce  Nonce value that was used for verification, usually via a form field.
	 * @param string|int $action Should give context to what is taking place and be the same when nonce was created.
	 * @return int|false 1 if the nonce is valid and generated between 0-12 hours ago,
	 *                   2 if the nonce is valid and generated between 12-24 hours ago.
	 *                   False if the nonce is invalid.
	 */
	function wp_verify_nonce( $nonce, $action = -1 ) {
		$nonce = (string) $nonce;
		$user  = wp_get_current_user();
		$uid   = (int) $user->ID;
		if ( ! $uid ) {
			/**
			 * Filters whether the user who generated the nonce is logged out.
			 *
			 * @since 3.5.0
			 *
			 * @param int        $uid    ID of the nonce-owning user.
			 * @param string|int $action The nonce action, or -1 if none was provided.
			 */
			$uid = apply_filters( 'nonce_user_logged_out', $uid, $action );
		}

		if ( empty( $nonce ) ) {
			return false;
		}

		$token = wp_get_session_token();
		$i     = wp_nonce_tick( $action );

		// Nonce generated 0-12 hours ago.
		$expected = substr( wp_hash( $i . '|' . $action . '|' . $uid . '|' . $token, 'nonce' ), -12, 10 );
		if ( hash_equals( $expected, $nonce ) ) {
			return 1;
		}

		// Nonce generated 12-24 hours ago.
		$expected = substr( wp_hash( ( $i - 1 ) . '|' . $action . '|' . $uid . '|' . $token, 'nonce' ), -12, 10 );
		if ( hash_equals( $expected, $nonce ) ) {
			return 2;
		}

		/**
		 * Fires when nonce verification fails.
		 *
		 * @since 4.4.0
		 *
		 * @param string     $nonce  The invalid nonce.
		 * @param string|int $action The nonce action.
		 * @param WP_User    $user   The current user object.
		 * @param string     $token  The user's session token.
		 */
		do_action( 'wp_verify_nonce_failed', $nonce, $action, $user, $token );

		// Invalid nonce.
		return false;
	}
endif;

if ( ! function_exists( 'wp_create_nonce' ) ) :
	/**
	 * Creates a cryptographic token tied to a specific action, user, user session,
	 * and window of time.
	 *
	 * @since 2.0.3
	 * @since 4.0.0 Session tokens were integrated with nonce creation.
	 *
	 * @param string|int $action Scalar value to add context to the nonce.
	 * @return string The token.
	 */
	function wp_create_nonce( $action = -1 ) {
		$user = wp_get_current_user();
		$uid  = (int) $user->ID;
		if ( ! $uid ) {
			/** This filter is documented in wp-includes/pluggable.php */
			$uid = apply_filters( 'nonce_user_logged_out', $uid, $action );
		}

		$token = wp_get_session_token();
		$i     = wp_nonce_tick( $action );

		return substr( wp_hash( $i . '|' . $action . '|' . $uid . '|' . $token, 'nonce' ), -12, 10 );
	}
endif;

if ( ! function_exists( 'wp_salt' ) ) :
	/**
	 * Returns a salt to add to hashes.
	 *
	 * Salts are created using secret keys. Secret keys are located in two places:
	 * in the database and in the wp-config.php file. The secret key in the database
	 * is randomly generated and will be appended to the secret keys in wp-config.php.
	 *
	 * The secret keys in wp-config.php should be updated to strong, random keys to maximize
	 * security. Below is an example of how the secret key constants are defined.
	 * Do not paste this example directly into wp-config.php. Instead, have a
	 * {@link https://api.wordpress.org/secret-key/1.1/salt/ secret key created} just
	 * for you.
	 *
	 *     define('AUTH_KEY',         ' Xakm<o xQy rw4EMsLKM-?!T+,PFF})H4lzcW57AF0U@N@< >M%G4Yt>f`z]MON');
	 *     define('SECURE_AUTH_KEY',  'LzJ}op]mr|6+![P}Ak:uNdJCJZd>(Hx.-Mh#Tz)pCIU#uGEnfFz|f ;;eU%/U^O~');
	 *     define('LOGGED_IN_KEY',    '|i|Ux`9<p-h$aFf(qnT:sDO:D1P^wZ$$/Ra@miTJi9G;ddp_<q}6H1)o|a +&JCM');
	 *     define('NONCE_KEY',        '%:R{[P|,s.KuMltH5}cI;/k<Gx~j!f0I)m_sIyu+&NJZ)-iO>z7X>QYR0Z_XnZ@|');
	 *     define('AUTH_SALT',        'eZyT)-Naw]F8CwA*VaW#q*|.)g@o}||wf~@C-YSt}(dh_r6EbI#A,y|nU2{B#JBW');
	 *     define('SECURE_AUTH_SALT', '!=oLUTXh,QW=H `}`L|9/^4-3 STz},T(w}W<I`.JjPi)<Bmf1v,HpGe}T1:Xt7n');
	 *     define('LOGGED_IN_SALT',   '+XSqHc;@Q*K_b|Z?NC[3H!!EONbh.n<+=uKR:>*c(u`g~EJBf#8u#R{mUEZrozmm');
	 *     define('NONCE_SALT',       'h`GXHhD>SLWVfg1(1(N{;.V!MoE(SfbA_ksP@&`+AycHcAV$+?@3q+rxV{%^VyKT');
	 *
	 * Salting passwords helps against tools which has stored hashed values of
	 * common dictionary strings. The added values makes it harder to crack.
	 *
	 * @since 2.5.0
	 *
	 * @link https://api.wordpress.org/secret-key/1.1/salt/ Create secrets for wp-config.php
	 *
	 * @param string $scheme Authentication scheme (auth, secure_auth, logged_in, nonce).
	 * @return string Salt value
	 */
	function wp_salt( $scheme = 'auth' ) {
		static $cached_salts = array();
		if ( isset( $cached_salts[ $scheme ] ) ) {
			/**
			 * Filters the WordPress salt.
			 *
			 * @since 2.5.0
			 *
			 * @param string $cached_salt Cached salt for the given scheme.
			 * @param string $scheme      Authentication scheme. Values include 'auth',
			 *                            'secure_auth', 'logged_in', and 'nonce'.
			 */
			return apply_filters( 'salt', $cached_salts[ $scheme ], $scheme );
		}

		static $duplicated_keys;
		if ( null === $duplicated_keys ) {
			$duplicated_keys = array(
				'put your unique phrase here' => true,
			);

			/*
			 * translators: This string should only be translated if wp-config-sample.php is localized.
			 * You can check the localized release package or
			 * https://i18n.svn.wordpress.org/<locale code>/branches/<wp version>/dist/wp-config-sample.php
			 */
			$duplicated_keys[ __( 'put your unique phrase here' ) ] = true;

			foreach ( array( 'AUTH', 'SECURE_AUTH', 'LOGGED_IN', 'NONCE', 'SECRET' ) as $first ) {
				foreach ( array( 'KEY', 'SALT' ) as $second ) {
					if ( ! defined( "{$first}_{$second}" ) ) {
						continue;
					}
					$value                     = constant( "{$first}_{$second}" );
					$duplicated_keys[ $value ] = isset( $duplicated_keys[ $value ] );
				}
			}
		}

		$values = array(
			'key'  => '',
			'salt' => '',
		);
		if ( defined( 'SECRET_KEY' ) && SECRET_KEY && empty( $duplicated_keys[ SECRET_KEY ] ) ) {
			$values['key'] = SECRET_KEY;
		}
		if ( 'auth' === $scheme && defined( 'SECRET_SALT' ) && SECRET_SALT && empty( $duplicated_keys[ SECRET_SALT ] ) ) {
			$values['salt'] = SECRET_SALT;
		}

		if ( in_array( $scheme, array( 'auth', 'secure_auth', 'logged_in', 'nonce' ), true ) ) {
			foreach ( array( 'key', 'salt' ) as $type ) {
				$const = strtoupper( "{$scheme}_{$type}" );
				if ( defined( $const ) && constant( $const ) && empty( $duplicated_keys[ constant( $const ) ] ) ) {
					$values[ $type ] = constant( $const );
				} elseif ( ! $values[ $type ] ) {
					$values[ $type ] = get_site_option( "{$scheme}_{$type}" );
					if ( ! $values[ $type ] ) {
						$values[ $type ] = wp_generate_password( 64, true, true );
						update_site_option( "{$scheme}_{$type}", $values[ $type ] );
					}
				}
			}
		} else {
			if ( ! $values['key'] ) {
				$values['key'] = get_site_option( 'secret_key' );
				if ( ! $values['key'] ) {
					$values['key'] = wp_generate_password( 64, true, true );
					update_site_option( 'secret_key', $values['key'] );
				}
			}
			$values['salt'] = hash_hmac( 'md5', $scheme, $values['key'] );
		}

		$cached_salts[ $scheme ] = $values['key'] . $values['salt'];

		/** This filter is documented in wp-includes/pluggable.php */
		return apply_filters( 'salt', $cached_salts[ $scheme ], $scheme );
	}
endif;

if ( ! function_exists( 'wp_hash' ) ) :
	/**
	 * Gets hash of given string.
	 *
	 * @since 2.0.3
	 *
	 * @param string $data   Plain text to hash.
	 * @param string $scheme Authentication scheme (auth, secure_auth, logged_in, nonce).
	 * @return string Hash of $data.
	 */
	function wp_hash( $data, $scheme = 'auth' ) {
		$salt = wp_salt( $scheme );

		return hash_hmac( 'md5', $data, $salt );
	}
endif;

if ( ! function_exists( 'wp_hash_password' ) ) :
	/**
	 * Creates a hash (encrypt) of a plain text password.
	 *
	 * For integration with other applications, this function can be overwritten to
	 * instead use the other package password checking algorithm.
	 *
	 * @since 2.5.0
	 *
	 * @global PasswordHash $wp_hasher PHPass object
	 *
	 * @param string $password Plain text user password to hash.
	 * @return string The hash string of the password.
	 */
	function wp_hash_password( $password ) {
		global $wp_hasher;

		if ( empty( $wp_hasher ) ) {
			require_once ABSPATH . WPINC . '/class-phpass.php';
			// By default, use the portable hash from phpass.
			$wp_hasher = new PasswordHash( 8, true );
		}

		return $wp_hasher->HashPassword( trim( $password ) );
	}
endif;

if ( ! function_exists( 'wp_check_password' ) ) :
	/**
	 * Checks the plaintext password against the encrypted Password.
	 *
	 * Maintains compatibility between old version and the new cookie authentication
	 * protocol using PHPass library. The $hash parameter is the encrypted password
	 * and the function compares the plain text password when encrypted similarly
	 * against the already encrypted password to see if they match.
	 *
	 * For integration with other applications, this function can be overwritten to
	 * instead use the other package password checking algorithm.
	 *
	 * @since 2.5.0
	 *
	 * @global PasswordHash $wp_hasher PHPass object used for checking the password
	 *                                 against the $hash + $password.
	 * @uses PasswordHash::CheckPassword
	 *
	 * @param string     $password Plaintext user's password.
	 * @param string     $hash     Hash of the user's password to check against.
	 * @param string|int $user_id  Optional. User ID.
	 * @return bool False, if the $password does not match the hashed password.
	 */
	function wp_check_password( $password, $hash, $user_id = '' ) {
		global $wp_hasher;

		// If the hash is still md5...
		if ( strlen( $hash ) <= 32 ) {
			$check = hash_equals( $hash, md5( $password ) );
			if ( $check && $user_id ) {
				// Rehash using new hash.
				wp_set_password( $password, $user_id );
				$hash = wp_hash_password( $password );
			}

			/**
			 * Filters whether the plaintext password matches the encrypted password.
			 *
			 * @since 2.5.0
			 *
			 * @param bool       $check    Whether the passwords match.
			 * @param string     $password The plaintext password.
			 * @param string     $hash     The hashed password.
			 * @param string|int $user_id  User ID. Can be empty.
			 */
			return apply_filters( 'check_password', $check, $password, $hash, $user_id );
		}

		// If the stored hash is longer than an MD5,
		// presume the new style phpass portable hash.
		if ( empty( $wp_hasher ) ) {
			require_once ABSPATH . WPINC . '/class-phpass.php';
			// By default, use the portable hash from phpass.
			$wp_hasher = new PasswordHash( 8, true );
		}

		$check = $wp_hasher->CheckPassword( $password, $hash );

		/** This filter is documented in wp-includes/pluggable.php */
		return apply_filters( 'check_password', $check, $password, $hash, $user_id );
	}
endif;

if ( ! function_exists( 'wp_generate_password' ) ) :
	/**
	 * Generates a random password drawn from the defined set of characters.
	 *
	 * Uses wp_rand() to create passwords with far less predictability
	 * than similar native PHP functions like `rand()` or `mt_rand()`.
	 *
	 * @since 2.5.0
	 *
	 * @param int  $length              Optional. The length of password to generate. Default 12.
	 * @param bool $special_chars       Optional. Whether to include standard special characters.
	 *                                  Default true.
	 * @param bool $extra_special_chars Optional. Whether to include other special characters.
	 *                                  Used when generating secret keys and salts. Default false.
	 * @return string The random password.
	 */
	function wp_generate_password( $length = 12, $special_chars = true, $extra_special_chars = false ) {
		$chars = 'abcdefghijklmnopqrstuvwxyzABCDEFGHIJKLMNOPQRSTUVWXYZ0123456789';
		if ( $special_chars ) {
			$chars .= '!@#$%^&*()';
		}
		if ( $extra_special_chars ) {
			$chars .= '-_ []{}<>~`+=,.;:/?|';
		}

		$password = '';
		for ( $i = 0; $i < $length; $i++ ) {
			$password .= substr( $chars, wp_rand( 0, strlen( $chars ) - 1 ), 1 );
		}

		/**
		 * Filters the randomly-generated password.
		 *
		 * @since 3.0.0
		 * @since 5.3.0 Added the `$length`, `$special_chars`, and `$extra_special_chars` parameters.
		 *
		 * @param string $password            The generated password.
		 * @param int    $length              The length of password to generate.
		 * @param bool   $special_chars       Whether to include standard special characters.
		 * @param bool   $extra_special_chars Whether to include other special characters.
		 */
		return apply_filters( 'random_password', $password, $length, $special_chars, $extra_special_chars );
	}
endif;

if ( ! function_exists( 'wp_rand' ) ) :
	/**
	 * Generates a random non-negative number.
	 *
	 * @since 2.6.2
	 * @since 4.4.0 Uses PHP7 random_int() or the random_compat library if available.
	 * @since 6.1.0 Returns zero instead of a random number if both `$min` and `$max` are zero.
	 *
	 * @global string $rnd_value
	 *
	 * @param int $min Optional. Lower limit for the generated number.
	 *                 Accepts positive integers or zero. Defaults to 0.
	 * @param int $max Optional. Upper limit for the generated number.
	 *                 Accepts positive integers. Defaults to 4294967295.
	 * @return int A random non-negative number between min and max.
	 */
	function wp_rand( $min = null, $max = null ) {
		global $rnd_value;

		// Some misconfigured 32-bit environments (Entropy PHP, for example)
		// truncate integers larger than PHP_INT_MAX to PHP_INT_MAX rather than overflowing them to floats.
		$max_random_number = 3000000000 === 2147483647 ? (float) '4294967295' : 4294967295; // 4294967295 = 0xffffffff

		if ( null === $min ) {
			$min = 0;
		}

		if ( null === $max ) {
			$max = $max_random_number;
		}

		// We only handle ints, floats are truncated to their integer value.
		$min = (int) $min;
		$max = (int) $max;

		// Use PHP's CSPRNG, or a compatible method.
		static $use_random_int_functionality = true;
		if ( $use_random_int_functionality ) {
			try {
				// wp_rand() can accept arguments in either order, PHP cannot.
				$_max = max( $min, $max );
				$_min = min( $min, $max );
				$val  = random_int( $_min, $_max );
				if ( false !== $val ) {
					return absint( $val );
				} else {
					$use_random_int_functionality = false;
				}
			} catch ( Error $e ) {
				$use_random_int_functionality = false;
			} catch ( Exception $e ) {
				$use_random_int_functionality = false;
			}
		}

		// Reset $rnd_value after 14 uses.
		// 32 (md5) + 40 (sha1) + 40 (sha1) / 8 = 14 random numbers from $rnd_value.
		if ( strlen( $rnd_value ) < 8 ) {
			if ( defined( 'WP_SETUP_CONFIG' ) ) {
				static $seed = '';
			} else {
				$seed = get_transient( 'random_seed' );
			}
			$rnd_value  = md5( uniqid( microtime() . mt_rand(), true ) . $seed );
			$rnd_value .= sha1( $rnd_value );
			$rnd_value .= sha1( $rnd_value . $seed );
			$seed       = md5( $seed . $rnd_value );
			if ( ! defined( 'WP_SETUP_CONFIG' ) && ! defined( 'WP_INSTALLING' ) ) {
				set_transient( 'random_seed', $seed );
			}
		}

		// Take the first 8 digits for our value.
		$value = substr( $rnd_value, 0, 8 );

		// Strip the first eight, leaving the remainder for the next call to wp_rand().
		$rnd_value = substr( $rnd_value, 8 );

		$value = abs( hexdec( $value ) );

		// Reduce the value to be within the min - max range.
		$value = $min + ( $max - $min + 1 ) * $value / ( $max_random_number + 1 );

		return abs( (int) $value );
	}
endif;

if ( ! function_exists( 'wp_set_password' ) ) :
	/**
	 * Updates the user's password with a new encrypted one.
	 *
	 * For integration with other applications, this function can be overwritten to
	 * instead use the other package password checking algorithm.
	 *
	 * Please note: This function should be used sparingly and is really only meant for single-time
	 * application. Leveraging this improperly in a plugin or theme could result in an endless loop
	 * of password resets if precautions are not taken to ensure it does not execute on every page load.
	 *
	 * @since 2.5.0
	 *
	 * @global wpdb $wpdb WordPress database abstraction object.
	 *
	 * @param string $password The plaintext new user password.
	 * @param int    $user_id  User ID.
	 */
	function wp_set_password( $password, $user_id ) {
		global $wpdb;

		$hash = wp_hash_password( $password );
		$wpdb->update(
			$wpdb->users,
			array(
				'user_pass'           => $hash,
				'user_activation_key' => '',
			),
			array( 'ID' => $user_id )
		);

		clean_user_cache( $user_id );

		/**
		 * Fires after the user password is set.
		 *
		 * @since 6.2.0
		 *
		 * @param string $password The plaintext password just set.
		 * @param int    $user_id  The ID of the user whose password was just set.
		 */
		do_action( 'wp_set_password', $password, $user_id );
	}
endif;

if ( ! function_exists( 'get_avatar' ) ) :
	/**
	 * Retrieves the avatar `<img>` tag for a user, email address, MD5 hash, comment, or post.
	 *
	 * @since 2.5.0
	 * @since 4.2.0 Optional `$args` parameter added.
	 *
	 * @param mixed  $id_or_email   The Gravatar to retrieve. Accepts a user_id, gravatar md5 hash,
	 *                              user email, WP_User object, WP_Post object, or WP_Comment object.
	 * @param int    $size          Optional. Height and width of the avatar image file in pixels. Default 96.
	 * @param string $default_value URL for the default image or a default type. Accepts '404' (return
	 *                              a 404 instead of a default image), 'retro' (8bit), 'RoboHash' (robohash),
	 *                              'monsterid' (monster), 'wavatar' (cartoon face), 'indenticon' (the "quilt"),
	 *                              'mystery', 'mm', or 'mysteryman' (The Oyster Man), 'blank' (transparent GIF),
	 *                              or 'gravatar_default' (the Gravatar logo). Default is the value of the
	 *                              'avatar_default' option, with a fallback of 'mystery'.
	 * @param string $alt           Optional. Alternative text to use in img tag. Default empty.
	 * @param array  $args {
	 *     Optional. Extra arguments to retrieve the avatar.
	 *
	 *     @type int          $height        Display height of the avatar in pixels. Defaults to $size.
	 *     @type int          $width         Display width of the avatar in pixels. Defaults to $size.
	 *     @type bool         $force_default Whether to always show the default image, never the Gravatar. Default false.
	 *     @type string       $rating        What rating to display avatars up to. Accepts 'G', 'PG', 'R', 'X', and are
	 *                                       judged in that order. Default is the value of the 'avatar_rating' option.
	 *     @type string       $scheme        URL scheme to use. See set_url_scheme() for accepted values.
	 *                                       Default null.
	 *     @type array|string $class         Array or string of additional classes to add to the img element.
	 *                                       Default null.
	 *     @type bool         $force_display Whether to always show the avatar - ignores the show_avatars option.
	 *                                       Default false.
	 *     @type string       $loading       Value for the `loading` attribute.
	 *                                       Default null.
	 *     @type string       $extra_attr    HTML attributes to insert in the IMG element. Is not sanitized. Default empty.
	 * }
	 * @return string|false `<img>` tag for the user's avatar. False on failure.
	 */
	function get_avatar( $id_or_email, $size = 96, $default_value = '', $alt = '', $args = null ) {
		$defaults = array(
			// get_avatar_data() args.
			'size'          => 96,
			'height'        => null,
			'width'         => null,
			'default'       => get_option( 'avatar_default', 'mystery' ),
			'force_default' => false,
			'rating'        => get_option( 'avatar_rating' ),
			'scheme'        => null,
			'alt'           => '',
			'class'         => null,
			'force_display' => false,
			'loading'       => null,
			'extra_attr'    => '',
			'decoding'      => 'async',
		);

		if ( wp_lazy_loading_enabled( 'img', 'get_avatar' ) ) {
			$defaults['loading'] = wp_get_loading_attr_default( 'get_avatar' );
		}

		if ( empty( $args ) ) {
			$args = array();
		}

		$args['size']    = (int) $size;
		$args['default'] = $default_value;
		$args['alt']     = $alt;

		$args = wp_parse_args( $args, $defaults );

		if ( empty( $args['height'] ) ) {
			$args['height'] = $args['size'];
		}
		if ( empty( $args['width'] ) ) {
			$args['width'] = $args['size'];
		}

		if ( is_object( $id_or_email ) && isset( $id_or_email->comment_ID ) ) {
			$id_or_email = get_comment( $id_or_email );
		}

		/**
		 * Allows the HTML for a user's avatar to be returned early.
		 *
		 * Returning a non-null value will effectively short-circuit get_avatar(), passing
		 * the value through the {@see 'get_avatar'} filter and returning early.
		 *
		 * @since 4.2.0
		 *
		 * @param string|null $avatar      HTML for the user's avatar. Default null.
		 * @param mixed       $id_or_email The avatar to retrieve. Accepts a user_id, Gravatar MD5 hash,
		 *                                 user email, WP_User object, WP_Post object, or WP_Comment object.
		 * @param array       $args        Arguments passed to get_avatar_url(), after processing.
		 */
		$avatar = apply_filters( 'pre_get_avatar', null, $id_or_email, $args );

		if ( ! is_null( $avatar ) ) {
			/** This filter is documented in wp-includes/pluggable.php */
			return apply_filters( 'get_avatar', $avatar, $id_or_email, $args['size'], $args['default'], $args['alt'], $args );
		}

		if ( ! $args['force_display'] && ! get_option( 'show_avatars' ) ) {
			return false;
		}

		$url2x = get_avatar_url( $id_or_email, array_merge( $args, array( 'size' => $args['size'] * 2 ) ) );

		$args = get_avatar_data( $id_or_email, $args );

		$url = $args['url'];

		if ( ! $url || is_wp_error( $url ) ) {
			return false;
		}

		$class = array( 'avatar', 'avatar-' . (int) $args['size'], 'photo' );

		if ( ! $args['found_avatar'] || $args['force_default'] ) {
			$class[] = 'avatar-default';
		}

		if ( $args['class'] ) {
			if ( is_array( $args['class'] ) ) {
				$class = array_merge( $class, $args['class'] );
			} else {
				$class[] = $args['class'];
			}
		}

		// Add `loading` and `decoding` attributes.
		$extra_attr = $args['extra_attr'];

		if ( in_array( $args['loading'], array( 'lazy', 'eager' ), true )
			&& ! preg_match( '/\bloading\s*=/', $extra_attr )
		) {
			if ( ! empty( $extra_attr ) ) {
				$extra_attr .= ' ';
			}

			$extra_attr .= "loading='{$args['loading']}'";
		}

		if ( in_array( $args['decoding'], array( 'async', 'sync', 'auto' ), true )
			&& ! preg_match( '/\bdecoding\s*=/', $extra_attr )
		) {
			if ( ! empty( $extra_attr ) ) {
				$extra_attr .= ' ';
			}

			$extra_attr .= "decoding='{$args['decoding']}'";
		}

		$avatar = sprintf(
			"<img alt='%s' src='%s' srcset='%s' class='%s' height='%d' width='%d' %s/>",
			esc_attr( $args['alt'] ),
			esc_url( $url ),
			esc_url( $url2x ) . ' 2x',
			esc_attr( implode( ' ', $class ) ),
			(int) $args['height'],
			(int) $args['width'],
			$extra_attr
		);

		/**
		 * Filters the HTML for a user's avatar.
		 *
		 * @since 2.5.0
		 * @since 4.2.0 The `$args` parameter was added.
		 *
		 * @param string $avatar        HTML for the user's avatar.
		 * @param mixed  $id_or_email   The avatar to retrieve. Accepts a user_id, Gravatar MD5 hash,
		 *                              user email, WP_User object, WP_Post object, or WP_Comment object.
		 * @param int    $size          Square avatar width and height in pixels to retrieve.
		 * @param string $default_value URL for the default image or a default type. Accepts '404', 'retro', 'monsterid',
		 *                              'wavatar', 'indenticon', 'mystery', 'mm', 'mysteryman', 'blank', or 'gravatar_default'.
		 * @param string $alt           Alternative text to use in the avatar image tag.
		 * @param array  $args          Arguments passed to get_avatar_data(), after processing.
		 */
		return apply_filters( 'get_avatar', $avatar, $id_or_email, $args['size'], $args['default'], $args['alt'], $args );
	}
endif;

if ( ! function_exists( 'wp_text_diff' ) ) :
	/**
	 * Displays a human readable HTML representation of the difference between two strings.
	 *
	 * The Diff is available for getting the changes between versions. The output is
	 * HTML, so the primary use is for displaying the changes. If the two strings
	 * are equivalent, then an empty string will be returned.
	 *
	 * @since 2.6.0
	 *
	 * @see wp_parse_args() Used to change defaults to user defined settings.
	 * @uses Text_Diff
	 * @uses WP_Text_Diff_Renderer_Table
	 *
	 * @param string       $left_string  "old" (left) version of string.
	 * @param string       $right_string "new" (right) version of string.
	 * @param string|array $args {
	 *     Associative array of options to pass to WP_Text_Diff_Renderer_Table().
	 *
	 *     @type string $title           Titles the diff in a manner compatible
	 *                                   with the output. Default empty.
	 *     @type string $title_left      Change the HTML to the left of the title.
	 *                                   Default empty.
	 *     @type string $title_right     Change the HTML to the right of the title.
	 *                                   Default empty.
	 *     @type bool   $show_split_view True for split view (two columns), false for
	 *                                   un-split view (single column). Default true.
	 * }
	 * @return string Empty string if strings are equivalent or HTML with differences.
	 */
	function wp_text_diff( $left_string, $right_string, $args = null ) {
		$defaults = array(
			'title'           => '',
			'title_left'      => '',
			'title_right'     => '',
			'show_split_view' => true,
		);
		$args     = wp_parse_args( $args, $defaults );

		if ( ! class_exists( 'WP_Text_Diff_Renderer_Table', false ) ) {
			require ABSPATH . WPINC . '/wp-diff.php';
		}

		$left_string  = normalize_whitespace( $left_string );
		$right_string = normalize_whitespace( $right_string );

		$left_lines  = explode( "\n", $left_string );
		$right_lines = explode( "\n", $right_string );
		$text_diff   = new Text_Diff( $left_lines, $right_lines );
		$renderer    = new WP_Text_Diff_Renderer_Table( $args );
		$diff        = $renderer->render( $text_diff );

		if ( ! $diff ) {
			return '';
		}

		$is_split_view       = ! empty( $args['show_split_view'] );
		$is_split_view_class = $is_split_view ? ' is-split-view' : '';

		$r = "<table class='diff$is_split_view_class'>\n";

		if ( $args['title'] ) {
			$r .= "<caption class='diff-title'>$args[title]</caption>\n";
		}

		if ( $args['title_left'] || $args['title_right'] ) {
			$r .= '<thead>';
		}

		if ( $args['title_left'] || $args['title_right'] ) {
			$th_or_td_left  = empty( $args['title_left'] ) ? 'td' : 'th';
			$th_or_td_right = empty( $args['title_right'] ) ? 'td' : 'th';

			$r .= "<tr class='diff-sub-title'>\n";
			$r .= "\t<$th_or_td_left>$args[title_left]</$th_or_td_left>\n";
			if ( $is_split_view ) {
				$r .= "\t<$th_or_td_right>$args[title_right]</$th_or_td_right>\n";
			}
			$r .= "</tr>\n";
		}

		if ( $args['title_left'] || $args['title_right'] ) {
			$r .= "</thead>\n";
		}

		$r .= "<tbody>\n$diff\n</tbody>\n";
		$r .= '</table>';

		return $r;
	}
endif;<|MERGE_RESOLUTION|>--- conflicted
+++ resolved
@@ -1186,13 +1186,8 @@
 		$secure = apply_filters( 'secure_auth_redirect', $secure );
 
 		// If https is required and request is http, redirect.
-<<<<<<< HEAD
 		if ( $secure && ! is_ssl() && str_contains( $_SERVER['REQUEST_URI'], 'wp-admin' ) ) {
-			if ( 0 === strpos( $_SERVER['REQUEST_URI'], 'http' ) ) {
-=======
-		if ( $secure && ! is_ssl() && false !== strpos( $_SERVER['REQUEST_URI'], 'wp-admin' ) ) {
 			if ( str_starts_with( $_SERVER['REQUEST_URI'], 'http' ) ) {
->>>>>>> 0746cc73
 				wp_redirect( set_url_scheme( $_SERVER['REQUEST_URI'], 'https' ) );
 				exit;
 			} else {
@@ -1222,13 +1217,8 @@
 			do_action( 'auth_redirect', $user_id );
 
 			// If the user wants ssl but the session is not ssl, redirect.
-<<<<<<< HEAD
 			if ( ! $secure && get_user_option( 'use_ssl', $user_id ) && str_contains( $_SERVER['REQUEST_URI'], 'wp-admin' ) ) {
-				if ( 0 === strpos( $_SERVER['REQUEST_URI'], 'http' ) ) {
-=======
-			if ( ! $secure && get_user_option( 'use_ssl', $user_id ) && false !== strpos( $_SERVER['REQUEST_URI'], 'wp-admin' ) ) {
 				if ( str_starts_with( $_SERVER['REQUEST_URI'], 'http' ) ) {
->>>>>>> 0746cc73
 					wp_redirect( set_url_scheme( $_SERVER['REQUEST_URI'], 'https' ) );
 					exit;
 				} else {
