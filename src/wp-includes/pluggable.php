--- conflicted
+++ resolved
@@ -2110,9 +2110,6 @@
 		// We want to reverse this for the plain text arena of emails.
 		$blogname = wp_specialchars_decode( get_option( 'blogname' ), ENT_QUOTES );
 
-<<<<<<< HEAD
-		if ( $notify !== 'user' ) {
-=======
 		/**
 		 * Filters whether the admin is notified of a new user registration.
 		 *
@@ -2124,7 +2121,6 @@
 		$send_notification_to_admin = apply_filters( 'wp_send_new_user_notification_to_admin', true, $user );
 
 		if ( 'user' !== $notify && true === $send_notification_to_admin ) {
->>>>>>> 27cfc58b
 			$switched_locale = switch_to_locale( get_locale() );
 
 			/* translators: %s: Site title. */
@@ -2183,11 +2179,7 @@
 		$send_notification_to_user = apply_filters( 'wp_send_new_user_notification_to_user', true, $user );
 
 		// `$deprecated` was pre-4.3 `$plaintext_pass`. An empty `$plaintext_pass` didn't sent a user notification.
-<<<<<<< HEAD
-		if ( $notify === 'admin' || ( empty( $deprecated ) && empty( $notify ) ) ) {
-=======
 		if ( 'admin' === $notify || true !== $send_notification_to_user || ( empty( $deprecated ) && empty( $notify ) ) ) {
->>>>>>> 27cfc58b
 			return;
 		}
 
