<?php
/**
 * WordPress implementation for PHP functions either missing from older PHP versions or not included by default.
 *
 * @package PHP
 * @access private
 */

// If gettext isn't available.
if ( ! function_exists( '_' ) ) {
<<<<<<< HEAD
	function _( $text ) {
		return $text;
=======
	function _( $message ) {
		return $message;
>>>>>>> 91fe405d
	}
}

/**
 * Returns whether PCRE/u (PCRE_UTF8 modifier) is available for use.
 *
 * @ignore
 * @since 4.2.2
 * @access private
 *
 * @param bool $set - Used for testing only
 *             null   : default - get PCRE/u capability
 *             false  : Used for testing - return false for future calls to this function
 *             'reset': Used for testing - restore default behavior of this function
 */
function _wp_can_use_pcre_u( $set = null ) {
	static $utf8_pcre = 'reset';

	if ( null !== $set ) {
		$utf8_pcre = $set;
	}

	if ( 'reset' === $utf8_pcre ) {
		// phpcs:ignore WordPress.PHP.NoSilencedErrors.Discouraged -- intentional error generated to detect PCRE/u support.
		$utf8_pcre = @preg_match( '/^./u', 'a' );
	}

	return $utf8_pcre;
}

if ( ! function_exists( 'mb_substr' ) ) :
	/**
	 * Compat function to mimic mb_substr().
	 *
	 * @ignore
	 * @since 3.2.0
	 *
	 * @see _mb_substr()
	 *
	 * @param string      $string   The string to extract the substring from.
	 * @param int         $start    Position to being extraction from in `$string`.
	 * @param int|null    $length   Optional. Maximum number of characters to extract from `$string`.
	 *                              Default null.
	 * @param string|null $encoding Optional. Character encoding to use. Default null.
	 * @return string Extracted substring.
	 */
	function mb_substr( $string, $start, $length = null, $encoding = null ) {
		return _mb_substr( $string, $start, $length, $encoding );
	}
endif;

/**
 * Internal compat function to mimic mb_substr().
 *
 * Only understands UTF-8 and 8bit. All other character sets will be treated as 8bit.
 * For `$encoding === UTF-8`, the `$str` input is expected to be a valid UTF-8 byte
 * sequence. The behavior of this function for invalid inputs is undefined.
 *
 * @ignore
 * @since 3.2.0
 *
 * @param string      $str      The string to extract the substring from.
 * @param int         $start    Position to being extraction from in `$str`.
 * @param int|null    $length   Optional. Maximum number of characters to extract from `$str`.
 *                              Default null.
 * @param string|null $encoding Optional. Character encoding to use. Default null.
 * @return string Extracted substring.
 */
function _mb_substr( $str, $start, $length = null, $encoding = null ) {
	if ( null === $str ) {
		return '';
	}

	if ( null === $encoding ) {
		$encoding = get_option( 'blog_charset' );
	}

	/*
	 * The solution below works only for UTF-8, so in case of a different
	 * charset just use built-in substr().
	 */
	if ( ! in_array( $encoding, array( 'utf8', 'utf-8', 'UTF8', 'UTF-8' ), true ) ) {
		return is_null( $length ) ? substr( $str, $start ) : substr( $str, $start, $length );
	}

	if ( _wp_can_use_pcre_u() ) {
		// Use the regex unicode support to separate the UTF-8 characters into an array.
		preg_match_all( '/./us', $str, $match );
		$chars = is_null( $length ) ? array_slice( $match[0], $start ) : array_slice( $match[0], $start, $length );
		return implode( '', $chars );
	}

	$regex = '/(
		[\x00-\x7F]                  # single-byte sequences   0xxxxxxx
		| [\xC2-\xDF][\x80-\xBF]       # double-byte sequences   110xxxxx 10xxxxxx
		| \xE0[\xA0-\xBF][\x80-\xBF]   # triple-byte sequences   1110xxxx 10xxxxxx * 2
		| [\xE1-\xEC][\x80-\xBF]{2}
		| \xED[\x80-\x9F][\x80-\xBF]
		| [\xEE-\xEF][\x80-\xBF]{2}
		| \xF0[\x90-\xBF][\x80-\xBF]{2} # four-byte sequences   11110xxx 10xxxxxx * 3
		| [\xF1-\xF3][\x80-\xBF]{3}
		| \xF4[\x80-\x8F][\x80-\xBF]{2}
	)/x';

	// Start with 1 element instead of 0 since the first thing we do is pop.
	$chars = array( '' );

	do {
		// We had some string left over from the last round, but we counted it in that last round.
		array_pop( $chars );

		/*
		 * Split by UTF-8 character, limit to 1000 characters (last array element will contain
		 * the rest of the string).
		 */
		$pieces = preg_split( $regex, $str, 1000, PREG_SPLIT_DELIM_CAPTURE | PREG_SPLIT_NO_EMPTY );

		$chars = array_merge( $chars, $pieces );

		// If there's anything left over, repeat the loop.
	} while ( count( $pieces ) > 1 && $str = array_pop( $pieces ) );

	return implode( '', array_slice( $chars, $start, $length ) );
}

if ( ! function_exists( 'mb_strlen' ) ) :
	/**
	 * Compat function to mimic mb_strlen().
	 *
	 * @ignore
	 * @since 4.2.0
	 *
	 * @see _mb_strlen()
	 *
	 * @param string      $string   The string to retrieve the character length from.
	 * @param string|null $encoding Optional. Character encoding to use. Default null.
	 * @return int String length of `$string`.
	 */
	function mb_strlen( $string, $encoding = null ) {
		return _mb_strlen( $string, $encoding );
	}
endif;

/**
 * Internal compat function to mimic mb_strlen().
 *
 * Only understands UTF-8 and 8bit.  All other character sets will be treated as 8bit.
 * For `$encoding === UTF-8`, the `$str` input is expected to be a valid UTF-8 byte
 * sequence. The behavior of this function for invalid inputs is undefined.
 *
 * @ignore
 * @since 4.2.0
 *
 * @param string      $str      The string to retrieve the character length from.
 * @param string|null $encoding Optional. Character encoding to use. Default null.
 * @return int String length of `$str`.
 */
function _mb_strlen( $str, $encoding = null ) {
	if ( null === $encoding ) {
		$encoding = get_option( 'blog_charset' );
	}

	/*
	 * The solution below works only for UTF-8, so in case of a different charset
	 * just use built-in strlen().
	 */
	if ( ! in_array( $encoding, array( 'utf8', 'utf-8', 'UTF8', 'UTF-8' ), true ) ) {
		return strlen( $str );
	}

	if ( _wp_can_use_pcre_u() ) {
		// Use the regex unicode support to separate the UTF-8 characters into an array.
		preg_match_all( '/./us', $str, $match );
		return count( $match[0] );
	}

	$regex = '/(?:
		[\x00-\x7F]                  # single-byte sequences   0xxxxxxx
		| [\xC2-\xDF][\x80-\xBF]       # double-byte sequences   110xxxxx 10xxxxxx
		| \xE0[\xA0-\xBF][\x80-\xBF]   # triple-byte sequences   1110xxxx 10xxxxxx * 2
		| [\xE1-\xEC][\x80-\xBF]{2}
		| \xED[\x80-\x9F][\x80-\xBF]
		| [\xEE-\xEF][\x80-\xBF]{2}
		| \xF0[\x90-\xBF][\x80-\xBF]{2} # four-byte sequences   11110xxx 10xxxxxx * 3
		| [\xF1-\xF3][\x80-\xBF]{3}
		| \xF4[\x80-\x8F][\x80-\xBF]{2}
	)/x';

	// Start at 1 instead of 0 since the first thing we do is decrement.
	$count = 1;

	do {
		// We had some string left over from the last round, but we counted it in that last round.
		$count--;

		/*
		 * Split by UTF-8 character, limit to 1000 characters (last array element will contain
		 * the rest of the string).
		 */
		$pieces = preg_split( $regex, $str, 1000 );

		// Increment.
		$count += count( $pieces );

		// If there's anything left over, repeat the loop.
	} while ( $str = array_pop( $pieces ) );

	// Fencepost: preg_split() always returns one extra item in the array.
	return --$count;
}

if ( ! function_exists( 'hash_hmac' ) ) :
	/**
	 * Compat function to mimic hash_hmac().
	 *
	 * The Hash extension is bundled with PHP by default since PHP 5.1.2.
	 * However, the extension may be explicitly disabled on select servers.
	 * As of PHP 7.4.0, the Hash extension is a core PHP extension and can no
	 * longer be disabled.
	 * I.e. when PHP 7.4.0 becomes the minimum requirement, this polyfill
	 * and the associated `_hash_hmac()` function can be safely removed.
	 *
	 * @ignore
	 * @since 3.2.0
	 *
	 * @see _hash_hmac()
	 *
	 * @param string $algo   Hash algorithm. Accepts 'md5' or 'sha1'.
	 * @param string $data   Data to be hashed.
	 * @param string $key    Secret key to use for generating the hash.
	 * @param bool   $binary Optional. Whether to output raw binary data (true),
	 *                       or lowercase hexits (false). Default false.
	 * @return string|false The hash in output determined by `$binary`.
	 *                      False if `$algo` is unknown or invalid.
	 */
	function hash_hmac( $algo, $data, $key, $binary = false ) {
		return _hash_hmac( $algo, $data, $key, $binary );
	}
endif;

/**
 * Internal compat function to mimic hash_hmac().
 *
 * @ignore
 * @since 3.2.0
 *
 * @param string $algo   Hash algorithm. Accepts 'md5' or 'sha1'.
 * @param string $data   Data to be hashed.
 * @param string $key    Secret key to use for generating the hash.
 * @param bool   $binary Optional. Whether to output raw binary data (true),
 *                       or lowercase hexits (false). Default false.
 * @return string|false The hash in output determined by `$binary`.
 *                      False if `$algo` is unknown or invalid.
 */
function _hash_hmac( $algo, $data, $key, $binary = false ) {
	$packs = array(
		'md5'  => 'H32',
		'sha1' => 'H40',
	);

	if ( ! isset( $packs[ $algo ] ) ) {
		return false;
	}

	$pack = $packs[ $algo ];

	if ( strlen( $key ) > 64 ) {
		$key = pack( $pack, $algo( $key ) );
	}

	$key = str_pad( $key, 64, chr( 0 ) );

	$ipad = ( substr( $key, 0, 64 ) ^ str_repeat( chr( 0x36 ), 64 ) );
	$opad = ( substr( $key, 0, 64 ) ^ str_repeat( chr( 0x5C ), 64 ) );

	$hmac = $algo( $opad . pack( $pack, $algo( $ipad . $data ) ) );

	if ( $binary ) {
		return pack( $pack, $hmac );
	}

	return $hmac;
}

if ( ! function_exists( 'hash_equals' ) ) :
	/**
	 * Timing attack safe string comparison.
	 *
	 * Compares two strings using the same time whether they're equal or not.
	 *
	 * Note: It can leak the length of a string when arguments of differing length are supplied.
	 *
	 * This function was added in PHP 5.6.
	 * However, the Hash extension may be explicitly disabled on select servers.
	 * As of PHP 7.4.0, the Hash extension is a core PHP extension and can no
	 * longer be disabled.
	 * I.e. when PHP 7.4.0 becomes the minimum requirement, this polyfill
	 * can be safely removed.
	 *
	 * @since 3.9.2
	 *
	 * @param string $known_string Expected string.
	 * @param string $user_string  Actual, user supplied, string.
	 * @return bool Whether strings are equal.
	 */
	function hash_equals( $known_string, $user_string ) {
		$known_string_length = strlen( $known_string );

		if ( strlen( $user_string ) !== $known_string_length ) {
			return false;
		}

		$result = 0;

		// Do not attempt to "optimize" this.
		for ( $i = 0; $i < $known_string_length; $i++ ) {
			$result |= ord( $known_string[ $i ] ) ^ ord( $user_string[ $i ] );
		}

		return 0 === $result;
	}
endif;

// random_int() was introduced in PHP 7.0.
if ( ! function_exists( 'random_int' ) ) {
	require ABSPATH . WPINC . '/random_compat/random.php';
}
// sodium_crypto_box() was introduced in PHP 7.2.
if ( ! function_exists( 'sodium_crypto_box' ) ) {
	require ABSPATH . WPINC . '/sodium_compat/autoload.php';
}

if ( ! function_exists( 'is_countable' ) ) {
	/**
	 * Polyfill for is_countable() function added in PHP 7.3.
	 *
	 * Verify that the content of a variable is an array or an object
	 * implementing the Countable interface.
	 *
	 * @since 4.9.6
	 *
	 * @param mixed $value The value to check.
	 * @return bool True if `$value` is countable, false otherwise.
	 */
	function is_countable( $value ) {
		return ( is_array( $value )
			|| $value instanceof Countable
			|| $value instanceof SimpleXMLElement
			|| $value instanceof ResourceBundle
		);
	}
}

if ( ! function_exists( 'is_iterable' ) ) {
	/**
	 * Polyfill for is_iterable() function added in PHP 7.1.
	 *
	 * Verify that the content of a variable is an array or an object
	 * implementing the Traversable interface.
	 *
	 * @since 4.9.6
	 *
	 * @param mixed $value The value to check.
	 * @return bool True if `$value` is iterable, false otherwise.
	 */
	function is_iterable( $value ) {
		return ( is_array( $value ) || $value instanceof Traversable );
	}
}

if ( ! function_exists( 'array_key_first' ) ) {
	/**
	 * Polyfill for array_key_first() function added in PHP 7.3.
	 *
	 * Get the first key of the given array without affecting
	 * the internal array pointer.
	 *
	 * @since 5.9.0
	 *
	 * @param array $array An array.
	 * @return string|int|null The first key of array if the array
	 *                         is not empty; `null` otherwise.
	 */
	function array_key_first( array $array ) {
		foreach ( $array as $key => $value ) {
			return $key;
		}
	}
}

if ( ! function_exists( 'array_key_last' ) ) {
	/**
	 * Polyfill for `array_key_last()` function added in PHP 7.3.
	 *
	 * Get the last key of the given array without affecting the
	 * internal array pointer.
	 *
	 * @since 5.9.0
	 *
	 * @param array $array An array.
	 * @return string|int|null The last key of array if the array
	 *.                        is not empty; `null` otherwise.
	 */
	function array_key_last( array $array ) {
		if ( empty( $array ) ) {
			return null;
		}

		end( $array );

		return key( $array );
	}
}

if ( ! function_exists( 'str_contains' ) ) {
	/**
	 * Polyfill for `str_contains()` function added in PHP 8.0.
	 *
	 * Performs a case-sensitive check indicating if needle is
	 * contained in haystack.
	 *
	 * @since 5.9.0
	 *
	 * @param string $haystack The string to search in.
	 * @param string $needle   The substring to search for in the haystack.
	 * @return bool True if `$needle` is in `$haystack`, otherwise false.
	 */
	function str_contains( $haystack, $needle ) {
		return ( '' === $needle || false !== strpos( $haystack, $needle ) );
	}
}

if ( ! function_exists( 'str_starts_with' ) ) {
	/**
	 * Polyfill for `str_starts_with()` function added in PHP 8.0.
	 *
	 * Performs a case-sensitive check indicating if
	 * the haystack begins with needle.
	 *
	 * @since 5.9.0
	 *
	 * @param string $haystack The string to search in.
	 * @param string $needle   The substring to search for in the `$haystack`.
	 * @return bool True if `$haystack` starts with `$needle`, otherwise false.
	 */
	function str_starts_with( $haystack, $needle ) {
		if ( '' === $needle ) {
			return true;
		}

		return 0 === strpos( $haystack, $needle );
	}
}

if ( ! function_exists( 'str_ends_with' ) ) {
	/**
	 * Polyfill for `str_ends_with()` function added in PHP 8.0.
	 *
	 * Performs a case-sensitive check indicating if
	 * the haystack ends with needle.
	 *
	 * @since 5.9.0
	 *
	 * @param string $haystack The string to search in.
	 * @param string $needle   The substring to search for in the `$haystack`.
	 * @return bool True if `$haystack` ends with `$needle`, otherwise false.
	 */
	function str_ends_with( $haystack, $needle ) {
		if ( '' === $haystack && '' !== $needle ) {
			return false;
		}

		$len = strlen( $needle );

		return 0 === substr_compare( $haystack, $needle, -$len, $len );
	}
}

// IMAGETYPE_WEBP constant is only defined in PHP 7.1 or later.
if ( ! defined( 'IMAGETYPE_WEBP' ) ) {
	define( 'IMAGETYPE_WEBP', 18 );
}

// IMG_WEBP constant is only defined in PHP 7.0.10 or later.
if ( ! defined( 'IMG_WEBP' ) ) {
	define( 'IMG_WEBP', IMAGETYPE_WEBP );
}<|MERGE_RESOLUTION|>--- conflicted
+++ resolved
@@ -8,13 +8,8 @@
 
 // If gettext isn't available.
 if ( ! function_exists( '_' ) ) {
-<<<<<<< HEAD
-	function _( $text ) {
-		return $text;
-=======
 	function _( $message ) {
 		return $message;
->>>>>>> 91fe405d
 	}
 }
 
