--- conflicted
+++ resolved
@@ -7,3957 +7,6 @@
  * @deprecated 6.1.0
  * @package WordPress
  */
-<<<<<<< HEAD
-class wpdb {
-
-	/**
-	 * Whether to show SQL/DB errors.
-	 *
-	 * Default is to show errors if both WP_DEBUG and WP_DEBUG_DISPLAY evaluate to true.
-	 *
-	 * @since 0.71
-	 *
-	 * @var bool
-	 */
-	public $show_errors = false;
-
-	/**
-	 * Whether to suppress errors during the DB bootstrapping. Default false.
-	 *
-	 * @since 2.5.0
-	 *
-	 * @var bool
-	 */
-	public $suppress_errors = false;
-
-	/**
-	 * The error encountered during the last query.
-	 *
-	 * @since 2.5.0
-	 *
-	 * @var string
-	 */
-	public $last_error = '';
-
-	/**
-	 * The number of queries made.
-	 *
-	 * @since 1.2.0
-	 *
-	 * @var int
-	 */
-	public $num_queries = 0;
-
-	/**
-	 * Count of rows returned by the last query.
-	 *
-	 * @since 0.71
-	 *
-	 * @var int
-	 */
-	public $num_rows = 0;
-
-	/**
-	 * Count of rows affected by the last query.
-	 *
-	 * @since 0.71
-	 *
-	 * @var int
-	 */
-	public $rows_affected = 0;
-
-	/**
-	 * The ID generated for an AUTO_INCREMENT column by the last query (usually INSERT).
-	 *
-	 * @since 0.71
-	 *
-	 * @var int
-	 */
-	public $insert_id = 0;
-
-	/**
-	 * The last query made.
-	 *
-	 * @since 0.71
-	 *
-	 * @var string
-	 */
-	public $last_query;
-
-	/**
-	 * Results of the last query.
-	 *
-	 * @since 0.71
-	 *
-	 * @var stdClass[]|null
-	 */
-	public $last_result;
-
-	/**
-	 * Database query result.
-	 *
-	 * Possible values:
-	 *
-	 * - For successful SELECT, SHOW, DESCRIBE, or EXPLAIN queries:
-	 *   - `mysqli_result` instance when the `mysqli` driver is in use
-	 *   - `resource` when the older `mysql` driver is in use
-	 * - `true` for other query types that were successful
-	 * - `null` if a query is yet to be made or if the result has since been flushed
-	 * - `false` if the query returned an error
-	 *
-	 * @since 0.71
-	 *
-	 * @var mysqli_result|resource|bool|null
-	 */
-	protected $result;
-
-	/**
-	 * Cached column info, for sanity checking data before inserting.
-	 *
-	 * @since 4.2.0
-	 *
-	 * @var array
-	 */
-	protected $col_meta = array();
-
-	/**
-	 * Calculated character sets keyed by table name.
-	 *
-	 * @since 4.2.0
-	 *
-	 * @var string[]
-	 */
-	protected $table_charset = array();
-
-	/**
-	 * Whether text fields in the current query need to be sanity checked.
-	 *
-	 * @since 4.2.0
-	 *
-	 * @var bool
-	 */
-	protected $check_current_query = true;
-
-	/**
-	 * Flag to ensure we don't run into recursion problems when checking the collation.
-	 *
-	 * @since 4.2.0
-	 *
-	 * @see wpdb::check_safe_collation()
-	 * @var bool
-	 */
-	private $checking_collation = false;
-
-	/**
-	 * Saved info on the table column.
-	 *
-	 * @since 0.71
-	 *
-	 * @var array
-	 */
-	protected $col_info;
-
-	/**
-	 * Log of queries that were executed, for debugging purposes.
-	 *
-	 * @since 1.5.0
-	 * @since 2.5.0 The third element in each query log was added to record the calling functions.
-	 * @since 5.1.0 The fourth element in each query log was added to record the start time.
-	 * @since 5.3.0 The fifth element in each query log was added to record custom data.
-	 *
-	 * @var array[] {
-	 *     Array of arrays containing information about queries that were executed.
-	 *
-	 *     @type array ...$0 {
-	 *         Data for each query.
-	 *
-	 *         @type string $0 The query's SQL.
-	 *         @type float  $1 Total time spent on the query, in seconds.
-	 *         @type string $2 Comma-separated list of the calling functions.
-	 *         @type float  $3 Unix timestamp of the time at the start of the query.
-	 *         @type array  $4 Custom query data.
-	 *     }
-	 * }
-	 */
-	public $queries;
-
-	/**
-	 * The number of times to retry reconnecting before dying. Default 5.
-	 *
-	 * @since 3.9.0
-	 *
-	 * @see wpdb::check_connection()
-	 * @var int
-	 */
-	protected $reconnect_retries = 5;
-
-	/**
-	 * WordPress table prefix.
-	 *
-	 * You can set this to have multiple WordPress installations in a single database.
-	 * The second reason is for possible security precautions.
-	 *
-	 * @since 2.5.0
-	 *
-	 * @var string
-	 */
-	public $prefix = '';
-
-	/**
-	 * WordPress base table prefix.
-	 *
-	 * @since 3.0.0
-	 *
-	 * @var string
-	 */
-	public $base_prefix;
-
-	/**
-	 * Whether the database queries are ready to start executing.
-	 *
-	 * @since 2.3.2
-	 *
-	 * @var bool
-	 */
-	public $ready = false;
-
-	/**
-	 * Blog ID.
-	 *
-	 * @since 3.0.0
-	 *
-	 * @var int
-	 */
-	public $blogid = 0;
-
-	/**
-	 * Site ID.
-	 *
-	 * @since 3.0.0
-	 *
-	 * @var int
-	 */
-	public $siteid = 0;
-
-	/**
-	 * List of WordPress per-site tables.
-	 *
-	 * @since 2.5.0
-	 *
-	 * @see wpdb::tables()
-	 * @var string[]
-	 */
-	public $tables = array(
-		'posts',
-		'comments',
-		'links',
-		'options',
-		'postmeta',
-		'terms',
-		'term_taxonomy',
-		'term_relationships',
-		'termmeta',
-		'commentmeta',
-	);
-
-	/**
-	 * List of deprecated WordPress tables.
-	 *
-	 * 'categories', 'post2cat', and 'link2cat' were deprecated in 2.3.0, db version 5539.
-	 *
-	 * @since 2.9.0
-	 *
-	 * @see wpdb::tables()
-	 * @var string[]
-	 */
-	public $old_tables = array( 'categories', 'post2cat', 'link2cat' );
-
-	/**
-	 * List of WordPress global tables.
-	 *
-	 * @since 3.0.0
-	 *
-	 * @see wpdb::tables()
-	 * @var string[]
-	 */
-	public $global_tables = array( 'users', 'usermeta' );
-
-	/**
-	 * List of Multisite global tables.
-	 *
-	 * @since 3.0.0
-	 *
-	 * @see wpdb::tables()
-	 * @var string[]
-	 */
-	public $ms_global_tables = array(
-		'blogs',
-		'blogmeta',
-		'signups',
-		'site',
-		'sitemeta',
-		'sitecategories',
-		'registration_log',
-	);
-
-	/**
-	 * WordPress Comments table.
-	 *
-	 * @since 1.5.0
-	 *
-	 * @var string
-	 */
-	public $comments;
-
-	/**
-	 * WordPress Comment Metadata table.
-	 *
-	 * @since 2.9.0
-	 *
-	 * @var string
-	 */
-	public $commentmeta;
-
-	/**
-	 * WordPress Links table.
-	 *
-	 * @since 1.5.0
-	 *
-	 * @var string
-	 */
-	public $links;
-
-	/**
-	 * WordPress Options table.
-	 *
-	 * @since 1.5.0
-	 *
-	 * @var string
-	 */
-	public $options;
-
-	/**
-	 * WordPress Post Metadata table.
-	 *
-	 * @since 1.5.0
-	 *
-	 * @var string
-	 */
-	public $postmeta;
-
-	/**
-	 * WordPress Posts table.
-	 *
-	 * @since 1.5.0
-	 *
-	 * @var string
-	 */
-	public $posts;
-
-	/**
-	 * WordPress Terms table.
-	 *
-	 * @since 2.3.0
-	 *
-	 * @var string
-	 */
-	public $terms;
-
-	/**
-	 * WordPress Term Relationships table.
-	 *
-	 * @since 2.3.0
-	 *
-	 * @var string
-	 */
-	public $term_relationships;
-
-	/**
-	 * WordPress Term Taxonomy table.
-	 *
-	 * @since 2.3.0
-	 *
-	 * @var string
-	 */
-	public $term_taxonomy;
-
-	/**
-	 * WordPress Term Meta table.
-	 *
-	 * @since 4.4.0
-	 *
-	 * @var string
-	 */
-	public $termmeta;
-
-	//
-	// Global and Multisite tables
-	//
-
-	/**
-	 * WordPress User Metadata table.
-	 *
-	 * @since 2.3.0
-	 *
-	 * @var string
-	 */
-	public $usermeta;
-
-	/**
-	 * WordPress Users table.
-	 *
-	 * @since 1.5.0
-	 *
-	 * @var string
-	 */
-	public $users;
-
-	/**
-	 * Multisite Blogs table.
-	 *
-	 * @since 3.0.0
-	 *
-	 * @var string
-	 */
-	public $blogs;
-
-	/**
-	 * Multisite Blog Metadata table.
-	 *
-	 * @since 5.1.0
-	 *
-	 * @var string
-	 */
-	public $blogmeta;
-
-	/**
-	 * Multisite Registration Log table.
-	 *
-	 * @since 3.0.0
-	 *
-	 * @var string
-	 */
-	public $registration_log;
-
-	/**
-	 * Multisite Signups table.
-	 *
-	 * @since 3.0.0
-	 *
-	 * @var string
-	 */
-	public $signups;
-
-	/**
-	 * Multisite Sites table.
-	 *
-	 * @since 3.0.0
-	 *
-	 * @var string
-	 */
-	public $site;
-
-	/**
-	 * Multisite Sitewide Terms table.
-	 *
-	 * @since 3.0.0
-	 *
-	 * @var string
-	 */
-	public $sitecategories;
-
-	/**
-	 * Multisite Site Metadata table.
-	 *
-	 * @since 3.0.0
-	 *
-	 * @var string
-	 */
-	public $sitemeta;
-
-	/**
-	 * Format specifiers for DB columns.
-	 *
-	 * Columns not listed here default to %s. Initialized during WP load.
-	 * Keys are column names, values are format types: 'ID' => '%d'.
-	 *
-	 * @since 2.8.0
-	 *
-	 * @see wpdb::prepare()
-	 * @see wpdb::insert()
-	 * @see wpdb::update()
-	 * @see wpdb::delete()
-	 * @see wp_set_wpdb_vars()
-	 * @var array
-	 */
-	public $field_types = array();
-
-	/**
-	 * Database table columns charset.
-	 *
-	 * @since 2.2.0
-	 *
-	 * @var string
-	 */
-	public $charset;
-
-	/**
-	 * Database table columns collate.
-	 *
-	 * @since 2.2.0
-	 *
-	 * @var string
-	 */
-	public $collate;
-
-	/**
-	 * Database Username.
-	 *
-	 * @since 2.9.0
-	 *
-	 * @var string
-	 */
-	protected $dbuser;
-
-	/**
-	 * Database Password.
-	 *
-	 * @since 3.1.0
-	 *
-	 * @var string
-	 */
-	protected $dbpassword;
-
-	/**
-	 * Database Name.
-	 *
-	 * @since 3.1.0
-	 *
-	 * @var string
-	 */
-	protected $dbname;
-
-	/**
-	 * Database Host.
-	 *
-	 * @since 3.1.0
-	 *
-	 * @var string
-	 */
-	protected $dbhost;
-
-	/**
-	 * Database handle.
-	 *
-	 * Possible values:
-	 *
-	 * - `mysqli` instance when the `mysqli` driver is in use
-	 * - `resource` when the older `mysql` driver is in use
-	 * - `null` if the connection is yet to be made or has been closed
-	 * - `false` if the connection has failed
-	 *
-	 * @since 0.71
-	 *
-	 * @var mysqli|resource|false|null
-	 */
-	protected $dbh;
-
-	/**
-	 * A textual description of the last query/get_row/get_var call.
-	 *
-	 * @since 3.0.0
-	 *
-	 * @var string
-	 */
-	public $func_call;
-
-	/**
-	 * Whether MySQL is used as the database engine.
-	 *
-	 * Set in wpdb::db_connect() to true, by default. This is used when checking
-	 * against the required MySQL version for WordPress. Normally, a replacement
-	 * database drop-in (db.php) will skip these checks, but setting this to true
-	 * will force the checks to occur.
-	 *
-	 * @since 3.3.0
-	 *
-	 * @var bool
-	 */
-	public $is_mysql = null;
-
-	/**
-	 * A list of incompatible SQL modes.
-	 *
-	 * @since 3.9.0
-	 *
-	 * @var string[]
-	 */
-	protected $incompatible_modes = array(
-		'NO_ZERO_DATE',
-		'ONLY_FULL_GROUP_BY',
-		'STRICT_TRANS_TABLES',
-		'STRICT_ALL_TABLES',
-		'TRADITIONAL',
-		'ANSI',
-	);
-
-	/**
-	 * Backward compatibility, where wpdb::prepare() has not quoted formatted/argnum placeholders.
-	 *
-	 * Historically this could be used for table/field names, or for some string formatting, e.g.
-	 *
-	 *     $wpdb->prepare( 'WHERE `%1s` = "%1s something %1s" OR %1$s = "%-10s"', 'field_1', 'a', 'b', 'c' );
-	 *
-	 * But it's risky, e.g. forgetting to add quotes, resulting in SQL Injection vulnerabilities:
-	 *
-	 *     $wpdb->prepare( 'WHERE (id = %1s) OR (id = %2$s)', $_GET['id'], $_GET['id'] ); // ?id=id
-	 *
-	 * This feature is preserved while plugin authors update their code to use safer approaches:
-	 *
-	 *     $wpdb->prepare( 'WHERE %1s = %s', $_GET['key'], $_GET['value'] );
-	 *     $wpdb->prepare( 'WHERE %i  = %s', $_GET['key'], $_GET['value'] );
-	 *
-	 * While changing to false will be fine for queries not using formatted/argnum placeholders,
-	 * any remaining cases are most likely going to result in SQL errors (good, in a way):
-	 *
-	 *     $wpdb->prepare( 'WHERE %1s = "%-10s"', 'my_field', 'my_value' );
-	 *     true  = WHERE my_field = "my_value  "
-	 *     false = WHERE 'my_field' = "'my_value  '"
-	 *
-	 * But there may be some queries that result in an SQL Injection vulnerability:
-	 *
-	 *     $wpdb->prepare( 'WHERE id = %1s', $_GET['id'] ); // ?id=id
-	 *
-	 * So there may need to be a `_doing_it_wrong()` phase, after we know everyone can use
-	 * identifier placeholders (%i), but before this feature is disabled or removed.
-	 *
-	 * @since 6.1.0
-	 * @var bool
-	 */
-	private $allow_unsafe_unquoted_parameters = true;
-
-	/**
-	 * Whether to use mysqli over mysql. Default false.
-	 *
-	 * @since 3.9.0
-	 *
-	 * @var bool
-	 */
-	private $use_mysqli = false;
-
-	/**
-	 * Whether we've managed to successfully connect at some point.
-	 *
-	 * @since 3.9.0
-	 *
-	 * @var bool
-	 */
-	private $has_connected = false;
-
-	/**
-	 * Time when the last query was performed.
-	 *
-	 * Only set when `SAVEQUERIES` is defined and truthy.
-	 *
-	 * @since 1.5.0
-	 *
-	 * @var float
-	 */
-	public $time_start = null;
-
-	/**
-	 * The last SQL error that was encountered.
-	 *
-	 * @since 2.5.0
-	 *
-	 * @var WP_Error|string
-	 */
-	public $error = null;
-
-	/**
-	 * Connects to the database server and selects a database.
-	 *
-	 * Does the actual setting up
-	 * of the class properties and connection to the database.
-	 *
-	 * @since 2.0.8
-	 *
-	 * @link https://core.trac.wordpress.org/ticket/3354
-	 *
-	 * @param string $dbuser     Database user.
-	 * @param string $dbpassword Database password.
-	 * @param string $dbname     Database name.
-	 * @param string $dbhost     Database host.
-	 */
-	public function __construct( $dbuser, $dbpassword, $dbname, $dbhost ) {
-		if ( WP_DEBUG && WP_DEBUG_DISPLAY ) {
-			$this->show_errors();
-		}
-
-		// Use the `mysqli` extension if it exists unless `WP_USE_EXT_MYSQL` is defined as true.
-		if ( function_exists( 'mysqli_connect' ) ) {
-			$this->use_mysqli = true;
-
-			if ( defined( 'WP_USE_EXT_MYSQL' ) ) {
-				$this->use_mysqli = ! WP_USE_EXT_MYSQL;
-			}
-		}
-
-		$this->dbuser     = $dbuser;
-		$this->dbpassword = $dbpassword;
-		$this->dbname     = $dbname;
-		$this->dbhost     = $dbhost;
-
-		// wp-config.php creation will manually connect when ready.
-		if ( defined( 'WP_SETUP_CONFIG' ) ) {
-			return;
-		}
-
-		$this->db_connect();
-	}
-
-	/**
-	 * Makes private properties readable for backward compatibility.
-	 *
-	 * @since 3.5.0
-	 *
-	 * @param string $name The private member to get, and optionally process.
-	 * @return mixed The private member.
-	 */
-	public function __get( $name ) {
-		if ( $name === 'col_info' ) {
-			$this->load_col_info();
-		}
-
-		return $this->$name;
-	}
-
-	/**
-	 * Makes private properties settable for backward compatibility.
-	 *
-	 * @since 3.5.0
-	 *
-	 * @param string $name  The private member to set.
-	 * @param mixed  $value The value to set.
-	 */
-	public function __set( $name, $value ) {
-		$protected_members = array(
-			'col_meta',
-			'table_charset',
-			'check_current_query',
-		);
-		if ( in_array( $name, $protected_members, true ) ) {
-			return;
-		}
-		$this->$name = $value;
-	}
-
-	/**
-	 * Makes private properties check-able for backward compatibility.
-	 *
-	 * @since 3.5.0
-	 *
-	 * @param string $name The private member to check.
-	 * @return bool If the member is set or not.
-	 */
-	public function __isset( $name ) {
-		return isset( $this->$name );
-	}
-
-	/**
-	 * Makes private properties un-settable for backward compatibility.
-	 *
-	 * @since 3.5.0
-	 *
-	 * @param string $name  The private member to unset
-	 */
-	public function __unset( $name ) {
-		unset( $this->$name );
-	}
-
-	/**
-	 * Sets $this->charset and $this->collate.
-	 *
-	 * @since 3.1.0
-	 */
-	public function init_charset() {
-		$charset = '';
-		$collate = '';
-
-		if ( function_exists( 'is_multisite' ) && is_multisite() ) {
-			$charset = 'utf8';
-			if ( defined( 'DB_COLLATE' ) && DB_COLLATE ) {
-				$collate = DB_COLLATE;
-			} else {
-				$collate = 'utf8_general_ci';
-			}
-		} elseif ( defined( 'DB_COLLATE' ) ) {
-			$collate = DB_COLLATE;
-		}
-
-		if ( defined( 'DB_CHARSET' ) ) {
-			$charset = DB_CHARSET;
-		}
-
-		$charset_collate = $this->determine_charset( $charset, $collate );
-
-		$this->charset = $charset_collate['charset'];
-		$this->collate = $charset_collate['collate'];
-	}
-
-	/**
-	 * Determines the best charset and collation to use given a charset and collation.
-	 *
-	 * For example, when able, utf8mb4 should be used instead of utf8.
-	 *
-	 * @since 4.6.0
-	 *
-	 * @param string $charset The character set to check.
-	 * @param string $collate The collation to check.
-	 * @return array {
-	 *     The most appropriate character set and collation to use.
-	 *
-	 *     @type string $charset Character set.
-	 *     @type string $collate Collation.
-	 * }
-	 */
-	public function determine_charset( $charset, $collate ) {
-		if ( ( $this->use_mysqli && ! ( $this->dbh instanceof mysqli ) ) || empty( $this->dbh ) ) {
-			return compact( 'charset', 'collate' );
-		}
-
-		if ( $charset === 'utf8' && $this->has_cap( 'utf8mb4' ) ) {
-			$charset = 'utf8mb4';
-		}
-
-		if ( $charset === 'utf8mb4' && ! $this->has_cap( 'utf8mb4' ) ) {
-			$charset = 'utf8';
-			$collate = str_replace( 'utf8mb4_', 'utf8_', $collate );
-		}
-
-		if ( $charset === 'utf8mb4' ) {
-			// _general_ is outdated, so we can upgrade it to _unicode_, instead.
-			if ( ! $collate || $collate === 'utf8_general_ci' ) {
-				$collate = 'utf8mb4_unicode_ci';
-			} else {
-				$collate = str_replace( 'utf8_', 'utf8mb4_', $collate );
-			}
-		}
-
-		// _unicode_520_ is a better collation, we should use that when it's available.
-		if ( $this->has_cap( 'utf8mb4_520' ) && $collate === 'utf8mb4_unicode_ci' ) {
-			$collate = 'utf8mb4_unicode_520_ci';
-		}
-
-		return compact( 'charset', 'collate' );
-	}
-
-	/**
-	 * Sets the connection's character set.
-	 *
-	 * @since 3.1.0
-	 *
-	 * @param mysqli|resource $dbh     The connection returned by `mysqli_connect()` or `mysql_connect()`.
-	 * @param string          $charset Optional. The character set. Default null.
-	 * @param string          $collate Optional. The collation. Default null.
-	 */
-	public function set_charset( $dbh, $charset = null, $collate = null ) {
-		if ( ! isset( $charset ) ) {
-			$charset = $this->charset;
-		}
-		if ( ! isset( $collate ) ) {
-			$collate = $this->collate;
-		}
-		if ( $this->has_cap( 'collation' ) && ! empty( $charset ) ) {
-			$set_charset_succeeded = true;
-
-			if ( $this->use_mysqli ) {
-				if ( function_exists( 'mysqli_set_charset' ) && $this->has_cap( 'set_charset' ) ) {
-					$set_charset_succeeded = mysqli_set_charset( $dbh, $charset );
-				}
-
-				if ( $set_charset_succeeded ) {
-					$query = $this->prepare( 'SET NAMES %s', $charset );
-					if ( ! empty( $collate ) ) {
-						$query .= $this->prepare( ' COLLATE %s', $collate );
-					}
-					mysqli_query( $dbh, $query );
-				}
-			} else {
-				if ( function_exists( 'mysql_set_charset' ) && $this->has_cap( 'set_charset' ) ) {
-					$set_charset_succeeded = mysql_set_charset( $charset, $dbh );
-				}
-				if ( $set_charset_succeeded ) {
-					$query = $this->prepare( 'SET NAMES %s', $charset );
-					if ( ! empty( $collate ) ) {
-						$query .= $this->prepare( ' COLLATE %s', $collate );
-					}
-					mysql_query( $query, $dbh );
-				}
-			}
-		}
-	}
-
-	/**
-	 * Changes the current SQL mode, and ensures its WordPress compatibility.
-	 *
-	 * If no modes are passed, it will ensure the current MySQL server modes are compatible.
-	 *
-	 * @since 3.9.0
-	 *
-	 * @param array $modes Optional. A list of SQL modes to set. Default empty array.
-	 */
-	public function set_sql_mode( $modes = array() ) {
-		if ( empty( $modes ) ) {
-			if ( $this->use_mysqli ) {
-				$res = mysqli_query( $this->dbh, 'SELECT @@SESSION.sql_mode' );
-			} else {
-				$res = mysql_query( 'SELECT @@SESSION.sql_mode', $this->dbh );
-			}
-
-			if ( empty( $res ) ) {
-				return;
-			}
-
-			if ( $this->use_mysqli ) {
-				$modes_array = mysqli_fetch_array( $res );
-				if ( empty( $modes_array[0] ) ) {
-					return;
-				}
-				$modes_str = $modes_array[0];
-			} else {
-				$modes_str = mysql_result( $res, 0 );
-			}
-
-			if ( empty( $modes_str ) ) {
-				return;
-			}
-
-			$modes = explode( ',', $modes_str );
-		}
-
-		$modes = array_change_key_case( $modes, CASE_UPPER );
-
-		/**
-		 * Filters the list of incompatible SQL modes to exclude.
-		 *
-		 * @since 3.9.0
-		 *
-		 * @param array $incompatible_modes An array of incompatible modes.
-		 */
-		$incompatible_modes = (array) apply_filters( 'incompatible_sql_modes', $this->incompatible_modes );
-
-		foreach ( $modes as $i => $mode ) {
-			if ( in_array( $mode, $incompatible_modes, true ) ) {
-				unset( $modes[ $i ] );
-			}
-		}
-
-		$modes_str = implode( ',', $modes );
-
-		if ( $this->use_mysqli ) {
-			mysqli_query( $this->dbh, "SET SESSION sql_mode='$modes_str'" );
-		} else {
-			mysql_query( "SET SESSION sql_mode='$modes_str'", $this->dbh );
-		}
-	}
-
-	/**
-	 * Sets the table prefix for the WordPress tables.
-	 *
-	 * @since 2.5.0
-	 *
-	 * @param string $prefix          Alphanumeric name for the new prefix.
-	 * @param bool   $set_table_names Optional. Whether the table names, e.g. wpdb::$posts,
-	 *                                should be updated or not. Default true.
-	 * @return string|WP_Error Old prefix or WP_Error on error.
-	 */
-	public function set_prefix( $prefix, $set_table_names = true ) {
-
-		if ( preg_match( '|[^a-z0-9_]|i', $prefix ) ) {
-			return new WP_Error( 'invalid_db_prefix', 'Invalid database prefix' );
-		}
-
-		$old_prefix = is_multisite() ? '' : $prefix;
-
-		if ( isset( $this->base_prefix ) ) {
-			$old_prefix = $this->base_prefix;
-		}
-
-		$this->base_prefix = $prefix;
-
-		if ( $set_table_names ) {
-			foreach ( $this->tables( 'global' ) as $table => $prefixed_table ) {
-				$this->$table = $prefixed_table;
-			}
-
-			if ( is_multisite() && empty( $this->blogid ) ) {
-				return $old_prefix;
-			}
-
-			$this->prefix = $this->get_blog_prefix();
-
-			foreach ( $this->tables( 'blog' ) as $table => $prefixed_table ) {
-				$this->$table = $prefixed_table;
-			}
-
-			foreach ( $this->tables( 'old' ) as $table => $prefixed_table ) {
-				$this->$table = $prefixed_table;
-			}
-		}
-		return $old_prefix;
-	}
-
-	/**
-	 * Sets blog ID.
-	 *
-	 * @since 3.0.0
-	 *
-	 * @param int $blog_id
-	 * @param int $network_id Optional.
-	 * @return int Previous blog ID.
-	 */
-	public function set_blog_id( $blog_id, $network_id = 0 ) {
-		if ( ! empty( $network_id ) ) {
-			$this->siteid = $network_id;
-		}
-
-		$old_blog_id  = $this->blogid;
-		$this->blogid = $blog_id;
-
-		$this->prefix = $this->get_blog_prefix();
-
-		foreach ( $this->tables( 'blog' ) as $table => $prefixed_table ) {
-			$this->$table = $prefixed_table;
-		}
-
-		foreach ( $this->tables( 'old' ) as $table => $prefixed_table ) {
-			$this->$table = $prefixed_table;
-		}
-
-		return $old_blog_id;
-	}
-
-	/**
-	 * Gets blog prefix.
-	 *
-	 * @since 3.0.0
-	 *
-	 * @param int $blog_id Optional.
-	 * @return string Blog prefix.
-	 */
-	public function get_blog_prefix( $blog_id = null ) {
-		if ( is_multisite() ) {
-			if ( $blog_id === null ) {
-				$blog_id = $this->blogid;
-			}
-
-			$blog_id = (int) $blog_id;
-
-			if ( defined( 'MULTISITE' ) && ( $blog_id === 0 || $blog_id === 1 ) ) {
-				return $this->base_prefix;
-			} else {
-				return $this->base_prefix . $blog_id . '_';
-			}
-		} else {
-			return $this->base_prefix;
-		}
-	}
-
-	/**
-	 * Returns an array of WordPress tables.
-	 *
-	 * Also allows for the `CUSTOM_USER_TABLE` and `CUSTOM_USER_META_TABLE` to override the WordPress users
-	 * and usermeta tables that would otherwise be determined by the prefix.
-	 *
-	 * The `$scope` argument can take one of the following:
-	 *
-	 * - 'all' - returns 'all' and 'global' tables. No old tables are returned.
-	 * - 'blog' - returns the blog-level tables for the queried blog.
-	 * - 'global' - returns the global tables for the installation, returning multisite tables only on multisite.
-	 * - 'ms_global' - returns the multisite global tables, regardless if current installation is multisite.
-	 * - 'old' - returns tables which are deprecated.
-	 *
-	 * @since 3.0.0
-	 *
-	 * @uses wpdb::$tables
-	 * @uses wpdb::$old_tables
-	 * @uses wpdb::$global_tables
-	 * @uses wpdb::$ms_global_tables
-	 *
-	 * @param string $scope   Optional. Possible values include 'all', 'global', 'ms_global', 'blog',
-	 *                        or 'old' tables. Default 'all'.
-	 * @param bool   $prefix  Optional. Whether to include table prefixes. If blog prefix is requested,
-	 *                        then the custom users and usermeta tables will be mapped. Default true.
-	 * @param int    $blog_id Optional. The blog_id to prefix. Used only when prefix is requested.
-	 *                        Defaults to `wpdb::$blogid`.
-	 * @return string[] Table names. When a prefix is requested, the key is the unprefixed table name.
-	 */
-	public function tables( $scope = 'all', $prefix = true, $blog_id = 0 ) {
-		switch ( $scope ) {
-			case 'all':
-				$tables = array_merge( $this->global_tables, $this->tables );
-				if ( is_multisite() ) {
-					$tables = array_merge( $tables, $this->ms_global_tables );
-				}
-				break;
-			case 'blog':
-				$tables = $this->tables;
-				break;
-			case 'global':
-				$tables = $this->global_tables;
-				if ( is_multisite() ) {
-					$tables = array_merge( $tables, $this->ms_global_tables );
-				}
-				break;
-			case 'ms_global':
-				$tables = $this->ms_global_tables;
-				break;
-			case 'old':
-				$tables = $this->old_tables;
-				break;
-			default:
-				return array();
-		}
-
-		if ( $prefix ) {
-			if ( ! $blog_id ) {
-				$blog_id = $this->blogid;
-			}
-			$blog_prefix   = $this->get_blog_prefix( $blog_id );
-			$base_prefix   = $this->base_prefix;
-			$global_tables = array_merge( $this->global_tables, $this->ms_global_tables );
-			foreach ( $tables as $k => $table ) {
-				if ( in_array( $table, $global_tables, true ) ) {
-					$tables[ $table ] = $base_prefix . $table;
-				} else {
-					$tables[ $table ] = $blog_prefix . $table;
-				}
-				unset( $tables[ $k ] );
-			}
-
-			if ( isset( $tables['users'] ) && defined( 'CUSTOM_USER_TABLE' ) ) {
-				$tables['users'] = CUSTOM_USER_TABLE;
-			}
-
-			if ( isset( $tables['usermeta'] ) && defined( 'CUSTOM_USER_META_TABLE' ) ) {
-				$tables['usermeta'] = CUSTOM_USER_META_TABLE;
-			}
-		}
-
-		return $tables;
-	}
-
-	/**
-	 * Selects a database using the current or provided database connection.
-	 *
-	 * The database name will be changed based on the current database connection.
-	 * On failure, the execution will bail and display a DB error.
-	 *
-	 * @since 0.71
-	 *
-	 * @param string          $db  Database name.
-	 * @param mysqli|resource $dbh Optional database connection.
-	 */
-	public function select( $db, $dbh = null ) {
-		if ( is_null( $dbh ) ) {
-			$dbh = $this->dbh;
-		}
-
-		if ( $this->use_mysqli ) {
-			$success = mysqli_select_db( $dbh, $db );
-		} else {
-			$success = mysql_select_db( $db, $dbh );
-		}
-		if ( ! $success ) {
-			$this->ready = false;
-			if ( ! did_action( 'template_redirect' ) ) {
-				wp_load_translations_early();
-
-				$message = '<h1>' . __( 'Cannot select database' ) . "</h1>\n";
-
-				$message .= '<p>' . sprintf(
-					/* translators: %s: Database name. */
-					__( 'The database server could be connected to (which means your username and password is okay) but the %s database could not be selected.' ),
-					'<code>' . htmlspecialchars( $db, ENT_QUOTES ) . '</code>'
-				) . "</p>\n";
-
-				$message .= "<ul>\n";
-				$message .= '<li>' . __( 'Are you sure it exists?' ) . "</li>\n";
-
-				$message .= '<li>' . sprintf(
-					/* translators: 1: Database user, 2: Database name. */
-					__( 'Does the user %1$s have permission to use the %2$s database?' ),
-					'<code>' . htmlspecialchars( $this->dbuser, ENT_QUOTES ) . '</code>',
-					'<code>' . htmlspecialchars( $db, ENT_QUOTES ) . '</code>'
-				) . "</li>\n";
-
-				$message .= '<li>' . sprintf(
-					/* translators: %s: Database name. */
-					__( 'On some systems the name of your database is prefixed with your username, so it would be like <code>username_%1$s</code>. Could that be the problem?' ),
-					htmlspecialchars( $db, ENT_QUOTES )
-				) . "</li>\n";
-
-				$message .= "</ul>\n";
-
-				$message .= '<p>' . sprintf(
-					/* translators: %s: Support forums URL. */
-					__( 'If you do not know how to set up a database you should <strong>contact your host</strong>. If all else fails you may find help at the <a href="%s">WordPress Support Forums</a>.' ),
-					__( 'https://wordpress.org/support/forums/' )
-				) . "</p>\n";
-
-				$this->bail( $message, 'db_select_fail' );
-			}
-		}
-	}
-
-	/**
-	 * Do not use, deprecated.
-	 *
-	 * Use esc_sql() or wpdb::prepare() instead.
-	 *
-	 * @since 2.8.0
-	 * @deprecated 3.6.0 Use wpdb::prepare()
-	 * @see wpdb::prepare()
-	 * @see esc_sql()
-	 *
-	 * @param string $string
-	 * @return string
-	 */
-	public function _weak_escape( $string ) {
-		if ( func_num_args() === 1 && function_exists( '_deprecated_function' ) ) {
-			_deprecated_function( __METHOD__, '3.6.0', 'wpdb::prepare() or esc_sql()' );
-		}
-		return addslashes( $string );
-	}
-
-	/**
-	 * Real escape, using mysqli_real_escape_string() or mysql_real_escape_string().
-	 *
-	 * @since 2.8.0
-	 *
-	 * @see mysqli_real_escape_string()
-	 * @see mysql_real_escape_string()
-	 *
-	 * @param string $string String to escape.
-	 * @return string Escaped string.
-	 */
-	public function _real_escape( $string ) {
-		if ( ! is_scalar( $string ) ) {
-			return '';
-		}
-
-		if ( $this->dbh ) {
-			if ( $this->use_mysqli ) {
-				$escaped = mysqli_real_escape_string( $this->dbh, $string );
-			} else {
-				$escaped = mysql_real_escape_string( $string, $this->dbh );
-			}
-		} else {
-			$class = get_class( $this );
-
-			wp_load_translations_early();
-			/* translators: %s: Database access abstraction class, usually wpdb or a class extending wpdb. */
-			_doing_it_wrong( $class, sprintf( __( '%s must set a database connection for use with escaping.' ), $class ), '3.6.0' );
-
-			$escaped = addslashes( $string );
-		}
-
-		return $this->add_placeholder_escape( $escaped );
-	}
-
-	/**
-	 * Escapes data. Works on arrays.
-	 *
-	 * @since 2.8.0
-	 *
-	 * @uses wpdb::_real_escape()
-	 *
-	 * @param string|array $data Data to escape.
-	 * @return string|array Escaped data, in the same type as supplied.
-	 */
-	public function _escape( $data ) {
-		if ( is_array( $data ) ) {
-			foreach ( $data as $k => $v ) {
-				if ( is_array( $v ) ) {
-					$data[ $k ] = $this->_escape( $v );
-				} else {
-					$data[ $k ] = $this->_real_escape( $v );
-				}
-			}
-		} else {
-			$data = $this->_real_escape( $data );
-		}
-
-		return $data;
-	}
-
-	/**
-	 * Do not use, deprecated.
-	 *
-	 * Use esc_sql() or wpdb::prepare() instead.
-	 *
-	 * @since 0.71
-	 * @deprecated 3.6.0 Use wpdb::prepare()
-	 * @see wpdb::prepare()
-	 * @see esc_sql()
-	 *
-	 * @param string|array $data Data to escape.
-	 * @return string|array Escaped data, in the same type as supplied.
-	 */
-	public function escape( $data ) {
-		if ( func_num_args() === 1 && function_exists( '_deprecated_function' ) ) {
-			_deprecated_function( __METHOD__, '3.6.0', 'wpdb::prepare() or esc_sql()' );
-		}
-		if ( is_array( $data ) ) {
-			foreach ( $data as $k => $v ) {
-				if ( is_array( $v ) ) {
-					$data[ $k ] = $this->escape( $v, 'recursive' );
-				} else {
-					$data[ $k ] = $this->_weak_escape( $v, 'internal' );
-				}
-			}
-		} else {
-			$data = $this->_weak_escape( $data, 'internal' );
-		}
-
-		return $data;
-	}
-
-	/**
-	 * Escapes content by reference for insertion into the database, for security.
-	 *
-	 * @uses wpdb::_real_escape()
-	 *
-	 * @since 2.3.0
-	 *
-	 * @param string $string String to escape.
-	 */
-	public function escape_by_ref( &$string ) {
-		if ( ! is_float( $string ) ) {
-			$string = $this->_real_escape( $string );
-		}
-	}
-
-	/**
-	 * Escapes an identifier for a MySQL database, e.g. table/field names.
-	 *
-	 * @since 6.1.0
-	 *
-	 * @param string $identifier Identifier to escape.
-	 * @return string Escaped identifier.
-	 */
-	public function escape_identifier( $identifier ) {
-		return '`' . $this->_escape_identifier_value( $identifier ) . '`';
-	}
-
-	/**
-	 * Escapes an identifier value without adding the surrounding quotes.
-	 *
-	 * - Permitted characters in quoted identifiers include the full Unicode
-	 *   Basic Multilingual Plane (BMP), except U+0000.
-	 * - To quote the identifier itself, you need to double the character, e.g. `a``b`.
-	 *
-	 * @since 6.1.0
-	 * @access private
-	 *
-	 * @link https://dev.mysql.com/doc/refman/8.0/en/identifiers.html
-	 *
-	 * @param string $identifier Identifier to escape.
-	 * @return string Escaped identifier.
-	 */
-	private function _escape_identifier_value( $identifier ) {
-		return str_replace( '`', '``', $identifier );
-	}
-
-	/**
-	 * Prepares a SQL query for safe execution.
-	 *
-	 * Uses sprintf()-like syntax. The following placeholders can be used in the query string:
-	 *
-	 * - %d (integer)
-	 * - %f (float)
-	 * - %s (string)
-	 * - %i (identifier, e.g. table/field names)
-	 *
-	 * All placeholders MUST be left unquoted in the query string. A corresponding argument
-	 * MUST be passed for each placeholder.
-	 *
-	 * Note: There is one exception to the above: for compatibility with old behavior,
-	 * numbered or formatted string placeholders (eg, `%1$s`, `%5s`) will not have quotes
-	 * added by this function, so should be passed with appropriate quotes around them.
-	 *
-	 * Literal percentage signs (`%`) in the query string must be written as `%%`. Percentage wildcards
-	 * (for example, to use in LIKE syntax) must be passed via a substitution argument containing
-	 * the complete LIKE string, these cannot be inserted directly in the query string.
-	 * Also see wpdb::esc_like().
-	 *
-	 * Arguments may be passed as individual arguments to the method, or as a single array
-	 * containing all arguments. A combination of the two is not supported.
-	 *
-	 * Examples:
-	 *
-	 *     $wpdb->prepare(
-	 *         "SELECT * FROM `table` WHERE `column` = %s AND `field` = %d OR `other_field` LIKE %s",
-	 *         array( 'foo', 1337, '%bar' )
-	 *     );
-	 *
-	 *     $wpdb->prepare(
-	 *         "SELECT DATE_FORMAT(`field`, '%%c') FROM `table` WHERE `column` = %s",
-	 *         'foo'
-	 *     );
-	 *
-	 * @since 2.3.0
-	 * @since 5.3.0 Formalized the existing and already documented `...$args` parameter
-	 *              by updating the function signature. The second parameter was changed
-	 *              from `$args` to `...$args`.
-	 * @since 6.1.0 Added `%i` for identifiers, e.g. table or field names.
-	 *              Check support via `wpdb::has_cap( 'identifier_placeholders' )`.
-	 *              This preserves compatibility with sprintf(), as the C version uses
-	 *              `%d` and `$i` as a signed integer, whereas PHP only supports `%d`.
-	 *
-	 * @link https://www.php.net/sprintf Description of syntax.
-	 *
-	 * @param string      $query   Query statement with sprintf()-like placeholders.
-	 * @param array|mixed $args    The array of variables to substitute into the query's placeholders
-	 *                             if being called with an array of arguments, or the first variable
-	 *                             to substitute into the query's placeholders if being called with
-	 *                             individual arguments.
-	 * @param mixed       ...$args Further variables to substitute into the query's placeholders
-	 *                             if being called with individual arguments.
-	 * @return string|void Sanitized query string, if there is a query to prepare.
-	 */
-	public function prepare( $query, ...$args ) {
-		if ( is_null( $query ) ) {
-			return;
-		}
-
-		// This is not meant to be foolproof -- but it will catch obviously incorrect usage.
-		if ( strpos( $query, '%' ) === false ) {
-			wp_load_translations_early();
-			_doing_it_wrong(
-				'wpdb::prepare',
-				sprintf(
-					/* translators: %s: wpdb::prepare() */
-					__( 'The query argument of %s must have a placeholder.' ),
-					'wpdb::prepare()'
-				),
-				'3.9.0'
-			);
-		}
-
-		/*
-		 * Specify the formatting allowed in a placeholder. The following are allowed:
-		 *
-		 * - Sign specifier, e.g. $+d
-		 * - Numbered placeholders, e.g. %1$s
-		 * - Padding specifier, including custom padding characters, e.g. %05s, %'#5s
-		 * - Alignment specifier, e.g. %05-s
-		 * - Precision specifier, e.g. %.2f
-		 */
-		$allowed_format = '(?:[1-9][0-9]*[$])?[-+0-9]*(?: |0|\'.)?[-+0-9]*(?:\.[0-9]+)?';
-
-		/*
-		 * If a %s placeholder already has quotes around it, removing the existing quotes
-		 * and re-inserting them ensures the quotes are consistent.
-		 *
-		 * For backward compatibility, this is only applied to %s, and not to placeholders like %1$s,
-		 * which are frequently used in the middle of longer strings, or as table name placeholders.
-		 */
-		$query = str_replace( "'%s'", '%s', $query ); // Strip any existing single quotes.
-		$query = str_replace( '"%s"', '%s', $query ); // Strip any existing double quotes.
-
-		// Escape any unescaped percents (i.e. anything unrecognised).
-		$query = preg_replace( "/%(?:%|$|(?!($allowed_format)?[sdfFi]))/", '%%\\1', $query );
-
-		// Extract placeholders from the query.
-		$split_query = preg_split( "/(^|[^%]|(?:%%)+)(%(?:$allowed_format)?[sdfFi])/", $query, -1, PREG_SPLIT_DELIM_CAPTURE );
-
-		$split_query_count = count( $split_query );
-		/*
-		 * Split always returns with 1 value before the first placeholder (even with $query = "%s"),
-		 * then 3 additional values per placeholder.
-		 */
-		$placeholder_count = ( ( $split_query_count - 1 ) / 3 );
-
-		// If args were passed as an array, as in vsprintf(), move them up.
-		$passed_as_array = ( isset( $args[0] ) && is_array( $args[0] ) && count( $args ) === 1 );
-		if ( $passed_as_array ) {
-			$args = $args[0];
-		}
-
-		$new_query       = '';
-		$key             = 2; // Keys 0 and 1 in $split_query contain values before the first placeholder.
-		$arg_id          = 0;
-		$arg_identifiers = array();
-		$arg_strings     = array();
-
-		while ( $key < $split_query_count ) {
-			$placeholder = $split_query[ $key ];
-
-			$format = substr( $placeholder, 1, -1 );
-			$type   = substr( $placeholder, -1 );
-
-			if ( $type === 'f' ) { // Force floats to be locale-unaware.
-				$type        = 'F';
-				$placeholder = '%' . $format . $type;
-			}
-
-			if ( $type === 'i' ) {
-				$placeholder = '`%' . $format . 's`';
-				// Using a simple strpos() due to previous checking (e.g. $allowed_format).
-				$argnum_pos = strpos( $format, '$' );
-
-				if ( $argnum_pos !== false ) {
-					// sprintf() argnum starts at 1, $arg_id from 0.
-					$arg_identifiers[] = ( intval( substr( $format, 0, $argnum_pos ) ) - 1 );
-				} else {
-					$arg_identifiers[] = $arg_id;
-				}
-			} elseif ( $type !== 'd' && $type !== 'F' ) {
-				/*
-				 * i.e. ( 's' === $type ), where 'd' and 'F' keeps $placeholder unchanged,
-				 * and we ensure string escaping is used as a safe default (e.g. even if 'x').
-				 */
-				$argnum_pos = strpos( $format, '$' );
-
-				if ( $argnum_pos !== false ) {
-					$arg_strings[] = ( intval( substr( $format, 0, $argnum_pos ) ) - 1 );
-				}
-
-				// Unquoted strings for backward compatibility (dangerous).
-				if ( $this->allow_unsafe_unquoted_parameters !== true || $format === '' ) {
-					$placeholder = "'%" . $format . "s'";
-				}
-			}
-
-			// Glue (-2), any leading characters (-1), then the new $placeholder.
-			$new_query .= $split_query[ $key - 2 ] . $split_query[ $key - 1 ] . $placeholder;
-
-			$key += 3;
-			$arg_id++;
-		}
-
-		// Replace $query; and add remaining $query characters, or index 0 if there were no placeholders.
-		$query = $new_query . $split_query[ $key - 2 ];
-
-		$dual_use = array_intersect( $arg_identifiers, $arg_strings );
-
-		if ( count( $dual_use ) ) {
-			wp_load_translations_early();
-			_doing_it_wrong(
-				'wpdb::prepare',
-				sprintf(
-					/* translators: %s: A comma-separated list of arguments found to be a problem. */
-					__( 'Arguments (%s) cannot be used for both String and Identifier escaping.' ),
-					implode( ', ', $dual_use )
-				),
-				'6.1.0'
-			);
-
-			return;
-		}
-
-		$args_count = count( $args );
-
-		if ( $args_count !== $placeholder_count ) {
-			if ( $placeholder_count === 1 && $passed_as_array ) {
-				/*
-				 * If the passed query only expected one argument,
-				 * but the wrong number of arguments was sent as an array, bail.
-				 */
-				wp_load_translations_early();
-				_doing_it_wrong(
-					'wpdb::prepare',
-					__( 'The query only expected one placeholder, but an array of multiple placeholders was sent.' ),
-					'4.9.0'
-				);
-
-				return;
-			} else {
-				/*
-				 * If we don't have the right number of placeholders,
-				 * but they were passed as individual arguments,
-				 * or we were expecting multiple arguments in an array, throw a warning.
-				 */
-				wp_load_translations_early();
-				_doing_it_wrong(
-					'wpdb::prepare',
-					sprintf(
-						/* translators: 1: Number of placeholders, 2: Number of arguments passed. */
-						__( 'The query does not contain the correct number of placeholders (%1$d) for the number of arguments passed (%2$d).' ),
-						$placeholder_count,
-						$args_count
-					),
-					'4.8.3'
-				);
-
-				/*
-				 * If we don't have enough arguments to match the placeholders,
-				 * return an empty string to avoid a fatal error on PHP 8.
-				 */
-				if ( $args_count < $placeholder_count ) {
-					$max_numbered_placeholder = 0;
-
-					for ( $i = 2, $l = $split_query_count; $i < $l; $i += 3 ) {
-						// Assume a leading number is for a numbered placeholder, e.g. '%3$s'.
-						$argnum = intval( substr( $split_query[ $i ], 1 ) );
-
-						if ( $max_numbered_placeholder < $argnum ) {
-							$max_numbered_placeholder = $argnum;
-						}
-					}
-
-					if ( ! $max_numbered_placeholder || $args_count < $max_numbered_placeholder ) {
-						return '';
-					}
-				}
-			}
-		}
-
-		$args_escaped = array();
-
-		foreach ( $args as $i => $value ) {
-			if ( in_array( $i, $arg_identifiers, true ) ) {
-				$args_escaped[] = $this->_escape_identifier_value( $value );
-			} elseif ( is_int( $value ) || is_float( $value ) ) {
-				$args_escaped[] = $value;
-			} else {
-				if ( ! is_scalar( $value ) && ! is_null( $value ) ) {
-					wp_load_translations_early();
-					_doing_it_wrong(
-						'wpdb::prepare',
-						sprintf(
-							/* translators: %s: Value type. */
-							__( 'Unsupported value type (%s).' ),
-							gettype( $value )
-						),
-						'4.8.2'
-					);
-
-					// Preserving old behavior, where values are escaped as strings.
-					$value = '';
-				}
-
-				$args_escaped[] = $this->_real_escape( $value );
-			}
-		}
-
-		$query = vsprintf( $query, $args_escaped );
-
-		return $this->add_placeholder_escape( $query );
-	}
-
-	/**
-	 * First half of escaping for `LIKE` special characters `%` and `_` before preparing for SQL.
-	 *
-	 * Use this only before wpdb::prepare() or esc_sql(). Reversing the order is very bad for security.
-	 *
-	 * Example Prepared Statement:
-	 *
-	 *     $wild = '%';
-	 *     $find = 'only 43% of planets';
-	 *     $like = $wild . $wpdb->esc_like( $find ) . $wild;
-	 *     $sql  = $wpdb->prepare( "SELECT * FROM $wpdb->posts WHERE post_content LIKE %s", $like );
-	 *
-	 * Example Escape Chain:
-	 *
-	 *     $sql  = esc_sql( $wpdb->esc_like( $input ) );
-	 *
-	 * @since 4.0.0
-	 *
-	 * @param string $text The raw text to be escaped. The input typed by the user
-	 *                     should have no extra or deleted slashes.
-	 * @return string Text in the form of a LIKE phrase. The output is not SQL safe.
-	 *                Call wpdb::prepare() or wpdb::_real_escape() next.
-	 */
-	public function esc_like( $text ) {
-		return addcslashes( $text, '_%\\' );
-	}
-
-	/**
-	 * Prints SQL/DB error.
-	 *
-	 * @since 0.71
-	 *
-	 * @global array $EZSQL_ERROR Stores error information of query and error string.
-	 *
-	 * @param string $str The error to display.
-	 * @return void|false Void if the showing of errors is enabled, false if disabled.
-	 */
-	public function print_error( $str = '' ) {
-		global $EZSQL_ERROR;
-
-		if ( ! $str ) {
-			if ( $this->use_mysqli ) {
-				$str = mysqli_error( $this->dbh );
-			} else {
-				$str = mysql_error( $this->dbh );
-			}
-		}
-		$EZSQL_ERROR[] = array(
-			'query'     => $this->last_query,
-			'error_str' => $str,
-		);
-
-		if ( $this->suppress_errors ) {
-			return false;
-		}
-
-		$caller = $this->get_caller();
-		if ( $caller ) {
-			// Not translated, as this will only appear in the error log.
-			$error_str = sprintf( 'WordPress database error %1$s for query %2$s made by %3$s', $str, $this->last_query, $caller );
-		} else {
-			$error_str = sprintf( 'WordPress database error %1$s for query %2$s', $str, $this->last_query );
-		}
-
-		error_log( $error_str );
-
-		// Are we showing errors?
-		if ( ! $this->show_errors ) {
-			return false;
-		}
-
-		wp_load_translations_early();
-
-		// If there is an error then take note of it.
-		if ( is_multisite() ) {
-			$msg = sprintf(
-				"%s [%s]\n%s\n",
-				__( 'WordPress database error:' ),
-				$str,
-				$this->last_query
-			);
-
-			if ( defined( 'ERRORLOGFILE' ) ) {
-				error_log( $msg, 3, ERRORLOGFILE );
-			}
-			if ( defined( 'DIEONDBERROR' ) ) {
-				wp_die( $msg );
-			}
-		} else {
-			$str   = htmlspecialchars( $str, ENT_QUOTES );
-			$query = htmlspecialchars( $this->last_query, ENT_QUOTES );
-
-			printf(
-				'<div id="error"><p class="wpdberror"><strong>%s</strong> [%s]<br /><code>%s</code></p></div>',
-				__( 'WordPress database error:' ),
-				$str,
-				$query
-			);
-		}
-	}
-
-	/**
-	 * Enables showing of database errors.
-	 *
-	 * This function should be used only to enable showing of errors.
-	 * wpdb::hide_errors() should be used instead for hiding errors.
-	 *
-	 * @since 0.71
-	 *
-	 * @see wpdb::hide_errors()
-	 *
-	 * @param bool $show Optional. Whether to show errors. Default true.
-	 * @return bool Whether showing of errors was previously active.
-	 */
-	public function show_errors( $show = true ) {
-		$errors            = $this->show_errors;
-		$this->show_errors = $show;
-		return $errors;
-	}
-
-	/**
-	 * Disables showing of database errors.
-	 *
-	 * By default database errors are not shown.
-	 *
-	 * @since 0.71
-	 *
-	 * @see wpdb::show_errors()
-	 *
-	 * @return bool Whether showing of errors was previously active.
-	 */
-	public function hide_errors() {
-		$show              = $this->show_errors;
-		$this->show_errors = false;
-		return $show;
-	}
-
-	/**
-	 * Enables or disables suppressing of database errors.
-	 *
-	 * By default database errors are suppressed.
-	 *
-	 * @since 2.5.0
-	 *
-	 * @see wpdb::hide_errors()
-	 *
-	 * @param bool $suppress Optional. Whether to suppress errors. Default true.
-	 * @return bool Whether suppressing of errors was previously active.
-	 */
-	public function suppress_errors( $suppress = true ) {
-		$errors                = $this->suppress_errors;
-		$this->suppress_errors = (bool) $suppress;
-		return $errors;
-	}
-
-	/**
-	 * Kills cached query results.
-	 *
-	 * @since 0.71
-	 */
-	public function flush() {
-		$this->last_result   = array();
-		$this->col_info      = null;
-		$this->last_query    = null;
-		$this->rows_affected = 0;
-		$this->num_rows      = 0;
-		$this->last_error    = '';
-
-		if ( $this->use_mysqli && $this->result instanceof mysqli_result ) {
-			mysqli_free_result( $this->result );
-			$this->result = null;
-
-			// Sanity check before using the handle.
-			if ( empty( $this->dbh ) || ! ( $this->dbh instanceof mysqli ) ) {
-				return;
-			}
-
-			// Clear out any results from a multi-query.
-			while ( mysqli_more_results( $this->dbh ) ) {
-				mysqli_next_result( $this->dbh );
-			}
-		} elseif ( is_resource( $this->result ) ) {
-			mysql_free_result( $this->result );
-		}
-	}
-
-	/**
-	 * Connects to and selects database.
-	 *
-	 * If `$allow_bail` is false, the lack of database connection will need to be handled manually.
-	 *
-	 * @since 3.0.0
-	 * @since 3.9.0 $allow_bail parameter added.
-	 *
-	 * @param bool $allow_bail Optional. Allows the function to bail. Default true.
-	 * @return bool True with a successful connection, false on failure.
-	 */
-	public function db_connect( $allow_bail = true ) {
-		$this->is_mysql = true;
-
-		/*
-		 * Deprecated in 3.9+ when using MySQLi. No equivalent
-		 * $new_link parameter exists for mysqli_* functions.
-		 */
-		$new_link     = defined( 'MYSQL_NEW_LINK' ) ? MYSQL_NEW_LINK : true;
-		$client_flags = defined( 'MYSQL_CLIENT_FLAGS' ) ? MYSQL_CLIENT_FLAGS : 0;
-
-		if ( $this->use_mysqli ) {
-			/*
-			 * Set the MySQLi error reporting off because WordPress handles its own.
-			 * This is due to the default value change from `MYSQLI_REPORT_OFF`
-			 * to `MYSQLI_REPORT_ERROR|MYSQLI_REPORT_STRICT` in PHP 8.1.
-			 */
-			mysqli_report( MYSQLI_REPORT_OFF );
-
-			$this->dbh = mysqli_init();
-
-			$host    = $this->dbhost;
-			$port    = null;
-			$socket  = null;
-			$is_ipv6 = false;
-
-			$host_data = $this->parse_db_host( $this->dbhost );
-			if ( $host_data ) {
-				list( $host, $port, $socket, $is_ipv6 ) = $host_data;
-			}
-
-			/*
-			 * If using the `mysqlnd` library, the IPv6 address needs to be enclosed
-			 * in square brackets, whereas it doesn't while using the `libmysqlclient` library.
-			 * @see https://bugs.php.net/bug.php?id=67563
-			 */
-			if ( $is_ipv6 && extension_loaded( 'mysqlnd' ) ) {
-				$host = "[$host]";
-			}
-
-			if ( WP_DEBUG ) {
-				mysqli_real_connect( $this->dbh, $host, $this->dbuser, $this->dbpassword, null, $port, $socket, $client_flags );
-			} else {
-				// phpcs:ignore WordPress.PHP.NoSilencedErrors.Discouraged
-				@mysqli_real_connect( $this->dbh, $host, $this->dbuser, $this->dbpassword, null, $port, $socket, $client_flags );
-			}
-
-			if ( $this->dbh->connect_errno ) {
-				$this->dbh = null;
-
-				/*
-				 * It's possible ext/mysqli is misconfigured. Fall back to ext/mysql if:
-				 *  - We haven't previously connected, and
-				 *  - WP_USE_EXT_MYSQL isn't set to false, and
-				 *  - ext/mysql is loaded.
-				 */
-				$attempt_fallback = true;
-
-				if ( $this->has_connected ) {
-					$attempt_fallback = false;
-				} elseif ( defined( 'WP_USE_EXT_MYSQL' ) && ! WP_USE_EXT_MYSQL ) {
-					$attempt_fallback = false;
-				} elseif ( ! function_exists( 'mysql_connect' ) ) {
-					$attempt_fallback = false;
-				}
-
-				if ( $attempt_fallback ) {
-					$this->use_mysqli = false;
-					return $this->db_connect( $allow_bail );
-				}
-			}
-		} else {
-			if ( WP_DEBUG ) {
-				$this->dbh = mysql_connect( $this->dbhost, $this->dbuser, $this->dbpassword, $new_link, $client_flags );
-			} else {
-				// phpcs:ignore WordPress.PHP.NoSilencedErrors.Discouraged
-				$this->dbh = @mysql_connect( $this->dbhost, $this->dbuser, $this->dbpassword, $new_link, $client_flags );
-			}
-		}
-
-		if ( ! $this->dbh && $allow_bail ) {
-			wp_load_translations_early();
-
-			// Load custom DB error template, if present.
-			if ( file_exists( WP_CONTENT_DIR . '/db-error.php' ) ) {
-				require_once WP_CONTENT_DIR . '/db-error.php';
-				die();
-			}
-
-			$message = '<h1>' . __( 'Error establishing a database connection' ) . "</h1>\n";
-
-			$message .= '<p>' . sprintf(
-				/* translators: 1: wp-config.php, 2: Database host. */
-				__( 'This either means that the username and password information in your %1$s file is incorrect or that contact with the database server at %2$s could not be established. This could mean your host&#8217;s database server is down.' ),
-				'<code>wp-config.php</code>',
-				'<code>' . htmlspecialchars( $this->dbhost, ENT_QUOTES ) . '</code>'
-			) . "</p>\n";
-
-			$message .= "<ul>\n";
-			$message .= '<li>' . __( 'Are you sure you have the correct username and password?' ) . "</li>\n";
-			$message .= '<li>' . __( 'Are you sure you have typed the correct hostname?' ) . "</li>\n";
-			$message .= '<li>' . __( 'Are you sure the database server is running?' ) . "</li>\n";
-			$message .= "</ul>\n";
-
-			$message .= '<p>' . sprintf(
-				/* translators: %s: Support forums URL. */
-				__( 'If you are unsure what these terms mean you should probably contact your host. If you still need help you can always visit the <a href="%s">WordPress Support Forums</a>.' ),
-				__( 'https://wordpress.org/support/forums/' )
-			) . "</p>\n";
-
-			$this->bail( $message, 'db_connect_fail' );
-
-			return false;
-		} elseif ( $this->dbh ) {
-			if ( ! $this->has_connected ) {
-				$this->init_charset();
-			}
-
-			$this->has_connected = true;
-
-			$this->set_charset( $this->dbh );
-
-			$this->ready = true;
-			$this->set_sql_mode();
-			$this->select( $this->dbname, $this->dbh );
-
-			return true;
-		}
-
-		return false;
-	}
-
-	/**
-	 * Parses the DB_HOST setting to interpret it for mysqli_real_connect().
-	 *
-	 * mysqli_real_connect() doesn't support the host param including a port or socket
-	 * like mysql_connect() does. This duplicates how mysql_connect() detects a port
-	 * and/or socket file.
-	 *
-	 * @since 4.9.0
-	 *
-	 * @param string $host The DB_HOST setting to parse.
-	 * @return array|false {
-	 *     Array containing the host, the port, the socket and
-	 *     whether it is an IPv6 address, in that order.
-	 *     False if the host couldn't be parsed.
-	 *
-	 *     @type string      $0 Host name.
-	 *     @type string|null $1 Port.
-	 *     @type string|null $2 Socket.
-	 *     @type bool        $3 Whether it is an IPv6 address.
-	 * }
-	 */
-	public function parse_db_host( $host ) {
-		$socket  = null;
-		$is_ipv6 = false;
-
-		// First peel off the socket parameter from the right, if it exists.
-		$socket_pos = strpos( $host, ':/' );
-		if ( $socket_pos !== false ) {
-			$socket = substr( $host, $socket_pos + 1 );
-			$host   = substr( $host, 0, $socket_pos );
-		}
-
-		// We need to check for an IPv6 address first.
-		// An IPv6 address will always contain at least two colons.
-		if ( substr_count( $host, ':' ) > 1 ) {
-			$pattern = '#^(?:\[)?(?P<host>[0-9a-fA-F:]+)(?:\]:(?P<port>[\d]+))?#';
-			$is_ipv6 = true;
-		} else {
-			// We seem to be dealing with an IPv4 address.
-			$pattern = '#^(?P<host>[^:/]*)(?::(?P<port>[\d]+))?#';
-		}
-
-		$matches = array();
-		$result  = preg_match( $pattern, $host, $matches );
-
-		if ( $result !== 1 ) {
-			// Couldn't parse the address, bail.
-			return false;
-		}
-
-		$host = ! empty( $matches['host'] ) ? $matches['host'] : '';
-		// MySQLi port cannot be a string; must be null or an integer.
-		$port = ! empty( $matches['port'] ) ? absint( $matches['port'] ) : null;
-
-		return array( $host, $port, $socket, $is_ipv6 );
-	}
-
-	/**
-	 * Checks that the connection to the database is still up. If not, try to reconnect.
-	 *
-	 * If this function is unable to reconnect, it will forcibly die, or if called
-	 * after the {@see 'template_redirect'} hook has been fired, return false instead.
-	 *
-	 * If `$allow_bail` is false, the lack of database connection will need to be handled manually.
-	 *
-	 * @since 3.9.0
-	 *
-	 * @param bool $allow_bail Optional. Allows the function to bail. Default true.
-	 * @return bool|void True if the connection is up.
-	 */
-	public function check_connection( $allow_bail = true ) {
-		if ( $this->use_mysqli ) {
-			if ( ! empty( $this->dbh ) && mysqli_ping( $this->dbh ) ) {
-				return true;
-			}
-		} else {
-			if ( ! empty( $this->dbh ) && mysql_ping( $this->dbh ) ) {
-				return true;
-			}
-		}
-
-		$error_reporting = false;
-
-		// Disable warnings, as we don't want to see a multitude of "unable to connect" messages.
-		if ( WP_DEBUG ) {
-			$error_reporting = error_reporting();
-			error_reporting( $error_reporting & ~E_WARNING );
-		}
-
-		for ( $tries = 1; $tries <= $this->reconnect_retries; $tries++ ) {
-			// On the last try, re-enable warnings. We want to see a single instance
-			// of the "unable to connect" message on the bail() screen, if it appears.
-			if ( $this->reconnect_retries === $tries && WP_DEBUG ) {
-				error_reporting( $error_reporting );
-			}
-
-			if ( $this->db_connect( false ) ) {
-				if ( $error_reporting ) {
-					error_reporting( $error_reporting );
-				}
-
-				return true;
-			}
-
-			sleep( 1 );
-		}
-
-		// If template_redirect has already happened, it's too late for wp_die()/dead_db().
-		// Let's just return and hope for the best.
-		if ( did_action( 'template_redirect' ) ) {
-			return false;
-		}
-
-		if ( ! $allow_bail ) {
-			return false;
-		}
-
-		wp_load_translations_early();
-
-		$message = '<h1>' . __( 'Error reconnecting to the database' ) . "</h1>\n";
-
-		$message .= '<p>' . sprintf(
-			/* translators: %s: Database host. */
-			__( 'This means that the contact with the database server at %s was lost. This could mean your host&#8217;s database server is down.' ),
-			'<code>' . htmlspecialchars( $this->dbhost, ENT_QUOTES ) . '</code>'
-		) . "</p>\n";
-
-		$message .= "<ul>\n";
-		$message .= '<li>' . __( 'Are you sure the database server is running?' ) . "</li>\n";
-		$message .= '<li>' . __( 'Are you sure the database server is not under particularly heavy load?' ) . "</li>\n";
-		$message .= "</ul>\n";
-
-		$message .= '<p>' . sprintf(
-			/* translators: %s: Support forums URL. */
-			__( 'If you are unsure what these terms mean you should probably contact your host. If you still need help you can always visit the <a href="%s">WordPress Support Forums</a>.' ),
-			__( 'https://wordpress.org/support/forums/' )
-		) . "</p>\n";
-
-		// We weren't able to reconnect, so we better bail.
-		$this->bail( $message, 'db_connect_fail' );
-
-		// Call dead_db() if bail didn't die, because this database is no more.
-		// It has ceased to be (at least temporarily).
-		dead_db();
-	}
-
-	/**
-	 * Performs a database query, using current database connection.
-	 *
-	 * More information can be found on the documentation page.
-	 *
-	 * @since 0.71
-	 *
-	 * @link https://developer.wordpress.org/reference/classes/wpdb/
-	 *
-	 * @param string $query Database query.
-	 * @return int|bool Boolean true for CREATE, ALTER, TRUNCATE and DROP queries. Number of rows
-	 *                  affected/selected for all other queries. Boolean false on error.
-	 */
-	public function query( $query ) {
-		if ( ! $this->ready ) {
-			$this->check_current_query = true;
-			return false;
-		}
-
-		/**
-		 * Filters the database query.
-		 *
-		 * Some queries are made before the plugins have been loaded,
-		 * and thus cannot be filtered with this method.
-		 *
-		 * @since 2.1.0
-		 *
-		 * @param string $query Database query.
-		 */
-		$query = apply_filters( 'query', $query );
-
-		if ( ! $query ) {
-			$this->insert_id = 0;
-			return false;
-		}
-
-		$this->flush();
-
-		// Log how the function was called.
-		$this->func_call = "\$db->query(\"$query\")";
-
-		// If we're writing to the database, make sure the query will write safely.
-		if ( $this->check_current_query && ! $this->check_ascii( $query ) ) {
-			$stripped_query = $this->strip_invalid_text_from_query( $query );
-			// strip_invalid_text_from_query() can perform queries, so we need
-			// to flush again, just to make sure everything is clear.
-			$this->flush();
-			if ( $stripped_query !== $query ) {
-				$this->insert_id  = 0;
-				$this->last_query = $query;
-
-				wp_load_translations_early();
-
-				$this->last_error = __( 'WordPress database error: Could not perform query because it contains invalid data.' );
-
-				return false;
-			}
-		}
-
-		$this->check_current_query = true;
-
-		// Keep track of the last query for debug.
-		$this->last_query = $query;
-
-		$this->_do_query( $query );
-
-		// Database server has gone away, try to reconnect.
-		$mysql_errno = 0;
-		if ( ! empty( $this->dbh ) ) {
-			if ( $this->use_mysqli ) {
-				if ( $this->dbh instanceof mysqli ) {
-					$mysql_errno = mysqli_errno( $this->dbh );
-				} else {
-					// $dbh is defined, but isn't a real connection.
-					// Something has gone horribly wrong, let's try a reconnect.
-					$mysql_errno = 2006;
-				}
-			} else {
-				if ( is_resource( $this->dbh ) ) {
-					$mysql_errno = mysql_errno( $this->dbh );
-				} else {
-					$mysql_errno = 2006;
-				}
-			}
-		}
-
-		if ( empty( $this->dbh ) || $mysql_errno === 2006 ) {
-			if ( $this->check_connection() ) {
-				$this->_do_query( $query );
-			} else {
-				$this->insert_id = 0;
-				return false;
-			}
-		}
-
-		// If there is an error then take note of it.
-		if ( $this->use_mysqli ) {
-			if ( $this->dbh instanceof mysqli ) {
-				$this->last_error = mysqli_error( $this->dbh );
-			} else {
-				$this->last_error = __( 'Unable to retrieve the error message from MySQL' );
-			}
-		} else {
-			if ( is_resource( $this->dbh ) ) {
-				$this->last_error = mysql_error( $this->dbh );
-			} else {
-				$this->last_error = __( 'Unable to retrieve the error message from MySQL' );
-			}
-		}
-
-		if ( $this->last_error ) {
-			// Clear insert_id on a subsequent failed insert.
-			if ( $this->insert_id && preg_match( '/^\s*(insert|replace)\s/i', $query ) ) {
-				$this->insert_id = 0;
-			}
-
-			$this->print_error();
-			return false;
-		}
-
-		if ( preg_match( '/^\s*(create|alter|truncate|drop)\s/i', $query ) ) {
-			$return_val = $this->result;
-		} elseif ( preg_match( '/^\s*(insert|delete|update|replace)\s/i', $query ) ) {
-			if ( $this->use_mysqli ) {
-				$this->rows_affected = mysqli_affected_rows( $this->dbh );
-			} else {
-				$this->rows_affected = mysql_affected_rows( $this->dbh );
-			}
-			// Take note of the insert_id.
-			if ( preg_match( '/^\s*(insert|replace)\s/i', $query ) ) {
-				if ( $this->use_mysqli ) {
-					$this->insert_id = mysqli_insert_id( $this->dbh );
-				} else {
-					$this->insert_id = mysql_insert_id( $this->dbh );
-				}
-			}
-			// Return number of rows affected.
-			$return_val = $this->rows_affected;
-		} else {
-			$num_rows = 0;
-			if ( $this->use_mysqli && $this->result instanceof mysqli_result ) {
-				while ( $row = mysqli_fetch_object( $this->result ) ) {
-					$this->last_result[ $num_rows ] = $row;
-					$num_rows++;
-				}
-			} elseif ( is_resource( $this->result ) ) {
-				while ( $row = mysql_fetch_object( $this->result ) ) {
-					$this->last_result[ $num_rows ] = $row;
-					$num_rows++;
-				}
-			}
-
-			// Log and return the number of rows selected.
-			$this->num_rows = $num_rows;
-			$return_val     = $num_rows;
-		}
-
-		return $return_val;
-	}
-
-	/**
-	 * Internal function to perform the mysql_query() call.
-	 *
-	 * @since 3.9.0
-	 *
-	 * @see wpdb::query()
-	 *
-	 * @param string $query The query to run.
-	 */
-	private function _do_query( $query ) {
-		if ( defined( 'SAVEQUERIES' ) && SAVEQUERIES ) {
-			$this->timer_start();
-		}
-
-		if ( ! empty( $this->dbh ) && $this->use_mysqli ) {
-			$this->result = mysqli_query( $this->dbh, $query );
-		} elseif ( ! empty( $this->dbh ) ) {
-			$this->result = mysql_query( $query, $this->dbh );
-		}
-		$this->num_queries++;
-
-		if ( defined( 'SAVEQUERIES' ) && SAVEQUERIES ) {
-			$this->log_query(
-				$query,
-				$this->timer_stop(),
-				$this->get_caller(),
-				$this->time_start,
-				array()
-			);
-		}
-	}
-
-	/**
-	 * Logs query data.
-	 *
-	 * @since 5.3.0
-	 *
-	 * @param string $query           The query's SQL.
-	 * @param float  $query_time      Total time spent on the query, in seconds.
-	 * @param string $query_callstack Comma-separated list of the calling functions.
-	 * @param float  $query_start     Unix timestamp of the time at the start of the query.
-	 * @param array  $query_data      Custom query data.
-	 */
-	public function log_query( $query, $query_time, $query_callstack, $query_start, $query_data ) {
-		/**
-		 * Filters the custom data to log alongside a query.
-		 *
-		 * Caution should be used when modifying any of this data, it is recommended that any additional
-		 * information you need to store about a query be added as a new associative array element.
-		 *
-		 * @since 5.3.0
-		 *
-		 * @param array  $query_data      Custom query data.
-		 * @param string $query           The query's SQL.
-		 * @param float  $query_time      Total time spent on the query, in seconds.
-		 * @param string $query_callstack Comma-separated list of the calling functions.
-		 * @param float  $query_start     Unix timestamp of the time at the start of the query.
-		 */
-		$query_data = apply_filters( 'log_query_custom_data', $query_data, $query, $query_time, $query_callstack, $query_start );
-
-		$this->queries[] = array(
-			$query,
-			$query_time,
-			$query_callstack,
-			$query_start,
-			$query_data,
-		);
-	}
-
-	/**
-	 * Generates and returns a placeholder escape string for use in queries returned by ::prepare().
-	 *
-	 * @since 4.8.3
-	 *
-	 * @return string String to escape placeholders.
-	 */
-	public function placeholder_escape() {
-		static $placeholder;
-
-		if ( ! $placeholder ) {
-			// If ext/hash is not present, compat.php's hash_hmac() does not support sha256.
-			$algo = function_exists( 'hash' ) ? 'sha256' : 'sha1';
-			// Old WP installs may not have AUTH_SALT defined.
-			$salt = defined( 'AUTH_SALT' ) && AUTH_SALT ? AUTH_SALT : (string) rand();
-
-			$placeholder = '{' . hash_hmac( $algo, uniqid( $salt, true ), $salt ) . '}';
-		}
-
-		/*
-		 * Add the filter to remove the placeholder escaper. Uses priority 0, so that anything
-		 * else attached to this filter will receive the query with the placeholder string removed.
-		 */
-		if ( has_filter( 'query', array( $this, 'remove_placeholder_escape' ) ) === false ) {
-			add_filter( 'query', array( $this, 'remove_placeholder_escape' ), 0 );
-		}
-
-		return $placeholder;
-	}
-
-	/**
-	 * Adds a placeholder escape string, to escape anything that resembles a printf() placeholder.
-	 *
-	 * @since 4.8.3
-	 *
-	 * @param string $query The query to escape.
-	 * @return string The query with the placeholder escape string inserted where necessary.
-	 */
-	public function add_placeholder_escape( $query ) {
-		/*
-		 * To prevent returning anything that even vaguely resembles a placeholder,
-		 * we clobber every % we can find.
-		 */
-		return str_replace( '%', $this->placeholder_escape(), $query );
-	}
-
-	/**
-	 * Removes the placeholder escape strings from a query.
-	 *
-	 * @since 4.8.3
-	 *
-	 * @param string $query The query from which the placeholder will be removed.
-	 * @return string The query with the placeholder removed.
-	 */
-	public function remove_placeholder_escape( $query ) {
-		return str_replace( $this->placeholder_escape(), '%', $query );
-	}
-
-	/**
-	 * Inserts a row into the table.
-	 *
-	 * Examples:
-	 *
-	 *     wpdb::insert( 'table', array( 'column' => 'foo', 'field' => 'bar' ) )
-	 *     wpdb::insert( 'table', array( 'column' => 'foo', 'field' => 1337 ), array( '%s', '%d' ) )
-	 *
-	 * @since 2.5.0
-	 *
-	 * @see wpdb::prepare()
-	 * @see wpdb::$field_types
-	 * @see wp_set_wpdb_vars()
-	 *
-	 * @param string       $table  Table name.
-	 * @param array        $data   Data to insert (in column => value pairs).
-	 *                             Both $data columns and $data values should be "raw" (neither should be SQL escaped).
-	 *                             Sending a null value will cause the column to be set to NULL - the corresponding
-	 *                             format is ignored in this case.
-	 * @param array|string $format Optional. An array of formats to be mapped to each of the value in $data.
-	 *                             If string, that format will be used for all of the values in $data.
-	 *                             A format is one of '%d', '%f', '%s' (integer, float, string).
-	 *                             If omitted, all values in $data will be treated as strings unless otherwise
-	 *                             specified in wpdb::$field_types.
-	 * @return int|false The number of rows inserted, or false on error.
-	 */
-	public function insert( $table, $data, $format = null ) {
-		return $this->_insert_replace_helper( $table, $data, $format, 'INSERT' );
-	}
-
-	/**
-	 * Replaces a row in the table.
-	 *
-	 * Examples:
-	 *
-	 *     wpdb::replace( 'table', array( 'column' => 'foo', 'field' => 'bar' ) )
-	 *     wpdb::replace( 'table', array( 'column' => 'foo', 'field' => 1337 ), array( '%s', '%d' ) )
-	 *
-	 * @since 3.0.0
-	 *
-	 * @see wpdb::prepare()
-	 * @see wpdb::$field_types
-	 * @see wp_set_wpdb_vars()
-	 *
-	 * @param string       $table  Table name.
-	 * @param array        $data   Data to insert (in column => value pairs).
-	 *                             Both $data columns and $data values should be "raw" (neither should be SQL escaped).
-	 *                             Sending a null value will cause the column to be set to NULL - the corresponding
-	 *                             format is ignored in this case.
-	 * @param array|string $format Optional. An array of formats to be mapped to each of the value in $data.
-	 *                             If string, that format will be used for all of the values in $data.
-	 *                             A format is one of '%d', '%f', '%s' (integer, float, string).
-	 *                             If omitted, all values in $data will be treated as strings unless otherwise
-	 *                             specified in wpdb::$field_types.
-	 * @return int|false The number of rows affected, or false on error.
-	 */
-	public function replace( $table, $data, $format = null ) {
-		return $this->_insert_replace_helper( $table, $data, $format, 'REPLACE' );
-	}
-
-	/**
-	 * Helper function for insert and replace.
-	 *
-	 * Runs an insert or replace query based on $type argument.
-	 *
-	 * @since 3.0.0
-	 *
-	 * @see wpdb::prepare()
-	 * @see wpdb::$field_types
-	 * @see wp_set_wpdb_vars()
-	 *
-	 * @param string       $table  Table name.
-	 * @param array        $data   Data to insert (in column => value pairs).
-	 *                             Both $data columns and $data values should be "raw" (neither should be SQL escaped).
-	 *                             Sending a null value will cause the column to be set to NULL - the corresponding
-	 *                             format is ignored in this case.
-	 * @param array|string $format Optional. An array of formats to be mapped to each of the value in $data.
-	 *                             If string, that format will be used for all of the values in $data.
-	 *                             A format is one of '%d', '%f', '%s' (integer, float, string).
-	 *                             If omitted, all values in $data will be treated as strings unless otherwise
-	 *                             specified in wpdb::$field_types.
-	 * @param string       $type   Optional. Type of operation. Possible values include 'INSERT' or 'REPLACE'.
-	 *                             Default 'INSERT'.
-	 * @return int|false The number of rows affected, or false on error.
-	 */
-	public function _insert_replace_helper( $table, $data, $format = null, $type = 'INSERT' ) {
-		$this->insert_id = 0;
-
-		if ( ! in_array( strtoupper( $type ), array( 'REPLACE', 'INSERT' ), true ) ) {
-			return false;
-		}
-
-		$data = $this->process_fields( $table, $data, $format );
-		if ( $data === false ) {
-			return false;
-		}
-
-		$formats = array();
-		$values  = array();
-		foreach ( $data as $value ) {
-			if ( is_null( $value['value'] ) ) {
-				$formats[] = 'NULL';
-				continue;
-			}
-
-			$formats[] = $value['format'];
-			$values[]  = $value['value'];
-		}
-
-		$fields  = '`' . implode( '`, `', array_keys( $data ) ) . '`';
-		$formats = implode( ', ', $formats );
-
-		$sql = "$type INTO `$table` ($fields) VALUES ($formats)";
-
-		$this->check_current_query = false;
-		return $this->query( $this->prepare( $sql, $values ) );
-	}
-
-	/**
-	 * Updates a row in the table.
-	 *
-	 * Examples:
-	 *
-	 *     wpdb::update( 'table', array( 'column' => 'foo', 'field' => 'bar' ), array( 'ID' => 1 ) )
-	 *     wpdb::update( 'table', array( 'column' => 'foo', 'field' => 1337 ), array( 'ID' => 1 ), array( '%s', '%d' ), array( '%d' ) )
-	 *
-	 * @since 2.5.0
-	 *
-	 * @see wpdb::prepare()
-	 * @see wpdb::$field_types
-	 * @see wp_set_wpdb_vars()
-	 *
-	 * @param string       $table        Table name.
-	 * @param array        $data         Data to update (in column => value pairs).
-	 *                                   Both $data columns and $data values should be "raw" (neither should be SQL escaped).
-	 *                                   Sending a null value will cause the column to be set to NULL - the corresponding
-	 *                                   format is ignored in this case.
-	 * @param array        $where        A named array of WHERE clauses (in column => value pairs).
-	 *                                   Multiple clauses will be joined with ANDs.
-	 *                                   Both $where columns and $where values should be "raw".
-	 *                                   Sending a null value will create an IS NULL comparison - the corresponding
-	 *                                   format will be ignored in this case.
-	 * @param array|string $format       Optional. An array of formats to be mapped to each of the values in $data.
-	 *                                   If string, that format will be used for all of the values in $data.
-	 *                                   A format is one of '%d', '%f', '%s' (integer, float, string).
-	 *                                   If omitted, all values in $data will be treated as strings unless otherwise
-	 *                                   specified in wpdb::$field_types.
-	 * @param array|string $where_format Optional. An array of formats to be mapped to each of the values in $where.
-	 *                                   If string, that format will be used for all of the items in $where.
-	 *                                   A format is one of '%d', '%f', '%s' (integer, float, string).
-	 *                                   If omitted, all values in $where will be treated as strings.
-	 * @return int|false The number of rows updated, or false on error.
-	 */
-	public function update( $table, $data, $where, $format = null, $where_format = null ) {
-		if ( ! is_array( $data ) || ! is_array( $where ) ) {
-			return false;
-		}
-
-		$data = $this->process_fields( $table, $data, $format );
-		if ( $data === false ) {
-			return false;
-		}
-		$where = $this->process_fields( $table, $where, $where_format );
-		if ( $where === false ) {
-			return false;
-		}
-
-		$fields     = array();
-		$conditions = array();
-		$values     = array();
-		foreach ( $data as $field => $value ) {
-			if ( is_null( $value['value'] ) ) {
-				$fields[] = "`$field` = NULL";
-				continue;
-			}
-
-			$fields[] = "`$field` = " . $value['format'];
-			$values[] = $value['value'];
-		}
-		foreach ( $where as $field => $value ) {
-			if ( is_null( $value['value'] ) ) {
-				$conditions[] = "`$field` IS NULL";
-				continue;
-			}
-
-			$conditions[] = "`$field` = " . $value['format'];
-			$values[]     = $value['value'];
-		}
-
-		$fields     = implode( ', ', $fields );
-		$conditions = implode( ' AND ', $conditions );
-
-		$sql = "UPDATE `$table` SET $fields WHERE $conditions";
-
-		$this->check_current_query = false;
-		return $this->query( $this->prepare( $sql, $values ) );
-	}
-
-	/**
-	 * Deletes a row in the table.
-	 *
-	 * Examples:
-	 *
-	 *     wpdb::delete( 'table', array( 'ID' => 1 ) )
-	 *     wpdb::delete( 'table', array( 'ID' => 1 ), array( '%d' ) )
-	 *
-	 * @since 3.4.0
-	 *
-	 * @see wpdb::prepare()
-	 * @see wpdb::$field_types
-	 * @see wp_set_wpdb_vars()
-	 *
-	 * @param string       $table        Table name.
-	 * @param array        $where        A named array of WHERE clauses (in column => value pairs).
-	 *                                   Multiple clauses will be joined with ANDs.
-	 *                                   Both $where columns and $where values should be "raw".
-	 *                                   Sending a null value will create an IS NULL comparison - the corresponding
-	 *                                   format will be ignored in this case.
-	 * @param array|string $where_format Optional. An array of formats to be mapped to each of the values in $where.
-	 *                                   If string, that format will be used for all of the items in $where.
-	 *                                   A format is one of '%d', '%f', '%s' (integer, float, string).
-	 *                                   If omitted, all values in $data will be treated as strings unless otherwise
-	 *                                   specified in wpdb::$field_types.
-	 * @return int|false The number of rows deleted, or false on error.
-	 */
-	public function delete( $table, $where, $where_format = null ) {
-		if ( ! is_array( $where ) ) {
-			return false;
-		}
-
-		$where = $this->process_fields( $table, $where, $where_format );
-		if ( $where === false ) {
-			return false;
-		}
-
-		$conditions = array();
-		$values     = array();
-		foreach ( $where as $field => $value ) {
-			if ( is_null( $value['value'] ) ) {
-				$conditions[] = "`$field` IS NULL";
-				continue;
-			}
-
-			$conditions[] = "`$field` = " . $value['format'];
-			$values[]     = $value['value'];
-		}
-
-		$conditions = implode( ' AND ', $conditions );
-
-		$sql = "DELETE FROM `$table` WHERE $conditions";
-
-		$this->check_current_query = false;
-		return $this->query( $this->prepare( $sql, $values ) );
-	}
-
-	/**
-	 * Processes arrays of field/value pairs and field formats.
-	 *
-	 * This is a helper method for wpdb's CRUD methods, which take field/value pairs
-	 * for inserts, updates, and where clauses. This method first pairs each value
-	 * with a format. Then it determines the charset of that field, using that
-	 * to determine if any invalid text would be stripped. If text is stripped,
-	 * then field processing is rejected and the query fails.
-	 *
-	 * @since 4.2.0
-	 *
-	 * @param string $table  Table name.
-	 * @param array  $data   Field/value pair.
-	 * @param mixed  $format Format for each field.
-	 * @return array|false An array of fields that contain paired value and formats.
-	 *                     False for invalid values.
-	 */
-	protected function process_fields( $table, $data, $format ) {
-		$data = $this->process_field_formats( $data, $format );
-		if ( $data === false ) {
-			return false;
-		}
-
-		$data = $this->process_field_charsets( $data, $table );
-		if ( $data === false ) {
-			return false;
-		}
-
-		$data = $this->process_field_lengths( $data, $table );
-		if ( $data === false ) {
-			return false;
-		}
-
-		$converted_data = $this->strip_invalid_text( $data );
-
-		if ( $data !== $converted_data ) {
-
-			$problem_fields = array();
-			foreach ( $data as $field => $value ) {
-				if ( $value !== $converted_data[ $field ] ) {
-					$problem_fields[] = $field;
-				}
-			}
-
-			wp_load_translations_early();
-
-			if ( count( $problem_fields ) === 1 ) {
-				$this->last_error = sprintf(
-					/* translators: %s: Database field where the error occurred. */
-					__( 'WordPress database error: Processing the value for the following field failed: %s. The supplied value may be too long or contains invalid data.' ),
-					reset( $problem_fields )
-				);
-			} else {
-				$this->last_error = sprintf(
-					/* translators: %s: Database fields where the error occurred. */
-					__( 'WordPress database error: Processing the values for the following fields failed: %s. The supplied values may be too long or contain invalid data.' ),
-					implode( ', ', $problem_fields )
-				);
-			}
-
-			return false;
-		}
-
-		return $data;
-	}
-
-	/**
-	 * Prepares arrays of value/format pairs as passed to wpdb CRUD methods.
-	 *
-	 * @since 4.2.0
-	 *
-	 * @param array $data   Array of fields to values.
-	 * @param mixed $format Formats to be mapped to the values in $data.
-	 * @return array Array, keyed by field names with values being an array
-	 *               of 'value' and 'format' keys.
-	 */
-	protected function process_field_formats( $data, $format ) {
-		$formats          = (array) $format;
-		$original_formats = $formats;
-
-		foreach ( $data as $field => $value ) {
-			$value = array(
-				'value'  => $value,
-				'format' => '%s',
-			);
-
-			if ( ! empty( $format ) ) {
-				$value['format'] = array_shift( $formats );
-				if ( ! $value['format'] ) {
-					$value['format'] = reset( $original_formats );
-				}
-			} elseif ( isset( $this->field_types[ $field ] ) ) {
-				$value['format'] = $this->field_types[ $field ];
-			}
-
-			$data[ $field ] = $value;
-		}
-
-		return $data;
-	}
-
-	/**
-	 * Adds field charsets to field/value/format arrays generated by wpdb::process_field_formats().
-	 *
-	 * @since 4.2.0
-	 *
-	 * @param array  $data  As it comes from the wpdb::process_field_formats() method.
-	 * @param string $table Table name.
-	 * @return array|false The same array as $data with additional 'charset' keys.
-	 *                     False on failure.
-	 */
-	protected function process_field_charsets( $data, $table ) {
-		foreach ( $data as $field => $value ) {
-			if ( $value['format'] === '%d' || $value['format'] === '%f' ) {
-				/*
-				 * We can skip this field if we know it isn't a string.
-				 * This checks %d/%f versus ! %s because its sprintf() could take more.
-				 */
-				$value['charset'] = false;
-			} else {
-				$value['charset'] = $this->get_col_charset( $table, $field );
-				if ( is_wp_error( $value['charset'] ) ) {
-					return false;
-				}
-			}
-
-			$data[ $field ] = $value;
-		}
-
-		return $data;
-	}
-
-	/**
-	 * For string fields, records the maximum string length that field can safely save.
-	 *
-	 * @since 4.2.1
-	 *
-	 * @param array  $data  As it comes from the wpdb::process_field_charsets() method.
-	 * @param string $table Table name.
-	 * @return array|false The same array as $data with additional 'length' keys, or false if
-	 *                     any of the values were too long for their corresponding field.
-	 */
-	protected function process_field_lengths( $data, $table ) {
-		foreach ( $data as $field => $value ) {
-			if ( $value['format'] === '%d' || $value['format'] === '%f' ) {
-				/*
-				 * We can skip this field if we know it isn't a string.
-				 * This checks %d/%f versus ! %s because its sprintf() could take more.
-				 */
-				$value['length'] = false;
-			} else {
-				$value['length'] = $this->get_col_length( $table, $field );
-				if ( is_wp_error( $value['length'] ) ) {
-					return false;
-				}
-			}
-
-			$data[ $field ] = $value;
-		}
-
-		return $data;
-	}
-
-	/**
-	 * Retrieves one variable from the database.
-	 *
-	 * Executes a SQL query and returns the value from the SQL result.
-	 * If the SQL result contains more than one column and/or more than one row,
-	 * the value in the column and row specified is returned. If $query is null,
-	 * the value in the specified column and row from the previous SQL result is returned.
-	 *
-	 * @since 0.71
-	 *
-	 * @param string|null $query Optional. SQL query. Defaults to null, use the result from the previous query.
-	 * @param int         $x     Optional. Column of value to return. Indexed from 0.
-	 * @param int         $y     Optional. Row of value to return. Indexed from 0.
-	 * @return string|null Database query result (as string), or null on failure.
-	 */
-	public function get_var( $query = null, $x = 0, $y = 0 ) {
-		$this->func_call = "\$db->get_var(\"$query\", $x, $y)";
-
-		if ( $query ) {
-			if ( $this->check_current_query && $this->check_safe_collation( $query ) ) {
-				$this->check_current_query = false;
-			}
-
-			$this->query( $query );
-		}
-
-		// Extract var out of cached results based on x,y vals.
-		if ( ! empty( $this->last_result[ $y ] ) ) {
-			$values = array_values( get_object_vars( $this->last_result[ $y ] ) );
-		}
-
-		// If there is a value return it, else return null.
-		return ( isset( $values[ $x ] ) && $values[ $x ] !== '' ) ? $values[ $x ] : null;
-	}
-
-	/**
-	 * Retrieves one row from the database.
-	 *
-	 * Executes a SQL query and returns the row from the SQL result.
-	 *
-	 * @since 0.71
-	 *
-	 * @param string|null $query  SQL query.
-	 * @param string      $output Optional. The required return type. One of OBJECT, ARRAY_A, or ARRAY_N, which
-	 *                            correspond to an stdClass object, an associative array, or a numeric array,
-	 *                            respectively. Default OBJECT.
-	 * @param int         $y      Optional. Row to return. Indexed from 0.
-	 * @return array|object|null|void Database query result in format specified by $output or null on failure.
-	 */
-	public function get_row( $query = null, $output = OBJECT, $y = 0 ) {
-		$this->func_call = "\$db->get_row(\"$query\",$output,$y)";
-
-		if ( $query ) {
-			if ( $this->check_current_query && $this->check_safe_collation( $query ) ) {
-				$this->check_current_query = false;
-			}
-
-			$this->query( $query );
-		} else {
-			return null;
-		}
-
-		if ( ! isset( $this->last_result[ $y ] ) ) {
-			return null;
-		}
-
-		if ( $output === OBJECT ) {
-			return $this->last_result[ $y ] ? $this->last_result[ $y ] : null;
-		} elseif ( $output === ARRAY_A ) {
-			return $this->last_result[ $y ] ? get_object_vars( $this->last_result[ $y ] ) : null;
-		} elseif ( $output === ARRAY_N ) {
-			return $this->last_result[ $y ] ? array_values( get_object_vars( $this->last_result[ $y ] ) ) : null;
-		} elseif ( strtoupper( $output ) === OBJECT ) {
-			// Back compat for OBJECT being previously case-insensitive.
-			return $this->last_result[ $y ] ? $this->last_result[ $y ] : null;
-		} else {
-			$this->print_error( ' $db->get_row(string query, output type, int offset) -- Output type must be one of: OBJECT, ARRAY_A, ARRAY_N' );
-		}
-	}
-
-	/**
-	 * Retrieves one column from the database.
-	 *
-	 * Executes a SQL query and returns the column from the SQL result.
-	 * If the SQL result contains more than one column, the column specified is returned.
-	 * If $query is null, the specified column from the previous SQL result is returned.
-	 *
-	 * @since 0.71
-	 *
-	 * @param string|null $query Optional. SQL query. Defaults to previous query.
-	 * @param int         $x     Optional. Column to return. Indexed from 0.
-	 * @return array Database query result. Array indexed from 0 by SQL result row number.
-	 */
-	public function get_col( $query = null, $x = 0 ) {
-		if ( $query ) {
-			if ( $this->check_current_query && $this->check_safe_collation( $query ) ) {
-				$this->check_current_query = false;
-			}
-
-			$this->query( $query );
-		}
-
-		$new_array = array();
-		// Extract the column values.
-		if ( $this->last_result ) {
-			for ( $i = 0, $j = count( $this->last_result ); $i < $j; $i++ ) {
-				$new_array[ $i ] = $this->get_var( null, $x, $i );
-			}
-		}
-		return $new_array;
-	}
-
-	/**
-	 * Retrieves an entire SQL result set from the database (i.e., many rows).
-	 *
-	 * Executes a SQL query and returns the entire SQL result.
-	 *
-	 * @since 0.71
-	 *
-	 * @param string $query  SQL query.
-	 * @param string $output Optional. Any of ARRAY_A | ARRAY_N | OBJECT | OBJECT_K constants.
-	 *                       With one of the first three, return an array of rows indexed
-	 *                       from 0 by SQL result row number. Each row is an associative array
-	 *                       (column => value, ...), a numerically indexed array (0 => value, ...),
-	 *                       or an object ( ->column = value ), respectively. With OBJECT_K,
-	 *                       return an associative array of row objects keyed by the value
-	 *                       of each row's first column's value. Duplicate keys are discarded.
-	 * @return array|object|null Database query results.
-	 */
-	public function get_results( $query = null, $output = OBJECT ) {
-		$this->func_call = "\$db->get_results(\"$query\", $output)";
-
-		if ( $query ) {
-			if ( $this->check_current_query && $this->check_safe_collation( $query ) ) {
-				$this->check_current_query = false;
-			}
-
-			$this->query( $query );
-		} else {
-			return null;
-		}
-
-		$new_array = array();
-		if ( $output === OBJECT ) {
-			// Return an integer-keyed array of row objects.
-			return $this->last_result;
-		} elseif ( $output === OBJECT_K ) {
-			// Return an array of row objects with keys from column 1.
-			// (Duplicates are discarded.)
-			if ( $this->last_result ) {
-				foreach ( $this->last_result as $row ) {
-					$var_by_ref = get_object_vars( $row );
-					$key        = array_shift( $var_by_ref );
-					if ( ! isset( $new_array[ $key ] ) ) {
-						$new_array[ $key ] = $row;
-					}
-				}
-			}
-			return $new_array;
-		} elseif ( $output === ARRAY_A || $output === ARRAY_N ) {
-			// Return an integer-keyed array of...
-			if ( $this->last_result ) {
-				foreach ( (array) $this->last_result as $row ) {
-					if ( $output === ARRAY_N ) {
-						// ...integer-keyed row arrays.
-						$new_array[] = array_values( get_object_vars( $row ) );
-					} else {
-						// ...column name-keyed row arrays.
-						$new_array[] = get_object_vars( $row );
-					}
-				}
-			}
-			return $new_array;
-		} elseif ( strtoupper( $output ) === OBJECT ) {
-			// Back compat for OBJECT being previously case-insensitive.
-			return $this->last_result;
-		}
-		return null;
-	}
-
-	/**
-	 * Retrieves the character set for the given table.
-	 *
-	 * @since 4.2.0
-	 *
-	 * @param string $table Table name.
-	 * @return string|WP_Error Table character set, WP_Error object if it couldn't be found.
-	 */
-	protected function get_table_charset( $table ) {
-		$tablekey = strtolower( $table );
-
-		/**
-		 * Filters the table charset value before the DB is checked.
-		 *
-		 * Returning a non-null value from the filter will effectively short-circuit
-		 * checking the DB for the charset, returning that value instead.
-		 *
-		 * @since 4.2.0
-		 *
-		 * @param string|WP_Error|null $charset The character set to use, WP_Error object
-		 *                                      if it couldn't be found. Default null.
-		 * @param string               $table   The name of the table being checked.
-		 */
-		$charset = apply_filters( 'pre_get_table_charset', null, $table );
-		if ( $charset !== null ) {
-			return $charset;
-		}
-
-		if ( isset( $this->table_charset[ $tablekey ] ) ) {
-			return $this->table_charset[ $tablekey ];
-		}
-
-		$charsets = array();
-		$columns  = array();
-
-		$table_parts = explode( '.', $table );
-		$table       = '`' . implode( '`.`', $table_parts ) . '`';
-		$results     = $this->get_results( "SHOW FULL COLUMNS FROM $table" );
-		if ( ! $results ) {
-			return new WP_Error( 'wpdb_get_table_charset_failure', __( 'Could not retrieve table charset.' ) );
-		}
-
-		foreach ( $results as $column ) {
-			$columns[ strtolower( $column->Field ) ] = $column;
-		}
-
-		$this->col_meta[ $tablekey ] = $columns;
-
-		foreach ( $columns as $column ) {
-			if ( ! empty( $column->Collation ) ) {
-				list( $charset ) = explode( '_', $column->Collation );
-
-				// If the current connection can't support utf8mb4 characters, let's only send 3-byte utf8 characters.
-				if ( $charset === 'utf8mb4' && ! $this->has_cap( 'utf8mb4' ) ) {
-					$charset = 'utf8';
-				}
-
-				$charsets[ strtolower( $charset ) ] = true;
-			}
-
-			list( $type ) = explode( '(', $column->Type );
-
-			// A binary/blob means the whole query gets treated like this.
-			if ( in_array( strtoupper( $type ), array( 'BINARY', 'VARBINARY', 'TINYBLOB', 'MEDIUMBLOB', 'BLOB', 'LONGBLOB' ), true ) ) {
-				$this->table_charset[ $tablekey ] = 'binary';
-				return 'binary';
-			}
-		}
-
-		// utf8mb3 is an alias for utf8.
-		if ( isset( $charsets['utf8mb3'] ) ) {
-			$charsets['utf8'] = true;
-			unset( $charsets['utf8mb3'] );
-		}
-
-		// Check if we have more than one charset in play.
-		$count = count( $charsets );
-		if ( $count === 1 ) {
-			$charset = key( $charsets );
-		} elseif ( $count === 0 ) {
-			// No charsets, assume this table can store whatever.
-			$charset = false;
-		} else {
-			// More than one charset. Remove latin1 if present and recalculate.
-			unset( $charsets['latin1'] );
-			$count = count( $charsets );
-			if ( $count === 1 ) {
-				// Only one charset (besides latin1).
-				$charset = key( $charsets );
-			} elseif ( $count === 2 && isset( $charsets['utf8'], $charsets['utf8mb4'] ) ) {
-				// Two charsets, but they're utf8 and utf8mb4, use utf8.
-				$charset = 'utf8';
-			} else {
-				// Two mixed character sets. ascii.
-				$charset = 'ascii';
-			}
-		}
-
-		$this->table_charset[ $tablekey ] = $charset;
-		return $charset;
-	}
-
-	/**
-	 * Retrieves the character set for the given column.
-	 *
-	 * @since 4.2.0
-	 *
-	 * @param string $table  Table name.
-	 * @param string $column Column name.
-	 * @return string|false|WP_Error Column character set as a string. False if the column has
-	 *                               no character set. WP_Error object if there was an error.
-	 */
-	public function get_col_charset( $table, $column ) {
-		$tablekey  = strtolower( $table );
-		$columnkey = strtolower( $column );
-
-		/**
-		 * Filters the column charset value before the DB is checked.
-		 *
-		 * Passing a non-null value to the filter will short-circuit
-		 * checking the DB for the charset, returning that value instead.
-		 *
-		 * @since 4.2.0
-		 *
-		 * @param string|null $charset The character set to use. Default null.
-		 * @param string      $table   The name of the table being checked.
-		 * @param string      $column  The name of the column being checked.
-		 */
-		$charset = apply_filters( 'pre_get_col_charset', null, $table, $column );
-		if ( $charset !== null ) {
-			return $charset;
-		}
-
-		// Skip this entirely if this isn't a MySQL database.
-		if ( empty( $this->is_mysql ) ) {
-			return false;
-		}
-
-		if ( empty( $this->table_charset[ $tablekey ] ) ) {
-			// This primes column information for us.
-			$table_charset = $this->get_table_charset( $table );
-			if ( is_wp_error( $table_charset ) ) {
-				return $table_charset;
-			}
-		}
-
-		// If still no column information, return the table charset.
-		if ( empty( $this->col_meta[ $tablekey ] ) ) {
-			return $this->table_charset[ $tablekey ];
-		}
-
-		// If this column doesn't exist, return the table charset.
-		if ( empty( $this->col_meta[ $tablekey ][ $columnkey ] ) ) {
-			return $this->table_charset[ $tablekey ];
-		}
-
-		// Return false when it's not a string column.
-		if ( empty( $this->col_meta[ $tablekey ][ $columnkey ]->Collation ) ) {
-			return false;
-		}
-
-		list( $charset ) = explode( '_', $this->col_meta[ $tablekey ][ $columnkey ]->Collation );
-		return $charset;
-	}
-
-	/**
-	 * Retrieves the maximum string length allowed in a given column.
-	 *
-	 * The length may either be specified as a byte length or a character length.
-	 *
-	 * @since 4.2.1
-	 *
-	 * @param string $table  Table name.
-	 * @param string $column Column name.
-	 * @return array|false|WP_Error {
-	 *     Array of column length information, false if the column has no length (for
-	 *     example, numeric column), WP_Error object if there was an error.
-	 *
-	 *     @type int    $length The column length.
-	 *     @type string $type   One of 'byte' or 'char'.
-	 */
-	public function get_col_length( $table, $column ) {
-		$tablekey  = strtolower( $table );
-		$columnkey = strtolower( $column );
-
-		// Skip this entirely if this isn't a MySQL database.
-		if ( empty( $this->is_mysql ) ) {
-			return false;
-		}
-
-		if ( empty( $this->col_meta[ $tablekey ] ) ) {
-			// This primes column information for us.
-			$table_charset = $this->get_table_charset( $table );
-			if ( is_wp_error( $table_charset ) ) {
-				return $table_charset;
-			}
-		}
-
-		if ( empty( $this->col_meta[ $tablekey ][ $columnkey ] ) ) {
-			return false;
-		}
-
-		$typeinfo = explode( '(', $this->col_meta[ $tablekey ][ $columnkey ]->Type );
-
-		$type = strtolower( $typeinfo[0] );
-		if ( ! empty( $typeinfo[1] ) ) {
-			$length = trim( $typeinfo[1], ')' );
-		} else {
-			$length = false;
-		}
-
-		switch ( $type ) {
-			case 'char':
-			case 'varchar':
-				return array(
-					'type'   => 'char',
-					'length' => (int) $length,
-				);
-
-			case 'binary':
-			case 'varbinary':
-				return array(
-					'type'   => 'byte',
-					'length' => (int) $length,
-				);
-
-			case 'tinyblob':
-			case 'tinytext':
-				return array(
-					'type'   => 'byte',
-					'length' => 255,        // 2^8 - 1
-				);
-
-			case 'blob':
-			case 'text':
-				return array(
-					'type'   => 'byte',
-					'length' => 65535,      // 2^16 - 1
-				);
-
-			case 'mediumblob':
-			case 'mediumtext':
-				return array(
-					'type'   => 'byte',
-					'length' => 16777215,   // 2^24 - 1
-				);
-
-			case 'longblob':
-			case 'longtext':
-				return array(
-					'type'   => 'byte',
-					'length' => 4294967295, // 2^32 - 1
-				);
-
-			default:
-				return false;
-		}
-	}
-
-	/**
-	 * Checks if a string is ASCII.
-	 *
-	 * The negative regex is faster for non-ASCII strings, as it allows
-	 * the search to finish as soon as it encounters a non-ASCII character.
-	 *
-	 * @since 4.2.0
-	 *
-	 * @param string $string String to check.
-	 * @return bool True if ASCII, false if not.
-	 */
-	protected function check_ascii( $string ) {
-		if ( function_exists( 'mb_check_encoding' ) ) {
-			if ( mb_check_encoding( $string, 'ASCII' ) ) {
-				return true;
-			}
-		} elseif ( ! preg_match( '/[^\x00-\x7F]/', $string ) ) {
-			return true;
-		}
-
-		return false;
-	}
-
-	/**
-	 * Checks if the query is accessing a collation considered safe on the current version of MySQL.
-	 *
-	 * @since 4.2.0
-	 *
-	 * @param string $query The query to check.
-	 * @return bool True if the collation is safe, false if it isn't.
-	 */
-	protected function check_safe_collation( $query ) {
-		if ( $this->checking_collation ) {
-			return true;
-		}
-
-		// We don't need to check the collation for queries that don't read data.
-		$query = ltrim( $query, "\r\n\t (" );
-		if ( preg_match( '/^(?:SHOW|DESCRIBE|DESC|EXPLAIN|CREATE)\s/i', $query ) ) {
-			return true;
-		}
-
-		// All-ASCII queries don't need extra checking.
-		if ( $this->check_ascii( $query ) ) {
-			return true;
-		}
-
-		$table = $this->get_table_from_query( $query );
-		if ( ! $table ) {
-			return false;
-		}
-
-		$this->checking_collation = true;
-		$collation                = $this->get_table_charset( $table );
-		$this->checking_collation = false;
-
-		// Tables with no collation, or latin1 only, don't need extra checking.
-		if ( $collation === false || $collation === 'latin1' ) {
-			return true;
-		}
-
-		$table = strtolower( $table );
-		if ( empty( $this->col_meta[ $table ] ) ) {
-			return false;
-		}
-
-		// If any of the columns don't have one of these collations, it needs more sanity checking.
-		foreach ( $this->col_meta[ $table ] as $col ) {
-			if ( empty( $col->Collation ) ) {
-				continue;
-			}
-
-			if ( ! in_array( $col->Collation, array( 'utf8_general_ci', 'utf8_bin', 'utf8mb4_general_ci', 'utf8mb4_bin' ), true ) ) {
-				return false;
-			}
-		}
-
-		return true;
-	}
-
-	/**
-	 * Strips any invalid characters based on value/charset pairs.
-	 *
-	 * @since 4.2.0
-	 *
-	 * @param array $data Array of value arrays. Each value array has the keys 'value' and 'charset'.
-	 *                    An optional 'ascii' key can be set to false to avoid redundant ASCII checks.
-	 * @return array|WP_Error The $data parameter, with invalid characters removed from each value.
-	 *                        This works as a passthrough: any additional keys such as 'field' are
-	 *                        retained in each value array. If we cannot remove invalid characters,
-	 *                        a WP_Error object is returned.
-	 */
-	protected function strip_invalid_text( $data ) {
-		$db_check_string = false;
-
-		foreach ( $data as &$value ) {
-			$charset = $value['charset'];
-
-			if ( is_array( $value['length'] ) ) {
-				$length                  = $value['length']['length'];
-				$truncate_by_byte_length = $value['length']['type'] === 'byte';
-			} else {
-				$length = false;
-				// Since we have no length, we'll never truncate. Initialize the variable to false.
-				// True would take us through an unnecessary (for this case) codepath below.
-				$truncate_by_byte_length = false;
-			}
-
-			// There's no charset to work with.
-			if ( $charset === false ) {
-				continue;
-			}
-
-			// Column isn't a string.
-			if ( ! is_string( $value['value'] ) ) {
-				continue;
-			}
-
-			$needs_validation = true;
-			if (
-				$charset === // latin1 can store any byte sequence.
-				'latin1'
-			||
-				// ASCII is always OK.
-				( ! isset( $value['ascii'] ) && $this->check_ascii( $value['value'] ) )
-			) {
-				$truncate_by_byte_length = true;
-				$needs_validation        = false;
-			}
-
-			if ( $truncate_by_byte_length ) {
-				mbstring_binary_safe_encoding();
-				if ( $length !== false && strlen( $value['value'] ) > $length ) {
-					$value['value'] = substr( $value['value'], 0, $length );
-				}
-				reset_mbstring_encoding();
-
-				if ( ! $needs_validation ) {
-					continue;
-				}
-			}
-
-			// utf8 can be handled by regex, which is a bunch faster than a DB lookup.
-			if ( ( $charset === 'utf8' || $charset === 'utf8mb3' || $charset === 'utf8mb4' ) && function_exists( 'mb_strlen' ) ) {
-				$regex = '/
-					(
-						(?: [\x00-\x7F]                  # single-byte sequences   0xxxxxxx
-						|   [\xC2-\xDF][\x80-\xBF]       # double-byte sequences   110xxxxx 10xxxxxx
-						|   \xE0[\xA0-\xBF][\x80-\xBF]   # triple-byte sequences   1110xxxx 10xxxxxx * 2
-						|   [\xE1-\xEC][\x80-\xBF]{2}
-						|   \xED[\x80-\x9F][\x80-\xBF]
-						|   [\xEE-\xEF][\x80-\xBF]{2}';
-
-				if ( $charset === 'utf8mb4' ) {
-					$regex .= '
-						|    \xF0[\x90-\xBF][\x80-\xBF]{2} # four-byte sequences   11110xxx 10xxxxxx * 3
-						|    [\xF1-\xF3][\x80-\xBF]{3}
-						|    \xF4[\x80-\x8F][\x80-\xBF]{2}
-					';
-				}
-
-				$regex         .= '){1,40}                          # ...one or more times
-					)
-					| .                                  # anything else
-					/x';
-				$value['value'] = preg_replace( $regex, '$1', $value['value'] );
-
-				if ( $length !== false && mb_strlen( $value['value'], 'UTF-8' ) > $length ) {
-					$value['value'] = mb_substr( $value['value'], 0, $length, 'UTF-8' );
-				}
-				continue;
-			}
-
-			// We couldn't use any local conversions, send it to the DB.
-			$value['db']     = true;
-			$db_check_string = true;
-		}
-		unset( $value ); // Remove by reference.
-
-		if ( $db_check_string ) {
-			$queries = array();
-			foreach ( $data as $col => $value ) {
-				if ( ! empty( $value['db'] ) ) {
-					// We're going to need to truncate by characters or bytes, depending on the length value we have.
-					if ( isset( $value['length']['type'] ) && $value['length']['type'] === 'byte' ) {
-						// Using binary causes LEFT() to truncate by bytes.
-						$charset = 'binary';
-					} else {
-						$charset = $value['charset'];
-					}
-
-					if ( $this->charset ) {
-						$connection_charset = $this->charset;
-					} else {
-						if ( $this->use_mysqli ) {
-							$connection_charset = mysqli_character_set_name( $this->dbh );
-						} else {
-							$connection_charset = mysql_client_encoding();
-						}
-					}
-
-					if ( is_array( $value['length'] ) ) {
-						$length          = sprintf( '%.0f', $value['length']['length'] );
-						$queries[ $col ] = $this->prepare( "CONVERT( LEFT( CONVERT( %s USING $charset ), $length ) USING $connection_charset )", $value['value'] );
-					} elseif ( $charset !== 'binary' ) {
-						// If we don't have a length, there's no need to convert binary - it will always return the same result.
-						$queries[ $col ] = $this->prepare( "CONVERT( CONVERT( %s USING $charset ) USING $connection_charset )", $value['value'] );
-					}
-
-					unset( $data[ $col ]['db'] );
-				}
-			}
-
-			$sql = array();
-			foreach ( $queries as $column => $query ) {
-				if ( ! $query ) {
-					continue;
-				}
-
-				$sql[] = $query . " AS x_$column";
-			}
-
-			$this->check_current_query = false;
-			$row                       = $this->get_row( 'SELECT ' . implode( ', ', $sql ), ARRAY_A );
-			if ( ! $row ) {
-				return new WP_Error( 'wpdb_strip_invalid_text_failure', __( 'Could not strip invalid text.' ) );
-			}
-
-			foreach ( array_keys( $data ) as $column ) {
-				if ( isset( $row[ "x_$column" ] ) ) {
-					$data[ $column ]['value'] = $row[ "x_$column" ];
-				}
-			}
-		}
-
-		return $data;
-	}
-
-	/**
-	 * Strips any invalid characters from the query.
-	 *
-	 * @since 4.2.0
-	 *
-	 * @param string $query Query to convert.
-	 * @return string|WP_Error The converted query, or a WP_Error object if the conversion fails.
-	 */
-	protected function strip_invalid_text_from_query( $query ) {
-		// We don't need to check the collation for queries that don't read data.
-		$trimmed_query = ltrim( $query, "\r\n\t (" );
-		if ( preg_match( '/^(?:SHOW|DESCRIBE|DESC|EXPLAIN|CREATE)\s/i', $trimmed_query ) ) {
-			return $query;
-		}
-
-		$table = $this->get_table_from_query( $query );
-		if ( $table ) {
-			$charset = $this->get_table_charset( $table );
-			if ( is_wp_error( $charset ) ) {
-				return $charset;
-			}
-
-			// We can't reliably strip text from tables containing binary/blob columns.
-			if ( $charset === 'binary' ) {
-				return $query;
-			}
-		} else {
-			$charset = $this->charset;
-		}
-
-		$data = array(
-			'value'   => $query,
-			'charset' => $charset,
-			'ascii'   => false,
-			'length'  => false,
-		);
-
-		$data = $this->strip_invalid_text( array( $data ) );
-		if ( is_wp_error( $data ) ) {
-			return $data;
-		}
-
-		return $data[0]['value'];
-	}
-
-	/**
-	 * Strips any invalid characters from the string for a given table and column.
-	 *
-	 * @since 4.2.0
-	 *
-	 * @param string $table  Table name.
-	 * @param string $column Column name.
-	 * @param string $value  The text to check.
-	 * @return string|WP_Error The converted string, or a WP_Error object if the conversion fails.
-	 */
-	public function strip_invalid_text_for_column( $table, $column, $value ) {
-		if ( ! is_string( $value ) ) {
-			return $value;
-		}
-
-		$charset = $this->get_col_charset( $table, $column );
-		if ( ! $charset ) {
-			// Not a string column.
-			return $value;
-		} elseif ( is_wp_error( $charset ) ) {
-			// Bail on real errors.
-			return $charset;
-		}
-
-		$data = array(
-			$column => array(
-				'value'   => $value,
-				'charset' => $charset,
-				'length'  => $this->get_col_length( $table, $column ),
-			),
-		);
-
-		$data = $this->strip_invalid_text( $data );
-		if ( is_wp_error( $data ) ) {
-			return $data;
-		}
-
-		return $data[ $column ]['value'];
-	}
-
-	/**
-	 * Finds the first table name referenced in a query.
-	 *
-	 * @since 4.2.0
-	 *
-	 * @param string $query The query to search.
-	 * @return string|false The table name found, or false if a table couldn't be found.
-	 */
-	protected function get_table_from_query( $query ) {
-		// Remove characters that can legally trail the table name.
-		$query = rtrim( $query, ';/-#' );
-
-		// Allow (select...) union [...] style queries. Use the first query's table name.
-		$query = ltrim( $query, "\r\n\t (" );
-
-		// Strip everything between parentheses except nested selects.
-		$query = preg_replace( '/\((?!\s*select)[^(]*?\)/is', '()', $query );
-
-		// Quickly match most common queries.
-		if ( preg_match(
-			'/^\s*(?:'
-				. 'SELECT.*?\s+FROM'
-				. '|INSERT(?:\s+LOW_PRIORITY|\s+DELAYED|\s+HIGH_PRIORITY)?(?:\s+IGNORE)?(?:\s+INTO)?'
-				. '|REPLACE(?:\s+LOW_PRIORITY|\s+DELAYED)?(?:\s+INTO)?'
-				. '|UPDATE(?:\s+LOW_PRIORITY)?(?:\s+IGNORE)?'
-				. '|DELETE(?:\s+LOW_PRIORITY|\s+QUICK|\s+IGNORE)*(?:.+?FROM)?'
-			. ')\s+((?:[0-9a-zA-Z$_.`-]|[\xC2-\xDF][\x80-\xBF])+)/is',
-			$query,
-			$maybe
-		) ) {
-			return str_replace( '`', '', $maybe[1] );
-		}
-
-		// SHOW TABLE STATUS and SHOW TABLES WHERE Name = 'wp_posts'
-		if ( preg_match( '/^\s*SHOW\s+(?:TABLE\s+STATUS|(?:FULL\s+)?TABLES).+WHERE\s+Name\s*=\s*("|\')((?:[0-9a-zA-Z$_.-]|[\xC2-\xDF][\x80-\xBF])+)\\1/is', $query, $maybe ) ) {
-			return $maybe[2];
-		}
-
-		/*
-		 * SHOW TABLE STATUS LIKE and SHOW TABLES LIKE 'wp\_123\_%'
-		 * This quoted LIKE operand seldom holds a full table name.
-		 * It is usually a pattern for matching a prefix so we just
-		 * strip the trailing % and unescape the _ to get 'wp_123_'
-		 * which drop-ins can use for routing these SQL statements.
-		 */
-		if ( preg_match( '/^\s*SHOW\s+(?:TABLE\s+STATUS|(?:FULL\s+)?TABLES)\s+(?:WHERE\s+Name\s+)?LIKE\s*("|\')((?:[\\\\0-9a-zA-Z$_.-]|[\xC2-\xDF][\x80-\xBF])+)%?\\1/is', $query, $maybe ) ) {
-			return str_replace( '\\_', '_', $maybe[2] );
-		}
-
-		// Big pattern for the rest of the table-related queries.
-		if ( preg_match(
-			'/^\s*(?:'
-				. '(?:EXPLAIN\s+(?:EXTENDED\s+)?)?SELECT.*?\s+FROM'
-				. '|DESCRIBE|DESC|EXPLAIN|HANDLER'
-				. '|(?:LOCK|UNLOCK)\s+TABLE(?:S)?'
-				. '|(?:RENAME|OPTIMIZE|BACKUP|RESTORE|CHECK|CHECKSUM|ANALYZE|REPAIR).*\s+TABLE'
-				. '|TRUNCATE(?:\s+TABLE)?'
-				. '|CREATE(?:\s+TEMPORARY)?\s+TABLE(?:\s+IF\s+NOT\s+EXISTS)?'
-				. '|ALTER(?:\s+IGNORE)?\s+TABLE'
-				. '|DROP\s+TABLE(?:\s+IF\s+EXISTS)?'
-				. '|CREATE(?:\s+\w+)?\s+INDEX.*\s+ON'
-				. '|DROP\s+INDEX.*\s+ON'
-				. '|LOAD\s+DATA.*INFILE.*INTO\s+TABLE'
-				. '|(?:GRANT|REVOKE).*ON\s+TABLE'
-				. '|SHOW\s+(?:.*FROM|.*TABLE)'
-			. ')\s+\(*\s*((?:[0-9a-zA-Z$_.`-]|[\xC2-\xDF][\x80-\xBF])+)\s*\)*/is',
-			$query,
-			$maybe
-		) ) {
-			return str_replace( '`', '', $maybe[1] );
-		}
-
-		return false;
-	}
-
-	/**
-	 * Loads the column metadata from the last query.
-	 *
-	 * @since 3.5.0
-	 */
-	protected function load_col_info() {
-		if ( $this->col_info ) {
-			return;
-		}
-
-		if ( $this->use_mysqli ) {
-			$num_fields = mysqli_num_fields( $this->result );
-			for ( $i = 0; $i < $num_fields; $i++ ) {
-				$this->col_info[ $i ] = mysqli_fetch_field( $this->result );
-			}
-		} else {
-			$num_fields = mysql_num_fields( $this->result );
-			for ( $i = 0; $i < $num_fields; $i++ ) {
-				$this->col_info[ $i ] = mysql_fetch_field( $this->result, $i );
-			}
-		}
-	}
-
-	/**
-	 * Retrieves column metadata from the last query.
-	 *
-	 * @since 0.71
-	 *
-	 * @param string $info_type  Optional. Possible values include 'name', 'table', 'def', 'max_length',
-	 *                           'not_null', 'primary_key', 'multiple_key', 'unique_key', 'numeric',
-	 *                           'blob', 'type', 'unsigned', 'zerofill'. Default 'name'.
-	 * @param int    $col_offset Optional. 0: col name. 1: which table the col's in. 2: col's max length.
-	 *                           3: if the col is numeric. 4: col's type. Default -1.
-	 * @return mixed Column results.
-	 */
-	public function get_col_info( $info_type = 'name', $col_offset = -1 ) {
-		$this->load_col_info();
-
-		if ( $this->col_info ) {
-			if ( $col_offset === -1 ) {
-				$i         = 0;
-				$new_array = array();
-				foreach ( (array) $this->col_info as $col ) {
-					$new_array[ $i ] = $col->{$info_type};
-					$i++;
-				}
-				return $new_array;
-			} else {
-				return $this->col_info[ $col_offset ]->{$info_type};
-			}
-		}
-	}
-
-	/**
-	 * Starts the timer, for debugging purposes.
-	 *
-	 * @since 1.5.0
-	 *
-	 * @return true
-	 */
-	public function timer_start() {
-		$this->time_start = microtime( true );
-		return true;
-	}
-
-	/**
-	 * Stops the debugging timer.
-	 *
-	 * @since 1.5.0
-	 *
-	 * @return float Total time spent on the query, in seconds.
-	 */
-	public function timer_stop() {
-		return ( microtime( true ) - $this->time_start );
-	}
-
-	/**
-	 * Wraps errors in a nice header and footer and dies.
-	 *
-	 * Will not die if wpdb::$show_errors is false.
-	 *
-	 * @since 1.5.0
-	 *
-	 * @param string $message    The error message.
-	 * @param string $error_code Optional. A computer-readable string to identify the error.
-	 *                           Default '500'.
-	 * @return void|false Void if the showing of errors is enabled, false if disabled.
-	 */
-	public function bail( $message, $error_code = '500' ) {
-		if ( $this->show_errors ) {
-			$error = '';
-
-			if ( $this->use_mysqli ) {
-				if ( $this->dbh instanceof mysqli ) {
-					$error = mysqli_error( $this->dbh );
-				} elseif ( mysqli_connect_errno() ) {
-					$error = mysqli_connect_error();
-				}
-			} else {
-				if ( is_resource( $this->dbh ) ) {
-					$error = mysql_error( $this->dbh );
-				} else {
-					$error = mysql_error();
-				}
-			}
-
-			if ( $error ) {
-				$message = '<p><code>' . $error . "</code></p>\n" . $message;
-			}
-
-			wp_die( $message );
-		} else {
-			if ( class_exists( 'WP_Error', false ) ) {
-				$this->error = new WP_Error( $error_code, $message );
-			} else {
-				$this->error = $message;
-			}
-
-			return false;
-		}
-	}
-
-	/**
-	 * Closes the current database connection.
-	 *
-	 * @since 4.5.0
-	 *
-	 * @return bool True if the connection was successfully closed,
-	 *              false if it wasn't, or if the connection doesn't exist.
-	 */
-	public function close() {
-		if ( ! $this->dbh ) {
-			return false;
-		}
-
-		if ( $this->use_mysqli ) {
-			$closed = mysqli_close( $this->dbh );
-		} else {
-			$closed = mysql_close( $this->dbh );
-		}
-
-		if ( $closed ) {
-			$this->dbh           = null;
-			$this->ready         = false;
-			$this->has_connected = false;
-		}
-
-		return $closed;
-	}
-
-	/**
-	 * Determines whether MySQL database is at least the required minimum version.
-	 *
-	 * @since 2.5.0
-	 *
-	 * @global string $wp_version             The WordPress version string.
-	 * @global string $required_mysql_version The required MySQL version string.
-	 * @return void|WP_Error
-	 */
-	public function check_database_version() {
-		global $wp_version, $required_mysql_version;
-		// Make sure the server has the required MySQL version.
-		if ( version_compare( $this->db_version(), $required_mysql_version, '<' ) ) {
-			/* translators: 1: WordPress version number, 2: Minimum required MySQL version number. */
-			return new WP_Error( 'database_version', sprintf( __( '<strong>Error:</strong> WordPress %1$s requires MySQL %2$s or higher' ), $wp_version, $required_mysql_version ) );
-		}
-	}
-
-	/**
-	 * Determines whether the database supports collation.
-	 *
-	 * Called when WordPress is generating the table scheme.
-	 *
-	 * Use `wpdb::has_cap( 'collation' )`.
-	 *
-	 * @since 2.5.0
-	 * @deprecated 3.5.0 Use wpdb::has_cap()
-	 *
-	 * @return bool True if collation is supported, false if not.
-	 */
-	public function supports_collation() {
-		_deprecated_function( __FUNCTION__, '3.5.0', 'wpdb::has_cap( \'collation\' )' );
-		return $this->has_cap( 'collation' );
-	}
-
-	/**
-	 * Retrieves the database character collate.
-	 *
-	 * @since 3.5.0
-	 *
-	 * @return string The database character collate.
-	 */
-	public function get_charset_collate() {
-		$charset_collate = '';
-
-		if ( ! empty( $this->charset ) ) {
-			$charset_collate = "DEFAULT CHARACTER SET $this->charset";
-		}
-		if ( ! empty( $this->collate ) ) {
-			$charset_collate .= " COLLATE $this->collate";
-		}
-
-		return $charset_collate;
-	}
-
-	/**
-	 * Determines whether the database or WPDB supports a particular feature.
-	 *
-	 * Capability sniffs for the database server and current version of WPDB.
-	 *
-	 * Database sniffs are based on the version of MySQL the site is using.
-	 *
-	 * WPDB sniffs are added as new features are introduced to allow theme and plugin
-	 * developers to determine feature support. This is to account for drop-ins which may
-	 * introduce feature support at a different time to WordPress.
-	 *
-	 * @since 2.7.0
-	 * @since 4.1.0 Added support for the 'utf8mb4' feature.
-	 * @since 4.6.0 Added support for the 'utf8mb4_520' feature.
-	 * @since 6.1.0 Added support for the 'identifier_placeholders' feature.
-	 *
-	 * @see wpdb::db_version()
-	 *
-	 * @param string $db_cap The feature to check for. Accepts 'collation', 'group_concat',
-	 *                       'subqueries', 'set_charset', 'utf8mb4', 'utf8mb4_520',
-	 *                       or 'identifier_placeholders'.
-	 * @return bool True when the database feature is supported, false otherwise.
-	 */
-	public function has_cap( $db_cap ) {
-		$version = $this->db_version();
-
-		switch ( strtolower( $db_cap ) ) {
-			case 'collation':    // @since 2.5.0
-			case 'group_concat': // @since 2.7.0
-			case 'subqueries':   // @since 2.7.0
-				return version_compare( $version, '4.1', '>=' );
-			case 'set_charset':
-				return version_compare( $version, '5.0.7', '>=' );
-			case 'utf8mb4':      // @since 4.1.0
-				if ( version_compare( $version, '5.5.3', '<' ) ) {
-					return false;
-				}
-				if ( $this->use_mysqli ) {
-					$client_version = mysqli_get_client_info();
-				} else {
-					$client_version = mysql_get_client_info();
-				}
-
-				/*
-				 * libmysql has supported utf8mb4 since 5.5.3, same as the MySQL server.
-				 * mysqlnd has supported utf8mb4 since 5.0.9.
-				 */
-				if ( strpos( $client_version, 'mysqlnd' ) !== false ) {
-					$client_version = preg_replace( '/^\D+([\d.]+).*/', '$1', $client_version );
-					return version_compare( $client_version, '5.0.9', '>=' );
-				} else {
-					return version_compare( $client_version, '5.5.3', '>=' );
-				}
-			case 'utf8mb4_520': // @since 4.6.0
-				return version_compare( $version, '5.6', '>=' );
-			case 'identifier_placeholders': // @since 6.1.0
-				/*
-				 * As of WordPress 6.1, wpdb::prepare() supports identifiers via '%i',
-				 * e.g. table/field names.
-				 */
-				return true;
-		}
-
-		return false;
-	}
-
-	/**
-	 * Retrieves a comma-separated list of the names of the functions that called wpdb.
-	 *
-	 * @since 2.5.0
-	 *
-	 * @return string Comma-separated list of the calling functions.
-	 */
-	public function get_caller() {
-		return wp_debug_backtrace_summary( __CLASS__ );
-	}
-
-	/**
-	 * Retrieves the database server version.
-	 *
-	 * @since 2.7.0
-	 *
-	 * @return string|null Version number on success, null on failure.
-	 */
-	public function db_version() {
-		return preg_replace( '/[^0-9.].*/', '', $this->db_server_info() );
-	}
-=======
->>>>>>> cc4a86d8
 
 if ( function_exists( '_deprecated_file' ) ) {
 	// Note: WPINC may not be defined yet, so 'wp-includes' is used here.
