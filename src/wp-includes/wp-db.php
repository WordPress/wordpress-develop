--- conflicted
+++ resolved
@@ -1570,11 +1570,7 @@
 
 		$caller = $this->get_caller();
 		if ( $caller ) {
-<<<<<<< HEAD
-			// not translated, as this will be error logged
-=======
 			// Not translated, as this will only appear in the error log.
->>>>>>> 770a909a
 			$error_str = sprintf( 'WordPress database error %1$s for query %2$s made by %3$s', $str, $this->last_query, $caller );
 		} else {
 			$error_str = sprintf( 'WordPress database error %1$s for query %2$s', $str, $this->last_query );
