--- conflicted
+++ resolved
@@ -349,17 +349,11 @@
 			$file_mime = $this->mime_type;
 		}
 
-<<<<<<< HEAD
-		// Check to see if specified mime-type is the same as type implied by
-		// file extension. If so, prefer extension from file.
-		if ( ! $mime_type || ( $file_mime === $mime_type ) ) {
-=======
 		/*
 		 * Check to see if specified mime-type is the same as type implied by
 		 * file extension. If so, prefer extension from file.
 		 */
-		if ( ! $mime_type || ( $file_mime == $mime_type ) ) {
->>>>>>> f933aa36
+		if ( ! $mime_type || ( $file_mime === $mime_type ) ) {
 			$mime_type = $file_mime;
 			$new_ext   = $file_ext;
 		}
