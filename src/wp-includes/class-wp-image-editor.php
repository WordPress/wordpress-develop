--- conflicted
+++ resolved
@@ -340,22 +340,12 @@
 		} else {
 			// If no file specified, grab editor's current extension and mime-type.
 			$file_ext  = strtolower( pathinfo( $this->file, PATHINFO_EXTENSION ) );
-<<<<<<< HEAD
-			$file_mime = $this->mime_type;
-			// Favor the file mime extension.
-			$ext = $this->get_extension( $file_mime );
-			if ( $this->mime_type_set && $ext !== $file_ext ) {
-				$new_ext   = $ext;
-				$mime_type = $file_mime;
-			}
-=======
 			$file_mime = ! $this->mime_type_set ? $this->mime_type : $this->get_mime_type( $file_ext );
->>>>>>> 52836e86
 		}
 
 		// Check to see if specified mime-type is the same as type implied by
 		// file extension. If so, prefer extension from file.
-		if ( ! $this->mime_type_set && ( ! $mime_type || ( $file_mime == $mime_type ) ) ) {
+		if ( ! $mime_type || ( $file_mime == $mime_type ) ) {
 			$mime_type = $file_mime;
 			$new_ext   = $file_ext;
 		}
@@ -433,11 +423,7 @@
 	 * Builds an output filename based on current file, and adding proper suffix
 	 *
 	 * @since 3.5.0
-<<<<<<< HEAD
-	 * @since 6.0.0 Skips adding a suffix when set to an empty string.
-=======
 	 * @since 6.1.0 Skips adding a suffix when set to an empty string.
->>>>>>> 52836e86
 	 *
 	 * @param string $suffix Optional. Suffix to add to the filename. Passing null
 	 *                       will result in a 'widthxheight' suffix. Passing
@@ -661,11 +647,7 @@
 	 *
 	 * Track that the mime type is set with the mime type set flag.
 	 *
-<<<<<<< HEAD
-	 * @since 6.0.0
-=======
 	 * @since 6.1.0
->>>>>>> 52836e86
 	 *
 	 * @param string $mime_type The mime type to set.
 	 */
@@ -678,11 +660,8 @@
 	 * Reset the mime type to the original file mime type.
 	 *
 	 * Reset the mime type set flag.
-<<<<<<< HEAD
-=======
 	 *
 	 * @since 6.1.0
->>>>>>> 52836e86
 	 */
 	public function reset_mime_type() {
 		$this->mime_type     = wp_get_image_mime( $this->file );
