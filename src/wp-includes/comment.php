--- conflicted
+++ resolved
@@ -2038,13 +2038,8 @@
 
 	$id = (int) $wpdb->insert_id;
 
-<<<<<<< HEAD
-	if ( $comment_approved == 1 ) {
-		wp_update_comment_count( $comment_post_ID );
-=======
 	if ( 1 == $comment_approved ) {
 		wp_update_comment_count( $comment_post_id );
->>>>>>> b01c8f19
 
 		$data = array();
 		foreach ( array( 'server', 'gmt', 'blog' ) as $timezone ) {
@@ -2575,11 +2570,7 @@
 
 	$result = $wpdb->update( $wpdb->comments, $data, array( 'comment_ID' => $comment_id ) );
 
-<<<<<<< HEAD
-	if ( $rval === false ) {
-=======
 	if ( false === $result ) {
->>>>>>> b01c8f19
 		if ( $wp_error ) {
 			return new WP_Error( 'db_update_error', __( 'Could not update comment in the database.' ), $wpdb->last_error );
 		} else {
@@ -3482,11 +3473,7 @@
 	// get_post_status() will get the parent status for attachments.
 	$status = get_post_status( $post );
 
-<<<<<<< HEAD
-	if ( ( $status === 'private' ) && ! current_user_can( 'read_post', $comment_post_ID ) ) {
-=======
 	if ( ( 'private' === $status ) && ! current_user_can( 'read_post', $comment_post_id ) ) {
->>>>>>> b01c8f19
 		return new WP_Error( 'comment_id_not_found' );
 	}
 
