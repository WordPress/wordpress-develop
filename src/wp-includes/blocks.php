--- conflicted
+++ resolved
@@ -107,12 +107,8 @@
 		return false;
 	}
 	// Path needs to be normalized to work in Windows env.
-<<<<<<< HEAD
-	$wpinc_path_norm  = wp_normalize_path( ABSPATH . WPINC );
+	$wpinc_path_norm  = wp_normalize_path( realpath( ABSPATH . WPINC ) );
 	$theme_path_norm  = wp_normalize_path( get_theme_file_path() );
-=======
-	$wpinc_path_norm  = wp_normalize_path( realpath( ABSPATH . WPINC ) );
->>>>>>> 1f7977d4
 	$script_path_norm = wp_normalize_path( realpath( dirname( $metadata['file'] ) . '/' . $script_path ) );
 	$is_core_block    = isset( $metadata['file'] ) && 0 === strpos( $metadata['file'], $wpinc_path_norm );
 	$is_theme_block   = isset( $metadata['file'] ) && 0 === strpos( $metadata['file'], $theme_path_norm );
