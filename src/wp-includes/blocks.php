--- conflicted
+++ resolved
@@ -534,8 +534,6 @@
 		}
 	}
 
-<<<<<<< HEAD
-=======
 	if ( ! empty( $metadata['blockHooks'] ) ) {
 		/**
 		 * Map camelCased position string (from block.json) to snake_cased block type position.
@@ -569,34 +567,6 @@
 		}
 	}
 
-	if ( ! empty( $metadata['render'] ) ) {
-		$template_path = wp_normalize_path(
-			realpath(
-				dirname( $metadata['file'] ) . '/' .
-				remove_block_asset_path_prefix( $metadata['render'] )
-			)
-		);
-		if ( $template_path ) {
-			/**
-			 * Renders the block on the server.
-			 *
-			 * @since 6.1.0
-			 *
-			 * @param array    $attributes Block attributes.
-			 * @param string   $content    Block default content.
-			 * @param WP_Block $block      Block instance.
-			 *
-			 * @return string Returns the block content.
-			 */
-			$settings['render_callback'] = static function ( $attributes, $content, $block ) use ( $template_path ) { // phpcs:ignore VariableAnalysis.CodeAnalysis.VariableAnalysis.UnusedVariable
-				ob_start();
-				require $template_path;
-				return ob_get_clean();
-			};
-		}
-	}
-
->>>>>>> a52838d1
 	/**
 	 * Filters the settings determined from the block type metadata.
 	 *
