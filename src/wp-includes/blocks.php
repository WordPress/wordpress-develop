--- conflicted
+++ resolved
@@ -334,12 +334,7 @@
 	}
 
 	// Try to get metadata from the static cache for core blocks.
-<<<<<<< HEAD
 	$metadata      = false;
-	$is_core_block = str_starts_with( $file_or_folder, ABSPATH . WPINC );
-=======
-	$metadata = false;
->>>>>>> 0bfc842f
 	if ( $is_core_block ) {
 		$core_block_name = str_replace( ABSPATH . WPINC . '/blocks/', '', $file_or_folder );
 		if ( ! empty( $core_blocks_meta[ $core_block_name ] ) ) {
