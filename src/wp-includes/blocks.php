<?php
/**
 * Functions related to registering and parsing blocks.
 *
 * @package WordPress
 * @subpackage Blocks
 * @since 5.0.0
 */

/**
 * Removes the block asset's path prefix if provided.
 *
 * @since 5.5.0
 *
 * @param string $asset_handle_or_path Asset handle or prefixed path.
 * @return string Path without the prefix or the original value.
 */
function remove_block_asset_path_prefix( $asset_handle_or_path ) {
	$path_prefix = 'file:';
	if ( ! str_starts_with( $asset_handle_or_path, $path_prefix ) ) {
		return $asset_handle_or_path;
	}
	$path = substr(
		$asset_handle_or_path,
		strlen( $path_prefix )
	);
	if ( str_starts_with( $path, './' ) ) {
		$path = substr( $path, 2 );
	}
	return $path;
}

/**
 * Generates the name for an asset based on the name of the block
 * and the field name provided.
 *
 * @since 5.5.0
 * @since 6.1.0 Added `$index` parameter.
 *
 * @param string $block_name Name of the block.
 * @param string $field_name Name of the metadata field.
 * @param int    $index      Optional. Index of the asset when multiple items passed.
 *                           Default 0.
 * @return string Generated asset name for the block's field.
 */
function generate_block_asset_handle( $block_name, $field_name, $index = 0 ) {
	if ( str_starts_with( $block_name, 'core/' ) ) {
		$asset_handle = str_replace( 'core/', 'wp-block-', $block_name );
		if ( str_starts_with( $field_name, 'editor' ) ) {
			$asset_handle .= '-editor';
		}
		if ( str_starts_with( $field_name, 'view' ) ) {
			$asset_handle .= '-view';
		}
		if ( $index > 0 ) {
			$asset_handle .= '-' . ( $index + 1 );
		}
		return $asset_handle;
	}

	$field_mappings = array(
		'editorScript' => 'editor-script',
		'script'       => 'script',
		'viewScript'   => 'view-script',
		'editorStyle'  => 'editor-style',
		'style'        => 'style',
	);
	$asset_handle   = str_replace( '/', '-', $block_name ) .
		'-' . $field_mappings[ $field_name ];
	if ( $index > 0 ) {
		$asset_handle .= '-' . ( $index + 1 );
	}
	return $asset_handle;
}

/**
 * Finds a script handle for the selected block metadata field. It detects
 * when a path to file was provided and finds a corresponding asset file
 * with details necessary to register the script under automatically
 * generated handle name. It returns unprocessed script handle otherwise.
 *
 * @since 5.5.0
 * @since 6.1.0 Added `$index` parameter.
 *
 * @param array  $metadata   Block metadata.
 * @param string $field_name Field name to pick from metadata.
 * @param int    $index      Optional. Index of the script to register when multiple items passed.
 *                           Default 0.
 * @return string|false Script handle provided directly or created through
 *                      script's registration, or false on failure.
 */
function register_block_script_handle( $metadata, $field_name, $index = 0 ) {
	if ( empty( $metadata[ $field_name ] ) ) {
		return false;
	}

	$script_handle = $metadata[ $field_name ];
	if ( is_array( $script_handle ) ) {
		if ( empty( $script_handle[ $index ] ) ) {
			return false;
		}
		$script_handle = $script_handle[ $index ];
	}

	$script_path = remove_block_asset_path_prefix( $script_handle );
	if ( $script_handle === $script_path ) {
		return $script_handle;
	}

	$script_asset_raw_path = dirname( $metadata['file'] ) . '/' . substr_replace( $script_path, '.asset.php', - strlen( '.js' ) );
	$script_handle         = generate_block_asset_handle( $metadata['name'], $field_name, $index );
	$script_asset_path     = wp_normalize_path(
		realpath( $script_asset_raw_path )
	);

	if ( empty( $script_asset_path ) ) {
		_doing_it_wrong(
			__FUNCTION__,
			sprintf(
				/* translators: 1: Asset file location, 2: Field name, 3: Block name.  */
				__( 'The asset file (%1$s) for the "%2$s" defined in "%3$s" block definition is missing.' ),
				$script_asset_raw_path,
				$field_name,
				$metadata['name']
			),
			'5.5.0'
		);
		return false;
	}

	// Path needs to be normalized to work in Windows env.
	static $wpinc_path_norm = '';
	if ( ! $wpinc_path_norm ) {
		$wpinc_path_norm = wp_normalize_path( realpath( ABSPATH . WPINC ) );
	}

	$theme_path_norm  = wp_normalize_path( get_theme_file_path() );
	$script_path_norm = wp_normalize_path( realpath( dirname( $metadata['file'] ) . '/' . $script_path ) );

	$is_core_block  = isset( $metadata['file'] ) && str_starts_with( $metadata['file'], $wpinc_path_norm );
	$is_theme_block = str_starts_with( $script_path_norm, $theme_path_norm );

	$script_uri = plugins_url( $script_path, $metadata['file'] );
	if ( $is_core_block ) {
		$script_uri = includes_url( str_replace( $wpinc_path_norm, '', $script_path_norm ) );
	} elseif ( $is_theme_block ) {
		$script_uri = get_theme_file_uri( str_replace( $theme_path_norm, '', $script_path_norm ) );
	}

	$script_asset        = require $script_asset_path;
	$script_dependencies = isset( $script_asset['dependencies'] ) ? $script_asset['dependencies'] : array();
	$result              = wp_register_script(
		$script_handle,
		$script_uri,
		$script_dependencies,
		isset( $script_asset['version'] ) ? $script_asset['version'] : false
	);
	if ( ! $result ) {
		return false;
	}

	if ( ! empty( $metadata['textdomain'] ) && in_array( 'wp-i18n', $script_dependencies, true ) ) {
		wp_set_script_translations( $script_handle, $metadata['textdomain'] );
	}

	return $script_handle;
}

/**
 * Finds a style handle for the block metadata field. It detects when a path
 * to file was provided and registers the style under automatically
 * generated handle name. It returns unprocessed style handle otherwise.
 *
 * @since 5.5.0
 * @since 6.1.0 Added `$index` parameter.
 *
 * @param array  $metadata   Block metadata.
 * @param string $field_name Field name to pick from metadata.
 * @param int    $index      Optional. Index of the style to register when multiple items passed.
 *                           Default 0.
 * @return string|false Style handle provided directly or created through
 *                      style's registration, or false on failure.
 */
function register_block_style_handle( $metadata, $field_name, $index = 0 ) {
	if ( empty( $metadata[ $field_name ] ) ) {
		return false;
	}

	$style_handle = $metadata[ $field_name ];
	if ( is_array( $style_handle ) ) {
		if ( empty( $style_handle[ $index ] ) ) {
			return false;
		}
		$style_handle = $style_handle[ $index ];
	}

	$style_handle_name = generate_block_asset_handle( $metadata['name'], $field_name, $index );
	// If the style handle is already registered, skip re-registering.
	if ( wp_style_is( $style_handle_name, 'registered' ) ) {
		return $style_handle_name;
	}

	static $wpinc_path_norm = '';
	if ( ! $wpinc_path_norm ) {
		$wpinc_path_norm = wp_normalize_path( realpath( ABSPATH . WPINC ) );
	}

	$is_core_block = isset( $metadata['file'] ) && str_starts_with( $metadata['file'], $wpinc_path_norm );
	// Skip registering individual styles for each core block when a bundled version provided.
	if ( $is_core_block && ! wp_should_load_separate_core_block_assets() ) {
		return false;
	}

	$style_path      = remove_block_asset_path_prefix( $style_handle );
	$is_style_handle = $style_handle === $style_path;
	// Allow only passing style handles for core blocks.
	if ( $is_core_block && ! $is_style_handle ) {
		return false;
	}
	// Return the style handle unless it's the first item for every core block that requires special treatment.
	if ( $is_style_handle && ! ( $is_core_block && 0 === $index ) ) {
		return $style_handle;
	}

	// Check whether styles should have a ".min" suffix or not.
	$suffix = SCRIPT_DEBUG ? '' : '.min';
	if ( $is_core_block ) {
		$style_path = ( 'editorStyle' === $field_name ) ? "editor{$suffix}.css" : "style{$suffix}.css";
	}

	$style_path_norm = wp_normalize_path( realpath( dirname( $metadata['file'] ) . '/' . $style_path ) );
	$has_style_file  = '' !== $style_path_norm;

	if ( $has_style_file ) {
		$style_uri = plugins_url( $style_path, $metadata['file'] );

		// Cache $theme_path_norm to avoid calling get_theme_file_path() multiple times.
		static $theme_path_norm = '';
		if ( ! $theme_path_norm ) {
			$theme_path_norm = wp_normalize_path( get_theme_file_path() );
		}

		$is_theme_block = str_starts_with( $style_path_norm, $theme_path_norm );

		if ( $is_theme_block ) {
			$style_uri = get_theme_file_uri( str_replace( $theme_path_norm, '', $style_path_norm ) );
		} elseif ( $is_core_block ) {
			// All possible $style_path variants for core blocks are hard-coded above.
			$style_uri = includes_url( 'blocks/' . str_replace( 'core/', '', $metadata['name'] ) . '/' . $style_path );
		}
	} else {
		$style_uri = false;
	}

	$version = ! $is_core_block && isset( $metadata['version'] ) ? $metadata['version'] : false;
	$result  = wp_register_style(
		$style_handle_name,
		$style_uri,
		array(),
		$version
	);
	if ( ! $result ) {
		return false;
	}

	if ( $has_style_file ) {
		wp_style_add_data( $style_handle_name, 'path', $style_path_norm );

		if ( $is_core_block ) {
			$rtl_file = str_replace( "{$suffix}.css", "-rtl{$suffix}.css", $style_path_norm );
		} else {
			$rtl_file = str_replace( '.css', '-rtl.css', $style_path_norm );
		}

		if ( is_rtl() && file_exists( $rtl_file ) ) {
			wp_style_add_data( $style_handle_name, 'rtl', 'replace' );
			wp_style_add_data( $style_handle_name, 'suffix', $suffix );
			wp_style_add_data( $style_handle_name, 'path', $rtl_file );
		}
	}

	return $style_handle_name;
}

/**
 * Gets i18n schema for block's metadata read from `block.json` file.
 *
 * @since 5.9.0
 *
 * @return object The schema for block's metadata.
 */
function get_block_metadata_i18n_schema() {
	static $i18n_block_schema;

	if ( ! isset( $i18n_block_schema ) ) {
		$i18n_block_schema = wp_json_file_decode( __DIR__ . '/block-i18n.json' );
	}

	return $i18n_block_schema;
}

/**
 * Registers a block type from the metadata stored in the `block.json` file.
 *
 * @since 5.5.0
 * @since 5.7.0 Added support for `textdomain` field and i18n handling for all translatable fields.
 * @since 5.9.0 Added support for `variations` and `viewScript` fields.
 * @since 6.1.0 Added support for `render` field.
 * @since 6.3.0 Added `selectors` field.
 *
 * @param string $file_or_folder Path to the JSON file with metadata definition for
 *                               the block or path to the folder where the `block.json` file is located.
 *                               If providing the path to a JSON file, the filename must end with `block.json`.
 * @param array  $args           Optional. Array of block type arguments. Accepts any public property
 *                               of `WP_Block_Type`. See WP_Block_Type::__construct() for information
 *                               on accepted arguments. Default empty array.
 * @return WP_Block_Type|false The registered block type on success, or false on failure.
 */
function register_block_type_from_metadata( $file_or_folder, $args = array() ) {
	/*
	 * Get an array of metadata from a PHP file.
	 * This improves performance for core blocks as it's only necessary to read a single PHP file
	 * instead of reading a JSON file per-block, and then decoding from JSON to PHP.
	 * Using a static variable ensures that the metadata is only read once per request.
	 */
	static $core_blocks_meta;
	if ( ! $core_blocks_meta ) {
		$core_blocks_meta = require ABSPATH . WPINC . '/blocks/blocks-json.php';
	}

	$metadata_file = ( ! str_ends_with( $file_or_folder, 'block.json' ) ) ?
		trailingslashit( $file_or_folder ) . 'block.json' :
		$file_or_folder;

<<<<<<< HEAD
	$metadata_file_exists = file_exists( $metadata_file );
	if ( ! $metadata_file_exists && empty( $args['name'] ) ) {
=======
	$is_core_block = str_starts_with( $file_or_folder, ABSPATH . WPINC );

	if ( ! $is_core_block && ! file_exists( $metadata_file ) ) {
>>>>>>> 1815f4c7
		return false;
	}

	// Try to get metadata from the static cache for core blocks.
<<<<<<< HEAD
	$metadata = array();
	if ( str_starts_with( $file_or_folder, ABSPATH . WPINC ) ) {
=======
	$metadata = false;
	if ( $is_core_block ) {
>>>>>>> 1815f4c7
		$core_block_name = str_replace( ABSPATH . WPINC . '/blocks/', '', $file_or_folder );
		if ( ! empty( $core_blocks_meta[ $core_block_name ] ) ) {
			$metadata = $core_blocks_meta[ $core_block_name ];
		}
	}

	// If metadata is not found in the static cache, read it from the file.
	if ( $metadata_file_exists && empty( $metadata ) ) {
		$metadata = wp_json_file_decode( $metadata_file, array( 'associative' => true ) );
	}

	if ( ! is_array( $metadata ) || ( empty( $metadata['name'] ) && empty( $args['name'] ) ) ) {
		return false;
	}
	$metadata['file'] = $metadata_file_exists ? wp_normalize_path( realpath( $metadata_file ) ) : null;

	/**
	 * Filters the metadata provided for registering a block type.
	 *
	 * @since 5.7.0
	 *
	 * @param array $metadata Metadata for registering a block type.
	 */
	$metadata = apply_filters( 'block_type_metadata', $metadata );

	// Add `style` and `editor_style` for core blocks if missing.
	if ( ! empty( $metadata['name'] ) && str_starts_with( $metadata['name'], 'core/' ) ) {
		$block_name = str_replace( 'core/', '', $metadata['name'] );

		if ( ! isset( $metadata['style'] ) ) {
			$metadata['style'] = "wp-block-$block_name";
		}
		if ( current_theme_supports( 'wp-block-styles' ) && wp_should_load_separate_core_block_assets() ) {
			$metadata['style']   = (array) $metadata['style'];
			$metadata['style'][] = "wp-block-{$block_name}-theme";
		}
		if ( ! isset( $metadata['editorStyle'] ) ) {
			$metadata['editorStyle'] = "wp-block-{$block_name}-editor";
		}
	}

	$settings          = array();
	$property_mappings = array(
		'apiVersion'      => 'api_version',
		'name'            => 'name',
		'title'           => 'title',
		'category'        => 'category',
		'parent'          => 'parent',
		'ancestor'        => 'ancestor',
		'icon'            => 'icon',
		'description'     => 'description',
		'keywords'        => 'keywords',
		'attributes'      => 'attributes',
		'providesContext' => 'provides_context',
		'usesContext'     => 'uses_context',
		'selectors'       => 'selectors',
		'supports'        => 'supports',
		'styles'          => 'styles',
		'variations'      => 'variations',
		'example'         => 'example',
	);
	$textdomain        = ! empty( $metadata['textdomain'] ) ? $metadata['textdomain'] : null;
	$i18n_schema       = get_block_metadata_i18n_schema();

	foreach ( $property_mappings as $key => $mapped_key ) {
		if ( isset( $metadata[ $key ] ) ) {
			$settings[ $mapped_key ] = $metadata[ $key ];
			if ( $metadata_file_exists && $textdomain && isset( $i18n_schema->$key ) ) {
				$settings[ $mapped_key ] = translate_settings_using_i18n_schema( $i18n_schema->$key, $settings[ $key ], $textdomain );
			}
		}
	}

	if ( ! empty( $metadata['render'] ) ) {
		$template_path = $metadata_file_exists ? wp_normalize_path(
			realpath(
				dirname( $metadata['file'] ) . '/' .
				remove_block_asset_path_prefix( $metadata['render'] )
			)
		) : '';
		if ( $template_path ) {
			/**
			 * Renders the block on the server.
			 *
			 * @since 6.1.0
			 *
			 * @param array    $attributes Block attributes.
			 * @param string   $content    Block default content.
			 * @param WP_Block $block      Block instance.
			 * @return string Returns the block content.
			 */
			$settings['render_callback'] = function( $attributes, $content, $block ) use ( $template_path ) { // phpcs:ignore VariableAnalysis.CodeAnalysis.VariableAnalysis.UnusedVariable
				ob_start();
				require $template_path;
				return ob_get_clean();
			};
		}
	}

	$settings = array_merge( $settings, $args );

	$script_fields = array(
		'editorScript' => 'editor_script_handles',
		'script'       => 'script_handles',
		'viewScript'   => 'view_script_handles',
	);
	foreach ( $script_fields as $metadata_field_name => $settings_field_name ) {
		if ( ! empty( $settings[ $metadata_field_name ] ) ) {
			$metadata[ $metadata_field_name ] = $settings[ $metadata_field_name ];
		}
		if ( ! empty( $metadata[ $metadata_field_name ] ) ) {
			$scripts           = $metadata[ $metadata_field_name ];
			$processed_scripts = array();
			if ( is_array( $scripts ) ) {
				for ( $index = 0; $index < count( $scripts ); $index++ ) {
					$result = register_block_script_handle(
						$metadata,
						$metadata_field_name,
						$index
					);
					if ( $result ) {
						$processed_scripts[] = $result;
					}
				}
			} else {
				$result = register_block_script_handle(
					$metadata,
					$metadata_field_name
				);
				if ( $result ) {
					$processed_scripts[] = $result;
				}
			}
			$settings[ $settings_field_name ] = $processed_scripts;
		}
	}

	$style_fields = array(
		'editorStyle' => 'editor_style_handles',
		'style'       => 'style_handles',
	);
	foreach ( $style_fields as $metadata_field_name => $settings_field_name ) {
		if ( ! empty( $settings[ $metadata_field_name ] ) ) {
			$metadata[ $metadata_field_name ] = $settings[ $metadata_field_name ];
		}
		if ( ! empty( $metadata[ $metadata_field_name ] ) ) {
			$styles           = $metadata[ $metadata_field_name ];
			$processed_styles = array();
			if ( is_array( $styles ) ) {
				for ( $index = 0; $index < count( $styles ); $index++ ) {
					$result = register_block_style_handle(
						$metadata,
						$metadata_field_name,
						$index
					);
					if ( $result ) {
						$processed_styles[] = $result;
					}
				}
			} else {
				$result = register_block_style_handle(
					$metadata,
					$metadata_field_name
				);
				if ( $result ) {
					$processed_styles[] = $result;
				}
			}
			$settings[ $settings_field_name ] = $processed_styles;
		}
	}

<<<<<<< HEAD
=======
	if ( ! empty( $metadata['render'] ) ) {
		$template_path = wp_normalize_path(
			realpath(
				dirname( $metadata['file'] ) . '/' .
				remove_block_asset_path_prefix( $metadata['render'] )
			)
		);
		if ( $template_path ) {
			/**
			 * Renders the block on the server.
			 *
			 * @since 6.1.0
			 *
			 * @param array    $attributes Block attributes.
			 * @param string   $content    Block default content.
			 * @param WP_Block $block      Block instance.
			 *
			 * @return string Returns the block content.
			 */
			$settings['render_callback'] = static function( $attributes, $content, $block ) use ( $template_path ) { // phpcs:ignore VariableAnalysis.CodeAnalysis.VariableAnalysis.UnusedVariable
				ob_start();
				require $template_path;
				return ob_get_clean();
			};
		}
	}

>>>>>>> 1815f4c7
	/**
	 * Filters the settings determined from the block type metadata.
	 *
	 * @since 5.7.0
	 *
	 * @param array $settings Array of determined settings for registering a block type.
	 * @param array $metadata Metadata provided for registering a block type.
	 */
	$settings = apply_filters( 'block_type_metadata_settings', $settings, $metadata );

	$metadata['name'] = ! empty( $settings['name'] ) ? $settings['name'] : $metadata['name'];
	return WP_Block_Type_Registry::get_instance()->register(
		$metadata['name'],
		$settings
	);
}

/**
 * Registers a block type. The recommended way is to register a block type using
 * the metadata stored in the `block.json` file.
 *
 * @since 5.0.0
 * @since 5.8.0 First parameter now accepts a path to the `block.json` file.
 *
 * @param string|WP_Block_Type $block_type Block type name including namespace, or alternatively
 *                                         a path to the JSON file with metadata definition for the block,
 *                                         or a path to the folder where the `block.json` file is located,
 *                                         or a complete WP_Block_Type instance.
 *                                         In case a WP_Block_Type is provided, the $args parameter will be ignored.
 * @param array                $args       Optional. Array of block type arguments. Accepts any public property
 *                                         of `WP_Block_Type`. See WP_Block_Type::__construct() for information
 *                                         on accepted arguments. Default empty array.
 *
 * @return WP_Block_Type|false The registered block type on success, or false on failure.
 */
function register_block_type( $block_type, $args = array() ) {
	if ( is_string( $block_type ) && file_exists( $block_type ) ) {
		return register_block_type_from_metadata( $block_type, $args );
	}

	return WP_Block_Type_Registry::get_instance()->register( $block_type, $args );
}

/**
 * Unregisters a block type.
 *
 * @since 5.0.0
 *
 * @param string|WP_Block_Type $name Block type name including namespace, or alternatively
 *                                   a complete WP_Block_Type instance.
 * @return WP_Block_Type|false The unregistered block type on success, or false on failure.
 */
function unregister_block_type( $name ) {
	return WP_Block_Type_Registry::get_instance()->unregister( $name );
}

/**
 * Determines whether a post or content string has blocks.
 *
 * This test optimizes for performance rather than strict accuracy, detecting
 * the pattern of a block but not validating its structure. For strict accuracy,
 * you should use the block parser on post content.
 *
 * @since 5.0.0
 *
 * @see parse_blocks()
 *
 * @param int|string|WP_Post|null $post Optional. Post content, post ID, or post object.
 *                                      Defaults to global $post.
 * @return bool Whether the post has blocks.
 */
function has_blocks( $post = null ) {
	if ( ! is_string( $post ) ) {
		$wp_post = get_post( $post );

		if ( ! $wp_post instanceof WP_Post ) {
			return false;
		}

		$post = $wp_post->post_content;
	}

	return str_contains( (string) $post, '<!-- wp:' );
}

/**
 * Determines whether a $post or a string contains a specific block type.
 *
 * This test optimizes for performance rather than strict accuracy, detecting
 * whether the block type exists but not validating its structure and not checking
 * reusable blocks. For strict accuracy, you should use the block parser on post content.
 *
 * @since 5.0.0
 *
 * @see parse_blocks()
 *
 * @param string                  $block_name Full block type to look for.
 * @param int|string|WP_Post|null $post       Optional. Post content, post ID, or post object.
 *                                            Defaults to global $post.
 * @return bool Whether the post content contains the specified block.
 */
function has_block( $block_name, $post = null ) {
	if ( ! has_blocks( $post ) ) {
		return false;
	}

	if ( ! is_string( $post ) ) {
		$wp_post = get_post( $post );
		if ( $wp_post instanceof WP_Post ) {
			$post = $wp_post->post_content;
		}
	}

	/*
	 * Normalize block name to include namespace, if provided as non-namespaced.
	 * This matches behavior for WordPress 5.0.0 - 5.3.0 in matching blocks by
	 * their serialized names.
	 */
	if ( ! str_contains( $block_name, '/' ) ) {
		$block_name = 'core/' . $block_name;
	}

	// Test for existence of block by its fully qualified name.
	$has_block = str_contains( $post, '<!-- wp:' . $block_name . ' ' );

	if ( ! $has_block ) {
		/*
		 * If the given block name would serialize to a different name, test for
		 * existence by the serialized form.
		 */
		$serialized_block_name = strip_core_block_namespace( $block_name );
		if ( $serialized_block_name !== $block_name ) {
			$has_block = str_contains( $post, '<!-- wp:' . $serialized_block_name . ' ' );
		}
	}

	return $has_block;
}

/**
 * Returns an array of the names of all registered dynamic block types.
 *
 * @since 5.0.0
 *
 * @return string[] Array of dynamic block names.
 */
function get_dynamic_block_names() {
	$dynamic_block_names = array();

	$block_types = WP_Block_Type_Registry::get_instance()->get_all_registered();
	foreach ( $block_types as $block_type ) {
		if ( $block_type->is_dynamic() ) {
			$dynamic_block_names[] = $block_type->name;
		}
	}

	return $dynamic_block_names;
}

/**
 * Given an array of attributes, returns a string in the serialized attributes
 * format prepared for post content.
 *
 * The serialized result is a JSON-encoded string, with unicode escape sequence
 * substitution for characters which might otherwise interfere with embedding
 * the result in an HTML comment.
 *
 * This function must produce output that remains in sync with the output of
 * the serializeAttributes JavaScript function in the block editor in order
 * to ensure consistent operation between PHP and JavaScript.
 *
 * @since 5.3.1
 *
 * @param array $block_attributes Attributes object.
 * @return string Serialized attributes.
 */
function serialize_block_attributes( $block_attributes ) {
	$encoded_attributes = wp_json_encode( $block_attributes, JSON_UNESCAPED_SLASHES | JSON_UNESCAPED_UNICODE );
	$encoded_attributes = preg_replace( '/--/', '\\u002d\\u002d', $encoded_attributes );
	$encoded_attributes = preg_replace( '/</', '\\u003c', $encoded_attributes );
	$encoded_attributes = preg_replace( '/>/', '\\u003e', $encoded_attributes );
	$encoded_attributes = preg_replace( '/&/', '\\u0026', $encoded_attributes );
	// Regex: /\\"/
	$encoded_attributes = preg_replace( '/\\\\"/', '\\u0022', $encoded_attributes );

	return $encoded_attributes;
}

/**
 * Returns the block name to use for serialization. This will remove the default
 * "core/" namespace from a block name.
 *
 * @since 5.3.1
 *
 * @param string|null $block_name Optional. Original block name. Null if the block name is unknown,
 *                                e.g. Classic blocks have their name set to null. Default null.
 * @return string Block name to use for serialization.
 */
function strip_core_block_namespace( $block_name = null ) {
	if ( is_string( $block_name ) && str_starts_with( $block_name, 'core/' ) ) {
		return substr( $block_name, 5 );
	}

	return $block_name;
}

/**
 * Returns the content of a block, including comment delimiters.
 *
 * @since 5.3.1
 *
 * @param string|null $block_name       Block name. Null if the block name is unknown,
 *                                      e.g. Classic blocks have their name set to null.
 * @param array       $block_attributes Block attributes.
 * @param string      $block_content    Block save content.
 * @return string Comment-delimited block content.
 */
function get_comment_delimited_block_content( $block_name, $block_attributes, $block_content ) {
	if ( is_null( $block_name ) ) {
		return $block_content;
	}

	$serialized_block_name = strip_core_block_namespace( $block_name );
	$serialized_attributes = empty( $block_attributes ) ? '' : serialize_block_attributes( $block_attributes ) . ' ';

	if ( empty( $block_content ) ) {
		return sprintf( '<!-- wp:%s %s/-->', $serialized_block_name, $serialized_attributes );
	}

	return sprintf(
		'<!-- wp:%s %s-->%s<!-- /wp:%s -->',
		$serialized_block_name,
		$serialized_attributes,
		$block_content,
		$serialized_block_name
	);
}

/**
 * Returns the content of a block, including comment delimiters, serializing all
 * attributes from the given parsed block.
 *
 * This should be used when preparing a block to be saved to post content.
 * Prefer `render_block` when preparing a block for display. Unlike
 * `render_block`, this does not evaluate a block's `render_callback`, and will
 * instead preserve the markup as parsed.
 *
 * @since 5.3.1
 *
 * @param array $block A representative array of a single parsed block object. See WP_Block_Parser_Block.
 * @return string String of rendered HTML.
 */
function serialize_block( $block ) {
	$block_content = '';

	$index = 0;
	foreach ( $block['innerContent'] as $chunk ) {
		$block_content .= is_string( $chunk ) ? $chunk : serialize_block( $block['innerBlocks'][ $index++ ] );
	}

	if ( ! is_array( $block['attrs'] ) ) {
		$block['attrs'] = array();
	}

	return get_comment_delimited_block_content(
		$block['blockName'],
		$block['attrs'],
		$block_content
	);
}

/**
 * Returns a joined string of the aggregate serialization of the given
 * parsed blocks.
 *
 * @since 5.3.1
 *
 * @param array[] $blocks An array of representative arrays of parsed block objects. See serialize_block().
 * @return string String of rendered HTML.
 */
function serialize_blocks( $blocks ) {
	return implode( '', array_map( 'serialize_block', $blocks ) );
}

/**
 * Filters and sanitizes block content to remove non-allowable HTML
 * from parsed block attribute values.
 *
 * @since 5.3.1
 *
 * @param string         $text              Text that may contain block content.
 * @param array[]|string $allowed_html      Optional. An array of allowed HTML elements and attributes,
 *                                          or a context name such as 'post'. See wp_kses_allowed_html()
 *                                          for the list of accepted context names. Default 'post'.
 * @param string[]       $allowed_protocols Optional. Array of allowed URL protocols.
 *                                          Defaults to the result of wp_allowed_protocols().
 * @return string The filtered and sanitized content result.
 */
function filter_block_content( $text, $allowed_html = 'post', $allowed_protocols = array() ) {
	$result = '';

	if ( str_contains( $text, '<!--' ) && str_contains( $text, '--->' ) ) {
		$text = preg_replace_callback( '%<!--(.*?)--->%', '_filter_block_content_callback', $text );
	}

	$blocks = parse_blocks( $text );
	foreach ( $blocks as $block ) {
		$block   = filter_block_kses( $block, $allowed_html, $allowed_protocols );
		$result .= serialize_block( $block );
	}

	return $result;
}

/**
 * Callback used for regular expression replacement in filter_block_content().
 *
 * @private
 * @since 6.2.1
 *
 * @param array $matches Array of preg_replace_callback matches.
 * @return string Replacement string.
 */
function _filter_block_content_callback( $matches ) {
	return '<!--' . rtrim( $matches[1], '-' ) . '-->';
}

/**
 * Filters and sanitizes a parsed block to remove non-allowable HTML
 * from block attribute values.
 *
 * @since 5.3.1
 *
 * @param WP_Block_Parser_Block $block             The parsed block object.
 * @param array[]|string        $allowed_html      An array of allowed HTML elements and attributes,
 *                                                 or a context name such as 'post'. See wp_kses_allowed_html()
 *                                                 for the list of accepted context names.
 * @param string[]              $allowed_protocols Optional. Array of allowed URL protocols.
 *                                                 Defaults to the result of wp_allowed_protocols().
 * @return array The filtered and sanitized block object result.
 */
function filter_block_kses( $block, $allowed_html, $allowed_protocols = array() ) {
	$block['attrs'] = filter_block_kses_value( $block['attrs'], $allowed_html, $allowed_protocols );

	if ( is_array( $block['innerBlocks'] ) ) {
		foreach ( $block['innerBlocks'] as $i => $inner_block ) {
			$block['innerBlocks'][ $i ] = filter_block_kses( $inner_block, $allowed_html, $allowed_protocols );
		}
	}

	return $block;
}

/**
 * Filters and sanitizes a parsed block attribute value to remove
 * non-allowable HTML.
 *
 * @since 5.3.1
 *
 * @param string[]|string $value             The attribute value to filter.
 * @param array[]|string  $allowed_html      An array of allowed HTML elements and attributes,
 *                                           or a context name such as 'post'. See wp_kses_allowed_html()
 *                                           for the list of accepted context names.
 * @param string[]        $allowed_protocols Optional. Array of allowed URL protocols.
 *                                           Defaults to the result of wp_allowed_protocols().
 * @return string[]|string The filtered and sanitized result.
 */
function filter_block_kses_value( $value, $allowed_html, $allowed_protocols = array() ) {
	if ( is_array( $value ) ) {
		foreach ( $value as $key => $inner_value ) {
			$filtered_key   = filter_block_kses_value( $key, $allowed_html, $allowed_protocols );
			$filtered_value = filter_block_kses_value( $inner_value, $allowed_html, $allowed_protocols );

			if ( $filtered_key !== $key ) {
				unset( $value[ $key ] );
			}

			$value[ $filtered_key ] = $filtered_value;
		}
	} elseif ( is_string( $value ) ) {
		return wp_kses( $value, $allowed_html, $allowed_protocols );
	}

	return $value;
}

/**
 * Parses blocks out of a content string, and renders those appropriate for the excerpt.
 *
 * As the excerpt should be a small string of text relevant to the full post content,
 * this function renders the blocks that are most likely to contain such text.
 *
 * @since 5.0.0
 *
 * @param string $content The content to parse.
 * @return string The parsed and filtered content.
 */
function excerpt_remove_blocks( $content ) {
	$allowed_inner_blocks = array(
		// Classic blocks have their blockName set to null.
		null,
		'core/freeform',
		'core/heading',
		'core/html',
		'core/list',
		'core/media-text',
		'core/paragraph',
		'core/preformatted',
		'core/pullquote',
		'core/quote',
		'core/table',
		'core/verse',
	);

	$allowed_wrapper_blocks = array(
		'core/columns',
		'core/column',
		'core/group',
	);

	/**
	 * Filters the list of blocks that can be used as wrapper blocks, allowing
	 * excerpts to be generated from the `innerBlocks` of these wrappers.
	 *
	 * @since 5.8.0
	 *
	 * @param string[] $allowed_wrapper_blocks The list of names of allowed wrapper blocks.
	 */
	$allowed_wrapper_blocks = apply_filters( 'excerpt_allowed_wrapper_blocks', $allowed_wrapper_blocks );

	$allowed_blocks = array_merge( $allowed_inner_blocks, $allowed_wrapper_blocks );

	/**
	 * Filters the list of blocks that can contribute to the excerpt.
	 *
	 * If a dynamic block is added to this list, it must not generate another
	 * excerpt, as this will cause an infinite loop to occur.
	 *
	 * @since 5.0.0
	 *
	 * @param string[] $allowed_blocks The list of names of allowed blocks.
	 */
	$allowed_blocks = apply_filters( 'excerpt_allowed_blocks', $allowed_blocks );
	$blocks         = parse_blocks( $content );
	$output         = '';

	foreach ( $blocks as $block ) {
		if ( in_array( $block['blockName'], $allowed_blocks, true ) ) {
			if ( ! empty( $block['innerBlocks'] ) ) {
				if ( in_array( $block['blockName'], $allowed_wrapper_blocks, true ) ) {
					$output .= _excerpt_render_inner_blocks( $block, $allowed_blocks );
					continue;
				}

				// Skip the block if it has disallowed or nested inner blocks.
				foreach ( $block['innerBlocks'] as $inner_block ) {
					if (
						! in_array( $inner_block['blockName'], $allowed_inner_blocks, true ) ||
						! empty( $inner_block['innerBlocks'] )
					) {
						continue 2;
					}
				}
			}

			$output .= render_block( $block );
		}
	}

	return $output;
}

/**
 * Renders inner blocks from the allowed wrapper blocks
 * for generating an excerpt.
 *
 * @since 5.8.0
 * @access private
 *
 * @param array $parsed_block   The parsed block.
 * @param array $allowed_blocks The list of allowed inner blocks.
 * @return string The rendered inner blocks.
 */
function _excerpt_render_inner_blocks( $parsed_block, $allowed_blocks ) {
	$output = '';

	foreach ( $parsed_block['innerBlocks'] as $inner_block ) {
		if ( ! in_array( $inner_block['blockName'], $allowed_blocks, true ) ) {
			continue;
		}

		if ( empty( $inner_block['innerBlocks'] ) ) {
			$output .= render_block( $inner_block );
		} else {
			$output .= _excerpt_render_inner_blocks( $inner_block, $allowed_blocks );
		}
	}

	return $output;
}

/**
 * Renders a single block into a HTML string.
 *
 * @since 5.0.0
 *
 * @global WP_Post $post The post to edit.
 *
 * @param array $parsed_block A single parsed block object.
 * @return string String of rendered HTML.
 */
function render_block( $parsed_block ) {
	global $post;
	$parent_block = null;

	/**
	 * Allows render_block() to be short-circuited, by returning a non-null value.
	 *
	 * @since 5.1.0
	 * @since 5.9.0 The `$parent_block` parameter was added.
	 *
	 * @param string|null   $pre_render   The pre-rendered content. Default null.
	 * @param array         $parsed_block The block being rendered.
	 * @param WP_Block|null $parent_block If this is a nested block, a reference to the parent block.
	 */
	$pre_render = apply_filters( 'pre_render_block', null, $parsed_block, $parent_block );
	if ( ! is_null( $pre_render ) ) {
		return $pre_render;
	}

	$source_block = $parsed_block;

	/**
	 * Filters the block being rendered in render_block(), before it's processed.
	 *
	 * @since 5.1.0
	 * @since 5.9.0 The `$parent_block` parameter was added.
	 *
	 * @param array         $parsed_block The block being rendered.
	 * @param array         $source_block An un-modified copy of $parsed_block, as it appeared in the source content.
	 * @param WP_Block|null $parent_block If this is a nested block, a reference to the parent block.
	 */
	$parsed_block = apply_filters( 'render_block_data', $parsed_block, $source_block, $parent_block );

	$context = array();

	if ( $post instanceof WP_Post ) {
		$context['postId'] = $post->ID;

		/*
		 * The `postType` context is largely unnecessary server-side, since the ID
		 * is usually sufficient on its own. That being said, since a block's
		 * manifest is expected to be shared between the server and the client,
		 * it should be included to consistently fulfill the expectation.
		 */
		$context['postType'] = $post->post_type;
	}

	/**
	 * Filters the default context provided to a rendered block.
	 *
	 * @since 5.5.0
	 * @since 5.9.0 The `$parent_block` parameter was added.
	 *
	 * @param array         $context      Default context.
	 * @param array         $parsed_block Block being rendered, filtered by `render_block_data`.
	 * @param WP_Block|null $parent_block If this is a nested block, a reference to the parent block.
	 */
	$context = apply_filters( 'render_block_context', $context, $parsed_block, $parent_block );

	$block = new WP_Block( $parsed_block, $context );

	return $block->render();
}

/**
 * Parses blocks out of a content string.
 *
 * @since 5.0.0
 *
 * @param string $content Post content.
 * @return array[] Array of parsed block objects.
 */
function parse_blocks( $content ) {
	/**
	 * Filter to allow plugins to replace the server-side block parser.
	 *
	 * @since 5.0.0
	 *
	 * @param string $parser_class Name of block parser class.
	 */
	$parser_class = apply_filters( 'block_parser_class', 'WP_Block_Parser' );

	$parser = new $parser_class();
	return $parser->parse( $content );
}

/**
 * Parses dynamic blocks out of `post_content` and re-renders them.
 *
 * @since 5.0.0
 *
 * @param string $content Post content.
 * @return string Updated post content.
 */
function do_blocks( $content ) {
	$blocks = parse_blocks( $content );
	$output = '';

	foreach ( $blocks as $block ) {
		$output .= render_block( $block );
	}

	// If there are blocks in this content, we shouldn't run wpautop() on it later.
	$priority = has_filter( 'the_content', 'wpautop' );
	if ( false !== $priority && doing_filter( 'the_content' ) && has_blocks( $content ) ) {
		remove_filter( 'the_content', 'wpautop', $priority );
		add_filter( 'the_content', '_restore_wpautop_hook', $priority + 1 );
	}

	return $output;
}

/**
 * If do_blocks() needs to remove wpautop() from the `the_content` filter, this re-adds it afterwards,
 * for subsequent `the_content` usage.
 *
 * @since 5.0.0
 * @access private
 *
 * @param string $content The post content running through this filter.
 * @return string The unmodified content.
 */
function _restore_wpautop_hook( $content ) {
	$current_priority = has_filter( 'the_content', '_restore_wpautop_hook' );

	add_filter( 'the_content', 'wpautop', $current_priority - 1 );
	remove_filter( 'the_content', '_restore_wpautop_hook', $current_priority );

	return $content;
}

/**
 * Returns the current version of the block format that the content string is using.
 *
 * If the string doesn't contain blocks, it returns 0.
 *
 * @since 5.0.0
 *
 * @param string $content Content to test.
 * @return int The block format version is 1 if the content contains one or more blocks, 0 otherwise.
 */
function block_version( $content ) {
	return has_blocks( $content ) ? 1 : 0;
}

/**
 * Registers a new block style.
 *
 * @since 5.3.0
 *
 * @link https://developer.wordpress.org/block-editor/reference-guides/block-api/block-styles/
 *
 * @param string $block_name       Block type name including namespace.
 * @param array  $style_properties Array containing the properties of the style name, label,
 *                                 style_handle (name of the stylesheet to be enqueued),
 *                                 inline_style (string containing the CSS to be added).
 * @return bool True if the block style was registered with success and false otherwise.
 */
function register_block_style( $block_name, $style_properties ) {
	return WP_Block_Styles_Registry::get_instance()->register( $block_name, $style_properties );
}

/**
 * Unregisters a block style.
 *
 * @since 5.3.0
 *
 * @param string $block_name       Block type name including namespace.
 * @param string $block_style_name Block style name.
 * @return bool True if the block style was unregistered with success and false otherwise.
 */
function unregister_block_style( $block_name, $block_style_name ) {
	return WP_Block_Styles_Registry::get_instance()->unregister( $block_name, $block_style_name );
}

/**
 * Checks whether the current block type supports the feature requested.
 *
 * @since 5.8.0
 *
 * @param WP_Block_Type $block_type    Block type to check for support.
 * @param array         $feature       Path to a specific feature to check support for.
 * @param mixed         $default_value Optional. Fallback value for feature support. Default false.
 * @return bool Whether the feature is supported.
 */
function block_has_support( $block_type, $feature, $default_value = false ) {
	$block_support = $default_value;
	if ( $block_type && property_exists( $block_type, 'supports' ) ) {
		$block_support = _wp_array_get( $block_type->supports, $feature, $default_value );
	}

	return true === $block_support || is_array( $block_support );
}

/**
 * Converts typography keys declared under `supports.*` to `supports.typography.*`.
 *
 * Displays a `_doing_it_wrong()` notice when a block using the older format is detected.
 *
 * @since 5.8.0
 *
 * @param array $metadata Metadata for registering a block type.
 * @return array Filtered metadata for registering a block type.
 */
function wp_migrate_old_typography_shape( $metadata ) {
	if ( ! isset( $metadata['supports'] ) ) {
		return $metadata;
	}

	$typography_keys = array(
		'__experimentalFontFamily',
		'__experimentalFontStyle',
		'__experimentalFontWeight',
		'__experimentalLetterSpacing',
		'__experimentalTextDecoration',
		'__experimentalTextTransform',
		'fontSize',
		'lineHeight',
	);

	foreach ( $typography_keys as $typography_key ) {
		$support_for_key = _wp_array_get( $metadata['supports'], array( $typography_key ), null );

		if ( null !== $support_for_key ) {
			_doing_it_wrong(
				'register_block_type_from_metadata()',
				sprintf(
					/* translators: 1: Block type, 2: Typography supports key, e.g: fontSize, lineHeight, etc. 3: block.json, 4: Old metadata key, 5: New metadata key. */
					__( 'Block "%1$s" is declaring %2$s support in %3$s file under %4$s. %2$s support is now declared under %5$s.' ),
					$metadata['name'],
					"<code>$typography_key</code>",
					'<code>block.json</code>',
					"<code>supports.$typography_key</code>",
					"<code>supports.typography.$typography_key</code>"
				),
				'5.8.0'
			);

			_wp_array_set( $metadata['supports'], array( 'typography', $typography_key ), $support_for_key );
			unset( $metadata['supports'][ $typography_key ] );
		}
	}

	return $metadata;
}

/**
 * Helper function that constructs a WP_Query args array from
 * a `Query` block properties.
 *
 * It's used in Query Loop, Query Pagination Numbers and Query Pagination Next blocks.
 *
 * @since 5.8.0
 * @since 6.1.0 Added `query_loop_block_query_vars` filter and `parents` support in query.
 *
 * @param WP_Block $block Block instance.
 * @param int      $page  Current query's page.
 *
 * @return array Returns the constructed WP_Query arguments.
 */
function build_query_vars_from_query_block( $block, $page ) {
	$query = array(
		'post_type'    => 'post',
		'order'        => 'DESC',
		'orderby'      => 'date',
		'post__not_in' => array(),
	);

	if ( isset( $block->context['query'] ) ) {
		if ( ! empty( $block->context['query']['postType'] ) ) {
			$post_type_param = $block->context['query']['postType'];
			if ( is_post_type_viewable( $post_type_param ) ) {
				$query['post_type'] = $post_type_param;
			}
		}
		if ( isset( $block->context['query']['sticky'] ) && ! empty( $block->context['query']['sticky'] ) ) {
			$sticky = get_option( 'sticky_posts' );
			if ( 'only' === $block->context['query']['sticky'] ) {
				/*
				 * Passing an empty array to post__in will return have_posts() as true (and all posts will be returned).
				 * Logic should be used before hand to determine if WP_Query should be used in the event that the array
				 * being passed to post__in is empty.
				 *
				 * @see https://core.trac.wordpress.org/ticket/28099
				 */
				$query['post__in']            = ! empty( $sticky ) ? $sticky : array( 0 );
				$query['ignore_sticky_posts'] = 1;
			} else {
				$query['post__not_in'] = array_merge( $query['post__not_in'], $sticky );
			}
		}
		if ( ! empty( $block->context['query']['exclude'] ) ) {
			$excluded_post_ids     = array_map( 'intval', $block->context['query']['exclude'] );
			$excluded_post_ids     = array_filter( $excluded_post_ids );
			$query['post__not_in'] = array_merge( $query['post__not_in'], $excluded_post_ids );
		}
		if (
			isset( $block->context['query']['perPage'] ) &&
			is_numeric( $block->context['query']['perPage'] )
		) {
			$per_page = absint( $block->context['query']['perPage'] );
			$offset   = 0;

			if (
				isset( $block->context['query']['offset'] ) &&
				is_numeric( $block->context['query']['offset'] )
			) {
				$offset = absint( $block->context['query']['offset'] );
			}

			$query['offset']         = ( $per_page * ( $page - 1 ) ) + $offset;
			$query['posts_per_page'] = $per_page;
		}
		// Migrate `categoryIds` and `tagIds` to `tax_query` for backwards compatibility.
		if ( ! empty( $block->context['query']['categoryIds'] ) || ! empty( $block->context['query']['tagIds'] ) ) {
			$tax_query = array();
			if ( ! empty( $block->context['query']['categoryIds'] ) ) {
				$tax_query[] = array(
					'taxonomy'         => 'category',
					'terms'            => array_filter( array_map( 'intval', $block->context['query']['categoryIds'] ) ),
					'include_children' => false,
				);
			}
			if ( ! empty( $block->context['query']['tagIds'] ) ) {
				$tax_query[] = array(
					'taxonomy'         => 'post_tag',
					'terms'            => array_filter( array_map( 'intval', $block->context['query']['tagIds'] ) ),
					'include_children' => false,
				);
			}
			$query['tax_query'] = $tax_query;
		}
		if ( ! empty( $block->context['query']['taxQuery'] ) ) {
			$query['tax_query'] = array();
			foreach ( $block->context['query']['taxQuery'] as $taxonomy => $terms ) {
				if ( is_taxonomy_viewable( $taxonomy ) && ! empty( $terms ) ) {
					$query['tax_query'][] = array(
						'taxonomy'         => $taxonomy,
						'terms'            => array_filter( array_map( 'intval', $terms ) ),
						'include_children' => false,
					);
				}
			}
		}
		if (
			isset( $block->context['query']['order'] ) &&
				in_array( strtoupper( $block->context['query']['order'] ), array( 'ASC', 'DESC' ), true )
		) {
			$query['order'] = strtoupper( $block->context['query']['order'] );
		}
		if ( isset( $block->context['query']['orderBy'] ) ) {
			$query['orderby'] = $block->context['query']['orderBy'];
		}
		if (
			isset( $block->context['query']['author'] )
		) {
			if ( is_array( $block->context['query']['author'] ) ) {
				$query['author__in'] = array_filter( array_map( 'intval', $block->context['query']['author'] ) );
			} elseif ( is_string( $block->context['query']['author'] ) ) {
				$query['author__in'] = array_filter( array_map( 'intval', explode( ',', $block->context['query']['author'] ) ) );
			} elseif ( is_int( $block->context['query']['author'] ) && $block->context['query']['author'] > 0 ) {
				$query['author'] = $block->context['query']['author'];
			}
		}
		if ( ! empty( $block->context['query']['search'] ) ) {
			$query['s'] = $block->context['query']['search'];
		}
		if ( ! empty( $block->context['query']['parents'] ) && is_post_type_hierarchical( $query['post_type'] ) ) {
			$query['post_parent__in'] = array_filter( array_map( 'intval', $block->context['query']['parents'] ) );
		}
	}

	/**
	 * Filters the arguments which will be passed to `WP_Query` for the Query Loop Block.
	 *
	 * Anything to this filter should be compatible with the `WP_Query` API to form
	 * the query context which will be passed down to the Query Loop Block's children.
	 * This can help, for example, to include additional settings or meta queries not
	 * directly supported by the core Query Loop Block, and extend its capabilities.
	 *
	 * Please note that this will only influence the query that will be rendered on the
	 * front-end. The editor preview is not affected by this filter. Also, worth noting
	 * that the editor preview uses the REST API, so, ideally, one should aim to provide
	 * attributes which are also compatible with the REST API, in order to be able to
	 * implement identical queries on both sides.
	 *
	 * @since 6.1.0
	 *
	 * @param array    $query Array containing parameters for `WP_Query` as parsed by the block context.
	 * @param WP_Block $block Block instance.
	 * @param int      $page  Current query's page.
	 */
	return apply_filters( 'query_loop_block_query_vars', $query, $block, $page );
}

/**
 * Helper function that returns the proper pagination arrow HTML for
 * `QueryPaginationNext` and `QueryPaginationPrevious` blocks based
 * on the provided `paginationArrow` from `QueryPagination` context.
 *
 * It's used in QueryPaginationNext and QueryPaginationPrevious blocks.
 *
 * @since 5.9.0
 *
 * @param WP_Block $block   Block instance.
 * @param bool     $is_next Flag for handling `next/previous` blocks.
 * @return string|null The pagination arrow HTML or null if there is none.
 */
function get_query_pagination_arrow( $block, $is_next ) {
	$arrow_map = array(
		'none'    => '',
		'arrow'   => array(
			'next'     => '→',
			'previous' => '←',
		),
		'chevron' => array(
			'next'     => '»',
			'previous' => '«',
		),
	);
	if ( ! empty( $block->context['paginationArrow'] ) && array_key_exists( $block->context['paginationArrow'], $arrow_map ) && ! empty( $arrow_map[ $block->context['paginationArrow'] ] ) ) {
		$pagination_type = $is_next ? 'next' : 'previous';
		$arrow_attribute = $block->context['paginationArrow'];
		$arrow           = $arrow_map[ $block->context['paginationArrow'] ][ $pagination_type ];
		$arrow_classes   = "wp-block-query-pagination-$pagination_type-arrow is-arrow-$arrow_attribute";
		return "<span class='$arrow_classes' aria-hidden='true'>$arrow</span>";
	}
	return null;
}

/**
 * Helper function that constructs a comment query vars array from the passed
 * block properties.
 *
 * It's used with the Comment Query Loop inner blocks.
 *
 * @since 6.0.0
 *
 * @param WP_Block $block Block instance.
 * @return array Returns the comment query parameters to use with the
 *               WP_Comment_Query constructor.
 */
function build_comment_query_vars_from_block( $block ) {

	$comment_args = array(
		'orderby'       => 'comment_date_gmt',
		'order'         => 'ASC',
		'status'        => 'approve',
		'no_found_rows' => false,
	);

	if ( is_user_logged_in() ) {
		$comment_args['include_unapproved'] = array( get_current_user_id() );
	} else {
		$unapproved_email = wp_get_unapproved_comment_author_email();

		if ( $unapproved_email ) {
			$comment_args['include_unapproved'] = array( $unapproved_email );
		}
	}

	if ( ! empty( $block->context['postId'] ) ) {
		$comment_args['post_id'] = (int) $block->context['postId'];
	}

	if ( get_option( 'thread_comments' ) ) {
		$comment_args['hierarchical'] = 'threaded';
	} else {
		$comment_args['hierarchical'] = false;
	}

	if ( get_option( 'page_comments' ) === '1' || get_option( 'page_comments' ) === true ) {
		$per_page     = get_option( 'comments_per_page' );
		$default_page = get_option( 'default_comments_page' );
		if ( $per_page > 0 ) {
			$comment_args['number'] = $per_page;

			$page = (int) get_query_var( 'cpage' );
			if ( $page ) {
				$comment_args['paged'] = $page;
			} elseif ( 'oldest' === $default_page ) {
				$comment_args['paged'] = 1;
			} elseif ( 'newest' === $default_page ) {
				$max_num_pages = (int) ( new WP_Comment_Query( $comment_args ) )->max_num_pages;
				if ( 0 !== $max_num_pages ) {
					$comment_args['paged'] = $max_num_pages;
				}
			}
			// Set the `cpage` query var to ensure the previous and next pagination links are correct
			// when inheriting the Discussion Settings.
			if ( 0 === $page && isset( $comment_args['paged'] ) && $comment_args['paged'] > 0 ) {
				set_query_var( 'cpage', $comment_args['paged'] );
			}
		}
	}

	return $comment_args;
}

/**
 * Helper function that returns the proper pagination arrow HTML for
 * `CommentsPaginationNext` and `CommentsPaginationPrevious` blocks based on the
 * provided `paginationArrow` from `CommentsPagination` context.
 *
 * It's used in CommentsPaginationNext and CommentsPaginationPrevious blocks.
 *
 * @since 6.0.0
 *
 * @param WP_Block $block           Block instance.
 * @param string   $pagination_type Optional. Type of the arrow we will be rendering.
 *                                  Accepts 'next' or 'previous'. Default 'next'.
 * @return string|null The pagination arrow HTML or null if there is none.
 */
function get_comments_pagination_arrow( $block, $pagination_type = 'next' ) {
	$arrow_map = array(
		'none'    => '',
		'arrow'   => array(
			'next'     => '→',
			'previous' => '←',
		),
		'chevron' => array(
			'next'     => '»',
			'previous' => '«',
		),
	);
	if ( ! empty( $block->context['comments/paginationArrow'] ) && ! empty( $arrow_map[ $block->context['comments/paginationArrow'] ][ $pagination_type ] ) ) {
		$arrow_attribute = $block->context['comments/paginationArrow'];
		$arrow           = $arrow_map[ $block->context['comments/paginationArrow'] ][ $pagination_type ];
		$arrow_classes   = "wp-block-comments-pagination-$pagination_type-arrow is-arrow-$arrow_attribute";
		return "<span class='$arrow_classes' aria-hidden='true'>$arrow</span>";
	}
	return null;
}<|MERGE_RESOLUTION|>--- conflicted
+++ resolved
@@ -332,25 +332,15 @@
 		trailingslashit( $file_or_folder ) . 'block.json' :
 		$file_or_folder;
 
-<<<<<<< HEAD
+	$is_core_block        = str_starts_with( $file_or_folder, ABSPATH . WPINC );
 	$metadata_file_exists = file_exists( $metadata_file );
-	if ( ! $metadata_file_exists && empty( $args['name'] ) ) {
-=======
-	$is_core_block = str_starts_with( $file_or_folder, ABSPATH . WPINC );
-
-	if ( ! $is_core_block && ! file_exists( $metadata_file ) ) {
->>>>>>> 1815f4c7
+	if ( ! $is_core_block && ! $metadata_file_exists ) {
 		return false;
 	}
 
 	// Try to get metadata from the static cache for core blocks.
-<<<<<<< HEAD
 	$metadata = array();
-	if ( str_starts_with( $file_or_folder, ABSPATH . WPINC ) ) {
-=======
-	$metadata = false;
 	if ( $is_core_block ) {
->>>>>>> 1815f4c7
 		$core_block_name = str_replace( ABSPATH . WPINC . '/blocks/', '', $file_or_folder );
 		if ( ! empty( $core_blocks_meta[ $core_block_name ] ) ) {
 			$metadata = $core_blocks_meta[ $core_block_name ];
@@ -523,8 +513,6 @@
 		}
 	}
 
-<<<<<<< HEAD
-=======
 	if ( ! empty( $metadata['render'] ) ) {
 		$template_path = wp_normalize_path(
 			realpath(
@@ -552,7 +540,6 @@
 		}
 	}
 
->>>>>>> 1815f4c7
 	/**
 	 * Filters the settings determined from the block type metadata.
 	 *
