--- conflicted
+++ resolved
@@ -332,25 +332,14 @@
 		trailingslashit( $file_or_folder ) . 'block.json' :
 		$file_or_folder;
 
-<<<<<<< HEAD
-	$metadata_file_exists = file_exists( $metadata_file );
-	if ( ! $metadata_file_exists && empty( $args['name'] ) ) {
-=======
 	$is_core_block = str_starts_with( $file_or_folder, ABSPATH . WPINC );
-
-	if ( ! $is_core_block && ! file_exists( $metadata_file ) ) {
->>>>>>> 62b286f9
+	if ( ! $is_core_block && ! file_exists( $metadata_file ) && empty( $args['name'] ) ) {
 		return false;
 	}
 
 	// Try to get metadata from the static cache for core blocks.
-<<<<<<< HEAD
 	$metadata = array();
-	if ( str_starts_with( $file_or_folder, ABSPATH . WPINC ) ) {
-=======
-	$metadata = false;
 	if ( $is_core_block ) {
->>>>>>> 62b286f9
 		$core_block_name = str_replace( ABSPATH . WPINC . '/blocks/', '', $file_or_folder );
 		if ( ! empty( $core_blocks_meta[ $core_block_name ] ) ) {
 			$metadata = $core_blocks_meta[ $core_block_name ];
@@ -523,36 +512,6 @@
 		}
 	}
 
-<<<<<<< HEAD
-=======
-	if ( ! empty( $metadata['render'] ) ) {
-		$template_path = wp_normalize_path(
-			realpath(
-				dirname( $metadata['file'] ) . '/' .
-				remove_block_asset_path_prefix( $metadata['render'] )
-			)
-		);
-		if ( $template_path ) {
-			/**
-			 * Renders the block on the server.
-			 *
-			 * @since 6.1.0
-			 *
-			 * @param array    $attributes Block attributes.
-			 * @param string   $content    Block default content.
-			 * @param WP_Block $block      Block instance.
-			 *
-			 * @return string Returns the block content.
-			 */
-			$settings['render_callback'] = static function( $attributes, $content, $block ) use ( $template_path ) { // phpcs:ignore VariableAnalysis.CodeAnalysis.VariableAnalysis.UnusedVariable
-				ob_start();
-				require $template_path;
-				return ob_get_clean();
-			};
-		}
-	}
-
->>>>>>> 62b286f9
 	/**
 	 * Filters the settings determined from the block type metadata.
 	 *
