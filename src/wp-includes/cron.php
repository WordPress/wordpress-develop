<?php
/**
 * WordPress Cron API
 *
 * @package WordPress
 */

/**
 * Schedules an event to run only once.
 *
 * Schedules a hook which will be triggered by WordPress at the specified UTC time.
 * The action will trigger when someone visits your WordPress site if the scheduled
 * time has passed.
 *
 * Note that scheduling an event to occur within 10 minutes of an existing event
 * with the same action hook will be ignored unless you pass unique `$args` values
 * for each scheduled event.
 *
 * Use wp_next_scheduled() to prevent duplicate events.
 *
 * Use wp_schedule_event() to schedule a recurring event.
 *
 * @since 2.1.0
 * @since 5.1.0 Return value modified to boolean indicating success or failure,
 *              {@see 'pre_schedule_event'} filter added to short-circuit the function.
 * @since 5.7.0 The `$wp_error` parameter was added.
 *
 * @link https://developer.wordpress.org/reference/functions/wp_schedule_single_event/
 *
 * @param int    $timestamp  Unix timestamp (UTC) for when to next run the event.
 * @param string $hook       Action hook to execute when the event is run.
 * @param array  $args       Optional. Array containing arguments to pass to the
 *                           hook's callback function. Each value in the array
 *                           is passed to the callback as an individual parameter.
 *                           The array keys are ignored. Default empty array.
 * @param bool   $wp_error   Optional. Whether to return a WP_Error on failure. Default false.
 * @return bool|WP_Error True if event successfully scheduled. False or WP_Error on failure.
 */
function wp_schedule_single_event( $timestamp, $hook, $args = array(), $wp_error = false ) {
	// Make sure timestamp is a positive integer.
	if ( ! is_numeric( $timestamp ) || $timestamp <= 0 ) {
		if ( $wp_error ) {
			return new WP_Error(
				'invalid_timestamp',
				__( 'Event timestamp must be a valid Unix timestamp.' )
			);
		}

		return false;
	}

	$event = (object) array(
		'hook'      => $hook,
		'timestamp' => $timestamp,
		'schedule'  => false,
		'args'      => $args,
	);

	/**
	 * Filter to preflight or hijack scheduling an event.
	 *
	 * Returning a non-null value will short-circuit adding the event to the
	 * cron array, causing the function to return the filtered value instead.
	 *
	 * Both single events and recurring events are passed through this filter;
	 * single events have `$event->schedule` as false, whereas recurring events
	 * have this set to a recurrence from wp_get_schedules(). Recurring
	 * events also have the integer recurrence interval set as `$event->interval`.
	 *
	 * For plugins replacing wp-cron, it is recommended you check for an
	 * identical event within ten minutes and apply the {@see 'schedule_event'}
	 * filter to check if another plugin has disallowed the event before scheduling.
	 *
	 * Return true if the event was scheduled, false or a WP_Error if not.
	 *
	 * @since 5.1.0
	 * @since 5.7.0 The `$wp_error` parameter was added, and a `WP_Error` object can now be returned.
	 *
	 * @param null|bool|WP_Error $result   The value to return instead. Default null to continue adding the event.
	 * @param object             $event    {
	 *     An object containing an event's data.
	 *
	 *     @type string       $hook      Action hook to execute when the event is run.
	 *     @type int          $timestamp Unix timestamp (UTC) for when to next run the event.
	 *     @type string|false $schedule  How often the event should subsequently recur.
	 *     @type array        $args      Array containing each separate argument to pass to the hook's callback function.
	 *     @type int          $interval  Optional. The interval time in seconds for the schedule. Only present for recurring events.
	 * }
	 * @param bool               $wp_error Whether to return a WP_Error on failure.
	 */
	$pre = apply_filters( 'pre_schedule_event', null, $event, $wp_error );

	if ( null !== $pre ) {
		if ( $wp_error && false === $pre ) {
			return new WP_Error(
				'pre_schedule_event_false',
				__( 'A plugin prevented the event from being scheduled.' )
			);
		}

		if ( ! $wp_error && is_wp_error( $pre ) ) {
			return false;
		}

		return $pre;
	}

	/*
	 * Check for a duplicated event.
	 *
	 * Don't schedule an event if there's already an identical event
	 * within 10 minutes.
	 *
	 * When scheduling events within ten minutes of the current time,
	 * all past identical events are considered duplicates.
	 *
	 * When scheduling an event with a past timestamp (ie, before the
	 * current time) all events scheduled within the next ten minutes
	 * are considered duplicates.
	 */
	$crons = _get_cron_array();

	$key       = md5( serialize( $event->args ) );
	$duplicate = false;

	if ( $event->timestamp < time() + 10 * MINUTE_IN_SECONDS ) {
		$min_timestamp = 0;
	} else {
		$min_timestamp = $event->timestamp - 10 * MINUTE_IN_SECONDS;
	}

	if ( $event->timestamp < time() ) {
		$max_timestamp = time() + 10 * MINUTE_IN_SECONDS;
	} else {
		$max_timestamp = $event->timestamp + 10 * MINUTE_IN_SECONDS;
	}

	foreach ( $crons as $event_timestamp => $cron ) {
		if ( $event_timestamp < $min_timestamp ) {
			continue;
		}

		if ( $event_timestamp > $max_timestamp ) {
			break;
		}

		if ( isset( $cron[ $event->hook ][ $key ] ) ) {
			$duplicate = true;
			break;
		}
	}

	if ( $duplicate ) {
		if ( $wp_error ) {
			return new WP_Error(
				'duplicate_event',
				__( 'A duplicate event already exists.' )
			);
		}

		return false;
	}

	/**
	 * Modify an event before it is scheduled.
	 *
	 * @since 3.1.0
	 *
	 * @param object|false $event {
	 *     An object containing an event's data, or boolean false to prevent the event from being scheduled.
	 *
	 *     @type string       $hook      Action hook to execute when the event is run.
	 *     @type int          $timestamp Unix timestamp (UTC) for when to next run the event.
	 *     @type string|false $schedule  How often the event should subsequently recur.
	 *     @type array        $args      Array containing each separate argument to pass to the hook's callback function.
	 *     @type int          $interval  Optional. The interval time in seconds for the schedule. Only present for recurring events.
	 * }
	 */
	$event = apply_filters( 'schedule_event', $event );

	// A plugin disallowed this event.
	if ( ! $event ) {
		if ( $wp_error ) {
			return new WP_Error(
				'schedule_event_false',
				__( 'A plugin disallowed this event.' )
			);
		}

		return false;
	}

	$crons[ $event->timestamp ][ $event->hook ][ $key ] = array(
		'schedule' => $event->schedule,
		'args'     => $event->args,
	);
	uksort( $crons, 'strnatcasecmp' );

	return _set_cron_array( $crons, $wp_error );
}

/**
 * Schedules a recurring event.
 *
 * Schedules a hook which will be triggered by WordPress at the specified interval.
 * The action will trigger when someone visits your WordPress site if the scheduled
 * time has passed.
 *
 * Valid values for the recurrence are 'hourly', 'daily', and 'twicedaily'. These can
 * be extended using the {@see 'cron_schedules'} filter in wp_get_schedules().
 *
 * Use wp_next_scheduled() to prevent duplicate events.
 *
 * Use wp_schedule_single_event() to schedule a non-recurring event.
 *
 * @since 2.1.0
 * @since 5.1.0 Return value modified to boolean indicating success or failure,
 *              {@see 'pre_schedule_event'} filter added to short-circuit the function.
 * @since 5.7.0 The `$wp_error` parameter was added.
 *
 * @link https://developer.wordpress.org/reference/functions/wp_schedule_event/
 *
 * @param int    $timestamp  Unix timestamp (UTC) for when to next run the event.
 * @param string $recurrence How often the event should subsequently recur.
 *                           See wp_get_schedules() for accepted values.
 * @param string $hook       Action hook to execute when the event is run.
 * @param array  $args       Optional. Array containing arguments to pass to the
 *                           hook's callback function. Each value in the array
 *                           is passed to the callback as an individual parameter.
 *                           The array keys are ignored. Default empty array.
 * @param bool   $wp_error   Optional. Whether to return a WP_Error on failure. Default false.
 * @return bool|WP_Error True if event successfully scheduled. False or WP_Error on failure.
 */
function wp_schedule_event( $timestamp, $recurrence, $hook, $args = array(), $wp_error = false ) {
	// Make sure timestamp is a positive integer.
	if ( ! is_numeric( $timestamp ) || $timestamp <= 0 ) {
		if ( $wp_error ) {
			return new WP_Error(
				'invalid_timestamp',
				__( 'Event timestamp must be a valid Unix timestamp.' )
			);
		}

		return false;
	}

	$schedules = wp_get_schedules();

	if ( ! isset( $schedules[ $recurrence ] ) ) {
		if ( $wp_error ) {
			return new WP_Error(
				'invalid_schedule',
				__( 'Event schedule does not exist.' )
			);
		}

		return false;
	}

	$event = (object) array(
		'hook'      => $hook,
		'timestamp' => $timestamp,
		'schedule'  => $recurrence,
		'args'      => $args,
		'interval'  => $schedules[ $recurrence ]['interval'],
	);

	/** This filter is documented in wp-includes/cron.php */
	$pre = apply_filters( 'pre_schedule_event', null, $event, $wp_error );

	if ( null !== $pre ) {
		if ( $wp_error && false === $pre ) {
			return new WP_Error(
				'pre_schedule_event_false',
				__( 'A plugin prevented the event from being scheduled.' )
			);
		}

		if ( ! $wp_error && is_wp_error( $pre ) ) {
			return false;
		}

		return $pre;
	}

	/** This filter is documented in wp-includes/cron.php */
	$event = apply_filters( 'schedule_event', $event );

	// A plugin disallowed this event.
	if ( ! $event ) {
		if ( $wp_error ) {
			return new WP_Error(
				'schedule_event_false',
				__( 'A plugin disallowed this event.' )
			);
		}

		return false;
	}

	$key = md5( serialize( $event->args ) );

	$crons = _get_cron_array();

	$crons[ $event->timestamp ][ $event->hook ][ $key ] = array(
		'schedule' => $event->schedule,
		'args'     => $event->args,
		'interval' => $event->interval,
	);
	uksort( $crons, 'strnatcasecmp' );

	return _set_cron_array( $crons, $wp_error );
}

/**
 * Reschedules a recurring event.
 *
 * Mainly for internal use, this takes the UTC timestamp of a previously run
 * recurring event and reschedules it for its next run.
 *
 * To change upcoming scheduled events, use wp_schedule_event() to
 * change the recurrence frequency.
 *
 * @since 2.1.0
 * @since 5.1.0 Return value modified to boolean indicating success or failure,
 *              {@see 'pre_reschedule_event'} filter added to short-circuit the function.
 * @since 5.7.0 The `$wp_error` parameter was added.
 *
 * @param int    $timestamp  Unix timestamp (UTC) for when the event was scheduled.
 * @param string $recurrence How often the event should subsequently recur.
 *                           See wp_get_schedules() for accepted values.
 * @param string $hook       Action hook to execute when the event is run.
 * @param array  $args       Optional. Array containing arguments to pass to the
 *                           hook's callback function. Each value in the array
 *                           is passed to the callback as an individual parameter.
 *                           The array keys are ignored. Default empty array.
 * @param bool   $wp_error   Optional. Whether to return a WP_Error on failure. Default false.
 * @return bool|WP_Error True if event successfully rescheduled. False or WP_Error on failure.
 */
function wp_reschedule_event( $timestamp, $recurrence, $hook, $args = array(), $wp_error = false ) {
	// Make sure timestamp is a positive integer.
	if ( ! is_numeric( $timestamp ) || $timestamp <= 0 ) {
		if ( $wp_error ) {
			return new WP_Error(
				'invalid_timestamp',
				__( 'Event timestamp must be a valid Unix timestamp.' )
			);
		}

		return false;
	}

	$schedules = wp_get_schedules();
	$interval  = 0;

	// First we try to get the interval from the schedule.
	if ( isset( $schedules[ $recurrence ] ) ) {
		$interval = $schedules[ $recurrence ]['interval'];
	}

	// Now we try to get it from the saved interval in case the schedule disappears.
	if ( 0 === $interval ) {
		$scheduled_event = wp_get_scheduled_event( $hook, $args, $timestamp );

		if ( $scheduled_event && isset( $scheduled_event->interval ) ) {
			$interval = $scheduled_event->interval;
		}
	}

	$event = (object) array(
		'hook'      => $hook,
		'timestamp' => $timestamp,
		'schedule'  => $recurrence,
		'args'      => $args,
		'interval'  => $interval,
	);

	/**
	 * Filter to preflight or hijack rescheduling of a recurring event.
	 *
	 * Returning a non-null value will short-circuit the normal rescheduling
	 * process, causing the function to return the filtered value instead.
	 *
	 * For plugins replacing wp-cron, return true if the event was successfully
	 * rescheduled, false or a WP_Error if not.
	 *
	 * @since 5.1.0
	 * @since 5.7.0 The `$wp_error` parameter was added, and a `WP_Error` object can now be returned.
	 *
	 * @param null|bool|WP_Error $pre      Value to return instead. Default null to continue adding the event.
	 * @param object             $event    {
	 *     An object containing an event's data.
	 *
	 *     @type string $hook      Action hook to execute when the event is run.
	 *     @type int    $timestamp Unix timestamp (UTC) for when to next run the event.
	 *     @type string $schedule  How often the event should subsequently recur.
	 *     @type array  $args      Array containing each separate argument to pass to the hook's callback function.
	 *     @type int    $interval  The interval time in seconds for the schedule.
	 * }
	 * @param bool               $wp_error Whether to return a WP_Error on failure.
	 */
	$pre = apply_filters( 'pre_reschedule_event', null, $event, $wp_error );

	if ( null !== $pre ) {
		if ( $wp_error && false === $pre ) {
			return new WP_Error(
				'pre_reschedule_event_false',
				__( 'A plugin prevented the event from being rescheduled.' )
			);
		}

		if ( ! $wp_error && is_wp_error( $pre ) ) {
			return false;
		}

		return $pre;
	}

	// Now we assume something is wrong and fail to schedule.
	if ( 0 === $interval ) {
		if ( $wp_error ) {
			return new WP_Error(
				'invalid_schedule',
				__( 'Event schedule does not exist.' )
			);
		}

		return false;
	}

	$now = time();

	if ( $timestamp >= $now ) {
		$timestamp = $now + $interval;
	} else {
		$timestamp = $now + ( $interval - ( ( $now - $timestamp ) % $interval ) );
	}

	return wp_schedule_event( $timestamp, $recurrence, $hook, $args, $wp_error );
}

/**
 * Unschedules a previously scheduled event.
 *
 * The `$timestamp` and `$hook` parameters are required so that the event can be
 * identified.
 *
 * @since 2.1.0
 * @since 5.1.0 Return value modified to boolean indicating success or failure,
 *              {@see 'pre_unschedule_event'} filter added to short-circuit the function.
 * @since 5.7.0 The `$wp_error` parameter was added.
 *
 * @param int    $timestamp Unix timestamp (UTC) of the event.
 * @param string $hook      Action hook of the event.
 * @param array  $args      Optional. Array containing each separate argument to pass to the hook's callback function.
 *                          Although not passed to a callback, these arguments are used to uniquely identify the
 *                          event, so they should be the same as those used when originally scheduling the event.
 *                          Default empty array.
 * @param bool   $wp_error  Optional. Whether to return a WP_Error on failure. Default false.
 * @return bool|WP_Error True if event successfully unscheduled. False or WP_Error on failure.
 */
function wp_unschedule_event( $timestamp, $hook, $args = array(), $wp_error = false ) {
	// Make sure timestamp is a positive integer.
	if ( ! is_numeric( $timestamp ) || $timestamp <= 0 ) {
		if ( $wp_error ) {
			return new WP_Error(
				'invalid_timestamp',
				__( 'Event timestamp must be a valid Unix timestamp.' )
			);
		}

		return false;
	}

	/**
	 * Filter to preflight or hijack unscheduling of events.
	 *
	 * Returning a non-null value will short-circuit the normal unscheduling
	 * process, causing the function to return the filtered value instead.
	 *
	 * For plugins replacing wp-cron, return true if the event was successfully
	 * unscheduled, false or a WP_Error if not.
	 *
	 * @since 5.1.0
	 * @since 5.7.0 The `$wp_error` parameter was added, and a `WP_Error` object can now be returned.
	 *
	 * @param null|bool|WP_Error $pre       Value to return instead. Default null to continue unscheduling the event.
	 * @param int                $timestamp Timestamp for when to run the event.
	 * @param string             $hook      Action hook, the execution of which will be unscheduled.
	 * @param array              $args      Arguments to pass to the hook's callback function.
	 * @param bool               $wp_error  Whether to return a WP_Error on failure.
	 */
	$pre = apply_filters( 'pre_unschedule_event', null, $timestamp, $hook, $args, $wp_error );

	if ( null !== $pre ) {
		if ( $wp_error && false === $pre ) {
			return new WP_Error(
				'pre_unschedule_event_false',
				__( 'A plugin prevented the event from being unscheduled.' )
			);
		}

		if ( ! $wp_error && is_wp_error( $pre ) ) {
			return false;
		}

		return $pre;
	}

	$crons = _get_cron_array();
	$key   = md5( serialize( $args ) );

	unset( $crons[ $timestamp ][ $hook ][ $key ] );

	if ( empty( $crons[ $timestamp ][ $hook ] ) ) {
		unset( $crons[ $timestamp ][ $hook ] );
	}

	if ( empty( $crons[ $timestamp ] ) ) {
		unset( $crons[ $timestamp ] );
	}

	return _set_cron_array( $crons, $wp_error );
}

/**
 * Unschedules all events attached to the hook with the specified arguments.
 *
 * Warning: This function may return Boolean FALSE, but may also return a non-Boolean
 * value which evaluates to FALSE. For information about casting to booleans see the
 * {@link https://www.php.net/manual/en/language.types.boolean.php PHP documentation}. Use
 * the `===` operator for testing the return value of this function.
 *
 * @since 2.1.0
 * @since 5.1.0 Return value modified to indicate success or failure,
 *              {@see 'pre_clear_scheduled_hook'} filter added to short-circuit the function.
 * @since 5.7.0 The `$wp_error` parameter was added.
 *
 * @param string $hook     Action hook, the execution of which will be unscheduled.
 * @param array  $args     Optional. Array containing each separate argument to pass to the hook's callback function.
 *                         Although not passed to a callback, these arguments are used to uniquely identify the
 *                         event, so they should be the same as those used when originally scheduling the event.
 *                         Default empty array.
 * @param bool   $wp_error Optional. Whether to return a WP_Error on failure. Default false.
 * @return int|false|WP_Error On success an integer indicating number of events unscheduled (0 indicates no
 *                            events were registered with the hook and arguments combination), false or WP_Error
 *                            if unscheduling one or more events fail.
 */
function wp_clear_scheduled_hook( $hook, $args = array(), $wp_error = false ) {
	/*
	 * Backward compatibility.
	 * Previously, this function took the arguments as discrete vars rather than an array like the rest of the API.
	 */
	if ( ! is_array( $args ) ) {
		_deprecated_argument(
			__FUNCTION__,
			'3.0.0',
			__( 'This argument has changed to an array to match the behavior of the other cron functions.' )
		);

		$args     = array_slice( func_get_args(), 1 ); // phpcs:ignore PHPCompatibility.FunctionUse.ArgumentFunctionsReportCurrentValue.NeedsInspection
		$wp_error = false;
	}

	/**
	 * Filter to preflight or hijack clearing a scheduled hook.
	 *
	 * Returning a non-null value will short-circuit the normal unscheduling
	 * process, causing the function to return the filtered value instead.
	 *
	 * For plugins replacing wp-cron, return the number of events successfully
	 * unscheduled (zero if no events were registered with the hook) or false
	 * or a WP_Error if unscheduling one or more events fails.
	 *
	 * @since 5.1.0
	 * @since 5.7.0 The `$wp_error` parameter was added, and a `WP_Error` object can now be returned.
	 *
	 * @param null|int|false|WP_Error $pre      Value to return instead. Default null to continue unscheduling the event.
	 * @param string                  $hook     Action hook, the execution of which will be unscheduled.
	 * @param array                   $args     Arguments to pass to the hook's callback function.
	 * @param bool                    $wp_error Whether to return a WP_Error on failure.
	 */
	$pre = apply_filters( 'pre_clear_scheduled_hook', null, $hook, $args, $wp_error );

	if ( null !== $pre ) {
		if ( $wp_error && false === $pre ) {
			return new WP_Error(
				'pre_clear_scheduled_hook_false',
				__( 'A plugin prevented the hook from being cleared.' )
			);
		}

		if ( ! $wp_error && is_wp_error( $pre ) ) {
			return false;
		}

		return $pre;
	}

	/*
	 * This logic duplicates wp_next_scheduled().
	 * It's required due to a scenario where wp_unschedule_event() fails due to update_option() failing,
	 * and, wp_next_scheduled() returns the same schedule in an infinite loop.
	 */
	$crons = _get_cron_array();
	if ( empty( $crons ) ) {
		return 0;
	}

	$results = array();
	$key     = md5( serialize( $args ) );

	foreach ( $crons as $timestamp => $cron ) {
		if ( isset( $cron[ $hook ][ $key ] ) ) {
			$results[] = wp_unschedule_event( $timestamp, $hook, $args, true );
		}
	}

	$errors = array_filter( $results, 'is_wp_error' );
	$error  = new WP_Error();

	if ( $errors ) {
		if ( $wp_error ) {
			array_walk( $errors, array( $error, 'merge_from' ) );

			return $error;
		}

		return false;
	}

	return count( $results );
}

/**
 * Unschedules all events attached to the hook.
 *
 * Can be useful for plugins when deactivating to clean up the cron queue.
 *
 * Warning: This function may return Boolean FALSE, but may also return a non-Boolean
 * value which evaluates to FALSE. For information about casting to booleans see the
 * {@link https://www.php.net/manual/en/language.types.boolean.php PHP documentation}. Use
 * the `===` operator for testing the return value of this function.
 *
 * @since 4.9.0
 * @since 5.1.0 Return value added to indicate success or failure.
 * @since 5.7.0 The `$wp_error` parameter was added.
 *
 * @param string $hook     Action hook, the execution of which will be unscheduled.
 * @param bool   $wp_error Optional. Whether to return a WP_Error on failure. Default false.
 * @return int|false|WP_Error On success an integer indicating number of events unscheduled (0 indicates no
 *                            events were registered on the hook), false or WP_Error if unscheduling fails.
 */
function wp_unschedule_hook( $hook, $wp_error = false ) {
	/**
	 * Filter to preflight or hijack clearing all events attached to the hook.
	 *
	 * Returning a non-null value will short-circuit the normal unscheduling
	 * process, causing the function to return the filtered value instead.
	 *
	 * For plugins replacing wp-cron, return the number of events successfully
	 * unscheduled (zero if no events were registered with the hook) or false
	 * if unscheduling one or more events fails.
	 *
	 * @since 5.1.0
	 * @since 5.7.0 The `$wp_error` parameter was added, and a `WP_Error` object can now be returned.
	 *
	 * @param null|int|false|WP_Error $pre      Value to return instead. Default null to continue unscheduling the hook.
	 * @param string                  $hook     Action hook, the execution of which will be unscheduled.
	 * @param bool                    $wp_error Whether to return a WP_Error on failure.
	 */
	$pre = apply_filters( 'pre_unschedule_hook', null, $hook, $wp_error );

	if ( null !== $pre ) {
		if ( $wp_error && false === $pre ) {
			return new WP_Error(
				'pre_unschedule_hook_false',
				__( 'A plugin prevented the hook from being cleared.' )
			);
		}

		if ( ! $wp_error && is_wp_error( $pre ) ) {
			return false;
		}

		return $pre;
	}

	$crons = _get_cron_array();
	if ( empty( $crons ) ) {
		return 0;
	}

	$results = array();

	foreach ( $crons as $timestamp => $args ) {
		if ( ! empty( $crons[ $timestamp ][ $hook ] ) ) {
			$results[] = count( $crons[ $timestamp ][ $hook ] );
		}

		unset( $crons[ $timestamp ][ $hook ] );

		if ( empty( $crons[ $timestamp ] ) ) {
			unset( $crons[ $timestamp ] );
		}
	}

	/*
	 * If the results are empty (zero events to unschedule), no attempt
	 * to update the cron array is required.
	 */
	if ( empty( $results ) ) {
		return 0;
	}

	$set = _set_cron_array( $crons, $wp_error );

	if ( true === $set ) {
		return array_sum( $results );
	}

	return $set;
}

/**
 * Retrieves a scheduled event.
 *
 * Retrieves the full event object for a given event, if no timestamp is specified the next
 * scheduled event is returned.
 *
 * @since 5.1.0
 *
 * @param string   $hook      Action hook of the event.
 * @param array    $args      Optional. Array containing each separate argument to pass to the hook's callback function.
 *                            Although not passed to a callback, these arguments are used to uniquely identify the
 *                            event, so they should be the same as those used when originally scheduling the event.
 *                            Default empty array.
 * @param int|null $timestamp Optional. Unix timestamp (UTC) of the event. If not specified, the next scheduled event
 *                            is returned. Default null.
 * @return object|false {
 *     The event object. False if the event does not exist.
 *
 *     @type string       $hook      Action hook to execute when the event is run.
 *     @type int          $timestamp Unix timestamp (UTC) for when to next run the event.
 *     @type string|false $schedule  How often the event should subsequently recur.
 *     @type array        $args      Array containing each separate argument to pass to the hook's callback function.
 *     @type int          $interval  Optional. The interval time in seconds for the schedule. Only present for recurring events.
 * }
 */
function wp_get_scheduled_event( $hook, $args = array(), $timestamp = null ) {
	/**
	 * Filter to preflight or hijack retrieving a scheduled event.
	 *
	 * Returning a non-null value will short-circuit the normal process,
	 * returning the filtered value instead.
	 *
	 * Return false if the event does not exist, otherwise an event object
	 * should be returned.
	 *
	 * @since 5.1.0
	 *
	 * @param null|false|object $pre  Value to return instead. Default null to continue retrieving the event.
	 * @param string            $hook Action hook of the event.
	 * @param array             $args Array containing each separate argument to pass to the hook's callback function.
	 *                                Although not passed to a callback, these arguments are used to uniquely identify
	 *                                the event.
	 * @param int|null  $timestamp Unix timestamp (UTC) of the event. Null to retrieve next scheduled event.
	 */
	$pre = apply_filters( 'pre_get_scheduled_event', null, $hook, $args, $timestamp );

	if ( null !== $pre ) {
		return $pre;
	}

	if ( null !== $timestamp && ! is_numeric( $timestamp ) ) {
		return false;
	}

	$crons = _get_cron_array();
	if ( empty( $crons ) ) {
		return false;
	}

	$key = md5( serialize( $args ) );

	if ( ! $timestamp ) {
		// Get next event.
		$next = false;
		foreach ( $crons as $timestamp => $cron ) {
			if ( isset( $cron[ $hook ][ $key ] ) ) {
				$next = $timestamp;
				break;
			}
		}

		if ( ! $next ) {
			return false;
		}

		$timestamp = $next;
	} elseif ( ! isset( $crons[ $timestamp ][ $hook ][ $key ] ) ) {
		return false;
	}

	$event = (object) array(
		'hook'      => $hook,
		'timestamp' => $timestamp,
		'schedule'  => $crons[ $timestamp ][ $hook ][ $key ]['schedule'],
		'args'      => $args,
	);

	if ( isset( $crons[ $timestamp ][ $hook ][ $key ]['interval'] ) ) {
		$event->interval = $crons[ $timestamp ][ $hook ][ $key ]['interval'];
	}

	return $event;
}

/**
 * Retrieves the next timestamp for an event.
 *
 * @since 2.1.0
 *
 * @param string $hook Action hook of the event.
 * @param array  $args Optional. Array containing each separate argument to pass to the hook's callback function.
 *                     Although not passed to a callback, these arguments are used to uniquely identify the
 *                     event, so they should be the same as those used when originally scheduling the event.
 *                     Default empty array.
 * @return int|false The Unix timestamp of the next time the event will occur. False if the event doesn't exist.
 */
function wp_next_scheduled( $hook, $args = array() ) {
	$next_event = wp_get_scheduled_event( $hook, $args );

	if ( ! $next_event ) {
		return false;
	}

	return $next_event->timestamp;
}

/**
 * Sends a request to run cron through HTTP request that doesn't halt page loading.
 *
 * @since 2.1.0
 * @since 5.1.0 Return values added.
 *
 * @param int $gmt_time Optional. Unix timestamp (UTC). Default 0 (current time is used).
 * @return bool True if spawned, false if no events spawned.
 */
function spawn_cron( $gmt_time = 0 ) {
	if ( ! $gmt_time ) {
		$gmt_time = microtime( true );
	}

	if ( defined( 'DOING_CRON' ) || isset( $_GET['doing_wp_cron'] ) ) {
		return false;
	}

	/*
	 * Get the cron lock, which is a Unix timestamp of when the last cron was spawned
	 * and has not finished running.
	 *
	 * Multiple processes on multiple web servers can run this code concurrently,
	 * this lock attempts to make spawning as atomic as possible.
	 */
	$lock = get_transient( 'doing_cron' );

	if ( $lock > $gmt_time + 10 * MINUTE_IN_SECONDS ) {
		$lock = 0;
	}

	// Don't run if another process is currently running it or more than once every 60 sec.
	if ( $lock + WP_CRON_LOCK_TIMEOUT > $gmt_time ) {
		return false;
	}

	// Sanity check.
	$crons = wp_get_ready_cron_jobs();
	if ( empty( $crons ) ) {
		return false;
	}

	$keys = array_keys( $crons );
	if ( isset( $keys[0] ) && $keys[0] > $gmt_time ) {
		return false;
	}

	if ( defined( 'ALTERNATE_WP_CRON' ) && ALTERNATE_WP_CRON ) {
		if ( 'GET' !== $_SERVER['REQUEST_METHOD'] || defined( 'DOING_AJAX' ) || defined( 'XMLRPC_REQUEST' ) ) {
			return false;
		}

		$doing_wp_cron = sprintf( '%.22F', $gmt_time );
		set_transient( 'doing_cron', $doing_wp_cron );

		ob_start();
		wp_redirect( add_query_arg( 'doing_wp_cron', $doing_wp_cron, wp_unslash( $_SERVER['REQUEST_URI'] ) ) );
		echo ' ';

		// Flush any buffers and send the headers.
		wp_ob_end_flush_all();
		flush();

		require_once ABSPATH . 'wp-cron.php';
		return true;
	}

	// Set the cron lock with the current unix timestamp, when the cron is being spawned.
	$doing_wp_cron = sprintf( '%.22F', $gmt_time );
	set_transient( 'doing_cron', $doing_wp_cron );

	/**
	 * Filters the cron request arguments.
	 *
	 * @since 3.5.0
	 * @since 4.5.0 The `$doing_wp_cron` parameter was added.
	 *
	 * @param array $cron_request_array {
	 *     An array of cron request URL arguments.
	 *
	 *     @type string $url  The cron request URL.
	 *     @type int    $key  The 22 digit GMT microtime.
	 *     @type array  $args {
	 *         An array of cron request arguments.
	 *
	 *         @type int  $timeout   The request timeout in seconds. Default .01 seconds.
	 *         @type bool $blocking  Whether to set blocking for the request. Default false.
	 *         @type bool $sslverify Whether SSL should be verified for the request. Default false.
	 *     }
	 * }
	 * @param string $doing_wp_cron The unix timestamp of the cron lock.
	 */
	$cron_request = apply_filters(
		'cron_request',
		array(
			'url'  => add_query_arg( 'doing_wp_cron', $doing_wp_cron, site_url( 'wp-cron.php' ) ),
			'key'  => $doing_wp_cron,
			'args' => array(
				'timeout'   => 0.01,
				'blocking'  => false,
				/** This filter is documented in wp-includes/class-wp-http-streams.php */
				'sslverify' => apply_filters( 'https_local_ssl_verify', false ),
			),
		),
		$doing_wp_cron
	);

	$result = wp_remote_post( $cron_request['url'], $cron_request['args'] );

	return ! is_wp_error( $result );
}

/**
 * Registers _wp_cron() to run on the {@see 'wp_loaded'} action.
 *
 * If the {@see 'wp_loaded'} action has already fired, this function calls
 * _wp_cron() directly.
 *
 * Warning: This function may return Boolean FALSE, but may also return a non-Boolean
 * value which evaluates to FALSE. For information about casting to booleans see the
 * {@link https://www.php.net/manual/en/language.types.boolean.php PHP documentation}. Use
 * the `===` operator for testing the return value of this function.
 *
 * @since 2.1.0
 * @since 5.1.0 Return value added to indicate success or failure.
 * @since 5.7.0 Functionality moved to _wp_cron() to which this becomes a wrapper.
 *
 * @return bool|int|void On success an integer indicating number of events spawned (0 indicates no
 *                       events needed to be spawned), false if spawning fails for one or more events or
 *                       void if the function registered _wp_cron() to run on the action.
 */
function wp_cron() {
	if ( did_action( 'wp_loaded' ) ) {
		return _wp_cron();
	}

	add_action( 'wp_loaded', '_wp_cron', 20 );
}

/**
 * Runs scheduled callbacks or spawns cron for all scheduled events.
 *
 * Warning: This function may return Boolean FALSE, but may also return a non-Boolean
 * value which evaluates to FALSE. For information about casting to booleans see the
 * {@link https://www.php.net/manual/en/language.types.boolean.php PHP documentation}. Use
 * the `===` operator for testing the return value of this function.
 *
 * @since 5.7.0
 * @access private
 *
 * @return int|false On success an integer indicating number of events spawned (0 indicates no
 *                   events needed to be spawned), false if spawning fails for one or more events.
 */
function _wp_cron() {
	// Prevent infinite loops caused by lack of wp-cron.php.
	if ( str_contains( $_SERVER['REQUEST_URI'], '/wp-cron.php' )
		|| ( defined( 'DISABLE_WP_CRON' ) && DISABLE_WP_CRON )
	) {
		return 0;
	}

	$crons = wp_get_ready_cron_jobs();
	if ( empty( $crons ) ) {
		return 0;
	}

	$gmt_time = microtime( true );
	$keys     = array_keys( $crons );
	if ( isset( $keys[0] ) && $keys[0] > $gmt_time ) {
		return 0;
	}

	$schedules = wp_get_schedules();
	$results   = array();

	foreach ( $crons as $timestamp => $cronhooks ) {
		if ( $timestamp > $gmt_time ) {
			break;
		}

		foreach ( (array) $cronhooks as $hook => $args ) {
			if ( isset( $schedules[ $hook ]['callback'] )
				&& ! call_user_func( $schedules[ $hook ]['callback'] )
			) {
				continue;
			}

			$results[] = spawn_cron( $gmt_time );
			break 2;
		}
	}

	if ( in_array( false, $results, true ) ) {
		return false;
	}

	return count( $results );
}

/**
 * Retrieves supported event recurrence schedules.
 *
 * The default supported recurrences are 'hourly', 'twicedaily', 'daily', and 'weekly'.
 * A plugin may add more by hooking into the {@see 'cron_schedules'} filter.
 * The filter accepts an array of arrays. The outer array has a key that is the name
 * of the schedule, for example 'monthly'. The value is an array with two keys,
 * one is 'interval' and the other is 'display'.
 *
 * The 'interval' is a number in seconds of when the cron job should run.
 * So for 'hourly' the time is `HOUR_IN_SECONDS` (60 * 60 or 3600). For 'monthly',
 * the value would be `MONTH_IN_SECONDS` (30 * 24 * 60 * 60 or 2592000).
 *
 * The 'display' is the description. For the 'monthly' key, the 'display'
 * would be `__( 'Once Monthly' )`.
 *
 * For your plugin, you will be passed an array. You can easily add your
 * schedule by doing the following.
 *
 *     // Filter parameter variable name is 'array'.
 *     $array['monthly'] = array(
 *         'interval' => MONTH_IN_SECONDS,
 *         'display'  => __( 'Once Monthly' )
 *     );
 *
 * @since 2.1.0
 * @since 5.4.0 The 'weekly' schedule was added.
 *
 * @return array {
 *     The array of cron schedules keyed by the schedule name.
 *
 *     @type array ...$0 {
 *         Cron schedule information.
 *
 *         @type int    $interval The schedule interval in seconds.
 *         @type string $display  The schedule display name.
 *     }
 * }
 */
function wp_get_schedules() {
	$schedules = array(
		'hourly'     => array(
			'interval' => HOUR_IN_SECONDS,
			'display'  => __( 'Once Hourly' ),
		),
		'twicedaily' => array(
			'interval' => 12 * HOUR_IN_SECONDS,
			'display'  => __( 'Twice Daily' ),
		),
		'daily'      => array(
			'interval' => DAY_IN_SECONDS,
			'display'  => __( 'Once Daily' ),
		),
		'weekly'     => array(
			'interval' => WEEK_IN_SECONDS,
			'display'  => __( 'Once Weekly' ),
		),
	);

	/**
	 * Filters the non-default cron schedules.
	 *
	 * @since 2.1.0
	 *
	 * @param array $new_schedules {
	 *     An array of non-default cron schedules keyed by the schedule name. Default empty array.
	 *
	 *     @type array ...$0 {
	 *         Cron schedule information.
	 *
	 *         @type int    $interval The schedule interval in seconds.
	 *         @type string $display  The schedule display name.
	 *     }
	 * }
	 */
	return array_merge( apply_filters( 'cron_schedules', array() ), $schedules );
}

/**
 * Retrieves the name of the recurrence schedule for an event.
 *
 * @see wp_get_schedules() for available schedules.
 *
 * @since 2.1.0
 * @since 5.1.0 {@see 'get_schedule'} filter added.
 *
 * @param string $hook Action hook to identify the event.
 * @param array  $args Optional. Arguments passed to the event's callback function.
 *                     Default empty array.
 * @return string|false Schedule name on success, false if no schedule.
 */
function wp_get_schedule( $hook, $args = array() ) {
	$schedule = false;
	$event    = wp_get_scheduled_event( $hook, $args );

	if ( $event ) {
		$schedule = $event->schedule;
	}

	/**
	 * Filters the schedule name for a hook.
	 *
	 * @since 5.1.0
	 *
	 * @param string|false $schedule Schedule for the hook. False if not found.
	 * @param string       $hook     Action hook to execute when cron is run.
	 * @param array        $args     Arguments to pass to the hook's callback function.
	 */
	return apply_filters( 'get_schedule', $schedule, $hook, $args );
}

/**
 * Retrieves cron jobs ready to be run.
 *
 * Returns the results of _get_cron_array() limited to events ready to be run,
 * ie, with a timestamp in the past.
 *
 * @since 5.1.0
 *
 * @return array[] Array of cron job arrays ready to be run.
 */
function wp_get_ready_cron_jobs() {
	/**
	 * Filter to preflight or hijack retrieving ready cron jobs.
	 *
	 * Returning an array will short-circuit the normal retrieval of ready
	 * cron jobs, causing the function to return the filtered value instead.
	 *
	 * @since 5.1.0
	 *
	 * @param null|array[] $pre Array of ready cron tasks to return instead. Default null
	 *                          to continue using results from _get_cron_array().
	 */
	$pre = apply_filters( 'pre_get_ready_cron_jobs', null );

	if ( null !== $pre ) {
		return $pre;
	}

	$crons    = _get_cron_array();
	$gmt_time = microtime( true );
	$results  = array();

	foreach ( $crons as $timestamp => $cronhooks ) {
		if ( $timestamp > $gmt_time ) {
			break;
		}

		$results[ $timestamp ] = $cronhooks;
	}

	return $results;
}

//
// Private functions.
//

/**
 * Retrieves cron info array option.
 *
 * @since 2.1.0
 * @since 6.1.0 Return type modified to consistently return an array.
 * @access private
 *
 * @return array[] Array of cron events.
 */
function _get_cron_array() {
	$cron = get_option( 'cron' );
	if ( ! is_array( $cron ) ) {
		return array();
	}

	if ( ! isset( $cron['version'] ) ) {
		$cron = _upgrade_cron_array( $cron );
	}

	unset( $cron['version'] );

	return $cron;
}

/**
 * Updates the cron option with the new cron array.
 *
 * @since 2.1.0
 * @since 5.1.0 Return value modified to outcome of update_option().
 * @since 5.7.0 The `$wp_error` parameter was added.
 *
 * @access private
 *
 * @param array[] $cron     Array of cron info arrays from _get_cron_array().
 * @param bool    $wp_error Optional. Whether to return a WP_Error on failure. Default false.
 * @return bool|WP_Error True if cron array updated. False or WP_Error on failure.
 */
function _set_cron_array( $cron, $wp_error = false ) {
	if ( ! is_array( $cron ) ) {
		$cron = array();
	}

	$cron['version'] = 2;

	$result = update_option( 'cron', $cron );

	if ( $wp_error && ! $result ) {
		return new WP_Error(
			'could_not_set',
			__( 'The cron event list could not be saved.' )
		);
	}

	return $result;
}

/**
 * Upgrades a cron info array.
 *
 * This function upgrades the cron info array to version 2.
 *
 * @since 2.1.0
 * @access private
 *
 * @param array $cron Cron info array from _get_cron_array().
 * @return array An upgraded cron info array.
 */
function _upgrade_cron_array( $cron ) {
<<<<<<< HEAD
	if ( isset( $cron['version'] ) && 2 === (int) $cron['version'] ) {
=======
	if ( isset( $cron['version'] ) && 2 === $cron['version'] ) {
>>>>>>> 59a4df13
		return $cron;
	}

	$new_cron = array();

	foreach ( (array) $cron as $timestamp => $hooks ) {
		foreach ( (array) $hooks as $hook => $args ) {
			$key = md5( serialize( $args['args'] ) );

			$new_cron[ $timestamp ][ $hook ][ $key ] = $args;
		}
	}

	$new_cron['version'] = 2;

	update_option( 'cron', $new_cron );

	return $new_cron;
}<|MERGE_RESOLUTION|>--- conflicted
+++ resolved
@@ -1263,11 +1263,7 @@
  * @return array An upgraded cron info array.
  */
 function _upgrade_cron_array( $cron ) {
-<<<<<<< HEAD
-	if ( isset( $cron['version'] ) && 2 === (int) $cron['version'] ) {
-=======
 	if ( isset( $cron['version'] ) && 2 === $cron['version'] ) {
->>>>>>> 59a4df13
 		return $cron;
 	}
 
