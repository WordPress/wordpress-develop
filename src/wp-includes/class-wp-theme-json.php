--- conflicted
+++ resolved
@@ -799,17 +799,13 @@
 	 *
 	 * @param string $selector   Original selector.
 	 * @param string $to_append  Selector to append.
-	 * @param string $deprecated Deprecated parameter.
+	 * @param string $position  A position sub-selector should be appended. Default 'right'.
 	 * @return string The new selector.
 	 */
-<<<<<<< HEAD
-	protected static function append_to_selector( $selector, $to_append, $deprecated = 'right' ) {
-=======
 	protected static function append_to_selector( $selector, $to_append, $position = 'right' ) {
 		if ( ! str_contains( $selector, ',' ) ) {
 			return 'right' === $position ? $selector . $to_append : $to_append . $selector;
 		}
->>>>>>> 8b9691ab
 		$new_selectors = array();
 		$selectors     = explode( ',', $selector );
 		foreach ( $selectors as $sel ) {
