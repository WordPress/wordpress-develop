<?php
/**
 * Dependencies API: WP_Dependencies base class
 *
 * @since 2.6.0
 *
 * @package WordPress
 * @subpackage Dependencies
 */

/**
 * Core base class extended to register items.
 *
 * @since 2.6.0
 *
 * @see _WP_Dependency
 */
class WP_Dependencies {
	/**
	 * An array of all registered dependencies keyed by handle.
	 *
	 * @since 2.6.8
	 *
	 * @var _WP_Dependency[]
	 */
	public $registered = array();

	/**
	 * An array of handles of queued dependencies.
	 *
	 * @since 2.6.8
	 *
	 * @var string[]
	 */
	public $queue = array();

	/**
	 * An array of handles of dependencies to queue.
	 *
	 * @since 2.6.0
	 *
	 * @var string[]
	 */
	public $to_do = array();

	/**
	 * An array of handles of dependencies already queued.
	 *
	 * @since 2.6.0
	 *
	 * @var string[]
	 */
	public $done = array();

	/**
	 * An array of additional arguments passed when a handle is registered.
	 *
	 * Arguments are appended to the item query string.
	 *
	 * @since 2.6.0
	 *
	 * @var array
	 */
	public $args = array();

	/**
	 * An array of dependency groups to enqueue.
	 *
	 * Each entry is keyed by handle and represents the integer group level or boolean
	 * false if the handle has no group.
	 *
	 * @since 2.8.0
	 *
	 * @var (int|false)[]
	 */
	public $groups = array();

	/**
	 * A handle group to enqueue.
	 *
	 * @since 2.8.0
	 *
	 * @deprecated 4.5.0
	 * @var int
	 */
	public $group = 0;

	/**
	 * Cached lookup array of flattened queued items and dependencies.
	 *
	 * @since 5.4.0
	 *
	 * @var array
	 */
	private $all_queued_deps;

	/**
	 * List of assets enqueued before details were registered.
	 *
	 * @since 5.9.0
	 *
	 * @var array
	 */
	private $queued_before_register = array();

	/**
	 * Processes the items and dependencies.
	 *
	 * Processes the items passed to it or the queue, and their dependencies.
	 *
	 * @since 2.6.0
	 * @since 2.8.0 Added the `$group` parameter.
	 *
	 * @param string|string[]|false $handles Optional. Items to be processed: queue (false),
	 *                                       single item (string), or multiple items (array of strings).
	 *                                       Default false.
	 * @param int|false             $group   Optional. Group level: level (int), no group (false).
	 * @return string[] Array of handles of items that have been processed.
	 */
	public function do_items( $handles = false, $group = false ) {
		/*
		 * If nothing is passed, print the queue. If a string is passed,
		 * print that item. If an array is passed, print those items.
		 */
		$handles = false === $handles ? $this->queue : (array) $handles;
		$this->all_deps( $handles );

		foreach ( $this->to_do as $key => $handle ) {
			if ( ! in_array( $handle, $this->done, true ) && isset( $this->registered[ $handle ] ) ) {
				/*
				 * Attempt to process the item. If successful,
				 * add the handle to the done array.
				 *
				 * Unset the item from the to_do array.
				 */
				if ( $this->do_item( $handle, $group ) ) {
					$this->done[] = $handle;
				}

				unset( $this->to_do[ $key ] );
			}
		}

		return $this->done;
	}

	/**
	 * Processes a dependency.
	 *
	 * @since 2.6.0
	 * @since 5.5.0 Added the `$group` parameter.
	 *
	 * @param string    $handle Name of the item. Should be unique.
	 * @param int|false $group  Optional. Group level: level (int), no group (false).
	 *                          Default false.
	 * @return bool True on success, false if not set.
	 */
	public function do_item( $handle, $group = false ) {
		return isset( $this->registered[ $handle ] );
	}

	/**
	 * Determines dependencies.
	 *
	 * Recursively builds an array of items to process taking
	 * dependencies into account. Does NOT catch infinite loops.
	 *
	 * @since 2.1.0
	 * @since 2.6.0 Moved from `WP_Scripts`.
	 * @since 2.8.0 Added the `$group` parameter.
	 *
	 * @param string|string[] $handles   Item handle (string) or item handles (array of strings).
	 * @param bool            $recursion Optional. Internal flag that function is calling itself.
	 *                                   Default false.
	 * @param int|false       $group     Optional. Group level: level (int), no group (false).
	 *                                   Default false.
	 * @return bool True on success, false on failure.
	 */
	public function all_deps( $handles, $recursion = false, $group = false ) {
		$handles = (array) $handles;
		if ( ! $handles ) {
			return false;
		}

		foreach ( $handles as $handle ) {
			$handle_parts = explode( '?', $handle );
			$handle       = $handle_parts[0];
			$queued       = in_array( $handle, $this->to_do, true );

			if ( in_array( $handle, $this->done, true ) ) { // Already done.
				continue;
			}

			$moved     = $this->set_group( $handle, $recursion, $group );
			$new_group = $this->groups[ $handle ];

			if ( $queued && ! $moved ) { // Already queued and in the right group.
				continue;
			}

			$keep_going = true;
			if ( ! isset( $this->registered[ $handle ] ) ) {
				$keep_going = false; // Item doesn't exist.
			} elseif ( $this->registered[ $handle ]->deps && array_diff( $this->registered[ $handle ]->deps, array_keys( $this->registered ) ) ) {
				$keep_going = false; // Item requires dependencies that don't exist.
			} elseif ( $this->registered[ $handle ]->deps && ! $this->all_deps( $this->registered[ $handle ]->deps, true, $new_group ) ) {
				$keep_going = false; // Item requires dependencies that don't exist.
			}

			if ( ! $keep_going ) { // Either item or its dependencies don't exist.
				if ( $recursion ) {
					return false; // Abort this branch.
				} else {
					continue; // We're at the top level. Move on to the next one.
				}
			}

			if ( $queued ) { // Already grabbed it and its dependencies.
				continue;
			}

			if ( isset( $handle_parts[1] ) ) {
				$this->args[ $handle ] = $handle_parts[1];
			}

			$this->to_do[] = $handle;
		}

		return true;
	}

	/**
	 * Register an item.
	 *
	 * Registers the item if no item of that name already exists.
	 *
	 * @since 2.1.0
	 * @since 2.6.0 Moved from `WP_Scripts`.
	 *
	 * @param string           $handle Name of the item. Should be unique.
	 * @param string|bool      $src    Full URL of the item, or path of the item relative
	 *                                 to the WordPress root directory. If source is set to false,
	 *                                 item is an alias of other items it depends on.
	 * @param string[]         $deps   Optional. An array of registered item handles this item depends on.
	 *                                 Default empty array.
	 * @param string|bool|null $ver    Optional. String specifying item version number, if it has one,
	 *                                 which is added to the URL as a query string for cache busting purposes.
	 *                                 If version is set to false, a version number is automatically added
	 *                                 equal to current installed WordPress version.
	 *                                 If set to null, no version is added.
	 * @param mixed            $args   Optional. Custom property of the item. NOT the class property $args.
	 *                                 Examples: $media, $in_footer.
	 * @param array            $attr   Optional. For adding custom attributes to script tag. Allowed attributes ('async', 'crossorigin',
	 *                                    'defer', 'integrity', 'nonce', 'referrerpolicy', 'type')
	 * @return bool Whether the item has been registered. True on success, false on failure.
	 */
	public function add( $handle, $src, $deps = array(), $ver = false, $args = null, $attr = array() ) {
		if ( isset( $this->registered[ $handle ] ) ) {
			return false;
		}
<<<<<<< HEAD
		$this->registered[ $handle ] = new _WP_Dependency( $handle, $src, $deps, $ver, $args, $attr );
=======
		$this->registered[ $handle ] = new _WP_Dependency( $handle, $src, $deps, $ver, $args );

		// If the item was enqueued before the details were registered, enqueue it now.
		if ( array_key_exists( $handle, $this->queued_before_register ) ) {
			if ( ! is_null( $this->queued_before_register[ $handle ] ) ) {
				$this->enqueue( $handle . '?' . $this->queued_before_register[ $handle ] );
			} else {
				$this->enqueue( $handle );
			}

			unset( $this->queued_before_register[ $handle ] );
		}

>>>>>>> b6542986
		return true;
	}

	/**
	 * Add extra item data.
	 *
	 * Adds data to a registered item.
	 *
	 * @since 2.6.0
	 *
	 * @param string $handle Name of the item. Should be unique.
	 * @param string $key    The data key.
	 * @param mixed  $value  The data value.
	 * @return bool True on success, false on failure.
	 */
	public function add_data( $handle, $key, $value ) {
		if ( ! isset( $this->registered[ $handle ] ) ) {
			return false;
		}

		return $this->registered[ $handle ]->add_data( $key, $value );
	}

	/**
	 * Get extra item data.
	 *
	 * Gets data associated with a registered item.
	 *
	 * @since 3.3.0
	 *
	 * @param string $handle Name of the item. Should be unique.
	 * @param string $key    The data key.
	 * @return mixed Extra item data (string), false otherwise.
	 */
	public function get_data( $handle, $key ) {
		if ( ! isset( $this->registered[ $handle ] ) ) {
			return false;
		}

		if ( ! isset( $this->registered[ $handle ]->extra[ $key ] ) ) {
			return false;
		}

		return $this->registered[ $handle ]->extra[ $key ];
	}

	/**
	 * Un-register an item or items.
	 *
	 * @since 2.1.0
	 * @since 2.6.0 Moved from `WP_Scripts`.
	 *
	 * @param string|string[] $handles Item handle (string) or item handles (array of strings).
	 */
	public function remove( $handles ) {
		foreach ( (array) $handles as $handle ) {
			unset( $this->registered[ $handle ] );
		}
	}

	/**
	 * Queue an item or items.
	 *
	 * Decodes handles and arguments, then queues handles and stores
	 * arguments in the class property $args. For example in extending
	 * classes, $args is appended to the item url as a query string.
	 * Note $args is NOT the $args property of items in the $registered array.
	 *
	 * @since 2.1.0
	 * @since 2.6.0 Moved from `WP_Scripts`.
	 *
	 * @param string|string[] $handles Item handle (string) or item handles (array of strings).
	 */
	public function enqueue( $handles ) {
		foreach ( (array) $handles as $handle ) {
			$handle = explode( '?', $handle );

			if ( ! in_array( $handle[0], $this->queue, true ) && isset( $this->registered[ $handle[0] ] ) ) {
				$this->queue[] = $handle[0];

				// Reset all dependencies so they must be recalculated in recurse_deps().
				$this->all_queued_deps = null;

				if ( isset( $handle[1] ) ) {
					$this->args[ $handle[0] ] = $handle[1];
				}
			} elseif ( ! isset( $this->registered[ $handle[0] ] ) ) {
				$this->queued_before_register[ $handle[0] ] = null; // $args

				if ( isset( $handle[1] ) ) {
					$this->queued_before_register[ $handle[0] ] = $handle[1];
				}
			}
		}
	}

	/**
	 * Dequeue an item or items.
	 *
	 * Decodes handles and arguments, then dequeues handles
	 * and removes arguments from the class property $args.
	 *
	 * @since 2.1.0
	 * @since 2.6.0 Moved from `WP_Scripts`.
	 *
	 * @param string|string[] $handles Item handle (string) or item handles (array of strings).
	 */
	public function dequeue( $handles ) {
		foreach ( (array) $handles as $handle ) {
			$handle = explode( '?', $handle );
			$key    = array_search( $handle[0], $this->queue, true );

			if ( false !== $key ) {
				// Reset all dependencies so they must be recalculated in recurse_deps().
				$this->all_queued_deps = null;

				unset( $this->queue[ $key ] );
				unset( $this->args[ $handle[0] ] );
			} elseif ( array_key_exists( $handle[0], $this->queued_before_register ) ) {
				unset( $this->queued_before_register[ $handle[0] ] );
			}
		}
	}

	/**
	 * Recursively search the passed dependency tree for a handle.
	 *
	 * @since 4.0.0
	 *
	 * @param string[] $queue  An array of queued _WP_Dependency handles.
	 * @param string   $handle Name of the item. Should be unique.
	 * @return bool Whether the handle is found after recursively searching the dependency tree.
	 */
	protected function recurse_deps( $queue, $handle ) {
		if ( isset( $this->all_queued_deps ) ) {
			return isset( $this->all_queued_deps[ $handle ] );
		}

		$all_deps = array_fill_keys( $queue, true );
		$queues   = array();
		$done     = array();

		while ( $queue ) {
			foreach ( $queue as $queued ) {
				if ( ! isset( $done[ $queued ] ) && isset( $this->registered[ $queued ] ) ) {
					$deps = $this->registered[ $queued ]->deps;
					if ( $deps ) {
						$all_deps += array_fill_keys( $deps, true );
						array_push( $queues, $deps );
					}
					$done[ $queued ] = true;
				}
			}
			$queue = array_pop( $queues );
		}

		$this->all_queued_deps = $all_deps;

		return isset( $this->all_queued_deps[ $handle ] );
	}

	/**
	 * Query the list for an item.
	 *
	 * @since 2.1.0
	 * @since 2.6.0 Moved from `WP_Scripts`.
	 *
	 * @param string $handle Name of the item. Should be unique.
	 * @param string $status Optional. Status of the item to query. Default 'registered'.
	 * @return bool|_WP_Dependency Found, or object Item data.
	 */
	public function query( $handle, $status = 'registered' ) {
		switch ( $status ) {
			case 'registered':
			case 'scripts': // Back compat.
				if ( isset( $this->registered[ $handle ] ) ) {
					return $this->registered[ $handle ];
				}
				return false;

			case 'enqueued':
			case 'queue': // Back compat.
				if ( in_array( $handle, $this->queue, true ) ) {
					return true;
				}
				return $this->recurse_deps( $this->queue, $handle );

			case 'to_do':
			case 'to_print': // Back compat.
				return in_array( $handle, $this->to_do, true );

			case 'done':
			case 'printed': // Back compat.
				return in_array( $handle, $this->done, true );
		}

		return false;
	}

	/**
	 * Set item group, unless already in a lower group.
	 *
	 * @since 2.8.0
	 *
	 * @param string    $handle    Name of the item. Should be unique.
	 * @param bool      $recursion Internal flag that calling function was called recursively.
	 * @param int|false $group     Group level: level (int), no group (false).
	 * @return bool Not already in the group or a lower group.
	 */
	public function set_group( $handle, $recursion, $group ) {
		$group = (int) $group;

		if ( isset( $this->groups[ $handle ] ) && $this->groups[ $handle ] <= $group ) {
			return false;
		}

		$this->groups[ $handle ] = $group;

		return true;
	}

}<|MERGE_RESOLUTION|>--- conflicted
+++ resolved
@@ -258,10 +258,7 @@
 		if ( isset( $this->registered[ $handle ] ) ) {
 			return false;
 		}
-<<<<<<< HEAD
 		$this->registered[ $handle ] = new _WP_Dependency( $handle, $src, $deps, $ver, $args, $attr );
-=======
-		$this->registered[ $handle ] = new _WP_Dependency( $handle, $src, $deps, $ver, $args );
 
 		// If the item was enqueued before the details were registered, enqueue it now.
 		if ( array_key_exists( $handle, $this->queued_before_register ) ) {
@@ -274,7 +271,6 @@
 			unset( $this->queued_before_register[ $handle ] );
 		}
 
->>>>>>> b6542986
 		return true;
 	}
 
