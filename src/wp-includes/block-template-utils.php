<?php
/**
 * Utilities used to fetch and create templates and template parts.
 *
 * @package WordPress
 * @since 5.8.0
 */

// Define constants for supported wp_template_part_area taxonomy.
if ( ! defined( 'WP_TEMPLATE_PART_AREA_HEADER' ) ) {
	define( 'WP_TEMPLATE_PART_AREA_HEADER', 'header' );
}
if ( ! defined( 'WP_TEMPLATE_PART_AREA_FOOTER' ) ) {
	define( 'WP_TEMPLATE_PART_AREA_FOOTER', 'footer' );
}
if ( ! defined( 'WP_TEMPLATE_PART_AREA_SIDEBAR' ) ) {
	define( 'WP_TEMPLATE_PART_AREA_SIDEBAR', 'sidebar' );
}
if ( ! defined( 'WP_TEMPLATE_PART_AREA_UNCATEGORIZED' ) ) {
	define( 'WP_TEMPLATE_PART_AREA_UNCATEGORIZED', 'uncategorized' );
}

/**
 * For backward compatibility reasons,
 * block themes might be using block-templates or block-template-parts,
 * this function ensures we fallback to these folders properly.
 *
 * @since 5.9.0
 *
 * @param string $theme_stylesheet The stylesheet. Default is to leverage the main theme root.
 *
 * @return string[] {
 *     Folder names used by block themes.
 *
 *     @type string $wp_template      Theme-relative directory name for block templates.
 *     @type string $wp_template_part Theme-relative directory name for block template parts.
 * }
 */
function get_block_theme_folders( $theme_stylesheet = null ) {
	$theme = wp_get_theme( (string) $theme_stylesheet );
	if ( ! $theme->exists() ) {
		// Return the default folders if the theme doesn't exist.
		return array(
			'wp_template'      => 'templates',
			'wp_template_part' => 'parts',
		);
	}
	return $theme->get_block_template_folders();
}

/**
 * Returns a filtered list of allowed area values for template parts.
 *
 * @since 5.9.0
 *
 * @return array[] The supported template part area values.
 */
function get_allowed_block_template_part_areas() {
	$default_area_definitions = array(
		array(
			'area'        => WP_TEMPLATE_PART_AREA_UNCATEGORIZED,
			'label'       => _x( 'General', 'template part area' ),
			'description' => __(
				'General templates often perform a specific role like displaying post content, and are not tied to any particular area.'
			),
			'icon'        => 'layout',
			'area_tag'    => 'div',
		),
		array(
			'area'        => WP_TEMPLATE_PART_AREA_HEADER,
			'label'       => _x( 'Header', 'template part area' ),
			'description' => __(
				'The Header template defines a page area that typically contains a title, logo, and main navigation.'
			),
			'icon'        => 'header',
			'area_tag'    => 'header',
		),
		array(
			'area'        => WP_TEMPLATE_PART_AREA_FOOTER,
			'label'       => _x( 'Footer', 'template part area' ),
			'description' => __(
				'The Footer template defines a page area that typically contains site credits, social links, or any other combination of blocks.'
			),
			'icon'        => 'footer',
			'area_tag'    => 'footer',
		),
	);

	/**
	 * Filters the list of allowed template part area values.
	 *
	 * @since 5.9.0
	 *
	 * @param array[] $default_area_definitions An array of supported area objects.
	 */
	return apply_filters( 'default_wp_template_part_areas', $default_area_definitions );
}


/**
 * Returns a filtered list of default template types, containing their
 * localized titles and descriptions.
 *
 * @since 5.9.0
 *
 * @return array[] The default template types.
 */
function get_default_block_template_types() {
	$default_template_types = array(
		'index'          => array(
			'title'       => _x( 'Index', 'Template name' ),
			'description' => __( 'Used as a fallback template for all pages when a more specific template is not defined.' ),
		),
		'home'           => array(
			'title'       => _x( 'Blog Home', 'Template name' ),
			'description' => __( 'Displays the latest posts as either the site homepage or as the "Posts page" as defined under reading settings. If it exists, the Front Page template overrides this template when posts are shown on the homepage.' ),
		),
		'front-page'     => array(
			'title'       => _x( 'Front Page', 'Template name' ),
			'description' => __( 'Displays your site\'s homepage, whether it is set to display latest posts or a static page. The Front Page template takes precedence over all templates.' ),
		),
		'singular'       => array(
			'title'       => _x( 'Single Entries', 'Template name' ),
			'description' => __( 'Displays any single entry, such as a post or a page. This template will serve as a fallback when a more specific template (e.g. Single Post, Page, or Attachment) cannot be found.' ),
		),
		'single'         => array(
			'title'       => _x( 'Single Posts', 'Template name' ),
			'description' => __( 'Displays a single post on your website unless a custom template has been applied to that post or a dedicated template exists.' ),
		),
		'page'           => array(
			'title'       => _x( 'Pages', 'Template name' ),
			'description' => __( 'Displays a static page unless a custom template has been applied to that page or a dedicated template exists.' ),
		),
		'archive'        => array(
			'title'       => _x( 'All Archives', 'Template name' ),
			'description' => __( 'Displays any archive, including posts by a single author, category, tag, taxonomy, custom post type, and date. This template will serve as a fallback when more specific templates (e.g. Category or Tag) cannot be found.' ),
		),
		'author'         => array(
			'title'       => _x( 'Author Archives', 'Template name' ),
			'description' => __( 'Displays a single author\'s post archive. This template will serve as a fallback when a more specific template (e.g. Author: Admin) cannot be found.' ),
		),
		'category'       => array(
			'title'       => _x( 'Category Archives', 'Template name' ),
			'description' => __( 'Displays a post category archive. This template will serve as a fallback when a more specific template (e.g. Category: Recipes) cannot be found.' ),
		),
		'taxonomy'       => array(
			'title'       => _x( 'Taxonomy', 'Template name' ),
			'description' => __( 'Displays a custom taxonomy archive. Like categories and tags, taxonomies have terms which you use to classify things. For example: a taxonomy named "Art" can have multiple terms, such as "Modern" and "18th Century." This template will serve as a fallback when a more specific template (e.g. Taxonomy: Art) cannot be found.' ),
		),
		'date'           => array(
			'title'       => _x( 'Date Archives', 'Template name' ),
			'description' => __( 'Displays a post archive when a specific date is visited (e.g., example.com/2023/).' ),
		),
		'tag'            => array(
			'title'       => _x( 'Tag Archives', 'Template name' ),
			'description' => __( 'Displays a post tag archive. This template will serve as a fallback when a more specific template (e.g. Tag: Pizza) cannot be found.' ),
		),
		'attachment'     => array(
			'title'       => __( 'Attachment Pages' ),
			'description' => __( 'Displays when a visitor views the dedicated page that exists for any media attachment.' ),
		),
		'search'         => array(
			'title'       => _x( 'Search Results', 'Template name' ),
			'description' => __( 'Displays when a visitor performs a search on your website.' ),
		),
		'privacy-policy' => array(
			'title'       => __( 'Privacy Policy' ),
			'description' => __( 'Displays your site\'s Privacy Policy page.' ),
		),
		'404'            => array(
			'title'       => _x( 'Page: 404', 'Template name' ),
			'description' => __( 'Displays when a visitor views a non-existent page, such as a dead link or a mistyped URL.' ),
		),
	);

	/**
	 * Filters the list of default template types.
	 *
	 * @since 5.9.0
	 *
	 * @param array[] $default_template_types An array of template types, formatted as [ slug => [ title, description ] ].
	 */
	return apply_filters( 'default_template_types', $default_template_types );
}

/**
 * Checks whether the input 'area' is a supported value.
 * Returns the input if supported, otherwise returns the 'uncategorized' value.
 *
 * @since 5.9.0
 * @access private
 *
 * @param string $type Template part area name.
 * @return string Input if supported, else the uncategorized value.
 */
function _filter_block_template_part_area( $type ) {
	$allowed_areas = array_map(
		static function ( $item ) {
			return $item['area'];
		},
		get_allowed_block_template_part_areas()
	);
	if ( in_array( $type, $allowed_areas, true ) ) {
		return $type;
	}

	$warning_message = sprintf(
		/* translators: %1$s: Template area type, %2$s: the uncategorized template area value. */
		__( '"%1$s" is not a supported wp_template_part area value and has been added as "%2$s".' ),
		$type,
		WP_TEMPLATE_PART_AREA_UNCATEGORIZED
	);
	trigger_error( $warning_message, E_USER_NOTICE );
	return WP_TEMPLATE_PART_AREA_UNCATEGORIZED;
}

/**
 * Finds all nested template part file paths in a theme's directory.
 *
 * @since 5.9.0
 * @access private
 *
 * @param string $base_directory The theme's file path.
 * @return string[] A list of paths to all template part files.
 */
function _get_block_templates_paths( $base_directory ) {
	static $template_path_list = array();
	if ( isset( $template_path_list[ $base_directory ] ) ) {
		return $template_path_list[ $base_directory ];
	}
	$path_list = array();
	try {
		$nested_files      = new RecursiveIteratorIterator( new RecursiveDirectoryIterator( $base_directory ) );
		$nested_html_files = new RegexIterator( $nested_files, '/^.+\.html$/i', RecursiveRegexIterator::GET_MATCH );
		foreach ( $nested_html_files as $path => $file ) {
			$path_list[] = $path;
		}
	} catch ( Exception $e ) {
		// Do nothing.
	}
	$template_path_list[ $base_directory ] = $path_list;
	return $path_list;
}

/**
 * Retrieves the template file from the theme for a given slug.
 *
 * @since 5.9.0
 * @access private
 *
 * @param string $template_type Template type. Either 'wp_template' or 'wp_template_part'.
 * @param string $slug          Template slug.
 * @return array|null {
 *    Array with template metadata if $template_type is one of 'wp_template' or 'wp_template_part',
 *    null otherwise.
 *
 *    @type string   $slug      Template slug.
 *    @type string   $path      Template file path.
 *    @type string   $theme     Theme slug.
 *    @type string   $type      Template type.
 *    @type string   $area      Template area. Only for 'wp_template_part'.
 *    @type string   $title     Optional. Template title.
 *    @type string[] $postTypes Optional. List of post types that the template supports. Only for 'wp_template'.
 * }
 */
function _get_block_template_file( $template_type, $slug ) {
	if ( 'wp_template' !== $template_type && 'wp_template_part' !== $template_type ) {
		return null;
	}

	$themes = array(
		get_stylesheet() => get_stylesheet_directory(),
		get_template()   => get_template_directory(),
	);
	foreach ( $themes as $theme_slug => $theme_dir ) {
		$template_base_paths = get_block_theme_folders( $theme_slug );
		$file_path           = $theme_dir . '/' . $template_base_paths[ $template_type ] . '/' . $slug . '.html';
		if ( file_exists( $file_path ) ) {
			$new_template_item = array(
				'slug'  => $slug,
				'path'  => $file_path,
				'theme' => $theme_slug,
				'type'  => $template_type,
			);

			if ( 'wp_template_part' === $template_type ) {
				return _add_block_template_part_area_info( $new_template_item );
			}

			if ( 'wp_template' === $template_type ) {
				return _add_block_template_info( $new_template_item );
			}

			return $new_template_item;
		}
	}

	return null;
}

/**
 * Retrieves the template files from the theme.
 *
 * @since 5.9.0
 * @since 6.3.0 Added the `$query` parameter.
 * @access private
 *
 * @param string $template_type Template type. Either 'wp_template' or 'wp_template_part'.
 * @param array  $query {
 *     Arguments to retrieve templates. Optional, empty by default.
 *
 *     @type string[] $slug__in     List of slugs to include.
 *     @type string[] $slug__not_in List of slugs to skip.
 *     @type string   $area         A 'wp_template_part_area' taxonomy value to filter by (for 'wp_template_part' template type only).
 *     @type string   $post_type    Post type to get the templates for.
 * }
 *
 * @return array Template
 */
function _get_block_templates_files( $template_type, $query = array() ) {
	if ( 'wp_template' !== $template_type && 'wp_template_part' !== $template_type ) {
		return null;
	}

	// Prepare metadata from $query.
	$slugs_to_include = isset( $query['slug__in'] ) ? $query['slug__in'] : array();
	$slugs_to_skip    = isset( $query['slug__not_in'] ) ? $query['slug__not_in'] : array();
	$area             = isset( $query['area'] ) ? $query['area'] : null;
	$post_type        = isset( $query['post_type'] ) ? $query['post_type'] : '';

	$stylesheet = get_stylesheet();
	$template   = get_template();
	$themes     = array(
		$stylesheet => get_stylesheet_directory(),
	);
	// Add the parent theme if it's not the same as the current theme.
	if ( $stylesheet !== $template ) {
		$themes[ $template ] = get_template_directory();
	}
	$template_files = array();
	foreach ( $themes as $theme_slug => $theme_dir ) {
		$template_base_paths  = get_block_theme_folders( $theme_slug );
		$theme_template_files = _get_block_templates_paths( $theme_dir . '/' . $template_base_paths[ $template_type ] );
		foreach ( $theme_template_files as $template_file ) {
			$template_base_path = $template_base_paths[ $template_type ];
			$template_slug      = substr(
				$template_file,
				// Starting position of slug.
				strpos( $template_file, $template_base_path . DIRECTORY_SEPARATOR ) + 1 + strlen( $template_base_path ),
				// Subtract ending '.html'.
				-5
			);

			// Skip this item if its slug doesn't match any of the slugs to include.
			if ( ! empty( $slugs_to_include ) && ! in_array( $template_slug, $slugs_to_include, true ) ) {
				continue;
			}

			// Skip this item if its slug matches any of the slugs to skip.
			if ( ! empty( $slugs_to_skip ) && in_array( $template_slug, $slugs_to_skip, true ) ) {
				continue;
			}

			/*
			 * The child theme items (stylesheet) are processed before the parent theme's (template).
			 * If a child theme defines a template, prevent the parent template from being added to the list as well.
			 */
			if ( isset( $template_files[ $template_slug ] ) ) {
				continue;
			}

			$new_template_item = array(
				'slug'  => $template_slug,
				'path'  => $template_file,
				'theme' => $theme_slug,
				'type'  => $template_type,
			);

			if ( 'wp_template_part' === $template_type ) {
				$candidate = _add_block_template_part_area_info( $new_template_item );
				if ( ! isset( $area ) || ( isset( $area ) && $area === $candidate['area'] ) ) {
					$template_files[ $template_slug ] = $candidate;
				}
			}

			if ( 'wp_template' === $template_type ) {
				$candidate = _add_block_template_info( $new_template_item );
				if (
					! $post_type ||
					( $post_type && isset( $candidate['postTypes'] ) && in_array( $post_type, $candidate['postTypes'], true ) )
				) {
					$template_files[ $template_slug ] = $candidate;
				}
			}
		}
	}

	return array_values( $template_files );
}

/**
 * Attempts to add custom template information to the template item.
 *
 * @since 5.9.0
 * @access private
 *
 * @param array $template_item Template to add information to (requires 'slug' field).
 * @return array Template item.
 */
function _add_block_template_info( $template_item ) {
	if ( ! wp_theme_has_theme_json() ) {
		return $template_item;
	}

	$theme_data = wp_get_theme_data_custom_templates();
	if ( isset( $theme_data[ $template_item['slug'] ] ) ) {
		$template_item['title']     = $theme_data[ $template_item['slug'] ]['title'];
		$template_item['postTypes'] = $theme_data[ $template_item['slug'] ]['postTypes'];
	}

	return $template_item;
}

/**
 * Attempts to add the template part's area information to the input template.
 *
 * @since 5.9.0
 * @access private
 *
 * @param array $template_info Template to add information to (requires 'type' and 'slug' fields).
 * @return array Template info.
 */
function _add_block_template_part_area_info( $template_info ) {
	if ( wp_theme_has_theme_json() ) {
		$theme_data = wp_get_theme_data_template_parts();
	}

	if ( isset( $theme_data[ $template_info['slug'] ]['area'] ) ) {
		$template_info['title'] = $theme_data[ $template_info['slug'] ]['title'];
		$template_info['area']  = _filter_block_template_part_area( $theme_data[ $template_info['slug'] ]['area'] );
	} else {
		$template_info['area'] = WP_TEMPLATE_PART_AREA_UNCATEGORIZED;
	}

	return $template_info;
}

/**
 * Returns an array containing the references of
 * the passed blocks and their inner blocks.
 *
 * @since 5.9.0
 * @access private
 *
 * @param array $blocks array of blocks.
 * @return array block references to the passed blocks and their inner blocks.
 */
function _flatten_blocks( &$blocks ) {
	$all_blocks = array();
	$queue      = array();
	foreach ( $blocks as &$block ) {
		$queue[] = &$block;
	}

	while ( count( $queue ) > 0 ) {
		$block = &$queue[0];
		array_shift( $queue );
		$all_blocks[] = &$block;

		if ( ! empty( $block['innerBlocks'] ) ) {
			foreach ( $block['innerBlocks'] as &$inner_block ) {
				$queue[] = &$inner_block;
			}
		}
	}

	return $all_blocks;
}

/**
 * Injects the active theme's stylesheet as a `theme` attribute
 * into a given template part block.
 *
 * @since 6.4.0
 * @access private
 *
 * @param array $block a parsed block.
 */
function _inject_theme_attribute_in_template_part_block( &$block ) {
	if (
		'core/template-part' === $block['blockName'] &&
		! isset( $block['attrs']['theme'] )
	) {
		$block['attrs']['theme'] = get_stylesheet();
	}
}

/**
 * Removes the `theme` attribute from a given template part block.
 *
 * @since 6.4.0
 * @access private
 *
 * @param array $block a parsed block.
 */
function _remove_theme_attribute_from_template_part_block( &$block ) {
	if (
		'core/template-part' === $block['blockName'] &&
		isset( $block['attrs']['theme'] )
	) {
		unset( $block['attrs']['theme'] );
	}
}

/**
 * Builds a unified template object based on a theme file.
 *
 * @since 5.9.0
 * @since 6.3.0 Added `modified` property to template objects.
 * @access private
 *
 * @param array  $template_file Theme file.
 * @param string $template_type Template type. Either 'wp_template' or 'wp_template_part'.
 * @return WP_Block_Template Template.
 */
function _build_block_template_result_from_file( $template_file, $template_type ) {
	$default_template_types = get_default_block_template_types();
	$theme                  = get_stylesheet();

	$template                 = new WP_Block_Template();
	$template->id             = $theme . '//' . $template_file['slug'];
	$template->theme          = $theme;
	$template->content        = file_get_contents( $template_file['path'] );
	$template->slug           = $template_file['slug'];
	$template->source         = 'theme';
	$template->type           = $template_type;
	$template->title          = ! empty( $template_file['title'] ) ? $template_file['title'] : $template_file['slug'];
	$template->status         = 'publish';
	$template->has_theme_file = true;
	$template->is_custom      = true;
	$template->modified       = null;

	if ( 'wp_template' === $template_type && isset( $default_template_types[ $template_file['slug'] ] ) ) {
		$template->description = $default_template_types[ $template_file['slug'] ]['description'];
		$template->title       = $default_template_types[ $template_file['slug'] ]['title'];
		$template->is_custom   = false;
	}

	if ( 'wp_template' === $template_type && isset( $template_file['postTypes'] ) ) {
		$template->post_types = $template_file['postTypes'];
	}

	if ( 'wp_template_part' === $template_type && isset( $template_file['area'] ) ) {
		$template->area = $template_file['area'];
	}

	$before_block_visitor = '_inject_theme_attribute_in_template_part_block';
	$after_block_visitor  = null;
	$hooked_blocks        = get_hooked_blocks();
	if ( ! empty( $hooked_blocks ) || has_filter( 'hooked_block_types' ) ) {
		$before_block_visitor = make_before_block_visitor( $hooked_blocks, $template );
		$after_block_visitor  = make_after_block_visitor( $hooked_blocks, $template );
	}
	$blocks            = parse_blocks( $template->content );
	$template->content = traverse_and_serialize_blocks( $blocks, $before_block_visitor, $after_block_visitor );

	return $template;
}

/**
 * Builds the title and description of a post-specific template based on the underlying referenced post.
 *
 * Mutates the underlying template object.
 *
 * @since 6.1.0
 * @access private
 *
 * @param string            $post_type Post type, e.g. page, post, product.
 * @param string            $slug      Slug of the post, e.g. a-story-about-shoes.
 * @param WP_Block_Template $template  Template to mutate adding the description and title computed.
 * @return bool Returns true if the referenced post was found and false otherwise.
 */
function _wp_build_title_and_description_for_single_post_type_block_template( $post_type, $slug, WP_Block_Template $template ) {
	$post_type_object = get_post_type_object( $post_type );

	$default_args = array(
		'post_type'              => $post_type,
		'post_status'            => 'publish',
		'posts_per_page'         => 1,
		'update_post_meta_cache' => false,
		'update_post_term_cache' => false,
		'ignore_sticky_posts'    => true,
		'no_found_rows'          => true,
	);

	$args = array(
		'name' => $slug,
	);
	$args = wp_parse_args( $args, $default_args );

	$posts_query = new WP_Query( $args );

	if ( empty( $posts_query->posts ) ) {
		$template->title = sprintf(
			/* translators: Custom template title in the Site Editor referencing a post that was not found. 1: Post type singular name, 2: Post type slug. */
			__( 'Not found: %1$s (%2$s)' ),
			$post_type_object->labels->singular_name,
			$slug
		);

		return false;
	}

	$post_title = $posts_query->posts[0]->post_title;

	$template->title = sprintf(
		/* translators: Custom template title in the Site Editor. 1: Post type singular name, 2: Post title. */
		__( '%1$s: %2$s' ),
		$post_type_object->labels->singular_name,
		$post_title
	);

	$template->description = sprintf(
		/* translators: Custom template description in the Site Editor. %s: Post title. */
		__( 'Template for %s' ),
		$post_title
	);

	$args = array(
		'title' => $post_title,
	);
	$args = wp_parse_args( $args, $default_args );

	$posts_with_same_title_query = new WP_Query( $args );

	if ( count( $posts_with_same_title_query->posts ) > 1 ) {
		$template->title = sprintf(
			/* translators: Custom template title in the Site Editor. 1: Template title, 2: Post type slug. */
			__( '%1$s (%2$s)' ),
			$template->title,
			$slug
		);
	}

	return true;
}

/**
 * Builds the title and description of a taxonomy-specific template based on the underlying entity referenced.
 *
 * Mutates the underlying template object.
 *
 * @since 6.1.0
 * @access private
 *
 * @param string            $taxonomy Identifier of the taxonomy, e.g. category.
 * @param string            $slug     Slug of the term, e.g. shoes.
 * @param WP_Block_Template $template Template to mutate adding the description and title computed.
 * @return bool True if the term referenced was found and false otherwise.
 */
function _wp_build_title_and_description_for_taxonomy_block_template( $taxonomy, $slug, WP_Block_Template $template ) {
	$taxonomy_object = get_taxonomy( $taxonomy );

	$default_args = array(
		'taxonomy'               => $taxonomy,
		'hide_empty'             => false,
		'update_term_meta_cache' => false,
	);

	$term_query = new WP_Term_Query();

	$args = array(
		'number' => 1,
		'slug'   => $slug,
	);
	$args = wp_parse_args( $args, $default_args );

	$terms_query = $term_query->query( $args );

	if ( empty( $terms_query ) ) {
		$template->title = sprintf(
			/* translators: Custom template title in the Site Editor, referencing a taxonomy term that was not found. 1: Taxonomy singular name, 2: Term slug. */
			__( 'Not found: %1$s (%2$s)' ),
			$taxonomy_object->labels->singular_name,
			$slug
		);
		return false;
	}

	$term_title = $terms_query[0]->name;

	$template->title = sprintf(
		/* translators: Custom template title in the Site Editor. 1: Taxonomy singular name, 2: Term title. */
		__( '%1$s: %2$s' ),
		$taxonomy_object->labels->singular_name,
		$term_title
	);

	$template->description = sprintf(
		/* translators: Custom template description in the Site Editor. %s: Term title. */
		__( 'Template for %s' ),
		$term_title
	);

	$term_query = new WP_Term_Query();

	$args = array(
		'number' => 2,
		'name'   => $term_title,
	);
	$args = wp_parse_args( $args, $default_args );

	$terms_with_same_title_query = $term_query->query( $args );

	if ( count( $terms_with_same_title_query ) > 1 ) {
		$template->title = sprintf(
			/* translators: Custom template title in the Site Editor. 1: Template title, 2: Term slug. */
			__( '%1$s (%2$s)' ),
			$template->title,
			$slug
		);
	}

	return true;
}

/**
 * Builds a block template object from a post object.
 *
 * This is a helper function that creates a block template object from a given post object.
 * It is self-sufficient in that it only uses information passed as arguments; it does not
 * query the database for additional information.
 *
 * @since 6.5.1
 * @access private
 *
 * @param WP_Post $post  Template post.
 * @param array   $terms Additional terms to inform the template object.
 * @param array   $meta  Additional meta fields to inform the template object.
 * @return WP_Block_Template|WP_Error Template or error object.
 */
function _build_block_template_object_from_post_object( $post, $terms = array(), $meta = array() ) {
	if ( empty( $terms['wp_theme'] ) ) {
		return new WP_Error( 'template_missing_theme', __( 'No theme is defined for this template.' ) );
	}
	$theme = $terms['wp_theme'];

	$default_template_types = get_default_block_template_types();

	$template_file  = _get_block_template_file( $post->post_type, $post->post_name );
	$has_theme_file = get_stylesheet() === $theme && null !== $template_file;

	$template                 = new WP_Block_Template();
	$template->wp_id          = $post->ID;
	$template->id             = $theme . '//' . $post->post_name;
	$template->theme          = $theme;
	$template->content        = $post->post_content;
	$template->slug           = $post->post_name;
	$template->source         = 'custom';
	$template->origin         = ! empty( $meta['origin'] ) ? $meta['origin'] : null;
	$template->type           = $post->post_type;
	$template->description    = $post->post_excerpt;
	$template->title          = $post->post_title;
	$template->status         = $post->post_status;
	$template->has_theme_file = $has_theme_file;
	$template->is_custom      = empty( $meta['is_wp_suggestion'] );
	$template->author         = $post->post_author;
	$template->modified       = $post->post_modified;

	if ( 'wp_template' === $post->post_type && $has_theme_file && isset( $template_file['postTypes'] ) ) {
		$template->post_types = $template_file['postTypes'];
	}

	if ( 'wp_template' === $post->post_type && isset( $default_template_types[ $template->slug ] ) ) {
		$template->is_custom = false;
	}

	if ( 'wp_template_part' === $post->post_type && isset( $terms['wp_template_part_area'] ) ) {
		$template->area = $terms['wp_template_part_area'];
	}

	return $template;
}

/**
 * Builds a unified template object based a post Object.
 *
 * @since 5.9.0
 * @since 6.3.0 Added `modified` property to template objects.
 * @since 6.4.0 Added support for a revision post to be passed to this function.
 * @access private
 *
 * @param WP_Post $post Template post.
 * @return WP_Block_Template|WP_Error Template or error object.
 */
function _build_block_template_result_from_post( $post ) {
	$post_id = wp_is_post_revision( $post );
	if ( ! $post_id ) {
		$post_id = $post;
	}
	$parent_post     = get_post( $post_id );
	$post->post_name = $parent_post->post_name;
	$post->post_type = $parent_post->post_type;

	$terms = get_the_terms( $parent_post, 'wp_theme' );

	if ( is_wp_error( $terms ) ) {
		return $terms;
	}

	if ( ! $terms ) {
		return new WP_Error( 'template_missing_theme', __( 'No theme is defined for this template.' ) );
	}

	$terms = array(
		'wp_theme' => $terms[0]->name,
	);

	if ( 'wp_template_part' === $parent_post->post_type ) {
		$type_terms = get_the_terms( $parent_post, 'wp_template_part_area' );
		if ( ! is_wp_error( $type_terms ) && false !== $type_terms ) {
			$terms['wp_template_part_area'] = $type_terms[0]->name;
		}
	}

	$meta = array(
		'origin'           => get_post_meta( $parent_post->ID, 'origin', true ),
		'is_wp_suggestion' => get_post_meta( $parent_post->ID, 'is_wp_suggestion', true ),
	);

	$template = _build_block_template_object_from_post_object( $post, $terms, $meta );

	if ( is_wp_error( $template ) ) {
		return $template;
	}

	// Check for a block template without a description and title or with a title equal to the slug.
	if ( 'wp_template' === $parent_post->post_type && empty( $template->description ) && ( empty( $template->title ) || $template->title === $template->slug ) ) {
		$matches = array();

		// Check for a block template for a single author, page, post, tag, category, custom post type, or custom taxonomy.
		if ( preg_match( '/(author|page|single|tag|category|taxonomy)-(.+)/', $template->slug, $matches ) ) {
			$type           = $matches[1];
			$slug_remaining = $matches[2];

			switch ( $type ) {
				case 'author':
					$nice_name = $slug_remaining;
					$users     = get_users(
						array(
							'capability'     => 'edit_posts',
							'search'         => $nice_name,
							'search_columns' => array( 'user_nicename' ),
							'fields'         => 'display_name',
						)
					);

					if ( empty( $users ) ) {
						$template->title = sprintf(
							/* translators: Custom template title in the Site Editor, referencing a deleted author. %s: Author nicename. */
							__( 'Deleted author: %s' ),
							$nice_name
						);
					} else {
						$author_name = $users[0];

						$template->title = sprintf(
							/* translators: Custom template title in the Site Editor. %s: Author name. */
							__( 'Author: %s' ),
							$author_name
						);

						$template->description = sprintf(
							/* translators: Custom template description in the Site Editor. %s: Author name. */
							__( 'Template for %s' ),
							$author_name
						);

						$users_with_same_name = get_users(
							array(
								'capability'     => 'edit_posts',
								'search'         => $author_name,
								'search_columns' => array( 'display_name' ),
								'fields'         => 'display_name',
							)
						);

						if ( count( $users_with_same_name ) > 1 ) {
							$template->title = sprintf(
								/* translators: Custom template title in the Site Editor. 1: Template title of an author template, 2: Author nicename. */
								__( '%1$s (%2$s)' ),
								$template->title,
								$nice_name
							);
						}
					}
					break;
				case 'page':
					_wp_build_title_and_description_for_single_post_type_block_template( 'page', $slug_remaining, $template );
					break;
				case 'single':
					$post_types = get_post_types();

					foreach ( $post_types as $post_type ) {
						$post_type_length = strlen( $post_type ) + 1;

						// If $slug_remaining starts with $post_type followed by a hyphen.
						if ( 0 === strncmp( $slug_remaining, $post_type . '-', $post_type_length ) ) {
							$slug  = substr( $slug_remaining, $post_type_length, strlen( $slug_remaining ) );
							$found = _wp_build_title_and_description_for_single_post_type_block_template( $post_type, $slug, $template );

							if ( $found ) {
								break;
							}
						}
					}
					break;
				case 'tag':
					_wp_build_title_and_description_for_taxonomy_block_template( 'post_tag', $slug_remaining, $template );
					break;
				case 'category':
					_wp_build_title_and_description_for_taxonomy_block_template( 'category', $slug_remaining, $template );
					break;
				case 'taxonomy':
					$taxonomies = get_taxonomies();

					foreach ( $taxonomies as $taxonomy ) {
						$taxonomy_length = strlen( $taxonomy ) + 1;

						// If $slug_remaining starts with $taxonomy followed by a hyphen.
						if ( 0 === strncmp( $slug_remaining, $taxonomy . '-', $taxonomy_length ) ) {
							$slug  = substr( $slug_remaining, $taxonomy_length, strlen( $slug_remaining ) );
							$found = _wp_build_title_and_description_for_taxonomy_block_template( $taxonomy, $slug, $template );

							if ( $found ) {
								break;
							}
						}
					}
					break;
			}
		}
	}

	$hooked_blocks = get_hooked_blocks();
	if ( ! empty( $hooked_blocks ) || has_filter( 'hooked_block_types' ) ) {
		$before_block_visitor = make_before_block_visitor( $hooked_blocks, $template );
		$after_block_visitor  = make_after_block_visitor( $hooked_blocks, $template );
		$blocks               = parse_blocks( $template->content );
		$template->content    = traverse_and_serialize_blocks( $blocks, $before_block_visitor, $after_block_visitor );
	}

	return $template;
}

/**
 * Retrieves a list of unified template objects based on a query.
 *
 * @since 5.8.0
 *
 * @param array  $query {
 *     Optional. Arguments to retrieve templates.
 *
 *     @type string[] $slug__in  List of slugs to include.
 *     @type int      $wp_id     Post ID of customized template.
 *     @type string   $area      A 'wp_template_part_area' taxonomy value to filter by (for 'wp_template_part' template type only).
 *     @type string   $post_type Post type to get the templates for.
 * }
 * @param string $template_type Template type. Either 'wp_template' or 'wp_template_part'.
 * @return WP_Block_Template[] Array of block templates.
 */
function get_block_templates( $query = array(), $template_type = 'wp_template' ) {
	/**
	 * Filters the block templates array before the query takes place.
	 *
	 * Return a non-null value to bypass the WordPress queries.
	 *
	 * @since 5.9.0
	 *
	 * @param WP_Block_Template[]|null $block_templates Return an array of block templates to short-circuit the default query,
	 *                                                  or null to allow WP to run its normal queries.
	 * @param array  $query {
	 *     Arguments to retrieve templates. All arguments are optional.
	 *
	 *     @type string[] $slug__in  List of slugs to include.
	 *     @type int      $wp_id     Post ID of customized template.
	 *     @type string   $area      A 'wp_template_part_area' taxonomy value to filter by (for 'wp_template_part' template type only).
	 *     @type string   $post_type Post type to get the templates for.
	 * }
	 * @param string $template_type Template type. Either 'wp_template' or 'wp_template_part'.
	 */
	$templates = apply_filters( 'pre_get_block_templates', null, $query, $template_type );
	if ( ! is_null( $templates ) ) {
		return $templates;
	}

	$post_type     = isset( $query['post_type'] ) ? $query['post_type'] : '';
	$wp_query_args = array(
		'post_status'         => array( 'auto-draft', 'draft', 'publish' ),
		'post_type'           => $template_type,
		'posts_per_page'      => -1,
		'no_found_rows'       => true,
		'lazy_load_term_meta' => false,
		'tax_query'           => array(
			array(
				'taxonomy' => 'wp_theme',
				'field'    => 'name',
				'terms'    => get_stylesheet(),
			),
		),
	);

	if ( 'wp_template_part' === $template_type && isset( $query['area'] ) ) {
		$wp_query_args['tax_query'][]           = array(
			'taxonomy' => 'wp_template_part_area',
			'field'    => 'name',
			'terms'    => $query['area'],
		);
		$wp_query_args['tax_query']['relation'] = 'AND';
	}

	if ( ! empty( $query['slug__in'] ) ) {
		$wp_query_args['post_name__in']  = $query['slug__in'];
		$wp_query_args['posts_per_page'] = count( array_unique( $query['slug__in'] ) );
	}

	// This is only needed for the regular templates/template parts post type listing and editor.
	if ( isset( $query['wp_id'] ) ) {
		$wp_query_args['p'] = $query['wp_id'];
	} else {
		$wp_query_args['post_status'] = 'publish';
	}

	$template_query = new WP_Query( $wp_query_args );
	$query_result   = array();
	foreach ( $template_query->posts as $post ) {
		$template = _build_block_template_result_from_post( $post );

		if ( is_wp_error( $template ) ) {
			continue;
		}

		if ( $post_type && ! $template->is_custom ) {
			continue;
		}

		if (
			$post_type &&
			isset( $template->post_types ) &&
			! in_array( $post_type, $template->post_types, true )
		) {
			continue;
		}

		$query_result[] = $template;
	}

	if ( ! isset( $query['wp_id'] ) ) {
		/*
		 * If the query has found some use templates, those have priority
		 * over the theme-provided ones, so we skip querying and building them.
		 */
		$query['slug__not_in'] = wp_list_pluck( $query_result, 'slug' );
		$template_files        = _get_block_templates_files( $template_type, $query );
		foreach ( $template_files as $template_file ) {
			$query_result[] = _build_block_template_result_from_file( $template_file, $template_type );
		}
	}

	/**
	 * Filters the array of queried block templates array after they've been fetched.
	 *
	 * @since 5.9.0
	 *
	 * @param WP_Block_Template[] $query_result Array of found block templates.
	 * @param array               $query {
	 *     Arguments to retrieve templates. All arguments are optional.
	 *
	 *     @type string[] $slug__in  List of slugs to include.
	 *     @type int      $wp_id     Post ID of customized template.
	 *     @type string   $area      A 'wp_template_part_area' taxonomy value to filter by (for 'wp_template_part' template type only).
	 *     @type string   $post_type Post type to get the templates for.
	 * }
	 * @param string              $template_type wp_template or wp_template_part.
	 */
	return apply_filters( 'get_block_templates', $query_result, $query, $template_type );
}

/**
 * Retrieves a single unified template object using its id.
 *
 * @since 5.8.0
 *
 * @param string $id            Template unique identifier (example: 'theme_slug//template_slug').
 * @param string $template_type Optional. Template type. Either 'wp_template' or 'wp_template_part'.
 *                              Default 'wp_template'.
 * @return WP_Block_Template|null Template.
 */
function get_block_template( $id, $template_type = 'wp_template' ) {
	/**
	 * Filters the block template object before the query takes place.
	 *
	 * Return a non-null value to bypass the WordPress queries.
	 *
	 * @since 5.9.0
	 *
	 * @param WP_Block_Template|null $block_template Return block template object to short-circuit the default query,
	 *                                               or null to allow WP to run its normal queries.
	 * @param string                 $id             Template unique identifier (example: 'theme_slug//template_slug').
	 * @param string                 $template_type  Template type. Either 'wp_template' or 'wp_template_part'.
	 */
	$block_template = apply_filters( 'pre_get_block_template', null, $id, $template_type );
	if ( ! is_null( $block_template ) ) {
		return $block_template;
	}

	$parts = explode( '//', $id, 2 );
	if ( count( $parts ) < 2 ) {
		return null;
	}
	list( $theme, $slug ) = $parts;
	$wp_query_args        = array(
		'post_name__in'  => array( $slug ),
		'post_type'      => $template_type,
		'post_status'    => array( 'auto-draft', 'draft', 'publish', 'trash' ),
		'posts_per_page' => 1,
		'no_found_rows'  => true,
		'tax_query'      => array(
			array(
				'taxonomy' => 'wp_theme',
				'field'    => 'name',
				'terms'    => $theme,
			),
		),
	);
	$template_query       = new WP_Query( $wp_query_args );
	$posts                = $template_query->posts;

	if ( count( $posts ) > 0 ) {
		$template = _build_block_template_result_from_post( $posts[0] );

		if ( ! is_wp_error( $template ) ) {
			return $template;
		}
	}

	$block_template = get_block_file_template( $id, $template_type );

	/**
	 * Filters the queried block template object after it's been fetched.
	 *
	 * @since 5.9.0
	 *
	 * @param WP_Block_Template|null $block_template The found block template, or null if there isn't one.
	 * @param string                 $id             Template unique identifier (example: 'theme_slug//template_slug').
	 * @param string                 $template_type  Template type. Either 'wp_template' or 'wp_template_part'.
	 */
	return apply_filters( 'get_block_template', $block_template, $id, $template_type );
}

/**
 * Retrieves a unified template object based on a theme file.
 *
 * This is a fallback of get_block_template(), used when no templates are found in the database.
 *
 * @since 5.9.0
 *
 * @param string $id            Template unique identifier (example: 'theme_slug//template_slug').
 * @param string $template_type Optional. Template type. Either 'wp_template' or 'wp_template_part'.
 *                              Default 'wp_template'.
 * @return WP_Block_Template|null The found block template, or null if there isn't one.
 */
function get_block_file_template( $id, $template_type = 'wp_template' ) {
	/**
	 * Filters the block template object before the theme file discovery takes place.
	 *
	 * Return a non-null value to bypass the WordPress theme file discovery.
	 *
	 * @since 5.9.0
	 *
	 * @param WP_Block_Template|null $block_template Return block template object to short-circuit the default query,
	 *                                               or null to allow WP to run its normal queries.
	 * @param string                 $id             Template unique identifier (example: 'theme_slug//template_slug').
	 * @param string                 $template_type  Template type. Either 'wp_template' or 'wp_template_part'.
	 */
	$block_template = apply_filters( 'pre_get_block_file_template', null, $id, $template_type );
	if ( ! is_null( $block_template ) ) {
		return $block_template;
	}

	$parts = explode( '//', $id, 2 );
	if ( count( $parts ) < 2 ) {
		/** This filter is documented in wp-includes/block-template-utils.php */
		return apply_filters( 'get_block_file_template', null, $id, $template_type );
	}
	list( $theme, $slug ) = $parts;

	if ( get_stylesheet() !== $theme ) {
		/** This filter is documented in wp-includes/block-template-utils.php */
		return apply_filters( 'get_block_file_template', null, $id, $template_type );
	}

	$template_file = _get_block_template_file( $template_type, $slug );
	if ( null === $template_file ) {
		/** This filter is documented in wp-includes/block-template-utils.php */
		return apply_filters( 'get_block_file_template', null, $id, $template_type );
	}

	$block_template = _build_block_template_result_from_file( $template_file, $template_type );

	/**
	 * Filters the block template object after it has been (potentially) fetched from the theme file.
	 *
	 * @since 5.9.0
	 *
	 * @param WP_Block_Template|null $block_template The found block template, or null if there is none.
	 * @param string                 $id             Template unique identifier (example: 'theme_slug//template_slug').
	 * @param string                 $template_type  Template type. Either 'wp_template' or 'wp_template_part'.
	 */
	return apply_filters( 'get_block_file_template', $block_template, $id, $template_type );
}

/**
 * Prints a block template part.
 *
 * @since 5.9.0
 *
 * @param string $part The block template part to print. Either 'header' or 'footer'.
 */
function block_template_part( $part ) {
	$template_part = get_block_template( get_stylesheet() . '//' . $part, 'wp_template_part' );
	if ( ! $template_part || empty( $template_part->content ) ) {
		return;
	}
	echo do_blocks( $template_part->content );
}

/**
 * Prints the header block template part.
 *
 * @since 5.9.0
 */
function block_header_area() {
	block_template_part( 'header' );
}

/**
 * Prints the footer block template part.
 *
 * @since 5.9.0
 */
function block_footer_area() {
	block_template_part( 'footer' );
}

/**
 * Determines whether a theme directory should be ignored during export.
 *
 * @since 6.0.0
 *
 * @param string $path The path of the file in the theme.
 * @return bool Whether this file is in an ignored directory.
 */
function wp_is_theme_directory_ignored( $path ) {
	$directories_to_ignore = array( '.DS_Store', '.svn', '.git', '.hg', '.bzr', 'node_modules', 'vendor' );

	foreach ( $directories_to_ignore as $directory ) {
		if ( str_starts_with( $path, $directory ) ) {
			return true;
		}
	}

	return false;
}

/**
 * Creates an export of the current templates and
 * template parts from the site editor at the
 * specified path in a ZIP file.
 *
 * @since 5.9.0
 * @since 6.0.0 Adds the whole theme to the export archive.
 *
 * @global string $wp_version The WordPress version string.
 *
 * @return WP_Error|string Path of the ZIP file or error on failure.
 */
function wp_generate_block_templates_export_file() {
	global $wp_version;

	if ( ! class_exists( 'ZipArchive' ) ) {
		return new WP_Error( 'missing_zip_package', __( 'Zip Export not supported.' ) );
	}

	$obscura    = wp_generate_password( 12, false, false );
	$theme_name = basename( get_stylesheet() );
	$filename   = get_temp_dir() . $theme_name . $obscura . '.zip';

	$zip = new ZipArchive();
	if ( true !== $zip->open( $filename, ZipArchive::CREATE | ZipArchive::OVERWRITE ) ) {
		return new WP_Error( 'unable_to_create_zip', __( 'Unable to open export file (archive) for writing.' ) );
	}

	$zip->addEmptyDir( 'templates' );
	$zip->addEmptyDir( 'parts' );

	// Get path of the theme.
	$theme_path = wp_normalize_path( get_stylesheet_directory() );

	// Create recursive directory iterator.
	$theme_files = new RecursiveIteratorIterator(
		new RecursiveDirectoryIterator( $theme_path ),
		RecursiveIteratorIterator::LEAVES_ONLY
	);

	// Make a copy of the current theme.
	foreach ( $theme_files as $file ) {
		// Skip directories as they are added automatically.
		if ( ! $file->isDir() ) {
			// Get real and relative path for current file.
			$file_path     = wp_normalize_path( $file );
			$relative_path = substr( $file_path, strlen( $theme_path ) + 1 );

			if ( ! wp_is_theme_directory_ignored( $relative_path ) ) {
				$zip->addFile( $file_path, $relative_path );
			}
		}
	}

	// Load templates into the zip file.
	$templates = get_block_templates();
	foreach ( $templates as $template ) {
		$template->content = traverse_and_serialize_blocks(
			parse_blocks( $template->content ),
			'_remove_theme_attribute_from_template_part_block'
		);

		$zip->addFromString(
			'templates/' . $template->slug . '.html',
			$template->content
		);
	}

	// Load template parts into the zip file.
	$template_parts = get_block_templates( array(), 'wp_template_part' );
	foreach ( $template_parts as $template_part ) {
		$zip->addFromString(
			'parts/' . $template_part->slug . '.html',
			$template_part->content
		);
	}

	// Load theme.json into the zip file.
	$tree = WP_Theme_JSON_Resolver::get_theme_data( array(), array( 'with_supports' => false ) );
	// Merge with user data.
	$tree->merge( WP_Theme_JSON_Resolver::get_user_data() );

	$theme_json_raw = $tree->get_data();
	// If a version is defined, add a schema.
	if ( $theme_json_raw['version'] ) {
		$theme_json_version = 'wp/' . substr( $wp_version, 0, 3 );
		$schema             = array( '$schema' => 'https://schemas.wp.org/' . $theme_json_version . '/theme.json' );
		$theme_json_raw     = array_merge( $schema, $theme_json_raw );
	}

	// Convert to a string.
	$theme_json_encoded = wp_json_encode( $theme_json_raw, JSON_PRETTY_PRINT | JSON_UNESCAPED_SLASHES | JSON_UNESCAPED_UNICODE );

	// Replace 4 spaces with a tab.
	$theme_json_tabbed = preg_replace( '~(?:^|\G)\h{4}~m', "\t", $theme_json_encoded );

	// Add the theme.json file to the zip.
	$zip->addFromString(
		'theme.json',
		$theme_json_tabbed
	);

	// Save changes to the zip file.
	$zip->close();

	return $filename;
}

/**
 * Gets the template hierarchy for the given template slug to be created.
 *
 * Note: Always add `index` as the last fallback template.
 *
 * @since 6.1.0
 *
 * @param string $slug            The template slug to be created.
 * @param bool   $is_custom       Optional. Indicates if a template is custom or
 *                                part of the template hierarchy. Default false.
 * @param string $template_prefix Optional. The template prefix for the created template.
 *                                Used to extract the main template type, e.g.
 *                                in `taxonomy-books` the `taxonomy` is extracted.
 *                                Default empty string.
 * @return string[] The template hierarchy.
 */
function get_template_hierarchy( $slug, $is_custom = false, $template_prefix = '' ) {
	if ( 'index' === $slug ) {
		return array( 'index' );
	}
	if ( $is_custom ) {
		return array( 'page', 'singular', 'index' );
	}
	if ( 'front-page' === $slug ) {
		return array( 'front-page', 'home', 'index' );
	}

	$matches = array();

	$template_hierarchy = array( $slug );
	// Most default templates don't have `$template_prefix` assigned.
	if ( ! empty( $template_prefix ) ) {
		list( $type ) = explode( '-', $template_prefix );
		// We need these checks because we always add the `$slug` above.
		if ( ! in_array( $template_prefix, array( $slug, $type ), true ) ) {
			$template_hierarchy[] = $template_prefix;
		}
		if ( $slug !== $type ) {
			$template_hierarchy[] = $type;
		}
	} elseif ( preg_match( '/^(author|category|archive|tag|page)-.+$/', $slug, $matches ) ) {
		$template_hierarchy[] = $matches[1];
	} elseif ( preg_match( '/^(taxonomy|single)-(.+)$/', $slug, $matches ) ) {
		$type           = $matches[1];
		$slug_remaining = $matches[2];

		$items = 'single' === $type ? get_post_types() : get_taxonomies();
		foreach ( $items as $item ) {
			if ( ! str_starts_with( $slug_remaining, $item ) ) {
					continue;
			}

			// If $slug_remaining is equal to $post_type or $taxonomy we have
			// the single-$post_type template or the taxonomy-$taxonomy template.
			if ( $slug_remaining === $item ) {
				$template_hierarchy[] = $type;
				break;
			}

			// If $slug_remaining is single-$post_type-$slug template.
			if ( strlen( $slug_remaining ) > strlen( $item ) + 1 ) {
				$template_hierarchy[] = "$type-$item";
				$template_hierarchy[] = $type;
				break;
			}
		}
	}
	// Handle `archive` template.
	if (
		str_starts_with( $slug, 'author' ) ||
		str_starts_with( $slug, 'taxonomy' ) ||
		str_starts_with( $slug, 'category' ) ||
		str_starts_with( $slug, 'tag' ) ||
		'date' === $slug
	) {
		$template_hierarchy[] = 'archive';
	}
	// Handle `single` template.
	if ( 'attachment' === $slug ) {
		$template_hierarchy[] = 'single';
	}
	// Handle `singular` template.
	if (
		str_starts_with( $slug, 'single' ) ||
		str_starts_with( $slug, 'page' ) ||
		'attachment' === $slug
	) {
		$template_hierarchy[] = 'singular';
	}
	$template_hierarchy[] = 'index';
	return $template_hierarchy;
}

/**
 * Inject ignoredHookedBlocks metadata attributes into a template or template part.
 *
 * Given an object that represents a `wp_template` or `wp_template_part` post object
 * prepared for inserting or updating the database, locate all blocks that have
 * hooked blocks, and inject a `metadata.ignoredHookedBlocks` attribute into the anchor
 * blocks to reflect the latter.
 *
 * @since 6.5.0
 * @access private
 *
 * @param stdClass        $changes    An object representing a template or template part
 *                                    prepared for inserting or updating the database.
 * @param WP_REST_Request $deprecated Deprecated. Not used.
 * @return stdClass|WP_Error The updated object representing a template or template part.
 */
<<<<<<< HEAD
function inject_ignored_hooked_blocks_metadata_attributes_for_database( $post, $request ) {
	$filter_name = current_filter();
	if ( ! str_starts_with( $filter_name, 'rest_pre_insert_' ) ) {
		return $post;
=======
function inject_ignored_hooked_blocks_metadata_attributes( $changes, $deprecated = null ) {
	if ( null !== $deprecated ) {
		_deprecated_argument( __FUNCTION__, '6.5.1' );
>>>>>>> 7d606a30
	}

	$hooked_blocks = get_hooked_blocks();
	if ( empty( $hooked_blocks ) && ! has_filter( 'hooked_block_types' ) ) {
		return $changes;
	}

	$meta  = isset( $changes->meta_input ) ? $changes->meta_input : array();
	$terms = isset( $changes->tax_input ) ? $changes->tax_input : array();

	if ( empty( $changes->ID ) ) {
		// There's no post object for this template in the database for this template yet.
		$post = $changes;
	} else {
		// Find the existing post object.
		$post = get_post( $changes->ID );

		// If the post is a revision, use the parent post's post_name and post_type.
		$post_id = wp_is_post_revision( $post );
		if ( $post_id ) {
			$parent_post     = get_post( $post_id );
			$post->post_name = $parent_post->post_name;
			$post->post_type = $parent_post->post_type;
		}

		// Apply the changes to the existing post object.
		$post = (object) array_merge( (array) $post, (array) $changes );

		$type_terms        = get_the_terms( $changes->ID, 'wp_theme' );
		$terms['wp_theme'] = ! is_wp_error( $type_terms ) && ! empty( $type_terms ) ? $type_terms[0]->name : null;
	}

	// Required for the WP_Block_Template. Update the post object with the current time.
	$post->post_modified = current_time( 'mysql' );

	// If the post_author is empty, set it to the current user.
	if ( empty( $post->post_author ) ) {
		$post->post_author = get_current_user_id();
	}

	if ( 'wp_template_part' === $post->post_type && ! isset( $terms['wp_template_part_area'] ) ) {
		$area_terms                     = get_the_terms( $changes->ID, 'wp_template_part_area' );
		$terms['wp_template_part_area'] = ! is_wp_error( $area_terms ) && ! empty( $area_terms ) ? $area_terms[0]->name : null;
	}

	$template = _build_block_template_object_from_post_object( new WP_Post( $post ), $terms, $meta );

	if ( is_wp_error( $template ) ) {
		return $template;
	}

	$before_block_visitor = make_before_block_visitor( $hooked_blocks, $template, 'set_ignored_hooked_blocks_metadata' );
	$after_block_visitor  = make_after_block_visitor( $hooked_blocks, $template, 'set_ignored_hooked_blocks_metadata' );

	$blocks                = parse_blocks( $changes->post_content );
	$changes->post_content = traverse_and_serialize_blocks( $blocks, $before_block_visitor, $after_block_visitor );

<<<<<<< HEAD
	$post->post_content = $content;
	return $post;
}

/**
 * Inject ignoredHookedBlocks metadata attributes into a template or template part before we return
 * it in the REST API response.
 *
 * @since 6.6.0
 * @access private
 *
 * @param WP_REST_Response  $response  The response object.
 * @param WP_Block_Template $template  An object representing a template or template part
 *
 * @return WP_Block_Template The updated object representing a template or template part.
 */
function inject_ignored_hooked_blocks_metadata_attributes_for_response( $response, $template ) {
	$hooked_blocks = get_hooked_blocks();
	if ( empty( $hooked_blocks ) && ! has_filter( 'hooked_block_types' ) ) {
		return $template;
	}

	$before_block_visitor = make_before_block_visitor( $hooked_blocks, $template, 'set_ignored_hooked_blocks_metadata' );
	$after_block_visitor  = make_after_block_visitor( $hooked_blocks, $template, 'set_ignored_hooked_blocks_metadata' );

	$blocks = parse_blocks( $template->content );

	if( isset( $response->data['content']['raw'] ) ) {
		$response->data['content']['raw'] = traverse_and_serialize_blocks( $blocks, $before_block_visitor, $after_block_visitor );
	
	}

	return $response;
=======
	return $changes;
>>>>>>> 7d606a30
}<|MERGE_RESOLUTION|>--- conflicted
+++ resolved
@@ -1490,16 +1490,9 @@
  * @param WP_REST_Request $deprecated Deprecated. Not used.
  * @return stdClass|WP_Error The updated object representing a template or template part.
  */
-<<<<<<< HEAD
-function inject_ignored_hooked_blocks_metadata_attributes_for_database( $post, $request ) {
-	$filter_name = current_filter();
-	if ( ! str_starts_with( $filter_name, 'rest_pre_insert_' ) ) {
-		return $post;
-=======
 function inject_ignored_hooked_blocks_metadata_attributes( $changes, $deprecated = null ) {
 	if ( null !== $deprecated ) {
 		_deprecated_argument( __FUNCTION__, '6.5.1' );
->>>>>>> 7d606a30
 	}
 
 	$hooked_blocks = get_hooked_blocks();
@@ -1557,9 +1550,7 @@
 	$blocks                = parse_blocks( $changes->post_content );
 	$changes->post_content = traverse_and_serialize_blocks( $blocks, $before_block_visitor, $after_block_visitor );
 
-<<<<<<< HEAD
-	$post->post_content = $content;
-	return $post;
+	return $changes;
 }
 
 /**
@@ -1591,7 +1582,4 @@
 	}
 
 	return $response;
-=======
-	return $changes;
->>>>>>> 7d606a30
 }