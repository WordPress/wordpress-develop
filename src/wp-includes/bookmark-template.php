<?php
/**
 * Bookmark Template Functions for usage in Themes.
 *
 * @package WordPress
 * @subpackage Template
 */

/**
 * The formatted output of a list of bookmarks.
 *
 * The $bookmarks array must contain bookmark objects and will be iterated over
 * to retrieve the bookmark to be used in the output.
 *
 * The output is formatted as HTML with no way to change that format. However,
 * what is between, before, and after can be changed. The link itself will be
 * HTML.
 *
 * This function is used internally by wp_list_bookmarks() and should not be
 * used by themes.
 *
 * @since 2.1.0
 * @access private
 *
 * @param array        $bookmarks List of bookmarks to traverse.
 * @param string|array $args {
 *     Optional. Bookmarks arguments.
 *
 *     @type int|bool $show_updated     Whether to show the time the bookmark was last updated.
 *                                      Accepts 1|true or 0|false. Default 0|false.
 *     @type int|bool $show_description Whether to show the bookmark description. Accepts 1|true,
 *                                      Accepts 1|true or 0|false. Default 0|false.
 *     @type int|bool $show_images      Whether to show the link image if available. Accepts 1|true
 *                                      or 0|false. Default 1|true.
 *     @type int|bool $show_name        Whether to show link name if available. Accepts 1|true or
 *                                      0|false. Default 0|false.
 *     @type string   $before           The HTML or text to prepend to each bookmark. Default `<li>`.
 *     @type string   $after            The HTML or text to append to each bookmark. Default `</li>`.
 *     @type string   $link_before      The HTML or text to prepend to each bookmark inside the anchor
 *                                      tags. Default empty.
 *     @type string   $link_after       The HTML or text to append to each bookmark inside the anchor
 *                                      tags. Default empty.
 *     @type string   $between          The string for use in between the link, description, and image.
 *                                      Default "\n".
 *     @type int|bool $show_rating      Whether to show the link rating. Accepts 1|true or 0|false.
 *                                      Default 0|false.
 *
 * }
 * @return string Formatted output in HTML
 */
function _walk_bookmarks( $bookmarks, $args = '' ) {
	$defaults = array(
		'show_updated'     => 0,
		'show_description' => 0,
		'show_images'      => 1,
		'show_name'        => 0,
		'before'           => '<li>',
		'after'            => '</li>',
		'between'          => "\n",
		'show_rating'      => 0,
		'link_before'      => '',
		'link_after'       => '',
	);

	$parsed_args = wp_parse_args( $args, $defaults );

	$output = ''; // Blank string to start with.

	foreach ( (array) $bookmarks as $bookmark ) {
		if ( ! isset( $bookmark->recently_updated ) ) {
			$bookmark->recently_updated = false;
		}
		$output .= $parsed_args['before'];
		if ( $parsed_args['show_updated'] && $bookmark->recently_updated ) {
			$output .= '<em>';
		}
		$the_link = '#';
		if ( ! empty( $bookmark->link_url ) ) {
			$the_link = esc_url( $bookmark->link_url );
		}
		$desc  = esc_attr( sanitize_bookmark_field( 'link_description', $bookmark->link_description, $bookmark->link_id, 'display' ) );
		$name  = esc_attr( sanitize_bookmark_field( 'link_name', $bookmark->link_name, $bookmark->link_id, 'display' ) );
		$title = $desc;

		if ( $parsed_args['show_updated'] ) {
			if ( '00' !== substr( $bookmark->link_updated_f, 0, 2 ) ) {
				$title .= ' (';
				$title .= sprintf(
					/* translators: %s: Date and time of last update. */
					__( 'Last updated: %s' ),
					gmdate(
						get_option( 'links_updated_date_format' ),
						$bookmark->link_updated_f + ( get_option( 'gmt_offset' ) * HOUR_IN_SECONDS )
					)
				);
				$title .= ')';
			}
		}
		$alt = ' alt="' . $name . ( $parsed_args['show_description'] ? ' ' . $title : '' ) . '"';

		if ( '' !== $title ) {
			$title = ' title="' . $title . '"';
		}
		$rel = $bookmark->link_rel;

		$target = $bookmark->link_target;
		if ( '' !== $target ) {
			if ( is_string( $rel ) && '' !== $rel ) {
				if ( ! str_contains( $rel, 'noopener' ) ) {
					$rel = trim( $rel ) . ' noopener';
				}
			} else {
				$rel = 'noopener';
			}

			$target = ' target="' . $target . '"';
		}

		if ( '' !== $rel ) {
			$rel = ' rel="' . esc_attr( $rel ) . '"';
		}

		$output .= '<a href="' . $the_link . '"' . $rel . $title . $target . '>';

		$output .= $parsed_args['link_before'];

<<<<<<< HEAD
		if ( ! empty( $bookmark->link_image ) && $parsed_args['show_images'] ) {
			if ( strpos( $bookmark->link_image, 'http' ) === 0 ) {
=======
		if ( null != $bookmark->link_image && $parsed_args['show_images'] ) {
			if ( str_starts_with( $bookmark->link_image, 'http' ) ) {
>>>>>>> 0b10d2fc
				$output .= "<img src=\"$bookmark->link_image\" $alt $title />";
			} else { // If it's a relative path.
				$output .= '<img src="' . get_option( 'siteurl' ) . "$bookmark->link_image\" $alt $title />";
			}
			if ( $parsed_args['show_name'] ) {
				$output .= " $name";
			}
		} else {
			$output .= $name;
		}

		$output .= $parsed_args['link_after'];

		$output .= '</a>';

		if ( $parsed_args['show_updated'] && $bookmark->recently_updated ) {
			$output .= '</em>';
		}

		if ( $parsed_args['show_description'] && '' !== $desc ) {
			$output .= $parsed_args['between'] . $desc;
		}

		if ( $parsed_args['show_rating'] ) {
			$output .= $parsed_args['between'] . sanitize_bookmark_field(
				'link_rating',
				$bookmark->link_rating,
				$bookmark->link_id,
				'display'
			);
		}
		$output .= $parsed_args['after'] . "\n";
	} // End while.

	return $output;
}

/**
 * Retrieves or echoes all of the bookmarks.
 *
 * List of default arguments are as follows:
 *
 * These options define how the Category name will appear before the category
 * links are displayed, if 'categorize' is 1. If 'categorize' is 0, then it will
 * display for only the 'title_li' string and only if 'title_li' is not empty.
 *
 * @since 2.1.0
 *
 * @see _walk_bookmarks()
 *
 * @param string|array $args {
 *     Optional. String or array of arguments to list bookmarks.
 *
 *     @type string       $orderby          How to order the links by. Accepts post fields. Default 'name'.
 *     @type string       $order            Whether to order bookmarks in ascending or descending order.
 *                                          Accepts 'ASC' (ascending) or 'DESC' (descending). Default 'ASC'.
 *     @type int          $limit            Amount of bookmarks to display. Accepts 1+ or -1 for all.
 *                                          Default -1.
 *     @type string       $category         Comma-separated list of category IDs to include links from.
 *                                          Default empty.
 *     @type string       $category_name    Category to retrieve links for by name. Default empty.
 *     @type int|bool     $hide_invisible   Whether to show or hide links marked as 'invisible'. Accepts
 *                                          1|true or 0|false. Default 1|true.
 *     @type int|bool     $show_updated     Whether to display the time the bookmark was last updated.
 *                                          Accepts 1|true or 0|false. Default 0|false.
 *     @type int|bool     $echo             Whether to echo or return the formatted bookmarks. Accepts
 *                                          1|true (echo) or 0|false (return). Default 1|true.
 *     @type int|bool     $categorize       Whether to show links listed by category or in a single column.
 *                                          Accepts 1|true (by category) or 0|false (one column). Default 1|true.
 *     @type int|bool     $show_description Whether to show the bookmark descriptions. Accepts 1|true or 0|false.
 *                                          Default 0|false.
 *     @type string       $title_li         What to show before the links appear. Default 'Bookmarks'.
 *     @type string       $title_before     The HTML or text to prepend to the $title_li string. Default '<h2>'.
 *     @type string       $title_after      The HTML or text to append to the $title_li string. Default '</h2>'.
 *     @type string|array $class            The CSS class or an array of classes to use for the $title_li.
 *                                          Default 'linkcat'.
 *     @type string       $category_before  The HTML or text to prepend to $title_before if $categorize is true.
 *                                          String must contain '%id' and '%class' to inherit the category ID and
 *                                          the $class argument used for formatting in themes.
 *                                          Default '<li id="%id" class="%class">'.
 *     @type string       $category_after   The HTML or text to append to $title_after if $categorize is true.
 *                                          Default '</li>'.
 *     @type string       $category_orderby How to order the bookmark category based on term scheme if $categorize
 *                                          is true. Default 'name'.
 *     @type string       $category_order   Whether to order categories in ascending or descending order if
 *                                          $categorize is true. Accepts 'ASC' (ascending) or 'DESC' (descending).
 *                                          Default 'ASC'.
 * }
 * @return void|string Void if 'echo' argument is true, HTML list of bookmarks if 'echo' is false.
 */
function wp_list_bookmarks( $args = '' ) {
	$defaults = array(
		'orderby'          => 'name',
		'order'            => 'ASC',
		'limit'            => -1,
		'category'         => '',
		'exclude_category' => '',
		'category_name'    => '',
		'hide_invisible'   => 1,
		'show_updated'     => 0,
		'echo'             => 1,
		'categorize'       => 1,
		'title_li'         => __( 'Bookmarks' ),
		'title_before'     => '<h2>',
		'title_after'      => '</h2>',
		'category_orderby' => 'name',
		'category_order'   => 'ASC',
		'class'            => 'linkcat',
		'category_before'  => '<li id="%id" class="%class">',
		'category_after'   => '</li>',
	);

	$parsed_args = wp_parse_args( $args, $defaults );

	$output = '';

	if ( ! is_array( $parsed_args['class'] ) ) {
		$parsed_args['class'] = explode( ' ', $parsed_args['class'] );
	}
	$parsed_args['class'] = array_map( 'sanitize_html_class', $parsed_args['class'] );
	$parsed_args['class'] = trim( implode( ' ', $parsed_args['class'] ) );

	if ( $parsed_args['categorize'] ) {
		$cats = get_terms(
			array(
				'taxonomy'     => 'link_category',
				'name__like'   => $parsed_args['category_name'],
				'include'      => $parsed_args['category'],
				'exclude'      => $parsed_args['exclude_category'],
				'orderby'      => $parsed_args['category_orderby'],
				'order'        => $parsed_args['category_order'],
				'hierarchical' => 0,
			)
		);
		if ( empty( $cats ) ) {
			$parsed_args['categorize'] = false;
		}
	}

	if ( $parsed_args['categorize'] ) {
		// Split the bookmarks into ul's for each category.
		foreach ( (array) $cats as $cat ) {
			$params    = array_merge( $parsed_args, array( 'category' => $cat->term_id ) );
			$bookmarks = get_bookmarks( $params );
			if ( empty( $bookmarks ) ) {
				continue;
			}
			$output .= str_replace(
				array( '%id', '%class' ),
				array( "linkcat-$cat->term_id", $parsed_args['class'] ),
				$parsed_args['category_before']
			);
			/**
			 * Filters the category name.
			 *
			 * @since 2.2.0
			 *
			 * @param string $cat_name The category name.
			 */
			$catname = apply_filters( 'link_category', $cat->name );

			$output .= $parsed_args['title_before'];
			$output .= $catname;
			$output .= $parsed_args['title_after'];
			$output .= "\n\t<ul class='xoxo blogroll'>\n";
			$output .= _walk_bookmarks( $bookmarks, $parsed_args );
			$output .= "\n\t</ul>\n";
			$output .= $parsed_args['category_after'] . "\n";
		}
	} else {
		// Output one single list using title_li for the title.
		$bookmarks = get_bookmarks( $parsed_args );

		if ( ! empty( $bookmarks ) ) {
			if ( ! empty( $parsed_args['title_li'] ) ) {
				$output .= str_replace(
					array( '%id', '%class' ),
					array( 'linkcat-' . $parsed_args['category'], $parsed_args['class'] ),
					$parsed_args['category_before']
				);
				$output .= $parsed_args['title_before'];
				$output .= $parsed_args['title_li'];
				$output .= $parsed_args['title_after'];
				$output .= "\n\t<ul class='xoxo blogroll'>\n";
				$output .= _walk_bookmarks( $bookmarks, $parsed_args );
				$output .= "\n\t</ul>\n";
				$output .= $parsed_args['category_after'] . "\n";
			} else {
				$output .= _walk_bookmarks( $bookmarks, $parsed_args );
			}
		}
	}

	/**
	 * Filters the bookmarks list before it is echoed or returned.
	 *
	 * @since 2.5.0
	 *
	 * @param string $html The HTML list of bookmarks.
	 */
	$html = apply_filters( 'wp_list_bookmarks', $output );

	if ( $parsed_args['echo'] ) {
		echo $html;
	} else {
		return $html;
	}
}<|MERGE_RESOLUTION|>--- conflicted
+++ resolved
@@ -124,13 +124,8 @@
 
 		$output .= $parsed_args['link_before'];
 
-<<<<<<< HEAD
 		if ( ! empty( $bookmark->link_image ) && $parsed_args['show_images'] ) {
-			if ( strpos( $bookmark->link_image, 'http' ) === 0 ) {
-=======
-		if ( null != $bookmark->link_image && $parsed_args['show_images'] ) {
 			if ( str_starts_with( $bookmark->link_image, 'http' ) ) {
->>>>>>> 0b10d2fc
 				$output .= "<img src=\"$bookmark->link_image\" $alt $title />";
 			} else { // If it's a relative path.
 				$output .= '<img src="' . get_option( 'siteurl' ) . "$bookmark->link_image\" $alt $title />";
