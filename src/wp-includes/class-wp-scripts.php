<?php
/**
 * Dependencies API: WP_Scripts class
 *
 * @since 2.6.0
 *
 * @package WordPress
 * @subpackage Dependencies
 */

/**
 * Core class used to register scripts.
 *
 * @since 2.1.0
 *
 * @see WP_Dependencies
 */
class WP_Scripts extends WP_Dependencies {
	/**
	 * Base URL for scripts.
	 *
	 * Full URL with trailing slash.
	 *
	 * @since 2.6.0
	 * @var string
	 */
	public $base_url;

	/**
	 * URL of the content directory.
	 *
	 * @since 2.8.0
	 * @var string
	 */
	public $content_url;

	/**
	 * Default version string for scripts.
	 *
	 * @since 2.6.0
	 * @var string
	 */
	public $default_version;

	/**
	 * Holds handles of scripts which are enqueued in footer.
	 *
	 * @since 2.8.0
	 * @var array
	 */
	public $in_footer = array();

	/**
	 * Holds a list of script handles which will be concatenated.
	 *
	 * @since 2.8.0
	 * @var string
	 */
	public $concat = '';

	/**
	 * Holds a string which contains script handles and their version.
	 *
	 * @since 2.8.0
	 * @deprecated 3.4.0
	 * @var string
	 */
	public $concat_version = '';

	/**
	 * Whether to perform concatenation.
	 *
	 * @since 2.8.0
	 * @var bool
	 */
	public $do_concat = false;

	/**
	 * Holds HTML markup of scripts and additional data if concatenation
	 * is enabled.
	 *
	 * @since 2.8.0
	 * @var string
	 */
	public $print_html = '';

	/**
	 * Holds inline code if concatenation is enabled.
	 *
	 * @since 2.8.0
	 * @var string
	 */
	public $print_code = '';

	/**
	 * Holds a list of script handles which are not in the default directory
	 * if concatenation is enabled.
	 *
	 * Unused in core.
	 *
	 * @since 2.8.0
	 * @var string
	 */
	public $ext_handles = '';

	/**
	 * Holds a string which contains handles and versions of scripts which
	 * are not in the default directory if concatenation is enabled.
	 *
	 * Unused in core.
	 *
	 * @since 2.8.0
	 * @var string
	 */
	public $ext_version = '';

	/**
	 * List of default directories.
	 *
	 * @since 2.8.0
	 * @var array
	 */
	public $default_dirs;

	/**
	 * Holds a string which contains the type attribute for script tag.
	 *
	 * If the active theme does not declare HTML5 support for 'script',
	 * then it initializes as `type='text/javascript'`.
	 *
	 * @since 5.3.0
	 * @var string
	 */
	private $type_attr = '';

	/**
	 * Holds a mapping of dependents (as handles) for a given script handle.
	 * Used to optimize recursive dependency tree checks.
	 *
	 * @since 6.3.0
	 * @var array
	 */
	private $dependents_map = array();

	/**
	 * Holds a reference to the delayed (non-blocking) script loading strategies.
	 * Used by methods that validate loading strategies.
	 *
	 * @since 6.3.0
	 * @var string[]
	 */
	private $delayed_strategies = array( 'defer', 'async' );

	/**
	 * Constructor.
	 *
	 * @since 2.6.0
	 */
	public function __construct() {
		$this->init();
		add_action( 'init', array( $this, 'init' ), 0 );
	}

	/**
	 * Initialize the class.
	 *
	 * @since 3.4.0
	 */
	public function init() {
		if (
			function_exists( 'is_admin' ) && ! is_admin()
		&&
			function_exists( 'current_theme_supports' ) && ! current_theme_supports( 'html5', 'script' )
		) {
			$this->type_attr = " type='text/javascript'";
		}

		/**
		 * Fires when the WP_Scripts instance is initialized.
		 *
		 * @since 2.6.0
		 *
		 * @param WP_Scripts $wp_scripts WP_Scripts instance (passed by reference).
		 */
		do_action_ref_array( 'wp_default_scripts', array( &$this ) );
	}

	/**
	 * Prints scripts.
	 *
	 * Prints the scripts passed to it or the print queue. Also prints all necessary dependencies.
	 *
	 * @since 2.1.0
	 * @since 2.8.0 Added the `$group` parameter.
	 *
	 * @param string|string[]|false $handles Optional. Scripts to be printed: queue (false),
	 *                                       single script (string), or multiple scripts (array of strings).
	 *                                       Default false.
	 * @param int|false             $group   Optional. Group level: level (int), no groups (false).
	 *                                       Default false.
	 * @return string[] Handles of scripts that have been printed.
	 */
	public function print_scripts( $handles = false, $group = false ) {
		return $this->do_items( $handles, $group );
	}

	/**
	 * Prints extra scripts of a registered script.
	 *
	 * @since 2.1.0
	 * @since 2.8.0 Added the `$display` parameter.
	 * @deprecated 3.3.0
	 *
	 * @see print_extra_script()
	 *
	 * @param string $handle  The script's registered handle.
	 * @param bool   $display Optional. Whether to print the extra script
	 *                        instead of just returning it. Default true.
	 * @return bool|string|void Void if no data exists, extra scripts if `$display` is true,
	 *                          true otherwise.
	 */
	public function print_scripts_l10n( $handle, $display = true ) {
		_deprecated_function( __FUNCTION__, '3.3.0', 'WP_Scripts::print_extra_script()' );
		return $this->print_extra_script( $handle, $display );
	}

	/**
	 * Prints extra scripts of a registered script.
	 *
	 * @since 3.3.0
	 *
	 * @param string $handle  The script's registered handle.
	 * @param bool   $display Optional. Whether to print the extra script
	 *                        instead of just returning it. Default true.
	 * @return bool|string|void Void if no data exists, extra scripts if `$display` is true,
	 *                          true otherwise.
	 */
	public function print_extra_script( $handle, $display = true ) {
		$output = $this->get_data( $handle, 'data' );
		if ( ! $output ) {
			return;
		}

		if ( ! $display ) {
			return $output;
		}

		printf( "<script%s id='%s-js-extra'>\n", $this->type_attr, esc_attr( $handle ) );

		// CDATA is not needed for HTML 5.
		if ( $this->type_attr ) {
			echo "/* <![CDATA[ */\n";
		}

		echo "$output\n";

		if ( $this->type_attr ) {
			echo "/* ]]> */\n";
		}

		echo "</script>\n";

		return true;
	}

	/**
	 * Processes a script dependency.
	 *
	 * @since 2.6.0
	 * @since 2.8.0 Added the `$group` parameter.
	 *
	 * @see WP_Dependencies::do_item()
	 *
	 * @param string    $handle The script's registered handle.
	 * @param int|false $group  Optional. Group level: level (int), no groups (false).
	 *                          Default false.
	 * @return bool True on success, false on failure.
	 */
	public function do_item( $handle, $group = false ) {
		if ( ! parent::do_item( $handle ) ) {
			return false;
		}

		if ( 0 === $group && $this->groups[ $handle ] > 0 ) {
			$this->in_footer[] = $handle;
			return false;
		}

		if ( false === $group && in_array( $handle, $this->in_footer, true ) ) {
			$this->in_footer = array_diff( $this->in_footer, (array) $handle );
		}

		$obj = $this->registered[ $handle ];

		if ( null === $obj->ver ) {
			$ver = '';
		} else {
			$ver = $obj->ver ? $obj->ver : $this->default_version;
		}

		if ( isset( $this->args[ $handle ] ) ) {
			$ver = $ver ? $ver . '&amp;' . $this->args[ $handle ] : $this->args[ $handle ];
		}

		$src         = $obj->src;
		$strategy    = $this->get_eligible_loading_strategy( $handle );
		$cond_before = '';
		$cond_after  = '';
		$conditional = isset( $obj->extra['conditional'] ) ? $obj->extra['conditional'] : '';

		if ( $conditional ) {
			$cond_before = "<!--[if {$conditional}]>\n";
			$cond_after  = "<![endif]-->\n";
		}

<<<<<<< HEAD
		$before_script = $this->print_inline_script( $handle, 'before', false );

		if ( $before_script ) {
			$before_script = sprintf( "<script%s id='%s-js-before'>\n%s\n</script>\n", $this->type_attr, esc_attr( $handle ), $before_script );
		}

		$intended_strategy    = (string) $this->get_data( $handle, 'strategy' );
		$strategy             = $this->get_eligible_loading_strategy( $handle );
		$strategy_has_changed = $intended_strategy !== $strategy;
		$strategy_data_attr   = $strategy_has_changed ? $intended_strategy : $strategy;
		$after                = ( 'defer' === $strategy || 'async' === $strategy ) ? 'after-standalone' : 'after';
		$after_script         = $this->print_inline_script( $handle, $after, false );

		if ( $after_script ) {
			$after_script = sprintf(
				"<script%1\$s id='%2\$s-js-after'>\n%3\$s\n</script>\n",
				$this->type_attr,
				esc_attr( $handle ),
				$after_script
			);
		}
		if ( 'defer' === $strategy || 'async' === $strategy ) {
			$after_non_standalone_script = $this->print_inline_script( $handle, 'after-non-standalone', false );

			if ( $after_non_standalone_script ) {
				$after_script .= sprintf(
					"<script id='%1\$s-js-after' type='text/template' data-wp-executes-after='%1\$s'>\n%2\$s\n</script>\n",
					esc_attr( $handle ),
					$after_non_standalone_script
				);
			}
		}
=======
		$before_script = $this->get_inline_script_tag( $handle, 'before' );
		$after_script  = $this->get_inline_script_tag( $handle, 'after' );
>>>>>>> 83da501a

		if ( $before_script || $after_script ) {
			$inline_script_tag = $cond_before . $before_script . $after_script . $cond_after;
		} else {
			$inline_script_tag = '';
		}

		/*
		 * Prevent concatenation of scripts if the text domain is defined
		 * to ensure the dependency order is respected.
		 */
		$translations_stop_concat = ! empty( $obj->textdomain );

		$translations = $this->print_translations( $handle, false );
		if ( $translations ) {
			$translations = sprintf( "<script%s id='%s-js-translations'>\n%s\n</script>\n", $this->type_attr, esc_attr( $handle ), $translations );
		}

		if ( $this->do_concat ) {
			/**
			 * Filters the script loader source.
			 *
			 * @since 2.2.0
			 *
			 * @param string $src    Script loader source path.
			 * @param string $handle Script handle.
			 */
			$srce = apply_filters( 'script_loader_src', $src, $handle );

			if (
				$this->in_default_dir( $srce )
				&& ( $before_script || $after_script || $translations_stop_concat || $this->is_delayed_strategy( $strategy ) )
			) {
				$this->do_concat = false;

				// Have to print the so-far concatenated scripts right away to maintain the right order.
				_print_scripts();
				$this->reset();
			} elseif ( $this->in_default_dir( $srce ) && ! $conditional ) {
				$this->print_code     .= $this->print_extra_script( $handle, false );
				$this->concat         .= "$handle,";
				$this->concat_version .= "$handle$ver";
				return true;
			} else {
				$this->ext_handles .= "$handle,";
				$this->ext_version .= "$handle$ver";
			}
		}

		$has_conditional_data = $conditional && $this->get_data( $handle, 'data' );

		if ( $has_conditional_data ) {
			echo $cond_before;
		}

		$this->print_extra_script( $handle );

		if ( $has_conditional_data ) {
			echo $cond_after;
		}

		// A single item may alias a set of items, by having dependencies, but no source.
		if ( ! $src ) {
			if ( $inline_script_tag ) {
				if ( $this->do_concat ) {
					$this->print_html .= $inline_script_tag;
				} else {
					echo $inline_script_tag;
				}
			}

			return true;
		}

		if ( ! preg_match( '|^(https?:)?//|', $src ) && ! ( $this->content_url && str_starts_with( $src, $this->content_url ) ) ) {
			$src = $this->base_url . $src;
		}

		if ( ! empty( $ver ) ) {
			$src = add_query_arg( 'ver', $ver, $src );
		}

		/** This filter is documented in wp-includes/class-wp-scripts.php */
		$src = esc_url( apply_filters( 'script_loader_src', $src, $handle ) );

		if ( ! $src ) {
			return true;
		}

		$tag  = $translations . $cond_before . $before_script;
		$tag .= sprintf(
			"<script%s src='%s' id='%s-js'%s%s></script>\n",
			$this->type_attr,
			esc_url( $src ),
			esc_attr( $handle ),
			$strategy ? " {$strategy}" : '',
			$strategy_data_attr ? " data-wp-strategy='{$strategy_data_attr}'" : ''
		);
		$tag .= $after_script . $cond_after;

		/**
		 * Filters the HTML script tag of an enqueued script.
		 *
		 * @since 4.1.0
		 *
		 * @param string $tag    The `<script>` tag for the enqueued script.
		 * @param string $handle The script's registered handle.
		 * @param string $src    The script's source URL.
		 */
		$tag = apply_filters( 'script_loader_tag', $tag, $handle, $src );

		if ( $this->do_concat ) {
			$this->print_html .= $tag;
		} else {
			echo $tag;
		}

		return true;
	}

	/**
	 * Adds extra code to a registered script.
	 *
	 * @since 4.5.0
	 *
	 * @param string $handle   Name of the script to add the inline script to.
	 *                         Must be lowercase.
	 * @param string $data     String containing the JavaScript to be added.
	 * @param string $position Optional. Whether to add the inline script
	 *                         before the handle or after. Default 'after'.
	 * @return bool True on success, false on failure.
	 */
	public function add_inline_script( $handle, $data, $position = 'after' ) {
		if ( ! $data ) {
			return false;
		}

		if ( 'after' !== $position ) {
			$position = 'before';
		}

		$script   = (array) $this->get_data( $handle, $position );
		$script[] = $data;

		return $this->add_data( $handle, $position, $script );
	}

	/**
	 * Prints inline scripts registered for a specific handle.
	 *
	 * @since 4.5.0
	 * @deprecated 6.3.0 Use methods get_inline_script_tag() or get_inline_script_data() instead.
	 *
	 * @param string $handle   Name of the script to print inline scripts for.
	 *                         Must be lowercase.
	 * @param string $position Optional. Whether to add the inline script
	 *                         before the handle or after. Default 'after'.
	 * @param bool   $display  Optional. Whether to print the script
	 *                         instead of just returning it. Default true.
	 * @return string|false Script on success, false otherwise.
	 */
	public function print_inline_script( $handle, $position = 'after', $display = true ) {
		_deprecated_function( __METHOD__, '6.3.0', 'WP_Scripts::get_inline_script_data() or WP_Scripts::get_inline_script_tag()' );
		if ( $display ) {
			$output = $this->get_inline_script_tag( $handle, $position );
			echo $output;
		} else {
			$output = $this->get_inline_script_data( $handle, $position );
		}
		if ( empty( $output ) ) {
			return false;
		}
		return $output;
	}

	/**
	 * Gets data for inline scripts registered for a specific handle.
	 *
	 * @since 6.3.0
	 *
	 * @param string $handle   Name of the script to get data for.
	 *                         Must be lowercase.
	 * @param string $position Optional. Whether to add the inline script
	 *                         before the handle or after. Default 'after'.
	 * @return string Inline script, which may be empty string.
	 */
	public function get_inline_script_data( $handle, $position = 'after' ) {
		$data = $this->get_data( $handle, $position );
		if ( empty( $data ) || ! is_array( $data ) ) {
			return '';
		}

		return trim( implode( "\n", $data ), "\n" );
	}

	/**
	 * Gets tags for inline scripts registered for a specific handle.
	 *
	 * @since 6.3.0
	 *
	 * @param string $handle   Name of the script to get associated inline script tag for.
	 *                         Must be lowercase.
	 * @param string $position Optional. Whether to get tag for inline
	 *                         scripts in the before or after position. Default 'after'.
	 * @return string Inline script, which may be empty string.
	 */
	public function get_inline_script_tag( $handle, $position = 'after' ) {
		$js = $this->get_inline_script_data( $handle, $position );
		if ( empty( $js ) ) {
			return '';
		}

		$id   = "{$handle}-js-{$position}";
		$deps = $this->registered[ $handle ]->deps;

		if ( $this->should_delay_inline_script( $handle, $position ) ) {
			$attributes = array(
				'id'   => $id,
				'type' => 'text/plain',
			);
			if ( $deps ) {
				$attributes['data-wp-deps'] = implode( ',', $deps );
			}
			return wp_get_inline_script_tag( $js, $attributes );
		} else {
			return wp_get_inline_script_tag( $js, compact( 'id' ) );
		}
	}

	/**
	 * Determines whether an inline script should be delayed.
	 *
	 * @since 6.3.0
	 *
	 * @param string $handle   Name of the script for which the check should be run against.
	 *                         Must be lowercase.
	 * @param string $position Position, either 'before' or 'after'.
	 *
	 * @return bool Whether to delay.
	 */
	private function should_delay_inline_script( $handle, $position ) {
		// Never delay the inline script if the script is blocking.
		if ( ! $this->is_delayed_strategy( $this->get_eligible_loading_strategy( $handle ) ) ) {
			return false;
		}

		// After inline scripts must always be delayed for non-blocking scripts.
		if ( 'after' === $position ) {
			return true;
		}

		// From now on, we're only considering before inline scripts.
		$deps = $this->registered[ $handle ]->deps;

		/*
		 * If there are no dependencies, the before script must not delay since there will not be a load event on a
		 * preceding script for which an event handler can run the before inline script.
		 */
		if ( empty( $deps ) ) {
			return false;
		}

		/*
		 * Only delay a before inline script if there is a delayed dependency. When this dependency loads, the load
		 * event will fire and the logic in delayed-inline-script-loader.js will run any inline before scripts for which
		 * all dependencies have been run. Importantly, if there are no dependencies, the before inline script must not
		 * be delayed because there will be no such preceding load event at which the before inline scripts can be run.
		 * Additionally, if there are only blocking dependencies then the before inline script cannot be delayed because
		 * a blocking dependency may have an after script which must execute after the load event, meaning the load
		 * event cannot be used to run the before scripts of delayed dependents since it would be running before the
		 * dependency's after inline script.
		 */
		foreach ( $deps as $dep ) {
			if ( $this->is_delayed_strategy( $this->get_eligible_loading_strategy( $dep ) ) ) {
				return true;
			}
		}

		return false;
	}

	/**
	 * Localizes a script, only if the script has already been added.
	 *
	 * @since 2.1.0
	 *
	 * @param string $handle      Name of the script to attach data to.
	 * @param string $object_name Name of the variable that will contain the data.
	 * @param array  $l10n        Array of data to localize.
	 * @return bool True on success, false on failure.
	 */
	public function localize( $handle, $object_name, $l10n ) {
		if ( 'jquery' === $handle ) {
			$handle = 'jquery-core';
		}

		if ( is_array( $l10n ) && isset( $l10n['l10n_print_after'] ) ) { // back compat, preserve the code in 'l10n_print_after' if present.
			$after = $l10n['l10n_print_after'];
			unset( $l10n['l10n_print_after'] );
		}

		if ( ! is_array( $l10n ) ) {
			_doing_it_wrong(
				__METHOD__,
				sprintf(
					/* translators: 1: $l10n, 2: wp_add_inline_script() */
					__( 'The %1$s parameter must be an array. To pass arbitrary data to scripts, use the %2$s function instead.' ),
					'<code>$l10n</code>',
					'<code>wp_add_inline_script()</code>'
				),
				'5.7.0'
			);

			if ( false === $l10n ) {
				// This should really not be needed, but is necessary for backward compatibility.
				$l10n = array( $l10n );
			}
		}

		if ( is_string( $l10n ) ) {
			$l10n = html_entity_decode( $l10n, ENT_QUOTES, 'UTF-8' );
		} elseif ( is_array( $l10n ) ) {
			foreach ( $l10n as $key => $value ) {
				if ( ! is_scalar( $value ) ) {
					continue;
				}

				$l10n[ $key ] = html_entity_decode( (string) $value, ENT_QUOTES, 'UTF-8' );
			}
		}

		$script = "var $object_name = " . wp_json_encode( $l10n ) . ';';

		if ( ! empty( $after ) ) {
			$script .= "\n$after;";
		}

		$data = $this->get_data( $handle, 'data' );

		if ( ! empty( $data ) ) {
			$script = "$data\n$script";
		}

		return $this->add_data( $handle, 'data', $script );
	}

	/**
	 * Sets handle group.
	 *
	 * @since 2.8.0
	 *
	 * @see WP_Dependencies::set_group()
	 *
	 * @param string    $handle    Name of the item. Should be unique.
	 * @param bool      $recursion Internal flag that calling function was called recursively.
	 * @param int|false $group     Optional. Group level: level (int), no groups (false).
	 *                             Default false.
	 * @return bool Not already in the group or a lower group.
	 */
	public function set_group( $handle, $recursion, $group = false ) {
		if ( isset( $this->registered[ $handle ]->args ) && 1 === $this->registered[ $handle ]->args ) {
			$grp = 1;
		} else {
			$grp = (int) $this->get_data( $handle, 'group' );
		}

		if ( false !== $group && $grp > $group ) {
			$grp = $group;
		}

		return parent::set_group( $handle, $recursion, $grp );
	}

	/**
	 * Sets a translation textdomain.
	 *
	 * @since 5.0.0
	 * @since 5.1.0 The `$domain` parameter was made optional.
	 *
	 * @param string $handle Name of the script to register a translation domain to.
	 * @param string $domain Optional. Text domain. Default 'default'.
	 * @param string $path   Optional. The full file path to the directory containing translation files.
	 * @return bool True if the text domain was registered, false if not.
	 */
	public function set_translations( $handle, $domain = 'default', $path = '' ) {
		if ( ! isset( $this->registered[ $handle ] ) ) {
			return false;
		}

		/** @var \_WP_Dependency $obj */
		$obj = $this->registered[ $handle ];

		if ( ! in_array( 'wp-i18n', $obj->deps, true ) ) {
			$obj->deps[] = 'wp-i18n';
		}

		return $obj->set_translations( $domain, $path );
	}

	/**
	 * Prints translations set for a specific handle.
	 *
	 * @since 5.0.0
	 *
	 * @param string $handle  Name of the script to add the inline script to.
	 *                        Must be lowercase.
	 * @param bool   $display Optional. Whether to print the script
	 *                        instead of just returning it. Default true.
	 * @return string|false Script on success, false otherwise.
	 */
	public function print_translations( $handle, $display = true ) {
		if ( ! isset( $this->registered[ $handle ] ) || empty( $this->registered[ $handle ]->textdomain ) ) {
			return false;
		}

		$domain = $this->registered[ $handle ]->textdomain;
		$path   = '';

		if ( isset( $this->registered[ $handle ]->translations_path ) ) {
			$path = $this->registered[ $handle ]->translations_path;
		}

		$json_translations = load_script_textdomain( $handle, $domain, $path );

		if ( ! $json_translations ) {
			return false;
		}

		$output = <<<JS
( function( domain, translations ) {
	var localeData = translations.locale_data[ domain ] || translations.locale_data.messages;
	localeData[""].domain = domain;
	wp.i18n.setLocaleData( localeData, domain );
} )( "{$domain}", {$json_translations} );
JS;

		if ( $display ) {
			printf( "<script%s id='%s-js-translations'>\n%s\n</script>\n", $this->type_attr, esc_attr( $handle ), $output );
		}

		return $output;
	}

	/**
	 * Determines script dependencies.
	 *
	 * @since 2.1.0
	 *
	 * @see WP_Dependencies::all_deps()
	 *
	 * @param string|string[] $handles   Item handle (string) or item handles (array of strings).
	 * @param bool            $recursion Optional. Internal flag that function is calling itself.
	 *                                   Default false.
	 * @param int|false       $group     Optional. Group level: level (int), no groups (false).
	 *                                   Default false.
	 * @return bool True on success, false on failure.
	 */
	public function all_deps( $handles, $recursion = false, $group = false ) {
		$r = parent::all_deps( $handles, $recursion, $group );
		if ( ! $recursion ) {
			/**
			 * Filters the list of script dependencies left to print.
			 *
			 * @since 2.3.0
			 *
			 * @param string[] $to_do An array of script dependency handles.
			 */
			$this->to_do = apply_filters( 'print_scripts_array', $this->to_do );
		}
		return $r;
	}

	/**
	 * Processes items and dependencies for the head group.
	 *
	 * @since 2.8.0
	 *
	 * @see WP_Dependencies::do_items()
	 *
	 * @return string[] Handles of items that have been processed.
	 */
	public function do_head_items() {
		$this->do_items( false, 0 );
		return $this->done;
	}

	/**
	 * Processes items and dependencies for the footer group.
	 *
	 * @since 2.8.0
	 *
	 * @see WP_Dependencies::do_items()
	 *
	 * @return string[] Handles of items that have been processed.
	 */
	public function do_footer_items() {
		$this->do_items( false, 1 );
		return $this->done;
	}

	/**
	 * Whether a handle's source is in a default directory.
	 *
	 * @since 2.8.0
	 *
	 * @param string $src The source of the enqueued script.
	 * @return bool True if found, false if not.
	 */
	public function in_default_dir( $src ) {
		if ( ! $this->default_dirs ) {
			return true;
		}

		if ( str_starts_with( $src, '/' . WPINC . '/js/l10n' ) ) {
			return false;
		}

		foreach ( (array) $this->default_dirs as $test ) {
			if ( str_starts_with( $src, $test ) ) {
				return true;
			}
		}
		return false;
	}

	/**
	 * This overrides the add_data method from WP_Dependencies, to support normalizing of $args.
	 *
	 * @since 6.3.0
	 *
	 * @param string $handle Name of the item. Should be unique.
	 * @param string $key    The data key.
	 * @param mixed  $value  The data value.
	 * @return bool True on success, false on failure.
	 */
	public function add_data( $handle, $key, $value ) {
		if ( 'strategy' === $key ) {
			if ( ! empty( $value ) && ! $this->is_delayed_strategy( $value ) ) {
				_doing_it_wrong(
					__METHOD__,
					sprintf(
						/* translators: 1: $strategy, 2: $handle */
						__( 'Invalid strategy `%1$s` defined for `%2$s` during script registration.' ),
						$value,
						$handle
					),
					'6.3.0'
				);
				return false;
			} elseif ( empty( $this->registered[ $handle ]->src ) && $this->is_delayed_strategy( $value ) ) {
				_doing_it_wrong(
					__METHOD__,
					sprintf(
						/* translators: 1: $strategy, 2: $handle */
						__( 'Cannot supply a strategy `%1$s` for script `%2$s` because it does not have a `src` value.' ),
						$value,
						$handle
					),
					'6.3.0'
				);
				return false;
			}
		}
		return parent::add_data( $handle, $key, $value );
	}

	/**
	 * Checks all handles for any delayed inline scripts.
	 *
	 * @since 6.3.0
	 * @see WP_Scripts::should_delay_inline_script()
	 *
	 * @return bool True if the inline script present, otherwise false.
	 */
	public function has_delayed_inline_script() {
		foreach ( $this->registered as $handle => $script ) {
			foreach ( array( 'before', 'after' ) as $position ) {
				if (
					$this->get_data( $handle, $position ) &&
					$this->should_delay_inline_script( $handle, $position )
				) {
					return true;
				}
			}
		}
		return false;
	}

	/**
	 * Gets all dependents of a script.
	 *
	 * @since 6.3.0
	 *
	 * @param string $handle The script handle.
	 * @return string[] Script handles.
	 */
	private function get_dependents( $handle ) {
		// Check if dependents map for the handle in question is present. If so, use it.
		if ( array_key_exists( $handle, $this->dependents_map ) ) {
			return $this->dependents_map[ $handle ];
		}

		$dependents = array();

		// Iterate over all registered scripts, finding dependents of the script passed to this method.
		foreach ( $this->registered as $registered_handle => $args ) {
			if ( in_array( $handle, $args->deps, true ) ) {
				$dependents[] = $registered_handle;
			}
		}

		// Add the handles dependents to the map to ease future lookups.
		$this->dependents_map[ $handle ] = $dependents;

		return $dependents;
	}

	/**
	 * Checks if the strategy passed is a valid delayed (non-blocking) strategy.
	 *
	 * @since 6.3.0
	 *
	 * @param string $strategy The strategy to check.
	 * @return bool True if $strategy is one of the delayed strategies, otherwise false.
	 */
	private function is_delayed_strategy( $strategy ) {
		return in_array(
			$strategy,
			$this->delayed_strategies,
			true
		);
	}

	/**
	 * Checks if all of a script's dependents are delayed, which is required to maintain execution order.
	 *
	 * @since 6.3.0
	 *
	 * @param string   $handle     The script handle.
	 * @param bool     $async_only Whether to limit to async strategy only.
	 * @param string[] $checked    Optional. An array of already checked script handles, used to avoid recursive loops.
	 * @return bool True if all dependents are delayed, false otherwise.
	 */
	private function has_only_delayed_dependents( $handle, $async_only = false, $checked = array() ) {
		// If this node was already checked, this script can be deferred and the branch ends.
		if ( in_array( $handle, $checked, true ) ) {
			return true;
		}

		$checked[]  = $handle;
		$dependents = $this->get_dependents( $handle );

		// If there are no dependents remaining to consider, the script can be deferred.
		if ( empty( $dependents ) ) {
			return true;
		}

		// Consider each dependent and check if it is delayed.
		foreach ( $dependents as $dependent ) {
			// If the dependent script has no src, ignore it for consideration.
			if ( empty( $this->registered[ $dependent ]->src ) ) {
				continue;
			}

			// If the dependency is not enqueued, ignore it for consideration.
			if ( ! $this->query( $dependent, 'enqueued' ) ) {
				continue;
			}

			// If the dependent script is not using the defer or async strategy, no script in the chain is delayed.
			$strategy = $this->get_data( $dependent, 'strategy' );
			if ( $async_only ) {
				if ( 'async' !== $strategy ) {
					return false;
				}
			} elseif ( ! $this->is_delayed_strategy( $strategy ) ) {
				return false;
			}

			// Recursively check all dependents.
			if ( ! $this->has_only_delayed_dependents( $dependent, $async_only, $checked ) ) {
				return false;
			}
		}

		return true;
	}

	/**
	 * Gets the best eligible loading strategy for a script.
	 *
	 * @since 6.3.0
	 *
	 * @param string  $handle The script handle.
	 * @return string $strategy The best eligible loading strategy.
	 */
	private function get_eligible_loading_strategy( $handle ) {
		if ( ! isset( $this->registered[ $handle ] ) ) {
			return '';
		}

		$intended_strategy = $this->get_data( $handle, 'strategy' );

		/*
		 * Handle known blocking strategy scenarios.
		 * - An empty strategy is synonymous with blocking.
		 * - A script bundle (where $src is false) must always be blocking since the after inline script cannot be
		 *   delayed as there is no external script tag and thus no load event at which the inline script can be run.
		 */
		if ( empty( $intended_strategy ) || empty( $this->registered[ $handle ]->src ) ) {
			return '';
		}

		// Handle async strategy scenario.
		if ( 'async' === $intended_strategy && $this->has_only_delayed_dependents( $handle, true ) ) {
			return 'async';
		}

		// Handling defer strategy scenarios. (The intended strategy could actually be 'async' here.)
		if ( $this->has_only_delayed_dependents( $handle ) ) {
			return 'defer';
		}

		return '';
	}

	/**
	 * Resets class properties.
	 *
	 * @since 2.8.0
	 */
	public function reset() {
		$this->do_concat      = false;
		$this->print_code     = '';
		$this->concat         = '';
		$this->concat_version = '';
		$this->print_html     = '';
		$this->ext_version    = '';
		$this->ext_handles    = '';
	}
}<|MERGE_RESOLUTION|>--- conflicted
+++ resolved
@@ -313,43 +313,8 @@
 			$cond_after  = "<![endif]-->\n";
 		}
 
-<<<<<<< HEAD
-		$before_script = $this->print_inline_script( $handle, 'before', false );
-
-		if ( $before_script ) {
-			$before_script = sprintf( "<script%s id='%s-js-before'>\n%s\n</script>\n", $this->type_attr, esc_attr( $handle ), $before_script );
-		}
-
-		$intended_strategy    = (string) $this->get_data( $handle, 'strategy' );
-		$strategy             = $this->get_eligible_loading_strategy( $handle );
-		$strategy_has_changed = $intended_strategy !== $strategy;
-		$strategy_data_attr   = $strategy_has_changed ? $intended_strategy : $strategy;
-		$after                = ( 'defer' === $strategy || 'async' === $strategy ) ? 'after-standalone' : 'after';
-		$after_script         = $this->print_inline_script( $handle, $after, false );
-
-		if ( $after_script ) {
-			$after_script = sprintf(
-				"<script%1\$s id='%2\$s-js-after'>\n%3\$s\n</script>\n",
-				$this->type_attr,
-				esc_attr( $handle ),
-				$after_script
-			);
-		}
-		if ( 'defer' === $strategy || 'async' === $strategy ) {
-			$after_non_standalone_script = $this->print_inline_script( $handle, 'after-non-standalone', false );
-
-			if ( $after_non_standalone_script ) {
-				$after_script .= sprintf(
-					"<script id='%1\$s-js-after' type='text/template' data-wp-executes-after='%1\$s'>\n%2\$s\n</script>\n",
-					esc_attr( $handle ),
-					$after_non_standalone_script
-				);
-			}
-		}
-=======
 		$before_script = $this->get_inline_script_tag( $handle, 'before' );
 		$after_script  = $this->get_inline_script_tag( $handle, 'after' );
->>>>>>> 83da501a
 
 		if ( $before_script || $after_script ) {
 			$inline_script_tag = $cond_before . $before_script . $after_script . $cond_after;
@@ -446,7 +411,7 @@
 			esc_url( $src ),
 			esc_attr( $handle ),
 			$strategy ? " {$strategy}" : '',
-			$strategy_data_attr ? " data-wp-strategy='{$strategy_data_attr}'" : ''
+			$strategy ? " data-wp-strategy='{$strategy}'" : " data-wp-strategy='blocking'"
 		);
 		$tag .= $after_script . $cond_after;
 
