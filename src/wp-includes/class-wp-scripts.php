<?php
/**
 * Dependencies API: WP_Scripts class
 *
 * @since 2.6.0
 *
 * @package WordPress
 * @subpackage Dependencies
 */

/**
 * Core class used to register scripts.
 *
 * @since 2.1.0
 *
 * @see WP_Dependencies
 */
class WP_Scripts extends WP_Dependencies {
	/**
	 * Base URL for scripts.
	 *
	 * Full URL with trailing slash.
	 *
	 * @since 2.6.0
	 * @var string
	 */
	public $base_url;

	/**
	 * URL of the content directory.
	 *
	 * @since 2.8.0
	 * @var string
	 */
	public $content_url;

	/**
	 * Default version string for scripts.
	 *
	 * @since 2.6.0
	 * @var string
	 */
	public $default_version;

	/**
	 * Holds handles of scripts which are enqueued in footer.
	 *
	 * @since 2.8.0
	 * @var array
	 */
	public $in_footer = array();

	/**
	 * Holds a list of script handles which will be concatenated.
	 *
	 * @since 2.8.0
	 * @var string
	 */
	public $concat = '';

	/**
	 * Holds a string which contains script handles and their version.
	 *
	 * @since 2.8.0
	 * @deprecated 3.4.0
	 * @var string
	 */
	public $concat_version = '';

	/**
	 * Whether to perform concatenation.
	 *
	 * @since 2.8.0
	 * @var bool
	 */
	public $do_concat = false;

	/**
	 * Holds HTML markup of scripts and additional data if concatenation
	 * is enabled.
	 *
	 * @since 2.8.0
	 * @var string
	 */
	public $print_html = '';

	/**
	 * Holds inline code if concatenation is enabled.
	 *
	 * @since 2.8.0
	 * @var string
	 */
	public $print_code = '';

	/**
	 * Holds a list of script handles which are not in the default directory
	 * if concatenation is enabled.
	 *
	 * Unused in core.
	 *
	 * @since 2.8.0
	 * @var string
	 */
	public $ext_handles = '';

	/**
	 * Holds a string which contains handles and versions of scripts which
	 * are not in the default directory if concatenation is enabled.
	 *
	 * Unused in core.
	 *
	 * @since 2.8.0
	 * @var string
	 */
	public $ext_version = '';

	/**
	 * List of default directories.
	 *
	 * @since 2.8.0
	 * @var array
	 */
	public $default_dirs;

	/**
	 * Holds a string which contains the type attribute for script tag.
	 *
	 * If the active theme does not declare HTML5 support for 'script',
	 * then it initializes as `type='text/javascript'`.
	 *
	 * @since 5.3.0
	 * @var string
	 */
	private $type_attr = '';

	/**
	 * Holds a mapping of dependents (as handles) for a given script handle.
	 * Used to optimize recursive dependency tree checks.
	 *
	 * @since 6.3.0
	 * @var array
	 */
	private $dependents_map = array();

	/**
	 * Holds a reference to the allowed script loading strategies.
	 * Used by methods that validate loading strategies.
	 *
	 * @since 6.3.0
	 * @var array
	 */
	public $allowed_strategies = array( 'blocking', 'defer', 'async' );

	/**
	 * Constructor.
	 *
	 * @since 2.6.0
	 */
	public function __construct() {
		$this->init();
		add_action( 'init', array( $this, 'init' ), 0 );
	}

	/**
	 * Initialize the class.
	 *
	 * @since 3.4.0
	 */
	public function init() {
		if (
			function_exists( 'is_admin' ) && ! is_admin()
		&&
			function_exists( 'current_theme_supports' ) && ! current_theme_supports( 'html5', 'script' )
		) {
			$this->type_attr = " type='text/javascript'";
		}

		/**
		 * Fires when the WP_Scripts instance is initialized.
		 *
		 * @since 2.6.0
		 *
		 * @param WP_Scripts $wp_scripts WP_Scripts instance (passed by reference).
		 */
		do_action_ref_array( 'wp_default_scripts', array( &$this ) );
	}

	/**
	 * Prints scripts.
	 *
	 * Prints the scripts passed to it or the print queue. Also prints all necessary dependencies.
	 *
	 * @since 2.1.0
	 * @since 2.8.0 Added the `$group` parameter.
	 *
	 * @param string|string[]|false $handles Optional. Scripts to be printed: queue (false),
	 *                                       single script (string), or multiple scripts (array of strings).
	 *                                       Default false.
	 * @param int|false             $group   Optional. Group level: level (int), no groups (false).
	 *                                       Default false.
	 * @return string[] Handles of scripts that have been printed.
	 */
	public function print_scripts( $handles = false, $group = false ) {
		return $this->do_items( $handles, $group );
	}

	/**
	 * Prints extra scripts of a registered script.
	 *
	 * @since 2.1.0
	 * @since 2.8.0 Added the `$display` parameter.
	 * @deprecated 3.3.0
	 *
	 * @see print_extra_script()
	 *
	 * @param string $handle  The script's registered handle.
	 * @param bool   $display Optional. Whether to print the extra script
	 *                        instead of just returning it. Default true.
	 * @return bool|string|void Void if no data exists, extra scripts if `$display` is true,
	 *                          true otherwise.
	 */
	public function print_scripts_l10n( $handle, $display = true ) {
		_deprecated_function( __FUNCTION__, '3.3.0', 'WP_Scripts::print_extra_script()' );
		return $this->print_extra_script( $handle, $display );
	}

	/**
	 * Prints extra scripts of a registered script.
	 *
	 * @since 3.3.0
	 *
	 * @param string $handle  The script's registered handle.
	 * @param bool   $display Optional. Whether to print the extra script
	 *                        instead of just returning it. Default true.
	 * @return bool|string|void Void if no data exists, extra scripts if `$display` is true,
	 *                          true otherwise.
	 */
	public function print_extra_script( $handle, $display = true ) {
		$output = $this->get_data( $handle, 'data' );
		if ( ! $output ) {
			return;
		}

		if ( ! $display ) {
			return $output;
		}

		printf( "<script%s id='%s-js-extra'>\n", $this->type_attr, esc_attr( $handle ) );

		// CDATA is not needed for HTML 5.
		if ( $this->type_attr ) {
			echo "/* <![CDATA[ */\n";
		}

		echo "$output\n";

		if ( $this->type_attr ) {
			echo "/* ]]> */\n";
		}

		echo "</script>\n";

		return true;
	}

	/**
	 * Processes a script dependency.
	 *
	 * @since 2.6.0
	 * @since 2.8.0 Added the `$group` parameter.
	 *
	 * @see WP_Dependencies::do_item()
	 *
	 * @param string    $handle The script's registered handle.
	 * @param int|false $group  Optional. Group level: level (int), no groups (false).
	 *                          Default false.
	 * @return bool True on success, false on failure.
	 */
	public function do_item( $handle, $group = false ) {
		if ( ! parent::do_item( $handle ) ) {
			return false;
		}

		if ( 0 === $group && $this->groups[ $handle ] > 0 ) {
			$this->in_footer[] = $handle;
			return false;
		}

		if ( false === $group && in_array( $handle, $this->in_footer, true ) ) {
			$this->in_footer = array_diff( $this->in_footer, (array) $handle );
		}

		$obj = $this->registered[ $handle ];

		if ( null === $obj->ver ) {
			$ver = '';
		} else {
			$ver = $obj->ver ? $obj->ver : $this->default_version;
		}

		if ( isset( $this->args[ $handle ] ) ) {
			$ver = $ver ? $ver . '&amp;' . $this->args[ $handle ] : $this->args[ $handle ];
		}

		$src         = $obj->src;
		$cond_before = '';
		$cond_after  = '';
		$conditional = isset( $obj->extra['conditional'] ) ? $obj->extra['conditional'] : '';

		if ( $conditional ) {
			$cond_before = "<!--[if {$conditional}]>\n";
			$cond_after  = "<![endif]-->\n";
		}

		$before_script = $this->print_inline_script( $handle, 'before', false );

		if ( $before_script ) {
			$before_script = sprintf( "<script%s id='%s-js-before'>\n%s\n</script>\n", $this->type_attr, esc_attr( $handle ), $before_script );
		}

		$strategy     = $this->get_eligible_loading_strategy( $handle );
		$after        = ( 'defer' === $strategy || 'async' === $strategy ) ? 'after-standalone' : 'after';
		$after_script = $this->print_inline_script( $handle, $after, false );

		if ( $after_script ) {
			$after_script = sprintf(
				"<script%1\$s id='%2\$s-js-after'>\n%3\$s\n</script>\n",
				$this->type_attr,
				esc_attr( $handle ),
				$after_script
			);
		}
		if ( 'defer' === $strategy || 'async' === $strategy ) {
			$after_non_standalone_script = $this->print_inline_script( $handle, 'after-non-standalone', false );

			if ( $after_non_standalone_script ) {
				$after_script .= sprintf(
					"<script id='%1\$s-js-after' type='text/template' data-wp-executes-after='%1\$s'>\n%2\$s\n</script>\n",
					esc_attr( $handle ),
					$after_non_standalone_script
				);
			}
		}

		if ( $before_script || $after_script ) {
			$inline_script_tag = $cond_before . $before_script . $after_script . $cond_after;
		} else {
			$inline_script_tag = '';
		}

		/*
		 * Prevent concatenation of scripts if the text domain is defined
		 * to ensure the dependency order is respected.
		 */
		$translations_stop_concat = ! empty( $obj->textdomain );

		$translations = $this->print_translations( $handle, false );
		if ( $translations ) {
			$translations = sprintf( "<script%s id='%s-js-translations'>\n%s\n</script>\n", $this->type_attr, esc_attr( $handle ), $translations );
		}

		if ( $this->do_concat ) {
			/**
			 * Filters the script loader source.
			 *
			 * @since 2.2.0
			 *
			 * @param string $src    Script loader source path.
			 * @param string $handle Script handle.
			 */
			$srce = apply_filters( 'script_loader_src', $src, $handle );

			// Used as a conditional to prevent script concatenation.
			$is_deferred_or_async = $this->is_non_blocking_strategy( $strategy );

			if (
				$this->in_default_dir( $srce )
				&& ( $before_script || $after_script || $translations_stop_concat || $is_deferred_or_async )
			) {
				$this->do_concat = false;

				// Have to print the so-far concatenated scripts right away to maintain the right order.
				_print_scripts();
				$this->reset();
			} elseif ( $this->in_default_dir( $srce ) && ! $conditional ) {
				$this->print_code     .= $this->print_extra_script( $handle, false );
				$this->concat         .= "$handle,";
				$this->concat_version .= "$handle$ver";
				return true;
			} else {
				$this->ext_handles .= "$handle,";
				$this->ext_version .= "$handle$ver";
			}
		}

		$has_conditional_data = $conditional && $this->get_data( $handle, 'data' );

		if ( $has_conditional_data ) {
			echo $cond_before;
		}

		$this->print_extra_script( $handle );

		if ( $has_conditional_data ) {
			echo $cond_after;
		}

		// A single item may alias a set of items, by having dependencies, but no source.
		if ( ! $src ) {
			if ( $inline_script_tag ) {
				if ( $this->do_concat ) {
					$this->print_html .= $inline_script_tag;
				} else {
					echo $inline_script_tag;
				}
			}

			return true;
		}

		if ( ! preg_match( '|^(https?:)?//|', $src ) && ! ( $this->content_url && 0 === strpos( $src, $this->content_url ) ) ) {
			$src = $this->base_url . $src;
		}

		if ( ! empty( $ver ) ) {
			$src = add_query_arg( 'ver', $ver, $src );
		}

		/** This filter is documented in wp-includes/class-wp-scripts.php */
		$src = esc_url( apply_filters( 'script_loader_src', $src, $handle ) );

		if ( ! $src ) {
			return true;
		}

		$tag  = $translations . $cond_before . $before_script;
		$tag .= sprintf(
			"<script%s src='%s' id='%s-js'%s></script>\n",
			$this->type_attr,
			esc_url( $src ),
			esc_attr( $handle ),
			$strategy ? " {$strategy}" : ''
		);
		$tag .= $after_script . $cond_after;

		/**
		 * Filters the HTML script tag of an enqueued script.
		 *
		 * @since 4.1.0
		 *
		 * @param string $tag    The `<script>` tag for the enqueued script.
		 * @param string $handle The script's registered handle.
		 * @param string $src    The script's source URL.
		 */
		$tag = apply_filters( 'script_loader_tag', $tag, $handle, $src );

		if ( $this->do_concat ) {
			$this->print_html .= $tag;
		} else {
			echo $tag;
		}

		return true;
	}

	/**
	 * Adds extra code to a registered script.
	 *
	 * @since 4.5.0
	 * @since 6.3.0 Added `$standalone` boolean parameter.
	 *
	 * @param string $handle     Name of the script to add the inline script to.
	 *                           Must be lowercase.
	 * @param string $data       String containing the JavaScript to be added.
	 * @param string $position   Optional. Whether to add the inline script
	 *                           before the handle or after. Default 'after'.
	 * @param bool   $standalone Optional. Inline script opted to be standalone or not. Default false.
	 * @return bool True on success, false on failure.
	 */
	public function add_inline_script( $handle, $data, $position = 'after', $standalone = false ) {
		if ( ! $data ) {
			return false;
		}

		if ( 'after' !== $position ) {
			$position = 'before';
		}

		$script   = (array) $this->get_data( $handle, $position );
		$script[] = $data;

		// Maintain a list of standalone and non-standalone before/after scripts.
		$standalone_key      = $standalone ? $position . '-standalone' : $position . '-non-standalone';
		$standalone_script   = (array) $this->get_data( $handle, $standalone_key );
		$standalone_script[] = $data;
		$this->add_data( $handle, $standalone_key, $standalone_script );

		return $this->add_data( $handle, $position, $script );
	}

	/**
	 * Prints inline scripts registered for a specific handle.
	 *
	 * @since 4.5.0
	 *
	 * @param string $handle   Name of the script to add the inline script to.
	 *                         Must be lowercase.
	 * @param string $position Optional. Whether to add the inline script
	 *                         before the handle or after. Default 'after'.
	 * @param bool   $display  Optional. Whether to print the script
	 *                         instead of just returning it. Default true.
	 * @return string|false Script on success, false otherwise.
	 */
	public function print_inline_script( $handle, $position = 'after', $display = true ) {
		$output = $this->get_data( $handle, $position );

		if ( empty( $output ) ) {
			return false;
		}

		$output = trim( implode( "\n", $output ), "\n" );

		if ( $display ) {
			if ( 'after-non-standalone' === $position ) {
				$script_output = "<script%1\$s id='%2\$s-js-after' data-wp-executes-after='%2\$s'>\n%4\$s\n</script>\n";
			} else {
				$script_output = "<script%1\$s id='%2\$s-js-%3\$s'>\n%4\$s\n</script>\n";
			}

			printf(
				$script_output,
				$this->type_attr,
				esc_attr( $handle ),
				esc_attr( $position ),
				$output
			);
		}

		return $output;
	}

	/**
	 * Localizes a script, only if the script has already been added.
	 *
	 * @since 2.1.0
	 *
	 * @param string $handle      Name of the script to attach data to.
	 * @param string $object_name Name of the variable that will contain the data.
	 * @param array  $l10n        Array of data to localize.
	 * @return bool True on success, false on failure.
	 */
	public function localize( $handle, $object_name, $l10n ) {
		if ( 'jquery' === $handle ) {
			$handle = 'jquery-core';
		}

		if ( is_array( $l10n ) && isset( $l10n['l10n_print_after'] ) ) { // back compat, preserve the code in 'l10n_print_after' if present.
			$after = $l10n['l10n_print_after'];
			unset( $l10n['l10n_print_after'] );
		}

		if ( ! is_array( $l10n ) ) {
			_doing_it_wrong(
				__METHOD__,
				sprintf(
					/* translators: 1: $l10n, 2: wp_add_inline_script() */
					__( 'The %1$s parameter must be an array. To pass arbitrary data to scripts, use the %2$s function instead.' ),
					'<code>$l10n</code>',
					'<code>wp_add_inline_script()</code>'
				),
				'5.7.0'
			);

			if ( false === $l10n ) {
				// This should really not be needed, but is necessary for backward compatibility.
				$l10n = array( $l10n );
			}
		}

		if ( is_string( $l10n ) ) {
			$l10n = html_entity_decode( $l10n, ENT_QUOTES, 'UTF-8' );
		} elseif ( is_array( $l10n ) ) {
			foreach ( $l10n as $key => $value ) {
				if ( ! is_scalar( $value ) ) {
					continue;
				}

				$l10n[ $key ] = html_entity_decode( (string) $value, ENT_QUOTES, 'UTF-8' );
			}
		}

		$script = "var $object_name = " . wp_json_encode( $l10n ) . ';';

		if ( ! empty( $after ) ) {
			$script .= "\n$after;";
		}

		$data = $this->get_data( $handle, 'data' );

		if ( ! empty( $data ) ) {
			$script = "$data\n$script";
		}

		return $this->add_data( $handle, 'data', $script );
	}

	/**
	 * Sets handle group.
	 *
	 * @since 2.8.0
	 *
	 * @see WP_Dependencies::set_group()
	 *
	 * @param string    $handle    Name of the item. Should be unique.
	 * @param bool      $recursion Internal flag that calling function was called recursively.
	 * @param int|false $group     Optional. Group level: level (int), no groups (false).
	 *                             Default false.
	 * @return bool Not already in the group or a lower group.
	 */
	public function set_group( $handle, $recursion, $group = false ) {
		if ( isset( $this->registered[ $handle ]->args ) && 1 === $this->registered[ $handle ]->args ) {
			$grp = 1;
		} else {
			$grp = (int) $this->get_data( $handle, 'group' );
		}

		if ( false !== $group && $grp > $group ) {
			$grp = $group;
		}

		return parent::set_group( $handle, $recursion, $grp );
	}

	/**
	 * Sets a translation textdomain.
	 *
	 * @since 5.0.0
	 * @since 5.1.0 The `$domain` parameter was made optional.
	 *
	 * @param string $handle Name of the script to register a translation domain to.
	 * @param string $domain Optional. Text domain. Default 'default'.
	 * @param string $path   Optional. The full file path to the directory containing translation files.
	 * @return bool True if the text domain was registered, false if not.
	 */
	public function set_translations( $handle, $domain = 'default', $path = '' ) {
		if ( ! isset( $this->registered[ $handle ] ) ) {
			return false;
		}

		/** @var \_WP_Dependency $obj */
		$obj = $this->registered[ $handle ];

		if ( ! in_array( 'wp-i18n', $obj->deps, true ) ) {
			$obj->deps[] = 'wp-i18n';
		}

		return $obj->set_translations( $domain, $path );
	}

	/**
	 * Prints translations set for a specific handle.
	 *
	 * @since 5.0.0
	 *
	 * @param string $handle  Name of the script to add the inline script to.
	 *                        Must be lowercase.
	 * @param bool   $display Optional. Whether to print the script
	 *                        instead of just returning it. Default true.
	 * @return string|false Script on success, false otherwise.
	 */
	public function print_translations( $handle, $display = true ) {
		if ( ! isset( $this->registered[ $handle ] ) || empty( $this->registered[ $handle ]->textdomain ) ) {
			return false;
		}

		$domain = $this->registered[ $handle ]->textdomain;
		$path   = '';

		if ( isset( $this->registered[ $handle ]->translations_path ) ) {
			$path = $this->registered[ $handle ]->translations_path;
		}

		$json_translations = load_script_textdomain( $handle, $domain, $path );

		if ( ! $json_translations ) {
			return false;
		}

		$output = <<<JS
( function( domain, translations ) {
	var localeData = translations.locale_data[ domain ] || translations.locale_data.messages;
	localeData[""].domain = domain;
	wp.i18n.setLocaleData( localeData, domain );
} )( "{$domain}", {$json_translations} );
JS;

		if ( $display ) {
			printf( "<script%s id='%s-js-translations'>\n%s\n</script>\n", $this->type_attr, esc_attr( $handle ), $output );
		}

		return $output;
	}

	/**
	 * Determines script dependencies.
	 *
	 * @since 2.1.0
	 *
	 * @see WP_Dependencies::all_deps()
	 *
	 * @param string|string[] $handles   Item handle (string) or item handles (array of strings).
	 * @param bool            $recursion Optional. Internal flag that function is calling itself.
	 *                                   Default false.
	 * @param int|false       $group     Optional. Group level: level (int), no groups (false).
	 *                                   Default false.
	 * @return bool True on success, false on failure.
	 */
	public function all_deps( $handles, $recursion = false, $group = false ) {
		$r = parent::all_deps( $handles, $recursion, $group );
		if ( ! $recursion ) {
			/**
			 * Filters the list of script dependencies left to print.
			 *
			 * @since 2.3.0
			 *
			 * @param string[] $to_do An array of script dependency handles.
			 */
			$this->to_do = apply_filters( 'print_scripts_array', $this->to_do );
		}
		return $r;
	}

	/**
	 * Processes items and dependencies for the head group.
	 *
	 * @since 2.8.0
	 *
	 * @see WP_Dependencies::do_items()
	 *
	 * @return string[] Handles of items that have been processed.
	 */
	public function do_head_items() {
		$this->do_items( false, 0 );
		return $this->done;
	}

	/**
	 * Processes items and dependencies for the footer group.
	 *
	 * @since 2.8.0
	 *
	 * @see WP_Dependencies::do_items()
	 *
	 * @return string[] Handles of items that have been processed.
	 */
	public function do_footer_items() {
		$this->do_items( false, 1 );
		return $this->done;
	}

	/**
	 * Whether a handle's source is in a default directory.
	 *
	 * @since 2.8.0
	 *
	 * @param string $src The source of the enqueued script.
	 * @return bool True if found, false if not.
	 */
	public function in_default_dir( $src ) {
		if ( ! $this->default_dirs ) {
			return true;
		}

		if ( 0 === strpos( $src, '/' . WPINC . '/js/l10n' ) ) {
			return false;
		}

		foreach ( (array) $this->default_dirs as $test ) {
			if ( 0 === strpos( $src, $test ) ) {
				return true;
			}
		}
		return false;
	}

	/**
	 * Checks all handles for any delayed inline scripts.
	 *
	 * @since 6.3.0
	 *
	 * @return bool True if the inline script present, otherwise false.
	 */
	public function has_delayed_inline_script() {
		foreach ( $this->registered as $handle => $script ) {
			// Non-standalone scripts in the after position, of type async or defer, are usually delayed.
			$strategy = $this->get_intended_strategy( $handle );
			if (
				$this->is_non_blocking_strategy( $strategy )
				&& $this->has_non_standalone_inline_script( $handle, 'after' )
			) {
				return true;
			}
		}
		return false;
	}

	/**
<<<<<<< HEAD
	 * Get all dependents of a script.
=======
	 * Normalize the data inside the $args parameter and support backward compatibility.
	 *
	 * @since 6.3.0
	 *
	 * @param string        $handle Name of the script.
	 * @param array         $args     {
	 *      Optional. Additional script arguments. Default empty array.
	 *
	 *      @type boolean   $in_footer    Optional. Default false.
	 *      @type string    $strategy     Optional. Values blocking|defer|async. Default 'blocking'.
	 * }
	 * @return array        Normalized $args array.
	 */
	private function get_normalized_script_args( $handle, $args = array() ) {
		$default_args = array(
			'in_footer' => false,
			'strategy'  => 'blocking',
		);

		// Handle backward compatibility for $in_footer.
		if ( true === $args ) {
			$args = array( 'in_footer' => true );
		}

		return wp_parse_args( $args, $default_args );
	}

	/**
	 * Gets all dependents of a script.
>>>>>>> d6ade629
	 *
	 * @since 6.3.0
	 *
	 * @param string $handle The script handle.
	 * @return string[] Script handles.
	 */
	private function get_dependents( $handle ) {
		// Check if dependents map for the handle in question is present. If so, use it.
		if ( array_key_exists( $handle, $this->dependents_map ) ) {
			return $this->dependents_map[ $handle ];
		}

		$dependents = array();

		// Iterate over all registered scripts, finding dependents of the script passed to this method.
		foreach ( $this->registered as $registered_handle => $args ) {
			if ( in_array( $handle, $args->deps, true ) ) {
				$dependents[] = $registered_handle;
			}
		}

		// Add the handles dependents to the map to ease future lookups.
		$this->dependents_map[ $handle ] = $dependents;

		return $dependents;
	}

	/**
	 * Determines whether a script loading strategy is valid.
	 *
	 * @since 6.3.0
	 *
	 * @param string $strategy A script loading strategy.
	 * @return bool True if the strategy is valid, false otherwise.
	 */
	private function is_valid_strategy( $strategy ) {
		return in_array(
			$strategy,
			$this->allowed_strategies,
			true
		);
	}

	/**
	 * Gets the strategy assigned during script registration.
	 *
	 * @since 6.3.0
	 *
	 * @param string $handle The script handle.
	 * @return string Strategy set during script registration. Empty string if none was set or it was invalid.
	 */
	private function get_intended_strategy( $handle ) {
		$strategy = $this->get_data( $handle, 'strategy' );

		if ( ! $strategy ) {
			$strategy = '';
		} elseif ( ! $this->is_valid_strategy( $strategy ) ) {
			_doing_it_wrong(
				__METHOD__,
				sprintf(
					/* translators: 1: $strategy, 2: $handle */
					__( 'Invalid strategy `%1$s` defined for `%2$s` during script registration.' ),
					$strategy,
					$handle
				),
				'6.3.0'
			);

			$strategy = '';
		}

		return $strategy;
	}

	/**
	 * Checks if the strategy passed is a non-blocking strategy.
	 *
	 * @since 6.3.0
	 *
	 * @param string $strategy The strategy to check.
	 * @return bool True if $strategy is one of the delayed strategies, otherwise false.
	 */
	private function is_non_blocking_strategy( $strategy ) {
		$delayed_strategies = array( 'defer', 'async' );

		return in_array( $strategy, $delayed_strategies, true );
	}

	/**
	 * Checks if a script has a non-standalone inline script associated with it.
	 *
	 * @since 6.3.0
	 *
	 * @param string $handle   The script handle.
	 * @param string $position Position of the inline script.
	 * @return bool True if a script is present, otherwise false.
	 */
	private function has_non_standalone_inline_script( $handle, $position ) {
		$non_standalone_script_key = "{$position}-non-standalone";
		$non_standalone_script     = $this->get_data( $handle, $non_standalone_script_key );

		return ! empty( $non_standalone_script );
	}

	/**
	 * Checks if all of a scripts dependents are deferrable, which is required to maintain execution order.
	 *
	 * @since 6.3.0
	 *
	 * @param string   $handle  The script handle.
	 * @param string[] $checked Optional. An array of already checked script handles, used to avoid recursive loops.
	 * @return bool True if all dependents are deferrable, false otherwise.
	 */
	private function has_only_deferrable_dependents( $handle, $checked = array() ) {
		// If this node was already checked, this script can be deferred and the branch ends.
		if ( in_array( $handle, $checked, true ) ) {
			return true;
		}

		$checked[]  = $handle;
		$dependents = $this->get_dependents( $handle );

		// If there are no dependents remaining to consider, the script can be deferred.
		if ( empty( $dependents ) ) {
			return true;
		}

		// Consider each dependent and check if it is deferrable.
		foreach ( $dependents as $dependent ) {
			// If the dependent script is not using the defer or async strategy, no script in the chain is deferrable.
			$strategy = $this->get_intended_strategy( $dependent );
			if ( ! $this->is_non_blocking_strategy( $strategy ) ) {
				return false;
			}

			// If the dependent script has a non-standalone inline script in the 'before' position associated with it, do not defer.
			if ( $this->has_non_standalone_inline_script( $dependent, 'before' ) ) {
				return false;
			}

			// Recursively check all dependents.
			if ( ! $this->has_only_deferrable_dependents( $dependent, $checked ) ) {
				return false;
			}
		}

		return true;
	}

	/**
	 * Gets the best eligible loading strategy for a script.
	 *
	 * @since 6.3.0
	 *
	 * @param string  $handle The script handle.
	 * @return string $strategy return the final strategy.
	 */
	private function get_eligible_loading_strategy( $handle ) {
		if ( ! isset( $this->registered[ $handle ] ) ) {
			return '';
		}

		$intended_strategy = $this->get_intended_strategy( $handle );

		/*
		 * Handle known blocking strategy scenarios.
		 *
		 * blocking if script args not set.
		 * blocking if explicitly set.
		 */
		if ( '' === $intended_strategy || 'blocking' === $intended_strategy ) {
			return '';
		}

		// Handling async strategy scenarios.
		if ( 'async' === $intended_strategy && empty( $this->registered[ $handle ]->deps ) && empty( $this->get_dependents( $handle ) ) ) {
			return 'async';
		}

		// Handling defer strategy scenarios.
		if ( $this->has_only_deferrable_dependents( $handle ) ) {
			return 'defer';
		}

		return '';
	}

	/**
	 * Resets class properties.
	 *
	 * @since 2.8.0
	 */
	public function reset() {
		$this->do_concat      = false;
		$this->print_code     = '';
		$this->concat         = '';
		$this->concat_version = '';
		$this->print_html     = '';
		$this->ext_version    = '';
		$this->ext_handles    = '';
	}
}<|MERGE_RESOLUTION|>--- conflicted
+++ resolved
@@ -805,39 +805,7 @@
 	}
 
 	/**
-<<<<<<< HEAD
-	 * Get all dependents of a script.
-=======
-	 * Normalize the data inside the $args parameter and support backward compatibility.
-	 *
-	 * @since 6.3.0
-	 *
-	 * @param string        $handle Name of the script.
-	 * @param array         $args     {
-	 *      Optional. Additional script arguments. Default empty array.
-	 *
-	 *      @type boolean   $in_footer    Optional. Default false.
-	 *      @type string    $strategy     Optional. Values blocking|defer|async. Default 'blocking'.
-	 * }
-	 * @return array        Normalized $args array.
-	 */
-	private function get_normalized_script_args( $handle, $args = array() ) {
-		$default_args = array(
-			'in_footer' => false,
-			'strategy'  => 'blocking',
-		);
-
-		// Handle backward compatibility for $in_footer.
-		if ( true === $args ) {
-			$args = array( 'in_footer' => true );
-		}
-
-		return wp_parse_args( $args, $default_args );
-	}
-
-	/**
 	 * Gets all dependents of a script.
->>>>>>> d6ade629
 	 *
 	 * @since 6.3.0
 	 *
