<?php
/**
 * Dependencies API: WP_Scripts class
 *
 * @since 2.6.0
 *
 * @package WordPress
 * @subpackage Dependencies
 */

/**
 * Core class used to register scripts.
 *
 * @since 2.1.0
 *
 * @see WP_Dependencies
 */
class WP_Scripts extends WP_Dependencies {
	/**
	 * Base URL for scripts.
	 *
	 * Full URL with trailing slash.
	 *
	 * @since 2.6.0
	 * @var string
	 */
	public $base_url;

	/**
	 * URL of the content directory.
	 *
	 * @since 2.8.0
	 * @var string
	 */
	public $content_url;

	/**
	 * Default version string for scripts.
	 *
	 * @since 2.6.0
	 * @var string
	 */
	public $default_version;

	/**
	 * Holds handles of scripts which are enqueued in footer.
	 *
	 * @since 2.8.0
	 * @var array
	 */
	public $in_footer = array();

	/**
	 * Holds a list of script handles which will be concatenated.
	 *
	 * @since 2.8.0
	 * @var string
	 */
	public $concat = '';

	/**
	 * Holds a string which contains script handles and their version.
	 *
	 * @since 2.8.0
	 * @deprecated 3.4.0
	 * @var string
	 */
	public $concat_version = '';

	/**
	 * Whether to perform concatenation.
	 *
	 * @since 2.8.0
	 * @var bool
	 */
	public $do_concat = false;

	/**
	 * Holds HTML markup of scripts and additional data if concatenation
	 * is enabled.
	 *
	 * @since 2.8.0
	 * @var string
	 */
	public $print_html = '';

	/**
	 * Holds inline code if concatenation is enabled.
	 *
	 * @since 2.8.0
	 * @var string
	 */
	public $print_code = '';

	/**
	 * Holds a list of script handles which are not in the default directory
	 * if concatenation is enabled.
	 *
	 * Unused in core.
	 *
	 * @since 2.8.0
	 * @var string
	 */
	public $ext_handles = '';

	/**
	 * Holds a string which contains handles and versions of scripts which
	 * are not in the default directory if concatenation is enabled.
	 *
	 * Unused in core.
	 *
	 * @since 2.8.0
	 * @var string
	 */
	public $ext_version = '';

	/**
	 * List of default directories.
	 *
	 * @since 2.8.0
	 * @var array
	 */
	public $default_dirs;

	/**
	 * Holds a string which contains the type attribute for script tag.
	 *
	 * If the active theme does not declare HTML5 support for 'script',
	 * then it initializes as `type='text/javascript'`.
	 *
	 * @since 5.3.0
	 * @var string
	 */
	private $type_attr = '';

	/**
	 * Constructor.
	 *
	 * @since 2.6.0
	 */
	public function __construct() {
		$this->init();
		add_action( 'init', array( $this, 'init' ), 0 );
	}

	/**
	 * Initialize the class.
	 *
	 * @since 3.4.0
	 */
	public function init() {
		if (
			function_exists( 'is_admin' ) && ! is_admin()
		&&
			function_exists( 'current_theme_supports' ) && ! current_theme_supports( 'html5', 'script' )
		) {
			$this->type_attr = " type='text/javascript'";
		}

		/**
		 * Fires when the WP_Scripts instance is initialized.
		 *
		 * @since 2.6.0
		 *
		 * @param WP_Scripts $wp_scripts WP_Scripts instance (passed by reference).
		 */
		do_action_ref_array( 'wp_default_scripts', array( &$this ) );
	}

	/**
	 * Prints scripts.
	 *
	 * Prints the scripts passed to it or the print queue. Also prints all necessary dependencies.
	 *
	 * @since 2.1.0
	 * @since 2.8.0 Added the `$group` parameter.
	 *
	 * @param string|string[]|false $handles Optional. Scripts to be printed: queue (false),
	 *                                       single script (string), or multiple scripts (array of strings).
	 *                                       Default false.
	 * @param int|false             $group   Optional. Group level: level (int), no groups (false).
	 *                                       Default false.
	 * @return string[] Handles of scripts that have been printed.
	 */
	public function print_scripts( $handles = false, $group = false ) {
		return $this->do_items( $handles, $group );
	}

	/**
	 * Prints extra scripts of a registered script.
	 *
	 * @since 2.1.0
	 * @since 2.8.0 Added the `$display` parameter.
	 * @deprecated 3.3.0
	 *
	 * @see print_extra_script()
	 *
	 * @param string $handle  The script's registered handle.
	 * @param bool   $display Optional. Whether to print the extra script
	 *                        instead of just returning it. Default true.
	 * @return bool|string|void Void if no data exists, extra scripts if `$display` is true,
	 *                          true otherwise.
	 */
	public function print_scripts_l10n( $handle, $display = true ) {
		_deprecated_function( __FUNCTION__, '3.3.0', 'WP_Scripts::print_extra_script()' );
		return $this->print_extra_script( $handle, $display );
	}

	/**
	 * Prints extra scripts of a registered script.
	 *
	 * @since 3.3.0
	 *
	 * @param string $handle  The script's registered handle.
	 * @param bool   $display Optional. Whether to print the extra script
	 *                        instead of just returning it. Default true.
	 * @return bool|string|void Void if no data exists, extra scripts if `$display` is true,
	 *                          true otherwise.
	 */
	public function print_extra_script( $handle, $display = true ) {
		$output = $this->get_data( $handle, 'data' );
		if ( ! $output ) {
			return;
		}

		if ( ! $display ) {
			return $output;
		}

		printf( "<script%s id='%s-js-extra'>\n", $this->type_attr, esc_attr( $handle ) );

		// CDATA is not needed for HTML 5.
		if ( $this->type_attr ) {
			echo "/* <![CDATA[ */\n";
		}

		echo "$output\n";

		if ( $this->type_attr ) {
			echo "/* ]]> */\n";
		}

		echo "</script>\n";

		return true;
	}

	/**
	 * Processes a script dependency.
	 *
	 * @since 2.6.0
	 * @since 2.8.0 Added the `$group` parameter.
	 *
	 * @see WP_Dependencies::do_item()
	 *
	 * @param string    $handle The script's registered handle.
	 * @param int|false $group  Optional. Group level: level (int), no groups (false).
	 *                          Default false.
	 * @return bool True on success, false on failure.
	 */
	public function do_item( $handle, $group = false ) {
		if ( ! parent::do_item( $handle ) ) {
			return false;
		}

		if ( 0 === $group && $this->groups[ $handle ] > 0 ) {
			$this->in_footer[] = $handle;
			return false;
		}

		if ( false === $group && in_array( $handle, $this->in_footer, true ) ) {
			$this->in_footer = array_diff( $this->in_footer, (array) $handle );
		}

		$obj = $this->registered[ $handle ];

		if ( null === $obj->ver ) {
			$ver = '';
		} else {
			$ver = $obj->ver ? $obj->ver : $this->default_version;
		}

		if ( isset( $this->args[ $handle ] ) ) {
			$ver = $ver ? $ver . '&amp;' . $this->args[ $handle ] : $this->args[ $handle ];
		}

		$src         = $obj->src;
		$cond_before = '';
		$cond_after  = '';
		$conditional = isset( $obj->extra['conditional'] ) ? $obj->extra['conditional'] : '';

		if ( $conditional ) {
			$cond_before = "<!--[if {$conditional}]>\n";
			$cond_after  = "<![endif]-->\n";
		}

		$strategy = $this->get_eligible_loading_strategy( $handle );

		$before_handle = $this->print_inline_script( $handle, 'before', false );

		if ( $before_handle ) {
			$before_handle = sprintf( "<script%s id='%s-js-before'>\n%s\n</script>\n", $this->type_attr, esc_attr( $handle ), $before_handle );
		}

		$after_handle = '';
		if ( '' === $strategy ) {
			$after_handle = $this->print_inline_script( $handle, 'after', false );

			if ( $after_handle ) {
				$after_handle = sprintf( "<script%s id='%s-js-after'>\n%s\n</script>\n", $this->type_attr, esc_attr( $handle ), $after_handle );
			}
		} else {
			$after_standalone_handle = $this->print_inline_script( $handle, 'after-standalone', false );

			if ( $after_standalone_handle ) {
				$after_handle .= sprintf( "<script%s id='%s-js-after'>\n%s\n</script>\n", $this->type_attr, esc_attr( $handle ), $after_standalone_handle );
			}

			$after_non_standalone_handle = $this->print_inline_script( $handle, 'after-non-standalone', false );

			if ( $after_non_standalone_handle ) {
<<<<<<< HEAD
				$after_handle               .= sprintf(
					'<script%1$s id=\'%2$s-js-after\' type=\'text/template\' data-wp-executes-after=\'%2$s\'>%4$s%3$s%4$s</script>%4$s',
					$this->type_attr,
					esc_attr( $handle ),
					$after_non_standalone_handle,
					PHP_EOL
				);
				$this->has_load_later_inline = true;
=======
				$initial_type_attr = $this->type_attr;
				$this->type_attr   = " type='text/template'";
				$after_handle     .= sprintf( "<script%s id='%s-js-after'>\n%s\n</script>\n", $this->type_attr, esc_attr( $handle ), $after_non_standalone_handle );
				$this->type_attr   = $initial_type_attr;

>>>>>>> 9aaca527
			}
		}

		if ( $before_handle || $after_handle ) {
			$inline_script_tag = $cond_before . $before_handle . $after_handle . $cond_after;
		} else {
			$inline_script_tag = '';
		}

		/*
		 * Prevent concatenation of scripts if the text domain is defined
		 * to ensure the dependency order is respected.
		 */
		$translations_stop_concat = ! empty( $obj->textdomain );

		$translations = $this->print_translations( $handle, false );
		if ( $translations ) {
			$translations = sprintf( "<script%s id='%s-js-translations'>\n%s\n</script>\n", $this->type_attr, esc_attr( $handle ), $translations );
		}

		if ( $this->do_concat ) {
			/**
			 * Filters the script loader source.
			 *
			 * @since 2.2.0
			 *
			 * @param string $src    Script loader source path.
			 * @param string $handle Script handle.
			 */
			$srce = apply_filters( 'script_loader_src', $src, $handle );

			if ( $this->in_default_dir( $srce ) && ( $before_handle || $after_handle || $translations_stop_concat ) ) {
				$this->do_concat = false;

				// Have to print the so-far concatenated scripts right away to maintain the right order.
				_print_scripts();
				$this->reset();
			} elseif ( $this->in_default_dir( $srce ) && ! $conditional ) {
				$this->print_code     .= $this->print_extra_script( $handle, false );
				$this->concat         .= "$handle,";
				$this->concat_version .= "$handle$ver";
				return true;
			} else {
				$this->ext_handles .= "$handle,";
				$this->ext_version .= "$handle$ver";
			}
		}

		$has_conditional_data = $conditional && $this->get_data( $handle, 'data' );

		if ( $has_conditional_data ) {
			echo $cond_before;
		}

		$this->print_extra_script( $handle );

		if ( $has_conditional_data ) {
			echo $cond_after;
		}

		// A single item may alias a set of items, by having dependencies, but no source.
		if ( ! $src ) {
			if ( $inline_script_tag ) {
				if ( $this->do_concat ) {
					$this->print_html .= $inline_script_tag;
				} else {
					echo $inline_script_tag;
				}
			}

			return true;
		}

		if ( ! preg_match( '|^(https?:)?//|', $src ) && ! ( $this->content_url && 0 === strpos( $src, $this->content_url ) ) ) {
			$src = $this->base_url . $src;
		}

		if ( ! empty( $ver ) ) {
			$src = add_query_arg( 'ver', $ver, $src );
		}

		/** This filter is documented in wp-includes/class-wp-scripts.php */
		$src = esc_url( apply_filters( 'script_loader_src', $src, $handle ) );

		if ( ! $src ) {
			return true;
		}

		if ( '' !== $strategy ) {
			$strategy = ' ' . $strategy;
			if ( ! empty( $after_non_standalone_handle ) ) {
				$strategy .= sprintf( " onload='wpLoadAfterScripts(\"%s\")'", esc_attr( $handle ) );
			}
		}
		$tag  = $translations . $cond_before . $before_handle;
		$tag .= sprintf(
			"<script%s src='%s' id='%s-js'%s></script>\n",
			$this->type_attr,
			esc_url( $src ),
			esc_attr( $handle ),
			$strategy
		);
		$tag .= $after_handle . $cond_after;

		/**
		 * Filters the HTML script tag of an enqueued script.
		 *
		 * @since 4.1.0
		 *
		 * @param string $tag    The `<script>` tag for the enqueued script.
		 * @param string $handle The script's registered handle.
		 * @param string $src    The script's source URL.
		 */
		$tag = apply_filters( 'script_loader_tag', $tag, $handle, $src );

		if ( $this->do_concat ) {
			$this->print_html .= $tag;
		} else {
			echo $tag;
		}

		return true;
	}

	/**
	 * Adds extra code to a registered script.
	 *
	 * @since 4.5.0
	 *
	 * @param string $handle     Name of the script to add the inline script to.
	 *                           Must be lowercase.
	 * @param string $data       String containing the JavaScript to be added.
	 * @param string $position   Optional. Whether to add the inline script
	 *                           before the handle or after. Default 'after'.
	 * @param bool   $standalone Inline script opted to be standalone or not. Default false.
	 * @return bool True on success, false on failure.
	 */
	public function add_inline_script( $handle, $data, $position = 'after', $standalone = false ) {
		if ( ! $data ) {
			return false;
		}

		if ( 'after' !== $position ) {
			$position = 'before';
		}

		$script   = (array) $this->get_data( $handle, $position );
		$script[] = $data;

		// Maintain a list of standalone and non-standalone before/after scripts.
		$standalone_key      = $standalone ? $position . '-standalone' : $position . '-non-standalone';
		$standalone_script   = (array) $this->get_data( $handle, $standalone_key );
		$standalone_script[] = $data;
		$this->add_data( $handle, $standalone_key, $standalone_script );

		return $this->add_data( $handle, $position, $script );
	}

	/**
	 * Prints inline scripts registered for a specific handle.
	 *
	 * @since 4.5.0
	 *
	 * @param string $handle   Name of the script to add the inline script to.
	 *                         Must be lowercase.
	 * @param string $position Optional. Whether to add the inline script
	 *                         before the handle or after. Default 'after'.
	 * @param bool   $display  Optional. Whether to print the script
	 *                         instead of just returning it. Default true.
	 * @return string|false Script on success, false otherwise.
	 */
	public function print_inline_script( $handle, $position = 'after', $display = true ) {
		$output = $this->get_data( $handle, $position );

		if ( empty( $output ) ) {
			return false;
		}

		$output = trim( implode( "\n", $output ), "\n" );

		if ( $display ) {
			if ( 'after-non-standalone' === $position ) {
<<<<<<< HEAD
				printf(
					'<script%1$s id=\'%2$s-js-after\' type=\'text/template\' data-wp-executes-after=\'%2$s\'>%5$s%4$s%5$s</script>%5$s',
					$this->type_attr,
					esc_attr( $handle ),
					esc_attr( $position ),
					$output,
					PHP_EOL
				);
=======
				$initial_type_attr = $this->type_attr;
				$this->type_attr   = " type='text/template'";
				printf( "<script%s id='%s-js-after'>\n%s\n</script>\n", $this->type_attr, esc_attr( $handle ), $output );
				$this->type_attr = $initial_type_attr;
>>>>>>> 9aaca527
			} else {
				printf( "<script%s id='%s-js-%s'>\n%s\n</script>\n", $this->type_attr, esc_attr( $handle ), esc_attr( $position ), $output );
			}
		}

		return $output;
	}

	/**
	 * Localizes a script, only if the script has already been added.
	 *
	 * @since 2.1.0
	 *
	 * @param string $handle      Name of the script to attach data to.
	 * @param string $object_name Name of the variable that will contain the data.
	 * @param array  $l10n        Array of data to localize.
	 * @return bool True on success, false on failure.
	 */
	public function localize( $handle, $object_name, $l10n ) {
		if ( 'jquery' === $handle ) {
			$handle = 'jquery-core';
		}

		if ( is_array( $l10n ) && isset( $l10n['l10n_print_after'] ) ) { // back compat, preserve the code in 'l10n_print_after' if present.
			$after = $l10n['l10n_print_after'];
			unset( $l10n['l10n_print_after'] );
		}

		if ( ! is_array( $l10n ) ) {
			_doing_it_wrong(
				__METHOD__,
				sprintf(
					/* translators: 1: $l10n, 2: wp_add_inline_script() */
					__( 'The %1$s parameter must be an array. To pass arbitrary data to scripts, use the %2$s function instead.' ),
					'<code>$l10n</code>',
					'<code>wp_add_inline_script()</code>'
				),
				'5.7.0'
			);

			if ( false === $l10n ) {
				// This should really not be needed, but is necessary for backward compatibility.
				$l10n = array( $l10n );
			}
		}

		if ( is_string( $l10n ) ) {
			$l10n = html_entity_decode( $l10n, ENT_QUOTES, 'UTF-8' );
		} elseif ( is_array( $l10n ) ) {
			foreach ( $l10n as $key => $value ) {
				if ( ! is_scalar( $value ) ) {
					continue;
				}

				$l10n[ $key ] = html_entity_decode( (string) $value, ENT_QUOTES, 'UTF-8' );
			}
		}

		$script = "var $object_name = " . wp_json_encode( $l10n ) . ';';

		if ( ! empty( $after ) ) {
			$script .= "\n$after;";
		}

		$data = $this->get_data( $handle, 'data' );

		if ( ! empty( $data ) ) {
			$script = "$data\n$script";
		}

		return $this->add_data( $handle, 'data', $script );
	}

	/**
	 * Sets handle group.
	 *
	 * @since 2.8.0
	 *
	 * @see WP_Dependencies::set_group()
	 *
	 * @param string    $handle    Name of the item. Should be unique.
	 * @param bool      $recursion Internal flag that calling function was called recursively.
	 * @param int|false $group     Optional. Group level: level (int), no groups (false).
	 *                             Default false.
	 * @return bool Not already in the group or a lower group.
	 */
	public function set_group( $handle, $recursion, $group = false ) {
		if ( isset( $this->registered[ $handle ]->args ) && 1 === $this->registered[ $handle ]->args ) {
			$grp = 1;
		} else {
			$grp = (int) $this->get_data( $handle, 'group' );
		}

		if ( false !== $group && $grp > $group ) {
			$grp = $group;
		}

		return parent::set_group( $handle, $recursion, $grp );
	}

	/**
	 * Sets a translation textdomain.
	 *
	 * @since 5.0.0
	 * @since 5.1.0 The `$domain` parameter was made optional.
	 *
	 * @param string $handle Name of the script to register a translation domain to.
	 * @param string $domain Optional. Text domain. Default 'default'.
	 * @param string $path   Optional. The full file path to the directory containing translation files.
	 * @return bool True if the text domain was registered, false if not.
	 */
	public function set_translations( $handle, $domain = 'default', $path = '' ) {
		if ( ! isset( $this->registered[ $handle ] ) ) {
			return false;
		}

		/** @var \_WP_Dependency $obj */
		$obj = $this->registered[ $handle ];

		if ( ! in_array( 'wp-i18n', $obj->deps, true ) ) {
			$obj->deps[] = 'wp-i18n';
		}

		return $obj->set_translations( $domain, $path );
	}

	/**
	 * Prints translations set for a specific handle.
	 *
	 * @since 5.0.0
	 *
	 * @param string $handle  Name of the script to add the inline script to.
	 *                        Must be lowercase.
	 * @param bool   $display Optional. Whether to print the script
	 *                        instead of just returning it. Default true.
	 * @return string|false Script on success, false otherwise.
	 */
	public function print_translations( $handle, $display = true ) {
		if ( ! isset( $this->registered[ $handle ] ) || empty( $this->registered[ $handle ]->textdomain ) ) {
			return false;
		}

		$domain = $this->registered[ $handle ]->textdomain;
		$path   = '';

		if ( isset( $this->registered[ $handle ]->translations_path ) ) {
			$path = $this->registered[ $handle ]->translations_path;
		}

		$json_translations = load_script_textdomain( $handle, $domain, $path );

		if ( ! $json_translations ) {
			return false;
		}

		$output = <<<JS
( function( domain, translations ) {
	var localeData = translations.locale_data[ domain ] || translations.locale_data.messages;
	localeData[""].domain = domain;
	wp.i18n.setLocaleData( localeData, domain );
} )( "{$domain}", {$json_translations} );
JS;

		if ( $display ) {
			printf( "<script%s id='%s-js-translations'>\n%s\n</script>\n", $this->type_attr, esc_attr( $handle ), $output );
		}

		return $output;
	}

	/**
	 * Determines script dependencies.
	 *
	 * @since 2.1.0
	 *
	 * @see WP_Dependencies::all_deps()
	 *
	 * @param string|string[] $handles   Item handle (string) or item handles (array of strings).
	 * @param bool            $recursion Optional. Internal flag that function is calling itself.
	 *                                   Default false.
	 * @param int|false       $group     Optional. Group level: level (int), no groups (false).
	 *                                   Default false.
	 * @return bool True on success, false on failure.
	 */
	public function all_deps( $handles, $recursion = false, $group = false ) {
		$r = parent::all_deps( $handles, $recursion, $group );
		if ( ! $recursion ) {
			/**
			 * Filters the list of script dependencies left to print.
			 *
			 * @since 2.3.0
			 *
			 * @param string[] $to_do An array of script dependency handles.
			 */
			$this->to_do = apply_filters( 'print_scripts_array', $this->to_do );
		}
		return $r;
	}

	/**
	 * Processes items and dependencies for the head group.
	 *
	 * @since 2.8.0
	 *
	 * @see WP_Dependencies::do_items()
	 *
	 * @return string[] Handles of items that have been processed.
	 */
	public function do_head_items() {
		$this->do_items( false, 0 );
		return $this->done;
	}

	/**
	 * Processes items and dependencies for the footer group.
	 *
	 * @since 2.8.0
	 *
	 * @see WP_Dependencies::do_items()
	 *
	 * @return string[] Handles of items that have been processed.
	 */
	public function do_footer_items() {
		$this->do_items( false, 1 );
		return $this->done;
	}

	/**
	 * Whether a handle's source is in a default directory.
	 *
	 * @since 2.8.0
	 *
	 * @param string $src The source of the enqueued script.
	 * @return bool True if found, false if not.
	 */
	public function in_default_dir( $src ) {
		if ( ! $this->default_dirs ) {
			return true;
		}

		if ( 0 === strpos( $src, '/' . WPINC . '/js/l10n' ) ) {
			return false;
		}

		foreach ( (array) $this->default_dirs as $test ) {
			if ( 0 === strpos( $src, $test ) ) {
				return true;
			}
		}
		return false;
	}

	/**
	 * This overrides the add_data method from WP_Dependencies, to support normalizing of $args.
	 *
	 * @param string $handle Name of the item. Should be unique.
	 * @param string $key    The data key.
	 * @param mixed  $value  The data value.
	 * @return bool True on success, false on failure.
	 */
	public function add_data( $handle, $key, $value ) {
		if ( 'script_args' === $key ) {
			$args = $this->get_normalized_script_args( $handle, $value );
			if ( $args['in_footer'] ) {
				parent::add_data( $handle, 'group', 1 );
			}
			return parent::add_data( $handle, $key, $args );
		}
		return parent::add_data( $handle, $key, $value );
	}

	/**
	 * Checks all handles for any delayed inline scripts.
	 *
	 * @return bool True if the inline script present, otherwise false.
	 */
	public function has_delayed_inline_script() {
		foreach ( $this->registered as $handle => $script ) {
			if ( in_array( $this->get_intended_strategy( $handle ), array( 'defer', 'async' ), true ) ) {
				// non standalone after scripts of async or defer are usually delayed.
				if ( $this->has_non_standalone_inline_script( $handle, 'after' ) ) {
					return true;
				}
			}
		}
		return false;
	}

	/**
	 * Normalize the data inside the $args parameter and support backward compatibility.
	 *
	 * @param string        $handle Name of the script.
	 * @param array         $args     {
	 *      Optional. Additional script arguments. Default empty array.
	 *
	 *      @type boolean   $in_footer    Optional. Default true.
	 *      @type string    $strategy     Optional. Values blocking|defer|async .Default 'blocking'.
	 * }
	 * @return array        Normalized $args array.
	 */
	private function get_normalized_script_args( $handle, $args = array() ) {
		$default_args = array(
			'in_footer' => false,
			'strategy'  => 'blocking',
		);
		// Handle backward compatibility for $in_footer.
		if ( true === $args ) {
			$args = array( 'in_footer' => true );
		}
		return wp_parse_args( $args, $default_args );
	}

	/**
	 * Get all of the scripts that depend on a script.
	 *
	 * @param string $handle The script handle.
	 * @return array Array of script handles.
	 */
	private function get_dependents( $handle ) {
		$dependents = array();

		// Iterate over all registered scripts, finding ones that depend on the script.
		foreach ( $this->registered as $registered_handle => $args ) {
			if ( in_array( $handle, $args->deps, true ) ) {
				$dependents[] = $registered_handle;
			}
		}
		return $dependents;
	}

	/**
	 * Get the strategy assigned during script registration.
	 *
	 * @param string $handle The script handle.
	 * @return string|bool Strategy set during script registration. False if none was set.
	 */
	private function get_intended_strategy( $handle ) {
		$script_args = $this->get_data( $handle, 'script_args' );
		return isset( $script_args['strategy'] ) ? $script_args['strategy'] : false;
	}

	/**
	 * Check if a script has a non standalone inline script associated with it.
	 *
	 * @param string $handle   The script handle.
	 * @param string $position Position of the inline script.
	 *
	 * @return bool True if script present. False if empty.
	 */
	private function has_non_standalone_inline_script( $handle, $position ) {
		$non_standalone_script_key = $position . '-non-standalone';
		$non_standalone_script     = $this->get_data( $handle, $non_standalone_script_key );
		return ! empty( $non_standalone_script );
	}

	/**
	 * Check if all of a scripts dependents are deferrable, which is required to maintain execution order.
	 *
	 * @param string $handle  The script handle.
	 * @param array $checked An array of already checked script handles, used to avoid looping recursion.
	 * @return bool True if all dependents are deferrable, false otherwise.
	 */
	private function all_dependents_are_deferrable( $handle, $checked = array() ) {
		// If this node was already checked, this script can be deferred and the branch ends.
		if ( in_array( $handle, $checked, true ) ) {
			return true;
		}
		$checked[]  = $handle;
		$dependents = $this->get_dependents( $handle );

		// If there are no dependents remaining to consider, the script can be deferred and the branch ends.
		if ( empty( $dependents ) ) {
			return true;
		}

		// Consider each dependent and check if it is deferrable.
		foreach ( $dependents as $dependent ) {
			// If the dependent script is not using the defer or async strategy, no script in the chain is deferrable.
			if ( ! in_array( $this->get_intended_strategy( $dependent ), array( 'defer', 'async' ), true ) ) {
				return false;
			}

			// If the dependent script has a non-standalone inline script in the 'before' position associated with it, do not defer.
			if ( $this->has_non_standalone_inline_script( $dependent, 'before' ) ) {
				return false;
			}

			// Recursively check all dependents.
			if ( ! $this->all_dependents_are_deferrable( $dependent, $checked ) ) {
				return false;
			}
		}

		return true;
	}

	/**
	 * Get the most eligible loading strategy for a script.
	 *
	 * @param string  $handle The registered handle of the script.
	 * @return string $strategy return the final strategy.
	 */
	private function get_eligible_loading_strategy( $handle = '' ) {
		if ( ! isset( $this->registered[ $handle ] ) ) {
			return '';
		}

		$intended_strategy = $this->get_intended_strategy( $handle );
		/*
		 * Handle known blocking strategy scenarios.
		 *
		 * blocking if script args not set.
		 * blocking if explicitly set.
		 */
		if ( ! $intended_strategy || 'blocking' === $intended_strategy ) {
			return '';
		}

		// Handling async strategy scenarios.
		if ( 'async' === $intended_strategy && empty( $this->registered[ $handle ]->deps ) && empty( $this->get_dependents( $handle ) ) ) {
			return 'async';
		}

		// Handling defer strategy scenarios.
		if ( $this->all_dependents_are_deferrable( $handle ) ) {
			return 'defer';
		}

		return '';
	}

	/**
	 * Resets class properties.
	 *
	 * @since 2.8.0
	 */
	public function reset() {
		$this->do_concat      = false;
		$this->print_code     = '';
		$this->concat         = '';
		$this->concat_version = '';
		$this->print_html     = '';
		$this->ext_version    = '';
		$this->ext_handles    = '';
	}
}<|MERGE_RESOLUTION|>--- conflicted
+++ resolved
@@ -319,22 +319,18 @@
 			$after_non_standalone_handle = $this->print_inline_script( $handle, 'after-non-standalone', false );
 
 			if ( $after_non_standalone_handle ) {
-<<<<<<< HEAD
-				$after_handle               .= sprintf(
-					'<script%1$s id=\'%2$s-js-after\' type=\'text/template\' data-wp-executes-after=\'%2$s\'>%4$s%3$s%4$s</script>%4$s',
+				$initial_type_attr = $this->type_attr;
+				$this->type_attr   = " type='text/template'";
+				$after_handle     .= sprintf(
+					'<script%1$s id=\'%2$s-js-after\' data-wp-executes-after=\'%2$s\'>%4$s%3$s%4$s</script>%4$s',
 					$this->type_attr,
 					esc_attr( $handle ),
 					$after_non_standalone_handle,
 					PHP_EOL
 				);
+				$this->type_attr   = $initial_type_attr;
+
 				$this->has_load_later_inline = true;
-=======
-				$initial_type_attr = $this->type_attr;
-				$this->type_attr   = " type='text/template'";
-				$after_handle     .= sprintf( "<script%s id='%s-js-after'>\n%s\n</script>\n", $this->type_attr, esc_attr( $handle ), $after_non_standalone_handle );
-				$this->type_attr   = $initial_type_attr;
-
->>>>>>> 9aaca527
 			}
 		}
 
@@ -517,7 +513,8 @@
 
 		if ( $display ) {
 			if ( 'after-non-standalone' === $position ) {
-<<<<<<< HEAD
+				$initial_type_attr = $this->type_attr;
+				$this->type_attr   = " type='text/template'";
 				printf(
 					'<script%1$s id=\'%2$s-js-after\' type=\'text/template\' data-wp-executes-after=\'%2$s\'>%5$s%4$s%5$s</script>%5$s',
 					$this->type_attr,
@@ -526,12 +523,7 @@
 					$output,
 					PHP_EOL
 				);
-=======
-				$initial_type_attr = $this->type_attr;
-				$this->type_attr   = " type='text/template'";
-				printf( "<script%s id='%s-js-after'>\n%s\n</script>\n", $this->type_attr, esc_attr( $handle ), $output );
 				$this->type_attr = $initial_type_attr;
->>>>>>> 9aaca527
 			} else {
 				printf( "<script%s id='%s-js-%s'>\n%s\n</script>\n", $this->type_attr, esc_attr( $handle ), esc_attr( $position ), $output );
 			}
