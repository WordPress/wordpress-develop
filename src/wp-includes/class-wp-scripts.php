--- conflicted
+++ resolved
@@ -359,10 +359,6 @@
 			$srce = apply_filters( 'script_loader_src', $src, $handle );
 
 			// Used as a conditional to prevent script concatenation.
-<<<<<<< HEAD
-			$strategy                    = $this->get_eligible_loading_strategy( $handle );
-=======
->>>>>>> ae384328
 			$is_deferred_or_async_handle = in_array( $strategy, array( 'defer', 'async' ), true );
 
 			if ( $this->in_default_dir( $srce ) && ( $before_handle || $after_handle || $translations_stop_concat || $is_deferred_or_async_handle ) ) {
