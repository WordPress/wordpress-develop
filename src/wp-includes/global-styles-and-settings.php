<?php
/**
 * APIs to interact with global settings & styles.
 *
 * @package WordPress
 */

/**
 * Gets the settings resulting of merging core, theme, and user data.
 *
 * @since 5.9.0
 *
 * @param array $path    Path to the specific setting to retrieve. Optional.
 *                       If empty, will return all settings.
 * @param array $context {
 *     Metadata to know where to retrieve the $path from. Optional.
 *
 *     @type string $block_name Which block to retrieve the settings from.
 *                              If empty, it'll return the settings for the global context.
 *     @type string $origin     Which origin to take data from.
 *                              Valid values are 'all' (core, theme, and user) or 'base' (core and theme).
 *                              If empty or unknown, 'all' is used.
 * }
 * @return mixed The settings array or individual setting value to retrieve.
 */
function wp_get_global_settings( $path = array(), $context = array() ) {
	if ( ! empty( $context['block_name'] ) ) {
		$new_path = array( 'blocks', $context['block_name'] );
		foreach ( $path as $subpath ) {
			$new_path[] = $subpath;
		}
		$path = $new_path;
	}

	/*
	 * This is the default value when no origin is provided or when it is 'all'.
	 *
	 * The $origin is used as part of the cache key. Changes here need to account
	 * for clearing the cache appropriately.
	 */
	$origin = 'custom';
	if (
		! wp_theme_has_theme_json() ||
		( isset( $context['origin'] ) && 'base' === $context['origin'] )
	) {
		$origin = 'theme';
	}

	/*
	 * By using the 'theme_json' group, this data is marked to be non-persistent across requests.
	 * See `wp_cache_add_non_persistent_groups` in src/wp-includes/load.php and other places.
	 *
	 * The rationale for this is to make sure derived data from theme.json
	 * is always fresh from the potential modifications done via hooks
	 * that can use dynamic data (modify the stylesheet depending on some option,
	 * settings depending on user permissions, etc.).
	 * See some of the existing hooks to modify theme.json behaviour:
	 * https://make.wordpress.org/core/2022/10/10/filters-for-theme-json-data/
	 *
	 * A different alternative considered was to invalidate the cache upon certain
	 * events such as options add/update/delete, user meta, etc.
	 * It was judged not enough, hence this approach.
	 * See https://github.com/WordPress/gutenberg/pull/45372
	 */
	$cache_group = 'theme_json';
	$cache_key   = 'wp_get_global_settings_' . $origin;

	/*
	 * Ignore cache when `WP_DEBUG` is enabled, so it doesn't interfere with the theme
	 * developer's workflow.
	 *
	 * @todo Replace `WP_DEBUG` once an "in development mode" check is available in Core.
	 */
	$can_use_cached = ! WP_DEBUG;

	$settings = false;
	if ( $can_use_cached ) {
		$settings = wp_cache_get( $cache_key, $cache_group );
	}

	if ( false === $settings ) {
		$settings = WP_Theme_JSON_Resolver::get_merged_data( $origin )->get_settings();
		if ( $can_use_cached ) {
			wp_cache_set( $cache_key, $settings, $cache_group );
		}
	}

	return _wp_array_get( $settings, $path, $settings );
}

/**
 * Gets the styles resulting of merging core, theme, and user data.
 *
 * @since 5.9.0
 * @since 6.3.0 the internal link format "var:preset|color|secondary" is resolved
 *              to "var(--wp--preset--font-size--small)" so consumers don't have to.
 * @since 6.3.0 `transforms` is now usable in the `context` parameter. In case [`transforms`]['resolve_variables']
 *              is defined, variables are resolved to their value in the styles.
 *
 * @param array $path    Path to the specific style to retrieve. Optional.
 *                       If empty, will return all styles.
 * @param array $context {
 *     Metadata to know where to retrieve the $path from. Optional.
 *
 *     @type string $block_name Which block to retrieve the styles from.
 *                              If empty, it'll return the styles for the global context.
 *     @type string $origin     Which origin to take data from.
 *                              Valid values are 'all' (core, theme, and user) or 'base' (core and theme).
 *                              If empty or unknown, 'all' is used.
 *     @type array $transforms Which transformation(s) to apply.
 *                              Valid value is array( 'resolve-variables' ).
 *                              If defined, variables are resolved to their value in the styles.
 * }
 * @return mixed The styles array or individual style value to retrieve.
 */
function wp_get_global_styles( $path = array(), $context = array() ) {
	if ( ! empty( $context['block_name'] ) ) {
		$path = array_merge( array( 'blocks', $context['block_name'] ), $path );
	}

	$origin = 'custom';
	if ( isset( $context['origin'] ) && 'base' === $context['origin'] ) {
		$origin = 'theme';
	}

	$resolve_variables = isset( $context['transforms'] )
	&& is_array( $context['transforms'] )
	&& in_array( 'resolve-variables', $context['transforms'], true );

	$merged_data = WP_Theme_JSON_Resolver::get_merged_data( $origin );
	if ( $resolve_variables ) {
		$merged_data = WP_Theme_JSON::resolve_variables( $merged_data );
	}
	$styles = $merged_data->get_raw_data()['styles'];
	return _wp_array_get( $styles, $path, $styles );
}


/**
 * Returns the stylesheet resulting of merging core, theme, and user data.
 *
 * @since 5.9.0
 * @since 6.1.0 Added 'base-layout-styles' support.
 *
 * @param array $types Optional. Types of styles to load.
 *                     It accepts as values 'variables', 'presets', 'styles', 'base-layout-styles'.
 *                     If empty, it'll load the following:
 *                     - for themes without theme.json: 'variables', 'presets', 'base-layout-styles'.
 *                     - for themes with theme.json: 'variables', 'presets', 'styles'.
 * @return string Stylesheet.
 */
function wp_get_global_stylesheet( $types = array() ) {
	/*
	 * Ignore cache when `WP_DEBUG` is enabled, so it doesn't interfere with the theme
	 * developer's workflow.
	 *
	 * @todo Replace `WP_DEBUG` once an "in development mode" check is available in Core.
	 */
	$can_use_cached = empty( $types ) && ! WP_DEBUG;

	/*
	 * By using the 'theme_json' group, this data is marked to be non-persistent across requests.
	 * @see `wp_cache_add_non_persistent_groups()`.
	 *
	 * The rationale for this is to make sure derived data from theme.json
	 * is always fresh from the potential modifications done via hooks
	 * that can use dynamic data (modify the stylesheet depending on some option,
	 * settings depending on user permissions, etc.).
	 * See some of the existing hooks to modify theme.json behavior:
	 * @see https://make.wordpress.org/core/2022/10/10/filters-for-theme-json-data/
	 *
	 * A different alternative considered was to invalidate the cache upon certain
	 * events such as options add/update/delete, user meta, etc.
	 * It was judged not enough, hence this approach.
	 * @see https://github.com/WordPress/gutenberg/pull/45372
	 */
	$cache_group = 'theme_json';
	$cache_key   = 'wp_get_global_stylesheet';
	if ( $can_use_cached ) {
		$cached = wp_cache_get( $cache_key, $cache_group );
		if ( $cached ) {
			return $cached;
		}
	}

	$tree = WP_Theme_JSON_Resolver::get_merged_data();

	$supports_theme_json = wp_theme_has_theme_json();
	if ( empty( $types ) && ! $supports_theme_json ) {
		$types = array( 'variables', 'presets', 'base-layout-styles' );
	} elseif ( empty( $types ) ) {
		$types = array( 'variables', 'styles', 'presets' );
	}

	/*
	 * If variables are part of the stylesheet, then add them.
	 * This is so themes without a theme.json still work as before 5.9:
	 * they can override the default presets.
	 * See https://core.trac.wordpress.org/ticket/54782
	 */
	$styles_variables = '';
	if ( in_array( 'variables', $types, true ) ) {
		/*
		 * Only use the default, theme, and custom origins. Why?
		 * Because styles for `blocks` origin are added at a later phase
		 * (i.e. in the render cycle). Here, only the ones in use are rendered.
		 * @see wp_add_global_styles_for_blocks
		 */
		$origins          = array( 'default', 'theme', 'custom' );
		$styles_variables = $tree->get_stylesheet( array( 'variables' ), $origins );
		$types            = array_diff( $types, array( 'variables' ) );
	}

	/*
	 * For the remaining types (presets, styles), we do consider origins:
	 *
	 * - themes without theme.json: only the classes for the presets defined by core
	 * - themes with theme.json: the presets and styles classes, both from core and the theme
	 */
	$styles_rest = '';
	if ( ! empty( $types ) ) {
		/*
		 * Only use the default, theme, and custom origins. Why?
		 * Because styles for `blocks` origin are added at a later phase
		 * (i.e. in the render cycle). Here, only the ones in use are rendered.
		 * @see wp_add_global_styles_for_blocks
		 */
		$origins = array( 'default', 'theme', 'custom' );
		if ( ! $supports_theme_json ) {
			$origins = array( 'default' );
		}
		$styles_rest = $tree->get_stylesheet( $types, $origins );
	}

	$stylesheet = $styles_variables . $styles_rest;
	if ( $can_use_cached ) {
		wp_cache_set( $cache_key, $stylesheet, $cache_group );
	}

	return $stylesheet;
}

/**
 * Gets the global styles custom CSS from theme.json.
 *
 * @since 6.2.0
 *
 * @return string The global styles custom CSS.
 */
function wp_get_global_styles_custom_css() {
	if ( ! wp_theme_has_theme_json() ) {
		return '';
	}
	/*
	 * Ignore cache when `WP_DEBUG` is enabled, so it doesn't interfere with the theme
	 * developer's workflow.
	 *
	 * @todo Replace `WP_DEBUG` once an "in development mode" check is available in Core.
	 */
	$can_use_cached = ! WP_DEBUG;

	/*
	 * By using the 'theme_json' group, this data is marked to be non-persistent across requests.
	 * @see `wp_cache_add_non_persistent_groups()`.
	 *
	 * The rationale for this is to make sure derived data from theme.json
	 * is always fresh from the potential modifications done via hooks
	 * that can use dynamic data (modify the stylesheet depending on some option,
	 * settings depending on user permissions, etc.).
	 * See some of the existing hooks to modify theme.json behavior:
	 * @see https://make.wordpress.org/core/2022/10/10/filters-for-theme-json-data/
	 *
	 * A different alternative considered was to invalidate the cache upon certain
	 * events such as options add/update/delete, user meta, etc.
	 * It was judged not enough, hence this approach.
	 * @see https://github.com/WordPress/gutenberg/pull/45372
	 */
	$cache_key   = 'wp_get_global_styles_custom_css';
	$cache_group = 'theme_json';
	if ( $can_use_cached ) {
		$cached = wp_cache_get( $cache_key, $cache_group );
		if ( $cached ) {
			return $cached;
		}
	}

	$tree       = WP_Theme_JSON_Resolver::get_merged_data();
	$stylesheet = $tree->get_custom_css();

	if ( $can_use_cached ) {
		wp_cache_set( $cache_key, $stylesheet, $cache_group );
	}

	return $stylesheet;
}

/**
 * Returns a string containing the SVGs to be referenced as filters (duotone).
 *
 * @since 5.9.1
 *
 * @return string
 */
function wp_get_global_styles_svg_filters() {
	/*
	 * Ignore cache when `WP_DEBUG` is enabled, so it doesn't interfere with the theme
	 * developer's workflow.
	 *
	 * @todo Replace `WP_DEBUG` once an "in development mode" check is available in Core.
	 */
	$can_use_cached = ! WP_DEBUG;
	$cache_group    = 'theme_json';
	$cache_key      = 'wp_get_global_styles_svg_filters';
	if ( $can_use_cached ) {
		$cached = wp_cache_get( $cache_key, $cache_group );
		if ( $cached ) {
			return $cached;
		}
	}

	$supports_theme_json = wp_theme_has_theme_json();

	$origins = array( 'default', 'theme', 'custom' );
	if ( ! $supports_theme_json ) {
		$origins = array( 'default' );
	}

	$tree = WP_Theme_JSON_Resolver::get_merged_data();
	$svgs = $tree->get_svg_filters( $origins );

	if ( $can_use_cached ) {
		wp_cache_set( $cache_key, $svgs, $cache_group );
	}

	return $svgs;
}

/**
 * Adds global style rules to the inline style for each block.
 *
 * @since 6.1.0
 */
function wp_add_global_styles_for_blocks() {
	$tree        = WP_Theme_JSON_Resolver::get_merged_data();
	$block_nodes = $tree->get_styles_block_nodes();
	foreach ( $block_nodes as $metadata ) {
		$block_css = $tree->get_styles_for_block( $metadata );

		if ( ! wp_should_load_separate_core_block_assets() ) {
			wp_add_inline_style( 'global-styles', $block_css );
			continue;
		}

		$stylesheet_handle = 'global-styles';
		if ( isset( $metadata['name'] ) ) {
			/*
			 * These block styles are added on block_render.
			 * This hooks inline CSS to them so that they are loaded conditionally
			 * based on whether or not the block is used on the page.
			 */
			if ( str_starts_with( $metadata['name'], 'core/' ) ) {
				$block_name        = str_replace( 'core/', '', $metadata['name'] );
				$stylesheet_handle = 'wp-block-' . $block_name;
			}
			wp_add_inline_style( $stylesheet_handle, $block_css );
		}

		// The likes of block element styles from theme.json do not have  $metadata['name'] set.
		if ( ! isset( $metadata['name'] ) && ! empty( $metadata['path'] ) ) {
			$result = array_values(
				array_filter(
					$metadata['path'],
<<<<<<< HEAD
					static function ( $item ) {
						if ( strpos( $item, 'core/' ) !== false ) {
=======
					function ( $item ) {
						if ( str_contains( $item, 'core/' ) ) {
>>>>>>> fb9929cc
							return true;
						}
						return false;
					}
				)
			);
			if ( isset( $result[0] ) ) {
				if ( str_starts_with( $result[0], 'core/' ) ) {
					$block_name        = str_replace( 'core/', '', $result[0] );
					$stylesheet_handle = 'wp-block-' . $block_name;
				}
				wp_add_inline_style( $stylesheet_handle, $block_css );
			}
		}
	}
}

/**
 * Checks whether a theme or its parent has a theme.json file.
 *
 * @since 6.2.0
 *
 * @return bool Returns true if theme or its parent has a theme.json file, false otherwise.
 */
function wp_theme_has_theme_json() {
	static $theme_has_support = null;

	if (
		null !== $theme_has_support &&
		/*
		 * Ignore static cache when `WP_DEBUG` is enabled. Why? To avoid interfering with
		 * the theme developer's workflow.
		 *
		 * @todo Replace `WP_DEBUG` once an "in development mode" check is available in Core.
		 */
		! WP_DEBUG &&
		/*
		 * Ignore cache when automated test suites are running. Why? To ensure
		 * the static cache is reset between each test.
		 */
		! ( defined( 'WP_RUN_CORE_TESTS' ) && WP_RUN_CORE_TESTS )
	) {
		return $theme_has_support;
	}

	// Does the theme have its own theme.json?
	$theme_has_support = is_readable( get_stylesheet_directory() . '/theme.json' );

	// Look up the parent if the child does not have a theme.json.
	if ( ! $theme_has_support ) {
		$theme_has_support = is_readable( get_template_directory() . '/theme.json' );
	}

	return $theme_has_support;
}

/**
 * Cleans the caches under the theme_json group.
 *
 * @since 6.2.0
 */
function wp_clean_theme_json_cache() {
	wp_cache_delete( 'wp_get_global_stylesheet', 'theme_json' );
	wp_cache_delete( 'wp_get_global_styles_svg_filters', 'theme_json' );
	wp_cache_delete( 'wp_get_global_settings_custom', 'theme_json' );
	wp_cache_delete( 'wp_get_global_settings_theme', 'theme_json' );
	wp_cache_delete( 'wp_get_global_styles_custom_css', 'theme_json' );
	WP_Theme_JSON_Resolver::clean_cached_data();
}

/**
 * Returns the current theme's wanted patterns (slugs) to be
 * registered from Pattern Directory.
 *
 * @since 6.3.0
 *
 * @return string[]
 */
function wp_get_theme_directory_pattern_slugs() {
	return WP_Theme_JSON_Resolver::get_theme_data( array(), array( 'with_supports' => false ) )->get_patterns();
}<|MERGE_RESOLUTION|>--- conflicted
+++ resolved
@@ -370,13 +370,8 @@
 			$result = array_values(
 				array_filter(
 					$metadata['path'],
-<<<<<<< HEAD
 					static function ( $item ) {
-						if ( strpos( $item, 'core/' ) !== false ) {
-=======
-					function ( $item ) {
 						if ( str_contains( $item, 'core/' ) ) {
->>>>>>> fb9929cc
 							return true;
 						}
 						return false;
