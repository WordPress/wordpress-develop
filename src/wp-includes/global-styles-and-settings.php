--- conflicted
+++ resolved
@@ -320,27 +320,10 @@
 
 		// The likes of block element styles from theme.json do not have  $metadata['name'] set.
 		if ( ! isset( $metadata['name'] ) && ! empty( $metadata['path'] ) ) {
-<<<<<<< HEAD
 			$block_name = wp_get_block_name_from_theme_json_path( $metadata['path'] );
 			if ( $block_name ) {
 				if ( str_starts_with( $block_name, 'core/' ) ) {
 					$block_name        = str_replace( 'core/', '', $block_name );
-=======
-			$result = array_values(
-				array_filter(
-					$metadata['path'],
-					static function ( $item ) {
-						if ( str_contains( $item, 'core/' ) ) {
-							return true;
-						}
-						return false;
-					}
-				)
-			);
-			if ( isset( $result[0] ) ) {
-				if ( str_starts_with( $result[0], 'core/' ) ) {
-					$block_name        = str_replace( 'core/', '', $result[0] );
->>>>>>> 36e89007
 					$stylesheet_handle = 'wp-block-' . $block_name;
 				}
 				wp_add_inline_style( $stylesheet_handle, $block_css );
@@ -375,7 +358,7 @@
 		array_filter(
 			$path,
 			static function ( $item ) {
-				if ( strpos( $item, 'core/' ) !== false ) {
+				if ( str_contains( $item, 'core/' ) ) {
 					return true;
 				}
 				return false;
