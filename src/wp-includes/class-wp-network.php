<?php
/**
 * Network API: WP_Network class
 *
 * @package WordPress
 * @subpackage Multisite
 * @since 4.4.0
 */

/**
 * Core class used for interacting with a multisite network.
 *
 * This class is used during load to populate the `$current_site` global and
 * setup the current network.
 *
 * This class is most useful in WordPress multi-network installations where the
 * ability to interact with any network of sites is required.
 *
 * @since 4.4.0
 *
 * @property int $id
 * @property int $site_id
 */
#[AllowDynamicProperties]
class WP_Network {

	/**
	 * Network ID.
	 *
	 * @since 4.4.0
	 * @since 4.6.0 Converted from public to private to explicitly enable more intuitive
	 *              access via magic methods. As part of the access change, the type was
	 *              also changed from `string` to `int`.
	 * @var int
	 */
	private $id;

	/**
	 * Domain of the network.
	 *
	 * @since 4.4.0
	 * @var string
	 */
	public $domain = '';

	/**
	 * Path of the network.
	 *
	 * @since 4.4.0
	 * @var string
	 */
	public $path = '';

	/**
	 * The ID of the network's main site.
	 *
	 * Named "blog" vs. "site" for legacy reasons. A main site is mapped to
	 * the network when the network is created.
	 *
	 * A numeric string, for compatibility reasons.
	 *
	 * @since 4.4.0
	 * @var string
	 */
	private $blog_id = '0';

	/**
	 * Domain used to set cookies for this network.
	 *
	 * @since 4.4.0
	 * @var string
	 */
	public $cookie_domain = '';

	/**
	 * Name of this network.
	 *
	 * Named "site" vs. "network" for legacy reasons.
	 *
	 * @since 4.4.0
	 * @var string
	 */
	public $site_name = '';

	/**
	 * Retrieves a network from the database by its ID.
	 *
	 * @since 4.4.0
	 *
	 * @global wpdb $wpdb WordPress database abstraction object.
	 *
	 * @param int $network_id The ID of the network to retrieve.
	 * @return WP_Network|false The network's object if found. False if not.
	 */
	public static function get_instance( $network_id ) {
		global $wpdb;

		$network_id = (int) $network_id;
		if ( ! $network_id ) {
			return false;
		}

		$_network = wp_cache_get( $network_id, 'networks' );

		if ( false === $_network ) {
			$_network = $wpdb->get_row( $wpdb->prepare( "SELECT * FROM {$wpdb->site} WHERE id = %d LIMIT 1", $network_id ) );

			if ( empty( $_network ) || is_wp_error( $_network ) ) {
				$_network = -1;
			}

			wp_cache_add( $network_id, $_network, 'networks' );
		}

		if ( is_numeric( $_network ) ) {
			return false;
		}

		return new WP_Network( $_network );
	}

	/**
	 * Creates a new WP_Network object.
	 *
	 * Will populate object properties from the object provided and assign other
	 * default properties based on that information.
	 *
	 * @since 4.4.0
	 *
	 * @param WP_Network|object $network A network object.
	 */
	public function __construct( $network ) {
		foreach ( get_object_vars( $network ) as $key => $value ) {
			$this->$key = $value;
		}

		$this->_set_site_name();
		$this->_set_cookie_domain();
	}

	/**
	 * Getter.
	 *
	 * Allows current multisite naming conventions when getting properties.
	 *
	 * @since 4.6.0
	 *
	 * @param string $key Property to get.
	 * @return mixed Value of the property. Null if not available.
	 */
	public function __get( $key ) {
		switch ( $key ) {
			case 'id':
				return (int) $this->id;
			case 'blog_id':
				return (string) $this->get_main_site_id();
			case 'site_id':
				return $this->get_main_site_id();
		}

		return null;
	}

	/**
	 * Isset-er.
	 *
	 * Allows current multisite naming conventions when checking for properties.
	 *
	 * @since 4.6.0
	 *
	 * @param string $key Property to check if set.
	 * @return bool Whether the property is set.
	 */
	public function __isset( $key ) {
		switch ( $key ) {
			case 'id':
			case 'blog_id':
			case 'site_id':
				return true;
		}

		return false;
	}

	/**
	 * Setter.
	 *
	 * Allows current multisite naming conventions while setting properties.
	 *
	 * @since 4.6.0
	 *
	 * @param string $key   Property to set.
	 * @param mixed  $value Value to assign to the property.
	 */
	public function __set( $key, $value ) {
		switch ( $key ) {
			case 'id':
				$this->id = (int) $value;
				break;
			case 'blog_id':
			case 'site_id':
				$this->blog_id = (string) $value;
				break;
			default:
				$this->$key = $value;
		}
	}

	/**
	 * Returns the main site ID for the network.
	 *
	 * Internal method used by the magic getter for the 'blog_id' and 'site_id'
	 * properties.
	 *
	 * @since 4.9.0
	 *
	 * @return int The ID of the main site.
	 */
	private function get_main_site_id() {
		/**
		 * Filters the main site ID.
		 *
		 * Returning a positive integer will effectively short-circuit the function.
		 *
		 * @since 4.9.0
		 *
		 * @param int|null   $main_site_id If a positive integer is returned, it is interpreted as the main site ID.
		 * @param WP_Network $network      The network object for which the main site was detected.
		 */
		$main_site_id = (int) apply_filters( 'pre_get_main_site_id', null, $this );

		if ( 0 < $main_site_id ) {
			return $main_site_id;
		}

		if ( 0 < (int) $this->blog_id ) {
			return (int) $this->blog_id;
		}

<<<<<<< HEAD
		if ( ( defined( 'DOMAIN_CURRENT_SITE' ) && defined( 'PATH_CURRENT_SITE' ) && DOMAIN_CURRENT_SITE === $this->domain && PATH_CURRENT_SITE === $this->path )
			|| ( defined( 'SITE_ID_CURRENT_SITE' ) && (int) SITE_ID_CURRENT_SITE === (int) $this->id ) ) {
=======
		if ( ( defined( 'DOMAIN_CURRENT_SITE' ) && defined( 'PATH_CURRENT_SITE' )
			&& DOMAIN_CURRENT_SITE === $this->domain && PATH_CURRENT_SITE === $this->path )
			|| ( defined( 'SITE_ID_CURRENT_SITE' ) && (int) SITE_ID_CURRENT_SITE === $this->id )
		) {
>>>>>>> 2c56eef8
			if ( defined( 'BLOG_ID_CURRENT_SITE' ) ) {
				$this->blog_id = (string) BLOG_ID_CURRENT_SITE;

				return (int) $this->blog_id;
			}

			if ( defined( 'BLOGID_CURRENT_SITE' ) ) { // Deprecated.
				$this->blog_id = (string) BLOGID_CURRENT_SITE;

				return (int) $this->blog_id;
			}
		}

		$site = get_site();
		if ( $site->domain === $this->domain && $site->path === $this->path ) {
			$main_site_id = (int) $site->id;
		} else {

			$main_site_id = get_network_option( $this->id, 'main_site' );
			if ( false === $main_site_id ) {
				$_sites       = get_sites(
					array(
						'fields'     => 'ids',
						'number'     => 1,
						'domain'     => $this->domain,
						'path'       => $this->path,
						'network_id' => $this->id,
					)
				);
				$main_site_id = ! empty( $_sites ) ? array_shift( $_sites ) : 0;

				update_network_option( $this->id, 'main_site', $main_site_id );
			}
		}

		$this->blog_id = (string) $main_site_id;

		return (int) $this->blog_id;
	}

	/**
	 * Sets the site name assigned to the network if one has not been populated.
	 *
	 * @since 4.4.0
	 */
	private function _set_site_name() {
		if ( ! empty( $this->site_name ) ) {
			return;
		}

		$default         = ucfirst( $this->domain );
		$this->site_name = get_network_option( $this->id, 'site_name', $default );
	}

	/**
	 * Sets the cookie domain based on the network domain if one has
	 * not been populated.
	 *
	 * @todo What if the domain of the network doesn't match the current site?
	 *
	 * @since 4.4.0
	 */
	private function _set_cookie_domain() {
		if ( ! empty( $this->cookie_domain ) ) {
			return;
		}

		$this->cookie_domain = $this->domain;
		if ( str_starts_with( $this->cookie_domain, 'www.' ) ) {
			$this->cookie_domain = substr( $this->cookie_domain, 4 );
		}
	}

	/**
	 * Retrieves the closest matching network for a domain and path.
	 *
	 * This will not necessarily return an exact match for a domain and path. Instead, it
	 * breaks the domain and path into pieces that are then used to match the closest
	 * possibility from a query.
	 *
	 * The intent of this method is to match a network during bootstrap for a
	 * requested site address.
	 *
	 * @since 4.4.0
	 *
	 * @param string   $domain   Domain to check.
	 * @param string   $path     Path to check.
	 * @param int|null $segments Path segments to use. Defaults to null, or the full path.
	 * @return WP_Network|false Network object if successful. False when no network is found.
	 */
	public static function get_by_path( $domain = '', $path = '', $segments = null ) {
		$domains = array( $domain );
		$pieces  = explode( '.', $domain );

		/*
		 * It's possible one domain to search is 'com', but it might as well
		 * be 'localhost' or some other locally mapped domain.
		 */
		while ( array_shift( $pieces ) ) {
			if ( ! empty( $pieces ) ) {
				$domains[] = implode( '.', $pieces );
			}
		}

		/*
		 * If we've gotten to this function during normal execution, there is
		 * more than one network installed. At this point, who knows how many
		 * we have. Attempt to optimize for the situation where networks are
		 * only domains, thus meaning paths never need to be considered.
		 *
		 * This is a very basic optimization; anything further could have
		 * drawbacks depending on the setup, so this is best done per-installation.
		 */
		$using_paths = true;
		if ( wp_using_ext_object_cache() ) {
			$using_paths = get_networks(
				array(
					'number'       => 1,
					'count'        => true,
					'path__not_in' => '/',
				)
			);
		}

		$paths = array();
		if ( $using_paths ) {
			$path_segments = array_filter( explode( '/', trim( $path, '/' ) ) );

			/**
			 * Filters the number of path segments to consider when searching for a site.
			 *
			 * @since 3.9.0
			 *
			 * @param int|null $segments The number of path segments to consider. WordPress by default looks at
			 *                           one path segment. The function default of null only makes sense when you
			 *                           know the requested path should match a network.
			 * @param string   $domain   The requested domain.
			 * @param string   $path     The requested path, in full.
			 */
			$segments = apply_filters( 'network_by_path_segments_count', $segments, $domain, $path );

			if ( ( null !== $segments ) && count( $path_segments ) > $segments ) {
				$path_segments = array_slice( $path_segments, 0, $segments );
			}

			while ( count( $path_segments ) ) {
				$paths[] = '/' . implode( '/', $path_segments ) . '/';
				array_pop( $path_segments );
			}

			$paths[] = '/';
		}

		/**
		 * Determines a network by its domain and path.
		 *
		 * This allows one to short-circuit the default logic, perhaps by
		 * replacing it with a routine that is more optimal for your setup.
		 *
		 * Return null to avoid the short-circuit. Return false if no network
		 * can be found at the requested domain and path. Otherwise, return
		 * an object from wp_get_network().
		 *
		 * @since 3.9.0
		 *
		 * @param null|false|WP_Network $network  Network value to return by path. Default null
		 *                                        to continue retrieving the network.
		 * @param string                $domain   The requested domain.
		 * @param string                $path     The requested path, in full.
		 * @param int|null              $segments The suggested number of paths to consult.
		 *                                        Default null, meaning the entire path was to be consulted.
		 * @param string[]              $paths    Array of paths to search for, based on `$path` and `$segments`.
		 */
		$pre = apply_filters( 'pre_get_network_by_path', null, $domain, $path, $segments, $paths );
		if ( null !== $pre ) {
			return $pre;
		}

		if ( ! $using_paths ) {
			$networks = get_networks(
				array(
					'number'     => 1,
					'orderby'    => array(
						'domain_length' => 'DESC',
					),
					'domain__in' => $domains,
				)
			);

			if ( ! empty( $networks ) ) {
				return array_shift( $networks );
			}

			return false;
		}

		$networks = get_networks(
			array(
				'orderby'    => array(
					'domain_length' => 'DESC',
					'path_length'   => 'DESC',
				),
				'domain__in' => $domains,
				'path__in'   => $paths,
			)
		);

		/*
		 * Domains are sorted by length of domain, then by length of path.
		 * The domain must match for the path to be considered. Otherwise,
		 * a network with the path of / will suffice.
		 */
		$found = false;
		foreach ( $networks as $network ) {
			if ( ( $network->domain === $domain ) || ( "www.{$network->domain}" === $domain ) ) {
				if ( in_array( $network->path, $paths, true ) ) {
					$found = true;
					break;
				}
			}
			if ( '/' === $network->path ) {
				$found = true;
				break;
			}
		}

		if ( true === $found ) {
			return $network;
		}

		return false;
	}
}<|MERGE_RESOLUTION|>--- conflicted
+++ resolved
@@ -237,15 +237,10 @@
 			return (int) $this->blog_id;
 		}
 
-<<<<<<< HEAD
-		if ( ( defined( 'DOMAIN_CURRENT_SITE' ) && defined( 'PATH_CURRENT_SITE' ) && DOMAIN_CURRENT_SITE === $this->domain && PATH_CURRENT_SITE === $this->path )
-			|| ( defined( 'SITE_ID_CURRENT_SITE' ) && (int) SITE_ID_CURRENT_SITE === (int) $this->id ) ) {
-=======
 		if ( ( defined( 'DOMAIN_CURRENT_SITE' ) && defined( 'PATH_CURRENT_SITE' )
 			&& DOMAIN_CURRENT_SITE === $this->domain && PATH_CURRENT_SITE === $this->path )
 			|| ( defined( 'SITE_ID_CURRENT_SITE' ) && (int) SITE_ID_CURRENT_SITE === $this->id )
 		) {
->>>>>>> 2c56eef8
 			if ( defined( 'BLOG_ID_CURRENT_SITE' ) ) {
 				$this->blog_id = (string) BLOG_ID_CURRENT_SITE;
 
