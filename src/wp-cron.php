--- conflicted
+++ resolved
@@ -24,16 +24,7 @@
 }
 
 /* Don't make the request block till we finish, if possible. */
-<<<<<<< HEAD
-if ( function_exists( 'fastcgi_finish_request' ) && version_compare( phpversion(), '7.0.16', '>=' ) ) {
-=======
 if ( PHP_VERSION_ID >= 70016 && function_exists( 'fastcgi_finish_request' ) ) {
-	if ( ! headers_sent() ) {
-		header( 'Expires: Wed, 11 Jan 1984 05:00:00 GMT' );
-		header( 'Cache-Control: no-cache, must-revalidate, max-age=0' );
-	}
-
->>>>>>> 59a99c13
 	fastcgi_finish_request();
 } elseif ( function_exists( 'litespeed_finish_request' ) ) {
 	litespeed_finish_request();
