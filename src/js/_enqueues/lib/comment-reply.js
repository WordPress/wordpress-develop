/**
 * Handles the addition of the comment form.
 *
 * @since 2.7.0
 * @output wp-includes/js/comment-reply.js
 *
 * @namespace addComment
 *
 * @type {Object}
 */
window.addComment = ( function( window ) {
	// Avoid scope lookups on commonly used variables.
	var document = window.document;

	// Settings.
	var config = {
		commentReplyClass           : 'comment-reply-link',
		commentReplyTitleInnerClass : 'comment-reply-title-inner',
		cancelReplyId               : 'cancel-comment-reply-link',
		commentFormId               : 'commentform',
		temporaryFormId             : 'wp-temp-form-div',
		parentIdFieldId             : 'comment_parent',
		postIdFieldId               : 'comment_post_ID'
	};

	// Cross browser MutationObserver.
	var MutationObserver = window.MutationObserver || window.WebKitMutationObserver || window.MozMutationObserver;

	// Check browser cuts the mustard.
	var cutsTheMustard = 'querySelector' in document && 'addEventListener' in window;

	/*
	 * Check browser supports dataset.
	 * !! sets the variable to true if the property exists.
	 */
	var supportsDataset = !! document.documentElement.dataset;

	// For holding the cancel element.
	var cancelElement;

	// For holding the comment form element.
	var commentFormElement;

	// The respond element.
	var respondElement;

	// The mutation observer.
	var observer;

	if ( cutsTheMustard && document.readyState !== 'loading' ) {
		ready();
	} else if ( cutsTheMustard ) {
		window.addEventListener( 'DOMContentLoaded', ready, false );
	}

	/**
	 * Sets up object variables after the DOM is ready.
	 *
	 * @since 5.1.1
	 */
	function ready() {
		// Initialise the events.
		init();

		// Set up a MutationObserver to check for comments loaded late.
		observeChanges();
	}

	/**
	 * Add events to links classed .comment-reply-link.
	 *
	 * Searches the context for reply links and adds the JavaScript events
	 * required to move the comment form. To allow for lazy loading of
	 * comments this method is exposed as window.commentReply.init().
	 *
	 * @since 5.1.0
	 *
	 * @memberOf addComment
	 *
	 * @param {HTMLElement} context The parent DOM element to search for links.
	 */
	function init( context ) {
		if ( ! cutsTheMustard ) {
			return;
		}

		// Get required elements.
		cancelElement = getElementById( config.cancelReplyId );
		commentFormElement = getElementById( config.commentFormId );

		// No cancel element, no replies.
		if ( ! cancelElement ) {
			return;
		}

		cancelElement.addEventListener( 'touchstart', cancelEvent );
		cancelElement.addEventListener( 'click',      cancelEvent );

		// Submit the comment form when the user types [Ctrl] or [Cmd] + [Enter].
		var submitFormHandler = function( e ) {
			if ( ( e.metaKey || e.ctrlKey ) && e.keyCode === 13 ) {
				commentFormElement.removeEventListener( 'keydown', submitFormHandler );
				e.preventDefault();
				// The submit button ID is 'submit' so we can't call commentFormElement.submit(). Click it instead.
				commentFormElement.submit.click();
				return false;
			}
		};

		if ( commentFormElement ) {
			commentFormElement.addEventListener( 'keydown', submitFormHandler );
		}

		var links = replyLinks( context );
		var element;

		for ( var i = 0, l = links.length; i < l; i++ ) {
			element = links[i];

			element.addEventListener( 'touchstart', clickEvent );
			element.addEventListener( 'click',      clickEvent );
		}
	}

	/**
	 * Return all links classed .comment-reply-link.
	 *
	 * @since 5.1.0
	 *
	 * @param {HTMLElement} context The parent DOM element to search for links.
	 *
	 * @return {HTMLCollection|NodeList|Array}
	 */
	function replyLinks( context ) {
		var selectorClass = config.commentReplyClass;
		var allReplyLinks;

		// childNodes is a handy check to ensure the context is a HTMLElement.
		if ( ! context || ! context.childNodes ) {
			context = document;
		}

		if ( document.getElementsByClassName ) {
			// Fastest.
			allReplyLinks = context.getElementsByClassName( selectorClass );
		}
		else {
			// Fast.
			allReplyLinks = context.querySelectorAll( '.' + selectorClass );
		}

		return allReplyLinks;
	}

	/**
	 * Cancel event handler.
	 *
	 * @since 5.1.0
	 *
	 * @param {Event} event The calling event.
	 */
	function cancelEvent( event ) {
		var cancelLink = this;
		var temporaryFormId  = config.temporaryFormId;
		var temporaryElement = getElementById( temporaryFormId );
		var headingText = temporaryElement.textContent;

		if ( ! temporaryElement || ! respondElement ) {
			// Conditions for cancel link fail.
			return;
		}

		getElementById( config.parentIdFieldId ).value = '0';

		// Move the respond form back in place of the temporary element.
		temporaryElement.parentNode.replaceChild( respondElement ,temporaryElement );
		cancelLink.style.display = 'none';
<<<<<<< HEAD
		var replyHeading = getElementById('reply-title');
=======
		var replyHeading = document.getElementsByClassName( config.commentReplyTitleInnerClass )[0];
>>>>>>> 6cc01486
		replyHeading.textContent = headingText;
		event.preventDefault();
	}

	/**
	 * Click event handler.
	 *
	 * @since 5.1.0
	 *
	 * @param {Event} event The calling event.
	 */
	function clickEvent( event ) {
		var defaultReplyHeading = document.getElementsByClassName( config.commentReplyTitleInnerClass )[0].textContent;
		var replyLink = this,
			commId    = getDataAttribute( replyLink, 'belowelement'),
			parentId  = getDataAttribute( replyLink, 'commentid' ),
			respondId = getDataAttribute( replyLink, 'respondelement' ),
			postId    = getDataAttribute( replyLink, 'postid' ),
			replyTo   = getDataAttribute( replyLink, 'replyto' ) || defaultReplyHeading,
			follow;

		if ( ! commId || ! parentId || ! respondId || ! postId ) {
			/*
			 * Theme or plugin defines own link via custom `wp_list_comments()` callback
			 * and calls `moveForm()` either directly or via a custom event hook.
			 */
			return;
		}

		/*
		 * Third party comments systems can hook into this function via the global scope,
		 * therefore the click event needs to reference the global scope.
		 */
		follow = window.addComment.moveForm( commId, parentId, respondId, postId, replyTo );
		if ( false === follow ) {
			event.preventDefault();
		}
	}

	/**
	 * Creates a mutation observer to check for newly inserted comments.
	 *
	 * @since 5.1.0
	 */
	function observeChanges() {
		if ( ! MutationObserver ) {
			return;
		}

		var observerOptions = {
			childList: true,
			subtree: true
		};

		observer = new MutationObserver( handleChanges );
		observer.observe( document.body, observerOptions );
	}

	/**
	 * Handles DOM changes, calling init() if any new nodes are added.
	 *
	 * @since 5.1.0
	 *
	 * @param {Array} mutationRecords Array of MutationRecord objects.
	 */
	function handleChanges( mutationRecords ) {
		var i = mutationRecords.length;

		while ( i-- ) {
			// Call init() once if any record in this set adds nodes.
			if ( mutationRecords[ i ].addedNodes.length ) {
				init();
				return;
			}
		}
	}

	/**
	 * Backward compatible getter of data-* attribute.
	 *
	 * Uses element.dataset if it exists, otherwise uses getAttribute.
	 *
	 * @since 5.1.0
	 *
	 * @param {HTMLElement} Element DOM element with the attribute.
	 * @param {String}      Attribute the attribute to get.
	 *
	 * @return {String}
	 */
	function getDataAttribute( element, attribute ) {
		if ( supportsDataset ) {
			return element.dataset[attribute];
		}
		else {
			return element.getAttribute( 'data-' + attribute );
		}
	}

	/**
	 * Get element by ID.
	 *
	 * Local alias for document.getElementById.
	 *
	 * @since 5.1.0
	 *
	 * @param {HTMLElement} The requested element.
	 */
	function getElementById( elementId ) {
		return document.getElementById( elementId );
	}

	/**
	 * Moves the reply form from its current position to the reply location.
	 *
	 * @since 2.7.0
	 *
	 * @memberOf addComment
	 *
	 * @param {String} addBelowId HTML ID of element the form follows.
	 * @param {String} commentId  Database ID of comment being replied to.
	 * @param {String} respondId  HTML ID of 'respond' element.
	 * @param {String} postId     Database ID of the post.
	 * @param {String} replyTo    Form heading content.
	 */
	function moveForm( addBelowId, commentId, respondId, postId, replyTo ) {
		// Get elements based on their IDs.
		var addBelowElement = getElementById( addBelowId );
		respondElement  = getElementById( respondId );

		// Get the hidden fields.
		var parentIdField   = getElementById( config.parentIdFieldId );
		var postIdField     = getElementById( config.postIdFieldId );
		var element, cssHidden, style;

		var replyHeadingText = document.getElementsByClassName( config.commentReplyTitleInnerClass )[0];

		if ( ! addBelowElement || ! respondElement || ! parentIdField ) {
			// Missing key elements, fail.
			return;
		}

		if ( 'undefined' === typeof replyTo) {
			replyTo = replyHeadingText.textContent;
		}

		addPlaceHolder( respondElement );

		// Set the value of the post.
		if ( postId && postIdField ) {
			postIdField.value = postId;
		}

		parentIdField.value = commentId;

		cancelElement.style.display = '';
		addBelowElement.parentNode.insertBefore( respondElement, addBelowElement.nextSibling );
		replyHeadingText.textContent = replyTo;

		/*
		 * This is for backward compatibility with third party commenting systems
		 * hooking into the event using older techniques.
		 */
		cancelElement.onclick = function() {
			return false;
		};

		// Focus on the first field in the comment form.
		try {
			for ( var i = 0; i < commentFormElement.elements.length; i++ ) {
				element = commentFormElement.elements[i];
				cssHidden = false;

				// Get elements computed style.
				if ( 'getComputedStyle' in window ) {
					// Modern browsers.
					style = window.getComputedStyle( element );
				} else if ( document.documentElement.currentStyle ) {
					// IE 8.
					style = element.currentStyle;
				}

				/*
				 * For display none, do the same thing jQuery does. For visibility,
				 * check the element computed style since browsers are already doing
				 * the job for us. In fact, the visibility computed style is the actual
				 * computed value and already takes into account the element ancestors.
				 */
				if ( ( element.offsetWidth <= 0 && element.offsetHeight <= 0 ) || style.visibility === 'hidden' ) {
					cssHidden = true;
				}

				// Skip form elements that are hidden or disabled.
				if ( 'hidden' === element.type || element.disabled || cssHidden ) {
					continue;
				}

				element.focus();
				// Stop after the first focusable element.
				break;
			}
		}
		catch(e) {

		}

		/*
		 * false is returned for backward compatibility with third party commenting systems
		 * hooking into this function.
		 */
		return false;
	}

	/**
	 * Add placeholder element.
	 *
	 * Places a place holder element above the #respond element for
	 * the form to be returned to if needs be.
	 *
	 * @since 2.7.0
	 *
	 * @param {HTMLelement} respondElement the #respond element holding comment form.
	 */
	function addPlaceHolder( respondElement ) {
		var temporaryFormId  = config.temporaryFormId;
		var temporaryElement = getElementById( temporaryFormId );
		var initialHeadingText = document.getElementsByClassName( config.commentReplyTitleInnerClass )[0].textContent;

		if ( temporaryElement ) {
			// The element already exists, no need to recreate.
			return;
		}

		temporaryElement = document.createElement( 'div' );
		temporaryElement.id = temporaryFormId;
		temporaryElement.style.display = 'none';
		temporaryElement.textContent = initialHeadingText;
		respondElement.parentNode.insertBefore( temporaryElement, respondElement );
	}

	return {
		init: init,
		moveForm: moveForm
	};
})( window );<|MERGE_RESOLUTION|>--- conflicted
+++ resolved
@@ -175,11 +175,7 @@
 		// Move the respond form back in place of the temporary element.
 		temporaryElement.parentNode.replaceChild( respondElement ,temporaryElement );
 		cancelLink.style.display = 'none';
-<<<<<<< HEAD
-		var replyHeading = getElementById('reply-title');
-=======
 		var replyHeading = document.getElementsByClassName( config.commentReplyTitleInnerClass )[0];
->>>>>>> 6cc01486
 		replyHeading.textContent = headingText;
 		event.preventDefault();
 	}
