--- conflicted
+++ resolved
@@ -233,11 +233,7 @@
 			return;
 		}
 
-<<<<<<< HEAD
-		// We need to respect post ids already in the exclude list.
-=======
-		// We need to respect post IDs already in the blacklist.
->>>>>>> 9b2b8cad
+		// We need to respect post IDs already in the exclude list.
 		$post__not_in = $query->get( 'post__not_in' );
 
 		if ( ! empty( $post__not_in ) ) {
