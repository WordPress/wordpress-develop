--- conflicted
+++ resolved
@@ -425,12 +425,6 @@
 	if ( $custom_css ) {
 		wp_add_inline_style( 'twentytwenty-block-editor-styles', $custom_css );
 	}
-<<<<<<< HEAD
-=======
-
-	// Enqueue the editor script.
-	wp_enqueue_script( 'twentytwenty-block-editor-script', get_theme_file_uri( '/assets/js/editor-script-block.js' ), array( 'wp-blocks', 'wp-dom' ), wp_get_theme()->get( 'Version' ), array( 'in_footer' => true ) );
->>>>>>> 827a560a
 }
 
 if ( is_admin() && version_compare( $GLOBALS['wp_version'], '6.3', '>=' ) ) {
