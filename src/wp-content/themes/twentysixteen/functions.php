--- conflicted
+++ resolved
@@ -445,12 +445,8 @@
  */
 function twentysixteen_block_editor_styles() {
 	// Block styles.
-<<<<<<< HEAD
-	wp_enqueue_style( 'twentysixteen-block-editor-style', get_template_directory_uri() . '/css/editor-blocks.css', array(), '20201208' );
-
-=======
 	wp_enqueue_style( 'twentysixteen-block-editor-style', get_template_directory_uri() . '/css/editor-blocks.css', array(), '20221004' );
->>>>>>> 7cd8e579
+
 	// Add custom fonts.
 	foreach ( twentysixteen_fonts_urls() as $font_slug => $font_url ) {
 		wp_enqueue_style( 'twentysixteen-font-' . $font_slug, $font_url, array(), null );
