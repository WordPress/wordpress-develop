--- conflicted
+++ resolved
@@ -31,13 +31,8 @@
 	padding: var(--button--padding-vertical) var(--button--padding-horizontal);
 	text-decoration: none;
 
-<<<<<<< HEAD
-	// Standard Button Color Relationship Logic
-	&:not(:hover):not(:active)  {
-=======
 	// Standard Button Color Relationship Logic 
 	&:not(:hover):not(:active) {
->>>>>>> 99fa7124
 
 		// Text colors
 		&:not(.has-text-color) {
