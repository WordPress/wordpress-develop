--- conflicted
+++ resolved
@@ -1020,15 +1020,4 @@
 		padding-right: 0;
 		width: 100%;
 	}
-}
-
-/** === Post Author Block === */
-
-.avatar,
-.wp-block-post-author__avatar img {
-	border-radius: 100%;
-<<<<<<< HEAD
-}
-=======
-}
->>>>>>> 90346785
+}