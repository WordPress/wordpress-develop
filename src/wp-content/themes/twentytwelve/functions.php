<?php
/**
 * Twenty Twelve functions and definitions
 *
 * Sets up the theme and provides some helper functions, which are used
 * in the theme as custom template tags. Others are attached to action and
 * filter hooks in WordPress to change core functionality.
 *
 * When using a child theme you can override certain functions (those wrapped
 * in a function_exists() call) by defining them first in your child theme's
 * functions.php file. The child theme's functions.php file is included before
 * the parent theme's file, so the child theme functions would be used.
 *
 * @link https://developer.wordpress.org/themes/basics/theme-functions/
 * @link https://developer.wordpress.org/themes/advanced-topics/child-themes/
 *
 * Functions that are not pluggable (not wrapped in function_exists()) are instead attached
 * to a filter or action hook.
 *
 * For more information on hooks, actions, and filters, @link https://developer.wordpress.org/plugins/
 *
 * @package WordPress
 * @subpackage Twenty_Twelve
 * @since Twenty Twelve 1.0
 */

// Set up the content width value based on the theme's design and stylesheet.
if ( ! isset( $content_width ) ) {
	$content_width = 625;
}

/**
 * Twenty Twelve setup.
 *
 * Sets up theme defaults and registers the various WordPress features that
 * Twenty Twelve supports.
 *
 * @uses load_theme_textdomain() For translation/localization support.
 * @uses add_editor_style() To add a Visual Editor stylesheet.
 * @uses add_theme_support() To add support for post thumbnails, automatic feed links,
 *  custom background, and post formats.
 * @uses register_nav_menu() To add support for navigation menus.
 * @uses set_post_thumbnail_size() To set a custom post thumbnail size.
 *
 * @since Twenty Twelve 1.0
 */
function twentytwelve_setup() {
	/*
	 * Makes Twenty Twelve available for translation.
	 *
	 * Translations can be filed at WordPress.org. See: https://translate.wordpress.org/projects/wp-themes/twentytwelve
	 * If you're building a theme based on Twenty Twelve, use a find and replace
	 * to change 'twentytwelve' to the name of your theme in all the template files.
	 */
	load_theme_textdomain( 'twentytwelve' );

	// This theme styles the visual editor with editor-style.css to match the theme style.
	add_editor_style();

	// Load regular editor styles into the new block-based editor.
	add_theme_support( 'editor-styles' );

	// Load default block styles.
	add_theme_support( 'wp-block-styles' );

	// Add support for responsive embeds.
	add_theme_support( 'responsive-embeds' );

	// Add support for custom color scheme.
	add_theme_support(
		'editor-color-palette',
		array(
			array(
				'name'  => __( 'Blue', 'twentytwelve' ),
				'slug'  => 'blue',
				'color' => '#21759b',
			),
			array(
				'name'  => __( 'Dark Gray', 'twentytwelve' ),
				'slug'  => 'dark-gray',
				'color' => '#444',
			),
			array(
				'name'  => __( 'Medium Gray', 'twentytwelve' ),
				'slug'  => 'medium-gray',
				'color' => '#9f9f9f',
			),
			array(
				'name'  => __( 'Light Gray', 'twentytwelve' ),
				'slug'  => 'light-gray',
				'color' => '#e6e6e6',
			),
			array(
				'name'  => __( 'White', 'twentytwelve' ),
				'slug'  => 'white',
				'color' => '#fff',
			),
		)
	);

	// Adds RSS feed links to <head> for posts and comments.
	add_theme_support( 'automatic-feed-links' );

	// This theme supports a variety of post formats.
	add_theme_support( 'post-formats', array( 'aside', 'image', 'link', 'quote', 'status' ) );

	// This theme uses wp_nav_menu() in one location.
	register_nav_menu( 'primary', __( 'Primary Menu', 'twentytwelve' ) );

	/*
	 * This theme supports custom background color and image,
	 * and here we also set up the default background color.
	 */
	add_theme_support(
		'custom-background',
		array(
			'default-color' => 'e6e6e6',
		)
	);

	// This theme uses a custom image size for featured images, displayed on "standard" posts.
	add_theme_support( 'post-thumbnails' );
	set_post_thumbnail_size( 624, 9999 ); // Unlimited height, soft crop.

	// Indicate widget sidebars can use selective refresh in the Customizer.
	add_theme_support( 'customize-selective-refresh-widgets' );
}
add_action( 'after_setup_theme', 'twentytwelve_setup' );

/**
 * Add support for a custom header image.
 */
require get_template_directory() . '/inc/custom-header.php';

/**
 * Add block patterns.
 */
require get_template_directory() . '/inc/block-patterns.php';

/**
 * Return the font stylesheet URL if available.
 *
 * @since Twenty Twelve 1.2
 *
 * @return string Font stylesheet or empty string if disabled.
 */
function twentytwelve_get_font_url() {
	return '';
}

if ( ! function_exists( 'twentytwelve_fonts_urls' ) ) :
	/**
	 * Return an array of font URLs to be enqueued in Twenty Thirteen.
	 *
	 * Create your own twentytwelve_fonts_urls() function to override in a child theme.
	 * The use of Open Sans by default is localized. For languages
	 * that use characters not supported by the font, the font can be disabled.
	 *
	 * @since Twenty Twelve 3.8
	 *
	 * @return array<string,string> Font URLs for the theme.
	 */
	function twentytwelve_fonts_urls() {
		$font_urls = array();

		/*
		* translators: If there are characters in your language that are not supported
		* by Open Sans, translate this to 'off'. Do not translate into your own language.
		*/
		if ( 'off' !== _x( 'on', 'Open Sans font: on or off', 'twentytwelve' ) ) {
			$font_urls['open-sans'] = get_template_directory_uri() . '/fonts/open-sans/font-open-sans.css';
		}

		/**
		 * If the `twentytwelve_fonts_url` function does not return an empty string,
		 * we can assume that the user has defined a custom font URL.
		 */
		if ( ! empty( twentytwelve_get_font_url() ) ) {
			// Empty the fonts urls array to prevent loading of fonts the user did not intent to load.
			$font_urls           = array();
			$font_urls['legacy'] = twentytwelve_get_font_url();
		}

		return $font_urls;
	}
endif;

/**
 * Enqueue scripts and styles for front end.
 *
 * @since Twenty Twelve 1.0
 */
function twentytwelve_scripts_styles() {
	global $wp_styles;

	/*
	 * Adds JavaScript to pages with the comment form to support
	 * sites with threaded comments (when in use).
	 */
	if ( is_singular() && comments_open() && get_option( 'thread_comments' ) ) {
		wp_enqueue_script( 'comment-reply' );
	}

	// Adds JavaScript for handling the navigation menu hide-and-show behavior.
	wp_enqueue_script( 'twentytwelve-navigation', get_template_directory_uri() . '/js/navigation.js', array( 'jquery' ), '20141205', true );

	/**
	 * The dependencies for our font stylesheed.
	 * We register our sub-fonts as dependencies for the main font stylesheet. This way we can
	 * enqueue the main font stylesheet and all sub-fonts will be loaded as well. On the other hand,
	 * if the user has unenqueued the main font stylesheet, all sub-fonts will be unequeued as well.
	 */
	$font_dependencies = array();

	// Add custom fonts, used in the main stylesheet.
	foreach ( twentytwelve_fonts_urls() as $font_slug => $font_url ) {
		$font_dependencies[] = 'twentytwelve-font-' . $font_slug;
		wp_register_style( 'twentytwelve-font-' . $font_slug, $font_url, array(), null );
	}

	// Register the style 'twentytwelve-fonts' for backwards compatibility.
	wp_register_style( 'twentytwelve-fonts', false, $font_dependencies );
	wp_enqueue_style( 'twentytwelve-fonts' );

	// Loads our main stylesheet.
	wp_enqueue_style( 'twentytwelve-style', get_stylesheet_uri(), array(), '20221101' );

	// Theme block stylesheet.
	wp_enqueue_style( 'twentytwelve-block-style', get_template_directory_uri() . '/css/blocks.css', array( 'twentytwelve-style' ), '20190406' );

	// Loads the Internet Explorer specific stylesheet.
	wp_enqueue_style( 'twentytwelve-ie', get_template_directory_uri() . '/css/ie.css', array( 'twentytwelve-style' ), '20150214' );
	$wp_styles->add_data( 'twentytwelve-ie', 'conditional', 'lt IE 9' );
}
add_action( 'wp_enqueue_scripts', 'twentytwelve_scripts_styles' );

/**
 * Enqueue styles for the block-based editor.
 *
 * @since Twenty Twelve 2.6
 */
function twentytwelve_block_editor_styles() {
	// Block styles.
<<<<<<< HEAD
	wp_enqueue_style( 'twentytwelve-block-editor-style', get_template_directory_uri() . '/css/editor-blocks.css', array(), '20190406' );

	// Add custom fonts, used in the main stylesheet.
	foreach ( twentytwelve_fonts_urls() as $font_slug => $font_url ) {
		wp_enqueue_style( 'twentytwelve-font-' . $font_slug, $font_url, array(), null );
	}

	// Register the style 'twentytwelve-fonts' for backwards compatibility.
	wp_register_style( 'twentytwelve-fonts', false );
	wp_enqueue_style( 'twentytwelve-fonts' );
=======
	wp_enqueue_style( 'twentytwelve-block-editor-style', get_template_directory_uri() . '/css/editor-blocks.css', array(), '20200713' );
	// Add custom fonts.
	wp_enqueue_style( 'twentytwelve-fonts', twentytwelve_get_font_url(), array(), null );
>>>>>>> 7cd8e579
}
add_action( 'enqueue_block_editor_assets', 'twentytwelve_block_editor_styles' );

/**
 * Add preconnect for Fonts.
 *
 * @since Twenty Twelve 2.2
 *
 * @param array   $urls          URLs to print for resource hints.
 * @param string  $relation_type The relation type the URLs are printed.
 * @return array URLs to print for resource hints.
 */
function twentytwelve_resource_hints( $urls, $relation_type ) {
	return $urls;
}
add_filter( 'wp_resource_hints', 'twentytwelve_resource_hints', 10, 2 );

/**
 * Filter TinyMCE CSS path to include Google Fonts.
 *
 * Adds additional stylesheets to the TinyMCE editor if needed.
 *
 * @uses twentytwelve_get_font_url() To get the Google Font stylesheet URL.
 *
 * @since Twenty Twelve 1.2
 *
 * @param string $mce_css CSS path to load in TinyMCE.
 * @return string Filtered CSS path.
 */
function twentytwelve_mce_css( $mce_css ) {
	$font_url = implode( ',', twentytwelve_fonts_urls() );

	if ( empty( $font_url ) ) {
		return $mce_css;
	}

	if ( ! empty( $mce_css ) ) {
		$mce_css .= ',';
	}

	$mce_css .= esc_url_raw( str_replace( ',', '%2C', $font_url ) );

	return $mce_css;
}
add_filter( 'mce_css', 'twentytwelve_mce_css' );

/**
 * Filter the page title.
 *
 * Creates a nicely formatted and more specific title element text
 * for output in head of document, based on current view.
 *
 * @since Twenty Twelve 1.0
 *
 * @param string $title Default title text for current view.
 * @param string $sep Optional separator.
 * @return string Filtered title.
 */
function twentytwelve_wp_title( $title, $sep ) {
	global $paged, $page;

	if ( is_feed() ) {
		return $title;
	}

	// Add the site name.
	$title .= get_bloginfo( 'name', 'display' );

	// Add the site description for the home/front page.
	$site_description = get_bloginfo( 'description', 'display' );
	if ( $site_description && ( is_home() || is_front_page() ) ) {
		$title = "$title $sep $site_description";
	}

	// Add a page number if necessary.
	if ( ( $paged >= 2 || $page >= 2 ) && ! is_404() ) {
		/* translators: %s: Page number. */
		$title = "$title $sep " . sprintf( __( 'Page %s', 'twentytwelve' ), max( $paged, $page ) );
	}

	return $title;
}
add_filter( 'wp_title', 'twentytwelve_wp_title', 10, 2 );

/**
 * Filter the page menu arguments.
 *
 * Makes our wp_nav_menu() fallback -- wp_page_menu() -- show a home link.
 *
 * @since Twenty Twelve 1.0
 */
function twentytwelve_page_menu_args( $args ) {
	if ( ! isset( $args['show_home'] ) ) {
		$args['show_home'] = true;
	}
	return $args;
}
add_filter( 'wp_page_menu_args', 'twentytwelve_page_menu_args' );

/**
 * Register sidebars.
 *
 * Registers our main widget area and the front page widget areas.
 *
 * @since Twenty Twelve 1.0
 */
function twentytwelve_widgets_init() {
	register_sidebar(
		array(
			'name'          => __( 'Main Sidebar', 'twentytwelve' ),
			'id'            => 'sidebar-1',
			'description'   => __( 'Appears on posts and pages except the optional Front Page template, which has its own widgets', 'twentytwelve' ),
			'before_widget' => '<aside id="%1$s" class="widget %2$s">',
			'after_widget'  => '</aside>',
			'before_title'  => '<h3 class="widget-title">',
			'after_title'   => '</h3>',
		)
	);

	register_sidebar(
		array(
			'name'          => __( 'First Front Page Widget Area', 'twentytwelve' ),
			'id'            => 'sidebar-2',
			'description'   => __( 'Appears when using the optional Front Page template with a page set as Static Front Page', 'twentytwelve' ),
			'before_widget' => '<aside id="%1$s" class="widget %2$s">',
			'after_widget'  => '</aside>',
			'before_title'  => '<h3 class="widget-title">',
			'after_title'   => '</h3>',
		)
	);

	register_sidebar(
		array(
			'name'          => __( 'Second Front Page Widget Area', 'twentytwelve' ),
			'id'            => 'sidebar-3',
			'description'   => __( 'Appears when using the optional Front Page template with a page set as Static Front Page', 'twentytwelve' ),
			'before_widget' => '<aside id="%1$s" class="widget %2$s">',
			'after_widget'  => '</aside>',
			'before_title'  => '<h3 class="widget-title">',
			'after_title'   => '</h3>',
		)
	);
}
add_action( 'widgets_init', 'twentytwelve_widgets_init' );

if ( ! function_exists( 'wp_get_list_item_separator' ) ) :
	/**
	 * Retrieves the list item separator based on the locale.
	 *
	 * Added for backward compatibility to support pre-6.0.0 WordPress versions.
	 *
	 * @since 6.0.0
	 */
	function wp_get_list_item_separator() {
		/* translators: Used between list items, there is a space after the comma. */
		return __( ', ', 'twentytwelve' );
	}
endif;

if ( ! function_exists( 'twentytwelve_content_nav' ) ) :
	/**
	 * Displays navigation to next/previous pages when applicable.
	 *
	 * @since Twenty Twelve 1.0
	 */
	function twentytwelve_content_nav( $html_id ) {
		global $wp_query;

		if ( $wp_query->max_num_pages > 1 ) : ?>
			<nav id="<?php echo esc_attr( $html_id ); ?>" class="navigation">
				<h3 class="assistive-text"><?php _e( 'Post navigation', 'twentytwelve' ); ?></h3>
				<div class="nav-previous"><?php next_posts_link( __( '<span class="meta-nav">&larr;</span> Older posts', 'twentytwelve' ) ); ?></div>
				<div class="nav-next"><?php previous_posts_link( __( 'Newer posts <span class="meta-nav">&rarr;</span>', 'twentytwelve' ) ); ?></div>
			</nav><!-- .navigation -->
			<?php
	endif;
	}
endif;

if ( ! function_exists( 'twentytwelve_comment' ) ) :
	/**
	 * Template for comments and pingbacks.
	 *
	 * To override this walker in a child theme without modifying the comments template
	 * simply create your own twentytwelve_comment(), and that function will be used instead.
	 *
	 * Used as a callback by wp_list_comments() for displaying the comments.
	 *
	 * @since Twenty Twelve 1.0
	 *
	 * @global WP_Post $post Global post object.
	 */
	function twentytwelve_comment( $comment, $args, $depth ) {
		$GLOBALS['comment'] = $comment;
		switch ( $comment->comment_type ) :
			case 'pingback':
			case 'trackback':
				// Display trackbacks differently than normal comments.
				?>
		<li <?php comment_class(); ?> id="comment-<?php comment_ID(); ?>">
		<p><?php _e( 'Pingback:', 'twentytwelve' ); ?> <?php comment_author_link(); ?> <?php edit_comment_link( __( '(Edit)', 'twentytwelve' ), '<span class="edit-link">', '</span>' ); ?></p>
				<?php
				break;
			default:
				// Proceed with normal comments.
				global $post;
				?>
		<li <?php comment_class(); ?> id="li-comment-<?php comment_ID(); ?>">
		<article id="comment-<?php comment_ID(); ?>" class="comment">
			<header class="comment-meta comment-author vcard">
				<?php
					echo get_avatar( $comment, 44 );
					printf(
						'<cite><b class="fn">%1$s</b> %2$s</cite>',
						get_comment_author_link(),
						// If current post author is also comment author, make it known visually.
						( $comment->user_id === $post->post_author ) ? '<span>' . __( 'Post author', 'twentytwelve' ) . '</span>' : ''
					);
					printf(
						'<a href="%1$s"><time datetime="%2$s">%3$s</time></a>',
						esc_url( get_comment_link( $comment->comment_ID ) ),
						get_comment_time( 'c' ),
						/* translators: 1: Date, 2: Time. */
						sprintf( __( '%1$s at %2$s', 'twentytwelve' ), get_comment_date(), get_comment_time() )
					);
				?>
				</header><!-- .comment-meta -->

				<?php
				$commenter = wp_get_current_commenter();
				if ( $commenter['comment_author_email'] ) {
					$moderation_note = __( 'Your comment is awaiting moderation.', 'twentytwelve' );
				} else {
					$moderation_note = __( 'Your comment is awaiting moderation. This is a preview; your comment will be visible after it has been approved.', 'twentytwelve' );
				}
				?>

				<?php if ( '0' == $comment->comment_approved ) : ?>
				<p class="comment-awaiting-moderation"><?php echo $moderation_note; ?></p>
				<?php endif; ?>

				<section class="comment-content comment">
				<?php comment_text(); ?>
				<?php edit_comment_link( __( 'Edit', 'twentytwelve' ), '<p class="edit-link">', '</p>' ); ?>
				</section><!-- .comment-content -->

				<div class="reply">
				<?php
				comment_reply_link(
					array_merge(
						$args,
						array(
							'reply_text' => __( 'Reply', 'twentytwelve' ),
							'after'      => ' <span>&darr;</span>',
							'depth'      => $depth,
							'max_depth'  => $args['max_depth'],
						)
					)
				);
				?>
				</div><!-- .reply -->
			</article><!-- #comment-## -->
				<?php
				break;
		endswitch; // End comment_type check.
	}
endif;

if ( ! function_exists( 'twentytwelve_entry_meta' ) ) :
	/**
	 * Set up post entry meta.
	 *
	 * Prints HTML with meta information for current post: categories, tags, permalink, author, and date.
	 *
	 * Create your own twentytwelve_entry_meta() to override in a child theme.
	 *
	 * @since Twenty Twelve 1.0
	 */
	function twentytwelve_entry_meta() {
		$categories_list = get_the_category_list( wp_get_list_item_separator() );

		$tags_list = get_the_tag_list( '', wp_get_list_item_separator() );

		$date = sprintf(
			'<a href="%1$s" title="%2$s" rel="bookmark"><time class="entry-date" datetime="%3$s">%4$s</time></a>',
			esc_url( get_permalink() ),
			esc_attr( get_the_time() ),
			esc_attr( get_the_date( 'c' ) ),
			esc_html( get_the_date() )
		);

		$author = sprintf(
			'<span class="author vcard"><a class="url fn n" href="%1$s" title="%2$s" rel="author">%3$s</a></span>',
			esc_url( get_author_posts_url( get_the_author_meta( 'ID' ) ) ),
			/* translators: %s: Author display name. */
			esc_attr( sprintf( __( 'View all posts by %s', 'twentytwelve' ), get_the_author() ) ),
			get_the_author()
		);

		if ( $tags_list && ! is_wp_error( $tags_list ) ) {
			/* translators: 1: Category name, 2: Tag name, 3: Date, 4: Author display name. */
			$utility_text = __( 'This entry was posted in %1$s and tagged %2$s on %3$s<span class="by-author"> by %4$s</span>.', 'twentytwelve' );
		} elseif ( $categories_list ) {
			/* translators: 1: Category name, 3: Date, 4: Author display name. */
			$utility_text = __( 'This entry was posted in %1$s on %3$s<span class="by-author"> by %4$s</span>.', 'twentytwelve' );
		} else {
			/* translators: 3: Date, 4: Author display name. */
			$utility_text = __( 'This entry was posted on %3$s<span class="by-author"> by %4$s</span>.', 'twentytwelve' );
		}

		printf(
			$utility_text,
			$categories_list,
			$tags_list,
			$date,
			$author
		);
	}
endif;

/**
 * Extend the default WordPress body classes.
 *
 * Extends the default WordPress body class to denote:
 * 1. Using a full-width layout, when no active widgets in the sidebar
 *    or full-width template.
 * 2. Front Page template: thumbnail in use and number of sidebars for
 *    widget areas.
 * 3. White or empty background color to change the layout and spacing.
 * 4. Custom fonts enabled.
 * 5. Single or multiple authors.
 *
 * @since Twenty Twelve 1.0
 *
 * @param array $classes Existing class values.
 * @return array Filtered class values.
 */
function twentytwelve_body_class( $classes ) {
	$background_color = get_background_color();
	$background_image = get_background_image();

	if ( ! is_active_sidebar( 'sidebar-1' ) || is_page_template( 'page-templates/full-width.php' ) ) {
		$classes[] = 'full-width';
	}

	if ( is_page_template( 'page-templates/front-page.php' ) ) {
		$classes[] = 'template-front-page';
		if ( has_post_thumbnail() ) {
			$classes[] = 'has-post-thumbnail';
		}
		if ( is_active_sidebar( 'sidebar-2' ) && is_active_sidebar( 'sidebar-3' ) ) {
			$classes[] = 'two-sidebars';
		}
	}

	if ( empty( $background_image ) ) {
		if ( empty( $background_color ) ) {
			$classes[] = 'custom-background-empty';
		} elseif ( in_array( $background_color, array( 'fff', 'ffffff' ), true ) ) {
			$classes[] = 'custom-background-white';
		}
	}

	// Enable custom font class only if the font CSS is queued to load.
	if ( wp_style_is( 'twentytwelve-fonts', 'queue' ) ) {
		$classes[] = 'custom-font-enabled';
	}

	if ( ! is_multi_author() ) {
		$classes[] = 'single-author';
	}

	return $classes;
}
add_filter( 'body_class', 'twentytwelve_body_class' );

/**
 * Adjust content width in certain contexts.
 *
 * Adjusts content_width value for full-width and single image attachment
 * templates, and when there are no active widgets in the sidebar.
 *
 * @since Twenty Twelve 1.0
 */
function twentytwelve_content_width() {
	if ( is_page_template( 'page-templates/full-width.php' ) || is_attachment() || ! is_active_sidebar( 'sidebar-1' ) ) {
		global $content_width;
		$content_width = 960;
	}
}
add_action( 'template_redirect', 'twentytwelve_content_width' );

/**
 * Register postMessage support.
 *
 * Add postMessage support for site title and description for the Customizer.
 *
 * @since Twenty Twelve 1.0
 *
 * @param WP_Customize_Manager $wp_customize Customizer object.
 */
function twentytwelve_customize_register( $wp_customize ) {
	$wp_customize->get_setting( 'blogname' )->transport         = 'postMessage';
	$wp_customize->get_setting( 'blogdescription' )->transport  = 'postMessage';
	$wp_customize->get_setting( 'header_textcolor' )->transport = 'postMessage';

	if ( isset( $wp_customize->selective_refresh ) ) {
		$wp_customize->selective_refresh->add_partial(
			'blogname',
			array(
				'selector'            => '.site-title > a',
				'container_inclusive' => false,
				'render_callback'     => 'twentytwelve_customize_partial_blogname',
			)
		);
		$wp_customize->selective_refresh->add_partial(
			'blogdescription',
			array(
				'selector'            => '.site-description',
				'container_inclusive' => false,
				'render_callback'     => 'twentytwelve_customize_partial_blogdescription',
			)
		);
	}
}
add_action( 'customize_register', 'twentytwelve_customize_register' );

/**
 * Render the site title for the selective refresh partial.
 *
 * @since Twenty Twelve 2.0
 *
 * @see twentytwelve_customize_register()
 *
 * @return void
 */
function twentytwelve_customize_partial_blogname() {
	bloginfo( 'name' );
}

/**
 * Render the site tagline for the selective refresh partial.
 *
 * @since Twenty Twelve 2.0
 *
 * @see twentytwelve_customize_register()
 *
 * @return void
 */
function twentytwelve_customize_partial_blogdescription() {
	bloginfo( 'description' );
}

/**
 * Enqueue JavaScript postMessage handlers for the Customizer.
 *
 * Binds JS handlers to make the Customizer preview reload changes asynchronously.
 *
 * @since Twenty Twelve 1.0
 */
function twentytwelve_customize_preview_js() {
	wp_enqueue_script( 'twentytwelve-customizer', get_template_directory_uri() . '/js/theme-customizer.js', array( 'customize-preview' ), '20200516', true );
}
add_action( 'customize_preview_init', 'twentytwelve_customize_preview_js' );

/**
 * Modifies tag cloud widget arguments to display all tags in the same font size
 * and use list format for better accessibility.
 *
 * @since Twenty Twelve 2.4
 *
 * @param array $args Arguments for tag cloud widget.
 * @return array The filtered arguments for tag cloud widget.
 */
function twentytwelve_widget_tag_cloud_args( $args ) {
	$args['largest']  = 22;
	$args['smallest'] = 8;
	$args['unit']     = 'pt';
	$args['format']   = 'list';

	return $args;
}
add_filter( 'widget_tag_cloud_args', 'twentytwelve_widget_tag_cloud_args' );

if ( ! function_exists( 'wp_body_open' ) ) :
	/**
	 * Fire the wp_body_open action.
	 *
	 * Added for backward compatibility to support pre-5.2.0 WordPress versions.
	 *
	 * @since Twenty Twelve 3.0
	 */
	function wp_body_open() {
		/**
		 * Triggered after the opening <body> tag.
		 *
		 * @since Twenty Twelve 3.0
		 */
		do_action( 'wp_body_open' );
	}
endif;<|MERGE_RESOLUTION|>--- conflicted
+++ resolved
@@ -241,22 +241,27 @@
  */
 function twentytwelve_block_editor_styles() {
 	// Block styles.
-<<<<<<< HEAD
 	wp_enqueue_style( 'twentytwelve-block-editor-style', get_template_directory_uri() . '/css/editor-blocks.css', array(), '20190406' );
+
+	/**
+	 * The dependencies for our font stylesheed.
+	 * We register our sub-fonts as dependencies for the main font stylesheet. This way we can
+	 * enqueue the main font stylesheet and all sub-fonts will be loaded as well. On the other hand,
+	 * if the user has unenqueued the main font stylesheet, all sub-fonts will be unequeued as well.
+	 */
+	$font_dependencies = array();
 
 	// Add custom fonts, used in the main stylesheet.
 	foreach ( twentytwelve_fonts_urls() as $font_slug => $font_url ) {
-		wp_enqueue_style( 'twentytwelve-font-' . $font_slug, $font_url, array(), null );
+		$font_dependencies[] = 'twentytwelve-font-' . $font_slug;
+		wp_register_style( 'twentytwelve-font-' . $font_slug, $font_url, array(), null );
 	}
 
 	// Register the style 'twentytwelve-fonts' for backwards compatibility.
-	wp_register_style( 'twentytwelve-fonts', false );
+	wp_register_style( 'twentytwelve-fonts', false, $font_dependencies );
 	wp_enqueue_style( 'twentytwelve-fonts' );
-=======
+
 	wp_enqueue_style( 'twentytwelve-block-editor-style', get_template_directory_uri() . '/css/editor-blocks.css', array(), '20200713' );
-	// Add custom fonts.
-	wp_enqueue_style( 'twentytwelve-fonts', twentytwelve_get_font_url(), array(), null );
->>>>>>> 7cd8e579
 }
 add_action( 'enqueue_block_editor_assets', 'twentytwelve_block_editor_styles' );
 
