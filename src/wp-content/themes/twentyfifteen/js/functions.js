--- conflicted
+++ resolved
@@ -6,14 +6,6 @@
  */
 
 ( function() {
-	function domReady( callback ) {
-		if ( document.readyState === 'complete' || document.readyState === 'interactive' ) {
-			callback();
-		} else {
-			document.addEventListener( 'DOMContentLoaded', callback );
-		}
-	}
-
 	var sidebar, resizeTimer, secondary, button;
 
 	function initMainNavigation( container ) {
@@ -135,8 +127,7 @@
 		}
 	}
 
-<<<<<<< HEAD
-	domReady( function() {
+	( function() {
 		sidebar = document.getElementById( 'sidebar' );
 
 		window.addEventListener( 'scroll', resizeAndScroll );
@@ -150,26 +141,10 @@
 			sidebarButton.addEventListener( 'click', resizeAndScroll );
 			sidebarButton.addEventListener( 'keydown', resizeAndScroll );
 		} );
-=======
-	$( function() {
-		$body          = $( document.body );
-		$window        = $( window );
-		$sidebar       = $( '#sidebar' ).first();
-
-		$window
-			.on( 'scroll.twentyfifteen', resizeAndScroll )
-			.on( 'load.twentyfifteen', onResizeARIA )
-			.on( 'resize.twentyfifteen', function() {
-				clearTimeout( resizeTimer );
-				resizeTimer = setTimeout( resizeAndScroll, 500 );
-				onResizeARIA();
-			} );
-		$sidebar.on( 'click.twentyfifteen keydown.twentyfifteen', 'button', resizeAndScroll );
->>>>>>> 86ed0d2e
 
 		for ( var i = 0; i < 6; i++ ) {
 			setTimeout( resizeAndScroll, 100 * i );
 		}
-	} );
+	} )();
 
 } )();