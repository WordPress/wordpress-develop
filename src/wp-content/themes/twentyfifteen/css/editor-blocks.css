--- conflicted
+++ resolved
@@ -518,13 +518,8 @@
 	text-transform: none;
 }
 
-<<<<<<< HEAD
-.wp-block-quote.has-text-color cite,
-.wp-block-quote.has-background cite {
-=======
 .wp-block-quote[class*="-text-color"] cite,
 .wp-block-quote[style*="color"] cite {
->>>>>>> b1062f58
 	color: inherit;
 }
 
@@ -695,11 +690,6 @@
 	text-transform: none;
 }
 
-.wp-block-pullquote[class*="-text-color"] blockquote cite,
-.wp-block-pullquote[style*="color"] blockquote cite {
-	color: inherit;
-}
-
 @media screen and (min-width: 46.25em) {
 	.wp-block-pullquote .wp-block-pullquote__citation {
 		font-size: 17px;
