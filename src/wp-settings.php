--- conflicted
+++ resolved
@@ -251,14 +251,6 @@
 
 $GLOBALS['wp_plugin_paths'] = array();
 
-<<<<<<< HEAD
-// Load and initialize WP_Plugin_Dependencies.
-if ( ! defined( 'WP_RUN_CORE_TESTS' ) ) {
-	WP_Plugin_Dependencies::initialize();
-}
-
-=======
->>>>>>> a578de58
 // Load must-use plugins.
 foreach ( wp_get_mu_plugins() as $mu_plugin ) {
 	$_wp_plugin_file = $mu_plugin;
