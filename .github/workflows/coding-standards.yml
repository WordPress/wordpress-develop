name: Coding Standards

on:
  # JSHint was introduced in WordPress 3.8.
  # PHPCS checking was introduced in WordPress 5.1.
  push:
    branches:
      - trunk
      - '3.[89]'
      - '[4-9].[0-9]'
      - '**'
    tags:
      - '3.[89]*'
      - '[4-9].[0-9]*'
  pull_request:
    branches:
      - trunk
      - '3.[89]'
      - '[4-9].[0-9]'
    paths:
      # Any change to a PHP or JavaScript file should run checks.
      - '**.js'
      - '**.php'
      # These files configure NPM. Changes could affect the outcome.
      - 'package*.json'
      # These files configure Composer. Changes could affect the outcome.
      - 'composer.*'
      # This file configures JSHint. Changes could affect the outcome.
      - '.jshintrc'
      # This file configures PHPCS. Changes could affect the outcome.
      - 'phpcs.xml.dist'
      # Changes to workflow files should always verify all workflows are successful.
      - '.github/workflows/*.yml'
  workflow_dispatch:

# Cancels all previous workflow runs for pull requests that have not completed.
concurrency:
  # The concurrency group contains the workflow name and the branch name for pull requests
  # or the commit hash for any other events.
  group: ${{ github.workflow }}-${{ github.event_name == 'pull_request' && github.head_ref || github.sha }}
  cancel-in-progress: true

jobs:
  # Runs PHP coding standards checks.
  #
  # Violations are reported inline with annotations.
  #
  # Performs the following steps:
  # - Checks out the repository.
  # - Sets up PHP.
  # - Logs debug information.
  # - Configures caching for PHPCS scans.
  # - Installs Composer dependencies (use cache if possible).
  # - Make Composer packages available globally.
  # - Logs PHP_CodeSniffer debug information.
  # - Runs PHPCS on the full codebase with warnings suppressed.
  # - Runs PHPCS on the `tests` directory without warnings suppressed.
  # - Ensures version-controlled files are not modified or deleted.
  phpcs:
    name: PHP coding standards
    runs-on: ubuntu-latest
<<<<<<< HEAD
    # if: ${{ github.repository == 'WordPress/wordpress-develop' || github.event_name == 'pull_request' }}
=======
    timeout-minutes: 20
    if: ${{ github.repository == 'WordPress/wordpress-develop' || github.event_name == 'pull_request' }}
>>>>>>> bc1c4a5e

    steps:
      - name: Checkout repository
        uses: actions/checkout@ec3a7ce113134d7a93b817d10a8272cb61118579 # v2.4.0

      - name: Set up PHP
        uses: shivammathur/setup-php@ac7d3d7f84d81a029c20ab72d60264bdb7535831 # v2.15.0
        with:
          php-version: '7.4'
          coverage: none
          tools: composer, cs2pr

      - name: Log debug information
        run: |
          php --version
          composer --version

      # This date is used to ensure that the PHPCS cache is cleared at least once every week.
      # http://man7.org/linux/man-pages/man1/date.1.html
      - name: "Get last Monday's date"
        id: get-date
        run: echo "::set-output name=date::$(/bin/date -u --date='last Mon' "+%F")"

      - name: Cache PHPCS scan cache
        uses: actions/cache@c64c572235d810460d0d6876e9c705ad5002b353 # v2.1.6
        with:
          path: .cache/phpcs.json
          key: ${{ runner.os }}-date-${{ steps.get-date.outputs.date }}-phpcs-cache-${{ hashFiles('**/composer.json', 'phpcs.xml.dist') }}

      - name: Install Composer dependencies
        uses: ramsey/composer-install@a7320a0581dcd0432930c48a0e7ced67e6ec17e8 # v1.3.0
        with:
          composer-options: "--no-progress --no-ansi --no-interaction"

      - name: Make Composer packages available globally
        run: echo "${PWD}/vendor/bin" >> $GITHUB_PATH

      - name: Log PHPCS debug information
        run: phpcs -i

      - name: Run PHPCS on all Core files
        run: phpcs -q -n --report=checkstyle | cs2pr

      - name: Check test suite files for warnings
        run: phpcs tests -q --report=checkstyle | cs2pr

      - name: Ensure version-controlled files are not modified during the tests
        run: git diff --exit-code

  # Runs the JavaScript coding standards checks.
  #
  # JSHint violations are not currently reported inline with annotations.
  #
  # Performs the following steps:
  # - Checks out the repository.
  # - Logs debug information about the runner container.
  # - Installs NodeJS 14.
  # - Logs updated debug information.
  # _ Installs NPM dependencies using install-changed to hash the `package.json` file.
  # - Run the WordPress JSHint checks.
  # - Ensures version-controlled files are not modified or deleted.
  jshint:
    name: JavaScript coding standards
    runs-on: ubuntu-latest
<<<<<<< HEAD
    # if: ${{ github.repository == 'WordPress/wordpress-develop' || github.event_name == 'pull_request' }}
=======
    timeout-minutes: 20
    if: ${{ github.repository == 'WordPress/wordpress-develop' || github.event_name == 'pull_request' }}
>>>>>>> bc1c4a5e
    env:
      PUPPETEER_SKIP_CHROMIUM_DOWNLOAD: ${{ true }}

    steps:
      - name: Checkout repository
        uses: actions/checkout@ec3a7ce113134d7a93b817d10a8272cb61118579 # v2.4.0

      - name: Log debug information
        run: |
          npm --version
          node --version
          git --version
          svn --version

      - name: Install NodeJS
        uses: actions/setup-node@270253e841af726300e85d718a5f606959b2903c # v2.4.1
        with:
          node-version: 14
          cache: npm

      - name: Log debug information
        run: |
          npm --version
          node --version

      - name: Install Dependencies
        run: npm ci

      - name: Run JSHint
        run: npm run grunt jshint

      - name: Ensure version-controlled files are not modified or deleted
        run: git diff --exit-code

  slack-notifications:
    name: Slack Notifications
    uses: WordPress/wordpress-develop/.github/workflows/slack-notifications.yml@trunk
    needs: [ phpcs, jshint ]
    if: ${{ github.repository == 'WordPress/wordpress-develop' && github.event_name != 'pull_request' && always() }}
    with:
      calling_status: ${{ needs.phpcs.result == 'success' && needs.jshint.result == 'success' && 'success' || ( needs.phpcs.result == 'cancelled' || needs.jshint.result == 'cancelled' ) && 'cancelled' || 'failure' }}
    secrets:
      SLACK_GHA_SUCCESS_WEBHOOK: ${{ secrets.SLACK_GHA_SUCCESS_WEBHOOK }}
      SLACK_GHA_CANCELLED_WEBHOOK: ${{ secrets.SLACK_GHA_CANCELLED_WEBHOOK }}
      SLACK_GHA_FIXED_WEBHOOK: ${{ secrets.SLACK_GHA_FIXED_WEBHOOK }}
      SLACK_GHA_FAILURE_WEBHOOK: ${{ secrets.SLACK_GHA_FAILURE_WEBHOOK }}<|MERGE_RESOLUTION|>--- conflicted
+++ resolved
@@ -59,12 +59,8 @@
   phpcs:
     name: PHP coding standards
     runs-on: ubuntu-latest
-<<<<<<< HEAD
+    timeout-minutes: 20
     # if: ${{ github.repository == 'WordPress/wordpress-develop' || github.event_name == 'pull_request' }}
-=======
-    timeout-minutes: 20
-    if: ${{ github.repository == 'WordPress/wordpress-develop' || github.event_name == 'pull_request' }}
->>>>>>> bc1c4a5e
 
     steps:
       - name: Checkout repository
@@ -129,12 +125,8 @@
   jshint:
     name: JavaScript coding standards
     runs-on: ubuntu-latest
-<<<<<<< HEAD
+    timeout-minutes: 20
     # if: ${{ github.repository == 'WordPress/wordpress-develop' || github.event_name == 'pull_request' }}
-=======
-    timeout-minutes: 20
-    if: ${{ github.repository == 'WordPress/wordpress-develop' || github.event_name == 'pull_request' }}
->>>>>>> bc1c4a5e
     env:
       PUPPETEER_SKIP_CHROMIUM_DOWNLOAD: ${{ true }}
 
