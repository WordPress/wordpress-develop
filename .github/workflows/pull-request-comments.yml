--- conflicted
+++ resolved
@@ -2,19 +2,12 @@
 name: Pull Request Comments
 
 on:
-<<<<<<< HEAD
 #  pull_request_target:
 #    types: [ 'opened' ]
   workflow_run:
     workflows: ["Test Build Processes"]
     types:
       - completed
-=======
-  pull_request_target:
-    types: [ 'opened' ]
-    branches:
-      - trunk
->>>>>>> 5eef2bbb
 
 # Cancels all previous workflow runs for pull requests that have not completed.
 concurrency:
@@ -90,15 +83,11 @@
     permissions:
       issues: write
       pull-requests: write
-<<<<<<< HEAD
 #    if: >
 #      github.repository == 'WordPress/wordpress-develop' &&
 #      github.event_name == 'workflow_run' &&
 #      github.event.workflow_run.event == 'pull_request' &&
 #      github.event.workflow_run.conclusion == 'success'
-=======
-    if: ${{ github.repository == 'WordPress/wordpress-develop' && github.event_name == 'pull_request_target' }}
->>>>>>> 5eef2bbb
     steps:
       - name: 'Download artifact'
         uses: actions/github-script@d7906e4ad0b1822421a7e6a35d5ca353c962f410 # v6.4.1
@@ -132,11 +121,7 @@
             const commentInfo = {
               owner: context.repo.owner,
               repo: context.repo.repo,
-<<<<<<< HEAD
               issue_number,
-=======
-              issue_number: ${{ github.event.number }}
->>>>>>> 5eef2bbb
             };
 
             const comments = ( await github.rest.issues.listComments( commentInfo ) ).data;
@@ -163,7 +148,7 @@
 
             For more details about these limitations and more, check out the [Limitations page](https://wordpress.github.io/wordpress-playground/limitations/) in the WordPress Playground documentation.
 
-            [Test this pull request with WordPress Playground](https://playground.wordpress.net/wordpress.html?pr=${{ github.event.number }}).
+            [Test this pull request with WordPress Playground](https://playground.wordpress.net/wordpress.html?pr=${ issue_number }).
             `;
 
             github.rest.issues.createComment( commentInfo );