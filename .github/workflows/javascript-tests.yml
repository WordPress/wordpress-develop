--- conflicted
+++ resolved
@@ -17,9 +17,6 @@
       - trunk
       - '3.[89]'
       - '[4-9].[0-9]'
-<<<<<<< HEAD
-  workflow_dispatch:
-=======
     paths:
       # Any change to a JavaScript file should run tests.
       - '**.js'
@@ -33,7 +30,7 @@
       - 'tests/qunit/**'
       # Changes to workflow files should always verify all workflows are successful.
       - '.github/workflows/*.yml'
->>>>>>> 69032204
+  workflow_dispatch:
 
 jobs:
   # Runs the QUnit tests for WordPress.
