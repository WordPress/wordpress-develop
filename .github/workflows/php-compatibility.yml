name: PHP Compatibility

on:
  # PHP compatibility testing was introduced in WordPress 5.5.
  push:
    branches:
      - master
      - '5.[5-9]'
<<<<<<< HEAD
      - '[6-9].*'
      - '**'
=======
      - '[6-9].[0-9]'
    tags:
      - '5.[5-9]*'
      - '[6-9].[0-9]*'
>>>>>>> d59c2277
  pull_request:
    branches:
      - master
      - '5.[5-9]'
      - '[6-9].[0-9]'

jobs:

  # Runs PHP compatibility testing.
  #
  # Violations are reported inline with annotations.
  #
  # Performs the following steps:
  # - Checks out the repository.
  # - Sets up PHP.
  # - Logs debug information about the runner container.
  # - Installs Composer dependencies (use cache if possible).
  # - Make Composer packages available globally.
  # - Logs PHP_CodeSniffer debug information.
  # - Runs the PHP compatibility tests.
  # - todo: Configure Slack notifications for failing scans.
  php-comatibility:
    name: Check PHP compatibility
    runs-on: ubuntu-latest
    # if: ${{ github.repository == 'WordPress/wordpress-develop' || github.event_name == 'pull_request' }}

    steps:
      - name: Checkout repository
        uses: actions/checkout@v2

      - name: Set up PHP
        uses: shivammathur/setup-php@v2
        with:
          php-version: '7.4'
          coverage: none
          tools: composer, cs2pr

      - name: Log debug information
        run: |
          php --version
          composer --version

      - name: Install Composer dependencies
        uses: ramsey/composer-install@v1
        with:
          composer-options: "--no-progress --no-ansi --no-interaction"

      - name: Make Composer packages available globally
        run: echo "${PWD}/vendor/bin" >> $GITHUB_PATH

      - name: Log PHPCS debug information
        run: phpcs -i

      - name: Run PHP compatibility tests
        run: phpcs --standard=phpcompat.xml.dist -q --report=checkstyle | cs2pr<|MERGE_RESOLUTION|>--- conflicted
+++ resolved
@@ -6,15 +6,11 @@
     branches:
       - master
       - '5.[5-9]'
-<<<<<<< HEAD
-      - '[6-9].*'
+      - '[6-9].[0-9]'
       - '**'
-=======
-      - '[6-9].[0-9]'
     tags:
       - '5.[5-9]*'
       - '[6-9].[0-9]*'
->>>>>>> d59c2277
   pull_request:
     branches:
       - master
