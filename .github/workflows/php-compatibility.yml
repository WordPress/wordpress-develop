name: PHP Compatibility

on:
  # PHP compatibility testing was introduced in WordPress 5.5.
  push:
    branches:
      - master
      - trunk
      - '5.[5-9]'
      - '[6-9].[0-9]'
    tags:
      - '5.[5-9]*'
      - '[6-9].[0-9]*'
  pull_request:
    branches:
      - master
      - trunk
      - '5.[5-9]'
      - '[6-9].[0-9]'
<<<<<<< HEAD
  workflow_dispatch:
=======
    paths:
      # This workflow only scans PHP files.
      - '**.php'
      # These files configure Composer. Changes could affect the outcome.
      - 'composer.*'
      # This file configures PHP Compatibility scanning. Changes could affect the outcome.
      - 'phpcompat.xml.dist'
      # Changes to workflow files should always verify all workflows are successful.
      - '.github/workflows/*.yml'
>>>>>>> 69032204

jobs:

  # Runs PHP compatibility testing.
  #
  # Violations are reported inline with annotations.
  #
  # Performs the following steps:
  # - Checks out the repository.
  # - Sets up PHP.
  # - Logs debug information about the runner container.
  # - Installs Composer dependencies (use cache if possible).
  # - Make Composer packages available globally.
  # - Logs PHP_CodeSniffer debug information.
  # - Runs the PHP compatibility tests.
  # - todo: Configure Slack notifications for failing scans.
  php-comatibility:
    name: Check PHP compatibility
    runs-on: ubuntu-latest
    if: ${{ github.repository == 'WordPress/wordpress-develop' || github.event_name == 'pull_request' }}

    steps:
      - name: Checkout repository
        uses: actions/checkout@v2

      - name: Set up PHP
        uses: shivammathur/setup-php@v2
        with:
          php-version: '7.4'
          coverage: none
          tools: composer, cs2pr

      - name: Log debug information
        run: |
          php --version
          composer --version

      - name: Install Composer dependencies
        uses: ramsey/composer-install@v1
        with:
          composer-options: "--no-progress --no-ansi --no-interaction"

      - name: Make Composer packages available globally
        run: echo "${PWD}/vendor/bin" >> $GITHUB_PATH

      - name: Log PHPCS debug information
        run: phpcs -i

      - name: Run PHP compatibility tests
        run: phpcs --standard=phpcompat.xml.dist -q --report=checkstyle | cs2pr<|MERGE_RESOLUTION|>--- conflicted
+++ resolved
@@ -17,9 +17,6 @@
       - trunk
       - '5.[5-9]'
       - '[6-9].[0-9]'
-<<<<<<< HEAD
-  workflow_dispatch:
-=======
     paths:
       # This workflow only scans PHP files.
       - '**.php'
@@ -29,7 +26,7 @@
       - 'phpcompat.xml.dist'
       # Changes to workflow files should always verify all workflows are successful.
       - '.github/workflows/*.yml'
->>>>>>> 69032204
+  workflow_dispatch:
 
 jobs:
 
