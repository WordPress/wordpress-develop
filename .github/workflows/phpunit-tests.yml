--- conflicted
+++ resolved
@@ -4,16 +4,12 @@
   push:
     branches:
       - master
-<<<<<<< HEAD
-      - '*.*'
-      - '**'
-=======
       - '3.[7-9]'
       - '[4-9].[0-9]'
+      - '**'
     tags:
       - '3.[7-9]*'
       - '[4-9].[0-9]*'
->>>>>>> d59c2277
   pull_request:
     branches:
       - master
