--- conflicted
+++ resolved
@@ -67,12 +67,7 @@
   # - Submit the test results to the WordPress.org host test results.
   # - todo: Configure Slack notifications for failing tests.
   test-php:
-<<<<<<< HEAD
     name: ${{ matrix.php }}${{ matrix.multisite && ' multisite' || '' }}${{ matrix.split_slow && ' slow tests' || '' }} ${{ matrix.memcached && ' with memcached' || '' }} on ${{ matrix.os }}
-    needs: setup-wordpress
-=======
-    name: ${{ matrix.php }}${{ matrix.multisite && ' multisite' || '' }}${{ matrix.memcached && ' with memcached' || '' }} on ${{ matrix.os }}
->>>>>>> 7fa70bcb
     runs-on: ${{ matrix.os }}
     strategy:
       fail-fast: false
