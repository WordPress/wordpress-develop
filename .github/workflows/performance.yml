--- conflicted
+++ resolved
@@ -216,13 +216,11 @@
       - name: Build WordPress
         run: npm run build
 
-<<<<<<< HEAD
       - name: Flush cache
         run: npm run env:cli -- cache flush --path=/var/www/${{ env.LOCAL_DIR }}
-=======
+
       - name: Run any database upgrades
         run: npm run env:cli -- core update-db --path=/var/www/${{ env.LOCAL_DIR }}
->>>>>>> ec37b57f
 
       - name: Run target performance tests (base/previous commit)
         env:
@@ -246,13 +244,10 @@
           npm run env:cli -- core update --version=${{ env.BASE_TAG }} --force --path=/var/www/${{ env.LOCAL_DIR }}
           npm run env:cli -- core version --path=/var/www/${{ env.LOCAL_DIR }}
 
-<<<<<<< HEAD
       - name: Flush cache
         run: npm run env:cli -- cache flush --path=/var/www/${{ env.LOCAL_DIR }}
-=======
       - name: Run any database upgrades
         run: npm run env:cli -- core update-db --path=/var/www/${{ env.LOCAL_DIR }}
->>>>>>> ec37b57f
 
       - name: Run baseline performance tests
         env:
