--- conflicted
+++ resolved
@@ -13,9 +13,6 @@
       - trunk
       - '3.[7-9]'
       - '[4-9].[0-9]'
-<<<<<<< HEAD
-  workflow_dispatch:
-=======
     paths:
       # These files configure NPM. Changes could affect the outcome.
       - 'package*.json'
@@ -26,7 +23,7 @@
       - '**.css'
       # Changes to workflow files should always verify all workflows are successful.
       - '.github/workflows/**.yml'
->>>>>>> 69032204
+  workflow_dispatch:
 
 env:
   PUPPETEER_SKIP_CHROMIUM_DOWNLOAD: ${{ true }}
