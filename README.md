# WordPress
<<<<<<< HEAD
# Scc Assignment
# Credit

=======
# SCC Group Assignment 2
# Wordpress Assigment
>>>>>>> 043e2380

Welcome to the WordPress development repository! Please check out the [contributor handbook](https://make.wordpress.org/core/handbook/) for information about how to open bug reports, contribute patches, test changes, write documentation, or get involved in any way you can.

* [Getting Started](#getting-started)
* [Credentials](#credentials)

## Getting Started

### Using GitHub Codespaces

To get started, create a codespace for this repository by clicking this 👇 

[![Open in GitHub Codespaces](https://github.com/codespaces/badge.svg)](https://github.com/codespaces/new?hide_repo_select=true&ref=trunk&repo=75645659)

A codespace will open in a web-based version of Visual Studio Code. The [dev container](.devcontainer/devcontainer.json) is fully configured with softwares needed for this project.

**Note**: Dev containers is an open spec which is supported by [GitHub Codespaces](https://github.com/codespaces) and [other tools](https://containers.dev/supporting).

In some browsers the keyboard shortcut for opening the command palette (Ctrl/Command + Shift + P) may collide with a browser shortcut. The command palette can be opened via the `F1` key or via the cog icon in the bottom left of the editor.

When opening your codespace, be sure to wait for the `postCreateCommand` to finish running to ensure your WordPress install is successfully set up. This can take a few minutes.

### Local development

WordPress is a PHP, MySQL, and JavaScript based project, and uses Node for its JavaScript dependencies. A local development environment is available to quickly get up and running.

You will need a basic understanding of how to use the command line on your computer. This will allow you to set up the local development environment, to start it and stop it when necessary, and to run the tests.

You will need Node and npm installed on your computer. Node is a JavaScript runtime used for developer tooling, and npm is the package manager included with Node. If you have a package manager installed for your operating system, setup can be as straightforward as:

* macOS: `brew install node`
* Windows: `choco install nodejs`
* Ubuntu: `apt install nodejs npm`

If you are not using a package manager, see the [Node.js download page](https://nodejs.org/en/download/) for installers and binaries.

**Note:** WordPress currently only officially supports Node.js `16.x` and npm `8.x`.

You will also need [Docker](https://www.docker.com/products/docker-desktop) installed and running on your computer. Docker is the virtualization software that powers the local development environment. Docker can be installed just like any other regular application.

### Development Environment Commands

Ensure [Docker](https://www.docker.com/products/docker-desktop) is running before using these commands.

#### To start the development environment for the first time

Clone the current repository using `git clone https://github.com/WordPress/wordpress-develop.git`. Then in your terminal move to the repository folder `cd wordpress-develop` and run the following commands:

```
npm install
npm run build:dev
npm run env:start
npm run env:install
```

Your WordPress site will be accessible at http://localhost:8889. You can see or change configurations in the `.env` file located at the root of the project directory.

#### To watch for changes

If you're making changes to WordPress core files, you should start the file watcher in order to build or copy the files as necessary:

```
npm run dev
```

To stop the watcher, press `ctrl+c`.

#### To run a [WP-CLI](https://make.wordpress.org/cli/handbook/) command

```
npm run env:cli -- <command>
```

WP-CLI has [many useful commands](https://developer.wordpress.org/cli/commands/) you can use to work on your WordPress site. Where the documentation mentions running `wp`, run `npm run env:cli --` instead. For example:

```
npm run env:cli -- help
```

#### To run the tests

These commands run the PHP and end-to-end test suites, respectively:

```
npm run test:php
npm run test:e2e
```

#### To restart the development environment

You may want to restart the environment if you've made changes to the configuration in the `docker-compose.yml` or `.env` files. Restart the environment with:

```
npm run env:restart
```

#### To stop the development environment

You can stop the environment when you're not using it to preserve your computer's power and resources:

```
npm run env:stop
```

#### To start the development environment again

Starting the environment again is a single command:

```
npm run env:start
```

## Credentials

These are the default environment credentials:

* Database Name: `wordpress_develop`
* Username: `root`
* Password: `password`

To login to the site, navigate to http://localhost:8889/wp-admin.

* Username: `admin`
* Password: `password`

**Note:** With Codespaces, open the portforwarded URL from the ports tab in the terminal, and append `/wp-admin` to login to the site.

To generate a new password (recommended):

1. Go to the Dashboard
2. Click the Users menu on the left
3. Click the Edit link below the admin user
4. Scroll down and click 'Generate password'. Either use this password (recommended) or change it, then click 'Update User'. If you use the generated password be sure to save it somewhere (password manager, etc).

Hello this is an assignment<|MERGE_RESOLUTION|>--- conflicted
+++ resolved
@@ -1,12 +1,7 @@
 # WordPress
-<<<<<<< HEAD
 # Scc Assignment
-# Credit
+# Wordpress Assigment
 
-=======
-# SCC Group Assignment 2
-# Wordpress Assigment
->>>>>>> 043e2380
 
 Welcome to the WordPress development repository! Please check out the [contributor handbook](https://make.wordpress.org/core/handbook/) for information about how to open bug reports, contribute patches, test changes, write documentation, or get involved in any way you can.
 
