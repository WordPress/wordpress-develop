--- conflicted
+++ resolved
@@ -166,16 +166,10 @@
 		$users2         = $query2->get_results();
 		$users_total2   = $query2->get_total();
 		$queries_after  = get_num_queries();
-
-<<<<<<< HEAD
-		$this->assertSame( $queries_before, $queries_after, 'No queries are expected run.' );
-		$this->assertSame( $users_total1, $users_total2, 'Number of users returned us expected to match.' );
-		$this->assertSameSets( $users1, $users2, 'Results of the query are expected to match.' );
-=======
+		
 		$this->assertSame( 0, $queries_after - $queries_before, 'Assert that no queries are run' );
 		$this->assertSame( $users_total1, $users_total2, 'Assert that totals do match' );
 		$this->assertSameSets( $users1, $users2, 'Asset that results of query match' );
->>>>>>> 8bc91716
 	}
 
 	/**
