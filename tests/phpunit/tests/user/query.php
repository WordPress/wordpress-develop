--- conflicted
+++ resolved
@@ -209,13 +209,9 @@
 	}
 
 	/**
-<<<<<<< HEAD
-	 * @dataProvider orderby_should_convert_non_prefixed_keys_data
-	 *
-	 * @covers WP_User_Query::__construct
-=======
 	 * @dataProvider data_orderby_should_convert_non_prefixed_keys
->>>>>>> df17fdbd
+	 *
+	 * @covers WP_User_Query::__construct
 	 */
 	public function test_orderby_should_convert_non_prefixed_keys( $short_key, $full_key ) {
 		$q = new WP_User_Query(
