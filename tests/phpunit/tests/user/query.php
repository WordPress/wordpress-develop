--- conflicted
+++ resolved
@@ -1730,7 +1730,244 @@
 	}
 
 	/**
-<<<<<<< HEAD
+	 * @ticket 16841
+	 * @group ms-excluded
+	 */
+	public function test_get_single_capability_by_string() {
+		$wp_user_search = new WP_User_Query( array( 'capability' => 'install_plugins' ) );
+		$users          = $wp_user_search->get_results();
+
+		$this->assertNotEmpty( $users );
+		foreach ( $users as $user ) {
+			// User has the capability, but on Multisite they would also need to be a super admin.
+			// Hence using get_role_caps() instead of has_cap().
+			$role_caps = $user->get_role_caps();
+			$this->assertArrayHasKey( 'install_plugins', $role_caps );
+			$this->assertTrue( $role_caps['install_plugins'] );
+		}
+	}
+
+	/**
+	 * @ticket 16841
+	 * @group ms-required
+	 */
+	public function test_get_single_capability_by_string_multisite() {
+		$wp_user_search = new WP_User_Query( array( 'capability' => array( 'install_plugins' ) ) );
+		$users          = $wp_user_search->get_results();
+
+		$this->assertNotEmpty( $users );
+		foreach ( $users as $user ) {
+			$role_caps = $user->get_role_caps();
+			$this->assertArrayHasKey( 'install_plugins', $role_caps );
+			$this->assertTrue( $role_caps['install_plugins'] );
+			// While the user can have the capability, on Multisite they also need to be a super admin.
+			if ( is_super_admin( $user->ID ) ) {
+				$this->assertTrue( $user->has_cap( 'install_plugins' ) );
+			} else {
+				$this->assertFalse( $user->has_cap( 'install_plugins' ) );
+			}
+		}
+	}
+
+	/**
+	 * @ticket 16841
+	 */
+	public function test_get_single_capability_invalid() {
+		$wp_user_search = new WP_User_Query( array( 'capability' => 'foo_bar' ) );
+		$users          = $wp_user_search->get_results();
+
+		$this->assertEmpty( $users );
+	}
+
+	/**
+	 * @ticket 16841
+	 */
+	public function test_get_single_capability_by_array() {
+		$wp_user_search = new WP_User_Query( array( 'capability' => array( 'install_plugins' ) ) );
+		$users          = $wp_user_search->get_results();
+
+		$this->assertNotEmpty( $users );
+		foreach ( $users as $user ) {
+			// User has the capability, but on Multisite they would also need to be a super admin.
+			// Hence using get_role_caps() instead of has_cap().
+			$role_caps = $user->get_role_caps();
+			$this->assertArrayHasKey( 'install_plugins', $role_caps );
+			$this->assertTrue( $role_caps['install_plugins'] );
+		}
+	}
+
+	/**
+	 * @ticket 16841
+	 */
+	public function test_get_single_capability_added_to_user() {
+		foreach ( self::$sub_ids as $subscriber ) {
+			$subscriber = get_user_by( 'ID', $subscriber );
+			$subscriber->add_cap( 'custom_cap' );
+		}
+
+		$wp_user_search = new WP_User_Query( array( 'capability' => 'custom_cap' ) );
+		$users          = $wp_user_search->get_results();
+
+		$this->assertCount( 2, $users );
+		$this->assertEqualSets( self::$sub_ids, wp_list_pluck( $users, 'ID' ) );
+
+		foreach ( $users as $user ) {
+			$this->assertTrue( $user->has_cap( 'custom_cap' ) );
+		}
+	}
+
+	/**
+	 * @ticket 16841
+	 */
+	public function test_get_multiple_capabilities_should_only_match_users_who_have_each_capability_test() {
+		wp_roles()->add_role( 'role_1', 'Role 1', array( 'role_1_cap' => true ) );
+		wp_roles()->add_role( 'role_2', 'Role 2', array( 'role_2_cap' => true ) );
+
+		$subscriber1 = get_user_by( 'ID', self::$sub_ids[0] );
+		$subscriber1->add_role( 'role_1' );
+
+		$subscriber2 = get_user_by( 'ID', self::$sub_ids[1] );
+		$subscriber2->add_role( 'role_1' );
+		$subscriber2->add_role( 'role_2' );
+
+		$wp_user_search = new WP_User_Query( array( 'capability' => array( 'role_1_cap', 'role_2_cap' ) ) );
+		$users          = $wp_user_search->get_results();
+
+		$this->assertCount( 1, $users );
+		$this->assertSame( $users[0]->ID, $subscriber2->ID );
+		foreach ( $users as $user ) {
+			$this->assertTrue( $user->has_cap( 'role_1_cap' ) );
+			$this->assertTrue( $user->has_cap( 'role_2_cap' ) );
+		}
+	}
+
+	/**
+	 * @ticket 16841
+	 */
+	public function test_get_multiple_capabilities_should_only_match_users_who_have_each_capability_added_to_user() {
+		$admin1 = get_user_by( 'ID', self::$admin_ids[0] );
+		$admin1->add_cap( 'custom_cap' );
+
+		$wp_user_search = new WP_User_Query( array( 'capability' => array( 'manage_options', 'custom_cap' ) ) );
+		$users          = $wp_user_search->get_results();
+
+		$this->assertCount( 1, $users );
+		$this->assertSame( $users[0]->ID, $admin1->ID );
+		$this->assertTrue( $users[0]->has_cap( 'custom_cap' ) );
+		$this->assertTrue( $users[0]->has_cap( 'manage_options' ) );
+	}
+
+	/**
+	 * @ticket 16841
+	 */
+	public function test_get_multiple_capabilities_or() {
+		$wp_user_search = new WP_User_Query( array( 'capability__in' => array( 'publish_posts', 'edit_posts' ) ) );
+		$users          = $wp_user_search->get_results();
+
+		$this->assertNotEmpty( $users );
+		foreach ( $users as $user ) {
+			$this->assertTrue( $user->has_cap( 'publish_posts' ) || $user->has_cap( 'edit_posts' ) );
+		}
+	}
+
+	/**
+	 * @ticket 16841
+	 */
+	public function test_get_multiple_capabilities_or_added_to_user() {
+		$user = self::factory()->user->create_and_get( array( 'role' => 'subscriber' ) );
+		$user->add_cap( 'custom_cap' );
+
+		$wp_user_search = new WP_User_Query( array( 'capability__in' => array( 'publish_posts', 'custom_cap' ) ) );
+		$users          = $wp_user_search->get_results();
+
+		$this->assertNotEmpty( $users );
+		foreach ( $users as $user ) {
+			$this->assertTrue( $user->has_cap( 'publish_posts' ) || $user->has_cap( 'custom_cap' ) );
+		}
+	}
+
+	/**
+	 * @ticket 16841
+	 */
+	public function test_capability_exclusion() {
+		$wp_user_search = new WP_User_Query( array( 'capability__not_in' => array( 'publish_posts', 'edit_posts' ) ) );
+		$users          = $wp_user_search->get_results();
+
+		$this->assertNotEmpty( $users );
+		foreach ( $users as $user ) {
+			$this->assertFalse( $user->has_cap( 'publish_posts' ) );
+			$this->assertFalse( $user->has_cap( 'edit_posts' ) );
+		}
+	}
+
+	/**
+	 * @ticket 16841
+	 */
+	public function test_capability_exclusion_added_to_user() {
+		$user = self::factory()->user->create_and_get( array( 'role' => 'subscriber' ) );
+		$user->add_cap( 'custom_cap' );
+
+		$wp_user_search = new WP_User_Query( array( 'capability__not_in' => array( 'publish_posts', 'custom_cap' ) ) );
+		$users          = $wp_user_search->get_results();
+
+		$this->assertNotEmpty( $users );
+		foreach ( $users as $user ) {
+			$this->assertFalse( $user->has_cap( 'publish_posts' ) );
+			$this->assertFalse( $user->has_cap( 'custom_cap' ) );
+		}
+	}
+
+	/**
+	 * @ticket 16841
+	 */
+	public function test_capability__in_capability__not_in_combined() {
+		$wp_user_search = new WP_User_Query(
+			array(
+				'capability__in'     => array( 'read' ),
+				'capability__not_in' => array( 'manage_options' ),
+			)
+		);
+		$users          = $wp_user_search->get_results();
+
+		$this->assertNotEmpty( $users );
+		foreach ( $users as $user ) {
+			$this->assertTrue( $user->has_cap( 'read' ) );
+			$this->assertFalse( $user->has_cap( 'manage_options' ) );
+		}
+	}
+
+	/**
+	 * @ticket 16841
+	 * @group ms-required
+	 */
+	public function test_get_single_capability_multisite_blog_id() {
+		$blog_id = self::factory()->blog->create();
+
+		add_user_to_blog( $blog_id, self::$author_ids[0], 'subscriber' );
+		add_user_to_blog( $blog_id, self::$author_ids[1], 'author' );
+		add_user_to_blog( $blog_id, self::$author_ids[2], 'editor' );
+
+		$wp_user_search = new WP_User_Query(
+			array(
+				'capability' => 'publish_posts',
+				'blog_id'    => $blog_id,
+			)
+		);
+		$users          = $wp_user_search->get_results();
+
+		$found = wp_list_pluck( $wp_user_search->get_results(), 'ID' );
+
+		$this->assertNotEmpty( $users );
+		foreach ( $users as $user ) {
+			$this->assertTrue( $user->has_cap( 'publish_posts' ) );
+		}
+
+		$this->assertNotContains( self::$author_ids[0], $found );
+		$this->assertContains( self::$author_ids[1], $found );
+		$this->assertContains( self::$author_ids[2], $found );
+	}
+
+	/**
 	 * @param $field
 	 * @param $expected
 	 *
@@ -1829,7 +2066,7 @@
 			'invalid_field' => array(
 				'field'    => 'invalid_field',
 				'expected' => array(
-					'0'         => '1',
+					'0' => '1',
 				),
 			),
 		);
@@ -1852,242 +2089,5 @@
 		);
 		$results = $q->get_results();
 		$this->assertNotFalse( DateTime::createFromFormat( 'Y-m-d H:i:s', $results[0] ) );
-=======
-	 * @ticket 16841
-	 * @group ms-excluded
-	 */
-	public function test_get_single_capability_by_string() {
-		$wp_user_search = new WP_User_Query( array( 'capability' => 'install_plugins' ) );
-		$users          = $wp_user_search->get_results();
-
-		$this->assertNotEmpty( $users );
-		foreach ( $users as $user ) {
-			// User has the capability, but on Multisite they would also need to be a super admin.
-			// Hence using get_role_caps() instead of has_cap().
-			$role_caps = $user->get_role_caps();
-			$this->assertArrayHasKey( 'install_plugins', $role_caps );
-			$this->assertTrue( $role_caps['install_plugins'] );
-		}
-	}
-
-	/**
-	 * @ticket 16841
-	 * @group ms-required
-	 */
-	public function test_get_single_capability_by_string_multisite() {
-		$wp_user_search = new WP_User_Query( array( 'capability' => array( 'install_plugins' ) ) );
-		$users          = $wp_user_search->get_results();
-
-		$this->assertNotEmpty( $users );
-		foreach ( $users as $user ) {
-			$role_caps = $user->get_role_caps();
-			$this->assertArrayHasKey( 'install_plugins', $role_caps );
-			$this->assertTrue( $role_caps['install_plugins'] );
-			// While the user can have the capability, on Multisite they also need to be a super admin.
-			if ( is_super_admin( $user->ID ) ) {
-				$this->assertTrue( $user->has_cap( 'install_plugins' ) );
-			} else {
-				$this->assertFalse( $user->has_cap( 'install_plugins' ) );
-			}
-		}
-	}
-
-	/**
-	 * @ticket 16841
-	 */
-	public function test_get_single_capability_invalid() {
-		$wp_user_search = new WP_User_Query( array( 'capability' => 'foo_bar' ) );
-		$users          = $wp_user_search->get_results();
-
-		$this->assertEmpty( $users );
-	}
-
-	/**
-	 * @ticket 16841
-	 */
-	public function test_get_single_capability_by_array() {
-		$wp_user_search = new WP_User_Query( array( 'capability' => array( 'install_plugins' ) ) );
-		$users          = $wp_user_search->get_results();
-
-		$this->assertNotEmpty( $users );
-		foreach ( $users as $user ) {
-			// User has the capability, but on Multisite they would also need to be a super admin.
-			// Hence using get_role_caps() instead of has_cap().
-			$role_caps = $user->get_role_caps();
-			$this->assertArrayHasKey( 'install_plugins', $role_caps );
-			$this->assertTrue( $role_caps['install_plugins'] );
-		}
-	}
-
-	/**
-	 * @ticket 16841
-	 */
-	public function test_get_single_capability_added_to_user() {
-		foreach ( self::$sub_ids as $subscriber ) {
-			$subscriber = get_user_by( 'ID', $subscriber );
-			$subscriber->add_cap( 'custom_cap' );
-		}
-
-		$wp_user_search = new WP_User_Query( array( 'capability' => 'custom_cap' ) );
-		$users          = $wp_user_search->get_results();
-
-		$this->assertCount( 2, $users );
-		$this->assertEqualSets( self::$sub_ids, wp_list_pluck( $users, 'ID' ) );
-
-		foreach ( $users as $user ) {
-			$this->assertTrue( $user->has_cap( 'custom_cap' ) );
-		}
-	}
-
-	/**
-	 * @ticket 16841
-	 */
-	public function test_get_multiple_capabilities_should_only_match_users_who_have_each_capability_test() {
-		wp_roles()->add_role( 'role_1', 'Role 1', array( 'role_1_cap' => true ) );
-		wp_roles()->add_role( 'role_2', 'Role 2', array( 'role_2_cap' => true ) );
-
-		$subscriber1 = get_user_by( 'ID', self::$sub_ids[0] );
-		$subscriber1->add_role( 'role_1' );
-
-		$subscriber2 = get_user_by( 'ID', self::$sub_ids[1] );
-		$subscriber2->add_role( 'role_1' );
-		$subscriber2->add_role( 'role_2' );
-
-		$wp_user_search = new WP_User_Query( array( 'capability' => array( 'role_1_cap', 'role_2_cap' ) ) );
-		$users          = $wp_user_search->get_results();
-
-		$this->assertCount( 1, $users );
-		$this->assertSame( $users[0]->ID, $subscriber2->ID );
-		foreach ( $users as $user ) {
-			$this->assertTrue( $user->has_cap( 'role_1_cap' ) );
-			$this->assertTrue( $user->has_cap( 'role_2_cap' ) );
-		}
-	}
-
-	/**
-	 * @ticket 16841
-	 */
-	public function test_get_multiple_capabilities_should_only_match_users_who_have_each_capability_added_to_user() {
-		$admin1 = get_user_by( 'ID', self::$admin_ids[0] );
-		$admin1->add_cap( 'custom_cap' );
-
-		$wp_user_search = new WP_User_Query( array( 'capability' => array( 'manage_options', 'custom_cap' ) ) );
-		$users          = $wp_user_search->get_results();
-
-		$this->assertCount( 1, $users );
-		$this->assertSame( $users[0]->ID, $admin1->ID );
-		$this->assertTrue( $users[0]->has_cap( 'custom_cap' ) );
-		$this->assertTrue( $users[0]->has_cap( 'manage_options' ) );
-	}
-
-	/**
-	 * @ticket 16841
-	 */
-	public function test_get_multiple_capabilities_or() {
-		$wp_user_search = new WP_User_Query( array( 'capability__in' => array( 'publish_posts', 'edit_posts' ) ) );
-		$users          = $wp_user_search->get_results();
-
-		$this->assertNotEmpty( $users );
-		foreach ( $users as $user ) {
-			$this->assertTrue( $user->has_cap( 'publish_posts' ) || $user->has_cap( 'edit_posts' ) );
-		}
-	}
-
-	/**
-	 * @ticket 16841
-	 */
-	public function test_get_multiple_capabilities_or_added_to_user() {
-		$user = self::factory()->user->create_and_get( array( 'role' => 'subscriber' ) );
-		$user->add_cap( 'custom_cap' );
-
-		$wp_user_search = new WP_User_Query( array( 'capability__in' => array( 'publish_posts', 'custom_cap' ) ) );
-		$users          = $wp_user_search->get_results();
-
-		$this->assertNotEmpty( $users );
-		foreach ( $users as $user ) {
-			$this->assertTrue( $user->has_cap( 'publish_posts' ) || $user->has_cap( 'custom_cap' ) );
-		}
-	}
-
-	/**
-	 * @ticket 16841
-	 */
-	public function test_capability_exclusion() {
-		$wp_user_search = new WP_User_Query( array( 'capability__not_in' => array( 'publish_posts', 'edit_posts' ) ) );
-		$users          = $wp_user_search->get_results();
-
-		$this->assertNotEmpty( $users );
-		foreach ( $users as $user ) {
-			$this->assertFalse( $user->has_cap( 'publish_posts' ) );
-			$this->assertFalse( $user->has_cap( 'edit_posts' ) );
-		}
-	}
-
-	/**
-	 * @ticket 16841
-	 */
-	public function test_capability_exclusion_added_to_user() {
-		$user = self::factory()->user->create_and_get( array( 'role' => 'subscriber' ) );
-		$user->add_cap( 'custom_cap' );
-
-		$wp_user_search = new WP_User_Query( array( 'capability__not_in' => array( 'publish_posts', 'custom_cap' ) ) );
-		$users          = $wp_user_search->get_results();
-
-		$this->assertNotEmpty( $users );
-		foreach ( $users as $user ) {
-			$this->assertFalse( $user->has_cap( 'publish_posts' ) );
-			$this->assertFalse( $user->has_cap( 'custom_cap' ) );
-		}
-	}
-
-	/**
-	 * @ticket 16841
-	 */
-	public function test_capability__in_capability__not_in_combined() {
-		$wp_user_search = new WP_User_Query(
-			array(
-				'capability__in'     => array( 'read' ),
-				'capability__not_in' => array( 'manage_options' ),
-			)
-		);
-		$users          = $wp_user_search->get_results();
-
-		$this->assertNotEmpty( $users );
-		foreach ( $users as $user ) {
-			$this->assertTrue( $user->has_cap( 'read' ) );
-			$this->assertFalse( $user->has_cap( 'manage_options' ) );
-		}
-	}
-
-	/**
-	 * @ticket 16841
-	 * @group ms-required
-	 */
-	public function test_get_single_capability_multisite_blog_id() {
-		$blog_id = self::factory()->blog->create();
-
-		add_user_to_blog( $blog_id, self::$author_ids[0], 'subscriber' );
-		add_user_to_blog( $blog_id, self::$author_ids[1], 'author' );
-		add_user_to_blog( $blog_id, self::$author_ids[2], 'editor' );
-
-		$wp_user_search = new WP_User_Query(
-			array(
-				'capability' => 'publish_posts',
-				'blog_id'    => $blog_id,
-			)
-		);
-		$users          = $wp_user_search->get_results();
-
-		$found = wp_list_pluck( $wp_user_search->get_results(), 'ID' );
-
-		$this->assertNotEmpty( $users );
-		foreach ( $users as $user ) {
-			$this->assertTrue( $user->has_cap( 'publish_posts' ) );
-		}
-
-		$this->assertNotContains( self::$author_ids[0], $found );
-		$this->assertContains( self::$author_ids[1], $found );
-		$this->assertContains( self::$author_ids[2], $found );
->>>>>>> fc4e1a4d
 	}
 }