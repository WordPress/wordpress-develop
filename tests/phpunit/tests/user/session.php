--- conflicted
+++ resolved
@@ -16,16 +16,12 @@
 		$this->assertInstanceOf( 'WP_User_Meta_Session_Tokens', $this->manager );
 	}
 
-<<<<<<< HEAD
 	/**
 	 * @covers WP_Session_Tokens::create
 	 * @covers WP_Session_Tokens::verify
 	 * @covers WP_Session_Tokens::destroy
 	 */
-	function test_verify_and_destroy_token() {
-=======
 	public function test_verify_and_destroy_token() {
->>>>>>> 4dea8f59
 		$expiration = time() + DAY_IN_SECONDS;
 		$token      = $this->manager->create( $expiration );
 		$this->assertFalse( $this->manager->verify( 'foo' ) );
@@ -34,14 +30,10 @@
 		$this->assertFalse( $this->manager->verify( $token ) );
 	}
 
-<<<<<<< HEAD
 	/**
 	 * @covers WP_Session_Tokens::destroy_others
 	 */
-	function test_destroy_other_tokens() {
-=======
 	public function test_destroy_other_tokens() {
->>>>>>> 4dea8f59
 		$expiration = time() + DAY_IN_SECONDS;
 		$token_1    = $this->manager->create( $expiration );
 		$token_2    = $this->manager->create( $expiration );
@@ -55,14 +47,10 @@
 		$this->assertFalse( $this->manager->verify( $token_3 ) );
 	}
 
-<<<<<<< HEAD
 	/**
 	 * @covers WP_Session_Tokens::destroy_all
 	 */
-	function test_destroy_all_tokens() {
-=======
 	public function test_destroy_all_tokens() {
->>>>>>> 4dea8f59
 		$expiration = time() + DAY_IN_SECONDS;
 		$token_1    = $this->manager->create( $expiration );
 		$token_2    = $this->manager->create( $expiration );
