<?php

/**
 * Test roles and capabilities via the WP_User class.
 *
 * @group user
 * @group capabilities
 */
class Tests_User_Capabilities extends WP_UnitTestCase {

	/**
	 * @var WP_User[] $users
	 */
	protected static $users = array(
		'anonymous'     => null,
		'administrator' => null,
		'editor'        => null,
		'author'        => null,
		'contributor'   => null,
		'subscriber'    => null,
	);

	/**
	 * @var WP_User $super_admin
	 */
	protected static $super_admin = null;

	/**
	 * @var int $block_id
	 */
	protected static $block_id;

	public static function wpSetUpBeforeClass( WP_UnitTest_Factory $factory ) {
		self::$users       = array(
			'anonymous'     => new WP_User( 0 ),
			'administrator' => $factory->user->create_and_get( array( 'role' => 'administrator' ) ),
			'editor'        => $factory->user->create_and_get( array( 'role' => 'editor' ) ),
			'author'        => $factory->user->create_and_get( array( 'role' => 'author' ) ),
			'contributor'   => $factory->user->create_and_get( array( 'role' => 'contributor' ) ),
			'subscriber'    => $factory->user->create_and_get( array( 'role' => 'subscriber' ) ),
		);
		self::$super_admin = $factory->user->create_and_get( array( 'role' => 'contributor' ) );
		grant_super_admin( self::$super_admin->ID );

		self::$block_id = $factory->post->create(
			array(
				'post_author'  => self::$users['administrator']->ID,
				'post_type'    => 'wp_block',
				'post_status'  => 'publish',
				'post_title'   => 'Test Block',
				'post_content' => '<!-- wp:core/paragraph --><p>Hello world!</p><!-- /wp:core/paragraph -->',
			)
		);
	}

	public function set_up() {
		parent::set_up();
		// Keep track of users we create.
		$this->flush_roles();

	}

	public static function wpTearDownAfterClass() {
		wp_delete_post( self::$block_id, true );
	}


	private function flush_roles() {
		// We want to make sure we're testing against the DB, not just in-memory data.
		// This will flush everything and reload it from the DB.
		unset( $GLOBALS['wp_user_roles'] );
		global $wp_roles;
		$wp_roles = new WP_Roles();
	}

	public function meta_yes_you_can( $can, $key, $post_id, $user_id, $cap, $caps ) {
		return true;
	}

	public function meta_no_you_cant( $can, $key, $post_id, $user_id, $cap, $caps ) {
		return false;
	}

	public function meta_filter( $meta_value, $meta_key, $meta_type ) {
		return $meta_value;
	}

	private function _getSingleSitePrimitiveCaps() {
		return array(

			'unfiltered_html'         => array( 'administrator', 'editor' ),

			'activate_plugins'        => array( 'administrator' ),
			'create_users'            => array( 'administrator' ),
			'delete_plugins'          => array( 'administrator' ),
			'delete_themes'           => array( 'administrator' ),
			'delete_users'            => array( 'administrator' ),
			'edit_files'              => array( 'administrator' ),
			'edit_plugins'            => array( 'administrator' ),
			'edit_themes'             => array( 'administrator' ),
			'edit_users'              => array( 'administrator' ),
			'install_plugins'         => array( 'administrator' ),
			'install_themes'          => array( 'administrator' ),
			'update_core'             => array( 'administrator' ),
			'update_plugins'          => array( 'administrator' ),
			'update_themes'           => array( 'administrator' ),
			'edit_theme_options'      => array( 'administrator' ),
			'export'                  => array( 'administrator' ),
			'import'                  => array( 'administrator' ),
			'list_users'              => array( 'administrator' ),
			'manage_options'          => array( 'administrator' ),
			'promote_users'           => array( 'administrator' ),
			'remove_users'            => array( 'administrator' ),
			'switch_themes'           => array( 'administrator' ),
			'edit_dashboard'          => array( 'administrator' ),
			'resume_plugins'          => array( 'administrator' ),
			'resume_themes'           => array( 'administrator' ),
			'view_site_health_checks' => array( 'administrator' ),

			'moderate_comments'       => array( 'administrator', 'editor' ),
			'manage_categories'       => array( 'administrator', 'editor' ),
			'edit_others_posts'       => array( 'administrator', 'editor' ),
			'edit_pages'              => array( 'administrator', 'editor' ),
			'edit_others_pages'       => array( 'administrator', 'editor' ),
			'edit_published_pages'    => array( 'administrator', 'editor' ),
			'publish_pages'           => array( 'administrator', 'editor' ),
			'delete_pages'            => array( 'administrator', 'editor' ),
			'delete_others_pages'     => array( 'administrator', 'editor' ),
			'delete_published_pages'  => array( 'administrator', 'editor' ),
			'delete_others_posts'     => array( 'administrator', 'editor' ),
			'delete_private_posts'    => array( 'administrator', 'editor' ),
			'edit_private_posts'      => array( 'administrator', 'editor' ),
			'read_private_posts'      => array( 'administrator', 'editor' ),
			'delete_private_pages'    => array( 'administrator', 'editor' ),
			'edit_private_pages'      => array( 'administrator', 'editor' ),
			'read_private_pages'      => array( 'administrator', 'editor' ),

			'edit_published_posts'    => array( 'administrator', 'editor', 'author' ),
			'upload_files'            => array( 'administrator', 'editor', 'author' ),
			'publish_posts'           => array( 'administrator', 'editor', 'author' ),
			'delete_published_posts'  => array( 'administrator', 'editor', 'author' ),

			'edit_posts'              => array( 'administrator', 'editor', 'author', 'contributor' ),
			'delete_posts'            => array( 'administrator', 'editor', 'author', 'contributor' ),

			'read'                    => array( 'administrator', 'editor', 'author', 'contributor', 'subscriber' ),

			'level_10'                => array( 'administrator' ),
			'level_9'                 => array( 'administrator' ),
			'level_8'                 => array( 'administrator' ),
			'level_7'                 => array( 'administrator', 'editor' ),
			'level_6'                 => array( 'administrator', 'editor' ),
			'level_5'                 => array( 'administrator', 'editor' ),
			'level_4'                 => array( 'administrator', 'editor' ),
			'level_3'                 => array( 'administrator', 'editor' ),
			'level_2'                 => array( 'administrator', 'editor', 'author' ),
			'level_1'                 => array( 'administrator', 'editor', 'author', 'contributor' ),
			'level_0'                 => array( 'administrator', 'editor', 'author', 'contributor', 'subscriber' ),

			'administrator'           => array( 'administrator' ),
			'editor'                  => array( 'editor' ),
			'author'                  => array( 'author' ),
			'contributor'             => array( 'contributor' ),
			'subscriber'              => array( 'subscriber' ),

		);

	}

	private function _getMultiSitePrimitiveCaps() {
		return array(

			'unfiltered_html'         => array(),

			'activate_plugins'        => array(),
			'create_users'            => array(),
			'delete_plugins'          => array(),
			'delete_themes'           => array(),
			'delete_users'            => array(),
			'edit_files'              => array(),
			'edit_plugins'            => array(),
			'edit_themes'             => array(),
			'edit_users'              => array(),
			'install_plugins'         => array(),
			'install_themes'          => array(),
			'update_core'             => array(),
			'update_plugins'          => array(),
			'update_themes'           => array(),
			'view_site_health_checks' => array(),

			'edit_theme_options'      => array( 'administrator' ),
			'export'                  => array( 'administrator' ),
			'import'                  => array( 'administrator' ),
			'list_users'              => array( 'administrator' ),
			'manage_options'          => array( 'administrator' ),
			'promote_users'           => array( 'administrator' ),
			'remove_users'            => array( 'administrator' ),
			'switch_themes'           => array( 'administrator' ),
			'edit_dashboard'          => array( 'administrator' ),
			'resume_plugins'          => array( 'administrator' ),
			'resume_themes'           => array( 'administrator' ),

			'moderate_comments'       => array( 'administrator', 'editor' ),
			'manage_categories'       => array( 'administrator', 'editor' ),
			'edit_others_posts'       => array( 'administrator', 'editor' ),
			'edit_pages'              => array( 'administrator', 'editor' ),
			'edit_others_pages'       => array( 'administrator', 'editor' ),
			'edit_published_pages'    => array( 'administrator', 'editor' ),
			'publish_pages'           => array( 'administrator', 'editor' ),
			'delete_pages'            => array( 'administrator', 'editor' ),
			'delete_others_pages'     => array( 'administrator', 'editor' ),
			'delete_published_pages'  => array( 'administrator', 'editor' ),
			'delete_others_posts'     => array( 'administrator', 'editor' ),
			'delete_private_posts'    => array( 'administrator', 'editor' ),
			'edit_private_posts'      => array( 'administrator', 'editor' ),
			'read_private_posts'      => array( 'administrator', 'editor' ),
			'delete_private_pages'    => array( 'administrator', 'editor' ),
			'edit_private_pages'      => array( 'administrator', 'editor' ),
			'read_private_pages'      => array( 'administrator', 'editor' ),

			'edit_published_posts'    => array( 'administrator', 'editor', 'author' ),
			'upload_files'            => array( 'administrator', 'editor', 'author' ),
			'publish_posts'           => array( 'administrator', 'editor', 'author' ),
			'delete_published_posts'  => array( 'administrator', 'editor', 'author' ),

			'edit_posts'              => array( 'administrator', 'editor', 'author', 'contributor' ),
			'delete_posts'            => array( 'administrator', 'editor', 'author', 'contributor' ),

			'read'                    => array( 'administrator', 'editor', 'author', 'contributor', 'subscriber' ),

			'level_10'                => array( 'administrator' ),
			'level_9'                 => array( 'administrator' ),
			'level_8'                 => array( 'administrator' ),
			'level_7'                 => array( 'administrator', 'editor' ),
			'level_6'                 => array( 'administrator', 'editor' ),
			'level_5'                 => array( 'administrator', 'editor' ),
			'level_4'                 => array( 'administrator', 'editor' ),
			'level_3'                 => array( 'administrator', 'editor' ),
			'level_2'                 => array( 'administrator', 'editor', 'author' ),
			'level_1'                 => array( 'administrator', 'editor', 'author', 'contributor' ),
			'level_0'                 => array( 'administrator', 'editor', 'author', 'contributor', 'subscriber' ),

			'administrator'           => array( 'administrator' ),
			'editor'                  => array( 'editor' ),
			'author'                  => array( 'author' ),
			'contributor'             => array( 'contributor' ),
			'subscriber'              => array( 'subscriber' ),

		);

	}

	private function _getSingleSiteMetaCaps() {
		return array(
			'create_sites'                => array(),
			'delete_sites'                => array(),
			'manage_network'              => array(),
			'manage_sites'                => array(),
			'manage_network_users'        => array(),
			'manage_network_plugins'      => array(),
			'manage_network_themes'       => array(),
			'manage_network_options'      => array(),
			'delete_site'                 => array(),
			'upgrade_network'             => array(),

			'setup_network'               => array( 'administrator' ),
			'upload_plugins'              => array( 'administrator' ),
			'upload_themes'               => array( 'administrator' ),
			'customize'                   => array( 'administrator' ),
			'add_users'                   => array( 'administrator' ),
			'install_languages'           => array( 'administrator' ),
			'update_languages'            => array( 'administrator' ),
			'deactivate_plugins'          => array( 'administrator' ),
			'update_php'                  => array( 'administrator' ),
			'update_https'                => array( 'administrator' ),
			'export_others_personal_data' => array( 'administrator' ),
			'erase_others_personal_data'  => array( 'administrator' ),
			'manage_privacy_options'      => array( 'administrator' ),

			'edit_categories'             => array( 'administrator', 'editor' ),
			'delete_categories'           => array( 'administrator', 'editor' ),
			'manage_post_tags'            => array( 'administrator', 'editor' ),
			'edit_post_tags'              => array( 'administrator', 'editor' ),
			'delete_post_tags'            => array( 'administrator', 'editor' ),
			'edit_css'                    => array( 'administrator', 'editor' ),

			'assign_categories'           => array( 'administrator', 'editor', 'author', 'contributor' ),
			'assign_post_tags'            => array( 'administrator', 'editor', 'author', 'contributor' ),
		);
	}

	private function _getMultiSiteMetaCaps() {
		return array(
			'create_sites'                => array(),
			'delete_sites'                => array(),
			'manage_network'              => array(),
			'manage_sites'                => array(),
			'manage_network_users'        => array(),
			'manage_network_plugins'      => array(),
			'manage_network_themes'       => array(),
			'manage_network_options'      => array(),
			'setup_network'               => array(),
			'upload_plugins'              => array(),
			'upload_themes'               => array(),
			'edit_css'                    => array(),
			'upgrade_network'             => array(),
			'install_languages'           => array(),
			'update_languages'            => array(),
			'deactivate_plugins'          => array(),
			'update_php'                  => array(),
			'update_https'                => array(),
			'export_others_personal_data' => array( '' ),
			'erase_others_personal_data'  => array( '' ),
			'manage_privacy_options'      => array(),

			'customize'                   => array( 'administrator' ),
			'delete_site'                 => array( 'administrator' ),
			'add_users'                   => array( 'administrator' ),

			'edit_categories'             => array( 'administrator', 'editor' ),
			'delete_categories'           => array( 'administrator', 'editor' ),
			'manage_post_tags'            => array( 'administrator', 'editor' ),
			'edit_post_tags'              => array( 'administrator', 'editor' ),
			'delete_post_tags'            => array( 'administrator', 'editor' ),

			'assign_categories'           => array( 'administrator', 'editor', 'author', 'contributor' ),
			'assign_post_tags'            => array( 'administrator', 'editor', 'author', 'contributor' ),
		);
	}

	public function dataAllCapsAndRoles() {
		$data = array();
		$caps = $this->getAllCapsAndRoles();

		foreach ( self::$users as $role => $null ) {
			foreach ( $caps as $cap => $roles ) {
				$data[] = array(
					$role,
					$cap,
				);
			}
		}

		return $data;
	}

	/**
	 * Data provider for testing a single site install's roles.
	 *
	 * @return array[] {
	 *     Arguments for test.
	 *
	 *     @type string $role The role to test for.
	 * }
	 */
	public function data_single_site_roles_to_check() {
		return array(
			array( 'anonymous' ),
			array( 'administrator' ),
			array( 'editor' ),
			array( 'author' ),
			array( 'contributor' ),
			array( 'subscriber' ),
		);
	}

	protected function getAllCapsAndRoles() {
		return $this->getPrimitiveCapsAndRoles() + $this->getMetaCapsAndRoles();
	}

	protected function getPrimitiveCapsAndRoles() {
		if ( is_multisite() ) {
			return $this->_getMultiSitePrimitiveCaps();
		} else {
			return $this->_getSingleSitePrimitiveCaps();
		}
	}

	protected function getMetaCapsAndRoles() {
		if ( is_multisite() ) {
			return $this->_getMultiSiteMetaCaps();
		} else {
			return $this->_getSingleSiteMetaCaps();
		}
	}

	/**
	 * Test the tests.
	 */
	public function test_single_and_multisite_cap_tests_match() {
		$single_primitive = array_keys( $this->_getSingleSitePrimitiveCaps() );
		$multi_primitive  = array_keys( $this->_getMultiSitePrimitiveCaps() );
		sort( $single_primitive );
		sort( $multi_primitive );
		$this->assertSame( $single_primitive, $multi_primitive );

		$single_meta = array_keys( $this->_getSingleSiteMetaCaps() );
		$multi_meta  = array_keys( $this->_getMultiSiteMetaCaps() );
		sort( $single_meta );
		sort( $multi_meta );
		$this->assertSame( $single_meta, $multi_meta );
	}

	/**
	 * Test the tests.
	 */
	public function test_all_caps_of_users_are_being_tested() {
		$caps = $this->getPrimitiveCapsAndRoles();

		// `manage_links` is a special case.
		$this->assertSame( '0', get_option( 'link_manager_enabled' ) );
		// `unfiltered_upload` is a special case.
		$this->assertFalse( defined( 'ALLOW_UNFILTERED_UPLOADS' ) );

		foreach ( self::$users as $role => $user ) {
			if ( 'anonymous' === $role ) {
				// The anonymous role does not exist.
				$this->assertFalse( $user->exists(), "User with {$role} role should not exist" );
			} else {
				// Make sure the user is valid.
				$this->assertTrue( $user->exists(), "User with {$role} role does not exist" );
			}

			$user_caps = $user->allcaps;

			unset(
				// `manage_links` is a special case.
				$user_caps['manage_links'],
				// `unfiltered_upload` is a special case.
				$user_caps['unfiltered_upload']
			);

			$diff = array_diff( array_keys( $user_caps ), array_keys( $caps ) );

			$this->assertSame( array(), $diff, "User with {$role} role has capabilities that aren't being tested" );

		}

	}

	/**
	 * Test the tests. The administrator role has all primitive capabilities, therefore the
	 * primitive capabilitity tests can be tested by checking that the list of tested
	 * capabilities matches those of the administrator role.
	 *
	 * @group capTestTests
	 */
	public function testPrimitiveCapsTestsAreCorrect() {
		$actual   = $this->getPrimitiveCapsAndRoles();
		$admin    = get_role( 'administrator' );
		$expected = $admin->capabilities;

		unset(
			// Role names as capabilities are a special case:
			$actual['administrator'],
			$actual['editor'],
			$actual['author'],
			$actual['subscriber'],
			$actual['contributor'],
			// The following are granted via `user_has_cap`:
			$actual['resume_plugins'],
			$actual['resume_themes'],
			$actual['view_site_health_checks']
		);

		unset(
			// `manage_links` is a special case in the caps tests.
			$expected['manage_links'],
			// `unfiltered_upload` is a special case in the caps tests.
			$expected['unfiltered_upload']
		);

		$expected = array_keys( $expected );
		$actual   = array_keys( $actual );

		$missing_primitive_cap_checks = array_diff( $expected, $actual );
		$this->assertSame( array(), $missing_primitive_cap_checks, 'These primitive capabilities are not tested' );

		$incorrect_primitive_cap_checks = array_diff( $actual, $expected );
		$this->assertSame( array(), $incorrect_primitive_cap_checks, 'These capabilities are not primitive' );
	}

	/**
	 * Test the tests. All meta capabilities should have a condition in the `map_meta_cap()`
	 * function that handles the capability.
	 *
	 * @group capTestTests
	 */
	public function testMetaCapsTestsAreCorrect() {
		$actual = $this->getMetaCapsAndRoles();
		$file   = file_get_contents( ABSPATH . WPINC . '/capabilities.php' );

		$matched = preg_match( '/^function map_meta_cap\((.*?)^\}/ms', $file, $function );
		$this->assertSame( 1, $matched );
		$this->assertNotEmpty( $function );

		$matched = preg_match_all( '/^[\t]{1,2}case \'([^\']+)/m', $function[0], $cases );
		$this->assertNotEmpty( $matched );
		$this->assertNotEmpty( $cases );

		$expected = array_flip( $cases[1] );

		unset(
			// These primitive capabilities have a 'case' in `map_meta_cap()` but aren't meta capabilities:
			$expected['unfiltered_upload'],
			$expected['unfiltered_html'],
			$expected['edit_files'],
			$expected['edit_plugins'],
			$expected['edit_themes'],
			$expected['update_plugins'],
			$expected['delete_plugins'],
			$expected['install_plugins'],
			$expected['update_themes'],
			$expected['delete_themes'],
			$expected['install_themes'],
			$expected['update_core'],
			$expected['activate_plugins'],
			$expected['edit_users'],
			$expected['delete_users'],
			$expected['create_users'],
			$expected['manage_links'],
			// Singular object meta capabilities (where an object ID is passed) are not tested:
			$expected['activate_plugin'],
			$expected['deactivate_plugin'],
			$expected['resume_plugin'],
			$expected['resume_theme'],
			$expected['remove_user'],
			$expected['promote_user'],
			$expected['edit_user'],
			$expected['delete_post'],
			$expected['delete_page'],
			$expected['edit_post'],
			$expected['edit_page'],
			$expected['read_post'],
			$expected['read_page'],
			$expected['publish_post'],
			$expected['edit_post_meta'],
			$expected['delete_post_meta'],
			$expected['add_post_meta'],
			$expected['edit_comment'],
			$expected['edit_comment_meta'],
			$expected['delete_comment_meta'],
			$expected['add_comment_meta'],
			$expected['edit_term'],
			$expected['delete_term'],
			$expected['assign_term'],
			$expected['edit_term_meta'],
			$expected['delete_term_meta'],
			$expected['add_term_meta'],
			$expected['delete_user'],
			$expected['edit_user_meta'],
			$expected['delete_user_meta'],
			$expected['add_user_meta'],
			$expected['create_app_password'],
			$expected['list_app_passwords'],
			$expected['read_app_password'],
			$expected['edit_app_password'],
			$expected['delete_app_passwords'],
			$expected['delete_app_password']
		);

		$expected = array_keys( $expected );
		$actual   = array_keys( $actual );

		$missing_meta_cap_checks = array_diff( $expected, $actual );
		$this->assertSame( array(), $missing_meta_cap_checks, 'These meta capabilities are not tested' );

		$incorrect_meta_cap_checks = array_diff( $actual, $expected );
		$this->assertSame( array(), $incorrect_meta_cap_checks, 'These capabilities are not meta' );
	}

	/**
	 * Test the default capabilities of all user roles.
	 *
	 * @dataProvider dataAllCapsAndRoles
	 */
	public function test_default_caps_for_all_roles( $role, $cap ) {
		$user         = self::$users[ $role ];
		$roles_by_cap = $this->getAllCapsAndRoles();

		if ( in_array( $role, $roles_by_cap[ $cap ], true ) ) {
			$this->assertTrue( $user->has_cap( $cap ), "User with the {$role} role should have the {$cap} capability" );
			$this->assertTrue( user_can( $user, $cap ), "User with the {$role} role should have the {$cap} capability" );
		} else {
			$this->assertFalse( $user->has_cap( $cap ), "User with the {$role} role should not have the {$cap} capability" );
			$this->assertFalse( user_can( $user, $cap ), "User with the {$role} role should not have the {$cap} capability" );
		}
	}

	/**
	 * Test miscellaneous capabilities of all user roles.
	 *
	 * @dataProvider data_single_site_roles_to_check
	 */
	public function test_other_caps_for_all_roles( $role ) {
		$user   = self::$users[ $role ];
		$old_id = wp_get_current_user()->ID;
		wp_set_current_user( $user->ID );

		// Make sure the role name is correct.
		$expected_roles = array( $role );
		if ( 'anonymous' === $role ) {
			//  Anonymous role does not exist, user roles should be empty.
			$expected_roles = array();
		}
		$this->assertSame( $expected_roles, $user->roles, "User should only have the {$role} role" );

		$this->assertFalse( $user->has_cap( 'start_a_fire' ), "User with the {$role} role should not have a custom capability (test via WP_User->has_cap() method)." );
		$this->assertFalse( user_can( $user, 'start_a_fire' ), "User with the {$role} role should not have a custom capability (test by user object)." );
		$this->assertFalse( user_can( $user->ID, 'start_a_fire' ), "User with the {$role} role should not have a custom capability (test by user ID)." );
		$this->assertFalse( current_user_can( 'start_a_fire' ), "User with the {$role} role should not have a custom capability (test by current user)." );

		$this->assertFalse( $user->has_cap( 'do_not_allow' ), "User with the {$role} role should not have the do_not_allow capability (test via WP_User->has_cap() method)." );
		$this->assertFalse( user_can( $user, 'do_not_allow' ), "User with the {$role} role should not have the do_not_allow capability (test by user object)." );
		$this->assertFalse( user_can( $user->ID, 'do_not_allow' ), "User with the {$role} role should not have the do_not_allow capability (test by user ID)." );
		$this->assertFalse( current_user_can( 'do_not_allow' ), "User with the {$role} role should not have the do_not_allow capability (test by current user)." );

		$this->assertTrue( $user->has_cap( 'exist' ), "User with the {$role} role should have the exist capability (test via WP_User->has_cap() method)." );
		$this->assertTrue( user_can( $user, 'exist' ), "User with the {$role} role should have the exist capability (test by user object)." );
		$this->assertTrue( user_can( $user->ID, 'exist' ), "User with the {$role} role should have the exist capability (test by user ID)." );
		$this->assertTrue( current_user_can( 'exist' ), "User with the {$role} role should have the exist capability (test by current user)." );

		wp_set_current_user( $old_id );
	}

	/**
	 * Test user exists/does not exist as expected.
	 *
	 * @dataProvider data_single_site_roles_to_check
	 */
	public function test_user_exists_in_database( $role ) {
		$user     = self::$users[ $role ];
		$expected = true;

		if ( 'anonymous' === $role ) {
			$expected = false;
		}

		$this->assertSame( $expected, $user->exists() );
	}

	/**
	 * @ticket 41059
	 */
	public function test_do_not_allow_is_denied_for_all_roles() {
		foreach ( self::$users as $role => $user ) {

			// Test adding the cap directly to the user.
			$user->add_cap( 'do_not_allow' );
			$has_cap = $user->has_cap( 'do_not_allow' );
			$user->remove_cap( 'do_not_allow' );
			$this->assertFalse( $has_cap, "User with the {$role} role should not have the do_not_allow capability" );

			// Test adding the cap via a filter.
			add_filter( 'user_has_cap', array( $this, 'grant_do_not_allow' ), 10, 4 );
			$has_cap = $user->has_cap( 'do_not_allow' );
			remove_filter( 'user_has_cap', array( $this, 'grant_do_not_allow' ), 10, 4 );
			$this->assertFalse( $has_cap, "User with the {$role} role should not have the do_not_allow capability" );

			if ( 'anonymous' === $role ) {
				// The anonymous role does not exist.
				continue;
			}

			// Test adding the cap to the user's role.
			$role_obj = get_role( $role );
			$role_obj->add_cap( 'do_not_allow' );
			$has_cap = $user->has_cap( 'do_not_allow' );
			$role_obj->remove_cap( 'do_not_allow' );
			$this->assertFalse( $has_cap, "User with the {$role} role should not have the do_not_allow capability" );
		}
	}

	/**
	 * @group ms-required
	 * @ticket 41059
	 */
	public function test_do_not_allow_is_denied_for_super_admins() {
		// Test adding the cap directly to the user.
		self::$super_admin->add_cap( 'do_not_allow' );
		$has_cap = self::$super_admin->has_cap( 'do_not_allow' );
		self::$super_admin->remove_cap( 'do_not_allow' );
		$this->assertFalse( $has_cap, 'Super admins should not have the do_not_allow capability' );

		// Test adding the cap via a filter.
		add_filter( 'user_has_cap', array( $this, 'grant_do_not_allow' ), 10, 4 );
		$has_cap = self::$super_admin->has_cap( 'do_not_allow' );
		remove_filter( 'user_has_cap', array( $this, 'grant_do_not_allow' ), 10, 4 );
		$this->assertFalse( $has_cap, 'Super admins should not have the do_not_allow capability' );
	}

	public function grant_do_not_allow( $allcaps, $caps, $args, $user ) {
		$allcaps['do_not_allow'] = true;
		return $allcaps;
	}

	/**
	 * Special case for the link manager.
	 */
	public function test_link_manager_caps() {
		$caps = array(
			'manage_links' => array( 'administrator', 'editor' ),
		);

		$this->assertSame( '0', get_option( 'link_manager_enabled' ) );

		// No-one should have access to the link manager by default.
		foreach ( self::$users as $role => $user ) {
			foreach ( $caps as $cap => $roles ) {
				$this->assertFalse( $user->has_cap( $cap ), "User with the {$role} role should not have the {$cap} capability" );
				$this->assertFalse( user_can( $user, $cap ), "User with the {$role} role should not have the {$cap} capability" );
			}
		}

		update_option( 'link_manager_enabled', '1' );
		$this->assertSame( '1', get_option( 'link_manager_enabled' ) );

		foreach ( self::$users as $role => $user ) {
			foreach ( $caps as $cap => $roles ) {
				if ( in_array( $role, $roles, true ) ) {
					$this->assertTrue( $user->has_cap( $cap ), "User with the {$role} role should have the {$cap} capability" );
					$this->assertTrue( user_can( $user, $cap ), "User with the {$role} role should have the {$cap} capability" );
				} else {
					$this->assertFalse( $user->has_cap( $cap ), "User with the {$role} role should not have the {$cap} capability" );
					$this->assertFalse( user_can( $user, $cap ), "User with the {$role} role should not have the {$cap} capability" );
				}
			}
		}

		update_option( 'link_manager_enabled', '0' );
		$this->assertSame( '0', get_option( 'link_manager_enabled' ) );

	}

	/**
	 * Special case for unfiltered uploads.
	 */
	public function test_unfiltered_upload_caps() {
		$this->assertFalse( defined( 'ALLOW_UNFILTERED_UPLOADS' ) );

		// No-one should have this cap.
		foreach ( self::$users as $role => $user ) {
			$this->assertFalse( $user->has_cap( 'unfiltered_upload' ), "User with the {$role} role should not have the unfiltered_upload capability" );
			$this->assertFalse( user_can( $user, 'unfiltered_upload' ), "User with the {$role} role should not have the unfiltered_upload capability" );
		}

	}

	/**
	 * @dataProvider data_user_with_role_can_edit_own_post
	 *
	 * @param  string $role              User role name
	 * @param  bool   $can_edit_own_post Can users with this role edit their own posts?
	 */
	public function test_user_can_edit_comment_on_own_post( $role, $can_edit_own_post ) {
		$owner   = self::$users[ $role ];
		$post    = self::factory()->post->create_and_get(
			array(
				'post_author' => $owner->ID,
			)
		);
		$comment = self::factory()->comment->create_and_get(
			array(
				'comment_post_ID' => $post->ID,
			)
		);

		$owner_can_edit = user_can( $owner->ID, 'edit_comment', $comment->comment_ID );
		$this->assertSame( $can_edit_own_post, $owner_can_edit );
	}

	/**
	 * @dataProvider data_user_with_role_can_edit_others_posts
	 *
	 * @param  string $role                 User role name
	 * @param  bool   $can_edit_others_post Can users with this role edit others' posts?
	 */
	public function test_user_can_edit_comment_on_others_post( $role, $can_edit_others_post ) {
		$user    = self::$users[ $role ];
		$owner   = self::factory()->user->create_and_get(
			array(
				'role' => 'editor',
			)
		);
		$post    = self::factory()->post->create_and_get(
			array(
				'post_author' => $owner->ID,
			)
		);
		$comment = self::factory()->comment->create_and_get(
			array(
				'comment_post_ID' => $post->ID,
			)
		);

		$user_can_edit = user_can( $user->ID, 'edit_comment', $comment->comment_ID );
		$this->assertSame( $can_edit_others_post, $user_can_edit );
	}

	public function data_user_with_role_can_edit_own_post() {
		$data = array();
		$caps = $this->getPrimitiveCapsAndRoles();

		foreach ( self::$users as $role => $null ) {
			$data[] = array(
				$role,
				in_array( $role, $caps['edit_published_posts'], true ),
			);
		}

		return $data;
	}

	public function data_user_with_role_can_edit_others_posts() {
		$data = array();
		$caps = $this->getPrimitiveCapsAndRoles();

		foreach ( self::$users as $role => $null ) {
			$data[] = array(
				$role,
				in_array( $role, $caps['edit_others_posts'], true ),
			);
		}

		return $data;
	}

	/**
	 * @group ms-required
	 */
	public function test_super_admin_caps() {
		$caps = $this->getAllCapsAndRoles();
		$user = self::$super_admin;

		$this->assertTrue( is_super_admin( $user->ID ) );

		foreach ( $caps as $cap => $roles ) {
			$this->assertTrue( $user->has_cap( $cap ), "Super Admins should have the {$cap} capability" );
			$this->assertTrue( user_can( $user, $cap ), "Super Admins should have the {$cap} capability" );
		}

		$this->assertTrue( $user->has_cap( 'start_a_fire' ), 'Super admins should have all custom capabilities' );
		$this->assertTrue( user_can( $user, 'start_a_fire' ), 'Super admins should have all custom capabilities' );

		$this->assertFalse( $user->has_cap( 'do_not_allow' ), 'Super Admins should not have the do_not_allow capability' );
		$this->assertFalse( user_can( $user, 'do_not_allow' ), 'Super Admins should not have the do_not_allow capability' );

		$this->assertFalse( defined( 'ALLOW_UNFILTERED_UPLOADS' ) );
		$this->assertFalse( $user->has_cap( 'unfiltered_upload' ), 'Super Admins should not have the unfiltered_upload capability' );
		$this->assertFalse( user_can( $user, 'unfiltered_upload' ), 'Super Admins should not have the unfiltered_upload capability' );
	}

	/**
	 * A role that doesn't exist.
	 */
	public function test_bogus_role() {
		$user = self::factory()->user->create_and_get( array( 'role' => 'invalid_role' ) );

		// Make sure the user is valid.
		$this->assertTrue( $user->exists(), 'User does not exist' );

		// Make sure the role name is correct.
		$this->assertSame( array(), $user->roles, 'User should not have any roles' );

		$caps = $this->getAllCapsAndRoles();

		foreach ( $caps as $cap => $roles ) {
			$this->assertFalse( $user->has_cap( $cap ), "User with an invalid role should not have the {$cap} capability" );
			$this->assertFalse( user_can( $user, $cap ), "User with an invalid role should not have the {$cap} capability" );
		}
	}

	/**
	 * A user with multiple roles.
	 */
	public function test_user_subscriber_contributor() {
		$user = self::$users['subscriber'];

		// Make sure the user is valid.
		$this->assertTrue( $user->exists(), 'User does not exist' );

		$user->add_role( 'contributor' );

		// User should have two roles now.
		$this->assertSame( array( 'subscriber', 'contributor' ), $user->roles );

		$caps = $this->getAllCapsAndRoles();

		foreach ( $caps as $cap => $roles ) {
			if ( array_intersect( $user->roles, $roles ) ) {
				$this->assertTrue( $user->has_cap( $cap ), "User should have the {$cap} capability" );
				$this->assertTrue( user_can( $user, $cap ), "User should have the {$cap} capability" );
			} else {
				$this->assertFalse( $user->has_cap( $cap ), "User should not have the {$cap} capability" );
				$this->assertFalse( user_can( $user, $cap ), "User should not have the {$cap} capability" );
			}
		}

		$user->remove_role( 'contributor' );
		// User should have one role now.
		$this->assertSame( array( 'subscriber' ), $user->roles );

	}

	/**
	 * Newly added empty role.
	 */
	public function test_add_empty_role() {
		global $wp_roles;

		$role_name = 'janitor';
		add_role( $role_name, 'Janitor', array() );

		$this->flush_roles();
		$this->assertTrue( $wp_roles->is_role( $role_name ) );

		$user = self::factory()->user->create_and_get( array( 'role' => $role_name ) );

		// Make sure the user is valid.
		$this->assertTrue( $user->exists(), 'User does not exist' );

		// Make sure the role name is correct.
		$this->assertSame( array( $role_name ), $user->roles );

		$caps = $this->getAllCapsAndRoles();

		foreach ( $caps as $cap => $roles ) {
			$this->assertFalse( $user->has_cap( $cap ), "User should not have the {$cap} capability" );
			$this->assertFalse( user_can( $user, $cap ), "User should not have the {$cap} capability" );
		}

		// Clean up.
		remove_role( $role_name );
		$this->flush_roles();
		$this->assertFalse( $wp_roles->is_role( $role_name ) );
	}

	/**
	 * Newly added role.
	 */
	public function test_add_role() {
		global $wp_roles;

		$role_name     = 'janitor';
		$expected_caps = array(
			'edit_posts' => true,
			'edit_pages' => true,
			'level_0'    => true,
			'level_1'    => true,
			'level_2'    => true,
		);
		add_role( $role_name, 'Janitor', $expected_caps );
		$this->flush_roles();
		$this->assertTrue( $wp_roles->is_role( $role_name ) );

		$user = self::factory()->user->create_and_get( array( 'role' => $role_name ) );

		// Make sure the user is valid.
		$this->assertTrue( $user->exists(), 'User does not exist' );

		// Make sure the role name is correct.
		$this->assertSame( array( $role_name ), $user->roles );

		$caps = $this->getPrimitiveCapsAndRoles();

		foreach ( $caps as $cap => $roles ) {
			// The user should have all the above caps.
			if ( isset( $expected_caps[ $cap ] ) ) {
				$this->assertTrue( $user->has_cap( $cap ), "User should have the {$cap} capability" );
				$this->assertTrue( user_can( $user, $cap ), "User should have the {$cap} capability" );
			} else {
				$this->assertFalse( $user->has_cap( $cap ), "User should not have the {$cap} capability" );
				$this->assertFalse( user_can( $user, $cap ), "User should not have the {$cap} capability" );
			}
		}

		// Clean up.
		remove_role( $role_name );
		$this->flush_roles();
		$this->assertFalse( $wp_roles->is_role( $role_name ) );
	}

	/**
	 * Change the capabilites associated with a role and make sure the change
	 * is reflected in has_cap().
	 */
	public function test_role_add_cap() {
		global $wp_roles;
		$role_name = 'janitor';
		add_role( $role_name, 'Janitor', array( 'level_1' => true ) );
		$this->flush_roles();
		$this->assertTrue( $wp_roles->is_role( $role_name ) );

		// Assign a user to that role.
		$id = self::factory()->user->create( array( 'role' => $role_name ) );

		// Now add a cap to the role.
		$wp_roles->add_cap( $role_name, 'sweep_floor' );
		$this->flush_roles();

		$user = new WP_User( $id );
		$this->assertTrue( $user->exists(), "Problem getting user $id" );
		$this->assertSame( array( $role_name ), $user->roles );

		// The user should have all the above caps.
		$this->assertTrue( $user->has_cap( $role_name ) );
		$this->assertTrue( $user->has_cap( 'level_1' ) );
		$this->assertTrue( $user->has_cap( 'sweep_floor' ) );

		// Shouldn't have any other caps.
		$caps = $this->getAllCapsAndRoles();
		foreach ( $caps as $cap => $roles ) {
			if ( 'level_1' !== $cap ) {
				$this->assertFalse( $user->has_cap( $cap ), "User should not have the {$cap} capability" );
			}
		}

		// Clean up.
		remove_role( $role_name );
		$this->flush_roles();
		$this->assertFalse( $wp_roles->is_role( $role_name ) );

	}

	/**
	 * Change the capabilites associated with a role and make sure the change
	 * is reflected in has_cap().
	 */
	public function test_role_remove_cap() {
		global $wp_roles;
		$role_name = 'janitor';
		add_role(
			$role_name,
			'Janitor',
			array(
				'level_1'          => true,
				'sweep_floor'      => true,
				'polish_doorknobs' => true,
			)
		);
		$this->flush_roles();
		$this->assertTrue( $wp_roles->is_role( $role_name ) );

		// Assign a user to that role.
		$id = self::factory()->user->create( array( 'role' => $role_name ) );

		// Now remove a cap from the role.
		$wp_roles->remove_cap( $role_name, 'polish_doorknobs' );
		$this->flush_roles();

		$user = new WP_User( $id );
		$this->assertTrue( $user->exists(), "Problem getting user $id" );
		$this->assertSame( array( $role_name ), $user->roles );

		// The user should have all the above caps.
		$this->assertTrue( $user->has_cap( $role_name ) );
		$this->assertTrue( $user->has_cap( 'level_1' ) );
		$this->assertTrue( $user->has_cap( 'sweep_floor' ) );

		// Shouldn't have the removed cap.
		$this->assertFalse( $user->has_cap( 'polish_doorknobs' ) );

		// Clean up.
		remove_role( $role_name );
		$this->flush_roles();
		$this->assertFalse( $wp_roles->is_role( $role_name ) );

	}

	/**
	 * Add an extra capability to a user.
	 */
	public function test_user_add_cap() {
		// There are two contributors.
		$id_1 = self::$users['contributor']->ID;
		$id_2 = self::factory()->user->create( array( 'role' => 'contributor' ) );

		// User 1 has an extra capability.
		$user_1 = new WP_User( $id_1 );
		$this->assertTrue( $user_1->exists(), "Problem getting user $id_1" );
		$user_1->add_cap( 'publish_posts' );

		// Re-fetch both users from the DB.
		$user_1 = new WP_User( $id_1 );
		$this->assertTrue( $user_1->exists(), "Problem getting user $id_1" );
		$user_2 = new WP_User( $id_2 );
		$this->assertTrue( $user_2->exists(), "Problem getting user $id_2" );

		// Make sure they're both still contributors.
		$this->assertSame( array( 'contributor' ), $user_1->roles );
		$this->assertSame( array( 'contributor' ), $user_2->roles );

		// Check the extra cap on both users.
		$this->assertTrue( $user_1->has_cap( 'publish_posts' ) );
		$this->assertFalse( $user_2->has_cap( 'publish_posts' ) );

		// Make sure the other caps didn't get messed up.
		$caps = $this->getAllCapsAndRoles();
		foreach ( $caps as $cap => $roles ) {
			if ( in_array( 'contributor', $roles, true ) || 'publish_posts' === $cap ) {
				$this->assertTrue( $user_1->has_cap( $cap ), "User should have the {$cap} capability" );
			} else {
				$this->assertFalse( $user_1->has_cap( $cap ), "User should not have the {$cap} capability" );
			}
		}

	}

	/**
	 * Add an extra capability to a user then remove it.
	 */
	public function test_user_remove_cap() {
		// There are two contributors.
		$id_1 = self::$users['contributor']->ID;
		$id_2 = self::factory()->user->create( array( 'role' => 'contributor' ) );

		// User 1 has an extra capability.
		$user_1 = new WP_User( $id_1 );
		$this->assertTrue( $user_1->exists(), "Problem getting user $id_1" );
		$user_1->add_cap( 'publish_posts' );

		// Now remove the extra cap.
		$user_1->remove_cap( 'publish_posts' );

		// Re-fetch both users from the DB.
		$user_1 = new WP_User( $id_1 );
		$this->assertTrue( $user_1->exists(), "Problem getting user $id_1" );
		$user_2 = new WP_User( $id_2 );
		$this->assertTrue( $user_2->exists(), "Problem getting user $id_2" );

		// Make sure they're both still contributors.
		$this->assertSame( array( 'contributor' ), $user_1->roles );
		$this->assertSame( array( 'contributor' ), $user_2->roles );

		// Check the removed cap on both users.
		$this->assertFalse( $user_1->has_cap( 'publish_posts' ) );
		$this->assertFalse( $user_2->has_cap( 'publish_posts' ) );

	}

	/**
	 * Make sure the user_level is correctly set and changed with the user's role.
	 */
	public function test_user_level_update() {
		// User starts as an author.
		$id   = self::$users['author']->ID;
		$user = new WP_User( $id );
		$this->assertTrue( $user->exists(), "Problem getting user $id" );

		// Author = user level 2.
		$this->assertEquals( 2, $user->user_level );

		// They get promoted to editor - level should get bumped to 7.
		$user->set_role( 'editor' );
		$this->assertSame( 7, $user->user_level );

		// Demoted to contributor - level is reduced to 1.
		$user->set_role( 'contributor' );
		$this->assertSame( 1, $user->user_level );

		// If they have two roles, user_level should be the max of the two.
		$user->add_role( 'editor' );
		$this->assertSame( array( 'contributor', 'editor' ), $user->roles );
		$this->assertSame( 7, $user->user_level );
	}

	public function test_user_remove_all_caps() {
		// User starts as an author.
		$id   = self::$users['author']->ID;
		$user = new WP_User( $id );
		$this->assertTrue( $user->exists(), "Problem getting user $id" );

		// Add some extra capabilities.
		$user->add_cap( 'make_coffee' );
		$user->add_cap( 'drink_coffee' );

		// Re-fetch.
		$user = new WP_User( $id );
		$this->assertTrue( $user->exists(), "Problem getting user $id" );

		$this->assertTrue( $user->has_cap( 'make_coffee' ) );
		$this->assertTrue( $user->has_cap( 'drink_coffee' ) );

		// All caps are removed.
		$user->remove_all_caps();

		// Re-fetch.
		$user = new WP_User( $id );
		$this->assertTrue( $user->exists(), "Problem getting user $id" );

		// All capabilities for the user should be gone.
		foreach ( $this->getAllCapsAndRoles() as $cap => $roles ) {
			$this->assertFalse( $user->has_cap( $cap ), "User should not have the {$cap} capability" );
		}

		// The extra capabilities should be gone.
		$this->assertFalse( $user->has_cap( 'make_coffee' ) );
		$this->assertFalse( $user->has_cap( 'drink_coffee' ) );

		// User level should be empty.
		$this->assertEmpty( $user->user_level );

	}

	/**
	 * Simple tests for some common meta capabilities.
	 */
	public function test_post_meta_caps() {
		// Get our author.
		$author = self::$users['author'];

		// Make a post.
		$post = self::factory()->post->create(
			array(
				'post_author' => $author->ID,
				'post_type'   => 'post',
			)
		);

		// The author of the post.
		$this->assertTrue( $author->exists(), "Problem getting user $author->ID" );

		// Add some other users.
		$admin       = self::$users['administrator'];
		$author_2    = new WP_User( self::factory()->user->create( array( 'role' => 'author' ) ) );
		$editor      = self::$users['editor'];
		$contributor = self::$users['contributor'];

		// Administrators, editors and the post owner can edit it.
		$this->assertTrue( $admin->has_cap( 'edit_post', $post ) );
		$this->assertTrue( $author->has_cap( 'edit_post', $post ) );
		$this->assertTrue( $editor->has_cap( 'edit_post', $post ) );
		// Other authors and contributors can't.
		$this->assertFalse( $author_2->has_cap( 'edit_post', $post ) );
		$this->assertFalse( $contributor->has_cap( 'edit_post', $post ) );

		// Administrators, editors and the post owner can delete it.
		$this->assertTrue( $admin->has_cap( 'delete_post', $post ) );
		$this->assertTrue( $author->has_cap( 'delete_post', $post ) );
		$this->assertTrue( $editor->has_cap( 'delete_post', $post ) );
		// Other authors and contributors can't.
		$this->assertFalse( $author_2->has_cap( 'delete_post', $post ) );
		$this->assertFalse( $contributor->has_cap( 'delete_post', $post ) );

		// Administrators, editors, and authors can publish it.
		$this->assertTrue( $admin->has_cap( 'publish_post', $post ) );
		$this->assertTrue( $author->has_cap( 'publish_post', $post ) );
		$this->assertTrue( $editor->has_cap( 'publish_post', $post ) );
		$this->assertTrue( $author_2->has_cap( 'publish_post', $post ) );
		// Contributors can't.
		$this->assertFalse( $contributor->has_cap( 'publish_post', $post ) );

		register_post_type( 'something', array( 'capabilities' => array( 'edit_posts' => 'draw_somethings' ) ) );
		$something = get_post_type_object( 'something' );
		$this->assertSame( 'draw_somethings', $something->cap->edit_posts );
		$this->assertSame( 'draw_somethings', $something->cap->create_posts );

		register_post_type(
			'something',
			array(
				'capabilities' =>
				array(
					'edit_posts'   => 'draw_somethings',
					'create_posts' => 'create_somethings',
				),
			)
		);
		$something = get_post_type_object( 'something' );
		$this->assertSame( 'draw_somethings', $something->cap->edit_posts );
		$this->assertSame( 'create_somethings', $something->cap->create_posts );
		_unregister_post_type( 'something' );

		// Test meta authorization callbacks.
		if ( function_exists( 'register_meta' ) ) {
			$this->assertTrue( $admin->has_cap( 'edit_post_meta', $post ) );
			$this->assertTrue( $admin->has_cap( 'add_post_meta', $post ) );
			$this->assertTrue( $admin->has_cap( 'delete_post_meta', $post ) );

			$this->assertFalse( $admin->has_cap( 'edit_post_meta', $post, '_protected' ) );
			$this->assertFalse( $admin->has_cap( 'add_post_meta', $post, '_protected' ) );
			$this->assertFalse( $admin->has_cap( 'delete_post_meta', $post, '_protected' ) );

			register_meta( 'post', '_protected', array( $this, 'meta_filter' ), array( $this, 'meta_yes_you_can' ) );
			$this->assertTrue( $admin->has_cap( 'edit_post_meta', $post, '_protected' ) );
			$this->assertTrue( $admin->has_cap( 'add_post_meta', $post, '_protected' ) );
			$this->assertTrue( $admin->has_cap( 'delete_post_meta', $post, '_protected' ) );

			$this->assertTrue( $admin->has_cap( 'edit_post_meta', $post, 'not_protected' ) );
			$this->assertTrue( $admin->has_cap( 'add_post_meta', $post, 'not_protected' ) );
			$this->assertTrue( $admin->has_cap( 'delete_post_meta', $post, 'not_protected' ) );

			register_meta( 'post', 'not_protected', array( $this, 'meta_filter' ), array( $this, 'meta_no_you_cant' ) );
			$this->assertFalse( $admin->has_cap( 'edit_post_meta', $post, 'not_protected' ) );
			$this->assertFalse( $admin->has_cap( 'add_post_meta', $post, 'not_protected' ) );
			$this->assertFalse( $admin->has_cap( 'delete_post_meta', $post, 'not_protected' ) );
		}
	}

	public function authorless_post_statuses() {
		return array( array( 'draft' ), array( 'private' ), array( 'publish' ) );
	}

	/**
	 * @ticket 27020
	 * @dataProvider authorless_post_statuses
	 */
	public function test_authorless_post( $status ) {
		// Make a post without an author.
		$post = self::factory()->post->create(
			array(
				'post_author' => 0,
				'post_type'   => 'post',
				'post_status' => $status,
			)
		);

		// Add an editor and contributor.
		$editor      = self::$users['editor'];
		$contributor = self::$users['contributor'];

		// Editor can publish, edit, view, and trash.
		$this->assertTrue( $editor->has_cap( 'publish_post', $post ) );
		$this->assertTrue( $editor->has_cap( 'edit_post', $post ) );
		$this->assertTrue( $editor->has_cap( 'delete_post', $post ) );
		$this->assertTrue( $editor->has_cap( 'read_post', $post ) );

		// A contributor cannot (except read a published post).
		$this->assertFalse( $contributor->has_cap( 'publish_post', $post ) );
		$this->assertFalse( $contributor->has_cap( 'edit_post', $post ) );
		$this->assertFalse( $contributor->has_cap( 'delete_post', $post ) );
		$this->assertSame( 'publish' === $status, $contributor->has_cap( 'read_post', $post ) );
	}

	/**
	 * @ticket 16714
	 */
	public function test_create_posts_caps() {
		$admin       = self::$users['administrator'];
		$author      = self::$users['author'];
		$editor      = self::$users['editor'];
		$contributor = self::$users['contributor'];
		$subscriber  = self::$users['subscriber'];

		// 'create_posts' isn't a real cap.
		$this->assertFalse( $admin->has_cap( 'create_posts' ) );
		$this->assertFalse( $author->has_cap( 'create_posts' ) );
		$this->assertFalse( $editor->has_cap( 'create_posts' ) );
		$this->assertFalse( $contributor->has_cap( 'create_posts' ) );
		$this->assertFalse( $subscriber->has_cap( 'create_posts' ) );

		register_post_type( 'foobar' );
		$cap = get_post_type_object( 'foobar' )->cap;

		$this->assertSame( 'edit_posts', $cap->create_posts );

		$this->assertTrue( $admin->has_cap( $cap->create_posts ) );
		$this->assertTrue( $author->has_cap( $cap->create_posts ) );
		$this->assertTrue( $editor->has_cap( $cap->create_posts ) );
		$this->assertTrue( $contributor->has_cap( $cap->create_posts ) );
		$this->assertFalse( $subscriber->has_cap( $cap->create_posts ) );

		_unregister_post_type( 'foobar' );

		// Primitive capability 'edit_foobars' is not assigned to any users.
		register_post_type( 'foobar', array( 'capability_type' => array( 'foobar', 'foobars' ) ) );
		$cap = get_post_type_object( 'foobar' )->cap;

		$this->assertSame( 'edit_foobars', $cap->create_posts );

		$this->assertFalse( $admin->has_cap( $cap->create_posts ) );
		$this->assertFalse( $author->has_cap( $cap->create_posts ) );
		$this->assertFalse( $editor->has_cap( $cap->create_posts ) );
		$this->assertFalse( $contributor->has_cap( $cap->create_posts ) );
		$this->assertFalse( $subscriber->has_cap( $cap->create_posts ) );

		// Add 'edit_foobars' primitive cap to a user.
		$admin->add_cap( 'edit_foobars', true );
		$admin = new WP_User( $admin->ID );
		$this->assertTrue( $admin->has_cap( $cap->create_posts ) );
		$this->assertFalse( $author->has_cap( $cap->create_posts ) );
		$this->assertFalse( $editor->has_cap( $cap->create_posts ) );
		$this->assertFalse( $contributor->has_cap( $cap->create_posts ) );
		$this->assertFalse( $subscriber->has_cap( $cap->create_posts ) );

		$admin->remove_cap( 'edit_foobars' );

		_unregister_post_type( 'foobar' );

		$cap = get_post_type_object( 'attachment' )->cap;
		$this->assertSame( 'upload_files', $cap->create_posts );
		$this->assertSame( 'edit_posts', $cap->edit_posts );

		$this->assertTrue( $author->has_cap( $cap->create_posts ) );
		$this->assertTrue( $author->has_cap( $cap->edit_posts ) );
		$this->assertTrue( $contributor->has_cap( $cap->edit_posts ) );
		$this->assertFalse( $contributor->has_cap( $cap->create_posts ) );
		$this->assertFalse( $subscriber->has_cap( $cap->create_posts ) );
	}

	/**
	 * Simple tests for some common meta capabilities.
	 */
	public function test_page_meta_caps() {
		// Get our author.
		$author = self::$users['author'];

		// Make a page.
		$page = self::factory()->post->create(
			array(
				'post_author' => $author->ID,
				'post_type'   => 'page',
			)
		);

		// The author of the page.
		$this->assertTrue( $author->exists(), 'Problem getting user ' . $author->ID );

		// Add some other users.
		$admin       = self::$users['administrator'];
		$author_2    = new WP_User( self::factory()->user->create( array( 'role' => 'author' ) ) );
		$editor      = self::$users['editor'];
		$contributor = self::$users['contributor'];

		// Administrators, editors and the post owner can edit it.
		$this->assertTrue( $admin->has_cap( 'edit_page', $page ) );
		$this->assertTrue( $editor->has_cap( 'edit_page', $page ) );
		// Other authors and contributors can't.
		$this->assertFalse( $author->has_cap( 'edit_page', $page ) );
		$this->assertFalse( $author_2->has_cap( 'edit_page', $page ) );
		$this->assertFalse( $contributor->has_cap( 'edit_page', $page ) );

		// Administrators, editors and the post owner can delete it.
		$this->assertTrue( $admin->has_cap( 'delete_page', $page ) );
		$this->assertTrue( $editor->has_cap( 'delete_page', $page ) );
		// Other authors and contributors can't.
		$this->assertFalse( $author->has_cap( 'delete_page', $page ) );
		$this->assertFalse( $author_2->has_cap( 'delete_page', $page ) );
		$this->assertFalse( $contributor->has_cap( 'delete_page', $page ) );
	}

	/**
	 * @dataProvider dataTaxonomies
	 *
	 * @ticket 35614
	 */
	public function test_taxonomy_capabilities_are_correct( $taxonomy ) {
		if ( ! taxonomy_exists( $taxonomy ) ) {
			register_taxonomy( $taxonomy, 'post' );
		}

		$tax  = get_taxonomy( $taxonomy );
		$user = self::$users['administrator'];

		// Primitive capabilities for all taxonomies should match this:
		$expected = array(
			'manage_terms' => 'manage_categories',
			'edit_terms'   => 'manage_categories',
			'delete_terms' => 'manage_categories',
			'assign_terms' => 'edit_posts',
		);

		foreach ( $expected as $meta_cap => $primitive_cap ) {
			$caps = map_meta_cap( $tax->cap->$meta_cap, $user->ID );
			$this->assertSame(
				array(
					$primitive_cap,
				),
				$caps,
				"Meta cap: {$meta_cap}"
			);
		}
	}

	/**
	 * @dataProvider dataTaxonomies
	 *
	 * @ticket 35614
	 */
	public function test_default_taxonomy_term_cannot_be_deleted( $taxonomy ) {
		if ( ! taxonomy_exists( $taxonomy ) ) {
			register_taxonomy( $taxonomy, 'post' );
		}

		$tax  = get_taxonomy( $taxonomy );
		$user = self::$users['administrator'];
		$term = self::factory()->term->create_and_get(
			array(
				'taxonomy' => $taxonomy,
			)
		);

		update_option( "default_{$taxonomy}", $term->term_id );

		$this->assertTrue( user_can( $user->ID, $tax->cap->delete_terms ) );
		$this->assertFalse( user_can( $user->ID, 'delete_term', $term->term_id ) );
	}

	/**
	 * @dataProvider dataTaxonomies
	 *
	 * @ticket 35614
	 */
	public function test_taxonomy_caps_map_correctly_to_their_meta_cap( $taxonomy ) {
		if ( ! taxonomy_exists( $taxonomy ) ) {
			register_taxonomy( $taxonomy, 'post' );
		}

		$tax  = get_taxonomy( $taxonomy );
		$term = self::factory()->term->create_and_get(
			array(
				'taxonomy' => $taxonomy,
			)
		);

		foreach ( self::$users as $role => $user ) {
			$this->assertSame(
				user_can( $user->ID, 'edit_term', $term->term_id ),
				user_can( $user->ID, $tax->cap->edit_terms ),
				"Role: {$role}"
			);
			$this->assertSame(
				user_can( $user->ID, 'delete_term', $term->term_id ),
				user_can( $user->ID, $tax->cap->delete_terms ),
				"Role: {$role}"
			);
			$this->assertSame(
				user_can( $user->ID, 'assign_term', $term->term_id ),
				user_can( $user->ID, $tax->cap->assign_terms ),
				"Role: {$role}"
			);
		}

	}

	public function dataTaxonomies() {
		return array(
			array(
				'post_tag',
			),
			array(
				'category',
			),
			array(
				'standard_custom_taxo',
			),
		);
	}

	/**
	 * @ticket 35614
	 */
	public function test_taxonomy_capabilities_with_custom_caps_are_correct() {
		$expected = array(
			'manage_terms' => 'one',
			'edit_terms'   => 'two',
			'delete_terms' => 'three',
			'assign_terms' => 'four',
		);
		$taxonomy = 'custom_cap_taxo';
		register_taxonomy(
			$taxonomy,
			'post',
			array(
				'capabilities' => $expected,
			)
		);

		$tax  = get_taxonomy( $taxonomy );
		$user = self::$users['administrator'];

		foreach ( $expected as $meta_cap => $primitive_cap ) {
			$caps = map_meta_cap( $tax->cap->$meta_cap, $user->ID );
			$this->assertSame(
				array(
					$primitive_cap,
				),
				$caps,
				"Meta cap: {$meta_cap}"
			);
		}
	}

	/**
	 * @ticket 40891
	 */
	public function test_taxonomy_meta_capabilities_with_non_existent_terms() {
		$caps = array(
			'add_term_meta',
			'delete_term_meta',
			'edit_term_meta',
		);

		$taxonomy = 'wptests_tax';
		register_taxonomy( $taxonomy, 'post' );

		$editor = self::$users['editor'];

		foreach ( $caps as $cap ) {
			// `null` represents a non-existent term ID.
			$this->assertFalse( user_can( $editor->ID, $cap, null ) );
		}
	}

	/**
	 * @ticket 21786
	 */
	public function test_negative_caps() {
		$author = self::$users['author'];

		$author->add_cap( 'foo', false );
		$this->assertArrayHasKey( 'foo', $author->caps );
		$this->assertFalse( user_can( $author->ID, 'foo' ) );

		$author->remove_cap( 'foo' );
		$this->assertArrayNotHasKey( 'foo', $author->caps );
		$this->assertFalse( user_can( $author->ID, 'foo' ) );
	}

	/**
	 * @ticket 18932
	 */
	public function test_set_role_same_role() {
		$user = self::$users['administrator'];
		$caps = $user->caps;
		$this->assertNotEmpty( $user->caps );

		$user->set_role( 'administrator' );
		$this->assertNotEmpty( $user->caps );
		$this->assertSame( $caps, $user->caps );
	}

	/**
	 * @ticket 54164
	 */
	public function test_set_role_fires_remove_user_role_and_add_user_role_hooks() {
		$user = self::$users['administrator'];

		$remove_user_role = new MockAction();
		$add_user_role    = new MockAction();
		add_action( 'remove_user_role', array( $remove_user_role, 'action' ) );
		add_action( 'add_user_role', array( $add_user_role, 'action' ) );

		$user->set_role( 'editor' );
		$user->set_role( 'administrator' );
		$this->assertSame( 2, $remove_user_role->get_call_count() );
		$this->assertSame( 2, $add_user_role->get_call_count() );
	}

	public function test_current_user_can_for_blog() {
		global $wpdb;

		$user    = self::$users['administrator'];
		$old_uid = get_current_user_id();
		wp_set_current_user( $user->ID );

		$this->assertTrue( current_user_can_for_blog( get_current_blog_id(), 'edit_posts' ) );
		$this->assertFalse( current_user_can_for_blog( get_current_blog_id(), 'foo_the_bar' ) );
		if ( ! is_multisite() ) {
			$this->assertTrue( current_user_can_for_blog( 12345, 'edit_posts' ) );
			return;
		}

		$suppress = $wpdb->suppress_errors();
		$this->assertFalse( current_user_can_for_blog( 12345, 'edit_posts' ) );
		$wpdb->suppress_errors( $suppress );

		$blog_id = self::factory()->blog->create( array( 'user_id' => $user->ID ) );
		$this->assertTrue( current_user_can_for_blog( $blog_id, 'edit_posts' ) );
		$this->assertFalse( current_user_can_for_blog( $blog_id, 'foo_the_bar' ) );

		wp_set_current_user( $old_uid );
	}

	/**
	 * @group ms-required
	 */
	public function test_borked_current_user_can_for_blog() {
		$orig_blog_id = get_current_blog_id();
		$blog_id      = self::factory()->blog->create();

		$this->nullify_current_user();

		add_action( 'switch_blog', array( $this, 'nullify_current_user_and_keep_nullifying_user' ) );

		current_user_can_for_blog( $blog_id, 'edit_posts' );

		$this->assertSame( $orig_blog_id, get_current_blog_id() );
	}

<<<<<<< HEAD
	function _nullify_current_user() {
		// Prevents fatal errors in ::tear_down()'s and other uses of restore_current_blog().
=======
	public function nullify_current_user() {
		// Prevents fatal errors in ::tearDown()'s and other uses of restore_current_blog().
>>>>>>> c27cc8b6
		$function_stack = wp_debug_backtrace_summary( null, 0, false );
		if ( in_array( 'restore_current_blog', $function_stack, true ) ) {
			return;
		}
		$GLOBALS['current_user'] = null;
	}

	public function nullify_current_user_and_keep_nullifying_user() {
		add_action( 'set_current_user', array( $this, 'nullify_current_user' ) );
	}

	/**
	 * @ticket 28374
	 */
	public function test_current_user_edit_caps() {
		$user = self::$users['contributor'];
		wp_set_current_user( $user->ID );

		$user->add_cap( 'publish_posts' );
		$this->assertTrue( $user->has_cap( 'publish_posts' ) );

		$user->add_cap( 'publish_pages' );
		$this->assertTrue( $user->has_cap( 'publish_pages' ) );

		$user->remove_cap( 'publish_pages' );
		$this->assertFalse( $user->has_cap( 'publish_pages' ) );

		$user->remove_cap( 'publish_posts' );
		$this->assertFalse( $user->has_cap( 'publish_posts' ) );
	}

	public function test_subscriber_cant_edit_posts() {
		$user = self::$users['subscriber'];
		wp_set_current_user( $user->ID );

		$post = self::factory()->post->create( array( 'post_author' => 1 ) );

		$this->assertFalse( current_user_can( 'edit_post', $post ) );
		$this->assertFalse( current_user_can( 'edit_post', $post + 1 ) );
	}

	/**
	 * @group ms-required
	 */
	public function test_multisite_administrator_can_not_edit_users() {
		$user       = self::$users['administrator'];
		$other_user = self::$users['subscriber'];

		wp_set_current_user( $user->ID );

		$this->assertFalse( current_user_can( 'edit_user', $other_user->ID ) );
	}

	public function test_user_can_edit_self() {
		foreach ( self::$users as $role => $user ) {
			wp_set_current_user( $user->ID );
			$this->assertTrue( current_user_can( 'edit_user', $user->ID ), "User with role {$role} should have the capability to edit their own profile" );
		}
	}

	public function test_only_admins_and_super_admins_can_remove_users() {
		if ( is_multisite() ) {
			$this->assertTrue( user_can( self::$super_admin->ID, 'remove_user', self::$users['subscriber']->ID ) );
		}

		$this->assertTrue( user_can( self::$users['administrator']->ID, 'remove_user', self::$users['subscriber']->ID ) );

		$this->assertFalse( user_can( self::$users['editor']->ID, 'remove_user', self::$users['subscriber']->ID ) );
		$this->assertFalse( user_can( self::$users['author']->ID, 'remove_user', self::$users['subscriber']->ID ) );
		$this->assertFalse( user_can( self::$users['contributor']->ID, 'remove_user', self::$users['subscriber']->ID ) );
		$this->assertFalse( user_can( self::$users['subscriber']->ID, 'remove_user', self::$users['subscriber']->ID ) );
	}

	/**
	 * @group ms-required
	 */
	public function test_only_super_admins_can_delete_users_on_multisite() {
		$this->assertTrue( user_can( self::$super_admin->ID, 'delete_user', self::$users['subscriber']->ID ) );

		$this->assertFalse( user_can( self::$users['administrator']->ID, 'delete_user', self::$users['subscriber']->ID ) );
		$this->assertFalse( user_can( self::$users['editor']->ID, 'delete_user', self::$users['subscriber']->ID ) );
		$this->assertFalse( user_can( self::$users['author']->ID, 'delete_user', self::$users['subscriber']->ID ) );
		$this->assertFalse( user_can( self::$users['contributor']->ID, 'delete_user', self::$users['subscriber']->ID ) );
		$this->assertFalse( user_can( self::$users['subscriber']->ID, 'delete_user', self::$users['subscriber']->ID ) );
	}

	/**
	 * @group ms-excluded
	 */
	public function test_only_admins_can_delete_users_on_single_site() {
		$this->assertTrue( user_can( self::$users['administrator']->ID, 'delete_user', self::$users['subscriber']->ID ) );

		$this->assertFalse( user_can( self::$users['editor']->ID, 'delete_user', self::$users['subscriber']->ID ) );
		$this->assertFalse( user_can( self::$users['author']->ID, 'delete_user', self::$users['subscriber']->ID ) );
		$this->assertFalse( user_can( self::$users['contributor']->ID, 'delete_user', self::$users['subscriber']->ID ) );
		$this->assertFalse( user_can( self::$users['subscriber']->ID, 'delete_user', self::$users['subscriber']->ID ) );
	}

	public function test_only_admins_and_super_admins_can_promote_users() {
		if ( is_multisite() ) {
			$this->assertTrue( user_can( self::$super_admin->ID, 'promote_user', self::$users['subscriber']->ID ) );
		}

		$this->assertTrue( user_can( self::$users['administrator']->ID, 'promote_user', self::$users['subscriber']->ID ) );

		$this->assertFalse( user_can( self::$users['editor']->ID, 'promote_user', self::$users['subscriber']->ID ) );
		$this->assertFalse( user_can( self::$users['author']->ID, 'promote_user', self::$users['subscriber']->ID ) );
		$this->assertFalse( user_can( self::$users['contributor']->ID, 'promote_user', self::$users['subscriber']->ID ) );
		$this->assertFalse( user_can( self::$users['subscriber']->ID, 'promote_user', self::$users['subscriber']->ID ) );
	}

	/**
	 * @ticket 33694
	 */
	public function test_contributor_cannot_edit_scheduled_post() {

		// Add a contributor.
		$contributor = self::$users['contributor'];

		// Give them a scheduled post.
		$post = $this->factory->post->create_and_get(
			array(
				'post_author' => $contributor->ID,
				'post_status' => 'future',
			)
		);

		// Ensure contributor can't edit or trash the post.
		$this->assertFalse( user_can( $contributor->ID, 'edit_post', $post->ID ) );
		$this->assertFalse( user_can( $contributor->ID, 'delete_post', $post->ID ) );

		// Test the tests.
		$this->assertTrue( defined( 'EMPTY_TRASH_DAYS' ) );
		$this->assertNotEmpty( EMPTY_TRASH_DAYS );

		// Trash it.
		$trashed = wp_trash_post( $post->ID );
		$this->assertNotEmpty( $trashed );

		// Ensure contributor can't edit, un-trash, or delete the post.
		$this->assertFalse( user_can( $contributor->ID, 'edit_post', $post->ID ) );
		$this->assertFalse( user_can( $contributor->ID, 'delete_post', $post->ID ) );

	}

	/**
	 * @group ms-required
	 */
	public function test_multisite_administrator_with_manage_network_users_can_edit_users() {
		$user = self::$users['administrator'];
		$user->add_cap( 'manage_network_users' );
		$other_user = self::$users['subscriber'];

		wp_set_current_user( $user->ID );

		$can_edit_user = current_user_can( 'edit_user', $other_user->ID );

		$user->remove_cap( 'manage_network_users' );

		$this->assertTrue( $can_edit_user );
	}

	/**
	 * @group ms-required
	 */
	public function test_multisite_administrator_with_manage_network_users_can_not_edit_super_admin() {
		$user = self::$users['administrator'];
		$user->add_cap( 'manage_network_users' );

		wp_set_current_user( $user->ID );

		$can_edit_user = current_user_can( 'edit_user', self::$super_admin->ID );

		$user->remove_cap( 'manage_network_users' );

		$this->assertFalse( $can_edit_user );
	}

	/**
	 * @ticket 16956
	 * @expectedIncorrectUsage map_meta_cap
	 */
	public function test_require_edit_others_posts_if_post_type_doesnt_exist() {
		register_post_type( 'existed' );
		$post_id = self::factory()->post->create( array( 'post_type' => 'existed' ) );
		_unregister_post_type( 'existed' );

		$subscriber_id = self::$users['subscriber']->ID;
		$editor_id     = self::$users['editor']->ID;

		foreach ( array( 'delete_post', 'edit_post', 'read_post', 'publish_post' ) as $cap ) {
			wp_set_current_user( $subscriber_id );
			$this->assertSame( array( 'edit_others_posts' ), map_meta_cap( $cap, $subscriber_id, $post_id ) );
			$this->assertFalse( current_user_can( $cap, $post_id ) );

			wp_set_current_user( $editor_id );
			$this->assertSame( array( 'edit_others_posts' ), map_meta_cap( $cap, $editor_id, $post_id ) );
			$this->assertTrue( current_user_can( $cap, $post_id ) );
		}
	}

	/**
	 * @ticket 48653
	 * @expectedIncorrectUsage map_meta_cap
	 */
	public function test_require_edit_others_posts_if_post_status_doesnt_exist() {
		register_post_status( 'existed' );
		$post_id = self::factory()->post->create( array( 'post_status' => 'existed' ) );
		_unregister_post_status( 'existed' );

		$subscriber_id = self::$users['subscriber']->ID;
		$editor_id     = self::$users['editor']->ID;

		foreach ( array( 'read_post', 'read_page' ) as $cap ) {
			wp_set_current_user( $subscriber_id );
			$this->assertSame( array( 'edit_others_posts' ), map_meta_cap( $cap, $subscriber_id, $post_id ) );
			$this->assertFalse( current_user_can( $cap, $post_id ) );

			wp_set_current_user( $editor_id );
			$this->assertSame( array( 'edit_others_posts' ), map_meta_cap( $cap, $editor_id, $post_id ) );
			$this->assertTrue( current_user_can( $cap, $post_id ) );
		}
	}

	/**
	 * @ticket 17253
	 */
	public function test_cpt_with_page_capability_type() {
		register_post_type(
			'page_capability',
			array(
				'capability_type' => 'page',
			)
		);

		$cpt = get_post_type_object( 'page_capability' );

		$admin       = self::$users['administrator'];
		$editor      = self::$users['editor'];
		$author      = self::$users['author'];
		$contributor = self::$users['contributor'];

		$this->assertSame( 'edit_pages', $cpt->cap->edit_posts );
		$this->assertTrue( user_can( $admin->ID, $cpt->cap->edit_posts ) );
		$this->assertTrue( user_can( $editor->ID, $cpt->cap->edit_posts ) );
		$this->assertFalse( user_can( $author->ID, $cpt->cap->edit_posts ) );
		$this->assertFalse( user_can( $contributor->ID, $cpt->cap->edit_posts ) );

		$admin_post = self::factory()->post->create_and_get(
			array(
				'post_author' => $admin->ID,
				'post_type'   => 'page_capability',
			)
		);

		$this->assertTrue( user_can( $admin->ID, 'edit_post', $admin_post->ID ) );
		$this->assertTrue( user_can( $editor->ID, 'edit_post', $admin_post->ID ) );
		$this->assertFalse( user_can( $author->ID, 'edit_post', $admin_post->ID ) );
		$this->assertFalse( user_can( $contributor->ID, 'edit_post', $admin_post->ID ) );

		$author_post = self::factory()->post->create_and_get(
			array(
				'post_author' => $author->ID,
				'post_type'   => 'page_capability',
			)
		);

		$this->assertTrue( user_can( $admin->ID, 'edit_post', $author_post->ID ) );
		$this->assertTrue( user_can( $editor->ID, 'edit_post', $author_post->ID ) );
		$this->assertFalse( user_can( $author->ID, 'edit_post', $author_post->ID ) );
		$this->assertFalse( user_can( $contributor->ID, 'edit_post', $author_post->ID ) );

		_unregister_post_type( 'page_capability' );

	}

	public function test_non_logged_in_users_have_no_capabilities() {
		$this->assertFalse( is_user_logged_in() );

		$caps = $this->getAllCapsAndRoles();

		foreach ( $caps as $cap => $roles ) {
			$this->assertFalse( current_user_can( $cap ), "Non-logged-in user should not have the {$cap} capability" );
		}

		// Special cases for link manager and unfiltered uploads.
		$this->assertFalse( current_user_can( 'manage_links' ), 'Non-logged-in user should not have the manage_links capability' );
		$this->assertFalse( current_user_can( 'unfiltered_upload' ), 'Non-logged-in user should not have the unfiltered_upload capability' );

		$this->assertFalse( current_user_can( 'start_a_fire' ), 'Non-logged-in user should not have a custom capability' );
		$this->assertFalse( current_user_can( 'do_not_allow' ), 'Non-logged-in user should not have the do_not_allow capability' );
	}

	/**
	 * @ticket 35488
	 */
	public function test_wp_logout_should_clear_current_user() {
		$user_id = self::$users['author']->ID;
		wp_set_current_user( $user_id );

		wp_logout();

		$this->assertSame( 0, get_current_user_id() );

	}


	protected $_role_test_wp_roles_role;
	/**
	 * @ticket 23016
	 */
	public function test_wp_roles_init_action() {
		$this->_role_test_wp_roles_init = array(
			'role' => 'test_wp_roles_init',
			'info' => array(
				'name'         => 'Test WP Roles Init',
				'capabilities' => array( 'testing_magic' => true ),
			),
		);
		add_action( 'wp_roles_init', array( $this, '_hook_wp_roles_init' ), 10, 1 );

		$wp_roles = new WP_Roles();

		remove_action( 'wp_roles_init', array( $this, '_hook_wp_roles_init' ) );

		$expected = new WP_Role( $this->_role_test_wp_roles_init['role'], $this->_role_test_wp_roles_init['info']['capabilities'] );

		$role = $wp_roles->get_role( $this->_role_test_wp_roles_init['role'] );

		$this->assertEquals( $expected, $role );
		$this->assertContains( $this->_role_test_wp_roles_init['info']['name'], $wp_roles->role_names );
	}

	public function _hook_wp_roles_init( $wp_roles ) {
		$wp_roles->add_role( $this->_role_test_wp_roles_init['role'], $this->_role_test_wp_roles_init['info']['name'], $this->_role_test_wp_roles_init['info']['capabilities'] );
	}

	/**
	 * @ticket 23016
	 * @expectedDeprecated WP_Roles::reinit
	 */
	public function test_wp_roles_reinit_deprecated() {
		$wp_roles = new WP_Roles();
		$wp_roles->reinit();
	}

	/**
	 * @ticket 38412
	 */
	public function test_no_one_can_edit_user_meta_for_non_existent_term() {
		wp_set_current_user( self::$super_admin->ID );
		$this->assertFalse( current_user_can( 'edit_user_meta', 999999 ) );
	}

	/**
	 * @ticket 38412
	 */
	public function test_user_can_edit_user_meta() {
		wp_set_current_user( self::$users['administrator']->ID );
		if ( is_multisite() ) {
			grant_super_admin( self::$users['administrator']->ID );
		}
		$this->assertTrue( current_user_can( 'edit_user_meta', self::$users['subscriber']->ID, 'foo' ) );
	}

	/**
	 * @ticket 38412
	 */
	public function test_user_cannot_edit_user_meta() {
		wp_set_current_user( self::$users['editor']->ID );
		$this->assertFalse( current_user_can( 'edit_user_meta', self::$users['subscriber']->ID, 'foo' ) );
	}

	/**
	 * @ticket 38412
	 */
	public function test_no_one_can_delete_user_meta_for_non_existent_term() {
		wp_set_current_user( self::$super_admin->ID );
		$this->assertFalse( current_user_can( 'delete_user_meta', 999999, 'foo' ) );
	}

	/**
	 * @ticket 38412
	 */
	public function test_user_can_delete_user_meta() {
		wp_set_current_user( self::$users['administrator']->ID );
		if ( is_multisite() ) {
			grant_super_admin( self::$users['administrator']->ID );
		}
		$this->assertTrue( current_user_can( 'delete_user_meta', self::$users['subscriber']->ID, 'foo' ) );
	}

	/**
	 * @ticket 38412
	 */
	public function test_user_cannot_delete_user_meta() {
		wp_set_current_user( self::$users['editor']->ID );
		$this->assertFalse( current_user_can( 'delete_user_meta', self::$users['subscriber']->ID, 'foo' ) );
	}

	/**
	 * @ticket 38412
	 */
	public function test_no_one_can_add_user_meta_for_non_existent_term() {
		wp_set_current_user( self::$super_admin->ID );
		$this->assertFalse( current_user_can( 'add_user_meta', 999999, 'foo' ) );
	}

	/**
	 * @ticket 38412
	 */
	public function test_user_can_add_user_meta() {
		wp_set_current_user( self::$users['administrator']->ID );
		if ( is_multisite() ) {
			grant_super_admin( self::$users['administrator']->ID );
		}
		$this->assertTrue( current_user_can( 'add_user_meta', self::$users['subscriber']->ID, 'foo' ) );
	}

	/**
	 * @ticket 38412
	 */
	public function test_user_cannot_add_user_meta() {
		wp_set_current_user( self::$users['editor']->ID );
		$this->assertFalse( current_user_can( 'add_user_meta', self::$users['subscriber']->ID, 'foo' ) );
	}

	/**
	 * @ticket 39063
	 * @group ms-required
	 */
	public function test_only_super_admins_can_remove_themselves_on_multisite() {
		$this->assertTrue( user_can( self::$super_admin->ID, 'remove_user', self::$super_admin->ID ) );

		$this->assertFalse( user_can( self::$users['administrator']->ID, 'remove_user', self::$users['administrator']->ID ) );
		$this->assertFalse( user_can( self::$users['editor']->ID, 'remove_user', self::$users['editor']->ID ) );
		$this->assertFalse( user_can( self::$users['author']->ID, 'remove_user', self::$users['author']->ID ) );
		$this->assertFalse( user_can( self::$users['contributor']->ID, 'remove_user', self::$users['contributor']->ID ) );
		$this->assertFalse( user_can( self::$users['subscriber']->ID, 'remove_user', self::$users['subscriber']->ID ) );
	}

	/**
	 * @ticket 36961
	 * @group ms-required
	 */
	public function test_init_user_caps_for_different_site() {
		global $wpdb;

		$site_id = self::factory()->blog->create( array( 'user_id' => self::$users['administrator']->ID ) );

		switch_to_blog( $site_id );

		$role_name = 'uploader';
		add_role(
			$role_name,
			'Uploader',
			array(
				'read'         => true,
				'upload_files' => true,
			)
		);
		add_user_to_blog( $site_id, self::$users['subscriber']->ID, $role_name );

		restore_current_blog();

		$user = new WP_User( self::$users['subscriber']->ID, '', $site_id );
		$this->assertTrue( $user->has_cap( 'upload_files' ) );
	}

	/**
	 * @ticket 36961
	 * @group ms-required
	 */
	public function test_init_user_caps_for_different_site_by_user_switch() {
		global $wpdb;

		$user = new WP_User( self::$users['subscriber']->ID );

		$site_id = self::factory()->blog->create( array( 'user_id' => self::$users['administrator']->ID ) );

		switch_to_blog( $site_id );

		$role_name = 'uploader';
		add_role(
			$role_name,
			'Uploader',
			array(
				'read'         => true,
				'upload_files' => true,
			)
		);
		add_user_to_blog( $site_id, self::$users['subscriber']->ID, $role_name );

		restore_current_blog();

		$user->for_site( $site_id );
		$this->assertTrue( $user->has_cap( 'upload_files' ) );
	}

	/**
	 * @ticket 36961
	 */
	public function test_get_caps_data() {
		global $wpdb;

		$custom_caps = array(
			'do_foo' => true,
			'do_bar' => false,
		);

		// Test `WP_User::get_caps_data()` by manually setting capabilities metadata.
		update_user_meta( self::$users['subscriber']->ID, $wpdb->get_blog_prefix( get_current_blog_id() ) . 'capabilities', $custom_caps );

		$user = new WP_User( self::$users['subscriber']->ID );
		$this->assertSame( $custom_caps, $user->caps );
	}

	/**
	 * @ticket 36961
	 */
	public function test_user_get_site_id_default() {
		$user = new WP_User( self::$users['subscriber']->ID );
		$this->assertSame( get_current_blog_id(), $user->get_site_id() );
	}

	/**
	 * @ticket 36961
	 */
	public function test_user_get_site_id() {
		global $wpdb;

		// Suppressing errors here allows to get around creating an actual site,
		// which is unnecessary for this test.
		$suppress = $wpdb->suppress_errors();
		$user     = new WP_User( self::$users['subscriber']->ID, '', 333 );
		$wpdb->suppress_errors( $suppress );

		$this->assertSame( 333, $user->get_site_id() );
	}

	/**
	 * @ticket 38645
	 * @group ms-required
	 */
	public function test_init_roles_for_different_site() {
		global $wpdb;

		$site_id = self::factory()->blog->create();

		switch_to_blog( $site_id );

		$role_name = 'uploader';
		add_role(
			$role_name,
			'Uploader',
			array(
				'read'         => true,
				'upload_files' => true,
			)
		);

		restore_current_blog();

		$wp_roles = wp_roles();
		$wp_roles->for_site( $site_id );

		$this->assertArrayHasKey( $role_name, $wp_roles->role_objects );
	}

	/**
	 * @ticket 38645
	 */
	public function test_get_roles_data() {
		global $wpdb;

		$custom_roles = array(
			'test_role' => array(
				'name'         => 'Test Role',
				'capabilities' => array(
					'do_foo' => true,
					'do_bar' => false,
				),
			),
		);

		// Test `WP_Roles::get_roles_data()` by manually setting the roles option.
		update_option( $wpdb->get_blog_prefix( get_current_blog_id() ) . 'user_roles', $custom_roles );

		$roles = new WP_Roles();
		$this->assertSame( $custom_roles, $roles->roles );
	}

	/**
	 * @ticket 38645
	 */
	public function test_roles_get_site_id_default() {
		$roles = new WP_Roles();
		$this->assertSame( get_current_blog_id(), $roles->get_site_id() );
	}

	/**
	 * @ticket 38645
	 */
	public function test_roles_get_site_id() {
		global $wpdb;

		// Suppressing errors here allows to get around creating an actual site,
		// which is unnecessary for this test.
		$suppress = $wpdb->suppress_errors();
		$roles    = new WP_Roles( 333 );
		$wpdb->suppress_errors( $suppress );

		$this->assertSame( 333, $roles->get_site_id() );
	}

	/**
	 * @dataProvider data_block_caps
	 */
	public function test_block_caps( $role, $cap, $use_post, $expected ) {
		if ( $use_post ) {
			$this->assertSame( $expected, self::$users[ $role ]->has_cap( $cap, self::$block_id ) );
		} else {
			$this->assertSame( $expected, self::$users[ $role ]->has_cap( $cap ) );
		}
	}

	public function data_block_caps() {
		$post_caps = array(
			'edit_block',
			'read_block',
			'delete_block',
		);

		$all_caps = array(
			'edit_block',
			'read_block',
			'delete_block',
			'edit_blocks',
			'edit_others_blocks',
			'publish_blocks',
			'read_private_blocks',
			'delete_blocks',
			'delete_private_blocks',
			'delete_published_blocks',
			'delete_others_blocks',
			'edit_private_blocks',
			'edit_published_blocks',
		);

		$roles = array(
			'administrator' => $all_caps,
			'editor'        => $all_caps,
			'author'        => array(
				'read_block',
				'edit_blocks',
				'publish_blocks',
				'delete_blocks',
				'delete_published_blocks',
				'edit_published_blocks',
			),
			'contributor'   => array(
				'read_block',
				'edit_blocks',
				'delete_blocks',
			),
			'subscriber'    => array(),
		);

		$data = array();

		foreach ( $roles as $role => $caps ) {
			foreach ( $caps as $cap ) {
				$use_post = in_array( $cap, $post_caps, true );
				$data[]   = array( $role, $cap, $use_post, true );
			}

			foreach ( $all_caps as $cap ) {
				if ( ! in_array( $cap, $caps, true ) ) {
					$use_post = in_array( $cap, $post_caps, true );
					$data[]   = array( $role, $cap, $use_post, false );
				}
			}
		}

		return $data;
	}
}<|MERGE_RESOLUTION|>--- conflicted
+++ resolved
@@ -1687,13 +1687,8 @@
 		$this->assertSame( $orig_blog_id, get_current_blog_id() );
 	}
 
-<<<<<<< HEAD
-	function _nullify_current_user() {
-		// Prevents fatal errors in ::tear_down()'s and other uses of restore_current_blog().
-=======
 	public function nullify_current_user() {
 		// Prevents fatal errors in ::tearDown()'s and other uses of restore_current_blog().
->>>>>>> c27cc8b6
 		$function_stack = wp_debug_backtrace_summary( null, 0, false );
 		if ( in_array( 'restore_current_blog', $function_stack, true ) ) {
 			return;
