--- conflicted
+++ resolved
@@ -1224,14 +1224,10 @@
 		$this->assertSame( 7, $user->user_level );
 	}
 
-<<<<<<< HEAD
 	/**
 	 * @covers WP_User::remove_all_caps
 	 */
-	function test_user_remove_all_caps() {
-=======
 	public function test_user_remove_all_caps() {
->>>>>>> 4dea8f59
 		// User starts as an author.
 		$id   = self::$users['author']->ID;
 		$user = new WP_User( $id );
@@ -1718,14 +1714,10 @@
 		$this->assertSame( $caps, $user->caps );
 	}
 
-<<<<<<< HEAD
 	/**
 	 * @covers ::current_user_can_for_blog
 	 */
-	function test_current_user_can_for_blog() {
-=======
 	public function test_current_user_can_for_blog() {
->>>>>>> 4dea8f59
 		global $wpdb;
 
 		$user    = self::$users['administrator'];
@@ -1803,14 +1795,10 @@
 		$this->assertFalse( $user->has_cap( 'publish_posts' ) );
 	}
 
-<<<<<<< HEAD
 	/**
 	 * @covers ::current_user_can
 	 */
-	function test_subscriber_cant_edit_posts() {
-=======
 	public function test_subscriber_cant_edit_posts() {
->>>>>>> 4dea8f59
 		$user = self::$users['subscriber'];
 		wp_set_current_user( $user->ID );
 
@@ -1834,14 +1822,10 @@
 		$this->assertFalse( current_user_can( 'edit_user', $other_user->ID ) );
 	}
 
-<<<<<<< HEAD
 	/**
 	 * @covers ::current_user_can
 	 */
-	function test_user_can_edit_self() {
-=======
 	public function test_user_can_edit_self() {
->>>>>>> 4dea8f59
 		foreach ( self::$users as $role => $user ) {
 			wp_set_current_user( $user->ID );
 			$this->assertTrue( current_user_can( 'edit_user', $user->ID ), "User with role {$role} should have the capability to edit their own profile" );
