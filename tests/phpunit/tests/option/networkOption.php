<?php

/**
 * Tests specific to managing network options in multisite.
 *
 * Some tests will run in single site as the `_network_option()` functions
 * are available and internally use `_option()` functions as fallbacks.
 *
 * @group option
 * @group ms-option
 * @group multisite
 */
class Tests_Option_NetworkOption extends WP_UnitTestCase {

	/**
	 * @group ms-required
	 *
	 * @covers ::add_site_option
	 */
	public function test_add_network_option_not_available_on_other_network() {
		$id     = self::factory()->network->create();
		$option = __FUNCTION__;
		$value  = __FUNCTION__;

		add_site_option( $option, $value );
		$this->assertFalse( get_network_option( $id, $option, false ) );
	}

	/**
	 * @group ms-required
	 *
	 * @covers ::add_network_option
	 */
	public function test_add_network_option_available_on_same_network() {
		$id     = self::factory()->network->create();
		$option = __FUNCTION__;
		$value  = __FUNCTION__;

		add_network_option( $id, $option, $value );
		$this->assertSame( $value, get_network_option( $id, $option, false ) );
	}

	/**
	 * @group ms-required
	 *
	 * @covers ::delete_site_option
	 */
	public function test_delete_network_option_on_only_one_network() {
		$id     = self::factory()->network->create();
		$option = __FUNCTION__;
		$value  = __FUNCTION__;

		add_site_option( $option, $value );
		add_network_option( $id, $option, $value );
		delete_site_option( $option );
		$this->assertSame( $value, get_network_option( $id, $option, false ) );
	}

	/**
	 * @ticket 22846
	 * @group ms-excluded
	 *
	 * @covers ::add_network_option
	 */
	public function test_add_network_option_is_not_stored_as_autoload_option() {
		$key = __FUNCTION__;

		add_network_option( null, $key, 'Not an autoload option' );

		$options = wp_load_alloptions();

		$this->assertArrayNotHasKey( $key, $options );
	}

	/**
	 * @ticket 22846
	 * @group ms-excluded
	 *
	 * @covers ::update_network_option
	 */
	public function test_update_network_option_is_not_stored_as_autoload_option() {
		$key = __FUNCTION__;

		update_network_option( null, $key, 'Not an autoload option' );

		$options = wp_load_alloptions();

		$this->assertArrayNotHasKey( $key, $options );
	}

	/**
	 * @dataProvider data_network_id_parameter
	 *
	 * @param $network_id
	 * @param $expected_response
	 *
	 * @covers ::add_network_option
	 */
	public function test_add_network_option_network_id_parameter( $network_id, $expected_response ) {
		$option = rand_str();
		$value  = rand_str();

		$this->assertSame( $expected_response, add_network_option( $network_id, $option, $value ) );
	}

	/**
	 * @dataProvider data_network_id_parameter
	 *
	 * @param $network_id
	 * @param $expected_response
	 *
	 * @covers ::get_network_option
	 */
	public function test_get_network_option_network_id_parameter( $network_id, $expected_response ) {
		$option = rand_str();

		$this->assertSame( $expected_response, get_network_option( $network_id, $option, true ) );
	}

	public function data_network_id_parameter() {
		return array(
			// Numeric values should always be accepted.
			array( 1, true ),
			array( '1', true ),
			array( 2, true ),

			// Null, false, and zero will be treated as the current network.
			array( null, true ),
			array( false, true ),
			array( 0, true ),
			array( '0', true ),

			// Other truthy or string values should be rejected.
			array( true, false ),
			array( 'string', false ),
		);
	}

	/**
	 * @ticket 43506
	 * @group ms-required
	 *
	 * @covers ::get_network_option
	 * @covers ::wp_cache_get
	 * @covers ::wp_cache_delete
	 */
	public function test_get_network_option_sets_notoptions_if_option_found() {
		$network_id     = get_current_network_id();
		$notoptions_key = "$network_id:notoptions";

		$original_cache = wp_cache_get( $notoptions_key, 'site-options' );
		if ( false !== $original_cache ) {
			wp_cache_delete( $notoptions_key, 'site-options' );
		}

		// Retrieve any existing option.
		get_network_option( $network_id, 'site_name' );

		$cache = wp_cache_get( $notoptions_key, 'site-options' );
		if ( false !== $original_cache ) {
			wp_cache_set( $notoptions_key, $original_cache, 'site-options' );
		}

		$this->assertSame( array(), $cache );
	}

	/**
	 * @ticket 43506
	 * @group ms-required
	 *
	 * @covers ::get_network_option
	 * @covers ::wp_cache_get
	 */
	public function test_get_network_option_sets_notoptions_if_option_not_found() {
		$network_id     = get_current_network_id();
		$notoptions_key = "$network_id:notoptions";

<<<<<<< HEAD
	/**
	 * @ticket 37181
	 *
	 * @group ms-required
	 *
	 * @covers ::get_network_option
	 * @covers ::wp_cache_get
	 * @covers ::wp_cache_delete
	 */
	public function test_register_meta_network_option_single_false() {
		$network_id = self::factory()->network->create();
		$option     = __FUNCTION__;
		$value      = __FUNCTION__;
		register_meta(
			'site',
			$option,
			array(
				'type'    => 'string',
				'default' => $value,
				'single'  => false,
			)
		);
=======
		$original_cache = wp_cache_get( $notoptions_key, 'site-options' );
		if ( false !== $original_cache ) {
			wp_cache_delete( $notoptions_key, 'site-options' );
		}
>>>>>>> df17fdbd

		// Retrieve any non-existing option.
		get_network_option( $network_id, 'this_does_not_exist' );

<<<<<<< HEAD
	/**
	 * @ticket 37181
	 *
	 * @group ms-required
	 *
	 * @covers ::get_network_option
	 * @covers ::wp_cache_get
	 */
	public function test_register_meta_network_option_single_true() {
		$network_id = self::factory()->network->create();
		$option     = __FUNCTION__;
		$value      = __FUNCTION__;
		register_meta(
			'site',
			$option,
			array(
				'type'    => 'string',
				'default' => $value,
				'single'  => true,
			)
		);
=======
		$cache = wp_cache_get( $notoptions_key, 'site-options' );
		if ( false !== $original_cache ) {
			wp_cache_set( $notoptions_key, $original_cache, 'site-options' );
		}
>>>>>>> df17fdbd

		$this->assertSame( array( 'this_does_not_exist' => true ), $cache );
	}

	/**
	 * Ensure updating network options containing an object do not result in unneeded database calls.
	 *
	 * @ticket 44956
	 *
	 * @covers ::update_network_option
	 */
	public function test_update_network_option_array_with_object() {
		$array_w_object = array(
			'url'       => 'http://src.wordpress-develop.dev/wp-content/uploads/2016/10/cropped-Blurry-Lights.jpg',
			'meta_data' => (object) array(
				'attachment_id' => 292,
				'height'        => 708,
				'width'         => 1260,
			),
		);

		$array_w_object_2 = array(
			'url'       => 'http://src.wordpress-develop.dev/wp-content/uploads/2016/10/cropped-Blurry-Lights.jpg',
			'meta_data' => (object) array(
				'attachment_id' => 292,
				'height'        => 708,
				'width'         => 1260,
			),
		);

		// Add the option, it did not exist before this.
		add_network_option( null, 'array_w_object', $array_w_object );

		$num_queries_pre_update = get_num_queries();

		// Update the option using the same array with an object for the value.
		$this->assertFalse( update_network_option( null, 'array_w_object', $array_w_object_2 ) );

		// Check that no new database queries were performed.
		$this->assertSame( $num_queries_pre_update, get_num_queries() );
	}
}<|MERGE_RESOLUTION|>--- conflicted
+++ resolved
@@ -175,67 +175,18 @@
 		$network_id     = get_current_network_id();
 		$notoptions_key = "$network_id:notoptions";
 
-<<<<<<< HEAD
-	/**
-	 * @ticket 37181
-	 *
-	 * @group ms-required
-	 *
-	 * @covers ::get_network_option
-	 * @covers ::wp_cache_get
-	 * @covers ::wp_cache_delete
-	 */
-	public function test_register_meta_network_option_single_false() {
-		$network_id = self::factory()->network->create();
-		$option     = __FUNCTION__;
-		$value      = __FUNCTION__;
-		register_meta(
-			'site',
-			$option,
-			array(
-				'type'    => 'string',
-				'default' => $value,
-				'single'  => false,
-			)
-		);
-=======
 		$original_cache = wp_cache_get( $notoptions_key, 'site-options' );
 		if ( false !== $original_cache ) {
 			wp_cache_delete( $notoptions_key, 'site-options' );
 		}
->>>>>>> df17fdbd
 
 		// Retrieve any non-existing option.
 		get_network_option( $network_id, 'this_does_not_exist' );
 
-<<<<<<< HEAD
-	/**
-	 * @ticket 37181
-	 *
-	 * @group ms-required
-	 *
-	 * @covers ::get_network_option
-	 * @covers ::wp_cache_get
-	 */
-	public function test_register_meta_network_option_single_true() {
-		$network_id = self::factory()->network->create();
-		$option     = __FUNCTION__;
-		$value      = __FUNCTION__;
-		register_meta(
-			'site',
-			$option,
-			array(
-				'type'    => 'string',
-				'default' => $value,
-				'single'  => true,
-			)
-		);
-=======
 		$cache = wp_cache_get( $notoptions_key, 'site-options' );
 		if ( false !== $original_cache ) {
 			wp_cache_set( $notoptions_key, $original_cache, 'site-options' );
 		}
->>>>>>> df17fdbd
 
 		$this->assertSame( array( 'this_does_not_exist' => true ), $cache );
 	}
