<?php

/**
 * Tests specific to managing network options in multisite.
 *
 * Some tests will run in single site as the `_network_option()` functions
 * are available and internally use `_option()` functions as fallbacks.
 *
 * @group option
 * @group ms-option
 * @group multisite
 */
class Tests_Option_NetworkOption extends WP_UnitTestCase {

	/**
	 * @group ms-required
	 *
	 * @covers ::add_site_option
	 */
	public function test_add_network_option_not_available_on_other_network() {
		$id     = self::factory()->network->create();
		$option = __FUNCTION__;
		$value  = __FUNCTION__;

		add_site_option( $option, $value );
		$this->assertFalse( get_network_option( $id, $option, false ) );
	}

	/**
	 * @group ms-required
	 *
	 * @covers ::add_network_option
	 */
	public function test_add_network_option_available_on_same_network() {
		$id     = self::factory()->network->create();
		$option = __FUNCTION__;
		$value  = __FUNCTION__;

		add_network_option( $id, $option, $value );
		$this->assertSame( $value, get_network_option( $id, $option, false ) );
	}

	/**
	 * @group ms-required
	 *
	 * @covers ::delete_site_option
	 */
	public function test_delete_network_option_on_only_one_network() {
		$id     = self::factory()->network->create();
		$option = __FUNCTION__;
		$value  = __FUNCTION__;

		add_site_option( $option, $value );
		add_network_option( $id, $option, $value );
		delete_site_option( $option );
		$this->assertSame( $value, get_network_option( $id, $option, false ) );
	}

	/**
	 * @ticket 22846
	 * @group ms-excluded
	 *
	 * @covers ::add_network_option
	 */
	public function test_add_network_option_is_not_stored_as_autoload_option() {
		$key = __FUNCTION__;

		add_network_option( null, $key, 'Not an autoload option' );

		$options = wp_load_alloptions();

		$this->assertArrayNotHasKey( $key, $options );
	}

	/**
	 * @ticket 22846
	 * @group ms-excluded
	 *
	 * @covers ::update_network_option
	 */
	public function test_update_network_option_is_not_stored_as_autoload_option() {
		$key = __FUNCTION__;

		update_network_option( null, $key, 'Not an autoload option' );

		$options = wp_load_alloptions();

		$this->assertArrayNotHasKey( $key, $options );
	}

	/**
	 * @dataProvider data_network_id_parameter
	 *
	 * @param $network_id
	 * @param $expected_response
	 *
	 * @covers ::add_network_option
	 */
	public function test_add_network_option_network_id_parameter( $network_id, $expected_response ) {
		$option = rand_str();
		$value  = rand_str();

		$this->assertSame( $expected_response, add_network_option( $network_id, $option, $value ) );
	}

	/**
	 * @dataProvider data_network_id_parameter
	 *
	 * @param $network_id
	 * @param $expected_response
	 *
	 * @covers ::get_network_option
	 */
	public function test_get_network_option_network_id_parameter( $network_id, $expected_response ) {
		$option = rand_str();

		$this->assertSame( $expected_response, get_network_option( $network_id, $option, true ) );
	}

	public function data_network_id_parameter() {
		return array(
			// Numeric values should always be accepted.
			array( 1, true ),
			array( '1', true ),
			array( 2, true ),

			// Null, false, and zero will be treated as the current network.
			array( null, true ),
			array( false, true ),
			array( 0, true ),
			array( '0', true ),

			// Other truthy or string values should be rejected.
			array( true, false ),
			array( 'string', false ),
		);
	}

	/**
	 * @ticket 37181
	 *
	 * @group ms-required
	 *
	 * @covers ::get_network_option
	 * @covers ::wp_cache_get
	 * @covers ::wp_cache_delete
	 */
	public function test_meta_api_use_values_in_network_option() {
		$network_id = self::factory()->network->create();
		$option     = __FUNCTION__;
		$value      = __FUNCTION__;

		add_metadata( 'site', $network_id, $option, $value, true );
		$this->assertEqualSets( get_metadata( 'site', $network_id, $option ), array( get_network_option( $network_id, $option, true ) ) );
	}

	/**
	 * @ticket 37181
	 *
	 * @group ms-required
	 */
	function test_funky_network_meta() {
		$network_id      = self::factory()->network->create();
		$option          = __FUNCTION__;
		$classy          = new StdClass();
		$classy->ID      = 1;
		$classy->stringy = 'I love slashes\\\\';
		$funky_meta[]    = $classy;

		$classy          = new StdClass();
		$classy->ID      = 2;
		$classy->stringy = 'I love slashes\\\\ more';
		$funky_meta[]    = $classy;

		// Add a network meta item.
		$this->assertIsInt( add_metadata( 'site', $network_id, $option, $funky_meta, true ) );

		// Check they exists.
		$this->assertEquals( $funky_meta, get_network_option( $network_id, $option ) );
	}

	/**
	 * @ticket 37181
	 *
	 * @group ms-required
	 */
	public function test_meta_api_multiple_values_in_network_option() {
		$network_id = self::factory()->network->create();
		$option     = __FUNCTION__;
		add_metadata( 'site', $network_id, $option, 'monday', true );
		add_metadata( 'site', $network_id, $option, 'tuesday', true );
		add_metadata( 'site', $network_id, $option, 'wednesday', true );
		$this->assertEquals( 'monday', get_network_option( $network_id, $option, true ) );
	}

	/**
	 * @ticket 37181
	 *
	 * @group ms-required
	 *
	 * @covers ::get_network_option
	 * @covers ::wp_cache_get
	 */
	public function test_network_option_count_queries_on_non_existing() {
		$network_id = self::factory()->network->create();
		$option     = __FUNCTION__;
		add_network_option( $network_id, $option, 'monday' );
		get_network_option( $network_id, $option );
		$num_queries_pre_get = get_num_queries();
		get_network_option( $network_id, 'do_not_exist' );
		$num_queries_after_get = get_num_queries();

		$this->assertSame( $num_queries_pre_get, $num_queries_after_get );
	}

	/**
	 * @ticket 37181
	 *
	 * @group ms-required
	 */
	public function test_register_meta_network_option_single_false() {
		$network_id = self::factory()->network->create();
		$option     = __FUNCTION__;
		$value      = __FUNCTION__;
		register_meta(
			'site',
			$option,
			array(
				'type'    => 'string',
				'default' => $value,
				'single'  => false,
			)
		);

		$this->assertSame( $value, get_network_option( $network_id, $option ) );
	}

	/**
	 * @ticket 37181
	 *
	 * @group ms-required
	 */
	public function test_register_meta_network_option_single_true() {
		$network_id = self::factory()->network->create();
		$option     = __FUNCTION__;
		$value      = __FUNCTION__;
		register_meta(
			'site',
			$option,
			array(
				'type'    => 'string',
				'default' => $value,
				'single'  => true,
			)
		);

		$this->assertSame( $value, get_network_option( $network_id, $option ) );
	}

	/**
	 * Ensure updating network options containing an object do not result in unneeded database calls.
	 *
	 * @ticket 44956
	 *
<<<<<<< HEAD
=======
	 * @group ms-required
	 *
>>>>>>> 7a74026b
	 * @covers ::update_network_option
	 */
	public function test_update_network_option_array_with_object() {
		$network_id     = self::factory()->network->create();
		$option         = __FUNCTION__;
		$array_w_object = array(
			'url'       => 'http://src.wordpress-develop.dev/wp-content/uploads/2016/10/cropped-Blurry-Lights.jpg',
			'meta_data' => (object) array(
				'attachment_id' => 292,
				'height'        => 708,
				'width'         => 1260,
			),
		);

		add_metadata( 'site', $network_id, $option, $array_w_object, true );
		$this->assertEquals( $array_w_object, get_network_option( $network_id, $option ) );
	}

	/**
	 * @ticket 37181
	 *
	 * @group ms-required
	 *
	 * @covers ::add_network_option
	 *
	 * @dataProvider data_types_options
	 */
	public function test_type_add_network_option( $name, $value, $expected ) {
		$result = add_network_option( null, $name, $value );
		$this->assertTrue( $result, 'Network option was not added' );

		$test_value = get_network_option( null, $name );
		$this->assertSame( $expected, $test_value, 'Values do not match' );
	}

	/**
	 * @ticket 37181
	 *
	 * @covers ::add_network_option
	 *
	 * @dataProvider data_slashed_options
	 */
	public function test_slash_add_network_option( $name, $value ) {
		$result = add_network_option( null, $name, $value );
		$this->assertTrue( $result, 'Network option was not added' );
		$this->assertSame( $value, get_network_option( null, $name ), 'Values do not match' );
	}

	/**
	 * @ticket 37181
	 *
	 * @covers ::update_network_option
	 *
	 * @dataProvider data_slashed_options
	 */
	public function test_slash_update_network_option( $name, $value ) {
		$result = update_network_option( null, $name, $value );
		$this->assertTrue( $result, 'Network option was not updated' );
		$this->assertSame( $value, get_network_option( null, $name ), 'Values do not match' );
	}

	/**
	 * @ticket 37181
	 *
	 * @covers ::delete_network_option()
	 *
	 * @dataProvider data_slashed_options
	 */
	public function test_slash_delete_network_option( $name, $value ) {
		$result = add_network_option( null, $name, $value );
		$this->assertTrue( $result, 'Network option was not added' );
		$this->assertSame( $value, get_network_option( null, $name ) );
		$result = delete_network_option( null, $name );
		$this->assertTrue( $result, 'Network option was not deleted' );
		$this->assertFalse( get_network_option( null, $name ), 'Network option was not deleted' );
	}

	public function data_slashed_options() {
		return array(
			'slashed option name'                   => array(
				'option' => 'String with 1 slash \\',
				'value'  => 'foo',
			),
			'slashed in middle option name'         => array(
				'option' => 'String\\thing',
				'value'  => 'foo',
			),
			'slashed option value'                  => array(
				'option' => 'bar',
				'value'  => 'String with 1 slash \\',
			),
			'slashed option name and value'         => array(
				'option' => 'String with 1 slash \\',
				'value'  => 'String with 1 slash \\',
			),
			'slashed 4 times option name and value' => array(
				'option' => 'String with 4 slashes \\\\\\\\',
				'value'  => 'String with 4 slashes \\\\\\\\',
			),
			'slashed 7 times option name and value' => array(
				'option' => 'String with 7 slashes \\\\\\\\\\\\\\',
				'value'  => 'String with 7 slashes \\\\\\\\\\\\\\',
			),
		);
	}

	public function data_types_options() {
		return array(
			'array'       => array(
				'option'   => 'array',
				'value'    => array(),
				'expected' => array(),
			),
			'array_keys'  => array(
				'option'   => 'array',
				'value'    => array( 'key' => 'value' ),
				'expected' => array( 'key' => 'value' ),
			),
			'int'         => array(
				'option'   => 'int',
				'value'    => 33,
				'expected' => '33',
			),
			'string'      => array(
				'option'   => 'string',
				'value'    => 'foo',
				'expected' => 'foo',
			),
			'string_bool' => array(
				'option'   => 'string',
				'value'    => 'true',
				'expected' => 'true',
			),
			'float'       => array(
				'option'   => 'float',
				'value'    => 33.5555,
				'expected' => '33.5555',
			),
			'bool'        => array(
				'option'   => 'bool',
				'value'    => true,
				'expected' => '1',
			),
			'null'        => array(
				'option'   => 'null',
				'value'    => null,
				'expected' => null,
			),
		);
	}
}<|MERGE_RESOLUTION|>--- conflicted
+++ resolved
@@ -217,6 +217,10 @@
 	 * @ticket 37181
 	 *
 	 * @group ms-required
+	 *
+	 * @covers ::get_network_option
+	 * @covers ::wp_cache_get
+	 * @covers ::wp_cache_delete
 	 */
 	public function test_register_meta_network_option_single_false() {
 		$network_id = self::factory()->network->create();
@@ -239,6 +243,9 @@
 	 * @ticket 37181
 	 *
 	 * @group ms-required
+	 *
+	 * @covers ::get_network_option
+	 * @covers ::wp_cache_get
 	 */
 	public function test_register_meta_network_option_single_true() {
 		$network_id = self::factory()->network->create();
@@ -262,11 +269,8 @@
 	 *
 	 * @ticket 44956
 	 *
-<<<<<<< HEAD
-=======
-	 * @group ms-required
-	 *
->>>>>>> 7a74026b
+	 * @group ms-required
+	 *
 	 * @covers ::update_network_option
 	 */
 	public function test_update_network_option_array_with_object() {
