--- conflicted
+++ resolved
@@ -370,7 +370,6 @@
 	}
 
 	/**
-<<<<<<< HEAD
 	 * Tests that calling update_option() with changed autoload from 'no' to 'yes' updates the cache correctly.
 	 *
 	 * This ensures that no stale data is served in case the option is deleted after.
@@ -400,7 +399,9 @@
 		update_option( 'foo', 'value2', 'no' );
 		delete_option( 'foo' );
 		$this->assertFalse( get_option( 'foo' ) );
-=======
+	}
+
+	/*
 	 * Ensure the database is getting updated when type changes, but not otherwise.
 	 *
 	 * @ticket 22192
@@ -469,7 +470,6 @@
 			$this->assertFalse( $updated, 'Loosely equal option should not trigger an update.' );
 		}
 	}
-
 
 	/**
 	 * Data provider.
@@ -554,6 +554,5 @@
 			array( null, '0', true ),
 			array( null, array(), true ),
 		);
->>>>>>> cf71d2c9
 	}
 }