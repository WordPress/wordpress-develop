--- conflicted
+++ resolved
@@ -456,7 +456,6 @@
 		$this->assertTrue( $updated, 'update_option() should have returned true.' );
 	}
 
-<<<<<<< HEAD
 	/**
 	 * Data provider.
 	 *
@@ -576,8 +575,6 @@
 		$this->assertFalse( $updated, 'update_option() should have returned false.' );
 	}
 
-=======
->>>>>>> b52cd853
 	/**
 	 * Data provider.
 	 *
