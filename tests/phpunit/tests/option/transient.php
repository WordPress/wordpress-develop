<?php

/**
 * @group option
 */
class Tests_Option_Transient extends WP_UnitTestCase {

	public function set_up() {
		parent::set_up();

		if ( wp_using_ext_object_cache() ) {
			$this->markTestSkipped( 'Not testable with an external object cache.' );
		}
	}

	public function test_the_basics() {
		$key    = 'key1';
		$value  = 'value1';
		$value2 = 'value2';

		$this->assertFalse( get_transient( 'doesnotexist' ) );
		$this->assertTrue( set_transient( $key, $value ) );
		$this->assertSame( $value, get_transient( $key ) );
		$this->assertFalse( set_transient( $key, $value ) );
		$this->assertTrue( set_transient( $key, $value2 ) );
		$this->assertSame( $value2, get_transient( $key ) );
		$this->assertTrue( delete_transient( $key ) );
		$this->assertFalse( get_transient( $key ) );
		$this->assertFalse( delete_transient( $key ) );
	}

	public function test_serialized_data() {
		$key   = rand_str();
		$value = array(
			'foo' => true,
			'bar' => true,
		);

		$this->assertTrue( set_transient( $key, $value ) );
		$this->assertSame( $value, get_transient( $key ) );

		$value = (object) $value;
		$this->assertTrue( set_transient( $key, $value ) );
		$this->assertEquals( $value, get_transient( $key ) );
		$this->assertTrue( delete_transient( $key ) );
	}

	/**
	 * @ticket 22807
	 */
	public function test_transient_data_with_timeout() {
		$key   = rand_str();
		$value = rand_str();

		$this->assertFalse( get_option( '_transient_timeout_' . $key ) );
		$now = time();

		$this->assertTrue( set_transient( $key, $value, 100 ) );

		// Ensure the transient timeout is set for 100-101 seconds in the future.
		$this->assertGreaterThanOrEqual( $now + 100, get_option( '_transient_timeout_' . $key ) );
		$this->assertLessThanOrEqual( $now + 101, get_option( '_transient_timeout_' . $key ) );

		// Update the timeout to a second in the past and watch the transient be invalidated.
		update_option( '_transient_timeout_' . $key, $now - 1 );
		$this->assertFalse( get_transient( $key ) );
	}

	/**
	 * @ticket 22807
	 */
	public function test_transient_add_timeout() {
		$key    = rand_str();
		$value  = rand_str();
		$value2 = rand_str();
		$this->assertTrue( set_transient( $key, $value ) );
		$this->assertSame( $value, get_transient( $key ) );

		$this->assertFalse( get_option( '_transient_timeout_' . $key ) );

		$now = time();
		// Add timeout to existing timeout-less transient.
		$this->assertTrue( set_transient( $key, $value2, 1 ) );
		$this->assertGreaterThanOrEqual( $now, get_option( '_transient_timeout_' . $key ) );

		update_option( '_transient_timeout_' . $key, $now - 1 );
		$this->assertFalse( get_transient( $key ) );
	}

	/**
<<<<<<< HEAD
=======
	 * If get_option( $transient_timeout ) returns false, don't bother trying to delete the transient.
	 *
	 * @ticket 30380
	 */
	public function test_nonexistent_key_dont_delete_if_false() {
		// Create a bogus a transient.
		$key = 'test_transient';
		set_transient( $key, 'test', 60 * 10 );
		$this->assertSame( 'test', get_transient( $key ) );

		// Useful variables for tracking.
		$transient_timeout = '_transient_timeout_' . $key;

		// Mock an action for tracking action calls.
		$a = new MockAction();

		// Make sure the timeout option returns false.
		add_filter( 'option_' . $transient_timeout, '__return_false' );

		// Add some actions to make sure options are _not_ deleted.
		add_action( 'delete_option', array( $a, 'action' ) );

		// Act.
		get_transient( $key );

		// Make sure 'delete_option' was not called for both the transient and the timeout.
		$this->assertSame( 0, $a->get_call_count() );
	}

	/**
>>>>>>> b316c8b2
	 * @ticket 30380
	 */
	public function test_nonexistent_key_old_timeout() {
		// Create a transient.
		$key = 'test_transient';
		set_transient( $key, 'test', 60 * 10 );
		$this->assertSame( 'test', get_transient( $key ) );

		// Make sure the timeout option returns false.
		$timeout          = '_transient_timeout_' . $key;
		$transient_option = '_transient_' . $key;
		add_filter( 'option_' . $timeout, '__return_zero' );

		// Mock an action for tracking action calls.
		$a = new MockAction();

		// Add some actions to make sure options are deleted.
		add_action( 'delete_option', array( $a, 'action' ) );

		// Act.
		get_transient( $key );

		// Make sure 'delete_option' was called for both the transient and the timeout.
		$this->assertSame( 2, $a->get_call_count() );

		$expected = array(
			array(
				'action' => 'action',
				'tag'    => 'delete_option',
				'args'   => array( $transient_option ),
			),
			array(
				'action' => 'action',
				'tag'    => 'delete_option',
				'args'   => array( $timeout ),
			),
		);
		$this->assertSame( $expected, $a->get_events() );
	}

	/**
	 * @ticket 52345
	 */
	function test_nonexistent_timeout_get_transient() {
		// Create a transient.
		$key = 'test_transient';
		set_transient( $key, 'test', 60 * 10 );
		$this->assertSame( 'test', get_transient( $key ) );

		// Delete the timeout option to simulate that saving the timeout failed.
		$timeout = '_transient_timeout_' . $key;
		delete_option( $timeout );

		// Validate transient returns false.
		$transient_value = get_transient( $key );
		$this->assertFalse( $transient_value );
	}
}<|MERGE_RESOLUTION|>--- conflicted
+++ resolved
@@ -88,8 +88,6 @@
 	}
 
 	/**
-<<<<<<< HEAD
-=======
 	 * If get_option( $transient_timeout ) returns false, don't bother trying to delete the transient.
 	 *
 	 * @ticket 30380
@@ -120,7 +118,6 @@
 	}
 
 	/**
->>>>>>> b316c8b2
 	 * @ticket 30380
 	 */
 	public function test_nonexistent_key_old_timeout() {
