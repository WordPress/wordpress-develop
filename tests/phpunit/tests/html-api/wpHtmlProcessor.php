<?php
/**
 * Unit tests covering WP_HTML_Processor functionality.
 *
 * @package WordPress
 * @subpackage HTML-API
 *
 * @since 6.4.0
 *
 * @group html-api
 *
 * @coversDefaultClass WP_HTML_Processor
 */
class Tests_HtmlApi_WpHtmlProcessor extends WP_UnitTestCase {
	/**
	 * Ensure that the HTML Processor's public constructor function warns a developer to call
	 * the static creator methods instead of directly instantiating a new class.
	 *
	 * The Tag Processor's constructor method is public and PHP doesn't allow changing the
	 * visibility for a method on a subclass, which means that the HTML Processor must
	 * maintain the public interface. However, constructors cannot fail to construct, so
	 * if there are pre-conditions (such as the context node, the encoding form, and the
	 * parsing mode with the HTML Processor) these must be handled through static factory
	 * methods on the class.
	 *
	 * The HTML Processor requires a sentinel string as an optional parameter that hints
	 * at using the static methods. In the absence of the optional parameter it instructs
	 * the callee that it should be using those static methods instead.
	 *
	 * @ticket 58517
	 *
	 * @covers WP_HTML_Processor::__construct
	 * @expectedIncorrectUsage WP_HTML_Processor::__construct
	 */
	public function test_warns_that_the_static_creator_methods_should_be_called_instead_of_the_public_constructor() {
		new WP_HTML_Processor( '<p>Light roast.</p>' );
	}

	/**
	 * Once stepping to the end of the document, WP_HTML_Processor::get_tag
	 * should no longer report a tag. It should report `null` because there
	 * is no tag matched or open.
	 *
	 * @ticket 59167
	 *
	 * @covers WP_HTML_Processor::get_tag
	 */
	public function test_get_tag_is_null_once_document_is_finished() {
		$processor = WP_HTML_Processor::create_fragment( '<div class="test">Test</div>' );
		$processor->next_tag();
		$this->assertSame( 'DIV', $processor->get_tag() );

		$this->assertFalse( $processor->next_tag() );
		$this->assertNull( $processor->get_tag() );
	}

	/**
	 * Ensures that the HTML Processor maintains its internal state through seek calls.
	 *
	 * Because the HTML Processor must track a stack of open elements and active formatting
	 * elements, when it seeks to another location within its document it must adjust those
	 * stacks, its internal state, in such a way that they remain valid after the seek.
	 *
	 * For instance, if currently matched inside an LI element and the Processor seeks to
	 * an earlier location before the parent UL, then it should not report that it's still
	 * inside an open LI element.
	 *
	 * @ticket 58517
	 *
	 * @covers WP_HTML_Processor::next_tag
	 * @covers WP_HTML_Processor::seek
	 */
	public function test_clear_to_navigate_after_seeking() {
		$processor = WP_HTML_Processor::create_fragment( '<div one><strong></strong></div><p><strong two></strong></p>' );

		while ( $processor->next_tag() ) {
			// Create a bookmark before entering a stack of elements and formatting elements.
			if ( null !== $processor->get_attribute( 'one' ) ) {
				$this->assertTrue( $processor->set_bookmark( 'one' ) );
				continue;
			}

			// Create a bookmark inside of that stack.
			if ( null !== $processor->get_attribute( 'two' ) ) {
				$processor->set_bookmark( 'two' );
				break;
			}
		}

		// Ensure that it's possible to seek back to the outside location.
		$this->assertTrue( $processor->seek( 'one' ), 'Could not seek to earlier-seen location.' );
		$this->assertSame( 'DIV', $processor->get_tag(), "Should have jumped back to DIV but found {$processor->get_tag()} instead." );

		/*
		 * Ensure that the P element from the inner location isn't still on the stack of open elements.
		 * If it were, then the first STRONG element, inside the outer DIV would match the next call.
		 */
		$this->assertTrue( $processor->next_tag( array( 'breadcrumbs' => array( 'P', 'STRONG' ) ) ), 'Failed to find given location after seeking.' );

		// Only if the stack is properly managed will the processor advance to the inner STRONG element.
		$this->assertTrue( $processor->get_attribute( 'two' ), "Found the wrong location given the breadcrumbs, at {$processor->get_tag()}." );

		// Ensure that in seeking backwards the processor reports the correct full set of breadcrumbs.
		$this->assertTrue( $processor->seek( 'one' ), 'Failed to jump back to first bookmark.' );
		$this->assertSame( array( 'HTML', 'BODY', 'DIV' ), $processor->get_breadcrumbs(), 'Found wrong set of breadcrumbs navigating to node "one".' );

		// Ensure that in seeking forwards the processor reports the correct full set of breadcrumbs.
		$this->assertTrue( $processor->seek( 'two' ), 'Failed to jump forward to second bookmark.' );
		$this->assertTrue( $processor->get_attribute( 'two' ), "Found the wrong location given the bookmark, at {$processor->get_tag()}." );

		$this->assertSame( array( 'HTML', 'BODY', 'P', 'STRONG' ), $processor->get_breadcrumbs(), 'Found wrong set of bookmarks navigating to node "two".' );
	}

	/**
	 * Ensures that support is added for reconstructing active formatting elements
	 * before the HTML Processor handles situations with unclosed formats requiring it.
	 *
	 * @ticket 58517
	 *
	 * @covers WP_HTML_Processor::reconstruct_active_formatting_elements
	 */
	public function test_fails_to_reconstruct_formatting_elements() {
		$processor = WP_HTML_Processor::create_fragment( '<p><em>One<p><em>Two<p><em>Three<p><em>Four' );

		$this->assertTrue( $processor->next_tag( 'EM' ), 'Could not find first EM.' );
		$this->assertFalse( $processor->next_tag( 'EM' ), 'Should have aborted before finding second EM as it required reconstructing the first EM.' );
	}

	/**
	 * Ensure non-nesting tags do not nest.
	 *
	 * @ticket 60283
	 *
	 * @covers WP_HTML_Processor::step_in_body
	 * @covers WP_HTML_Processor::is_void
	 *
	 * @dataProvider data_void_tags_not_ignored_in_body
	 *
	 * @param string $tag_name Name of void tag under test.
	 */
	public function test_cannot_nest_void_tags( $tag_name ) {
		$processor = WP_HTML_Processor::create_fragment( "<{$tag_name}><div>" );

		/*
		 * This HTML represents the same as the following HTML,
		 * assuming that it were provided `<img>` as the tag:
		 *
		 *     <html>
		 *         <body>
		 *             <img>
		 *             <div></div>
		 *         </body>
		 *     </html>
		 */

		$found_tag = $processor->next_tag();

		$this->assertTrue(
			$found_tag,
			"Could not find first {$tag_name}."
		);

		$this->assertSame(
			array( 'HTML', 'BODY', $tag_name ),
			$processor->get_breadcrumbs(),
			'Found incorrect nesting of first element.'
		);

		$this->assertTrue(
			$processor->next_tag(),
			'Should have found the DIV as the second tag.'
		);

		$this->assertSame(
			array( 'HTML', 'BODY', 'DIV' ),
			$processor->get_breadcrumbs(),
			"DIV should have been a sibling of the {$tag_name}."
		);
	}

	/**
	 * Ensure reporting that normal non-void HTML elements expect a closer.
	 *
	 * @ticket 61257
	 */
	public function test_expects_closer_regular_tags() {
		$processor = WP_HTML_Processor::create_fragment( '<div><p><b><em>' );

		$tags = 0;
		while ( $processor->next_tag() ) {
			$this->assertTrue(
				$processor->expects_closer(),
				"Should have expected a closer for '{$processor->get_tag()}', but didn't."
			);
			++$tags;
		}

		$this->assertSame(
			4,
			$tags,
			'Did not find all the expected tags.'
		);
	}

	/**
	 * Ensure reporting that non-tag HTML nodes expect a closer.
	 *
	 * @ticket 61257
	 *
	 * @dataProvider data_self_contained_node_tokens
	 *
	 * @param string $self_contained_token String starting with HTML token that doesn't expect a closer,
	 *                                     e.g. an HTML comment, text node, void tag, or special element.
	 */
	public function test_expects_closer_expects_no_closer_for_self_contained_tokens( $self_contained_token ) {
		$processor   = WP_HTML_Processor::create_fragment( $self_contained_token );
		$found_token = $processor->next_token();

		$this->assertTrue(
			$found_token,
			"Failed to find any tokens in '{$self_contained_token}': check test data provider."
		);

		$this->assertFalse(
			$processor->expects_closer(),
			"Incorrectly expected a closer for node of type '{$processor->get_token_type()}'."
		);
	}

	/**
	 * Data provider.
	 *
	 * @return array[]
	 */
	public static function data_self_contained_node_tokens() {
		$self_contained_nodes = array(
			'Normative comment'                => array( '<!-- comment -->' ),
			'Comment with invalid closing'     => array( '<!-- comment --!>' ),
			'CDATA Section lookalike'          => array( '<![CDATA[ comment ]]>' ),
			'Processing Instruction lookalike' => array( '<?ok comment ?>' ),
			'Funky comment'                    => array( '<//wp:post-meta key=isbn>' ),
			'Text node'                        => array( 'Trombone' ),
		);

		foreach ( self::data_void_tags_not_ignored_in_body() as $tag_name => $_name ) {
			$self_contained_nodes[ "Void elements ({$tag_name})" ] = array( "<{$tag_name}>" );
		}

		foreach ( self::data_special_tags() as $tag_name => $_name ) {
			$self_contained_nodes[ "Special atomic elements ({$tag_name})" ] = array( "<{$tag_name}>content</{$tag_name}>" );
		}

		return $self_contained_nodes;
	}

	/**
	 * Data provider.
	 *
	 * @return array[]
	 */
	public static function data_special_tags() {
		return array(
			'IFRAME'   => array( 'IFRAME' ),
			'NOEMBED'  => array( 'NOEMBED' ),
			'NOFRAMES' => array( 'NOFRAMES' ),
			'SCRIPT'   => array( 'SCRIPT' ),
			'STYLE'    => array( 'STYLE' ),
			'TEXTAREA' => array( 'TEXTAREA' ),
			'TITLE'    => array( 'TITLE' ),
			'XMP'      => array( 'XMP' ),
		);
	}

	/**
	 * Ensure non-nesting tags do not nest when processing tokens.
	 *
	 * @ticket 60382
	 *
	 * @dataProvider data_void_tags_not_ignored_in_body
	 *
	 * @param string $tag_name Name of void tag under test.
	 */
	public function test_cannot_nest_void_tags_next_token( $tag_name ) {
		$processor = WP_HTML_Processor::create_fragment( "<{$tag_name}><div>" );

		/*
		 * This HTML represents the same as the following HTML,
		 * assuming that it were provided `<img>` as the tag:
		 *
		 *     <html>
		 *         <body>
		 *             <img>
		 *             <div></div>
		 *         </body>
		 *     </html>
		 */

		$found_tag = $processor->next_token();

		$this->assertTrue(
			$found_tag,
			"Could not find first {$tag_name}."
		);

		$this->assertSame(
			array( 'HTML', 'BODY', $tag_name ),
			$processor->get_breadcrumbs(),
			'Found incorrect nesting of first element.'
		);
	}

	/**
	 * Data provider.
	 *
	 * @return array[]
	 */
	public static function data_void_tags() {
		return array(
			'AREA'   => array( 'AREA' ),
			'BASE'   => array( 'BASE' ),
			'BR'     => array( 'BR' ),
			'COL'    => array( 'COL' ),
			'EMBED'  => array( 'EMBED' ),
			'HR'     => array( 'HR' ),
			'IMG'    => array( 'IMG' ),
			'INPUT'  => array( 'INPUT' ),
			'KEYGEN' => array( 'KEYGEN' ),
			'LINK'   => array( 'LINK' ),
			'META'   => array( 'META' ),
			'PARAM'  => array( 'PARAM' ),
			'SOURCE' => array( 'SOURCE' ),
			'TRACK'  => array( 'TRACK' ),
			'WBR'    => array( 'WBR' ),
		);
	}

	/**
	 * Data provider.
	 *
	 * @return array[]
	 */
	public static function data_void_tags_not_ignored_in_body() {
		$all_void_tags = self::data_void_tags();
		unset( $all_void_tags['COL'] );

		return $all_void_tags;
	}

	/**
	 * Ensures that the HTML Processor properly reports the depth of a given element.
	 *
	 * @ticket 61255
	 *
	 * @dataProvider data_html_with_target_element_and_depth_in_body
	 *
	 * @param string $html_with_target_element HTML containing element with `target` class.
	 * @param int    $depth_at_element         Depth into document at target node.
	 */
	public function test_reports_proper_element_depth_in_body( $html_with_target_element, $depth_at_element ) {
		$processor = WP_HTML_Processor::create_fragment( $html_with_target_element );

		$this->assertTrue(
			$processor->next_tag( array( 'class_name' => 'target' ) ),
			'Failed to find target element: check test data provider.'
		);

		$this->assertSame(
			$depth_at_element,
			$processor->get_current_depth(),
			'HTML Processor reported the wrong depth at the matched element.'
		);
	}

	/**
	 * Data provider.
	 *
	 * @return array[].
	 */
	public static function data_html_with_target_element_and_depth_in_body() {
		return array(
			'Single element'                    => array( '<div class="target">', 3 ),
			'Basic layout and formatting stack' => array( '<div><span><p><b><em class="target">', 7 ),
			'Adjacent elements'                 => array( '<div><span></span><span class="target"></div>', 4 ),
		);
	}

	/**
	 * Ensures that the HTML Processor properly reports the depth of a given non-element.
	 *
	 * @ticket 61255
	 *
	 * @dataProvider data_html_with_target_element_and_depth_of_next_node_in_body
	 *
	 * @param string $html_with_target_element HTML containing element with `target` class.
	 * @param int    $depth_after_element      Depth into document immediately after target node.
	 */
	public function test_reports_proper_non_element_depth_in_body( $html_with_target_element, $depth_after_element ) {
		$processor = WP_HTML_Processor::create_fragment( $html_with_target_element );

		$this->assertTrue(
			$processor->next_tag( array( 'class_name' => 'target' ) ),
			'Failed to find target element: check test data provider.'
		);

		$this->assertTrue(
			$processor->next_token(),
			'Failed to find next node after target element: check tests data provider.'
		);

		$this->assertSame(
			$depth_after_element,
			$processor->get_current_depth(),
			'HTML Processor reported the wrong depth after the matched element.'
		);
	}

	/**
	 * Data provider.
	 *
	 * @return array[].
	 */
	public static function data_html_with_target_element_and_depth_of_next_node_in_body() {
		return array(
			'Element then text'                 => array( '<div class="target">One Deeper', 4 ),
			'Basic layout and formatting stack' => array( '<div><span><p><b><em class="target">Formatted', 8 ),
			'Basic layout with text'            => array( '<div>a<span>b<p>c<b>e<em class="target">e', 8 ),
			'Adjacent elements'                 => array( '<div><span></span><span class="target">Here</div>', 5 ),
			'Adjacent text'                     => array( '<p>Before<img class="target">After</p>', 4 ),
			'HTML comment'                      => array( '<img class="target"><!-- this is inside the BODY -->', 3 ),
			'HTML comment in DIV'               => array( '<div class="target"><!-- this is inside the BODY -->', 4 ),
			'Funky comment'                     => array( '<div><p>What <br class="target"><//wp:post-author></p></div>', 5 ),
		);
	}

	/**
	 * Ensures that elements which are unopened at the end of a document are implicitly closed.
	 *
	 * @ticket 61576
	 */
	public function test_closes_unclosed_elements() {
		$processor = WP_HTML_Processor::create_fragment( '<div><p><span>' );

		$this->assertTrue(
			$processor->next_tag( 'SPAN' ),
			'Could not find SPAN element: check test setup.'
		);

		// This is the end of the document, but there should be three closing events.
		$processor->next_token();
		$this->assertSame(
			'SPAN',
			$processor->get_tag(),
			'Should have found implicit SPAN closing tag.'
		);

		$processor->next_token();
		$this->assertSame(
			'P',
			$processor->get_tag(),
			'Should have found implicit P closing tag.'
		);

		$processor->next_token();
		$this->assertSame(
			'DIV',
			$processor->get_tag(),
			'Should have found implicit DIV closing tag.'
		);

		$this->assertFalse(
			$processor->next_token(),
			"Should have failed to find any more tokens but found a '{$processor->get_token_name()}'"
		);
	}

	/**
	 * Ensures that subclasses can be created from ::create_fragment method.
	 *
	 * @ticket 61374
	 */
	public function test_subclass_create_fragment_creates_subclass() {
		$processor = WP_HTML_Processor::create_fragment( '' );
		$this->assertInstanceOf( WP_HTML_Processor::class, $processor, '::create_fragment did not return class instance.' );

		$subclass_instance = new class('') extends WP_HTML_Processor {
			public function __construct( $html ) {
				parent::__construct( $html, parent::CONSTRUCTOR_UNLOCK_CODE );
			}
		};

		$subclass_processor = call_user_func( array( get_class( $subclass_instance ), 'create_fragment' ), '' );
		$this->assertInstanceOf( get_class( $subclass_instance ), $subclass_processor, '::create_fragment did not return subclass instance.' );
	}

	/**
	 * Ensures that self-closing elements in foreign content properly report
	 * that they expect no closer.
	 *
	 * @ticket 61576
	 */
	public function test_expects_closer_foreign_content_self_closing() {
		$processor = WP_HTML_Processor::create_fragment( '<svg /><math>' );

		$this->assertTrue( $processor->next_tag() );
		$this->assertSame( 'SVG', $processor->get_tag() );
		$this->assertFalse( $processor->expects_closer() );

		$this->assertTrue( $processor->next_tag() );
		$this->assertSame( 'MATH', $processor->get_tag() );
		$this->assertTrue( $processor->expects_closer() );
	}

	/**
	 * Ensures that self-closing foreign SCRIPT elements are properly found.
	 *
	 * @ticket 61576
	 */
	public function test_foreign_content_script_self_closing() {
		$processor = WP_HTML_Processor::create_fragment( '<svg><script />' );
		$this->assertTrue( $processor->next_tag( 'script' ) );
	}

	/**
<<<<<<< HEAD
	 * Ensures that the HTML Processor correctly handles TEMPLATE tag closing ane namespaces.
	 *
	 * This is a tricky test case that corresponds the the html5lib tests "template/line1466".
	 * When the `</template>` token is reached, it is in the HTML namespace thanks to
	 * `svg:foreignObject`. It is not handled as foreign content. Therefore, it closes the open
	 * HTML TEMPLATE element (the first `<template>` token) _not_ the SVG TEMPLATE element
	 * (the second `<template>` token).
	 *
	 * The test is included here because it may show up as unsupported markup and be skipped by
	 * the html5lib test suite.
	 *
	 * @ticket 61576
	 */
	public function test_template_tag_closes_html_template_element() {
		$processor = WP_HTML_Processor::create_fragment( '<template><svg><template><foreignObject><div></template><div>' );

		$this->assertTrue( $processor->next_tag( 'DIV' ) );
		$this->assertSame( array( 'HTML', 'BODY', 'TEMPLATE', 'SVG', 'TEMPLATE', 'FOREIGNOBJECT', 'DIV' ), $processor->get_breadcrumbs() );
		$this->assertTrue( $processor->next_tag( 'DIV' ) );
		$this->assertSame( array( 'HTML', 'BODY', 'DIV' ), $processor->get_breadcrumbs() );
=======
	 * Ensures that the tag processor is case sensitive when removing CSS classes in no-quirks mode.
	 *
	 * @ticket 61531
	 *
	 * @covers ::remove_class
	 */
	public function test_remove_class_no_quirks_mode() {
		$processor = WP_HTML_Processor::create_full_parser( '<!DOCTYPE html><span class="UPPER">' );
		$processor->next_tag( 'SPAN' );
		$processor->remove_class( 'upper' );
		$this->assertSame( '<!DOCTYPE html><span class="UPPER">', $processor->get_updated_html() );

		$processor->remove_class( 'UPPER' );
		$this->assertSame( '<!DOCTYPE html><span >', $processor->get_updated_html() );
	}

	/**
	 * Ensures that the tag processor is case sensitive when adding CSS classes in no-quirks mode.
	 *
	 * @ticket 61531
	 *
	 * @covers ::add_class
	 */
	public function test_add_class_no_quirks_mode() {
		$processor = WP_HTML_Processor::create_full_parser( '<!DOCTYPE html><span class="UPPER">' );
		$processor->next_tag( 'SPAN' );
		$processor->add_class( 'UPPER' );
		$this->assertSame( '<!DOCTYPE html><span class="UPPER">', $processor->get_updated_html() );

		$processor->add_class( 'upper' );
		$this->assertSame( '<!DOCTYPE html><span class="UPPER upper">', $processor->get_updated_html() );
	}

	/**
	 * Ensures that the tag processor is case sensitive when checking has CSS classes in no-quirks mode.
	 *
	 * @ticket 61531
	 *
	 * @covers ::has_class
	 */
	public function test_has_class_no_quirks_mode() {
		$processor = WP_HTML_Processor::create_full_parser( '<!DOCTYPE html><span class="UPPER">' );
		$processor->next_tag( 'SPAN' );
		$this->assertFalse( $processor->has_class( 'upper' ) );
		$this->assertTrue( $processor->has_class( 'UPPER' ) );
	}

	/**
	 * Ensures that the tag processor lists unique CSS class names in no-quirks mode.
	 *
	 * @ticket 61531
	 *
	 * @covers ::class_list
	 */
	public function test_class_list_no_quirks_mode() {
		$processor = WP_HTML_Processor::create_full_parser(
			/*
			 * U+00C9 is LATIN CAPITAL LETTER E WITH ACUTE
			 * U+0045 is LATIN CAPITAL LETTER E
			 * U+0301 is COMBINING ACUTE ACCENT
			 *
			 * This tests not only that the class matching deduplicates the É, but also
			 * that it treats the same character in different normalization forms as
			 * distinct, since matching occurs on a byte-for-byte basis.
			 */
			"<!DOCTYPE html><span class='A A a B b \u{C9} \u{45}\u{0301} \u{C9} é'>"
		);
		$processor->next_tag( 'SPAN' );
		$class_list = iterator_to_array( $processor->class_list() );
		$this->assertSame(
			array( 'A', 'a', 'B', 'b', 'É', "E\u{0301}", 'é' ),
			$class_list
		);
	}

	/**
	 * Ensures that the tag processor is case insensitive when removing CSS classes in quirks mode.
	 *
	 * @ticket 61531
	 *
	 * @covers ::remove_class
	 */
	public function test_remove_class_quirks_mode() {
		$processor = WP_HTML_Processor::create_full_parser( '<span class="uPPER">' );
		$processor->next_tag( 'SPAN' );
		$processor->remove_class( 'upPer' );
		$this->assertSame( '<span >', $processor->get_updated_html() );
	}

	/**
	 * Ensures that the tag processor is case insensitive when adding CSS classes in quirks mode.
	 *
	 * @ticket 61531
	 *
	 * @covers ::add_class
	 */
	public function test_add_class_quirks_mode() {
		$processor = WP_HTML_Processor::create_full_parser( '<span class="UPPER">' );
		$processor->next_tag( 'SPAN' );
		$processor->add_class( 'upper' );

		$this->assertSame( '<span class="UPPER">', $processor->get_updated_html() );

		$processor->add_class( 'ANOTHER-UPPER' );
		$this->assertSame( '<span class="UPPER ANOTHER-UPPER">', $processor->get_updated_html() );
	}

	/**
	 * Ensures that the tag processor is case sensitive when checking has CSS classes in quirks mode.
	 *
	 * @ticket 61531
	 *
	 * @covers ::has_class
	 */
	public function test_has_class_quirks_mode() {
		$processor = WP_HTML_Processor::create_full_parser( '<span class="UPPER">' );
		$processor->next_tag( 'SPAN' );
		$this->assertTrue( $processor->has_class( 'upper' ) );
		$this->assertTrue( $processor->has_class( 'UPPER' ) );
	}

	/**
	 * Ensures that the tag processor lists unique CSS class names in quirks mode.
	 *
	 * @ticket 61531
	 *
	 * @covers ::class_list
	 */
	public function test_class_list_quirks_mode() {
		$processor = WP_HTML_Processor::create_full_parser(
			/*
			 * U+00C9 is LATIN CAPITAL LETTER E WITH ACUTE
			 * U+0045 is LATIN CAPITAL LETTER E
			 * U+0065 is LATIN SMALL LETTER E
			 * U+0301 is COMBINING ACUTE ACCENT
			 *
			 * This tests not only that the class matching deduplicates the É, but also
			 * that it treats the same character in different normalization forms as
			 * distinct, since matching occurs on a byte-for-byte basis.
			 */
			"<span class='A A a B b \u{C9} \u{45}\u{301} \u{C9} é \u{65}\u{301}'>"
		);
		$processor->next_tag( 'SPAN' );
		$class_list = iterator_to_array( $processor->class_list() );
		$this->assertSame(
			array( 'a', 'b', 'É', "e\u{301}", 'é' ),
			$class_list
		);
>>>>>>> fb40fe91
	}
}<|MERGE_RESOLUTION|>--- conflicted
+++ resolved
@@ -521,7 +521,6 @@
 	}
 
 	/**
-<<<<<<< HEAD
 	 * Ensures that the HTML Processor correctly handles TEMPLATE tag closing ane namespaces.
 	 *
 	 * This is a tricky test case that corresponds the the html5lib tests "template/line1466".
@@ -542,7 +541,9 @@
 		$this->assertSame( array( 'HTML', 'BODY', 'TEMPLATE', 'SVG', 'TEMPLATE', 'FOREIGNOBJECT', 'DIV' ), $processor->get_breadcrumbs() );
 		$this->assertTrue( $processor->next_tag( 'DIV' ) );
 		$this->assertSame( array( 'HTML', 'BODY', 'DIV' ), $processor->get_breadcrumbs() );
-=======
+	}
+
+	/**
 	 * Ensures that the tag processor is case sensitive when removing CSS classes in no-quirks mode.
 	 *
 	 * @ticket 61531
@@ -691,6 +692,5 @@
 			array( 'a', 'b', 'É', "e\u{301}", 'é' ),
 			$class_list
 		);
->>>>>>> fb40fe91
 	}
 }