--- conflicted
+++ resolved
@@ -181,13 +181,6 @@
 			'BASE',
 			'BGSOUND', // Deprecated; self-closing if self-closing flag provided, otherwise normal.
 			'BODY',
-<<<<<<< HEAD
-			'FORM',
-=======
-			'CAPTION',
-			'COL',
-			'COLGROUP',
->>>>>>> 954d5612
 			'FRAME',
 			'FRAMESET',
 			'HEAD',
@@ -202,11 +195,6 @@
 			'SCRIPT',
 			'STYLE',
 			'SVG',
-<<<<<<< HEAD
-=======
-			'TBODY',
-			'TD',
->>>>>>> 954d5612
 			'TEMPLATE',
 			'TEXTAREA',
 			'TITLE',
