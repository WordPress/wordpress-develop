<?php
/**
 * Unit tests covering WP_HTML_Processor functionality.
 *
 * @package WordPress
 * @subpackage HTML-API
 *
 * @since 6.4.0
 *
 * @group html-api
 *
 * @coversDefaultClass WP_HTML_Processor
 */
class Tests_HtmlApi_WpHtmlProcessorBreadcrumbs extends WP_UnitTestCase {
	/**
	 * @ticket 58517
	 *
	 * @covers WP_HTML_Processor::step
	 *
	 * @dataProvider data_single_tag_of_supported_elements
	 *
	 * @param string $html     HTML with at least one tag to scan.
	 * @param string $tag_name Name of first tag in HTML (because HTML treats IMAGE as IMG this may not match the HTML).
	 */
	public function test_navigates_into_normative_html_for_supported_elements( $html, $tag_name ) {
		$processor = WP_HTML_Processor::create_fragment( $html );

		$this->assertTrue( $processor->step(), "Failed to step into supported {$tag_name} element." );
		$this->assertSame( $tag_name, $processor->get_tag(), "Misread {$tag_name} as a {$processor->get_tag()} element." );
	}

	/**
	 * Data provider.
	 *
	 * @return array[]
	 */
	public static function data_single_tag_of_supported_elements() {
		$supported_elements = array(
			'A',
			'ABBR',
			'ACRONYM', // Neutralized.
			'ADDRESS',
			'APPLET', // Deprecated.
			'AREA',
			'ARTICLE',
			'ASIDE',
			'AUDIO',
			'B',
			'BDI',
			'BDO',
			'BIG',
			'BLINK', // Deprecated.
			'BR',
			'BUTTON',
			'CANVAS',
			'CENTER', // Neutralized.
			'CITE',
			'CODE',
			'DATA',
			'DD',
			'DATALIST',
			'DFN',
			'DEL',
			'DETAILS',
			'DIALOG',
			'DIR',
			'DIV',
			'DL',
			'DT',
			'EM',
			'EMBED',
			'FIELDSET',
			'FIGCAPTION',
			'FIGURE',
			'FONT',
			'FORM',
			'FOOTER',
			'H1',
			'H2',
			'H3',
			'H4',
			'H5',
			'H6',
			'HEADER',
			'HGROUP',
			'HR',
			'I',
			'IMG',
			'INS',
			'LI',
			'ISINDEX', // Deprecated.
			'KBD',
			'KEYGEN', // Deprecated.
			'LABEL',
			'LEGEND',
			'LISTING', // Deprecated.
			'MAIN',
			'MAP',
			'MARK',
			'MARQUEE', // Deprecated.
			'MENU',
			'METER',
			'MULTICOL', // Deprecated.
			'NAV',
			'NEXTID', // Deprecated.
			'NOBR', // Neutralized.
			'NOSCRIPT',
			'OBJECT',
			'OL',
			'OUTPUT',
			'P',
			'PICTURE',
			'PROGRESS',
			'Q',
			'RB', // Neutralized.
			'RP',
			'RT',
			'RTC', // Neutralized.
			'RUBY',
			'SAMP',
			'SEARCH',
			'SECTION',
			'SLOT',
			'SMALL',
			'SPACER', // Deprecated.
			'SPAN',
			'STRIKE',
			'STRONG',
			'SUB',
			'SUMMARY',
			'SUP',
			'TABLE',
			'TIME',
			'TT',
			'U',
			'UL',
			'VAR',
			'VIDEO',
		);

		$data = array();
		foreach ( $supported_elements as $tag_name ) {
			$data[ $tag_name ] = array( "<{$tag_name}>", $tag_name );
		}

		$data['IMAGE (treated as an IMG)'] = array( '<image>', 'IMG' );

		return $data;
	}

	/**
	 * Ensures that no new HTML elements are accidentally partially-supported.
	 *
	 * When introducing support for new HTML elements, there are multiple places
	 * in the HTML Processor that need to be updated, until the time that the class
	 * has full HTML5 support. Because of this, these tests lock down the interface
	 * to ensure that support isn't accidentally updated in one place for a new
	 * element while overlooked in another.
	 *
	 * @ticket 58517
	 *
	 * @covers WP_HTML_Processor::step
	 *
	 * @dataProvider data_unsupported_elements
	 *
	 * @param string $html HTML string containing unsupported elements.
	 */
	public function test_fails_when_encountering_unsupported_tag( $html ) {
		$processor = WP_HTML_Processor::create_fragment( $html );

		$this->assertFalse( $processor->step(), "Should not have stepped into unsupported {$processor->get_tag()} element." );
	}

	/**
	 * Data provider.
	 *
	 * @return array[]
	 */
	public static function data_unsupported_elements() {
		$unsupported_elements = array(
<<<<<<< HEAD
			'APPLET', // Deprecated.
=======
			'BASE',
			'BGSOUND', // Deprecated; self-closing if self-closing flag provided, otherwise normal.
>>>>>>> 9ed3553d
			'BODY',
			'FRAME',
			'FRAMESET',
			'HEAD',
			'HTML',
			'IFRAME',
<<<<<<< HEAD
			'MARQUEE', // Deprecated.
=======
			'LINK',
>>>>>>> 9ed3553d
			'MATH',
			'META',
			'NOEMBED', // Neutralized.
			'NOFRAMES', // Neutralized.
			'PLAINTEXT', // Neutralized.
			'SCRIPT',
			'STYLE',
			'SVG',
<<<<<<< HEAD
			'TABLE',
			'TBODY',
			'TD',
=======
			'TEMPLATE',
>>>>>>> 9ed3553d
			'TEXTAREA',
			'TITLE',
			'XMP', // Deprecated, use PRE instead.
		);

		$data = array();
		foreach ( $unsupported_elements as $tag_name ) {
			$data[ $tag_name ] = array( "<{$tag_name}>" );
		}

		return $data;
	}

	/**
	 * @ticket 58517
	 *
	 * @dataProvider data_unsupported_markup
	 *
	 * @param string $html HTML containing unsupported markup.
	 */
	public function test_fails_when_encountering_unsupported_markup( $html, $description ) {
		$processor = WP_HTML_Processor::create_fragment( $html );

		while ( $processor->next_token() && null === $processor->get_attribute( 'supported' ) ) {
			continue;
		}

		$this->assertNull(
			$processor->get_last_error(),
			'Bailed on unsupported input before finding supported checkpoint: check test code.'
		);

		$this->assertTrue( $processor->get_attribute( 'supported' ), 'Did not find required supported element.' );
		$processor->next_token();
		$this->assertNotNull( $processor->get_last_error(), "Didn't properly reject unsupported markup: {$description}" );
	}

	/**
	 * Data provider.
	 *
	 * @return array[]
	 */
	public static function data_unsupported_markup() {
		return array(
			'A with formatting following unclosed A' => array(
				'<a><strong>Click <span supported><a unsupported><big>Here</big></a></strong></a>',
				'Unclosed formatting requires complicated reconstruction.',
			),

			'A after unclosed A inside DIV'          => array(
				'<a><div supported><a unsupported></div></a>',
				'A is a formatting element, which requires more complicated reconstruction.',
			),
		);
	}

	/**
	 * @ticket 58517
	 *
	 * @covers WP_HTML_Processor::next_tag
	 *
	 * @dataProvider data_html_target_with_breadcrumbs
	 *
	 * @param string $html        HTML string with tags in it, one of which contains the "target" attribute.
	 * @param array  $breadcrumbs Breadcrumbs of element with "target" attribute set.
	 * @param int    $n           How many breadcrumb matches to scan through in order to find "target" element.
	 */
	public function test_finds_correct_tag_given_breadcrumbs( $html, $breadcrumbs, $n ) {
		$processor = WP_HTML_Processor::create_fragment( $html );

		$processor->next_tag(
			array(
				'breadcrumbs'  => $breadcrumbs,
				'match_offset' => $n,
			)
		);

		$this->assertNotNull( $processor->get_tag(), 'Failed to find target node.' );
		$this->assertTrue( $processor->get_attribute( 'target' ), "Found {$processor->get_tag()} element didn't contain the necessary 'target' attribute." );
	}

	/**
	 * @ticket 58517
	 *
	 * @covers WP_HTML_Processor::get_breadcrumbs
	 *
	 * @dataProvider data_html_target_with_breadcrumbs
	 *
	 * @param string $html        HTML string with tags in it, one of which contains the "target" attribute.
	 * @param array  $breadcrumbs Breadcrumbs of element with "target" attribute set.
	 * @param int    $ignored_n   Not used in this test but provided in the dataset for other tests.
	 */
	public function test_reports_correct_breadcrumbs_for_html( $html, $breadcrumbs, $ignored_n ) {
		$processor = WP_HTML_Processor::create_fragment( $html );

		while ( $processor->next_tag() && null === $processor->get_attribute( 'target' ) ) {
			continue;
		}

		$this->assertNotNull( $processor->get_tag(), 'Failed to find the target node.' );
		$this->assertSame( $breadcrumbs, $processor->get_breadcrumbs(), 'Found the wrong path from the root of the HTML document to the target node.' );
	}

	/**
	 * Data provider.
	 *
	 * @return array[]
	 */
	public static function data_html_target_with_breadcrumbs() {
		return array(
			'Simple IMG tag'                        => array( '<img target>', array( 'HTML', 'BODY', 'IMG' ), 1 ),
			'Two sibling IMG tags'                  => array( '<img><img target>', array( 'HTML', 'BODY', 'IMG' ), 2 ),
			'Three sibling IMG tags, an IMAGE in last place' => array( '<img><img><image target>', array( 'HTML', 'BODY', 'IMG' ), 3 ),
			'IMG inside a DIV'                      => array( '<div><img target></div>', array( 'HTML', 'BODY', 'DIV', 'IMG' ), 1 ),
			'DIV inside a DIV'                      => array( '<div><div target></div>', array( 'HTML', 'BODY', 'DIV', 'DIV' ), 1 ),
			'IMG inside many DIVS'                  => array( '<div><div><div><div><img target></div></div></div></div>', array( 'HTML', 'BODY', 'DIV', 'DIV', 'DIV', 'DIV', 'IMG' ), 1 ),
			'DIV inside DIV after IMG'              => array( '<div><img><div target></div></div>', array( 'HTML', 'BODY', 'DIV', 'DIV' ), 1 ),
			'IMG after DIV'                         => array( '<div></div><img target>', array( 'HTML', 'BODY', 'IMG' ), 1 ),
			'IMG after two DIVs'                    => array( '<div></div><div></div><img target>', array( 'HTML', 'BODY', 'IMG' ), 1 ),
			'IMG after two DIVs with nesting'       => array( '<div><div><img></div></div><div></div><img target>', array( 'HTML', 'BODY', 'IMG' ), 1 ),
			'IMG after invalid DIV closer'          => array( '</div><img target>', array( 'HTML', 'BODY', 'IMG' ), 1 ),
			'EM inside DIV'                         => array( '<div>The weather is <em target>beautiful</em>.</div>', array( 'HTML', 'BODY', 'DIV', 'EM' ), 1 ),
			'EM after closed EM'                    => array( '<em></em><em target></em>', array( 'HTML', 'BODY', 'EM' ), 2 ),
			'EM after closed EMs'                   => array( '<em></em><em><em></em></em><em></em><em></em><em target></em>', array( 'HTML', 'BODY', 'EM' ), 5 ),
			'EM after unclosed EM'                  => array( '<em><em target></em>', array( 'HTML', 'BODY', 'EM', 'EM' ), 1 ),
			'EM after unclosed EM after DIV'        => array( '<em><div><em target>', array( 'HTML', 'BODY', 'EM', 'DIV', 'EM' ), 1 ),
			// This should work for all formatting elements, but if two work, the others probably do too.
			'CODE after unclosed CODE after DIV'    => array( '<code><div><code target>', array( 'HTML', 'BODY', 'CODE', 'DIV', 'CODE' ), 1 ),
			'P after unclosed P'                    => array( '<p><p target>', array( 'HTML', 'BODY', 'P' ), 2 ),
			'Unclosed EM inside P after unclosed P' => array( '<em><p><p><em target>', array( 'HTML', 'BODY', 'EM', 'P', 'EM' ), 1 ),
			'P after closed P'                      => array( '<p><i>something</i></p><p target>This one</p>', array( 'HTML', 'BODY', 'P' ), 2 ),
			'A after unclosed A'                    => array( '<a><a target>', array( 'HTML', 'BODY', 'A' ), 2 ),
			'A after unclosed A, after a P'         => array( '<p><a><a target>', array( 'HTML', 'BODY', 'P', 'A' ), 2 ),
			// This one adds a test at a deep stack depth to ensure things work for situations beyond short test docs.
			'Large HTML document with deep P'       => array(
				'<div><div><div><div><div><div><div><div><p></p><p></p><p><div><strong><em><code></code></em></strong></div></p></div></div></div></div></div></div></div></div><div><div><div><div><div><div><div><div><p></p><p></p><p><div><strong><em><code target></code></em></strong></div></p></div></div></div></div></div></div></div></div>',
				array( 'HTML', 'BODY', 'DIV', 'DIV', 'DIV', 'DIV', 'DIV', 'DIV', 'DIV', 'DIV', 'DIV', 'STRONG', 'EM', 'CODE' ),
				2,
			),
			'MAIN inside MAIN inside SPAN'          => array( '<span><main><main target>', array( 'HTML', 'BODY', 'SPAN', 'MAIN', 'MAIN' ), 1 ),
			'MAIN next to unclosed P'               => array( '<p><main target>', array( 'HTML', 'BODY', 'MAIN' ), 1 ),
			'LI after unclosed LI'                  => array( '<li>one<li>two<li target>three', array( 'HTML', 'BODY', 'LI' ), 3 ),
			'LI in UL in LI'                        => array( '<ul><li>one<ul><li target>two', array( 'HTML', 'BODY', 'UL', 'LI', 'UL', 'LI' ), 1 ),
			'DD and DT mutually close, LI self-closes (dt 2)' => array( '<dd><dd><dt><dt target><dd><li><li>', array( 'HTML', 'BODY', 'DT' ), 2 ),
			'DD and DT mutually close, LI self-closes (dd 3)' => array( '<dd><dd><dt><dt><dd target><li><li>', array( 'HTML', 'BODY', 'DD' ), 3 ),
			'DD and DT mutually close, LI self-closes (li 1)' => array( '<dd><dd><dt><dt><dd><li target><li>', array( 'HTML', 'BODY', 'DD', 'LI' ), 1 ),
			'DD and DT mutually close, LI self-closes (li 2)' => array( '<dd><dd><dt><dt><dd><li><li target>', array( 'HTML', 'BODY', 'DD', 'LI' ), 2 ),

			// H1 - H6 close out _any_ H1 - H6 when encountering _any_ of H1 - H6, making this section surprising.
			'EM inside H3 after unclosed P'         => array( '<p><h3><em target>Important Message</em></h3>', array( 'HTML', 'BODY', 'H3', 'EM' ), 1 ),
			'H4 after H2'                           => array( '<h2>Major</h2><h4 target>Minor</h4>', array( 'HTML', 'BODY', 'H4' ), 1 ),
			'H4 after unclosed H2'                  => array( '<h2>Major<h4 target>Minor</h3>', array( 'HTML', 'BODY', 'H4' ), 1 ),
			'H4 inside H2'                          => array( '<h2><span>Major<h4 target>Minor</h3></span>', array( 'HTML', 'BODY', 'H2', 'SPAN', 'H4' ), 1 ),
			'H5 after unclosed H4 inside H2'        => array( '<h2><span>Major<h4>Minor</span></h3><h5 target>', array( 'HTML', 'BODY', 'H2', 'SPAN', 'H5' ), 1 ),
			'H5 after H4 inside H2'                 => array( '<h2><span>Major<h4>Minor</h4></span></h3><h5 target>', array( 'HTML', 'BODY', 'H5' ), 1 ),

			// Custom elements.
			'WP-EMOJI'                              => array( '<div><wp-emoji target></wp-emoji></div>', array( 'HTML', 'BODY', 'DIV', 'WP-EMOJI' ), 1 ),
			'WP-EMOJI then IMG'                     => array( '<div><wp-emoji></wp-emoji><img target></div>', array( 'HTML', 'BODY', 'DIV', 'IMG' ), 1 ),
		);
	}

	/**
	 * @ticket 59400
	 *
	 * @dataProvider data_html_with_breadcrumbs_of_various_specificity
	 *
	 * @param string   $html_with_target_node HTML with a node containing a "target" attribute.
	 * @param string[] $breadcrumbs           Breadcrumbs to test at the target node.
	 * @param bool     $should_match          Whether the target node should match the breadcrumbs.
	 */
	public function test_reports_if_tag_matches_breadcrumbs_of_various_specificity( $html_with_target_node, $breadcrumbs, $should_match ) {
		$processor = WP_HTML_Processor::create_fragment( $html_with_target_node );
		while ( $processor->next_tag() && null === $processor->get_attribute( 'target' ) ) {
			continue;
		}

		$matches = $processor->matches_breadcrumbs( $breadcrumbs );
		$path    = implode( ', ', $breadcrumbs );
		if ( $should_match ) {
			$this->assertTrue( $matches, "HTML tag {$processor->get_tag()} should have matched breadcrumbs but didn't: {$path}." );
		} else {
			$this->assertFalse( $matches, "HTML tag {$processor->get_tag()} should not have matched breadcrumbs but did: {$path}." );
		}
	}

	/**
	 * Data provider.
	 *
	 * @return array[].
	 */
	public static function data_html_with_breadcrumbs_of_various_specificity() {
		return array(
			// Test with void elements.
			'Inner IMG'                               => array( '<div><span><figure><img target></figure></span></div>', array( 'span', 'figure', 'img' ), true ),
			'Inner IMG wildcard'                      => array( '<div><span><figure><img target></figure></span></div>', array( 'span', '*', 'img' ), true ),
			'Inner IMG no wildcard'                   => array( '<div><span><figure><img target></figure></span></div>', array( 'span', 'img' ), false ),
			'Full specification'                      => array( '<div><span><figure><img target></figure></span></div>', array( 'html', 'body', 'div', 'span', 'figure', 'img' ), true ),
			'Invalid Full specification'              => array( '<div><span><figure><img target></figure></span></div>', array( 'html', 'div', 'span', 'figure', 'img' ), false ),

			// Test also with non-void elements that open and close.
			'Inner P'                                 => array( '<div><span><figure><p target></figure></span></div>', array( 'span', 'figure', 'p' ), true ),
			'Inner P wildcard'                        => array( '<div><span><figure><p target></figure></span></div>', array( 'span', '*', 'p' ), true ),
			'Inner P no wildcard'                     => array( '<div><span><figure><p target></figure></span></div>', array( 'span', 'p' ), false ),
			'Full specification (P)'                  => array( '<div><span><figure><p target></figure></span></div>', array( 'html', 'body', 'div', 'span', 'figure', 'p' ), true ),
			'Invalid Full specification (P)'          => array( '<div><span><figure><p target></figure></span></div>', array( 'html', 'div', 'span', 'figure', 'p' ), false ),

			// Ensure that matches aren't on tag closers.
			'Inner P (Closer)'                        => array( '<div><span><figure></p target></figure></span></div>', array( 'span', 'figure', 'p' ), false ),
			'Inner P wildcard (Closer)'               => array( '<div><span><figure></p target></figure></span></div>', array( 'span', '*', 'p' ), false ),
			'Inner P no wildcard (Closer)'            => array( '<div><span><figure></p target></figure></span></div>', array( 'span', 'p' ), false ),
			'Full specification (P) (Closer)'         => array( '<div><span><figure></p target></figure></span></div>', array( 'html', 'body', 'div', 'span', 'figure', 'p' ), false ),
			'Invalid Full specification (P) (Closer)' => array( '<div><span><figure></p target></figure></span></div>', array( 'html', 'div', 'span', 'figure', 'p' ), false ),

			// Test wildcard behaviors.
			'Single wildcard element'                 => array( '<figure><code><div><p><span><img target></span></p></div></code></figure>', array( '*' ), true ),
			'Child of wildcard element'               => array( '<figure><code><div><p><span><img target></span></p></div></code></figure>', array( 'SPAN', '*' ), true ),
		);
	}

	/**
	 * Ensures that updating tag's attributes doesn't shift the current position
	 * in the input HTML document.
	 *
	 * @since 6.4.0
	 *
	 * @ticket 59607
	 *
	 * @covers WP_HTML_Tag_Processor::get_updated_html
	 */
	public function test_remains_stable_when_editing_attributes() {
		$processor = WP_HTML_Processor::create_fragment( '<div><button>First<button><b here>Second' );
		$processor->next_tag( array( 'breadcrumbs' => array( 'BUTTON', 'B' ) ) );

		$this->assertSame(
			array( 'HTML', 'BODY', 'DIV', 'BUTTON', 'B' ),
			$processor->get_breadcrumbs(),
			'Found the wrong nested structure at the matched tag.'
		);

		$processor->set_attribute( 'a-name', 'a-value' );

		$this->assertTrue(
			$processor->get_attribute( 'here' ),
			'Should have found the B tag but could not find expected "here" attribute.'
		);

		$this->assertSame(
			array( 'HTML', 'BODY', 'DIV', 'BUTTON', 'B' ),
			$processor->get_breadcrumbs(),
			'Found the wrong nested structure at the matched tag.'
		);

		$processor->get_updated_html();

		$this->assertTrue(
			$processor->get_attribute( 'here' ),
			'Should have stayed at the B tag but could not find expected "here" attribute.'
		);

		$this->assertSame(
			array( 'HTML', 'BODY', 'DIV', 'BUTTON', 'B' ),
			$processor->get_breadcrumbs(),
			'Found the wrong nested structure at the matched tag after updating attributes.'
		);
	}

	/**
	 * Ensures that the ability to set attributes isn't broken by the HTML Processor.
	 *
	 * @since 6.4.0
	 *
	 * @ticket 58517
	 *
	 * @covers WP_HTML_Tag_Processor::set_attribute
	 */
	public function test_can_modify_attributes_after_finding_tag() {
		$processor = WP_HTML_Processor::create_fragment( '<div><figure><img><figcaption>test</figcaption></figure>' );

		$this->assertTrue( $processor->next_tag( array( 'breadcrumbs' => array( 'figcaption' ) ) ), 'Unable to find given tag.' );

		$processor->set_attribute( 'found-it', true );
		$this->assertSame( '<div><figure><img><figcaption found-it>test</figcaption></figure>', $processor->get_updated_html() );
	}

	/**
	 * Ensures that the ability to scan for a given tag name isn't broken by the HTML Processor.
	 *
	 * @since 6.4.0
	 *
	 * @ticket 58517
	 *
	 * @covers WP_HTML_Processor::next_tag
	 */
	public function test_can_query_an_element_by_tag_name() {
		$processor = WP_HTML_Processor::create_fragment( '<div><DIV><strong><img></strong></DIV>' );
		$processor->next_tag( 'IMG' );
		$processor->set_attribute( 'loading', 'lazy' );

		$this->assertSame( '<div><DIV><strong><img loading="lazy"></strong></DIV>', $processor->get_updated_html() );
	}

	/**
	 * Ensures that basic seeking behavior isn't broken by the HTML Processor.
	 *
	 * @since 6.4.0
	 *
	 * @ticket 58517
	 *
	 * @covers WP_HTML_Processor::seek
	 */
	public function test_can_seek_back_and_forth() {
		$processor = WP_HTML_Processor::create_fragment(
			<<<'HTML'
<div>text<p one>more stuff<div><![CDATA[this is not real CDATA]]><p><!-- hi --><div two><p><div><p>three comes soon<div><p three>' );
HTML
		);

		// Find first tag of interest.
		while ( $processor->next_tag() && null === $processor->get_attribute( 'one' ) ) {
			continue;
		}
		$processor->set_bookmark( 'first' );

		// Find second tag of interest.
		while ( $processor->next_tag() && null === $processor->get_attribute( 'two' ) ) {
			continue;
		}
		$processor->set_bookmark( 'second' );

		// Find third tag of interest.
		while ( $processor->next_tag() && null === $processor->get_attribute( 'three' ) ) {
			continue;
		}
		$processor->set_bookmark( 'third' );

		// Seek backwards.
		$processor->seek( 'first' );

		// Seek forwards. If the current token isn't also updated this could appear like a backwards seek.
		$processor->seek( 'second' );
		$this->assertTrue( $processor->get_attribute( 'two' ) );
	}

	/**
	 * Ensures that breadcrumbs are properly reported after seeking backward to a location
	 * inside an element which has been fully closed before the seek.
	 *
	 * @ticket 60687
	 */
	public function test_retains_proper_bookmarks_after_seeking_back_to_closed_element() {
		$processor = WP_HTML_Processor::create_fragment( '<div><img></div><div><hr></div>' );

		$processor->next_tag( 'IMG' );
		$processor->set_bookmark( 'first' );

		$processor->next_tag( 'HR' );

		$processor->seek( 'first' );
		$this->assertSame(
			array( 'HTML', 'BODY', 'DIV', 'IMG' ),
			$processor->get_breadcrumbs(),
			'Should have retained breadcrumbs from bookmarked location after seeking backwards to it.'
		);
	}

	/**
	 * Ensures that breadcrumbs are properly reported on virtual nodes.
	 *
	 * @ticket 61348
	 *
	 * @dataProvider data_virtual_nodes_breadcrumbs
	 *
	 * @covers WP_HTML_Processor::get_breadcrumbs
	 */
	public function test_breadcrumbs_on_virtual_nodes( string $html, int $token_position, string $expected_tag_name, string $expect_open_close, array $expected_breadcrumbs ) {
		$processor = WP_HTML_Processor::create_fragment( $html );

		for ( $i = 0; $i < $token_position; $i++ ) {
			$processor->next_token();
		}

		$this->assertSame( $expected_tag_name, $processor->get_tag(), "Found incorrect tag name {$processor->get_token_name()}." );
		if ( 'open' === $expect_open_close ) {
			$this->assertFalse( $processor->is_tag_closer(), "Found closer when opener expected at {$processor->get_token_name()}." );
		} else {
			$this->assertTrue( $processor->is_tag_closer(), "Found opener when closer expected at {$processor->get_token_name()}." );
		}

		$this->assertSame( $expected_breadcrumbs, $processor->get_breadcrumbs(), "Found incorrect breadcrumbs in {$html}." );
	}

	/**
	 * Ensures that get_current_depth reports the correct depth on virtual nodes.
	 *
	 * @ticket 61348
	 *
	 * @dataProvider data_virtual_nodes_breadcrumbs
	 *
	 * @covers WP_HTML_Processor::get_current_depth
	 */
	public function test_depth_on_virtual_nodes( string $html, int $token_position, string $expected_tag_name, string $expect_open_close, array $expected_breadcrumbs ) {
		$processor = WP_HTML_Processor::create_fragment( $html );

		for ( $i = 0; $i < $token_position; $i++ ) {
			$processor->next_token();
		}

		$this->assertSame( count( $expected_breadcrumbs ), $processor->get_current_depth(), "Found incorrect depth in {$html}." );
	}

	/**
	 * Data provider for virtual nodes breadcrumbs with the following shape of arrays:
	 *     0: string        Input html.
	 *     1: int           Token index to seek.
	 *     2: string        Expected tag name.
	 *     3: string        'open' or 'close' indicating an opener or closer is expected.
	 *     4: array<string> Expected breadcrumbs.
	 *
	 * @return array[]
	 */
	public static function data_virtual_nodes_breadcrumbs() {
		return array(
			'Implied P tag opener on unmatched closer'    => array( '</p>', 1, 'P', 'open', array( 'HTML', 'BODY', 'P' ) ),
			'Implied heading tag closer on heading child' => array( '<h1><h2>', 2, 'H1', 'close', array( 'HTML', 'BODY' ) ),
			'Implied A tag closer on A tag child'         => array( '<a><a>', 2, 'A', 'close', array( 'HTML', 'BODY' ) ),
			'Implied A tag closer on A tag descendent'    => array( '<a><span><a>', 4, 'A', 'close', array( 'HTML', 'BODY' ) ),
		);
	}
}<|MERGE_RESOLUTION|>--- conflicted
+++ resolved
@@ -178,23 +178,15 @@
 	 */
 	public static function data_unsupported_elements() {
 		$unsupported_elements = array(
-<<<<<<< HEAD
-			'APPLET', // Deprecated.
-=======
 			'BASE',
 			'BGSOUND', // Deprecated; self-closing if self-closing flag provided, otherwise normal.
->>>>>>> 9ed3553d
 			'BODY',
 			'FRAME',
 			'FRAMESET',
 			'HEAD',
 			'HTML',
 			'IFRAME',
-<<<<<<< HEAD
-			'MARQUEE', // Deprecated.
-=======
 			'LINK',
->>>>>>> 9ed3553d
 			'MATH',
 			'META',
 			'NOEMBED', // Neutralized.
@@ -203,13 +195,6 @@
 			'SCRIPT',
 			'STYLE',
 			'SVG',
-<<<<<<< HEAD
-			'TABLE',
-			'TBODY',
-			'TD',
-=======
-			'TEMPLATE',
->>>>>>> 9ed3553d
 			'TEXTAREA',
 			'TITLE',
 			'XMP', // Deprecated, use PRE instead.
