<?php
/**
 * Unit tests covering WP_HTML_Processor functionality.
 *
 * @package WordPress
 * @subpackage HTML-API
 *
 * @since 6.4.0
 *
 * @group html-api
 *
 * @coversDefaultClass WP_HTML_Processor
 */
class Tests_HtmlApi_WpHtmlProcessorBreadcrumbs extends WP_UnitTestCase {
	/**
	 * @ticket 58517
	 *
	 * @covers WP_HTML_Processor::step
	 *
	 * @dataProvider data_single_tag_of_supported_elements
	 *
	 * @param string $html     HTML with at least one tag to scan.
	 * @param string $tag_name Name of first tag in HTML (because HTML treats IMAGE as IMG this may not match the HTML).
	 */
	public function test_navigates_into_normative_html_for_supported_elements( $html, $tag_name ) {
		$processor = WP_HTML_Processor::create_fragment( $html );

		$this->assertTrue( $processor->next_token(), "Failed to step into supported {$tag_name} element." );
		$this->assertSame( $tag_name, $processor->get_tag(), "Misread {$tag_name} as a {$processor->get_tag()} element." );
	}

	/**
	 * Data provider.
	 *
	 * @return array[]
	 */
	public static function data_single_tag_of_supported_elements() {
		$supported_elements = array(
			'A',
			'ABBR',
			'ACRONYM', // Neutralized.
			'ADDRESS',
			'APPLET', // Deprecated.
			'AREA',
			'ARTICLE',
			'ASIDE',
			'AUDIO',
			'B',
			'BASE',
			'BDI',
			'BDO',
			'BGSOUND', // Deprectated.
			'BIG',
			'BLINK', // Deprecated.
			'BR',
			'BUTTON',
			'CANVAS',
			'CENTER', // Neutralized.
			'CITE',
			'CODE',
			'DATA',
			'DD',
			'DATALIST',
			'DFN',
			'DEL',
			'DETAILS',
			'DIALOG',
			'DIR',
			'DIV',
			'DL',
			'DT',
			'EM',
			'EMBED',
			'FIELDSET',
			'FIGCAPTION',
			'FIGURE',
			'FONT',
			'FORM',
			'FOOTER',
			'H1',
			'H2',
			'H3',
			'H4',
			'H5',
			'H6',
			'HEADER',
			'HGROUP',
			'HR',
			'I',
			'IMG',
			'INS',
			'LI',
			'LINK',
			'ISINDEX', // Deprecated.
			'KBD',
			'KEYGEN', // Deprecated.
			'LABEL',
			'LEGEND',
			'LINK',
			'LISTING', // Deprecated.
			'MAIN',
			'MAP',
			'MARK',
			'MARQUEE', // Deprecated.
			'MENU',
			'META',
			'METER',
			'MULTICOL', // Deprecated.
			'NAV',
			'NEXTID', // Deprecated.
			'NOBR', // Neutralized.
			'NOEMBED', // Neutralized.
			'NOFRAMES', // Neutralized.
			'NOSCRIPT',
			'OBJECT',
			'OL',
			'OUTPUT',
			'P',
			'PICTURE',
			'PROGRESS',
			'Q',
			'RB', // Neutralized.
			'RP',
			'RT',
			'RTC', // Neutralized.
			'RUBY',
			'SAMP',
			'SCRIPT',
			'SEARCH',
			'SECTION',
			'SLOT',
			'SMALL',
			'SPACER', // Deprecated.
			'SPAN',
			'STRIKE',
			'STRONG',
			'STYLE',
			'SUB',
			'SUMMARY',
			'SUP',
			'TABLE',
			'TEXTAREA',
			'TIME',
			'TITLE',
			'TT',
			'U',
			'UL',
			'VAR',
			'VIDEO',
			'XMP', // Deprecated, use PRE instead.
		);

		$data = array();
		foreach ( $supported_elements as $tag_name ) {
			$closer = in_array( $tag_name, array( 'NOEMBED', 'NOFRAMES', 'SCRIPT', 'STYLE', 'TEXTAREA', 'TITLE', 'XMP' ), true )
				? "</{$tag_name}>"
				: '';

			$data[ $tag_name ] = array( "<{$tag_name}>{$closer}", $tag_name );
		}

		$data['IMAGE (treated as an IMG)'] = array( '<image>', 'IMG' );

		return $data;
	}

	/**
<<<<<<< HEAD
=======
	 * Ensures that no new HTML elements are accidentally partially-supported.
	 *
	 * When introducing support for new HTML elements, there are multiple places
	 * in the HTML Processor that need to be updated, until the time that the class
	 * has full HTML5 support. Because of this, these tests lock down the interface
	 * to ensure that support isn't accidentally updated in one place for a new
	 * element while overlooked in another.
	 *
	 * @ticket 58517
	 *
	 * @covers WP_HTML_Processor::step
	 *
	 * @dataProvider data_unsupported_elements
	 *
	 * @param string $html HTML string containing unsupported elements.
	 */
	public function test_fails_when_encountering_unsupported_tag( $html ) {
		$processor = WP_HTML_Processor::create_fragment( $html );

		$this->assertFalse( $processor->step(), "Should not have stepped into unsupported {$processor->get_tag()} element." );
	}

	/**
	 * Data provider.
	 *
	 * @return array[]
	 */
	public static function data_unsupported_elements() {
		$unsupported_elements = array(
			'MATH',
			'PLAINTEXT', // Neutralized.
			'SVG',
		);

		$data = array();
		foreach ( $unsupported_elements as $tag_name ) {
			$data[ $tag_name ] = array( "<{$tag_name}>" );
		}

		return $data;
	}

	/**
>>>>>>> 883146e8
	 * @ticket 58517
	 *
	 * @dataProvider data_unsupported_markup
	 *
	 * @param string $html HTML containing unsupported markup.
	 */
	public function test_fails_when_encountering_unsupported_markup( $html, $description ) {
		$processor = WP_HTML_Processor::create_fragment( $html );

		while ( $processor->next_token() && null === $processor->get_attribute( 'supported' ) ) {
			continue;
		}

		$this->assertNull(
			$processor->get_last_error(),
			'Bailed on unsupported input before finding supported checkpoint: check test code.'
		);

		$this->assertTrue( $processor->get_attribute( 'supported' ), 'Did not find required supported element.' );
		$processor->next_token();
		$this->assertNotNull( $processor->get_last_error(), "Didn't properly reject unsupported markup: {$description}" );
	}

	/**
	 * Data provider.
	 *
	 * @return array[]
	 */
	public static function data_unsupported_markup() {
		return array(
			'A with formatting following unclosed A' => array(
				'<a><strong>Click <span supported><a unsupported><big>Here</big></a></strong></a>',
				'Unclosed formatting requires complicated reconstruction.',
			),

			'A after unclosed A inside DIV'          => array(
				'<a><div supported><a unsupported></div></a>',
				'A is a formatting element, which requires more complicated reconstruction.',
			),
		);
	}

	/**
	 * @ticket 58517
	 *
	 * @covers WP_HTML_Processor::next_tag
	 *
	 * @dataProvider data_html_target_with_breadcrumbs
	 *
	 * @param string $html        HTML string with tags in it, one of which contains the "target" attribute.
	 * @param array  $breadcrumbs Breadcrumbs of element with "target" attribute set.
	 * @param int    $n           How many breadcrumb matches to scan through in order to find "target" element.
	 */
	public function test_finds_correct_tag_given_breadcrumbs( $html, $breadcrumbs, $n ) {
		$processor = WP_HTML_Processor::create_fragment( $html );

		$processor->next_tag(
			array(
				'breadcrumbs'  => $breadcrumbs,
				'match_offset' => $n,
			)
		);

		$this->assertNotNull( $processor->get_tag(), 'Failed to find target node.' );
		$this->assertTrue( $processor->get_attribute( 'target' ), "Found {$processor->get_tag()} element didn't contain the necessary 'target' attribute." );
	}

	/**
	 * @ticket 58517
	 *
	 * @covers WP_HTML_Processor::get_breadcrumbs
	 *
	 * @dataProvider data_html_target_with_breadcrumbs
	 *
	 * @param string $html        HTML string with tags in it, one of which contains the "target" attribute.
	 * @param array  $breadcrumbs Breadcrumbs of element with "target" attribute set.
	 * @param int    $ignored_n   Not used in this test but provided in the dataset for other tests.
	 */
	public function test_reports_correct_breadcrumbs_for_html( $html, $breadcrumbs, $ignored_n ) {
		$processor = WP_HTML_Processor::create_fragment( $html );

		while ( $processor->next_tag() && null === $processor->get_attribute( 'target' ) ) {
			continue;
		}

		$this->assertNotNull( $processor->get_tag(), 'Failed to find the target node.' );
		$this->assertSame( $breadcrumbs, $processor->get_breadcrumbs(), 'Found the wrong path from the root of the HTML document to the target node.' );
	}

	/**
	 * Data provider.
	 *
	 * @return array[]
	 */
	public static function data_html_target_with_breadcrumbs() {
		return array(
			'Simple IMG tag'                        => array( '<img target>', array( 'HTML', 'BODY', 'IMG' ), 1 ),
			'Two sibling IMG tags'                  => array( '<img><img target>', array( 'HTML', 'BODY', 'IMG' ), 2 ),
			'Three sibling IMG tags, an IMAGE in last place' => array( '<img><img><image target>', array( 'HTML', 'BODY', 'IMG' ), 3 ),
			'IMG inside a DIV'                      => array( '<div><img target></div>', array( 'HTML', 'BODY', 'DIV', 'IMG' ), 1 ),
			'DIV inside a DIV'                      => array( '<div><div target></div>', array( 'HTML', 'BODY', 'DIV', 'DIV' ), 1 ),
			'IMG inside many DIVS'                  => array( '<div><div><div><div><img target></div></div></div></div>', array( 'HTML', 'BODY', 'DIV', 'DIV', 'DIV', 'DIV', 'IMG' ), 1 ),
			'DIV inside DIV after IMG'              => array( '<div><img><div target></div></div>', array( 'HTML', 'BODY', 'DIV', 'DIV' ), 1 ),
			'IMG after DIV'                         => array( '<div></div><img target>', array( 'HTML', 'BODY', 'IMG' ), 1 ),
			'IMG after two DIVs'                    => array( '<div></div><div></div><img target>', array( 'HTML', 'BODY', 'IMG' ), 1 ),
			'IMG after two DIVs with nesting'       => array( '<div><div><img></div></div><div></div><img target>', array( 'HTML', 'BODY', 'IMG' ), 1 ),
			'IMG after invalid DIV closer'          => array( '</div><img target>', array( 'HTML', 'BODY', 'IMG' ), 1 ),
			'EM inside DIV'                         => array( '<div>The weather is <em target>beautiful</em>.</div>', array( 'HTML', 'BODY', 'DIV', 'EM' ), 1 ),
			'EM after closed EM'                    => array( '<em></em><em target></em>', array( 'HTML', 'BODY', 'EM' ), 2 ),
			'EM after closed EMs'                   => array( '<em></em><em><em></em></em><em></em><em></em><em target></em>', array( 'HTML', 'BODY', 'EM' ), 5 ),
			'EM after unclosed EM'                  => array( '<em><em target></em>', array( 'HTML', 'BODY', 'EM', 'EM' ), 1 ),
			'EM after unclosed EM after DIV'        => array( '<em><div><em target>', array( 'HTML', 'BODY', 'EM', 'DIV', 'EM' ), 1 ),
			// This should work for all formatting elements, but if two work, the others probably do too.
			'CODE after unclosed CODE after DIV'    => array( '<code><div><code target>', array( 'HTML', 'BODY', 'CODE', 'DIV', 'CODE' ), 1 ),
			'P after unclosed P'                    => array( '<p><p target>', array( 'HTML', 'BODY', 'P' ), 2 ),
			'Unclosed EM inside P after unclosed P' => array( '<em><p><p><em target>', array( 'HTML', 'BODY', 'EM', 'P', 'EM' ), 1 ),
			'P after closed P'                      => array( '<p><i>something</i></p><p target>This one</p>', array( 'HTML', 'BODY', 'P' ), 2 ),
			'A after unclosed A'                    => array( '<a><a target>', array( 'HTML', 'BODY', 'A' ), 2 ),
			'A after unclosed A, after a P'         => array( '<p><a><a target>', array( 'HTML', 'BODY', 'P', 'A' ), 2 ),
			// This one adds a test at a deep stack depth to ensure things work for situations beyond short test docs.
			'Large HTML document with deep P'       => array(
				'<div><div><div><div><div><div><div><div><p></p><p></p><p><div><strong><em><code></code></em></strong></div></p></div></div></div></div></div></div></div></div><div><div><div><div><div><div><div><div><p></p><p></p><p><div><strong><em><code target></code></em></strong></div></p></div></div></div></div></div></div></div></div>',
				array( 'HTML', 'BODY', 'DIV', 'DIV', 'DIV', 'DIV', 'DIV', 'DIV', 'DIV', 'DIV', 'DIV', 'STRONG', 'EM', 'CODE' ),
				2,
			),
			'MAIN inside MAIN inside SPAN'          => array( '<span><main><main target>', array( 'HTML', 'BODY', 'SPAN', 'MAIN', 'MAIN' ), 1 ),
			'MAIN next to unclosed P'               => array( '<p><main target>', array( 'HTML', 'BODY', 'MAIN' ), 1 ),
			'LI after unclosed LI'                  => array( '<li>one<li>two<li target>three', array( 'HTML', 'BODY', 'LI' ), 3 ),
			'LI in UL in LI'                        => array( '<ul><li>one<ul><li target>two', array( 'HTML', 'BODY', 'UL', 'LI', 'UL', 'LI' ), 1 ),
			'DD and DT mutually close, LI self-closes (dt 2)' => array( '<dd><dd><dt><dt target><dd><li><li>', array( 'HTML', 'BODY', 'DT' ), 2 ),
			'DD and DT mutually close, LI self-closes (dd 3)' => array( '<dd><dd><dt><dt><dd target><li><li>', array( 'HTML', 'BODY', 'DD' ), 3 ),
			'DD and DT mutually close, LI self-closes (li 1)' => array( '<dd><dd><dt><dt><dd><li target><li>', array( 'HTML', 'BODY', 'DD', 'LI' ), 1 ),
			'DD and DT mutually close, LI self-closes (li 2)' => array( '<dd><dd><dt><dt><dd><li><li target>', array( 'HTML', 'BODY', 'DD', 'LI' ), 2 ),

			// H1 - H6 close out _any_ H1 - H6 when encountering _any_ of H1 - H6, making this section surprising.
			'EM inside H3 after unclosed P'         => array( '<p><h3><em target>Important Message</em></h3>', array( 'HTML', 'BODY', 'H3', 'EM' ), 1 ),
			'H4 after H2'                           => array( '<h2>Major</h2><h4 target>Minor</h4>', array( 'HTML', 'BODY', 'H4' ), 1 ),
			'H4 after unclosed H2'                  => array( '<h2>Major<h4 target>Minor</h3>', array( 'HTML', 'BODY', 'H4' ), 1 ),
			'H4 inside H2'                          => array( '<h2><span>Major<h4 target>Minor</h3></span>', array( 'HTML', 'BODY', 'H2', 'SPAN', 'H4' ), 1 ),
			'H5 after unclosed H4 inside H2'        => array( '<h2><span>Major<h4>Minor</span></h3><h5 target>', array( 'HTML', 'BODY', 'H2', 'SPAN', 'H5' ), 1 ),
			'H5 after H4 inside H2'                 => array( '<h2><span>Major<h4>Minor</h4></span></h3><h5 target>', array( 'HTML', 'BODY', 'H5' ), 1 ),

			// Custom elements.
			'WP-EMOJI'                              => array( '<div><wp-emoji target></wp-emoji></div>', array( 'HTML', 'BODY', 'DIV', 'WP-EMOJI' ), 1 ),
			'WP-EMOJI then IMG'                     => array( '<div><wp-emoji></wp-emoji><img target></div>', array( 'HTML', 'BODY', 'DIV', 'IMG' ), 1 ),
		);
	}

	/**
	 * @ticket 59400
	 *
	 * @dataProvider data_html_with_breadcrumbs_of_various_specificity
	 *
	 * @param string   $html_with_target_node HTML with a node containing a "target" attribute.
	 * @param string[] $breadcrumbs           Breadcrumbs to test at the target node.
	 * @param bool     $should_match          Whether the target node should match the breadcrumbs.
	 */
	public function test_reports_if_tag_matches_breadcrumbs_of_various_specificity( $html_with_target_node, $breadcrumbs, $should_match ) {
		$processor = WP_HTML_Processor::create_fragment( $html_with_target_node );
		while ( $processor->next_tag() && null === $processor->get_attribute( 'target' ) ) {
			continue;
		}

		$matches = $processor->matches_breadcrumbs( $breadcrumbs );
		$path    = implode( ', ', $breadcrumbs );
		if ( $should_match ) {
			$this->assertTrue( $matches, "HTML tag {$processor->get_tag()} should have matched breadcrumbs but didn't: {$path}." );
		} else {
			$this->assertFalse( $matches, "HTML tag {$processor->get_tag()} should not have matched breadcrumbs but did: {$path}." );
		}
	}

	/**
	 * Data provider.
	 *
	 * @return array[].
	 */
	public static function data_html_with_breadcrumbs_of_various_specificity() {
		return array(
			// Test with void elements.
			'Inner IMG'                               => array( '<div><span><figure><img target></figure></span></div>', array( 'span', 'figure', 'img' ), true ),
			'Inner IMG wildcard'                      => array( '<div><span><figure><img target></figure></span></div>', array( 'span', '*', 'img' ), true ),
			'Inner IMG no wildcard'                   => array( '<div><span><figure><img target></figure></span></div>', array( 'span', 'img' ), false ),
			'Full specification'                      => array( '<div><span><figure><img target></figure></span></div>', array( 'html', 'body', 'div', 'span', 'figure', 'img' ), true ),
			'Invalid Full specification'              => array( '<div><span><figure><img target></figure></span></div>', array( 'html', 'div', 'span', 'figure', 'img' ), false ),

			// Test also with non-void elements that open and close.
			'Inner P'                                 => array( '<div><span><figure><p target></figure></span></div>', array( 'span', 'figure', 'p' ), true ),
			'Inner P wildcard'                        => array( '<div><span><figure><p target></figure></span></div>', array( 'span', '*', 'p' ), true ),
			'Inner P no wildcard'                     => array( '<div><span><figure><p target></figure></span></div>', array( 'span', 'p' ), false ),
			'Full specification (P)'                  => array( '<div><span><figure><p target></figure></span></div>', array( 'html', 'body', 'div', 'span', 'figure', 'p' ), true ),
			'Invalid Full specification (P)'          => array( '<div><span><figure><p target></figure></span></div>', array( 'html', 'div', 'span', 'figure', 'p' ), false ),

			// Ensure that matches aren't on tag closers.
			'Inner P (Closer)'                        => array( '<div><span><figure></p target></figure></span></div>', array( 'span', 'figure', 'p' ), false ),
			'Inner P wildcard (Closer)'               => array( '<div><span><figure></p target></figure></span></div>', array( 'span', '*', 'p' ), false ),
			'Inner P no wildcard (Closer)'            => array( '<div><span><figure></p target></figure></span></div>', array( 'span', 'p' ), false ),
			'Full specification (P) (Closer)'         => array( '<div><span><figure></p target></figure></span></div>', array( 'html', 'body', 'div', 'span', 'figure', 'p' ), false ),
			'Invalid Full specification (P) (Closer)' => array( '<div><span><figure></p target></figure></span></div>', array( 'html', 'div', 'span', 'figure', 'p' ), false ),

			// Test wildcard behaviors.
			'Single wildcard element'                 => array( '<figure><code><div><p><span><img target></span></p></div></code></figure>', array( '*' ), true ),
			'Child of wildcard element'               => array( '<figure><code><div><p><span><img target></span></p></div></code></figure>', array( 'SPAN', '*' ), true ),
		);
	}

	/**
	 * Ensures that updating tag's attributes doesn't shift the current position
	 * in the input HTML document.
	 *
	 * @since 6.4.0
	 *
	 * @ticket 59607
	 *
	 * @covers WP_HTML_Tag_Processor::get_updated_html
	 */
	public function test_remains_stable_when_editing_attributes() {
		$processor = WP_HTML_Processor::create_fragment( '<div><button>First<button><b here>Second' );
		$processor->next_tag( array( 'breadcrumbs' => array( 'BUTTON', 'B' ) ) );

		$this->assertSame(
			array( 'HTML', 'BODY', 'DIV', 'BUTTON', 'B' ),
			$processor->get_breadcrumbs(),
			'Found the wrong nested structure at the matched tag.'
		);

		$processor->set_attribute( 'a-name', 'a-value' );

		$this->assertTrue(
			$processor->get_attribute( 'here' ),
			'Should have found the B tag but could not find expected "here" attribute.'
		);

		$this->assertSame(
			array( 'HTML', 'BODY', 'DIV', 'BUTTON', 'B' ),
			$processor->get_breadcrumbs(),
			'Found the wrong nested structure at the matched tag.'
		);

		$processor->get_updated_html();

		$this->assertTrue(
			$processor->get_attribute( 'here' ),
			'Should have stayed at the B tag but could not find expected "here" attribute.'
		);

		$this->assertSame(
			array( 'HTML', 'BODY', 'DIV', 'BUTTON', 'B' ),
			$processor->get_breadcrumbs(),
			'Found the wrong nested structure at the matched tag after updating attributes.'
		);
	}

	/**
	 * Ensures that the ability to set attributes isn't broken by the HTML Processor.
	 *
	 * @since 6.4.0
	 *
	 * @ticket 58517
	 *
	 * @covers WP_HTML_Tag_Processor::set_attribute
	 */
	public function test_can_modify_attributes_after_finding_tag() {
		$processor = WP_HTML_Processor::create_fragment( '<div><figure><img><figcaption>test</figcaption></figure>' );

		$this->assertTrue( $processor->next_tag( array( 'breadcrumbs' => array( 'figcaption' ) ) ), 'Unable to find given tag.' );

		$processor->set_attribute( 'found-it', true );
		$this->assertSame( '<div><figure><img><figcaption found-it>test</figcaption></figure>', $processor->get_updated_html() );
	}

	/**
	 * Ensures that the ability to scan for a given tag name isn't broken by the HTML Processor.
	 *
	 * @since 6.4.0
	 *
	 * @ticket 58517
	 *
	 * @covers WP_HTML_Processor::next_tag
	 */
	public function test_can_query_an_element_by_tag_name() {
		$processor = WP_HTML_Processor::create_fragment( '<div><DIV><strong><img></strong></DIV>' );
		$processor->next_tag( 'IMG' );
		$processor->set_attribute( 'loading', 'lazy' );

		$this->assertSame( '<div><DIV><strong><img loading="lazy"></strong></DIV>', $processor->get_updated_html() );
	}

	/**
	 * Ensures that basic seeking behavior isn't broken by the HTML Processor.
	 *
	 * @since 6.4.0
	 *
	 * @ticket 58517
	 *
	 * @covers WP_HTML_Processor::seek
	 */
	public function test_can_seek_back_and_forth() {
		$processor = WP_HTML_Processor::create_fragment(
			<<<'HTML'
<div>text<p one>more stuff<div><![CDATA[this is not real CDATA]]><p><!-- hi --><div two><p><div><p>three comes soon<div><p three>' );
HTML
		);

		// Find first tag of interest.
		while ( $processor->next_tag() && null === $processor->get_attribute( 'one' ) ) {
			continue;
		}
		$processor->set_bookmark( 'first' );

		// Find second tag of interest.
		while ( $processor->next_tag() && null === $processor->get_attribute( 'two' ) ) {
			continue;
		}
		$processor->set_bookmark( 'second' );

		// Find third tag of interest.
		while ( $processor->next_tag() && null === $processor->get_attribute( 'three' ) ) {
			continue;
		}
		$processor->set_bookmark( 'third' );

		// Seek backwards.
		$processor->seek( 'first' );

		// Seek forwards. If the current token isn't also updated this could appear like a backwards seek.
		$processor->seek( 'second' );
		$this->assertTrue( $processor->get_attribute( 'two' ) );
	}

	/**
	 * Ensures that breadcrumbs are properly reported after seeking backward to a location
	 * inside an element which has been fully closed before the seek.
	 *
	 * @ticket 60687
	 */
	public function test_retains_proper_bookmarks_after_seeking_back_to_closed_element() {
		$processor = WP_HTML_Processor::create_fragment( '<div><img></div><div><hr></div>' );

		$processor->next_tag( 'IMG' );
		$processor->set_bookmark( 'first' );

		$processor->next_tag( 'HR' );

		$processor->seek( 'first' );
		$this->assertSame(
			array( 'HTML', 'BODY', 'DIV', 'IMG' ),
			$processor->get_breadcrumbs(),
			'Should have retained breadcrumbs from bookmarked location after seeking backwards to it.'
		);
	}

	/**
	 * Ensures that breadcrumbs are properly reported on virtual nodes.
	 *
	 * @ticket 61348
	 *
	 * @dataProvider data_virtual_nodes_breadcrumbs
	 *
	 * @covers WP_HTML_Processor::get_breadcrumbs
	 */
	public function test_breadcrumbs_on_virtual_nodes( string $html, int $token_position, string $expected_tag_name, string $expect_open_close, array $expected_breadcrumbs ) {
		$processor = WP_HTML_Processor::create_fragment( $html );

		for ( $i = 0; $i < $token_position; $i++ ) {
			$processor->next_token();
		}

		$this->assertSame( $expected_tag_name, $processor->get_tag(), "Found incorrect tag name {$processor->get_token_name()}." );
		if ( 'open' === $expect_open_close ) {
			$this->assertFalse( $processor->is_tag_closer(), "Found closer when opener expected at {$processor->get_token_name()}." );
		} else {
			$this->assertTrue( $processor->is_tag_closer(), "Found opener when closer expected at {$processor->get_token_name()}." );
		}

		$this->assertSame( $expected_breadcrumbs, $processor->get_breadcrumbs(), "Found incorrect breadcrumbs in {$html}." );
	}

	/**
	 * Ensures that get_current_depth reports the correct depth on virtual nodes.
	 *
	 * @ticket 61348
	 *
	 * @dataProvider data_virtual_nodes_breadcrumbs
	 *
	 * @covers WP_HTML_Processor::get_current_depth
	 */
	public function test_depth_on_virtual_nodes( string $html, int $token_position, string $expected_tag_name, string $expect_open_close, array $expected_breadcrumbs ) {
		$processor = WP_HTML_Processor::create_fragment( $html );

		for ( $i = 0; $i < $token_position; $i++ ) {
			$processor->next_token();
		}

		$this->assertSame( count( $expected_breadcrumbs ), $processor->get_current_depth(), "Found incorrect depth in {$html}." );
	}

	/**
	 * Data provider for virtual nodes breadcrumbs with the following shape of arrays:
	 *     0: string        Input html.
	 *     1: int           Token index to seek.
	 *     2: string        Expected tag name.
	 *     3: string        'open' or 'close' indicating an opener or closer is expected.
	 *     4: array<string> Expected breadcrumbs.
	 *
	 * @return array[]
	 */
	public static function data_virtual_nodes_breadcrumbs() {
		return array(
			'Implied P tag opener on unmatched closer'    => array( '</p>', 1, 'P', 'open', array( 'HTML', 'BODY', 'P' ) ),
			'Implied heading tag closer on heading child' => array( '<h1><h2>', 2, 'H1', 'close', array( 'HTML', 'BODY' ) ),
			'Implied A tag closer on A tag child'         => array( '<a><a>', 2, 'A', 'close', array( 'HTML', 'BODY' ) ),
			'Implied A tag closer on A tag descendent'    => array( '<a><span><a>', 4, 'A', 'close', array( 'HTML', 'BODY' ) ),
		);
	}
}<|MERGE_RESOLUTION|>--- conflicted
+++ resolved
@@ -165,52 +165,6 @@
 	}
 
 	/**
-<<<<<<< HEAD
-=======
-	 * Ensures that no new HTML elements are accidentally partially-supported.
-	 *
-	 * When introducing support for new HTML elements, there are multiple places
-	 * in the HTML Processor that need to be updated, until the time that the class
-	 * has full HTML5 support. Because of this, these tests lock down the interface
-	 * to ensure that support isn't accidentally updated in one place for a new
-	 * element while overlooked in another.
-	 *
-	 * @ticket 58517
-	 *
-	 * @covers WP_HTML_Processor::step
-	 *
-	 * @dataProvider data_unsupported_elements
-	 *
-	 * @param string $html HTML string containing unsupported elements.
-	 */
-	public function test_fails_when_encountering_unsupported_tag( $html ) {
-		$processor = WP_HTML_Processor::create_fragment( $html );
-
-		$this->assertFalse( $processor->step(), "Should not have stepped into unsupported {$processor->get_tag()} element." );
-	}
-
-	/**
-	 * Data provider.
-	 *
-	 * @return array[]
-	 */
-	public static function data_unsupported_elements() {
-		$unsupported_elements = array(
-			'MATH',
-			'PLAINTEXT', // Neutralized.
-			'SVG',
-		);
-
-		$data = array();
-		foreach ( $unsupported_elements as $tag_name ) {
-			$data[ $tag_name ] = array( "<{$tag_name}>" );
-		}
-
-		return $data;
-	}
-
-	/**
->>>>>>> 883146e8
 	 * @ticket 58517
 	 *
 	 * @dataProvider data_unsupported_markup
