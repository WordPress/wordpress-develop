<?php

/**
 * Unit tests covering HTML API functionality.
 *
 * This test suite runs a set of tests on the HTML API using a third-party suite of test fixtures.
 * A third-party test suite allows the HTML API's behavior to be compared against an external
 * standard. Without a third-party, there is risk of oversight or misinterpretation of the standard
 * being implemented in application code and in tests. html5lib-tests is used by other projects like
 * browsers or other HTML parsers for the same purpose of validating behavior against an
 * external reference.
 *
 * See the README file at DIR_TESTDATA / html5lib-tests for details on the third-party suite.
 *
 * @package WordPress
 * @subpackage HTML-API
 *
 * @since 6.6.0
 *
 * @group html-api
 * @group html-api-html5lib-tests
 */
class Tests_HtmlApi_Html5lib extends WP_UnitTestCase {
	/**
	 * Skip specific tests that may not be supported or have known issues.
	 */
	const SKIP_TESTS = array(
		'comments01/line0155'    => 'Unimplemented: Need to access raw comment text on non-normative comments.',
		'comments01/line0169'    => 'Unimplemented: Need to access raw comment text on non-normative comments.',
		'html5test-com/line0129' => 'Unimplemented: Need to access raw comment text on non-normative comments.',
		'noscript01/line0014'    => 'Unimplemented: This parser does not add missing attributes to existing HTML or BODY tags.',
		'tests14/line0022'       => 'Unimplemented: This parser does not add missing attributes to existing HTML or BODY tags.',
		'tests14/line0055'       => 'Unimplemented: This parser does not add missing attributes to existing HTML or BODY tags.',
		'tests19/line0488'       => 'Unimplemented: This parser does not add missing attributes to existing HTML or BODY tags.',
		'tests19/line0500'       => 'Unimplemented: This parser does not add missing attributes to existing HTML or BODY tags.',
<<<<<<< HEAD
		'tests19/line0965'       => 'Bug: Mixed whitespace, non-whitespace text in head not split correctly.',
=======
>>>>>>> bd107ac6
		'tests19/line1079'       => 'Unimplemented: This parser does not add missing attributes to existing HTML or BODY tags.',
		'tests2/line0207'        => 'Unimplemented: This parser does not add missing attributes to existing HTML or BODY tags.',
		'tests2/line0686'        => 'Unimplemented: This parser does not add missing attributes to existing HTML or BODY tags.',
		'tests2/line0697'        => 'Unimplemented: This parser does not add missing attributes to existing HTML or BODY tags.',
		'tests2/line0709'        => 'Unimplemented: This parser does not add missing attributes to existing HTML or BODY tags.',
		'webkit01/line0231'      => 'Unimplemented: This parser does not add missing attributes to existing HTML or BODY tags.',
	);

	/**
	 * Verify the parsing results of the HTML Processor against the
	 * test cases in the Html5lib tests project.
	 *
	 * @ticket 60227
	 *
	 * @dataProvider data_external_html5lib_tests
	 *
	 * @param string $fragment_context Context element in which to parse HTML, such as BODY or SVG.
	 * @param string $html             Given test HTML.
	 * @param string $expected_tree    Tree structure of parsed HTML.
	 */
	public function test_parse( ?string $fragment_context, string $html, string $expected_tree ) {
		try {
			$processed_tree = self::build_tree_representation( $fragment_context, $html );
		} catch ( WP_HTML_Unsupported_Exception $e ) {
			$this->markTestSkipped( "Unsupported markup: {$e->getMessage()}" );
			return;
		}

		if ( null === $processed_tree ) {
			$this->markTestSkipped( 'Test includes unsupported markup.' );
			return;
		}

		$fragment_detail = $fragment_context ? " in context <{$fragment_context}>" : '';

		/*
		 * The HTML processor does not produce html, head, body tags if the processor does not reach them.
		 * HTML tree construction will always produce these tags, the HTML API does not at this time.
		 */
		$auto_generated_html_head_body = "<html>\n  <head>\n  <body>\n\n";
		$auto_generated_head_body      = "  <head>\n  <body>\n\n";
		$auto_generated_body           = "  <body>\n\n";
		if ( str_ends_with( $expected_tree, $auto_generated_html_head_body ) && ! str_ends_with( $processed_tree, $auto_generated_html_head_body ) ) {
			if ( str_ends_with( $processed_tree, "<html>\n  <head>\n\n" ) ) {
				$processed_tree = substr_replace( $processed_tree, "  <body>\n\n", -1 );
			} elseif ( str_ends_with( $processed_tree, "<html>\n\n" ) ) {
				$processed_tree = substr_replace( $processed_tree, "  <head>\n  <body>\n\n", -1 );
			} else {
				$processed_tree = substr_replace( $processed_tree, $auto_generated_html_head_body, -1 );
			}
		} elseif ( str_ends_with( $expected_tree, $auto_generated_head_body ) && ! str_ends_with( $processed_tree, $auto_generated_head_body ) ) {
			if ( str_ends_with( $processed_tree, "<head>\n\n" ) ) {
				$processed_tree = substr_replace( $processed_tree, "  <body>\n\n", -1 );
			} else {
				$processed_tree = substr_replace( $processed_tree, $auto_generated_head_body, -1 );
			}
		} elseif ( str_ends_with( $expected_tree, $auto_generated_body ) && ! str_ends_with( $processed_tree, $auto_generated_body ) ) {
			$processed_tree = substr_replace( $processed_tree, $auto_generated_body, -1 );
		}

		$this->assertSame( $expected_tree, $processed_tree, "HTML was not processed correctly{$fragment_detail}:\n{$html}" );
	}

	/**
	 * Data provider.
	 *
	 * Tests from https://github.com/html5lib/html5lib-tests
	 *
	 * @return array[]
	 */
	public function data_external_html5lib_tests() {
		$test_dir = DIR_TESTDATA . '/html5lib-tests/tree-construction/';

		$handle = opendir( $test_dir );
		while ( false !== ( $entry = readdir( $handle ) ) ) {
			if ( ! stripos( $entry, '.dat' ) ) {
				continue;
			}

			foreach ( self::parse_html5_dat_testfile( $test_dir . $entry ) as $k => $test ) {
				// strip .dat extension from filename
				$test_suite = substr( $entry, 0, -4 );
				$line       = str_pad( strval( $test[0] ), 4, '0', STR_PAD_LEFT );
				$test_name  = "{$test_suite}/line{$line}";

				$test_context_element = $test[1];

				if ( self::should_skip_test( $test_context_element, $test_name ) ) {
					continue;
				}

				yield $test_name => array_slice( $test, 1 );
			}
		}
		closedir( $handle );
	}

	/**
	 * Determines whether a test case should be skipped.
	 *
	 * @param string $test_name     Test name.
	 * @param string $expected_tree Expected HTML tree structure.
	 *
	 * @return bool True if the test case should be skipped. False otherwise.
	 */
	private static function should_skip_test( ?string $test_context_element, string $test_name ): bool {
		if ( null !== $test_context_element && 'body' !== $test_context_element ) {
			return true;
		}

		if ( array_key_exists( $test_name, self::SKIP_TESTS ) ) {
			return true;
		}

		return false;
	}

	/**
	 * Generates the tree-like structure represented in the Html5lib tests.
	 *
	 * @param string|null $fragment_context Context element in which to parse HTML, such as BODY or SVG.
	 * @param string      $html             Given test HTML.
	 * @return string|null Tree structure of parsed HTML, if supported, else null.
	 */
	private static function build_tree_representation( ?string $fragment_context, string $html ) {
		$processor = $fragment_context
			? WP_HTML_Processor::create_fragment( $html, "<{$fragment_context}>" )
			: WP_HTML_Processor::create_full_parser( $html );
		if ( null === $processor ) {
			throw new WP_HTML_Unsupported_Exception( "Could not create a parser with the given fragment context: {$fragment_context}.", '', 0, '', array(), array() );
		}

		/*
		 * The fragment parser will start in 2 levels deep at: html > body > [position]
		 * and requires adjustment to initial parameters.
		 * The full parser will not.
		 */
		$output       = $fragment_context ? "<html>\n  <head>\n  <body>\n" : '';
		$indent_level = $fragment_context ? 2 : 0;
		$indent       = '  ';
		$was_text     = null;
		$text_node    = '';

		while ( $processor->next_token() ) {
			if ( null !== $processor->get_last_error() ) {
				break;
			}

			$token_name = $processor->get_token_name();
			$token_type = $processor->get_token_type();
			$is_closer  = $processor->is_tag_closer();

			if ( $was_text && '#text' !== $token_name ) {
				if ( '' !== $text_node ) {
					$output .= "{$text_node}\"\n";
				}
				$was_text  = false;
				$text_node = '';
			}

			switch ( $token_type ) {
				case '#doctype':
					$doctype = $processor->get_doctype_info();
					$output .= "<!DOCTYPE {$doctype->name}";
					if ( null !== $doctype->public_identifier || null !== $doctype->system_identifier ) {
						$output .= " \"{$doctype->public_identifier}\" \"{$doctype->system_identifier}\"";
					}
					$output .= ">\n";
					break;

				case '#tag':
					$namespace = $processor->get_namespace();
					$tag_name  = 'html' === $namespace
						? strtolower( $processor->get_tag() )
						: "{$namespace} {$processor->get_qualified_tag_name()}";

					if ( $is_closer ) {
						--$indent_level;

						if ( 'html' === $namespace && 'TEMPLATE' === $token_name ) {
							--$indent_level;
						}

						break;
					}

					$tag_indent = $indent_level;

					if ( $processor->expects_closer() ) {
						++$indent_level;
					}

					$output .= str_repeat( $indent, $tag_indent ) . "<{$tag_name}>\n";

					$attribute_names = $processor->get_attribute_names_with_prefix( '' );
					if ( $attribute_names ) {
						$sorted_attributes = array();
						foreach ( $attribute_names as $attribute_name ) {
							$sorted_attributes[ $attribute_name ] = $processor->get_qualified_attribute_name( $attribute_name );
						}

						/*
						 * Sorts attributes to match html5lib sort order.
						 *
						 *  - First comes normal HTML attributes.
						 *  - Then come adjusted foreign attributes; these have spaces in their names.
						 *  - Finally come non-adjusted foreign attributes; these have a colon in their names.
						 *
						 * Example:
						 *
						 *       From: <math xlink:author definitionurl xlink:title xlink:show>
						 *     Sorted: 'definitionURL', 'xlink show', 'xlink title', 'xlink:author'
						 */
						uasort(
							$sorted_attributes,
							static function ( $a, $b ) {
								$a_has_ns = str_contains( $a, ':' );
								$b_has_ns = str_contains( $b, ':' );

								// Attributes with `:` should follow all other attributes.
								if ( $a_has_ns !== $b_has_ns ) {
									return $a_has_ns ? 1 : -1;
								}

								$a_has_sp = str_contains( $a, ' ' );
								$b_has_sp = str_contains( $b, ' ' );

								// Attributes with a namespace ' ' should come after those without.
								if ( $a_has_sp !== $b_has_sp ) {
									return $a_has_sp ? 1 : -1;
								}

								return $a <=> $b;
							}
						);

						foreach ( $sorted_attributes as $attribute_name => $display_name ) {
							$val = $processor->get_attribute( $attribute_name );
							/*
							 * Attributes with no value are `true` with the HTML API,
							 * We map use the empty string value in the tree structure.
							 */
							if ( true === $val ) {
								$val = '';
							}
							$output .= str_repeat( $indent, $tag_indent + 1 ) . "{$display_name}=\"{$val}\"\n";
						}
					}

					// Self-contained tags contain their inner contents as modifiable text.
					$modifiable_text = $processor->get_modifiable_text();
					if ( '' !== $modifiable_text ) {
						$output .= str_repeat( $indent, $tag_indent + 1 ) . "\"{$modifiable_text}\"\n";
					}

					if ( 'html' === $namespace && 'TEMPLATE' === $token_name ) {
						$output .= str_repeat( $indent, $indent_level ) . "content\n";
						++$indent_level;
					}

					break;

				case '#cdata-section':
				case '#text':
					$text_content = $processor->get_modifiable_text();
					if ( '' === $text_content ) {
						break;
					}
					$was_text = true;
					if ( '' === $text_node ) {
						$text_node .= str_repeat( $indent, $indent_level ) . '"';
					}
					$text_node .= $text_content;
					break;

				case '#funky-comment':
					// Comments must be "<" then "!-- " then the data then " -->".
					$output .= str_repeat( $indent, $indent_level ) . "<!-- {$processor->get_modifiable_text()} -->\n";
					break;

				case '#comment':
					switch ( $processor->get_comment_type() ) {
						case WP_HTML_Processor::COMMENT_AS_ABRUPTLY_CLOSED_COMMENT:
						case WP_HTML_Processor::COMMENT_AS_HTML_COMMENT:
						case WP_HTML_Processor::COMMENT_AS_INVALID_HTML:
							$comment_text_content = $processor->get_modifiable_text();
							break;

						case WP_HTML_Processor::COMMENT_AS_CDATA_LOOKALIKE:
							$comment_text_content = "[CDATA[{$processor->get_modifiable_text()}]]";
							break;

						case WP_HTML_Processor::COMMENT_AS_PI_NODE_LOOKALIKE:
							$comment_text_content = "?{$processor->get_tag()}{$processor->get_modifiable_text()}?";
							break;

						default:
							throw new Error( "Unhandled comment type for tree construction: {$processor->get_comment_type()}" );
					}
					// Comments must be "<" then "!-- " then the data then " -->".
					$output .= str_repeat( $indent, $indent_level ) . "<!-- {$comment_text_content} -->\n";
					break;

				default:
					$serialized_token_type = var_export( $processor->get_token_type(), true );
					throw new Error( "Unhandled token type for tree construction: {$serialized_token_type}" );
			}
		}

		if ( null !== $processor->get_unsupported_exception() ) {
			throw $processor->get_unsupported_exception();
		}

		if ( null !== $processor->get_last_error() ) {
			throw new WP_HTML_Unsupported_Exception( "Parser error: {$processor->get_last_error()}", '', 0, '', array(), array() );
		}

		if ( $processor->paused_at_incomplete_token() ) {
			throw new WP_HTML_Unsupported_Exception( 'Paused at incomplete token.', '', 0, '', array(), array() );
		}

		if ( '' !== $text_node ) {
			$output .= "{$text_node}\"\n";
		}

		// Tests always end with a trailing newline.
		return $output . "\n";
	}

	/**
	 * Convert a given Html5lib test file into a test triplet.
	 *
	 * @param string $filename Path to `.dat` file with test cases.
	 *
	 * @return array|Generator Test triplets of HTML fragment context element,
	 *                         HTML, and the DOM structure it represents.
	 */
	public static function parse_html5_dat_testfile( $filename ) {
		$handle = fopen( $filename, 'r', false );

		/**
		 * Represents which section of the test case is being parsed.
		 *
		 * @var string|null
		 */
		$state = null;

		$line_number          = 0;
		$test_html            = '';
		$test_dom             = '';
		$test_context_element = null;
		$test_script_flag     = false;
		$test_line_number     = 0;

		while ( false !== ( $line = fgets( $handle ) ) ) {
			++$line_number;

			if ( '#' === $line[0] ) {
				// Finish section.
				if ( "#data\n" === $line ) {
					/*
					 * Yield when switching from a previous state.
					 * Do not yield tests with the scripting flag enabled. The scripting flag
					 * is always disabled in the HTML API.
					 */
					if ( $state && ! $test_script_flag ) {
						yield array(
							$test_line_number,
							$test_context_element,
							// Remove the trailing newline
							substr( $test_html, 0, -1 ),
							$test_dom,
						);
					}

					// Finish previous test.
					$test_line_number     = $line_number;
					$test_html            = '';
					$test_dom             = '';
					$test_context_element = null;
					$test_script_flag     = false;
				}
				if ( "#script-on\n" === $line ) {
					$test_script_flag = true;
				}

				$state = trim( substr( $line, 1 ) );

				continue;
			}

			switch ( $state ) {
				/*
				 * Each test must begin with a string "#data" followed by a newline (LF). All
				 * subsequent lines until a line that says "#errors" are the test data and must be
				 * passed to the system being tested unchanged, except with the final newline (on the
				 * last line) removed.
				 */
				case 'data':
					$test_html .= $line;
					break;

				/*
				 * Then there *may* be a line that says "#document-fragment", which must
				 * be followed by a newline (LF), followed by a string of characters that
				 * indicates the context element, followed by a newline (LF). If the
				 * string of characters starts with "svg ", the context element is in
				 * the SVG namespace and the substring after "svg " is the local name.
				 * If the string of characters starts with "math ", the context element
				 * is in the MathML namespace and the substring after "math " is the
				 * local name. Otherwise, the context element is in the HTML namespace
				 * and the string is the local name. If this line is present the "#data"
				 * must be parsed using the HTML fragment parsing algorithm with the
				 * context element as context.
				 */
				case 'document-fragment':
					$test_context_element = explode( ' ', $line )[0];
					break;

				/*
				 * Then there must be a line that says "#document", which must be followed by a dump of
				 * the tree of the parsed DOM. Each node must be represented by a single line. Each line
				 * must start with "| ", followed by two spaces per parent node that the node has before
				 * the root document node.
				 *
				 * - Element nodes must be represented by a "<" then the tag name string ">", and all the attributes must be given, sorted lexicographically by UTF-16 code unit according to their attribute name string, on subsequent lines, as if they were children of the element node.
				 * - Attribute nodes must have the attribute name string, then an "=" sign, then the attribute value in double quotes (").
				 * - Text nodes must be the string, in double quotes. Newlines aren't escaped.
				 * - Comments must be "<" then "!-- " then the data then " -->".
				 * - DOCTYPEs must be "<!DOCTYPE " then the name then if either of the system id or public id is non-empty a space, public id in double-quotes, another space an the system id in double-quotes, and then in any case ">".
				 * - Processing instructions must be "<?", then the target, then a space, then the data and then ">". (The HTML parser cannot emit processing instructions, but scripts can, and the WebVTT to DOM rules can emit them.)
				 * - Template contents are represented by the string "content" with the children below it.
				 */
				case 'document':
					if ( '|' === $line[0] ) {
						$test_dom .= substr( $line, 2 );
					} else {
						// This is a text node that includes unescaped newlines.
						// Everything else should be singles lines starting with "| ".
						$test_dom .= $line;
					}
					break;
			}
		}

		fclose( $handle );

		// Return the last result when reaching the end of the file.
		return array(
			$test_line_number,
			$test_context_element,
			// Remove the trailing newline
			substr( $test_html, 0, -1 ),
			$test_dom,
		);
	}
}<|MERGE_RESOLUTION|>--- conflicted
+++ resolved
@@ -33,10 +33,8 @@
 		'tests14/line0055'       => 'Unimplemented: This parser does not add missing attributes to existing HTML or BODY tags.',
 		'tests19/line0488'       => 'Unimplemented: This parser does not add missing attributes to existing HTML or BODY tags.',
 		'tests19/line0500'       => 'Unimplemented: This parser does not add missing attributes to existing HTML or BODY tags.',
-<<<<<<< HEAD
-		'tests19/line0965'       => 'Bug: Mixed whitespace, non-whitespace text in head not split correctly.',
-=======
->>>>>>> bd107ac6
+		'tests19/line0488'       => 'Unimplemented: This parser does not add missing attributes to existing HTML or BODY tags.',
+		'tests19/line0500'       => 'Unimplemented: This parser does not add missing attributes to existing HTML or BODY tags.',
 		'tests19/line1079'       => 'Unimplemented: This parser does not add missing attributes to existing HTML or BODY tags.',
 		'tests2/line0207'        => 'Unimplemented: This parser does not add missing attributes to existing HTML or BODY tags.',
 		'tests2/line0686'        => 'Unimplemented: This parser does not add missing attributes to existing HTML or BODY tags.',
