--- conflicted
+++ resolved
@@ -313,11 +313,7 @@
 
 				case '#comment':
 					// Comments must be "<" then "!-- " then the data then " -->".
-<<<<<<< HEAD
-					$output .= str_repeat( $indent, $indent_level ) . "<!-- {$processor->get_full_comment_text()} -->\n";
-=======
-					$output .= str_repeat( self::TREE_INDENT, $indent_level ) . "<!-- {$comment_text_content} -->\n";
->>>>>>> 1eb5f61c
+					$output .= str_repeat( self::TREE_INDENT, $indent_level ) . "<!-- {$processor->get_full_comment_text()} -->\n";
 					break;
 
 				default:
