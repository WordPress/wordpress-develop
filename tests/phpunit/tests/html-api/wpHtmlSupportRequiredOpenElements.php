--- conflicted
+++ resolved
@@ -61,16 +61,6 @@
 	 * @ticket 58517
 	 */
 	public function test_has_element_in_scope_needs_support() {
-<<<<<<< HEAD
-		// These elements impact all scopes.
-		$this->ensure_support_is_added_everywhere( 'APPLET' );
-		$this->ensure_support_is_added_everywhere( 'HTML' );
-		$this->ensure_support_is_added_everywhere( 'MARQUEE' );
-		$this->ensure_support_is_added_everywhere( 'OBJECT' );
-		$this->ensure_support_is_added_everywhere( 'TEMPLATE' );
-
-=======
->>>>>>> 954d5612
 		// MathML Elements: MI, MO, MN, MS, MTEXT, ANNOTATION-XML.
 		$this->ensure_support_is_added_everywhere( 'MATH' );
 
@@ -98,16 +88,6 @@
 	 * @covers WP_HTML_Open_Elements::has_element_in_list_item_scope
 	 */
 	public function test_has_element_in_list_item_scope_needs_support() {
-<<<<<<< HEAD
-		// These elements impact all scopes.
-		$this->ensure_support_is_added_everywhere( 'APPLET' );
-		$this->ensure_support_is_added_everywhere( 'HTML' );
-		$this->ensure_support_is_added_everywhere( 'MARQUEE' );
-		$this->ensure_support_is_added_everywhere( 'OBJECT' );
-		$this->ensure_support_is_added_everywhere( 'TEMPLATE' );
-
-=======
->>>>>>> 954d5612
 		// MathML Elements: MI, MO, MN, MS, MTEXT, ANNOTATION-XML.
 		$this->ensure_support_is_added_everywhere( 'MATH' );
 
@@ -131,16 +111,6 @@
 	 * @covers WP_HTML_Open_Elements::has_element_in_button_scope
 	 */
 	public function test_has_element_in_button_scope_needs_support() {
-<<<<<<< HEAD
-		// These elements impact all scopes.
-		$this->ensure_support_is_added_everywhere( 'APPLET' );
-		$this->ensure_support_is_added_everywhere( 'HTML' );
-		$this->ensure_support_is_added_everywhere( 'MARQUEE' );
-		$this->ensure_support_is_added_everywhere( 'OBJECT' );
-		$this->ensure_support_is_added_everywhere( 'TEMPLATE' );
-
-=======
->>>>>>> 954d5612
 		// MathML Elements: MI, MO, MN, MS, MTEXT, ANNOTATION-XML.
 		$this->ensure_support_is_added_everywhere( 'MATH' );
 
@@ -165,16 +135,6 @@
 	 * @covers WP_HTML_Open_Elements::after_element_pop
 	 */
 	public function test_after_element_pop_must_maintain_p_in_button_scope_flag() {
-<<<<<<< HEAD
-		// These elements impact all scopes.
-		$this->ensure_support_is_added_everywhere( 'APPLET' );
-		$this->ensure_support_is_added_everywhere( 'HTML' );
-		$this->ensure_support_is_added_everywhere( 'MARQUEE' );
-		$this->ensure_support_is_added_everywhere( 'OBJECT' );
-		$this->ensure_support_is_added_everywhere( 'TEMPLATE' );
-
-=======
->>>>>>> 954d5612
 		// MathML Elements: MI, MO, MN, MS, MTEXT, ANNOTATION-XML.
 		$this->ensure_support_is_added_everywhere( 'MATH' );
 
@@ -199,16 +159,6 @@
 	 * @covers WP_HTML_Open_Elements::after_element_push
 	 */
 	public function test_after_element_push_must_maintain_p_in_button_scope_flag() {
-<<<<<<< HEAD
-		// These elements impact all scopes.
-		$this->ensure_support_is_added_everywhere( 'APPLET' );
-		$this->ensure_support_is_added_everywhere( 'HTML' );
-		$this->ensure_support_is_added_everywhere( 'MARQUEE' );
-		$this->ensure_support_is_added_everywhere( 'OBJECT' );
-		$this->ensure_support_is_added_everywhere( 'TEMPLATE' );
-
-=======
->>>>>>> 954d5612
 		// MathML Elements: MI, MO, MN, MS, MTEXT, ANNOTATION-XML.
 		$this->ensure_support_is_added_everywhere( 'MATH' );
 
@@ -232,33 +182,16 @@
 	 * @covers WP_HTML_Open_Elements::has_element_in_table_scope
 	 */
 	public function test_has_element_in_table_scope_needs_support() {
-<<<<<<< HEAD
-		// These elements impact all scopes.
-		$this->ensure_support_is_added_everywhere( 'APPLET' );
-		$this->ensure_support_is_added_everywhere( 'HTML' );
-		$this->ensure_support_is_added_everywhere( 'MARQUEE' );
-		$this->ensure_support_is_added_everywhere( 'OBJECT' );
-		$this->ensure_support_is_added_everywhere( 'TEMPLATE' );
-
-=======
->>>>>>> 954d5612
-		// MathML Elements: MI, MO, MN, MS, MTEXT, ANNOTATION-XML.
-		$this->ensure_support_is_added_everywhere( 'MATH' );
-
-		/*
-		 * SVG elements: note that TITLE is both an HTML element and an SVG element
-		 * so care must be taken when adding support for either one.
-		 *
-		 * FOREIGNOBJECT, DESC, TITLE.
-		 */
-		$this->ensure_support_is_added_everywhere( 'SVG' );
-<<<<<<< HEAD
-
-		// These elements are specific to TABLE scope.
-		$this->ensure_support_is_added_everywhere( 'HTML' );
-		$this->ensure_support_is_added_everywhere( 'TEMPLATE' );
-=======
->>>>>>> 954d5612
+		// MathML Elements: MI, MO, MN, MS, MTEXT, ANNOTATION-XML.
+		$this->ensure_support_is_added_everywhere( 'MATH' );
+
+		/*
+		 * SVG elements: note that TITLE is both an HTML element and an SVG element
+		 * so care must be taken when adding support for either one.
+		 *
+		 * FOREIGNOBJECT, DESC, TITLE.
+		 */
+		$this->ensure_support_is_added_everywhere( 'SVG' );
 	}
 
 	/**
@@ -272,16 +205,6 @@
 	 * @covers WP_HTML_Open_Elements::has_element_in_select_scope
 	 */
 	public function test_has_element_in_select_scope_needs_support() {
-<<<<<<< HEAD
-		// These elements impact all scopes.
-		$this->ensure_support_is_added_everywhere( 'APPLET' );
-		$this->ensure_support_is_added_everywhere( 'HTML' );
-		$this->ensure_support_is_added_everywhere( 'MARQUEE' );
-		$this->ensure_support_is_added_everywhere( 'OBJECT' );
-		$this->ensure_support_is_added_everywhere( 'TEMPLATE' );
-
-=======
->>>>>>> 954d5612
 		// MathML Elements: MI, MO, MN, MS, MTEXT, ANNOTATION-XML.
 		$this->ensure_support_is_added_everywhere( 'MATH' );
 
