--- conflicted
+++ resolved
@@ -17,14 +17,10 @@
 		return 'sanitized';
 	}
 
-<<<<<<< HEAD
 	/**
 	 * @covers ::sanitize_meta
 	 */
-	function test_sanitize_meta() {
-=======
 	public function test_sanitize_meta() {
->>>>>>> 4dea8f59
 		$meta = sanitize_meta( 'some_meta', 'unsanitized', 'post' );
 		$this->assertSame( 'unsanitized', $meta );
 
@@ -33,14 +29,10 @@
 		$this->assertSame( 'sanitized', $meta );
 	}
 
-<<<<<<< HEAD
 	/**
 	 * @covers ::delete_metadata_by_mid
 	 */
-	function test_delete_metadata_by_mid() {
-=======
 	public function test_delete_metadata_by_mid() {
->>>>>>> 4dea8f59
 		// Let's try and delete a non-existing ID, non existing meta.
 		$this->assertFalse( delete_metadata_by_mid( 'user', 0 ) );
 		$this->assertFalse( delete_metadata_by_mid( 'non_existing_meta', $this->delete_meta_id ) );
@@ -55,14 +47,10 @@
 		$this->assertFalse( (bool) get_user_meta( $this->author->ID, 'delete_meta_key' ) );
 	}
 
-<<<<<<< HEAD
 	/**
 	 * @covers ::delete_metadata_by_mid
 	 */
-	function test_update_metadata_by_mid() {
-=======
 	public function test_update_metadata_by_mid() {
->>>>>>> 4dea8f59
 		// Setup.
 		$meta = get_metadata_by_mid( 'user', $this->meta_id );
 
@@ -127,14 +115,10 @@
 		}
 	}
 
-<<<<<<< HEAD
 	/**
 	 * @covers ::metadata_exists
 	 */
-	function test_metadata_exists() {
-=======
 	public function test_metadata_exists() {
->>>>>>> 4dea8f59
 		$this->assertFalse( metadata_exists( 'user', $this->author->ID, 'foobarbaz' ) );
 		$this->assertTrue( metadata_exists( 'user', $this->author->ID, 'meta_key' ) );
 		$this->assertFalse( metadata_exists( 'user', 1234567890, 'foobarbaz' ) );
@@ -232,14 +216,10 @@
 		);
 	}
 
-<<<<<<< HEAD
 	/**
 	 * @covers ::get_metadata
 	 */
-	function test_metadata_slashes() {
-=======
 	public function test_metadata_slashes() {
->>>>>>> 4dea8f59
 		$key       = __FUNCTION__;
 		$value     = 'Test\\singleslash';
 		$expected  = 'Testsingleslash';
