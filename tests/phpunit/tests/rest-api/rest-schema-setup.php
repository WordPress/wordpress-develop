--- conflicted
+++ resolved
@@ -100,14 +100,13 @@
 			'/wp/v2/media',
 			'/wp/v2/media/(?P<id>[\\d]+)',
 			'/wp/v2/media/(?P<id>[\\d]+)/post-process',
-<<<<<<< HEAD
+			'/wp/v2/media/(?P<id>[\\d]+)/edit',
 			'/wp/v2/menu-items',
 			'/wp/v2/menu-items/(?P<id>[\d]+)',
 			'/wp/v2/menu-items/(?P<id>[\d]+)/autosaves',
 			'/wp/v2/menu-items/(?P<parent>[\d]+)/autosaves/(?P<id>[\d]+)',
-=======
-			'/wp/v2/media/(?P<id>[\\d]+)/edit',
->>>>>>> a85d190b
+      '/wp/v2/menu-locations',
+			'/wp/v2/menu-locations/(?P<location>[\w-]+)',
 			'/wp/v2/blocks',
 			'/wp/v2/blocks/(?P<id>[\d]+)',
 			'/wp/v2/blocks/(?P<id>[\d]+)/autosaves',
@@ -136,14 +135,9 @@
 			'/wp/v2/block-types/(?P<namespace>[a-zA-Z0-9_-]+)/(?P<name>[a-zA-Z0-9_-]+)',
 			'/wp/v2/settings',
 			'/wp/v2/themes',
-<<<<<<< HEAD
-			'/wp/v2/menu-locations',
-			'/wp/v2/menu-locations/(?P<location>[\w-]+)',
-=======
 			'/wp/v2/plugins',
 			'/wp/v2/plugins/(?P<plugin>[^.\/]+(?:\/[^.\/]+)?)',
 			'/wp/v2/block-directory/search',
->>>>>>> a85d190b
 		);
 
 		$this->assertSame( $expected_routes, $routes );
