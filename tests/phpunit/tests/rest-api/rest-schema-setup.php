--- conflicted
+++ resolved
@@ -143,12 +143,9 @@
 			'/wp/v2/templates/(?P<parent>[\d]+)/revisions',
 			'/wp/v2/templates/(?P<parent>[\d]+)/revisions/(?P<id>[\d]+)',
 			'/wp/v2/themes',
-<<<<<<< HEAD
+      '/wp/v2/themes/(?P<stylesheet>[\w-]+)',
 			'/wp/v2/menu-locations',
 			'/wp/v2/menu-locations/(?P<location>[\w-]+)',
-=======
-			'/wp/v2/themes/(?P<stylesheet>[\w-]+)',
->>>>>>> 30f9d4e1
 			'/wp/v2/plugins',
 			'/wp/v2/plugins/(?P<plugin>[^.\/]+(?:\/[^.\/]+)?)',
 			'/wp/v2/block-directory/search',
