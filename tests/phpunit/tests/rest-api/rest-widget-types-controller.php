--- conflicted
+++ resolved
@@ -513,7 +513,6 @@
 		$wp_widget_factory->widgets['WP_Widget_Search']->widget_options['show_instance_in_rest'] = true;
 	}
 
-<<<<<<< HEAD
 	/**
 	 * @ticket 53407
 	 */
@@ -535,8 +534,6 @@
 		$this->assertSame( 'A great & “interesting” archive of your site’s Posts!', $data['description'] );
 	}
 
-=======
->>>>>>> 5267e4a4
 	/**
 	 * The test_create_item() method does not exist for widget types.
 	 */
