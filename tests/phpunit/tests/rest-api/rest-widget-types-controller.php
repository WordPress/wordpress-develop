--- conflicted
+++ resolved
@@ -10,11 +10,7 @@
  *
  * @see WP_TEST_REST_Controller_Testcase
  * @group restapi
-<<<<<<< HEAD
- * @coversDefaultClass WP_REST_Widget_Types_Controller
-=======
  * @group widgets
->>>>>>> df17fdbd
  */
 class WP_Test_REST_Widget_Types_Controller extends WP_Test_REST_Controller_Testcase {
 
