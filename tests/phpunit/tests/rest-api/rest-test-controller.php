<?php
/**
 * Unit tests covering WP_REST_Controller functionality
 *
 * @package WordPress
 * @subpackage REST API
 */

/**
 * @group restapi
 */
class WP_REST_Test_Controller extends WP_REST_Controller {
	/**
	 * Prepares the item for the REST response.
	 *
	 * @param mixed           $item    WordPress representation of the item.
	 * @param WP_REST_Request $request Request object.
	 * @return WP_REST_Response|WP_Error Response object on success, or WP_Error object on failure.
	 */
	public function prepare_item_for_response( $item, $request ) {
		$context  = ! empty( $request['context'] ) ? $request['context'] : 'view';
		$item     = $this->add_additional_fields_to_object( $item, $request );
		$item     = $this->filter_response_by_context( $item, $context );
		$response = rest_ensure_response( $item );
		return $response;
	}

	/**
	 * Get the item's schema, conforming to JSON Schema.
	 *
	 * @return array
	 */
	public function get_item_schema() {
		$schema = array(
			'$schema'    => 'http://json-schema.org/draft-04/schema#',
			'title'      => 'type',
			'type'       => 'object',
			'properties' => array(
				'somestring'     => array(
					'type'        => 'string',
					'description' => 'A pretty string.',
					'minLength'   => 3,
					'maxLength'   => 3,
					'pattern'     => '[a-zA-Z]+',
					'context'     => array( 'view' ),
				),
				'someinteger'    => array(
					'type'             => 'integer',
					'multipleOf'       => 10,
					'minimum'          => 100,
					'maximum'          => 200,
					'exclusiveMinimum' => true,
					'exclusiveMaximum' => true,
					'context'          => array( 'view' ),
				),
				'someboolean'    => array(
					'type'    => 'boolean',
					'context' => array( 'view' ),
				),
				'someurl'        => array(
					'type'    => 'string',
					'format'  => 'uri',
					'context' => array( 'view' ),
				),
				'somedate'       => array(
					'type'    => 'string',
					'format'  => 'date-time',
					'context' => array( 'view' ),
				),
				'someemail'      => array(
					'type'    => 'string',
					'format'  => 'email',
					'context' => array( 'view' ),
				),
				'somehex'        => array(
					'type'    => 'string',
					'format'  => 'hex-color',
					'context' => array( 'view' ),
				),
				'someuuid'       => array(
					'type'    => 'string',
					'format'  => 'uuid',
					'context' => array( 'view' ),
				),
				'someenum'       => array(
					'type'    => 'string',
					'enum'    => array( 'a', 'b', 'c' ),
					'context' => array( 'view' ),
				),
				'someargoptions' => array(
					'type'        => 'integer',
					'required'    => true,
					'arg_options' => array(
						'required'          => false,
						'sanitize_callback' => '__return_true',
					),
				),
				'somedefault'    => array(
					'type'    => 'string',
					'enum'    => array( 'a', 'b', 'c' ),
					'context' => array( 'view' ),
					'default' => 'a',
				),
				'somearray'      => array(
					'type'        => 'array',
					'items'       => array(
						'type' => 'string',
					),
					'minItems'    => 1,
					'maxItems'    => 10,
					'uniqueItems' => true,
					'context'     => array( 'view' ),
				),
				'someobject'     => array(
					'type'                 => 'object',
					'additionalProperties' => array(
						'type' => 'string',
					),
					'properties'           => array(
						'object_id' => array(
							'type' => 'integer',
						),
					),
<<<<<<< HEAD
					'patternProperties'    => array(
						'[0-9]' => array(
							'type' => 'string',
						),
					),
=======
					'minProperties'        => 1,
					'maxProperties'        => 10,
>>>>>>> 581e4542
					'ignored_prop'         => 'ignored_prop',
					'context'              => array( 'view' ),
				),
			),
		);

		return $this->add_additional_fields_schema( $schema );
	}

}<|MERGE_RESOLUTION|>--- conflicted
+++ resolved
@@ -121,16 +121,13 @@
 							'type' => 'integer',
 						),
 					),
-<<<<<<< HEAD
 					'patternProperties'    => array(
 						'[0-9]' => array(
 							'type' => 'string',
 						),
 					),
-=======
 					'minProperties'        => 1,
 					'maxProperties'        => 10,
->>>>>>> 581e4542
 					'ignored_prop'         => 'ignored_prop',
 					'context'              => array( 'view' ),
 				),
