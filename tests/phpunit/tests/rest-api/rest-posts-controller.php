--- conflicted
+++ resolved
@@ -4586,13 +4586,8 @@
 		$wp_rest_additional_fields = array();
 	}
 
-<<<<<<< HEAD
-	public function additional_field_get_callback( $item ) {
-		return get_post_meta( $item['id'], 'my_custom_int', true );
-=======
-	public function additional_field_get_callback( $object, $field_name ) {
-		return get_post_meta( $object['id'], $field_name, true );
->>>>>>> e4e15d1d
+	public function additional_field_get_callback( $response_data, $field_name ) {
+		return get_post_meta( $response_data['id'], $field_name, true );
 	}
 
 	public function additional_field_update_callback( $value, $post, $field_name ) {
