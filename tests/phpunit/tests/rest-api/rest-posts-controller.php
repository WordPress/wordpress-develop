--- conflicted
+++ resolved
@@ -4362,11 +4362,7 @@
 		$response   = rest_get_server()->dispatch( $request );
 		$data       = $response->get_data();
 		$properties = $data['schema']['properties'];
-<<<<<<< HEAD
-		$this->assertCount( 27, $properties );
-=======
-		$this->assertSame( 27, count( $properties ) );
->>>>>>> e16120d1
+		$this->assertCount( 28, $properties );
 		$this->assertArrayHasKey( 'author', $properties );
 		$this->assertArrayHasKey( 'comment_status', $properties );
 		$this->assertArrayHasKey( 'content', $properties );
