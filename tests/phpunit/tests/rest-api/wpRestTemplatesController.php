<?php
/**
 * Unit tests covering the templates endpoint..
 *
 * @package WordPress
 * @subpackage REST API
 */

/**
 * Tests for REST API for templates.
 *
 * @covers WP_REST_Templates_Controller
 *
 * @group restapi
 */
class Tests_REST_WpRestTemplatesController extends WP_Test_REST_Controller_Testcase {
	/**
	 * @var int
	 */
	protected static $admin_id;
	private static $post;

	/**
	 * Create fake data before our tests run.
	 *
	 * @param WP_UnitTest_Factory $factory Helper that lets us create fake data.
	 */
	public static function wpSetupBeforeClass( $factory ) {
		self::$admin_id = $factory->user->create(
			array(
				'role' => 'administrator',
			)
		);

		// Set up template post.
		$args       = array(
			'post_type'    => 'wp_template',
			'post_name'    => 'my_template',
			'post_title'   => 'My Template',
			'post_content' => 'Content',
			'post_excerpt' => 'Description of my template.',
			'tax_input'    => array(
				'wp_theme' => array(
					get_stylesheet(),
				),
			),
		);
		self::$post = self::factory()->post->create_and_get( $args );
		wp_set_post_terms( self::$post->ID, get_stylesheet(), 'wp_theme' );
	}

	public static function wpTearDownAfterClass() {
		wp_delete_post( self::$post->ID );
	}

	public function test_register_routes() {
		$routes = rest_get_server()->get_routes();
		$this->assertArrayHasKey( '/wp/v2/templates', $routes );
		$this->assertArrayHasKey( '/wp/v2/templates/(?P<id>[\/\w-]+)', $routes );
	}

	/**
	 * @covers WP_REST_Templates_Controller::get_context_param
	 */
	public function test_context_param() {
		// Collection.
		$request  = new WP_REST_Request( 'OPTIONS', '/wp/v2/templates' );
		$response = rest_get_server()->dispatch( $request );
		$data     = $response->get_data();
		$this->assertSame( 'view', $data['endpoints'][0]['args']['context']['default'] );
		$this->assertSame( array( 'view', 'embed', 'edit' ), $data['endpoints'][0]['args']['context']['enum'] );
		// Single.
		$request  = new WP_REST_Request( 'OPTIONS', '/wp/v2/templates/default//my_template' );
		$response = rest_get_server()->dispatch( $request );
		$data     = $response->get_data();
		$this->assertSame( 'view', $data['endpoints'][0]['args']['context']['default'] );
		$this->assertSame( array( 'view', 'embed', 'edit' ), $data['endpoints'][0]['args']['context']['enum'] );
	}

	/**
	 * @covers WP_REST_Templates_Controller::get_items
	 */
	public function test_get_items() {
		wp_set_current_user( self::$admin_id );
		$request  = new WP_REST_Request( 'GET', '/wp/v2/templates' );
		$response = rest_get_server()->dispatch( $request );
		$data     = $response->get_data();

		$this->assertSame(
			array(
				'id'             => 'default//my_template',
				'theme'          => 'default',
				'slug'           => 'my_template',
				'source'         => 'custom',
				'origin'         => null,
				'type'           => 'wp_template',
				'description'    => 'Description of my template.',
				'title'          => array(
					'raw'      => 'My Template',
					'rendered' => 'My Template',
				),
				'status'         => 'publish',
				'wp_id'          => self::$post->ID,
				'has_theme_file' => false,
<<<<<<< HEAD
				'is_custom'      => false,
=======
				'author'         => 0,
>>>>>>> 89ea62cb
			),
			$this->find_and_normalize_template_by_id( $data, 'default//my_template' )
		);
	}

	/**
	 * @covers WP_REST_Templates_Controller::get_items
	 */
	public function test_get_items_no_permission() {
		wp_set_current_user( 0 );
		$request  = new WP_REST_Request( 'GET', '/wp/v2/templates' );
		$response = rest_get_server()->dispatch( $request );
		$this->assertErrorResponse( 'rest_cannot_manage_templates', $response, 401 );
	}

	/**
	 * @covers WP_REST_Templates_Controller::get_item
	 */
	public function test_get_item() {
		wp_set_current_user( self::$admin_id );
		$request  = new WP_REST_Request( 'GET', '/wp/v2/templates/default//my_template' );
		$response = rest_get_server()->dispatch( $request );
		$data     = $response->get_data();
		unset( $data['content'] );
		unset( $data['_links'] );

		$this->assertSame(
			array(
				'id'             => 'default//my_template',
				'theme'          => 'default',
				'slug'           => 'my_template',
				'source'         => 'custom',
				'origin'         => null,
				'type'           => 'wp_template',
				'description'    => 'Description of my template.',
				'title'          => array(
					'raw'      => 'My Template',
					'rendered' => 'My Template',
				),
				'status'         => 'publish',
				'wp_id'          => self::$post->ID,
				'has_theme_file' => false,
<<<<<<< HEAD
				'is_custom'      => false,
=======
				'author'         => 0,
>>>>>>> 89ea62cb
			),
			$data
		);
	}

	/**
	 * @ticket 54507
	 * @dataProvider get_template_endpoint_urls
	 */
	public function test_get_item_works_with_a_single_slash( $endpoint_url ) {
		wp_set_current_user( self::$admin_id );
		$request  = new WP_REST_Request( 'GET', $endpoint_url );
		$response = rest_get_server()->dispatch( $request );

		$data = $response->get_data();
		unset( $data['content'] );
		unset( $data['_links'] );

		$this->assertEquals(
			array(
				'id'             => 'tt1-blocks//index',
				'theme'          => 'tt1-blocks',
				'slug'           => 'index',
				'title'          => array(
					'raw'      => 'Index',
					'rendered' => 'Index',
				),
				'description'    => 'The default template used when no other template is available. This is a required template in WordPress.',
				'status'         => 'publish',
				'source'         => 'theme',
				'type'           => 'wp_template',
				'wp_id'          => null,
				'has_theme_file' => true,
				'is_custom'      => false,
			),
			$data
		);
	}

	public function get_template_endpoint_urls() {
		return array(
			array( '/wp/v2/templates/tt1-blocks/index' ),
			array( '/wp/v2/templates/tt1-blocks//index' ),
		);
	}

	/**
	 * @ticket 54507
	 * @dataProvider get_template_ids_to_sanitize
	 */
	public function test_sanitize_template_id( $input_id, $sanitized_id ) {
		$endpoint = new Gutenberg_REST_Templates_Controller( 'wp_template' );
		$this->assertEquals(
			$sanitized_id,
			$endpoint->_sanitize_template_id( $input_id )
		);
	}

	public function get_template_ids_to_sanitize() {
		return array(
			array( 'tt1-blocks/index', 'tt1-blocks//index' ),
			array( 'tt1-blocks//index', 'tt1-blocks//index' ),

			array( 'theme-experiments/tt1-blocks/index', 'theme-experiments/tt1-blocks//index' ),
			array( 'theme-experiments/tt1-blocks//index', 'theme-experiments/tt1-blocks//index' ),
		);
	}

	/**
	 * @ticket 54422
	 * @covers WP_REST_Templates_Controller::create_item
	 */
	public function test_create_item() {
		wp_set_current_user( self::$admin_id );
		$request = new WP_REST_Request( 'POST', '/wp/v2/templates' );
		$request->set_body_params(
			array(
				'slug'        => 'my_custom_template',
				'description' => 'Just a description',
				'title'       => 'My Template',
				'content'     => 'Content',
				'author'      => self::$admin_id,
			)
		);
		$response = rest_get_server()->dispatch( $request );
		$data     = $response->get_data();
		unset( $data['_links'] );
		unset( $data['wp_id'] );

		$this->assertSame(
			array(
				'id'             => 'default//my_custom_template',
				'theme'          => 'default',
				'content'        => array(
					'raw' => 'Content',
				),
				'slug'           => 'my_custom_template',
				'source'         => 'custom',
				'origin'         => null,
				'type'           => 'wp_template',
				'description'    => 'Just a description',
				'title'          => array(
					'raw'      => 'My Template',
					'rendered' => 'My Template',
				),
				'status'         => 'publish',
				'has_theme_file' => false,
<<<<<<< HEAD
				'is_custom'      => true,
=======
				'author'         => self::$admin_id,
>>>>>>> 89ea62cb
			),
			$data
		);
	}

	/**
	 * @ticket 54422
	 * @covers WP_REST_Templates_Controller::create_item
	 */
	public function test_create_item_raw() {
		wp_set_current_user( self::$admin_id );
		$request = new WP_REST_Request( 'POST', '/wp/v2/templates' );
		$request->set_body_params(
			array(
				'slug'        => 'my_custom_template_raw',
				'description' => 'Just a description',
				'title'       => array(
					'raw' => 'My Template',
				),
				'content'     => array(
					'raw' => 'Content',
				),
				'author'      => self::$admin_id,
			)
		);
		$response = rest_get_server()->dispatch( $request );
		$data     = $response->get_data();
		unset( $data['_links'] );
		unset( $data['wp_id'] );

		$this->assertSame(
			array(
				'id'             => 'default//my_custom_template_raw',
				'theme'          => 'default',
				'content'        => array(
					'raw' => 'Content',
				),
				'slug'           => 'my_custom_template_raw',
				'source'         => 'custom',
				'origin'         => null,
				'type'           => 'wp_template',
				'description'    => 'Just a description',
				'title'          => array(
					'raw'      => 'My Template',
					'rendered' => 'My Template',
				),
				'status'         => 'publish',
				'has_theme_file' => false,
				'author'         => self::$admin_id,
			),
			$data
		);
	}

	public function test_create_item_invalid_author() {
		wp_set_current_user( self::$admin_id );
		$request = new WP_REST_Request( 'POST', '/wp/v2/templates' );
		$request->set_body_params(
			array(
				'slug'        => 'my_custom_template_invalid_author',
				'description' => 'Just a description',
				'title'       => 'My Template',
				'content'     => 'Content',
				'author'      => -1,
			)
		);
		$response = rest_get_server()->dispatch( $request );
		$this->assertErrorResponse( 'rest_invalid_author', $response, 400 );
	}

	/**
	 * @covers WP_REST_Templates_Controller::update_item
	 */
	public function test_update_item() {
		wp_set_current_user( self::$admin_id );
		$request = new WP_REST_Request( 'PUT', '/wp/v2/templates/default//my_template' );
		$request->set_body_params(
			array(
				'title' => 'My new Index Title',
			)
		);
		$response = rest_get_server()->dispatch( $request );
		$data     = $response->get_data();
		$this->assertSame( 'My new Index Title', $data['title']['raw'] );
		$this->assertSame( 'custom', $data['source'] );
	}

	/**
	 * @covers WP_REST_Templates_Controller::update_item
	 */
	public function test_update_item_raw() {
		wp_set_current_user( self::$admin_id );
		$request = new WP_REST_Request( 'PUT', '/wp/v2/templates/default//my_template' );
		$request->set_body_params(
			array(
				'title' => array( 'raw' => 'My new raw Index Title' ),
			)
		);
		$response = rest_get_server()->dispatch( $request );
		$data     = $response->get_data();
		$this->assertSame( 'My new raw Index Title', $data['title']['raw'] );
		$this->assertSame( 'custom', $data['source'] );
	}

	/**
	 * @covers WP_REST_Templates_Controller::delete_item
	 */
	public function test_delete_item() {
		// Set up template post.
		$args    = array(
			'post_type'    => 'wp_template',
			'post_name'    => 'my_test_template',
			'post_title'   => 'My Template',
			'post_content' => 'Content',
			'post_excerpt' => 'Description of my template.',
			'tax_input'    => array(
				'wp_theme' => array(
					get_stylesheet(),
				),
			),
		);
		$post_id = self::factory()->post->create( $args );
		wp_set_post_terms( $post_id, get_stylesheet(), 'wp_theme' );

		wp_set_current_user( self::$admin_id );
		$request = new WP_REST_Request( 'DELETE', '/wp/v2/templates/default//my_test_template' );
		$request->set_param( 'force', 'false' );
		$response = rest_get_server()->dispatch( $request );
		$data     = $response->get_data();
		$this->assertSame( 'My Template', $data['title']['raw'] );
		$this->assertSame( 'trash', $data['status'] );
	}

	/**
	 * @covers WP_REST_Templates_Controller::delete_item
	 */
	public function test_delete_item_skip_trash() {
		// Set up template post.
		$args    = array(
			'post_type'    => 'wp_template',
			'post_name'    => 'my_test_template',
			'post_title'   => 'My Template',
			'post_content' => 'Content',
			'post_excerpt' => 'Description of my template.',
			'tax_input'    => array(
				'wp_theme' => array(
					get_stylesheet(),
				),
			),
		);
		$post_id = self::factory()->post->create( $args );
		wp_set_post_terms( $post_id, get_stylesheet(), 'wp_theme' );

		wp_set_current_user( self::$admin_id );
		$request = new WP_REST_Request( 'DELETE', '/wp/v2/templates/default//my_test_template' );
		$request->set_param( 'force', 'true' );
		$response = rest_get_server()->dispatch( $request );
		$this->assertSame( 200, $response->get_status() );
		$data = $response->get_data();
		$this->assertTrue( $data['deleted'] );
		$this->assertNotEmpty( $data['previous'] );
	}

	/**
	 * @covers WP_REST_Templates_Controller::delete_item
	 */
	public function test_delete_item_fail() {
		wp_set_current_user( self::$admin_id );
		$request  = new WP_REST_Request( 'DELETE', '/wp/v2/templates/justrandom//template' );
		$response = rest_get_server()->dispatch( $request );
		$this->assertErrorResponse( 'rest_template_not_found', $response, 404 );
	}

	public function test_prepare_item() {
		// TODO: Implement test_prepare_item() method.
	}

	public function test_prepare_item_limit_fields() {
		wp_set_current_user( self::$admin_id );

		$endpoint = new WP_REST_Templates_Controller( 'wp_template' );
		$request  = new WP_REST_Request( 'GET', '/wp/v2/templates/default//my_template' );
		$request->set_param( 'context', 'edit' );
		$request->set_param( '_fields', 'id,slug' );
		$obj      = get_block_template( 'default//my_template', 'wp_template' );
		$response = $endpoint->prepare_item_for_response( $obj, $request );
		$this->assertSame(
			array(
				'id',
				'slug',
			),
			array_keys( $response->get_data() )
		);
	}

	/**
	 * @ticket 54422
	 * @covers WP_REST_Templates_Controller::get_item_schema
	 */
	public function test_get_item_schema() {
		$request    = new WP_REST_Request( 'OPTIONS', '/wp/v2/templates' );
		$response   = rest_get_server()->dispatch( $request );
		$data       = $response->get_data();
		$properties = $data['schema']['properties'];
		$this->assertCount( 13, $properties );
		$this->assertArrayHasKey( 'id', $properties );
		$this->assertArrayHasKey( 'description', $properties );
		$this->assertArrayHasKey( 'slug', $properties );
		$this->assertArrayHasKey( 'theme', $properties );
		$this->assertArrayHasKey( 'type', $properties );
		$this->assertArrayHasKey( 'source', $properties );
		$this->assertArrayHasKey( 'origin', $properties );
		$this->assertArrayHasKey( 'content', $properties );
		$this->assertArrayHasKey( 'title', $properties );
		$this->assertArrayHasKey( 'description', $properties );
		$this->assertArrayHasKey( 'status', $properties );
		$this->assertArrayHasKey( 'wp_id', $properties );
		$this->assertArrayHasKey( 'has_theme_file', $properties );
		$this->assertArrayHasKey( 'author', $properties );
	}

	protected function find_and_normalize_template_by_id( $templates, $id ) {
		foreach ( $templates as $template ) {
			if ( $template['id'] === $id ) {
				unset( $template['content'] );
				unset( $template['_links'] );
				return $template;
			}
		}

		return null;
	}

}<|MERGE_RESOLUTION|>--- conflicted
+++ resolved
@@ -102,11 +102,8 @@
 				'status'         => 'publish',
 				'wp_id'          => self::$post->ID,
 				'has_theme_file' => false,
-<<<<<<< HEAD
 				'is_custom'      => false,
-=======
 				'author'         => 0,
->>>>>>> 89ea62cb
 			),
 			$this->find_and_normalize_template_by_id( $data, 'default//my_template' )
 		);
@@ -149,11 +146,8 @@
 				'status'         => 'publish',
 				'wp_id'          => self::$post->ID,
 				'has_theme_file' => false,
-<<<<<<< HEAD
 				'is_custom'      => false,
-=======
 				'author'         => 0,
->>>>>>> 89ea62cb
 			),
 			$data
 		);
@@ -261,11 +255,8 @@
 				),
 				'status'         => 'publish',
 				'has_theme_file' => false,
-<<<<<<< HEAD
 				'is_custom'      => true,
-=======
 				'author'         => self::$admin_id,
->>>>>>> 89ea62cb
 			),
 			$data
 		);
