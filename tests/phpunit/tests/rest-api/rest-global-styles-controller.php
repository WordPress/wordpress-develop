--- conflicted
+++ resolved
@@ -151,6 +151,7 @@
 
 	/**
 	 * @covers WP_REST_Global_Styles_Controller::get_theme_item
+	 * @ticket 54516
 	 */
 	public function test_get_theme_item_invalid() {
 		wp_set_current_user( self::$admin_id );
@@ -162,7 +163,7 @@
 	/**
 	 * @dataProvider data_get_theme_item_invalid_theme_dirname
 	 * @covers WP_REST_Global_Styles_Controller::get_theme_item
-	 * @ticket 54516
+	 * @ticket 54596
 	 */
 	public function test_get_theme_item_invalid_theme_dirname( $theme_dirname ) {
 		wp_set_current_user( self::$admin_id );
@@ -192,7 +193,7 @@
 	/**
 	 * @dataProvider data_get_theme_item
 	 * @covers WP_REST_Global_Styles_Controller::get_theme_item
-	 * @ticket 54516
+	 * @ticket 54596
 	 */
 	public function test_get_theme_item( $theme ) {
 		wp_set_current_user( self::$admin_id );
@@ -201,11 +202,11 @@
 		$request  = new WP_REST_Request( 'GET', '/wp/v2/global-styles/themes/' . $theme );
 		$response = rest_get_server()->dispatch( $request );
 		$data     = $response->get_data();
-<<<<<<< HEAD
-		unset( $data['_links'] );
-
+		$links    = $response->get_links();
 		$this->assertArrayHasKey( 'settings', $data, 'Data does not have "settings" key' );
 		$this->assertArrayHasKey( 'styles', $data, 'Data does not have "styles" key' );
+		$this->assertArrayHasKey( 'self', $links, 'Links do not have a "self" key' );
+		$this->assertStringContainsString( '/wp/v2/global-styles/themes/' . $theme, $links['self'][0]['href'] );
 	}
 
 	/**
@@ -228,12 +229,6 @@
 			'()'                 => array( 'my(theme)' ),
 			'@'                  => array( 'my@theme' ),
 		);
-=======
-		$links    = $response->get_links();
-		$this->assertArrayHasKey( 'settings', $data );
-		$this->assertArrayHasKey( 'styles', $data );
-		$this->assertArrayHasKey( 'self', $links );
-		$this->assertStringContainsString( '/wp/v2/global-styles/themes/tt1-blocks', $links['self'][0]['href'] );
 	}
 
 	/**
@@ -248,7 +243,6 @@
 		$data     = $response->get_data();
 		$this->assertArrayHasKey( 'settings', $data );
 		$this->assertArrayNotHasKey( 'styles', $data );
->>>>>>> 83421f42
 	}
 
 	/**
