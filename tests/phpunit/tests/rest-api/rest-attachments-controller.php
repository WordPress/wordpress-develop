<?php
/**
 * Unit tests covering WP_REST_Attachments_Controller functionality
 *
 * @package WordPress
 * @subpackage REST API
 */

/**
 * @group restapi
 */
class WP_Test_REST_Attachments_Controller extends WP_Test_REST_Post_Type_Controller_Testcase {

	protected static $superadmin_id;
	protected static $editor_id;
	protected static $author_id;
	protected static $contributor_id;
	protected static $uploader_id;
	protected static $rest_after_insert_attachment_count;
	protected static $rest_insert_attachment_count;

	/**
	 * @var string The path to a test file.
	 */
	private static $test_file;

	/**
	 * @var string The path to a second test file.
	 */
	private static $test_file2;

	/**
	 * @var array The recorded posts query clauses.
	 */
	protected $posts_clauses;

	public static function wpSetUpBeforeClass( WP_UnitTest_Factory $factory ) {
		self::$superadmin_id  = $factory->user->create(
			array(
				'role'       => 'administrator',
				'user_login' => 'superadmin',
			)
		);
		self::$editor_id      = $factory->user->create(
			array(
				'role' => 'editor',
			)
		);
		self::$author_id      = $factory->user->create(
			array(
				'role' => 'author',
			)
		);
		self::$contributor_id = $factory->user->create(
			array(
				'role' => 'contributor',
			)
		);
		self::$uploader_id    = $factory->user->create(
			array(
				'role' => 'uploader',
			)
		);

		if ( is_multisite() ) {
			update_site_option( 'site_admins', array( 'superadmin' ) );
		}
	}

	public static function wpTearDownAfterClass() {
		if ( file_exists( self::$test_file ) ) {
			unlink( self::$test_file );
		}
		if ( file_exists( self::$test_file2 ) ) {
			unlink( self::$test_file2 );
		}

		self::delete_user( self::$editor_id );
		self::delete_user( self::$author_id );
		self::delete_user( self::$contributor_id );
		self::delete_user( self::$uploader_id );
	}

	public function set_up() {
		parent::set_up();

		// Add an uploader role to test upload capabilities.
		add_role( 'uploader', 'File upload role' );
		$role = get_role( 'uploader' );
		$role->add_cap( 'upload_files' );
		$role->add_cap( 'read' );
		$role->add_cap( 'level_0' );

		$orig_file       = DIR_TESTDATA . '/images/canola.jpg';
		self::$test_file = get_temp_dir() . 'canola.jpg';
		if ( ! file_exists( self::$test_file ) ) {
			copy( $orig_file, self::$test_file );
		}

		$orig_file2       = DIR_TESTDATA . '/images/codeispoetry.png';
		self::$test_file2 = get_temp_dir() . 'codeispoetry.png';
		if ( ! file_exists( self::$test_file2 ) ) {
			copy( $orig_file2, self::$test_file2 );
		}

		add_filter( 'rest_pre_dispatch', array( $this, 'wpSetUpBeforeRequest' ), 10, 3 );
		add_filter( 'posts_clauses', array( $this, 'save_posts_clauses' ), 10, 2 );
	}

	public function wpSetUpBeforeRequest( $result ) {
		$this->posts_clauses = array();
		return $result;
	}

	public function save_posts_clauses( $clauses ) {
		$this->posts_clauses[] = $clauses;
		return $clauses;
	}

	public function tear_down() {
		$this->remove_added_uploads();

		if ( class_exists( WP_Image_Editor_Mock::class ) ) {
			WP_Image_Editor_Mock::$spy         = array();
			WP_Image_Editor_Mock::$edit_return = array();
			WP_Image_Editor_Mock::$size_return = null;
		}

		parent::tear_down();
	}

	public function test_register_routes() {
		$routes = rest_get_server()->get_routes();
		$this->assertArrayHasKey( '/wp/v2/media', $routes );
		$this->assertCount( 2, $routes['/wp/v2/media'] );
		$this->assertArrayHasKey( '/wp/v2/media/(?P<id>[\d]+)', $routes );
		$this->assertCount( 3, $routes['/wp/v2/media/(?P<id>[\d]+)'] );
	}

	public static function disposition_provider() {
		return array(
			// Types.
			array( 'attachment; filename="foo.jpg"', 'foo.jpg' ),
			array( 'inline; filename="foo.jpg"', 'foo.jpg' ),
			array( 'form-data; filename="foo.jpg"', 'foo.jpg' ),

			// Formatting.
			array( 'attachment; filename="foo.jpg"', 'foo.jpg' ),
			array( 'attachment; filename=foo.jpg', 'foo.jpg' ),
			array( 'attachment;filename="foo.jpg"', 'foo.jpg' ),
			array( 'attachment;filename=foo.jpg', 'foo.jpg' ),
			array( 'attachment; filename = "foo.jpg"', 'foo.jpg' ),
			array( 'attachment; filename = foo.jpg', 'foo.jpg' ),
			array( "attachment;\tfilename\t=\t\"foo.jpg\"", 'foo.jpg' ),
			array( "attachment;\tfilename\t=\tfoo.jpg", 'foo.jpg' ),
			array( 'attachment; filename = my foo picture.jpg', 'my foo picture.jpg' ),

			// Extensions.
			array( 'form-data; name="myfile"; filename="foo.jpg"', 'foo.jpg' ),
			array( 'form-data; name="myfile"; filename="foo.jpg"; something="else"', 'foo.jpg' ),
			array( 'form-data; name=myfile; filename=foo.jpg; something=else', 'foo.jpg' ),
			array( 'form-data; name=myfile; filename=my foo.jpg; something=else', 'my foo.jpg' ),

			// Invalid.
			array( 'filename="foo.jpg"', null ),
			array( 'filename-foo.jpg', null ),
			array( 'foo.jpg', null ),
			array( 'unknown; notfilename="foo.jpg"', null ),
		);
	}

	/**
	 * @dataProvider disposition_provider
	 */
	public function test_parse_disposition( $header, $expected ) {
		$header_list = array( $header );
		$parsed      = WP_REST_Attachments_Controller::get_filename_from_disposition( $header_list );
		$this->assertSame( $expected, $parsed );
	}

	public function test_context_param() {
		// Collection.
		$request  = new WP_REST_Request( 'OPTIONS', '/wp/v2/media' );
		$response = rest_get_server()->dispatch( $request );
		$data     = $response->get_data();
		$this->assertArrayNotHasKey( 'allow_batch', $data['endpoints'][0] );
		$this->assertSame( 'view', $data['endpoints'][0]['args']['context']['default'] );
		$this->assertSame( array( 'view', 'embed', 'edit' ), $data['endpoints'][0]['args']['context']['enum'] );
		// Single.
		$attachment_id = self::factory()->attachment->create_object(
			self::$test_file,
			0,
			array(
				'post_mime_type' => 'image/jpeg',
				'post_excerpt'   => 'A sample caption',
			)
		);
		$request       = new WP_REST_Request( 'OPTIONS', '/wp/v2/media/' . $attachment_id );
		$response      = rest_get_server()->dispatch( $request );
		$data          = $response->get_data();
		$this->assertArrayNotHasKey( 'allow_batch', $data['endpoints'][0] );
		$this->assertSame( 'view', $data['endpoints'][0]['args']['context']['default'] );
		$this->assertSame( array( 'view', 'embed', 'edit' ), $data['endpoints'][0]['args']['context']['enum'] );
	}

	public function test_registered_query_params() {
		$request  = new WP_REST_Request( 'OPTIONS', '/wp/v2/media' );
		$response = rest_get_server()->dispatch( $request );
		$data     = $response->get_data();
		$keys     = array_keys( $data['endpoints'][0]['args'] );
		sort( $keys );
		$this->assertSame(
			array(
				'after',
				'author',
				'author_exclude',
				'before',
				'context',
				'exclude',
				'include',
				'media_type',
				'mime_type',
				'modified_after',
				'modified_before',
				'offset',
				'order',
				'orderby',
				'page',
				'parent',
				'parent_exclude',
				'per_page',
				'search',
				'slug',
				'status',
			),
			$keys
		);
		$media_types = array(
			'application',
			'video',
			'image',
			'audio',
		);
		if ( ! is_multisite() ) {
			$media_types[] = 'text';
		}
		$this->assertSameSets( $media_types, $data['endpoints'][0]['args']['media_type']['enum'] );
	}

	public function test_registered_get_item_params() {
		$id1      = self::factory()->attachment->create_object(
			self::$test_file,
			0,
			array(
				'post_mime_type' => 'image/jpeg',
				'post_excerpt'   => 'A sample caption',
			)
		);
		$request  = new WP_REST_Request( 'OPTIONS', sprintf( '/wp/v2/media/%d', $id1 ) );
		$response = rest_get_server()->dispatch( $request );
		$data     = $response->get_data();
		$keys     = array_keys( $data['endpoints'][0]['args'] );
		sort( $keys );
		$this->assertSame( array( 'context', 'id' ), $keys );
	}

	/**
	 * @ticket 43701
	 */
	public function test_allow_header_sent_on_options_request() {
		$id1      = self::factory()->attachment->create_object(
			self::$test_file,
			0,
			array(
				'post_mime_type' => 'image/jpeg',
				'post_excerpt'   => 'A sample caption',
			)
		);
		$request  = new WP_REST_Request( 'OPTIONS', sprintf( '/wp/v2/media/%d', $id1 ) );
		$response = rest_get_server()->dispatch( $request );
		$response = apply_filters( 'rest_post_dispatch', $response, rest_get_server(), $request );
		$headers  = $response->get_headers();

		$this->assertNotEmpty( $headers['Allow'] );
		$this->assertSame( $headers['Allow'], 'GET' );

		wp_set_current_user( self::$editor_id );
		$request  = new WP_REST_Request( 'OPTIONS', sprintf( '/wp/v2/media/%d', $id1 ) );
		$response = rest_get_server()->dispatch( $request );
		$response = apply_filters( 'rest_post_dispatch', $response, rest_get_server(), $request );
		$headers  = $response->get_headers();

		$this->assertNotEmpty( $headers['Allow'] );
		$this->assertSame( $headers['Allow'], 'GET, POST, PUT, PATCH, DELETE' );
	}

	public function test_get_items() {
		wp_set_current_user( 0 );
		$id1            = self::factory()->attachment->create_object(
			self::$test_file,
			0,
			array(
				'post_mime_type' => 'image/jpeg',
				'post_excerpt'   => 'A sample caption',
			)
		);
		$draft_post     = self::factory()->post->create( array( 'post_status' => 'draft' ) );
		$id2            = self::factory()->attachment->create_object(
			self::$test_file,
			$draft_post,
			array(
				'post_mime_type' => 'image/jpeg',
				'post_excerpt'   => 'A sample caption',
			)
		);
		$published_post = self::factory()->post->create( array( 'post_status' => 'publish' ) );
		$id3            = self::factory()->attachment->create_object(
			self::$test_file,
			$published_post,
			array(
				'post_mime_type' => 'image/jpeg',
				'post_excerpt'   => 'A sample caption',
			)
		);
		$request        = new WP_REST_Request( 'GET', '/wp/v2/media' );
		$response       = rest_get_server()->dispatch( $request );
		$data           = $response->get_data();
		$this->assertCount( 2, $data );
		$ids = wp_list_pluck( $data, 'id' );
		$this->assertContains( $id1, $ids );
		$this->assertNotContains( $id2, $ids );
		$this->assertContains( $id3, $ids );

		$this->check_get_posts_response( $response );
	}

	public function test_get_items_logged_in_editor() {
		wp_set_current_user( self::$editor_id );
		$id1            = self::factory()->attachment->create_object(
			self::$test_file,
			0,
			array(
				'post_mime_type' => 'image/jpeg',
				'post_excerpt'   => 'A sample caption',
			)
		);
		$draft_post     = self::factory()->post->create( array( 'post_status' => 'draft' ) );
		$id2            = self::factory()->attachment->create_object(
			self::$test_file,
			$draft_post,
			array(
				'post_mime_type' => 'image/jpeg',
				'post_excerpt'   => 'A sample caption',
			)
		);
		$published_post = self::factory()->post->create( array( 'post_status' => 'publish' ) );
		$id3            = self::factory()->attachment->create_object(
			self::$test_file,
			$published_post,
			array(
				'post_mime_type' => 'image/jpeg',
				'post_excerpt'   => 'A sample caption',
			)
		);
		$request        = new WP_REST_Request( 'GET', '/wp/v2/media' );
		$response       = rest_get_server()->dispatch( $request );

		$data = $response->get_data();
		$this->assertCount( 3, $data );
		$ids = wp_list_pluck( $data, 'id' );
		$this->assertContains( $id1, $ids );
		$this->assertContains( $id2, $ids );
		$this->assertContains( $id3, $ids );
	}

	public function test_get_items_media_type() {
		$id1      = self::factory()->attachment->create_object(
			self::$test_file,
			0,
			array(
				'post_mime_type' => 'image/jpeg',
			)
		);
		$request  = new WP_REST_Request( 'GET', '/wp/v2/media' );
		$response = rest_get_server()->dispatch( $request );
		$data     = $response->get_data();
		$this->assertSame( $id1, $data[0]['id'] );
		// 'media_type' => 'video'.
		$request->set_param( 'media_type', 'video' );
		$response = rest_get_server()->dispatch( $request );
		$this->assertCount( 0, $response->get_data() );
		// 'media_type' => 'image'.
		$request->set_param( 'media_type', 'image' );
		$response = rest_get_server()->dispatch( $request );
		$data     = $response->get_data();
		$this->assertSame( $id1, $data[0]['id'] );
	}

	public function test_get_items_mime_type() {
		$id1      = self::factory()->attachment->create_object(
			self::$test_file,
			0,
			array(
				'post_mime_type' => 'image/jpeg',
			)
		);
		$request  = new WP_REST_Request( 'GET', '/wp/v2/media' );
		$response = rest_get_server()->dispatch( $request );
		$data     = $response->get_data();
		$this->assertSame( $id1, $data[0]['id'] );
		// 'mime_type' => 'image/png'.
		$request->set_param( 'mime_type', 'image/png' );
		$response = rest_get_server()->dispatch( $request );
		$this->assertCount( 0, $response->get_data() );
		// 'mime_type' => 'image/jpeg'.
		$request->set_param( 'mime_type', 'image/jpeg' );
		$response = rest_get_server()->dispatch( $request );
		$data     = $response->get_data();
		$this->assertSame( $id1, $data[0]['id'] );
	}

	public function test_get_items_parent() {
		$post_id        = self::factory()->post->create( array( 'post_title' => 'Test Post' ) );
		$attachment_id  = self::factory()->attachment->create_object(
			self::$test_file,
			$post_id,
			array(
				'post_mime_type' => 'image/jpeg',
				'post_excerpt'   => 'A sample caption',
			)
		);
		$attachment_id2 = self::factory()->attachment->create_object(
			self::$test_file,
			0,
			array(
				'post_mime_type' => 'image/jpeg',
				'post_excerpt'   => 'A sample caption',
			)
		);
		// All attachments.
		$request  = new WP_REST_Request( 'GET', '/wp/v2/media' );
		$response = rest_get_server()->dispatch( $request );
		$this->assertCount( 2, $response->get_data() );
		$request = new WP_REST_Request( 'GET', '/wp/v2/media' );
		// Attachments without a parent.
		$request->set_param( 'parent', 0 );
		$response = rest_get_server()->dispatch( $request );
		$data     = $response->get_data();
		$this->assertCount( 1, $data );
		$this->assertSame( $attachment_id2, $data[0]['id'] );
		// Attachments with parent=post_id.
		$request = new WP_REST_Request( 'GET', '/wp/v2/media' );
		$request->set_param( 'parent', $post_id );
		$response = rest_get_server()->dispatch( $request );
		$data     = $response->get_data();
		$this->assertCount( 1, $data );
		$this->assertSame( $attachment_id, $data[0]['id'] );
		// Attachments with invalid parent.
		$request = new WP_REST_Request( 'GET', '/wp/v2/media' );
		$request->set_param( 'parent', REST_TESTS_IMPOSSIBLY_HIGH_NUMBER );
		$response = rest_get_server()->dispatch( $request );
		$data     = $response->get_data();
		$this->assertCount( 0, $data );
	}

	public function test_get_items_invalid_status_param_is_error_response() {
		wp_set_current_user( self::$editor_id );
		self::factory()->attachment->create_object(
			self::$test_file,
			0,
			array(
				'post_mime_type' => 'image/jpeg',
				'post_excerpt'   => 'A sample caption',
			)
		);
		$request = new WP_REST_Request( 'GET', '/wp/v2/media' );
		$request->set_param( 'status', 'publish' );
		$request->set_param( 'context', 'edit' );
		$response = rest_get_server()->dispatch( $request );
		$this->assertErrorResponse( 'rest_invalid_param', $response );
	}

	public function test_get_items_private_status() {
		// Logged out users can't make the request.
		wp_set_current_user( 0 );
		$attachment_id1 = self::factory()->attachment->create_object(
			self::$test_file,
			0,
			array(
				'post_mime_type' => 'image/jpeg',
				'post_excerpt'   => 'A sample caption',
				'post_status'    => 'private',
			)
		);
		$request        = new WP_REST_Request( 'GET', '/wp/v2/media' );
		$request->set_param( 'status', 'private' );
		$response = rest_get_server()->dispatch( $request );
		$this->assertErrorResponse( 'rest_invalid_param', $response, 400 );
		// Properly authorized users can make the request.
		wp_set_current_user( self::$editor_id );
		$response = rest_get_server()->dispatch( $request );
		$this->assertSame( 200, $response->get_status() );
		$data = $response->get_data();
		$this->assertSame( $attachment_id1, $data[0]['id'] );
	}

	public function test_get_items_multiple_statuses() {
		// Logged out users can't make the request.
		wp_set_current_user( 0 );
		$attachment_id1 = self::factory()->attachment->create_object(
			self::$test_file,
			0,
			array(
				'post_mime_type' => 'image/jpeg',
				'post_excerpt'   => 'A sample caption',
				'post_status'    => 'private',
			)
		);
		$attachment_id2 = self::factory()->attachment->create_object(
			self::$test_file,
			0,
			array(
				'post_mime_type' => 'image/jpeg',
				'post_excerpt'   => 'A sample caption',
				'post_status'    => 'trash',
			)
		);
		$request        = new WP_REST_Request( 'GET', '/wp/v2/media' );
		$request->set_param( 'status', array( 'private', 'trash' ) );
		$response = rest_get_server()->dispatch( $request );
		$this->assertErrorResponse( 'rest_invalid_param', $response, 400 );
		// Properly authorized users can make the request.
		wp_set_current_user( self::$editor_id );
		$response = rest_get_server()->dispatch( $request );
		$this->assertSame( 200, $response->get_status() );
		$data = $response->get_data();
		$this->assertCount( 2, $data );
		$ids = array(
			$data[0]['id'],
			$data[1]['id'],
		);
		sort( $ids );
		$this->assertSame( array( $attachment_id1, $attachment_id2 ), $ids );
	}

	public function test_get_items_invalid_date() {
		$request = new WP_REST_Request( 'GET', '/wp/v2/media' );
		$request->set_param( 'after', 'foo' );
		$request->set_param( 'before', 'bar' );
		$response = rest_get_server()->dispatch( $request );
		$this->assertErrorResponse( 'rest_invalid_param', $response, 400 );
	}

	public function test_get_items_valid_date() {
		$id1     = self::factory()->attachment->create_object(
			self::$test_file,
			0,
			array(
				'post_date'      => '2016-01-15T00:00:00Z',
				'post_mime_type' => 'image/jpeg',
				'post_excerpt'   => 'A sample caption',
			)
		);
		$id2     = self::factory()->attachment->create_object(
			self::$test_file,
			0,
			array(
				'post_date'      => '2016-01-16T00:00:00Z',
				'post_mime_type' => 'image/jpeg',
				'post_excerpt'   => 'A sample caption',
			)
		);
		$id3     = self::factory()->attachment->create_object(
			self::$test_file,
			0,
			array(
				'post_date'      => '2016-01-17T00:00:00Z',
				'post_mime_type' => 'image/jpeg',
				'post_excerpt'   => 'A sample caption',
			)
		);
		$request = new WP_REST_Request( 'GET', '/wp/v2/media' );
		$request->set_param( 'after', '2016-01-15T00:00:00Z' );
		$request->set_param( 'before', '2016-01-17T00:00:00Z' );
		$response = rest_get_server()->dispatch( $request );
		$data     = $response->get_data();
		$this->assertCount( 1, $data );
		$this->assertSame( $id2, $data[0]['id'] );
	}

	/**
	 * @ticket 50617
	 */
	public function test_get_items_invalid_modified_date() {
		$request = new WP_REST_Request( 'GET', '/wp/v2/media' );
		$request->set_param( 'modified_after', 'foo' );
		$request->set_param( 'modified_before', 'bar' );
		$response = rest_get_server()->dispatch( $request );
		$this->assertErrorResponse( 'rest_invalid_param', $response, 400 );
	}

	/**
	 * @ticket 50617
	 */
	public function test_get_items_valid_modified_date() {
		$id1 = self::factory()->attachment->create_object(
			self::$test_file,
			0,
			array(
				'post_date'      => '2016-01-01 00:00:00',
				'post_mime_type' => 'image/jpeg',
				'post_excerpt'   => 'A sample caption',
			)
		);
		$id2 = self::factory()->attachment->create_object(
			self::$test_file,
			0,
			array(
				'post_date'      => '2016-01-02 00:00:00',
				'post_mime_type' => 'image/jpeg',
				'post_excerpt'   => 'A sample caption',
			)
		);
		$id3 = self::factory()->attachment->create_object(
			self::$test_file,
			0,
			array(
				'post_date'      => '2016-01-03 00:00:00',
				'post_mime_type' => 'image/jpeg',
				'post_excerpt'   => 'A sample caption',
			)
		);
		$this->update_post_modified( $id1, '2016-01-15 00:00:00' );
		$this->update_post_modified( $id2, '2016-01-16 00:00:00' );
		$this->update_post_modified( $id3, '2016-01-17 00:00:00' );
		$request = new WP_REST_Request( 'GET', '/wp/v2/media' );
		$request->set_param( 'modified_after', '2016-01-15T00:00:00Z' );
		$request->set_param( 'modified_before', '2016-01-17T00:00:00Z' );
		$response = rest_get_server()->dispatch( $request );
		$data     = $response->get_data();
		$this->assertCount( 1, $data );
		$this->assertSame( $id2, $data[0]['id'] );
	}

	/**
	 * @ticket 55677
	 */
	public function test_get_items_avoid_duplicated_count_query_if_no_items() {
		$request = new WP_REST_Request( 'GET', '/wp/v2/media' );
		$request->set_param( 'media_type', 'video' );

		$response = rest_get_server()->dispatch( $request );

		$this->assertCount( 1, $this->posts_clauses );

		$headers = $response->get_headers();

		$this->assertSame( 0, $headers['X-WP-Total'] );
		$this->assertSame( 0, $headers['X-WP-TotalPages'] );
	}

	/**
	 * @ticket 55677
	 */
	public function test_get_items_with_empty_page_runs_count_query_after() {
		self::factory()->attachment->create_object(
			self::$test_file,
			0,
			array(
				'post_date'      => '2022-06-12T00:00:00Z',
				'post_mime_type' => 'image/jpeg',
				'post_excerpt'   => 'A sample caption',
			)
		);

		$request = new WP_REST_Request( 'GET', '/wp/v2/media' );
		$request->set_param( 'media_type', 'image' );
		$request->set_param( 'page', 2 );

		$response = rest_get_server()->dispatch( $request );

		$this->assertCount( 2, $this->posts_clauses );

		$this->assertErrorResponse( 'rest_post_invalid_page_number', $response, 400 );
	}

	public function test_get_item() {
		$attachment_id = self::factory()->attachment->create_object(
			self::$test_file,
			0,
			array(
				'post_mime_type' => 'image/jpeg',
				'post_excerpt'   => 'A sample caption',
			)
		);
		update_post_meta( $attachment_id, '_wp_attachment_image_alt', 'Sample alt text' );
		$request  = new WP_REST_Request( 'GET', '/wp/v2/media/' . $attachment_id );
		$response = rest_get_server()->dispatch( $request );
		$this->check_get_post_response( $response );
		$data = $response->get_data();
		$this->assertSame( 'image/jpeg', $data['mime_type'] );
	}

	/**
	 * @requires function imagejpeg
	 */
	public function test_get_item_sizes() {
		$attachment_id = self::factory()->attachment->create_object(
			self::$test_file,
			0,
			array(
				'post_mime_type' => 'image/jpeg',
				'post_excerpt'   => 'A sample caption',
			),
			self::$test_file
		);

		add_image_size( 'rest-api-test', 119, 119, true );
		wp_update_attachment_metadata( $attachment_id, wp_generate_attachment_metadata( $attachment_id, self::$test_file ) );

		$request            = new WP_REST_Request( 'GET', '/wp/v2/media/' . $attachment_id );
		$response           = rest_get_server()->dispatch( $request );
		$data               = $response->get_data();
		$image_src          = wp_get_attachment_image_src( $attachment_id, 'rest-api-test' );
		$original_image_src = wp_get_attachment_image_src( $attachment_id, 'full' );
		remove_image_size( 'rest-api-test' );

		$this->assertIsArray( $data['media_details']['sizes'], 'Could not retrieve the sizes data.' );
		$this->assertSame( $image_src[0], $data['media_details']['sizes']['rest-api-test']['source_url'] );
		$this->assertSame( 'image/jpeg', $data['media_details']['sizes']['rest-api-test']['mime_type'] );
		$this->assertSame( $original_image_src[0], $data['media_details']['sizes']['full']['source_url'] );
		$this->assertSame( 'image/jpeg', $data['media_details']['sizes']['full']['mime_type'] );
	}

	/**
	 * @requires function imagejpeg
	 */
	public function test_get_item_sizes_with_no_url() {
		$attachment_id = self::factory()->attachment->create_object(
			self::$test_file,
			0,
			array(
				'post_mime_type' => 'image/jpeg',
				'post_excerpt'   => 'A sample caption',
			),
			self::$test_file
		);

		add_image_size( 'rest-api-test', 119, 119, true );
		wp_update_attachment_metadata( $attachment_id, wp_generate_attachment_metadata( $attachment_id, self::$test_file ) );

		add_filter( 'wp_get_attachment_image_src', '__return_false' );

		$request  = new WP_REST_Request( 'GET', '/wp/v2/media/' . $attachment_id );
		$response = rest_get_server()->dispatch( $request );
		$data     = $response->get_data();
		remove_filter( 'wp_get_attachment_image_src', '__return_false' );
		remove_image_size( 'rest-api-test' );

		$this->assertIsArray( $data['media_details']['sizes'], 'Could not retrieve the sizes data.' );
		$this->assertArrayNotHasKey( 'source_url', $data['media_details']['sizes']['rest-api-test'] );
	}

	public function test_get_item_private_post_not_authenticated() {
		wp_set_current_user( 0 );
		$draft_post = self::factory()->post->create( array( 'post_status' => 'draft' ) );
		$id1        = self::factory()->attachment->create_object(
			self::$test_file,
			$draft_post,
			array(
				'post_mime_type' => 'image/jpeg',
				'post_excerpt'   => 'A sample caption',
			)
		);
		$request    = new WP_REST_Request( 'GET', '/wp/v2/media/' . $id1 );
		$response   = rest_get_server()->dispatch( $request );
		$this->assertSame( 401, $response->get_status() );
	}

	public function test_get_item_inherit_status_with_invalid_parent() {
		$attachment_id = self::factory()->attachment->create_object(
			self::$test_file,
			REST_TESTS_IMPOSSIBLY_HIGH_NUMBER,
			array(
				'post_mime_type' => 'image/jpeg',
				'post_excerpt'   => 'A sample caption',
			)
		);
		$request       = new WP_REST_Request( 'GET', sprintf( '/wp/v2/media/%d', $attachment_id ) );
		$response      = rest_get_server()->dispatch( $request );
		$data          = $response->get_data();

		$this->assertSame( 200, $response->get_status() );
		$this->assertSame( $attachment_id, $data['id'] );
	}

	public function test_get_item_auto_status_with_invalid_parent_not_authenticated_returns_error() {
		$attachment_id = self::factory()->attachment->create_object(
			self::$test_file,
			REST_TESTS_IMPOSSIBLY_HIGH_NUMBER,
			array(
				'post_mime_type' => 'image/jpeg',
				'post_excerpt'   => 'A sample caption',
				'post_status'    => 'auto-draft',
			)
		);
		$request       = new WP_REST_Request( 'GET', sprintf( '/wp/v2/media/%d', $attachment_id ) );
		$response      = rest_get_server()->dispatch( $request );

		$this->assertErrorResponse( 'rest_forbidden', $response, 401 );
	}

	/**
	 * @requires function imagejpeg
	 */
	public function test_create_item() {
		wp_set_current_user( self::$author_id );

		$request = new WP_REST_Request( 'POST', '/wp/v2/media' );
		$request->set_header( 'Content-Type', 'image/jpeg' );
		$request->set_header( 'Content-Disposition', 'attachment; filename=canola.jpg' );
		$request->set_param( 'title', 'My title is very cool' );
		$request->set_param( 'caption', 'This is a better caption.' );
		$request->set_param( 'description', 'Without a description, my attachment is descriptionless.' );
		$request->set_param( 'alt_text', 'Alt text is stored outside post schema.' );

		$request->set_body( file_get_contents( self::$test_file ) );
		$response = rest_get_server()->dispatch( $request );
		$data     = $response->get_data();

		$this->assertSame( 201, $response->get_status() );
		$this->assertSame( 'image', $data['media_type'] );

		$attachment = get_post( $data['id'] );
		$this->assertSame( 'My title is very cool', $data['title']['raw'] );
		$this->assertSame( 'My title is very cool', $attachment->post_title );
		$this->assertSame( 'This is a better caption.', $data['caption']['raw'] );
		$this->assertSame( 'This is a better caption.', $attachment->post_excerpt );
		$this->assertSame( 'Without a description, my attachment is descriptionless.', $data['description']['raw'] );
		$this->assertSame( 'Without a description, my attachment is descriptionless.', $attachment->post_content );
		$this->assertSame( 'Alt text is stored outside post schema.', $data['alt_text'] );
		$this->assertSame( 'Alt text is stored outside post schema.', get_post_meta( $attachment->ID, '_wp_attachment_image_alt', true ) );
	}

	public function test_create_item_default_filename_title() {
		wp_set_current_user( self::$author_id );
		$request = new WP_REST_Request( 'POST', '/wp/v2/media' );
		$request->set_file_params(
			array(
				'file' => array(
					'file'     => file_get_contents( self::$test_file2 ),
					'name'     => 'codeispoetry.png',
					'size'     => filesize( self::$test_file2 ),
					'tmp_name' => self::$test_file2,
				),
			)
		);
		$request->set_header( 'Content-MD5', md5_file( self::$test_file2 ) );
		$response = rest_get_server()->dispatch( $request );
		$this->assertSame( 201, $response->get_status() );
		$data = $response->get_data();
		$this->assertSame( 'codeispoetry', $data['title']['raw'] );
	}

	/**
	 * @requires function imagejpeg
	 */
	public function test_create_item_with_files() {
		wp_set_current_user( self::$author_id );
		$request = new WP_REST_Request( 'POST', '/wp/v2/media' );
		$request->set_file_params(
			array(
				'file' => array(
					'file'     => file_get_contents( self::$test_file ),
					'name'     => 'canola.jpg',
					'size'     => filesize( self::$test_file ),
					'tmp_name' => self::$test_file,
				),
			)
		);
		$request->set_header( 'Content-MD5', md5_file( self::$test_file ) );
		$response = rest_get_server()->dispatch( $request );
		$this->assertSame( 201, $response->get_status() );
	}

	/**
	 * @requires function imagejpeg
	 */
	public function test_create_item_with_upload_files_role() {
		wp_set_current_user( self::$uploader_id );
		$request = new WP_REST_Request( 'POST', '/wp/v2/media' );
		$request->set_file_params(
			array(
				'file' => array(
					'file'     => file_get_contents( self::$test_file ),
					'name'     => 'canola.jpg',
					'size'     => filesize( self::$test_file ),
					'tmp_name' => self::$test_file,
				),
			)
		);
		$request->set_header( 'Content-MD5', md5_file( self::$test_file ) );
		$response = rest_get_server()->dispatch( $request );
		$this->assertSame( 201, $response->get_status() );
	}

	public function test_create_item_empty_body() {
		wp_set_current_user( self::$author_id );
		$request  = new WP_REST_Request( 'POST', '/wp/v2/media' );
		$response = rest_get_server()->dispatch( $request );
		$this->assertErrorResponse( 'rest_upload_no_data', $response, 400 );
	}

	public function test_create_item_missing_content_type() {
		wp_set_current_user( self::$author_id );
		$request = new WP_REST_Request( 'POST', '/wp/v2/media' );
		$request->set_body( file_get_contents( self::$test_file ) );
		$response = rest_get_server()->dispatch( $request );
		$this->assertErrorResponse( 'rest_upload_no_content_type', $response, 400 );
	}

	public function test_create_item_missing_content_disposition() {
		wp_set_current_user( self::$author_id );
		$request = new WP_REST_Request( 'POST', '/wp/v2/media' );
		$request->set_header( 'Content-Type', 'image/jpeg' );
		$request->set_body( file_get_contents( self::$test_file ) );
		$response = rest_get_server()->dispatch( $request );
		$this->assertErrorResponse( 'rest_upload_no_content_disposition', $response, 400 );
	}

	public function test_create_item_bad_md5_header() {
		wp_set_current_user( self::$author_id );
		$request = new WP_REST_Request( 'POST', '/wp/v2/media' );
		$request->set_header( 'Content-Type', 'image/jpeg' );
		$request->set_header( 'Content-Disposition', 'attachment; filename=canola.jpg' );
		$request->set_header( 'Content-MD5', 'abc123' );
		$request->set_body( file_get_contents( self::$test_file ) );
		$response = rest_get_server()->dispatch( $request );
		$this->assertErrorResponse( 'rest_upload_hash_mismatch', $response, 412 );
	}

	public function test_create_item_with_files_bad_md5_header() {
		wp_set_current_user( self::$author_id );
		$request = new WP_REST_Request( 'POST', '/wp/v2/media' );
		$request->set_file_params(
			array(
				'file' => array(
					'file'     => file_get_contents( self::$test_file ),
					'name'     => 'canola.jpg',
					'size'     => filesize( self::$test_file ),
					'tmp_name' => self::$test_file,
				),
			)
		);
		$request->set_header( 'Content-MD5', 'abc123' );
		$response = rest_get_server()->dispatch( $request );
		$this->assertErrorResponse( 'rest_upload_hash_mismatch', $response, 412 );
	}

	public function test_create_item_invalid_upload_files_capability() {
		wp_set_current_user( self::$contributor_id );
		$request  = new WP_REST_Request( 'POST', '/wp/v2/media' );
		$response = rest_get_server()->dispatch( $request );
		$this->assertErrorResponse( 'rest_cannot_create', $response, 403 );
	}

	public function test_create_item_invalid_edit_permissions() {
		$post_id = self::factory()->post->create( array( 'post_author' => self::$editor_id ) );
		wp_set_current_user( self::$author_id );
		$request = new WP_REST_Request( 'POST', '/wp/v2/media' );
		$request->set_param( 'post', $post_id );
		$response = rest_get_server()->dispatch( $request );
		$this->assertErrorResponse( 'rest_cannot_edit', $response, 403 );
	}

	public function test_create_item_invalid_upload_permissions() {
		$post_id = self::factory()->post->create( array( 'post_author' => self::$editor_id ) );
		wp_set_current_user( self::$uploader_id );
		$request = new WP_REST_Request( 'POST', '/wp/v2/media' );
		$request->set_param( 'post', $post_id );
		$response = rest_get_server()->dispatch( $request );
		$this->assertErrorResponse( 'rest_cannot_edit', $response, 403 );
	}

	public function test_create_item_invalid_post_type() {
		$attachment_id = self::factory()->post->create(
			array(
				'post_type'   => 'attachment',
				'post_status' => 'inherit',
				'post_parent' => 0,
			)
		);
		wp_set_current_user( self::$editor_id );
		$request = new WP_REST_Request( 'POST', '/wp/v2/media' );
		$request->set_header( 'Content-Type', 'image/jpeg' );
		$request->set_header( 'Content-Disposition', 'attachment; filename=canola.jpg' );
		$request->set_body( file_get_contents( self::$test_file ) );
		$request->set_param( 'post', $attachment_id );
		$response = rest_get_server()->dispatch( $request );
		$this->assertErrorResponse( 'rest_invalid_param', $response, 400 );
	}

	/**
	 * @requires function imagejpeg
	 */
	public function test_create_item_alt_text() {
		wp_set_current_user( self::$author_id );
		$request = new WP_REST_Request( 'POST', '/wp/v2/media' );
		$request->set_header( 'Content-Type', 'image/jpeg' );
		$request->set_header( 'Content-Disposition', 'attachment; filename=canola.jpg' );

		$request->set_body( file_get_contents( self::$test_file ) );
		$request->set_param( 'alt_text', 'test alt text' );
		$response   = rest_get_server()->dispatch( $request );
		$attachment = $response->get_data();
		$this->assertSame( 'test alt text', $attachment['alt_text'] );
	}

	/**
	 * @requires function imagejpeg
	 */
	public function test_create_item_unsafe_alt_text() {
		wp_set_current_user( self::$author_id );
		$request = new WP_REST_Request( 'POST', '/wp/v2/media' );
		$request->set_header( 'Content-Type', 'image/jpeg' );
		$request->set_header( 'Content-Disposition', 'attachment; filename=canola.jpg' );
		$request->set_body( file_get_contents( self::$test_file ) );
		$request->set_param( 'alt_text', '<script>alert(document.cookie)</script>' );
		$response   = rest_get_server()->dispatch( $request );
		$attachment = $response->get_data();
		$this->assertSame( '', $attachment['alt_text'] );
	}

	/**
	 * @ticket 40861
	 * @requires function imagejpeg
	 */
	public function test_create_item_ensure_relative_path() {
		wp_set_current_user( self::$author_id );
		$request = new WP_REST_Request( 'POST', '/wp/v2/media' );
		$request->set_header( 'Content-Type', 'image/jpeg' );
		$request->set_header( 'Content-Disposition', 'attachment; filename=canola.jpg' );
		$request->set_body( file_get_contents( self::$test_file ) );
		$response   = rest_get_server()->dispatch( $request );
		$attachment = $response->get_data();
		$this->assertStringNotContainsString( ABSPATH, get_post_meta( $attachment['id'], '_wp_attached_file', true ) );
	}

	public function test_update_item() {
		wp_set_current_user( self::$editor_id );
		$attachment_id = self::factory()->attachment->create_object(
			self::$test_file,
			0,
			array(
				'post_mime_type' => 'image/jpeg',
				'post_excerpt'   => 'A sample caption',
				'post_author'    => self::$editor_id,
			)
		);
		$request       = new WP_REST_Request( 'POST', '/wp/v2/media/' . $attachment_id );
		$request->set_param( 'title', 'My title is very cool' );
		$request->set_param( 'caption', 'This is a better caption.' );
		$request->set_param( 'description', 'Without a description, my attachment is descriptionless.' );
		$request->set_param( 'alt_text', 'Alt text is stored outside post schema.' );
		$response   = rest_get_server()->dispatch( $request );
		$data       = $response->get_data();
		$attachment = get_post( $data['id'] );
		$this->assertSame( 'My title is very cool', $data['title']['raw'] );
		$this->assertSame( 'My title is very cool', $attachment->post_title );
		$this->assertSame( 'This is a better caption.', $data['caption']['raw'] );
		$this->assertSame( 'This is a better caption.', $attachment->post_excerpt );
		$this->assertSame( 'Without a description, my attachment is descriptionless.', $data['description']['raw'] );
		$this->assertSame( 'Without a description, my attachment is descriptionless.', $attachment->post_content );
		$this->assertSame( 'Alt text is stored outside post schema.', $data['alt_text'] );
		$this->assertSame( 'Alt text is stored outside post schema.', get_post_meta( $attachment->ID, '_wp_attachment_image_alt', true ) );
	}

	public function test_update_item_parent() {
		wp_set_current_user( self::$editor_id );
		$original_parent = self::factory()->post->create( array() );
		$attachment_id   = self::factory()->attachment->create_object(
			self::$test_file,
			$original_parent,
			array(
				'post_mime_type' => 'image/jpeg',
				'post_excerpt'   => 'A sample caption',
				'post_author'    => self::$editor_id,
			)
		);

		$attachment = get_post( $attachment_id );
		$this->assertSame( $original_parent, $attachment->post_parent );

		$new_parent = self::factory()->post->create( array() );
		$request    = new WP_REST_Request( 'POST', '/wp/v2/media/' . $attachment_id );
		$request->set_param( 'post', $new_parent );
		rest_get_server()->dispatch( $request );

		$attachment = get_post( $attachment_id );
		$this->assertSame( $new_parent, $attachment->post_parent );
	}

	public function test_update_item_invalid_permissions() {
		wp_set_current_user( self::$author_id );
		$attachment_id = self::factory()->attachment->create_object(
			self::$test_file,
			0,
			array(
				'post_mime_type' => 'image/jpeg',
				'post_excerpt'   => 'A sample caption',
				'post_author'    => self::$editor_id,
			)
		);
		$request       = new WP_REST_Request( 'POST', '/wp/v2/media/' . $attachment_id );
		$request->set_param( 'caption', 'This is a better caption.' );
		$response = rest_get_server()->dispatch( $request );
		$this->assertErrorResponse( 'rest_cannot_edit', $response, 403 );
	}

	public function test_update_item_invalid_post_type() {
		$attachment_id = self::factory()->post->create(
			array(
				'post_type'   => 'attachment',
				'post_status' => 'inherit',
				'post_parent' => 0,
			)
		);
		wp_set_current_user( self::$editor_id );
		$attachment_id = self::factory()->attachment->create_object(
			self::$test_file,
			0,
			array(
				'post_mime_type' => 'image/jpeg',
				'post_excerpt'   => 'A sample caption',
				'post_author'    => self::$editor_id,
			)
		);
		$request       = new WP_REST_Request( 'POST', '/wp/v2/media/' . $attachment_id );
		$request->set_param( 'post', $attachment_id );
		$response = rest_get_server()->dispatch( $request );
		$this->assertErrorResponse( 'rest_invalid_param', $response, 400 );
	}

	/**
	 * @ticket 40399
	 */
	public function test_update_item_with_existing_inherit_status() {
		wp_set_current_user( self::$editor_id );
		$parent_id     = self::factory()->post->create( array() );
		$attachment_id = self::factory()->attachment->create_object(
			self::$test_file,
			$parent_id,
			array(
				'post_mime_type' => 'image/jpeg',
				'post_excerpt'   => 'A sample caption',
				'post_author'    => self::$editor_id,
			)
		);

		$request = new WP_REST_Request( 'POST', '/wp/v2/media/' . $attachment_id );
		$request->set_param( 'status', 'inherit' );
		$response = rest_get_server()->dispatch( $request );

		$this->assertNotWPError( $response->as_error() );
		$this->assertSame( 'inherit', $response->get_data()['status'] );
	}

	/**
	 * @ticket 40399
	 */
	public function test_update_item_with_new_inherit_status() {
		wp_set_current_user( self::$editor_id );
		$attachment_id = self::factory()->attachment->create_object(
			self::$test_file,
			0,
			array(
				'post_mime_type' => 'image/jpeg',
				'post_excerpt'   => 'A sample caption',
				'post_author'    => self::$editor_id,
				'post_status'    => 'private',
			)
		);

		$request = new WP_REST_Request( 'POST', '/wp/v2/media/' . $attachment_id );
		$request->set_param( 'status', 'inherit' );
		$response = rest_get_server()->dispatch( $request );

		$this->assertErrorResponse( 'rest_invalid_param', $response, 400 );
	}

	public function verify_attachment_roundtrip( $input = array(), $expected_output = array() ) {
		// Create the post.
		$request = new WP_REST_Request( 'POST', '/wp/v2/media' );
		$request->set_header( 'Content-Type', 'image/jpeg' );
		$request->set_header( 'Content-Disposition', 'attachment; filename=canola.jpg' );
		$request->set_body( file_get_contents( self::$test_file ) );

		foreach ( $input as $name => $value ) {
			$request->set_param( $name, $value );
		}
		$response = rest_get_server()->dispatch( $request );
		$this->assertSame( 201, $response->get_status() );
		$actual_output = $response->get_data();

		// Remove <p class="attachment"> from rendered description.
		// See https://core.trac.wordpress.org/ticket/38679
		$content = $actual_output['description']['rendered'];
		$content = explode( "\n", trim( $content ) );
		if ( preg_match( '/^<p class="attachment">/', $content[0] ) ) {
			$content                                  = implode( "\n", array_slice( $content, 1 ) );
			$actual_output['description']['rendered'] = $content;
		}

		// Compare expected API output to actual API output.
		$this->assertSame( $expected_output['title']['raw'], $actual_output['title']['raw'] );
		$this->assertSame( $expected_output['title']['rendered'], trim( $actual_output['title']['rendered'] ) );
		$this->assertSame( $expected_output['description']['raw'], $actual_output['description']['raw'] );
		$this->assertSame( $expected_output['description']['rendered'], trim( $actual_output['description']['rendered'] ) );
		$this->assertSame( $expected_output['caption']['raw'], $actual_output['caption']['raw'] );
		$this->assertSame( $expected_output['caption']['rendered'], trim( $actual_output['caption']['rendered'] ) );

		// Compare expected API output to WP internal values.
		$post = get_post( $actual_output['id'] );
		$this->assertSame( $expected_output['title']['raw'], $post->post_title );
		$this->assertSame( $expected_output['description']['raw'], $post->post_content );
		$this->assertSame( $expected_output['caption']['raw'], $post->post_excerpt );

		// Update the post.
		$request = new WP_REST_Request( 'PUT', sprintf( '/wp/v2/media/%d', $actual_output['id'] ) );
		foreach ( $input as $name => $value ) {
			$request->set_param( $name, $value );
		}
		$response = rest_get_server()->dispatch( $request );
		$this->assertSame( 200, $response->get_status() );
		$actual_output = $response->get_data();

		// Remove <p class="attachment"> from rendered description.
		// See https://core.trac.wordpress.org/ticket/38679
		$content = $actual_output['description']['rendered'];
		$content = explode( "\n", trim( $content ) );
		if ( preg_match( '/^<p class="attachment">/', $content[0] ) ) {
			$content                                  = implode( "\n", array_slice( $content, 1 ) );
			$actual_output['description']['rendered'] = $content;
		}

		// Compare expected API output to actual API output.
		$this->assertSame( $expected_output['title']['raw'], $actual_output['title']['raw'] );
		$this->assertSame( $expected_output['title']['rendered'], trim( $actual_output['title']['rendered'] ) );
		$this->assertSame( $expected_output['description']['raw'], $actual_output['description']['raw'] );
		$this->assertSame( $expected_output['description']['rendered'], trim( $actual_output['description']['rendered'] ) );
		$this->assertSame( $expected_output['caption']['raw'], $actual_output['caption']['raw'] );
		$this->assertSame( $expected_output['caption']['rendered'], trim( $actual_output['caption']['rendered'] ) );

		// Compare expected API output to WP internal values.
		$post = get_post( $actual_output['id'] );
		$this->assertSame( $expected_output['title']['raw'], $post->post_title );
		$this->assertSame( $expected_output['description']['raw'], $post->post_content );
		$this->assertSame( $expected_output['caption']['raw'], $post->post_excerpt );
	}

	public static function attachment_roundtrip_provider() {
		return array(
			array(
				// Raw values.
				array(
					'title'       => '\o/ ¯\_(ツ)_/¯',
					'description' => '\o/ ¯\_(ツ)_/¯',
					'caption'     => '\o/ ¯\_(ツ)_/¯',
				),
				// Expected returned values.
				array(
					'title'       => array(
						'raw'      => '\o/ ¯\_(ツ)_/¯',
						'rendered' => '\o/ ¯\_(ツ)_/¯',
					),
					'description' => array(
						'raw'      => '\o/ ¯\_(ツ)_/¯',
						'rendered' => '<p>\o/ ¯\_(ツ)_/¯</p>',
					),
					'caption'     => array(
						'raw'      => '\o/ ¯\_(ツ)_/¯',
						'rendered' => '<p>\o/ ¯\_(ツ)_/¯</p>',
					),
				),
			),
			array(
				// Raw values.
				array(
					'title'       => '\\\&\\\ &amp; &invalid; < &lt; &amp;lt;',
					'description' => '\\\&\\\ &amp; &invalid; < &lt; &amp;lt;',
					'caption'     => '\\\&\\\ &amp; &invalid; < &lt; &amp;lt;',
				),
				// Expected returned values.
				array(
					'title'       => array(
						'raw'      => '\\\&amp;\\\ &amp; &amp;invalid; &lt; &lt; &amp;lt;',
						'rendered' => '\\\&amp;\\\ &amp; &amp;invalid; &lt; &lt; &amp;lt;',
					),
					'description' => array(
						'raw'      => '\\\&amp;\\\ &amp; &amp;invalid; &lt; &lt; &amp;lt;',
						'rendered' => '<p>\\\&amp;\\\ &amp; &amp;invalid; &lt; &lt; &amp;lt;</p>',
					),
					'caption'     => array(
						'raw'      => '\\\&amp;\\\ &amp; &amp;invalid; &lt; &lt; &amp;lt;',
						'rendered' => '<p>\\\&amp;\\\ &amp; &amp;invalid; &lt; &lt; &amp;lt;</p>',
					),
				),
			),
			array(
				// Raw values.
				array(
					'title'       => '<div>div</div> <strong>strong</strong> <script>oh noes</script>',
					'description' => '<div>div</div> <strong>strong</strong> <script>oh noes</script>',
					'caption'     => '<div>div</div> <strong>strong</strong> <script>oh noes</script>',
				),
				// Expected returned values.
				array(
					'title'       => array(
						'raw'      => 'div <strong>strong</strong> oh noes',
						'rendered' => 'div <strong>strong</strong> oh noes',
					),
					'description' => array(
						'raw'      => '<div>div</div> <strong>strong</strong> oh noes',
						'rendered' => "<div>div</div>\n<p> <strong>strong</strong> oh noes</p>",
					),
					'caption'     => array(
						'raw'      => '<div>div</div> <strong>strong</strong> oh noes',
						'rendered' => "<div>div</div>\n<p> <strong>strong</strong> oh noes</p>",
					),
				),
			),
			array(
				// Raw values.
				array(
					'title'       => '<a href="#" target="_blank" unfiltered=true>link</a>',
					'description' => '<a href="#" target="_blank" unfiltered=true>link</a>',
					'caption'     => '<a href="#" target="_blank" unfiltered=true>link</a>',
				),
				// Expected returned values.
				array(
					'title'       => array(
						'raw'      => '<a href="#">link</a>',
						'rendered' => '<a href="#">link</a>',
					),
					'description' => array(
						'raw'      => '<a href="#" target="_blank" rel="noopener">link</a>',
						'rendered' => '<p><a href="#" target="_blank" rel="noopener">link</a></p>',
					),
					'caption'     => array(
						'raw'      => '<a href="#" target="_blank" rel="noopener">link</a>',
						'rendered' => '<p><a href="#" target="_blank" rel="noopener">link</a></p>',
					),
				),
			),
		);
	}

	/**
	 * @dataProvider attachment_roundtrip_provider
	 * @requires function imagejpeg
	 */
	public function test_post_roundtrip_as_author( $raw, $expected ) {
		wp_set_current_user( self::$author_id );
		$this->assertFalse( current_user_can( 'unfiltered_html' ) );
		$this->verify_attachment_roundtrip( $raw, $expected );
	}

	/**
	 * @requires function imagejpeg
	 */
	public function test_attachment_roundtrip_as_editor_unfiltered_html() {
		wp_set_current_user( self::$editor_id );
		if ( is_multisite() ) {
			$this->assertFalse( current_user_can( 'unfiltered_html' ) );
			$this->verify_attachment_roundtrip(
				array(
					'title'       => '<div>div</div> <strong>strong</strong> <script>oh noes</script>',
					'description' => '<div>div</div> <strong>strong</strong> <script>oh noes</script>',
					'caption'     => '<div>div</div> <strong>strong</strong> <script>oh noes</script>',
				),
				array(
					'title'       => array(
						'raw'      => 'div <strong>strong</strong> oh noes',
						'rendered' => 'div <strong>strong</strong> oh noes',
					),
					'description' => array(
						'raw'      => '<div>div</div> <strong>strong</strong> oh noes',
						'rendered' => "<div>div</div>\n<p> <strong>strong</strong> oh noes</p>",
					),
					'caption'     => array(
						'raw'      => '<div>div</div> <strong>strong</strong> oh noes',
						'rendered' => "<div>div</div>\n<p> <strong>strong</strong> oh noes</p>",
					),
				)
			);
		} else {
			$this->assertTrue( current_user_can( 'unfiltered_html' ) );
			$this->verify_attachment_roundtrip(
				array(
					'title'       => '<div>div</div> <strong>strong</strong> <script>oh noes</script>',
					'description' => '<div>div</div> <strong>strong</strong> <script>oh noes</script>',
					'caption'     => '<div>div</div> <strong>strong</strong> <script>oh noes</script>',
				),
				array(
					'title'       => array(
						'raw'      => '<div>div</div> <strong>strong</strong> <script>oh noes</script>',
						'rendered' => '<div>div</div> <strong>strong</strong> <script>oh noes</script>',
					),
					'description' => array(
						'raw'      => '<div>div</div> <strong>strong</strong> <script>oh noes</script>',
						'rendered' => "<div>div</div>\n<p> <strong>strong</strong> <script>oh noes</script></p>",
					),
					'caption'     => array(
						'raw'      => '<div>div</div> <strong>strong</strong> <script>oh noes</script>',
						'rendered' => "<div>div</div>\n<p> <strong>strong</strong> <script>oh noes</script></p>",
					),
				)
			);
		}
	}

	/**
	 * @requires function imagejpeg
	 */
	public function test_attachment_roundtrip_as_superadmin_unfiltered_html() {
		wp_set_current_user( self::$superadmin_id );
		$this->assertTrue( current_user_can( 'unfiltered_html' ) );
		$this->verify_attachment_roundtrip(
			array(
				'title'       => '<div>div</div> <strong>strong</strong> <script>oh noes</script>',
				'description' => '<div>div</div> <strong>strong</strong> <script>oh noes</script>',
				'caption'     => '<div>div</div> <strong>strong</strong> <script>oh noes</script>',
			),
			array(
				'title'       => array(
					'raw'      => '<div>div</div> <strong>strong</strong> <script>oh noes</script>',
					'rendered' => '<div>div</div> <strong>strong</strong> <script>oh noes</script>',
				),
				'description' => array(
					'raw'      => '<div>div</div> <strong>strong</strong> <script>oh noes</script>',
					'rendered' => "<div>div</div>\n<p> <strong>strong</strong> <script>oh noes</script></p>",
				),
				'caption'     => array(
					'raw'      => '<div>div</div> <strong>strong</strong> <script>oh noes</script>',
					'rendered' => "<div>div</div>\n<p> <strong>strong</strong> <script>oh noes</script></p>",
				),
			)
		);
	}

	public function test_delete_item() {
		wp_set_current_user( self::$editor_id );
		$attachment_id    = self::factory()->attachment->create_object(
			self::$test_file,
			0,
			array(
				'post_mime_type' => 'image/jpeg',
				'post_excerpt'   => 'A sample caption',
			)
		);
		$request          = new WP_REST_Request( 'DELETE', '/wp/v2/media/' . $attachment_id );
		$request['force'] = true;
		$response         = rest_get_server()->dispatch( $request );
		$this->assertSame( 200, $response->get_status() );
	}

	public function test_delete_item_no_trash() {
		wp_set_current_user( self::$editor_id );
		$attachment_id = self::factory()->attachment->create_object(
			self::$test_file,
			0,
			array(
				'post_mime_type' => 'image/jpeg',
				'post_excerpt'   => 'A sample caption',
			)
		);

		// Attempt trashing.
		$request  = new WP_REST_Request( 'DELETE', '/wp/v2/media/' . $attachment_id );
		$response = rest_get_server()->dispatch( $request );
		$this->assertErrorResponse( 'rest_trash_not_supported', $response, 501 );

		$request->set_param( 'force', 'false' );
		$response = rest_get_server()->dispatch( $request );
		$this->assertErrorResponse( 'rest_trash_not_supported', $response, 501 );

		// Ensure the post still exists.
		$post = get_post( $attachment_id );
		$this->assertNotEmpty( $post );
	}

	public function test_delete_item_invalid_delete_permissions() {
		wp_set_current_user( self::$author_id );
		$attachment_id = self::factory()->attachment->create_object(
			self::$test_file,
			0,
			array(
				'post_mime_type' => 'image/jpeg',
				'post_excerpt'   => 'A sample caption',
				'post_author'    => self::$editor_id,
			)
		);
		$request       = new WP_REST_Request( 'DELETE', '/wp/v2/media/' . $attachment_id );
		$response      = rest_get_server()->dispatch( $request );
		$this->assertErrorResponse( 'rest_cannot_delete', $response, 403 );
	}

	public function test_prepare_item() {
		$attachment_id = self::factory()->attachment->create_object(
			self::$test_file,
			0,
			array(
				'post_mime_type' => 'image/jpeg',
				'post_excerpt'   => 'A sample caption',
				'post_author'    => self::$editor_id,
			)
		);

		$attachment = get_post( $attachment_id );
		$request    = new WP_REST_Request( 'GET', sprintf( '/wp/v2/media/%d', $attachment_id ) );
		$response   = rest_get_server()->dispatch( $request );
		$data       = $response->get_data();
		$this->check_post_data( $attachment, $data, 'view', $response->get_links() );
		$this->check_post_data( $attachment, $data, 'embed', $response->get_links() );
	}

	public function test_prepare_item_limit_fields() {
		$attachment_id = self::factory()->attachment->create_object(
			self::$test_file,
			0,
			array(
				'post_mime_type' => 'image/jpeg',
				'post_excerpt'   => 'A sample caption',
				'post_author'    => self::$editor_id,
			)
		);
		wp_set_current_user( self::$editor_id );
		$endpoint = new WP_REST_Attachments_Controller( 'post' );
		$request  = new WP_REST_Request( 'GET', sprintf( '/wp/v2/media/%d', $attachment_id ) );
		$request->set_param( 'context', 'edit' );
		$request->set_param( '_fields', 'id,slug' );
		$obj      = get_post( $attachment_id );
		$response = $endpoint->prepare_item_for_response( $obj, $request );
		$this->assertSame(
			array(
				'id',
				'slug',
			),
			array_keys( $response->get_data() )
		);
	}

	public function test_get_item_schema() {
		$request    = new WP_REST_Request( 'OPTIONS', '/wp/v2/media' );
		$response   = rest_get_server()->dispatch( $request );
		$data       = $response->get_data();
		$properties = $data['schema']['properties'];
		$this->assertCount( 27, $properties );
		$this->assertArrayHasKey( 'author', $properties );
		$this->assertArrayHasKey( 'alt_text', $properties );
		$this->assertArrayHasKey( 'caption', $properties );
		$this->assertArrayHasKey( 'raw', $properties['caption']['properties'] );
		$this->assertArrayHasKey( 'rendered', $properties['caption']['properties'] );
		$this->assertArrayHasKey( 'description', $properties );
		$this->assertArrayHasKey( 'raw', $properties['description']['properties'] );
		$this->assertArrayHasKey( 'rendered', $properties['description']['properties'] );
		$this->assertArrayHasKey( 'comment_status', $properties );
		$this->assertArrayHasKey( 'date', $properties );
		$this->assertArrayHasKey( 'date_gmt', $properties );
		$this->assertArrayHasKey( 'generated_slug', $properties );
		$this->assertArrayHasKey( 'guid', $properties );
		$this->assertArrayHasKey( 'id', $properties );
		$this->assertArrayHasKey( 'link', $properties );
		$this->assertArrayHasKey( 'media_type', $properties );
		$this->assertArrayHasKey( 'meta', $properties );
		$this->assertArrayHasKey( 'mime_type', $properties );
		$this->assertArrayHasKey( 'media_details', $properties );
		$this->assertArrayHasKey( 'modified', $properties );
		$this->assertArrayHasKey( 'modified_gmt', $properties );
		$this->assertArrayHasKey( 'post', $properties );
		$this->assertArrayHasKey( 'ping_status', $properties );
		$this->assertArrayHasKey( 'permalink_template', $properties );
		$this->assertArrayHasKey( 'status', $properties );
		$this->assertArrayHasKey( 'slug', $properties );
		$this->assertArrayHasKey( 'source_url', $properties );
		$this->assertArrayHasKey( 'template', $properties );
		$this->assertArrayHasKey( 'title', $properties );
		$this->assertArrayHasKey( 'raw', $properties['title']['properties'] );
		$this->assertArrayHasKey( 'rendered', $properties['title']['properties'] );
		$this->assertArrayHasKey( 'type', $properties );
		$this->assertArrayHasKey( 'missing_image_sizes', $properties );
	}

	public function test_get_additional_field_registration() {

		$schema = array(
			'type'        => 'integer',
			'description' => 'Some integer of mine',
			'enum'        => array( 1, 2, 3, 4 ),
			'context'     => array( 'view', 'edit' ),
		);

		register_rest_field(
			'attachment',
			'my_custom_int',
			array(
				'schema'       => $schema,
				'get_callback' => array( $this, 'additional_field_get_callback' ),
			)
		);

		$request = new WP_REST_Request( 'OPTIONS', '/wp/v2/media' );

		$response = rest_get_server()->dispatch( $request );
		$data     = $response->get_data();
		$this->assertArrayHasKey( 'my_custom_int', $data['schema']['properties'] );
		$this->assertSame( $schema, $data['schema']['properties']['my_custom_int'] );

		$attachment_id = self::factory()->attachment->create_object(
			self::$test_file,
			0,
			array(
				'post_mime_type' => 'image/jpeg',
				'post_excerpt'   => 'A sample caption',
			)
		);

		$request = new WP_REST_Request( 'GET', '/wp/v2/media/' . $attachment_id );

		$response = rest_get_server()->dispatch( $request );
		$this->assertArrayHasKey( 'my_custom_int', $response->data );

		global $wp_rest_additional_fields;
		$wp_rest_additional_fields = array();
	}

	public function test_additional_field_update_errors() {
		$schema = array(
			'type'        => 'integer',
			'description' => 'Some integer of mine',
			'enum'        => array( 1, 2, 3, 4 ),
			'context'     => array( 'view', 'edit' ),
		);

		register_rest_field(
			'attachment',
			'my_custom_int',
			array(
				'schema'          => $schema,
				'get_callback'    => array( $this, 'additional_field_get_callback' ),
				'update_callback' => array( $this, 'additional_field_update_callback' ),
			)
		);

		wp_set_current_user( self::$editor_id );
		$attachment_id = self::factory()->attachment->create_object(
			self::$test_file,
			0,
			array(
				'post_mime_type' => 'image/jpeg',
				'post_excerpt'   => 'A sample caption',
				'post_author'    => self::$editor_id,
			)
		);
		// Check for error on update.
		$request = new WP_REST_Request( 'POST', sprintf( '/wp/v2/media/%d', $attachment_id ) );
		$request->set_body_params(
			array(
				'my_custom_int' => 'returnError',
			)
		);

		$response = rest_get_server()->dispatch( $request );

		$this->assertErrorResponse( 'rest_invalid_param', $response, 400 );

		global $wp_rest_additional_fields;
		$wp_rest_additional_fields = array();
	}

	public function additional_field_get_callback( $object, $field_name ) {
		return 123;
	}

	public function additional_field_update_callback( $value, $attachment ) {
		if ( 'returnError' === $value ) {
			return new WP_Error( 'rest_invalid_param', 'Testing an error.', array( 'status' => 400 ) );
		}
	}

	public function test_search_item_by_filename() {
		$id1 = self::factory()->attachment->create_object(
			self::$test_file,
			0,
			array(
				'post_mime_type' => 'image/jpeg',
			)
		);
		$id2 = self::factory()->attachment->create_object(
			self::$test_file2,
			0,
			array(
				'post_mime_type' => 'image/png',
			)
		);

		$filename = wp_basename( self::$test_file2 );

		$request = new WP_REST_Request( 'GET', '/wp/v2/media' );
		$request->set_param( 'search', $filename );
		$response = rest_get_server()->dispatch( $request );
		$data     = $response->get_data();

		$this->assertCount( 1, $data );
		$this->assertSame( $id2, $data[0]['id'] );
		$this->assertSame( 'image/png', $data[0]['mime_type'] );
	}

<<<<<<< HEAD
	public function additional_field_get_callback( $item, $request ) {
		return 123;
	}

	public function additional_field_update_callback( $value, $attachment ) {
		if ( 'returnError' === $value ) {
			return new WP_Error( 'rest_invalid_param', 'Testing an error.', array( 'status' => 400 ) );
		}
	}

=======
>>>>>>> e4e15d1d
	public function test_links_exist() {

		wp_set_current_user( self::$editor_id );

		$post = self::factory()->attachment->create( array( 'post_author' => self::$editor_id ) );
		$this->assertGreaterThan( 0, $post );

		$request = new WP_REST_Request( 'GET', "/wp/v2/media/{$post}" );
		$request->set_query_params( array( 'context' => 'edit' ) );

		$response = rest_get_server()->dispatch( $request );
		$links    = $response->get_links();

		$this->assertArrayHasKey( 'self', $links );
		$this->assertArrayHasKey( 'author', $links );

		$this->assertCount( 1, $links['author'] );
		$this->assertArrayHasKey( 'embeddable', $links['author'][0]['attributes'] );
		$this->assertTrue( $links['author'][0]['attributes']['embeddable'] );
	}

	public function test_publish_action_ldo_not_registered() {

		$response = rest_get_server()->dispatch( new WP_REST_Request( 'OPTIONS', '/wp/v2/media' ) );
		$data     = $response->get_data();
		$schema   = $data['schema'];

		$this->assertArrayHasKey( 'links', $schema );
		$publish = wp_list_filter( $schema['links'], array( 'rel' => 'https://api.w.org/action-publish' ) );

		$this->assertCount( 0, $publish, 'LDO not found on schema.' );
	}

	public function test_publish_action_link_does_not_exists() {

		wp_set_current_user( self::$editor_id );

		$post = self::factory()->attachment->create( array( 'post_author' => self::$editor_id ) );
		$this->assertGreaterThan( 0, $post );

		$request = new WP_REST_Request( 'GET', "/wp/v2/media/{$post}" );
		$request->set_query_params( array( 'context' => 'edit' ) );

		$response = rest_get_server()->dispatch( $request );
		$links    = $response->get_links();

		$this->assertArrayNotHasKey( 'https://api.w.org/action-publish', $links );
	}

	protected function check_post_data( $attachment, $data, $context = 'view', $links = array() ) {
		parent::check_post_data( $attachment, $data, $context, $links );

		$this->assertArrayNotHasKey( 'content', $data );
		$this->assertArrayNotHasKey( 'excerpt', $data );

		$this->assertSame( get_post_meta( $attachment->ID, '_wp_attachment_image_alt', true ), $data['alt_text'] );
		if ( 'edit' === $context ) {
			$this->assertSame( $attachment->post_excerpt, $data['caption']['raw'] );
			$this->assertSame( $attachment->post_content, $data['description']['raw'] );
		} else {
			$this->assertArrayNotHasKey( 'raw', $data['caption'] );
			$this->assertArrayNotHasKey( 'raw', $data['description'] );
		}
		$this->assertArrayHasKey( 'media_details', $data );

		if ( $attachment->post_parent ) {
			$this->assertSame( $attachment->post_parent, $data['post'] );
		} else {
			$this->assertNull( $data['post'] );
		}

		$this->assertSame( wp_get_attachment_url( $attachment->ID ), $data['source_url'] );

	}

	/**
	 * @ticket 43751
	 * @group multisite
	 * @group ms-required
	 */
	public function test_create_item_with_file_exceeds_multisite_max_filesize() {
		wp_set_current_user( self::$author_id );
		update_site_option( 'fileupload_maxk', 1 );
		update_site_option( 'upload_space_check_disabled', false );

		$request = new WP_REST_Request( 'POST', '/wp/v2/media' );
		$request->set_file_params(
			array(
				'file' => array(
					'error'    => '0',
					'file'     => file_get_contents( self::$test_file ),
					'name'     => 'canola.jpg',
					'size'     => filesize( self::$test_file ),
					'tmp_name' => self::$test_file,
				),
			)
		);
		$request->set_param( 'title', 'My title is very cool' );
		$request->set_param( 'caption', 'This is a better caption.' );
		$request->set_header( 'Content-MD5', md5_file( self::$test_file ) );

		$response = rest_get_server()->dispatch( $request );
		$this->assertErrorResponse( 'rest_upload_file_too_big', $response, 400 );
	}

	/**
	 * @ticket 43751
	 * @group multisite
	 * @group ms-required
	 */
	public function test_create_item_with_data_exceeds_multisite_max_filesize() {
		wp_set_current_user( self::$author_id );
		update_site_option( 'fileupload_maxk', 1 );
		update_site_option( 'upload_space_check_disabled', false );

		$request = new WP_REST_Request( 'POST', '/wp/v2/media' );
		$request->set_header( 'Content-Type', 'image/jpeg' );
		$request->set_header( 'Content-Disposition', 'attachment; filename=canola.jpg' );
		$request->set_body( file_get_contents( self::$test_file ) );
		$request->set_param( 'title', 'My title is very cool' );
		$request->set_param( 'caption', 'This is a better caption.' );

		$response = rest_get_server()->dispatch( $request );
		$this->assertErrorResponse( 'rest_upload_file_too_big', $response, 400 );
	}

	/**
	 * @ticket 43751
	 * @group multisite
	 * @group ms-required
	 */
	public function test_create_item_with_file_exceeds_multisite_site_upload_space() {
		wp_set_current_user( self::$author_id );
		add_filter( 'get_space_allowed', '__return_zero' );
		update_site_option( 'upload_space_check_disabled', false );

		$request = new WP_REST_Request( 'POST', '/wp/v2/media' );
		$request->set_file_params(
			array(
				'file' => array(
					'error'    => '0',
					'file'     => file_get_contents( self::$test_file ),
					'name'     => 'canola.jpg',
					'size'     => filesize( self::$test_file ),
					'tmp_name' => self::$test_file,
				),
			)
		);
		$request->set_param( 'title', 'My title is very cool' );
		$request->set_param( 'caption', 'This is a better caption.' );
		$request->set_header( 'Content-MD5', md5_file( self::$test_file ) );

		$response = rest_get_server()->dispatch( $request );
		$this->assertErrorResponse( 'rest_upload_limited_space', $response, 400 );
	}

	/**
	 * @ticket 43751
	 * @group multisite
	 * @group ms-required
	 */
	public function test_create_item_with_data_exceeds_multisite_site_upload_space() {
		wp_set_current_user( self::$author_id );
		add_filter( 'get_space_allowed', '__return_zero' );
		update_site_option( 'upload_space_check_disabled', false );

		$request = new WP_REST_Request( 'POST', '/wp/v2/media' );
		$request->set_header( 'Content-Type', 'image/jpeg' );
		$request->set_header( 'Content-Disposition', 'attachment; filename=canola.jpg' );
		$request->set_body( file_get_contents( self::$test_file ) );
		$request->set_param( 'title', 'My title is very cool' );
		$request->set_param( 'caption', 'This is a better caption.' );

		$response = rest_get_server()->dispatch( $request );
		$this->assertErrorResponse( 'rest_upload_limited_space', $response, 400 );
	}

	/**
	 * Ensure the `rest_after_insert_attachment` and `rest_insert_attachment` hooks only fire
	 * once when attachments are created.
	 *
	 * @ticket 45269
	 * @requires function imagejpeg
	 */
	public function test_rest_insert_attachment_hooks_fire_once_on_create() {
		self::$rest_insert_attachment_count       = 0;
		self::$rest_after_insert_attachment_count = 0;
		add_action( 'rest_insert_attachment', array( $this, 'filter_rest_insert_attachment' ) );
		add_action( 'rest_after_insert_attachment', array( $this, 'filter_rest_after_insert_attachment' ) );

		wp_set_current_user( self::$editor_id );
		$request = new WP_REST_Request( 'POST', '/wp/v2/media' );
		$request->set_header( 'Content-Type', 'image/jpeg' );
		$request->set_header( 'Content-Disposition', 'attachment; filename=canola.jpg' );
		$request->set_param( 'title', 'My title is very cool' );
		$request->set_param( 'caption', 'This is a better caption.' );
		$request->set_param( 'description', 'Without a description, my attachment is descriptionless.' );
		$request->set_param( 'alt_text', 'Alt text is stored outside post schema.' );

		$request->set_body( file_get_contents( self::$test_file ) );
		$response = rest_get_server()->dispatch( $request );
		$data     = $response->get_data();
		$this->assertSame( 201, $response->get_status() );

		$this->assertSame( 1, self::$rest_insert_attachment_count );
		$this->assertSame( 1, self::$rest_after_insert_attachment_count );
	}

	/**
	 * Ensure the `rest_after_insert_attachment` and `rest_insert_attachment` hooks only fire
	 * once when attachments are updated.
	 *
	 * @ticket 45269
	 */
	public function test_rest_insert_attachment_hooks_fire_once_on_update() {
		self::$rest_insert_attachment_count       = 0;
		self::$rest_after_insert_attachment_count = 0;
		add_action( 'rest_insert_attachment', array( $this, 'filter_rest_insert_attachment' ) );
		add_action( 'rest_after_insert_attachment', array( $this, 'filter_rest_after_insert_attachment' ) );

		wp_set_current_user( self::$editor_id );
		$attachment_id = self::factory()->attachment->create_object(
			self::$test_file,
			0,
			array(
				'post_mime_type' => 'image/jpeg',
				'post_excerpt'   => 'A sample caption',
				'post_author'    => self::$editor_id,
			)
		);
		$request       = new WP_REST_Request( 'POST', '/wp/v2/media/' . $attachment_id );
		$request->set_param( 'title', 'My title is very cool' );
		$response = rest_get_server()->dispatch( $request );

		$this->assertSame( 1, self::$rest_insert_attachment_count );
		$this->assertSame( 1, self::$rest_after_insert_attachment_count );
	}

	/**
	 * @ticket 44567
	 * @requires function imagejpeg
	 */
	public function test_create_item_with_meta_values() {
		register_post_meta(
			'attachment',
			'best_cannoli',
			array(
				'type'         => 'string',
				'single'       => true,
				'show_in_rest' => true,
			)
		);

		wp_set_current_user( self::$author_id );

		$request = new WP_REST_Request( 'POST', '/wp/v2/media' );
		$request->set_header( 'Content-Type', 'image/jpeg' );
		$request->set_header( 'Content-Disposition', 'attachment; filename=cannoli.jpg' );
		$request->set_param( 'meta', array( 'best_cannoli' => 'Chocolate-dipped, no filling' ) );

		$request->set_body( file_get_contents( self::$test_file ) );
		$response = rest_get_server()->dispatch( $request );
		$data     = $response->get_data();

		$this->assertSame( 201, $response->get_status() );
		$this->assertSame( 'Chocolate-dipped, no filling', get_post_meta( $response->get_data()['id'], 'best_cannoli', true ) );
	}

	public function filter_rest_insert_attachment( $attachment ) {
		self::$rest_insert_attachment_count++;
	}

	public function filter_rest_after_insert_attachment( $attachment ) {
		self::$rest_after_insert_attachment_count++;
	}

	/**
	 * @ticket 44405
	 * @requires function imagejpeg
	 */
	public function test_edit_image_returns_error_if_logged_out() {
		$attachment = self::factory()->attachment->create_upload_object( self::$test_file );

		$request = new WP_REST_Request( 'POST', "/wp/v2/media/{$attachment}/edit" );
		$request->set_body_params( array( 'src' => wp_get_attachment_image_url( $attachment, 'full' ) ) );
		$response = rest_do_request( $request );
		$this->assertErrorResponse( 'rest_cannot_edit_image', $response, 401 );
	}

	/**
	 * @ticket 44405
	 * @requires function imagejpeg
	 */
	public function test_edit_image_returns_error_if_cannot_upload() {
		$user = self::factory()->user->create_and_get( array( 'role' => 'editor' ) );
		$user->add_cap( 'upload_files', false );

		wp_set_current_user( $user->ID );
		$attachment = self::factory()->attachment->create_upload_object( self::$test_file );

		$request = new WP_REST_Request( 'POST', "/wp/v2/media/{$attachment}/edit" );
		$request->set_body_params( array( 'src' => wp_get_attachment_image_url( $attachment, 'full' ) ) );
		$response = rest_do_request( $request );
		$this->assertErrorResponse( 'rest_cannot_edit_image', $response, 403 );
	}

	/**
	 * @ticket 44405
	 * @requires function imagejpeg
	 */
	public function test_edit_image_returns_error_if_cannot_edit() {
		wp_set_current_user( self::$uploader_id );
		$attachment = self::factory()->attachment->create_upload_object( self::$test_file );

		$request = new WP_REST_Request( 'POST', "/wp/v2/media/{$attachment}/edit" );
		$request->set_body_params( array( 'src' => wp_get_attachment_image_url( $attachment, 'full' ) ) );
		$response = rest_do_request( $request );
		$this->assertErrorResponse( 'rest_cannot_edit', $response, 403 );
	}

	/**
	 * @ticket 44405
	 */
	public function test_edit_image_returns_error_if_no_attachment() {
		wp_set_current_user( self::$superadmin_id );
		$attachment = self::factory()->attachment->create();

		$request = new WP_REST_Request( 'POST', "/wp/v2/media/{$attachment}/edit" );
		$request->set_body_params( array( 'src' => '/wp-content/uploads/2020/07/canola.jpg' ) );
		$response = rest_do_request( $request );
		$this->assertErrorResponse( 'rest_unknown_attachment', $response, 404 );
	}

	/**
	 * @ticket 44405
	 * @requires function imagejpeg
	 */
	public function test_edit_image_returns_error_if_unsupported_mime_type() {
		wp_set_current_user( self::$superadmin_id );
		$attachment = self::factory()->attachment->create_upload_object( self::$test_file );
		wp_update_post(
			array(
				'ID'             => $attachment,
				'post_mime_type' => 'image/invalid',
			)
		);

		$request = new WP_REST_Request( 'POST', "/wp/v2/media/{$attachment}/edit" );
		$request->set_body_params( array( 'src' => wp_get_attachment_image_url( $attachment, 'full' ) ) );
		$response = rest_do_request( $request );
		$this->assertErrorResponse( 'rest_cannot_edit_file_type', $response, 400 );
	}

	/**
	 * @ticket 44405
	 * @requires function imagejpeg
	 */
	public function test_edit_image_returns_error_if_no_edits() {
		wp_set_current_user( self::$superadmin_id );
		$attachment = self::factory()->attachment->create_upload_object( self::$test_file );

		$request = new WP_REST_Request( 'POST', "/wp/v2/media/{$attachment}/edit" );
		$request->set_body_params( array( 'src' => wp_get_attachment_image_url( $attachment, 'full' ) ) );
		$response = rest_do_request( $request );
		$this->assertErrorResponse( 'rest_image_not_edited', $response, 400 );
	}

	/**
	 * @ticket 44405
	 * @requires function imagejpeg
	 */
	public function test_edit_image_rotate() {
		wp_set_current_user( self::$superadmin_id );
		$attachment = self::factory()->attachment->create_upload_object( self::$test_file );

		$this->setup_mock_editor();
		WP_Image_Editor_Mock::$edit_return['rotate'] = new WP_Error();

		$params = array(
			'rotation' => 60,
			'src'      => wp_get_attachment_image_url( $attachment, 'full' ),
		);

		$request = new WP_REST_Request( 'POST', "/wp/v2/media/{$attachment}/edit" );
		$request->set_body_params( $params );
		$response = rest_do_request( $request );
		$this->assertErrorResponse( 'rest_image_rotation_failed', $response, 500 );

		$this->assertCount( 1, WP_Image_Editor_Mock::$spy['rotate'] );
		$this->assertSame( array( -60 ), WP_Image_Editor_Mock::$spy['rotate'][0] );
	}

	/**
	 * @ticket 44405
	 * @requires function imagejpeg
	 */
	public function test_edit_image_crop() {
		wp_set_current_user( self::$superadmin_id );
		$attachment = self::factory()->attachment->create_upload_object( self::$test_file );

		$this->setup_mock_editor();
		WP_Image_Editor_Mock::$size_return = array(
			'width'  => 640,
			'height' => 480,
		);

		WP_Image_Editor_Mock::$edit_return['crop'] = new WP_Error();

		$request = new WP_REST_Request( 'POST', "/wp/v2/media/{$attachment}/edit" );
		$request->set_body_params(
			array(
				'x'      => 50,
				'y'      => 10,
				'width'  => 10,
				'height' => 5,
				'src'    => wp_get_attachment_image_url( $attachment, 'full' ),

			)
		);
		$response = rest_do_request( $request );
		$this->assertErrorResponse( 'rest_image_crop_failed', $response, 500 );

		$this->assertCount( 1, WP_Image_Editor_Mock::$spy['crop'] );
		$this->assertSame(
			array( 320.0, 48.0, 64.0, 24.0 ),
			WP_Image_Editor_Mock::$spy['crop'][0]
		);
	}

	/**
	 * @ticket 44405
	 * @requires function imagejpeg
	 */
	public function test_edit_image() {
		wp_set_current_user( self::$superadmin_id );
		$attachment = self::factory()->attachment->create_upload_object( self::$test_file );

		$params = array(
			'rotation' => 60,
			'src'      => wp_get_attachment_image_url( $attachment, 'full' ),
		);

		$request = new WP_REST_Request( 'POST', "/wp/v2/media/{$attachment}/edit" );
		$request->set_body_params( $params );
		$response = rest_do_request( $request );
		$item     = $response->get_data();

		$this->assertSame( 201, $response->get_status() );
		$this->assertSame( rest_url( '/wp/v2/media/' . $item['id'] ), $response->get_headers()['Location'] );

		$this->assertStringEndsWith( '-edited.jpg', $item['media_details']['file'] );
		$this->assertArrayHasKey( 'parent_image', $item['media_details'] );
		$this->assertEquals( $attachment, $item['media_details']['parent_image']['attachment_id'] );
		$this->assertStringContainsString( 'canola', $item['media_details']['parent_image']['file'] );
	}

	/**
	 * @ticket 52192
	 * @requires function imagejpeg
	 */
	public function test_batch_edit_image() {
		wp_set_current_user( self::$superadmin_id );
		$attachment = self::factory()->attachment->create_upload_object( self::$test_file );

		$params = array(
			'modifiers' => array(
				array(
					'type' => 'rotate',
					'args' => array(
						'angle' => 60,
					),
				),
				array(
					'type' => 'crop',
					'args' => array(
						'left'   => 50,
						'top'    => 10,
						'width'  => 10,
						'height' => 5,
					),
				),
			),
			'src'       => wp_get_attachment_image_url( $attachment, 'full' ),
		);

		$request = new WP_REST_Request( 'POST', "/wp/v2/media/{$attachment}/edit" );
		$request->set_body_params( $params );
		$response = rest_do_request( $request );
		$item     = $response->get_data();

		$this->assertSame( 201, $response->get_status() );
		$this->assertSame( rest_url( '/wp/v2/media/' . $item['id'] ), $response->get_headers()['Location'] );

		$this->assertStringEndsWith( '-edited.jpg', $item['media_details']['file'] );
		$this->assertArrayHasKey( 'parent_image', $item['media_details'] );
		$this->assertEquals( $attachment, $item['media_details']['parent_image']['attachment_id'] );
		$this->assertStringContainsString( 'canola', $item['media_details']['parent_image']['file'] );
	}

	/**
	 * @ticket 50565
	 * @requires function imagejpeg
	 */
	public function test_edit_image_returns_error_if_mismatched_src() {
		wp_set_current_user( self::$superadmin_id );
		$attachment_id_image1 = self::factory()->attachment->create_upload_object( self::$test_file );
		$attachment_id_image2 = self::factory()->attachment->create_upload_object( self::$test_file2 );
		$attachment_id_file   = self::factory()->attachment->create();

		// URL to the first uploaded image.
		$image_src = wp_get_attachment_image_url( $attachment_id_image1, 'large' );

		// Test: attachment ID points to a different, non-image attachment.
		$request_1 = new WP_REST_Request( 'POST', "/wp/v2/media/{$attachment_id_file}/edit" );
		$request_1->set_body_params( array( 'src' => $image_src ) );

		$response_1 = rest_do_request( $request_1 );
		$this->assertErrorResponse( 'rest_unknown_attachment', $response_1, 404 );

		// Test: attachment ID points to a different image attachment.
		$request_2 = new WP_REST_Request( 'POST', "/wp/v2/media/{$attachment_id_image2}/edit" );
		$request_2->set_body_params( array( 'src' => $image_src ) );

		$response_2 = rest_do_request( $request_2 );
		$this->assertErrorResponse( 'rest_unknown_attachment', $response_2, 404 );

		// Test: attachment src points to a sub-size of the image.
		$request_3 = new WP_REST_Request( 'POST', "/wp/v2/media/{$attachment_id_image1}/edit" );
		$request_3->set_body_params( array( 'src' => wp_get_attachment_image_url( $attachment_id_image1, 'medium' ) ) );

		$response_3 = rest_do_request( $request_3 );
		// 'rest_image_not_edited' as the file wasn't edited.
		$this->assertErrorResponse( 'rest_image_not_edited', $response_3, 400 );
	}

	/**
	 * Sets up the mock image editor.
	 *
	 * @since 5.5.0
	 */
	protected function setup_mock_editor() {
		require_once ABSPATH . WPINC . '/class-wp-image-editor.php';
		require_once DIR_TESTDATA . '/../includes/mock-image-editor.php';

		add_filter(
			'wp_image_editors',
			static function () {
				return array( 'WP_Image_Editor_Mock' );
			}
		);
	}
}<|MERGE_RESOLUTION|>--- conflicted
+++ resolved
@@ -1678,7 +1678,7 @@
 		$wp_rest_additional_fields = array();
 	}
 
-	public function additional_field_get_callback( $object, $field_name ) {
+	public function additional_field_get_callback( $response_data, $field_name ) {
 		return 123;
 	}
 
@@ -1716,19 +1716,6 @@
 		$this->assertSame( 'image/png', $data[0]['mime_type'] );
 	}
 
-<<<<<<< HEAD
-	public function additional_field_get_callback( $item, $request ) {
-		return 123;
-	}
-
-	public function additional_field_update_callback( $value, $attachment ) {
-		if ( 'returnError' === $value ) {
-			return new WP_Error( 'rest_invalid_param', 'Testing an error.', array( 'status' => 400 ) );
-		}
-	}
-
-=======
->>>>>>> e4e15d1d
 	public function test_links_exist() {
 
 		wp_set_current_user( self::$editor_id );
