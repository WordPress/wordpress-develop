<?php
/**
 * Unit tests covering WP_REST_Attachments_Controller functionality
 *
 * @package WordPress
 * @subpackage REST API
 */

/**
 * @group restapi
 * @coversDefaultClass WP_REST_Attachments_Controller
 */
class WP_Test_REST_Attachments_Controller extends WP_Test_REST_Post_Type_Controller_Testcase {

	protected static $superadmin_id;
	protected static $editor_id;
	protected static $author_id;
	protected static $contributor_id;
	protected static $uploader_id;
	protected static $rest_after_insert_attachment_count;
	protected static $rest_insert_attachment_count;

	/**
	 * @var string The path to a test file.
	 */
	private $test_file;

	/**
	 * @var string The path to a second test file.
	 */
	private $test_file2;

	public static function wpSetUpBeforeClass( WP_UnitTest_Factory $factory ) {
		self::$superadmin_id  = $factory->user->create(
			array(
				'role'       => 'administrator',
				'user_login' => 'superadmin',
			)
		);
		self::$editor_id      = $factory->user->create(
			array(
				'role' => 'editor',
			)
		);
		self::$author_id      = $factory->user->create(
			array(
				'role' => 'author',
			)
		);
		self::$contributor_id = $factory->user->create(
			array(
				'role' => 'contributor',
			)
		);
		self::$uploader_id    = $factory->user->create(
			array(
				'role' => 'uploader',
			)
		);

		if ( is_multisite() ) {
			update_site_option( 'site_admins', array( 'superadmin' ) );
		}
	}

	public static function wpTearDownAfterClass() {
		self::delete_user( self::$editor_id );
		self::delete_user( self::$author_id );
		self::delete_user( self::$contributor_id );
		self::delete_user( self::$uploader_id );
	}

	public function set_up() {
		parent::set_up();

		// Add an uploader role to test upload capabilities.
		add_role( 'uploader', 'File upload role' );
		$role = get_role( 'uploader' );
		$role->add_cap( 'upload_files' );
		$role->add_cap( 'read' );
		$role->add_cap( 'level_0' );

		$orig_file       = DIR_TESTDATA . '/images/canola.jpg';
		$this->test_file = get_temp_dir() . 'canola.jpg';
		copy( $orig_file, $this->test_file );
		$orig_file2       = DIR_TESTDATA . '/images/codeispoetry.png';
		$this->test_file2 = get_temp_dir() . 'codeispoetry.png';
		copy( $orig_file2, $this->test_file2 );
	}

	public function tear_down() {
		if ( file_exists( $this->test_file ) ) {
			unlink( $this->test_file );
		}
		if ( file_exists( $this->test_file2 ) ) {
			unlink( $this->test_file2 );
		}

		$this->remove_added_uploads();

		if ( class_exists( WP_Image_Editor_Mock::class ) ) {
			WP_Image_Editor_Mock::$spy         = array();
			WP_Image_Editor_Mock::$edit_return = array();
			WP_Image_Editor_Mock::$size_return = null;
		}

		parent::tear_down();
	}

	public function test_register_routes() {
		$routes = rest_get_server()->get_routes();
		$this->assertArrayHasKey( '/wp/v2/media', $routes );
		$this->assertCount( 2, $routes['/wp/v2/media'] );
		$this->assertArrayHasKey( '/wp/v2/media/(?P<id>[\d]+)', $routes );
		$this->assertCount( 3, $routes['/wp/v2/media/(?P<id>[\d]+)'] );
	}

	public static function disposition_provider() {
		return array(
			// Types.
			array( 'attachment; filename="foo.jpg"', 'foo.jpg' ),
			array( 'inline; filename="foo.jpg"', 'foo.jpg' ),
			array( 'form-data; filename="foo.jpg"', 'foo.jpg' ),

			// Formatting.
			array( 'attachment; filename="foo.jpg"', 'foo.jpg' ),
			array( 'attachment; filename=foo.jpg', 'foo.jpg' ),
			array( 'attachment;filename="foo.jpg"', 'foo.jpg' ),
			array( 'attachment;filename=foo.jpg', 'foo.jpg' ),
			array( 'attachment; filename = "foo.jpg"', 'foo.jpg' ),
			array( 'attachment; filename = foo.jpg', 'foo.jpg' ),
			array( "attachment;\tfilename\t=\t\"foo.jpg\"", 'foo.jpg' ),
			array( "attachment;\tfilename\t=\tfoo.jpg", 'foo.jpg' ),
			array( 'attachment; filename = my foo picture.jpg', 'my foo picture.jpg' ),

			// Extensions.
			array( 'form-data; name="myfile"; filename="foo.jpg"', 'foo.jpg' ),
			array( 'form-data; name="myfile"; filename="foo.jpg"; something="else"', 'foo.jpg' ),
			array( 'form-data; name=myfile; filename=foo.jpg; something=else', 'foo.jpg' ),
			array( 'form-data; name=myfile; filename=my foo.jpg; something=else', 'my foo.jpg' ),

			// Invalid.
			array( 'filename="foo.jpg"', null ),
			array( 'filename-foo.jpg', null ),
			array( 'foo.jpg', null ),
			array( 'unknown; notfilename="foo.jpg"', null ),
		);
	}

	/**
	 * @dataProvider disposition_provider
	 */
	public function test_parse_disposition( $header, $expected ) {
		$header_list = array( $header );
		$parsed      = WP_REST_Attachments_Controller::get_filename_from_disposition( $header_list );
		$this->assertSame( $expected, $parsed );
	}

	/**
	 * @covers ::get_context_param
	 */
	public function test_context_param() {
		// Collection.
		$request  = new WP_REST_Request( 'OPTIONS', '/wp/v2/media' );
		$response = rest_get_server()->dispatch( $request );
		$data     = $response->get_data();
		$this->assertSame( 'view', $data['endpoints'][0]['args']['context']['default'] );
		$this->assertSame( array( 'view', 'embed', 'edit' ), $data['endpoints'][0]['args']['context']['enum'] );
		// Single.
		$attachment_id = $this->factory->attachment->create_object(
			$this->test_file,
			0,
			array(
				'post_mime_type' => 'image/jpeg',
				'post_excerpt'   => 'A sample caption',
			)
		);
		$request       = new WP_REST_Request( 'OPTIONS', '/wp/v2/media/' . $attachment_id );
		$response      = rest_get_server()->dispatch( $request );
		$data          = $response->get_data();
		$this->assertSame( 'view', $data['endpoints'][0]['args']['context']['default'] );
		$this->assertSame( array( 'view', 'embed', 'edit' ), $data['endpoints'][0]['args']['context']['enum'] );
	}

	public function test_registered_query_params() {
		$request  = new WP_REST_Request( 'OPTIONS', '/wp/v2/media' );
		$response = rest_get_server()->dispatch( $request );
		$data     = $response->get_data();
		$keys     = array_keys( $data['endpoints'][0]['args'] );
		sort( $keys );
		$this->assertSame(
			array(
				'after',
				'author',
				'author_exclude',
				'before',
				'context',
				'exclude',
				'include',
				'media_type',
				'mime_type',
				'modified_after',
				'modified_before',
				'offset',
				'order',
				'orderby',
				'page',
				'parent',
				'parent_exclude',
				'per_page',
				'search',
				'slug',
				'status',
			),
			$keys
		);
		$media_types = array(
			'application',
			'video',
			'image',
			'audio',
		);
		if ( ! is_multisite() ) {
			$media_types[] = 'text';
		}
		$this->assertSameSets( $media_types, $data['endpoints'][0]['args']['media_type']['enum'] );
	}

	public function test_registered_get_item_params() {
		$id1      = $this->factory->attachment->create_object(
			$this->test_file,
			0,
			array(
				'post_mime_type' => 'image/jpeg',
				'post_excerpt'   => 'A sample caption',
			)
		);
		$request  = new WP_REST_Request( 'OPTIONS', sprintf( '/wp/v2/media/%d', $id1 ) );
		$response = rest_get_server()->dispatch( $request );
		$data     = $response->get_data();
		$keys     = array_keys( $data['endpoints'][0]['args'] );
		sort( $keys );
		$this->assertSame( array( 'context', 'id' ), $keys );
	}

	/**
	 * @ticket 43701
	 */
	public function test_allow_header_sent_on_options_request() {
		$id1      = $this->factory->attachment->create_object(
			$this->test_file,
			0,
			array(
				'post_mime_type' => 'image/jpeg',
				'post_excerpt'   => 'A sample caption',
			)
		);
		$request  = new WP_REST_Request( 'OPTIONS', sprintf( '/wp/v2/media/%d', $id1 ) );
		$response = rest_get_server()->dispatch( $request );
		$response = apply_filters( 'rest_post_dispatch', $response, rest_get_server(), $request );
		$headers  = $response->get_headers();

		$this->assertNotEmpty( $headers['Allow'] );
		$this->assertSame( $headers['Allow'], 'GET' );

		wp_set_current_user( self::$editor_id );
		$request  = new WP_REST_Request( 'OPTIONS', sprintf( '/wp/v2/media/%d', $id1 ) );
		$response = rest_get_server()->dispatch( $request );
		$response = apply_filters( 'rest_post_dispatch', $response, rest_get_server(), $request );
		$headers  = $response->get_headers();

		$this->assertNotEmpty( $headers['Allow'] );
		$this->assertSame( $headers['Allow'], 'GET, POST, PUT, PATCH, DELETE' );
	}

	/**
	 * @covers ::get_items
	 */
	public function test_get_items() {
		wp_set_current_user( 0 );
		$id1            = $this->factory->attachment->create_object(
			$this->test_file,
			0,
			array(
				'post_mime_type' => 'image/jpeg',
				'post_excerpt'   => 'A sample caption',
			)
		);
		$draft_post     = $this->factory->post->create( array( 'post_status' => 'draft' ) );
		$id2            = $this->factory->attachment->create_object(
			$this->test_file,
			$draft_post,
			array(
				'post_mime_type' => 'image/jpeg',
				'post_excerpt'   => 'A sample caption',
			)
		);
		$published_post = $this->factory->post->create( array( 'post_status' => 'publish' ) );
		$id3            = $this->factory->attachment->create_object(
			$this->test_file,
			$published_post,
			array(
				'post_mime_type' => 'image/jpeg',
				'post_excerpt'   => 'A sample caption',
			)
		);
		$request        = new WP_REST_Request( 'GET', '/wp/v2/media' );
		$response       = rest_get_server()->dispatch( $request );
		$data           = $response->get_data();
		$this->assertCount( 2, $data );
		$ids = wp_list_pluck( $data, 'id' );
		$this->assertContains( $id1, $ids );
		$this->assertNotContains( $id2, $ids );
		$this->assertContains( $id3, $ids );

		$this->check_get_posts_response( $response );
	}

	/**
	 * @covers ::get_items
	 */
	public function test_get_items_logged_in_editor() {
		wp_set_current_user( self::$editor_id );
		$id1            = $this->factory->attachment->create_object(
			$this->test_file,
			0,
			array(
				'post_mime_type' => 'image/jpeg',
				'post_excerpt'   => 'A sample caption',
			)
		);
		$draft_post     = $this->factory->post->create( array( 'post_status' => 'draft' ) );
		$id2            = $this->factory->attachment->create_object(
			$this->test_file,
			$draft_post,
			array(
				'post_mime_type' => 'image/jpeg',
				'post_excerpt'   => 'A sample caption',
			)
		);
		$published_post = $this->factory->post->create( array( 'post_status' => 'publish' ) );
		$id3            = $this->factory->attachment->create_object(
			$this->test_file,
			$published_post,
			array(
				'post_mime_type' => 'image/jpeg',
				'post_excerpt'   => 'A sample caption',
			)
		);
		$request        = new WP_REST_Request( 'GET', '/wp/v2/media' );
		$response       = rest_get_server()->dispatch( $request );

		$data = $response->get_data();
		$this->assertCount( 3, $data );
		$ids = wp_list_pluck( $data, 'id' );
		$this->assertContains( $id1, $ids );
		$this->assertContains( $id2, $ids );
		$this->assertContains( $id3, $ids );
	}

	/**
	 * @covers ::get_items
	 */
	public function test_get_items_media_type() {
		$id1      = $this->factory->attachment->create_object(
			$this->test_file,
			0,
			array(
				'post_mime_type' => 'image/jpeg',
			)
		);
		$request  = new WP_REST_Request( 'GET', '/wp/v2/media' );
		$response = rest_get_server()->dispatch( $request );
		$data     = $response->get_data();
		$this->assertSame( $id1, $data[0]['id'] );
		// 'media_type' => 'video'.
		$request->set_param( 'media_type', 'video' );
		$response = rest_get_server()->dispatch( $request );
		$this->assertCount( 0, $response->get_data() );
		// 'media_type' => 'image'.
		$request->set_param( 'media_type', 'image' );
		$response = rest_get_server()->dispatch( $request );
		$data     = $response->get_data();
		$this->assertSame( $id1, $data[0]['id'] );
	}

	/**
	 * @covers ::get_items
	 */
	public function test_get_items_mime_type() {
		$id1      = $this->factory->attachment->create_object(
			$this->test_file,
			0,
			array(
				'post_mime_type' => 'image/jpeg',
			)
		);
		$request  = new WP_REST_Request( 'GET', '/wp/v2/media' );
		$response = rest_get_server()->dispatch( $request );
		$data     = $response->get_data();
		$this->assertSame( $id1, $data[0]['id'] );
		// 'mime_type' => 'image/png'.
		$request->set_param( 'mime_type', 'image/png' );
		$response = rest_get_server()->dispatch( $request );
		$this->assertCount( 0, $response->get_data() );
		// 'mime_type' => 'image/jpeg'.
		$request->set_param( 'mime_type', 'image/jpeg' );
		$response = rest_get_server()->dispatch( $request );
		$data     = $response->get_data();
		$this->assertSame( $id1, $data[0]['id'] );
	}

	/**
	 * @covers ::get_items
	 */
	public function test_get_items_parent() {
		$post_id        = $this->factory->post->create( array( 'post_title' => 'Test Post' ) );
		$attachment_id  = $this->factory->attachment->create_object(
			$this->test_file,
			$post_id,
			array(
				'post_mime_type' => 'image/jpeg',
				'post_excerpt'   => 'A sample caption',
			)
		);
		$attachment_id2 = $this->factory->attachment->create_object(
			$this->test_file,
			0,
			array(
				'post_mime_type' => 'image/jpeg',
				'post_excerpt'   => 'A sample caption',
			)
		);
		// All attachments.
		$request  = new WP_REST_Request( 'GET', '/wp/v2/media' );
		$response = rest_get_server()->dispatch( $request );
		$this->assertCount( 2, $response->get_data() );
		$request = new WP_REST_Request( 'GET', '/wp/v2/media' );
		// Attachments without a parent.
		$request->set_param( 'parent', 0 );
		$response = rest_get_server()->dispatch( $request );
		$data     = $response->get_data();
		$this->assertCount( 1, $data );
		$this->assertSame( $attachment_id2, $data[0]['id'] );
		// Attachments with parent=post_id.
		$request = new WP_REST_Request( 'GET', '/wp/v2/media' );
		$request->set_param( 'parent', $post_id );
		$response = rest_get_server()->dispatch( $request );
		$data     = $response->get_data();
		$this->assertCount( 1, $data );
		$this->assertSame( $attachment_id, $data[0]['id'] );
		// Attachments with invalid parent.
		$request = new WP_REST_Request( 'GET', '/wp/v2/media' );
		$request->set_param( 'parent', REST_TESTS_IMPOSSIBLY_HIGH_NUMBER );
		$response = rest_get_server()->dispatch( $request );
		$data     = $response->get_data();
		$this->assertCount( 0, $data );
	}

	/**
	 * @covers ::get_items
	 */
	public function test_get_items_invalid_status_param_is_error_response() {
		wp_set_current_user( self::$editor_id );
		$this->factory->attachment->create_object(
			$this->test_file,
			0,
			array(
				'post_mime_type' => 'image/jpeg',
				'post_excerpt'   => 'A sample caption',
			)
		);
		$request = new WP_REST_Request( 'GET', '/wp/v2/media' );
		$request->set_param( 'status', 'publish' );
		$request->set_param( 'context', 'edit' );
		$response = rest_get_server()->dispatch( $request );
		$this->assertErrorResponse( 'rest_invalid_param', $response );
	}

	/**
	 * @covers ::get_items
	 */
	public function test_get_items_private_status() {
		// Logged out users can't make the request.
		wp_set_current_user( 0 );
		$attachment_id1 = $this->factory->attachment->create_object(
			$this->test_file,
			0,
			array(
				'post_mime_type' => 'image/jpeg',
				'post_excerpt'   => 'A sample caption',
				'post_status'    => 'private',
			)
		);
		$request        = new WP_REST_Request( 'GET', '/wp/v2/media' );
		$request->set_param( 'status', 'private' );
		$response = rest_get_server()->dispatch( $request );
		$this->assertErrorResponse( 'rest_invalid_param', $response, 400 );
		// Properly authorized users can make the request.
		wp_set_current_user( self::$editor_id );
		$response = rest_get_server()->dispatch( $request );
		$this->assertSame( 200, $response->get_status() );
		$data = $response->get_data();
		$this->assertSame( $attachment_id1, $data[0]['id'] );
	}

	/**
	 * @covers ::get_items
	 */
	public function test_get_items_multiple_statuses() {
		// Logged out users can't make the request.
		wp_set_current_user( 0 );
		$attachment_id1 = $this->factory->attachment->create_object(
			$this->test_file,
			0,
			array(
				'post_mime_type' => 'image/jpeg',
				'post_excerpt'   => 'A sample caption',
				'post_status'    => 'private',
			)
		);
		$attachment_id2 = $this->factory->attachment->create_object(
			$this->test_file,
			0,
			array(
				'post_mime_type' => 'image/jpeg',
				'post_excerpt'   => 'A sample caption',
				'post_status'    => 'trash',
			)
		);
		$request        = new WP_REST_Request( 'GET', '/wp/v2/media' );
		$request->set_param( 'status', array( 'private', 'trash' ) );
		$response = rest_get_server()->dispatch( $request );
		$this->assertErrorResponse( 'rest_invalid_param', $response, 400 );
		// Properly authorized users can make the request.
		wp_set_current_user( self::$editor_id );
		$response = rest_get_server()->dispatch( $request );
		$this->assertSame( 200, $response->get_status() );
		$data = $response->get_data();
		$this->assertCount( 2, $data );
		$ids = array(
			$data[0]['id'],
			$data[1]['id'],
		);
		sort( $ids );
		$this->assertSame( array( $attachment_id1, $attachment_id2 ), $ids );
	}

	/**
	 * @covers ::get_items
	 */
	public function test_get_items_invalid_date() {
		$request = new WP_REST_Request( 'GET', '/wp/v2/media' );
		$request->set_param( 'after', rand_str() );
		$request->set_param( 'before', rand_str() );
		$response = rest_get_server()->dispatch( $request );
		$this->assertErrorResponse( 'rest_invalid_param', $response, 400 );
	}

	/**
	 * @covers ::get_items
	 */
	public function test_get_items_valid_date() {
		$id1     = $this->factory->attachment->create_object(
			$this->test_file,
			0,
			array(
				'post_date'      => '2016-01-15T00:00:00Z',
				'post_mime_type' => 'image/jpeg',
				'post_excerpt'   => 'A sample caption',
			)
		);
		$id2     = $this->factory->attachment->create_object(
			$this->test_file,
			0,
			array(
				'post_date'      => '2016-01-16T00:00:00Z',
				'post_mime_type' => 'image/jpeg',
				'post_excerpt'   => 'A sample caption',
			)
		);
		$id3     = $this->factory->attachment->create_object(
			$this->test_file,
			0,
			array(
				'post_date'      => '2016-01-17T00:00:00Z',
				'post_mime_type' => 'image/jpeg',
				'post_excerpt'   => 'A sample caption',
			)
		);
		$request = new WP_REST_Request( 'GET', '/wp/v2/media' );
		$request->set_param( 'after', '2016-01-15T00:00:00Z' );
		$request->set_param( 'before', '2016-01-17T00:00:00Z' );
		$response = rest_get_server()->dispatch( $request );
		$data     = $response->get_data();
		$this->assertCount( 1, $data );
		$this->assertSame( $id2, $data[0]['id'] );
	}

	/**
	 * @ticket 50617
	 * @covers ::get_items
	 */
	public function test_get_items_invalid_modified_date() {
		$request = new WP_REST_Request( 'GET', '/wp/v2/media' );
		$request->set_param( 'modified_after', rand_str() );
		$request->set_param( 'modified_before', rand_str() );
		$response = rest_get_server()->dispatch( $request );
		$this->assertErrorResponse( 'rest_invalid_param', $response, 400 );
	}

	/**
	 * @ticket 50617
	 * @covers ::get_items
	 */
	public function test_get_items_valid_modified_date() {
		$id1 = $this->factory->attachment->create_object(
			$this->test_file,
			0,
			array(
				'post_date'      => '2016-01-01 00:00:00',
				'post_mime_type' => 'image/jpeg',
				'post_excerpt'   => 'A sample caption',
			)
		);
		$id2 = $this->factory->attachment->create_object(
			$this->test_file,
			0,
			array(
				'post_date'      => '2016-01-02 00:00:00',
				'post_mime_type' => 'image/jpeg',
				'post_excerpt'   => 'A sample caption',
			)
		);
		$id3 = $this->factory->attachment->create_object(
			$this->test_file,
			0,
			array(
				'post_date'      => '2016-01-03 00:00:00',
				'post_mime_type' => 'image/jpeg',
				'post_excerpt'   => 'A sample caption',
			)
		);
		$this->update_post_modified( $id1, '2016-01-15 00:00:00' );
		$this->update_post_modified( $id2, '2016-01-16 00:00:00' );
		$this->update_post_modified( $id3, '2016-01-17 00:00:00' );
		$request = new WP_REST_Request( 'GET', '/wp/v2/media' );
		$request->set_param( 'modified_after', '2016-01-15T00:00:00Z' );
		$request->set_param( 'modified_before', '2016-01-17T00:00:00Z' );
		$response = rest_get_server()->dispatch( $request );
		$data     = $response->get_data();
		$this->assertCount( 1, $data );
		$this->assertSame( $id2, $data[0]['id'] );
	}

	/**
	 * @covers ::get_item
	 */
	public function test_get_item() {
		$attachment_id = $this->factory->attachment->create_object(
			$this->test_file,
			0,
			array(
				'post_mime_type' => 'image/jpeg',
				'post_excerpt'   => 'A sample caption',
			)
		);
		update_post_meta( $attachment_id, '_wp_attachment_image_alt', 'Sample alt text' );
		$request  = new WP_REST_Request( 'GET', '/wp/v2/media/' . $attachment_id );
		$response = rest_get_server()->dispatch( $request );
		$this->check_get_post_response( $response );
		$data = $response->get_data();
		$this->assertSame( 'image/jpeg', $data['mime_type'] );
	}

	/**
	 * @requires function imagejpeg
	 * @covers ::get_item
	 */
	public function test_get_item_sizes() {
		$attachment_id = $this->factory->attachment->create_object(
			$this->test_file,
			0,
			array(
				'post_mime_type' => 'image/jpeg',
				'post_excerpt'   => 'A sample caption',
			),
			$this->test_file
		);

		add_image_size( 'rest-api-test', 119, 119, true );
		wp_update_attachment_metadata( $attachment_id, wp_generate_attachment_metadata( $attachment_id, $this->test_file ) );

		$request            = new WP_REST_Request( 'GET', '/wp/v2/media/' . $attachment_id );
		$response           = rest_get_server()->dispatch( $request );
		$data               = $response->get_data();
		$image_src          = wp_get_attachment_image_src( $attachment_id, 'rest-api-test' );
		$original_image_src = wp_get_attachment_image_src( $attachment_id, 'full' );
		remove_image_size( 'rest-api-test' );

		$this->assertIsArray( $data['media_details']['sizes'], 'Could not retrieve the sizes data.' );
		$this->assertSame( $image_src[0], $data['media_details']['sizes']['rest-api-test']['source_url'] );
		$this->assertSame( 'image/jpeg', $data['media_details']['sizes']['rest-api-test']['mime_type'] );
		$this->assertSame( $original_image_src[0], $data['media_details']['sizes']['full']['source_url'] );
		$this->assertSame( 'image/jpeg', $data['media_details']['sizes']['full']['mime_type'] );
	}

	/**
	 * @requires function imagejpeg
	 * @covers ::get_item
	 */
	public function test_get_item_sizes_with_no_url() {
		$attachment_id = $this->factory->attachment->create_object(
			$this->test_file,
			0,
			array(
				'post_mime_type' => 'image/jpeg',
				'post_excerpt'   => 'A sample caption',
			),
			$this->test_file
		);

		add_image_size( 'rest-api-test', 119, 119, true );
		wp_update_attachment_metadata( $attachment_id, wp_generate_attachment_metadata( $attachment_id, $this->test_file ) );

		add_filter( 'wp_get_attachment_image_src', '__return_false' );

		$request  = new WP_REST_Request( 'GET', '/wp/v2/media/' . $attachment_id );
		$response = rest_get_server()->dispatch( $request );
		$data     = $response->get_data();
		remove_filter( 'wp_get_attachment_image_src', '__return_false' );
		remove_image_size( 'rest-api-test' );

		$this->assertIsArray( $data['media_details']['sizes'], 'Could not retrieve the sizes data.' );
		$this->assertArrayNotHasKey( 'source_url', $data['media_details']['sizes']['rest-api-test'] );
	}

	/**
	 * @covers ::get_item
	 */
	public function test_get_item_private_post_not_authenticated() {
		wp_set_current_user( 0 );
		$draft_post = $this->factory->post->create( array( 'post_status' => 'draft' ) );
		$id1        = $this->factory->attachment->create_object(
			$this->test_file,
			$draft_post,
			array(
				'post_mime_type' => 'image/jpeg',
				'post_excerpt'   => 'A sample caption',
			)
		);
		$request    = new WP_REST_Request( 'GET', '/wp/v2/media/' . $id1 );
		$response   = rest_get_server()->dispatch( $request );
		$this->assertSame( 401, $response->get_status() );
	}

	/**
	 * @covers ::get_item
	 */
	public function test_get_item_inherit_status_with_invalid_parent() {
		$attachment_id = $this->factory->attachment->create_object(
			$this->test_file,
			REST_TESTS_IMPOSSIBLY_HIGH_NUMBER,
			array(
				'post_mime_type' => 'image/jpeg',
				'post_excerpt'   => 'A sample caption',
			)
		);
		$request       = new WP_REST_Request( 'GET', sprintf( '/wp/v2/media/%d', $attachment_id ) );
		$response      = rest_get_server()->dispatch( $request );
		$data          = $response->get_data();

		$this->assertSame( 200, $response->get_status() );
		$this->assertSame( $attachment_id, $data['id'] );
	}

	/**
	 * @covers ::get_item
	 */
	public function test_get_item_auto_status_with_invalid_parent_not_authenticated_returns_error() {
		$attachment_id = $this->factory->attachment->create_object(
			$this->test_file,
			REST_TESTS_IMPOSSIBLY_HIGH_NUMBER,
			array(
				'post_mime_type' => 'image/jpeg',
				'post_excerpt'   => 'A sample caption',
				'post_status'    => 'auto-draft',
			)
		);
		$request       = new WP_REST_Request( 'GET', sprintf( '/wp/v2/media/%d', $attachment_id ) );
		$response      = rest_get_server()->dispatch( $request );

		$this->assertErrorResponse( 'rest_forbidden', $response, 401 );
	}

	/**
<<<<<<< HEAD
	 * @covers ::create_item
=======
	 * @requires function imagejpeg
>>>>>>> de822e8f
	 */
	public function test_create_item() {
		wp_set_current_user( self::$author_id );

		$request = new WP_REST_Request( 'POST', '/wp/v2/media' );
		$request->set_header( 'Content-Type', 'image/jpeg' );
		$request->set_header( 'Content-Disposition', 'attachment; filename=canola.jpg' );
		$request->set_param( 'title', 'My title is very cool' );
		$request->set_param( 'caption', 'This is a better caption.' );
		$request->set_param( 'description', 'Without a description, my attachment is descriptionless.' );
		$request->set_param( 'alt_text', 'Alt text is stored outside post schema.' );

		$request->set_body( file_get_contents( $this->test_file ) );
		$response = rest_get_server()->dispatch( $request );
		$data     = $response->get_data();

		$this->assertSame( 201, $response->get_status() );
		$this->assertSame( 'image', $data['media_type'] );

		$attachment = get_post( $data['id'] );
		$this->assertSame( 'My title is very cool', $data['title']['raw'] );
		$this->assertSame( 'My title is very cool', $attachment->post_title );
		$this->assertSame( 'This is a better caption.', $data['caption']['raw'] );
		$this->assertSame( 'This is a better caption.', $attachment->post_excerpt );
		$this->assertSame( 'Without a description, my attachment is descriptionless.', $data['description']['raw'] );
		$this->assertSame( 'Without a description, my attachment is descriptionless.', $attachment->post_content );
		$this->assertSame( 'Alt text is stored outside post schema.', $data['alt_text'] );
		$this->assertSame( 'Alt text is stored outside post schema.', get_post_meta( $attachment->ID, '_wp_attachment_image_alt', true ) );
	}

	/**
	 * @covers ::create_item
	 */
	public function test_create_item_default_filename_title() {
		wp_set_current_user( self::$author_id );
		$request = new WP_REST_Request( 'POST', '/wp/v2/media' );
		$request->set_file_params(
			array(
				'file' => array(
					'file'     => file_get_contents( $this->test_file2 ),
					'name'     => 'codeispoetry.png',
					'size'     => filesize( $this->test_file2 ),
					'tmp_name' => $this->test_file2,
				),
			)
		);
		$request->set_header( 'Content-MD5', md5_file( $this->test_file2 ) );
		$response = rest_get_server()->dispatch( $request );
		$this->assertSame( 201, $response->get_status() );
		$data = $response->get_data();
		$this->assertSame( 'codeispoetry', $data['title']['raw'] );
	}

	/**
<<<<<<< HEAD
	 * @covers ::create_item
=======
	 * @requires function imagejpeg
>>>>>>> de822e8f
	 */
	public function test_create_item_with_files() {
		wp_set_current_user( self::$author_id );
		$request = new WP_REST_Request( 'POST', '/wp/v2/media' );
		$request->set_file_params(
			array(
				'file' => array(
					'file'     => file_get_contents( $this->test_file ),
					'name'     => 'canola.jpg',
					'size'     => filesize( $this->test_file ),
					'tmp_name' => $this->test_file,
				),
			)
		);
		$request->set_header( 'Content-MD5', md5_file( $this->test_file ) );
		$response = rest_get_server()->dispatch( $request );
		$this->assertSame( 201, $response->get_status() );
	}

	/**
<<<<<<< HEAD
	 * @covers ::create_item
=======
	 * @requires function imagejpeg
>>>>>>> de822e8f
	 */
	public function test_create_item_with_upload_files_role() {
		wp_set_current_user( self::$uploader_id );
		$request = new WP_REST_Request( 'POST', '/wp/v2/media' );
		$request->set_file_params(
			array(
				'file' => array(
					'file'     => file_get_contents( $this->test_file ),
					'name'     => 'canola.jpg',
					'size'     => filesize( $this->test_file ),
					'tmp_name' => $this->test_file,
				),
			)
		);
		$request->set_header( 'Content-MD5', md5_file( $this->test_file ) );
		$response = rest_get_server()->dispatch( $request );
		$this->assertSame( 201, $response->get_status() );
	}

	/**
	 * @covers ::create_item
	 */
	public function test_create_item_empty_body() {
		wp_set_current_user( self::$author_id );
		$request  = new WP_REST_Request( 'POST', '/wp/v2/media' );
		$response = rest_get_server()->dispatch( $request );
		$this->assertErrorResponse( 'rest_upload_no_data', $response, 400 );
	}

	/**
	 * @covers ::create_item
	 */
	public function test_create_item_missing_content_type() {
		wp_set_current_user( self::$author_id );
		$request = new WP_REST_Request( 'POST', '/wp/v2/media' );
		$request->set_body( file_get_contents( $this->test_file ) );
		$response = rest_get_server()->dispatch( $request );
		$this->assertErrorResponse( 'rest_upload_no_content_type', $response, 400 );
	}

	/**
	 * @covers ::create_item
	 */
	public function test_create_item_missing_content_disposition() {
		wp_set_current_user( self::$author_id );
		$request = new WP_REST_Request( 'POST', '/wp/v2/media' );
		$request->set_header( 'Content-Type', 'image/jpeg' );
		$request->set_body( file_get_contents( $this->test_file ) );
		$response = rest_get_server()->dispatch( $request );
		$this->assertErrorResponse( 'rest_upload_no_content_disposition', $response, 400 );
	}

	/**
	 * @covers ::create_item
	 */
	public function test_create_item_bad_md5_header() {
		wp_set_current_user( self::$author_id );
		$request = new WP_REST_Request( 'POST', '/wp/v2/media' );
		$request->set_header( 'Content-Type', 'image/jpeg' );
		$request->set_header( 'Content-Disposition', 'attachment; filename=canola.jpg' );
		$request->set_header( 'Content-MD5', 'abc123' );
		$request->set_body( file_get_contents( $this->test_file ) );
		$response = rest_get_server()->dispatch( $request );
		$this->assertErrorResponse( 'rest_upload_hash_mismatch', $response, 412 );
	}

	/**
	 * @covers ::create_item
	 */
	public function test_create_item_with_files_bad_md5_header() {
		wp_set_current_user( self::$author_id );
		$request = new WP_REST_Request( 'POST', '/wp/v2/media' );
		$request->set_file_params(
			array(
				'file' => array(
					'file'     => file_get_contents( $this->test_file ),
					'name'     => 'canola.jpg',
					'size'     => filesize( $this->test_file ),
					'tmp_name' => $this->test_file,
				),
			)
		);
		$request->set_header( 'Content-MD5', 'abc123' );
		$response = rest_get_server()->dispatch( $request );
		$this->assertErrorResponse( 'rest_upload_hash_mismatch', $response, 412 );
	}

	/**
	 * @covers ::create_item
	 */
	public function test_create_item_invalid_upload_files_capability() {
		wp_set_current_user( self::$contributor_id );
		$request  = new WP_REST_Request( 'POST', '/wp/v2/media' );
		$response = rest_get_server()->dispatch( $request );
		$this->assertErrorResponse( 'rest_cannot_create', $response, 403 );
	}

	/**
	 * @covers ::create_item
	 */
	public function test_create_item_invalid_edit_permissions() {
		$post_id = $this->factory->post->create( array( 'post_author' => self::$editor_id ) );
		wp_set_current_user( self::$author_id );
		$request = new WP_REST_Request( 'POST', '/wp/v2/media' );
		$request->set_param( 'post', $post_id );
		$response = rest_get_server()->dispatch( $request );
		$this->assertErrorResponse( 'rest_cannot_edit', $response, 403 );
	}

	/**
	 * @covers ::create_item
	 */
	public function test_create_item_invalid_upload_permissions() {
		$post_id = $this->factory->post->create( array( 'post_author' => self::$editor_id ) );
		wp_set_current_user( self::$uploader_id );
		$request = new WP_REST_Request( 'POST', '/wp/v2/media' );
		$request->set_param( 'post', $post_id );
		$response = rest_get_server()->dispatch( $request );
		$this->assertErrorResponse( 'rest_cannot_edit', $response, 403 );
	}

	/**
	 * @covers ::create_item
	 */
	public function test_create_item_invalid_post_type() {
		$attachment_id = $this->factory->post->create(
			array(
				'post_type'   => 'attachment',
				'post_status' => 'inherit',
				'post_parent' => 0,
			)
		);
		wp_set_current_user( self::$editor_id );
		$request = new WP_REST_Request( 'POST', '/wp/v2/media' );
		$request->set_header( 'Content-Type', 'image/jpeg' );
		$request->set_header( 'Content-Disposition', 'attachment; filename=canola.jpg' );
		$request->set_body( file_get_contents( $this->test_file ) );
		$request->set_param( 'post', $attachment_id );
		$response = rest_get_server()->dispatch( $request );
		$this->assertErrorResponse( 'rest_invalid_param', $response, 400 );
	}

	/**
<<<<<<< HEAD
	 * @covers ::create_item
=======
	 * @requires function imagejpeg
>>>>>>> de822e8f
	 */
	public function test_create_item_alt_text() {
		wp_set_current_user( self::$author_id );
		$request = new WP_REST_Request( 'POST', '/wp/v2/media' );
		$request->set_header( 'Content-Type', 'image/jpeg' );
		$request->set_header( 'Content-Disposition', 'attachment; filename=canola.jpg' );

		$request->set_body( file_get_contents( $this->test_file ) );
		$request->set_param( 'alt_text', 'test alt text' );
		$response   = rest_get_server()->dispatch( $request );
		$attachment = $response->get_data();
		$this->assertSame( 'test alt text', $attachment['alt_text'] );
	}

	/**
<<<<<<< HEAD
	 * @covers ::create_item
=======
	 * @requires function imagejpeg
>>>>>>> de822e8f
	 */
	public function test_create_item_unsafe_alt_text() {
		wp_set_current_user( self::$author_id );
		$request = new WP_REST_Request( 'POST', '/wp/v2/media' );
		$request->set_header( 'Content-Type', 'image/jpeg' );
		$request->set_header( 'Content-Disposition', 'attachment; filename=canola.jpg' );
		$request->set_body( file_get_contents( $this->test_file ) );
		$request->set_param( 'alt_text', '<script>alert(document.cookie)</script>' );
		$response   = rest_get_server()->dispatch( $request );
		$attachment = $response->get_data();
		$this->assertSame( '', $attachment['alt_text'] );
	}

	/**
	 * @ticket 40861
<<<<<<< HEAD
	 * @covers ::create_item
=======
	 * @requires function imagejpeg
>>>>>>> de822e8f
	 */
	public function test_create_item_ensure_relative_path() {
		wp_set_current_user( self::$author_id );
		$request = new WP_REST_Request( 'POST', '/wp/v2/media' );
		$request->set_header( 'Content-Type', 'image/jpeg' );
		$request->set_header( 'Content-Disposition', 'attachment; filename=canola.jpg' );
		$request->set_body( file_get_contents( $this->test_file ) );
		$response   = rest_get_server()->dispatch( $request );
		$attachment = $response->get_data();
		$this->assertStringNotContainsString( ABSPATH, get_post_meta( $attachment['id'], '_wp_attached_file', true ) );
	}

	/**
	 * @covers ::update_item
	 */
	public function test_update_item() {
		wp_set_current_user( self::$editor_id );
		$attachment_id = $this->factory->attachment->create_object(
			$this->test_file,
			0,
			array(
				'post_mime_type' => 'image/jpeg',
				'post_excerpt'   => 'A sample caption',
				'post_author'    => self::$editor_id,
			)
		);
		$request       = new WP_REST_Request( 'POST', '/wp/v2/media/' . $attachment_id );
		$request->set_param( 'title', 'My title is very cool' );
		$request->set_param( 'caption', 'This is a better caption.' );
		$request->set_param( 'description', 'Without a description, my attachment is descriptionless.' );
		$request->set_param( 'alt_text', 'Alt text is stored outside post schema.' );
		$response   = rest_get_server()->dispatch( $request );
		$data       = $response->get_data();
		$attachment = get_post( $data['id'] );
		$this->assertSame( 'My title is very cool', $data['title']['raw'] );
		$this->assertSame( 'My title is very cool', $attachment->post_title );
		$this->assertSame( 'This is a better caption.', $data['caption']['raw'] );
		$this->assertSame( 'This is a better caption.', $attachment->post_excerpt );
		$this->assertSame( 'Without a description, my attachment is descriptionless.', $data['description']['raw'] );
		$this->assertSame( 'Without a description, my attachment is descriptionless.', $attachment->post_content );
		$this->assertSame( 'Alt text is stored outside post schema.', $data['alt_text'] );
		$this->assertSame( 'Alt text is stored outside post schema.', get_post_meta( $attachment->ID, '_wp_attachment_image_alt', true ) );
	}

	/**
	 * @covers ::update_item
	 */
	public function test_update_item_parent() {
		wp_set_current_user( self::$editor_id );
		$original_parent = $this->factory->post->create( array() );
		$attachment_id   = $this->factory->attachment->create_object(
			$this->test_file,
			$original_parent,
			array(
				'post_mime_type' => 'image/jpeg',
				'post_excerpt'   => 'A sample caption',
				'post_author'    => $this->editor_id,
			)
		);

		$attachment = get_post( $attachment_id );
		$this->assertSame( $original_parent, $attachment->post_parent );

		$new_parent = $this->factory->post->create( array() );
		$request    = new WP_REST_Request( 'POST', '/wp/v2/media/' . $attachment_id );
		$request->set_param( 'post', $new_parent );
		rest_get_server()->dispatch( $request );

		$attachment = get_post( $attachment_id );
		$this->assertSame( $new_parent, $attachment->post_parent );
	}

	/**
	 * @covers ::update_item
	 */
	public function test_update_item_invalid_permissions() {
		wp_set_current_user( self::$author_id );
		$attachment_id = $this->factory->attachment->create_object(
			$this->test_file,
			0,
			array(
				'post_mime_type' => 'image/jpeg',
				'post_excerpt'   => 'A sample caption',
				'post_author'    => self::$editor_id,
			)
		);
		$request       = new WP_REST_Request( 'POST', '/wp/v2/media/' . $attachment_id );
		$request->set_param( 'caption', 'This is a better caption.' );
		$response = rest_get_server()->dispatch( $request );
		$this->assertErrorResponse( 'rest_cannot_edit', $response, 403 );
	}

	/**
	 * @covers ::update_item
	 */
	public function test_update_item_invalid_post_type() {
		$attachment_id = $this->factory->post->create(
			array(
				'post_type'   => 'attachment',
				'post_status' => 'inherit',
				'post_parent' => 0,
			)
		);
		wp_set_current_user( self::$editor_id );
		$attachment_id = $this->factory->attachment->create_object(
			$this->test_file,
			0,
			array(
				'post_mime_type' => 'image/jpeg',
				'post_excerpt'   => 'A sample caption',
				'post_author'    => self::$editor_id,
			)
		);
		$request       = new WP_REST_Request( 'POST', '/wp/v2/media/' . $attachment_id );
		$request->set_param( 'post', $attachment_id );
		$response = rest_get_server()->dispatch( $request );
		$this->assertErrorResponse( 'rest_invalid_param', $response, 400 );
	}

	/**
	 * @ticket 40399
	 * @covers ::update_item
	 */
	public function test_update_item_with_existing_inherit_status() {
		wp_set_current_user( self::$editor_id );
		$parent_id     = self::factory()->post->create( array() );
		$attachment_id = self::factory()->attachment->create_object(
			$this->test_file,
			$parent_id,
			array(
				'post_mime_type' => 'image/jpeg',
				'post_excerpt'   => 'A sample caption',
				'post_author'    => self::$editor_id,
			)
		);

		$request = new WP_REST_Request( 'POST', '/wp/v2/media/' . $attachment_id );
		$request->set_param( 'status', 'inherit' );
		$response = rest_get_server()->dispatch( $request );

		$this->assertNotWPError( $response->as_error() );
		$this->assertSame( 'inherit', $response->get_data()['status'] );
	}

	/**
	 * @ticket 40399
	 * @covers ::update_item
	 */
	public function test_update_item_with_new_inherit_status() {
		wp_set_current_user( self::$editor_id );
		$attachment_id = self::factory()->attachment->create_object(
			$this->test_file,
			0,
			array(
				'post_mime_type' => 'image/jpeg',
				'post_excerpt'   => 'A sample caption',
				'post_author'    => self::$editor_id,
				'post_status'    => 'private',
			)
		);

		$request = new WP_REST_Request( 'POST', '/wp/v2/media/' . $attachment_id );
		$request->set_param( 'status', 'inherit' );
		$response = rest_get_server()->dispatch( $request );

		$this->assertErrorResponse( 'rest_invalid_param', $response, 400 );
	}

	public function verify_attachment_roundtrip( $input = array(), $expected_output = array() ) {
		// Create the post.
		$request = new WP_REST_Request( 'POST', '/wp/v2/media' );
		$request->set_header( 'Content-Type', 'image/jpeg' );
		$request->set_header( 'Content-Disposition', 'attachment; filename=canola.jpg' );
		$request->set_body( file_get_contents( $this->test_file ) );

		foreach ( $input as $name => $value ) {
			$request->set_param( $name, $value );
		}
		$response = rest_get_server()->dispatch( $request );
		$this->assertSame( 201, $response->get_status() );
		$actual_output = $response->get_data();

		// Remove <p class="attachment"> from rendered description.
		// See https://core.trac.wordpress.org/ticket/38679
		$content = $actual_output['description']['rendered'];
		$content = explode( "\n", trim( $content ) );
		if ( preg_match( '/^<p class="attachment">/', $content[0] ) ) {
			$content                                  = implode( "\n", array_slice( $content, 1 ) );
			$actual_output['description']['rendered'] = $content;
		}

		// Compare expected API output to actual API output.
		$this->assertSame( $expected_output['title']['raw'], $actual_output['title']['raw'] );
		$this->assertSame( $expected_output['title']['rendered'], trim( $actual_output['title']['rendered'] ) );
		$this->assertSame( $expected_output['description']['raw'], $actual_output['description']['raw'] );
		$this->assertSame( $expected_output['description']['rendered'], trim( $actual_output['description']['rendered'] ) );
		$this->assertSame( $expected_output['caption']['raw'], $actual_output['caption']['raw'] );
		$this->assertSame( $expected_output['caption']['rendered'], trim( $actual_output['caption']['rendered'] ) );

		// Compare expected API output to WP internal values.
		$post = get_post( $actual_output['id'] );
		$this->assertSame( $expected_output['title']['raw'], $post->post_title );
		$this->assertSame( $expected_output['description']['raw'], $post->post_content );
		$this->assertSame( $expected_output['caption']['raw'], $post->post_excerpt );

		// Update the post.
		$request = new WP_REST_Request( 'PUT', sprintf( '/wp/v2/media/%d', $actual_output['id'] ) );
		foreach ( $input as $name => $value ) {
			$request->set_param( $name, $value );
		}
		$response = rest_get_server()->dispatch( $request );
		$this->assertSame( 200, $response->get_status() );
		$actual_output = $response->get_data();

		// Remove <p class="attachment"> from rendered description.
		// See https://core.trac.wordpress.org/ticket/38679
		$content = $actual_output['description']['rendered'];
		$content = explode( "\n", trim( $content ) );
		if ( preg_match( '/^<p class="attachment">/', $content[0] ) ) {
			$content                                  = implode( "\n", array_slice( $content, 1 ) );
			$actual_output['description']['rendered'] = $content;
		}

		// Compare expected API output to actual API output.
		$this->assertSame( $expected_output['title']['raw'], $actual_output['title']['raw'] );
		$this->assertSame( $expected_output['title']['rendered'], trim( $actual_output['title']['rendered'] ) );
		$this->assertSame( $expected_output['description']['raw'], $actual_output['description']['raw'] );
		$this->assertSame( $expected_output['description']['rendered'], trim( $actual_output['description']['rendered'] ) );
		$this->assertSame( $expected_output['caption']['raw'], $actual_output['caption']['raw'] );
		$this->assertSame( $expected_output['caption']['rendered'], trim( $actual_output['caption']['rendered'] ) );

		// Compare expected API output to WP internal values.
		$post = get_post( $actual_output['id'] );
		$this->assertSame( $expected_output['title']['raw'], $post->post_title );
		$this->assertSame( $expected_output['description']['raw'], $post->post_content );
		$this->assertSame( $expected_output['caption']['raw'], $post->post_excerpt );
	}

	public static function attachment_roundtrip_provider() {
		return array(
			array(
				// Raw values.
				array(
					'title'       => '\o/ ¯\_(ツ)_/¯',
					'description' => '\o/ ¯\_(ツ)_/¯',
					'caption'     => '\o/ ¯\_(ツ)_/¯',
				),
				// Expected returned values.
				array(
					'title'       => array(
						'raw'      => '\o/ ¯\_(ツ)_/¯',
						'rendered' => '\o/ ¯\_(ツ)_/¯',
					),
					'description' => array(
						'raw'      => '\o/ ¯\_(ツ)_/¯',
						'rendered' => '<p>\o/ ¯\_(ツ)_/¯</p>',
					),
					'caption'     => array(
						'raw'      => '\o/ ¯\_(ツ)_/¯',
						'rendered' => '<p>\o/ ¯\_(ツ)_/¯</p>',
					),
				),
			),
			array(
				// Raw values.
				array(
					'title'       => '\\\&\\\ &amp; &invalid; < &lt; &amp;lt;',
					'description' => '\\\&\\\ &amp; &invalid; < &lt; &amp;lt;',
					'caption'     => '\\\&\\\ &amp; &invalid; < &lt; &amp;lt;',
				),
				// Expected returned values.
				array(
					'title'       => array(
						'raw'      => '\\\&amp;\\\ &amp; &amp;invalid; &lt; &lt; &amp;lt;',
						'rendered' => '\\\&amp;\\\ &amp; &amp;invalid; &lt; &lt; &amp;lt;',
					),
					'description' => array(
						'raw'      => '\\\&amp;\\\ &amp; &amp;invalid; &lt; &lt; &amp;lt;',
						'rendered' => '<p>\\\&amp;\\\ &amp; &amp;invalid; &lt; &lt; &amp;lt;</p>',
					),
					'caption'     => array(
						'raw'      => '\\\&amp;\\\ &amp; &amp;invalid; &lt; &lt; &amp;lt;',
						'rendered' => '<p>\\\&amp;\\\ &amp; &amp;invalid; &lt; &lt; &amp;lt;</p>',
					),
				),
			),
			array(
				// Raw values.
				array(
					'title'       => '<div>div</div> <strong>strong</strong> <script>oh noes</script>',
					'description' => '<div>div</div> <strong>strong</strong> <script>oh noes</script>',
					'caption'     => '<div>div</div> <strong>strong</strong> <script>oh noes</script>',
				),
				// Expected returned values.
				array(
					'title'       => array(
						'raw'      => 'div <strong>strong</strong> oh noes',
						'rendered' => 'div <strong>strong</strong> oh noes',
					),
					'description' => array(
						'raw'      => '<div>div</div> <strong>strong</strong> oh noes',
						'rendered' => "<div>div</div>\n<p> <strong>strong</strong> oh noes</p>",
					),
					'caption'     => array(
						'raw'      => '<div>div</div> <strong>strong</strong> oh noes',
						'rendered' => "<div>div</div>\n<p> <strong>strong</strong> oh noes</p>",
					),
				),
			),
			array(
				// Raw values.
				array(
					'title'       => '<a href="#" target="_blank" unfiltered=true>link</a>',
					'description' => '<a href="#" target="_blank" unfiltered=true>link</a>',
					'caption'     => '<a href="#" target="_blank" unfiltered=true>link</a>',
				),
				// Expected returned values.
				array(
					'title'       => array(
						'raw'      => '<a href="#">link</a>',
						'rendered' => '<a href="#">link</a>',
					),
					'description' => array(
						'raw'      => '<a href="#" target="_blank" rel="noopener">link</a>',
						'rendered' => '<p><a href="#" target="_blank" rel="noopener">link</a></p>',
					),
					'caption'     => array(
						'raw'      => '<a href="#" target="_blank" rel="noopener">link</a>',
						'rendered' => '<p><a href="#" target="_blank" rel="noopener">link</a></p>',
					),
				),
			),
		);
	}

	/**
	 * @dataProvider attachment_roundtrip_provider
	 * @requires function imagejpeg
	 */
	public function test_post_roundtrip_as_author( $raw, $expected ) {
		wp_set_current_user( self::$author_id );
		$this->assertFalse( current_user_can( 'unfiltered_html' ) );
		$this->verify_attachment_roundtrip( $raw, $expected );
	}

	/**
	 * @requires function imagejpeg
	 */
	public function test_attachment_roundtrip_as_editor_unfiltered_html() {
		wp_set_current_user( self::$editor_id );
		if ( is_multisite() ) {
			$this->assertFalse( current_user_can( 'unfiltered_html' ) );
			$this->verify_attachment_roundtrip(
				array(
					'title'       => '<div>div</div> <strong>strong</strong> <script>oh noes</script>',
					'description' => '<div>div</div> <strong>strong</strong> <script>oh noes</script>',
					'caption'     => '<div>div</div> <strong>strong</strong> <script>oh noes</script>',
				),
				array(
					'title'       => array(
						'raw'      => 'div <strong>strong</strong> oh noes',
						'rendered' => 'div <strong>strong</strong> oh noes',
					),
					'description' => array(
						'raw'      => '<div>div</div> <strong>strong</strong> oh noes',
						'rendered' => "<div>div</div>\n<p> <strong>strong</strong> oh noes</p>",
					),
					'caption'     => array(
						'raw'      => '<div>div</div> <strong>strong</strong> oh noes',
						'rendered' => "<div>div</div>\n<p> <strong>strong</strong> oh noes</p>",
					),
				)
			);
		} else {
			$this->assertTrue( current_user_can( 'unfiltered_html' ) );
			$this->verify_attachment_roundtrip(
				array(
					'title'       => '<div>div</div> <strong>strong</strong> <script>oh noes</script>',
					'description' => '<div>div</div> <strong>strong</strong> <script>oh noes</script>',
					'caption'     => '<div>div</div> <strong>strong</strong> <script>oh noes</script>',
				),
				array(
					'title'       => array(
						'raw'      => '<div>div</div> <strong>strong</strong> <script>oh noes</script>',
						'rendered' => '<div>div</div> <strong>strong</strong> <script>oh noes</script>',
					),
					'description' => array(
						'raw'      => '<div>div</div> <strong>strong</strong> <script>oh noes</script>',
						'rendered' => "<div>div</div>\n<p> <strong>strong</strong> <script>oh noes</script></p>",
					),
					'caption'     => array(
						'raw'      => '<div>div</div> <strong>strong</strong> <script>oh noes</script>',
						'rendered' => "<div>div</div>\n<p> <strong>strong</strong> <script>oh noes</script></p>",
					),
				)
			);
		}
	}

	/**
	 * @requires function imagejpeg
	 */
	public function test_attachment_roundtrip_as_superadmin_unfiltered_html() {
		wp_set_current_user( self::$superadmin_id );
		$this->assertTrue( current_user_can( 'unfiltered_html' ) );
		$this->verify_attachment_roundtrip(
			array(
				'title'       => '<div>div</div> <strong>strong</strong> <script>oh noes</script>',
				'description' => '<div>div</div> <strong>strong</strong> <script>oh noes</script>',
				'caption'     => '<div>div</div> <strong>strong</strong> <script>oh noes</script>',
			),
			array(
				'title'       => array(
					'raw'      => '<div>div</div> <strong>strong</strong> <script>oh noes</script>',
					'rendered' => '<div>div</div> <strong>strong</strong> <script>oh noes</script>',
				),
				'description' => array(
					'raw'      => '<div>div</div> <strong>strong</strong> <script>oh noes</script>',
					'rendered' => "<div>div</div>\n<p> <strong>strong</strong> <script>oh noes</script></p>",
				),
				'caption'     => array(
					'raw'      => '<div>div</div> <strong>strong</strong> <script>oh noes</script>',
					'rendered' => "<div>div</div>\n<p> <strong>strong</strong> <script>oh noes</script></p>",
				),
			)
		);
	}

	/**
	 * @covers ::delete_item
	 */
	public function test_delete_item() {
		wp_set_current_user( self::$editor_id );
		$attachment_id    = $this->factory->attachment->create_object(
			$this->test_file,
			0,
			array(
				'post_mime_type' => 'image/jpeg',
				'post_excerpt'   => 'A sample caption',
			)
		);
		$request          = new WP_REST_Request( 'DELETE', '/wp/v2/media/' . $attachment_id );
		$request['force'] = true;
		$response         = rest_get_server()->dispatch( $request );
		$this->assertSame( 200, $response->get_status() );
	}

	/**
	 * @covers ::delete_item
	 */
	public function test_delete_item_no_trash() {
		wp_set_current_user( self::$editor_id );
		$attachment_id = $this->factory->attachment->create_object(
			$this->test_file,
			0,
			array(
				'post_mime_type' => 'image/jpeg',
				'post_excerpt'   => 'A sample caption',
			)
		);

		// Attempt trashing.
		$request  = new WP_REST_Request( 'DELETE', '/wp/v2/media/' . $attachment_id );
		$response = rest_get_server()->dispatch( $request );
		$this->assertErrorResponse( 'rest_trash_not_supported', $response, 501 );

		$request->set_param( 'force', 'false' );
		$response = rest_get_server()->dispatch( $request );
		$this->assertErrorResponse( 'rest_trash_not_supported', $response, 501 );

		// Ensure the post still exists.
		$post = get_post( $attachment_id );
		$this->assertNotEmpty( $post );
	}

	/**
	 * @covers ::delete_item
	 */
	public function test_delete_item_invalid_delete_permissions() {
		wp_set_current_user( self::$author_id );
		$attachment_id = $this->factory->attachment->create_object(
			$this->test_file,
			0,
			array(
				'post_mime_type' => 'image/jpeg',
				'post_excerpt'   => 'A sample caption',
				'post_author'    => self::$editor_id,
			)
		);
		$request       = new WP_REST_Request( 'DELETE', '/wp/v2/media/' . $attachment_id );
		$response      = rest_get_server()->dispatch( $request );
		$this->assertErrorResponse( 'rest_cannot_delete', $response, 403 );
	}

	/**
	 * @covers ::prepare_item_for_response
	 */
	public function test_prepare_item() {
		$attachment_id = $this->factory->attachment->create_object(
			$this->test_file,
			0,
			array(
				'post_mime_type' => 'image/jpeg',
				'post_excerpt'   => 'A sample caption',
				'post_author'    => self::$editor_id,
			)
		);

		$attachment = get_post( $attachment_id );
		$request    = new WP_REST_Request( 'GET', sprintf( '/wp/v2/media/%d', $attachment_id ) );
		$response   = rest_get_server()->dispatch( $request );
		$data       = $response->get_data();
		$this->check_post_data( $attachment, $data, 'view', $response->get_links() );
		$this->check_post_data( $attachment, $data, 'embed', $response->get_links() );
	}

	/**
	 * @covers ::prepare_item_for_response
	 */
	public function test_prepare_item_limit_fields() {
		$attachment_id = $this->factory->attachment->create_object(
			$this->test_file,
			0,
			array(
				'post_mime_type' => 'image/jpeg',
				'post_excerpt'   => 'A sample caption',
				'post_author'    => self::$editor_id,
			)
		);
		wp_set_current_user( self::$editor_id );
		$endpoint = new WP_REST_Attachments_Controller( 'post' );
		$request  = new WP_REST_Request( 'GET', sprintf( '/wp/v2/media/%d', $attachment_id ) );
		$request->set_param( 'context', 'edit' );
		$request->set_param( '_fields', 'id,slug' );
		$obj      = get_post( $attachment_id );
		$response = $endpoint->prepare_item_for_response( $obj, $request );
		$this->assertSame(
			array(
				'id',
				'slug',
			),
			array_keys( $response->get_data() )
		);
	}

	/**
	 * @covers ::get_item_schema
	 */
	public function test_get_item_schema() {
		$request    = new WP_REST_Request( 'OPTIONS', '/wp/v2/media' );
		$response   = rest_get_server()->dispatch( $request );
		$data       = $response->get_data();
		$properties = $data['schema']['properties'];
		$this->assertCount( 27, $properties );
		$this->assertArrayHasKey( 'author', $properties );
		$this->assertArrayHasKey( 'alt_text', $properties );
		$this->assertArrayHasKey( 'caption', $properties );
		$this->assertArrayHasKey( 'raw', $properties['caption']['properties'] );
		$this->assertArrayHasKey( 'rendered', $properties['caption']['properties'] );
		$this->assertArrayHasKey( 'description', $properties );
		$this->assertArrayHasKey( 'raw', $properties['description']['properties'] );
		$this->assertArrayHasKey( 'rendered', $properties['description']['properties'] );
		$this->assertArrayHasKey( 'comment_status', $properties );
		$this->assertArrayHasKey( 'date', $properties );
		$this->assertArrayHasKey( 'date_gmt', $properties );
		$this->assertArrayHasKey( 'generated_slug', $properties );
		$this->assertArrayHasKey( 'guid', $properties );
		$this->assertArrayHasKey( 'id', $properties );
		$this->assertArrayHasKey( 'link', $properties );
		$this->assertArrayHasKey( 'media_type', $properties );
		$this->assertArrayHasKey( 'meta', $properties );
		$this->assertArrayHasKey( 'mime_type', $properties );
		$this->assertArrayHasKey( 'media_details', $properties );
		$this->assertArrayHasKey( 'modified', $properties );
		$this->assertArrayHasKey( 'modified_gmt', $properties );
		$this->assertArrayHasKey( 'post', $properties );
		$this->assertArrayHasKey( 'ping_status', $properties );
		$this->assertArrayHasKey( 'permalink_template', $properties );
		$this->assertArrayHasKey( 'status', $properties );
		$this->assertArrayHasKey( 'slug', $properties );
		$this->assertArrayHasKey( 'source_url', $properties );
		$this->assertArrayHasKey( 'template', $properties );
		$this->assertArrayHasKey( 'title', $properties );
		$this->assertArrayHasKey( 'raw', $properties['title']['properties'] );
		$this->assertArrayHasKey( 'rendered', $properties['title']['properties'] );
		$this->assertArrayHasKey( 'type', $properties );
		$this->assertArrayHasKey( 'missing_image_sizes', $properties );
	}

	/**
	 * @covers ::get_item_schema
	 */
	public function test_get_additional_field_registration() {

		$schema = array(
			'type'        => 'integer',
			'description' => 'Some integer of mine',
			'enum'        => array( 1, 2, 3, 4 ),
			'context'     => array( 'view', 'edit' ),
		);

		register_rest_field(
			'attachment',
			'my_custom_int',
			array(
				'schema'       => $schema,
				'get_callback' => array( $this, 'additional_field_get_callback' ),
			)
		);

		$request = new WP_REST_Request( 'OPTIONS', '/wp/v2/media' );

		$response = rest_get_server()->dispatch( $request );
		$data     = $response->get_data();
		$this->assertArrayHasKey( 'my_custom_int', $data['schema']['properties'] );
		$this->assertSame( $schema, $data['schema']['properties']['my_custom_int'] );

		$attachment_id = $this->factory->attachment->create_object(
			$this->test_file,
			0,
			array(
				'post_mime_type' => 'image/jpeg',
				'post_excerpt'   => 'A sample caption',
			)
		);

		$request = new WP_REST_Request( 'GET', '/wp/v2/media/' . $attachment_id );

		$response = rest_get_server()->dispatch( $request );
		$this->assertArrayHasKey( 'my_custom_int', $response->data );

		global $wp_rest_additional_fields;
		$wp_rest_additional_fields = array();
	}

	/**
	 * @covers ::get_item_schema
	 */
	public function test_additional_field_update_errors() {
		$schema = array(
			'type'        => 'integer',
			'description' => 'Some integer of mine',
			'enum'        => array( 1, 2, 3, 4 ),
			'context'     => array( 'view', 'edit' ),
		);

		register_rest_field(
			'attachment',
			'my_custom_int',
			array(
				'schema'          => $schema,
				'get_callback'    => array( $this, 'additional_field_get_callback' ),
				'update_callback' => array( $this, 'additional_field_update_callback' ),
			)
		);

		wp_set_current_user( self::$editor_id );
		$attachment_id = $this->factory->attachment->create_object(
			$this->test_file,
			0,
			array(
				'post_mime_type' => 'image/jpeg',
				'post_excerpt'   => 'A sample caption',
				'post_author'    => self::$editor_id,
			)
		);
		// Check for error on update.
		$request = new WP_REST_Request( 'POST', sprintf( '/wp/v2/media/%d', $attachment_id ) );
		$request->set_body_params(
			array(
				'my_custom_int' => 'returnError',
			)
		);

		$response = rest_get_server()->dispatch( $request );

		$this->assertErrorResponse( 'rest_invalid_param', $response, 400 );

		global $wp_rest_additional_fields;
		$wp_rest_additional_fields = array();
	}

	/**
	 * @covers ::get_items
	 */
	public function test_search_item_by_filename() {
		$id1 = $this->factory->attachment->create_object(
			$this->test_file,
			0,
			array(
				'post_mime_type' => 'image/jpeg',
			)
		);
		$id2 = $this->factory->attachment->create_object(
			$this->test_file2,
			0,
			array(
				'post_mime_type' => 'image/png',
			)
		);

		$filename = wp_basename( $this->test_file2 );

		$request = new WP_REST_Request( 'GET', '/wp/v2/media' );
		$request->set_param( 'search', $filename );
		$response = rest_get_server()->dispatch( $request );
		$data     = $response->get_data();

		$this->assertCount( 1, $data );
		$this->assertSame( $id2, $data[0]['id'] );
		$this->assertSame( 'image/png', $data[0]['mime_type'] );
	}

	public function additional_field_get_callback( $object, $request ) {
		return 123;
	}

	public function additional_field_update_callback( $value, $attachment ) {
		if ( 'returnError' === $value ) {
			return new WP_Error( 'rest_invalid_param', 'Testing an error.', array( 'status' => 400 ) );
		}
	}

	public function test_links_exist() {

		wp_set_current_user( self::$editor_id );

		$post = self::factory()->attachment->create( array( 'post_author' => self::$editor_id ) );
		$this->assertGreaterThan( 0, $post );

		$request = new WP_REST_Request( 'GET', "/wp/v2/media/{$post}" );
		$request->set_query_params( array( 'context' => 'edit' ) );

		$response = rest_get_server()->dispatch( $request );
		$links    = $response->get_links();

		$this->assertArrayHasKey( 'self', $links );
		$this->assertArrayHasKey( 'author', $links );

		$this->assertCount( 1, $links['author'] );
		$this->assertArrayHasKey( 'embeddable', $links['author'][0]['attributes'] );
		$this->assertTrue( $links['author'][0]['attributes']['embeddable'] );
	}

	public function test_publish_action_ldo_not_registered() {

		$response = rest_get_server()->dispatch( new WP_REST_Request( 'OPTIONS', '/wp/v2/media' ) );
		$data     = $response->get_data();
		$schema   = $data['schema'];

		$this->assertArrayHasKey( 'links', $schema );
		$publish = wp_list_filter( $schema['links'], array( 'rel' => 'https://api.w.org/action-publish' ) );

		$this->assertCount( 0, $publish, 'LDO not found on schema.' );
	}

	/**
	 * @covers ::get_item
	 */
	public function test_publish_action_link_does_not_exists() {

		wp_set_current_user( self::$editor_id );

		$post = self::factory()->attachment->create( array( 'post_author' => self::$editor_id ) );
		$this->assertGreaterThan( 0, $post );

		$request = new WP_REST_Request( 'GET', "/wp/v2/media/{$post}" );
		$request->set_query_params( array( 'context' => 'edit' ) );

		$response = rest_get_server()->dispatch( $request );
		$links    = $response->get_links();

		$this->assertArrayNotHasKey( 'https://api.w.org/action-publish', $links );
	}

	protected function check_post_data( $attachment, $data, $context = 'view', $links = array() ) {
		parent::check_post_data( $attachment, $data, $context, $links );

		$this->assertArrayNotHasKey( 'content', $data );
		$this->assertArrayNotHasKey( 'excerpt', $data );

		$this->assertSame( get_post_meta( $attachment->ID, '_wp_attachment_image_alt', true ), $data['alt_text'] );
		if ( 'edit' === $context ) {
			$this->assertSame( $attachment->post_excerpt, $data['caption']['raw'] );
			$this->assertSame( $attachment->post_content, $data['description']['raw'] );
		} else {
			$this->assertArrayNotHasKey( 'raw', $data['caption'] );
			$this->assertArrayNotHasKey( 'raw', $data['description'] );
		}
		$this->assertArrayHasKey( 'media_details', $data );

		if ( $attachment->post_parent ) {
			$this->assertSame( $attachment->post_parent, $data['post'] );
		} else {
			$this->assertNull( $data['post'] );
		}

		$this->assertSame( wp_get_attachment_url( $attachment->ID ), $data['source_url'] );

	}

	/**
	 * @ticket 43751
	 * @group multisite
	 * @group ms-required
	 * @covers ::create_item
	 */
	public function test_create_item_with_file_exceeds_multisite_max_filesize() {
		wp_set_current_user( self::$author_id );
		update_site_option( 'fileupload_maxk', 1 );
		update_site_option( 'upload_space_check_disabled', false );

		$request = new WP_REST_Request( 'POST', '/wp/v2/media' );
		$request->set_file_params(
			array(
				'file' => array(
					'error'    => '0',
					'file'     => file_get_contents( $this->test_file ),
					'name'     => 'canola.jpg',
					'size'     => filesize( $this->test_file ),
					'tmp_name' => $this->test_file,
				),
			)
		);
		$request->set_param( 'title', 'My title is very cool' );
		$request->set_param( 'caption', 'This is a better caption.' );
		$request->set_header( 'Content-MD5', md5_file( $this->test_file ) );

		$response = rest_get_server()->dispatch( $request );
		$this->assertErrorResponse( 'rest_upload_file_too_big', $response, 400 );
	}

	/**
	 * @ticket 43751
	 * @group multisite
	 * @group ms-required
	 * @covers ::create_item
	 */
	public function test_create_item_with_data_exceeds_multisite_max_filesize() {
		wp_set_current_user( self::$author_id );
		update_site_option( 'fileupload_maxk', 1 );
		update_site_option( 'upload_space_check_disabled', false );

		$request = new WP_REST_Request( 'POST', '/wp/v2/media' );
		$request->set_header( 'Content-Type', 'image/jpeg' );
		$request->set_header( 'Content-Disposition', 'attachment; filename=canola.jpg' );
		$request->set_body( file_get_contents( $this->test_file ) );
		$request->set_param( 'title', 'My title is very cool' );
		$request->set_param( 'caption', 'This is a better caption.' );

		$response = rest_get_server()->dispatch( $request );
		$this->assertErrorResponse( 'rest_upload_file_too_big', $response, 400 );
	}

	/**
	 * @ticket 43751
	 * @group multisite
	 * @group ms-required
	 * @covers ::create_item
	 */
	public function test_create_item_with_file_exceeds_multisite_site_upload_space() {
		wp_set_current_user( self::$author_id );
		add_filter( 'get_space_allowed', '__return_zero' );
		update_site_option( 'upload_space_check_disabled', false );

		$request = new WP_REST_Request( 'POST', '/wp/v2/media' );
		$request->set_file_params(
			array(
				'file' => array(
					'error'    => '0',
					'file'     => file_get_contents( $this->test_file ),
					'name'     => 'canola.jpg',
					'size'     => filesize( $this->test_file ),
					'tmp_name' => $this->test_file,
				),
			)
		);
		$request->set_param( 'title', 'My title is very cool' );
		$request->set_param( 'caption', 'This is a better caption.' );
		$request->set_header( 'Content-MD5', md5_file( $this->test_file ) );

		$response = rest_get_server()->dispatch( $request );
		$this->assertErrorResponse( 'rest_upload_limited_space', $response, 400 );
	}

	/**
	 * @ticket 43751
	 * @group multisite
	 * @group ms-required
	 * @covers ::create_item
	 */
	public function test_create_item_with_data_exceeds_multisite_site_upload_space() {
		wp_set_current_user( self::$author_id );
		add_filter( 'get_space_allowed', '__return_zero' );
		update_site_option( 'upload_space_check_disabled', false );

		$request = new WP_REST_Request( 'POST', '/wp/v2/media' );
		$request->set_header( 'Content-Type', 'image/jpeg' );
		$request->set_header( 'Content-Disposition', 'attachment; filename=canola.jpg' );
		$request->set_body( file_get_contents( $this->test_file ) );
		$request->set_param( 'title', 'My title is very cool' );
		$request->set_param( 'caption', 'This is a better caption.' );

		$response = rest_get_server()->dispatch( $request );
		$this->assertErrorResponse( 'rest_upload_limited_space', $response, 400 );
	}

	/**
	 * Ensure the `rest_after_insert_attachment` and `rest_insert_attachment` hooks only fire
	 * once when attachments are created.
	 *
	 * @ticket 45269
<<<<<<< HEAD
	 * @covers ::create_item
=======
	 * @requires function imagejpeg
>>>>>>> de822e8f
	 */
	public function test_rest_insert_attachment_hooks_fire_once_on_create() {
		self::$rest_insert_attachment_count       = 0;
		self::$rest_after_insert_attachment_count = 0;
		add_action( 'rest_insert_attachment', array( $this, 'filter_rest_insert_attachment' ) );
		add_action( 'rest_after_insert_attachment', array( $this, 'filter_rest_after_insert_attachment' ) );

		wp_set_current_user( self::$editor_id );
		$request = new WP_REST_Request( 'POST', '/wp/v2/media' );
		$request->set_header( 'Content-Type', 'image/jpeg' );
		$request->set_header( 'Content-Disposition', 'attachment; filename=canola.jpg' );
		$request->set_param( 'title', 'My title is very cool' );
		$request->set_param( 'caption', 'This is a better caption.' );
		$request->set_param( 'description', 'Without a description, my attachment is descriptionless.' );
		$request->set_param( 'alt_text', 'Alt text is stored outside post schema.' );

		$request->set_body( file_get_contents( $this->test_file ) );
		$response = rest_get_server()->dispatch( $request );
		$data     = $response->get_data();
		$this->assertSame( 201, $response->get_status() );

		$this->assertSame( 1, self::$rest_insert_attachment_count );
		$this->assertSame( 1, self::$rest_after_insert_attachment_count );
	}

	/**
	 * Ensure the `rest_after_insert_attachment` and `rest_insert_attachment` hooks only fire
	 * once when attachments are updated.
	 *
	 * @ticket 45269
	 * @covers ::create_item
	 */
	public function test_rest_insert_attachment_hooks_fire_once_on_update() {
		self::$rest_insert_attachment_count       = 0;
		self::$rest_after_insert_attachment_count = 0;
		add_action( 'rest_insert_attachment', array( $this, 'filter_rest_insert_attachment' ) );
		add_action( 'rest_after_insert_attachment', array( $this, 'filter_rest_after_insert_attachment' ) );

		wp_set_current_user( self::$editor_id );
		$attachment_id = $this->factory->attachment->create_object(
			$this->test_file,
			0,
			array(
				'post_mime_type' => 'image/jpeg',
				'post_excerpt'   => 'A sample caption',
				'post_author'    => self::$editor_id,
			)
		);
		$request       = new WP_REST_Request( 'POST', '/wp/v2/media/' . $attachment_id );
		$request->set_param( 'title', 'My title is very cool' );
		$response = rest_get_server()->dispatch( $request );

		$this->assertSame( 1, self::$rest_insert_attachment_count );
		$this->assertSame( 1, self::$rest_after_insert_attachment_count );
	}

	/**
	 * @ticket 44567
<<<<<<< HEAD
	 * @covers ::create_item
=======
	 * @requires function imagejpeg
>>>>>>> de822e8f
	 */
	public function test_create_item_with_meta_values() {
		register_post_meta(
			'attachment',
			'best_cannoli',
			array(
				'type'         => 'string',
				'single'       => true,
				'show_in_rest' => true,
			)
		);

		wp_set_current_user( self::$author_id );

		$request = new WP_REST_Request( 'POST', '/wp/v2/media' );
		$request->set_header( 'Content-Type', 'image/jpeg' );
		$request->set_header( 'Content-Disposition', 'attachment; filename=cannoli.jpg' );
		$request->set_param( 'meta', array( 'best_cannoli' => 'Chocolate-dipped, no filling' ) );

		$request->set_body( file_get_contents( $this->test_file ) );
		$response = rest_get_server()->dispatch( $request );
		$data     = $response->get_data();

		$this->assertSame( 201, $response->get_status() );
		$this->assertSame( 'Chocolate-dipped, no filling', get_post_meta( $response->get_data()['id'], 'best_cannoli', true ) );
	}

	public function filter_rest_insert_attachment( $attachment ) {
		self::$rest_insert_attachment_count++;
	}

	public function filter_rest_after_insert_attachment( $attachment ) {
		self::$rest_after_insert_attachment_count++;
	}

	/**
	 * @ticket 44405
<<<<<<< HEAD
	 * @covers ::edit_media_item_permissions_check
	 * @covers ::edit_media_item
=======
	 * @requires function imagejpeg
>>>>>>> de822e8f
	 */
	public function test_edit_image_returns_error_if_logged_out() {
		$attachment = self::factory()->attachment->create_upload_object( $this->test_file );

		$request = new WP_REST_Request( 'POST', "/wp/v2/media/{$attachment}/edit" );
		$request->set_body_params( array( 'src' => wp_get_attachment_image_url( $attachment, 'full' ) ) );
		$response = rest_do_request( $request );
		$this->assertErrorResponse( 'rest_cannot_edit_image', $response, 401 );
	}

	/**
	 * @ticket 44405
<<<<<<< HEAD
	 * @covers ::edit_media_item_permissions_check
	 * @covers ::edit_media_item
=======
	 * @requires function imagejpeg
>>>>>>> de822e8f
	 */
	public function test_edit_image_returns_error_if_cannot_upload() {
		$user = self::factory()->user->create_and_get( array( 'role' => 'editor' ) );
		$user->add_cap( 'upload_files', false );

		wp_set_current_user( $user->ID );
		$attachment = self::factory()->attachment->create_upload_object( $this->test_file );

		$request = new WP_REST_Request( 'POST', "/wp/v2/media/{$attachment}/edit" );
		$request->set_body_params( array( 'src' => wp_get_attachment_image_url( $attachment, 'full' ) ) );
		$response = rest_do_request( $request );
		$this->assertErrorResponse( 'rest_cannot_edit_image', $response, 403 );
	}

	/**
	 * @ticket 44405
<<<<<<< HEAD
	 * @covers ::edit_media_item_permissions_check
	 * @covers ::edit_media_item
=======
	 * @requires function imagejpeg
>>>>>>> de822e8f
	 */
	public function test_edit_image_returns_error_if_cannot_edit() {
		wp_set_current_user( self::$uploader_id );
		$attachment = self::factory()->attachment->create_upload_object( $this->test_file );

		$request = new WP_REST_Request( 'POST', "/wp/v2/media/{$attachment}/edit" );
		$request->set_body_params( array( 'src' => wp_get_attachment_image_url( $attachment, 'full' ) ) );
		$response = rest_do_request( $request );
		$this->assertErrorResponse( 'rest_cannot_edit', $response, 403 );
	}

	/**
	 * @ticket 44405
	 * @covers ::edit_media_item_permissions_check
	 * @covers ::edit_media_item
	 */
	public function test_edit_image_returns_error_if_no_attachment() {
		wp_set_current_user( self::$superadmin_id );
		$attachment = self::factory()->attachment->create();

		$request = new WP_REST_Request( 'POST', "/wp/v2/media/{$attachment}/edit" );
		$request->set_body_params( array( 'src' => '/wp-content/uploads/2020/07/canola.jpg' ) );
		$response = rest_do_request( $request );
		$this->assertErrorResponse( 'rest_unknown_attachment', $response, 404 );
	}

	/**
	 * @ticket 44405
<<<<<<< HEAD
	 * @covers ::edit_media_item_permissions_check
	 * @covers ::edit_media_item
=======
	 * @requires function imagejpeg
>>>>>>> de822e8f
	 */
	public function test_edit_image_returns_error_if_unsupported_mime_type() {
		wp_set_current_user( self::$superadmin_id );
		$attachment = self::factory()->attachment->create_upload_object( $this->test_file );
		wp_update_post(
			array(
				'ID'             => $attachment,
				'post_mime_type' => 'image/invalid',
			)
		);

		$request = new WP_REST_Request( 'POST', "/wp/v2/media/{$attachment}/edit" );
		$request->set_body_params( array( 'src' => wp_get_attachment_image_url( $attachment, 'full' ) ) );
		$response = rest_do_request( $request );
		$this->assertErrorResponse( 'rest_cannot_edit_file_type', $response, 400 );
	}

	/**
	 * @ticket 44405
<<<<<<< HEAD
	 * @covers ::edit_media_item_permissions_check
	 * @covers ::edit_media_item
=======
	 * @requires function imagejpeg
>>>>>>> de822e8f
	 */
	public function test_edit_image_returns_error_if_no_edits() {
		wp_set_current_user( self::$superadmin_id );
		$attachment = self::factory()->attachment->create_upload_object( $this->test_file );

		$request = new WP_REST_Request( 'POST', "/wp/v2/media/{$attachment}/edit" );
		$request->set_body_params( array( 'src' => wp_get_attachment_image_url( $attachment, 'full' ) ) );
		$response = rest_do_request( $request );
		$this->assertErrorResponse( 'rest_image_not_edited', $response, 400 );
	}

	/**
	 * @ticket 44405
<<<<<<< HEAD
	 * @covers ::edit_media_item
=======
	 * @requires function imagejpeg
>>>>>>> de822e8f
	 */
	public function test_edit_image_rotate() {
		wp_set_current_user( self::$superadmin_id );
		$attachment = self::factory()->attachment->create_upload_object( $this->test_file );

		$this->setup_mock_editor();
		WP_Image_Editor_Mock::$edit_return['rotate'] = new WP_Error();

		$params = array(
			'rotation' => 60,
			'src'      => wp_get_attachment_image_url( $attachment, 'full' ),
		);

		$request = new WP_REST_Request( 'POST', "/wp/v2/media/{$attachment}/edit" );
		$request->set_body_params( $params );
		$response = rest_do_request( $request );
		$this->assertErrorResponse( 'rest_image_rotation_failed', $response, 500 );

		$this->assertCount( 1, WP_Image_Editor_Mock::$spy['rotate'] );
		$this->assertSame( array( -60 ), WP_Image_Editor_Mock::$spy['rotate'][0] );
	}

	/**
	 * @ticket 44405
<<<<<<< HEAD
	 * @covers ::edit_media_item
=======
	 * @requires function imagejpeg
>>>>>>> de822e8f
	 */
	public function test_edit_image_crop() {
		wp_set_current_user( self::$superadmin_id );
		$attachment = self::factory()->attachment->create_upload_object( $this->test_file );

		$this->setup_mock_editor();
		WP_Image_Editor_Mock::$size_return = array(
			'width'  => 640,
			'height' => 480,
		);

		WP_Image_Editor_Mock::$edit_return['crop'] = new WP_Error();

		$request = new WP_REST_Request( 'POST', "/wp/v2/media/{$attachment}/edit" );
		$request->set_body_params(
			array(
				'x'      => 50,
				'y'      => 10,
				'width'  => 10,
				'height' => 5,
				'src'    => wp_get_attachment_image_url( $attachment, 'full' ),

			)
		);
		$response = rest_do_request( $request );
		$this->assertErrorResponse( 'rest_image_crop_failed', $response, 500 );

		$this->assertCount( 1, WP_Image_Editor_Mock::$spy['crop'] );
		$this->assertSame(
			array( 320.0, 48.0, 64.0, 24.0 ),
			WP_Image_Editor_Mock::$spy['crop'][0]
		);
	}

	/**
	 * @ticket 44405
	 * @covers ::edit_media_item
	 * @requires function imagejpeg
	 */
	public function test_edit_image() {
		wp_set_current_user( self::$superadmin_id );
		$attachment = self::factory()->attachment->create_upload_object( $this->test_file );

		$params = array(
			'rotation' => 60,
			'src'      => wp_get_attachment_image_url( $attachment, 'full' ),
		);

		$request = new WP_REST_Request( 'POST', "/wp/v2/media/{$attachment}/edit" );
		$request->set_body_params( $params );
		$response = rest_do_request( $request );
		$item     = $response->get_data();

		$this->assertSame( 201, $response->get_status() );
		$this->assertSame( rest_url( '/wp/v2/media/' . $item['id'] ), $response->get_headers()['Location'] );

		$this->assertStringEndsWith( '-edited.jpg', $item['media_details']['file'] );
		$this->assertArrayHasKey( 'parent_image', $item['media_details'] );
		$this->assertEquals( $attachment, $item['media_details']['parent_image']['attachment_id'] );
		$this->assertStringContainsString( 'canola', $item['media_details']['parent_image']['file'] );
	}

	/**
	 * @ticket 52192
	 * @requires function imagejpeg
	 */
	public function test_batch_edit_image() {
		wp_set_current_user( self::$superadmin_id );
		$attachment = self::factory()->attachment->create_upload_object( $this->test_file );

		$params = array(
			'modifiers' => array(
				array(
					'type' => 'rotate',
					'args' => array(
						'angle' => 60,
					),
				),
				array(
					'type' => 'crop',
					'args' => array(
						'left'   => 50,
						'top'    => 10,
						'width'  => 10,
						'height' => 5,
					),
				),
			),
			'src'       => wp_get_attachment_image_url( $attachment, 'full' ),
		);

		$request = new WP_REST_Request( 'POST', "/wp/v2/media/{$attachment}/edit" );
		$request->set_body_params( $params );
		$response = rest_do_request( $request );
		$item     = $response->get_data();

		$this->assertSame( 201, $response->get_status() );
		$this->assertSame( rest_url( '/wp/v2/media/' . $item['id'] ), $response->get_headers()['Location'] );

		$this->assertStringEndsWith( '-edited.jpg', $item['media_details']['file'] );
		$this->assertArrayHasKey( 'parent_image', $item['media_details'] );
		$this->assertEquals( $attachment, $item['media_details']['parent_image']['attachment_id'] );
		$this->assertStringContainsString( 'canola', $item['media_details']['parent_image']['file'] );
	}

	/**
	 * @ticket 50565
<<<<<<< HEAD
	 * @covers ::edit_media_item
=======
	 * @requires function imagejpeg
>>>>>>> de822e8f
	 */
	public function test_edit_image_returns_error_if_mismatched_src() {
		wp_set_current_user( self::$superadmin_id );
		$attachment_id_image1 = self::factory()->attachment->create_upload_object( $this->test_file );
		$attachment_id_image2 = self::factory()->attachment->create_upload_object( $this->test_file2 );
		$attachment_id_file   = self::factory()->attachment->create();

		// URL to the first uploaded image.
		$image_src = wp_get_attachment_image_url( $attachment_id_image1, 'large' );

		// Test: attachment ID points to a different, non-image attachment.
		$request_1 = new WP_REST_Request( 'POST', "/wp/v2/media/{$attachment_id_file}/edit" );
		$request_1->set_body_params( array( 'src' => $image_src ) );

		$response_1 = rest_do_request( $request_1 );
		$this->assertErrorResponse( 'rest_unknown_attachment', $response_1, 404 );

		// Test: attachment ID points to a different image attachment.
		$request_2 = new WP_REST_Request( 'POST', "/wp/v2/media/{$attachment_id_image2}/edit" );
		$request_2->set_body_params( array( 'src' => $image_src ) );

		$response_2 = rest_do_request( $request_2 );
		$this->assertErrorResponse( 'rest_unknown_attachment', $response_2, 404 );

		// Test: attachment src points to a sub-size of the image.
		$request_3 = new WP_REST_Request( 'POST', "/wp/v2/media/{$attachment_id_image1}/edit" );
		$request_3->set_body_params( array( 'src' => wp_get_attachment_image_url( $attachment_id_image1, 'medium' ) ) );

		$response_3 = rest_do_request( $request_3 );
		// 'rest_image_not_edited' as the file wasn't edited.
		$this->assertErrorResponse( 'rest_image_not_edited', $response_3, 400 );
	}

	/**
	 * Sets up the mock image editor.
	 *
	 * @since 5.5.0
	 */
	protected function setup_mock_editor() {
		require_once ABSPATH . WPINC . '/class-wp-image-editor.php';
		require_once DIR_TESTDATA . '/../includes/mock-image-editor.php';

		add_filter(
			'wp_image_editors',
			static function () {
				return array( 'WP_Image_Editor_Mock' );
			}
		);
	}
}<|MERGE_RESOLUTION|>--- conflicted
+++ resolved
@@ -675,6 +675,7 @@
 
 	/**
 	 * @requires function imagejpeg
+	 *
 	 * @covers ::get_item
 	 */
 	public function test_get_item_sizes() {
@@ -707,6 +708,7 @@
 
 	/**
 	 * @requires function imagejpeg
+	 *
 	 * @covers ::get_item
 	 */
 	public function test_get_item_sizes_with_no_url() {
@@ -794,11 +796,9 @@
 	}
 
 	/**
-<<<<<<< HEAD
+	 * @requires function imagejpeg
+	 *
 	 * @covers ::create_item
-=======
-	 * @requires function imagejpeg
->>>>>>> de822e8f
 	 */
 	public function test_create_item() {
 		wp_set_current_user( self::$author_id );
@@ -853,11 +853,9 @@
 	}
 
 	/**
-<<<<<<< HEAD
+	 * @requires function imagejpeg
+	 *
 	 * @covers ::create_item
-=======
-	 * @requires function imagejpeg
->>>>>>> de822e8f
 	 */
 	public function test_create_item_with_files() {
 		wp_set_current_user( self::$author_id );
@@ -878,11 +876,9 @@
 	}
 
 	/**
-<<<<<<< HEAD
+	 * @requires function imagejpeg
+	 *
 	 * @covers ::create_item
-=======
-	 * @requires function imagejpeg
->>>>>>> de822e8f
 	 */
 	public function test_create_item_with_upload_files_role() {
 		wp_set_current_user( self::$uploader_id );
@@ -1026,11 +1022,9 @@
 	}
 
 	/**
-<<<<<<< HEAD
+	 * @requires function imagejpeg
+	 *
 	 * @covers ::create_item
-=======
-	 * @requires function imagejpeg
->>>>>>> de822e8f
 	 */
 	public function test_create_item_alt_text() {
 		wp_set_current_user( self::$author_id );
@@ -1046,11 +1040,9 @@
 	}
 
 	/**
-<<<<<<< HEAD
+	 * @requires function imagejpeg
+	 *
 	 * @covers ::create_item
-=======
-	 * @requires function imagejpeg
->>>>>>> de822e8f
 	 */
 	public function test_create_item_unsafe_alt_text() {
 		wp_set_current_user( self::$author_id );
@@ -1066,11 +1058,9 @@
 
 	/**
 	 * @ticket 40861
-<<<<<<< HEAD
+	 * @requires function imagejpeg
+	 *
 	 * @covers ::create_item
-=======
-	 * @requires function imagejpeg
->>>>>>> de822e8f
 	 */
 	public function test_create_item_ensure_relative_path() {
 		wp_set_current_user( self::$author_id );
@@ -1192,6 +1182,7 @@
 
 	/**
 	 * @ticket 40399
+	 *
 	 * @covers ::update_item
 	 */
 	public function test_update_item_with_existing_inherit_status() {
@@ -1217,6 +1208,7 @@
 
 	/**
 	 * @ticket 40399
+	 *
 	 * @covers ::update_item
 	 */
 	public function test_update_item_with_new_inherit_status() {
@@ -1876,6 +1868,7 @@
 	 * @ticket 43751
 	 * @group multisite
 	 * @group ms-required
+	 *
 	 * @covers ::create_item
 	 */
 	public function test_create_item_with_file_exceeds_multisite_max_filesize() {
@@ -1907,6 +1900,7 @@
 	 * @ticket 43751
 	 * @group multisite
 	 * @group ms-required
+	 *
 	 * @covers ::create_item
 	 */
 	public function test_create_item_with_data_exceeds_multisite_max_filesize() {
@@ -1929,6 +1923,7 @@
 	 * @ticket 43751
 	 * @group multisite
 	 * @group ms-required
+	 *
 	 * @covers ::create_item
 	 */
 	public function test_create_item_with_file_exceeds_multisite_site_upload_space() {
@@ -1960,6 +1955,7 @@
 	 * @ticket 43751
 	 * @group multisite
 	 * @group ms-required
+	 *
 	 * @covers ::create_item
 	 */
 	public function test_create_item_with_data_exceeds_multisite_site_upload_space() {
@@ -1983,11 +1979,9 @@
 	 * once when attachments are created.
 	 *
 	 * @ticket 45269
-<<<<<<< HEAD
+	 * @requires function imagejpeg
+	 *
 	 * @covers ::create_item
-=======
-	 * @requires function imagejpeg
->>>>>>> de822e8f
 	 */
 	public function test_rest_insert_attachment_hooks_fire_once_on_create() {
 		self::$rest_insert_attachment_count       = 0;
@@ -2018,6 +2012,7 @@
 	 * once when attachments are updated.
 	 *
 	 * @ticket 45269
+	 *
 	 * @covers ::create_item
 	 */
 	public function test_rest_insert_attachment_hooks_fire_once_on_update() {
@@ -2046,11 +2041,9 @@
 
 	/**
 	 * @ticket 44567
-<<<<<<< HEAD
+	 * @requires function imagejpeg
+	 *
 	 * @covers ::create_item
-=======
-	 * @requires function imagejpeg
->>>>>>> de822e8f
 	 */
 	public function test_create_item_with_meta_values() {
 		register_post_meta(
@@ -2088,12 +2081,10 @@
 
 	/**
 	 * @ticket 44405
-<<<<<<< HEAD
+	 * @requires function imagejpeg
+	 *
 	 * @covers ::edit_media_item_permissions_check
 	 * @covers ::edit_media_item
-=======
-	 * @requires function imagejpeg
->>>>>>> de822e8f
 	 */
 	public function test_edit_image_returns_error_if_logged_out() {
 		$attachment = self::factory()->attachment->create_upload_object( $this->test_file );
@@ -2106,12 +2097,10 @@
 
 	/**
 	 * @ticket 44405
-<<<<<<< HEAD
+	 * @requires function imagejpeg
+	 *
 	 * @covers ::edit_media_item_permissions_check
 	 * @covers ::edit_media_item
-=======
-	 * @requires function imagejpeg
->>>>>>> de822e8f
 	 */
 	public function test_edit_image_returns_error_if_cannot_upload() {
 		$user = self::factory()->user->create_and_get( array( 'role' => 'editor' ) );
@@ -2128,12 +2117,10 @@
 
 	/**
 	 * @ticket 44405
-<<<<<<< HEAD
+	 * @requires function imagejpeg
+	 *
 	 * @covers ::edit_media_item_permissions_check
 	 * @covers ::edit_media_item
-=======
-	 * @requires function imagejpeg
->>>>>>> de822e8f
 	 */
 	public function test_edit_image_returns_error_if_cannot_edit() {
 		wp_set_current_user( self::$uploader_id );
@@ -2147,6 +2134,7 @@
 
 	/**
 	 * @ticket 44405
+	 *
 	 * @covers ::edit_media_item_permissions_check
 	 * @covers ::edit_media_item
 	 */
@@ -2162,12 +2150,10 @@
 
 	/**
 	 * @ticket 44405
-<<<<<<< HEAD
+	 * @requires function imagejpeg
+	 *
 	 * @covers ::edit_media_item_permissions_check
 	 * @covers ::edit_media_item
-=======
-	 * @requires function imagejpeg
->>>>>>> de822e8f
 	 */
 	public function test_edit_image_returns_error_if_unsupported_mime_type() {
 		wp_set_current_user( self::$superadmin_id );
@@ -2187,12 +2173,10 @@
 
 	/**
 	 * @ticket 44405
-<<<<<<< HEAD
+	 * @requires function imagejpeg
+	 *
 	 * @covers ::edit_media_item_permissions_check
 	 * @covers ::edit_media_item
-=======
-	 * @requires function imagejpeg
->>>>>>> de822e8f
 	 */
 	public function test_edit_image_returns_error_if_no_edits() {
 		wp_set_current_user( self::$superadmin_id );
@@ -2206,11 +2190,9 @@
 
 	/**
 	 * @ticket 44405
-<<<<<<< HEAD
+	 * @requires function imagejpeg
+	 *
 	 * @covers ::edit_media_item
-=======
-	 * @requires function imagejpeg
->>>>>>> de822e8f
 	 */
 	public function test_edit_image_rotate() {
 		wp_set_current_user( self::$superadmin_id );
@@ -2235,11 +2217,9 @@
 
 	/**
 	 * @ticket 44405
-<<<<<<< HEAD
+	 * @requires function imagejpeg
+	 *
 	 * @covers ::edit_media_item
-=======
-	 * @requires function imagejpeg
->>>>>>> de822e8f
 	 */
 	public function test_edit_image_crop() {
 		wp_set_current_user( self::$superadmin_id );
@@ -2276,8 +2256,9 @@
 
 	/**
 	 * @ticket 44405
+	 * @requires function imagejpeg
+	 *
 	 * @covers ::edit_media_item
-	 * @requires function imagejpeg
 	 */
 	public function test_edit_image() {
 		wp_set_current_user( self::$superadmin_id );
@@ -2347,11 +2328,9 @@
 
 	/**
 	 * @ticket 50565
-<<<<<<< HEAD
+	 * @requires function imagejpeg
+	 *
 	 * @covers ::edit_media_item
-=======
-	 * @requires function imagejpeg
->>>>>>> de822e8f
 	 */
 	public function test_edit_image_returns_error_if_mismatched_src() {
 		wp_set_current_user( self::$superadmin_id );
