--- conflicted
+++ resolved
@@ -177,21 +177,9 @@
 		);
 	}
 
-<<<<<<< HEAD
-	/**
-	 * @dataProvider disposition_provider
-	 */
-	public function test_parse_disposition( $header, $expected ) {
-		$header_list = array( $header );
-		$parsed      = WP_REST_Attachments_Controller::get_filename_from_disposition( $header_list );
-		$this->assertSame( $expected, $parsed );
-	}
-
 	/**
 	 * @covers ::get_context_param
 	 */
-=======
->>>>>>> df17fdbd
 	public function test_context_param() {
 		// Collection.
 		$request  = new WP_REST_Request( 'OPTIONS', '/wp/v2/media' );
@@ -1823,11 +1811,6 @@
 		$wp_rest_additional_fields = array();
 	}
 
-<<<<<<< HEAD
-	/**
-	 * @covers ::get_items
-	 */
-=======
 	public function additional_field_get_callback( $response_data, $field_name ) {
 		return 123;
 	}
@@ -1838,7 +1821,9 @@
 		}
 	}
 
->>>>>>> df17fdbd
+	/**
+	 * @covers ::get_items
+	 */
 	public function test_search_item_by_filename() {
 		$id1 = self::factory()->attachment->create_object(
 			self::$test_file,
