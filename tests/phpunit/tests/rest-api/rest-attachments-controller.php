<?php
/**
 * Unit tests covering WP_REST_Attachments_Controller functionality
 *
 * @package WordPress
 * @subpackage REST API
 */

/**
 * @group restapi
 * @coversDefaultClass WP_REST_Attachments_Controller
 */
class WP_Test_REST_Attachments_Controller extends WP_Test_REST_Post_Type_Controller_Testcase {

	protected static $superadmin_id;
	protected static $editor_id;
	protected static $author_id;
	protected static $contributor_id;
	protected static $uploader_id;
	protected static $rest_after_insert_attachment_count;
	protected static $rest_insert_attachment_count;

	/**
	 * @var string The path to a test file.
	 */
	private $test_file;

	/**
	 * @var string The path to a second test file.
	 */
	private $test_file2;

	/**
	 * @var array The recorded posts query clauses.
	 */
	protected $posts_clauses;

	public static function wpSetUpBeforeClass( WP_UnitTest_Factory $factory ) {
		self::$superadmin_id  = $factory->user->create(
			array(
				'role'       => 'administrator',
				'user_login' => 'superadmin',
			)
		);
		self::$editor_id      = $factory->user->create(
			array(
				'role' => 'editor',
			)
		);
		self::$author_id      = $factory->user->create(
			array(
				'role' => 'author',
			)
		);
		self::$contributor_id = $factory->user->create(
			array(
				'role' => 'contributor',
			)
		);
		self::$uploader_id    = $factory->user->create(
			array(
				'role' => 'uploader',
			)
		);

		if ( is_multisite() ) {
			update_site_option( 'site_admins', array( 'superadmin' ) );
		}
	}

	public static function wpTearDownAfterClass() {
		self::delete_user( self::$editor_id );
		self::delete_user( self::$author_id );
		self::delete_user( self::$contributor_id );
		self::delete_user( self::$uploader_id );
	}

	public function set_up() {
		parent::set_up();

		// Add an uploader role to test upload capabilities.
		add_role( 'uploader', 'File upload role' );
		$role = get_role( 'uploader' );
		$role->add_cap( 'upload_files' );
		$role->add_cap( 'read' );
		$role->add_cap( 'level_0' );

		$orig_file       = DIR_TESTDATA . '/images/canola.jpg';
		$this->test_file = get_temp_dir() . 'canola.jpg';
		copy( $orig_file, $this->test_file );
		$orig_file2       = DIR_TESTDATA . '/images/codeispoetry.png';
		$this->test_file2 = get_temp_dir() . 'codeispoetry.png';
		copy( $orig_file2, $this->test_file2 );

		add_filter( 'rest_pre_dispatch', array( $this, 'wpSetUpBeforeRequest' ), 10, 3 );
		add_filter( 'posts_clauses', array( $this, 'save_posts_clauses' ), 10, 2 );
	}

	public function wpSetUpBeforeRequest( $result ) {
		$this->posts_clauses = array();
		return $result;
	}

	public function save_posts_clauses( $clauses ) {
		$this->posts_clauses[] = $clauses;
		return $clauses;
	}

	public function tear_down() {
		if ( file_exists( $this->test_file ) ) {
			unlink( $this->test_file );
		}
		if ( file_exists( $this->test_file2 ) ) {
			unlink( $this->test_file2 );
		}

		$this->remove_added_uploads();

		if ( class_exists( WP_Image_Editor_Mock::class ) ) {
			WP_Image_Editor_Mock::$spy         = array();
			WP_Image_Editor_Mock::$edit_return = array();
			WP_Image_Editor_Mock::$size_return = null;
		}

		parent::tear_down();
	}

	public function test_register_routes() {
		$routes = rest_get_server()->get_routes();
		$this->assertArrayHasKey( '/wp/v2/media', $routes );
		$this->assertCount( 2, $routes['/wp/v2/media'] );
		$this->assertArrayHasKey( '/wp/v2/media/(?P<id>[\d]+)', $routes );
		$this->assertCount( 3, $routes['/wp/v2/media/(?P<id>[\d]+)'] );
	}

	public static function disposition_provider() {
		return array(
			// Types.
			array( 'attachment; filename="foo.jpg"', 'foo.jpg' ),
			array( 'inline; filename="foo.jpg"', 'foo.jpg' ),
			array( 'form-data; filename="foo.jpg"', 'foo.jpg' ),

			// Formatting.
			array( 'attachment; filename="foo.jpg"', 'foo.jpg' ),
			array( 'attachment; filename=foo.jpg', 'foo.jpg' ),
			array( 'attachment;filename="foo.jpg"', 'foo.jpg' ),
			array( 'attachment;filename=foo.jpg', 'foo.jpg' ),
			array( 'attachment; filename = "foo.jpg"', 'foo.jpg' ),
			array( 'attachment; filename = foo.jpg', 'foo.jpg' ),
			array( "attachment;\tfilename\t=\t\"foo.jpg\"", 'foo.jpg' ),
			array( "attachment;\tfilename\t=\tfoo.jpg", 'foo.jpg' ),
			array( 'attachment; filename = my foo picture.jpg', 'my foo picture.jpg' ),

			// Extensions.
			array( 'form-data; name="myfile"; filename="foo.jpg"', 'foo.jpg' ),
			array( 'form-data; name="myfile"; filename="foo.jpg"; something="else"', 'foo.jpg' ),
			array( 'form-data; name=myfile; filename=foo.jpg; something=else', 'foo.jpg' ),
			array( 'form-data; name=myfile; filename=my foo.jpg; something=else', 'my foo.jpg' ),

			// Invalid.
			array( 'filename="foo.jpg"', null ),
			array( 'filename-foo.jpg', null ),
			array( 'foo.jpg', null ),
			array( 'unknown; notfilename="foo.jpg"', null ),
		);
	}

	/**
	 * @dataProvider disposition_provider
	 */
	public function test_parse_disposition( $header, $expected ) {
		$header_list = array( $header );
		$parsed      = WP_REST_Attachments_Controller::get_filename_from_disposition( $header_list );
		$this->assertSame( $expected, $parsed );
	}

	/**
	 * @covers ::get_context_param
	 */
	public function test_context_param() {
		// Collection.
		$request  = new WP_REST_Request( 'OPTIONS', '/wp/v2/media' );
		$response = rest_get_server()->dispatch( $request );
		$data     = $response->get_data();
		$this->assertArrayNotHasKey( 'allow_batch', $data['endpoints'][0] );
		$this->assertSame( 'view', $data['endpoints'][0]['args']['context']['default'] );
		$this->assertSame( array( 'view', 'embed', 'edit' ), $data['endpoints'][0]['args']['context']['enum'] );
		// Single.
		$attachment_id = $this->factory->attachment->create_object(
			$this->test_file,
			0,
			array(
				'post_mime_type' => 'image/jpeg',
				'post_excerpt'   => 'A sample caption',
			)
		);
		$request       = new WP_REST_Request( 'OPTIONS', '/wp/v2/media/' . $attachment_id );
		$response      = rest_get_server()->dispatch( $request );
		$data          = $response->get_data();
		$this->assertArrayNotHasKey( 'allow_batch', $data['endpoints'][0] );
		$this->assertSame( 'view', $data['endpoints'][0]['args']['context']['default'] );
		$this->assertSame( array( 'view', 'embed', 'edit' ), $data['endpoints'][0]['args']['context']['enum'] );
	}

	public function test_registered_query_params() {
		$request  = new WP_REST_Request( 'OPTIONS', '/wp/v2/media' );
		$response = rest_get_server()->dispatch( $request );
		$data     = $response->get_data();
		$keys     = array_keys( $data['endpoints'][0]['args'] );
		sort( $keys );
		$this->assertSame(
			array(
				'after',
				'author',
				'author_exclude',
				'before',
				'context',
				'exclude',
				'include',
				'media_type',
				'mime_type',
				'modified_after',
				'modified_before',
				'offset',
				'order',
				'orderby',
				'page',
				'parent',
				'parent_exclude',
				'per_page',
				'search',
				'slug',
				'status',
			),
			$keys
		);
		$media_types = array(
			'application',
			'video',
			'image',
			'audio',
		);
		if ( ! is_multisite() ) {
			$media_types[] = 'text';
		}
		$this->assertSameSets( $media_types, $data['endpoints'][0]['args']['media_type']['enum'] );
	}

	public function test_registered_get_item_params() {
		$id1      = $this->factory->attachment->create_object(
			$this->test_file,
			0,
			array(
				'post_mime_type' => 'image/jpeg',
				'post_excerpt'   => 'A sample caption',
			)
		);
		$request  = new WP_REST_Request( 'OPTIONS', sprintf( '/wp/v2/media/%d', $id1 ) );
		$response = rest_get_server()->dispatch( $request );
		$data     = $response->get_data();
		$keys     = array_keys( $data['endpoints'][0]['args'] );
		sort( $keys );
		$this->assertSame( array( 'context', 'id' ), $keys );
	}

	/**
	 * @ticket 43701
	 */
	public function test_allow_header_sent_on_options_request() {
		$id1      = $this->factory->attachment->create_object(
			$this->test_file,
			0,
			array(
				'post_mime_type' => 'image/jpeg',
				'post_excerpt'   => 'A sample caption',
			)
		);
		$request  = new WP_REST_Request( 'OPTIONS', sprintf( '/wp/v2/media/%d', $id1 ) );
		$response = rest_get_server()->dispatch( $request );
		$response = apply_filters( 'rest_post_dispatch', $response, rest_get_server(), $request );
		$headers  = $response->get_headers();

		$this->assertNotEmpty( $headers['Allow'] );
		$this->assertSame( $headers['Allow'], 'GET' );

		wp_set_current_user( self::$editor_id );
		$request  = new WP_REST_Request( 'OPTIONS', sprintf( '/wp/v2/media/%d', $id1 ) );
		$response = rest_get_server()->dispatch( $request );
		$response = apply_filters( 'rest_post_dispatch', $response, rest_get_server(), $request );
		$headers  = $response->get_headers();

		$this->assertNotEmpty( $headers['Allow'] );
		$this->assertSame( $headers['Allow'], 'GET, POST, PUT, PATCH, DELETE' );
	}

	/**
	 * @covers ::get_items
	 */
	public function test_get_items() {
		wp_set_current_user( 0 );
		$id1            = $this->factory->attachment->create_object(
			$this->test_file,
			0,
			array(
				'post_mime_type' => 'image/jpeg',
				'post_excerpt'   => 'A sample caption',
			)
		);
		$draft_post     = $this->factory->post->create( array( 'post_status' => 'draft' ) );
		$id2            = $this->factory->attachment->create_object(
			$this->test_file,
			$draft_post,
			array(
				'post_mime_type' => 'image/jpeg',
				'post_excerpt'   => 'A sample caption',
			)
		);
		$published_post = $this->factory->post->create( array( 'post_status' => 'publish' ) );
		$id3            = $this->factory->attachment->create_object(
			$this->test_file,
			$published_post,
			array(
				'post_mime_type' => 'image/jpeg',
				'post_excerpt'   => 'A sample caption',
			)
		);
		$request        = new WP_REST_Request( 'GET', '/wp/v2/media' );
		$response       = rest_get_server()->dispatch( $request );
		$data           = $response->get_data();
		$this->assertCount( 2, $data );
		$ids = wp_list_pluck( $data, 'id' );
		$this->assertContains( $id1, $ids );
		$this->assertNotContains( $id2, $ids );
		$this->assertContains( $id3, $ids );

		$this->check_get_posts_response( $response );
	}

	/**
	 * @covers ::get_items
	 */
	public function test_get_items_logged_in_editor() {
		wp_set_current_user( self::$editor_id );
		$id1            = $this->factory->attachment->create_object(
			$this->test_file,
			0,
			array(
				'post_mime_type' => 'image/jpeg',
				'post_excerpt'   => 'A sample caption',
			)
		);
		$draft_post     = $this->factory->post->create( array( 'post_status' => 'draft' ) );
		$id2            = $this->factory->attachment->create_object(
			$this->test_file,
			$draft_post,
			array(
				'post_mime_type' => 'image/jpeg',
				'post_excerpt'   => 'A sample caption',
			)
		);
		$published_post = $this->factory->post->create( array( 'post_status' => 'publish' ) );
		$id3            = $this->factory->attachment->create_object(
			$this->test_file,
			$published_post,
			array(
				'post_mime_type' => 'image/jpeg',
				'post_excerpt'   => 'A sample caption',
			)
		);
		$request        = new WP_REST_Request( 'GET', '/wp/v2/media' );
		$response       = rest_get_server()->dispatch( $request );

		$data = $response->get_data();
		$this->assertCount( 3, $data );
		$ids = wp_list_pluck( $data, 'id' );
		$this->assertContains( $id1, $ids );
		$this->assertContains( $id2, $ids );
		$this->assertContains( $id3, $ids );
	}

	/**
	 * @covers ::get_items
	 */
	public function test_get_items_media_type() {
		$id1      = $this->factory->attachment->create_object(
			$this->test_file,
			0,
			array(
				'post_mime_type' => 'image/jpeg',
			)
		);
		$request  = new WP_REST_Request( 'GET', '/wp/v2/media' );
		$response = rest_get_server()->dispatch( $request );
		$data     = $response->get_data();
		$this->assertSame( $id1, $data[0]['id'] );
		// 'media_type' => 'video'.
		$request->set_param( 'media_type', 'video' );
		$response = rest_get_server()->dispatch( $request );
		$this->assertCount( 0, $response->get_data() );
		// 'media_type' => 'image'.
		$request->set_param( 'media_type', 'image' );
		$response = rest_get_server()->dispatch( $request );
		$data     = $response->get_data();
		$this->assertSame( $id1, $data[0]['id'] );
	}

	/**
	 * @covers ::get_items
	 */
	public function test_get_items_mime_type() {
		$id1      = $this->factory->attachment->create_object(
			$this->test_file,
			0,
			array(
				'post_mime_type' => 'image/jpeg',
			)
		);
		$request  = new WP_REST_Request( 'GET', '/wp/v2/media' );
		$response = rest_get_server()->dispatch( $request );
		$data     = $response->get_data();
		$this->assertSame( $id1, $data[0]['id'] );
		// 'mime_type' => 'image/png'.
		$request->set_param( 'mime_type', 'image/png' );
		$response = rest_get_server()->dispatch( $request );
		$this->assertCount( 0, $response->get_data() );
		// 'mime_type' => 'image/jpeg'.
		$request->set_param( 'mime_type', 'image/jpeg' );
		$response = rest_get_server()->dispatch( $request );
		$data     = $response->get_data();
		$this->assertSame( $id1, $data[0]['id'] );
	}

	/**
	 * @covers ::get_items
	 */
	public function test_get_items_parent() {
		$post_id        = $this->factory->post->create( array( 'post_title' => 'Test Post' ) );
		$attachment_id  = $this->factory->attachment->create_object(
			$this->test_file,
			$post_id,
			array(
				'post_mime_type' => 'image/jpeg',
				'post_excerpt'   => 'A sample caption',
			)
		);
		$attachment_id2 = $this->factory->attachment->create_object(
			$this->test_file,
			0,
			array(
				'post_mime_type' => 'image/jpeg',
				'post_excerpt'   => 'A sample caption',
			)
		);
		// All attachments.
		$request  = new WP_REST_Request( 'GET', '/wp/v2/media' );
		$response = rest_get_server()->dispatch( $request );
		$this->assertCount( 2, $response->get_data() );
		$request = new WP_REST_Request( 'GET', '/wp/v2/media' );
		// Attachments without a parent.
		$request->set_param( 'parent', 0 );
		$response = rest_get_server()->dispatch( $request );
		$data     = $response->get_data();
		$this->assertCount( 1, $data );
		$this->assertSame( $attachment_id2, $data[0]['id'] );
		// Attachments with parent=post_id.
		$request = new WP_REST_Request( 'GET', '/wp/v2/media' );
		$request->set_param( 'parent', $post_id );
		$response = rest_get_server()->dispatch( $request );
		$data     = $response->get_data();
		$this->assertCount( 1, $data );
		$this->assertSame( $attachment_id, $data[0]['id'] );
		// Attachments with invalid parent.
		$request = new WP_REST_Request( 'GET', '/wp/v2/media' );
		$request->set_param( 'parent', REST_TESTS_IMPOSSIBLY_HIGH_NUMBER );
		$response = rest_get_server()->dispatch( $request );
		$data     = $response->get_data();
		$this->assertCount( 0, $data );
	}

	/**
	 * @covers ::get_items
	 */
	public function test_get_items_invalid_status_param_is_error_response() {
		wp_set_current_user( self::$editor_id );
		$this->factory->attachment->create_object(
			$this->test_file,
			0,
			array(
				'post_mime_type' => 'image/jpeg',
				'post_excerpt'   => 'A sample caption',
			)
		);
		$request = new WP_REST_Request( 'GET', '/wp/v2/media' );
		$request->set_param( 'status', 'publish' );
		$request->set_param( 'context', 'edit' );
		$response = rest_get_server()->dispatch( $request );
		$this->assertErrorResponse( 'rest_invalid_param', $response );
	}

	/**
	 * @covers ::get_items
	 */
	public function test_get_items_private_status() {
		// Logged out users can't make the request.
		wp_set_current_user( 0 );
		$attachment_id1 = $this->factory->attachment->create_object(
			$this->test_file,
			0,
			array(
				'post_mime_type' => 'image/jpeg',
				'post_excerpt'   => 'A sample caption',
				'post_status'    => 'private',
			)
		);
		$request        = new WP_REST_Request( 'GET', '/wp/v2/media' );
		$request->set_param( 'status', 'private' );
		$response = rest_get_server()->dispatch( $request );
		$this->assertErrorResponse( 'rest_invalid_param', $response, 400 );
		// Properly authorized users can make the request.
		wp_set_current_user( self::$editor_id );
		$response = rest_get_server()->dispatch( $request );
		$this->assertSame( 200, $response->get_status() );
		$data = $response->get_data();
		$this->assertSame( $attachment_id1, $data[0]['id'] );
	}

	/**
	 * @covers ::get_items
	 */
	public function test_get_items_multiple_statuses() {
		// Logged out users can't make the request.
		wp_set_current_user( 0 );
		$attachment_id1 = $this->factory->attachment->create_object(
			$this->test_file,
			0,
			array(
				'post_mime_type' => 'image/jpeg',
				'post_excerpt'   => 'A sample caption',
				'post_status'    => 'private',
			)
		);
		$attachment_id2 = $this->factory->attachment->create_object(
			$this->test_file,
			0,
			array(
				'post_mime_type' => 'image/jpeg',
				'post_excerpt'   => 'A sample caption',
				'post_status'    => 'trash',
			)
		);
		$request        = new WP_REST_Request( 'GET', '/wp/v2/media' );
		$request->set_param( 'status', array( 'private', 'trash' ) );
		$response = rest_get_server()->dispatch( $request );
		$this->assertErrorResponse( 'rest_invalid_param', $response, 400 );
		// Properly authorized users can make the request.
		wp_set_current_user( self::$editor_id );
		$response = rest_get_server()->dispatch( $request );
		$this->assertSame( 200, $response->get_status() );
		$data = $response->get_data();
		$this->assertCount( 2, $data );
		$ids = array(
			$data[0]['id'],
			$data[1]['id'],
		);
		sort( $ids );
		$this->assertSame( array( $attachment_id1, $attachment_id2 ), $ids );
	}

	/**
	 * @covers ::get_items
	 */
	public function test_get_items_invalid_date() {
		$request = new WP_REST_Request( 'GET', '/wp/v2/media' );
		$request->set_param( 'after', 'foo' );
		$request->set_param( 'before', 'bar' );
		$response = rest_get_server()->dispatch( $request );
		$this->assertErrorResponse( 'rest_invalid_param', $response, 400 );
	}

	/**
	 * @covers ::get_items
	 */
	public function test_get_items_valid_date() {
		$id1     = $this->factory->attachment->create_object(
			$this->test_file,
			0,
			array(
				'post_date'      => '2016-01-15T00:00:00Z',
				'post_mime_type' => 'image/jpeg',
				'post_excerpt'   => 'A sample caption',
			)
		);
		$id2     = $this->factory->attachment->create_object(
			$this->test_file,
			0,
			array(
				'post_date'      => '2016-01-16T00:00:00Z',
				'post_mime_type' => 'image/jpeg',
				'post_excerpt'   => 'A sample caption',
			)
		);
		$id3     = $this->factory->attachment->create_object(
			$this->test_file,
			0,
			array(
				'post_date'      => '2016-01-17T00:00:00Z',
				'post_mime_type' => 'image/jpeg',
				'post_excerpt'   => 'A sample caption',
			)
		);
		$request = new WP_REST_Request( 'GET', '/wp/v2/media' );
		$request->set_param( 'after', '2016-01-15T00:00:00Z' );
		$request->set_param( 'before', '2016-01-17T00:00:00Z' );
		$response = rest_get_server()->dispatch( $request );
		$data     = $response->get_data();
		$this->assertCount( 1, $data );
		$this->assertSame( $id2, $data[0]['id'] );
	}

	/**
	 * @ticket 50617
	 * @covers ::get_items
	 */
	public function test_get_items_invalid_modified_date() {
		$request = new WP_REST_Request( 'GET', '/wp/v2/media' );
		$request->set_param( 'modified_after', 'foo' );
		$request->set_param( 'modified_before', 'bar' );
		$response = rest_get_server()->dispatch( $request );
		$this->assertErrorResponse( 'rest_invalid_param', $response, 400 );
	}

	/**
	 * @ticket 50617
	 * @covers ::get_items
	 */
	public function test_get_items_valid_modified_date() {
		$id1 = $this->factory->attachment->create_object(
			$this->test_file,
			0,
			array(
				'post_date'      => '2016-01-01 00:00:00',
				'post_mime_type' => 'image/jpeg',
				'post_excerpt'   => 'A sample caption',
			)
		);
		$id2 = $this->factory->attachment->create_object(
			$this->test_file,
			0,
			array(
				'post_date'      => '2016-01-02 00:00:00',
				'post_mime_type' => 'image/jpeg',
				'post_excerpt'   => 'A sample caption',
			)
		);
		$id3 = $this->factory->attachment->create_object(
			$this->test_file,
			0,
			array(
				'post_date'      => '2016-01-03 00:00:00',
				'post_mime_type' => 'image/jpeg',
				'post_excerpt'   => 'A sample caption',
			)
		);
		$this->update_post_modified( $id1, '2016-01-15 00:00:00' );
		$this->update_post_modified( $id2, '2016-01-16 00:00:00' );
		$this->update_post_modified( $id3, '2016-01-17 00:00:00' );
		$request = new WP_REST_Request( 'GET', '/wp/v2/media' );
		$request->set_param( 'modified_after', '2016-01-15T00:00:00Z' );
		$request->set_param( 'modified_before', '2016-01-17T00:00:00Z' );
		$response = rest_get_server()->dispatch( $request );
		$data     = $response->get_data();
		$this->assertCount( 1, $data );
		$this->assertSame( $id2, $data[0]['id'] );
	}

	/**
<<<<<<< HEAD
	 * @covers ::get_item
	 */
=======
	 * @ticket 55677
	 */
	public function test_get_items_avoid_duplicated_count_query_if_no_items() {
		$request = new WP_REST_Request( 'GET', '/wp/v2/media' );
		$request->set_param( 'media_type', 'video' );

		$response = rest_get_server()->dispatch( $request );

		$this->assertCount( 1, $this->posts_clauses );

		$headers = $response->get_headers();

		$this->assertSame( 0, $headers['X-WP-Total'] );
		$this->assertSame( 0, $headers['X-WP-TotalPages'] );
	}

	/**
	 * @ticket 55677
	 */
	public function test_get_items_with_empty_page_runs_count_query_after() {
		$this->factory->attachment->create_object(
			$this->test_file,
			0,
			array(
				'post_date'      => '2022-06-12T00:00:00Z',
				'post_mime_type' => 'image/jpeg',
				'post_excerpt'   => 'A sample caption',
			)
		);

		$request = new WP_REST_Request( 'GET', '/wp/v2/media' );
		$request->set_param( 'media_type', 'image' );
		$request->set_param( 'page', 2 );

		$response = rest_get_server()->dispatch( $request );

		$this->assertCount( 2, $this->posts_clauses );

		$this->assertErrorResponse( 'rest_post_invalid_page_number', $response, 400 );
	}

>>>>>>> db1b341d
	public function test_get_item() {
		$attachment_id = $this->factory->attachment->create_object(
			$this->test_file,
			0,
			array(
				'post_mime_type' => 'image/jpeg',
				'post_excerpt'   => 'A sample caption',
			)
		);
		update_post_meta( $attachment_id, '_wp_attachment_image_alt', 'Sample alt text' );
		$request  = new WP_REST_Request( 'GET', '/wp/v2/media/' . $attachment_id );
		$response = rest_get_server()->dispatch( $request );
		$this->check_get_post_response( $response );
		$data = $response->get_data();
		$this->assertSame( 'image/jpeg', $data['mime_type'] );
	}

	/**
	 * @requires function imagejpeg
	 *
	 * @covers ::get_item
	 */
	public function test_get_item_sizes() {
		$attachment_id = $this->factory->attachment->create_object(
			$this->test_file,
			0,
			array(
				'post_mime_type' => 'image/jpeg',
				'post_excerpt'   => 'A sample caption',
			),
			$this->test_file
		);

		add_image_size( 'rest-api-test', 119, 119, true );
		wp_update_attachment_metadata( $attachment_id, wp_generate_attachment_metadata( $attachment_id, $this->test_file ) );

		$request            = new WP_REST_Request( 'GET', '/wp/v2/media/' . $attachment_id );
		$response           = rest_get_server()->dispatch( $request );
		$data               = $response->get_data();
		$image_src          = wp_get_attachment_image_src( $attachment_id, 'rest-api-test' );
		$original_image_src = wp_get_attachment_image_src( $attachment_id, 'full' );
		remove_image_size( 'rest-api-test' );

		$this->assertIsArray( $data['media_details']['sizes'], 'Could not retrieve the sizes data.' );
		$this->assertSame( $image_src[0], $data['media_details']['sizes']['rest-api-test']['source_url'] );
		$this->assertSame( 'image/jpeg', $data['media_details']['sizes']['rest-api-test']['mime_type'] );
		$this->assertSame( $original_image_src[0], $data['media_details']['sizes']['full']['source_url'] );
		$this->assertSame( 'image/jpeg', $data['media_details']['sizes']['full']['mime_type'] );
	}

	/**
	 * @requires function imagejpeg
	 *
	 * @covers ::get_item
	 */
	public function test_get_item_sizes_with_no_url() {
		$attachment_id = $this->factory->attachment->create_object(
			$this->test_file,
			0,
			array(
				'post_mime_type' => 'image/jpeg',
				'post_excerpt'   => 'A sample caption',
			),
			$this->test_file
		);

		add_image_size( 'rest-api-test', 119, 119, true );
		wp_update_attachment_metadata( $attachment_id, wp_generate_attachment_metadata( $attachment_id, $this->test_file ) );

		add_filter( 'wp_get_attachment_image_src', '__return_false' );

		$request  = new WP_REST_Request( 'GET', '/wp/v2/media/' . $attachment_id );
		$response = rest_get_server()->dispatch( $request );
		$data     = $response->get_data();
		remove_filter( 'wp_get_attachment_image_src', '__return_false' );
		remove_image_size( 'rest-api-test' );

		$this->assertIsArray( $data['media_details']['sizes'], 'Could not retrieve the sizes data.' );
		$this->assertArrayNotHasKey( 'source_url', $data['media_details']['sizes']['rest-api-test'] );
	}

	/**
	 * @covers ::get_item
	 */
	public function test_get_item_private_post_not_authenticated() {
		wp_set_current_user( 0 );
		$draft_post = $this->factory->post->create( array( 'post_status' => 'draft' ) );
		$id1        = $this->factory->attachment->create_object(
			$this->test_file,
			$draft_post,
			array(
				'post_mime_type' => 'image/jpeg',
				'post_excerpt'   => 'A sample caption',
			)
		);
		$request    = new WP_REST_Request( 'GET', '/wp/v2/media/' . $id1 );
		$response   = rest_get_server()->dispatch( $request );
		$this->assertSame( 401, $response->get_status() );
	}

	/**
	 * @covers ::get_item
	 */
	public function test_get_item_inherit_status_with_invalid_parent() {
		$attachment_id = $this->factory->attachment->create_object(
			$this->test_file,
			REST_TESTS_IMPOSSIBLY_HIGH_NUMBER,
			array(
				'post_mime_type' => 'image/jpeg',
				'post_excerpt'   => 'A sample caption',
			)
		);
		$request       = new WP_REST_Request( 'GET', sprintf( '/wp/v2/media/%d', $attachment_id ) );
		$response      = rest_get_server()->dispatch( $request );
		$data          = $response->get_data();

		$this->assertSame( 200, $response->get_status() );
		$this->assertSame( $attachment_id, $data['id'] );
	}

	/**
	 * @covers ::get_item
	 */
	public function test_get_item_auto_status_with_invalid_parent_not_authenticated_returns_error() {
		$attachment_id = $this->factory->attachment->create_object(
			$this->test_file,
			REST_TESTS_IMPOSSIBLY_HIGH_NUMBER,
			array(
				'post_mime_type' => 'image/jpeg',
				'post_excerpt'   => 'A sample caption',
				'post_status'    => 'auto-draft',
			)
		);
		$request       = new WP_REST_Request( 'GET', sprintf( '/wp/v2/media/%d', $attachment_id ) );
		$response      = rest_get_server()->dispatch( $request );

		$this->assertErrorResponse( 'rest_forbidden', $response, 401 );
	}

	/**
	 * @requires function imagejpeg
	 *
	 * @covers ::create_item
	 */
	public function test_create_item() {
		wp_set_current_user( self::$author_id );

		$request = new WP_REST_Request( 'POST', '/wp/v2/media' );
		$request->set_header( 'Content-Type', 'image/jpeg' );
		$request->set_header( 'Content-Disposition', 'attachment; filename=canola.jpg' );
		$request->set_param( 'title', 'My title is very cool' );
		$request->set_param( 'caption', 'This is a better caption.' );
		$request->set_param( 'description', 'Without a description, my attachment is descriptionless.' );
		$request->set_param( 'alt_text', 'Alt text is stored outside post schema.' );

		$request->set_body( file_get_contents( $this->test_file ) );
		$response = rest_get_server()->dispatch( $request );
		$data     = $response->get_data();

		$this->assertSame( 201, $response->get_status() );
		$this->assertSame( 'image', $data['media_type'] );

		$attachment = get_post( $data['id'] );
		$this->assertSame( 'My title is very cool', $data['title']['raw'] );
		$this->assertSame( 'My title is very cool', $attachment->post_title );
		$this->assertSame( 'This is a better caption.', $data['caption']['raw'] );
		$this->assertSame( 'This is a better caption.', $attachment->post_excerpt );
		$this->assertSame( 'Without a description, my attachment is descriptionless.', $data['description']['raw'] );
		$this->assertSame( 'Without a description, my attachment is descriptionless.', $attachment->post_content );
		$this->assertSame( 'Alt text is stored outside post schema.', $data['alt_text'] );
		$this->assertSame( 'Alt text is stored outside post schema.', get_post_meta( $attachment->ID, '_wp_attachment_image_alt', true ) );
	}

	/**
	 * @covers ::create_item
	 */
	public function test_create_item_default_filename_title() {
		wp_set_current_user( self::$author_id );
		$request = new WP_REST_Request( 'POST', '/wp/v2/media' );
		$request->set_file_params(
			array(
				'file' => array(
					'file'     => file_get_contents( $this->test_file2 ),
					'name'     => 'codeispoetry.png',
					'size'     => filesize( $this->test_file2 ),
					'tmp_name' => $this->test_file2,
				),
			)
		);
		$request->set_header( 'Content-MD5', md5_file( $this->test_file2 ) );
		$response = rest_get_server()->dispatch( $request );
		$this->assertSame( 201, $response->get_status() );
		$data = $response->get_data();
		$this->assertSame( 'codeispoetry', $data['title']['raw'] );
	}

	/**
	 * @requires function imagejpeg
	 *
	 * @covers ::create_item
	 */
	public function test_create_item_with_files() {
		wp_set_current_user( self::$author_id );
		$request = new WP_REST_Request( 'POST', '/wp/v2/media' );
		$request->set_file_params(
			array(
				'file' => array(
					'file'     => file_get_contents( $this->test_file ),
					'name'     => 'canola.jpg',
					'size'     => filesize( $this->test_file ),
					'tmp_name' => $this->test_file,
				),
			)
		);
		$request->set_header( 'Content-MD5', md5_file( $this->test_file ) );
		$response = rest_get_server()->dispatch( $request );
		$this->assertSame( 201, $response->get_status() );
	}

	/**
	 * @requires function imagejpeg
	 *
	 * @covers ::create_item
	 */
	public function test_create_item_with_upload_files_role() {
		wp_set_current_user( self::$uploader_id );
		$request = new WP_REST_Request( 'POST', '/wp/v2/media' );
		$request->set_file_params(
			array(
				'file' => array(
					'file'     => file_get_contents( $this->test_file ),
					'name'     => 'canola.jpg',
					'size'     => filesize( $this->test_file ),
					'tmp_name' => $this->test_file,
				),
			)
		);
		$request->set_header( 'Content-MD5', md5_file( $this->test_file ) );
		$response = rest_get_server()->dispatch( $request );
		$this->assertSame( 201, $response->get_status() );
	}

	/**
	 * @covers ::create_item
	 */
	public function test_create_item_empty_body() {
		wp_set_current_user( self::$author_id );
		$request  = new WP_REST_Request( 'POST', '/wp/v2/media' );
		$response = rest_get_server()->dispatch( $request );
		$this->assertErrorResponse( 'rest_upload_no_data', $response, 400 );
	}

	/**
	 * @covers ::create_item
	 */
	public function test_create_item_missing_content_type() {
		wp_set_current_user( self::$author_id );
		$request = new WP_REST_Request( 'POST', '/wp/v2/media' );
		$request->set_body( file_get_contents( $this->test_file ) );
		$response = rest_get_server()->dispatch( $request );
		$this->assertErrorResponse( 'rest_upload_no_content_type', $response, 400 );
	}

	/**
	 * @covers ::create_item
	 */
	public function test_create_item_missing_content_disposition() {
		wp_set_current_user( self::$author_id );
		$request = new WP_REST_Request( 'POST', '/wp/v2/media' );
		$request->set_header( 'Content-Type', 'image/jpeg' );
		$request->set_body( file_get_contents( $this->test_file ) );
		$response = rest_get_server()->dispatch( $request );
		$this->assertErrorResponse( 'rest_upload_no_content_disposition', $response, 400 );
	}

	/**
	 * @covers ::create_item
	 */
	public function test_create_item_bad_md5_header() {
		wp_set_current_user( self::$author_id );
		$request = new WP_REST_Request( 'POST', '/wp/v2/media' );
		$request->set_header( 'Content-Type', 'image/jpeg' );
		$request->set_header( 'Content-Disposition', 'attachment; filename=canola.jpg' );
		$request->set_header( 'Content-MD5', 'abc123' );
		$request->set_body( file_get_contents( $this->test_file ) );
		$response = rest_get_server()->dispatch( $request );
		$this->assertErrorResponse( 'rest_upload_hash_mismatch', $response, 412 );
	}

	/**
	 * @covers ::create_item
	 */
	public function test_create_item_with_files_bad_md5_header() {
		wp_set_current_user( self::$author_id );
		$request = new WP_REST_Request( 'POST', '/wp/v2/media' );
		$request->set_file_params(
			array(
				'file' => array(
					'file'     => file_get_contents( $this->test_file ),
					'name'     => 'canola.jpg',
					'size'     => filesize( $this->test_file ),
					'tmp_name' => $this->test_file,
				),
			)
		);
		$request->set_header( 'Content-MD5', 'abc123' );
		$response = rest_get_server()->dispatch( $request );
		$this->assertErrorResponse( 'rest_upload_hash_mismatch', $response, 412 );
	}

	/**
	 * @covers ::create_item
	 */
	public function test_create_item_invalid_upload_files_capability() {
		wp_set_current_user( self::$contributor_id );
		$request  = new WP_REST_Request( 'POST', '/wp/v2/media' );
		$response = rest_get_server()->dispatch( $request );
		$this->assertErrorResponse( 'rest_cannot_create', $response, 403 );
	}

	/**
	 * @covers ::create_item
	 */
	public function test_create_item_invalid_edit_permissions() {
		$post_id = $this->factory->post->create( array( 'post_author' => self::$editor_id ) );
		wp_set_current_user( self::$author_id );
		$request = new WP_REST_Request( 'POST', '/wp/v2/media' );
		$request->set_param( 'post', $post_id );
		$response = rest_get_server()->dispatch( $request );
		$this->assertErrorResponse( 'rest_cannot_edit', $response, 403 );
	}

	/**
	 * @covers ::create_item
	 */
	public function test_create_item_invalid_upload_permissions() {
		$post_id = $this->factory->post->create( array( 'post_author' => self::$editor_id ) );
		wp_set_current_user( self::$uploader_id );
		$request = new WP_REST_Request( 'POST', '/wp/v2/media' );
		$request->set_param( 'post', $post_id );
		$response = rest_get_server()->dispatch( $request );
		$this->assertErrorResponse( 'rest_cannot_edit', $response, 403 );
	}

	/**
	 * @covers ::create_item
	 */
	public function test_create_item_invalid_post_type() {
		$attachment_id = $this->factory->post->create(
			array(
				'post_type'   => 'attachment',
				'post_status' => 'inherit',
				'post_parent' => 0,
			)
		);
		wp_set_current_user( self::$editor_id );
		$request = new WP_REST_Request( 'POST', '/wp/v2/media' );
		$request->set_header( 'Content-Type', 'image/jpeg' );
		$request->set_header( 'Content-Disposition', 'attachment; filename=canola.jpg' );
		$request->set_body( file_get_contents( $this->test_file ) );
		$request->set_param( 'post', $attachment_id );
		$response = rest_get_server()->dispatch( $request );
		$this->assertErrorResponse( 'rest_invalid_param', $response, 400 );
	}

	/**
	 * @requires function imagejpeg
	 *
	 * @covers ::create_item
	 */
	public function test_create_item_alt_text() {
		wp_set_current_user( self::$author_id );
		$request = new WP_REST_Request( 'POST', '/wp/v2/media' );
		$request->set_header( 'Content-Type', 'image/jpeg' );
		$request->set_header( 'Content-Disposition', 'attachment; filename=canola.jpg' );

		$request->set_body( file_get_contents( $this->test_file ) );
		$request->set_param( 'alt_text', 'test alt text' );
		$response   = rest_get_server()->dispatch( $request );
		$attachment = $response->get_data();
		$this->assertSame( 'test alt text', $attachment['alt_text'] );
	}

	/**
	 * @requires function imagejpeg
	 *
	 * @covers ::create_item
	 */
	public function test_create_item_unsafe_alt_text() {
		wp_set_current_user( self::$author_id );
		$request = new WP_REST_Request( 'POST', '/wp/v2/media' );
		$request->set_header( 'Content-Type', 'image/jpeg' );
		$request->set_header( 'Content-Disposition', 'attachment; filename=canola.jpg' );
		$request->set_body( file_get_contents( $this->test_file ) );
		$request->set_param( 'alt_text', '<script>alert(document.cookie)</script>' );
		$response   = rest_get_server()->dispatch( $request );
		$attachment = $response->get_data();
		$this->assertSame( '', $attachment['alt_text'] );
	}

	/**
	 * @ticket 40861
	 * @requires function imagejpeg
	 *
	 * @covers ::create_item
	 */
	public function test_create_item_ensure_relative_path() {
		wp_set_current_user( self::$author_id );
		$request = new WP_REST_Request( 'POST', '/wp/v2/media' );
		$request->set_header( 'Content-Type', 'image/jpeg' );
		$request->set_header( 'Content-Disposition', 'attachment; filename=canola.jpg' );
		$request->set_body( file_get_contents( $this->test_file ) );
		$response   = rest_get_server()->dispatch( $request );
		$attachment = $response->get_data();
		$this->assertStringNotContainsString( ABSPATH, get_post_meta( $attachment['id'], '_wp_attached_file', true ) );
	}

	/**
	 * @covers ::update_item
	 */
	public function test_update_item() {
		wp_set_current_user( self::$editor_id );
		$attachment_id = $this->factory->attachment->create_object(
			$this->test_file,
			0,
			array(
				'post_mime_type' => 'image/jpeg',
				'post_excerpt'   => 'A sample caption',
				'post_author'    => self::$editor_id,
			)
		);
		$request       = new WP_REST_Request( 'POST', '/wp/v2/media/' . $attachment_id );
		$request->set_param( 'title', 'My title is very cool' );
		$request->set_param( 'caption', 'This is a better caption.' );
		$request->set_param( 'description', 'Without a description, my attachment is descriptionless.' );
		$request->set_param( 'alt_text', 'Alt text is stored outside post schema.' );
		$response   = rest_get_server()->dispatch( $request );
		$data       = $response->get_data();
		$attachment = get_post( $data['id'] );
		$this->assertSame( 'My title is very cool', $data['title']['raw'] );
		$this->assertSame( 'My title is very cool', $attachment->post_title );
		$this->assertSame( 'This is a better caption.', $data['caption']['raw'] );
		$this->assertSame( 'This is a better caption.', $attachment->post_excerpt );
		$this->assertSame( 'Without a description, my attachment is descriptionless.', $data['description']['raw'] );
		$this->assertSame( 'Without a description, my attachment is descriptionless.', $attachment->post_content );
		$this->assertSame( 'Alt text is stored outside post schema.', $data['alt_text'] );
		$this->assertSame( 'Alt text is stored outside post schema.', get_post_meta( $attachment->ID, '_wp_attachment_image_alt', true ) );
	}

	/**
	 * @covers ::update_item
	 */
	public function test_update_item_parent() {
		wp_set_current_user( self::$editor_id );
		$original_parent = $this->factory->post->create( array() );
		$attachment_id   = $this->factory->attachment->create_object(
			$this->test_file,
			$original_parent,
			array(
				'post_mime_type' => 'image/jpeg',
				'post_excerpt'   => 'A sample caption',
				'post_author'    => $this->editor_id,
			)
		);

		$attachment = get_post( $attachment_id );
		$this->assertSame( $original_parent, $attachment->post_parent );

		$new_parent = $this->factory->post->create( array() );
		$request    = new WP_REST_Request( 'POST', '/wp/v2/media/' . $attachment_id );
		$request->set_param( 'post', $new_parent );
		rest_get_server()->dispatch( $request );

		$attachment = get_post( $attachment_id );
		$this->assertSame( $new_parent, $attachment->post_parent );
	}

	/**
	 * @covers ::update_item
	 */
	public function test_update_item_invalid_permissions() {
		wp_set_current_user( self::$author_id );
		$attachment_id = $this->factory->attachment->create_object(
			$this->test_file,
			0,
			array(
				'post_mime_type' => 'image/jpeg',
				'post_excerpt'   => 'A sample caption',
				'post_author'    => self::$editor_id,
			)
		);
		$request       = new WP_REST_Request( 'POST', '/wp/v2/media/' . $attachment_id );
		$request->set_param( 'caption', 'This is a better caption.' );
		$response = rest_get_server()->dispatch( $request );
		$this->assertErrorResponse( 'rest_cannot_edit', $response, 403 );
	}

	/**
	 * @covers ::update_item
	 */
	public function test_update_item_invalid_post_type() {
		$attachment_id = $this->factory->post->create(
			array(
				'post_type'   => 'attachment',
				'post_status' => 'inherit',
				'post_parent' => 0,
			)
		);
		wp_set_current_user( self::$editor_id );
		$attachment_id = $this->factory->attachment->create_object(
			$this->test_file,
			0,
			array(
				'post_mime_type' => 'image/jpeg',
				'post_excerpt'   => 'A sample caption',
				'post_author'    => self::$editor_id,
			)
		);
		$request       = new WP_REST_Request( 'POST', '/wp/v2/media/' . $attachment_id );
		$request->set_param( 'post', $attachment_id );
		$response = rest_get_server()->dispatch( $request );
		$this->assertErrorResponse( 'rest_invalid_param', $response, 400 );
	}

	/**
	 * @ticket 40399
	 *
	 * @covers ::update_item
	 */
	public function test_update_item_with_existing_inherit_status() {
		wp_set_current_user( self::$editor_id );
		$parent_id     = self::factory()->post->create( array() );
		$attachment_id = self::factory()->attachment->create_object(
			$this->test_file,
			$parent_id,
			array(
				'post_mime_type' => 'image/jpeg',
				'post_excerpt'   => 'A sample caption',
				'post_author'    => self::$editor_id,
			)
		);

		$request = new WP_REST_Request( 'POST', '/wp/v2/media/' . $attachment_id );
		$request->set_param( 'status', 'inherit' );
		$response = rest_get_server()->dispatch( $request );

		$this->assertNotWPError( $response->as_error() );
		$this->assertSame( 'inherit', $response->get_data()['status'] );
	}

	/**
	 * @ticket 40399
	 *
	 * @covers ::update_item
	 */
	public function test_update_item_with_new_inherit_status() {
		wp_set_current_user( self::$editor_id );
		$attachment_id = self::factory()->attachment->create_object(
			$this->test_file,
			0,
			array(
				'post_mime_type' => 'image/jpeg',
				'post_excerpt'   => 'A sample caption',
				'post_author'    => self::$editor_id,
				'post_status'    => 'private',
			)
		);

		$request = new WP_REST_Request( 'POST', '/wp/v2/media/' . $attachment_id );
		$request->set_param( 'status', 'inherit' );
		$response = rest_get_server()->dispatch( $request );

		$this->assertErrorResponse( 'rest_invalid_param', $response, 400 );
	}

	public function verify_attachment_roundtrip( $input = array(), $expected_output = array() ) {
		// Create the post.
		$request = new WP_REST_Request( 'POST', '/wp/v2/media' );
		$request->set_header( 'Content-Type', 'image/jpeg' );
		$request->set_header( 'Content-Disposition', 'attachment; filename=canola.jpg' );
		$request->set_body( file_get_contents( $this->test_file ) );

		foreach ( $input as $name => $value ) {
			$request->set_param( $name, $value );
		}
		$response = rest_get_server()->dispatch( $request );
		$this->assertSame( 201, $response->get_status() );
		$actual_output = $response->get_data();

		// Remove <p class="attachment"> from rendered description.
		// See https://core.trac.wordpress.org/ticket/38679
		$content = $actual_output['description']['rendered'];
		$content = explode( "\n", trim( $content ) );
		if ( preg_match( '/^<p class="attachment">/', $content[0] ) ) {
			$content                                  = implode( "\n", array_slice( $content, 1 ) );
			$actual_output['description']['rendered'] = $content;
		}

		// Compare expected API output to actual API output.
		$this->assertSame( $expected_output['title']['raw'], $actual_output['title']['raw'] );
		$this->assertSame( $expected_output['title']['rendered'], trim( $actual_output['title']['rendered'] ) );
		$this->assertSame( $expected_output['description']['raw'], $actual_output['description']['raw'] );
		$this->assertSame( $expected_output['description']['rendered'], trim( $actual_output['description']['rendered'] ) );
		$this->assertSame( $expected_output['caption']['raw'], $actual_output['caption']['raw'] );
		$this->assertSame( $expected_output['caption']['rendered'], trim( $actual_output['caption']['rendered'] ) );

		// Compare expected API output to WP internal values.
		$post = get_post( $actual_output['id'] );
		$this->assertSame( $expected_output['title']['raw'], $post->post_title );
		$this->assertSame( $expected_output['description']['raw'], $post->post_content );
		$this->assertSame( $expected_output['caption']['raw'], $post->post_excerpt );

		// Update the post.
		$request = new WP_REST_Request( 'PUT', sprintf( '/wp/v2/media/%d', $actual_output['id'] ) );
		foreach ( $input as $name => $value ) {
			$request->set_param( $name, $value );
		}
		$response = rest_get_server()->dispatch( $request );
		$this->assertSame( 200, $response->get_status() );
		$actual_output = $response->get_data();

		// Remove <p class="attachment"> from rendered description.
		// See https://core.trac.wordpress.org/ticket/38679
		$content = $actual_output['description']['rendered'];
		$content = explode( "\n", trim( $content ) );
		if ( preg_match( '/^<p class="attachment">/', $content[0] ) ) {
			$content                                  = implode( "\n", array_slice( $content, 1 ) );
			$actual_output['description']['rendered'] = $content;
		}

		// Compare expected API output to actual API output.
		$this->assertSame( $expected_output['title']['raw'], $actual_output['title']['raw'] );
		$this->assertSame( $expected_output['title']['rendered'], trim( $actual_output['title']['rendered'] ) );
		$this->assertSame( $expected_output['description']['raw'], $actual_output['description']['raw'] );
		$this->assertSame( $expected_output['description']['rendered'], trim( $actual_output['description']['rendered'] ) );
		$this->assertSame( $expected_output['caption']['raw'], $actual_output['caption']['raw'] );
		$this->assertSame( $expected_output['caption']['rendered'], trim( $actual_output['caption']['rendered'] ) );

		// Compare expected API output to WP internal values.
		$post = get_post( $actual_output['id'] );
		$this->assertSame( $expected_output['title']['raw'], $post->post_title );
		$this->assertSame( $expected_output['description']['raw'], $post->post_content );
		$this->assertSame( $expected_output['caption']['raw'], $post->post_excerpt );
	}

	public static function attachment_roundtrip_provider() {
		return array(
			array(
				// Raw values.
				array(
					'title'       => '\o/ ¯\_(ツ)_/¯',
					'description' => '\o/ ¯\_(ツ)_/¯',
					'caption'     => '\o/ ¯\_(ツ)_/¯',
				),
				// Expected returned values.
				array(
					'title'       => array(
						'raw'      => '\o/ ¯\_(ツ)_/¯',
						'rendered' => '\o/ ¯\_(ツ)_/¯',
					),
					'description' => array(
						'raw'      => '\o/ ¯\_(ツ)_/¯',
						'rendered' => '<p>\o/ ¯\_(ツ)_/¯</p>',
					),
					'caption'     => array(
						'raw'      => '\o/ ¯\_(ツ)_/¯',
						'rendered' => '<p>\o/ ¯\_(ツ)_/¯</p>',
					),
				),
			),
			array(
				// Raw values.
				array(
					'title'       => '\\\&\\\ &amp; &invalid; < &lt; &amp;lt;',
					'description' => '\\\&\\\ &amp; &invalid; < &lt; &amp;lt;',
					'caption'     => '\\\&\\\ &amp; &invalid; < &lt; &amp;lt;',
				),
				// Expected returned values.
				array(
					'title'       => array(
						'raw'      => '\\\&amp;\\\ &amp; &amp;invalid; &lt; &lt; &amp;lt;',
						'rendered' => '\\\&amp;\\\ &amp; &amp;invalid; &lt; &lt; &amp;lt;',
					),
					'description' => array(
						'raw'      => '\\\&amp;\\\ &amp; &amp;invalid; &lt; &lt; &amp;lt;',
						'rendered' => '<p>\\\&amp;\\\ &amp; &amp;invalid; &lt; &lt; &amp;lt;</p>',
					),
					'caption'     => array(
						'raw'      => '\\\&amp;\\\ &amp; &amp;invalid; &lt; &lt; &amp;lt;',
						'rendered' => '<p>\\\&amp;\\\ &amp; &amp;invalid; &lt; &lt; &amp;lt;</p>',
					),
				),
			),
			array(
				// Raw values.
				array(
					'title'       => '<div>div</div> <strong>strong</strong> <script>oh noes</script>',
					'description' => '<div>div</div> <strong>strong</strong> <script>oh noes</script>',
					'caption'     => '<div>div</div> <strong>strong</strong> <script>oh noes</script>',
				),
				// Expected returned values.
				array(
					'title'       => array(
						'raw'      => 'div <strong>strong</strong> oh noes',
						'rendered' => 'div <strong>strong</strong> oh noes',
					),
					'description' => array(
						'raw'      => '<div>div</div> <strong>strong</strong> oh noes',
						'rendered' => "<div>div</div>\n<p> <strong>strong</strong> oh noes</p>",
					),
					'caption'     => array(
						'raw'      => '<div>div</div> <strong>strong</strong> oh noes',
						'rendered' => "<div>div</div>\n<p> <strong>strong</strong> oh noes</p>",
					),
				),
			),
			array(
				// Raw values.
				array(
					'title'       => '<a href="#" target="_blank" unfiltered=true>link</a>',
					'description' => '<a href="#" target="_blank" unfiltered=true>link</a>',
					'caption'     => '<a href="#" target="_blank" unfiltered=true>link</a>',
				),
				// Expected returned values.
				array(
					'title'       => array(
						'raw'      => '<a href="#">link</a>',
						'rendered' => '<a href="#">link</a>',
					),
					'description' => array(
						'raw'      => '<a href="#" target="_blank" rel="noopener">link</a>',
						'rendered' => '<p><a href="#" target="_blank" rel="noopener">link</a></p>',
					),
					'caption'     => array(
						'raw'      => '<a href="#" target="_blank" rel="noopener">link</a>',
						'rendered' => '<p><a href="#" target="_blank" rel="noopener">link</a></p>',
					),
				),
			),
		);
	}

	/**
	 * @dataProvider attachment_roundtrip_provider
	 * @requires function imagejpeg
	 */
	public function test_post_roundtrip_as_author( $raw, $expected ) {
		wp_set_current_user( self::$author_id );
		$this->assertFalse( current_user_can( 'unfiltered_html' ) );
		$this->verify_attachment_roundtrip( $raw, $expected );
	}

	/**
	 * @requires function imagejpeg
	 */
	public function test_attachment_roundtrip_as_editor_unfiltered_html() {
		wp_set_current_user( self::$editor_id );
		if ( is_multisite() ) {
			$this->assertFalse( current_user_can( 'unfiltered_html' ) );
			$this->verify_attachment_roundtrip(
				array(
					'title'       => '<div>div</div> <strong>strong</strong> <script>oh noes</script>',
					'description' => '<div>div</div> <strong>strong</strong> <script>oh noes</script>',
					'caption'     => '<div>div</div> <strong>strong</strong> <script>oh noes</script>',
				),
				array(
					'title'       => array(
						'raw'      => 'div <strong>strong</strong> oh noes',
						'rendered' => 'div <strong>strong</strong> oh noes',
					),
					'description' => array(
						'raw'      => '<div>div</div> <strong>strong</strong> oh noes',
						'rendered' => "<div>div</div>\n<p> <strong>strong</strong> oh noes</p>",
					),
					'caption'     => array(
						'raw'      => '<div>div</div> <strong>strong</strong> oh noes',
						'rendered' => "<div>div</div>\n<p> <strong>strong</strong> oh noes</p>",
					),
				)
			);
		} else {
			$this->assertTrue( current_user_can( 'unfiltered_html' ) );
			$this->verify_attachment_roundtrip(
				array(
					'title'       => '<div>div</div> <strong>strong</strong> <script>oh noes</script>',
					'description' => '<div>div</div> <strong>strong</strong> <script>oh noes</script>',
					'caption'     => '<div>div</div> <strong>strong</strong> <script>oh noes</script>',
				),
				array(
					'title'       => array(
						'raw'      => '<div>div</div> <strong>strong</strong> <script>oh noes</script>',
						'rendered' => '<div>div</div> <strong>strong</strong> <script>oh noes</script>',
					),
					'description' => array(
						'raw'      => '<div>div</div> <strong>strong</strong> <script>oh noes</script>',
						'rendered' => "<div>div</div>\n<p> <strong>strong</strong> <script>oh noes</script></p>",
					),
					'caption'     => array(
						'raw'      => '<div>div</div> <strong>strong</strong> <script>oh noes</script>',
						'rendered' => "<div>div</div>\n<p> <strong>strong</strong> <script>oh noes</script></p>",
					),
				)
			);
		}
	}

	/**
	 * @requires function imagejpeg
	 */
	public function test_attachment_roundtrip_as_superadmin_unfiltered_html() {
		wp_set_current_user( self::$superadmin_id );
		$this->assertTrue( current_user_can( 'unfiltered_html' ) );
		$this->verify_attachment_roundtrip(
			array(
				'title'       => '<div>div</div> <strong>strong</strong> <script>oh noes</script>',
				'description' => '<div>div</div> <strong>strong</strong> <script>oh noes</script>',
				'caption'     => '<div>div</div> <strong>strong</strong> <script>oh noes</script>',
			),
			array(
				'title'       => array(
					'raw'      => '<div>div</div> <strong>strong</strong> <script>oh noes</script>',
					'rendered' => '<div>div</div> <strong>strong</strong> <script>oh noes</script>',
				),
				'description' => array(
					'raw'      => '<div>div</div> <strong>strong</strong> <script>oh noes</script>',
					'rendered' => "<div>div</div>\n<p> <strong>strong</strong> <script>oh noes</script></p>",
				),
				'caption'     => array(
					'raw'      => '<div>div</div> <strong>strong</strong> <script>oh noes</script>',
					'rendered' => "<div>div</div>\n<p> <strong>strong</strong> <script>oh noes</script></p>",
				),
			)
		);
	}

	/**
	 * @covers ::delete_item
	 */
	public function test_delete_item() {
		wp_set_current_user( self::$editor_id );
		$attachment_id    = $this->factory->attachment->create_object(
			$this->test_file,
			0,
			array(
				'post_mime_type' => 'image/jpeg',
				'post_excerpt'   => 'A sample caption',
			)
		);
		$request          = new WP_REST_Request( 'DELETE', '/wp/v2/media/' . $attachment_id );
		$request['force'] = true;
		$response         = rest_get_server()->dispatch( $request );
		$this->assertSame( 200, $response->get_status() );
	}

	/**
	 * @covers ::delete_item
	 */
	public function test_delete_item_no_trash() {
		wp_set_current_user( self::$editor_id );
		$attachment_id = $this->factory->attachment->create_object(
			$this->test_file,
			0,
			array(
				'post_mime_type' => 'image/jpeg',
				'post_excerpt'   => 'A sample caption',
			)
		);

		// Attempt trashing.
		$request  = new WP_REST_Request( 'DELETE', '/wp/v2/media/' . $attachment_id );
		$response = rest_get_server()->dispatch( $request );
		$this->assertErrorResponse( 'rest_trash_not_supported', $response, 501 );

		$request->set_param( 'force', 'false' );
		$response = rest_get_server()->dispatch( $request );
		$this->assertErrorResponse( 'rest_trash_not_supported', $response, 501 );

		// Ensure the post still exists.
		$post = get_post( $attachment_id );
		$this->assertNotEmpty( $post );
	}

	/**
	 * @covers ::delete_item
	 */
	public function test_delete_item_invalid_delete_permissions() {
		wp_set_current_user( self::$author_id );
		$attachment_id = $this->factory->attachment->create_object(
			$this->test_file,
			0,
			array(
				'post_mime_type' => 'image/jpeg',
				'post_excerpt'   => 'A sample caption',
				'post_author'    => self::$editor_id,
			)
		);
		$request       = new WP_REST_Request( 'DELETE', '/wp/v2/media/' . $attachment_id );
		$response      = rest_get_server()->dispatch( $request );
		$this->assertErrorResponse( 'rest_cannot_delete', $response, 403 );
	}

	/**
	 * @covers ::prepare_item_for_response
	 */
	public function test_prepare_item() {
		$attachment_id = $this->factory->attachment->create_object(
			$this->test_file,
			0,
			array(
				'post_mime_type' => 'image/jpeg',
				'post_excerpt'   => 'A sample caption',
				'post_author'    => self::$editor_id,
			)
		);

		$attachment = get_post( $attachment_id );
		$request    = new WP_REST_Request( 'GET', sprintf( '/wp/v2/media/%d', $attachment_id ) );
		$response   = rest_get_server()->dispatch( $request );
		$data       = $response->get_data();
		$this->check_post_data( $attachment, $data, 'view', $response->get_links() );
		$this->check_post_data( $attachment, $data, 'embed', $response->get_links() );
	}

	/**
	 * @covers ::prepare_item_for_response
	 */
	public function test_prepare_item_limit_fields() {
		$attachment_id = $this->factory->attachment->create_object(
			$this->test_file,
			0,
			array(
				'post_mime_type' => 'image/jpeg',
				'post_excerpt'   => 'A sample caption',
				'post_author'    => self::$editor_id,
			)
		);
		wp_set_current_user( self::$editor_id );
		$endpoint = new WP_REST_Attachments_Controller( 'post' );
		$request  = new WP_REST_Request( 'GET', sprintf( '/wp/v2/media/%d', $attachment_id ) );
		$request->set_param( 'context', 'edit' );
		$request->set_param( '_fields', 'id,slug' );
		$obj      = get_post( $attachment_id );
		$response = $endpoint->prepare_item_for_response( $obj, $request );
		$this->assertSame(
			array(
				'id',
				'slug',
			),
			array_keys( $response->get_data() )
		);
	}

	/**
	 * @covers ::get_item_schema
	 */
	public function test_get_item_schema() {
		$request    = new WP_REST_Request( 'OPTIONS', '/wp/v2/media' );
		$response   = rest_get_server()->dispatch( $request );
		$data       = $response->get_data();
		$properties = $data['schema']['properties'];
		$this->assertCount( 27, $properties );
		$this->assertArrayHasKey( 'author', $properties );
		$this->assertArrayHasKey( 'alt_text', $properties );
		$this->assertArrayHasKey( 'caption', $properties );
		$this->assertArrayHasKey( 'raw', $properties['caption']['properties'] );
		$this->assertArrayHasKey( 'rendered', $properties['caption']['properties'] );
		$this->assertArrayHasKey( 'description', $properties );
		$this->assertArrayHasKey( 'raw', $properties['description']['properties'] );
		$this->assertArrayHasKey( 'rendered', $properties['description']['properties'] );
		$this->assertArrayHasKey( 'comment_status', $properties );
		$this->assertArrayHasKey( 'date', $properties );
		$this->assertArrayHasKey( 'date_gmt', $properties );
		$this->assertArrayHasKey( 'generated_slug', $properties );
		$this->assertArrayHasKey( 'guid', $properties );
		$this->assertArrayHasKey( 'id', $properties );
		$this->assertArrayHasKey( 'link', $properties );
		$this->assertArrayHasKey( 'media_type', $properties );
		$this->assertArrayHasKey( 'meta', $properties );
		$this->assertArrayHasKey( 'mime_type', $properties );
		$this->assertArrayHasKey( 'media_details', $properties );
		$this->assertArrayHasKey( 'modified', $properties );
		$this->assertArrayHasKey( 'modified_gmt', $properties );
		$this->assertArrayHasKey( 'post', $properties );
		$this->assertArrayHasKey( 'ping_status', $properties );
		$this->assertArrayHasKey( 'permalink_template', $properties );
		$this->assertArrayHasKey( 'status', $properties );
		$this->assertArrayHasKey( 'slug', $properties );
		$this->assertArrayHasKey( 'source_url', $properties );
		$this->assertArrayHasKey( 'template', $properties );
		$this->assertArrayHasKey( 'title', $properties );
		$this->assertArrayHasKey( 'raw', $properties['title']['properties'] );
		$this->assertArrayHasKey( 'rendered', $properties['title']['properties'] );
		$this->assertArrayHasKey( 'type', $properties );
		$this->assertArrayHasKey( 'missing_image_sizes', $properties );
	}

	/**
	 * @covers ::get_item_schema
	 */
	public function test_get_additional_field_registration() {

		$schema = array(
			'type'        => 'integer',
			'description' => 'Some integer of mine',
			'enum'        => array( 1, 2, 3, 4 ),
			'context'     => array( 'view', 'edit' ),
		);

		register_rest_field(
			'attachment',
			'my_custom_int',
			array(
				'schema'       => $schema,
				'get_callback' => array( $this, 'additional_field_get_callback' ),
			)
		);

		$request = new WP_REST_Request( 'OPTIONS', '/wp/v2/media' );

		$response = rest_get_server()->dispatch( $request );
		$data     = $response->get_data();
		$this->assertArrayHasKey( 'my_custom_int', $data['schema']['properties'] );
		$this->assertSame( $schema, $data['schema']['properties']['my_custom_int'] );

		$attachment_id = $this->factory->attachment->create_object(
			$this->test_file,
			0,
			array(
				'post_mime_type' => 'image/jpeg',
				'post_excerpt'   => 'A sample caption',
			)
		);

		$request = new WP_REST_Request( 'GET', '/wp/v2/media/' . $attachment_id );

		$response = rest_get_server()->dispatch( $request );
		$this->assertArrayHasKey( 'my_custom_int', $response->data );

		global $wp_rest_additional_fields;
		$wp_rest_additional_fields = array();
	}

	/**
	 * @covers ::get_item_schema
	 */
	public function test_additional_field_update_errors() {
		$schema = array(
			'type'        => 'integer',
			'description' => 'Some integer of mine',
			'enum'        => array( 1, 2, 3, 4 ),
			'context'     => array( 'view', 'edit' ),
		);

		register_rest_field(
			'attachment',
			'my_custom_int',
			array(
				'schema'          => $schema,
				'get_callback'    => array( $this, 'additional_field_get_callback' ),
				'update_callback' => array( $this, 'additional_field_update_callback' ),
			)
		);

		wp_set_current_user( self::$editor_id );
		$attachment_id = $this->factory->attachment->create_object(
			$this->test_file,
			0,
			array(
				'post_mime_type' => 'image/jpeg',
				'post_excerpt'   => 'A sample caption',
				'post_author'    => self::$editor_id,
			)
		);
		// Check for error on update.
		$request = new WP_REST_Request( 'POST', sprintf( '/wp/v2/media/%d', $attachment_id ) );
		$request->set_body_params(
			array(
				'my_custom_int' => 'returnError',
			)
		);

		$response = rest_get_server()->dispatch( $request );

		$this->assertErrorResponse( 'rest_invalid_param', $response, 400 );

		global $wp_rest_additional_fields;
		$wp_rest_additional_fields = array();
	}

	/**
	 * @covers ::get_items
	 */
	public function test_search_item_by_filename() {
		$id1 = $this->factory->attachment->create_object(
			$this->test_file,
			0,
			array(
				'post_mime_type' => 'image/jpeg',
			)
		);
		$id2 = $this->factory->attachment->create_object(
			$this->test_file2,
			0,
			array(
				'post_mime_type' => 'image/png',
			)
		);

		$filename = wp_basename( $this->test_file2 );

		$request = new WP_REST_Request( 'GET', '/wp/v2/media' );
		$request->set_param( 'search', $filename );
		$response = rest_get_server()->dispatch( $request );
		$data     = $response->get_data();

		$this->assertCount( 1, $data );
		$this->assertSame( $id2, $data[0]['id'] );
		$this->assertSame( 'image/png', $data[0]['mime_type'] );
	}

	public function additional_field_get_callback( $object, $request ) {
		return 123;
	}

	public function additional_field_update_callback( $value, $attachment ) {
		if ( 'returnError' === $value ) {
			return new WP_Error( 'rest_invalid_param', 'Testing an error.', array( 'status' => 400 ) );
		}
	}

	public function test_links_exist() {

		wp_set_current_user( self::$editor_id );

		$post = self::factory()->attachment->create( array( 'post_author' => self::$editor_id ) );
		$this->assertGreaterThan( 0, $post );

		$request = new WP_REST_Request( 'GET', "/wp/v2/media/{$post}" );
		$request->set_query_params( array( 'context' => 'edit' ) );

		$response = rest_get_server()->dispatch( $request );
		$links    = $response->get_links();

		$this->assertArrayHasKey( 'self', $links );
		$this->assertArrayHasKey( 'author', $links );

		$this->assertCount( 1, $links['author'] );
		$this->assertArrayHasKey( 'embeddable', $links['author'][0]['attributes'] );
		$this->assertTrue( $links['author'][0]['attributes']['embeddable'] );
	}

	public function test_publish_action_ldo_not_registered() {

		$response = rest_get_server()->dispatch( new WP_REST_Request( 'OPTIONS', '/wp/v2/media' ) );
		$data     = $response->get_data();
		$schema   = $data['schema'];

		$this->assertArrayHasKey( 'links', $schema );
		$publish = wp_list_filter( $schema['links'], array( 'rel' => 'https://api.w.org/action-publish' ) );

		$this->assertCount( 0, $publish, 'LDO not found on schema.' );
	}

	/**
	 * @covers ::get_item
	 */
	public function test_publish_action_link_does_not_exists() {

		wp_set_current_user( self::$editor_id );

		$post = self::factory()->attachment->create( array( 'post_author' => self::$editor_id ) );
		$this->assertGreaterThan( 0, $post );

		$request = new WP_REST_Request( 'GET', "/wp/v2/media/{$post}" );
		$request->set_query_params( array( 'context' => 'edit' ) );

		$response = rest_get_server()->dispatch( $request );
		$links    = $response->get_links();

		$this->assertArrayNotHasKey( 'https://api.w.org/action-publish', $links );
	}

	protected function check_post_data( $attachment, $data, $context = 'view', $links = array() ) {
		parent::check_post_data( $attachment, $data, $context, $links );

		$this->assertArrayNotHasKey( 'content', $data );
		$this->assertArrayNotHasKey( 'excerpt', $data );

		$this->assertSame( get_post_meta( $attachment->ID, '_wp_attachment_image_alt', true ), $data['alt_text'] );
		if ( 'edit' === $context ) {
			$this->assertSame( $attachment->post_excerpt, $data['caption']['raw'] );
			$this->assertSame( $attachment->post_content, $data['description']['raw'] );
		} else {
			$this->assertArrayNotHasKey( 'raw', $data['caption'] );
			$this->assertArrayNotHasKey( 'raw', $data['description'] );
		}
		$this->assertArrayHasKey( 'media_details', $data );

		if ( $attachment->post_parent ) {
			$this->assertSame( $attachment->post_parent, $data['post'] );
		} else {
			$this->assertNull( $data['post'] );
		}

		$this->assertSame( wp_get_attachment_url( $attachment->ID ), $data['source_url'] );

	}

	/**
	 * @ticket 43751
	 * @group multisite
	 * @group ms-required
	 *
	 * @covers ::create_item
	 */
	public function test_create_item_with_file_exceeds_multisite_max_filesize() {
		wp_set_current_user( self::$author_id );
		update_site_option( 'fileupload_maxk', 1 );
		update_site_option( 'upload_space_check_disabled', false );

		$request = new WP_REST_Request( 'POST', '/wp/v2/media' );
		$request->set_file_params(
			array(
				'file' => array(
					'error'    => '0',
					'file'     => file_get_contents( $this->test_file ),
					'name'     => 'canola.jpg',
					'size'     => filesize( $this->test_file ),
					'tmp_name' => $this->test_file,
				),
			)
		);
		$request->set_param( 'title', 'My title is very cool' );
		$request->set_param( 'caption', 'This is a better caption.' );
		$request->set_header( 'Content-MD5', md5_file( $this->test_file ) );

		$response = rest_get_server()->dispatch( $request );
		$this->assertErrorResponse( 'rest_upload_file_too_big', $response, 400 );
	}

	/**
	 * @ticket 43751
	 * @group multisite
	 * @group ms-required
	 *
	 * @covers ::create_item
	 */
	public function test_create_item_with_data_exceeds_multisite_max_filesize() {
		wp_set_current_user( self::$author_id );
		update_site_option( 'fileupload_maxk', 1 );
		update_site_option( 'upload_space_check_disabled', false );

		$request = new WP_REST_Request( 'POST', '/wp/v2/media' );
		$request->set_header( 'Content-Type', 'image/jpeg' );
		$request->set_header( 'Content-Disposition', 'attachment; filename=canola.jpg' );
		$request->set_body( file_get_contents( $this->test_file ) );
		$request->set_param( 'title', 'My title is very cool' );
		$request->set_param( 'caption', 'This is a better caption.' );

		$response = rest_get_server()->dispatch( $request );
		$this->assertErrorResponse( 'rest_upload_file_too_big', $response, 400 );
	}

	/**
	 * @ticket 43751
	 * @group multisite
	 * @group ms-required
	 *
	 * @covers ::create_item
	 */
	public function test_create_item_with_file_exceeds_multisite_site_upload_space() {
		wp_set_current_user( self::$author_id );
		add_filter( 'get_space_allowed', '__return_zero' );
		update_site_option( 'upload_space_check_disabled', false );

		$request = new WP_REST_Request( 'POST', '/wp/v2/media' );
		$request->set_file_params(
			array(
				'file' => array(
					'error'    => '0',
					'file'     => file_get_contents( $this->test_file ),
					'name'     => 'canola.jpg',
					'size'     => filesize( $this->test_file ),
					'tmp_name' => $this->test_file,
				),
			)
		);
		$request->set_param( 'title', 'My title is very cool' );
		$request->set_param( 'caption', 'This is a better caption.' );
		$request->set_header( 'Content-MD5', md5_file( $this->test_file ) );

		$response = rest_get_server()->dispatch( $request );
		$this->assertErrorResponse( 'rest_upload_limited_space', $response, 400 );
	}

	/**
	 * @ticket 43751
	 * @group multisite
	 * @group ms-required
	 *
	 * @covers ::create_item
	 */
	public function test_create_item_with_data_exceeds_multisite_site_upload_space() {
		wp_set_current_user( self::$author_id );
		add_filter( 'get_space_allowed', '__return_zero' );
		update_site_option( 'upload_space_check_disabled', false );

		$request = new WP_REST_Request( 'POST', '/wp/v2/media' );
		$request->set_header( 'Content-Type', 'image/jpeg' );
		$request->set_header( 'Content-Disposition', 'attachment; filename=canola.jpg' );
		$request->set_body( file_get_contents( $this->test_file ) );
		$request->set_param( 'title', 'My title is very cool' );
		$request->set_param( 'caption', 'This is a better caption.' );

		$response = rest_get_server()->dispatch( $request );
		$this->assertErrorResponse( 'rest_upload_limited_space', $response, 400 );
	}

	/**
	 * Ensure the `rest_after_insert_attachment` and `rest_insert_attachment` hooks only fire
	 * once when attachments are created.
	 *
	 * @ticket 45269
	 * @requires function imagejpeg
	 *
	 * @covers ::create_item
	 */
	public function test_rest_insert_attachment_hooks_fire_once_on_create() {
		self::$rest_insert_attachment_count       = 0;
		self::$rest_after_insert_attachment_count = 0;
		add_action( 'rest_insert_attachment', array( $this, 'filter_rest_insert_attachment' ) );
		add_action( 'rest_after_insert_attachment', array( $this, 'filter_rest_after_insert_attachment' ) );

		wp_set_current_user( self::$editor_id );
		$request = new WP_REST_Request( 'POST', '/wp/v2/media' );
		$request->set_header( 'Content-Type', 'image/jpeg' );
		$request->set_header( 'Content-Disposition', 'attachment; filename=canola.jpg' );
		$request->set_param( 'title', 'My title is very cool' );
		$request->set_param( 'caption', 'This is a better caption.' );
		$request->set_param( 'description', 'Without a description, my attachment is descriptionless.' );
		$request->set_param( 'alt_text', 'Alt text is stored outside post schema.' );

		$request->set_body( file_get_contents( $this->test_file ) );
		$response = rest_get_server()->dispatch( $request );
		$data     = $response->get_data();
		$this->assertSame( 201, $response->get_status() );

		$this->assertSame( 1, self::$rest_insert_attachment_count );
		$this->assertSame( 1, self::$rest_after_insert_attachment_count );
	}

	/**
	 * Ensure the `rest_after_insert_attachment` and `rest_insert_attachment` hooks only fire
	 * once when attachments are updated.
	 *
	 * @ticket 45269
	 *
	 * @covers ::create_item
	 */
	public function test_rest_insert_attachment_hooks_fire_once_on_update() {
		self::$rest_insert_attachment_count       = 0;
		self::$rest_after_insert_attachment_count = 0;
		add_action( 'rest_insert_attachment', array( $this, 'filter_rest_insert_attachment' ) );
		add_action( 'rest_after_insert_attachment', array( $this, 'filter_rest_after_insert_attachment' ) );

		wp_set_current_user( self::$editor_id );
		$attachment_id = $this->factory->attachment->create_object(
			$this->test_file,
			0,
			array(
				'post_mime_type' => 'image/jpeg',
				'post_excerpt'   => 'A sample caption',
				'post_author'    => self::$editor_id,
			)
		);
		$request       = new WP_REST_Request( 'POST', '/wp/v2/media/' . $attachment_id );
		$request->set_param( 'title', 'My title is very cool' );
		$response = rest_get_server()->dispatch( $request );

		$this->assertSame( 1, self::$rest_insert_attachment_count );
		$this->assertSame( 1, self::$rest_after_insert_attachment_count );
	}

	/**
	 * @ticket 44567
	 * @requires function imagejpeg
	 *
	 * @covers ::create_item
	 */
	public function test_create_item_with_meta_values() {
		register_post_meta(
			'attachment',
			'best_cannoli',
			array(
				'type'         => 'string',
				'single'       => true,
				'show_in_rest' => true,
			)
		);

		wp_set_current_user( self::$author_id );

		$request = new WP_REST_Request( 'POST', '/wp/v2/media' );
		$request->set_header( 'Content-Type', 'image/jpeg' );
		$request->set_header( 'Content-Disposition', 'attachment; filename=cannoli.jpg' );
		$request->set_param( 'meta', array( 'best_cannoli' => 'Chocolate-dipped, no filling' ) );

		$request->set_body( file_get_contents( $this->test_file ) );
		$response = rest_get_server()->dispatch( $request );
		$data     = $response->get_data();

		$this->assertSame( 201, $response->get_status() );
		$this->assertSame( 'Chocolate-dipped, no filling', get_post_meta( $response->get_data()['id'], 'best_cannoli', true ) );
	}

	public function filter_rest_insert_attachment( $attachment ) {
		self::$rest_insert_attachment_count++;
	}

	public function filter_rest_after_insert_attachment( $attachment ) {
		self::$rest_after_insert_attachment_count++;
	}

	/**
	 * @ticket 44405
	 * @requires function imagejpeg
	 *
	 * @covers ::edit_media_item_permissions_check
	 * @covers ::edit_media_item
	 */
	public function test_edit_image_returns_error_if_logged_out() {
		$attachment = self::factory()->attachment->create_upload_object( $this->test_file );

		$request = new WP_REST_Request( 'POST', "/wp/v2/media/{$attachment}/edit" );
		$request->set_body_params( array( 'src' => wp_get_attachment_image_url( $attachment, 'full' ) ) );
		$response = rest_do_request( $request );
		$this->assertErrorResponse( 'rest_cannot_edit_image', $response, 401 );
	}

	/**
	 * @ticket 44405
	 * @requires function imagejpeg
	 *
	 * @covers ::edit_media_item_permissions_check
	 * @covers ::edit_media_item
	 */
	public function test_edit_image_returns_error_if_cannot_upload() {
		$user = self::factory()->user->create_and_get( array( 'role' => 'editor' ) );
		$user->add_cap( 'upload_files', false );

		wp_set_current_user( $user->ID );
		$attachment = self::factory()->attachment->create_upload_object( $this->test_file );

		$request = new WP_REST_Request( 'POST', "/wp/v2/media/{$attachment}/edit" );
		$request->set_body_params( array( 'src' => wp_get_attachment_image_url( $attachment, 'full' ) ) );
		$response = rest_do_request( $request );
		$this->assertErrorResponse( 'rest_cannot_edit_image', $response, 403 );
	}

	/**
	 * @ticket 44405
	 * @requires function imagejpeg
	 *
	 * @covers ::edit_media_item_permissions_check
	 * @covers ::edit_media_item
	 */
	public function test_edit_image_returns_error_if_cannot_edit() {
		wp_set_current_user( self::$uploader_id );
		$attachment = self::factory()->attachment->create_upload_object( $this->test_file );

		$request = new WP_REST_Request( 'POST', "/wp/v2/media/{$attachment}/edit" );
		$request->set_body_params( array( 'src' => wp_get_attachment_image_url( $attachment, 'full' ) ) );
		$response = rest_do_request( $request );
		$this->assertErrorResponse( 'rest_cannot_edit', $response, 403 );
	}

	/**
	 * @ticket 44405
	 *
	 * @covers ::edit_media_item_permissions_check
	 * @covers ::edit_media_item
	 */
	public function test_edit_image_returns_error_if_no_attachment() {
		wp_set_current_user( self::$superadmin_id );
		$attachment = self::factory()->attachment->create();

		$request = new WP_REST_Request( 'POST', "/wp/v2/media/{$attachment}/edit" );
		$request->set_body_params( array( 'src' => '/wp-content/uploads/2020/07/canola.jpg' ) );
		$response = rest_do_request( $request );
		$this->assertErrorResponse( 'rest_unknown_attachment', $response, 404 );
	}

	/**
	 * @ticket 44405
	 * @requires function imagejpeg
	 *
	 * @covers ::edit_media_item_permissions_check
	 * @covers ::edit_media_item
	 */
	public function test_edit_image_returns_error_if_unsupported_mime_type() {
		wp_set_current_user( self::$superadmin_id );
		$attachment = self::factory()->attachment->create_upload_object( $this->test_file );
		wp_update_post(
			array(
				'ID'             => $attachment,
				'post_mime_type' => 'image/invalid',
			)
		);

		$request = new WP_REST_Request( 'POST', "/wp/v2/media/{$attachment}/edit" );
		$request->set_body_params( array( 'src' => wp_get_attachment_image_url( $attachment, 'full' ) ) );
		$response = rest_do_request( $request );
		$this->assertErrorResponse( 'rest_cannot_edit_file_type', $response, 400 );
	}

	/**
	 * @ticket 44405
	 * @requires function imagejpeg
	 *
	 * @covers ::edit_media_item_permissions_check
	 * @covers ::edit_media_item
	 */
	public function test_edit_image_returns_error_if_no_edits() {
		wp_set_current_user( self::$superadmin_id );
		$attachment = self::factory()->attachment->create_upload_object( $this->test_file );

		$request = new WP_REST_Request( 'POST', "/wp/v2/media/{$attachment}/edit" );
		$request->set_body_params( array( 'src' => wp_get_attachment_image_url( $attachment, 'full' ) ) );
		$response = rest_do_request( $request );
		$this->assertErrorResponse( 'rest_image_not_edited', $response, 400 );
	}

	/**
	 * @ticket 44405
	 * @requires function imagejpeg
	 *
	 * @covers ::edit_media_item
	 */
	public function test_edit_image_rotate() {
		wp_set_current_user( self::$superadmin_id );
		$attachment = self::factory()->attachment->create_upload_object( $this->test_file );

		$this->setup_mock_editor();
		WP_Image_Editor_Mock::$edit_return['rotate'] = new WP_Error();

		$params = array(
			'rotation' => 60,
			'src'      => wp_get_attachment_image_url( $attachment, 'full' ),
		);

		$request = new WP_REST_Request( 'POST', "/wp/v2/media/{$attachment}/edit" );
		$request->set_body_params( $params );
		$response = rest_do_request( $request );
		$this->assertErrorResponse( 'rest_image_rotation_failed', $response, 500 );

		$this->assertCount( 1, WP_Image_Editor_Mock::$spy['rotate'] );
		$this->assertSame( array( -60 ), WP_Image_Editor_Mock::$spy['rotate'][0] );
	}

	/**
	 * @ticket 44405
	 * @requires function imagejpeg
	 *
	 * @covers ::edit_media_item
	 */
	public function test_edit_image_crop() {
		wp_set_current_user( self::$superadmin_id );
		$attachment = self::factory()->attachment->create_upload_object( $this->test_file );

		$this->setup_mock_editor();
		WP_Image_Editor_Mock::$size_return = array(
			'width'  => 640,
			'height' => 480,
		);

		WP_Image_Editor_Mock::$edit_return['crop'] = new WP_Error();

		$request = new WP_REST_Request( 'POST', "/wp/v2/media/{$attachment}/edit" );
		$request->set_body_params(
			array(
				'x'      => 50,
				'y'      => 10,
				'width'  => 10,
				'height' => 5,
				'src'    => wp_get_attachment_image_url( $attachment, 'full' ),

			)
		);
		$response = rest_do_request( $request );
		$this->assertErrorResponse( 'rest_image_crop_failed', $response, 500 );

		$this->assertCount( 1, WP_Image_Editor_Mock::$spy['crop'] );
		$this->assertSame(
			array( 320.0, 48.0, 64.0, 24.0 ),
			WP_Image_Editor_Mock::$spy['crop'][0]
		);
	}

	/**
	 * @ticket 44405
	 * @requires function imagejpeg
	 *
	 * @covers ::edit_media_item
	 */
	public function test_edit_image() {
		wp_set_current_user( self::$superadmin_id );
		$attachment = self::factory()->attachment->create_upload_object( $this->test_file );

		$params = array(
			'rotation' => 60,
			'src'      => wp_get_attachment_image_url( $attachment, 'full' ),
		);

		$request = new WP_REST_Request( 'POST', "/wp/v2/media/{$attachment}/edit" );
		$request->set_body_params( $params );
		$response = rest_do_request( $request );
		$item     = $response->get_data();

		$this->assertSame( 201, $response->get_status() );
		$this->assertSame( rest_url( '/wp/v2/media/' . $item['id'] ), $response->get_headers()['Location'] );

		$this->assertStringEndsWith( '-edited.jpg', $item['media_details']['file'] );
		$this->assertArrayHasKey( 'parent_image', $item['media_details'] );
		$this->assertEquals( $attachment, $item['media_details']['parent_image']['attachment_id'] );
		$this->assertStringContainsString( 'canola', $item['media_details']['parent_image']['file'] );
	}

	/**
	 * @ticket 52192
	 * @requires function imagejpeg
	 */
	public function test_batch_edit_image() {
		wp_set_current_user( self::$superadmin_id );
		$attachment = self::factory()->attachment->create_upload_object( $this->test_file );

		$params = array(
			'modifiers' => array(
				array(
					'type' => 'rotate',
					'args' => array(
						'angle' => 60,
					),
				),
				array(
					'type' => 'crop',
					'args' => array(
						'left'   => 50,
						'top'    => 10,
						'width'  => 10,
						'height' => 5,
					),
				),
			),
			'src'       => wp_get_attachment_image_url( $attachment, 'full' ),
		);

		$request = new WP_REST_Request( 'POST', "/wp/v2/media/{$attachment}/edit" );
		$request->set_body_params( $params );
		$response = rest_do_request( $request );
		$item     = $response->get_data();

		$this->assertSame( 201, $response->get_status() );
		$this->assertSame( rest_url( '/wp/v2/media/' . $item['id'] ), $response->get_headers()['Location'] );

		$this->assertStringEndsWith( '-edited.jpg', $item['media_details']['file'] );
		$this->assertArrayHasKey( 'parent_image', $item['media_details'] );
		$this->assertEquals( $attachment, $item['media_details']['parent_image']['attachment_id'] );
		$this->assertStringContainsString( 'canola', $item['media_details']['parent_image']['file'] );
	}

	/**
	 * @ticket 50565
	 * @requires function imagejpeg
	 *
	 * @covers ::edit_media_item
	 */
	public function test_edit_image_returns_error_if_mismatched_src() {
		wp_set_current_user( self::$superadmin_id );
		$attachment_id_image1 = self::factory()->attachment->create_upload_object( $this->test_file );
		$attachment_id_image2 = self::factory()->attachment->create_upload_object( $this->test_file2 );
		$attachment_id_file   = self::factory()->attachment->create();

		// URL to the first uploaded image.
		$image_src = wp_get_attachment_image_url( $attachment_id_image1, 'large' );

		// Test: attachment ID points to a different, non-image attachment.
		$request_1 = new WP_REST_Request( 'POST', "/wp/v2/media/{$attachment_id_file}/edit" );
		$request_1->set_body_params( array( 'src' => $image_src ) );

		$response_1 = rest_do_request( $request_1 );
		$this->assertErrorResponse( 'rest_unknown_attachment', $response_1, 404 );

		// Test: attachment ID points to a different image attachment.
		$request_2 = new WP_REST_Request( 'POST', "/wp/v2/media/{$attachment_id_image2}/edit" );
		$request_2->set_body_params( array( 'src' => $image_src ) );

		$response_2 = rest_do_request( $request_2 );
		$this->assertErrorResponse( 'rest_unknown_attachment', $response_2, 404 );

		// Test: attachment src points to a sub-size of the image.
		$request_3 = new WP_REST_Request( 'POST', "/wp/v2/media/{$attachment_id_image1}/edit" );
		$request_3->set_body_params( array( 'src' => wp_get_attachment_image_url( $attachment_id_image1, 'medium' ) ) );

		$response_3 = rest_do_request( $request_3 );
		// 'rest_image_not_edited' as the file wasn't edited.
		$this->assertErrorResponse( 'rest_image_not_edited', $response_3, 400 );
	}

	/**
	 * Sets up the mock image editor.
	 *
	 * @since 5.5.0
	 */
	protected function setup_mock_editor() {
		require_once ABSPATH . WPINC . '/class-wp-image-editor.php';
		require_once DIR_TESTDATA . '/../includes/mock-image-editor.php';

		add_filter(
			'wp_image_editors',
			static function () {
				return array( 'WP_Image_Editor_Mock' );
			}
		);
	}
}<|MERGE_RESOLUTION|>--- conflicted
+++ resolved
@@ -674,10 +674,6 @@
 	}
 
 	/**
-<<<<<<< HEAD
-	 * @covers ::get_item
-	 */
-=======
 	 * @ticket 55677
 	 */
 	public function test_get_items_avoid_duplicated_count_query_if_no_items() {
@@ -719,7 +715,9 @@
 		$this->assertErrorResponse( 'rest_post_invalid_page_number', $response, 400 );
 	}
 
->>>>>>> db1b341d
+	/**
+	 * @covers ::get_item
+	 */
 	public function test_get_item() {
 		$attachment_id = $this->factory->attachment->create_object(
 			$this->test_file,
