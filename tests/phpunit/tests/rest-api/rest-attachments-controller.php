<?php
/**
 * Unit tests covering WP_REST_Attachments_Controller functionality
 *
 * @package WordPress
 * @subpackage REST API
 *
 * @group restapi
 */
class WP_Test_REST_Attachments_Controller extends WP_Test_REST_Post_Type_Controller_Testcase {

	protected static $superadmin_id;
	protected static $editor_id;
	protected static $author_id;
	protected static $contributor_id;
	protected static $uploader_id;
	protected static $rest_after_insert_attachment_count;
	protected static $rest_insert_attachment_count;

	/**
	 * @var string The path to a test file.
	 */
	private static $test_file;

	/**
	 * @var string The path to a second test file.
	 */
	private static $test_file2;

	/**
	 * @var array The recorded posts query clauses.
	 */
	protected $posts_clauses;

	public static function wpSetUpBeforeClass( WP_UnitTest_Factory $factory ) {
		self::$superadmin_id  = $factory->user->create(
			array(
				'role'       => 'administrator',
				'user_login' => 'superadmin',
			)
		);
		self::$editor_id      = $factory->user->create(
			array(
				'role' => 'editor',
			)
		);
		self::$author_id      = $factory->user->create(
			array(
				'role' => 'author',
			)
		);
		self::$contributor_id = $factory->user->create(
			array(
				'role' => 'contributor',
			)
		);
		self::$uploader_id    = $factory->user->create(
			array(
				'role' => 'uploader',
			)
		);

		if ( is_multisite() ) {
			update_site_option( 'site_admins', array( 'superadmin' ) );
		}
	}

	public static function wpTearDownAfterClass() {
		if ( file_exists( self::$test_file ) ) {
			unlink( self::$test_file );
		}
		if ( file_exists( self::$test_file2 ) ) {
			unlink( self::$test_file2 );
		}

		self::delete_user( self::$editor_id );
		self::delete_user( self::$author_id );
		self::delete_user( self::$contributor_id );
		self::delete_user( self::$uploader_id );
	}

	public function set_up() {
		parent::set_up();

		// Add an uploader role to test upload capabilities.
		add_role( 'uploader', 'File upload role' );
		$role = get_role( 'uploader' );
		$role->add_cap( 'upload_files' );
		$role->add_cap( 'read' );
		$role->add_cap( 'level_0' );

		$orig_file       = DIR_TESTDATA . '/images/canola.jpg';
		self::$test_file = get_temp_dir() . 'canola.jpg';
		if ( ! file_exists( self::$test_file ) ) {
			copy( $orig_file, self::$test_file );
		}

		$orig_file2       = DIR_TESTDATA . '/images/codeispoetry.png';
		self::$test_file2 = get_temp_dir() . 'codeispoetry.png';
		if ( ! file_exists( self::$test_file2 ) ) {
			copy( $orig_file2, self::$test_file2 );
		}

		add_filter( 'rest_pre_dispatch', array( $this, 'wpSetUpBeforeRequest' ), 10, 3 );
		add_filter( 'posts_clauses', array( $this, 'save_posts_clauses' ), 10, 2 );
	}

	public function wpSetUpBeforeRequest( $result ) {
		$this->posts_clauses = array();
		return $result;
	}

	public function save_posts_clauses( $clauses ) {
		$this->posts_clauses[] = $clauses;
		return $clauses;
	}

	public function tear_down() {
		$this->remove_added_uploads();

		if ( class_exists( WP_Image_Editor_Mock::class ) ) {
			WP_Image_Editor_Mock::$spy         = array();
			WP_Image_Editor_Mock::$edit_return = array();
			WP_Image_Editor_Mock::$size_return = null;
		}

		parent::tear_down();
	}

	public function test_register_routes() {
		$routes = rest_get_server()->get_routes();
		$this->assertArrayHasKey( '/wp/v2/media', $routes );
		$this->assertCount( 2, $routes['/wp/v2/media'] );
		$this->assertArrayHasKey( '/wp/v2/media/(?P<id>[\d]+)', $routes );
		$this->assertCount( 3, $routes['/wp/v2/media/(?P<id>[\d]+)'] );
	}

	/**
	 * @dataProvider data_parse_disposition
	 */
	public function test_parse_disposition( $header, $expected ) {
		$header_list = array( $header );
		$parsed      = WP_REST_Attachments_Controller::get_filename_from_disposition( $header_list );
		$this->assertSame( $expected, $parsed );
	}

	public static function data_parse_disposition() {
		return array(
			// Types.
			array( 'attachment; filename="foo.jpg"', 'foo.jpg' ),
			array( 'inline; filename="foo.jpg"', 'foo.jpg' ),
			array( 'form-data; filename="foo.jpg"', 'foo.jpg' ),

			// Formatting.
			array( 'attachment; filename="foo.jpg"', 'foo.jpg' ),
			array( 'attachment; filename=foo.jpg', 'foo.jpg' ),
			array( 'attachment;filename="foo.jpg"', 'foo.jpg' ),
			array( 'attachment;filename=foo.jpg', 'foo.jpg' ),
			array( 'attachment; filename = "foo.jpg"', 'foo.jpg' ),
			array( 'attachment; filename = foo.jpg', 'foo.jpg' ),
			array( "attachment;\tfilename\t=\t\"foo.jpg\"", 'foo.jpg' ),
			array( "attachment;\tfilename\t=\tfoo.jpg", 'foo.jpg' ),
			array( 'attachment; filename = my foo picture.jpg', 'my foo picture.jpg' ),

			// Extensions.
			array( 'form-data; name="myfile"; filename="foo.jpg"', 'foo.jpg' ),
			array( 'form-data; name="myfile"; filename="foo.jpg"; something="else"', 'foo.jpg' ),
			array( 'form-data; name=myfile; filename=foo.jpg; something=else', 'foo.jpg' ),
			array( 'form-data; name=myfile; filename=my foo.jpg; something=else', 'my foo.jpg' ),

			// Invalid.
			array( 'filename="foo.jpg"', null ),
			array( 'filename-foo.jpg', null ),
			array( 'foo.jpg', null ),
			array( 'unknown; notfilename="foo.jpg"', null ),
		);
	}

	public function test_context_param() {
		// Collection.
		$request  = new WP_REST_Request( 'OPTIONS', '/wp/v2/media' );
		$response = rest_get_server()->dispatch( $request );
		$data     = $response->get_data();
		$this->assertArrayNotHasKey( 'allow_batch', $data['endpoints'][0] );
		$this->assertSame( 'view', $data['endpoints'][0]['args']['context']['default'] );
		$this->assertSame( array( 'view', 'embed', 'edit' ), $data['endpoints'][0]['args']['context']['enum'] );
		// Single.
		$attachment_id = self::factory()->attachment->create_object(
			self::$test_file,
			0,
			array(
				'post_mime_type' => 'image/jpeg',
				'post_excerpt'   => 'A sample caption',
			)
		);
		$request       = new WP_REST_Request( 'OPTIONS', '/wp/v2/media/' . $attachment_id );
		$response      = rest_get_server()->dispatch( $request );
		$data          = $response->get_data();
		$this->assertArrayNotHasKey( 'allow_batch', $data['endpoints'][0] );
		$this->assertSame( 'view', $data['endpoints'][0]['args']['context']['default'] );
		$this->assertSame( array( 'view', 'embed', 'edit' ), $data['endpoints'][0]['args']['context']['enum'] );
	}

	public function test_registered_query_params() {
		$request  = new WP_REST_Request( 'OPTIONS', '/wp/v2/media' );
		$response = rest_get_server()->dispatch( $request );
		$data     = $response->get_data();
		$keys     = array_keys( $data['endpoints'][0]['args'] );
		sort( $keys );
		$this->assertSame(
			array(
				'after',
				'author',
				'author_exclude',
				'before',
				'context',
				'exclude',
				'include',
				'media_type',
				'mime_type',
				'modified_after',
				'modified_before',
				'offset',
				'order',
				'orderby',
				'page',
				'parent',
				'parent_exclude',
				'per_page',
				'search',
				'search_columns',
				'slug',
				'status',
			),
			$keys
		);
		$media_types = array(
			'application',
			'video',
			'image',
			'audio',
			'text',
		);
		$this->assertSameSets( $media_types, $data['endpoints'][0]['args']['media_type']['enum'] );
	}

	public function test_registered_get_item_params() {
		$id1      = self::factory()->attachment->create_object(
			self::$test_file,
			0,
			array(
				'post_mime_type' => 'image/jpeg',
				'post_excerpt'   => 'A sample caption',
			)
		);
		$request  = new WP_REST_Request( 'OPTIONS', sprintf( '/wp/v2/media/%d', $id1 ) );
		$response = rest_get_server()->dispatch( $request );
		$data     = $response->get_data();
		$keys     = array_keys( $data['endpoints'][0]['args'] );
		$this->assertEqualSets( array( 'context', 'id' ), $keys );
	}

	/**
	 * @ticket 43701
	 */
	public function test_allow_header_sent_on_options_request() {
		$id1      = self::factory()->attachment->create_object(
			self::$test_file,
			0,
			array(
				'post_mime_type' => 'image/jpeg',
				'post_excerpt'   => 'A sample caption',
			)
		);
		$request  = new WP_REST_Request( 'OPTIONS', sprintf( '/wp/v2/media/%d', $id1 ) );
		$response = rest_get_server()->dispatch( $request );
		$response = apply_filters( 'rest_post_dispatch', $response, rest_get_server(), $request );
		$headers  = $response->get_headers();

		$this->assertNotEmpty( $headers['Allow'] );
		$this->assertSame( $headers['Allow'], 'GET' );

		wp_set_current_user( self::$editor_id );
		$request  = new WP_REST_Request( 'OPTIONS', sprintf( '/wp/v2/media/%d', $id1 ) );
		$response = rest_get_server()->dispatch( $request );
		$response = apply_filters( 'rest_post_dispatch', $response, rest_get_server(), $request );
		$headers  = $response->get_headers();

		$this->assertNotEmpty( $headers['Allow'] );
		$this->assertSame( $headers['Allow'], 'GET, POST, PUT, PATCH, DELETE' );
	}

	public function test_get_items() {
		wp_set_current_user( 0 );
		$id1            = self::factory()->attachment->create_object(
			self::$test_file,
			0,
			array(
				'post_mime_type' => 'image/jpeg',
				'post_excerpt'   => 'A sample caption',
			)
		);
		$draft_post     = self::factory()->post->create( array( 'post_status' => 'draft' ) );
		$id2            = self::factory()->attachment->create_object(
			self::$test_file,
			$draft_post,
			array(
				'post_mime_type' => 'image/jpeg',
				'post_excerpt'   => 'A sample caption',
			)
		);
		$published_post = self::factory()->post->create( array( 'post_status' => 'publish' ) );
		$id3            = self::factory()->attachment->create_object(
			self::$test_file,
			$published_post,
			array(
				'post_mime_type' => 'image/jpeg',
				'post_excerpt'   => 'A sample caption',
			)
		);
		$request        = new WP_REST_Request( 'GET', '/wp/v2/media' );
		$response       = rest_get_server()->dispatch( $request );
		$data           = $response->get_data();
		$this->assertCount( 2, $data );
		$ids = wp_list_pluck( $data, 'id' );
		$this->assertContains( $id1, $ids );
		$this->assertNotContains( $id2, $ids );
		$this->assertContains( $id3, $ids );

		$this->check_get_posts_response( $response );
	}

	public function test_get_items_logged_in_editor() {
		wp_set_current_user( self::$editor_id );
		$id1            = self::factory()->attachment->create_object(
			self::$test_file,
			0,
			array(
				'post_mime_type' => 'image/jpeg',
				'post_excerpt'   => 'A sample caption',
			)
		);
		$draft_post     = self::factory()->post->create( array( 'post_status' => 'draft' ) );
		$id2            = self::factory()->attachment->create_object(
			self::$test_file,
			$draft_post,
			array(
				'post_mime_type' => 'image/jpeg',
				'post_excerpt'   => 'A sample caption',
			)
		);
		$published_post = self::factory()->post->create( array( 'post_status' => 'publish' ) );
		$id3            = self::factory()->attachment->create_object(
			self::$test_file,
			$published_post,
			array(
				'post_mime_type' => 'image/jpeg',
				'post_excerpt'   => 'A sample caption',
			)
		);
		$request        = new WP_REST_Request( 'GET', '/wp/v2/media' );
		$response       = rest_get_server()->dispatch( $request );

		$data = $response->get_data();
		$this->assertCount( 3, $data );
		$ids = wp_list_pluck( $data, 'id' );
		$this->assertContains( $id1, $ids );
		$this->assertContains( $id2, $ids );
		$this->assertContains( $id3, $ids );
	}

	public function test_get_items_media_type() {
		$id1      = self::factory()->attachment->create_object(
			self::$test_file,
			0,
			array(
				'post_mime_type' => 'image/jpeg',
			)
		);
		$request  = new WP_REST_Request( 'GET', '/wp/v2/media' );
		$response = rest_get_server()->dispatch( $request );
		$data     = $response->get_data();
		$this->assertSame( $id1, $data[0]['id'] );
		// 'media_type' => 'video'.
		$request->set_param( 'media_type', 'video' );
		$response = rest_get_server()->dispatch( $request );
		$this->assertCount( 0, $response->get_data() );
		// 'media_type' => 'image'.
		$request->set_param( 'media_type', 'image' );
		$response = rest_get_server()->dispatch( $request );
		$data     = $response->get_data();
		$this->assertSame( $id1, $data[0]['id'] );
	}

	public function test_get_items_mime_type() {
		$id1      = self::factory()->attachment->create_object(
			self::$test_file,
			0,
			array(
				'post_mime_type' => 'image/jpeg',
			)
		);
		$request  = new WP_REST_Request( 'GET', '/wp/v2/media' );
		$response = rest_get_server()->dispatch( $request );
		$data     = $response->get_data();
		$this->assertSame( $id1, $data[0]['id'] );
		// 'mime_type' => 'image/png'.
		$request->set_param( 'mime_type', 'image/png' );
		$response = rest_get_server()->dispatch( $request );
		$this->assertCount( 0, $response->get_data() );
		// 'mime_type' => 'image/jpeg'.
		$request->set_param( 'mime_type', 'image/jpeg' );
		$response = rest_get_server()->dispatch( $request );
		$data     = $response->get_data();
		$this->assertSame( $id1, $data[0]['id'] );
	}

	public function test_get_items_parent() {
		$post_id        = self::factory()->post->create( array( 'post_title' => 'Test Post' ) );
		$attachment_id  = self::factory()->attachment->create_object(
			self::$test_file,
			$post_id,
			array(
				'post_mime_type' => 'image/jpeg',
				'post_excerpt'   => 'A sample caption',
			)
		);
		$attachment_id2 = self::factory()->attachment->create_object(
			self::$test_file,
			0,
			array(
				'post_mime_type' => 'image/jpeg',
				'post_excerpt'   => 'A sample caption',
			)
		);
		// All attachments.
		$request  = new WP_REST_Request( 'GET', '/wp/v2/media' );
		$response = rest_get_server()->dispatch( $request );
		$this->assertCount( 2, $response->get_data() );
		$request = new WP_REST_Request( 'GET', '/wp/v2/media' );
		// Attachments without a parent.
		$request->set_param( 'parent', 0 );
		$response = rest_get_server()->dispatch( $request );
		$data     = $response->get_data();
		$this->assertCount( 1, $data );
		$this->assertSame( $attachment_id2, $data[0]['id'] );
		// Attachments with parent=post_id.
		$request = new WP_REST_Request( 'GET', '/wp/v2/media' );
		$request->set_param( 'parent', $post_id );
		$response = rest_get_server()->dispatch( $request );
		$data     = $response->get_data();
		$this->assertCount( 1, $data );
		$this->assertSame( $attachment_id, $data[0]['id'] );
		// Attachments with invalid parent.
		$request = new WP_REST_Request( 'GET', '/wp/v2/media' );
		$request->set_param( 'parent', REST_TESTS_IMPOSSIBLY_HIGH_NUMBER );
		$response = rest_get_server()->dispatch( $request );
		$data     = $response->get_data();
		$this->assertCount( 0, $data );
	}

	public function test_get_items_invalid_status_param_is_error_response() {
		wp_set_current_user( self::$editor_id );
		self::factory()->attachment->create_object(
			self::$test_file,
			0,
			array(
				'post_mime_type' => 'image/jpeg',
				'post_excerpt'   => 'A sample caption',
			)
		);
		$request = new WP_REST_Request( 'GET', '/wp/v2/media' );
		$request->set_param( 'status', 'publish' );
		$request->set_param( 'context', 'edit' );
		$response = rest_get_server()->dispatch( $request );
		$this->assertErrorResponse( 'rest_invalid_param', $response );
	}

	public function test_get_items_private_status() {
		// Logged out users can't make the request.
		wp_set_current_user( 0 );
		$attachment_id1 = self::factory()->attachment->create_object(
			self::$test_file,
			0,
			array(
				'post_mime_type' => 'image/jpeg',
				'post_excerpt'   => 'A sample caption',
				'post_status'    => 'private',
			)
		);
		$request        = new WP_REST_Request( 'GET', '/wp/v2/media' );
		$request->set_param( 'status', 'private' );
		$response = rest_get_server()->dispatch( $request );
		$this->assertErrorResponse( 'rest_invalid_param', $response, 400 );
		// Properly authorized users can make the request.
		wp_set_current_user( self::$editor_id );
		$response = rest_get_server()->dispatch( $request );
		$this->assertSame( 200, $response->get_status() );
		$data = $response->get_data();
		$this->assertSame( $attachment_id1, $data[0]['id'] );
	}

	public function test_get_items_multiple_statuses() {
		// Logged out users can't make the request.
		wp_set_current_user( 0 );
		$attachment_id1 = self::factory()->attachment->create_object(
			self::$test_file,
			0,
			array(
				'post_mime_type' => 'image/jpeg',
				'post_excerpt'   => 'A sample caption',
				'post_status'    => 'private',
			)
		);
		$attachment_id2 = self::factory()->attachment->create_object(
			self::$test_file,
			0,
			array(
				'post_mime_type' => 'image/jpeg',
				'post_excerpt'   => 'A sample caption',
				'post_status'    => 'trash',
			)
		);
		$request        = new WP_REST_Request( 'GET', '/wp/v2/media' );
		$request->set_param( 'status', array( 'private', 'trash' ) );
		$response = rest_get_server()->dispatch( $request );
		$this->assertErrorResponse( 'rest_invalid_param', $response, 400 );
		// Properly authorized users can make the request.
		wp_set_current_user( self::$editor_id );
		$response = rest_get_server()->dispatch( $request );
		$this->assertSame( 200, $response->get_status() );
		$data = $response->get_data();
		$this->assertCount( 2, $data );
		$ids = array(
			$data[0]['id'],
			$data[1]['id'],
		);
		sort( $ids );
		$this->assertSame( array( $attachment_id1, $attachment_id2 ), $ids );
	}

	public function test_get_items_invalid_date() {
		$request = new WP_REST_Request( 'GET', '/wp/v2/media' );
		$request->set_param( 'after', 'foo' );
		$request->set_param( 'before', 'bar' );
		$response = rest_get_server()->dispatch( $request );
		$this->assertErrorResponse( 'rest_invalid_param', $response, 400 );
	}

	public function test_get_items_valid_date() {
		$id1     = self::factory()->attachment->create_object(
			self::$test_file,
			0,
			array(
				'post_date'      => '2016-01-15T00:00:00Z',
				'post_mime_type' => 'image/jpeg',
				'post_excerpt'   => 'A sample caption',
			)
		);
		$id2     = self::factory()->attachment->create_object(
			self::$test_file,
			0,
			array(
				'post_date'      => '2016-01-16T00:00:00Z',
				'post_mime_type' => 'image/jpeg',
				'post_excerpt'   => 'A sample caption',
			)
		);
		$id3     = self::factory()->attachment->create_object(
			self::$test_file,
			0,
			array(
				'post_date'      => '2016-01-17T00:00:00Z',
				'post_mime_type' => 'image/jpeg',
				'post_excerpt'   => 'A sample caption',
			)
		);
		$request = new WP_REST_Request( 'GET', '/wp/v2/media' );
		$request->set_param( 'after', '2016-01-15T00:00:00Z' );
		$request->set_param( 'before', '2016-01-17T00:00:00Z' );
		$response = rest_get_server()->dispatch( $request );
		$data     = $response->get_data();
		$this->assertCount( 1, $data );
		$this->assertSame( $id2, $data[0]['id'] );
	}

	/**
	 * @ticket 50617
	 */
	public function test_get_items_invalid_modified_date() {
		$request = new WP_REST_Request( 'GET', '/wp/v2/media' );
		$request->set_param( 'modified_after', 'foo' );
		$request->set_param( 'modified_before', 'bar' );
		$response = rest_get_server()->dispatch( $request );
		$this->assertErrorResponse( 'rest_invalid_param', $response, 400 );
	}

	/**
	 * @ticket 50617
	 */
	public function test_get_items_valid_modified_date() {
		$id1 = self::factory()->attachment->create_object(
			self::$test_file,
			0,
			array(
				'post_date'      => '2016-01-01 00:00:00',
				'post_mime_type' => 'image/jpeg',
				'post_excerpt'   => 'A sample caption',
			)
		);
		$id2 = self::factory()->attachment->create_object(
			self::$test_file,
			0,
			array(
				'post_date'      => '2016-01-02 00:00:00',
				'post_mime_type' => 'image/jpeg',
				'post_excerpt'   => 'A sample caption',
			)
		);
		$id3 = self::factory()->attachment->create_object(
			self::$test_file,
			0,
			array(
				'post_date'      => '2016-01-03 00:00:00',
				'post_mime_type' => 'image/jpeg',
				'post_excerpt'   => 'A sample caption',
			)
		);
		$this->update_post_modified( $id1, '2016-01-15 00:00:00' );
		$this->update_post_modified( $id2, '2016-01-16 00:00:00' );
		$this->update_post_modified( $id3, '2016-01-17 00:00:00' );
		$request = new WP_REST_Request( 'GET', '/wp/v2/media' );
		$request->set_param( 'modified_after', '2016-01-15T00:00:00Z' );
		$request->set_param( 'modified_before', '2016-01-17T00:00:00Z' );
		$response = rest_get_server()->dispatch( $request );
		$data     = $response->get_data();
		$this->assertCount( 1, $data );
		$this->assertSame( $id2, $data[0]['id'] );
	}

	/**
	 * @ticket 55677
	 */
	public function test_get_items_avoid_duplicated_count_query_if_no_items() {
		$request = new WP_REST_Request( 'GET', '/wp/v2/media' );
		$request->set_param( 'media_type', 'video' );

		$response = rest_get_server()->dispatch( $request );

		$this->assertCount( 1, $this->posts_clauses );

		$headers = $response->get_headers();

		$this->assertSame( 0, $headers['X-WP-Total'] );
		$this->assertSame( 0, $headers['X-WP-TotalPages'] );
	}

	/**
	 * @ticket 55677
	 */
	public function test_get_items_with_empty_page_runs_count_query_after() {
		self::factory()->attachment->create_object(
			self::$test_file,
			0,
			array(
				'post_date'      => '2022-06-12T00:00:00Z',
				'post_mime_type' => 'image/jpeg',
				'post_excerpt'   => 'A sample caption',
			)
		);

		$request = new WP_REST_Request( 'GET', '/wp/v2/media' );
		$request->set_param( 'media_type', 'image' );
		$request->set_param( 'page', 2 );

		$response = rest_get_server()->dispatch( $request );

		$this->assertCount( 2, $this->posts_clauses );

		$this->assertErrorResponse( 'rest_post_invalid_page_number', $response, 400 );
	}

	public function test_get_item() {
		$attachment_id = self::factory()->attachment->create_object(
			self::$test_file,
			0,
			array(
				'post_mime_type' => 'image/jpeg',
				'post_excerpt'   => 'A sample caption',
			)
		);
		update_post_meta( $attachment_id, '_wp_attachment_image_alt', 'Sample alt text' );
		$request  = new WP_REST_Request( 'GET', '/wp/v2/media/' . $attachment_id );
		$response = rest_get_server()->dispatch( $request );
		$this->check_get_post_response( $response );
		$data = $response->get_data();
		$this->assertSame( 'image/jpeg', $data['mime_type'] );
	}

	/**
	 * @requires function imagejpeg
	 */
	public function test_get_item_sizes() {
		$attachment_id = self::factory()->attachment->create_object(
			self::$test_file,
			0,
			array(
				'post_mime_type' => 'image/jpeg',
				'post_excerpt'   => 'A sample caption',
			),
			self::$test_file
		);

		add_image_size( 'rest-api-test', 119, 119, true );
		wp_update_attachment_metadata( $attachment_id, wp_generate_attachment_metadata( $attachment_id, self::$test_file ) );

		$request            = new WP_REST_Request( 'GET', '/wp/v2/media/' . $attachment_id );
		$response           = rest_get_server()->dispatch( $request );
		$data               = $response->get_data();
		$image_src          = wp_get_attachment_image_src( $attachment_id, 'rest-api-test' );
		$original_image_src = wp_get_attachment_image_src( $attachment_id, 'full' );
		remove_image_size( 'rest-api-test' );

		$this->assertIsArray( $data['media_details']['sizes'], 'Could not retrieve the sizes data.' );
		$this->assertSame( $image_src[0], $data['media_details']['sizes']['rest-api-test']['source_url'] );
		$this->assertSame( 'image/jpeg', $data['media_details']['sizes']['rest-api-test']['mime_type'] );
		$this->assertSame( $original_image_src[0], $data['media_details']['sizes']['full']['source_url'] );
		$this->assertSame( 'image/jpeg', $data['media_details']['sizes']['full']['mime_type'] );
	}

	/**
	 * @requires function imagejpeg
	 */
	public function test_get_item_sizes_with_no_url() {
		$attachment_id = self::factory()->attachment->create_object(
			self::$test_file,
			0,
			array(
				'post_mime_type' => 'image/jpeg',
				'post_excerpt'   => 'A sample caption',
			),
			self::$test_file
		);

		add_image_size( 'rest-api-test', 119, 119, true );
		wp_update_attachment_metadata( $attachment_id, wp_generate_attachment_metadata( $attachment_id, self::$test_file ) );

		add_filter( 'wp_get_attachment_image_src', '__return_false' );

		$request  = new WP_REST_Request( 'GET', '/wp/v2/media/' . $attachment_id );
		$response = rest_get_server()->dispatch( $request );
		$data     = $response->get_data();
		remove_filter( 'wp_get_attachment_image_src', '__return_false' );
		remove_image_size( 'rest-api-test' );

		$this->assertIsArray( $data['media_details']['sizes'], 'Could not retrieve the sizes data.' );
		$this->assertArrayNotHasKey( 'source_url', $data['media_details']['sizes']['rest-api-test'] );
	}

	public function test_get_item_private_post_not_authenticated() {
		wp_set_current_user( 0 );
		$draft_post = self::factory()->post->create( array( 'post_status' => 'draft' ) );
		$id1        = self::factory()->attachment->create_object(
			self::$test_file,
			$draft_post,
			array(
				'post_mime_type' => 'image/jpeg',
				'post_excerpt'   => 'A sample caption',
			)
		);
		$request    = new WP_REST_Request( 'GET', '/wp/v2/media/' . $id1 );
		$response   = rest_get_server()->dispatch( $request );
		$this->assertSame( 401, $response->get_status() );
	}

	public function test_get_item_inherit_status_with_invalid_parent() {
		$attachment_id = self::factory()->attachment->create_object(
			self::$test_file,
			REST_TESTS_IMPOSSIBLY_HIGH_NUMBER,
			array(
				'post_mime_type' => 'image/jpeg',
				'post_excerpt'   => 'A sample caption',
			)
		);
		$request       = new WP_REST_Request( 'GET', sprintf( '/wp/v2/media/%d', $attachment_id ) );
		$response      = rest_get_server()->dispatch( $request );
		$data          = $response->get_data();

		$this->assertSame( 200, $response->get_status() );
		$this->assertSame( $attachment_id, $data['id'] );
	}

	public function test_get_item_auto_status_with_invalid_parent_not_authenticated_returns_error() {
		$attachment_id = self::factory()->attachment->create_object(
			self::$test_file,
			REST_TESTS_IMPOSSIBLY_HIGH_NUMBER,
			array(
				'post_mime_type' => 'image/jpeg',
				'post_excerpt'   => 'A sample caption',
				'post_status'    => 'auto-draft',
			)
		);
		$request       = new WP_REST_Request( 'GET', sprintf( '/wp/v2/media/%d', $attachment_id ) );
		$response      = rest_get_server()->dispatch( $request );

		$this->assertErrorResponse( 'rest_forbidden', $response, 401 );
	}

	/**
	 * @requires function imagejpeg
	 */
	public function test_create_item() {
		wp_set_current_user( self::$author_id );

		$request = new WP_REST_Request( 'POST', '/wp/v2/media' );
		$request->set_header( 'Content-Type', 'image/jpeg' );
		$request->set_header( 'Content-Disposition', 'attachment; filename=canola.jpg' );
		$request->set_param( 'title', 'My title is very cool' );
		$request->set_param( 'caption', 'This is a better caption.' );
		$request->set_param( 'description', 'Without a description, my attachment is descriptionless.' );
		$request->set_param( 'alt_text', 'Alt text is stored outside post schema.' );

		$request->set_body( file_get_contents( self::$test_file ) );
		$response = rest_get_server()->dispatch( $request );
		$data     = $response->get_data();

		$this->assertSame( 201, $response->get_status() );
		$this->assertSame( 'image', $data['media_type'] );

		$attachment = get_post( $data['id'] );
		$this->assertSame( 'My title is very cool', $data['title']['raw'] );
		$this->assertSame( 'My title is very cool', $attachment->post_title );
		$this->assertSame( 'This is a better caption.', $data['caption']['raw'] );
		$this->assertSame( 'This is a better caption.', $attachment->post_excerpt );
		$this->assertSame( 'Without a description, my attachment is descriptionless.', $data['description']['raw'] );
		$this->assertSame( 'Without a description, my attachment is descriptionless.', $attachment->post_content );
		$this->assertSame( 'Alt text is stored outside post schema.', $data['alt_text'] );
		$this->assertSame( 'Alt text is stored outside post schema.', get_post_meta( $attachment->ID, '_wp_attachment_image_alt', true ) );
	}

	public function test_create_item_default_filename_title() {
		wp_set_current_user( self::$author_id );
		$request = new WP_REST_Request( 'POST', '/wp/v2/media' );
		$request->set_file_params(
			array(
				'file' => array(
					'file'     => file_get_contents( self::$test_file2 ),
					'name'     => 'codeispoetry.png',
					'size'     => filesize( self::$test_file2 ),
					'tmp_name' => self::$test_file2,
				),
			)
		);
		$request->set_header( 'Content-MD5', md5_file( self::$test_file2 ) );
		$response = rest_get_server()->dispatch( $request );
		$this->assertSame( 201, $response->get_status() );
		$data = $response->get_data();
		$this->assertSame( 'codeispoetry', $data['title']['raw'] );
	}

	/**
	 * @requires function imagejpeg
	 */
	public function test_create_item_with_files() {
		wp_set_current_user( self::$author_id );
		$request = new WP_REST_Request( 'POST', '/wp/v2/media' );
		$request->set_file_params(
			array(
				'file' => array(
					'file'     => file_get_contents( self::$test_file ),
					'name'     => 'canola.jpg',
					'size'     => filesize( self::$test_file ),
					'tmp_name' => self::$test_file,
				),
			)
		);
		$request->set_header( 'Content-MD5', md5_file( self::$test_file ) );
		$response = rest_get_server()->dispatch( $request );
		$this->assertSame( 201, $response->get_status() );
	}

	/**
	 * @requires function imagejpeg
	 */
	public function test_create_item_with_upload_files_role() {
		wp_set_current_user( self::$uploader_id );
		$request = new WP_REST_Request( 'POST', '/wp/v2/media' );
		$request->set_file_params(
			array(
				'file' => array(
					'file'     => file_get_contents( self::$test_file ),
					'name'     => 'canola.jpg',
					'size'     => filesize( self::$test_file ),
					'tmp_name' => self::$test_file,
				),
			)
		);
		$request->set_header( 'Content-MD5', md5_file( self::$test_file ) );
		$response = rest_get_server()->dispatch( $request );
		$this->assertSame( 201, $response->get_status() );
	}

	public function test_create_item_empty_body() {
		wp_set_current_user( self::$author_id );
		$request  = new WP_REST_Request( 'POST', '/wp/v2/media' );
		$response = rest_get_server()->dispatch( $request );
		$this->assertErrorResponse( 'rest_upload_no_data', $response, 400 );
	}

	public function test_create_item_missing_content_type() {
		wp_set_current_user( self::$author_id );
		$request = new WP_REST_Request( 'POST', '/wp/v2/media' );
		$request->set_body( file_get_contents( self::$test_file ) );
		$response = rest_get_server()->dispatch( $request );
		$this->assertErrorResponse( 'rest_upload_no_content_type', $response, 400 );
	}

	public function test_create_item_missing_content_disposition() {
		wp_set_current_user( self::$author_id );
		$request = new WP_REST_Request( 'POST', '/wp/v2/media' );
		$request->set_header( 'Content-Type', 'image/jpeg' );
		$request->set_body( file_get_contents( self::$test_file ) );
		$response = rest_get_server()->dispatch( $request );
		$this->assertErrorResponse( 'rest_upload_no_content_disposition', $response, 400 );
	}

	public function test_create_item_bad_md5_header() {
		wp_set_current_user( self::$author_id );
		$request = new WP_REST_Request( 'POST', '/wp/v2/media' );
		$request->set_header( 'Content-Type', 'image/jpeg' );
		$request->set_header( 'Content-Disposition', 'attachment; filename=canola.jpg' );
		$request->set_header( 'Content-MD5', 'abc123' );
		$request->set_body( file_get_contents( self::$test_file ) );
		$response = rest_get_server()->dispatch( $request );
		$this->assertErrorResponse( 'rest_upload_hash_mismatch', $response, 412 );
	}

	public function test_create_item_with_files_bad_md5_header() {
		wp_set_current_user( self::$author_id );
		$request = new WP_REST_Request( 'POST', '/wp/v2/media' );
		$request->set_file_params(
			array(
				'file' => array(
					'file'     => file_get_contents( self::$test_file ),
					'name'     => 'canola.jpg',
					'size'     => filesize( self::$test_file ),
					'tmp_name' => self::$test_file,
				),
			)
		);
		$request->set_header( 'Content-MD5', 'abc123' );
		$response = rest_get_server()->dispatch( $request );
		$this->assertErrorResponse( 'rest_upload_hash_mismatch', $response, 412 );
	}

	public function test_create_item_invalid_upload_files_capability() {
		wp_set_current_user( self::$contributor_id );
		$request  = new WP_REST_Request( 'POST', '/wp/v2/media' );
		$response = rest_get_server()->dispatch( $request );
		$this->assertErrorResponse( 'rest_cannot_create', $response, 403 );
	}

	public function test_create_item_invalid_edit_permissions() {
		$post_id = self::factory()->post->create( array( 'post_author' => self::$editor_id ) );
		wp_set_current_user( self::$author_id );
		$request = new WP_REST_Request( 'POST', '/wp/v2/media' );
		$request->set_param( 'post', $post_id );
		$response = rest_get_server()->dispatch( $request );
		$this->assertErrorResponse( 'rest_cannot_edit', $response, 403 );
	}

	public function test_create_item_invalid_upload_permissions() {
		$post_id = self::factory()->post->create( array( 'post_author' => self::$editor_id ) );
		wp_set_current_user( self::$uploader_id );
		$request = new WP_REST_Request( 'POST', '/wp/v2/media' );
		$request->set_param( 'post', $post_id );
		$response = rest_get_server()->dispatch( $request );
		$this->assertErrorResponse( 'rest_cannot_edit', $response, 403 );
	}

	public function test_create_item_invalid_post_type() {
		$attachment_id = self::factory()->post->create(
			array(
				'post_type'   => 'attachment',
				'post_status' => 'inherit',
				'post_parent' => 0,
			)
		);
		wp_set_current_user( self::$editor_id );
		$request = new WP_REST_Request( 'POST', '/wp/v2/media' );
		$request->set_header( 'Content-Type', 'image/jpeg' );
		$request->set_header( 'Content-Disposition', 'attachment; filename=canola.jpg' );
		$request->set_body( file_get_contents( self::$test_file ) );
		$request->set_param( 'post', $attachment_id );
		$response = rest_get_server()->dispatch( $request );
		$this->assertErrorResponse( 'rest_invalid_param', $response, 400 );
	}

	/**
	 * @requires function imagejpeg
	 */
	public function test_create_item_alt_text() {
		wp_set_current_user( self::$author_id );
		$request = new WP_REST_Request( 'POST', '/wp/v2/media' );
		$request->set_header( 'Content-Type', 'image/jpeg' );
		$request->set_header( 'Content-Disposition', 'attachment; filename=canola.jpg' );

		$request->set_body( file_get_contents( self::$test_file ) );
		$request->set_param( 'alt_text', 'test alt text' );
		$response   = rest_get_server()->dispatch( $request );
		$attachment = $response->get_data();
		$this->assertSame( 'test alt text', $attachment['alt_text'] );
	}

	/**
	 * @requires function imagejpeg
	 */
	public function test_create_item_unsafe_alt_text() {
		wp_set_current_user( self::$author_id );
		$request = new WP_REST_Request( 'POST', '/wp/v2/media' );
		$request->set_header( 'Content-Type', 'image/jpeg' );
		$request->set_header( 'Content-Disposition', 'attachment; filename=canola.jpg' );
		$request->set_body( file_get_contents( self::$test_file ) );
		$request->set_param( 'alt_text', '<script>alert(document.cookie)</script>' );
		$response   = rest_get_server()->dispatch( $request );
		$attachment = $response->get_data();
		$this->assertSame( '', $attachment['alt_text'] );
	}

	/**
	 * @ticket 40861
	 * @requires function imagejpeg
	 */
	public function test_create_item_ensure_relative_path() {
		wp_set_current_user( self::$author_id );
		$request = new WP_REST_Request( 'POST', '/wp/v2/media' );
		$request->set_header( 'Content-Type', 'image/jpeg' );
		$request->set_header( 'Content-Disposition', 'attachment; filename=canola.jpg' );
		$request->set_body( file_get_contents( self::$test_file ) );
		$response   = rest_get_server()->dispatch( $request );
		$attachment = $response->get_data();
		$this->assertStringNotContainsString( ABSPATH, get_post_meta( $attachment['id'], '_wp_attached_file', true ) );
	}

	/**
	 * @ticket 57897
	 *
	 * @requires function imagejpeg
	 */
	public function test_create_item_with_terms() {
		wp_set_current_user( self::$author_id );
		register_taxonomy_for_object_type( 'category', 'attachment' );
		$category = wp_insert_term( 'Media Category', 'category' );
		$request  = new WP_REST_Request( 'POST', '/wp/v2/media' );
		$request->set_header( 'Content-Type', 'image/jpeg' );
		$request->set_header( 'Content-Disposition', 'attachment; filename=canola.jpg' );

		$request->set_body( file_get_contents( self::$test_file ) );
		$request->set_param( 'categories', array( $category['term_id'] ) );
		$response   = rest_get_server()->dispatch( $request );
		$attachment = $response->get_data();

		$term = wp_get_post_terms( $attachment['id'], 'category' );
		$this->assertSame( $category['term_id'], $term[0]->term_id );
	}

	/**
	 * @ticket 41692
	 */
	public function test_create_update_post_with_featured_media() {
		// Add support for thumbnails on all attachment types to avoid incorrect-usage notice.
		add_post_type_support( 'attachment', 'thumbnail' );

		wp_set_current_user( self::$editor_id );

		$request = new WP_REST_Request( 'POST', '/wp/v2/media' );
		$request->set_file_params(
			array(
				'file' => array(
					'file'     => file_get_contents( self::$test_file ),
					'name'     => 'canola.jpg',
					'size'     => filesize( self::$test_file ),
					'tmp_name' => self::$test_file,
				),
			)
		);
		$request->set_header( 'Content-MD5', md5_file( self::$test_file ) );

		$file          = DIR_TESTDATA . '/images/canola.jpg';
		$attachment_id = self::factory()->attachment->create_object(
			$file,
			0,
			array(
				'post_mime_type' => 'image/jpeg',
				'menu_order'     => rand( 1, 100 ),
			)
		);

		$request->set_param( 'featured_media', $attachment_id );

		$response = rest_get_server()->dispatch( $request );
		$data     = $response->get_data();

		$this->assertEquals( 201, $response->get_status() );

		$new_attachment = get_post( $data['id'] );

		$this->assertEquals( $attachment_id, (int) get_post_thumbnail_id( $new_attachment->ID ) );
		$this->assertEquals( $attachment_id, $data['featured_media'] );

		$request = new WP_REST_Request( 'PUT', '/wp/v2/media/' . $new_attachment->ID );
		$params  = $this->set_post_data(
			array(
				'featured_media' => 0,
			)
		);
		$request->set_body_params( $params );
		$response = rest_get_server()->dispatch( $request );
		$this->assertEquals( 200, $response->get_status() );
		$data = $response->get_data();
		$this->assertEquals( 0, $data['featured_media'] );
		$this->assertEquals( 0, (int) get_post_thumbnail_id( $new_attachment->ID ) );

		$request = new WP_REST_Request( 'PUT', '/wp/v2/media/' . $new_attachment->ID );
		$params  = $this->set_post_data(
			array(
				'featured_media' => $attachment_id,
			)
		);
		$request->set_body_params( $params );
		$response = rest_get_server()->dispatch( $request );
		$this->assertEquals( 200, $response->get_status() );
		$data = $response->get_data();
		$this->assertEquals( $attachment_id, $data['featured_media'] );
		$this->assertEquals( $attachment_id, (int) get_post_thumbnail_id( $new_attachment->ID ) );
	}

	public function test_update_item() {
		wp_set_current_user( self::$editor_id );
		$attachment_id = self::factory()->attachment->create_object(
			self::$test_file,
			0,
			array(
				'post_mime_type' => 'image/jpeg',
				'post_excerpt'   => 'A sample caption',
				'post_author'    => self::$editor_id,
			)
		);
		$request       = new WP_REST_Request( 'POST', '/wp/v2/media/' . $attachment_id );
		$request->set_param( 'title', 'My title is very cool' );
		$request->set_param( 'caption', 'This is a better caption.' );
		$request->set_param( 'description', 'Without a description, my attachment is descriptionless.' );
		$request->set_param( 'alt_text', 'Alt text is stored outside post schema.' );
		$response   = rest_get_server()->dispatch( $request );
		$data       = $response->get_data();
		$attachment = get_post( $data['id'] );
		$this->assertSame( 'My title is very cool', $data['title']['raw'] );
		$this->assertSame( 'My title is very cool', $attachment->post_title );
		$this->assertSame( 'This is a better caption.', $data['caption']['raw'] );
		$this->assertSame( 'This is a better caption.', $attachment->post_excerpt );
		$this->assertSame( 'Without a description, my attachment is descriptionless.', $data['description']['raw'] );
		$this->assertSame( 'Without a description, my attachment is descriptionless.', $attachment->post_content );
		$this->assertSame( 'Alt text is stored outside post schema.', $data['alt_text'] );
		$this->assertSame( 'Alt text is stored outside post schema.', get_post_meta( $attachment->ID, '_wp_attachment_image_alt', true ) );
	}

	public function test_update_item_parent() {
		wp_set_current_user( self::$editor_id );
		$original_parent = self::factory()->post->create( array() );
		$attachment_id   = self::factory()->attachment->create_object(
			self::$test_file,
			$original_parent,
			array(
				'post_mime_type' => 'image/jpeg',
				'post_excerpt'   => 'A sample caption',
				'post_author'    => self::$editor_id,
			)
		);

		$attachment = get_post( $attachment_id );
		$this->assertSame( $original_parent, $attachment->post_parent );

		$new_parent = self::factory()->post->create( array() );
		$request    = new WP_REST_Request( 'POST', '/wp/v2/media/' . $attachment_id );
		$request->set_param( 'post', $new_parent );
		rest_get_server()->dispatch( $request );

		$attachment = get_post( $attachment_id );
		$this->assertSame( $new_parent, $attachment->post_parent );
	}

	public function test_update_item_invalid_permissions() {
		wp_set_current_user( self::$author_id );
		$attachment_id = self::factory()->attachment->create_object(
			self::$test_file,
			0,
			array(
				'post_mime_type' => 'image/jpeg',
				'post_excerpt'   => 'A sample caption',
				'post_author'    => self::$editor_id,
			)
		);
		$request       = new WP_REST_Request( 'POST', '/wp/v2/media/' . $attachment_id );
		$request->set_param( 'caption', 'This is a better caption.' );
		$response = rest_get_server()->dispatch( $request );
		$this->assertErrorResponse( 'rest_cannot_edit', $response, 403 );
	}

	public function test_update_item_invalid_post_type() {
		$attachment_id = self::factory()->post->create(
			array(
				'post_type'   => 'attachment',
				'post_status' => 'inherit',
				'post_parent' => 0,
			)
		);
		wp_set_current_user( self::$editor_id );
		$attachment_id = self::factory()->attachment->create_object(
			self::$test_file,
			0,
			array(
				'post_mime_type' => 'image/jpeg',
				'post_excerpt'   => 'A sample caption',
				'post_author'    => self::$editor_id,
			)
		);
		$request       = new WP_REST_Request( 'POST', '/wp/v2/media/' . $attachment_id );
		$request->set_param( 'post', $attachment_id );
		$response = rest_get_server()->dispatch( $request );
		$this->assertErrorResponse( 'rest_invalid_param', $response, 400 );
	}

	/**
	 * @ticket 40399
	 */
	public function test_update_item_with_existing_inherit_status() {
		wp_set_current_user( self::$editor_id );
		$parent_id     = self::factory()->post->create( array() );
		$attachment_id = self::factory()->attachment->create_object(
			self::$test_file,
			$parent_id,
			array(
				'post_mime_type' => 'image/jpeg',
				'post_excerpt'   => 'A sample caption',
				'post_author'    => self::$editor_id,
			)
		);

		$request = new WP_REST_Request( 'POST', '/wp/v2/media/' . $attachment_id );
		$request->set_param( 'status', 'inherit' );
		$response = rest_get_server()->dispatch( $request );

		$this->assertNotWPError( $response->as_error() );
		$this->assertSame( 'inherit', $response->get_data()['status'] );
	}

	/**
	 * @ticket 40399
	 */
	public function test_update_item_with_new_inherit_status() {
		wp_set_current_user( self::$editor_id );
		$attachment_id = self::factory()->attachment->create_object(
			self::$test_file,
			0,
			array(
				'post_mime_type' => 'image/jpeg',
				'post_excerpt'   => 'A sample caption',
				'post_author'    => self::$editor_id,
				'post_status'    => 'private',
			)
		);

		$request = new WP_REST_Request( 'POST', '/wp/v2/media/' . $attachment_id );
		$request->set_param( 'status', 'inherit' );
		$response = rest_get_server()->dispatch( $request );

		$this->assertErrorResponse( 'rest_invalid_param', $response, 400 );
	}

	public function verify_attachment_roundtrip( $input = array(), $expected_output = array() ) {
		// Create the post.
		$request = new WP_REST_Request( 'POST', '/wp/v2/media' );
		$request->set_header( 'Content-Type', 'image/jpeg' );
		$request->set_header( 'Content-Disposition', 'attachment; filename=canola.jpg' );
		$request->set_body( file_get_contents( self::$test_file ) );

		foreach ( $input as $name => $value ) {
			$request->set_param( $name, $value );
		}
		$response = rest_get_server()->dispatch( $request );
		$this->assertSame( 201, $response->get_status() );
		$actual_output = $response->get_data();

		// Remove <p class="attachment"> from rendered description.
		// See https://core.trac.wordpress.org/ticket/38679
		$content = $actual_output['description']['rendered'];
		$content = explode( "\n", trim( $content ) );
		if ( preg_match( '/^<p class="attachment">/', $content[0] ) ) {
			$content                                  = implode( "\n", array_slice( $content, 1 ) );
			$actual_output['description']['rendered'] = $content;
		}

		// Compare expected API output to actual API output.
		$this->assertSame( $expected_output['title']['raw'], $actual_output['title']['raw'] );
		$this->assertSame( $expected_output['title']['rendered'], trim( $actual_output['title']['rendered'] ) );
		$this->assertSame( $expected_output['description']['raw'], $actual_output['description']['raw'] );
		$this->assertSame( $expected_output['description']['rendered'], trim( $actual_output['description']['rendered'] ) );
		$this->assertSame( $expected_output['caption']['raw'], $actual_output['caption']['raw'] );
		$this->assertSame( $expected_output['caption']['rendered'], trim( $actual_output['caption']['rendered'] ) );

		// Compare expected API output to WP internal values.
		$post = get_post( $actual_output['id'] );
		$this->assertSame( $expected_output['title']['raw'], $post->post_title );
		$this->assertSame( $expected_output['description']['raw'], $post->post_content );
		$this->assertSame( $expected_output['caption']['raw'], $post->post_excerpt );

		// Update the post.
		$request = new WP_REST_Request( 'PUT', sprintf( '/wp/v2/media/%d', $actual_output['id'] ) );
		foreach ( $input as $name => $value ) {
			$request->set_param( $name, $value );
		}
		$response = rest_get_server()->dispatch( $request );
		$this->assertSame( 200, $response->get_status() );
		$actual_output = $response->get_data();

		// Remove <p class="attachment"> from rendered description.
		// See https://core.trac.wordpress.org/ticket/38679
		$content = $actual_output['description']['rendered'];
		$content = explode( "\n", trim( $content ) );
		if ( preg_match( '/^<p class="attachment">/', $content[0] ) ) {
			$content                                  = implode( "\n", array_slice( $content, 1 ) );
			$actual_output['description']['rendered'] = $content;
		}

		// Compare expected API output to actual API output.
		$this->assertSame( $expected_output['title']['raw'], $actual_output['title']['raw'] );
		$this->assertSame( $expected_output['title']['rendered'], trim( $actual_output['title']['rendered'] ) );
		$this->assertSame( $expected_output['description']['raw'], $actual_output['description']['raw'] );
		$this->assertSame( $expected_output['description']['rendered'], trim( $actual_output['description']['rendered'] ) );
		$this->assertSame( $expected_output['caption']['raw'], $actual_output['caption']['raw'] );
		$this->assertSame( $expected_output['caption']['rendered'], trim( $actual_output['caption']['rendered'] ) );

		// Compare expected API output to WP internal values.
		$post = get_post( $actual_output['id'] );
		$this->assertSame( $expected_output['title']['raw'], $post->post_title );
		$this->assertSame( $expected_output['description']['raw'], $post->post_content );
		$this->assertSame( $expected_output['caption']['raw'], $post->post_excerpt );
	}

	/**
	 * @dataProvider data_attachment_roundtrip_as_author
	 * @requires function imagejpeg
	 */
	public function test_attachment_roundtrip_as_author( $raw, $expected ) {
		wp_set_current_user( self::$author_id );
		$this->assertFalse( current_user_can( 'unfiltered_html' ) );
		$this->verify_attachment_roundtrip( $raw, $expected );
	}

	public static function data_attachment_roundtrip_as_author() {
		return array(
			array(
				// Raw values.
				array(
					'title'       => '\o/ ¯\_(ツ)_/¯',
					'description' => '\o/ ¯\_(ツ)_/¯',
					'caption'     => '\o/ ¯\_(ツ)_/¯',
				),
				// Expected returned values.
				array(
					'title'       => array(
						'raw'      => '\o/ ¯\_(ツ)_/¯',
						'rendered' => '\o/ ¯\_(ツ)_/¯',
					),
					'description' => array(
						'raw'      => '\o/ ¯\_(ツ)_/¯',
						'rendered' => '<p>\o/ ¯\_(ツ)_/¯</p>',
					),
					'caption'     => array(
						'raw'      => '\o/ ¯\_(ツ)_/¯',
						'rendered' => '<p>\o/ ¯\_(ツ)_/¯</p>',
					),
				),
			),
			array(
				// Raw values.
				array(
					'title'       => '\\\&\\\ &amp; &invalid; < &lt; &amp;lt;',
					'description' => '\\\&\\\ &amp; &invalid; < &lt; &amp;lt;',
					'caption'     => '\\\&\\\ &amp; &invalid; < &lt; &amp;lt;',
				),
				// Expected returned values.
				array(
					'title'       => array(
						'raw'      => '\\\&amp;\\\ &amp; &amp;invalid; &lt; &lt; &amp;lt;',
						'rendered' => '\\\&amp;\\\ &amp; &amp;invalid; &lt; &lt; &amp;lt;',
					),
					'description' => array(
						'raw'      => '\\\&amp;\\\ &amp; &amp;invalid; &lt; &lt; &amp;lt;',
						'rendered' => '<p>\\\&amp;\\\ &amp; &amp;invalid; &lt; &lt; &amp;lt;</p>',
					),
					'caption'     => array(
						'raw'      => '\\\&amp;\\\ &amp; &amp;invalid; &lt; &lt; &amp;lt;',
						'rendered' => '<p>\\\&amp;\\\ &amp; &amp;invalid; &lt; &lt; &amp;lt;</p>',
					),
				),
			),
			array(
				// Raw values.
				array(
					'title'       => '<div>div</div> <strong>strong</strong> <script>oh noes</script>',
					'description' => '<div>div</div> <strong>strong</strong> <script>oh noes</script>',
					'caption'     => '<div>div</div> <strong>strong</strong> <script>oh noes</script>',
				),
				// Expected returned values.
				array(
					'title'       => array(
						'raw'      => 'div <strong>strong</strong> oh noes',
						'rendered' => 'div <strong>strong</strong> oh noes',
					),
					'description' => array(
						'raw'      => '<div>div</div> <strong>strong</strong> oh noes',
						'rendered' => "<div>div</div>\n<p> <strong>strong</strong> oh noes</p>",
					),
					'caption'     => array(
						'raw'      => '<div>div</div> <strong>strong</strong> oh noes',
						'rendered' => "<div>div</div>\n<p> <strong>strong</strong> oh noes</p>",
					),
				),
			),
			array(
				// Raw values.
				array(
					'title'       => '<a href="#" target="_blank" unfiltered=true>link</a>',
					'description' => '<a href="#" target="_blank" unfiltered=true>link</a>',
					'caption'     => '<a href="#" target="_blank" unfiltered=true>link</a>',
				),
				// Expected returned values.
				array(
					'title'       => array(
						'raw'      => '<a href="#">link</a>',
						'rendered' => '<a href="#">link</a>',
					),
					'description' => array(
						'raw'      => '<a href="#" target="_blank" rel="noopener">link</a>',
						'rendered' => '<p><a href="#" target="_blank" rel="noopener">link</a></p>',
					),
					'caption'     => array(
						'raw'      => '<a href="#" target="_blank" rel="noopener">link</a>',
						'rendered' => '<p><a href="#" target="_blank" rel="noopener">link</a></p>',
					),
				),
			),
		);
	}

	/**
	 * @requires function imagejpeg
	 */
	public function test_attachment_roundtrip_as_editor_unfiltered_html() {
		wp_set_current_user( self::$editor_id );
		if ( is_multisite() ) {
			$this->assertFalse( current_user_can( 'unfiltered_html' ) );
			$this->verify_attachment_roundtrip(
				array(
					'title'       => '<div>div</div> <strong>strong</strong> <script>oh noes</script>',
					'description' => '<div>div</div> <strong>strong</strong> <script>oh noes</script>',
					'caption'     => '<div>div</div> <strong>strong</strong> <script>oh noes</script>',
				),
				array(
					'title'       => array(
						'raw'      => 'div <strong>strong</strong> oh noes',
						'rendered' => 'div <strong>strong</strong> oh noes',
					),
					'description' => array(
						'raw'      => '<div>div</div> <strong>strong</strong> oh noes',
						'rendered' => "<div>div</div>\n<p> <strong>strong</strong> oh noes</p>",
					),
					'caption'     => array(
						'raw'      => '<div>div</div> <strong>strong</strong> oh noes',
						'rendered' => "<div>div</div>\n<p> <strong>strong</strong> oh noes</p>",
					),
				)
			);
		} else {
			$this->assertTrue( current_user_can( 'unfiltered_html' ) );
			$this->verify_attachment_roundtrip(
				array(
					'title'       => '<div>div</div> <strong>strong</strong> <script>oh noes</script>',
					'description' => '<div>div</div> <strong>strong</strong> <script>oh noes</script>',
					'caption'     => '<div>div</div> <strong>strong</strong> <script>oh noes</script>',
				),
				array(
					'title'       => array(
						'raw'      => '<div>div</div> <strong>strong</strong> <script>oh noes</script>',
						'rendered' => '<div>div</div> <strong>strong</strong> <script>oh noes</script>',
					),
					'description' => array(
						'raw'      => '<div>div</div> <strong>strong</strong> <script>oh noes</script>',
						'rendered' => "<div>div</div>\n<p> <strong>strong</strong> <script>oh noes</script></p>",
					),
					'caption'     => array(
						'raw'      => '<div>div</div> <strong>strong</strong> <script>oh noes</script>',
						'rendered' => "<div>div</div>\n<p> <strong>strong</strong> <script>oh noes</script></p>",
					),
				)
			);
		}
	}

	/**
	 * @requires function imagejpeg
	 */
	public function test_attachment_roundtrip_as_superadmin_unfiltered_html() {
		wp_set_current_user( self::$superadmin_id );
		$this->assertTrue( current_user_can( 'unfiltered_html' ) );
		$this->verify_attachment_roundtrip(
			array(
				'title'       => '<div>div</div> <strong>strong</strong> <script>oh noes</script>',
				'description' => '<div>div</div> <strong>strong</strong> <script>oh noes</script>',
				'caption'     => '<div>div</div> <strong>strong</strong> <script>oh noes</script>',
			),
			array(
				'title'       => array(
					'raw'      => '<div>div</div> <strong>strong</strong> <script>oh noes</script>',
					'rendered' => '<div>div</div> <strong>strong</strong> <script>oh noes</script>',
				),
				'description' => array(
					'raw'      => '<div>div</div> <strong>strong</strong> <script>oh noes</script>',
					'rendered' => "<div>div</div>\n<p> <strong>strong</strong> <script>oh noes</script></p>",
				),
				'caption'     => array(
					'raw'      => '<div>div</div> <strong>strong</strong> <script>oh noes</script>',
					'rendered' => "<div>div</div>\n<p> <strong>strong</strong> <script>oh noes</script></p>",
				),
			)
		);
	}

	public function test_delete_item() {
		wp_set_current_user( self::$editor_id );
		$attachment_id    = self::factory()->attachment->create_object(
			self::$test_file,
			0,
			array(
				'post_mime_type' => 'image/jpeg',
				'post_excerpt'   => 'A sample caption',
			)
		);
		$request          = new WP_REST_Request( 'DELETE', '/wp/v2/media/' . $attachment_id );
		$request['force'] = true;
		$response         = rest_get_server()->dispatch( $request );
		$this->assertSame( 200, $response->get_status() );
	}

	public function test_delete_item_no_trash() {
		wp_set_current_user( self::$editor_id );
		$attachment_id = self::factory()->attachment->create_object(
			self::$test_file,
			0,
			array(
				'post_mime_type' => 'image/jpeg',
				'post_excerpt'   => 'A sample caption',
			)
		);

		// Attempt trashing.
		$request  = new WP_REST_Request( 'DELETE', '/wp/v2/media/' . $attachment_id );
		$response = rest_get_server()->dispatch( $request );
		$this->assertErrorResponse( 'rest_trash_not_supported', $response, 501 );

		$request->set_param( 'force', 'false' );
		$response = rest_get_server()->dispatch( $request );
		$this->assertErrorResponse( 'rest_trash_not_supported', $response, 501 );

		// Ensure the post still exists.
		$post = get_post( $attachment_id );
		$this->assertNotEmpty( $post );
	}

	public function test_delete_item_invalid_delete_permissions() {
		wp_set_current_user( self::$author_id );
		$attachment_id = self::factory()->attachment->create_object(
			self::$test_file,
			0,
			array(
				'post_mime_type' => 'image/jpeg',
				'post_excerpt'   => 'A sample caption',
				'post_author'    => self::$editor_id,
			)
		);
		$request       = new WP_REST_Request( 'DELETE', '/wp/v2/media/' . $attachment_id );
		$response      = rest_get_server()->dispatch( $request );
		$this->assertErrorResponse( 'rest_cannot_delete', $response, 403 );
	}

	public function test_prepare_item() {
		$attachment_id = self::factory()->attachment->create_object(
			self::$test_file,
			0,
			array(
				'post_mime_type' => 'image/jpeg',
				'post_excerpt'   => 'A sample caption',
				'post_author'    => self::$editor_id,
			)
		);

		$attachment = get_post( $attachment_id );
		$request    = new WP_REST_Request( 'GET', sprintf( '/wp/v2/media/%d', $attachment_id ) );
		$response   = rest_get_server()->dispatch( $request );
		$data       = $response->get_data();
		$this->check_post_data( $attachment, $data, 'view', $response->get_links() );
		$this->check_post_data( $attachment, $data, 'embed', $response->get_links() );
	}

	public function test_prepare_item_limit_fields() {
		$attachment_id = self::factory()->attachment->create_object(
			self::$test_file,
			0,
			array(
				'post_mime_type' => 'image/jpeg',
				'post_excerpt'   => 'A sample caption',
				'post_author'    => self::$editor_id,
			)
		);
		wp_set_current_user( self::$editor_id );
		$endpoint = new WP_REST_Attachments_Controller( 'post' );
		$request  = new WP_REST_Request( 'GET', sprintf( '/wp/v2/media/%d', $attachment_id ) );
		$request->set_param( 'context', 'edit' );
		$request->set_param( '_fields', 'id,slug' );
		$obj      = get_post( $attachment_id );
		$response = $endpoint->prepare_item_for_response( $obj, $request );
		$this->assertSame(
			array(
				'id',
				'slug',
			),
			array_keys( $response->get_data() )
		);
	}

	public function test_get_item_schema() {
		$request    = new WP_REST_Request( 'OPTIONS', '/wp/v2/media' );
		$response   = rest_get_server()->dispatch( $request );
		$data       = $response->get_data();
		$properties = $data['schema']['properties'];
<<<<<<< HEAD
		$this->assertCount( 29, $properties );
=======
		$this->assertSame( 28, count( $properties ) );
>>>>>>> e16120d1
		$this->assertArrayHasKey( 'author', $properties );
		$this->assertArrayHasKey( 'alt_text', $properties );
		$this->assertArrayHasKey( 'caption', $properties );
		$this->assertArrayHasKey( 'raw', $properties['caption']['properties'] );
		$this->assertArrayHasKey( 'rendered', $properties['caption']['properties'] );
		$this->assertArrayHasKey( 'description', $properties );
		$this->assertArrayHasKey( 'raw', $properties['description']['properties'] );
		$this->assertArrayHasKey( 'rendered', $properties['description']['properties'] );
		$this->assertArrayHasKey( 'comment_status', $properties );
		$this->assertArrayHasKey( 'date', $properties );
		$this->assertArrayHasKey( 'date_gmt', $properties );
		$this->assertArrayHasKey( 'generated_slug', $properties );
		$this->assertArrayHasKey( 'guid', $properties );
		$this->assertArrayHasKey( 'id', $properties );
		$this->assertArrayHasKey( 'link', $properties );
		$this->assertArrayHasKey( 'media_type', $properties );
		$this->assertArrayHasKey( 'meta', $properties );
		$this->assertArrayHasKey( 'mime_type', $properties );
		$this->assertArrayHasKey( 'media_details', $properties );
		$this->assertArrayHasKey( 'modified', $properties );
		$this->assertArrayHasKey( 'modified_gmt', $properties );
		$this->assertArrayHasKey( 'post', $properties );
		$this->assertArrayHasKey( 'ping_status', $properties );
		$this->assertArrayHasKey( 'permalink_template', $properties );
		$this->assertArrayHasKey( 'status', $properties );
		$this->assertArrayHasKey( 'slug', $properties );
		$this->assertArrayHasKey( 'old_slug', $properties );
		$this->assertArrayHasKey( 'source_url', $properties );
		$this->assertArrayHasKey( 'template', $properties );
		$this->assertArrayHasKey( 'title', $properties );
		$this->assertArrayHasKey( 'raw', $properties['title']['properties'] );
		$this->assertArrayHasKey( 'rendered', $properties['title']['properties'] );
		$this->assertArrayHasKey( 'type', $properties );
		$this->assertArrayHasKey( 'missing_image_sizes', $properties );
		$this->assertArrayHasKey( 'featured_media', $properties );
		$this->assertArrayHasKey( 'class_list', $properties );
	}

	public function test_get_additional_field_registration() {

		$schema = array(
			'type'        => 'integer',
			'description' => 'Some integer of mine',
			'enum'        => array( 1, 2, 3, 4 ),
			'context'     => array( 'view', 'edit' ),
		);

		register_rest_field(
			'attachment',
			'my_custom_int',
			array(
				'schema'       => $schema,
				'get_callback' => array( $this, 'additional_field_get_callback' ),
			)
		);

		$request = new WP_REST_Request( 'OPTIONS', '/wp/v2/media' );

		$response = rest_get_server()->dispatch( $request );
		$data     = $response->get_data();
		$this->assertArrayHasKey( 'my_custom_int', $data['schema']['properties'] );
		$this->assertSame( $schema, $data['schema']['properties']['my_custom_int'] );

		$attachment_id = self::factory()->attachment->create_object(
			self::$test_file,
			0,
			array(
				'post_mime_type' => 'image/jpeg',
				'post_excerpt'   => 'A sample caption',
			)
		);

		$request = new WP_REST_Request( 'GET', '/wp/v2/media/' . $attachment_id );

		$response = rest_get_server()->dispatch( $request );
		$this->assertArrayHasKey( 'my_custom_int', $response->data );

		global $wp_rest_additional_fields;
		$wp_rest_additional_fields = array();
	}

	public function test_additional_field_update_errors() {
		$schema = array(
			'type'        => 'integer',
			'description' => 'Some integer of mine',
			'enum'        => array( 1, 2, 3, 4 ),
			'context'     => array( 'view', 'edit' ),
		);

		register_rest_field(
			'attachment',
			'my_custom_int',
			array(
				'schema'          => $schema,
				'get_callback'    => array( $this, 'additional_field_get_callback' ),
				'update_callback' => array( $this, 'additional_field_update_callback' ),
			)
		);

		wp_set_current_user( self::$editor_id );
		$attachment_id = self::factory()->attachment->create_object(
			self::$test_file,
			0,
			array(
				'post_mime_type' => 'image/jpeg',
				'post_excerpt'   => 'A sample caption',
				'post_author'    => self::$editor_id,
			)
		);
		// Check for error on update.
		$request = new WP_REST_Request( 'POST', sprintf( '/wp/v2/media/%d', $attachment_id ) );
		$request->set_body_params(
			array(
				'my_custom_int' => 'returnError',
			)
		);

		$response = rest_get_server()->dispatch( $request );

		$this->assertErrorResponse( 'rest_invalid_param', $response, 400 );

		global $wp_rest_additional_fields;
		$wp_rest_additional_fields = array();
	}

	public function additional_field_get_callback( $response_data, $field_name ) {
		return 123;
	}

	public function additional_field_update_callback( $value, $attachment ) {
		if ( 'returnError' === $value ) {
			return new WP_Error( 'rest_invalid_param', 'Testing an error.', array( 'status' => 400 ) );
		}
	}

	public function test_search_item_by_filename() {
		$id1 = self::factory()->attachment->create_object(
			self::$test_file,
			0,
			array(
				'post_mime_type' => 'image/jpeg',
			)
		);
		$id2 = self::factory()->attachment->create_object(
			self::$test_file2,
			0,
			array(
				'post_mime_type' => 'image/png',
			)
		);

		$filename = wp_basename( self::$test_file2 );

		$request = new WP_REST_Request( 'GET', '/wp/v2/media' );
		$request->set_param( 'search', $filename );
		$response = rest_get_server()->dispatch( $request );
		$data     = $response->get_data();

		$this->assertCount( 1, $data );
		$this->assertSame( $id2, $data[0]['id'] );
		$this->assertSame( 'image/png', $data[0]['mime_type'] );
	}

	public function test_links_exist() {

		wp_set_current_user( self::$editor_id );

		$post = self::factory()->attachment->create( array( 'post_author' => self::$editor_id ) );
		$this->assertGreaterThan( 0, $post );

		$request = new WP_REST_Request( 'GET', "/wp/v2/media/{$post}" );
		$request->set_query_params( array( 'context' => 'edit' ) );

		$response = rest_get_server()->dispatch( $request );
		$links    = $response->get_links();

		$this->assertArrayHasKey( 'self', $links );
		$this->assertArrayHasKey( 'author', $links );

		$this->assertCount( 1, $links['author'] );
		$this->assertArrayHasKey( 'embeddable', $links['author'][0]['attributes'] );
		$this->assertTrue( $links['author'][0]['attributes']['embeddable'] );
	}

	public function test_publish_action_ldo_not_registered() {

		$response = rest_get_server()->dispatch( new WP_REST_Request( 'OPTIONS', '/wp/v2/media' ) );
		$data     = $response->get_data();
		$schema   = $data['schema'];

		$this->assertArrayHasKey( 'links', $schema );
		$publish = wp_list_filter( $schema['links'], array( 'rel' => 'https://api.w.org/action-publish' ) );

		$this->assertCount( 0, $publish, 'LDO not found on schema.' );
	}

	public function test_publish_action_link_does_not_exists() {

		wp_set_current_user( self::$editor_id );

		$post = self::factory()->attachment->create( array( 'post_author' => self::$editor_id ) );
		$this->assertGreaterThan( 0, $post );

		$request = new WP_REST_Request( 'GET', "/wp/v2/media/{$post}" );
		$request->set_query_params( array( 'context' => 'edit' ) );

		$response = rest_get_server()->dispatch( $request );
		$links    = $response->get_links();

		$this->assertArrayNotHasKey( 'https://api.w.org/action-publish', $links );
	}

	protected function check_post_data( $attachment, $data, $context = 'view', $links = array() ) {
		parent::check_post_data( $attachment, $data, $context, $links );

		$this->assertArrayNotHasKey( 'content', $data );
		$this->assertArrayNotHasKey( 'excerpt', $data );

		$this->assertSame( get_post_meta( $attachment->ID, '_wp_attachment_image_alt', true ), $data['alt_text'] );
		if ( 'edit' === $context ) {
			$this->assertSame( $attachment->post_excerpt, $data['caption']['raw'] );
			$this->assertSame( $attachment->post_content, $data['description']['raw'] );
		} else {
			$this->assertArrayNotHasKey( 'raw', $data['caption'] );
			$this->assertArrayNotHasKey( 'raw', $data['description'] );
		}
		$this->assertArrayHasKey( 'media_details', $data );

		if ( $attachment->post_parent ) {
			$this->assertSame( $attachment->post_parent, $data['post'] );
		} else {
			$this->assertNull( $data['post'] );
		}

		$this->assertSame( wp_get_attachment_url( $attachment->ID ), $data['source_url'] );
	}

	/**
	 * @ticket 43751
	 * @group multisite
	 * @group ms-required
	 */
	public function test_create_item_with_file_exceeds_multisite_max_filesize() {
		wp_set_current_user( self::$author_id );
		update_site_option( 'fileupload_maxk', 1 );
		update_site_option( 'upload_space_check_disabled', false );

		$request = new WP_REST_Request( 'POST', '/wp/v2/media' );
		$request->set_file_params(
			array(
				'file' => array(
					'error'    => '0',
					'file'     => file_get_contents( self::$test_file ),
					'name'     => 'canola.jpg',
					'size'     => filesize( self::$test_file ),
					'tmp_name' => self::$test_file,
				),
			)
		);
		$request->set_param( 'title', 'My title is very cool' );
		$request->set_param( 'caption', 'This is a better caption.' );
		$request->set_header( 'Content-MD5', md5_file( self::$test_file ) );

		$response = rest_get_server()->dispatch( $request );
		$this->assertErrorResponse( 'rest_upload_file_too_big', $response, 400 );
	}

	/**
	 * @ticket 43751
	 * @group multisite
	 * @group ms-required
	 */
	public function test_create_item_with_data_exceeds_multisite_max_filesize() {
		wp_set_current_user( self::$author_id );
		update_site_option( 'fileupload_maxk', 1 );
		update_site_option( 'upload_space_check_disabled', false );

		$request = new WP_REST_Request( 'POST', '/wp/v2/media' );
		$request->set_header( 'Content-Type', 'image/jpeg' );
		$request->set_header( 'Content-Disposition', 'attachment; filename=canola.jpg' );
		$request->set_body( file_get_contents( self::$test_file ) );
		$request->set_param( 'title', 'My title is very cool' );
		$request->set_param( 'caption', 'This is a better caption.' );

		$response = rest_get_server()->dispatch( $request );
		$this->assertErrorResponse( 'rest_upload_file_too_big', $response, 400 );
	}

	/**
	 * @ticket 43751
	 * @group multisite
	 * @group ms-required
	 */
	public function test_create_item_with_file_exceeds_multisite_site_upload_space() {
		wp_set_current_user( self::$author_id );
		add_filter( 'get_space_allowed', '__return_zero' );
		update_site_option( 'upload_space_check_disabled', false );

		$request = new WP_REST_Request( 'POST', '/wp/v2/media' );
		$request->set_file_params(
			array(
				'file' => array(
					'error'    => '0',
					'file'     => file_get_contents( self::$test_file ),
					'name'     => 'canola.jpg',
					'size'     => filesize( self::$test_file ),
					'tmp_name' => self::$test_file,
				),
			)
		);
		$request->set_param( 'title', 'My title is very cool' );
		$request->set_param( 'caption', 'This is a better caption.' );
		$request->set_header( 'Content-MD5', md5_file( self::$test_file ) );

		$response = rest_get_server()->dispatch( $request );
		$this->assertErrorResponse( 'rest_upload_limited_space', $response, 400 );
	}

	/**
	 * @ticket 43751
	 * @group multisite
	 * @group ms-required
	 */
	public function test_create_item_with_data_exceeds_multisite_site_upload_space() {
		wp_set_current_user( self::$author_id );
		add_filter( 'get_space_allowed', '__return_zero' );
		update_site_option( 'upload_space_check_disabled', false );

		$request = new WP_REST_Request( 'POST', '/wp/v2/media' );
		$request->set_header( 'Content-Type', 'image/jpeg' );
		$request->set_header( 'Content-Disposition', 'attachment; filename=canola.jpg' );
		$request->set_body( file_get_contents( self::$test_file ) );
		$request->set_param( 'title', 'My title is very cool' );
		$request->set_param( 'caption', 'This is a better caption.' );

		$response = rest_get_server()->dispatch( $request );
		$this->assertErrorResponse( 'rest_upload_limited_space', $response, 400 );
	}

	/**
	 * Ensure the `rest_after_insert_attachment` and `rest_insert_attachment` hooks only fire
	 * once when attachments are created.
	 *
	 * @ticket 45269
	 * @requires function imagejpeg
	 */
	public function test_rest_insert_attachment_hooks_fire_once_on_create() {
		self::$rest_insert_attachment_count       = 0;
		self::$rest_after_insert_attachment_count = 0;
		add_action( 'rest_insert_attachment', array( $this, 'filter_rest_insert_attachment' ) );
		add_action( 'rest_after_insert_attachment', array( $this, 'filter_rest_after_insert_attachment' ) );

		wp_set_current_user( self::$editor_id );
		$request = new WP_REST_Request( 'POST', '/wp/v2/media' );
		$request->set_header( 'Content-Type', 'image/jpeg' );
		$request->set_header( 'Content-Disposition', 'attachment; filename=canola.jpg' );
		$request->set_param( 'title', 'My title is very cool' );
		$request->set_param( 'caption', 'This is a better caption.' );
		$request->set_param( 'description', 'Without a description, my attachment is descriptionless.' );
		$request->set_param( 'alt_text', 'Alt text is stored outside post schema.' );

		$request->set_body( file_get_contents( self::$test_file ) );
		$response = rest_get_server()->dispatch( $request );
		$data     = $response->get_data();
		$this->assertSame( 201, $response->get_status() );

		$this->assertSame( 1, self::$rest_insert_attachment_count );
		$this->assertSame( 1, self::$rest_after_insert_attachment_count );
	}

	/**
	 * Tests that the naming behavior of REST media uploads matches core media uploads.
	 *
	 * In particular, filenames with spaces should maintain the spaces rather than
	 * replacing them with hyphens.
	 *
	 * @ticket 57957
	 *
	 * @covers WP_REST_Attachments_Controller::insert_attachment
	 * @dataProvider rest_upload_filename_spaces
	 */
	public function test_rest_upload_filename_spaces( $filename, $expected ) {
		wp_set_current_user( self::$editor_id );
		$request = new WP_REST_Request( 'POST', '/wp/v2/media' );
		$request->set_header( 'Content-Type', 'image/jpeg' );
		$request->set_body( file_get_contents( self::$test_file ) );
		$request->set_file_params(
			array(
				'file' => array(
					'file'     => file_get_contents( self::$test_file2 ),
					'name'     => $filename,
					'size'     => filesize( self::$test_file2 ),
					'tmp_name' => self::$test_file2,
				),
			)
		);
		$response = rest_get_server()->dispatch( $request );
		$data     = $response->get_data();
		$this->assertSame( 201, $response->get_status(), 'The file was not uploaded.' );
		$this->assertSame( $expected, $data['title']['raw'], 'An incorrect filename was returned.' );
	}

	/**
	 * Data provider for text_rest_upload_filename_spaces.
	 *
	 * @return array
	 */
	public function rest_upload_filename_spaces() {
		return array(
			'filename with spaces'  => array(
				'Filename With Spaces.jpg',
				'Filename With Spaces',
			),
			'filename.with.periods' => array(
				'Filename.With.Periods.jpg',
				'Filename.With.Periods',
			),
			'filename-with-dashes'  => array(
				'Filename-With-Dashes.jpg',
				'Filename-With-Dashes',
			),
		);
	}

	/**
	 * Ensure the `rest_after_insert_attachment` and `rest_insert_attachment` hooks only fire
	 * once when attachments are updated.
	 *
	 * @ticket 45269
	 */
	public function test_rest_insert_attachment_hooks_fire_once_on_update() {
		self::$rest_insert_attachment_count       = 0;
		self::$rest_after_insert_attachment_count = 0;
		add_action( 'rest_insert_attachment', array( $this, 'filter_rest_insert_attachment' ) );
		add_action( 'rest_after_insert_attachment', array( $this, 'filter_rest_after_insert_attachment' ) );

		wp_set_current_user( self::$editor_id );
		$attachment_id = self::factory()->attachment->create_object(
			self::$test_file,
			0,
			array(
				'post_mime_type' => 'image/jpeg',
				'post_excerpt'   => 'A sample caption',
				'post_author'    => self::$editor_id,
			)
		);
		$request       = new WP_REST_Request( 'POST', '/wp/v2/media/' . $attachment_id );
		$request->set_param( 'title', 'My title is very cool' );
		$response = rest_get_server()->dispatch( $request );

		$this->assertSame( 1, self::$rest_insert_attachment_count );
		$this->assertSame( 1, self::$rest_after_insert_attachment_count );
	}

	/**
	 * @ticket 44567
	 * @requires function imagejpeg
	 */
	public function test_create_item_with_meta_values() {
		register_post_meta(
			'attachment',
			'best_cannoli',
			array(
				'type'         => 'string',
				'single'       => true,
				'show_in_rest' => true,
			)
		);

		wp_set_current_user( self::$author_id );

		$request = new WP_REST_Request( 'POST', '/wp/v2/media' );
		$request->set_header( 'Content-Type', 'image/jpeg' );
		$request->set_header( 'Content-Disposition', 'attachment; filename=cannoli.jpg' );
		$request->set_param( 'meta', array( 'best_cannoli' => 'Chocolate-dipped, no filling' ) );

		$request->set_body( file_get_contents( self::$test_file ) );
		$response = rest_get_server()->dispatch( $request );
		$data     = $response->get_data();

		$this->assertSame( 201, $response->get_status() );
		$this->assertSame( 'Chocolate-dipped, no filling', get_post_meta( $response->get_data()['id'], 'best_cannoli', true ) );
	}

	/**
	 * @ticket 61189
	 * @requires function imagejpeg
	 */
	public function test_create_item_year_month_based_folders() {
		update_option( 'uploads_use_yearmonth_folders', 1 );

		wp_set_current_user( self::$editor_id );

		$published_post = self::factory()->post->create(
			array(
				'post_status'   => 'publish',
				'post_date'     => '2017-02-14 00:00:00',
				'post_date_gmt' => '2017-02-14 00:00:00',
			)
		);

		$request = new WP_REST_Request( 'POST', '/wp/v2/media' );
		$request->set_header( 'Content-Type', 'image/jpeg' );
		$request->set_header( 'Content-Disposition', 'attachment; filename=canola.jpg' );
		$request->set_param( 'title', 'My title is very cool' );
		$request->set_param( 'caption', 'This is a better caption.' );
		$request->set_param( 'description', 'Without a description, my attachment is descriptionless.' );
		$request->set_param( 'alt_text', 'Alt text is stored outside post schema.' );
		$request->set_param( 'post', $published_post );

		$request->set_body( file_get_contents( self::$test_file ) );
		$response = rest_get_server()->dispatch( $request );
		$data     = $response->get_data();

		update_option( 'uploads_use_yearmonth_folders', 0 );

		$this->assertSame( 201, $response->get_status() );

		$attachment = get_post( $data['id'] );

		$this->assertSame( $attachment->post_parent, $data['post'] );
		$this->assertSame( $attachment->post_parent, $published_post );
		$this->assertSame( wp_get_attachment_url( $attachment->ID ), $data['source_url'] );
		$this->assertStringContainsString( '2017/02', $data['source_url'] );
	}


	/**
	 * @ticket 61189
	 * @requires function imagejpeg
	 */
	public function test_create_item_year_month_based_folders_page_post_type() {
		update_option( 'uploads_use_yearmonth_folders', 1 );

		wp_set_current_user( self::$editor_id );

		$published_post = self::factory()->post->create(
			array(
				'post_type'     => 'page',
				'post_status'   => 'publish',
				'post_date'     => '2017-02-14 00:00:00',
				'post_date_gmt' => '2017-02-14 00:00:00',
			)
		);

		$request = new WP_REST_Request( 'POST', '/wp/v2/media' );
		$request->set_header( 'Content-Type', 'image/jpeg' );
		$request->set_header( 'Content-Disposition', 'attachment; filename=canola.jpg' );
		$request->set_param( 'title', 'My title is very cool' );
		$request->set_param( 'caption', 'This is a better caption.' );
		$request->set_param( 'description', 'Without a description, my attachment is descriptionless.' );
		$request->set_param( 'alt_text', 'Alt text is stored outside post schema.' );
		$request->set_param( 'post', $published_post );

		$request->set_body( file_get_contents( self::$test_file ) );
		$response = rest_get_server()->dispatch( $request );
		$data     = $response->get_data();

		update_option( 'uploads_use_yearmonth_folders', 0 );

		$time   = current_time( 'mysql' );
		$y      = substr( $time, 0, 4 );
		$m      = substr( $time, 5, 2 );
		$subdir = "/$y/$m";

		$this->assertSame( 201, $response->get_status() );

		$attachment = get_post( $data['id'] );

		$this->assertSame( $attachment->post_parent, $data['post'] );
		$this->assertSame( $attachment->post_parent, $published_post );
		$this->assertSame( wp_get_attachment_url( $attachment->ID ), $data['source_url'] );
		$this->assertStringNotContainsString( '2017/02', $data['source_url'] );
		$this->assertStringContainsString( $subdir, $data['source_url'] );
	}

	public function filter_rest_insert_attachment( $attachment ) {
		++self::$rest_insert_attachment_count;
	}

	public function filter_rest_after_insert_attachment( $attachment ) {
		++self::$rest_after_insert_attachment_count;
	}

	/**
	 * @ticket 44405
	 * @requires function imagejpeg
	 */
	public function test_edit_image_returns_error_if_logged_out() {
		$attachment = self::factory()->attachment->create_upload_object( self::$test_file );

		$request = new WP_REST_Request( 'POST', "/wp/v2/media/{$attachment}/edit" );
		$request->set_body_params( array( 'src' => wp_get_attachment_image_url( $attachment, 'full' ) ) );
		$response = rest_do_request( $request );
		$this->assertErrorResponse( 'rest_cannot_edit_image', $response, 401 );
	}

	/**
	 * @ticket 44405
	 * @requires function imagejpeg
	 */
	public function test_edit_image_returns_error_if_cannot_upload() {
		$user = self::factory()->user->create_and_get( array( 'role' => 'editor' ) );
		$user->add_cap( 'upload_files', false );

		wp_set_current_user( $user->ID );
		$attachment = self::factory()->attachment->create_upload_object( self::$test_file );

		$request = new WP_REST_Request( 'POST', "/wp/v2/media/{$attachment}/edit" );
		$request->set_body_params( array( 'src' => wp_get_attachment_image_url( $attachment, 'full' ) ) );
		$response = rest_do_request( $request );
		$this->assertErrorResponse( 'rest_cannot_edit_image', $response, 403 );
	}

	/**
	 * @ticket 44405
	 * @requires function imagejpeg
	 */
	public function test_edit_image_returns_error_if_cannot_edit() {
		wp_set_current_user( self::$uploader_id );
		$attachment = self::factory()->attachment->create_upload_object( self::$test_file );

		$request = new WP_REST_Request( 'POST', "/wp/v2/media/{$attachment}/edit" );
		$request->set_body_params( array( 'src' => wp_get_attachment_image_url( $attachment, 'full' ) ) );
		$response = rest_do_request( $request );
		$this->assertErrorResponse( 'rest_cannot_edit', $response, 403 );
	}

	/**
	 * @ticket 44405
	 */
	public function test_edit_image_returns_error_if_no_attachment() {
		wp_set_current_user( self::$superadmin_id );
		$attachment = self::factory()->attachment->create();

		$request = new WP_REST_Request( 'POST', "/wp/v2/media/{$attachment}/edit" );
		$request->set_body_params( array( 'src' => '/wp-content/uploads/2020/07/canola.jpg' ) );
		$response = rest_do_request( $request );
		$this->assertErrorResponse( 'rest_unknown_attachment', $response, 404 );
	}

	/**
	 * @ticket 44405
	 * @requires function imagejpeg
	 */
	public function test_edit_image_returns_error_if_unsupported_mime_type() {
		wp_set_current_user( self::$superadmin_id );
		$attachment = self::factory()->attachment->create_upload_object( self::$test_file );
		wp_update_post(
			array(
				'ID'             => $attachment,
				'post_mime_type' => 'image/invalid',
			)
		);

		$request = new WP_REST_Request( 'POST', "/wp/v2/media/{$attachment}/edit" );
		$request->set_body_params( array( 'src' => wp_get_attachment_image_url( $attachment, 'full' ) ) );
		$response = rest_do_request( $request );
		$this->assertErrorResponse( 'rest_cannot_edit_file_type', $response, 400 );
	}

	/**
	 * @ticket 44405
	 * @requires function imagejpeg
	 */
	public function test_edit_image_returns_error_if_no_edits() {
		wp_set_current_user( self::$superadmin_id );
		$attachment = self::factory()->attachment->create_upload_object( self::$test_file );

		$request = new WP_REST_Request( 'POST', "/wp/v2/media/{$attachment}/edit" );
		$request->set_body_params( array( 'src' => wp_get_attachment_image_url( $attachment, 'full' ) ) );
		$response = rest_do_request( $request );
		$this->assertErrorResponse( 'rest_image_not_edited', $response, 400 );
	}

	/**
	 * @ticket 44405
	 * @requires function imagejpeg
	 */
	public function test_edit_image_rotate() {
		wp_set_current_user( self::$superadmin_id );
		$attachment = self::factory()->attachment->create_upload_object( self::$test_file );

		$this->setup_mock_editor();
		WP_Image_Editor_Mock::$edit_return['rotate'] = new WP_Error();

		$params = array(
			'rotation' => 60,
			'src'      => wp_get_attachment_image_url( $attachment, 'full' ),
		);

		$request = new WP_REST_Request( 'POST', "/wp/v2/media/{$attachment}/edit" );
		$request->set_body_params( $params );
		$response = rest_do_request( $request );
		$this->assertErrorResponse( 'rest_image_rotation_failed', $response, 500 );

		$this->assertCount( 1, WP_Image_Editor_Mock::$spy['rotate'] );
		$this->assertSame( array( -60 ), WP_Image_Editor_Mock::$spy['rotate'][0] );
	}

	/**
	 * @ticket 44405
	 * @requires function imagejpeg
	 */
	public function test_edit_image_crop() {
		wp_set_current_user( self::$superadmin_id );
		$attachment = self::factory()->attachment->create_upload_object( self::$test_file );

		$this->setup_mock_editor();
		WP_Image_Editor_Mock::$size_return = array(
			'width'  => 640,
			'height' => 480,
		);

		WP_Image_Editor_Mock::$edit_return['crop'] = new WP_Error();

		$request = new WP_REST_Request( 'POST', "/wp/v2/media/{$attachment}/edit" );
		$request->set_body_params(
			array(
				'x'      => 50,
				'y'      => 10,
				'width'  => 10,
				'height' => 5,
				'src'    => wp_get_attachment_image_url( $attachment, 'full' ),

			)
		);
		$response = rest_do_request( $request );
		$this->assertErrorResponse( 'rest_image_crop_failed', $response, 500 );

		$this->assertCount( 1, WP_Image_Editor_Mock::$spy['crop'] );
		$this->assertSame(
			array( 320, 48, 64, 24 ),
			WP_Image_Editor_Mock::$spy['crop'][0]
		);
	}

	/**
	 * @ticket 61514
	 * @requires function imagejpeg
	 */
	public function test_edit_image_crop_one_axis() {
		wp_set_current_user( self::$superadmin_id );
		$attachment = self::factory()->attachment->create_upload_object( self::$test_file );

		$this->setup_mock_editor();
		WP_Image_Editor_Mock::$size_return = array(
			'width'  => 640,
			'height' => 480,
		);

		WP_Image_Editor_Mock::$edit_return['crop'] = new WP_Error();

		$request = new WP_REST_Request( 'POST', "/wp/v2/media/{$attachment}/edit" );
		$request->set_body_params(
			array(
				'x'      => 50,
				'y'      => 0,
				'width'  => 10,
				'height' => 100,
				'src'    => wp_get_attachment_image_url( $attachment, 'full' ),

			)
		);
		$response = rest_do_request( $request );
		$this->assertErrorResponse( 'rest_image_crop_failed', $response, 500 );

		$this->assertCount( 1, WP_Image_Editor_Mock::$spy['crop'] );
		$this->assertSame(
			array( 320, 0, 64, 480 ),
			WP_Image_Editor_Mock::$spy['crop'][0]
		);
	}

	/**
	 * @ticket 44405
	 * @requires function imagejpeg
	 */
	public function test_edit_image() {
		wp_set_current_user( self::$superadmin_id );
		$attachment = self::factory()->attachment->create_upload_object( self::$test_file );

		$params = array(
			'rotation' => 60,
			'src'      => wp_get_attachment_image_url( $attachment, 'full' ),
		);

		$request = new WP_REST_Request( 'POST', "/wp/v2/media/{$attachment}/edit" );
		$request->set_body_params( $params );
		$response = rest_do_request( $request );
		$item     = $response->get_data();

		$this->assertSame( 201, $response->get_status() );
		$this->assertSame( rest_url( '/wp/v2/media/' . $item['id'] ), $response->get_headers()['Location'] );

		$this->assertStringEndsWith( '-edited.jpg', $item['media_details']['file'] );
		$this->assertArrayHasKey( 'parent_image', $item['media_details'] );
		$this->assertEquals( $attachment, $item['media_details']['parent_image']['attachment_id'] );
		$this->assertStringContainsString( 'canola', $item['media_details']['parent_image']['file'] );
	}

	/**
	 * @ticket 52192
	 * @requires function imagejpeg
	 */
	public function test_batch_edit_image() {
		wp_set_current_user( self::$superadmin_id );
		$attachment = self::factory()->attachment->create_upload_object( self::$test_file );

		$params = array(
			'modifiers' => array(
				array(
					'type' => 'rotate',
					'args' => array(
						'angle' => 60,
					),
				),
				array(
					'type' => 'crop',
					'args' => array(
						'left'   => 50,
						'top'    => 10,
						'width'  => 10,
						'height' => 5,
					),
				),
			),
			'src'       => wp_get_attachment_image_url( $attachment, 'full' ),
		);

		$request = new WP_REST_Request( 'POST', "/wp/v2/media/{$attachment}/edit" );
		$request->set_body_params( $params );
		$response = rest_do_request( $request );
		$item     = $response->get_data();

		$this->assertSame( 201, $response->get_status() );
		$this->assertSame( rest_url( '/wp/v2/media/' . $item['id'] ), $response->get_headers()['Location'] );

		$this->assertStringEndsWith( '-edited.jpg', $item['media_details']['file'] );
		$this->assertArrayHasKey( 'parent_image', $item['media_details'] );
		$this->assertEquals( $attachment, $item['media_details']['parent_image']['attachment_id'] );
		$this->assertStringContainsString( 'canola', $item['media_details']['parent_image']['file'] );
	}

	/**
	 * @ticket 50565
	 * @requires function imagejpeg
	 */
	public function test_edit_image_returns_error_if_mismatched_src() {
		wp_set_current_user( self::$superadmin_id );
		$attachment_id_image1 = self::factory()->attachment->create_upload_object( self::$test_file );
		$attachment_id_image2 = self::factory()->attachment->create_upload_object( self::$test_file2 );
		$attachment_id_file   = self::factory()->attachment->create();

		// URL to the first uploaded image.
		$image_src = wp_get_attachment_image_url( $attachment_id_image1, 'large' );

		// Test: attachment ID points to a different, non-image attachment.
		$request_1 = new WP_REST_Request( 'POST', "/wp/v2/media/{$attachment_id_file}/edit" );
		$request_1->set_body_params( array( 'src' => $image_src ) );

		$response_1 = rest_do_request( $request_1 );
		$this->assertErrorResponse( 'rest_unknown_attachment', $response_1, 404 );

		// Test: attachment ID points to a different image attachment.
		$request_2 = new WP_REST_Request( 'POST', "/wp/v2/media/{$attachment_id_image2}/edit" );
		$request_2->set_body_params( array( 'src' => $image_src ) );

		$response_2 = rest_do_request( $request_2 );
		$this->assertErrorResponse( 'rest_unknown_attachment', $response_2, 404 );

		// Test: attachment src points to a sub-size of the image.
		$request_3 = new WP_REST_Request( 'POST', "/wp/v2/media/{$attachment_id_image1}/edit" );
		$request_3->set_body_params( array( 'src' => wp_get_attachment_image_url( $attachment_id_image1, 'medium' ) ) );

		$response_3 = rest_do_request( $request_3 );
		// 'rest_image_not_edited' as the file wasn't edited.
		$this->assertErrorResponse( 'rest_image_not_edited', $response_3, 400 );
	}

	/**
	 * Sets up the mock image editor.
	 *
	 * @since 5.5.0
	 */
	protected function setup_mock_editor() {
		require_once ABSPATH . WPINC . '/class-wp-image-editor.php';
		require_once DIR_TESTDATA . '/../includes/mock-image-editor.php';

		add_filter(
			'wp_image_editors',
			static function () {
				return array( 'WP_Image_Editor_Mock' );
			}
		);
	}
}<|MERGE_RESOLUTION|>--- conflicted
+++ resolved
@@ -1644,11 +1644,7 @@
 		$response   = rest_get_server()->dispatch( $request );
 		$data       = $response->get_data();
 		$properties = $data['schema']['properties'];
-<<<<<<< HEAD
-		$this->assertCount( 29, $properties );
-=======
-		$this->assertSame( 28, count( $properties ) );
->>>>>>> e16120d1
+		$this->assertCount( 30, $properties );
 		$this->assertArrayHasKey( 'author', $properties );
 		$this->assertArrayHasKey( 'alt_text', $properties );
 		$this->assertArrayHasKey( 'caption', $properties );
