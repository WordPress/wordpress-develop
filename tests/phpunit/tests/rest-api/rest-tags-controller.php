--- conflicted
+++ resolved
@@ -1324,7 +1324,7 @@
 		$wp_rest_additional_fields = array();
 	}
 
-	public function additional_field_get_callback( $object, $field_name ) {
+	public function additional_field_get_callback( $response_data, $field_name ) {
 		return 123;
 	}
 
@@ -1406,19 +1406,6 @@
 		$this->assertArrayNotHasKey( $view_field, $data );
 	}
 
-<<<<<<< HEAD
-	public function additional_field_get_callback( $item, $request ) {
-		return 123;
-	}
-
-	public function additional_field_update_callback( $value, $tag ) {
-		if ( 'returnError' === $value ) {
-			return new WP_Error( 'rest_invalid_param', 'Testing an error.', array( 'status' => 400 ) );
-		}
-	}
-
-=======
->>>>>>> e4e15d1d
 	protected function check_get_taxonomy_terms_response( $response ) {
 		$this->assertSame( 200, $response->get_status() );
 		$data = $response->get_data();
