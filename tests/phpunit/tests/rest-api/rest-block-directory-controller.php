--- conflicted
+++ resolved
@@ -274,21 +274,13 @@
 	private function prevent_requests_to_host( $blocked_host = 'api.wordpress.org' ) {
 		add_filter(
 			'pre_http_request',
-<<<<<<< HEAD
-			static function ( $original_value, $args, $url ) use ( $blocked_host ) {
-=======
 			static function ( $response, $parsed_args, $url ) use ( $blocked_host ) {
->>>>>>> d8f31180
 				if ( @parse_url( $url, PHP_URL_HOST ) === $blocked_host ) {
 					return new WP_Error( 'plugins_api_failed', "An expected error occurred connecting to $blocked_host because of a unit test", "cURL error 7: Failed to connect to $blocked_host port 80: Connection refused" );
 
 				}
 
-<<<<<<< HEAD
-				return $original_value;
-=======
 				return $response;
->>>>>>> d8f31180
 			},
 			10,
 			3
