<?php
/**
 * Unit tests covering WP_REST_Users_Controller functionality.
 *
 * @package WordPress
 * @subpackage REST API
 */

/**
 * @group restapi
 * @coversDefaultClass WP_REST_Users_Controller
 */
class WP_Test_REST_Users_Controller extends WP_Test_REST_Controller_Testcase {
	protected static $superadmin;
	protected static $user;
	protected static $editor;
	protected static $draft_editor;
	protected static $subscriber;
	protected static $author;

	protected static $authors     = array();
	protected static $posts       = array();
	protected static $user_ids    = array();
	protected static $total_users = 30;
	protected static $per_page    = 50;

	protected static $site;

	public static function wpSetUpBeforeClass( WP_UnitTest_Factory $factory ) {
		self::$superadmin   = $factory->user->create(
			array(
				'role'       => 'administrator',
				'user_login' => 'superadmin',
			)
		);
		self::$user         = $factory->user->create(
			array(
				'role' => 'administrator',
			)
		);
		self::$editor       = $factory->user->create(
			array(
				'role'       => 'editor',
				'user_email' => 'editor@example.com',
			)
		);
		self::$draft_editor = $factory->user->create(
			array(
				'role'       => 'editor',
				'user_email' => 'draft-editor@example.com',
			)
		);
		self::$subscriber   = $factory->user->create(
			array(
				'role'         => 'subscriber',
				'display_name' => 'subscriber',
				'user_email'   => 'subscriber@example.com',
			)
		);
		self::$author       = $factory->user->create(
			array(
				'display_name' => 'author',
				'role'         => 'author',
				'user_email'   => 'author@example.com',
			)
		);

		foreach ( array( true, false ) as $show_in_rest ) {
			foreach ( array( true, false ) as $public ) {
				$post_type_name = 'r_' . json_encode( $show_in_rest ) . '_p_' . json_encode( $public );
				register_post_type(
					$post_type_name,
					array(
						'public'                   => $public,
						'show_in_rest'             => $show_in_rest,
						'tests_no_auto_unregister' => true,
					)
				);
				self::$authors[ $post_type_name ] = $factory->user->create(
					array(
						'role'       => 'editor',
						'user_email' => 'author_' . $post_type_name . '@example.com',
					)
				);
				self::$posts[ $post_type_name ]   = $factory->post->create(
					array(
						'post_type'   => $post_type_name,
						'post_author' => self::$authors[ $post_type_name ],
					)
				);
			}
		}

		self::$posts['post']                = $factory->post->create(
			array(
				'post_type'   => 'post',
				'post_author' => self::$editor,
			)
		);
		self::$posts['r_true_p_true_DRAFT'] = $factory->post->create(
			array(
				'post_type'   => 'r_true_p_true',
				'post_author' => self::$draft_editor,
				'post_status' => 'draft',
			)
		);

		if ( is_multisite() ) {
			self::$site = $factory->blog->create(
				array(
					'domain' => 'rest.wordpress.org',
					'path'   => '/',
				)
			);
			update_site_option( 'site_admins', array( 'superadmin' ) );
		}

		// Set up users for pagination tests.
		for ( $i = 0; $i < self::$total_users - 11; $i++ ) {
			self::$user_ids[] = $factory->user->create(
				array(
					'role'         => 'contributor',
					'display_name' => "User {$i}",
				)
			);
		}
	}

	public static function wpTearDownAfterClass() {
		self::delete_user( self::$user );
		self::delete_user( self::$editor );
		self::delete_user( self::$draft_editor );
		self::delete_user( self::$author );

		foreach ( self::$posts as $post ) {
			wp_delete_post( $post, true );
		}

		foreach ( self::$authors as $author ) {
			self::delete_user( $author );
		}

		_unregister_post_type( 'r_true_p_true' );
		_unregister_post_type( 'r_true_p_false' );
		_unregister_post_type( 'r_false_p_true' );
		_unregister_post_type( 'r_false_p_false' );

		if ( is_multisite() ) {
			wp_delete_site( self::$site );
		}

		// Remove users for pagination tests.
		foreach ( self::$user_ids as $user_id ) {
			self::delete_user( $user_id );
		}
	}

	/**
	 * This function is run before each method
	 */
	public function set_up() {
		parent::set_up();
		$this->endpoint = new WP_REST_Users_Controller();
	}


	public function test_register_routes() {
		$routes = rest_get_server()->get_routes();

		$this->assertArrayHasKey( '/wp/v2/users', $routes );
		$this->assertCount( 2, $routes['/wp/v2/users'] );
		$this->assertArrayHasKey( '/wp/v2/users/(?P<id>[\d]+)', $routes );
		$this->assertCount( 3, $routes['/wp/v2/users/(?P<id>[\d]+)'] );
		$this->assertArrayHasKey( '/wp/v2/users/me', $routes );
	}

	/**
	 * @covers ::get_context_param
	 */
	public function test_context_param() {
		// Collection.
		$request  = new WP_REST_Request( 'OPTIONS', '/wp/v2/users' );
		$response = rest_get_server()->dispatch( $request );
		$data     = $response->get_data();
		$this->assertSame( 'view', $data['endpoints'][0]['args']['context']['default'] );
		$this->assertSame( array( 'view', 'embed', 'edit' ), $data['endpoints'][0]['args']['context']['enum'] );
		// Single.
		$request  = new WP_REST_Request( 'OPTIONS', '/wp/v2/users/' . self::$user );
		$response = rest_get_server()->dispatch( $request );
		$data     = $response->get_data();
		$this->assertSame( 'view', $data['endpoints'][0]['args']['context']['default'] );
		$this->assertSame( array( 'view', 'embed', 'edit' ), $data['endpoints'][0]['args']['context']['enum'] );
	}

	public function test_registered_query_params() {
		$request  = new WP_REST_Request( 'OPTIONS', '/wp/v2/users' );
		$response = rest_get_server()->dispatch( $request );
		$data     = $response->get_data();
		$keys     = array_keys( $data['endpoints'][0]['args'] );
		$this->assertEqualSets(
			array(
				'context',
				'exclude',
				'include',
				'offset',
				'order',
				'orderby',
				'page',
				'per_page',
				'roles',
				'capabilities',
				'search',
				'slug',
				'who',
				'has_published_posts',
			),
			$keys
		);
	}

	/**
	 * @covers ::get_items
	 */
	public function test_get_items() {
		wp_set_current_user( self::$user );

		$request = new WP_REST_Request( 'GET', '/wp/v2/users' );
		$request->set_param( 'context', 'view' );
		$response = rest_get_server()->dispatch( $request );

		$this->assertSame( 200, $response->get_status() );

		$all_data = $response->get_data();
		$data     = $all_data[0];
		$userdata = get_userdata( $data['id'] );
		$this->check_user_data( $userdata, $data, 'view', $data['_links'] );
	}

	/**
	 * @covers ::get_items
	 */
	public function test_get_items_with_edit_context() {
		wp_set_current_user( self::$user );

		$request = new WP_REST_Request( 'GET', '/wp/v2/users' );
		$request->set_param( 'context', 'edit' );
		$response = rest_get_server()->dispatch( $request );

		$this->assertSame( 200, $response->get_status() );

		$all_data = $response->get_data();
		$data     = $all_data[0];
		$userdata = get_userdata( $data['id'] );
		$this->check_user_data( $userdata, $data, 'edit', $data['_links'] );
	}

	/**
	 * @covers ::get_items
	 */
	public function test_get_items_with_edit_context_without_permission() {
		// Test with a user not logged in.
		$request = new WP_REST_Request( 'GET', '/wp/v2/users' );
		$request->set_param( 'context', 'edit' );
		$response = rest_get_server()->dispatch( $request );

		$this->assertSame( 401, $response->get_status() );

		// Test with a user logged in but without sufficient capabilities;
		// capability in question: 'list_users'.
		wp_set_current_user( self::$editor );

		$request = new WP_REST_Request( 'GET', '/wp/v2/users' );
		$request->set_param( 'context', 'edit' );
		$response = rest_get_server()->dispatch( $request );

		$this->assertSame( 403, $response->get_status() );
	}

	/**
	 * @covers ::get_items
	 */
	public function test_get_items_unauthenticated_includes_authors_of_post_types_shown_in_rest() {
		$request  = new WP_REST_Request( 'GET', '/wp/v2/users' );
		$response = rest_get_server()->dispatch( $request );
		$users    = $response->get_data();

		$rest_post_types = array_values( get_post_types( array( 'show_in_rest' => true ), 'names' ) );

		foreach ( $users as $user ) {
			$this->assertNotEmpty( count_user_posts( $user['id'], $rest_post_types ) );

			// Ensure we don't expose non-public data.
			$this->assertArrayNotHasKey( 'capabilities', $user );
			$this->assertArrayNotHasKey( 'registered_date', $user );
			$this->assertArrayNotHasKey( 'first_name', $user );
			$this->assertArrayNotHasKey( 'last_name', $user );
			$this->assertArrayNotHasKey( 'nickname', $user );
			$this->assertArrayNotHasKey( 'extra_capabilities', $user );
			$this->assertArrayNotHasKey( 'username', $user );
			$this->assertArrayNotHasKey( 'email', $user );
			$this->assertArrayNotHasKey( 'roles', $user );
			$this->assertArrayNotHasKey( 'locale', $user );
		}

		$user_ids = wp_list_pluck( $users, 'id' );

		$this->assertContains( self::$editor, $user_ids );
		$this->assertContains( self::$authors['r_true_p_true'], $user_ids );
		$this->assertContains( self::$authors['r_true_p_false'], $user_ids );
		$this->assertCount( 3, $user_ids );
	}

	/**
	 * @covers ::get_items
	 */
	public function test_get_items_unauthenticated_does_not_include_authors_of_post_types_not_shown_in_rest() {
		$request  = new WP_REST_Request( 'GET', '/wp/v2/users' );
		$response = rest_get_server()->dispatch( $request );
		$users    = $response->get_data();
		$user_ids = wp_list_pluck( $users, 'id' );

		$this->assertNotContains( self::$authors['r_false_p_true'], $user_ids );
		$this->assertNotContains( self::$authors['r_false_p_false'], $user_ids );
	}

	/**
	 * @covers ::get_items
	 */
	public function test_get_items_unauthenticated_does_not_include_users_without_published_posts() {
		$request  = new WP_REST_Request( 'GET', '/wp/v2/users' );
		$response = rest_get_server()->dispatch( $request );
		$users    = $response->get_data();
		$user_ids = wp_list_pluck( $users, 'id' );

		$this->assertNotContains( self::$draft_editor, $user_ids );
		$this->assertNotContains( self::$user, $user_ids );
	}

	/**
	 * @covers ::get_items
	 */
	public function test_get_items_pagination_headers() {
		$total_users = self::$total_users;
		$total_pages = (int) ceil( $total_users / 10 );

		wp_set_current_user( self::$user );

		// Start of the index.
		$request  = new WP_REST_Request( 'GET', '/wp/v2/users' );
		$response = rest_get_server()->dispatch( $request );
		$headers  = $response->get_headers();
		$this->assertSame( $total_users, $headers['X-WP-Total'] );
		$this->assertSame( $total_pages, $headers['X-WP-TotalPages'] );
		$next_link = add_query_arg(
			array(
				'page' => 2,
			),
			rest_url( 'wp/v2/users' )
		);
		$this->assertStringNotContainsString( 'rel="prev"', $headers['Link'] );
		$this->assertStringContainsString( '<' . $next_link . '>; rel="next"', $headers['Link'] );

		// 3rd page.
		$this->factory->user->create();
		$total_users++;
		$total_pages++;
		$request = new WP_REST_Request( 'GET', '/wp/v2/users' );
		$request->set_param( 'page', 3 );
		$response = rest_get_server()->dispatch( $request );
		$headers  = $response->get_headers();
		$this->assertSame( $total_users, $headers['X-WP-Total'] );
		$this->assertSame( $total_pages, $headers['X-WP-TotalPages'] );
		$prev_link = add_query_arg(
			array(
				'page' => 2,
			),
			rest_url( 'wp/v2/users' )
		);
		$this->assertStringContainsString( '<' . $prev_link . '>; rel="prev"', $headers['Link'] );
		$next_link = add_query_arg(
			array(
				'page' => 4,
			),
			rest_url( 'wp/v2/users' )
		);
		$this->assertStringContainsString( '<' . $next_link . '>; rel="next"', $headers['Link'] );

		// Last page.
		$request = new WP_REST_Request( 'GET', '/wp/v2/users' );
		$request->set_param( 'page', $total_pages );
		$response = rest_get_server()->dispatch( $request );
		$headers  = $response->get_headers();
		$this->assertSame( $total_users, $headers['X-WP-Total'] );
		$this->assertSame( $total_pages, $headers['X-WP-TotalPages'] );
		$prev_link = add_query_arg(
			array(
				'page' => $total_pages - 1,
			),
			rest_url( 'wp/v2/users' )
		);
		$this->assertStringContainsString( '<' . $prev_link . '>; rel="prev"', $headers['Link'] );
		$this->assertStringNotContainsString( 'rel="next"', $headers['Link'] );

		// Out of bounds.
		$request = new WP_REST_Request( 'GET', '/wp/v2/users' );
		$request->set_param( 'page', 100 );
		$response = rest_get_server()->dispatch( $request );
		$headers  = $response->get_headers();
		$this->assertSame( $total_users, $headers['X-WP-Total'] );
		$this->assertSame( $total_pages, $headers['X-WP-TotalPages'] );
		$prev_link = add_query_arg(
			array(
				'page' => $total_pages,
			),
			rest_url( 'wp/v2/users' )
		);
		$this->assertStringContainsString( '<' . $prev_link . '>; rel="prev"', $headers['Link'] );
		$this->assertStringNotContainsString( 'rel="next"', $headers['Link'] );
	}

	/**
	 * @covers ::get_items
	 */
	public function test_get_items_per_page() {
		wp_set_current_user( self::$user );

		$request  = new WP_REST_Request( 'GET', '/wp/v2/users' );
		$response = rest_get_server()->dispatch( $request );
		$this->assertCount( 10, $response->get_data() );

		$request = new WP_REST_Request( 'GET', '/wp/v2/users' );
		$request->set_param( 'per_page', 5 );
		$response = rest_get_server()->dispatch( $request );
		$this->assertCount( 5, $response->get_data() );
	}

	/**
	 * @covers ::get_items
	 */
	public function test_get_items_page() {
		wp_set_current_user( self::$user );

		$request = new WP_REST_Request( 'GET', '/wp/v2/users' );
		$request->set_param( 'per_page', 5 );
		$request->set_param( 'page', 2 );
		$response = rest_get_server()->dispatch( $request );
		$this->assertCount( 5, $response->get_data() );
		$prev_link = add_query_arg(
			array(
				'per_page' => 5,
				'page'     => 1,
			),
			rest_url( 'wp/v2/users' )
		);
		$headers   = $response->get_headers();
		$this->assertStringContainsString( '<' . $prev_link . '>; rel="prev"', $headers['Link'] );
	}

	/**
	 * @covers ::get_items
	 */
	public function test_get_items_orderby_name() {
		wp_set_current_user( self::$user );

		$low_id  = $this->factory->user->create( array( 'display_name' => 'AAAAA' ) );
		$mid_id  = $this->factory->user->create( array( 'display_name' => 'NNNNN' ) );
		$high_id = $this->factory->user->create( array( 'display_name' => 'ZZZZ' ) );

		$request = new WP_REST_Request( 'GET', '/wp/v2/users' );
		$request->set_param( 'orderby', 'name' );
		$request->set_param( 'order', 'desc' );
		$request->set_param( 'per_page', 1 );
		$response = rest_get_server()->dispatch( $request );
		$data     = $response->get_data();
		$this->assertSame( $high_id, $data[0]['id'] );

		$request = new WP_REST_Request( 'GET', '/wp/v2/users' );
		$request->set_param( 'orderby', 'name' );
		$request->set_param( 'order', 'asc' );
		$request->set_param( 'per_page', 1 );
		$response = rest_get_server()->dispatch( $request );
		$data     = $response->get_data();
		$this->assertSame( $low_id, $data[0]['id'] );
	}

	/**
	 * @covers ::get_items
	 */
	public function test_get_items_orderby_url() {
		wp_set_current_user( self::$user );

		$low_id  = $this->factory->user->create( array( 'user_url' => 'http://a.com' ) );
		$high_id = $this->factory->user->create( array( 'user_url' => 'http://b.com' ) );

		$request = new WP_REST_Request( 'GET', '/wp/v2/users' );
		$request->set_param( 'orderby', 'url' );
		$request->set_param( 'order', 'desc' );
		$request->set_param( 'per_page', 1 );
		$request->set_param( 'include', array( $low_id, $high_id ) );
		$response = rest_get_server()->dispatch( $request );
		$data     = $response->get_data();
		$this->assertSame( $high_id, $data[0]['id'] );

		$request = new WP_REST_Request( 'GET', '/wp/v2/users' );
		$request->set_param( 'orderby', 'url' );
		$request->set_param( 'order', 'asc' );
		$request->set_param( 'per_page', 1 );
		$request->set_param( 'include', array( $low_id, $high_id ) );
		$response = rest_get_server()->dispatch( $request );
		$data     = $response->get_data();
		$this->assertSame( $low_id, $data[0]['id'] );
	}

	/**
	 * @covers ::get_items
	 */
	public function test_get_items_orderby_slug() {
		wp_set_current_user( self::$user );

		$high_id = $this->factory->user->create( array( 'user_nicename' => 'blogin' ) );
		$low_id  = $this->factory->user->create( array( 'user_nicename' => 'alogin' ) );

		$request = new WP_REST_Request( 'GET', '/wp/v2/users' );
		$request->set_param( 'orderby', 'slug' );
		$request->set_param( 'order', 'desc' );
		$request->set_param( 'per_page', 1 );
		$request->set_param( 'include', array( $low_id, $high_id ) );
		$response = rest_get_server()->dispatch( $request );
		$data     = $response->get_data();
		$this->assertSame( $high_id, $data[0]['id'] );

		$request = new WP_REST_Request( 'GET', '/wp/v2/users' );
		$request->set_param( 'orderby', 'slug' );
		$request->set_param( 'order', 'asc' );
		$request->set_param( 'per_page', 1 );
		$request->set_param( 'include', array( $low_id, $high_id ) );
		$response = rest_get_server()->dispatch( $request );
		$data     = $response->get_data();
		$this->assertSame( $low_id, $data[0]['id'] );
	}

	/**
	 * @covers ::get_items
	 */
	public function test_get_items_orderby_slugs() {
		wp_set_current_user( self::$user );

		$this->factory->user->create( array( 'user_nicename' => 'burrito' ) );
		$this->factory->user->create( array( 'user_nicename' => 'taco' ) );
		$this->factory->user->create( array( 'user_nicename' => 'chalupa' ) );

		$request = new WP_REST_Request( 'GET', '/wp/v2/users' );
		$request->set_param( 'orderby', 'include_slugs' );
		$request->set_param( 'slug', array( 'taco', 'burrito', 'chalupa' ) );
		$response = rest_get_server()->dispatch( $request );
		$data     = $response->get_data();

		$this->assertSame( 'taco', $data[0]['slug'] );
		$this->assertSame( 'burrito', $data[1]['slug'] );
		$this->assertSame( 'chalupa', $data[2]['slug'] );
	}

	/**
	 * @covers ::get_items
	 */
	public function test_get_items_orderby_email() {
		wp_set_current_user( self::$user );

		$high_id = $this->factory->user->create( array( 'user_email' => 'bemail@gmail.com' ) );
		$low_id  = $this->factory->user->create( array( 'user_email' => 'aemail@gmail.com' ) );

		$request = new WP_REST_Request( 'GET', '/wp/v2/users' );
		$request->set_param( 'orderby', 'email' );
		$request->set_param( 'order', 'desc' );
		$request->set_param( 'per_page', 1 );
		$request->set_param( 'include', array( $low_id, $high_id ) );
		$response = rest_get_server()->dispatch( $request );
		$data     = $response->get_data();
		$this->assertSame( $high_id, $data[0]['id'] );

		$request = new WP_REST_Request( 'GET', '/wp/v2/users' );
		$request->set_param( 'orderby', 'email' );
		$request->set_param( 'order', 'asc' );
		$request->set_param( 'per_page', 1 );
		$request->set_param( 'include', array( $low_id, $high_id ) );
		$response = rest_get_server()->dispatch( $request );
		$data     = $response->get_data();
		$this->assertSame( $low_id, $data[0]['id'] );
	}

	/**
	 * @covers ::get_items
	 */
	public function test_get_items_orderby_email_unauthenticated() {
		$request = new WP_REST_Request( 'GET', '/wp/v2/users' );
		$request->set_param( 'orderby', 'email' );
		$request->set_param( 'order', 'desc' );
		$response = rest_get_server()->dispatch( $request );
		$this->assertErrorResponse( 'rest_forbidden_orderby', $response, 401 );
	}

	/**
	 * @covers ::get_items
	 */
	public function test_get_items_orderby_registered_date_unauthenticated() {
		$request = new WP_REST_Request( 'GET', '/wp/v2/users' );
		$request->set_param( 'orderby', 'registered_date' );
		$request->set_param( 'order', 'desc' );
		$response = rest_get_server()->dispatch( $request );
		$this->assertErrorResponse( 'rest_forbidden_orderby', $response, 401 );
	}

	/**
	 * @covers ::get_items
	 */
	public function test_get_items_invalid_order() {
		$request = new WP_REST_Request( 'GET', '/wp/v2/users' );
		$request->set_param( 'order', 'asc,id' );
		$response = rest_get_server()->dispatch( $request );
		$this->assertErrorResponse( 'rest_invalid_param', $response, 400 );
	}

	/**
	 * @covers ::get_items
	 */
	public function test_get_items_invalid_orderby() {
		$request = new WP_REST_Request( 'GET', '/wp/v2/users' );
		$request->set_param( 'orderby', 'invalid' );
		$response = rest_get_server()->dispatch( $request );
		$this->assertErrorResponse( 'rest_invalid_param', $response, 400 );
	}

	/**
	 * @covers ::get_items
	 */
	public function test_get_items_offset() {
		wp_set_current_user( self::$user );

		$request = new WP_REST_Request( 'GET', '/wp/v2/users' );
		$request->set_param( 'per_page', self::$per_page );
		$request->set_param( 'offset', 1 );
		$response = rest_get_server()->dispatch( $request );
		$this->assertCount( self::$total_users - 1, $response->get_data() );

		// 'offset' works with 'per_page'.
		$request->set_param( 'per_page', 2 );
		$response = rest_get_server()->dispatch( $request );
		$this->assertCount( 2, $response->get_data() );

		// 'offset' takes priority over 'page'.
		$request->set_param( 'page', 3 );
		$response = rest_get_server()->dispatch( $request );
		$this->assertCount( 2, $response->get_data() );

		// Invalid 'offset' should error.
		$request->set_param( 'offset', 'moreplease' );
		$response = rest_get_server()->dispatch( $request );
		$this->assertErrorResponse( 'rest_invalid_param', $response, 400 );
	}

	/**
	 * @covers ::get_items
	 */
	public function test_get_items_include_query() {
		wp_set_current_user( self::$user );

		$id1 = $this->factory->user->create();
		$id2 = $this->factory->user->create();

		$request = new WP_REST_Request( 'GET', '/wp/v2/users' );

		// 'orderby' => 'asc'.
		$request->set_param( 'include', array( $id2, $id1 ) );
		$response = rest_get_server()->dispatch( $request );
		$data     = $response->get_data();
		$this->assertCount( 2, $data );
		$this->assertSame( $id1, $data[0]['id'] );

		// 'orderby' => 'include'.
		$request->set_param( 'orderby', 'include' );
		$response = rest_get_server()->dispatch( $request );
		$data     = $response->get_data();
		$this->assertCount( 2, $data );
		$this->assertSame( $id2, $data[0]['id'] );

		// Invalid 'include' should error.
		$request->set_param( 'include', 'invalid' );
		$response = rest_get_server()->dispatch( $request );
		$this->assertErrorResponse( 'rest_invalid_param', $response, 400 );

		// No privileges.
		$request->set_param( 'include', array( $id2, $id1 ) );
		wp_set_current_user( 0 );
		$response = rest_get_server()->dispatch( $request );
		$data     = $response->get_data();
		$this->assertCount( 0, $data );

	}

	/**
	 * @covers ::get_items
	 */
	public function test_get_items_exclude_query() {
		wp_set_current_user( self::$user );

		$id1 = $this->factory->user->create();
		$id2 = $this->factory->user->create();

		$request = new WP_REST_Request( 'GET', '/wp/v2/users' );
		$request->set_param( 'per_page', self::$per_page ); // There are >10 users at this point.
		$response = rest_get_server()->dispatch( $request );
		$data     = $response->get_data();
		$ids      = wp_list_pluck( $data, 'id' );
		$this->assertContains( $id1, $ids );
		$this->assertContains( $id2, $ids );

		$request->set_param( 'exclude', array( $id2 ) );
		$response = rest_get_server()->dispatch( $request );
		$data     = $response->get_data();
		$ids      = wp_list_pluck( $data, 'id' );
		$this->assertContains( $id1, $ids );
		$this->assertNotContains( $id2, $ids );

		// Invalid 'exclude' should error.
		$request->set_param( 'exclude', 'none-of-those-please' );
		$response = rest_get_server()->dispatch( $request );
		$this->assertErrorResponse( 'rest_invalid_param', $response, 400 );
	}

	/**
	 * @covers ::get_items
	 */
	public function test_get_items_search() {
		wp_set_current_user( self::$user );

		$request = new WP_REST_Request( 'GET', '/wp/v2/users' );
		$request->set_param( 'search', 'yololololo' );
		$response = rest_get_server()->dispatch( $request );
		$this->assertCount( 0, $response->get_data() );

		$yolo_id = $this->factory->user->create( array( 'display_name' => 'yololololo' ) );

		$request = new WP_REST_Request( 'GET', '/wp/v2/users' );
		$request->set_param( 'search', 'yololololo' );
		$response = rest_get_server()->dispatch( $request );
		$this->assertCount( 1, $response->get_data() );
		// Default to wildcard search.
		$adam_id = $this->factory->user->create(
			array(
				'role'          => 'author',
				'user_nicename' => 'adam',
			)
		);

		$request = new WP_REST_Request( 'GET', '/wp/v2/users' );
		$request->set_param( 'search', 'ada' );
		$response = rest_get_server()->dispatch( $request );
		$data     = $response->get_data();
		$this->assertCount( 1, $data );
		$this->assertSame( $adam_id, $data[0]['id'] );
	}

	/**
	 * @covers ::get_items
	 */
	public function test_get_items_slug_query() {
		wp_set_current_user( self::$user );

		$this->factory->user->create(
			array(
				'display_name' => 'foo',
				'user_login'   => 'bar',
			)
		);
		$id2 = $this->factory->user->create(
			array(
				'display_name' => 'Moo',
				'user_login'   => 'foo',
			)
		);

		$request = new WP_REST_Request( 'GET', '/wp/v2/users' );
		$request->set_param( 'slug', 'foo' );
		$response = rest_get_server()->dispatch( $request );
		$data     = $response->get_data();
		$this->assertCount( 1, $data );
		$this->assertSame( $id2, $data[0]['id'] );
	}

	/**
	 * @covers ::get_items
	 */
	public function test_get_items_slug_array_query() {
		wp_set_current_user( self::$user );

		$id1 = $this->factory->user->create(
			array(
				'display_name' => 'Taco',
				'user_login'   => 'taco',
			)
		);
		$id2 = $this->factory->user->create(
			array(
				'display_name' => 'Enchilada',
				'user_login'   => 'enchilada',
			)
		);
		$id3 = $this->factory->user->create(
			array(
				'display_name' => 'Burrito',
				'user_login'   => 'burrito',
			)
		);
		$this->factory->user->create(
			array(
				'display_name' => 'Hon Pizza',
				'user_login'   => 'pizza',
			)
		);

		$request = new WP_REST_Request( 'GET', '/wp/v2/users' );
		$request->set_param(
			'slug',
			array(
				'taco',
				'burrito',
				'enchilada',
			)
		);
		$request->set_param( 'orderby', 'slug' );
		$request->set_param( 'order', 'asc' );
		$response = rest_get_server()->dispatch( $request );
		$this->assertSame( 200, $response->get_status() );
		$data  = $response->get_data();
		$slugs = wp_list_pluck( $data, 'slug' );
		$this->assertSame( array( 'burrito', 'enchilada', 'taco' ), $slugs );
	}

	/**
	 * @covers ::get_items
	 */
	public function test_get_items_slug_csv_query() {
		wp_set_current_user( self::$user );

		$id1 = $this->factory->user->create(
			array(
				'display_name' => 'Taco',
				'user_login'   => 'taco',
			)
		);
		$id2 = $this->factory->user->create(
			array(
				'display_name' => 'Enchilada',
				'user_login'   => 'enchilada',
			)
		);
		$id3 = $this->factory->user->create(
			array(
				'display_name' => 'Burrito',
				'user_login'   => 'burrito',
			)
		);
		$this->factory->user->create(
			array(
				'display_name' => 'Hon Pizza',
				'user_login'   => 'pizza',
			)
		);

		$request = new WP_REST_Request( 'GET', '/wp/v2/users' );
		$request->set_param( 'slug', 'taco,burrito , enchilada' );
		$request->set_param( 'orderby', 'slug' );
		$request->set_param( 'order', 'desc' );
		$response = rest_get_server()->dispatch( $request );
		$this->assertSame( 200, $response->get_status() );
		$data  = $response->get_data();
		$slugs = wp_list_pluck( $data, 'slug' );
		$this->assertSame( array( 'taco', 'enchilada', 'burrito' ), $slugs );
	}

	/**
	 * Note: Do not test using editor role as there is an editor role created in testing,
	 * and it makes it hard to test this functionality.
	 */
	public function test_get_items_roles() {
		wp_set_current_user( self::$user );

		$request = new WP_REST_Request( 'GET', '/wp/v2/users' );
		$request->set_param( 'roles', 'author,subscriber' );
		$response = rest_get_server()->dispatch( $request );
		$data     = $response->get_data();
		$this->assertCount( 2, $data );
		$this->assertSame( self::$author, $data[0]['id'] );
		$this->assertSame( self::$subscriber, $data[1]['id'] );

		$request->set_param( 'roles', 'author' );
		$response = rest_get_server()->dispatch( $request );
		$data     = $response->get_data();
		$this->assertCount( 1, $data );
		$this->assertSame( self::$author, $data[0]['id'] );

		wp_set_current_user( 0 );

		$request->set_param( 'roles', 'author' );
		$response = rest_get_server()->dispatch( $request );
		$this->assertErrorResponse( 'rest_user_cannot_view', $response, 401 );

		wp_set_current_user( self::$editor );

		$request->set_param( 'roles', 'author' );
		$response = rest_get_server()->dispatch( $request );
		$this->assertErrorResponse( 'rest_user_cannot_view', $response, 403 );
	}

	/**
	 * @covers ::get_items
	 */
	public function test_get_items_invalid_roles() {
		wp_set_current_user( self::$user );

		$request = new WP_REST_Request( 'GET', '/wp/v2/users' );
		$request->set_param( 'roles', 'ilovesteak,author' );
		$response = rest_get_server()->dispatch( $request );
		$data     = $response->get_data();
		$this->assertCount( 1, $data );
		$this->assertSame( self::$author, $data[0]['id'] );

		$request = new WP_REST_Request( 'GET', '/wp/v2/users' );
		$request->set_param( 'roles', 'steakisgood' );
		$response = rest_get_server()->dispatch( $request );
		$data     = $response->get_data();
		$this->assertIsArray( $data );
		$this->assertEmpty( $data );
	}

	/**
<<<<<<< HEAD
	 * @covers ::get_items
=======
	 * @ticket 16841
	 */
	public function test_get_items_capabilities() {
		wp_set_current_user( self::$user );

		$request = new WP_REST_Request( 'GET', '/wp/v2/users' );
		$request->set_param( 'capabilities', 'edit_posts' );
		$response = rest_get_server()->dispatch( $request );
		$data     = $response->get_data();

		$this->assertNotEmpty( $data );
		foreach ( $data as $user ) {
			$this->assertTrue( user_can( $user['id'], 'edit_posts' ) );
		}
	}

	/**
	 * @ticket 16841
	 */
	public function test_get_items_capabilities_no_permission_no_user() {
		wp_set_current_user( 0 );

		$request = new WP_REST_Request( 'GET', '/wp/v2/users' );
		$request->set_param( 'capabilities', 'edit_posts' );
		$response = rest_get_server()->dispatch( $request );
		$this->assertErrorResponse( 'rest_user_cannot_view', $response, 401 );
	}

	/**
	 * @ticket 16841
	 */
	public function test_get_items_capabilities_no_permission_editor() {
		wp_set_current_user( self::$editor );

		$request = new WP_REST_Request( 'GET', '/wp/v2/users' );
		$request->set_param( 'capabilities', 'edit_posts' );
		$response = rest_get_server()->dispatch( $request );
		$this->assertErrorResponse( 'rest_user_cannot_view', $response, 403 );
	}

	/**
	 * @ticket 16841
	 */
	public function test_get_items_invalid_capabilities() {
		wp_set_current_user( self::$user );

		$request = new WP_REST_Request( 'GET', '/wp/v2/users' );
		$request->set_param( 'roles', 'ilovesteak,author' );
		$response = rest_get_server()->dispatch( $request );
		$data     = $response->get_data();
		$this->assertCount( 1, $data );
		$this->assertSame( self::$author, $data[0]['id'] );

		$request = new WP_REST_Request( 'GET', '/wp/v2/users' );
		$request->set_param( 'capabilities', 'steakisgood' );
		$response = rest_get_server()->dispatch( $request );
		$data     = $response->get_data();
		$this->assertIsArray( $data );
		$this->assertEmpty( $data );
	}

	/**
	 * @expectedDeprecated WP_User_Query
>>>>>>> 4dea8f59
	 */
	public function test_get_items_who_author_query() {
		wp_set_current_user( self::$superadmin );

		// First request should include subscriber in the set.
		$request = new WP_REST_Request( 'GET', '/wp/v2/users' );
		$request->set_param( 'search', 'subscriber' );
		$response = rest_get_server()->dispatch( $request );
		$this->assertSame( 200, $response->get_status() );
		$this->assertCount( 1, $response->get_data() );

		// Second request should exclude subscriber.
		$request = new WP_REST_Request( 'GET', '/wp/v2/users' );
		$request->set_param( 'who', 'authors' );
		$request->set_param( 'search', 'subscriber' );
		$response = rest_get_server()->dispatch( $request );
		$this->assertSame( 200, $response->get_status() );
		$this->assertCount( 0, $response->get_data() );
	}

	/**
	 * @covers ::get_items
	 */
	public function test_get_items_who_invalid_query() {
		wp_set_current_user( self::$user );

		$request = new WP_REST_Request( 'GET', '/wp/v2/users' );
		$request->set_param( 'who', 'editor' );
		$response = rest_get_server()->dispatch( $request );
		$this->assertErrorResponse( 'rest_invalid_param', $response, 400 );
	}

	/**
	 * Any user with 'edit_posts' on a show_in_rest post type
	 * can view authors. Others (e.g. subscribers) cannot.
	 *
	 * @covers ::get_items
	 */
	public function test_get_items_who_unauthorized_query() {
		wp_set_current_user( self::$subscriber );

		$request = new WP_REST_Request( 'GET', '/wp/v2/users' );
		$request->set_param( 'who', 'authors' );
		$response = rest_get_server()->dispatch( $request );
		$this->assertErrorResponse( 'rest_forbidden_who', $response, 403 );
	}

	/**
	 * @covers ::get_item
	 */
	public function test_get_item() {
		$user_id = $this->factory->user->create();

		wp_set_current_user( self::$user );

		$request  = new WP_REST_Request( 'GET', sprintf( '/wp/v2/users/%d', $user_id ) );
		$response = rest_get_server()->dispatch( $request );
		$this->check_get_user_response( $response, 'embed' );
	}

	/**
	 * @covers ::prepare_item_for_response
	 * @covers ::get_item
	 */
	public function test_prepare_item() {
		wp_set_current_user( self::$user );

		$request = new WP_REST_Request;
		$request->set_param( 'context', 'edit' );
		$user = get_user_by( 'id', get_current_user_id() );
		$data = $this->endpoint->prepare_item_for_response( $user, $request );
		$this->check_get_user_response( $data, 'edit' );
	}

	/**
	 * @covers ::prepare_item_for_response
	 * @covers ::get_item
	 */
	public function test_prepare_item_limit_fields() {
		wp_set_current_user( self::$user );

		$request = new WP_REST_Request;
		$request->set_param( 'context', 'edit' );
		$request->set_param( '_fields', 'id,name' );
		$user     = get_user_by( 'id', get_current_user_id() );
		$response = $this->endpoint->prepare_item_for_response( $user, $request );
		$this->assertSame(
			array(
				'id',
				'name',
			),
			array_keys( $response->get_data() )
		);
	}

	/**
	 * @covers ::get_item
	 */
	public function test_get_user_avatar_urls() {
		wp_set_current_user( self::$user );

		$request  = new WP_REST_Request( 'GET', sprintf( '/wp/v2/users/%d', self::$editor ) );
		$response = rest_get_server()->dispatch( $request );

		$data = $response->get_data();
		$this->assertArrayHasKey( 24, $data['avatar_urls'] );
		$this->assertArrayHasKey( 48, $data['avatar_urls'] );
		$this->assertArrayHasKey( 96, $data['avatar_urls'] );

		$user = get_user_by( 'id', self::$editor );
		// Ignore the subdomain, since get_avatar_url() randomly sets
		// the Gravatar server when building the URL string.
		$this->assertSame( substr( get_avatar_url( $user->user_email ), 9 ), substr( $data['avatar_urls'][96], 9 ) );
	}

	/**
	 * @covers ::get_item
	 */
	public function test_get_user_invalid_id() {
		wp_set_current_user( self::$user );

		$request  = new WP_REST_Request( 'GET', '/wp/v2/users/' . REST_TESTS_IMPOSSIBLY_HIGH_NUMBER );
		$response = rest_get_server()->dispatch( $request );

		$this->assertErrorResponse( 'rest_user_invalid_id', $response, 404 );
	}

	/**
	 * @covers ::get_item
	 */
	public function test_get_user_empty_capabilities() {
		wp_set_current_user( self::$user );

		$this->allow_user_to_manage_multisite();

		$lolz = $this->factory->user->create(
			array(
				'display_name' => 'lolz',
				'roles'        => '',
			)
		);

		delete_user_option( $lolz, 'capabilities' );
		delete_user_option( $lolz, 'user_level' );

		$request = new WP_REST_Request( 'GET', '/wp/v2/users/' . $lolz );
		$request->set_param( 'context', 'edit' );
		$response = rest_get_server()->dispatch( $request );

		if ( is_multisite() ) {
			$this->assertErrorResponse( 'rest_user_invalid_id', $response, 404 );
		} else {
			$data = $response->get_data();

			$this->assertEquals( $data['capabilities'], new stdClass() );
			$this->assertEquals( $data['extra_capabilities'], new stdClass() );
		}
	}

	/**
	 * @covers ::get_item
	 */
	public function test_cannot_get_item_without_permission() {
		wp_set_current_user( self::$editor );

		$request  = new WP_REST_Request( 'GET', sprintf( '/wp/v2/users/%d', self::$user ) );
		$response = rest_get_server()->dispatch( $request );
		$this->assertErrorResponse( 'rest_user_cannot_view', $response, 403 );
	}

	/**
	 * @covers ::get_item
	 */
	public function test_can_get_item_author_of_rest_true_public_true_unauthenticated() {
		$request  = new WP_REST_Request( 'GET', sprintf( '/wp/v2/users/%d', self::$authors['r_true_p_true'] ) );
		$response = rest_get_server()->dispatch( $request );
		$this->assertSame( 200, $response->get_status() );
	}

	/**
	 * @covers ::get_item
	 */
	public function test_can_get_item_author_of_rest_true_public_true_authenticated() {
		wp_set_current_user( self::$editor );

		$request  = new WP_REST_Request( 'GET', sprintf( '/wp/v2/users/%d', self::$authors['r_true_p_true'] ) );
		$response = rest_get_server()->dispatch( $request );
		$this->assertSame( 200, $response->get_status() );
	}

	/**
	 * @covers ::get_item
	 */
	public function test_can_get_item_author_of_rest_true_public_false() {
		$request  = new WP_REST_Request( 'GET', sprintf( '/wp/v2/users/%d', self::$authors['r_true_p_false'] ) );
		$response = rest_get_server()->dispatch( $request );
		$this->assertSame( 200, $response->get_status() );
	}

	/**
	 * @covers ::get_item
	 */
	public function test_cannot_get_item_author_of_rest_false_public_true_unauthenticated() {
		$request  = new WP_REST_Request( 'GET', sprintf( '/wp/v2/users/%d', self::$authors['r_false_p_true'] ) );
		$response = rest_get_server()->dispatch( $request );
		$this->assertErrorResponse( 'rest_user_cannot_view', $response, 401 );
	}

	/**
	 * @covers ::get_item
	 */
	public function test_cannot_get_item_author_of_rest_false_public_true_without_permission() {
		wp_set_current_user( self::$editor );

		$request  = new WP_REST_Request( 'GET', sprintf( '/wp/v2/users/%d', self::$authors['r_false_p_true'] ) );
		$response = rest_get_server()->dispatch( $request );
		$this->assertErrorResponse( 'rest_user_cannot_view', $response, 403 );
	}

	/**
	 * @covers ::get_item
	 */
	public function test_cannot_get_item_author_of_rest_false_public_false() {
		$request  = new WP_REST_Request( 'GET', sprintf( '/wp/v2/users/%d', self::$authors['r_false_p_false'] ) );
		$response = rest_get_server()->dispatch( $request );
		$this->assertErrorResponse( 'rest_user_cannot_view', $response, 401 );
	}

	/**
	 * @covers ::get_item
	 */
	public function test_can_get_item_author_of_post() {
		$request  = new WP_REST_Request( 'GET', sprintf( '/wp/v2/users/%d', self::$editor ) );
		$response = rest_get_server()->dispatch( $request );
		$this->assertSame( 200, $response->get_status() );
	}

	/**
	 * @covers ::get_item
	 */
	public function test_cannot_get_item_author_of_draft() {
		$request  = new WP_REST_Request( 'GET', sprintf( '/wp/v2/users/%d', self::$draft_editor ) );
		$response = rest_get_server()->dispatch( $request );
		$this->assertErrorResponse( 'rest_user_cannot_view', $response, 401 );
	}

	/**
	 * @covers ::get_item
	 */
	public function test_get_item_published_author_post() {
		$this->author_id = $this->factory->user->create(
			array(
				'role' => 'author',
			)
		);

		$this->post_id = $this->factory->post->create(
			array(
				'post_author' => $this->author_id,
			)
		);

		wp_set_current_user( 0 );

		$request  = new WP_REST_Request( 'GET', sprintf( '/wp/v2/users/%d', $this->author_id ) );
		$response = rest_get_server()->dispatch( $request );
		$this->check_get_user_response( $response, 'embed' );
	}

	/**
	 * @covers ::get_item
	 */
	public function test_get_item_published_author_pages() {
		$this->author_id = $this->factory->user->create(
			array(
				'role' => 'author',
			)
		);

		wp_set_current_user( 0 );

		$request  = new WP_REST_Request( 'GET', sprintf( '/wp/v2/users/%d', $this->author_id ) );
		$response = rest_get_server()->dispatch( $request );
		$this->assertSame( 401, $response->get_status() );

		$this->post_id = $this->factory->post->create(
			array(
				'post_author' => $this->author_id,
				'post_type'   => 'page',
			)
		);

		$response = rest_get_server()->dispatch( $request );
		$this->check_get_user_response( $response, 'embed' );
	}

	/**
	 * @covers ::get_item
	 */
	public function test_get_user_with_edit_context() {
		$user_id = $this->factory->user->create();

		$this->allow_user_to_manage_multisite();

		$request = new WP_REST_Request( 'GET', sprintf( '/wp/v2/users/%d', $user_id ) );
		$request->set_param( 'context', 'edit' );
		$response = rest_get_server()->dispatch( $request );
		$this->check_get_user_response( $response, 'edit' );
	}

	/**
	 * @covers ::get_item
	 */
	public function test_get_item_published_author_wrong_context() {
		$this->author_id = $this->factory->user->create(
			array(
				'role' => 'author',
			)
		);

		$this->post_id = $this->factory->post->create(
			array(
				'post_author' => $this->author_id,
			)
		);

		wp_set_current_user( 0 );

		$request = new WP_REST_Request( 'GET', sprintf( '/wp/v2/users/%d', $this->author_id ) );
		$request->set_param( 'context', 'edit' );
		$response = rest_get_server()->dispatch( $request );
		$this->assertErrorResponse( 'rest_user_cannot_view', $response, 401 );
	}

	/**
	 * @covers ::get_item
	 */
	public function test_get_current_user() {
		wp_set_current_user( self::$user );

		$request  = new WP_REST_Request( 'GET', '/wp/v2/users/me' );
		$response = rest_get_server()->dispatch( $request );
		$this->assertSame( 200, $response->get_status() );
		$this->check_get_user_response( $response, 'view' );

		$headers = $response->get_headers();
		$this->assertArrayNotHasKey( 'Location', $headers );

		$links = $response->get_links();
		$this->assertSame( rest_url( 'wp/v2/users/' . self::$user ), $links['self'][0]['href'] );
	}

	/**
	 * @covers ::get_item
	 */
	public function test_get_current_user_without_permission() {
		wp_set_current_user( 0 );

		$request  = new WP_REST_Request( 'GET', '/wp/v2/users/me' );
		$response = rest_get_server()->dispatch( $request );
		$this->assertErrorResponse( 'rest_not_logged_in', $response, 401 );
	}

	/**
	 * @covers ::create_item
	 */
	public function test_create_item() {
		$this->allow_user_to_manage_multisite();

		wp_set_current_user( self::$user );

		$params = array(
			'username'    => 'testuser',
			'password'    => 'testpassword',
			'email'       => 'test@example.com',
			'name'        => 'Test User',
			'nickname'    => 'testuser',
			'slug'        => 'test-user',
			'roles'       => array( 'editor' ),
			'description' => 'New API User',
			'url'         => 'http://example.com',
		);

		$request = new WP_REST_Request( 'POST', '/wp/v2/users' );
		$request->add_header( 'content-type', 'application/x-www-form-urlencoded' );
		$request->set_body_params( $params );
		$response = rest_get_server()->dispatch( $request );

		$data = $response->get_data();
		$this->assertSame( 'http://example.com', $data['url'] );
		$this->assertSame( array( 'editor' ), $data['roles'] );
		$this->check_add_edit_user_response( $response );
	}

	/**
	 * @covers ::create_item
	 */
	public function test_create_item_invalid_username() {
		$this->allow_user_to_manage_multisite();

		wp_set_current_user( self::$user );

		$params = array(
			'username'    => '¯\_(ツ)_/¯',
			'password'    => 'testpassword',
			'email'       => 'test@example.com',
			'name'        => 'Test User',
			'nickname'    => 'testuser',
			'slug'        => 'test-user',
			'roles'       => array( 'editor' ),
			'description' => 'New API User',
			'url'         => 'http://example.com',
		);

		// Username rules are different (more strict) for multisite; see `wpmu_validate_user_signup`.
		if ( is_multisite() ) {
			$params['username'] = 'no-dashes-allowed';
		}

		$request = new WP_REST_Request( 'POST', '/wp/v2/users' );
		$request->add_header( 'content-type', 'application/x-www-form-urlencoded' );
		$request->set_body_params( $params );
		$response = rest_get_server()->dispatch( $request );
		$this->assertErrorResponse( 'rest_invalid_param', $response, 400 );

		$data = $response->get_data();

		if ( is_multisite() ) {
			$this->assertIsArray( $data['additional_errors'] );
			$this->assertCount( 1, $data['additional_errors'] );
			$error = $data['additional_errors'][0];
			$this->assertSame( 'user_name', $error['code'] );
			$this->assertSame( 'Usernames can only contain lowercase letters (a-z) and numbers.', $error['message'] );
		} else {
			$this->assertIsArray( $data['data']['params'] );
			$errors = $data['data']['params'];
			$this->assertIsString( $errors['username'] );
			$this->assertSame( 'This username is invalid because it uses illegal characters. Please enter a valid username.', $errors['username'] );
		}
	}

	public function get_illegal_user_logins() {
		return array( 'nope' );
	}

	/**
	 * @covers ::create_item
	 */
	public function test_create_item_illegal_username() {
		$this->allow_user_to_manage_multisite();

		wp_set_current_user( self::$user );

		add_filter( 'illegal_user_logins', array( $this, 'get_illegal_user_logins' ) );

		$params = array(
			'username'    => 'nope',
			'password'    => 'testpassword',
			'email'       => 'test@example.com',
			'name'        => 'Test User',
			'nickname'    => 'testuser',
			'slug'        => 'test-user',
			'roles'       => array( 'editor' ),
			'description' => 'New API User',
			'url'         => 'http://example.com',
		);

		$request = new WP_REST_Request( 'POST', '/wp/v2/users' );
		$request->add_header( 'content-type', 'application/x-www-form-urlencoded' );
		$request->set_body_params( $params );
		$response = rest_get_server()->dispatch( $request );

		remove_filter( 'illegal_user_logins', array( $this, 'get_illegal_user_logins' ) );

		$this->assertErrorResponse( 'rest_invalid_param', $response, 400 );

		$data = $response->get_data();
		$this->assertIsArray( $data['data']['params'] );
		$errors = $data['data']['params'];
		$this->assertIsString( $errors['username'] );
		$this->assertSame( 'Sorry, that username is not allowed.', $errors['username'] );
	}

	/**
	 * @group ms-required
	 * @covers ::create_item
	 */
	public function test_create_new_network_user_on_site_does_not_add_user_to_sub_site() {
		$this->allow_user_to_manage_multisite();

		$params = array(
			'username' => 'testuser123',
			'password' => 'testpassword',
			'email'    => 'test@example.com',
			'name'     => 'Test User 123',
			'roles'    => array( 'editor' ),
		);

		$request = new WP_REST_Request( 'POST', '/wp/v2/users' );
		$request->add_header( 'content-type', 'application/x-www-form-urlencoded' );
		$request->set_body_params( $params );
		$response = rest_get_server()->dispatch( $request );
		$data     = $response->get_data();
		$user_id  = $data['id'];

		$user_is_member = is_user_member_of_blog( $user_id, self::$site );

		wpmu_delete_user( $user_id );

		$this->assertFalse( $user_is_member );
	}

	/**
	 * @ticket 41101
	 * @group ms-required
	 * @covers ::create_item
	 */
	public function test_create_new_network_user_with_add_user_to_blog_failure() {
		$this->allow_user_to_manage_multisite();

		$params = array(
			'username' => 'testuser123',
			'password' => 'testpassword',
			'email'    => 'test@example.com',
			'name'     => 'Test User 123',
			'roles'    => array( 'editor' ),
		);

		add_filter( 'can_add_user_to_blog', '__return_false' );

		$request = new WP_REST_Request( 'POST', '/wp/v2/users' );
		$request->add_header( 'content-type', 'application/x-www-form-urlencoded' );
		$request->set_body_params( $params );
		$response = rest_get_server()->dispatch( $request );
		$this->assertErrorResponse( 'user_cannot_be_added', $response );
	}

	/**
	 * @group ms-required
	 * @covers ::create_item
	 */
	public function test_create_new_network_user_on_sub_site_adds_user_to_site() {
		$this->allow_user_to_manage_multisite();

		$params = array(
			'username' => 'testuser123',
			'password' => 'testpassword',
			'email'    => 'test@example.com',
			'name'     => 'Test User 123',
			'roles'    => array( 'editor' ),
		);

		switch_to_blog( self::$site );

		$request = new WP_REST_Request( 'POST', '/wp/v2/users' );
		$request->add_header( 'content-type', 'application/x-www-form-urlencoded' );
		$request->set_body_params( $params );
		$response = rest_get_server()->dispatch( $request );
		$data     = $response->get_data();
		$user_id  = $data['id'];

		restore_current_blog();

		$user_is_member = is_user_member_of_blog( $user_id, self::$site );

		wpmu_delete_user( $user_id );

		$this->assertTrue( $user_is_member );
	}

	/**
	 * @group ms-required
	 * @covers ::create_item
	 */
	public function test_create_existing_network_user_on_sub_site_has_error() {
		$this->allow_user_to_manage_multisite();

		$params = array(
			'username' => 'testuser123',
			'password' => 'testpassword',
			'email'    => 'test@example.com',
			'name'     => 'Test User 123',
			'roles'    => array( 'editor' ),
		);

		$request = new WP_REST_Request( 'POST', '/wp/v2/users' );
		$request->add_header( 'content-type', 'application/x-www-form-urlencoded' );
		$request->set_body_params( $params );
		$response = rest_get_server()->dispatch( $request );
		$data     = $response->get_data();
		$user_id  = $data['id'];

		switch_to_blog( self::$site );

		$request = new WP_REST_Request( 'POST', '/wp/v2/users' );
		$request->add_header( 'content-type', 'application/x-www-form-urlencoded' );
		$request->set_body_params( $params );
		$switched_response = rest_get_server()->dispatch( $request );

		restore_current_blog();

		wpmu_delete_user( $user_id );

		$this->assertErrorResponse( 'rest_invalid_param', $switched_response, 400 );
		$data = $switched_response->get_data();
		$this->assertIsArray( $data['additional_errors'] );
		$this->assertCount( 2, $data['additional_errors'] );
		$errors = $data['additional_errors'];
		foreach ( $errors as $error ) {
			// Check the code matches one we know.
			$this->assertContains( $error['code'], array( 'user_name', 'user_email' ) );
			if ( 'user_name' === $error['code'] ) {
				$this->assertSame( 'Sorry, that username already exists!', $error['message'] );
			} else {
				$expected = '<strong>Error:</strong> This email address is already registered. ' .
							'<a href="http://rest.wordpress.org/wp-login.php">Log in</a> with ' .
							'this address or choose another one.';
				$this->assertSame( $expected, $error['message'] );
			}
		}
	}

	/**
	 * @covers ::create_item
	 */
	public function test_json_create_user() {
		$this->allow_user_to_manage_multisite();

		wp_set_current_user( self::$user );

		$params = array(
			'username' => 'testjsonuser',
			'password' => 'testjsonpassword',
			'email'    => 'testjson@example.com',
		);

		$request = new WP_REST_Request( 'POST', '/wp/v2/users' );
		$request->add_header( 'content-type', 'application/json' );
		$request->set_body( wp_json_encode( $params ) );
		$response = rest_get_server()->dispatch( $request );

		$this->check_add_edit_user_response( $response );
	}

	/**
	 * @covers ::create_item
	 */
	public function test_create_user_without_permission() {
		wp_set_current_user( self::$editor );

		$params = array(
			'username' => 'homersimpson',
			'password' => 'stupidsexyflanders',
			'email'    => 'chunkylover53@aol.com',
		);

		$request = new WP_REST_Request( 'POST', '/wp/v2/users' );
		$request->add_header( 'content-type', 'application/x-www-form-urlencoded' );
		$request->set_body_params( $params );
		$response = rest_get_server()->dispatch( $request );

		$this->assertErrorResponse( 'rest_cannot_create_user', $response, 403 );
	}

	/**
	 * @covers ::create_item
	 */
	public function test_create_user_invalid_id() {
		$this->allow_user_to_manage_multisite();

		wp_set_current_user( self::$user );

		$params = array(
			'id'       => '156',
			'username' => 'lisasimpson',
			'password' => 'DavidHasselhoff',
			'email'    => 'smartgirl63_@yahoo.com',
		);

		$request = new WP_REST_Request( 'POST', '/wp/v2/users' );
		$request->add_header( 'content-type', 'application/x-www-form-urlencoded' );
		$request->set_body_params( $params );
		$response = rest_get_server()->dispatch( $request );

		$this->assertErrorResponse( 'rest_user_exists', $response, 400 );
	}

	/**
	 * @covers ::create_item
	 */
	public function test_create_user_invalid_email() {
		$this->allow_user_to_manage_multisite();

		wp_set_current_user( self::$user );

		$params = array(
			'username' => 'lisasimpson',
			'password' => 'DavidHasselhoff',
			'email'    => 'something',
		);

		$request = new WP_REST_Request( 'POST', '/wp/v2/users' );
		$request->add_header( 'content-type', 'application/x-www-form-urlencoded' );
		$request->set_body_params( $params );
		$response = rest_get_server()->dispatch( $request );

		$this->assertErrorResponse( 'rest_invalid_param', $response, 400 );
	}

	/**
	 * @covers ::create_item
	 */
	public function test_create_user_invalid_role() {
		$this->allow_user_to_manage_multisite();

		wp_set_current_user( self::$user );

		$params = array(
			'username' => 'maggiesimpson',
			'password' => 'i_shot_mrburns',
			'email'    => 'packingheat@example.com',
			'roles'    => array( 'baby' ),
		);

		$request = new WP_REST_Request( 'POST', '/wp/v2/users' );
		$request->add_header( 'content-type', 'application/x-www-form-urlencoded' );
		$request->set_body_params( $params );
		$response = rest_get_server()->dispatch( $request );

		$this->assertErrorResponse( 'rest_user_invalid_role', $response, 400 );
	}

	/**
	 * @covers ::update_item
	 */
	public function test_update_item() {
		$user_id = $this->factory->user->create(
			array(
				'user_email' => 'test@example.com',
				'user_pass'  => 'sjflsfls',
				'user_login' => 'test_update',
				'first_name' => 'Old Name',
				'user_url'   => 'http://apple.com',
				'locale'     => 'en_US',
			)
		);

		$this->allow_user_to_manage_multisite();

		wp_set_current_user( self::$user );

		$userdata  = get_userdata( $user_id );
		$pw_before = $userdata->user_pass;

		$_POST['email']      = $userdata->user_email;
		$_POST['username']   = $userdata->user_login;
		$_POST['first_name'] = 'New Name';
		$_POST['url']        = 'http://google.com';
		$_POST['locale']     = 'de_DE';

		$request = new WP_REST_Request( 'PUT', sprintf( '/wp/v2/users/%d', $user_id ) );
		$request->add_header( 'content-type', 'application/x-www-form-urlencoded' );
		$request->set_body_params( $_POST );
		$response = rest_get_server()->dispatch( $request );

		$this->check_add_edit_user_response( $response, true );

		// Check that the name has been updated correctly.
		$new_data = $response->get_data();
		$this->assertSame( 'New Name', $new_data['first_name'] );
		$user = get_userdata( $user_id );
		$this->assertSame( 'New Name', $user->first_name );

		$this->assertSame( 'http://google.com', $new_data['url'] );
		$this->assertSame( 'http://google.com', $user->user_url );
		$this->assertSame( 'de_DE', $user->locale );

		// Check that we haven't inadvertently changed the user's password,
		// as per https://core.trac.wordpress.org/ticket/21429
		$this->assertSame( $pw_before, $user->user_pass );
	}

	/**
	 * @covers ::update_item
	 */
	public function test_update_item_no_change() {
		$this->allow_user_to_manage_multisite();

		wp_set_current_user( self::$user );

		$user = get_userdata( self::$editor );

		$request = new WP_REST_Request( 'PUT', sprintf( '/wp/v2/users/%d', self::$editor ) );
		$request->set_param( 'slug', $user->user_nicename );

		// Run twice to make sure that the update still succeeds
		// even if no DB rows are updated.
		$response = rest_get_server()->dispatch( $request );
		$this->assertSame( 200, $response->get_status() );

		$response = rest_get_server()->dispatch( $request );
		$this->assertSame( 200, $response->get_status() );
	}

	/**
	 * @covers ::update_item
	 */
	public function test_update_item_existing_email() {
		$user1 = $this->factory->user->create(
			array(
				'user_login' => 'test_json_user',
				'user_email' => 'testjson@example.com',
			)
		);
		$user2 = $this->factory->user->create(
			array(
				'user_login' => 'test_json_user2',
				'user_email' => 'testjson2@example.com',
			)
		);

		$this->allow_user_to_manage_multisite();

		wp_set_current_user( self::$user );

		$request = new WP_REST_Request( 'PUT', '/wp/v2/users/' . $user2 );
		$request->set_param( 'email', 'testjson@example.com' );
		$response = rest_get_server()->dispatch( $request );
		$this->assertInstanceOf( 'WP_Error', $response->as_error() );
		$this->assertSame( 'rest_user_invalid_email', $response->as_error()->get_error_code() );
	}

	/**
	 * @ticket 44672
	 * @covers ::update_item
	 */
	public function test_update_item_existing_email_case() {
		wp_set_current_user( self::$editor );

		$user = get_userdata( self::$editor );

		$updated_email_with_case_change = ucwords( $user->user_email );

		$request = new WP_REST_Request( 'PUT', sprintf( '/wp/v2/users/%d', self::$editor ) );
		$request->set_param( 'email', $updated_email_with_case_change );
		$response = rest_get_server()->dispatch( $request );
		$data     = $response->get_data();

		$this->assertSame( 200, $response->get_status() );
		$this->assertSame( $updated_email_with_case_change, $data['email'] );
	}

	/**
	 * @ticket 44672
	 * @covers ::update_item
	 */
	public function test_update_item_existing_email_case_not_own() {
		wp_set_current_user( self::$editor );

		$user       = get_userdata( self::$editor );
		$subscriber = get_userdata( self::$subscriber );

		$updated_email_with_case_change = ucwords( $subscriber->user_email );

		$request = new WP_REST_Request( 'PUT', sprintf( '/wp/v2/users/%d', self::$editor ) );
		$request->set_param( 'email', $updated_email_with_case_change );
		$response = rest_get_server()->dispatch( $request );
		$data     = $response->get_data();

		$this->assertSame( 400, $response->get_status() );
		$this->assertSame( 'rest_user_invalid_email', $data['code'] );
	}

	/**
	 * @covers ::update_item
	 */
	public function test_update_item_invalid_locale() {
		$user1 = $this->factory->user->create(
			array(
				'user_login' => 'test_json_user',
				'user_email' => 'testjson@example.com',
			)
		);

		$this->allow_user_to_manage_multisite();

		wp_set_current_user( self::$user );

		$request = new WP_REST_Request( 'PUT', '/wp/v2/users/' . $user1 );
		$request->set_param( 'locale', 'klingon' );
		$response = rest_get_server()->dispatch( $request );
		$this->assertInstanceOf( 'WP_Error', $response->as_error() );
		$this->assertSame( 'rest_invalid_param', $response->as_error()->get_error_code() );
	}

	/**
	 * @covers ::update_item
	 */
	public function test_update_item_en_US_locale() {
		$user_id = $this->factory->user->create(
			array(
				'user_login' => 'test_json_user',
				'user_email' => 'testjson@example.com',
			)
		);

		$this->allow_user_to_manage_multisite();

		wp_set_current_user( self::$user );

		$request = new WP_REST_Request( 'PUT', '/wp/v2/users/' . $user_id );
		$request->set_param( 'locale', 'en_US' );
		$response = rest_get_server()->dispatch( $request );
		$this->check_add_edit_user_response( $response, true );

		$user = get_userdata( $user_id );
		$this->assertSame( 'en_US', $user->locale );
	}

	/**
	 * @ticket 38632
	 * @covers ::update_item
	 */
	public function test_update_item_empty_locale() {
		$user_id = $this->factory->user->create(
			array(
				'user_login' => 'test_json_user',
				'user_email' => 'testjson@example.com',
				'locale'     => 'de_DE',
			)
		);

		$this->allow_user_to_manage_multisite();

		wp_set_current_user( self::$user );

		$request = new WP_REST_Request( 'PUT', '/wp/v2/users/' . $user_id );
		$request->set_param( 'locale', '' );
		$response = rest_get_server()->dispatch( $request );
		$this->check_add_edit_user_response( $response, true );

		$data = $response->get_data();
		$this->assertSame( get_locale(), $data['locale'] );
		$user = get_userdata( $user_id );
		$this->assertSame( '', $user->locale );
	}

	/**
	 * @covers ::update_item
	 */
	public function test_update_item_username_attempt() {
		$user1 = $this->factory->user->create(
			array(
				'user_login' => 'test_json_user',
				'user_email' => 'testjson@example.com',
			)
		);
		$user2 = $this->factory->user->create(
			array(
				'user_login' => 'test_json_user2',
				'user_email' => 'testjson2@example.com',
			)
		);

		$this->allow_user_to_manage_multisite();

		wp_set_current_user( self::$user );

		$request = new WP_REST_Request( 'PUT', '/wp/v2/users/' . $user2 );
		$request->set_param( 'username', 'test_json_user' );
		$response = rest_get_server()->dispatch( $request );
		$this->assertInstanceOf( 'WP_Error', $response->as_error() );
		$this->assertSame( 'rest_user_invalid_argument', $response->as_error()->get_error_code() );
	}

	/**
	 * @covers ::update_item
	 */
	public function test_update_item_existing_nicename() {
		$user1 = $this->factory->user->create(
			array(
				'user_login' => 'test_json_user',
				'user_email' => 'testjson@example.com',
			)
		);
		$user2 = $this->factory->user->create(
			array(
				'user_login' => 'test_json_user2',
				'user_email' => 'testjson2@example.com',
			)
		);

		$this->allow_user_to_manage_multisite();

		wp_set_current_user( self::$user );

		$request = new WP_REST_Request( 'PUT', '/wp/v2/users/' . $user2 );
		$request->set_param( 'slug', 'test_json_user' );
		$response = rest_get_server()->dispatch( $request );
		$this->assertInstanceOf( 'WP_Error', $response->as_error() );
		$this->assertSame( 'rest_user_invalid_slug', $response->as_error()->get_error_code() );
	}

	/**
	 * @covers ::update_item
	 */
	public function test_json_update_user() {
		$user_id = $this->factory->user->create(
			array(
				'user_email' => 'testjson2@example.com',
				'user_pass'  => 'sjflsfl3sdjls',
				'user_login' => 'test_json_update',
				'first_name' => 'Old Name',
				'last_name'  => 'Original Last',
			)
		);

		$this->allow_user_to_manage_multisite();

		wp_set_current_user( self::$user );

		$params = array(
			'username'   => 'test_json_update',
			'email'      => 'testjson2@example.com',
			'first_name' => 'JSON Name',
			'last_name'  => 'New Last',
		);

		$userdata  = get_userdata( $user_id );
		$pw_before = $userdata->user_pass;

		$request = new WP_REST_Request( 'PUT', sprintf( '/wp/v2/users/%d', $user_id ) );
		$request->add_header( 'content-type', 'application/json' );
		$request->set_body( wp_json_encode( $params ) );

		$response = rest_get_server()->dispatch( $request );
		$this->check_add_edit_user_response( $response, true );

		// Check that the name has been updated correctly.
		$new_data = $response->get_data();
		$this->assertSame( 'JSON Name', $new_data['first_name'] );
		$this->assertSame( 'New Last', $new_data['last_name'] );
		$user = get_userdata( $user_id );
		$this->assertSame( 'JSON Name', $user->first_name );
		$this->assertSame( 'New Last', $user->last_name );

		// Check that we haven't inadvertently changed the user's password,
		// as per https://core.trac.wordpress.org/ticket/21429
		$this->assertSame( $pw_before, $user->user_pass );
	}

	/**
	 * @covers ::update_item
	 */
	public function test_update_user_role() {
		$user_id = $this->factory->user->create( array( 'role' => 'administrator' ) );

		wp_set_current_user( self::$user );

		$this->allow_user_to_manage_multisite();

		$request = new WP_REST_Request( 'PUT', sprintf( '/wp/v2/users/%d', $user_id ) );
		$request->set_param( 'roles', array( 'editor' ) );
		$response = rest_get_server()->dispatch( $request );

		$new_data = $response->get_data();

		$this->assertSame( 'editor', $new_data['roles'][0] );
		$this->assertNotEquals( 'administrator', $new_data['roles'][0] );

		$user = get_userdata( $user_id );
		$this->assertArrayHasKey( 'editor', $user->caps );
		$this->assertArrayNotHasKey( 'administrator', $user->caps );
	}

	/**
	 * @covers ::update_item
	 */
	public function test_update_user_multiple_roles() {
		$user_id = $this->factory->user->create( array( 'role' => 'administrator' ) );

		wp_set_current_user( self::$user );

		$this->allow_user_to_manage_multisite();

		$request = new WP_REST_Request( 'PUT', sprintf( '/wp/v2/users/%d', $user_id ) );
		$request->set_param( 'roles', 'author,editor' );
		$response = rest_get_server()->dispatch( $request );

		$new_data = $response->get_data();

		$this->assertSame( array( 'author', 'editor' ), $new_data['roles'] );

		$user = get_userdata( $user_id );
		$this->assertArrayHasKey( 'author', $user->caps );
		$this->assertArrayHasKey( 'editor', $user->caps );
		$this->assertArrayNotHasKey( 'administrator', $user->caps );
	}

	/**
	 * @covers ::update_item
	 */
	public function test_update_user_role_invalid_privilege_escalation() {
		wp_set_current_user( self::$editor );

		$request = new WP_REST_Request( 'PUT', sprintf( '/wp/v2/users/%d', self::$editor ) );
		$request->set_param( 'roles', array( 'administrator' ) );
		$response = rest_get_server()->dispatch( $request );

		$this->assertErrorResponse( 'rest_cannot_edit_roles', $response, 403 );
		$user = get_userdata( self::$editor );
		$this->assertArrayHasKey( 'editor', $user->caps );
		$this->assertArrayNotHasKey( 'administrator', $user->caps );

		$request = new WP_REST_Request( 'PUT', '/wp/v2/users/me' );
		$request->set_param( 'roles', array( 'administrator' ) );
		$response = rest_get_server()->dispatch( $request );

		$this->assertErrorResponse( 'rest_cannot_edit_roles', $response, 403 );
		$user = get_userdata( self::$editor );
		$this->assertArrayHasKey( 'editor', $user->caps );
		$this->assertArrayNotHasKey( 'administrator', $user->caps );
	}

	/**
	 * @group ms-excluded
	 * @covers ::update_item
	 */
	public function test_update_user_role_invalid_privilege_deescalation() {
		$user_id = $this->factory->user->create( array( 'role' => 'administrator' ) );

		wp_set_current_user( $user_id );

		$request = new WP_REST_Request( 'PUT', sprintf( '/wp/v2/users/%d', $user_id ) );
		$request->set_param( 'roles', array( 'editor' ) );
		$response = rest_get_server()->dispatch( $request );

		$this->assertErrorResponse( 'rest_user_invalid_role', $response, 403 );

		$user = get_userdata( $user_id );
		$this->assertArrayHasKey( 'administrator', $user->caps );
		$this->assertArrayNotHasKey( 'editor', $user->caps );

		$request = new WP_REST_Request( 'PUT', '/wp/v2/users/me' );
		$request->set_param( 'roles', array( 'editor' ) );
		$response = rest_get_server()->dispatch( $request );

		$this->assertErrorResponse( 'rest_user_invalid_role', $response, 403 );

		$user = get_userdata( $user_id );
		$this->assertArrayHasKey( 'administrator', $user->caps );
		$this->assertArrayNotHasKey( 'editor', $user->caps );
	}

	/**
	 * @group ms-required
	 * @covers ::update_item
	 */
	public function test_update_user_role_privilege_deescalation_multisite() {
		$user_id = $this->factory->user->create( array( 'role' => 'administrator' ) );

		wp_set_current_user( $user_id );
		$user = wp_get_current_user();
		update_site_option( 'site_admins', array( $user->user_login ) );

		$request = new WP_REST_Request( 'PUT', sprintf( '/wp/v2/users/%d', $user_id ) );
		$request->set_param( 'roles', array( 'editor' ) );
		$response = rest_get_server()->dispatch( $request );

		$new_data = $response->get_data();
		$this->assertSame( 'editor', $new_data['roles'][0] );
		$this->assertNotEquals( 'administrator', $new_data['roles'][0] );

		$user_id = $this->factory->user->create( array( 'role' => 'administrator' ) );

		wp_set_current_user( $user_id );
		$user = wp_get_current_user();
		update_site_option( 'site_admins', array( $user->user_login ) );

		$request = new WP_REST_Request( 'PUT', '/wp/v2/users/me' );
		$request->set_param( 'roles', array( 'editor' ) );
		$response = rest_get_server()->dispatch( $request );

		$new_data = $response->get_data();
		$this->assertSame( 'editor', $new_data['roles'][0] );
		$this->assertNotEquals( 'administrator', $new_data['roles'][0] );
	}

	/**
	 * @covers ::update_item
	 */
	public function test_update_user_role_invalid_role() {
		wp_set_current_user( self::$user );

		$this->allow_user_to_manage_multisite();

		$request = new WP_REST_Request( 'PUT', sprintf( '/wp/v2/users/%d', self::$editor ) );
		$request->set_param( 'roles', array( 'BeSharp' ) );
		$response = rest_get_server()->dispatch( $request );

		$this->assertErrorResponse( 'rest_user_invalid_role', $response, 400 );

		$user = get_userdata( self::$editor );
		$this->assertArrayHasKey( 'editor', $user->caps );
		$this->assertArrayNotHasKey( 'BeSharp', $user->caps );

		$request = new WP_REST_Request( 'PUT', '/wp/v2/users/me' );
		$request->set_param( 'roles', array( 'BeSharp' ) );
		$response = rest_get_server()->dispatch( $request );

		$this->assertErrorResponse( 'rest_user_invalid_role', $response, 400 );

		$user = get_userdata( self::$editor );
		$this->assertArrayHasKey( 'editor', $user->caps );
		$this->assertArrayNotHasKey( 'BeSharp', $user->caps );
	}

	/**
	 * @covers ::update_item
	 */
	public function test_update_user_without_permission() {
		wp_set_current_user( self::$editor );

		$params = array(
			'username' => 'homersimpson',
			'password' => 'stupidsexyflanders',
			'email'    => 'chunkylover53@aol.com',
		);

		$request = new WP_REST_Request( 'PUT', sprintf( '/wp/v2/users/%d', self::$user ) );
		$request->add_header( 'content-type', 'application/x-www-form-urlencoded' );
		$request->set_body_params( $params );
		$response = rest_get_server()->dispatch( $request );

		$this->assertErrorResponse( 'rest_cannot_edit', $response, 403 );

		$request = new WP_REST_Request( 'PUT', '/wp/v2/users/me' );
		$request->add_header( 'content-type', 'application/x-www-form-urlencoded' );
		$request->set_body_params( $params );
		$response = rest_get_server()->dispatch( $request );

		$this->assertErrorResponse( 'rest_user_invalid_argument', $response, 400 );
	}

	/**
	 * @covers ::update_item
	 */
	public function test_update_user_invalid_id() {
		$this->allow_user_to_manage_multisite();

		wp_set_current_user( self::$user );

		$params = array(
			'id'       => '0',
			'username' => 'lisasimpson',
			'password' => 'DavidHasselhoff',
			'email'    => 'smartgirl63_@yahoo.com',
		);

		$request = new WP_REST_Request( 'PUT', sprintf( '/wp/v2/users/%d', self::$editor ) );
		$request->add_header( 'content-type', 'application/x-www-form-urlencoded' );
		$request->set_body_params( $params );
		$response = rest_get_server()->dispatch( $request );

		$this->assertErrorResponse( 'rest_user_invalid_id', $response, 404 );
	}

	/**
	 * @ticket 40263
	 * @covers ::update_item
	 */
	public function test_update_item_only_roles_as_editor() {
		$user_id = $this->factory->user->create(
			array(
				'role' => 'author',
			)
		);

		wp_set_current_user( self::$editor );

		$request = new WP_REST_Request( 'PUT', sprintf( '/wp/v2/users/%d', $user_id ) );
		$request->set_param( 'roles', array( 'editor' ) );
		$response = rest_get_server()->dispatch( $request );
		$this->assertErrorResponse( 'rest_cannot_edit_roles', $response, 403 );
	}

	/**
	 * @ticket 40263
	 * @covers ::update_item
	 */
	public function test_update_item_only_roles_as_site_administrator() {
		$user_id = $this->factory->user->create(
			array(
				'role' => 'author',
			)
		);

		wp_set_current_user( self::$user );

		$request = new WP_REST_Request( 'PUT', sprintf( '/wp/v2/users/%d', $user_id ) );
		$request->set_param( 'roles', array( 'editor' ) );
		$response = rest_get_server()->dispatch( $request );
		$this->assertSame( 200, $response->get_status() );

		$new_data = $response->get_data();
		$this->assertSame( 'editor', $new_data['roles'][0] );
	}

	/**
	 * @ticket 40263
	 * @covers ::update_item
	 */
	public function test_update_item_including_roles_and_other_params() {
		$user_id = $this->factory->user->create(
			array(
				'role' => 'author',
			)
		);

		wp_set_current_user( self::$user );

		$request = new WP_REST_Request( 'PUT', sprintf( '/wp/v2/users/%d', $user_id ) );
		$request->set_param( 'roles', array( 'editor' ) );
		$request->set_param( 'name', 'Short-Lived User' );
		$response = rest_get_server()->dispatch( $request );

		if ( is_multisite() ) {
			/*
			 * Site administrators can promote users, as verified by the previous test,
			 * but they cannot perform other user-editing operations.
			 * This also tests the branch of logic that verifies that no parameters
			 * other than 'id' and 'roles' are specified for a roles update.
			 */
			$this->assertErrorResponse( 'rest_cannot_edit', $response, 403 );
		} else {
			$this->assertSame( 200, $response->get_status() );

			$new_data = $response->get_data();
			$this->assertSame( 'editor', $new_data['roles'][0] );
		}
	}

	/*
	 * @covers ::update_item
	 */
	public function test_update_item_invalid_password() {
		$this->allow_user_to_manage_multisite();

		wp_set_current_user( self::$user );

		$request = new WP_REST_Request( 'PUT', sprintf( '/wp/v2/users/%d', self::$editor ) );
		$request->set_param( 'password', 'no\\backslashes\\allowed' );
		$response = rest_get_server()->dispatch( $request );
		$this->assertErrorResponse( 'rest_invalid_param', $response, 400 );

		$request->set_param( 'password', '' );
		$response = rest_get_server()->dispatch( $request );
		$this->assertErrorResponse( 'rest_invalid_param', $response, 400 );
	}

	public function verify_user_roundtrip( $input = array(), $expected_output = array() ) {
		if ( isset( $input['id'] ) ) {
			// Existing user; don't try to create one.
			$user_id = $input['id'];
		} else {
			// Create a new user.
			$request = new WP_REST_Request( 'POST', '/wp/v2/users' );
			foreach ( $input as $name => $value ) {
				$request->set_param( $name, $value );
			}
			$request->set_param( 'email', 'cbg@androidsdungeon.com' );
			$response = rest_get_server()->dispatch( $request );
			$this->assertSame( 201, $response->get_status() );
			$actual_output = $response->get_data();

			// Compare expected API output to actual API output.
			$this->assertSame( $expected_output['username'], $actual_output['username'] );
			$this->assertSame( $expected_output['name'], $actual_output['name'] );
			$this->assertSame( $expected_output['first_name'], $actual_output['first_name'] );
			$this->assertSame( $expected_output['last_name'], $actual_output['last_name'] );
			$this->assertSame( $expected_output['url'], $actual_output['url'] );
			$this->assertSame( $expected_output['description'], $actual_output['description'] );
			$this->assertSame( $expected_output['nickname'], $actual_output['nickname'] );

			// Compare expected API output to WP internal values.
			$user = get_userdata( $actual_output['id'] );
			$this->assertSame( $expected_output['username'], $user->user_login );
			$this->assertSame( $expected_output['name'], $user->display_name );
			$this->assertSame( $expected_output['first_name'], $user->first_name );
			$this->assertSame( $expected_output['last_name'], $user->last_name );
			$this->assertSame( $expected_output['url'], $user->user_url );
			$this->assertSame( $expected_output['description'], $user->description );
			$this->assertSame( $expected_output['nickname'], $user->nickname );
			$this->assertTrue( wp_check_password( addslashes( $expected_output['password'] ), $user->user_pass ) );

			$user_id = $actual_output['id'];
		}

		// Update the user.
		$request = new WP_REST_Request( 'PUT', sprintf( '/wp/v2/users/%d', $user_id ) );
		foreach ( $input as $name => $value ) {
			if ( 'username' !== $name ) {
				$request->set_param( $name, $value );
			}
		}
		$response = rest_get_server()->dispatch( $request );
		$this->assertSame( 200, $response->get_status() );
		$actual_output = $response->get_data();

		// Compare expected API output to actual API output.
		if ( isset( $expected_output['username'] ) ) {
			$this->assertSame( $expected_output['username'], $actual_output['username'] );
		}
		$this->assertSame( $expected_output['name'], $actual_output['name'] );
		$this->assertSame( $expected_output['first_name'], $actual_output['first_name'] );
		$this->assertSame( $expected_output['last_name'], $actual_output['last_name'] );
		$this->assertSame( $expected_output['url'], $actual_output['url'] );
		$this->assertSame( $expected_output['description'], $actual_output['description'] );
		$this->assertSame( $expected_output['nickname'], $actual_output['nickname'] );

		// Compare expected API output to WP internal values.
		$user = get_userdata( $actual_output['id'] );
		if ( isset( $expected_output['username'] ) ) {
			$this->assertSame( $expected_output['username'], $user->user_login );
		}
		$this->assertSame( $expected_output['name'], $user->display_name );
		$this->assertSame( $expected_output['first_name'], $user->first_name );
		$this->assertSame( $expected_output['last_name'], $user->last_name );
		$this->assertSame( $expected_output['url'], $user->user_url );
		$this->assertSame( $expected_output['description'], $user->description );
		$this->assertSame( $expected_output['nickname'], $user->nickname );
		$this->assertTrue( wp_check_password( addslashes( $expected_output['password'] ), $user->user_pass ) );
	}

	public function test_user_roundtrip_as_editor() {
		wp_set_current_user( self::$editor );

		$this->assertSame( ! is_multisite(), current_user_can( 'unfiltered_html' ) );
		$this->verify_user_roundtrip(
			array(
				'id'          => self::$editor,
				'name'        => '\o/ ¯\_(ツ)_/¯',
				'first_name'  => '\o/ ¯\_(ツ)_/¯',
				'last_name'   => '\o/ ¯\_(ツ)_/¯',
				'url'         => '\o/ ¯\_(ツ)_/¯',
				'description' => '\o/ ¯\_(ツ)_/¯',
				'nickname'    => '\o/ ¯\_(ツ)_/¯',
				'password'    => 'o/ ¯_(ツ)_/¯ \'"',
			),
			array(
				'name'        => '\o/ ¯\_(ツ)_/¯',
				'first_name'  => '\o/ ¯\_(ツ)_/¯',
				'last_name'   => '\o/ ¯\_(ツ)_/¯',
				'url'         => 'http://o/%20¯_(ツ)_/¯',
				'description' => '\o/ ¯\_(ツ)_/¯',
				'nickname'    => '\o/ ¯\_(ツ)_/¯',
				'password'    => 'o/ ¯_(ツ)_/¯ \'"',
			)
		);
	}

	public function test_user_roundtrip_as_editor_html() {
		wp_set_current_user( self::$editor );

		if ( is_multisite() ) {
			$this->assertFalse( current_user_can( 'unfiltered_html' ) );
			$this->verify_user_roundtrip(
				array(
					'id'          => self::$editor,
					'name'        => '<div>div</div> <strong>strong</strong> <script>oh noes</script>',
					'first_name'  => '<div>div</div> <strong>strong</strong> <script>oh noes</script>',
					'last_name'   => '<div>div</div> <strong>strong</strong> <script>oh noes</script>',
					'url'         => '<div>div</div> <strong>strong</strong> <script>oh noes</script>',
					'description' => '<div>div</div> <strong>strong</strong> <script>oh noes</script>',
					'nickname'    => '<div>div</div> <strong>strong</strong> <script>oh noes</script>',
					'password'    => '<div>div</div> <strong>strong</strong> <script>oh noes</script>',
				),
				array(
					'name'        => 'div strong',
					'first_name'  => 'div strong',
					'last_name'   => 'div strong',
					'url'         => 'http://divdiv/div%20strongstrong/strong%20scriptoh%20noes/script',
					'description' => 'div <strong>strong</strong> oh noes',
					'nickname'    => 'div strong',
					'password'    => '<div>div</div> <strong>strong</strong> <script>oh noes</script>',
				)
			);
		} else {
			$this->assertTrue( current_user_can( 'unfiltered_html' ) );
			$this->verify_user_roundtrip(
				array(
					'id'          => self::$editor,
					'name'        => '<div>div</div> <strong>strong</strong> <script>oh noes</script>',
					'first_name'  => '<div>div</div> <strong>strong</strong> <script>oh noes</script>',
					'last_name'   => '<div>div</div> <strong>strong</strong> <script>oh noes</script>',
					'url'         => '<div>div</div> <strong>strong</strong> <script>oh noes</script>',
					'description' => '<div>div</div> <strong>strong</strong> <script>oh noes</script>',
					'nickname'    => '<div>div</div> <strong>strong</strong> <script>oh noes</script>',
					'password'    => '<div>div</div> <strong>strong</strong> <script>oh noes</script>',
				),
				array(
					'name'        => 'div strong',
					'first_name'  => 'div strong',
					'last_name'   => 'div strong',
					'url'         => 'http://divdiv/div%20strongstrong/strong%20scriptoh%20noes/script',
					'description' => 'div <strong>strong</strong> oh noes',
					'nickname'    => 'div strong',
					'password'    => '<div>div</div> <strong>strong</strong> <script>oh noes</script>',
				)
			);
		}
	}

	public function test_user_roundtrip_as_superadmin() {
		wp_set_current_user( self::$superadmin );

		$this->assertTrue( current_user_can( 'unfiltered_html' ) );
		$valid_username = is_multisite() ? 'noinvalidcharshere' : 'no-invalid-chars-here';
		$this->verify_user_roundtrip(
			array(
				'username'    => $valid_username,
				'name'        => '\\\&\\\ &amp; &invalid; < &lt; &amp;lt;',
				'first_name'  => '\\\&\\\ &amp; &invalid; < &lt; &amp;lt;',
				'last_name'   => '\\\&\\\ &amp; &invalid; < &lt; &amp;lt;',
				'url'         => '\\\&\\\ &amp; &invalid; < &lt; &amp;lt;',
				'description' => '\\\&\\\ &amp; &invalid; < &lt; &amp;lt;',
				'nickname'    => '\\\&\\\ &amp; &invalid; < &lt; &amp;lt;',
				'password'    => '& &amp; &invalid; < &lt; &amp;lt;',
			),
			array(
				'username'    => $valid_username,
				'name'        => '\\\&amp;\\\ &amp; &amp;invalid; &lt; &lt; &amp;lt;',
				'first_name'  => '\\\&amp;\\\ &amp; &amp;invalid; &lt; &lt; &amp;lt;',
				'last_name'   => '\\\&amp;\\\ &amp; &amp;invalid; &lt; &lt; &amp;lt;',
				'url'         => 'http://&amp;%20&amp;%20&amp;invalid;%20%20&lt;%20&amp;lt;',
				'description' => '\\\&amp;\\\ &amp; &amp;invalid; &lt; &lt; &amp;lt;',
				'nickname'    => '\\\&amp;\\\ &amp; &amp;invalid; &lt; &lt; &amp;lt;',
				'password'    => '& &amp; &invalid; < &lt; &amp;lt;',
			)
		);
	}

	public function test_user_roundtrip_as_superadmin_html() {
		wp_set_current_user( self::$superadmin );

		$this->assertTrue( current_user_can( 'unfiltered_html' ) );
		$valid_username = is_multisite() ? 'noinvalidcharshere' : 'no-invalid-chars-here';
		$this->verify_user_roundtrip(
			array(
				'username'    => $valid_username,
				'name'        => '<div>div</div> <strong>strong</strong> <script>oh noes</script>',
				'first_name'  => '<div>div</div> <strong>strong</strong> <script>oh noes</script>',
				'last_name'   => '<div>div</div> <strong>strong</strong> <script>oh noes</script>',
				'url'         => '<div>div</div> <strong>strong</strong> <script>oh noes</script>',
				'description' => '<div>div</div> <strong>strong</strong> <script>oh noes</script>',
				'nickname'    => '<div>div</div> <strong>strong</strong> <script>oh noes</script>',
				'password'    => '<div>div</div> <strong>strong</strong> <script>oh noes</script>',
			),
			array(
				'username'    => $valid_username,
				'name'        => 'div strong',
				'first_name'  => 'div strong',
				'last_name'   => 'div strong',
				'url'         => 'http://divdiv/div%20strongstrong/strong%20scriptoh%20noes/script',
				'description' => 'div <strong>strong</strong> oh noes',
				'nickname'    => 'div strong',
				'password'    => '<div>div</div> <strong>strong</strong> <script>oh noes</script>',
			)
		);
	}

	/**
	 * @covers ::delete_item
	 */
	public function test_delete_item() {
		$user_id = $this->factory->user->create( array( 'display_name' => 'Deleted User' ) );

		$this->allow_user_to_manage_multisite();

		wp_set_current_user( self::$user );

		$userdata = get_userdata( $user_id ); // Cache for later.
		$request  = new WP_REST_Request( 'DELETE', sprintf( '/wp/v2/users/%d', $user_id ) );
		$request->set_param( 'force', true );
		$request->set_param( 'reassign', false );
		$response = rest_get_server()->dispatch( $request );

		// Not implemented in multisite.
		if ( is_multisite() ) {
			$this->assertErrorResponse( 'rest_cannot_delete', $response, 501 );
			return;
		}

		$this->assertSame( 200, $response->get_status() );
		$data = $response->get_data();
		$this->assertTrue( $data['deleted'] );
		$this->assertSame( 'Deleted User', $data['previous']['name'] );
	}

	/**
	 * @covers ::delete_item
	 */
	public function test_delete_item_no_trash() {
		$user_id = $this->factory->user->create( array( 'display_name' => 'Deleted User' ) );

		$this->allow_user_to_manage_multisite();

		wp_set_current_user( self::$user );

		$userdata = get_userdata( $user_id ); // Cache for later.

		$request = new WP_REST_Request( 'DELETE', sprintf( '/wp/v2/users/%d', $user_id ) );
		$request->set_param( 'reassign', false );
		$response = rest_get_server()->dispatch( $request );

		// Not implemented in multisite.
		if ( is_multisite() ) {
			$this->assertErrorResponse( 'rest_cannot_delete', $response, 501 );
			return;
		}

		$this->assertErrorResponse( 'rest_trash_not_supported', $response, 501 );

		$request->set_param( 'force', 'false' );
		$response = rest_get_server()->dispatch( $request );
		$this->assertErrorResponse( 'rest_trash_not_supported', $response, 501 );

		// Ensure the user still exists.
		$user = get_user_by( 'id', $user_id );
		$this->assertNotEmpty( $user );
	}

	/**
	 * @covers ::delete_item
	 */
	public function test_delete_current_item() {
		$user_id = $this->factory->user->create(
			array(
				'role'         => 'administrator',
				'display_name' => 'Deleted User',
			)
		);

		wp_set_current_user( $user_id );
		$user = wp_get_current_user();
		update_site_option( 'site_admins', array( $user->user_login ) );

		$request          = new WP_REST_Request( 'DELETE', '/wp/v2/users/me' );
		$request['force'] = true;
		$request->set_param( 'reassign', false );
		$response = rest_get_server()->dispatch( $request );

		// Not implemented in multisite.
		if ( is_multisite() ) {
			$this->assertErrorResponse( 'rest_cannot_delete', $response, 501 );
			return;
		}

		$this->assertSame( 200, $response->get_status() );
		$data = $response->get_data();
		$this->assertTrue( $data['deleted'] );
		$this->assertSame( 'Deleted User', $data['previous']['name'] );
	}

	/**
	 * @covers ::delete_item
	 */
	public function test_delete_current_item_no_trash() {
		$user_id = $this->factory->user->create(
			array(
				'role'         => 'administrator',
				'display_name' => 'Deleted User',
			)
		);

		wp_set_current_user( $user_id );
		$user = wp_get_current_user();
		update_site_option( 'site_admins', array( $user->user_login ) );

		$request = new WP_REST_Request( 'DELETE', '/wp/v2/users/me' );
		$request->set_param( 'reassign', false );
		$response = rest_get_server()->dispatch( $request );

		// Not implemented in multisite.
		if ( is_multisite() ) {
			$this->assertErrorResponse( 'rest_cannot_delete', $response, 501 );
			return;
		}

		$this->assertErrorResponse( 'rest_trash_not_supported', $response, 501 );

		$request->set_param( 'force', 'false' );
		$response = rest_get_server()->dispatch( $request );
		$this->assertErrorResponse( 'rest_trash_not_supported', $response, 501 );

		// Ensure the user still exists.
		$user = get_user_by( 'id', $user_id );
		$this->assertNotEmpty( $user );
	}

	/**
	 * @covers ::delete_item
	 */
	public function test_delete_user_without_permission() {
		$user_id = $this->factory->user->create();

		$this->allow_user_to_manage_multisite();

		wp_set_current_user( self::$editor );

		$request          = new WP_REST_Request( 'DELETE', sprintf( '/wp/v2/users/%d', $user_id ) );
		$request['force'] = true;
		$request->set_param( 'reassign', false );
		$response = rest_get_server()->dispatch( $request );

		$this->assertErrorResponse( 'rest_user_cannot_delete', $response, 403 );

		$request          = new WP_REST_Request( 'DELETE', '/wp/v2/users/me' );
		$request['force'] = true;
		$request->set_param( 'reassign', false );
		$response = rest_get_server()->dispatch( $request );

		$this->assertErrorResponse( 'rest_user_cannot_delete', $response, 403 );
	}

	/**
	 * @covers ::delete_item
	 */
	public function test_delete_user_invalid_id() {
		$this->allow_user_to_manage_multisite();

		wp_set_current_user( self::$user );

		$request          = new WP_REST_Request( 'DELETE', '/wp/v2/users/' . REST_TESTS_IMPOSSIBLY_HIGH_NUMBER );
		$request['force'] = true;
		$request->set_param( 'reassign', false );
		$response = rest_get_server()->dispatch( $request );

		$this->assertErrorResponse( 'rest_user_invalid_id', $response, 404 );
	}

	/**
	 * @covers ::delete_item
	 */
	public function test_delete_user_reassign() {
		$this->allow_user_to_manage_multisite();

		// Test with a new user, to avoid any complications.
		$user_id     = $this->factory->user->create();
		$reassign_id = $this->factory->user->create();
		$test_post   = $this->factory->post->create(
			array(
				'post_author' => $user_id,
			)
		);

		// Sanity check to ensure the factory created the post correctly.
		$post = get_post( $test_post );
		$this->assertEquals( $user_id, $post->post_author );

		wp_set_current_user( self::$user );

		// Delete our test user, and reassign to the new author.
		$request          = new WP_REST_Request( 'DELETE', sprintf( '/wp/v2/users/%d', $user_id ) );
		$request['force'] = true;
		$request->set_param( 'reassign', $reassign_id );
		$response = rest_get_server()->dispatch( $request );

		// Not implemented in multisite.
		if ( is_multisite() ) {
			$this->assertErrorResponse( 'rest_cannot_delete', $response, 501 );
			return;
		}

		$this->assertSame( 200, $response->get_status() );

		// Check that the post has been updated correctly.
		$post = get_post( $test_post );
		$this->assertEquals( $reassign_id, $post->post_author );
	}

	/**
	 * @covers ::delete_item
	 */
	public function test_delete_user_invalid_reassign_id() {
		$user_id = $this->factory->user->create();

		$this->allow_user_to_manage_multisite();

		wp_set_current_user( self::$user );

		$request          = new WP_REST_Request( 'DELETE', sprintf( '/wp/v2/users/%d', $user_id ) );
		$request['force'] = true;
		$request->set_param( 'reassign', REST_TESTS_IMPOSSIBLY_HIGH_NUMBER );
		$response = rest_get_server()->dispatch( $request );

		// Not implemented in multisite.
		if ( is_multisite() ) {
			$this->assertErrorResponse( 'rest_cannot_delete', $response, 501 );
			return;
		}

		$this->assertErrorResponse( 'rest_user_invalid_reassign', $response, 400 );
	}

	/**
	 * @covers ::delete_item
	 */
	public function test_delete_user_invalid_reassign_passed_as_string() {
		$user_id = $this->factory->user->create();

		$this->allow_user_to_manage_multisite();

		wp_set_current_user( self::$user );

		$request          = new WP_REST_Request( 'DELETE', sprintf( '/wp/v2/users/%d', $user_id ) );
		$request['force'] = true;
		$request->set_param( 'reassign', 'null' );
		$response = rest_get_server()->dispatch( $request );

		$this->assertErrorResponse( 'rest_invalid_param', $response, 400 );
	}

	/**
	 * @covers ::delete_item
	 */
	public function test_delete_user_reassign_passed_as_boolean_false_trashes_post() {
		$user_id = $this->factory->user->create();

		$this->allow_user_to_manage_multisite();

		wp_set_current_user( self::$user );

		$test_post = $this->factory->post->create(
			array(
				'post_author' => $user_id,
			)
		);

		$request          = new WP_REST_Request( 'DELETE', sprintf( '/wp/v2/users/%d', $user_id ) );
		$request['force'] = true;
		$request->set_param( 'reassign', false );
		$response = rest_get_server()->dispatch( $request );

		// Not implemented in multisite.
		if ( is_multisite() ) {
			$this->assertErrorResponse( 'rest_cannot_delete', $response, 501 );
			return;
		}

		$test_post = get_post( $test_post );
		$this->assertSame( 'trash', $test_post->post_status );
	}

	/**
	 * @covers ::delete_item
	 */
	public function test_delete_user_reassign_passed_as_string_false_trashes_post() {
		$user_id = $this->factory->user->create();

		$this->allow_user_to_manage_multisite();

		wp_set_current_user( self::$user );

		$test_post = $this->factory->post->create(
			array(
				'post_author' => $user_id,
			)
		);

		$request          = new WP_REST_Request( 'DELETE', sprintf( '/wp/v2/users/%d', $user_id ) );
		$request['force'] = true;
		$request->set_param( 'reassign', 'false' );
		$response = rest_get_server()->dispatch( $request );

		// Not implemented in multisite.
		if ( is_multisite() ) {
			$this->assertErrorResponse( 'rest_cannot_delete', $response, 501 );
			return;
		}

		$test_post = get_post( $test_post );
		$this->assertSame( 'trash', $test_post->post_status );
	}

	/**
	 * @covers ::delete_item
	 */
	public function test_delete_user_reassign_passed_as_empty_string_trashes_post() {
		$user_id = $this->factory->user->create();

		$this->allow_user_to_manage_multisite();

		wp_set_current_user( self::$user );

		$test_post = $this->factory->post->create(
			array(
				'post_author' => $user_id,
			)
		);

		$request          = new WP_REST_Request( 'DELETE', sprintf( '/wp/v2/users/%d', $user_id ) );
		$request['force'] = true;
		$request->set_param( 'reassign', '' );
		$response = rest_get_server()->dispatch( $request );

		// Not implemented in multisite.
		if ( is_multisite() ) {
			$this->assertErrorResponse( 'rest_cannot_delete', $response, 501 );
			return;
		}

		$test_post = get_post( $test_post );
		$this->assertSame( 'trash', $test_post->post_status );
	}

	/**
	 * @covers ::delete_item
	 */
	public function test_delete_user_reassign_passed_as_0_reassigns_author() {
		$user_id = $this->factory->user->create();

		$this->allow_user_to_manage_multisite();

		wp_set_current_user( self::$user );

		$test_post = $this->factory->post->create(
			array(
				'post_author' => $user_id,
			)
		);

		$request          = new WP_REST_Request( 'DELETE', sprintf( '/wp/v2/users/%d', $user_id ) );
		$request['force'] = true;
		$request->set_param( 'reassign', 0 );
		$response = rest_get_server()->dispatch( $request );

		// Not implemented in multisite.
		if ( is_multisite() ) {
			$this->assertErrorResponse( 'rest_cannot_delete', $response, 501 );
			return;
		}

		$test_post = get_post( $test_post );
		$this->assertEquals( 0, $test_post->post_author );
	}

	/**
	 * @covers ::get_item_schema
	 */
	public function test_get_item_schema() {
		$request    = new WP_REST_Request( 'OPTIONS', '/wp/v2/users' );
		$response   = rest_get_server()->dispatch( $request );
		$data       = $response->get_data();
		$properties = $data['schema']['properties'];

		$this->assertCount( 19, $properties );
		$this->assertArrayHasKey( 'avatar_urls', $properties );
		$this->assertArrayHasKey( 'capabilities', $properties );
		$this->assertArrayHasKey( 'description', $properties );
		$this->assertArrayHasKey( 'email', $properties );
		$this->assertArrayHasKey( 'extra_capabilities', $properties );
		$this->assertArrayHasKey( 'first_name', $properties );
		$this->assertArrayHasKey( 'id', $properties );
		$this->assertArrayHasKey( 'last_name', $properties );
		$this->assertArrayHasKey( 'link', $properties );
		$this->assertArrayHasKey( 'locale', $properties );
		$this->assertArrayHasKey( 'meta', $properties );
		$this->assertArrayHasKey( 'name', $properties );
		$this->assertArrayHasKey( 'nickname', $properties );
		$this->assertArrayHasKey( 'registered_date', $properties );
		$this->assertArrayHasKey( 'slug', $properties );
		$this->assertArrayHasKey( 'password', $properties );
		$this->assertArrayHasKey( 'url', $properties );
		$this->assertArrayHasKey( 'username', $properties );
		$this->assertArrayHasKey( 'roles', $properties );

	}

	/**
	 * @covers ::get_item_schema
	 */
	public function test_get_item_schema_show_avatar() {
		update_option( 'show_avatars', false );

		// Re-initialize the controller to cache-bust schemas from prior test runs.
		$GLOBALS['wp_rest_server']->override_by_default = true;
		$controller                                     = new WP_REST_Users_Controller();
		$controller->register_routes();
		$GLOBALS['wp_rest_server']->override_by_default = false;

		$request    = new WP_REST_Request( 'OPTIONS', '/wp/v2/users' );
		$response   = rest_get_server()->dispatch( $request );
		$data       = $response->get_data();
		$properties = $data['schema']['properties'];

		$this->assertArrayNotHasKey( 'avatar_urls', $properties );
	}

	/**
	 * @covers ::get_item_schema
	 */
	public function test_get_additional_field_registration() {

		$schema = array(
			'type'        => 'integer',
			'description' => 'Some integer of mine',
			'enum'        => array( 1, 2, 3, 4 ),
			'context'     => array( 'embed', 'view', 'edit' ),
		);

		register_rest_field(
			'user',
			'my_custom_int',
			array(
				'schema'          => $schema,
				'get_callback'    => array( $this, 'additional_field_get_callback' ),
				'update_callback' => array( $this, 'additional_field_update_callback' ),
			)
		);

		$request  = new WP_REST_Request( 'OPTIONS', '/wp/v2/users' );
		$response = rest_get_server()->dispatch( $request );
		$data     = $response->get_data();

		$this->assertArrayHasKey( 'my_custom_int', $data['schema']['properties'] );
		$this->assertSame( $schema, $data['schema']['properties']['my_custom_int'] );

		wp_set_current_user( 1 );

		if ( is_multisite() ) {
			$current_user = wp_get_current_user( 1 );
			update_site_option( 'site_admins', array( $current_user->user_login ) );
		}

		$request  = new WP_REST_Request( 'GET', '/wp/v2/users/1' );
		$response = rest_get_server()->dispatch( $request );
		$this->assertArrayHasKey( 'my_custom_int', $response->data );

		$request = new WP_REST_Request( 'POST', '/wp/v2/users/1' );
		$request->set_body_params(
			array(
				'my_custom_int' => 123,
			)
		);
		$response = rest_get_server()->dispatch( $request );
		$this->assertEquals( 123, get_user_meta( 1, 'my_custom_int', true ) );

		$request = new WP_REST_Request( 'POST', '/wp/v2/users' );
		$request->set_body_params(
			array(
				'my_custom_int' => 123,
				'email'         => 'joe@foobar.com',
				'username'      => 'abc123',
				'password'      => 'hello',
			)
		);
		$response = rest_get_server()->dispatch( $request );
		$this->assertEquals( 123, $response->data['my_custom_int'] );

		global $wp_rest_additional_fields;
		$wp_rest_additional_fields = array();
	}

	/**
	 * @covers ::get_item_schema
	 */
	public function test_additional_field_update_errors() {
		$schema = array(
			'type'        => 'integer',
			'description' => 'Some integer of mine',
			'enum'        => array( 1, 2, 3, 4 ),
			'context'     => array( 'view', 'edit' ),
		);

		register_rest_field(
			'user',
			'my_custom_int',
			array(
				'schema'          => $schema,
				'get_callback'    => array( $this, 'additional_field_get_callback' ),
				'update_callback' => array( $this, 'additional_field_update_callback' ),
			)
		);

		wp_set_current_user( 1 );

		if ( is_multisite() ) {
			$current_user = wp_get_current_user( 1 );
			update_site_option( 'site_admins', array( $current_user->user_login ) );
		}

		// Check for error on update.
		$request = new WP_REST_Request( 'POST', sprintf( '/wp/v2/users/%d', self::$user ) );
		$request->set_body_params(
			array(
				'my_custom_int' => 'returnError',
			)
		);
		$response = rest_get_server()->dispatch( $request );

		$this->assertErrorResponse( 'rest_invalid_param', $response, 400 );

		global $wp_rest_additional_fields;
		$wp_rest_additional_fields = array();
	}

	/**
	 * @ticket 39701
	 * @group ms-required
	 * @covers ::get_item
	 */
	public function test_get_item_from_different_site_as_site_administrator() {
		switch_to_blog( self::$site );
		$user_id = $this->factory->user->create(
			array(
				'role' => 'author',
			)
		);
		restore_current_blog();

		wp_set_current_user( self::$user );

		$request  = new WP_REST_Request( 'GET', sprintf( '/wp/v2/users/%d', $user_id ) );
		$response = rest_get_server()->dispatch( $request );
		$this->assertErrorResponse( 'rest_user_invalid_id', $response, 404 );
	}

	/**
	 * @ticket 39701
	 * @group ms-required
	 * @covers ::get_item
	 */
	public function test_get_item_from_different_site_as_network_administrator() {
		switch_to_blog( self::$site );
		$user_id = $this->factory->user->create(
			array(
				'role' => 'author',
			)
		);
		restore_current_blog();

		wp_set_current_user( self::$superadmin );

		$request  = new WP_REST_Request( 'GET', sprintf( '/wp/v2/users/%d', $user_id ) );
		$response = rest_get_server()->dispatch( $request );
		$this->assertErrorResponse( 'rest_user_invalid_id', $response, 404 );
	}

	/**
	 * @ticket 39701
	 * @group ms-required
	 * @covers ::update_item
	 */
	public function test_update_item_from_different_site_as_site_administrator() {
		switch_to_blog( self::$site );
		$user_id = $this->factory->user->create(
			array(
				'role' => 'author',
			)
		);
		restore_current_blog();

		wp_set_current_user( self::$user );

		$request = new WP_REST_Request( 'PUT', sprintf( '/wp/v2/users/%d', $user_id ) );
		$request->add_header( 'content-type', 'application/x-www-form-urlencoded' );
		$request->set_body_params( array( 'first_name' => 'New Name' ) );
		$response = rest_get_server()->dispatch( $request );
		$this->assertErrorResponse( 'rest_user_invalid_id', $response, 404 );
	}

	/**
	 * @ticket 39701
	 * @group ms-required
	 * @covers ::update_item
	 */
	public function test_update_item_from_different_site_as_network_administrator() {
		switch_to_blog( self::$site );
		$user_id = $this->factory->user->create(
			array(
				'role' => 'author',
			)
		);
		restore_current_blog();

		wp_set_current_user( self::$superadmin );

		$request = new WP_REST_Request( 'PUT', sprintf( '/wp/v2/users/%d', $user_id ) );
		$request->add_header( 'content-type', 'application/x-www-form-urlencoded' );
		$request->set_body_params( array( 'first_name' => 'New Name' ) );
		$response = rest_get_server()->dispatch( $request );
		$this->assertErrorResponse( 'rest_user_invalid_id', $response, 404 );
	}

	/**
	 * @ticket 39701
	 * @group ms-required
	 * @covers ::delete_item
	 */
	public function test_delete_item_from_different_site_as_site_administrator() {
		switch_to_blog( self::$site );
		$user_id = $this->factory->user->create(
			array(
				'role' => 'author',
			)
		);
		restore_current_blog();

		wp_set_current_user( self::$user );

		$request = new WP_REST_Request( 'DELETE', sprintf( '/wp/v2/users/%d', $user_id ) );
		$request->set_param( 'force', true );
		$request->set_param( 'reassign', false );
		$response = rest_get_server()->dispatch( $request );
		$this->assertErrorResponse( 'rest_user_invalid_id', $response, 404 );
	}

	/**
	 * @ticket 39701
	 * @group ms-required
	 * @covers ::delete_item
	 */
	public function test_delete_item_from_different_site_as_network_administrator() {
		switch_to_blog( self::$site );
		$user_id = $this->factory->user->create(
			array(
				'role' => 'author',
			)
		);
		restore_current_blog();

		wp_set_current_user( self::$superadmin );

		$request = new WP_REST_Request( 'DELETE', sprintf( '/wp/v2/users/%d', $user_id ) );
		$request->set_param( 'force', true );
		$request->set_param( 'reassign', false );
		$response = rest_get_server()->dispatch( $request );
		$this->assertErrorResponse( 'rest_user_invalid_id', $response, 404 );
	}

	/**
	 * @ticket 43941
	 * @dataProvider data_get_default_data
	 * @covers ::get_item
	 */
	public function test_get_default_value( $args, $expected ) {
		wp_set_current_user( self::$user );

		$object_type = 'user';
		$meta_key    = 'registered_key1';
		register_meta(
			$object_type,
			$meta_key,
			$args
		);

		// Check for default value.
		$request  = new WP_REST_Request( 'GET', sprintf( '/wp/v2/users/%d', self::$user ) );
		$response = rest_get_server()->dispatch( $request );

		$this->assertSame( 200, $response->get_status() );

		$data = $response->get_data();
		$this->assertArrayHasKey( 'meta', $data );

		$meta = (array) $data['meta'];
		$this->assertArrayHasKey( $meta_key, $meta );
		$this->assertSame( $expected, $meta[ $meta_key ] );
	}

	public function data_get_default_data() {
		return array(
			array(
				array(
					'show_in_rest' => true,
					'single'       => true,
					'default'      => 'wibble',
				),
				'wibble',
			),
			array(
				array(
					'show_in_rest' => true,
					'single'       => false,
					'default'      => 'wibble',
				),
				array( 'wibble' ),
			),
			array(
				array(
					'single'       => true,
					'show_in_rest' => array(
						'schema' => array(
							'type'       => 'object',
							'properties' => array(
								'wibble' => array(
									'type' => 'string',
								),
							),
						),
					),
					'type'         => 'object',
					'default'      => array( 'wibble' => 'dibble' ),
				),
				array( 'wibble' => 'dibble' ),
			),
			array(
				array(
					'show_in_rest' => array(
						'schema' => array(
							'type'       => 'object',
							'properties' => array(
								'wibble' => array(
									'type' => 'string',
								),
							),
						),
					),
					'type'         => 'object',
					'single'       => false,
					'default'      => array( 'wibble' => 'dibble' ),
				),
				array( array( 'wibble' => 'dibble' ) ),
			),

			array(
				array(
					'show_in_rest' => array(
						'schema' => array(
							'type'  => 'array',
							'items' => array(
								'type' => 'string',
							),
						),
					),
					'single'       => true,
					'type'         => 'array',
					'default'      => array( 'dibble' ),
				),
				array( 'dibble' ),
			),
			array(
				array(
					'show_in_rest' => array(
						'schema' => array(
							'type'  => 'array',
							'items' => array(
								'type' => 'string',
							),
						),
					),
					'single'       => false,
					'type'         => 'array',
					'default'      => array( 'dibble' ),
				),
				array( array( 'dibble' ) ),
			),
		);
	}

	public function additional_field_get_callback( $object ) {
		return get_user_meta( $object['id'], 'my_custom_int', true );
	}

	public function additional_field_update_callback( $value, $user ) {
		if ( 'returnError' === $value ) {
			return new WP_Error( 'rest_invalid_param', 'Testing an error.', array( 'status' => 400 ) );
		}
		update_user_meta( $user->ID, 'my_custom_int', $value );
	}

	protected function check_user_data( $user, $data, $context, $links ) {
		$this->assertSame( $user->ID, $data['id'] );
		$this->assertSame( $user->display_name, $data['name'] );
		$this->assertSame( $user->user_url, $data['url'] );
		$this->assertSame( $user->description, $data['description'] );
		$this->assertSame( get_author_posts_url( $user->ID ), $data['link'] );
		$this->assertArrayHasKey( 'avatar_urls', $data );
		$this->assertSame( $user->user_nicename, $data['slug'] );

		if ( 'edit' === $context ) {
			$this->assertSame( $user->first_name, $data['first_name'] );
			$this->assertSame( $user->last_name, $data['last_name'] );
			$this->assertSame( $user->nickname, $data['nickname'] );
			$this->assertSame( $user->user_email, $data['email'] );
			$this->assertEquals( (object) $user->allcaps, $data['capabilities'] );
			$this->assertEquals( (object) $user->caps, $data['extra_capabilities'] );
			$this->assertSame( gmdate( 'c', strtotime( $user->user_registered ) ), $data['registered_date'] );
			$this->assertSame( $user->user_login, $data['username'] );
			$this->assertSame( $user->roles, $data['roles'] );
			$this->assertSame( get_user_locale( $user ), $data['locale'] );
		}

		if ( 'edit' !== $context ) {
			$this->assertArrayNotHasKey( 'roles', $data );
			$this->assertArrayNotHasKey( 'capabilities', $data );
			$this->assertArrayNotHasKey( 'registered_date', $data );
			$this->assertArrayNotHasKey( 'first_name', $data );
			$this->assertArrayNotHasKey( 'last_name', $data );
			$this->assertArrayNotHasKey( 'nickname', $data );
			$this->assertArrayNotHasKey( 'email', $data );
			$this->assertArrayNotHasKey( 'extra_capabilities', $data );
			$this->assertArrayNotHasKey( 'username', $data );
			$this->assertArrayNotHasKey( 'locale', $data );
		}

		$this->assertSameSets(
			array(
				'self',
				'collection',
			),
			array_keys( $links )
		);

		$this->assertArrayNotHasKey( 'password', $data );
	}

	protected function check_get_user_response( $response, $context = 'view' ) {
		$this->assertSame( 200, $response->get_status() );

		$data     = $response->get_data();
		$userdata = get_userdata( $data['id'] );
		$this->check_user_data( $userdata, $data, $context, $response->get_links() );
	}

	protected function check_add_edit_user_response( $response, $update = false ) {
		if ( $update ) {
			$this->assertSame( 200, $response->get_status() );
		} else {
			$this->assertSame( 201, $response->get_status() );
		}

		$data     = $response->get_data();
		$userdata = get_userdata( $data['id'] );
		$this->check_user_data( $userdata, $data, 'edit', $response->get_links() );
	}

	protected function allow_user_to_manage_multisite() {
		wp_set_current_user( self::$user );
		$user = wp_get_current_user();

		if ( is_multisite() ) {
			update_site_option( 'site_admins', array( $user->user_login ) );
		}

		return;
	}
}<|MERGE_RESOLUTION|>--- conflicted
+++ resolved
@@ -934,10 +934,9 @@
 	}
 
 	/**
-<<<<<<< HEAD
-	 * @covers ::get_items
-=======
 	 * @ticket 16841
+	 *
+	 *@covers ::get_items
 	 */
 	public function test_get_items_capabilities() {
 		wp_set_current_user( self::$user );
@@ -955,6 +954,8 @@
 
 	/**
 	 * @ticket 16841
+	 *
+	 *@covers ::get_items
 	 */
 	public function test_get_items_capabilities_no_permission_no_user() {
 		wp_set_current_user( 0 );
@@ -967,6 +968,8 @@
 
 	/**
 	 * @ticket 16841
+	 *
+	 *@covers ::get_items
 	 */
 	public function test_get_items_capabilities_no_permission_editor() {
 		wp_set_current_user( self::$editor );
@@ -979,6 +982,8 @@
 
 	/**
 	 * @ticket 16841
+	 *
+	 *@covers ::get_items
 	 */
 	public function test_get_items_invalid_capabilities() {
 		wp_set_current_user( self::$user );
@@ -1000,7 +1005,8 @@
 
 	/**
 	 * @expectedDeprecated WP_User_Query
->>>>>>> 4dea8f59
+	 *
+	 *@covers ::get_items
 	 */
 	public function test_get_items_who_author_query() {
 		wp_set_current_user( self::$superadmin );
