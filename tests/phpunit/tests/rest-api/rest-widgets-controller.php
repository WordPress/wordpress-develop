--- conflicted
+++ resolved
@@ -10,11 +10,7 @@
  *
  * @see WP_Test_REST_Controller_Testcase
  * @group restapi
-<<<<<<< HEAD
- * @coversDefaultClass  WP_REST_Widgets_Controller
-=======
  * @group widgets
->>>>>>> df17fdbd
  */
 class WP_Test_REST_Widgets_Controller extends WP_Test_REST_Controller_Testcase {
 	/**
