<?php
/**
 * Unit tests covering WP_REST_Themes_Controller functionality.
 *
 * @package WordPress
 * @subpackage REST API
 */

/**
 * @group restapi-themes
 * @group restapi
 */
class WP_Test_REST_Themes_Controller extends WP_Test_REST_Controller_Testcase {
	/**
	 * Subscriber user ID.
	 *
	 * @since 5.0.0
	 *
	 * @var int $subscriber_id
	 */
	protected static $subscriber_id;

	/**
	 * Contributor user ID.
	 *
	 * @since 5.0.0
	 *
	 * @var int $contributor_id
	 */
	protected static $contributor_id;

	/**
	 * Admin user ID.
	 *
	 * @since 5.7.0
	 *
	 * @var int $admin_id
	 */
	protected static $admin_id;

	/**
	 * The current theme object.
	 *
	 * @since 5.0.0
	 *
	 * @var WP_Theme $current_theme
	 */
	protected static $current_theme;

	/**
	 * The REST API route for themes.
	 *
	 * @since 5.0.0
	 *
	 * @var string $themes_route
	 */
	protected static $themes_route = '/wp/v2/themes';

	/**
	 * Performs a REST API request for the active theme.
	 *
	 * @since 5.0.0
	 *
	 * @param string $method Optional. Request method. Default GET.
	 * @return WP_REST_Response The request's response.
	 */
	protected function perform_active_theme_request( $method = 'GET' ) {
		$request = new WP_REST_Request( $method, self::$themes_route );
		$request->set_param( 'status', 'active' );

		return rest_get_server()->dispatch( $request );
	}

	/**
	 * Check that common properties are included in a response.
	 *
	 * @since 5.0.0
	 *
	 * @param WP_REST_Response $response Current REST API response.
	 */
	protected function check_get_theme_response( $response ) {
		if ( $response instanceof WP_REST_Response ) {
			$headers  = $response->get_headers();
			$response = $response->get_data();
		} else {
			$headers = array();
		}

		$this->assertArrayHasKey( 'X-WP-Total', $headers );
		$this->assertSame( 1, $headers['X-WP-Total'] );
		$this->assertArrayHasKey( 'X-WP-TotalPages', $headers );
		$this->assertSame( 1, $headers['X-WP-TotalPages'] );
	}

	/**
	 * Set up class test fixtures.
	 *
	 * @since 5.0.0
	 *
	 * @param WP_UnitTest_Factory $factory WordPress unit test factory.
	 */
<<<<<<< HEAD
	public static function wpSetUpBeforeClass( $factory ) {
		self::$admin_id       = $factory->user->create(
			array(
				'role' => 'administrator',
			)
		);
=======
	public static function wpSetUpBeforeClass( WP_UnitTest_Factory $factory ) {
>>>>>>> 78f45103
		self::$subscriber_id  = $factory->user->create(
			array(
				'role' => 'subscriber',
			)
		);
		self::$contributor_id = $factory->user->create(
			array(
				'role' => 'contributor',
			)
		);
		self::$current_theme  = wp_get_theme();

		wp_set_current_user( self::$contributor_id );
	}

	/**
	 * Clean up test fixtures.
	 *
	 * @since 5.0.0
	 */
	public static function wpTearDownAfterClass() {
		self::delete_user( self::$subscriber_id );
		self::delete_user( self::$contributor_id );
		self::delete_user( self::$admin_id );
	}

	/**
	 * Set up each test method.
	 *
	 * @since 5.0.0
	 */
	public function setUp() {
		parent::setUp();

		wp_set_current_user( self::$contributor_id );
		switch_theme( 'rest-api' );
	}

	/**
	 * Theme routes should be registered correctly.
	 *
	 * @ticket 45016
	 */
	public function test_register_routes() {
		$routes = rest_get_server()->get_routes();
		$this->assertArrayHasKey( self::$themes_route, $routes );
	}

	/**
	 * Test retrieving a collection of themes.
	 *
	 * @ticket 45016
	 */
	public function test_get_items() {
		$response = self::perform_active_theme_request();

		$this->assertSame( 200, $response->get_status() );
		$data = $response->get_data();

		$this->check_get_theme_response( $response );
		$fields = array(
			'_links',
			'author',
			'author_uri',
			'description',
			'name',
			'requires_php',
			'requires_wp',
			'screenshot',
			'status',
			'stylesheet',
			'tags',
			'template',
			'textdomain',
			'theme_supports',
			'theme_uri',
			'version',
		);
		$this->assertSameSets( $fields, array_keys( $data[0] ) );
	}

	/**
	 * Test retrieving a collection of inactive themes.
	 *
	 * @ticket 50152
	 */
	public function test_get_items_inactive() {
		wp_set_current_user( self::$admin_id );
		$request = new WP_REST_Request( 'GET', self::$themes_route );
		$request->set_param( 'status', 'inactive' );

		$response = rest_get_server()->dispatch( $request );

		$this->assertEquals( 200, $response->get_status() );
		$data = $response->get_data();

		$fields = array(
			'_links',
			'author',
			'author_uri',
			'description',
			'name',
			'requires_php',
			'requires_wp',
			'screenshot',
			'status',
			'stylesheet',
			'tags',
			'template',
			'textdomain',
			'theme_uri',
			'version',
		);
		$this->assertEqualSets( $fields, array_keys( $data[0] ) );
	}

	/**
	 * @ticket 46723
	 * @ticket 50152
	 * @dataProvider data_theme_status
	 */
	public function test_get_items_logged_out( $status, $error_code ) {
		wp_set_current_user( 0 );
		$request = new WP_REST_Request( 'GET', self::$themes_route );
		$request->set_param( 'status', $status );

		$response = rest_get_server()->dispatch( $request );
		$this->assertErrorResponse( $error_code, $response, 401 );
	}

	/**
	 * An error should be returned when the user does not have the edit_posts capability.
	 *
	 * @ticket 45016
	 * @ticket 50152
	 * @dataProvider data_theme_status
	 */
	public function test_get_items_no_permission( $status, $error_code ) {
		wp_set_current_user( self::$subscriber_id );
		$request = new WP_REST_Request( 'GET', self::$themes_route );
		$request->set_param( 'status', $status );

		$response = rest_get_server()->dispatch( $request );
		$this->assertErrorResponse( $error_code, $response, 403 );
	}

	/**
	 * @ticket 46723
	 */
	public function test_get_item_single_post_type_cap() {
		$user = self::factory()->user->create_and_get();
		$user->add_cap( 'edit_pages' );
		wp_set_current_user( $user->ID );

		$response = self::perform_active_theme_request();
		$this->assertSame( 200, $response->get_status() );
	}

	/**
	 * Test an item is prepared for the response.
	 *
	 * @ticket 45016
	 */
	public function test_prepare_item() {
		$response = self::perform_active_theme_request();
		$this->assertSame( 200, $response->get_status() );
		$this->check_get_theme_response( $response );
	}

	/**
	 * Verify the theme schema.
	 *
	 * @ticket 45016
	 */
	public function test_get_item_schema() {
		$response   = self::perform_active_theme_request( 'OPTIONS' );
		$data       = $response->get_data();
		$properties = $data['schema']['properties'];
		$this->assertSame( 15, count( $properties ) );

		$this->assertArrayHasKey( 'author', $properties );
		$this->assertArrayHasKey( 'raw', $properties['author']['properties'] );
		$this->assertArrayHasKey( 'rendered', $properties['author']['properties'] );

		$this->assertArrayHasKey( 'author_uri', $properties );
		$this->assertArrayHasKey( 'raw', $properties['author_uri']['properties'] );
		$this->assertArrayHasKey( 'rendered', $properties['author_uri']['properties'] );

		$this->assertArrayHasKey( 'description', $properties );
		$this->assertArrayHasKey( 'raw', $properties['description']['properties'] );
		$this->assertArrayHasKey( 'rendered', $properties['description']['properties'] );

		$this->assertArrayHasKey( 'name', $properties );
		$this->assertArrayHasKey( 'raw', $properties['name']['properties'] );
		$this->assertArrayHasKey( 'rendered', $properties['name']['properties'] );

		$this->assertArrayHasKey( 'requires_php', $properties );
		$this->assertArrayHasKey( 'requires_wp', $properties );
		$this->assertArrayHasKey( 'screenshot', $properties );
		$this->assertArrayHasKey( 'status', $properties );
		$this->assertArrayHasKey( 'stylesheet', $properties );

		$this->assertArrayHasKey( 'tags', $properties );
		$this->assertArrayHasKey( 'raw', $properties['tags']['properties'] );
		$this->assertArrayHasKey( 'items', $properties['tags']['properties']['raw'] );
		$this->assertArrayHasKey( 'rendered', $properties['tags']['properties'] );

		$this->assertArrayHasKey( 'template', $properties );
		$this->assertArrayHasKey( 'textdomain', $properties );
		$this->assertArrayHasKey( 'theme_supports', $properties );

		$this->assertArrayHasKey( 'theme_uri', $properties );
		$this->assertArrayHasKey( 'raw', $properties['theme_uri']['properties'] );
		$this->assertArrayHasKey( 'rendered', $properties['theme_uri']['properties'] );

		$this->assertArrayHasKey( 'version', $properties );

		$theme_supports = $properties['theme_supports']['properties'];
		$this->assertArrayHasKey( 'align-wide', $theme_supports );
		$this->assertArrayHasKey( 'automatic-feed-links', $theme_supports );
		$this->assertArrayHasKey( 'custom-header', $theme_supports );
		$this->assertArrayHasKey( 'custom-background', $theme_supports );
		$this->assertArrayHasKey( 'custom-logo', $theme_supports );
		$this->assertArrayHasKey( 'customize-selective-refresh-widgets', $theme_supports );
		$this->assertArrayHasKey( 'title-tag', $theme_supports );
		$this->assertArrayHasKey( 'dark-editor-style', $theme_supports );
		$this->assertArrayHasKey( 'disable-custom-font-sizes', $theme_supports );
		$this->assertArrayHasKey( 'disable-custom-gradients', $theme_supports );
		$this->assertArrayHasKey( 'editor-color-palette', $theme_supports );
		$this->assertArrayHasKey( 'editor-font-sizes', $theme_supports );
		$this->assertArrayHasKey( 'editor-gradient-presets', $theme_supports );
		$this->assertArrayHasKey( 'editor-styles', $theme_supports );
		$this->assertArrayHasKey( 'formats', $theme_supports );
		$this->assertArrayHasKey( 'html5', $theme_supports );
		$this->assertArrayHasKey( 'post-thumbnails', $theme_supports );
		$this->assertArrayHasKey( 'responsive-embeds', $theme_supports );
		$this->assertArrayHasKey( 'title-tag', $theme_supports );
		$this->assertArrayHasKey( 'wp-block-styles', $theme_supports );
		$this->assertCount( 20, $theme_supports );
	}

	/**
	 * @ticket 49906
	 */
	public function test_theme_author() {
		$response = self::perform_active_theme_request();
		$result   = $response->get_data();
		$this->assertArrayHasKey( 'author', $result[0] );
		$this->assertSame( 'Michael Heilemann', $result[0]['author']['raw'] );
		$this->assertSame(
			'<a href="http://binarybonsai.com/?search=1&#038;term=2">Michael Heilemann</a>',
			$result[0]['author']['rendered']
		);
	}

	/**
	 * @ticket 49906
	 */
	public function test_theme_author_uri() {
		$response = self::perform_active_theme_request();
		$result   = $response->get_data();
		$this->assertArrayHasKey( 'author_uri', $result[0] );
		$this->assertSame( 'http://binarybonsai.com/?search=1&term=2', $result[0]['author_uri']['raw'] );
		$this->assertSame( 'http://binarybonsai.com/?search=1&#038;term=2', $result[0]['author_uri']['rendered'] );
	}

	/**
	 * @ticket 49906
	 */
	public function test_theme_description() {
		$response = self::perform_active_theme_request();
		$result   = $response->get_data();
		$this->assertArrayHasKey( 'description', $result[0] );
		$this->assertSame(
			'The 9\' foot tall theme.',
			$result[0]['description']['raw']
		);
		$this->assertSame(
			'The 9&#8242; foot tall theme.',
			$result[0]['description']['rendered']
		);
	}

	/**
	 * @ticket 49906
	 */
	public function test_theme_requires_php() {
		$response = self::perform_active_theme_request();
		$result   = $response->get_data();
		$this->assertArrayHasKey( 'requires_php', $result[0] );
		$this->assertSame( '5.6', $result[0]['requires_php'] );
	}

	/**
	 * @ticket 49906
	 */
	public function test_theme_requires_wp() {
		$response = self::perform_active_theme_request();
		$result   = $response->get_data();
		$this->assertArrayHasKey( 'requires_wp', $result[0] );
		$this->assertSame( '5.3', $result[0]['requires_wp'] );
	}

	/**
	 * @ticket 49906
	 */
	public function test_theme_name() {
		$response = self::perform_active_theme_request();
		$result   = $response->get_data();
		$this->assertArrayHasKey( 'name', $result[0] );
		$this->assertSame( 'REST Theme', $result[0]['name']['raw'] );
		$this->assertSame( 'REST Theme', $result[0]['name']['rendered'] );
	}

	/**
	 * @ticket 49906
	 */
	public function test_theme_screenshot() {
		$response = self::perform_active_theme_request();
		$result   = $response->get_data();
		$this->assertArrayHasKey( 'screenshot', $result[0] );
		$this->assertSame( '', $result[0]['screenshot'] ); // No screenshot for default theme
	}

	/**
	 * @ticket 49906
	 */
	public function test_theme_stylesheet() {
		$response = self::perform_active_theme_request();
		$result   = $response->get_data();
		$this->assertArrayHasKey( 'stylesheet', $result[0] );
		$this->assertSame( 'rest-api', $result[0]['stylesheet'] );
	}

	/**
	 * @ticket 49906
	 */
	public function test_theme_tags() {
		$response = self::perform_active_theme_request();
		$result   = $response->get_data();
		$this->assertArrayHasKey( 'tags', $result[0] );
		$this->assertSame( array( 'holiday', 'custom-menu' ), $result[0]['tags']['raw'] );
		$this->assertSame( 'holiday, custom-menu', $result[0]['tags']['rendered'] );
	}

	/**
	 * @ticket 49906
	 */
	public function test_theme_template() {
		$response = self::perform_active_theme_request();
		$result   = $response->get_data();
		$this->assertArrayHasKey( 'template', $result[0] );
		$this->assertSame( 'default', $result[0]['template'] );
	}

	/**
	 * @ticket 49906
	 */
	public function test_theme_textdomain() {
		$response = self::perform_active_theme_request();
		$result   = $response->get_data();
		$this->assertArrayHasKey( 'textdomain', $result[0] );
		$this->assertSame( 'rest-api', $result[0]['textdomain'] );
	}

	public function test_theme_theme_uri() {
		$response = self::perform_active_theme_request();
		$result   = $response->get_data();
		$this->assertArrayHasKey( 'theme_uri', $result[0] );
		$this->assertSame( 'http://wordpress.org/?search=1&term=2', $result[0]['theme_uri']['raw'] );
		$this->assertSame( 'http://wordpress.org/?search=1&#038;term=2', $result[0]['theme_uri']['rendered'] );
	}

	/**
	 * @ticket 49906
	 */
	public function test_theme_version() {
		$response = self::perform_active_theme_request();
		$result   = $response->get_data();
		$this->assertArrayHasKey( 'version', $result[0] );
		$this->assertSame( '1.6', $result[0]['version'] );
	}

	/**
	 * @ticket 49037
	 */
	public function test_theme_supports_disable_custom_colors_false() {
		remove_theme_support( 'disable-custom-colors' );
		$response = self::perform_active_theme_request();
		$result   = $response->get_data();
		$this->assertArrayHasKey( 'theme_supports', $result[0] );
		$this->assertArrayHasKey( 'disable-custom-colors', $result[0]['theme_supports'] );
		$this->assertFalse( $result[0]['theme_supports']['disable-custom-colors'] );
	}

	/**
	 * @ticket 49037
	 */
	public function test_theme_supports_disable_custom_colors_true() {
		remove_theme_support( 'disable-custom-colors' );
		add_theme_support( 'disable-custom-colors' );
		$response = self::perform_active_theme_request();
		$result   = $response->get_data();
		$this->assertArrayHasKey( 'theme_supports', $result[0] );
		$this->assertTrue( $result[0]['theme_supports']['disable-custom-colors'] );
	}

	/**
	 * @ticket 49037
	 */
	public function test_theme_supports_disable_custom_font_sizes_false() {
		remove_theme_support( 'disable-custom-font-sizes' );
		$response = self::perform_active_theme_request();
		$result   = $response->get_data();
		$this->assertArrayHasKey( 'theme_supports', $result[0] );
		$this->assertArrayHasKey( 'disable-custom-font-sizes', $result[0]['theme_supports'] );
		$this->assertFalse( $result[0]['theme_supports']['disable-custom-font-sizes'] );
	}

	/**
	 * @ticket 49037
	 */
	public function test_theme_supports_disable_custom_font_sizes_true() {
		remove_theme_support( 'disable-custom-font-sizes' );
		add_theme_support( 'disable-custom-font-sizes' );
		$response = self::perform_active_theme_request();
		$result   = $response->get_data();
		$this->assertArrayHasKey( 'theme_supports', $result[0] );
		$this->assertTrue( $result[0]['theme_supports']['disable-custom-font-sizes'] );
	}

	/**
	 * @ticket 49037
	 */
	public function test_theme_supports_editor_font_sizes_false() {
		remove_theme_support( 'editor-font-sizes' );
		$response = self::perform_active_theme_request();
		$result   = $response->get_data();
		$this->assertArrayHasKey( 'theme_supports', $result[0] );
		$this->assertArrayHasKey( 'editor-font-sizes', $result[0]['theme_supports'] );
		$this->assertFalse( $result[0]['theme_supports']['editor-font-sizes'] );
	}

	/**
	 * @ticket 49037
	 */
	public function test_theme_supports_editor_font_sizes_array() {
		remove_theme_support( 'editor-font-sizes' );
		$tiny = array(
			'name' => 'Tiny',
			'size' => 8,
			'slug' => 'tiny',
		);
		add_theme_support( 'editor-font-sizes', array( $tiny ) );
		$response = self::perform_active_theme_request();
		$result   = $response->get_data();
		$this->assertArrayHasKey( 'theme_supports', $result[0] );
		$this->assertArrayHasKey( 'editor-font-sizes', $result[0]['theme_supports'] );
		$this->assertEquals( array( $tiny ), $result[0]['theme_supports']['editor-font-sizes'] );
	}

	/**
	 * @ticket 49037
	 */
	public function test_theme_supports_editor_color_palette_false() {
		remove_theme_support( 'editor-color-palette' );
		$response = self::perform_active_theme_request();
		$result   = $response->get_data();
		$this->assertArrayHasKey( 'theme_supports', $result[0] );
		$this->assertArrayHasKey( 'editor-color-palette', $result[0]['theme_supports'] );
		$this->assertFalse( $result[0]['theme_supports']['editor-color-palette'] );
	}

	/**
	 * @ticket 49037
	 */
	public function test_theme_supports_editor_color_palette_array() {
		remove_theme_support( 'editor-color-palette' );
		$wordpress_blue = array(
			'name'  => 'WordPress Blue',
			'slug'  => 'wordpress-blue',
			'color' => '#0073AA',
		);
		add_theme_support( 'editor-color-palette', array( $wordpress_blue ) );
		$response = self::perform_active_theme_request();
		$result   = $response->get_data();
		$this->assertArrayHasKey( 'theme_supports', $result[0] );
		$this->assertSame( array( $wordpress_blue ), $result[0]['theme_supports']['editor-color-palette'] );
	}

	/**
	 * @ticket 49037
	 */
	public function test_theme_supports_enable_automatic_feed_links() {
		remove_theme_support( 'automatic-feed-links' );
		add_theme_support( 'automatic-feed-links' );
		$response = self::perform_active_theme_request();
		$result   = $response->get_data();
		$this->assertArrayHasKey( 'theme_supports', $result[0] );
		$this->assertTrue( $result[0]['theme_supports']['automatic-feed-links'] );
	}

	/**
	 * @ticket 49037
	 */
	public function test_theme_supports_does_not_enable_automatic_feed_links() {
		remove_theme_support( 'automatic-feed-links' );
		$response = self::perform_active_theme_request();
		$result   = $response->get_data();
		$this->assertArrayHasKey( 'theme_supports', $result[0] );
		$this->assertArrayHasKey( 'automatic-feed-links', $result[0]['theme_supports'] );
		$this->assertFalse( $result[0]['theme_supports']['automatic-feed-links'] );
	}

	/**
	 * @ticket 49037
	 */
	public function test_theme_does_not_support_custom_logo() {
		remove_theme_support( 'custom-logo' );
		$response = self::perform_active_theme_request();
		$result   = $response->get_data();
		$this->assertArrayHasKey( 'theme_supports', $result[0] );
		$this->assertArrayHasKey( 'custom-logo', $result[0]['theme_supports'] );
		$this->assertFalse( $result[0]['theme_supports']['custom-logo'] );
	}

	/**
	 * @ticket 49037
	 */
	public function test_theme_supports_custom_logo() {
		remove_theme_support( 'custom-logo' );
		$wordpress_logo = array(
			'width'                => 400,
			'height'               => 100,
			'flex-width'           => true,
			'flex-height'          => true,
			'header-text'          => array( 'site-title', 'site-description' ),
			'unlink-homepage-logo' => false,
		);
		add_theme_support( 'custom-logo', $wordpress_logo );
		$response = self::perform_active_theme_request();
		$result   = $response->get_data();
		$this->assertArrayHasKey( 'theme_supports', $result[0] );
		$this->assertSame( $wordpress_logo, $result[0]['theme_supports']['custom-logo'] );
	}

	/**
	 * @ticket 49037
	 */
	public function test_theme_does_not_support_custom_header() {
		remove_theme_support( 'custom-header' );
		$response = self::perform_active_theme_request();
		$result   = $response->get_data();
		$this->assertArrayHasKey( 'theme_supports', $result[0] );
		$this->assertArrayHasKey( 'custom-header', $result[0]['theme_supports'] );
		$this->assertFalse( $result[0]['theme_supports']['custom-header'] );
	}

	/**
	 * @ticket 49037
	 */
	public function test_theme_supports_custom_header() {
		remove_theme_support( 'custom-header' );
		$wordpress_header = array(
			'default-image'          => '',
			'random-default'         => false,
			'width'                  => 0,
			'height'                 => 0,
			'flex-height'            => false,
			'flex-width'             => false,
			'default-text-color'     => '',
			'header-text'            => true,
			'uploads'                => true,
			'wp-head-callback'       => '',
			'admin-head-callback'    => '',
			'admin-preview-callback' => '',
			'video'                  => false,
			'video-active-callback'  => 'is_front_page',
		);
		$excluded         = array(
			'wp-head-callback',
			'admin-head-callback',
			'admin-preview-callback',
			'video-active-callback',
		);
		add_theme_support( 'custom-header', $wordpress_header );
		$response = self::perform_active_theme_request();
		$result   = $response->get_data();
		$this->assertArrayHasKey( 'theme_supports', $result[0] );

		$expected = array_diff_key( $wordpress_header, array_flip( $excluded ) );
		$this->assertSame( $expected, $result[0]['theme_supports']['custom-header'] );
	}

	/**
	 * @ticket 49037
	 */
	public function test_theme_does_not_support_custom_background() {
		remove_theme_support( 'custom-background' );
		$response = self::perform_active_theme_request();
		$result   = $response->get_data();
		$this->assertArrayHasKey( 'theme_supports', $result[0] );
		$this->assertArrayHasKey( 'custom-background', $result[0]['theme_supports'] );
		$this->assertFalse( $result[0]['theme_supports']['custom-background'] );
	}

	/**
	 * @ticket 49037
	 */
	public function test_theme_supports_custom_background() {
		remove_theme_support( 'custom-background' );
		$background = array(
			'default-image'          => '',
			'default-preset'         => 'default',
			'default-position-x'     => 'left',
			'default-position-y'     => 'top',
			'default-size'           => 'auto',
			'default-repeat'         => 'repeat',
			'default-attachment'     => 'scroll',
			'default-color'          => '',
			'wp-head-callback'       => '_custom_background_cb',
			'admin-head-callback'    => '',
			'admin-preview-callback' => '',
		);
		$excluded   = array(
			'wp-head-callback',
			'admin-head-callback',
			'admin-preview-callback',
		);
		add_theme_support( 'custom-background', $background );
		$response = self::perform_active_theme_request();
		$result   = $response->get_data();
		$this->assertArrayHasKey( 'theme_supports', $result[0] );

		$expected = array_diff_key( $background, array_flip( $excluded ) );
		$this->assertSame( $expected, $result[0]['theme_supports']['custom-background'] );
	}

	/**
	 * @ticket 49037
	 */
	public function test_theme_does_not_support_html5() {
		remove_theme_support( 'html5' );
		$response = self::perform_active_theme_request();
		$result   = $response->get_data();
		$this->assertArrayHasKey( 'theme_supports', $result[0] );
		$this->assertArrayHasKey( 'html5', $result[0]['theme_supports'] );
		$this->assertFalse( $result[0]['theme_supports']['html5'] );
	}

	/**
	 * @ticket 49037
	 */
	public function test_theme_supports_html5() {
		remove_theme_support( 'html5' );
		$html5 = array(
			'search-form',
			'comment-form',
			'comment-list',
			'gallery',
			'caption',
			'script',
			'style',
		);
		add_theme_support( 'html5', $html5 );
		$response = self::perform_active_theme_request();
		$result   = $response->get_data();
		$this->assertArrayHasKey( 'theme_supports', $result[0] );
		$this->assertSame( $html5, $result[0]['theme_supports']['html5'] );
	}

	/**
	 * @ticket 49037
	 */
	public function test_theme_cannot_manage_title_tag() {
		remove_theme_support( 'title-tag' );
		$response = self::perform_active_theme_request();
		$result   = $response->get_data();
		$this->assertArrayHasKey( 'theme_supports', $result[0] );
		$this->assertArrayHasKey( 'title-tag', $result[0]['theme_supports'] );
		$this->assertFalse( $result[0]['theme_supports']['title-tag'] );
	}

	/**
	 * @ticket 49037
	 */
	public function test_theme_can_manage_title_tag() {
		global $_wp_theme_features;
		$_wp_theme_features['title-tag'] = true;
		$response                        = self::perform_active_theme_request();
		$result                          = $response->get_data();
		$this->assertArrayHasKey( 'theme_supports', $result[0] );
		$this->assertTrue( $result[0]['theme_supports']['title-tag'] );
	}

	/**
	 * @ticket 49037
	 */
	public function test_theme_cannot_manage_selective_refresh_for_widgets() {
		remove_theme_support( 'customize-selective-refresh-widgets' );
		$response = self::perform_active_theme_request();
		$result   = $response->get_data();
		$this->assertArrayHasKey( 'theme_supports', $result[0] );
		$this->assertArrayHasKey( 'customize-selective-refresh-widgets', $result[0]['theme_supports'] );
		$this->assertFalse( $result[0]['theme_supports']['customize-selective-refresh-widgets'] );
	}

	/**
	 * @ticket 49037
	 */
	public function test_theme_can_manage_selective_refresh_for_widgets() {
		remove_theme_support( 'customize-selective-refresh-widgets' );
		add_theme_support( 'customize-selective-refresh-widgets' );
		$response = self::perform_active_theme_request();
		$result   = $response->get_data();
		$this->assertArrayHasKey( 'theme_supports', $result[0] );
		$this->assertTrue( $result[0]['theme_supports']['customize-selective-refresh-widgets'] );
	}

	/**
	 * @ticket 49037
	 */
	public function test_theme_no_wp_block_styles() {
		remove_theme_support( 'wp-block-styles' );
		$response = self::perform_active_theme_request();
		$result   = $response->get_data();
		$this->assertArrayHasKey( 'theme_supports', $result[0] );
		$this->assertArrayHasKey( 'wp-block-styles', $result[0]['theme_supports'] );
		$this->assertFalse( $result[0]['theme_supports']['wp-block-styles'] );
	}

	/**
	 * @ticket 49037
	 */
	public function test_theme_wp_block_styles_optin() {
		remove_theme_support( 'wp-block-styles' );
		add_theme_support( 'wp-block-styles' );
		$response = self::perform_active_theme_request();
		$result   = $response->get_data();
		$this->assertArrayHasKey( 'theme_supports', $result[0] );
		$this->assertTrue( $result[0]['theme_supports']['wp-block-styles'] );
	}

	/**
	 * @ticket 49037
	 */
	public function test_theme_no_align_wide() {
		remove_theme_support( 'align-wide' );
		$response = self::perform_active_theme_request();
		$result   = $response->get_data();
		$this->assertArrayHasKey( 'theme_supports', $result[0] );
		$this->assertArrayHasKey( 'align-wide', $result[0]['theme_supports'] );
		$this->assertFalse( $result[0]['theme_supports']['align-wide'] );
	}

	/**
	 * @ticket 49037
	 */
	public function test_theme_align_wide_optin() {
		remove_theme_support( 'align-wide' );
		add_theme_support( 'align-wide' );
		$response = self::perform_active_theme_request();
		$result   = $response->get_data();
		$this->assertArrayHasKey( 'theme_supports', $result[0] );
		$this->assertTrue( $result[0]['theme_supports']['align-wide'] );
	}

	/**
	 * @ticket 49037
	 */
	public function test_theme_no_editor_styles() {
		remove_theme_support( 'editor-styles' );
		$response = self::perform_active_theme_request();
		$result   = $response->get_data();
		$this->assertArrayHasKey( 'theme_supports', $result[0] );
		$this->assertArrayHasKey( 'editor-styles', $result[0]['theme_supports'] );
		$this->assertFalse( $result[0]['theme_supports']['editor-styles'] );
	}

	/**
	 * @ticket 49037
	 */
	public function test_theme_editor_styles_optin() {
		remove_theme_support( 'editor-styles' );
		add_theme_support( 'editor-styles' );
		$response = self::perform_active_theme_request();
		$result   = $response->get_data();
		$this->assertArrayHasKey( 'theme_supports', $result[0] );
		$this->assertTrue( $result[0]['theme_supports']['editor-styles'] );
	}

	/**
	 * @ticket 49037
	 */
	public function test_theme_no_dark_editor_style() {
		remove_theme_support( 'dark-editor-style' );
		$response = self::perform_active_theme_request();
		$result   = $response->get_data();
		$this->assertArrayHasKey( 'theme_supports', $result[0] );
		$this->assertArrayHasKey( 'dark-editor-style', $result[0]['theme_supports'] );
		$this->assertFalse( $result[0]['theme_supports']['dark-editor-style'] );
	}

	/**
	 * @ticket 49037
	 */
	public function test_theme_dark_editor_style_optin() {
		remove_theme_support( 'dark-editor-style' );
		add_theme_support( 'dark-editor-style' );
		$response = self::perform_active_theme_request();
		$result   = $response->get_data();
		$this->assertArrayHasKey( 'theme_supports', $result[0] );
		$this->assertTrue( $result[0]['theme_supports']['dark-editor-style'] );
	}

	/**
	 * @ticket 49037
	 */
	public function test_theme_no_disable_custom_gradients() {
		remove_theme_support( 'disable-custom-gradients' );
		$response = self::perform_active_theme_request();
		$result   = $response->get_data();
		$this->assertArrayHasKey( 'theme_supports', $result[0] );
		$this->assertArrayHasKey( 'disable-custom-gradients', $result[0]['theme_supports'] );
		$this->assertFalse( $result[0]['theme_supports']['disable-custom-gradients'] );
	}

	/**
	 * @ticket 49037
	 */
	public function test_theme_disable_custom_gradients() {
		remove_theme_support( 'disable-custom-gradients' );
		add_theme_support( 'disable-custom-gradients' );
		$response = self::perform_active_theme_request();
		$result   = $response->get_data();
		$this->assertArrayHasKey( 'theme_supports', $result[0] );
		$this->assertTrue( $result[0]['theme_supports']['disable-custom-gradients'] );
	}

	/**
	 * @ticket 49037
	 */
	public function test_theme_supports_editor_gradient_presets_array() {
		remove_theme_support( 'editor-gradient-presets' );
		$gradient = array(
			'name'     => __( 'Vivid cyan blue to vivid purple', 'themeLangDomain' ),
			'gradient' => 'linear-gradient(135deg,rgba(6,147,227,1) 0%,rgb(155,81,224) 100%)',
			'slug'     => 'vivid-cyan-blue-to-vivid-purple',
		);
		add_theme_support( 'editor-gradient-presets', array( $gradient ) );
		$response = self::perform_active_theme_request();
		$result   = $response->get_data();
		$this->assertArrayHasKey( 'theme_supports', $result[0] );
		$this->assertSame( array( $gradient ), $result[0]['theme_supports']['editor-gradient-presets'] );
	}

	/**
	 * Should include relevant data in the 'theme_supports' key.
	 *
	 * @ticket 45016
	 */
	public function test_theme_supports_formats() {
		remove_theme_support( 'post-formats' );
		$response = self::perform_active_theme_request();
		$result   = $response->get_data();
		$this->assertTrue( isset( $result[0]['theme_supports'] ) );
		$this->assertTrue( isset( $result[0]['theme_supports']['formats'] ) );
		$this->assertSame( array( 'standard' ), $result[0]['theme_supports']['formats'] );
	}

	/**
	 * Test when a theme only supports some post formats.
	 *
	 * @ticket 45016
	 */
	public function test_theme_supports_formats_non_default() {
		add_theme_support( 'post-formats', array( 'aside', 'video' ) );
		$response = self::perform_active_theme_request();
		$result   = $response->get_data();
		$this->assertTrue( isset( $result[0]['theme_supports'] ) );
		$this->assertTrue( isset( $result[0]['theme_supports']['formats'] ) );
		$this->assertSame( array( 'standard', 'aside', 'video' ), $result[0]['theme_supports']['formats'] );
	}

	/**
	 * Test when a theme does not support responsive embeds.
	 *
	 * @ticket 45016
	 */
	public function test_theme_supports_responsive_embeds_false() {
		remove_theme_support( 'responsive-embeds' );
		$response = self::perform_active_theme_request();

		$result = $response->get_data();
		$this->assertTrue( isset( $result[0]['theme_supports'] ) );
		$this->assertTrue( isset( $result[0]['theme_supports']['responsive-embeds'] ) );
		$this->assertFalse( $result[0]['theme_supports']['responsive-embeds'] );
	}

	/**
	 * Test when a theme supports responsive embeds.
	 *
	 * @ticket 45016
	 */
	public function test_theme_supports_responsive_embeds_true() {
		remove_theme_support( 'responsive-embeds' );
		add_theme_support( 'responsive-embeds' );
		$response = self::perform_active_theme_request();
		$result   = $response->get_data();
		$this->assertTrue( isset( $result[0]['theme_supports'] ) );
		$this->assertTrue( $result[0]['theme_supports']['responsive-embeds'] );
	}

	/**
	 * Test when a theme does not support post thumbnails.
	 *
	 * @ticket 45016
	 */
	public function test_theme_supports_post_thumbnails_false() {
		remove_theme_support( 'post-thumbnails' );
		$response = self::perform_active_theme_request();

		$result = $response->get_data();
		$this->assertTrue( isset( $result[0]['theme_supports'] ) );
		$this->assertTrue( isset( $result[0]['theme_supports']['post-thumbnails'] ) );
		$this->assertFalse( $result[0]['theme_supports']['post-thumbnails'] );
	}

	/**
	 * Test when a theme supports all post thumbnails.
	 *
	 * @ticket 45016
	 */
	public function test_theme_supports_post_thumbnails_true() {
		remove_theme_support( 'post-thumbnails' );
		add_theme_support( 'post-thumbnails' );
		$response = self::perform_active_theme_request();
		$result   = $response->get_data();
		$this->assertTrue( isset( $result[0]['theme_supports'] ) );
		$this->assertTrue( $result[0]['theme_supports']['post-thumbnails'] );
	}

	/**
	 * Test when a theme only supports post thumbnails for certain post types.
	 *
	 * @ticket 45016
	 */
	public function test_theme_supports_post_thumbnails_array() {
		remove_theme_support( 'post-thumbnails' );
		add_theme_support( 'post-thumbnails', array( 'post' ) );
		$response = self::perform_active_theme_request();
		$result   = $response->get_data();
		$this->assertTrue( isset( $result[0]['theme_supports'] ) );
		$this->assertSame( array( 'post' ), $result[0]['theme_supports']['post-thumbnails'] );
	}

	/**
	 * @ticket 49406
	 */
	public function test_variadic_theme_support() {
		register_theme_feature(
			'test-feature',
			array(
				'type'         => 'array',
				'variadic'     => true,
				'show_in_rest' => array(
					'schema' => array(
						'items' => array(
							'type' => 'string',
						),
					),
				),
			)
		);
		add_theme_support( 'test-feature', 'a', 'b', 'c' );

		$response = self::perform_active_theme_request();
		$result   = $response->get_data();
		$this->assertTrue( isset( $result[0]['theme_supports'] ) );
		$this->assertSame( array( 'a', 'b', 'c' ), $result[0]['theme_supports']['test-feature'] );
	}

	/**
	 * It should be possible to register custom fields to the endpoint.
	 *
	 * @ticket 45016
	 */
	public function test_get_additional_field_registration() {
		$schema = array(
			'type'        => 'integer',
			'description' => 'Some integer of mine',
			'enum'        => array( 1, 2, 3, 4 ),
		);

		register_rest_field(
			'theme',
			'my_custom_int',
			array(
				'schema'       => $schema,
				'get_callback' => array( $this, 'additional_field_get_callback' ),
			)
		);

		$response = self::perform_active_theme_request( 'OPTIONS' );
		$data     = $response->get_data();

		$this->assertArrayHasKey( 'my_custom_int', $data['schema']['properties'] );
		$this->assertSame( $schema, $data['schema']['properties']['my_custom_int'] );

		$response = self::perform_active_theme_request( 'GET' );
		$data     = $response->get_data();
		$this->assertArrayHasKey( 'my_custom_int', $data[0] );
		$this->assertSame( 2, $data[0]['my_custom_int'] );

		global $wp_rest_additional_fields;
		$wp_rest_additional_fields = array();
	}

	/**
	 * Return a value for the custom field.
	 *
	 * @since 5.0.0
	 *
	 * @param array $theme Theme data array.
	 * @return int Additional field value.
	 */
	public function additional_field_get_callback( $theme ) {
		return 2;
	}

	/**
	 * The create_item() method does not exist for themes.
	 */
	public function test_create_item() {}

	/**
	 * The update_item() method does not exist for themes.
	 */
	public function test_update_item() {}

	/**
	 * Test single theme
	 *
	 * @ticket 50152
	 */
	public function test_get_item() {
		wp_set_current_user( self::$admin_id );
		$route    = sprintf( '%s/%s', self::$themes_route, WP_DEFAULT_THEME );
		$request  = new WP_REST_Request( 'GET', $route );
		$response = rest_get_server()->dispatch( $request );

		$this->assertEquals( 200, $response->get_status() );
		$data         = $response->get_data();
		$links        = $response->get_links();
		$fields       = array(
			'author',
			'author_uri',
			'description',
			'name',
			'requires_php',
			'requires_wp',
			'screenshot',
			'status',
			'stylesheet',
			'tags',
			'template',
			'textdomain',
			'theme_uri',
			'version',
		);
		$fields_links = array( 'collection', 'self' );

		$this->assertEqualSets( $fields, array_keys( $data ) );
		$this->assertEqualSets( $fields_links, array_keys( $links ) );
	}

	/**
	 * Check permission for single theme.
	 *
	 * @ticket 50152
	 */
	public function test_get_item_no_permission() {
		wp_set_current_user( self::$subscriber_id );
		$request  = new WP_REST_Request( 'GET', self::$themes_route . '/' . WP_DEFAULT_THEME );
		$response = rest_get_server()->dispatch( $request );
		$this->assertErrorResponse( 'rest_cannot_view_active_theme', $response, 403 );
	}

	/**
	 * Test invalid theme name.
	 *
	 * @ticket 50152
	 */
	public function test_get_item_invalid() {
		wp_set_current_user( self::$admin_id );
		$request  = new WP_REST_Request( 'GET', self::$themes_route . '/invalid' );
		$response = rest_get_server()->dispatch( $request );
		$this->assertErrorResponse( 'rest_theme_invalid_slug', $response, 404 );
	}


	/**
	 * The delete_item() method does not exist for themes.
	 */
	public function test_delete_item() {}

	/**
	 * Context is not supported for themes.
	 */
	public function test_context_param() {}

	/**
	 * Data provider for tests.
	 *
	 * @ticket 50152
	 */
	public function data_theme_status() {
		return array(
			array( 'active', 'rest_cannot_view_active_theme' ),
			array( 'active, inactive', 'rest_user_cannot_view' ),
			array( 'inactive', 'rest_user_cannot_view' ),
			array( '', 'rest_user_cannot_view' ),
		);
	}
}<|MERGE_RESOLUTION|>--- conflicted
+++ resolved
@@ -99,16 +99,12 @@
 	 *
 	 * @param WP_UnitTest_Factory $factory WordPress unit test factory.
 	 */
-<<<<<<< HEAD
-	public static function wpSetUpBeforeClass( $factory ) {
+	public static function wpSetUpBeforeClass( WP_UnitTest_Factory $factory ) {
 		self::$admin_id       = $factory->user->create(
 			array(
 				'role' => 'administrator',
 			)
 		);
-=======
-	public static function wpSetUpBeforeClass( WP_UnitTest_Factory $factory ) {
->>>>>>> 78f45103
 		self::$subscriber_id  = $factory->user->create(
 			array(
 				'role' => 'subscriber',
