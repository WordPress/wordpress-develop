<?php
/**
 * Unit tests covering WP_REST_Sidebars_Controller functionality.
 *
 * @package WordPress
 * @subpackage REST_API
 * @since 5.8.0
<<<<<<< HEAD
 */

/**
 * Tests for REST API for Menus.
=======
 *
 * @covers WP_REST_Sidebars_Controller
>>>>>>> df17fdbd
 *
 * @see WP_Test_REST_Controller_Testcase
 * @group restapi
 * @group widgets
 */
class WP_Test_REST_Sidebars_Controller extends WP_Test_REST_Controller_Testcase {

	/**
	 * @var int
	 */
	protected static $admin_id;

	/**
	 * @var int
	 */
	protected static $author_id;

	/**
	 * Create fake data before our tests run.
	 *
	 * @param WP_UnitTest_Factory $factory Helper that lets us create fake data.
	 */
	public static function wpSetUpBeforeClass( $factory ) {
		self::$admin_id  = $factory->user->create(
			array(
				'role' => 'administrator',
			)
		);
		self::$author_id = $factory->user->create(
			array(
				'role' => 'author',
			)
		);
	}

	public static function wpTearDownAfterClass() {
		wp_delete_user( self::$admin_id );
		wp_delete_user( self::$author_id );
	}

	public function set_up() {
		parent::set_up();

		wp_set_current_user( self::$admin_id );

		// Unregister all widgets and sidebars.
		global $wp_registered_sidebars, $_wp_sidebars_widgets;
		$wp_registered_sidebars = array();
		$_wp_sidebars_widgets   = array();
		update_option( 'sidebars_widgets', array() );
	}

	public function clean_up_global_scope() {
		global $wp_widget_factory, $wp_registered_sidebars, $wp_registered_widgets, $wp_registered_widget_controls, $wp_registered_widget_updates;

		$wp_registered_sidebars        = array();
		$wp_registered_widgets         = array();
		$wp_registered_widget_controls = array();
		$wp_registered_widget_updates  = array();
		$wp_widget_factory->widgets    = array();

		parent::clean_up_global_scope();
	}

	private function setup_widget( $option_name, $number, $settings ) {
		$this->setup_widgets(
			$option_name,
			array(
				$number => $settings,
			)
		);
	}

	private function setup_widgets( $option_name, $settings ) {
		update_option( $option_name, $settings );
	}

	private function setup_sidebar( $id, $attrs = array(), $widgets = array() ) {
		global $wp_registered_sidebars;
		update_option(
			'sidebars_widgets',
			array(
				$id => $widgets,
			)
		);
		$wp_registered_sidebars[ $id ] = array_merge(
			array(
				'id'            => $id,
				'before_widget' => '',
				'after_widget'  => '',
				'before_title'  => '',
				'after_title'   => '',
			),
			$attrs
		);

		global $wp_registered_widgets;
		foreach ( $wp_registered_widgets as $wp_registered_widget ) {
			if ( is_array( $wp_registered_widget['callback'] ) ) {
				$wp_registered_widget['callback'][0]->_register();
			}
		}
	}

	/**
	 * @ticket 41683
	 */
	public function test_register_routes() {
		$routes = rest_get_server()->get_routes();
		$this->assertArrayHasKey( '/wp/v2/sidebars', $routes );
		$this->assertArrayHasKey( '/wp/v2/sidebars/(?P<id>[\w-]+)', $routes );
	}

	/**
	 * @ticket 41683
	 * @covers ::get_context_param
	 */
	public function test_context_param() {
		// Collection.
		$request  = new WP_REST_Request( 'OPTIONS', '/wp/v2/sidebars' );
		$response = rest_get_server()->dispatch( $request );
		$data     = $response->get_data();
		$this->assertSame( 'view', $data['endpoints'][0]['args']['context']['default'] );
		$this->assertSame( array( 'view', 'embed', 'edit' ), $data['endpoints'][0]['args']['context']['enum'] );
		// Single.
		$request  = new WP_REST_Request( 'OPTIONS', '/wp/v2/sidebars/sidebar-1' );
		$response = rest_get_server()->dispatch( $request );
		$data     = $response->get_data();
		$this->assertSame( 'view', $data['endpoints'][0]['args']['context']['default'] );
		$this->assertSame( array( 'view', 'embed', 'edit' ), $data['endpoints'][0]['args']['context']['enum'] );
	}

	/**
	 * @ticket 41683
	 * @covers ::get_items
	 */
	public function test_get_items() {
		wp_widgets_init();

		$request  = new WP_REST_Request( 'GET', '/wp/v2/sidebars' );
		$response = rest_get_server()->dispatch( $request );
		$data     = $response->get_data();

		$this->assertSame( array(), $data );
	}

	/**
	 * @ticket 41683
	 * @covers ::get_items
	 */
	public function test_get_items_no_permission() {
		wp_set_current_user( 0 );
		$request  = new WP_REST_Request( 'GET', '/wp/v2/sidebars' );
		$response = rest_get_server()->dispatch( $request );
		$this->assertErrorResponse( 'rest_cannot_manage_widgets', $response, 401 );
	}

	/**
	 * @ticket 53915
	 */
	public function test_get_items_no_permission_show_in_rest() {
		$this->setup_sidebar(
			'sidebar-1',
			array(
				'name'         => 'Test sidebar',
				'show_in_rest' => true,
			)
		);
		wp_set_current_user( 0 );
		$request  = new WP_REST_Request( 'GET', '/wp/v2/sidebars' );
		$response = rest_get_server()->dispatch( $request );
		$data     = $response->get_data();
		$data     = $this->remove_links( $data );
		$this->assertSame(
			array(
				array(
					'id'            => 'sidebar-1',
					'name'          => 'Test sidebar',
					'description'   => '',
					'class'         => '',
					'before_widget' => '',
					'after_widget'  => '',
					'before_title'  => '',
					'after_title'   => '',
					'status'        => 'active',
					'widgets'       => array(),
				),
			),
			$data
		);
	}

	/**
	 * @ticket 53915
	 */
	public function test_get_items_without_show_in_rest_are_removed_from_the_list() {
		$this->setup_sidebar(
			'sidebar-1',
			array(
				'name'         => 'Test sidebar 1',
				'show_in_rest' => true,
			)
		);
		$this->setup_sidebar(
			'sidebar-2',
			array(
				'name'         => 'Test sidebar 2',
				'show_in_rest' => false,
			)
		);
		$this->setup_sidebar(
			'sidebar-3',
			array(
				'name'         => 'Test sidebar 3',
				'show_in_rest' => true,
			)
		);
		wp_set_current_user( self::$author_id );
		$request  = new WP_REST_Request( 'GET', '/wp/v2/sidebars' );
		$response = rest_get_server()->dispatch( $request );
		$data     = $response->get_data();
		$data     = $this->remove_links( $data );
		$this->assertSame(
			array(
				array(
					'id'            => 'sidebar-1',
					'name'          => 'Test sidebar 1',
					'description'   => '',
					'class'         => '',
					'before_widget' => '',
					'after_widget'  => '',
					'before_title'  => '',
					'after_title'   => '',
					'status'        => 'active',
					'widgets'       => array(),
				),
				array(
					'id'            => 'sidebar-3',
					'name'          => 'Test sidebar 3',
					'description'   => '',
					'class'         => '',
					'before_widget' => '',
					'after_widget'  => '',
					'before_title'  => '',
					'after_title'   => '',
					'status'        => 'active',
					'widgets'       => array(),
				),
			),
			$data
		);
	}

	/**
	 * @ticket 41683
	 * @covers ::get_items
	 */
	public function test_get_items_wrong_permission_author() {
		wp_set_current_user( self::$author_id );
		$request  = new WP_REST_Request( 'GET', '/wp/v2/sidebars' );
		$response = rest_get_server()->dispatch( $request );
		$this->assertErrorResponse( 'rest_cannot_manage_widgets', $response, 403 );
	}

	/**
	 * @ticket 41683
	 * @covers ::get_items
	 */
	public function test_get_items_basic_sidebar() {
		$this->setup_sidebar(
			'sidebar-1',
			array(
				'name' => 'Test sidebar',
			)
		);

		$request  = new WP_REST_Request( 'GET', '/wp/v2/sidebars' );
		$response = rest_get_server()->dispatch( $request );
		$data     = $response->get_data();
		$data     = $this->remove_links( $data );
		$this->assertSame(
			array(
				array(
					'id'            => 'wp_inactive_widgets',
					'name'          => 'Inactive widgets',
					'description'   => '',
					'class'         => '',
					'before_widget' => '',
					'after_widget'  => '',
					'before_title'  => '',
					'after_title'   => '',
					'status'        => 'inactive',
					'widgets'       => array(),
				),
				array(
					'id'            => 'sidebar-1',
					'name'          => 'Test sidebar',
					'description'   => '',
					'class'         => '',
					'before_widget' => '',
					'after_widget'  => '',
					'before_title'  => '',
					'after_title'   => '',
					'status'        => 'active',
					'widgets'       => array(),
				),
			),
			$data
		);
	}

	/**
	 * @ticket 41683
	 * @covers ::get_items
	 */
	public function test_get_items_active_sidebar_with_widgets() {
		wp_widgets_init();

		$this->setup_widget(
			'widget_rss',
			1,
			array(
				'title' => 'RSS test',
			)
		);
		$this->setup_widget(
			'widget_text',
			1,
			array(
				'text' => 'Custom text test',
			)
		);
		$this->setup_sidebar(
			'sidebar-1',
			array(
				'name' => 'Test sidebar',
			),
			array( 'text-1', 'rss-1' )
		);

		$request  = new WP_REST_Request( 'GET', '/wp/v2/sidebars' );
		$response = rest_get_server()->dispatch( $request );
		$data     = $response->get_data();
		$data     = $this->remove_links( $data );
		$this->assertSame(
			array(
				array(
					'id'            => 'sidebar-1',
					'name'          => 'Test sidebar',
					'description'   => '',
					'class'         => '',
					'before_widget' => '',
					'after_widget'  => '',
					'before_title'  => '',
					'after_title'   => '',
					'status'        => 'active',
					'widgets'       => array(
						'text-1',
						'rss-1',
					),
				),
			),
			$data
		);
	}

	/**
	 * @ticket 53489
	 * @covers ::get_item
	 */
	public function test_get_items_when_registering_new_sidebars() {
		register_sidebar(
			array(
				'name'          => 'New Sidebar',
				'id'            => 'new-sidebar',
				'before_widget' => '',
				'after_widget'  => '',
				'before_title'  => '',
				'after_title'   => '',
			)
		);

		$request  = new WP_REST_Request( 'GET', '/wp/v2/sidebars' );
		$response = rest_get_server()->dispatch( $request );
		$data     = $response->get_data();
		$data     = $this->remove_links( $data );
		$this->assertSame(
			array(
				array(
					'id'            => 'wp_inactive_widgets',
					'name'          => 'Inactive widgets',
					'description'   => '',
					'class'         => '',
					'before_widget' => '',
					'after_widget'  => '',
					'before_title'  => '',
					'after_title'   => '',
					'status'        => 'inactive',
					'widgets'       => array(),
				),
				array(
					'id'            => 'new-sidebar',
					'name'          => 'New Sidebar',
					'description'   => '',
					'class'         => '',
					'before_widget' => '',
					'after_widget'  => '',
					'before_title'  => '',
					'after_title'   => '',
					'status'        => 'active',
					'widgets'       => array(),
				),
			),
			$data
		);
	}

	/**
	 * @ticket 53646
	 * @covers ::get_item
	 */
	public function test_get_items_when_descriptions_have_markup() {
		register_sidebar(
			array(
				'name'          => 'New Sidebar',
				'id'            => 'new-sidebar',
				'description'   => '<iframe></iframe>This is a <b>description</b> with some <a href="#">markup</a>.<script></script>',
				'before_widget' => '',
				'after_widget'  => '',
				'before_title'  => '',
				'after_title'   => '',
			)
		);

		$request  = new WP_REST_Request( 'GET', '/wp/v2/sidebars' );
		$response = rest_get_server()->dispatch( $request );
		$data     = $response->get_data();
		$data     = $this->remove_links( $data );
		$this->assertSame(
			array(
				array(
					'id'            => 'wp_inactive_widgets',
					'name'          => 'Inactive widgets',
					'description'   => '',
					'class'         => '',
					'before_widget' => '',
					'after_widget'  => '',
					'before_title'  => '',
					'after_title'   => '',
					'status'        => 'inactive',
					'widgets'       => array(),
				),
				array(
					'id'            => 'new-sidebar',
					'name'          => 'New Sidebar',
					'description'   => 'This is a <b>description</b> with some <a href="#">markup</a>.',
					'class'         => '',
					'before_widget' => '',
					'after_widget'  => '',
					'before_title'  => '',
					'after_title'   => '',
					'status'        => 'active',
					'widgets'       => array(),
				),
			),
			$data
		);
	}

	/**
	 * @ticket 41683
	 * @covers ::get_item
	 */
	public function test_get_item() {
		$this->setup_sidebar(
			'sidebar-1',
			array(
				'name' => 'Test sidebar',
			)
		);

		$request  = new WP_REST_Request( 'GET', '/wp/v2/sidebars/sidebar-1' );
		$response = rest_get_server()->dispatch( $request );
		$data     = $response->get_data();
		$data     = $this->remove_links( $data );
		$this->assertSame(
			array(
				'id'            => 'sidebar-1',
				'name'          => 'Test sidebar',
				'description'   => '',
				'class'         => '',
				'before_widget' => '',
				'after_widget'  => '',
				'before_title'  => '',
				'after_title'   => '',
				'status'        => 'active',
				'widgets'       => array(),
			),
			$data
		);
	}

	/**
	 * @ticket 41683
	 * @covers ::get_item
	 */
	public function test_get_item_no_permission() {
		wp_set_current_user( 0 );
		$this->setup_sidebar(
			'sidebar-1',
			array(
				'name' => 'Test sidebar',
			)
		);

		$request  = new WP_REST_Request( 'GET', '/wp/v2/sidebars/sidebar-1' );
		$response = rest_get_server()->dispatch( $request );
		$this->assertErrorResponse( 'rest_cannot_manage_widgets', $response, 401 );
	}

	/**
	 * @ticket 41683
	 * @covers ::get_item
	 */
	public function test_get_item_no_permission_public() {
		wp_set_current_user( 0 );
		$this->setup_sidebar(
			'sidebar-1',
			array(
				'name'         => 'Test sidebar',
				'show_in_rest' => true,
			)
		);

		$request  = new WP_REST_Request( 'GET', '/wp/v2/sidebars/sidebar-1' );
		$response = rest_get_server()->dispatch( $request );
		$data     = $response->get_data();
		$data     = $this->remove_links( $data );
		$this->assertSame(
			array(
				'id'            => 'sidebar-1',
				'name'          => 'Test sidebar',
				'description'   => '',
				'class'         => '',
				'before_widget' => '',
				'after_widget'  => '',
				'before_title'  => '',
				'after_title'   => '',
				'status'        => 'active',
				'widgets'       => array(),
			),
			$data
		);
	}

	/**
	 * @ticket 41683
	 */
	public function test_get_item_wrong_permission_author() {
		wp_set_current_user( self::$author_id );
		$this->setup_sidebar(
			'sidebar-1',
			array(
				'name' => 'Test sidebar',
			)
		);

		$request  = new WP_REST_Request( 'GET', '/wp/v2/sidebars/sidebar-1' );
		$response = rest_get_server()->dispatch( $request );
		$this->assertErrorResponse( 'rest_cannot_manage_widgets', $response, 403 );
	}

	/**
	 * The create_item() method does not exist for sidebar.
	 *
	 * @doesNotPerformAssertions
	 */
	public function test_create_item() {
		// Controller does not implement create_item().
	}

	/**
	 * @ticket 41683
	 * @covers ::update_item
	 */
	public function test_update_item() {
		wp_widgets_init();

		$this->setup_widget(
			'widget_rss',
			1,
			array(
				'title' => 'RSS test',
			)
		);
		$this->setup_widget(
			'widget_text',
			1,
			array(
				'text' => 'Custom text test',
			)
		);
		$this->setup_widget(
			'widget_text',
			2,
			array(
				'text' => 'Custom text test',
			)
		);
		$this->setup_sidebar(
			'sidebar-1',
			array(
				'name' => 'Test sidebar',
			),
			array( 'text-1', 'rss-1' )
		);

		$request = new WP_REST_Request( 'PUT', '/wp/v2/sidebars/sidebar-1' );
		$request->set_body_params(
			array(
				'widgets' => array(
					'text-1',
					'text-2',
				),
			)
		);
		$response = rest_get_server()->dispatch( $request );
		$data     = $response->get_data();
		$data     = $this->remove_links( $data );
		$this->assertSame(
			array(
				'id'            => 'sidebar-1',
				'name'          => 'Test sidebar',
				'description'   => '',
				'class'         => '',
				'before_widget' => '',
				'after_widget'  => '',
				'before_title'  => '',
				'after_title'   => '',
				'status'        => 'active',
				'widgets'       => array(
					'text-1',
					'text-2',
				),
			),
			$data
		);
	}

	/**
	 * @ticket 41683
	 * @covers ::update_item
	 */
	public function test_update_item_removes_widget_from_existing_sidebar() {
		wp_widgets_init();

		$this->setup_widget(
			'widget_text',
			1,
			array(
				'text' => 'Custom text test',
			)
		);
		$this->setup_sidebar(
			'sidebar-1',
			array(
				'name' => 'Test sidebar',
			),
			array( 'text-1' )
		);
		$this->setup_sidebar(
			'sidebar-2',
			array(
				'name' => 'Test sidebar 2',
			),
			array()
		);

		$request = new WP_REST_Request( 'PUT', '/wp/v2/sidebars/sidebar-2' );
		$request->set_body_params(
			array(
				'widgets' => array(
					'text-1',
				),
			)
		);
		$response = rest_get_server()->dispatch( $request );
		$data     = $response->get_data();
		$this->assertContains( 'text-1', $data['widgets'] );

		$this->assertNotContains( 'text-1', rest_do_request( '/wp/v2/sidebars/sidebar-1' )->get_data()['widgets'] );
	}

	/**
	 * @ticket 53612
	 */
	public function test_batch_remove_widgets_from_existing_sidebar() {
		wp_widgets_init();

		$this->setup_widgets(
			'widget_text',
			array(
				2 => array( 'text' => 'Text widget' ),
				3 => array( 'text' => 'Text widget' ),
				4 => array( 'text' => 'Text widget' ),
				5 => array( 'text' => 'Text widget' ),
				6 => array( 'text' => 'Text widget' ),
			)
		);

		$this->setup_sidebar(
			'sidebar-1',
			array(
				'name' => 'Test sidebar',
			),
			array( 'text-2', 'text-3', 'text-4', 'text-5', 'text-6' )
		);

		$request = new WP_REST_Request( 'POST', '/batch/v1' );
		$request->set_body_params(
			array(
				'requests' => array(
					array(
						'method' => 'DELETE',
						'path'   => '/wp/v2/widgets/text-2?force=1',
					),
					array(
						'method' => 'DELETE',
						'path'   => '/wp/v2/widgets/text-3?force=1',
					),
				),
			)
		);
		rest_get_server()->dispatch( $request );

		$this->assertSame(
			array( 'text-4', 'text-5', 'text-6' ),
			rest_do_request( '/wp/v2/sidebars/sidebar-1' )->get_data()['widgets']
		);
	}

	/**
	 * @ticket 41683
	 * @covers ::update_item
	 */
	public function test_update_item_moves_omitted_widget_to_inactive_sidebar() {
		wp_widgets_init();

		$this->setup_widget(
			'widget_text',
			1,
			array(
				'text' => 'Custom text test',
			)
		);
		$this->setup_widget(
			'widget_text',
			2,
			array(
				'text' => 'Custom text test',
			)
		);
		$this->setup_sidebar(
			'sidebar-1',
			array(
				'name' => 'Test sidebar',
			),
			array( 'text-1' )
		);

		$request = new WP_REST_Request( 'PUT', '/wp/v2/sidebars/sidebar-1' );
		$request->set_body_params(
			array(
				'widgets' => array(
					'text-2',
				),
			)
		);
		$response = rest_get_server()->dispatch( $request );
		$data     = $response->get_data();
		$this->assertContains( 'text-2', $data['widgets'] );
		$this->assertNotContains( 'text-1', $data['widgets'] );

		$this->assertContains( 'text-1', rest_do_request( '/wp/v2/sidebars/wp_inactive_widgets' )->get_data()['widgets'] );
	}

	/**
	 * @ticket 41683
	 * @covers ::get_items
	 */
	public function test_get_items_inactive_widgets() {
		wp_widgets_init();

		$this->setup_widget(
			'widget_rss',
			1,
			array(
				'title' => 'RSS test',
			)
		);
		$this->setup_widget(
			'widget_text',
			1,
			array(
				'text' => 'Custom text test',
			)
		);
		$this->setup_sidebar(
			'sidebar-1',
			array(
				'name' => 'Test sidebar',
			),
			array( 'text-1' )
		);
		update_option(
			'sidebars_widgets',
			array_merge(
				get_option( 'sidebars_widgets' ),
				array(
					'wp_inactive_widgets' => array( 'rss-1', 'rss' ),
				)
			)
		);

		$request = new WP_REST_Request( 'GET', '/wp/v2/sidebars' );
		$request->set_param( 'context', 'view' );
		$response = rest_get_server()->dispatch( $request );
		$data     = $response->get_data();
		$data     = $this->remove_links( $data );
		$this->assertSame(
			array(
				array(
					'id'            => 'sidebar-1',
					'name'          => 'Test sidebar',
					'description'   => '',
					'class'         => '',
					'before_widget' => '',
					'after_widget'  => '',
					'before_title'  => '',
					'after_title'   => '',
					'status'        => 'active',
					'widgets'       => array(
						'text-1',
					),
				),
				array(
					'id'            => 'wp_inactive_widgets',
					'name'          => 'Inactive widgets',
					'description'   => '',
					'class'         => '',
					'before_widget' => '',
					'after_widget'  => '',
					'before_title'  => '',
					'after_title'   => '',
					'status'        => 'inactive',
					'widgets'       => array(
						'rss-1',
					),
				),
			),
			$data
		);
	}

	/**
	 * @ticket 57531
	 * @covers WP_Test_REST_Sidebars_Controller::prepare_item_for_response
	 */
	public function test_prepare_item_for_response_to_set_inactive_on_theme_switch() {
		$request = new WP_REST_Request( 'GET', '/wp/v2/sidebars/sidebar-1' );

		// Set up the test.
		wp_widgets_init();
		$this->setup_widget(
			'widget_rss',
			1,
			array(
				'title' => 'RSS test',
			)
		);
		$this->setup_widget(
			'widget_text',
			1,
			array(
				'text' => 'Custom text test',
			)
		);
		$this->setup_sidebar(
			'sidebar-1',
			array(
				'name' => 'Sidebar 1',
			),
			array( 'text-1', 'rss-1' )
		);

		// Validate the state before a theme switch.
		$response = rest_get_server()->dispatch( $request );
		$data     = $response->get_data();
		$data     = $this->remove_links( $data );

		$this->assertSame( 'active', $data['status'] );
		$this->assertFalse(
			get_theme_mod( 'wp_classic_sidebars' ),
			'wp_classic_sidebars theme mod should not exist before switching to block theme'
		);

		switch_theme( 'block-theme' );
		wp_widgets_init();

		// Validate the state after a theme switch.
		$response = rest_get_server()->dispatch( $request );
		$data     = $response->get_data();
		$data     = $this->remove_links( $data );

		$this->assertSame(
			'inactive',
			$data['status'],
			'Sidebar status should have changed to inactive'
		);
		$this->assertSame(
			array( 'text-1', 'rss-1' ),
			$data['widgets'],
			'The text and rss widgets should still in sidebar-1'
		);
		$this->assertArrayHasKey(
			'sidebar-1',
			get_theme_mod( 'wp_classic_sidebars' ),
			'sidebar-1 should be in "wp_classic_sidebars" theme mod'
		);
	}

	/**
	 * @ticket 41683
	 * @covers ::update_item
	 */
	public function test_update_item_no_permission() {
		wp_set_current_user( 0 );

		$request = new WP_REST_Request( 'POST', '/wp/v2/sidebars/sidebar-1' );
		$request->set_body_params(
			array(
				'widgets' => array(),
			)
		);
		$response = rest_get_server()->dispatch( $request );
		$this->assertErrorResponse( 'rest_cannot_manage_widgets', $response, 401 );
	}

	/**
	 * @ticket 41683
	 * @covers ::update_item
	 */
	public function test_update_item_wrong_permission_author() {
		wp_set_current_user( self::$author_id );

		$request = new WP_REST_Request( 'POST', '/wp/v2/sidebars/sidebar-1' );
		$request->set_body_params(
			array(
				'widgets' => array(),
			)
		);
		$response = rest_get_server()->dispatch( $request );
		$this->assertErrorResponse( 'rest_cannot_manage_widgets', $response, 403 );
	}

	/**
	 * The delete_item() method does not exist for sidebar.
	 *
	 * @doesNotPerformAssertions
	 */
	public function test_delete_item() {
		// Controller does not implement delete_item().
	}

	/**
	 * The prepare_item() method does not exist for sidebar.
	 *
	 * @doesNotPerformAssertions
	 */
	public function test_prepare_item() {
		// Controller does not implement prepare_item().
	}

	/**
	 * @ticket 41683
	 * @covers ::get_item_schema
	 */
	public function test_get_item_schema() {
		wp_set_current_user( self::$admin_id );
		$request    = new WP_REST_Request( 'OPTIONS', '/wp/v2/sidebars' );
		$response   = rest_get_server()->dispatch( $request );
		$data       = $response->get_data();
		$properties = $data['schema']['properties'];

		$this->assertArrayHasKey( 'id', $properties );
		$this->assertArrayHasKey( 'name', $properties );
		$this->assertArrayHasKey( 'description', $properties );
		$this->assertArrayHasKey( 'status', $properties );
		$this->assertArrayHasKey( 'widgets', $properties );
		$this->assertArrayHasKey( 'class', $properties );
		$this->assertArrayHasKey( 'before_widget', $properties );
		$this->assertArrayHasKey( 'after_widget', $properties );
		$this->assertArrayHasKey( 'before_title', $properties );
		$this->assertArrayHasKey( 'after_title', $properties );
		$this->assertCount( 10, $properties );
	}

	/**
	 * Helper to remove links key.
	 *
	 * @param array $data Array of data.
	 *
	 * @return array
	 */
	protected function remove_links( $data ) {
		if ( ! is_array( $data ) ) {
			return $data;
		}
		$count = 0;
		foreach ( $data as $item ) {
			if ( isset( $item['_links'] ) ) {
				unset( $data[ $count ]['_links'] );
			}
			++$count;
		}

		return $data;
	}
}<|MERGE_RESOLUTION|>--- conflicted
+++ resolved
@@ -5,15 +5,7 @@
  * @package WordPress
  * @subpackage REST_API
  * @since 5.8.0
-<<<<<<< HEAD
- */
-
-/**
- * Tests for REST API for Menus.
-=======
  *
- * @covers WP_REST_Sidebars_Controller
->>>>>>> df17fdbd
  *
  * @see WP_Test_REST_Controller_Testcase
  * @group restapi
