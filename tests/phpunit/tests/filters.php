--- conflicted
+++ resolved
@@ -7,14 +7,10 @@
  */
 class Tests_Filters extends WP_UnitTestCase {
 
-<<<<<<< HEAD
-	/**
-	 * @covers ::add_filter
-	 */
-	function test_simple_filter() {
-=======
+	/**
+	 * @covers ::add_filter
+	 */
 	public function test_simple_filter() {
->>>>>>> 4dea8f59
 		$a   = new MockAction();
 		$tag = __FUNCTION__;
 		$val = __FUNCTION__ . '_val';
@@ -32,14 +28,10 @@
 		$this->assertSame( array( $val ), $args );
 	}
 
-<<<<<<< HEAD
 	/**
 	 * @covers ::remove_filter
 	 */
-	function test_remove_filter() {
-=======
 	public function test_remove_filter() {
->>>>>>> 4dea8f59
 		$a   = new MockAction();
 		$tag = __FUNCTION__;
 		$val = __FUNCTION__ . '_val';
@@ -59,14 +51,10 @@
 
 	}
 
-<<<<<<< HEAD
 	/**
 	 * @covers ::has_filter
 	 */
-	function test_has_filter() {
-=======
 	public function test_has_filter() {
->>>>>>> 4dea8f59
 			$tag  = __FUNCTION__;
 			$func = __FUNCTION__ . '_func';
 
@@ -80,17 +68,12 @@
 			$this->assertFalse( has_filter( $tag ) );
 	}
 
-<<<<<<< HEAD
-	/**
-	 * One tag with multiple filters.
-	 *
-	 * @covers ::add_filter
-	 */
-	function test_multiple_filters() {
-=======
-	// One tag with multiple filters.
+	/**
+	 * One tag with multiple filters.
+	 *
+	 * @covers ::add_filter
+	 */
 	public function test_multiple_filters() {
->>>>>>> 4dea8f59
 		$a1  = new MockAction();
 		$a2  = new MockAction();
 		$tag = __FUNCTION__;
@@ -107,16 +90,12 @@
 		$this->assertSame( 1, $a2->get_call_count() );
 	}
 
-<<<<<<< HEAD
-	/**
-	 * One tag with multiple filters.
-	 *
-	 * @covers ::add_filter
-	 */
-	function test_filter_args_1() {
-=======
+	/**
+	 * One tag with multiple filters.
+	 *
+	 * @covers ::add_filter
+	 */
 	public function test_filter_args_1() {
->>>>>>> 4dea8f59
 		$a    = new MockAction();
 		$tag  = __FUNCTION__;
 		$val  = __FUNCTION__ . '_val';
@@ -131,16 +110,12 @@
 		$this->assertSame( array( $val, $arg1 ), array_pop( $argsvar ) );
 	}
 
-<<<<<<< HEAD
-	/**
-	 * One tag with multiple filters.
-	 *
-	 * @covers ::add_filter
-	 */
-	function test_filter_args_2() {
-=======
+	/**
+	 * One tag with multiple filters.
+	 *
+	 * @covers ::add_filter
+	 */
 	public function test_filter_args_2() {
->>>>>>> 4dea8f59
 		$a1   = new MockAction();
 		$a2   = new MockAction();
 		$tag  = __FUNCTION__;
@@ -165,16 +140,12 @@
 		$this->assertSame( array( $val ), array_pop( $argsvar2 ) );
 	}
 
-<<<<<<< HEAD
-	/**
-	 * One tag with multiple filters.
-	 *
-	 * @covers ::add_filter
-	 */
-	function test_filter_priority() {
-=======
+	/**
+	 * One tag with multiple filters.
+	 *
+	 * @covers ::add_filter
+	 */
 	public function test_filter_priority() {
->>>>>>> 4dea8f59
 		$a   = new MockAction();
 		$tag = __FUNCTION__;
 		$val = __FUNCTION__ . '_val';
@@ -205,16 +176,12 @@
 		$this->assertSame( $expected, $a->get_events() );
 	}
 
-<<<<<<< HEAD
-	/**
-	 * One tag with multiple filters.
-	 *
-	 * @covers ::add_filter
-	 */
-	function test_all_filter() {
-=======
+	/**
+	 * One tag with multiple filters.
+	 *
+	 * @covers ::add_filter
+	 */
 	public function test_all_filter() {
->>>>>>> 4dea8f59
 		$a    = new MockAction();
 		$tag1 = __FUNCTION__ . '_1';
 		$tag2 = __FUNCTION__ . '_2';
@@ -238,16 +205,12 @@
 
 	}
 
-<<<<<<< HEAD
-	/**
-	 * One tag with multiple filters.
-	 *
-	 * @covers ::add_filter
-	 */
-	function test_remove_all_filter() {
-=======
+	/**
+	 * One tag with multiple filters.
+	 *
+	 * @covers ::add_filter
+	 */
 	public function test_remove_all_filter() {
->>>>>>> 4dea8f59
 		$a   = new MockAction();
 		$tag = __FUNCTION__;
 		$val = __FUNCTION__ . '_val';
