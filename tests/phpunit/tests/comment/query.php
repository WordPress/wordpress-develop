--- conflicted
+++ resolved
@@ -1351,14 +1351,10 @@
 		$this->assertSame( array( $comments[2] ), $q->comments );
 	}
 
-<<<<<<< HEAD
 	/**
 	 * @covers ::get_comments
 	 */
-	function test_get_comments_for_post() {
-=======
 	public function test_get_comments_for_post() {
->>>>>>> 4dea8f59
 		$limit = 5;
 
 		$post_id = self::factory()->post->create();
