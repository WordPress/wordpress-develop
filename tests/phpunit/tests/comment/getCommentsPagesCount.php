--- conflicted
+++ resolved
@@ -15,21 +15,12 @@
 	/**
 	 * setUp options
 	 */
-<<<<<<< HEAD
-	function setUp() {
-		parent::setUp();
-		$this->option_page_comments     = get_option( 'page_comments' );
-		$this->option_comments_per_page = get_option( 'comments_per_page' );
-		$this->option_thread_comments   = get_option( 'thread_comments' );
-		$this->option_posts_per_rss     = get_option( 'posts_per_rss' );
-=======
 	function set_up() {
 		parent::set_up();
 		$this->option_page_comments = get_option( 'page_comments' );
-		$this->option_page_comments = get_option( 'comments_per_page' );
-		$this->option_page_comments = get_option( 'thread_comments' );
+		$this->comments_per_page = get_option( 'comments_per_page' );
+		$this->thread_comments = get_option( 'thread_comments' );
 		$this->option_posts_per_rss = get_option( 'posts_per_rss' );
->>>>>>> de822e8f
 
 		update_option( 'page_comments', true );
 	}
