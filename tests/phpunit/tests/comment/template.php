--- conflicted
+++ resolved
@@ -19,14 +19,10 @@
 		self::$post_id = self::factory()->post->create();
 	}
 
-<<<<<<< HEAD
 	/**
 	 * @covers ::get_comments_number
 	 */
-	function test_get_comments_number() {
-=======
 	public function test_get_comments_number() {
->>>>>>> 4dea8f59
 		$post_id = self::$post_id;
 
 		$this->assertSame( 0, ( 0 ) );
@@ -39,14 +35,10 @@
 		$this->assertSame( '12', get_comments_number( get_post( $post_id ) ) );
 	}
 
-<<<<<<< HEAD
 	/**
 	 * @covers ::get_comments_number
 	 */
-	function test_get_comments_number_without_arg() {
-=======
 	public function test_get_comments_number_without_arg() {
->>>>>>> 4dea8f59
 		$post_id   = self::$post_id;
 		$permalink = get_permalink( $post_id );
 		$this->go_to( $permalink );
