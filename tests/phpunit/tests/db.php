<?php

/**
 * Test WPDB methods
 *
 * @group wpdb
 */
class Tests_DB extends WP_UnitTestCase {

	/**
	 * Query log
	 *
	 * @var array
	 */
	protected $_queries = array();

	/**
	 * Our special WPDB
	 *
	 * @var resource
	 */
	protected static $_wpdb;

	public static function set_up_before_class() {
		parent::set_up_before_class();
		self::$_wpdb = new WpdbExposedMethodsForTesting();
	}

	/**
	 * Set up the test fixture
	 */
	public function set_up() {
		parent::set_up();
		$this->_queries = array();
		add_filter( 'query', array( $this, 'query_filter' ) );
		self::$_wpdb->last_error     = null;
		$GLOBALS['wpdb']->last_error = null;
	}

	/**
	 * Log each query
	 *
	 * @param string $sql
	 * @return string
	 */
	public function query_filter( $sql ) {
		$this->_queries[] = $sql;
		return $sql;
	}

	/**
	 * Test that WPDB will reconnect when the DB link dies
	 *
	 * @ticket 5932
	 *
	 * @covers wpdb::db_connect
	 * @covers wpdb::get_var
	 */
	public function test_db_reconnect() {
		global $wpdb;

		$var = $wpdb->get_var( "SELECT ID FROM $wpdb->users LIMIT 1" );
		$this->assertGreaterThan( 0, $var );

		$wpdb->close();

		$var = $wpdb->get_var( "SELECT ID FROM $wpdb->users LIMIT 1" );

		// Ensure all database handles have been properly reconnected after this test.
		$wpdb->db_connect();
		self::$_wpdb->db_connect();

		$this->assertGreaterThan( 0, $var );
	}

	/**
	 * Test that floats formatted as "0,700" get sanitized properly by wpdb
	 *
	 * @global mixed $wpdb
	 *
	 * @ticket 19861
	 *
	 * @covers wpdb::update
	 */
	public function test_locale_floats() {
		global $wpdb;

		// Save the current locale settings.
		$current_locales = explode( ';', setlocale( LC_ALL, 0 ) );

		// Switch to a locale using comma as a decimal point separator.
		$flag = setlocale( LC_ALL, 'ru_RU.utf8', 'rus', 'fr_FR.utf8', 'fr_FR', 'de_DE.utf8', 'de_DE', 'es_ES.utf8', 'es_ES' );
		if ( false === $flag ) {
			$this->markTestSkipped( 'No European locales available for testing.' );
		}

		// Try an update query.
		$wpdb->suppress_errors( true );
		$wpdb->update(
			'test_table',
			array( 'float_column' => 0.7 ),
			array( 'meta_id' => 5 ),
			array( '%f' ),
			array( '%d' )
		);
		$wpdb->suppress_errors( false );

		// Ensure the float isn't 0,700.
		$this->assertStringContainsString( '0.700', array_pop( $this->_queries ) );

		// Try a prepare.
		$sql = $wpdb->prepare( 'UPDATE test_table SET float_column = %f AND meta_id = %d', 0.7, 5 );
		$this->assertStringContainsString( '0.700', $sql );

		// Restore locale settings.
		foreach ( $current_locales as $locale_setting ) {
			if ( false !== strpos( $locale_setting, '=' ) ) {
				list( $category, $locale ) = explode( '=', $locale_setting );
				if ( defined( $category ) ) {
					setlocale( constant( $category ), $locale );
				}
			} else {
				setlocale( LC_ALL, $locale_setting );
			}
		}
	}

	/**
	 * @ticket 10041
	 *
	 * @covers wpdb::esc_like
	 */
	public function test_esc_like() {
		global $wpdb;

		$inputs   = array(
			'howdy%',              // Single percent.
			'howdy_',              // Single underscore.
			'howdy\\',             // Single slash.
			'howdy\\howdy%howdy_', // The works.
			'howdy\'"[[]*#[^howdy]!+)(*&$#@!~|}{=--`/.,<>?', // Plain text.
		);
		$expected = array(
			'howdy\\%',
			'howdy\\_',
			'howdy\\\\',
			'howdy\\\\howdy\\%howdy\\_',
			'howdy\'"[[]*#[^howdy]!+)(*&$#@!~|}{=--`/.,<>?',
		);

		foreach ( $inputs as $key => $input ) {
			$this->assertSame( $expected[ $key ], $wpdb->esc_like( $input ) );
		}
	}

	/**
	 * Test LIKE Queries
	 *
	 * Make sure $wpdb is fully compatible with esc_like() by testing the identity of various strings.
	 * When escaped properly, a string literal is always LIKE itself (1)
	 * and never LIKE any other string literal (0) no matter how crazy the SQL looks.
	 *
	 * @ticket 10041
	 * @dataProvider data_like_query
	 * @param $data string The haystack, raw.
	 * @param $like string The like phrase, raw.
	 * @param $result string The expected comparison result; '1' = true, '0' = false
	 *
	 * @covers wpdb::esc_like
	 * @covers wpdb::get_var
	 */
	public function test_like_query( $data, $like, $result ) {
		global $wpdb;
		return $this->assertSame( $result, $wpdb->get_var( $wpdb->prepare( 'SELECT %s LIKE %s', $data, $wpdb->esc_like( $like ) ) ) );
	}

	public function data_like_query() {
		return array(
			array(
				'aaa',
				'aaa',
				'1',
			),
			array(
				'a\\aa', // SELECT 'a\\aa'  # This represents a\aa in both languages.
				'a\\aa', // LIKE 'a\\\\aa'
				'1',
			),
			array(
				'a%aa',
				'a%aa',
				'1',
			),
			array(
				'aaaa',
				'a%aa',
				'0',
			),
			array(
				'a\\%aa', // SELECT 'a\\%aa'
				'a\\%aa', // LIKE 'a\\\\\\%aa' # The PHP literal would be "LIKE 'a\\\\\\\\\\\\%aa'". This is why we need reliable escape functions!
				'1',
			),
			array(
				'a%aa',
				'a\\%aa',
				'0',
			),
			array(
				'a\\%aa',
				'a%aa',
				'0',
			),
			array(
				'a_aa',
				'a_aa',
				'1',
			),
			array(
				'aaaa',
				'a_aa',
				'0',
			),
			array(
				'howdy\'"[[]*#[^howdy]!+)(*&$#@!~|}{=--`/.,<>?',
				'howdy\'"[[]*#[^howdy]!+)(*&$#@!~|}{=--`/.,<>?',
				'1',
			),
		);
	}

	/**
	 * @ticket 18510
	 *
	 * @covers wpdb
	 */
	public function test_wpdb_supposedly_protected_properties() {
		global $wpdb;

		$this->assertNotEmpty( $wpdb->dbh );
		$dbh = $wpdb->dbh;
		$this->assertNotEmpty( $dbh );
		$this->assertTrue( isset( $wpdb->dbh ) ); // Test __isset().
		unset( $wpdb->dbh );
		$this->assertTrue( empty( $wpdb->dbh ) );
		$wpdb->dbh = $dbh;
		$this->assertNotEmpty( $wpdb->dbh );
	}

	/**
	 * @ticket 21212
	 *
	 * @covers wpdb
	 */
	public function test_wpdb_actually_protected_properties() {
		global $wpdb;

		$new_meta = "HAHA I HOPE THIS DOESN'T WORK";

		$col_meta       = $wpdb->col_meta;
		$wpdb->col_meta = $new_meta;

		$this->assertNotEquals( $col_meta, $new_meta );
		$this->assertSame( $col_meta, $wpdb->col_meta );
	}

	/**
	 * @ticket 18510
	 *
	 * @covers wpdb
	 */
	public function test_wpdb_nonexistent_properties() {
		global $wpdb;

		$this->assertTrue( empty( $wpdb->nonexistent_property ) );
		$wpdb->nonexistent_property = true;
		$this->assertTrue( $wpdb->nonexistent_property );
		$this->assertTrue( isset( $wpdb->nonexistent_property ) );
		unset( $wpdb->nonexistent_property );
		$this->assertTrue( empty( $wpdb->nonexistent_property ) );
	}

	/**
	 * Test that an escaped %%f is not altered
	 *
	 * @ticket 19861
	 *
	 * @covers wpdb::placeholder_escape
	 * @covers wpdb::remove_placeholder_escape
	 */
	public function test_double_escaped_placeholders() {
		global $wpdb;
		$sql = $wpdb->prepare( "UPDATE test_table SET string_column = '%%f is a float, %%d is an int %d, %%s is a string', field = %s", 3, '4' );
		$this->assertStringContainsString( $wpdb->placeholder_escape(), $sql );

		$sql = $wpdb->remove_placeholder_escape( $sql );
		$this->assertSame( "UPDATE test_table SET string_column = '%f is a float, %d is an int 3, %s is a string', field = '4'", $sql );
	}


	/**
	 * Test that SQL modes are set correctly
	 *
	 * @ticket 26847
	 *
	 * @covers wpdb::set_sql_mode
	 * @covers wpdb::get_var
	 */
	public function test_set_sql_mode() {
		global $wpdb;

		$current_modes = $wpdb->get_var( 'SELECT @@SESSION.sql_mode;' );

		$new_modes = array( 'IGNORE_SPACE', 'NO_AUTO_VALUE_ON_ZERO' );

		$wpdb->set_sql_mode( $new_modes );

		$check_new_modes = $wpdb->get_var( 'SELECT @@SESSION.sql_mode;' );
		$this->assertSameSets( $new_modes, explode( ',', $check_new_modes ) );

		$wpdb->set_sql_mode( explode( ',', $current_modes ) );
	}

	/**
	 * Test that incompatible SQL modes are blocked
	 *
	 * @ticket 26847
	 *
	 * @covers wpdb::set_sql_mode
	 * @covers wpdb::get_var
	 */
	public function test_set_incompatible_sql_mode() {
		global $wpdb;

		$current_modes = $wpdb->get_var( 'SELECT @@SESSION.sql_mode;' );

		$new_modes = array( 'IGNORE_SPACE', 'NO_ZERO_DATE', 'NO_AUTO_VALUE_ON_ZERO' );
		$wpdb->set_sql_mode( $new_modes );
		$check_new_modes = $wpdb->get_var( 'SELECT @@SESSION.sql_mode;' );
		$this->assertNotContains( 'NO_ZERO_DATE', explode( ',', $check_new_modes ) );

		$wpdb->set_sql_mode( explode( ',', $current_modes ) );
	}

	/**
	 * Test that incompatible SQL modes can be changed
	 *
	 * @ticket 26847
	 *
	 * @covers wpdb::set_sql_mode
	 * @covers wpdb::get_var
	 */
	public function test_set_allowed_incompatible_sql_mode() {
		global $wpdb;

		$current_modes = $wpdb->get_var( 'SELECT @@SESSION.sql_mode;' );

		$new_modes = array( 'IGNORE_SPACE', 'ONLY_FULL_GROUP_BY', 'NO_AUTO_VALUE_ON_ZERO' );

		add_filter( 'incompatible_sql_modes', array( $this, 'filter_allowed_incompatible_sql_mode' ), 1, 1 );
		$wpdb->set_sql_mode( $new_modes );
		remove_filter( 'incompatible_sql_modes', array( $this, 'filter_allowed_incompatible_sql_mode' ), 1 );

		$check_new_modes = $wpdb->get_var( 'SELECT @@SESSION.sql_mode;' );
		$this->assertContains( 'ONLY_FULL_GROUP_BY', explode( ',', $check_new_modes ) );

		$wpdb->set_sql_mode( explode( ',', $current_modes ) );
	}

	public function filter_allowed_incompatible_sql_mode( $modes ) {
		$pos = array_search( 'ONLY_FULL_GROUP_BY', $modes, true );
		$this->assertGreaterThanOrEqual( 0, $pos );

		if ( false === $pos ) {
			return $modes;
		}

		unset( $modes[ $pos ] );
		return $modes;
	}

	/**
	 * @ticket 25604
	 * @expectedIncorrectUsage wpdb::prepare
	 *
	 * @covers wpdb::prepare
	 */
	public function test_prepare_without_arguments() {
		global $wpdb;
		$id = 0;
		// This, obviously, is an incorrect prepare.
		// phpcs:ignore WordPress.DB.PreparedSQL.InterpolatedNotPrepared
		$prepared = $wpdb->prepare( "SELECT * FROM $wpdb->users WHERE id = $id", $id );
		$this->assertSame( "SELECT * FROM $wpdb->users WHERE id = 0", $prepared );
	}

	/**
	 * @covers wpdb::prepare
	 */
	public function test_prepare_sprintf() {
		global $wpdb;

		$prepared = $wpdb->prepare( "SELECT * FROM $wpdb->users WHERE id = %d AND user_login = %s", 1, 'admin' );
		$this->assertSame( "SELECT * FROM $wpdb->users WHERE id = 1 AND user_login = 'admin'", $prepared );
	}

	/**
	 * @expectedIncorrectUsage wpdb::prepare
	 *
	 * @covers wpdb::prepare
	 */
	public function test_prepare_sprintf_invalid_args() {
		global $wpdb;

		// phpcs:ignore WordPress.PHP.NoSilencedErrors.Discouraged
		$prepared = @$wpdb->prepare( "SELECT * FROM $wpdb->users WHERE id = %d AND user_login = %s", 1, array( 'admin' ) );
		$this->assertSame( "SELECT * FROM $wpdb->users WHERE id = 1 AND user_login = ''", $prepared );

		// phpcs:ignore WordPress.PHP.NoSilencedErrors.Discouraged
		$prepared = @$wpdb->prepare( "SELECT * FROM $wpdb->users WHERE id = %d AND user_login = %s", array( 1 ), 'admin' );
		$this->assertSame( "SELECT * FROM $wpdb->users WHERE id = 0 AND user_login = 'admin'", $prepared );
	}

	/**
	 * @covers wpdb::prepare
	 */
	public function test_prepare_vsprintf() {
		global $wpdb;

		$prepared = $wpdb->prepare( "SELECT * FROM $wpdb->users WHERE id = %d AND user_login = %s", array( 1, 'admin' ) );
		$this->assertSame( "SELECT * FROM $wpdb->users WHERE id = 1 AND user_login = 'admin'", $prepared );
	}

	/**
	 * @expectedIncorrectUsage wpdb::prepare
	 *
	 * @covers wpdb::prepare
	 */
	public function test_prepare_vsprintf_invalid_args() {
		global $wpdb;

		// phpcs:ignore WordPress.PHP.NoSilencedErrors.Discouraged
		$prepared = @$wpdb->prepare( "SELECT * FROM $wpdb->users WHERE id = %d AND user_login = %s", array( 1, array( 'admin' ) ) );
		$this->assertSame( "SELECT * FROM $wpdb->users WHERE id = 1 AND user_login = ''", $prepared );

		// phpcs:ignore WordPress.PHP.NoSilencedErrors.Discouraged
		$prepared = @$wpdb->prepare( "SELECT * FROM $wpdb->users WHERE id = %d AND user_login = %s", array( array( 1 ), 'admin' ) );
		$this->assertSame( "SELECT * FROM $wpdb->users WHERE id = 0 AND user_login = 'admin'", $prepared );
	}

	/**
	 * @ticket 42040
	 * @dataProvider data_prepare_incorrect_arg_count
	 * @expectedIncorrectUsage wpdb::prepare
	 *
	 * @covers wpdb::prepare
	 */
	public function test_prepare_incorrect_arg_count( $query, $args, $expected ) {
		global $wpdb;

		// phpcs:ignore WordPress.PHP.NoSilencedErrors.Discouraged,WordPress.DB.PreparedSQL
		$prepared = @$wpdb->prepare( $query, ...$args );
		$this->assertSame( $expected, $prepared );
	}

	public function data_prepare_incorrect_arg_count() {
		global $wpdb;

		$placeholder_escape = $wpdb->placeholder_escape();

		return array(
			array(
				"SELECT * FROM $wpdb->users WHERE id = %d AND user_login = %s",     // Query.
				array( 1, 'admin', 'extra-arg' ),                                   // ::prepare() args, to be passed via call_user_func_array().
				"SELECT * FROM $wpdb->users WHERE id = 1 AND user_login = 'admin'", // Expected output.
			),
			array(
				"SELECT * FROM $wpdb->users WHERE id = %%%d AND user_login = %s",
				array( 1 ),
				'',
			),
			array(
				"SELECT * FROM $wpdb->users WHERE id = %d AND user_login = %s",
				array( array( 1, 'admin', 'extra-arg' ) ),
				"SELECT * FROM $wpdb->users WHERE id = 1 AND user_login = 'admin'",
			),
			array(
				"SELECT * FROM $wpdb->users WHERE id = %d AND %% AND user_login = %s",
				array( 1, 'admin', 'extra-arg' ),
				"SELECT * FROM $wpdb->users WHERE id = 1 AND {$placeholder_escape} AND user_login = 'admin'",
			),
			array(
				"SELECT * FROM $wpdb->users WHERE id = %%%d AND %F AND %f AND user_login = %s",
				array( 1, 2.3, '4.5', 'admin', 'extra-arg' ),
				"SELECT * FROM $wpdb->users WHERE id = {$placeholder_escape}1 AND 2.300000 AND 4.500000 AND user_login = 'admin'",
			),
			array(
				"SELECT * FROM $wpdb->users WHERE id = %d AND user_login = %s",
				array( array( 1 ), 'admin', 'extra-arg' ),
				"SELECT * FROM $wpdb->users WHERE id = 0 AND user_login = 'admin'",
			),
			array(
				"SELECT * FROM $wpdb->users WHERE id = %d and user_nicename = %s and user_status = %d and user_login = %s",
				array( 1, 'admin', 0 ),
				'',
			),
			array(
				"SELECT * FROM $wpdb->users WHERE id = %d and user_nicename = %s and user_status = %d and user_login = %s",
				array( array( 1, 'admin', 0 ) ),
				'',
			),
			array(
				"SELECT * FROM $wpdb->users WHERE id = %d and %% and user_login = %s and user_status = %d and user_login = %s",
				array( 1, 'admin', 'extra-arg' ),
				'',
			),
		);
	}

	/**
	 * @covers wpdb::db_version
	 */
	public function test_db_version() {
		global $wpdb;

		$this->assertTrue( version_compare( $wpdb->db_version(), '5.0', '>=' ) );
	}
	/**
	 * @covers wpdb::get_caller
	 */
	public function test_get_caller() {
		global $wpdb;
		$str    = $wpdb->get_caller();
		$calls  = explode( ', ', $str );
		$called = implode( '->', array( __CLASS__, __FUNCTION__ ) );
		$this->assertSame( $called, end( $calls ) );
	}

	/**
	 * @covers wpdb::has_cap
	 */
	public function test_has_cap() {
		global $wpdb;
		$this->assertTrue( $wpdb->has_cap( 'collation' ) );
		$this->assertTrue( $wpdb->has_cap( 'group_concat' ) );
		$this->assertTrue( $wpdb->has_cap( 'subqueries' ) );
		$this->assertTrue( $wpdb->has_cap( 'identifier_placeholders' ) );
		$this->assertTrue( $wpdb->has_cap( 'COLLATION' ) );
		$this->assertTrue( $wpdb->has_cap( 'GROUP_CONCAT' ) );
		$this->assertTrue( $wpdb->has_cap( 'SUBQUERIES' ) );
		$this->assertTrue( $wpdb->has_cap( 'IDENTIFIER_PLACEHOLDERS' ) );
		$this->assertSame(
			version_compare( $wpdb->db_version(), '5.0.7', '>=' ),
			$wpdb->has_cap( 'set_charset' )
		);
		$this->assertSame(
			version_compare( $wpdb->db_version(), '5.0.7', '>=' ),
			$wpdb->has_cap( 'SET_CHARSET' )
		);
	}

	/**
	 * @expectedDeprecated supports_collation
	 *
	 * @covers wpdb::supports_collation
	 */
	public function test_supports_collation() {
		global $wpdb;
		$this->assertTrue( $wpdb->supports_collation() );
	}

	/**
	 * @covers wpdb::check_database_version
	 */
	public function test_check_database_version() {
		global $wpdb;
		$this->assertEmpty( $wpdb->check_database_version() );
	}

	/**
	 * @covers wpdb::bail
	 */
	public function test_bail() {
		global $wpdb;

		$this->expectException( 'WPDieException' );
		$wpdb->bail( 'Database is dead.' );
	}

	/**
	 * @covers wpdb::timer_start
	 * @covers wpdb::timer_stop
	 */
	public function test_timers() {
		global $wpdb;

		$wpdb->timer_start();
		usleep( 5 );
		$stop = $wpdb->timer_stop();

		$this->assertNotEquals( $wpdb->time_start, $stop );
		$this->assertGreaterThan( $stop, $wpdb->time_start );
	}

	/**
	 * @covers wpdb::get_col_info
	 */
	public function test_get_col_info() {
		global $wpdb;

		$wpdb->get_results( "SELECT ID FROM $wpdb->users" );

		$this->assertSame( array( 'ID' ), $wpdb->get_col_info() );
		$this->assertSame( array( $wpdb->users ), $wpdb->get_col_info( 'table' ) );
		$this->assertSame( $wpdb->users, $wpdb->get_col_info( 'table', 0 ) );
	}
	/**
	 * @covers wpdb::query
	 * @covers wpdb::delete
	 */
	public function test_query_and_delete() {
		global $wpdb;
		$rows = $wpdb->query( "INSERT INTO $wpdb->users (display_name) VALUES ('Walter Sobchak')" );
		$this->assertSame( 1, $rows );
		$this->assertNotEmpty( $wpdb->insert_id );
		$d_rows = $wpdb->delete( $wpdb->users, array( 'ID' => $wpdb->insert_id ) );
		$this->assertSame( 1, $d_rows );
	}

	/**
	 * @covers wpdb::query
	 * @covers wpdb::get_row
	 */
	public function test_get_row() {
		global $wpdb;
		$rows = $wpdb->query( "INSERT INTO $wpdb->users (display_name) VALUES ('Walter Sobchak')" );
		$this->assertSame( 1, $rows );
		$this->assertNotEmpty( $wpdb->insert_id );

		$row = $wpdb->get_row( $wpdb->prepare( "SELECT * FROM $wpdb->users WHERE ID = %d", $wpdb->insert_id ) );
		$this->assertIsObject( $row );
		$this->assertSame( 'Walter Sobchak', $row->display_name );
	}

	/**
	 * Test the `get_col()` method.
	 *
	 * @param string|null        $query       The query to run.
	 * @param string|array       $expected    The expected resulting value.
	 * @param arrray|string|null $last_result The value to assign to `$wpdb->last_result`.
	 * @param int|string         $column      The column index to retrieve.
	 *
	 * @dataProvider data_test_get_col
	 *
	 * @ticket 45299
	 *
	 * @covers wpdb::get_col
	 */
	public function test_get_col( $query, $expected, $last_result, $column ) {
		global $wpdb;

		$wpdb->last_result = $last_result;

		// phpcs:ignore WordPress.DB.PreparedSQL.NotPrepared
		$result = $wpdb->get_col( $query, $column );

		if ( $query ) {
			$this->assertSame( $query, $wpdb->last_query );
		}

		if ( is_array( $expected ) ) {
			$this->assertSame( $expected, $result );
		} else {
			$this->assertContains( $expected, $result );
		}
	}

	/**
	 * Data provider for testing `get_col()`.
	 *
	 * @return array {
	 *     Arguments for testing `get_col()`.
	 *
	 *     @type string|null        $query       The query to run.
	 *     @type string|array       $expected    The resulting expected value.
	 *     @type arrray|string|null $last_result The value to assign to `$wpdb->last_result`.
	 *     @type int|string         $column      The column index to retrieve.
	 */
	public function data_test_get_col() {
		global $wpdb;

		return array(
			array(
				"SELECT display_name FROM $wpdb->users",
				'admin',
				array(),
				0,
			),
			array(
				"SELECT user_login, user_email FROM $wpdb->users",
				'admin',
				array(),
				0,
			),
			array(
				"SELECT user_login, user_email FROM $wpdb->users",
				'admin@example.org',
				array(),
				1,
			),
			array(
				"SELECT user_login, user_email FROM $wpdb->users",
				'admin@example.org',
				array(),
				'1',
			),
			array(
				"SELECT user_login, user_email FROM $wpdb->users",
				array( null ),
				array(),
				3,
			),
			array(
				'',
				array(),
				null,
				0,
			),
			array(
				null,
				array(),
				'',
				0,
			),
		);
	}

	/**
	 * @covers wpdb::replace
	 * @covers wpdb::get_row
	 */
	public function test_replace() {
		global $wpdb;
		$rows1 = $wpdb->insert( $wpdb->users, array( 'display_name' => 'Walter Sobchak' ) );
		$this->assertSame( 1, $rows1 );
		$this->assertNotEmpty( $wpdb->insert_id );
		$last = $wpdb->insert_id;

		$rows2 = $wpdb->replace(
			$wpdb->users,
			array(
				'ID'           => $last,
				'display_name' => 'Walter Replace Sobchak',
			)
		);
		$this->assertSame( 2, $rows2 );
		$this->assertNotEmpty( $wpdb->insert_id );

		$this->assertSame( $last, $wpdb->insert_id );

		$row = $wpdb->get_row( $wpdb->prepare( "SELECT * FROM $wpdb->users WHERE ID = %d", $last ) );
		$this->assertSame( 'Walter Replace Sobchak', $row->display_name );
	}

	/**
	 * wpdb::update() requires a WHERE condition.
	 *
	 * @ticket 26106
	 *
	 * @covers wpdb::update
	 */
	public function test_empty_where_on_update() {
		global $wpdb;
		$suppress = $wpdb->suppress_errors( true );
		$wpdb->update( $wpdb->posts, array( 'post_name' => 'burrito' ), array() );

		$expected1 = "UPDATE `{$wpdb->posts}` SET `post_name` = 'burrito' WHERE ";
		$this->assertNotEmpty( $wpdb->last_error );
		$this->assertSame( $expected1, $wpdb->last_query );

		$wpdb->update( $wpdb->posts, array( 'post_name' => 'burrito' ), array( 'post_status' => 'taco' ) );

		$expected2 = "UPDATE `{$wpdb->posts}` SET `post_name` = 'burrito' WHERE `post_status` = 'taco'";
		$this->assertEmpty( $wpdb->last_error );
		$this->assertSame( $expected2, $wpdb->last_query );
		$wpdb->suppress_errors( $suppress );
	}

	/**
	 * mysqli_ incorrect flush and further sync issues.
	 *
	 * @ticket 28155
	 *
	 * @covers wpdb::query
	 */
	public function test_mysqli_flush_sync() {
		global $wpdb;
		if ( ! $wpdb->use_mysqli ) {
			$this->markTestSkipped( 'mysqli not being used.' );
		}

		$suppress = $wpdb->suppress_errors( true );

		$wpdb->query( 'DROP PROCEDURE IF EXISTS `test_mysqli_flush_sync_procedure`' );
		$wpdb->query(
			'CREATE PROCEDURE `test_mysqli_flush_sync_procedure`() BEGIN
			SELECT ID FROM `' . $wpdb->posts . '` LIMIT 1;
		END'
		);

		if ( count( $wpdb->get_results( 'SHOW CREATE PROCEDURE `test_mysqli_flush_sync_procedure`' ) ) < 1 ) {
			$wpdb->suppress_errors( $suppress );
			$this->fail( 'Procedure could not be created (missing privileges?)' );
		}

		$post_id = self::factory()->post->create();

		$this->assertNotEmpty( $wpdb->get_results( 'CALL `test_mysqli_flush_sync_procedure`' ) );
		$this->assertNotEmpty( $wpdb->get_results( "SELECT ID FROM `{$wpdb->posts}` LIMIT 1" ) );

		// DROP PROCEDURE will cause a COMMIT, so we delete the post manually before that happens.
		wp_delete_post( $post_id, true );

		$wpdb->query( 'DROP PROCEDURE IF EXISTS `test_mysqli_flush_sync_procedure`' );
		$wpdb->suppress_errors( $suppress );
	}

	/**
	 * @ticket 21212
	 * @ticket 32763
	 */
	public function data_get_table_from_query() {
		$table       = 'a_test_table_name';
		$more_tables = array(
			// table_name => expected_value
			'`a_test_db`.`another_test_table`' => 'a_test_db.another_test_table',
			'a-test-with-dashes'               => 'a-test-with-dashes',
		);

		$queries = array(
			// Basic.
			"SELECT * FROM $table",
			"SELECT * FROM `$table`",

			"SELECT * FROM (SELECT * FROM $table) as subquery",

			"INSERT $table",
			"INSERT IGNORE $table",
			"INSERT IGNORE INTO $table",
			"INSERT INTO $table",
			"INSERT LOW_PRIORITY $table",
			"INSERT DELAYED $table",
			"INSERT HIGH_PRIORITY $table",
			"INSERT LOW_PRIORITY IGNORE $table",
			"INSERT LOW_PRIORITY INTO $table",
			"INSERT LOW_PRIORITY IGNORE INTO $table",

			"REPLACE $table",
			"REPLACE INTO $table",
			"REPLACE LOW_PRIORITY $table",
			"REPLACE DELAYED $table",
			"REPLACE LOW_PRIORITY INTO $table",

			"UPDATE LOW_PRIORITY $table",
			"UPDATE LOW_PRIORITY IGNORE $table",

			"DELETE $table",
			"DELETE IGNORE $table",
			"DELETE IGNORE FROM $table",
			"DELETE FROM $table",
			"DELETE LOW_PRIORITY $table",
			"DELETE QUICK $table",
			"DELETE IGNORE $table",
			"DELETE LOW_PRIORITY FROM $table",
			"DELETE a FROM $table a",
			"DELETE `a` FROM $table a",

			// Extended.
			"EXPLAIN SELECT * FROM $table",
			"EXPLAIN EXTENDED SELECT * FROM $table",
			"EXPLAIN EXTENDED SELECT * FROM `$table`",

			"DESCRIBE $table",
			"DESC $table",
			"EXPLAIN $table",
			"HANDLER $table",

			"LOCK TABLE $table",
			"LOCK TABLES $table",
			"UNLOCK TABLE $table",

			"RENAME TABLE $table",
			"OPTIMIZE TABLE $table",
			"BACKUP TABLE $table",
			"RESTORE TABLE $table",
			"CHECK TABLE $table",
			"CHECKSUM TABLE $table",
			"ANALYZE TABLE $table",
			"REPAIR TABLE $table",

			"TRUNCATE $table",
			"TRUNCATE TABLE $table",

			"CREATE TABLE $table",
			"CREATE TEMPORARY TABLE $table",
			"CREATE TABLE IF NOT EXISTS $table",

			"ALTER TABLE $table",
			"ALTER IGNORE TABLE $table",

			"DROP TABLE $table",
			"DROP TABLE IF EXISTS $table",

			"CREATE INDEX foo(bar(20)) ON $table",
			"CREATE UNIQUE INDEX foo(bar(20)) ON $table",
			"CREATE FULLTEXT INDEX foo(bar(20)) ON $table",
			"CREATE SPATIAL INDEX foo(bar(20)) ON $table",

			"DROP INDEX foo ON $table",

			"LOAD DATA INFILE 'wp.txt' INTO TABLE $table",
			"LOAD DATA LOW_PRIORITY INFILE 'wp.txt' INTO TABLE $table",
			"LOAD DATA CONCURRENT INFILE 'wp.txt' INTO TABLE $table",
			"LOAD DATA LOW_PRIORITY LOCAL INFILE 'wp.txt' INTO TABLE $table",
			"LOAD DATA INFILE 'wp.txt' REPLACE INTO TABLE $table",
			"LOAD DATA INFILE 'wp.txt' IGNORE INTO TABLE $table",

			"GRANT ALL ON TABLE $table",
			"REVOKE ALL ON TABLE $table",

			"SHOW COLUMNS FROM $table",
			"SHOW FULL COLUMNS FROM $table",
			"SHOW CREATE TABLE $table",
			"SHOW INDEX FROM $table",

			// @ticket 32763
			'SELECT ' . str_repeat( 'a', 10000 ) . " FROM (SELECT * FROM $table) as subquery",
		);

		$querycount = count( $queries );
		for ( $ii = 0; $ii < $querycount; $ii++ ) {
			foreach ( $more_tables as $name => $expected_name ) {
				$new_query = str_replace( $table, $name, $queries[ $ii ] );
				$queries[] = array( $new_query, $expected_name );
			}

			$queries[ $ii ] = array( $queries[ $ii ], $table );
		}
		return $queries;
	}

	/**
	 * @dataProvider data_get_table_from_query
	 * @ticket 21212
	 *
	 * @covers wpdb::get_table_from_query
	 */
	public function test_get_table_from_query( $query, $table ) {
		$this->assertSame( $table, self::$_wpdb->get_table_from_query( $query ) );
	}

	public function data_get_table_from_query_false() {
		$table = 'a_test_table_name';
		return array(
			array( "LOL THIS ISN'T EVEN A QUERY $table" ),
		);
	}

	/**
	 * @dataProvider data_get_table_from_query_false
	 * @ticket 21212
	 *
	 * @covers wpdb::get_table_from_query
	 */
	public function test_get_table_from_query_false( $query ) {
		$this->assertFalse( self::$_wpdb->get_table_from_query( $query ) );
	}

	/**
	 * @ticket 38751
	 *
	 * @covers wpdb::get_table_from_query
	 */
	public function data_get_escaped_table_from_show_query() {
		return array(
			// Equality.
			array( "SHOW TABLE STATUS WHERE Name = 'test_name'", 'test_name' ),
			array( 'SHOW TABLE STATUS WHERE NAME="test_name"', 'test_name' ),
			array( 'SHOW TABLES WHERE Name = "test_name"', 'test_name' ),
			array( "SHOW FULL TABLES WHERE Name='test_name'", 'test_name' ),

			// LIKE.
			array( "SHOW TABLE STATUS LIKE 'test\_prefix\_%'", 'test_prefix_' ),
			array( 'SHOW TABLE STATUS LIKE "test\_prefix\_%"', 'test_prefix_' ),
			array( "SHOW TABLES LIKE 'test\_prefix\_%'", 'test_prefix_' ),
			array( 'SHOW FULL TABLES LIKE "test\_prefix\_%"', 'test_prefix_' ),
		);
	}

	/**
	 * @dataProvider data_get_escaped_table_from_show_query
	 * @ticket 38751
	 *
	 * @covers wpdb::get_table_from_query
	 */
	public function test_get_escaped_table_from_show_query( $query, $table ) {
		$this->assertSame( $table, self::$_wpdb->get_table_from_query( $query ) );
	}

	/**
	 * @ticket 21212
	 */
	public function data_process_field_formats() {
		$core_db_fields_no_format_specified = array(
			array(
				'post_content' => 'foo',
				'post_parent'  => 0,
			),
			null,
			array(
				'post_content' => array(
					'value'  => 'foo',
					'format' => '%s',
				),
				'post_parent'  => array(
					'value'  => 0,
					'format' => '%d',
				),
			),
		);

		$core_db_fields_formats_specified = array(
			array(
				'post_content' => 'foo',
				'post_parent'  => 0,
			),
			array( '%d', '%s' ), // These override core field_types.
			array(
				'post_content' => array(
					'value'  => 'foo',
					'format' => '%d',
				),
				'post_parent'  => array(
					'value'  => 0,
					'format' => '%s',
				),
			),
		);

		$misc_fields_no_format_specified = array(
			array(
				'this_is_not_a_core_field' => 'foo',
				'this_is_not_either'       => 0,
			),
			null,
			array(
				'this_is_not_a_core_field' => array(
					'value'  => 'foo',
					'format' => '%s',
				),
				'this_is_not_either'       => array(
					'value'  => 0,
					'format' => '%s',
				),
			),
		);

		$misc_fields_formats_specified = array(
			array(
				'this_is_not_a_core_field' => 0,
				'this_is_not_either'       => 1.2,
			),
			array( '%d', '%f' ),
			array(
				'this_is_not_a_core_field' => array(
					'value'  => 0,
					'format' => '%d',
				),
				'this_is_not_either'       => array(
					'value'  => 1.2,
					'format' => '%f',
				),
			),
		);

		$misc_fields_insufficient_formats_specified = array(
			array(
				'this_is_not_a_core_field' => 0,
				'this_is_not_either'       => 's',
				'nor_this'                 => 1,
			),
			array( '%d', '%s' ), // The first format is used for the third.
			array(
				'this_is_not_a_core_field' => array(
					'value'  => 0,
					'format' => '%d',
				),
				'this_is_not_either'       => array(
					'value'  => 's',
					'format' => '%s',
				),
				'nor_this'                 => array(
					'value'  => 1,
					'format' => '%d',
				),
			),
		);

		$vars = get_defined_vars();
		// Push the variable name onto the end for assertSame() $message.
		foreach ( $vars as $var_name => $var ) {
			$vars[ $var_name ][] = $var_name;
		}
		return array_values( $vars );
	}

	/**
	 * @dataProvider data_process_field_formats
	 * @ticket 21212
	 *
	 * @covers wpdb::process_field_formats
	 */
	public function test_process_field_formats( $data, $format, $expected, $message ) {
		$actual = self::$_wpdb->process_field_formats( $data, $format );
		$this->assertSame( $expected, $actual, $message );
	}

	/**
	 * @ticket 21212
	 *
	 * @covers wpdb::process_fields
	 */
	public function test_process_fields() {
		global $wpdb;

		if ( $wpdb->charset ) {
			$expected_charset = $wpdb->charset;
		} else {
			$expected_charset = $wpdb->get_col_charset( $wpdb->posts, 'post_content' );
		}

		if ( ! in_array( $expected_charset, array( 'utf8', 'utf8mb4', 'latin1' ), true ) ) {
			$this->markTestSkipped( 'This test only works with utf8, utf8mb4 or latin1 character sets.' );
		}

		$data     = array( 'post_content' => '¡foo foo foo!' );
		$expected = array(
			'post_content' => array(
				'value'   => '¡foo foo foo!',
				'format'  => '%s',
				'charset' => $expected_charset,
				'length'  => $wpdb->get_col_length( $wpdb->posts, 'post_content' ),
			),
		);

		$this->assertSame( $expected, self::$_wpdb->process_fields( $wpdb->posts, $data, null ) );
	}

	/**
	 * @ticket 21212
	 * @depends test_process_fields
	 *
	 * @covers wpdb::process_fields
	 */
	public function test_process_fields_on_nonexistent_table( $data ) {
		self::$_wpdb->suppress_errors( true );
		$data = array( 'post_content' => '¡foo foo foo!' );
		$this->assertFalse( self::$_wpdb->process_fields( 'nonexistent_table', $data, null ) );
		self::$_wpdb->suppress_errors( false );
	}

	/**
	 * @ticket 21212
	 *
	 * @covers wpdb::get_table_charset
	 */
	public function test_pre_get_table_charset_filter() {
		add_filter( 'pre_get_table_charset', array( $this, 'filter_pre_get_table_charset' ), 10, 2 );
		$charset = self::$_wpdb->get_table_charset( 'some_table' );
		remove_filter( 'pre_get_table_charset', array( $this, 'filter_pre_get_table_charset' ), 10 );

		$this->assertSame( $charset, 'fake_charset' );
	}
	public function filter_pre_get_table_charset( $charset, $table ) {
		return 'fake_charset';
	}

	/**
	 * @ticket 21212
	 *
	 * @covers wpdb::get_col_charset
	 */
	public function test_pre_get_col_charset_filter() {
		add_filter( 'pre_get_col_charset', array( $this, 'filter_pre_get_col_charset' ), 10, 3 );
		$charset = self::$_wpdb->get_col_charset( 'some_table', 'some_col' );
		remove_filter( 'pre_get_col_charset', array( $this, 'filter_pre_get_col_charset' ), 10 );

		$this->assertSame( $charset, 'fake_col_charset' );
	}
	public function filter_pre_get_col_charset( $charset, $table, $column ) {
		return 'fake_col_charset';
	}

	/**
	 * @dataProvider data_process_single_field_invalid_data
	 * @dataProvider data_process_multiple_fields_invalid_data
	 *
	 * @ticket 32315
	 *
	 * @covers wpdb::process_fields
	 *
	 * @param array  $data           Data to process.
	 * @param string $errored_fields Expected fields in the error message.
	 */
	public function test_process_fields_value_too_long_for_field( array $data, $errored_fields ) {
		global $wpdb;

		$this->assertFalse( self::$_wpdb->process_fields( $wpdb->posts, $data, null ) );
		$this->assertSame( $this->get_db_error_value_too_long( $errored_fields ), self::$_wpdb->last_error );
	}

	/**
	 * @dataProvider data_process_single_field_invalid_data
	 *
	 * @ticket 32315
	 *
	 * @covers wpdb::insert
	 *
	 * @param array  $data           Data to process.
	 * @param string $errored_fields Expected fields in the error message.
	 */
	public function test_insert_value_too_long_for_field( array $data, $errored_fields ) {
		global $wpdb;

		$this->assertFalse( $wpdb->insert( $wpdb->posts, $data ) );
		$this->assertSame( $this->get_db_error_value_too_long( $errored_fields ), $wpdb->last_error );
	}

	/**
	 * @dataProvider data_process_single_field_invalid_data
	 *
	 * @ticket 32315
	 *
	 * @covers wpdb::replace
	 *
	 * @param array  $data           Data to process.
	 * @param string $errored_fields Expected fields in the error message.
	 */
	public function test_replace_value_too_long_for_field( array $data, $errored_fields ) {
		global $wpdb;

		$this->assertFalse( $wpdb->replace( $wpdb->posts, $data ) );
		$this->assertSame( $this->get_db_error_value_too_long( $errored_fields ), $wpdb->last_error );
	}

	/**
	 * @dataProvider data_process_single_field_invalid_data
	 *
	 * @ticket 32315
	 *
	 * @covers wpdb::update
	 *
	 * @param array  $data           Data to process.
	 * @param string $errored_fields Expected fields in the error message.
	 */
	public function test_update_value_too_long_for_field( array $data, $errored_fields ) {
		global $wpdb;

		$this->assertFalse( $wpdb->update( $wpdb->posts, $data, array() ) );
		$this->assertSame( $this->get_db_error_value_too_long( $errored_fields ), $wpdb->last_error );
	}

	/**
	 * @dataProvider data_process_single_field_invalid_data
	 *
	 * @ticket 32315
	 *
	 * @covers wpdb::delete
	 *
	 * @param array  $data           Data to process.
	 * @param string $errored_fields Expected fields in the error message.
	 */
	public function test_delete_value_too_long_for_field( array $data, $errored_fields ) {
		global $wpdb;

		$this->assertFalse( $wpdb->delete( $wpdb->posts, $data, array() ) );
		$this->assertSame( $this->get_db_error_value_too_long( $errored_fields ), $wpdb->last_error );
	}

	/**
	 * Assert the error message matches the fields.
	 *
	 * @param string $errored_fields Expected fields in the error message.
	 */
	private function get_db_error_value_too_long( $errored_fields ) {
		if ( str_contains( $errored_fields, ', ' ) ) {
			return sprintf(
				'WordPress database error: Processing the values for the following fields failed: %s. ' .
				'The supplied values may be too long or contain invalid data.',
				$errored_fields
			);
		}
		return sprintf(
			'WordPress database error: Processing the value for the following field failed: %s. ' .
			'The supplied value may be too long or contains invalid data.',
			$errored_fields
		);
	}

	/**
	 * Data provider.
	 *
	 * @return array
	 */
	public function data_process_single_field_invalid_data() {
		return array(
			'too long'      => array(
				'data'           => array( 'post_status' => str_repeat( 'a', 21 ) ),
				'errored_fields' => 'post_status',
			),
			'invalid chars' => array(
				'data'           => array( 'post_status' => "\xF5" ),
				'errored_fields' => 'post_status',
			),
		);
	}

	/**
	 * Data provider.
	 *
	 * @return array
	 */
	public function data_process_multiple_fields_invalid_data() {
		return array(
			'too long'      => array(
				'data'           => array(
					'post_status'  => str_repeat( 'a', 21 ),
					'post_content' => "\xF5",
				),
				'errored_fields' => 'post_status, post_content',
			),
			'invalid chars' => array(
				'data'           => array(
					'post_status' => "\xF5",
					'post_name'   => str_repeat( "\xF5", 21 ),
				),
				'errored_fields' => 'post_status, post_name',
			),
		);
	}

	/**
	 * @ticket 32315
	 *
	 * @covers wpdb::query
	 */
	public function test_query_value_contains_invalid_chars() {
		global $wpdb;

		$this->assertFalse(
			$wpdb->query( "INSERT INTO {$wpdb->posts} (post_status) VALUES ('\xF5')" )
		);

		$this->assertSame(
			'WordPress database error: Could not perform query because it contains invalid data.',
			$wpdb->last_error
		);
	}

	/**
	 * @ticket 15158
	 *
	 * @covers wpdb::insert
	 * @covers wpdb::get_row
	 */
	public function test_null_insert() {
		global $wpdb;

		$key = 'null_insert_key';

		$wpdb->insert(
			$wpdb->postmeta,
			array(
				'meta_key'   => $key,
				'meta_value' => null,
			),
			array( '%s', '%s' )
		);

		$row = $wpdb->get_row( $wpdb->prepare( "SELECT * FROM $wpdb->postmeta WHERE meta_key=%s", $key ) );

		$this->assertNull( $row->meta_value );
	}

	/**
	 * @ticket 15158
	 *
	 * @covers wpdb::insert
	 * @covers wpdb::get_row
	 * @covers wpdb::update
	 */
	public function test_null_update_value() {
		global $wpdb;

		$key   = 'null_update_value_key';
		$value = 'null_update_value_key';

		$wpdb->insert(
			$wpdb->postmeta,
			array(
				'meta_key'   => $key,
				'meta_value' => $value,
			),
			array( '%s', '%s' )
		);

		$row = $wpdb->get_row( $wpdb->prepare( "SELECT * FROM $wpdb->postmeta WHERE meta_key=%s", $key ) );

		$this->assertSame( $value, $row->meta_value );

		$wpdb->update(
			$wpdb->postmeta,
			array( 'meta_value' => null ),
			array(
				'meta_key'   => $key,
				'meta_value' => $value,
			),
			array( '%s' ),
			array( '%s', '%s' )
		);

		$row = $wpdb->get_row( $wpdb->prepare( "SELECT * FROM $wpdb->postmeta WHERE meta_key=%s", $key ) );

		$this->assertNull( $row->meta_value );
	}

	/**
	 * @ticket 15158
	 *
	 * @covers wpdb::insert
	 * @covers wpdb::get_row
	 * @covers wpdb::update
	 */
	public function test_null_update_where() {
		global $wpdb;

		$key   = 'null_update_where_key';
		$value = 'null_update_where_key';

		$wpdb->insert(
			$wpdb->postmeta,
			array(
				'meta_key'   => $key,
				'meta_value' => null,
			),
			array( '%s', '%s' )
		);

		$row = $wpdb->get_row( $wpdb->prepare( "SELECT * FROM $wpdb->postmeta WHERE meta_key=%s", $key ) );

		$this->assertNull( $row->meta_value );

		$wpdb->update(
			$wpdb->postmeta,
			array( 'meta_value' => $value ),
			array(
				'meta_key'   => $key,
				'meta_value' => null,
			),
			array( '%s' ),
			array( '%s', '%s' )
		);

		$row = $wpdb->get_row( $wpdb->prepare( "SELECT * FROM $wpdb->postmeta WHERE meta_key=%s", $key ) );

		$this->assertSame( $value, $row->meta_value );
	}

	/**
	 * @ticket 15158
	 *
	 * @covers wpdb::insert
	 * @covers wpdb::get_row
	 * @covers wpdb::delete
	 */
	public function test_null_delete() {
		global $wpdb;

		$key   = 'null_update_where_key';
		$value = 'null_update_where_key';

		$wpdb->insert(
			$wpdb->postmeta,
			array(
				'meta_key'   => $key,
				'meta_value' => null,
			),
			array( '%s', '%s' )
		);

		$row = $wpdb->get_row( $wpdb->prepare( "SELECT * FROM $wpdb->postmeta WHERE meta_key=%s", $key ) );

		$this->assertNull( $row->meta_value );

		$wpdb->delete(
			$wpdb->postmeta,
			array(
				'meta_key'   => $key,
				'meta_value' => null,
			),
			array( '%s', '%s' )
		);

		$row = $wpdb->get_row( $wpdb->prepare( "SELECT * FROM $wpdb->postmeta WHERE meta_key=%s", $key ) );

		$this->assertNull( $row );
	}

	/**
	 * @ticket 34903
	 *
	 * @covers wpdb::close
	 */
	public function test_close() {
		global $wpdb;

		$this->assertTrue( $wpdb->close() );
		$this->assertFalse( $wpdb->close() );

		$this->assertFalse( $wpdb->ready );
		$this->assertFalse( $wpdb->has_connected );

		$wpdb->check_connection();

		$this->assertTrue( $wpdb->close() );

		$wpdb->check_connection();
	}

	/**
	 * @ticket 36917
	 *
	 * @covers wpdb::determine_charset
	 */
	public function test_charset_not_determined_when_disconnected() {
		global $wpdb;

		$charset = 'utf8';
		$collate = 'this_isnt_a_collation';

		$wpdb->close();

		$result = $wpdb->determine_charset( $charset, $collate );

		$this->assertSame( compact( 'charset', 'collate' ), $result );

		$wpdb->check_connection();
	}

	/**
	 * @ticket 36917
	 *
	 * @covers wpdb::determine_charset
	 */
	public function test_charset_switched_to_utf8mb4() {
		global $wpdb;

		if ( ! $wpdb->has_cap( 'utf8mb4' ) ) {
			$this->markTestSkipped( 'This test requires utf8mb4 support.' );
		}

		$charset = 'utf8';
		$collate = 'utf8_general_ci';

		$result = $wpdb->determine_charset( $charset, $collate );

		$this->assertSame( 'utf8mb4', $result['charset'] );
	}

	/**
	 * @ticket 32105
	 * @ticket 36917
	 *
	 * @covers wpdb::determine_charset
	 */
	public function test_collate_switched_to_utf8mb4_520() {
		global $wpdb;

		if ( ! $wpdb->has_cap( 'utf8mb4_520' ) ) {
			$this->markTestSkipped( 'This test requires utf8mb4_520 support.' );
		}

		$charset = 'utf8';
		$collate = 'utf8_general_ci';

		$result = $wpdb->determine_charset( $charset, $collate );

		$this->assertSame( 'utf8mb4_unicode_520_ci', $result['collate'] );
	}

	/**
	 * @ticket 32405
	 * @ticket 36917
	 *
	 * @covers wpdb::determine_charset
	 */
	public function test_non_unicode_collations() {
		global $wpdb;

		if ( ! $wpdb->has_cap( 'utf8mb4' ) ) {
			$this->markTestSkipped( 'This test requires utf8mb4 support.' );
		}

		$charset = 'utf8';
		$collate = 'utf8_swedish_ci';

		$result = $wpdb->determine_charset( $charset, $collate );

		$this->assertSame( 'utf8mb4_swedish_ci', $result['collate'] );
	}

	/**
	 * @ticket 37982
	 *
	 * @covers wpdb::determine_charset
	 */
	public function test_charset_switched_to_utf8() {
		global $wpdb;

		if ( $wpdb->has_cap( 'utf8mb4' ) ) {
			$this->markTestSkipped( 'This test requires utf8mb4 to not be supported.' );
		}

		$charset = 'utf8mb4';
		$collate = 'utf8mb4_general_ci';

		$result = $wpdb->determine_charset( $charset, $collate );

		$this->assertSame( 'utf8', $result['charset'] );
		$this->assertSame( 'utf8_general_ci', $result['collate'] );
	}

	/**
	 * @dataProvider data_prepare_with_placeholders
	 *
	 * @covers wpdb::prepare
	 */
	public function test_prepare_with_placeholders_and_individual_args( $sql, $values, $incorrect_usage, $expected ) {
		global $wpdb;

		if ( $incorrect_usage ) {
			$this->setExpectedIncorrectUsage( 'wpdb::prepare' );
		}

		if ( ! is_array( $values ) ) {
			$values = array( $values );
		}

		// phpcs:ignore WordPress.DB.PreparedSQL
		$sql = $wpdb->prepare( $sql, ...$values );
		$this->assertSame( $expected, $sql );
	}

	/**
	 * @dataProvider data_prepare_with_placeholders
	 *
	 * @covers wpdb::prepare
	 */
	public function test_prepare_with_placeholders_and_array_args( $sql, $values, $incorrect_usage, $expected ) {
		global $wpdb;

		if ( $incorrect_usage ) {
			$this->setExpectedIncorrectUsage( 'wpdb::prepare' );
		}

		if ( ! is_array( $values ) ) {
			$values = array( $values );
		}

		// phpcs:ignore WordPress.DB.PreparedSQL
		$sql = $wpdb->prepare( $sql, $values );
		$this->assertSame( $expected, $sql );
	}

	public function data_prepare_with_placeholders() {
		global $wpdb;

		$placeholder_escape = $wpdb->placeholder_escape();

		return array(
			array(
				'%5s',   // SQL to prepare.
				'foo',   // Value to insert in the SQL.
				false,   // Whether to expect an incorrect usage error or not.
				'  foo', // Expected output.
			),
			array(
				'%1$d %%% % %%1$d%% %%%1$d%%',
				1,
				true,
				"1 {$placeholder_escape}{$placeholder_escape} {$placeholder_escape} {$placeholder_escape}1\$d{$placeholder_escape} {$placeholder_escape}1{$placeholder_escape}",
			),
			array(
				'%-5s',
				'foo',
				false,
				'foo  ',
			),
			array(
				'%05s',
				'foo',
				false,
				'00foo',
			),
			array(
				"%'#5s",
				'foo',
				false,
				'##foo',
			),
			array(
				'%.3s',
				'foobar',
				false,
				'foo',
			),
			array(
				'%.3f',
				5.123456,
				false,
				'5.123',
			),
			array(
				'%.3f',
				5.12,
				false,
				'5.120',
			),
			array(
				'%s',
				' %s ',
				false,
				"' {$placeholder_escape}s '",
			),
			array(
				'%1$s',
				' %s ',
				false,
				" {$placeholder_escape}s ",
			),
			array(
				'%1$s',
				' %1$s ',
				false,
				" {$placeholder_escape}1\$s ",
			),
			array(
				'%d %1$d %%% %',
				1,
				true,
				"1 1 {$placeholder_escape}{$placeholder_escape} {$placeholder_escape}",
			),
			array(
				'%d %2$s',
				array( 1, 'hello' ),
				false,
				'1 hello',
			),
			array(
				"'%s'",
				'hello',
				false,
				"'hello'",
			),
			array(
				'"%s"',
				'hello',
				false,
				"'hello'",
			),
			array(
				"%s '%1\$s'",
				'hello',
				true,
				"'hello' 'hello'",
			),
			array(
				"%s '%1\$s'",
				'hello',
				true,
				"'hello' 'hello'",
			),
			array(
				'%s "%1$s"',
				'hello',
				true,
				"'hello' \"hello\"",
			),
			array(
				"%%s %%'%1\$s'",
				'hello',
				false,
				"{$placeholder_escape}s {$placeholder_escape}'hello'",
			),
			array(
				'%%s %%"%1$s"',
				'hello',
				false,
				"{$placeholder_escape}s {$placeholder_escape}\"hello\"",
			),
			array(
				'%s',
				' %  s ',
				false,
				"' {$placeholder_escape}  s '",
			),
			array(
				'%%f %%"%1$f"',
				3,
				false,
				"{$placeholder_escape}f {$placeholder_escape}\"3.000000\"",
			),
			array(
				'WHERE second=\'%2$s\' AND first=\'%1$s\'',
				array( 'first arg', 'second arg' ),
				false,
				"WHERE second='second arg' AND first='first arg'",
			),
			array(
				'WHERE second=%2$d AND first=%1$d',
				array( 1, 2 ),
				false,
				'WHERE second=2 AND first=1',
			),
			array(
				"'%'%%s",
				'hello',
				true,
				"'{$placeholder_escape}'{$placeholder_escape}s",
			),
			array(
				"'%'%%s%s",
				'hello',
				false,
				"'{$placeholder_escape}'{$placeholder_escape}s'hello'",
			),
			array(
				"'%'%%s %s",
				'hello',
				false,
				"'{$placeholder_escape}'{$placeholder_escape}s 'hello'",
			),
			array(
				"'%-'#5s' '%'#-+-5s'",
				array( 'hello', 'foo' ),
				false,
				"'hello' 'foo##'",
			),
			array(
				'SELECT * FROM %i WHERE %i = %d;',
				array( 'my_table', 'my_field', 321 ),
				false,
				'SELECT * FROM `my_table` WHERE `my_field` = 321;',
			),
			array(
				'WHERE %i = %d;',
				array( 'evil_`_field', 321 ),
				false,
				'WHERE `evil_``_field` = 321;', // To quote the identifier itself, then you need to double the character, e.g. `a``b`.
			),
			array(
				'WHERE %i = %d;',
				array( 'evil_````````_field', 321 ),
				false,
				'WHERE `evil_````````````````_field` = 321;',
			),
			array(
				'WHERE %i = %d;',
				array( '``evil_field``', 321 ),
				false,
				'WHERE `````evil_field````` = 321;',
			),
			array(
				'WHERE %i = %d;',
				array( 'evil\'field', 321 ),
				false,
				'WHERE `evil\'field` = 321;',
			),
			array(
				'WHERE %i = %d;',
				array( 'evil_\``_field', 321 ),
				false,
				'WHERE `evil_\````_field` = 321;',
			),
			array(
				'WHERE %i = %d;',
				array( 'evil_%s_field', 321 ),
				false,
				"WHERE `evil_{$placeholder_escape}s_field` = 321;",
			),
			array(
				'WHERE %i = %d;',
				array( 'value`', 321 ),
				false,
				'WHERE `value``` = 321;',
			),
			array(
				'WHERE `%i = %d;',
				array( ' AND evil_value', 321 ),
				false,
				'WHERE `` AND evil_value` = 321;', // Won't run (SQL parse error: "Unclosed quote").
			),
			array(
				'WHERE %i` = %d;',
				array( 'evil_value -- ', 321 ),
				false,
				'WHERE `evil_value -- `` = 321;', // Won't run (SQL parse error: "Unclosed quote").
			),
			array(
				'WHERE `%i`` = %d;',
				array( ' AND true -- ', 321 ),
				false,
				'WHERE `` AND true -- ``` = 321;', // Won't run (Unknown column '').
			),
			array(
				'WHERE ``%i` = %d;',
				array( ' AND true -- ', 321 ),
				false,
				'WHERE ``` AND true -- `` = 321;', // Won't run (SQL parse error: "Unclosed quote").
			),
			array(
				'WHERE %2$i = %1$d;',
				array( '1', 'two' ),
				false,
				'WHERE `two` = 1;',
			),
			array(
				'WHERE \'%i\' = 1 AND "%i" = 2 AND `%i` = 3 AND ``%i`` = 4 AND %15i = 5',
				array( 'my_field1', 'my_field2', 'my_field3', 'my_field4', 'my_field5' ),
				false,
				'WHERE \'`my_field1`\' = 1 AND "`my_field2`" = 2 AND ``my_field3`` = 3 AND ```my_field4``` = 4 AND `      my_field5` = 5', // Does not remove any existing quotes, always adds it's own (safer).
			),
			array(
				'WHERE id = %d AND %i LIKE %2$s LIMIT 1',
				array( 123, 'field -- ', false ),
				true, // Incorrect usage.
				null, // Should be rejected, otherwise the `%1$s` could use Identifier escaping, e.g. 'WHERE `field -- ` LIKE field --  LIMIT 1' (thanks @vortfu).
			),
			array(
				'WHERE %i LIKE %s LIMIT 1',
				array( "field' -- ", "field' -- " ),
				false,
				"WHERE `field' -- ` LIKE 'field\' -- ' LIMIT 1", // In contrast to the above, Identifier vs String escaping is used.
			),
		);
	}

	public function test_allow_unsafe_unquoted_parameters() {
		global $wpdb;

		$sql    = 'WHERE (%i = %s) OR (%10i = %10s) OR (%5$i = %6$s)';
		$values = array( 'field_a', 'string_a', 'field_b', 'string_b', 'field_c', 'string_c' );

		$default = $wpdb->allow_unsafe_unquoted_parameters;

		$wpdb->allow_unsafe_unquoted_parameters = true;

		// phpcs:ignore WordPress.DB.PreparedSQL.NotPrepared
		$part = $wpdb->prepare( $sql, $values );
		$this->assertSame( 'WHERE (`field_a` = \'string_a\') OR (`   field_b` =   string_b) OR (`field_c` = string_c)', $part ); // Unsafe, unquoted parameters.

		$wpdb->allow_unsafe_unquoted_parameters = false;

		// phpcs:ignore WordPress.DB.PreparedSQL.NotPrepared
		$part = $wpdb->prepare( $sql, $values );
		$this->assertSame( 'WHERE (`field_a` = \'string_a\') OR (`   field_b` = \'  string_b\') OR (`field_c` = \'string_c\')', $part );

		$wpdb->allow_unsafe_unquoted_parameters = $default;

	}

	/**
	 * @dataProvider data_escape_and_prepare
	 *
	 * @covers ::esc_sql
	 * @covers wpdb::prepare
	 */
	public function test_escape_and_prepare( $escape, $sql, $values, $incorrect_usage, $expected ) {
		global $wpdb;

		if ( $incorrect_usage ) {
			$this->setExpectedIncorrectUsage( 'wpdb::prepare' );
		}

		$escape = esc_sql( $escape );

		$sql = str_replace( '{ESCAPE}', $escape, $sql );

		// phpcs:ignore WordPress.DB.PreparedSQL.NotPrepared
		$actual = $wpdb->prepare( $sql, $values );

		$this->assertSame( $expected, $actual );
	}

	public function data_escape_and_prepare() {
		global $wpdb;

		$placeholder_escape = $wpdb->placeholder_escape();

		return array(
			array(
				'%s',                                  // String to pass through esc_url().
				' {ESCAPE} ',                          // Query to insert the output of esc_url() into, replacing "{ESCAPE}".
				'foo',                                 // Data to send to prepare().
				true,                                  // Whether to expect an incorrect usage error or not.
				" {$placeholder_escape}s ",    // Expected output.
			),
			array(
				'foo%sbar',
				"SELECT * FROM bar WHERE foo='{ESCAPE}' OR baz=%s",
				array( ' SQLi -- -', 'pewpewpew' ),
				true,
				null,
			),
			array(
				'%s',
				' %s {ESCAPE} ',
				'foo',
				false,
				" 'foo' {$placeholder_escape}s ",
			),
		);
	}

	/**
	 * @expectedIncorrectUsage wpdb::prepare
	 *
	 * @covers wpdb::prepare
	 */
	public function test_double_prepare() {
		global $wpdb;

		$part = $wpdb->prepare( ' AND meta_value = %s', ' %s ' );
		$this->assertStringNotContainsString( '%s', $part );
		// phpcs:ignore WordPress.DB.PreparedSQLPlaceholders.ReplacementsWrongNumber
		$query = $wpdb->prepare( 'SELECT * FROM {$wpdb->postmeta} WHERE meta_key = %s $part', array( 'foo', 'bar' ) );
		$this->assertNull( $query );
	}

	/**
	 * @covers wpdb::prepare
	 */
	public function test_prepare_numeric_placeholders_float_args() {
		global $wpdb;

		$actual = $wpdb->prepare(
			// phpcs:ignore WordPress.DB.PreparedSQLPlaceholders.UnquotedComplexPlaceholder
			'WHERE second=%2$f AND first=%1$f',
			1.1,
			2.2
		);

		/* Floats can be right padded, need to assert differently */
		$this->assertStringContainsString( ' first=1.1', $actual );
		$this->assertStringContainsString( ' second=2.2', $actual );
	}

	/**
	 * @covers wpdb::prepare
	 */
	public function test_prepare_numeric_placeholders_float_array() {
		global $wpdb;

		$actual = $wpdb->prepare(
			// phpcs:ignore WordPress.DB.PreparedSQLPlaceholders.UnquotedComplexPlaceholder
			'WHERE second=%2$f AND first=%1$f',
			array( 1.1, 2.2 )
		);

		/* Floats can be right padded, need to assert differently */
		$this->assertStringContainsString( ' first=1.1', $actual );
		$this->assertStringContainsString( ' second=2.2', $actual );
	}

	/**
	 * @covers wpdb::prepare
	 * @covers wpdb::get_var
	 */
	public function test_query_unescapes_placeholders() {
		global $wpdb;

		$value = ' %s ';

		$wpdb->query( "CREATE TABLE {$wpdb->prefix}test_placeholder( a VARCHAR(100) );" );
		$sql = $wpdb->prepare( "INSERT INTO {$wpdb->prefix}test_placeholder VALUES(%s)", $value );

		// phpcs:ignore WordPress.DB.PreparedSQL.NotPrepared
		$wpdb->query( $sql );

		$actual = $wpdb->get_var( "SELECT a FROM {$wpdb->prefix}test_placeholder" );

		$wpdb->query( "DROP TABLE {$wpdb->prefix}test_placeholder" );

		$this->assertStringNotContainsString( '%s', $sql );
		$this->assertSame( $value, $actual );
	}

	/**
	 * @covers wpdb::placeholder_escape
	 */
	public function test_esc_sql_with_unsupported_placeholder_type() {
		global $wpdb;

		$sql = $wpdb->prepare( ' %s %1$c ', 'foo' );
		// phpcs:ignore WordPress.DB.PreparedSQL.InterpolatedNotPrepared
		$sql = $wpdb->prepare( " $sql %s ", 'foo' );

		$this->assertSame( "  'foo' {$wpdb->placeholder_escape()}1\$c  'foo' ", $sql );
	}

	/**
	 * @dataProvider parse_db_host_data_provider
	 * @ticket 41722
<<<<<<< HEAD
	 *
	 * @covers wpdb::parse_db_host
=======
	 * @ticket 54877
>>>>>>> 19768866
	 */
	public function test_parse_db_host( $host_string, $expect_bail, $host, $port, $socket, $is_ipv6 ) {
		global $wpdb;
		$data = $wpdb->parse_db_host( $host_string );
		if ( $expect_bail ) {
			$this->assertFalse( $data );
		} else {
			$this->assertIsArray( $data );

			list( $parsed_host, $parsed_port, $parsed_socket, $parsed_is_ipv6 ) = $data;

			$this->assertSame( $host, $parsed_host );
			$this->assertSame( $port, $parsed_port );
			$this->assertSame( $socket, $parsed_socket );
			$this->assertSame( $is_ipv6, $parsed_is_ipv6 );
		}
	}

	public function parse_db_host_data_provider() {
		return array(
			array(
				'',    // DB_HOST.
				false, // Expect parse_db_host to bail for this hostname.
				'',    // Parsed host.
				null,  // Parsed port.
				null,  // Parsed socket.
				false, // $is_ipv6.
			),
			array(
				':3306',
				false,
				'',
				3306,
				null,
				false,
			),
			array(
				':/tmp/mysql.sock',
				false,
				'',
				null,
				'/tmp/mysql.sock',
				false,
			),
			array(
				':/tmp/mysql:with_colon.sock',
				false,
				'',
				null,
				'/tmp/mysql:with_colon.sock',
				false,
			),
			array(
				'127.0.0.1',
				false,
				'127.0.0.1',
				null,
				null,
				false,
			),
			array(
				'127.0.0.1:port_as_string',
				false,
				'127.0.0.1',
				null,
				null,
				false,
			),
			array(
				'127.0.0.1:3306',
				false,
				'127.0.0.1',
				3306,
				null,
				false,
			),
			array(
				'127.0.0.1:3306:/tmp/mysql:with_colon.sock',
				false,
				'127.0.0.1',
				3306,
				'/tmp/mysql:with_colon.sock',
				false,
			),
			array(
				'example.com',
				false,
				'example.com',
				null,
				null,
				false,
			),
			array(
				'example.com:port_as_string',
				false,
				'example.com',
				null,
				null,
				false,
			),
			array(
				'example.com:3306',
				false,
				'example.com',
				3306,
				null,
				false,
			),
			array(
				'localhost',
				false,
				'localhost',
				null,
				null,
				false,
			),
			array(
				'localhost:port_as_string',
				false,
				'localhost',
				null,
				null,
				false,
			),
			array(
				'localhost:/tmp/mysql.sock',
				false,
				'localhost',
				null,
				'/tmp/mysql.sock',
				false,
			),
			array(
				'localhost:/tmp/mysql:with_colon.sock',
				false,
				'localhost',
				null,
				'/tmp/mysql:with_colon.sock',
				false,
			),
			array(
				'localhost:port_as_string:/tmp/mysql:with_colon.sock',
				false,
				'localhost',
				null,
				'/tmp/mysql:with_colon.sock',
				false,
			),
			array(
				'0000:0000:0000:0000:0000:0000:0000:0001',
				false,
				'0000:0000:0000:0000:0000:0000:0000:0001',
				null,
				null,
				true,
			),
			array(
				'::1',
				false,
				'::1',
				null,
				null,
				true,
			),
			array(
				'[::1]',
				false,
				'::1',
				null,
				null,
				true,
			),
			array(
				'[::1]:3306',
				false,
				'::1',
				3306,
				null,
				true,
			),
			array(
				'[::1]:port_as_string',
				false,
				'::1',
				null,
				null,
				true,
			),
			array(
				'[::1]:3306:/tmp/mysql:with_colon.sock',
				false,
				'::1',
				3306,
				'/tmp/mysql:with_colon.sock',
				true,
			),
			array(
				'2001:0db8:0000:0000:0000:ff00:0042:8329',
				false,
				'2001:0db8:0000:0000:0000:ff00:0042:8329',
				null,
				null,
				true,
			),
			array(
				'2001:db8:0:0:0:ff00:42:8329',
				false,
				'2001:db8:0:0:0:ff00:42:8329',
				null,
				null,
				true,
			),
			array(
				'2001:db8::ff00:42:8329',
				false,
				'2001:db8::ff00:42:8329',
				null,
				null,
				true,
			),
			array(
				'?::',
				true,
				null,
				null,
				null,
				false,
			),
		);
	}
}<|MERGE_RESOLUTION|>--- conflicted
+++ resolved
@@ -2121,12 +2121,9 @@
 	/**
 	 * @dataProvider parse_db_host_data_provider
 	 * @ticket 41722
-<<<<<<< HEAD
+	 * @ticket 54877
 	 *
 	 * @covers wpdb::parse_db_host
-=======
-	 * @ticket 54877
->>>>>>> 19768866
 	 */
 	public function test_parse_db_host( $host_string, $expect_bail, $host, $port, $socket, $is_ipv6 ) {
 		global $wpdb;
