<?php
/**
 * Note, When running these tests, remember that some things are done differently
 * based on safe_mode. You can run the test in safe_mode like such:
 *
 *   phpunit -d safe_mode=on --group http
 *
 * You may also need `-d safe_mode_gid=1` to relax the safe_mode checks to allow
 * inclusion of PEAR.
 *
 * The WP_HTTP tests require a class-http.php file of r17550 or later.
 */
abstract class WP_HTTP_UnitTestCase extends WP_UnitTestCase {
	// You can use your own version of data/WPHTTP-testcase-redirection-script.php here.
	public $redirection_script = 'http://api.wordpress.org/core/tests/1.0/redirection.php';
	public $file_stream_url    = 'http://s.w.org/screenshots/3.9/dashboard.png';

	protected $http_request_args;

	public function set_up() {
		parent::set_up();

		$class = 'WP_Http_' . ucfirst( $this->transport );
		if ( ! call_user_func( array( $class, 'test' ) ) ) {
			$this->markTestSkipped( sprintf( 'The transport %s is not supported on this system.', $this->transport ) );
		}

		// Disable all transports aside from this one.
		foreach ( array( 'curl', 'streams', 'fsockopen' ) as $t ) {
			remove_filter( "use_{$t}_transport", '__return_false' );  // Just strip them all...
			if ( $t !== $this->transport ) {
				add_filter( "use_{$t}_transport", '__return_false' ); // ...and add it back if need be.
			}
		}
	}

	public function filter_http_request_args( array $args ) {
		$this->http_request_args = $args;
		return $args;
	}

	/**
	 * @covers ::wp_remote_request
	 */
	public function test_redirect_on_301() {
		// 5 : 5 & 301.
		$res = wp_remote_request( $this->redirection_script . '?code=301&rt=' . 5, array( 'redirection' => 5 ) );

		$this->skipTestOnTimeout( $res );
		$this->assertNotWPError( $res );
		$this->assertSame( 200, (int) $res['response']['code'] );
	}

	/**
	 * @covers ::wp_remote_request
	 */
	public function test_redirect_on_302() {
		// 5 : 5 & 302.
		$res = wp_remote_request( $this->redirection_script . '?code=302&rt=' . 5, array( 'redirection' => 5 ) );

		$this->skipTestOnTimeout( $res );
		$this->assertNotWPError( $res );
		$this->assertSame( 200, (int) $res['response']['code'] );
	}

	/**
	 * @ticket 16855
	 *
	 * @covers ::wp_remote_request
	 */
	public function test_redirect_on_301_no_redirect() {
		// 5 > 0 & 301.
		$res = wp_remote_request( $this->redirection_script . '?code=301&rt=' . 5, array( 'redirection' => 0 ) );

		$this->skipTestOnTimeout( $res );
		$this->assertNotWPError( $res );
		$this->assertSame( 301, (int) $res['response']['code'] );
	}

	/**
	 * @ticket 16855
	 *
	 * @covers ::wp_remote_request
	 */
	public function test_redirect_on_302_no_redirect() {
		// 5 > 0 & 302.
		$res = wp_remote_request( $this->redirection_script . '?code=302&rt=' . 5, array( 'redirection' => 0 ) );

		$this->skipTestOnTimeout( $res );
		$this->assertNotWPError( $res );
		$this->assertSame( 302, (int) $res['response']['code'] );
	}

	/**
	 * @covers ::wp_remote_request
	 */
	public function test_redirections_equal() {
		// 5 - 5.
		$res = wp_remote_request( $this->redirection_script . '?rt=' . 5, array( 'redirection' => 5 ) );

		$this->skipTestOnTimeout( $res );
		$this->assertNotWPError( $res );
		$this->assertSame( 200, (int) $res['response']['code'] );
	}

	/**
	 * @covers ::wp_remote_request
	 */
	public function test_no_head_redirections() {
		// No redirections on HEAD request.
		$res = wp_remote_request( $this->redirection_script . '?code=302&rt=' . 1, array( 'method' => 'HEAD' ) );

		$this->skipTestOnTimeout( $res );
		$this->assertNotWPError( $res );
		$this->assertSame( 302, (int) $res['response']['code'] );
	}

	/**
	 * @ticket 16855
	 *
	 * @covers ::wp_remote_request
	 */
	public function test_redirect_on_head() {
		// Redirections on HEAD request when Requested.
		$res = wp_remote_request(
			$this->redirection_script . '?rt=' . 5,
			array(
				'redirection' => 5,
				'method'      => 'HEAD',
			)
		);

		$this->skipTestOnTimeout( $res );
		$this->assertNotWPError( $res );
		$this->assertSame( 200, (int) $res['response']['code'] );
	}

	/**
	 * @covers ::wp_remote_request
	 */
	public function test_redirections_greater() {
		// 10 > 5.
		$res = wp_remote_request( $this->redirection_script . '?rt=' . 10, array( 'redirection' => 5 ) );

		$this->skipTestOnTimeout( $res );
		$this->assertWPError( $res );
	}

	/**
	 * @covers ::wp_remote_request
	 */
	public function test_redirections_greater_edgecase() {
		// 6 > 5 (close edge case).
		$res = wp_remote_request( $this->redirection_script . '?rt=' . 6, array( 'redirection' => 5 ) );

		$this->skipTestOnTimeout( $res );
		$this->assertWPError( $res );
	}

	/**
	 * @covers ::wp_remote_request
	 */
	public function test_redirections_less_edgecase() {
		// 4 < 5 (close edge case).
		$res = wp_remote_request( $this->redirection_script . '?rt=' . 4, array( 'redirection' => 5 ) );

		$this->skipTestOnTimeout( $res );
		$this->assertNotWPError( $res );
	}

	/**
	 * @ticket 16855
	 *
	 * @covers ::wp_remote_request
	 */
	public function test_redirections_zero_redirections_specified() {
		// 0 redirections asked for, should return the document?
		$res = wp_remote_request( $this->redirection_script . '?code=302&rt=' . 5, array( 'redirection' => 0 ) );

		$this->skipTestOnTimeout( $res );
		$this->assertNotWPError( $res );
		$this->assertSame( 302, (int) $res['response']['code'] );
	}

	/**
	 * Do not redirect on non 3xx status codes.
	 *
	 * @ticket 16889
	 *
	 * @covers ::wp_remote_request
	 */
	public function test_location_header_on_201() {
		// Prints PASS on initial load, FAIL if the client follows the specified redirection.
		$res = wp_remote_request( $this->redirection_script . '?201-location=true' );

		$this->skipTestOnTimeout( $res );
		$this->assertNotWPError( $res );
		$this->assertSame( 'PASS', $res['body'] );
	}

	/**
	 * Test handling of PUT requests on redirects.
	 *
	 * @ticket 16889
	 *
	 * @covers ::wp_remote_request
	 * @covers ::wp_remote_retrieve_body
	 */
	public function test_no_redirection_on_PUT() {
		$url = 'http://api.wordpress.org/core/tests/1.0/redirection.php?201-location=1';

		// Test 301 - POST to POST.
		$res = wp_remote_request(
			$url,
			array(
				'method'  => 'PUT',
				'timeout' => 30,
			)
		);

		$this->skipTestOnTimeout( $res );
		$this->assertSame( 'PASS', wp_remote_retrieve_body( $res ) );
		$this->assertNotEmpty( $res['headers']['location'] );
	}

	/**
	 * @ticket 11888
	 *
	 * @covers ::wp_remote_request
	 */
	public function test_send_headers() {
		// Test that the headers sent are received by the server.
		$headers = array(
			'test1' => 'test',
			'test2' => 0,
			'test3' => '',
		);
		$res     = wp_remote_request( $this->redirection_script . '?header-check', array( 'headers' => $headers ) );

		$this->skipTestOnTimeout( $res );
		$this->assertNotWPError( $res );

		$headers = array();
		foreach ( explode( "\n", $res['body'] ) as $key => $value ) {
			if ( empty( $value ) ) {
				continue;
			}
			$parts = explode( ':', $value, 2 );
			unset( $headers[ $key ] );
			$headers[ $parts[0] ] = $parts[1];
		}

		$this->assertArrayHasKey( 'test1', $headers );
		$this->assertSame( 'test', $headers['test1'] );
		$this->assertArrayHasKey( 'test2', $headers );
		$this->assertSame( '0', $headers['test2'] );
		// cURL/HTTP Extension Note: Will never pass, cURL does not pass headers with an empty value.
		// Should it be that empty headers with empty values are NOT sent?
		// $this->assertArrayHasKey( 'test3', $headers );
		// $this->assertSame( '', $headers['test3'] );
	}

	/**
	 * @covers ::wp_remote_request
	 */
	public function test_file_stream() {
		$url  = $this->file_stream_url;
		$size = 153204;
		$res  = wp_remote_request(
			$url,
			array(
				'stream'  => true,
				'timeout' => 30,
			)
		); // Auto generate the filename.

		// Cleanup before we assert, as it'll return early.
		if ( ! is_wp_error( $res ) ) {
			$filesize = filesize( $res['filename'] );
			unlink( $res['filename'] );
		}

		$this->skipTestOnTimeout( $res );
		$this->assertNotWPError( $res );
		$this->assertSame( '', $res['body'] ); // The body should be empty.
		$this->assertEquals( $size, $res['headers']['Content-Length'] );   // Check the headers are returned (and the size is the same).
		$this->assertSame( $size, $filesize ); // Check that the file is written to disk correctly without any extra characters.
		$this->assertStringStartsWith( get_temp_dir(), $res['filename'] ); // Check it's saving within the temp directory.
	}

	/**
	 * @ticket 26726
	 *
	 * @covers ::wp_remote_request
	 */
	public function test_file_stream_limited_size() {
		$url  = $this->file_stream_url;
		$size = 10000;
		$res  = wp_remote_request(
			$url,
			array(
				'stream'              => true,
				'timeout'             => 30,
				'limit_response_size' => $size,
			)
		); // Auto generate the filename.

		// Cleanup before we assert, as it'll return early.
		if ( ! is_wp_error( $res ) ) {
			$filesize = filesize( $res['filename'] );
			unlink( $res['filename'] );
		}

		$this->skipTestOnTimeout( $res );
		$this->assertNotWPError( $res );
		$this->assertSame( $size, $filesize ); // Check that the file is written to disk correctly without any extra characters.

	}

	/**
	 * Tests limiting the response size when returning strings.
	 *
	 * @ticket 31172
	 *
	 * @covers ::wp_remote_request
	 */
	public function test_request_limited_size() {
		$url  = $this->file_stream_url;
		$size = 10000;

		$res = wp_remote_request(
			$url,
			array(
				'timeout'             => 30,
				'limit_response_size' => $size,
			)
		);

		$this->skipTestOnTimeout( $res );
		$this->assertNotWPError( $res );
		$this->assertSame( $size, strlen( $res['body'] ) );
	}

	/**
	 * Test POST redirection methods.
	 *
	 * @dataProvider data_post_redirect_to_method_300
	 *
	 * @ticket 17588
	 *
	 * @covers ::wp_remote_post
	 * @covers ::wp_remote_retrieve_body
	 */
	public function test_post_redirect_to_method_300( $response_code, $method ) {
		$url = 'http://api.wordpress.org/core/tests/1.0/redirection.php?post-redirect-to-method=1';

		$res = wp_remote_post( add_query_arg( 'response_code', $response_code, $url ), array( 'timeout' => 30 ) );

		$this->skipTestOnTimeout( $res );
		$this->assertSame( $method, wp_remote_retrieve_body( $res ) );
	}

	public function data_post_redirect_to_method_300() {
		return array(
			// Test 300 - POST to POST.
			array(
				300,
				'POST',
			),
			// Test 301 - POST to POST.
			array(
				301,
				'POST',
			),
			// Test 302 - POST to GET.
			array(
				302,
				'GET',
			),
			// Test 303 - POST to GET.
			array(
				303,
				'GET',
			),
		);
	}

	/**
	 * Test HTTP Requests using an IP URL, with a HOST header specified.
	 *
	 * @ticket 24182
	 *
	 * @covers ::wp_remote_get
	 * @covers ::wp_remote_retrieve_body
	 */
	public function test_ip_url_with_host_header() {
		$ip   = gethostbyname( 'api.wordpress.org' );
		$url  = 'http://' . $ip . '/core/tests/1.0/redirection.php?print-pass=1';
		$args = array(
			'headers'     => array(
				'Host' => 'api.wordpress.org',
			),
			'timeout'     => 30,
			'redirection' => 0,
		);

		$res = wp_remote_get( $url, $args );

		$this->skipTestOnTimeout( $res );
		$this->assertSame( 'PASS', wp_remote_retrieve_body( $res ) );

	}

	/**
	 * Test HTTP requests where SSL verification is disabled but the CA bundle is still populated.
	 *
	 * @ticket 33978
	 *
	 * @covers ::wp_remote_head
	 */
	public function test_https_url_without_ssl_verification() {
		$url  = 'https://wordpress.org/';
		$args = array(
			'sslverify' => false,
		);

		add_filter( 'http_request_args', array( $this, 'filter_http_request_args' ) );

		$res = wp_remote_head( $url, $args );

		remove_filter( 'http_request_args', array( $this, 'filter_http_request_args' ) );

		$this->skipTestOnTimeout( $res );
		$this->assertNotEmpty( $this->http_request_args['sslcertificates'] );
		$this->assertNotWPError( $res );
	}

	/**
<<<<<<< HEAD
	 * Test HTTP Redirects with multiple Location headers specified.
	 *
	 * @ticket 16890
	 *
	 * @covers ::wp_remote_head
	 * @covers ::wp_remote_retrieve_header
	 * @covers ::wp_remote_get
	 * @covers ::wp_remote_retrieve_body
	 */
	public function test_multiple_location_headers() {
		$url = 'http://api.wordpress.org/core/tests/1.0/redirection.php?multiple-location-headers=1';
		$res = wp_remote_head( $url, array( 'timeout' => 30 ) );

		$this->skipTestOnTimeout( $res );
		$this->assertIsArray( wp_remote_retrieve_header( $res, 'Location' ) );
		$this->assertCount( 2, wp_remote_retrieve_header( $res, 'Location' ) );

		$res = wp_remote_get( $url, array( 'timeout' => 30 ) );

		$this->skipTestOnTimeout( $res );
		$this->assertSame( 'PASS', wp_remote_retrieve_body( $res ) );

	}

	/**
=======
>>>>>>> 1b1fa723
	 * Test HTTP Cookie handling.
	 *
	 * @ticket 21182
	 *
	 * @covers ::wp_remote_get
	 * @covers ::wp_remote_retrieve_body
	 */
	public function test_cookie_handling() {
		$url = 'http://api.wordpress.org/core/tests/1.0/redirection.php?cookie-test=1';

		$res = wp_remote_get( $url );

		$this->skipTestOnTimeout( $res );
		$this->assertSame( 'PASS', wp_remote_retrieve_body( $res ) );
	}

	/**
	 * Test if HTTPS support works.
	 *
	 * @group ssl
	 * @ticket 25007
	 *
	 * @covers ::wp_remote_get
	 */
	public function test_ssl() {
		if ( ! wp_http_supports( array( 'ssl' ) ) ) {
			$this->fail( 'This installation of PHP does not support SSL.' );
		}

		$res = wp_remote_get( 'https://wordpress.org/' );

		$this->skipTestOnTimeout( $res );
		$this->assertNotWPError( $res );
	}

	/**
	 * @ticket 37733
	 *
	 * @covers ::wp_remote_request
	 */
	public function test_url_with_double_slashes_path() {
		$url = $this->redirection_script . '?rt=' . 0;

		$path = parse_url( $url, PHP_URL_PATH );
		$url  = str_replace( $path, '/' . $path, $url );

		$res = wp_remote_request( $url );

		$this->skipTestOnTimeout( $res );
		$this->assertNotWPError( $res );
	}


}<|MERGE_RESOLUTION|>--- conflicted
+++ resolved
@@ -436,34 +436,6 @@
 	}
 
 	/**
-<<<<<<< HEAD
-	 * Test HTTP Redirects with multiple Location headers specified.
-	 *
-	 * @ticket 16890
-	 *
-	 * @covers ::wp_remote_head
-	 * @covers ::wp_remote_retrieve_header
-	 * @covers ::wp_remote_get
-	 * @covers ::wp_remote_retrieve_body
-	 */
-	public function test_multiple_location_headers() {
-		$url = 'http://api.wordpress.org/core/tests/1.0/redirection.php?multiple-location-headers=1';
-		$res = wp_remote_head( $url, array( 'timeout' => 30 ) );
-
-		$this->skipTestOnTimeout( $res );
-		$this->assertIsArray( wp_remote_retrieve_header( $res, 'Location' ) );
-		$this->assertCount( 2, wp_remote_retrieve_header( $res, 'Location' ) );
-
-		$res = wp_remote_get( $url, array( 'timeout' => 30 ) );
-
-		$this->skipTestOnTimeout( $res );
-		$this->assertSame( 'PASS', wp_remote_retrieve_body( $res ) );
-
-	}
-
-	/**
-=======
->>>>>>> 1b1fa723
 	 * Test HTTP Cookie handling.
 	 *
 	 * @ticket 21182
