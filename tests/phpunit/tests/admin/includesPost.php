--- conflicted
+++ resolved
@@ -862,48 +862,9 @@
 		$this->assertSame( $p, post_exists( $title, $content, $date ) );
 	}
 
-<<<<<<< HEAD
-	/**
-	 * @covers ::use_block_editor_for_post
-	 */
-	public function test_use_block_editor_for_post() {
-		$this->assertFalse( use_block_editor_for_post( -1 ) );
-		$bogus_post_id = $this->factory()->post->create(
-			array(
-				'post_type' => 'bogus',
-			)
-		);
-		$this->assertFalse( use_block_editor_for_post( $bogus_post_id ) );
-
-		register_post_type(
-			'restless',
-			array(
-				'show_in_rest' => false,
-			)
-		);
-		$restless_post_id = $this->factory()->post->create(
-			array(
-				'post_type' => 'restless',
-			)
-		);
-		$this->assertFalse( use_block_editor_for_post( $restless_post_id ) );
-
-		$generic_post_id = $this->factory()->post->create();
-
-		add_filter( 'use_block_editor_for_post', '__return_false' );
-		$this->assertFalse( use_block_editor_for_post( $generic_post_id ) );
-		remove_filter( 'use_block_editor_for_post', '__return_false' );
-
-		add_filter( 'use_block_editor_for_post', '__return_true' );
-		$this->assertTrue( use_block_editor_for_post( $restless_post_id ) );
-		remove_filter( 'use_block_editor_for_post', '__return_true' );
-	}
-
 	/**
 	 * @covers ::get_block_editor_server_block_settings
 	 */
-=======
->>>>>>> db1b341d
 	public function test_get_block_editor_server_block_settings() {
 		$name     = 'core/test';
 		$settings = array(
