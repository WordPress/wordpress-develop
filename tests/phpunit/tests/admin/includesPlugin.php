--- conflicted
+++ resolved
@@ -12,13 +12,8 @@
 		self::_restore_mu_plugins();
 	}
 
-<<<<<<< HEAD
-	function test_get_plugin_data() {
+	public function test_get_plugin_data() {
 		$data = get_plugin_data( DIR_TESTDATA . '/plugins/hello-dolly/hello.php' );
-=======
-	public function test_get_plugin_data() {
-		$data = get_plugin_data( DIR_TESTDATA . '/plugins/hello.php' );
->>>>>>> b0f085ec
 
 		$default_headers = array(
 			'Name'        => 'Hello Dolly',
@@ -337,11 +332,6 @@
 		$this->assertSame( 'submenu_page_1', $submenu['main_slug'][1][2] );
 	}
 
-<<<<<<< HEAD
-	function test_is_plugin_active_true() {
-		activate_plugin( 'hello-dolly/hello.php' );
-		$test = is_plugin_active( 'hello-dolly/hello.php' );
-=======
 	/**
 	 * Passing a string as position will fail in menu.
 	 *
@@ -375,47 +365,28 @@
 	}
 
 	public function test_is_plugin_active_true() {
-		activate_plugin( 'hello.php' );
-		$test = is_plugin_active( 'hello.php' );
->>>>>>> b0f085ec
+		activate_plugin( 'hello-dolly/hello.php' );
+		$test = is_plugin_active( 'hello-dolly/hello.php' );
 		$this->assertTrue( $test );
 
 		deactivate_plugins( 'hello-dolly/hello.php' );
 	}
 
-<<<<<<< HEAD
-	function test_is_plugin_active_false() {
+	public function test_is_plugin_active_false() {
 		deactivate_plugins( 'hello-dolly/hello.php' );
 		$test = is_plugin_active( 'hello-dolly/hello.php' );
 		$this->assertFalse( $test );
 	}
 
-	function test_is_plugin_inactive_true() {
+	public function test_is_plugin_inactive_true() {
 		deactivate_plugins( 'hello-dolly/hello.php' );
 		$test = is_plugin_inactive( 'hello-dolly/hello.php' );
 		$this->assertTrue( $test );
 	}
 
-	function test_is_plugin_inactive_false() {
+	public function test_is_plugin_inactive_false() {
 		activate_plugin( 'hello-dolly/hello.php' );
 		$test = is_plugin_inactive( 'hello-dolly/hello.php' );
-=======
-	public function test_is_plugin_active_false() {
-		deactivate_plugins( 'hello.php' );
-		$test = is_plugin_active( 'hello.php' );
-		$this->assertFalse( $test );
-	}
-
-	public function test_is_plugin_inactive_true() {
-		deactivate_plugins( 'hello.php' );
-		$test = is_plugin_inactive( 'hello.php' );
-		$this->assertTrue( $test );
-	}
-
-	public function test_is_plugin_inactive_false() {
-		activate_plugin( 'hello.php' );
-		$test = is_plugin_inactive( 'hello.php' );
->>>>>>> b0f085ec
 		$this->assertFalse( $test );
 
 		deactivate_plugins( 'hello-dolly/hello.php' );
