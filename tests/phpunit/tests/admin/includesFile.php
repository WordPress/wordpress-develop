<?php

/**
 * @group file
 * @group admin
 */
class Tests_Admin_IncludesFile extends WP_UnitTestCase {

	/**
	 * @ticket 20449
	 *
	 * @covers ::get_home_path
	 */
	public function test_get_home_path() {
		$home    = get_option( 'home' );
		$siteurl = get_option( 'siteurl' );
		$sfn     = $_SERVER['SCRIPT_FILENAME'];
		$this->assertSame( str_replace( '\\', '/', ABSPATH ), get_home_path() );

		update_option( 'home', 'http://localhost' );
		update_option( 'siteurl', 'http://localhost/wp' );

		$_SERVER['SCRIPT_FILENAME'] = 'D:\root\vhosts\site\httpdocs\wp\wp-admin\options-permalink.php';
		$this->assertSame( 'D:/root/vhosts/site/httpdocs/', get_home_path() );

		$_SERVER['SCRIPT_FILENAME'] = '/Users/foo/public_html/trunk/wp/wp-admin/options-permalink.php';
		$this->assertSame( '/Users/foo/public_html/trunk/', get_home_path() );

		$_SERVER['SCRIPT_FILENAME'] = 'S:/home/wordpress/trunk/wp/wp-admin/options-permalink.php';
		$this->assertSame( 'S:/home/wordpress/trunk/', get_home_path() );

		update_option( 'home', $home );
		update_option( 'siteurl', $siteurl );
		$_SERVER['SCRIPT_FILENAME'] = $sfn;
	}

	/**
	 * @ticket 43329
	 *
	 * @covers ::download_url
	 */
	public function test_download_url_non_200_response_code() {
		add_filter( 'pre_http_request', array( $this, '_fake_download_url_non_200_response_code' ), 10, 3 );

		$error = download_url( 'test_download_url_non_200' );
		$this->assertWPError( $error );
		$this->assertSame(
			array(
				'code' => 418,
				'body' => 'This is an unexpected error message from your favorite server.',
			),
			$error->get_error_data()
		);

		add_filter( 'download_url_error_max_body_size', array( $this, '__return_5' ) );

		$error = download_url( 'test_download_url_non_200' );
		$this->assertWPError( $error );
		$this->assertSame(
			array(
				'code' => 418,
				'body' => 'This ',
			),
			$error->get_error_data()
		);

		remove_filter( 'download_url_error_max_body_size', array( $this, '__return_5' ) );
		remove_filter( 'pre_http_request', array( $this, '_fake_download_url_non_200_response_code' ) );
	}

	public function _fake_download_url_non_200_response_code( $response, $parsed_args, $url ) {
		file_put_contents( $args['filename'], 'This is an unexpected error message from your favorite server.' );
		return array(
			'response' => array(
				'code'    => 418,
				'message' => "I'm a teapot!",
			),
		);
	}

	public function __return_5() {
		return 5;
	}

	/**
	 * @ticket 38231
	 * @dataProvider data_download_url_should_respect_filename_from_content_disposition_header
	 *
	 * @covers ::download_url
	 *
	 * @param $filter A callback containing a fake Content-Disposition header.
	 */
	public function test_download_url_should_respect_filename_from_content_disposition_header( $filter ) {
		add_filter( 'pre_http_request', array( $this, $filter ), 10, 3 );

		$filename = download_url( 'url_with_content_disposition_header' );
		$this->assertStringContainsString( 'filename-from-content-disposition-header', $filename );
		$this->assertFileExists( $filename );
		$this->unlink( $filename );

		remove_filter( 'pre_http_request', array( $this, $filter ) );
	}

	/**
	 * Data provider for test_download_url_should_respect_filename_from_content_disposition_header.
	 *
	 * @return array
	 */
	public function data_download_url_should_respect_filename_from_content_disposition_header() {
		return array(
			'valid parameters' => array( 'filter_content_disposition_header_with_filename' ),
			'path traversal'   => array( 'filter_content_disposition_header_with_filename_with_path_traversal' ),
			'no quotes'        => array( 'filter_content_disposition_header_with_filename_without_quotes' ),
		);
	}

	/**
	 * @ticket 55109
	 * @dataProvider data_save_to_temp_directory_when_getting_filename_from_content_disposition_header
	 *
	 * @covers ::download_url
	 *
	 * @param $filter A callback containing a fake Content-Disposition header.
	 */
	public function test_save_to_temp_directory_when_getting_filename_from_content_disposition_header( $filter ) {
		add_filter( 'pre_http_request', array( $this, $filter ), 10, 3 );

		$filename = download_url( 'url_with_content_disposition_header' );
		$this->assertStringContainsString( get_temp_dir(), $filename );
		$this->unlink( $filename );

		remove_filter( 'pre_http_request', array( $this, $filter ) );
	}

	/**
	 * Data provider for test_save_to_temp_directory_when_getting_filename_from_content_disposition_header.
	 *
	 * @return array
	 */
	public function data_save_to_temp_directory_when_getting_filename_from_content_disposition_header() {
		return array(
			'valid parameters' => array( 'filter_content_disposition_header_with_filename' ),
		);
	}

	/**
	 * Filter callback for data_download_url_should_respect_filename_from_content_disposition_header.
	 *
	 * @since 5.9.0
	 *
	 * @return array
	 */
	public function filter_content_disposition_header_with_filename( $response, $parsed_args, $url ) {
		return array(
			'response' => array(
				'code' => 200,
			),
			'headers'  => array(
				'content-disposition' => 'attachment; filename="filename-from-content-disposition-header.txt"',
			),
		);
	}

	/**
	 * Filter callback for data_download_url_should_respect_filename_from_content_disposition_header.
	 *
	 * @since 5.9.0
	 *
	 * @return array
	 */
	public function filter_content_disposition_header_with_filename_with_path_traversal( $response, $parsed_args, $url ) {
		return array(
			'response' => array(
				'code' => 200,
			),
			'headers'  => array(
				'content-disposition' => 'attachment; filename="../../filename-from-content-disposition-header.txt"',
			),
		);
	}

	/**
	 * Filter callback for data_download_url_should_respect_filename_from_content_disposition_header.
	 *
	 * @since 5.9.0
	 *
	 * @return array
	 */
	public function filter_content_disposition_header_with_filename_without_quotes( $response, $parsed_args, $url ) {
		return array(
			'response' => array(
				'code' => 200,
			),
			'headers'  => array(
				'content-disposition' => 'attachment; filename=filename-from-content-disposition-header.txt',
			),
		);
	}

	/**
	 * @ticket 38231
	 * @dataProvider data_download_url_should_reject_filename_from_invalid_content_disposition_header
	 *
	 * @covers ::download_url
	 *
	 * @param $filter A callback containing a fake Content-Disposition header.
	 */
	public function test_download_url_should_reject_filename_from_invalid_content_disposition_header( $filter ) {
		add_filter( 'pre_http_request', array( $this, $filter ), 10, 3 );

		$filename = download_url( 'url_with_content_disposition_header' );
		$this->assertStringContainsString( 'url_with_content_disposition_header', $filename );
		$this->unlink( $filename );

		remove_filter( 'pre_http_request', array( $this, $filter ) );
	}

	/**
	 * Data provider for test_download_url_should_reject_filename_from_invalid_content_disposition_header.
	 *
	 * @return array
	 */
	public function data_download_url_should_reject_filename_from_invalid_content_disposition_header() {
		return array(
			'no context'        => array( 'filter_content_disposition_header_with_filename_without_context' ),
			'inline context'    => array( 'filter_content_disposition_header_with_filename_with_inline_context' ),
			'form-data context' => array( 'filter_content_disposition_header_with_filename_with_form_data_context' ),
		);
	}

	/**
	 * Filter callback for data_download_url_should_reject_filename_from_invalid_content_disposition_header.
	 *
	 * @since 5.9.0
	 *
	 * @return array
	 */
	public function filter_content_disposition_header_with_filename_without_context( $response, $parsed_args, $url ) {
		return array(
			'response' => array(
				'code' => 200,
			),
			'headers'  => array(
				'content-disposition' => 'filename="filename-from-content-disposition-header.txt"',
			),
		);
	}

	/**
	 * Filter callback for data_download_url_should_reject_filename_from_invalid_content_disposition_header.
	 *
	 * @since 5.9.0
	 *
	 * @return array
	 */
	public function filter_content_disposition_header_with_filename_with_inline_context( $response, $parsed_args, $url ) {
		return array(
			'response' => array(
				'code' => 200,
			),
			'headers'  => array(
				'content-disposition' => 'inline; filename="filename-from-content-disposition-header.txt"',
			),
		);
	}

	/**
	 * Filter callback for data_download_url_should_reject_filename_from_invalid_content_disposition_header.
	 *
	 * @since 5.9.0
	 *
	 * @return array
	 */
	public function filter_content_disposition_header_with_filename_with_form_data_context( $response, $parsed_args, $url ) {
		return array(
			'response' => array(
				'code' => 200,
			),
			'headers'  => array(
				'content-disposition' => 'form-data; name="file"; filename="filename-from-content-disposition-header.txt"',
			),
		);
	}

	/**
	 * Verify that a WP_Error object is returned when invalid input is passed as the `$url` parameter.
	 *
	 * @covers ::download_url
	 * @dataProvider data_download_url_empty_url
	 *
	 * @param mixed $url Input URL.
	 */
	public function test_download_url_empty_url( $url ) {
		$error = download_url( $url );
		$this->assertWPError( $error );
		$this->assertSame( 'http_no_url', $error->get_error_code() );
		$this->assertSame( 'Invalid URL Provided.', $error->get_error_message() );
	}

	/**
	 * Data provider.
	 *
	 * @return array
	 */
	public function data_download_url_empty_url() {
		return array(
			'null'         => array( null ),
			'false'        => array( false ),
			'integer 0'    => array( 0 ),
			'empty string' => array( '' ),
			'string 0'     => array( '0' ),
		);
	}

	/**
	 * Test that PHP 8.1 "passing null to non-nullable" deprecation notice
	 * is not thrown when the `$url` does not have a path component.
	 *
	 * @ticket 53635
	 * @covers ::download_url
	 */
	public function test_download_url_no_warning_for_url_without_path() {
		// Hook a mocked HTTP request response.
		add_filter( 'pre_http_request', array( $this, 'mock_http_request' ), 10, 3 );

		$result = download_url( 'https://example.com' );

		$this->assertIsString( $result );
		$this->assertNotEmpty( $result ); // File path will be generated, but will never be empty.
	}

	/**
	 * Test that PHP 8.1 "passing null to non-nullable" deprecation notice
	 * is not thrown when the `$url` does not have a path component,
	 * and signature verification via a local file is requested.
	 *
	 * @ticket 53635
	 * @covers ::download_url
	 */
	public function test_download_url_no_warning_for_url_without_path_with_signature_verification() {
		// Hook a mocked HTTP request response.
		add_filter( 'pre_http_request', array( $this, 'mock_http_request' ), 10, 3 );

		add_filter(
			'wp_signature_hosts',
			static function( $urls ) {
				$urls[] = 'example.com';
				return $urls;
			}
		);
		$error = download_url( 'https://example.com', 300, true );

		/*
		 * Note: This test is not testing the signature verification itself.
		 * There is no signature available for the domain used in the test,
		 * which is why an error is expected and that's fine.
		 * The point of the test is to verify that the call to `verify_file_signature()`
		 * is actually reached and that no PHP deprecation notice is thrown
		 * before this point.
		 */
		$this->assertWPError( $error );
		$this->assertSame( 'signature_verification_no_signature', $error->get_error_code() );
	}

	/**
	 * Mock the HTTP request response.
	 *
<<<<<<< HEAD
	 * @param bool   $original_value False.
	 * @param array  $arguments      Request arguments.
	 * @param string $url            Request URL.
	 * @return array|bool
	 */
	public function mock_http_request( $original_value, $arguments, $url ) {
=======
	 * @param false|array|WP_Error $response    A preemptive return value of an HTTP request. Default false.
	 * @param array                $parsed_args HTTP request arguments.
	 * @param string               $url         The request URL.
	 * @return false|array|WP_Error Response data.
	 */
	public function mock_http_request( $response, $parsed_args, $url ) {
>>>>>>> d8f31180
		if ( 'https://example.com' === $url ) {
			return array(
				'response' => array(
					'code' => 200,
				),
			);
		}

<<<<<<< HEAD
		return $original_value;
=======
		return $response;
>>>>>>> d8f31180
	}
}<|MERGE_RESOLUTION|>--- conflicted
+++ resolved
@@ -365,21 +365,12 @@
 	/**
 	 * Mock the HTTP request response.
 	 *
-<<<<<<< HEAD
-	 * @param bool   $original_value False.
-	 * @param array  $arguments      Request arguments.
-	 * @param string $url            Request URL.
-	 * @return array|bool
-	 */
-	public function mock_http_request( $original_value, $arguments, $url ) {
-=======
 	 * @param false|array|WP_Error $response    A preemptive return value of an HTTP request. Default false.
 	 * @param array                $parsed_args HTTP request arguments.
 	 * @param string               $url         The request URL.
 	 * @return false|array|WP_Error Response data.
 	 */
 	public function mock_http_request( $response, $parsed_args, $url ) {
->>>>>>> d8f31180
 		if ( 'https://example.com' === $url ) {
 			return array(
 				'response' => array(
@@ -388,10 +379,6 @@
 			);
 		}
 
-<<<<<<< HEAD
-		return $original_value;
-=======
 		return $response;
->>>>>>> d8f31180
 	}
 }