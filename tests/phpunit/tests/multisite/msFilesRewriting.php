<?php

if ( is_multisite() ) :

	/**
	 * Tests specific to the ms_files_rewriting option in multisite.
	 *
	 * The ms-files group tag must be used for these tests to run as the constants
	 * set in ms_upload_constants() conflict with a non ms-files configuration.
	 *
	 * @group ms-files
	 * @group multisite
	 */
	class Tests_Multisite_msFilesRewriting extends WP_UnitTestCase {

<<<<<<< HEAD
		public function set_up() {
			global $wpdb;
=======
		function set_up() {
>>>>>>> e0359da2
			parent::set_up();
			update_site_option( 'ms_files_rewriting', 1 );
			ms_upload_constants();
		}

<<<<<<< HEAD
		public function tear_down() {
			global $wpdb;

			$wpdb->suppress_errors( $this->suppress );

			parent::tear_down();
		}

		public function test_switch_upload_dir() {
=======
		function test_switch_upload_dir() {
>>>>>>> e0359da2
			$this->assertTrue( is_main_site() );

			$site = get_current_site();
			$date = date_format( date_create( 'now' ), 'Y/m' );

			$user_id  = self::factory()->user->create( array( 'role' => 'administrator' ) );
			$blog_id2 = self::factory()->blog->create( array( 'user_id' => $user_id ) );
			$info     = wp_upload_dir();
			$this->assertSame( 'http://' . $site->domain . '/wp-content/uploads/' . $date, $info['url'] );
			$this->assertSame( ABSPATH . 'wp-content/uploads/' . $date, $info['path'] );
			$this->assertSame( '/' . $date, $info['subdir'] );
			$this->assertFalse( $info['error'] );

			switch_to_blog( $blog_id2 );
			$info2 = wp_upload_dir();
			$this->assertNotEquals( $info, $info2 );
			$this->assertSame( get_option( 'siteurl' ) . '/wp-content/blogs.dir/' . get_current_blog_id() . '/files/' . $date, $info2['url'] );
			$this->assertSame( ABSPATH . 'wp-content/blogs.dir/' . get_current_blog_id() . '/files/' . $date, $info2['path'] );
			$this->assertSame( '/' . $date, $info2['subdir'] );
			$this->assertFalse( $info2['error'] );
			restore_current_blog();
		}

		/**
		 * When a site is deleted with wpmu_delete_blog(), only the files associated with
		 * that site should be removed. When wpmu_delete_blog() is run a second time, nothing
		 * should change with upload directories.
		 */
		public function test_upload_directories_after_multiple_wpmu_delete_blog_with_ms_files() {
			$filename = __FUNCTION__ . '.jpg';
			$contents = __FUNCTION__ . '_contents';

			// Upload a file to the main site on the network.
			$file1 = wp_upload_bits( $filename, null, $contents );

			$blog_id = self::factory()->blog->create();

			switch_to_blog( $blog_id );
			$file2 = wp_upload_bits( $filename, null, $contents );
			restore_current_blog();

			wpmu_delete_blog( $blog_id, true );

			// The file on the main site should still exist. The file on the deleted site should not.
			$this->assertFileExists( $file1['file'] );
			$this->assertFileDoesNotExist( $file2['file'] );

			wpmu_delete_blog( $blog_id, true );

			// The file on the main site should still exist. The file on the deleted site should not.
			$this->assertFileExists( $file1['file'] );
			$this->assertFileDoesNotExist( $file2['file'] );
		}
	}

endif;<|MERGE_RESOLUTION|>--- conflicted
+++ resolved
@@ -13,30 +13,13 @@
 	 */
 	class Tests_Multisite_msFilesRewriting extends WP_UnitTestCase {
 
-<<<<<<< HEAD
 		public function set_up() {
-			global $wpdb;
-=======
-		function set_up() {
->>>>>>> e0359da2
 			parent::set_up();
 			update_site_option( 'ms_files_rewriting', 1 );
 			ms_upload_constants();
 		}
 
-<<<<<<< HEAD
-		public function tear_down() {
-			global $wpdb;
-
-			$wpdb->suppress_errors( $this->suppress );
-
-			parent::tear_down();
-		}
-
 		public function test_switch_upload_dir() {
-=======
-		function test_switch_upload_dir() {
->>>>>>> e0359da2
 			$this->assertTrue( is_main_site() );
 
 			$site = get_current_site();
