<?php

if ( is_multisite() ) :

	/**
	 * Tests specific to networks in multisite.
	 *
	 * @group ms-network
	 * @group multisite
	 */
	class Tests_Multisite_Network extends WP_UnitTestCase {
		protected $plugin_hook_count = 0;

		protected static $different_network_id;
		protected static $different_site_ids = array();

		public function tear_down() {
			global $current_site;
			$current_site->id = 1;
			parent::tear_down();
		}

		public static function wpSetUpBeforeClass( WP_UnitTest_Factory $factory ) {
			self::$different_network_id = $factory->network->create(
				array(
					'domain' => 'wordpress.org',
					'path'   => '/',
				)
			);

			$sites = array(
				array(
					'domain'     => 'wordpress.org',
					'path'       => '/',
					'network_id' => self::$different_network_id,
				),
				array(
					'domain'     => 'wordpress.org',
					'path'       => '/foo/',
					'network_id' => self::$different_network_id,
				),
				array(
					'domain'     => 'wordpress.org',
					'path'       => '/bar/',
					'network_id' => self::$different_network_id,
				),
			);

			foreach ( $sites as $site ) {
				self::$different_site_ids[] = $factory->blog->create( $site );
			}
		}

		public static function wpTearDownAfterClass() {
			global $wpdb;

			foreach ( self::$different_site_ids as $id ) {
				wp_delete_site( $id );
			}

			$wpdb->query( $wpdb->prepare( "DELETE FROM {$wpdb->sitemeta} WHERE site_id = %d", self::$different_network_id ) );
			$wpdb->query( $wpdb->prepare( "DELETE FROM {$wpdb->site} WHERE id= %d", self::$different_network_id ) );

			wp_update_network_site_counts();
		}

		/**
		 * By default, only one network exists and has a network ID of 1.
		 *
		 * @covers ::get_main_network_id
		 */
		public function test_get_main_network_id_default() {
			$this->assertSame( 1, get_main_network_id() );
		}

		/**
		 * If a second network is created, network ID 1 should still be returned
		 * as the main network ID.
		 *
		 * @covers ::get_main_network_id
		 */
		public function test_get_main_network_id_two_networks() {
			self::factory()->network->create();

			$this->assertSame( 1, get_main_network_id() );
		}

		/**
		 * When the `$current_site` global is populated with another network, the
		 * main network should still return as 1.
		 *
		 * @covers ::get_main_network_id
		 */
		public function test_get_main_network_id_after_network_switch() {
			global $current_site;

			$id = self::factory()->network->create();

			$current_site->id = (int) $id;

			$this->assertSame( 1, get_main_network_id() );
		}

		/**
		 * When the first network is removed, the next should return as the main
		 * network ID.
		 *
		 * @todo In the future, we'll have a smarter way of deleting a network. For now,
		 * fake the process with UPDATE queries.
		 *
		 * @covers ::get_main_network_id
		 */
		public function test_get_main_network_id_after_network_delete() {
			global $wpdb, $current_site;

			$temp_id = self::$different_network_id + 1;

			$current_site->id = (int) self::$different_network_id;
			$wpdb->query( $wpdb->prepare( "UPDATE {$wpdb->site} SET id=%d WHERE id=1", $temp_id ) );
			$main_network_id = get_main_network_id();
			$wpdb->query( $wpdb->prepare( "UPDATE {$wpdb->site} SET id=1 WHERE id=%d", $temp_id ) );

			$this->assertSame( self::$different_network_id, $main_network_id );
		}

		public function test_get_main_network_id_filtered() {
			add_filter( 'get_main_network_id', array( $this, 'get_main_network_id' ) );
			$this->assertSame( 3, get_main_network_id() );
			remove_filter( 'get_main_network_id', array( $this, 'get_main_network_id' ) );
		}

		public function get_main_network_id() {
			return 3;
		}

		/**
		 * @ticket 37050
		 *
		 * @covers WP_Network::get_instance
		 */
		public function test_wp_network_object_id_property_is_int() {
			$id = self::factory()->network->create();

			$network = WP_Network::get_instance( $id );

			$this->assertSame( (int) $id, $network->id );
		}

		/**
		 * @ticket 22917
		 *
		 * @covers ::get_blog_count
		 */
		public function test_get_blog_count_no_filter_applied() {
			wp_update_network_counts();
			$site_count_start = get_blog_count();

			$site_ids = self::factory()->blog->create_many( 1 );
			$actual   = (int) get_blog_count(); // Count only updated when cron runs, so should be unchanged.

			foreach ( $site_ids as $site_id ) {
				wp_delete_site( $site_id );
			}
			wp_update_network_counts();

			$this->assertSame( $site_count_start + 1, $actual );
		}

		/**
		 * @ticket 22917
		 *
		 * @covers ::get_blog_count
		 */
		public function test_get_blog_count_enable_live_network_counts_false() {
			wp_update_network_counts();
			$site_count_start = get_blog_count();

			add_filter( 'enable_live_network_counts', '__return_false' );
			$site_ids = self::factory()->blog->create_many( 1 );
			$actual   = (int) get_blog_count(); // Count only updated when cron runs, so should be unchanged.
			remove_filter( 'enable_live_network_counts', '__return_false' );

			foreach ( $site_ids as $site_id ) {
				wp_delete_site( $site_id );
			}
			wp_update_network_counts();

			$this->assertEquals( $site_count_start, $actual );
		}

		/**
		 * @ticket 22917
		 *
		 * @covers ::get_blog_count
		 */
		public function test_get_blog_count_enabled_live_network_counts_true() {
			wp_update_network_counts();
			$site_count_start = get_blog_count();

			add_filter( 'enable_live_network_counts', '__return_true' );
			$site_ids = self::factory()->blog->create_many( 1 );
			$actual   = get_blog_count();
			remove_filter( 'enable_live_network_counts', '__return_true' );

			foreach ( $site_ids as $site_id ) {
				wp_delete_site( $site_id );
			}
			wp_update_network_counts();

			$this->assertEquals( $site_count_start + 1, $actual );
		}

		/**
		 * @ticket 37865
		 *
		 * @covers ::get_blog_count
		 */
		public function test_get_blog_count_on_different_network() {
			wp_update_network_site_counts( self::$different_network_id );

			$site_count = get_blog_count( self::$different_network_id );

			$this->assertEquals( count( self::$different_site_ids ), $site_count );
		}

		/**
		 * @ticket 37866
		 *
		 * @covers ::get_blog_count
		 */
		public function test_get_user_count_on_different_network() {
			wp_update_network_user_counts();
			$current_network_user_count = get_user_count();

			// Add another user to fake the network user count to be different.
			wpmu_create_user( 'user', 'pass', 'email' );

			wp_update_network_user_counts( self::$different_network_id );

			$user_count = get_user_count( self::$different_network_id );

			$this->assertEquals( $current_network_user_count + 1, $user_count );
		}

		/**
		 * @ticket 22917
		 *
		 * @covers ::get_blog_count
		 */
		public function test_enable_live_network_user_counts_filter() {
			// False for large networks by default.
			add_filter( 'enable_live_network_counts', '__return_false' );

			// Refresh the cache.
			wp_update_network_counts();
			$start_count = get_user_count();

			wpmu_create_user( 'user', 'pass', 'email' );

			// No change, cache not refreshed.
			$count = get_user_count();

			$this->assertSame( $start_count, $count );

			wp_update_network_counts();
			$start_count = get_user_count();

			add_filter( 'enable_live_network_counts', '__return_true' );

			wpmu_create_user( 'user2', 'pass2', 'email2' );

			$count = get_user_count();
			$this->assertEquals( $start_count + 1, $count );

			remove_filter( 'enable_live_network_counts', '__return_false' );
			remove_filter( 'enable_live_network_counts', '__return_true' );
		}

<<<<<<< HEAD
		/**
		 * @covers ::wp_get_active_network_plugins
		 */
		function test_active_network_plugins() {
=======
		public function test_active_network_plugins() {
>>>>>>> 4dea8f59
			$path = 'hello.php';

			// Local activate, should be invisible for the network.
			activate_plugin( $path ); // Enable the plugin for the current site.
			$active_plugins = wp_get_active_network_plugins();
			$this->assertSame( array(), $active_plugins );

			add_action( 'deactivated_plugin', array( $this, 'helper_deactivate_hook' ) );

			// Activate the plugin sitewide.
			activate_plugin( $path, '', true ); // Enable the plugin for all sites in the network.
			$active_plugins = wp_get_active_network_plugins();
			$this->assertSame( array( WP_PLUGIN_DIR . '/hello.php' ), $active_plugins );

			// Deactivate the plugin.
			deactivate_plugins( $path );
			$active_plugins = wp_get_active_network_plugins();
			$this->assertSame( array(), $active_plugins );

			$this->assertSame( 1, $this->plugin_hook_count ); // Testing actions and silent mode.

			activate_plugin( $path, '', true ); // Enable the plugin for all sites in the network.
			deactivate_plugins( $path, true );  // Silent mode.

			$this->assertSame( 1, $this->plugin_hook_count ); // Testing actions and silent mode.
		}

		/**
		 * @ticket 28651
		 *
		 * @covers ::wp_get_active_network_plugins
		 */
		public function test_duplicate_network_active_plugin() {
			$path = 'hello.php';
			$mock = new MockAction();
			add_action( 'activate_' . $path, array( $mock, 'action' ) );

			// Should activate on the first try.
			activate_plugin( $path, '', true ); // Enable the plugin for all sites in the network.
			$active_plugins = wp_get_active_network_plugins();
			$this->assertCount( 1, $active_plugins );
			$this->assertSame( 1, $mock->get_call_count() );

			// Should do nothing on the second try.
			activate_plugin( $path, '', true ); // Enable the plugin for all sites in the network.
			$active_plugins = wp_get_active_network_plugins();
			$this->assertCount( 1, $active_plugins );
			$this->assertSame( 1, $mock->get_call_count() );

			remove_action( 'activate_' . $path, array( $mock, 'action' ) );
		}

<<<<<<< HEAD
		/**
		 * @covers ::is_plugin_active_for_network
		 */
		function test_is_plugin_active_for_network_true() {
=======
		public function test_is_plugin_active_for_network_true() {
>>>>>>> 4dea8f59
			activate_plugin( 'hello.php', '', true );
			$this->assertTrue( is_plugin_active_for_network( 'hello.php' ) );
		}

<<<<<<< HEAD
		/**
		 * @covers ::is_plugin_active_for_network
		 */
		function test_is_plugin_active_for_network_false() {
=======
		public function test_is_plugin_active_for_network_false() {
>>>>>>> 4dea8f59
			deactivate_plugins( 'hello.php', false, true );
			$this->assertFalse( is_plugin_active_for_network( 'hello.php' ) );
		}

		public function helper_deactivate_hook() {
			$this->plugin_hook_count++;
		}

<<<<<<< HEAD
		/**
		 * @covers ::get_user_count
		 */
		function test_get_user_count() {
=======
		public function test_get_user_count() {
>>>>>>> 4dea8f59
			// Refresh the cache.
			wp_update_network_counts();
			$start_count = get_user_count();

			// Only false for large networks as of 3.7.
			add_filter( 'enable_live_network_counts', '__return_false' );
			self::factory()->user->create( array( 'role' => 'administrator' ) );

			$count = get_user_count(); // No change, cache not refreshed.
			$this->assertSame( $start_count, $count );

			wp_update_network_counts(); // Magic happens here.

			$count = get_user_count();
			$this->assertEquals( $start_count + 1, $count );
			remove_filter( 'enable_live_network_counts', '__return_false' );
		}

<<<<<<< HEAD
		/**
		 * @coversNothing
		 */
		function test_wp_schedule_update_network_counts() {
=======
		public function test_wp_schedule_update_network_counts() {
>>>>>>> 4dea8f59
			$this->assertFalse( wp_next_scheduled( 'update_network_counts' ) );

			// We can't use wp_schedule_update_network_counts() because WP_INSTALLING is set.
			wp_schedule_event( time(), 'twicedaily', 'update_network_counts' );

			$this->assertIsInt( wp_next_scheduled( 'update_network_counts' ) );
		}

		/**
		 * @expectedDeprecated get_dashboard_blog
		 *
		 * @covers ::get_dashboard_blog
		 */
		public function test_get_dashboard_blog() {
			// If there is no dashboard blog set, current blog is used.
			$dashboard_blog = get_dashboard_blog();
			$this->assertEquals( 1, $dashboard_blog->blog_id );

			$user_id = self::factory()->user->create( array( 'role' => 'administrator' ) );
			$blog_id = self::factory()->blog->create( array( 'user_id' => $user_id ) );
			$this->assertIsInt( $blog_id );

			// Set the dashboard blog to another one.
			update_site_option( 'dashboard_blog', $blog_id );
			$dashboard_blog = get_dashboard_blog();
			$this->assertEquals( $blog_id, $dashboard_blog->blog_id );
		}

		/**
		 * @ticket 37528
		 *
		 * @covers ::wp_update_network_site_counts
		 */
		public function test_wp_update_network_site_counts() {
			update_network_option( null, 'blog_count', 40 );

			$expected = get_sites(
				array(
					'network_id' => get_current_network_id(),
					'spam'       => 0,
					'deleted'    => 0,
					'archived'   => 0,
					'count'      => true,
				)
			);

			wp_update_network_site_counts();

			$result = get_blog_count();
			$this->assertSame( $expected, $result );
		}

		/**
		 * @ticket 37528
		 *
		 * @covers ::wp_update_network_site_counts
		 */
		public function test_wp_update_network_site_counts_on_different_network() {
			update_network_option( self::$different_network_id, 'blog_count', 40 );

			wp_update_network_site_counts( self::$different_network_id );

			$result = get_blog_count( self::$different_network_id );
			$this->assertSame( 3, $result );
		}

		/**
		 * @ticket 40349
		 *
		 * @covers ::wp_update_network_site_counts
		 */
		public function test_wp_update_network_user_counts() {
			global $wpdb;

			update_network_option( null, 'user_count', 40 );

			$expected = $wpdb->get_var( "SELECT COUNT(ID) as c FROM $wpdb->users WHERE spam = '0' AND deleted = '0'" );

			wp_update_network_user_counts();

			$result = get_user_count();
			$this->assertSame( $expected, $result );
		}

		/**
		 * @ticket 40349
		 *
		 * @covers ::wp_update_network_site_counts
		 */
		public function test_wp_update_network_user_counts_on_different_network() {
			global $wpdb;

			update_network_option( self::$different_network_id, 'user_count', 40 );

			$expected = $wpdb->get_var( "SELECT COUNT(ID) as c FROM $wpdb->users WHERE spam = '0' AND deleted = '0'" );

			wp_update_network_user_counts( self::$different_network_id );

			$result = get_user_count( self::$different_network_id );
			$this->assertSame( $expected, $result );
		}

		/**
		 * @ticket 40386
		 *
		 * @covers ::wp_update_network_site_counts
		 */
		public function test_wp_update_network_counts() {
			delete_network_option( null, 'blog_count' );
			delete_network_option( null, 'user_count' );

			wp_update_network_counts();

			$site_count = (int) get_blog_count();
			$user_count = (int) get_user_count();

			$this->assertGreaterThan( 0, $site_count );
			$this->assertGreaterThan( 0, $user_count );
		}

		/**
		 * @ticket 40386
		 *
		 * @covers ::wp_update_network_site_counts
		 */
		public function test_wp_update_network_counts_on_different_network() {
			delete_network_option( self::$different_network_id, 'blog_count' );
			delete_network_option( self::$different_network_id, 'user_count' );

			wp_update_network_counts( self::$different_network_id );

			$site_count = (int) get_blog_count( self::$different_network_id );
			$user_count = (int) get_user_count( self::$different_network_id );

			$this->assertGreaterThan( 0, $site_count );
			$this->assertGreaterThan( 0, $user_count );
		}

		/**
		 * @ticket 40489
		 * @dataProvider data_wp_is_large_network
		 *
		 * @covers ::wp_is_large_network
		 */
		public function test_wp_is_large_network( $using, $count, $expected, $different_network ) {
			$network_id     = $different_network ? self::$different_network_id : null;
			$network_option = 'users' === $using ? 'user_count' : 'blog_count';

			update_network_option( $network_id, $network_option, $count );

			$result = wp_is_large_network( $using, $network_id );
			if ( $expected ) {
				$this->assertTrue( $result );
			} else {
				$this->assertFalse( $result );
			}
		}

		public function data_wp_is_large_network() {
			return array(
				array( 'sites', 10000, false, false ),
				array( 'sites', 10001, true, false ),
				array( 'users', 10000, false, false ),
				array( 'users', 10001, true, false ),
				array( 'sites', 10000, false, true ),
				array( 'sites', 10001, true, true ),
				array( 'users', 10000, false, true ),
				array( 'users', 10001, true, true ),
			);
		}

		/**
		 * @ticket 40489
		 * @dataProvider data_wp_is_large_network_filtered_by_component
		 *
		 * @covers ::wp_is_large_network
		 */
		public function test_wp_is_large_network_filtered_by_component( $using, $count, $expected, $different_network ) {
			$network_id     = $different_network ? self::$different_network_id : null;
			$network_option = 'users' === $using ? 'user_count' : 'blog_count';

			update_network_option( $network_id, $network_option, $count );

			add_filter( 'wp_is_large_network', array( $this, 'filter_wp_is_large_network_for_users' ), 10, 3 );
			$result = wp_is_large_network( $using, $network_id );
			remove_filter( 'wp_is_large_network', array( $this, 'filter_wp_is_large_network_for_users' ), 10 );

			if ( $expected ) {
				$this->assertTrue( $result );
			} else {
				$this->assertFalse( $result );
			}
		}

		public function data_wp_is_large_network_filtered_by_component() {
			return array(
				array( 'sites', 10000, false, false ),
				array( 'sites', 10001, true, false ),
				array( 'users', 1000, false, false ),
				array( 'users', 1001, true, false ),
				array( 'sites', 10000, false, true ),
				array( 'sites', 10001, true, true ),
				array( 'users', 1000, false, true ),
				array( 'users', 1001, true, true ),
			);
		}

		public function filter_wp_is_large_network_for_users( $is_large_network, $using, $count ) {
			if ( 'users' === $using ) {
				return $count > 1000;
			}

			return $is_large_network;
		}

		/**
		 * @ticket 40489
		 * @dataProvider data_wp_is_large_network_filtered_by_network
		 *
		 * @covers ::wp_is_large_network
		 */
		public function test_wp_is_large_network_filtered_by_network( $using, $count, $expected, $different_network ) {
			$network_id     = $different_network ? self::$different_network_id : null;
			$network_option = 'users' === $using ? 'user_count' : 'blog_count';

			update_network_option( $network_id, $network_option, $count );

			add_filter( 'wp_is_large_network', array( $this, 'filter_wp_is_large_network_on_different_network' ), 10, 4 );
			$result = wp_is_large_network( $using, $network_id );
			remove_filter( 'wp_is_large_network', array( $this, 'filter_wp_is_large_network_on_different_network' ), 10 );

			if ( $expected ) {
				$this->assertTrue( $result );
			} else {
				$this->assertFalse( $result );
			}
		}

		public function data_wp_is_large_network_filtered_by_network() {
			return array(
				array( 'sites', 10000, false, false ),
				array( 'sites', 10001, true, false ),
				array( 'users', 10000, false, false ),
				array( 'users', 10001, true, false ),
				array( 'sites', 1000, false, true ),
				array( 'sites', 1001, true, true ),
				array( 'users', 1000, false, true ),
				array( 'users', 1001, true, true ),
			);
		}

		public function filter_wp_is_large_network_on_different_network( $is_large_network, $using, $count, $network_id ) {
			if ( $network_id === (int) self::$different_network_id ) {
				return $count > 1000;
			}

			return $is_large_network;
		}

		/**
		 * @ticket 38699
		 *
		 * @covers ::wpmu_create_blog
		 */
		public function test_wpmu_create_blog_updates_correct_network_site_count() {
			global $wpdb;

			$original_count = get_blog_count( self::$different_network_id );

			$suppress = $wpdb->suppress_errors();
			$site_id  = wpmu_create_blog( 'example.org', '/', '', 1, array(), self::$different_network_id );
			$wpdb->suppress_errors( $suppress );

			$result = get_blog_count( self::$different_network_id );

			wpmu_delete_blog( $site_id, true );

			$this->assertSame( $original_count + 1, $result );
		}

		/**
		 * @ticket 29684
		 *
		 * @covers ::get_network
		 */
		public function test_network_blog_id_set() {
			$network = get_network( self::$different_network_id );

			$this->assertSame( (string) self::$different_site_ids[0], $network->blog_id );
		}

		/**
		 * @ticket 42251
		 *
		 * @covers ::get_network
		 */
		public function test_get_network_not_found_cache() {
			global $wpdb;

			$new_network_id = $this->_get_next_network_id();
			$this->assertNull( get_network( $new_network_id ) );

			$num_queries = $wpdb->num_queries;
			$this->assertNull( get_network( $new_network_id ) );
			$this->assertSame( $num_queries, $wpdb->num_queries );
		}

		/**
		 * @ticket 42251
		 *
		 * @covers ::get_network
		 */
		public function test_get_network_not_found_cache_clear() {
			$new_network_id = $this->_get_next_network_id();
			$this->assertNull( get_network( $new_network_id ) );

			$new_network = $this->factory()->network->create_and_get();

			// Double-check we got the ID of the new network correct.
			$this->assertSame( $new_network_id, $new_network->id );

			// Verify that if we fetch the network now, it's no longer false.
			$fetched_network = get_network( $new_network_id );
			$this->assertInstanceOf( 'WP_Network', $fetched_network );
			$this->assertSame( $new_network_id, $fetched_network->id );
		}

		/**
		 * Gets the ID of the site with the highest ID.
		 * @return int
		 */
		protected function _get_next_network_id() {
			global $wpdb;
			// Create an extra network, just to make sure we know the ID of the following one.
			static::factory()->network->create();
			return (int) $wpdb->get_var( 'SELECT id FROM ' . $wpdb->site . ' ORDER BY id DESC LIMIT 1' ) + 1;
		}
	}

endif;<|MERGE_RESOLUTION|>--- conflicted
+++ resolved
@@ -276,14 +276,10 @@
 			remove_filter( 'enable_live_network_counts', '__return_true' );
 		}
 
-<<<<<<< HEAD
 		/**
 		 * @covers ::wp_get_active_network_plugins
 		 */
-		function test_active_network_plugins() {
-=======
 		public function test_active_network_plugins() {
->>>>>>> 4dea8f59
 			$path = 'hello.php';
 
 			// Local activate, should be invisible for the network.
@@ -336,26 +332,18 @@
 			remove_action( 'activate_' . $path, array( $mock, 'action' ) );
 		}
 
-<<<<<<< HEAD
 		/**
 		 * @covers ::is_plugin_active_for_network
 		 */
-		function test_is_plugin_active_for_network_true() {
-=======
 		public function test_is_plugin_active_for_network_true() {
->>>>>>> 4dea8f59
 			activate_plugin( 'hello.php', '', true );
 			$this->assertTrue( is_plugin_active_for_network( 'hello.php' ) );
 		}
 
-<<<<<<< HEAD
 		/**
 		 * @covers ::is_plugin_active_for_network
 		 */
-		function test_is_plugin_active_for_network_false() {
-=======
 		public function test_is_plugin_active_for_network_false() {
->>>>>>> 4dea8f59
 			deactivate_plugins( 'hello.php', false, true );
 			$this->assertFalse( is_plugin_active_for_network( 'hello.php' ) );
 		}
@@ -364,14 +352,10 @@
 			$this->plugin_hook_count++;
 		}
 
-<<<<<<< HEAD
 		/**
 		 * @covers ::get_user_count
 		 */
-		function test_get_user_count() {
-=======
 		public function test_get_user_count() {
->>>>>>> 4dea8f59
 			// Refresh the cache.
 			wp_update_network_counts();
 			$start_count = get_user_count();
@@ -390,14 +374,10 @@
 			remove_filter( 'enable_live_network_counts', '__return_false' );
 		}
 
-<<<<<<< HEAD
 		/**
 		 * @coversNothing
 		 */
-		function test_wp_schedule_update_network_counts() {
-=======
 		public function test_wp_schedule_update_network_counts() {
->>>>>>> 4dea8f59
 			$this->assertFalse( wp_next_scheduled( 'update_network_counts' ) );
 
 			// We can't use wp_schedule_update_network_counts() because WP_INSTALLING is set.
