<?php

if ( is_multisite() ) :

	/**
	 * Tests specific to networks in multisite.
	 *
	 * @group ms-network
	 * @group multisite
	 */
	class Tests_Multisite_Network extends WP_UnitTestCase {
		protected $plugin_hook_count = 0;

		protected static $different_network_id;
		protected static $different_site_ids = array();

		public function tear_down() {
			global $current_site;
			$current_site->id = 1;
			parent::tear_down();
		}

		public static function wpSetUpBeforeClass( WP_UnitTest_Factory $factory ) {
			self::$different_network_id = $factory->network->create(
				array(
					'domain' => 'wordpress.org',
					'path'   => '/',
				)
			);

			$sites = array(
				array(
					'domain'     => 'wordpress.org',
					'path'       => '/',
					'network_id' => self::$different_network_id,
				),
				array(
					'domain'     => 'wordpress.org',
					'path'       => '/foo/',
					'network_id' => self::$different_network_id,
				),
				array(
					'domain'     => 'wordpress.org',
					'path'       => '/bar/',
					'network_id' => self::$different_network_id,
				),
			);

			foreach ( $sites as $site ) {
				self::$different_site_ids[] = $factory->blog->create( $site );
			}
		}

		public static function wpTearDownAfterClass() {
			global $wpdb;

			foreach ( self::$different_site_ids as $id ) {
				wp_delete_site( $id );
			}

			$wpdb->query( $wpdb->prepare( "DELETE FROM {$wpdb->sitemeta} WHERE site_id = %d", self::$different_network_id ) );
			$wpdb->query( $wpdb->prepare( "DELETE FROM {$wpdb->site} WHERE id= %d", self::$different_network_id ) );

			wp_update_network_site_counts();
		}

		/**
		 * By default, only one network exists and has a network ID of 1.
		 *
		 * @covers ::get_main_network_id
		 */
		public function test_get_main_network_id_default() {
			$this->assertSame( 1, get_main_network_id() );
		}

		/**
		 * If a second network is created, network ID 1 should still be returned
		 * as the main network ID.
		 *
		 * @covers ::get_main_network_id
		 */
		public function test_get_main_network_id_two_networks() {
			self::factory()->network->create();

			$this->assertSame( 1, get_main_network_id() );
		}

		/**
		 * When the `$current_site` global is populated with another network, the
		 * main network should still return as 1.
		 *
		 * @covers ::get_main_network_id
		 */
		public function test_get_main_network_id_after_network_switch() {
			global $current_site;

			$id = self::factory()->network->create();

			$current_site->id = (int) $id;

			$this->assertSame( 1, get_main_network_id() );
		}

		/**
		 * When the first network is removed, the next should return as the main
		 * network ID.
		 *
		 * @todo In the future, we'll have a smarter way of deleting a network. For now,
		 * fake the process with UPDATE queries.
		 *
		 * @covers ::get_main_network_id
		 */
		public function test_get_main_network_id_after_network_delete() {
			global $wpdb, $current_site;

			$temp_id = self::$different_network_id + 1;

			$current_site->id = (int) self::$different_network_id;
			$wpdb->query( $wpdb->prepare( "UPDATE {$wpdb->site} SET id=%d WHERE id=1", $temp_id ) );
			$main_network_id = get_main_network_id();
			$wpdb->query( $wpdb->prepare( "UPDATE {$wpdb->site} SET id=1 WHERE id=%d", $temp_id ) );

			$this->assertSame( self::$different_network_id, $main_network_id );
		}

		public function test_get_main_network_id_filtered() {
			add_filter( 'get_main_network_id', array( $this, 'get_main_network_id' ) );
			$this->assertSame( 3, get_main_network_id() );
			remove_filter( 'get_main_network_id', array( $this, 'get_main_network_id' ) );
		}

		public function get_main_network_id() {
			return 3;
		}

		/**
		 * @ticket 37050
		 *
		 * @covers WP_Network::get_instance
		 */
		public function test_wp_network_object_id_property_is_int() {
			$id = self::factory()->network->create();

			$network = WP_Network::get_instance( $id );

			$this->assertSame( (int) $id, $network->id );
		}

		/**
		 * @ticket 22917
		 *
		 * @covers ::get_blog_count
		 */
		public function test_get_blog_count_no_filter_applied() {
			wp_update_network_counts();
			$site_count_start = get_blog_count();

			$site_ids = self::factory()->blog->create_many( 1 );
			$actual   = (int) get_blog_count(); // Count only updated when cron runs, so should be unchanged.

			foreach ( $site_ids as $site_id ) {
				wp_delete_site( $site_id );
			}
			wp_update_network_counts();

			$this->assertSame( $site_count_start + 1, $actual );
		}

		/**
		 * @ticket 22917
		 *
		 * @covers ::get_blog_count
		 */
		public function test_get_blog_count_enable_live_network_counts_false() {
			wp_update_network_counts();
			$site_count_start = get_blog_count();

			add_filter( 'enable_live_network_counts', '__return_false' );
			$site_ids = self::factory()->blog->create_many( 1 );
			$actual   = (int) get_blog_count(); // Count only updated when cron runs, so should be unchanged.
			remove_filter( 'enable_live_network_counts', '__return_false' );

			foreach ( $site_ids as $site_id ) {
				wp_delete_site( $site_id );
			}
			wp_update_network_counts();

			$this->assertEquals( $site_count_start, $actual );
		}

		/**
		 * @ticket 22917
		 *
		 * @covers ::get_blog_count
		 */
		public function test_get_blog_count_enabled_live_network_counts_true() {
			wp_update_network_counts();
			$site_count_start = get_blog_count();

			add_filter( 'enable_live_network_counts', '__return_true' );
			$site_ids = self::factory()->blog->create_many( 1 );
			$actual   = get_blog_count();
			remove_filter( 'enable_live_network_counts', '__return_true' );

			foreach ( $site_ids as $site_id ) {
				wp_delete_site( $site_id );
			}
			wp_update_network_counts();

			$this->assertSame( $site_count_start + 1, $actual );
		}

		/**
		 * @ticket 37865
		 *
		 * @covers ::get_blog_count
		 */
		public function test_get_blog_count_on_different_network() {
			wp_update_network_site_counts( self::$different_network_id );

			$site_count = get_blog_count( self::$different_network_id );

			$this->assertEquals( count( self::$different_site_ids ), $site_count );
		}

<<<<<<< HEAD


		/**
		 * @covers ::wp_get_active_network_plugins
		 */
=======
>>>>>>> df17fdbd
		public function test_active_network_plugins() {
			$path = 'hello.php';

			// Local activate, should be invisible for the network.
			activate_plugin( $path ); // Enable the plugin for the current site.
			$active_plugins = wp_get_active_network_plugins();
			$this->assertSame( array(), $active_plugins );

			add_action( 'deactivated_plugin', array( $this, 'helper_deactivate_hook' ) );

			// Activate the plugin sitewide.
			activate_plugin( $path, '', true ); // Enable the plugin for all sites in the network.
			$active_plugins = wp_get_active_network_plugins();
			$this->assertSame( array( WP_PLUGIN_DIR . '/hello.php' ), $active_plugins );

			// Deactivate the plugin.
			deactivate_plugins( $path );
			$active_plugins = wp_get_active_network_plugins();
			$this->assertSame( array(), $active_plugins );

			$this->assertSame( 1, $this->plugin_hook_count ); // Testing actions and silent mode.

			activate_plugin( $path, '', true ); // Enable the plugin for all sites in the network.
			deactivate_plugins( $path, true );  // Silent mode.

			$this->assertSame( 1, $this->plugin_hook_count ); // Testing actions and silent mode.
		}

		/**
		 * @ticket 28651
		 *
		 * @covers ::wp_get_active_network_plugins
		 */
		public function test_duplicate_network_active_plugin() {
			$path = 'hello.php';
			$mock = new MockAction();
			add_action( 'activate_' . $path, array( $mock, 'action' ) );

			// Should activate on the first try.
			activate_plugin( $path, '', true ); // Enable the plugin for all sites in the network.
			$active_plugins = wp_get_active_network_plugins();
			$this->assertCount( 1, $active_plugins );
			$this->assertSame( 1, $mock->get_call_count() );

			// Should do nothing on the second try.
			activate_plugin( $path, '', true ); // Enable the plugin for all sites in the network.
			$active_plugins = wp_get_active_network_plugins();
			$this->assertCount( 1, $active_plugins );
			$this->assertSame( 1, $mock->get_call_count() );

			remove_action( 'activate_' . $path, array( $mock, 'action' ) );
		}

		/**
		 * @covers ::is_plugin_active_for_network
		 */
		public function test_is_plugin_active_for_network_true() {
			activate_plugin( 'hello.php', '', true );
			$this->assertTrue( is_plugin_active_for_network( 'hello.php' ) );
		}

		/**
		 * @covers ::is_plugin_active_for_network
		 */
		public function test_is_plugin_active_for_network_false() {
			deactivate_plugins( 'hello.php', false, true );
			$this->assertFalse( is_plugin_active_for_network( 'hello.php' ) );
		}

		public function helper_deactivate_hook() {
			++$this->plugin_hook_count;
		}

		public function test_wp_schedule_update_network_counts() {
			$this->assertFalse( wp_next_scheduled( 'update_network_counts' ) );

			// We can't use wp_schedule_update_network_counts() because WP_INSTALLING is set.
			wp_schedule_event( time(), 'twicedaily', 'update_network_counts' );

			$this->assertIsInt( wp_next_scheduled( 'update_network_counts' ) );
		}

		/**
		 * @expectedDeprecated get_dashboard_blog
		 *
		 * @covers ::get_dashboard_blog
		 */
		public function test_get_dashboard_blog() {
			// If there is no dashboard blog set, current blog is used.
			$dashboard_blog = get_dashboard_blog();
			$this->assertEquals( 1, $dashboard_blog->blog_id );

			$user_id = self::factory()->user->create( array( 'role' => 'administrator' ) );
			$blog_id = self::factory()->blog->create( array( 'user_id' => $user_id ) );
			$this->assertIsInt( $blog_id );

			// Set the dashboard blog to another one.
			update_site_option( 'dashboard_blog', $blog_id );
			$dashboard_blog = get_dashboard_blog();
			$this->assertEquals( $blog_id, $dashboard_blog->blog_id );
		}

		/**
		 * @ticket 37528
		 *
		 * @covers ::wp_update_network_site_counts
		 */
		public function test_wp_update_network_site_counts() {
			update_network_option( null, 'blog_count', 40 );

			$expected = get_sites(
				array(
					'network_id' => get_current_network_id(),
					'spam'       => 0,
					'deleted'    => 0,
					'archived'   => 0,
					'count'      => true,
				)
			);

			wp_update_network_site_counts();

			$result = get_blog_count();
			$this->assertSame( $expected, $result );
		}

		/**
		 * @ticket 37528
		 *
		 * @covers ::wp_update_network_site_counts
		 */
		public function test_wp_update_network_site_counts_on_different_network() {
			update_network_option( self::$different_network_id, 'blog_count', 40 );

			wp_update_network_site_counts( self::$different_network_id );

			$result = get_blog_count( self::$different_network_id );
			$this->assertSame( 3, $result );
		}

		/**
		 * @ticket 40349
		 *
		 * @covers ::wp_update_network_site_counts
		 */
		public function test_wp_update_network_user_counts() {
			global $wpdb;

			update_network_option( null, 'user_count', 40 );

			$expected = (int) $wpdb->get_var( "SELECT COUNT(ID) as c FROM $wpdb->users WHERE spam = '0' AND deleted = '0'" );

			wp_update_network_user_counts();

			$result = get_user_count();
			$this->assertSame( $expected, $result );
		}

		/**
		 * @ticket 40349
		 *
		 * @covers ::wp_update_network_site_counts
		 */
		public function test_wp_update_network_user_counts_on_different_network() {
			global $wpdb;

			update_network_option( self::$different_network_id, 'user_count', 40 );

			$expected = (int) $wpdb->get_var( "SELECT COUNT(ID) as c FROM $wpdb->users WHERE spam = '0' AND deleted = '0'" );

			wp_update_network_user_counts( self::$different_network_id );

			$result = get_user_count( self::$different_network_id );
			$this->assertSame( $expected, $result );
		}

		/**
		 * @ticket 40386
		 *
		 * @covers ::wp_update_network_site_counts
		 */
		public function test_wp_update_network_counts() {
			delete_network_option( null, 'blog_count' );
			delete_network_option( null, 'user_count' );

			wp_update_network_counts();

			$site_count = (int) get_blog_count();
			$user_count = (int) get_user_count();

			$this->assertGreaterThan( 0, $site_count );
			$this->assertGreaterThan( 0, $user_count );
		}

		/**
		 * @ticket 40386
		 *
		 * @covers ::wp_update_network_site_counts
		 */
		public function test_wp_update_network_counts_on_different_network() {
			delete_network_option( self::$different_network_id, 'blog_count' );
			delete_network_option( self::$different_network_id, 'user_count' );

			wp_update_network_counts( self::$different_network_id );

			$site_count = (int) get_blog_count( self::$different_network_id );
			$user_count = (int) get_user_count( self::$different_network_id );

			$this->assertGreaterThan( 0, $site_count );
			$this->assertGreaterThan( 0, $user_count );
		}

		/**
		 * Test the default behavior of upload_size_limit_filter.
		 * If any default option is changed, the function returns the min value between the
		 * parameter passed and the `fileupload_maxk` site option (1500Kb by default)
		 *
		 * @ticket 55926
		 */
		public function test_upload_size_limit_filter() {
			$return = upload_size_limit_filter( 1499 * KB_IN_BYTES );
			$this->assertSame( 1499 * KB_IN_BYTES, $return );
			$return = upload_size_limit_filter( 1501 * KB_IN_BYTES );
			$this->assertSame( 1500 * KB_IN_BYTES, $return );
		}

		/**
		 * Test if upload_size_limit_filter behaves as expected when the `fileupload_maxk` is 0 or an empty string.
		 *
		 * @ticket 55926
		 * @dataProvider data_upload_size_limit_filter_empty_fileupload_maxk
		 */
		public function test_upload_size_limit_filter_empty_fileupload_maxk( $callable_set_fileupload_maxk ) {
			add_filter( 'site_option_fileupload_maxk', $callable_set_fileupload_maxk );
			$return = upload_size_limit_filter( 1500 );
			$this->assertSame( 0, $return );
		}

		/**
		 * @ticket 55926
		 */
		public function data_upload_size_limit_filter_empty_fileupload_maxk() {
			return array(
				array( '__return_zero' ),
				array( '__return_empty_string' ),
			);
		}

		/**
		 * When upload_space_check is enabled, the space allowed is also considered by `upload_size_limit_filter`.
		 *
		 * @ticket 55926
		 */
		public function test_upload_size_limit_filter_when_upload_space_check_enabled() {
			add_filter( 'get_space_allowed', '__return_zero' );
			add_filter( 'site_option_upload_space_check_disabled', '__return_false' );
			$return = upload_size_limit_filter( 100 );
			$this->assertSame( 0, $return );
		}

		/**
		 * @ticket 40489
		 * @dataProvider data_wp_is_large_network
		 *
		 * @covers ::wp_is_large_network
		 */
		public function test_wp_is_large_network( $using, $count, $expected, $different_network ) {
			$network_id     = $different_network ? self::$different_network_id : null;
			$network_option = 'users' === $using ? 'user_count' : 'blog_count';

			update_network_option( $network_id, $network_option, $count );

			$result = wp_is_large_network( $using, $network_id );
			if ( $expected ) {
				$this->assertTrue( $result );
			} else {
				$this->assertFalse( $result );
			}
		}

		public function data_wp_is_large_network() {
			return array(
				array( 'sites', 10000, false, false ),
				array( 'sites', 10001, true, false ),
				array( 'users', 10000, false, false ),
				array( 'users', 10001, true, false ),
				array( 'sites', 10000, false, true ),
				array( 'sites', 10001, true, true ),
				array( 'users', 10000, false, true ),
				array( 'users', 10001, true, true ),
			);
		}

		/**
		 * @ticket 40489
		 * @dataProvider data_wp_is_large_network_filtered_by_component
		 *
		 * @covers ::wp_is_large_network
		 */
		public function test_wp_is_large_network_filtered_by_component( $using, $count, $expected, $different_network ) {
			$network_id     = $different_network ? self::$different_network_id : null;
			$network_option = 'users' === $using ? 'user_count' : 'blog_count';

			update_network_option( $network_id, $network_option, $count );

			add_filter( 'wp_is_large_network', array( $this, 'filter_wp_is_large_network_for_users' ), 10, 3 );
			$result = wp_is_large_network( $using, $network_id );
			remove_filter( 'wp_is_large_network', array( $this, 'filter_wp_is_large_network_for_users' ), 10 );

			if ( $expected ) {
				$this->assertTrue( $result );
			} else {
				$this->assertFalse( $result );
			}
		}

		public function data_wp_is_large_network_filtered_by_component() {
			return array(
				array( 'sites', 10000, false, false ),
				array( 'sites', 10001, true, false ),
				array( 'users', 1000, false, false ),
				array( 'users', 1001, true, false ),
				array( 'sites', 10000, false, true ),
				array( 'sites', 10001, true, true ),
				array( 'users', 1000, false, true ),
				array( 'users', 1001, true, true ),
			);
		}

		public function filter_wp_is_large_network_for_users( $is_large_network, $using, $count ) {
			if ( 'users' === $using ) {
				return $count > 1000;
			}

			return $is_large_network;
		}

		/**
		 * @ticket 40489
		 * @dataProvider data_wp_is_large_network_filtered_by_network
		 *
		 * @covers ::wp_is_large_network
		 */
		public function test_wp_is_large_network_filtered_by_network( $using, $count, $expected, $different_network ) {
			$network_id     = $different_network ? self::$different_network_id : null;
			$network_option = 'users' === $using ? 'user_count' : 'blog_count';

			update_network_option( $network_id, $network_option, $count );

			add_filter( 'wp_is_large_network', array( $this, 'filter_wp_is_large_network_on_different_network' ), 10, 4 );
			$result = wp_is_large_network( $using, $network_id );
			remove_filter( 'wp_is_large_network', array( $this, 'filter_wp_is_large_network_on_different_network' ), 10 );

			if ( $expected ) {
				$this->assertTrue( $result );
			} else {
				$this->assertFalse( $result );
			}
		}

		public function data_wp_is_large_network_filtered_by_network() {
			return array(
				array( 'sites', 10000, false, false ),
				array( 'sites', 10001, true, false ),
				array( 'users', 10000, false, false ),
				array( 'users', 10001, true, false ),
				array( 'sites', 1000, false, true ),
				array( 'sites', 1001, true, true ),
				array( 'users', 1000, false, true ),
				array( 'users', 1001, true, true ),
			);
		}

		public function filter_wp_is_large_network_on_different_network( $is_large_network, $using, $count, $network_id ) {
			if ( $network_id === (int) self::$different_network_id ) {
				return $count > 1000;
			}

			return $is_large_network;
		}

		/**
		 * @ticket 38699
		 *
		 * @covers ::wpmu_create_blog
		 */
		public function test_wpmu_create_blog_updates_correct_network_site_count() {
			global $wpdb;

			$original_count = get_blog_count( self::$different_network_id );

			$suppress = $wpdb->suppress_errors();
			$site_id  = wpmu_create_blog( 'example.org', '/', '', 1, array(), self::$different_network_id );
			$wpdb->suppress_errors( $suppress );

			$result = get_blog_count( self::$different_network_id );

			wpmu_delete_blog( $site_id, true );

			$this->assertSame( $original_count + 1, $result );
		}

		/**
		 * @ticket 29684
		 *
		 * @covers ::get_network
		 */
		public function test_network_blog_id_set() {
			$network = get_network( self::$different_network_id );

			$this->assertSame( (string) self::$different_site_ids[0], $network->blog_id );
		}

		/**
		 * @ticket 42251
		 *
		 * @covers ::get_network
		 */
		public function test_get_network_not_found_cache() {
			$new_network_id = $this->_get_next_network_id();
			$this->assertNull( get_network( $new_network_id ) );

			$num_queries = get_num_queries();
			$this->assertNull( get_network( $new_network_id ) );
			$this->assertSame( $num_queries, get_num_queries() );
		}

		/**
		 * @ticket 42251
		 *
		 * @covers ::get_network
		 */
		public function test_get_network_not_found_cache_clear() {
			$new_network_id = $this->_get_next_network_id();
			$this->assertNull( get_network( $new_network_id ) );

			$new_network = self::factory()->network->create_and_get();

			// Double-check we got the ID of the new network correct.
			$this->assertSame( $new_network_id, $new_network->id );

			// Verify that if we fetch the network now, it's no longer false.
			$fetched_network = get_network( $new_network_id );
			$this->assertInstanceOf( 'WP_Network', $fetched_network );
			$this->assertSame( $new_network_id, $fetched_network->id );
		}

		/**
		 * Gets the ID of the site with the highest ID.
		 * @return int
		 */
		protected function _get_next_network_id() {
			global $wpdb;
			// Create an extra network, just to make sure we know the ID of the following one.
			static::factory()->network->create();
			return (int) $wpdb->get_var( 'SELECT id FROM ' . $wpdb->site . ' ORDER BY id DESC LIMIT 1' ) + 1;
		}
	}

endif;<|MERGE_RESOLUTION|>--- conflicted
+++ resolved
@@ -223,14 +223,9 @@
 			$this->assertEquals( count( self::$different_site_ids ), $site_count );
 		}
 
-<<<<<<< HEAD
-
-
 		/**
 		 * @covers ::wp_get_active_network_plugins
 		 */
-=======
->>>>>>> df17fdbd
 		public function test_active_network_plugins() {
 			$path = 'hello.php';
 
