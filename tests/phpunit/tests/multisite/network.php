--- conflicted
+++ resolved
@@ -14,20 +14,8 @@
 		protected static $different_network_id;
 		protected static $different_site_ids = array();
 
-<<<<<<< HEAD
-		public function set_up() {
-			global $wpdb;
-			parent::set_up();
-			$this->suppress = $wpdb->suppress_errors();
-		}
-
 		public function tear_down() {
-			global $wpdb, $current_site;
-			$wpdb->suppress_errors( $this->suppress );
-=======
-		function tear_down() {
 			global $current_site;
->>>>>>> e0359da2
 			$current_site->id = 1;
 			parent::tear_down();
 		}
