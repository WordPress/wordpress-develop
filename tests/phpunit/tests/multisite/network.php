--- conflicted
+++ resolved
@@ -223,62 +223,7 @@
 			$this->assertEquals( count( self::$different_site_ids ), $site_count );
 		}
 
-<<<<<<< HEAD
-		/**
-		 * @ticket 37866
-		 *
-		 * @covers ::get_blog_count
-		 */
-		public function test_get_user_count_on_different_network() {
-			wp_update_network_user_counts();
-			$current_network_user_count = get_user_count();
-
-			// Add another user to fake the network user count to be different.
-			wpmu_create_user( 'user', 'pass', 'email' );
-
-			wp_update_network_user_counts( self::$different_network_id );
-
-			$user_count = get_user_count( self::$different_network_id );
-
-			$this->assertEquals( $current_network_user_count + 1, $user_count );
-		}
-
-		/**
-		 * @ticket 22917
-		 *
-		 * @covers ::get_blog_count
-		 */
-		public function test_enable_live_network_user_counts_filter() {
-			// False for large networks by default.
-			add_filter( 'enable_live_network_counts', '__return_false' );
-
-			// Refresh the cache.
-			wp_update_network_counts();
-			$start_count = get_user_count();
-
-			wpmu_create_user( 'user', 'pass', 'email' );
-
-			// No change, cache not refreshed.
-			$count = get_user_count();
-
-			$this->assertSame( $start_count, $count );
-
-			wp_update_network_counts();
-			$start_count = get_user_count();
-
-			add_filter( 'enable_live_network_counts', '__return_true' );
-
-			wpmu_create_user( 'user2', 'pass2', 'email2' );
-
-			$count = get_user_count();
-			$this->assertEquals( $start_count + 1, $count );
-
-			remove_filter( 'enable_live_network_counts', '__return_false' );
-			remove_filter( 'enable_live_network_counts', '__return_true' );
-		}
-=======
-
->>>>>>> bcb3299a
+
 
 		/**
 		 * @covers ::wp_get_active_network_plugins
@@ -356,34 +301,6 @@
 			$this->plugin_hook_count++;
 		}
 
-<<<<<<< HEAD
-		/**
-		 * @covers ::get_user_count
-		 */
-		public function test_get_user_count() {
-			// Refresh the cache.
-			wp_update_network_counts();
-			$start_count = get_user_count();
-
-			// Only false for large networks as of 3.7.
-			add_filter( 'enable_live_network_counts', '__return_false' );
-			self::factory()->user->create( array( 'role' => 'administrator' ) );
-
-			$count = get_user_count(); // No change, cache not refreshed.
-			$this->assertSame( $start_count, $count );
-
-			wp_update_network_counts(); // Magic happens here.
-
-			$count = get_user_count();
-			$this->assertEquals( $start_count + 1, $count );
-			remove_filter( 'enable_live_network_counts', '__return_false' );
-		}
-
-		/**
-		 * @coversNothing
-		 */
-=======
->>>>>>> bcb3299a
 		public function test_wp_schedule_update_network_counts() {
 			$this->assertFalse( wp_next_scheduled( 'update_network_counts' ) );
 
