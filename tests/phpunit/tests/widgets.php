--- conflicted
+++ resolved
@@ -877,14 +877,10 @@
 		}
 	}
 
-<<<<<<< HEAD
 	/**
 	 * @covers ::the_widget
 	 */
-	function test_the_widget_custom_before_title_arg() {
-=======
 	public function test_the_widget_custom_before_title_arg() {
->>>>>>> 4dea8f59
 		register_widget( 'WP_Widget_Text' );
 
 		ob_start();
@@ -1191,14 +1187,10 @@
 		$this->assertNotEquals( $sidebars_widgets, wp_get_sidebars_widgets() );
 	}
 
-<<<<<<< HEAD
 	/**
 	 * @covers ::retrieve_widgets
 	 */
-	function test_retrieve_widgets_with_single_widget() {
-=======
 	public function test_retrieve_widgets_with_single_widget() {
->>>>>>> 4dea8f59
 		global $sidebars_widgets;
 
 		wp_widgets_init();
