<?php

/**
 * Test functions and classes for widgets and sidebars.
 *
 * @group widgets
 */
class Tests_Widgets extends WP_UnitTestCase {
	public $sidebar_index;
	public $valid_sidebar;

	function clean_up_global_scope() {
		global $wp_widget_factory, $wp_registered_sidebars, $wp_registered_widgets, $wp_registered_widget_controls, $wp_registered_widget_updates;

		$wp_registered_sidebars        = array();
		$wp_registered_widgets         = array();
		$wp_registered_widget_controls = array();
		$wp_registered_widget_updates  = array();
		$wp_widget_factory->widgets    = array();

		parent::clean_up_global_scope();
	}

	function tearDown() {
		global $wp_customize;

		$wp_customize = null;

		parent::tearDown();
	}

	/**
	 * @see register_widget()
	 * @see unregister_widget()
	 *
	 * @covers ::register_widget
	 * @covers ::unregister_widget
	 */
	function test_register_and_unregister_widget_core_widget() {
		global $wp_widget_factory;

		$widget_class = 'WP_Widget_Search';

		register_widget( $widget_class );
		$this->assertArrayHasKey( $widget_class, $wp_widget_factory->widgets );

		unregister_widget( $widget_class );
		$this->assertArrayNotHasKey( $widget_class, $wp_widget_factory->widgets );
	}

	/**
	 * Test that registering a widget class and registering a widget instance work together.
	 *
	 * @see register_widget()
	 * @see unregister_widget()
	 * @ticket 28216
	 *
	 * @covers ::register_widget
	 * @covers ::unregister_widget
	 */
	function test_register_and_unregister_widget_instance() {
		global $wp_widget_factory, $wp_registered_widgets;

		$this->assertEmpty( $wp_widget_factory->widgets );
		$this->assertEmpty( $wp_registered_widgets );

		update_option(
			'widget_search',
			array(
				2              => array( 'title' => '' ),
				'_multiwidget' => 1,
			)
		);
		update_option(
			'widget_better_search',
			array(
				3              => array( 'title' => '' ),
				'_multiwidget' => 1,
			)
		);
		update_option(
			'widget_best_search',
			array(
				4              => array( 'title' => '' ),
				'_multiwidget' => 1,
			)
		);

		register_widget( 'WP_Widget_Search' );
		$this->assertArrayHasKey( 'WP_Widget_Search', $wp_widget_factory->widgets );

		$widget_better_search                              = new WP_Widget_Search();
		$widget_better_search->id_base                     = 'better_search';
		$widget_better_search->name                        = 'Better Search';
		$widget_better_search->option_name                 = 'widget_' . $widget_better_search->id_base;
		$widget_better_search->widget_options['classname'] = 'widget_' . $widget_better_search->id_base;
		$widget_better_search->control_options['id_base']  = $widget_better_search->id_base;
		register_widget( $widget_better_search );
		$this->assertContains( $widget_better_search, $wp_widget_factory->widgets );

		$widget_best_search                              = new WP_Widget_Search();
		$widget_best_search->id_base                     = 'best_search';
		$widget_best_search->name                        = 'Best Search';
		$widget_best_search->option_name                 = 'widget_' . $widget_best_search->id_base;
		$widget_best_search->widget_options['classname'] = 'widget_' . $widget_best_search->id_base;
		$widget_best_search->control_options['id_base']  = $widget_best_search->id_base;
		register_widget( $widget_best_search );
		$this->assertContains( $widget_best_search, $wp_widget_factory->widgets );

		$this->assertCount( 3, $wp_widget_factory->widgets );
		$this->assertArrayHasKey( 'WP_Widget_Search', $wp_widget_factory->widgets );
		$this->assertContains( $widget_better_search, $wp_widget_factory->widgets );
		$this->assertContains( $widget_best_search, $wp_widget_factory->widgets );

		$wp_widget_factory->_register_widgets();

		$this->assertArrayHasKey( 'search-2', $wp_registered_widgets );
		$this->assertArrayHasKey( 'better_search-3', $wp_registered_widgets );
		$this->assertArrayHasKey( 'best_search-4', $wp_registered_widgets );
		$this->assertInstanceOf( 'WP_Widget_Search', $wp_registered_widgets['search-2']['callback'][0] );
		$this->assertSame( $widget_better_search, $wp_registered_widgets['better_search-3']['callback'][0] );
		$this->assertSame( $widget_best_search, $wp_registered_widgets['best_search-4']['callback'][0] );

		$this->assertContains( $widget_better_search, $wp_widget_factory->widgets );
		$this->assertContains( $widget_best_search, $wp_widget_factory->widgets );
		$this->assertArrayHasKey( 'WP_Widget_Search', $wp_widget_factory->widgets );
		unregister_widget( 'WP_Widget_Search' );
		unregister_widget( $widget_better_search );
		unregister_widget( $widget_best_search );
		$this->assertNotContains( $widget_better_search, $wp_widget_factory->widgets );
		$this->assertNotContains( $widget_best_search, $wp_widget_factory->widgets );
		$this->assertArrayNotHasKey( 'WP_Widget_Search', $wp_widget_factory->widgets );
	}

	/**
	 * @group sidebar
	 *
	 * @covers ::register_sidebars
	 */
	function test_register_sidebars_single() {
		global $wp_registered_sidebars;

		register_sidebars( 1, array( 'id' => 'wp-unit-test' ) );

		$this->assertTrue( isset( $wp_registered_sidebars['wp-unit-test'] ) );

	}

	/**
	 * @group sidebar
	 *
	 * @covers ::register_sidebars
	 */
	function test_register_sidebars_multiple() {
		global $wp_registered_sidebars;

		$result  = array();
		$num     = 3;
		$id_base = 'WP Unit Test';
		register_sidebars( $num, array( 'name' => $id_base . ' %d' ) );

		$names = wp_list_pluck( $wp_registered_sidebars, 'name' );
		for ( $i = 1; $i <= $num; $i++ ) {
			if ( in_array( "$id_base $i", $names, true ) ) {
				$result[] = true;
			}
		}

		$this->assertSame( $num, count( $result ) );

	}

	/**
	 * @group sidebar
	 *
	 * @covers ::register_sidebars
	 */
	function test_register_sidebar_with_no_id() {
		global $wp_registered_sidebars;

		$this->setExpectedIncorrectUsage( 'register_sidebar' );

		// Incorrectly register a couple of sidebars for fun.
		register_sidebar();
		register_sidebar();

		$derived_sidebar_id = 'sidebar-2'; // Number of sidebars in the global + 1.

		$this->assertArrayHasKey( $derived_sidebar_id, $wp_registered_sidebars );
	}

	/**
	 * @group sidebar
	 *
	 * @covers ::register_sidebars
	 */
	function test_unregister_sidebar_registered_with_no_id() {
		global $wp_registered_sidebars;

		$this->setExpectedIncorrectUsage( 'register_sidebar' );

		// Incorrectly register a couple of sidebars for fun.
		register_sidebar();
		register_sidebar();

		$derived_sidebar_id = 'sidebar-2'; // Number of sidebars in the global + 1.

		unregister_sidebar( $derived_sidebar_id );

		$this->assertArrayNotHasKey( $derived_sidebar_id, $wp_registered_sidebars );
	}

	/**
	 * @group sidebar
	 *
	 * @covers ::register_sidebars
	 */
	function test_register_sidebar_with_string_id() {
		global $wp_registered_sidebars;

		$sidebar_id = 'wp-unit-test';
		register_sidebar( array( 'id' => $sidebar_id ) );

		$this->assertArrayHasKey( $sidebar_id, $wp_registered_sidebars );
	}

	/**
	 * @group sidebar
	 *
	 * @covers ::unregister_sidebar
	 */
	function test_unregister_sidebar_with_string_id() {
		global $wp_registered_sidebars;

		$sidebar_id = 'wp-unit-tests';
		register_sidebar( array( 'id' => $sidebar_id ) );

		unregister_sidebar( $sidebar_id );
		$this->assertArrayNotHasKey( $sidebar_id, $wp_registered_sidebars );
	}

	/**
	 * @group sidebar
	 *
	 * @covers ::register_sidebars
	 */
	function test_register_sidebar_with_numeric_id() {
		global $wp_registered_sidebars;

		$sidebar_id = 2;
		register_sidebar( array( 'id' => $sidebar_id ) );

		$this->assertArrayHasKey( $sidebar_id, $wp_registered_sidebars );
	}

	/**
	 * @group sidebar
	 *
	 * @covers ::unregister_sidebar
	 */
	function test_unregister_sidebar_with_numeric_id() {
		global $wp_registered_sidebars;

		$sidebar_id = 2;
		register_sidebar( array( 'id' => $sidebar_id ) );

		unregister_sidebar( $sidebar_id );
		$this->assertArrayNotHasKey( $sidebar_id, $wp_registered_sidebars );
	}

	/**
	 * @group sidebar
	 * @ticket 19709
	 *
	 * @covers ::register_sidebars
	 */
	public function test_register_sidebar_with_after_and_before_sidebar() {
		global $wp_registered_sidebars;

		$sidebar_id = 'test-sidebar';
		register_sidebar(
			array(
				'id'             => $sidebar_id,
				'before_sidebar' => '<div id="%1$s" class="before-sidebar %2$s">',
				'after_sidebar'  => '</div> <!-- .before-sidebar -->',
				'class'          => 'test-sidebar',
			)
		);

		$this->assertArrayHasKey( $sidebar_id, $wp_registered_sidebars );
		$this->assertContains( '<div id="%1$s" class="before-sidebar %2$s">', $wp_registered_sidebars[ $sidebar_id ]['before_sidebar'] );
		$this->assertContains( '</div> <!-- .before-sidebar -->', $wp_registered_sidebars[ $sidebar_id ]['after_sidebar'] );

	}

	/**
	 * @group sidebar
	 * @ticket 19709
	 *
	 * @covers ::register_sidebars
	 */
	public function test_register_sidebar_without_after_and_before_sidebar() {
		global $wp_registered_sidebars;

		$sidebar_id = 'test-sidebar-2';
		register_sidebar(
			array(
				'id' => $sidebar_id,
			)
		);

		$this->assertArrayHasKey( $sidebar_id, $wp_registered_sidebars );
		$this->assertEmpty( $wp_registered_sidebars[ $sidebar_id ]['before_sidebar'] );
		$this->assertEmpty( $wp_registered_sidebars[ $sidebar_id ]['after_sidebar'] );

	}

	/**
	 * Utility hook callback used to store a sidebar ID mid-function.
	 */
	function retrieve_sidebar_id( $index, $valid_sidebar ) {
		$this->sidebar_index = $index;
		$this->valid_sidebar = $valid_sidebar;
	}

	/**
	 * @group sidebar
	 *
	 * @covers ::dynamic_sidebar
	 */
	function test_dynamic_sidebar_using_sidebar_registered_with_no_id() {
		$this->setExpectedIncorrectUsage( 'register_sidebar' );

		// Incorrectly register a couple of sidebars for fun.
		register_sidebar();
		register_sidebar();

		$derived_sidebar_id = 'sidebar-2'; // Number of sidebars in the global + 1.

		add_action( 'dynamic_sidebar_before', array( $this, 'retrieve_sidebar_id' ), 10, 2 );

		dynamic_sidebar( 2 );

		$this->assertSame( $derived_sidebar_id, $this->sidebar_index );
	}

	/**
	 * @group sidebar
	 *
	 * @covers ::dynamic_sidebar
	 */
	function test_dynamic_sidebar_using_invalid_sidebar_id() {
		register_sidebar( array( 'id' => 'wp-unit-text' ) );

		add_action( 'dynamic_sidebar_before', array( $this, 'retrieve_sidebar_id' ), 10, 2 );

		// 5 is a fake sidebar ID.
		dynamic_sidebar( 5 );

		/*
		 * If the sidebar ID is invalid, the second argument passed to
		 * the 'dynamic_sidebar_before' hook will be false.
		 */
		$this->assertFalse( $this->valid_sidebar );
	}

	/**
	 * @group sidebar
	 *
	 * @covers ::dynamic_sidebar
	 */
	function test_dynamic_sidebar_numeric_id() {
		$sidebar_id = 2;
		register_sidebar( array( 'id' => $sidebar_id ) );

		add_action( 'dynamic_sidebar_before', array( $this, 'retrieve_sidebar_id' ), 10, 2 );

		dynamic_sidebar( $sidebar_id );

		$this->assertSame( "sidebar-{$sidebar_id}", $this->sidebar_index );
	}

	/**
	 * @group sidebar
	 *
	 * @covers ::dynamic_sidebar
	 */
	function test_dynamic_sidebar_string_id() {
		$sidebar_id = 'wp-unit-tests';
		register_sidebar( array( 'id' => $sidebar_id ) );

		add_action( 'dynamic_sidebar_before', array( $this, 'retrieve_sidebar_id' ), 10, 2 );

		dynamic_sidebar( $sidebar_id );

		$this->assertSame( $sidebar_id, $this->sidebar_index );
	}

	/**
	 * @see WP_Widget_Search::form()
	 *
	 * @covers WP_Widget_Search::form
	 */
	function test_wp_widget_search_form() {
		$widget = new WP_Widget_Search( 'foo', 'Foo' );
		ob_start();
		$args     = array(
			'before_widget' => '<section>',
			'after_widget'  => "</section>\n",
			'before_title'  => '<h2>',
			'after_title'   => "</h2>\n",
		);
		$instance = array( 'title' => 'Buscar' );
		$widget->_set( 2 );
		$widget->widget( $args, $instance );
		$output = ob_get_clean();
		$this->assertNotContains( 'no-options-widget', $output );
		$this->assertContains( '<h2>Buscar</h2>', $output );
		$this->assertContains( '<section>', $output );
		$this->assertContains( '</section>', $output );
	}

	/**
	 * @see WP_Widget::form()
	 *
	 * @covers WP_Widget_Search::form
	 */
	function test_wp_widget_form() {
		$widget = new WP_Widget( 'foo', 'Foo' );
		ob_start();
		$retval = $widget->form( array() );
		$output = ob_get_clean();
		$this->assertSame( 'noform', $retval );
		$this->assertContains( 'no-options-widget', $output );
	}

	/**
	 * @see WP_Widget::__construct()
	 *
	 * @covers WP_Widget::__construct
	 */
	function test_wp_widget_constructor() {
		$id_base    = 'foo';
		$name       = 'Foo';
		$foo_widget = new WP_Widget( $id_base, $name );

		$this->assertSame( $id_base, $foo_widget->id_base );
		$this->assertSame( $name, $foo_widget->name );
		$this->assertSame( "widget_{$id_base}", $foo_widget->option_name );
		$this->assertArrayHasKey( 'classname', $foo_widget->widget_options );
		$this->assertSame( "widget_{$id_base}", $foo_widget->widget_options['classname'] );
		$this->assertArrayHasKey( 'id_base', $foo_widget->control_options );
		$this->assertSame( $id_base, $foo_widget->control_options['id_base'] );

		$id_base         = 'bar';
		$name            = 'Bar';
		$widget_options  = array(
			'classname' => 'bar_classname',
		);
		$control_options = array(
			'id_base' => 'bar_id_base',
		);
		$bar_widget      = new WP_Widget( $id_base, $name, $widget_options, $control_options );
		$this->assertSame( $widget_options['classname'], $bar_widget->widget_options['classname'] );
		$this->assertSame( $control_options['id_base'], $bar_widget->control_options['id_base'] );
	}

	/**
	 * @ticket 44098
	 * @see WP_Widget::__construct()
	 * @dataProvider data_wp_widget_classname
	 */
	function test_wp_widget_classname( $expected, $widget_class ) {
		require_once DIR_TESTDATA . '/widgets/custom-widget-classes.php';

		$widget = new $widget_class( '', 'Foo' );

		$this->assertSame( $expected, $widget->widget_options['classname'] );
	}

	/**
	 * Data provider.
	 *
	 * Passes the expected `classname` value and the PHP class name.
	 *
	 * @since 5.8.0
	 *
	 * @return array {
	 *     @type array {
	 *         @type string $expected     The expected `classname` value to be returned.
	 *         @type string $widget_class The widget class name for creating an instance.
	 *     }
	 * }
	 */
	function data_wp_widget_classname() {
		return array(
			array(
				'widget_search',
				'WP_Widget_Search',
			),
			array(
				'widget_test_sub_sub_namespaced_widget',
				'Test\Sub\Sub\Namespaced_Widget',
			),
			array(
				'widget_non_namespaced_widget',
				'Non_Namespaced_Widget',
			),
		);
	}

	/**
	 * @see WP_Widget::get_field_name()
	 * @dataProvider data_wp_widget_get_field_name
	 *
	 * @covers WP_Widget::get_field_name
	 */
	function test_wp_widget_get_field_name( $expected, $value_to_test ) {
		$widget = new WP_Widget( 'foo', 'Foo' );
		$widget->_set( 2 );
		$this->assertSame( $expected, $widget->get_field_name( $value_to_test ) );
	}

	/**
	 * Data provider.
	 *
	 * Passes the expected field name and the value to test.
	 *
	 * @since 4.4.0
	 *
	 * @return array {
	 *     @type array {
	 *         @type string $expected      The expected field name to be returned.
	 *         @type string $value_to_test The value being passed to the get_field_name method.
	 *     }
	 * }
	 */
	function data_wp_widget_get_field_name() {
		return array(
			array(
				'widget-foo[2][title]',
				'title',
			),
			array(
				'widget-foo[2][posttypes][]',
				'posttypes[]',
			),
			array(
				'widget-foo[2][posttypes][4]',
				'posttypes[4]',
			),
			array(
				'widget-foo[2][posttypes][4][]',
				'posttypes[4][]',
			),
			array(
				'widget-foo[2][posttypes][4][][6]',
				'posttypes[4][][6]',
			),
		);
	}

	/**
	 * @see WP_Widget::get_field_id()
	 * @dataProvider data_wp_widget_get_field_id
	 *
	 * @covers WP_Widget::get_field_id
	 */
	function test_wp_widget_get_field_id( $expected, $value_to_test ) {
		$widget = new WP_Widget( 'foo', 'Foo' );
		$widget->_set( 2 );
		$this->assertSame( $expected, $widget->get_field_id( $value_to_test ) );
	}


	/**
	 * Data provider.
	 *
	 * Passes the expected field id and the value to be used in the tests.
	 *
	 * @since 4.4.0
	 *
	 * @return array {
	 *     @type array {
	 *         @type string $expected      The expected field id to be returned.
	 *         @type string $value_to_test The value being passed to the get_field_id method.
	 *     }
	 * }
	 */
	function data_wp_widget_get_field_id() {
		return array(
			array(
				'widget-foo-2-title',
				'title',
			),
			array(
				'widget-foo-2-posttypes',
				'posttypes[]',
			),
			array(
				'widget-foo-2-posttypes-4',
				'posttypes[4]',
			),
			array(
				'widget-foo-2-posttypes-4',
				'posttypes[4][]',
			),
			array(
				'widget-foo-2-posttypes-4-6',
				'posttypes[4][][6]',
			),
		);
	}

	/**
	 * @see WP_Widget::_register()
	 *
	 * @covers WP_Widget::_register
	 * @covers ::wp_widgets_init
	 */
	function test_wp_widget__register() {
		global $wp_registered_widgets;

		$settings = get_option( 'widget_block' );
		unset( $settings['_multiwidget'] );
		$this->assertArrayHasKey( 2, $settings );

		$this->assertEmpty( $wp_registered_widgets );
		wp_widgets_init();

		// Note: We cannot use array_keys() here because $settings could be an ArrayIterator.
		foreach ( $settings as $widget_number => $instance ) {
			$widget_id = "block-$widget_number";
			$this->assertArrayHasKey( $widget_id, $wp_registered_widgets );
		}
	}

	// @todo Test WP_Widget::display_callback().

	/**
	 * @see WP_Widget::is_preview()
	 *
	 * @covers WP_Widget::is_preview
	 */
	function test_wp_widget_is_preview() {
		global $wp_customize;

		$widget = new WP_Widget( 'foo', 'Foo' );

		$this->assertEmpty( $wp_customize );
		$this->assertFalse( $widget->is_preview() );

		wp_set_current_user( self::factory()->user->create( array( 'role' => 'administrator' ) ) );
		require_once ABSPATH . WPINC . '/class-wp-customize-manager.php';
		$wp_customize = new WP_Customize_Manager();
		$wp_customize->start_previewing_theme();

		$this->assertTrue( $widget->is_preview() );
	}

	// @todo Test WP_Widget::update_callback().
	// @todo Test WP_Widget::form_callback().
	// @todo Test WP_Widget::_register_one().

	/**
	 * @see WP_Widget::get_settings()
	 *
	 * @covers WP_Widget::get_settings
	 */
	function test_wp_widget_get_settings() {
		global $wp_registered_widgets;

		$option_value = get_option( 'widget_block' );
		$this->assertArrayHasKey( '_multiwidget', $option_value );
		$this->assertSame( 1, $option_value['_multiwidget'] );
		$this->assertArrayHasKey( 2, $option_value );
		$instance = $option_value[2];
		$this->assertInternalType( 'array', $instance );
		$this->assertArrayHasKey( 'content', $instance );
		unset( $option_value['_multiwidget'] );

		// Pretend this widget is new.
		delete_option( 'widget_nav_menu' );
		$never_used = get_option( 'widget_nav_menu', array() );
		$this->assertSame( array(), (array) $never_used );

		wp_widgets_init();
		$wp_widget_block = $wp_registered_widgets['block-2']['callback'][0];

		$settings = $wp_widget_block->get_settings();
		// @todo $this->assertArrayNotHasKey( '_multiwidget', $settings ); ?
		$this->assertArrayHasKey( 2, $settings );

		foreach ( $option_value as $widget_number => $instance ) {
			$this->assertSame( $settings[ $widget_number ], $option_value[ $widget_number ] );
		}

		// After widgets_init(), get_settings() should create the widget option.
		$never_used = get_option( 'widget_nav_menu' );
		$this->assertSame( 1, $never_used['_multiwidget'] );
		$this->assertArrayNotHasKey( 0, $never_used );
	}

	/**
	 * @see WP_Widget::save_settings()
	 *
	 * @covers WP_Widget::save_settings
	 */
	function test_wp_widget_save_settings() {
		global $wp_registered_widgets;

		wp_widgets_init();
		$wp_widget_block = $wp_registered_widgets['block-2']['callback'][0];

		$settings           = $wp_widget_block->get_settings();
		$overridden_content = 'Unit Tested';

		/*
		 * Note that if a plugin is filtering $settings to be an ArrayIterator,
		 * then doing this:
		 *     $settings[2]['title'] = $overridden_title;
		 * Will fail with this:
		 * > Indirect modification of overloaded element of X has no effect.
		 * So this is why the value must be obtained.
		 */
		$instance            = $settings[2];
		$instance['content'] = $overridden_content;
		$settings[2]         = $instance;

		$wp_widget_block->save_settings( $settings );

		$option_value = get_option( $wp_widget_block->option_name );
		$this->assertArrayHasKey( '_multiwidget', $option_value );
		$this->assertSame( $overridden_content, $option_value[2]['content'] );
	}

	/**
	 * @see WP_Widget::save_settings()
	 *
	 * @covers WP_Widget::save_settings
	 */
	function test_wp_widget_save_settings_delete() {
		global $wp_registered_widgets;

		wp_widgets_init();
		$wp_widget_block = $wp_registered_widgets['block-2']['callback'][0];

		$settings = $wp_widget_block->get_settings();
		$this->assertArrayHasKey( 2, $settings );
		unset( $settings[2] );
		$wp_widget_block->save_settings( $settings );
		$option_value = get_option( $wp_widget_block->option_name );
		$this->assertArrayNotHasKey( 2, $option_value );
	}

	/**
	 * @see wp_widget_control()
	 *
	 * @covers ::wp_widget_control
	 */
	function test_wp_widget_control() {
		global $wp_registered_widgets;

		update_option(
			'widget_search',
			array(
				2              => array( 'title' => '' ),
				'_multiwidget' => 1,
			)
		);
		update_option(
			'sidebars_widgets',
			array(
				'wp_inactive_widgets' => array(),
				'sidebar-1'           => array( 'search-2' ),
				'sidebar-2'           => array(),
				'array_version'       => 3,
			)
		);

		wp_widgets_init();
		require_once ABSPATH . '/wp-admin/includes/widgets.php';
		$widget_id    = 'search-2';
		$widget       = $wp_registered_widgets[ $widget_id ];
		$params       = array(
			'widget_id'   => $widget['id'],
			'widget_name' => $widget['name'],
		);
		$control_args = array(
			0 => $params,
			1 => $widget['params'][0],
		);
		$sidebar_args = wp_list_widget_controls_dynamic_sidebar( $control_args );

		ob_start();
		wp_widget_control( ...$sidebar_args );
		$control = ob_get_clean();
		$this->assertNotEmpty( $control );

		$this->assertContains( '<div class="widget-top">', $control );
		$this->assertContains( '<div class="widget-title-action">', $control );
		$this->assertContains( '<div class="widget-title">', $control );
		$this->assertContains( '<form method="post">', $control );
		$this->assertContains( '<div class="widget-content">', $control );
		$this->assertContains( '<input class="widefat"', $control );
		$this->assertContains( '<input type="hidden" name="id_base" class="id_base" value="search"', $control );
		$this->assertContains( '<div class="widget-control-actions">', $control );
		$this->assertContains( '<div class="alignleft">', $control );
		$this->assertContains( 'widget-control-remove', $control );
		$this->assertContains( 'widget-control-close', $control );
		$this->assertContains( '<div class="alignright">', $control );
		$this->assertContains( '<input type="submit" name="savewidget"', $control );

		$param_overrides = array(
			'before_form'           => '<!-- before_form -->',
			'after_form'            => '<!-- after_form -->',
			'before_widget_content' => '<!-- before_widget_content -->',
			'after_widget_content'  => '<!-- after_widget_content -->',
		);
		$params          = array_merge( $params, $param_overrides );
		$control_args    = array(
			0 => $params,
			1 => $widget['params'][0],
		);
		$sidebar_args    = wp_list_widget_controls_dynamic_sidebar( $control_args );

		ob_start();
		wp_widget_control( ...$sidebar_args );
		$control = ob_get_clean();
		$this->assertNotEmpty( $control );
		$this->assertNotContains( '<form method="post">', $control );
		$this->assertNotContains( '<div class="widget-content">', $control );

		foreach ( $param_overrides as $contained ) {
			$this->assertContains( $contained, $control );
		}
	}

	/**
	 * @covers ::the_widget
	 */
	function test_the_widget_custom_before_title_arg() {
		register_widget( 'WP_Widget_Text' );

		ob_start();
		the_widget(
			'WP_Widget_Text',
			array(
				'title' => 'Notes',
				'text'  => 'Sample text',
			),
			array(
				'before_widget' => '<span class="special %s">',
				'after_widget'  => '</span>',
			)
		);
		$actual = ob_get_clean();

		unregister_widget( 'WP_Widget_Text' );

		$this->assertRegExp( '/<span class="special widget_text">/', $actual );

	}

	/**
	 * Tests that no 'Undefined index' exception is thrown when trying to
	 * display an unregistered widget.
	 *
	 * @see \the_widget()
	 *
	 * @covers ::the_widget
	 */
	function test_the_widget_with_unregistered_widget() {
		$this->setExpectedIncorrectUsage( 'the_widget' );
		the_widget( 'Widget_Class' );
	}

	/**
	 * @ticket 34226
	 *
	 * @covers ::the_widget
	 */
	public function test_the_widget_should_short_circuit_with_widget_display_callback() {
		add_filter( 'widget_display_callback', '__return_false' );

		register_widget( 'WP_Widget_Text' );

		ob_start();
		the_widget( 'WP_Widget_Text' );
		$widget_content = ob_get_clean();
		unregister_widget( 'WP_Widget_Text' );

		$this->assertEmpty( $widget_content );
	}

	/**
	 * Register nav menu sidebars.
	 *
	 * @param array $sidebars Sidebar slugs.
	 */
	function register_sidebars( $sidebars ) {
		foreach ( $sidebars as $sidebar ) {
			register_sidebar( array( 'id' => $sidebar ) );
		}
	}

	/**
	 * Tests for when 'sidebars_widgets' theme mod is populated.
	 *
	 * @covers ::retrieve_widgets
	 */
	function test_retrieve_widgets_with_theme_mod() {
		global $sidebars_widgets, $_wp_sidebars_widgets;

		wp_widgets_init();
		$this->register_sidebars( array( 'sidebar-1', 'sidebar-2', 'sidebar-3', 'sidebar-4', 'wp_inactive_widgets' ) );

		// Test restoring sidebars widgets when previously activated.
		set_theme_mod(
			'sidebars_widgets',
			array(
				'time' => time(),
				'data' => array(
					'sidebar-1'          => array( 'tag_cloud-1' ),
					'sidebar-2'          => array(),
					'sidebar-3'          => array( 'unregistered_widget-1', 'text-1', 'media_image-1' ),
					'sidebar-4'          => null, // Should be converted to array.
					'orphaned_widgets_1' => array( 'media_video-2' ),
				),
			)
		);

		$sidebars_widgets = array(
			'sidebar-1'           => array( 'tag_cloud-1' ),
			'sidebar-2'           => array( 'text-1' ),
			'fantasy'             => array( 'archives-2' ),
			'wp_inactive_widgets' => array(),
		);

		$result = retrieve_widgets( true );

		$this->assertInternalType( 'array', $result );
		$this->assertSame( $result, $sidebars_widgets );

		foreach ( $sidebars_widgets as $widgets ) {
			$this->assertInternalType( 'array', $widgets );
		}

		$this->assertContains( 'tag_cloud-1', $sidebars_widgets['sidebar-1'] );
		$this->assertContains( 'text-1', $sidebars_widgets['sidebar-2'] );
		$this->assertContains( 'media_image-1', $sidebars_widgets['sidebar-3'] );
		$this->assertArrayNotHasKey( 'orphaned_widgets_1', $sidebars_widgets );

		// Unregistered widget should be filtered out.
		$this->assertNotContains( 'unregistered_widget-1', $sidebars_widgets['sidebar-3'] );

		// 5 default widgets - 1 active text widget + 1 orphaned widget = 5.
		$this->assertCount( 5, $sidebars_widgets['wp_inactive_widgets'] );

		$this->assertContains( 'block-2', $sidebars_widgets['wp_inactive_widgets'] );
		$this->assertContains( 'block-3', $sidebars_widgets['wp_inactive_widgets'] );
		$this->assertContains( 'block-4', $sidebars_widgets['wp_inactive_widgets'] );
		$this->assertContains( 'block-5', $sidebars_widgets['wp_inactive_widgets'] );
		$this->assertContains( 'block-6', $sidebars_widgets['wp_inactive_widgets'] );

		// Sidebar_widgets option was updated.
		$this->assertSame( $sidebars_widgets, wp_get_sidebars_widgets() );
	}

	/**
	 * Tests for when sidebars widgets matches registered sidebars.
	 *
	 * @covers ::retrieve_widgets
	 */
	function test_retrieve_widgets_with_sidebars_widgets_matching_registered_sidebars() {
		global $sidebars_widgets;

		wp_widgets_init();
		$this->register_sidebars( array( 'sidebar-1', 'sidebar-2', 'sidebar-3', 'wp_inactive_widgets' ) );

		$sidebars_widgets = array(
			'sidebar-1'           => array( 'tag_cloud-1' ),
			'sidebar-2'           => array( 'text-1' ),
			'sidebar-3'           => array( 'custom_widget-1' ),
			'wp_inactive_widgets' => array(),
		);

		$result = retrieve_widgets( true );

		// $sidebars_widgets matches registered sidebars.
		$this->assertInternalType( 'array', $result );
		$this->assertSame( $result, $sidebars_widgets );

		foreach ( $sidebars_widgets as $widgets ) {
			$this->assertInternalType( 'array', $widgets );
		}

		$this->assertContains( 'tag_cloud-1', $sidebars_widgets['sidebar-1'] );
		$this->assertContains( 'text-1', $sidebars_widgets['sidebar-2'] );

		// Invalid widget removed, even when $sidebars_widgets matches registered sidebars.
		$this->assertEmpty( $sidebars_widgets['sidebar-3'] );

		// No lost widgets when $sidebars_widgets matches registered sidebars.
		$this->assertEmpty( $sidebars_widgets['wp_inactive_widgets'] );
	}

	/**
	 * Tests for when sidebars widgets doesn't match registered sidebars.
	 *
	 * @covers ::retrieve_widgets
	 */
	function test_retrieve_widgets_with_sidebars_widgets_not_matching_registered_sidebars() {
		global $sidebars_widgets, $_wp_sidebars_widgets;

		wp_widgets_init();
		$this->register_sidebars( array( 'sidebar-1', 'sidebar-2', 'sidebar-3', 'wp_inactive_widgets' ) );

		$sidebars_widgets = array(
			'sidebar-1'           => array( 'tag_cloud-1' ),
			'sidebar-2'           => array( 'text-1' ),
			'fantasy'             => array( 'unregistered_widget-1' ),
			'wp_inactive_widgets' => array(),
		);

		// Theme changed.
		$result = retrieve_widgets( true );

		$_wp_sidebars_widgets = array();
		$this->assertInternalType( 'array', $result );
		$this->assertSame( $result, $sidebars_widgets );

		foreach ( $sidebars_widgets as $widgets ) {
			$this->assertInternalType( 'array', $widgets );
		}

		// Current theme doesn't have a fantasy-sidebar.
		$this->assertArrayNotHasKey( 'fantasy', $sidebars_widgets );
		$this->assertArrayHasKey( 'sidebar-3', $sidebars_widgets );

		$this->assertContains( 'tag_cloud-1', $sidebars_widgets['sidebar-1'] );
		$this->assertContains( 'text-1', $sidebars_widgets['sidebar-2'] );
		$this->assertEmpty( $sidebars_widgets['sidebar-3'] );

		// We should not have orphaned widgets, because widget was not registered.
		$this->assertArrayNotHasKey( 'orphaned_widgets_1', $sidebars_widgets );

		// 5 default widgets.
		$this->assertCount( 5, $sidebars_widgets['wp_inactive_widgets'] );

		$this->assertContains( 'block-2', $sidebars_widgets['wp_inactive_widgets'] );
		$this->assertContains( 'block-3', $sidebars_widgets['wp_inactive_widgets'] );
		$this->assertContains( 'block-4', $sidebars_widgets['wp_inactive_widgets'] );
		$this->assertContains( 'block-5', $sidebars_widgets['wp_inactive_widgets'] );
		$this->assertContains( 'block-6', $sidebars_widgets['wp_inactive_widgets'] );

		// Sidebar_widgets option was updated.
		$this->assertSame( $sidebars_widgets, wp_get_sidebars_widgets() );

		// Reset.
		$sidebars_widgets = array(
			'sidebar-1'           => array( 'tag_cloud-1' ),
			'sidebar-2'           => array( 'text-1' ),
			'fantasy'             => array( 'block-4' ),
			'wp_inactive_widgets' => array(),
		);

		// Theme did not change.
		$result = retrieve_widgets();

		$_wp_sidebars_widgets = array();
		$this->assertInternalType( 'array', $result );
		$this->assertSame( $result, $sidebars_widgets );

		foreach ( $sidebars_widgets as $widgets ) {
			$this->assertInternalType( 'array', $widgets );
		}

		// This sidebar is not registered anymore.
		$this->assertArrayNotHasKey( 'fantasy', $sidebars_widgets );
		$this->assertArrayHasKey( 'sidebar-3', $sidebars_widgets );

		$this->assertContains( 'tag_cloud-1', $sidebars_widgets['sidebar-1'] );
		$this->assertContains( 'text-1', $sidebars_widgets['sidebar-2'] );

		// 5 default widgets - 1 active text widget = 5.
		$this->assertCount( 5, $sidebars_widgets['wp_inactive_widgets'] );

		$this->assertContains( 'block-2', $sidebars_widgets['wp_inactive_widgets'] );
		$this->assertContains( 'block-3', $sidebars_widgets['wp_inactive_widgets'] );
		// block-4 ends up as inactive because fantasy sidebar doesn't exist.
		$this->assertContains( 'block-4', $sidebars_widgets['wp_inactive_widgets'] );
		$this->assertContains( 'block-5', $sidebars_widgets['wp_inactive_widgets'] );
		$this->assertContains( 'block-6', $sidebars_widgets['wp_inactive_widgets'] );

		// Sidebar_widgets option was updated.
		$this->assertSame( $sidebars_widgets, wp_get_sidebars_widgets() );
	}

	/**
	 * Tests for Customizer mode.
	 *
	 * @covers ::retrieve_widgets
	 */
	function test_retrieve_widgets_for_customizer() {
		global $sidebars_widgets, $_wp_sidebars_widgets;

		wp_widgets_init();
		$this->register_sidebars( array( 'sidebar-1', 'sidebar-2', 'sidebar-3', 'wp_inactive_widgets' ) );

		$old_sidebars_widgets = array(
			'sidebar-1'           => array( 'tag_cloud-1' ),
			'sidebar-2'           => array( 'text-1' ),
			'sidebar-3'           => array( 'unregistered_widget-1' ),
			'fantasy'             => array( 'archives-2' ),
			'wp_inactive_widgets' => array(),
		);
		set_theme_mod( 'sidebars_widgets', $old_sidebars_widgets );

		$result = retrieve_widgets( 'customize' );

		$_wp_sidebars_widgets = array();
		$this->assertInternalType( 'array', $result );
		$this->assertSame( $result, $sidebars_widgets );

		foreach ( $sidebars_widgets as $widgets ) {
			$this->assertInternalType( 'array', $widgets );
		}

		$this->assertContains( 'tag_cloud-1', $sidebars_widgets['sidebar-1'] );
		$this->assertContains( 'text-1', $sidebars_widgets['sidebar-2'] );
		$this->assertArrayHasKey( 'sidebar-3', $sidebars_widgets );
		$this->assertEmpty( $sidebars_widgets['sidebar-3'] );
		$this->assertCount( 5, $sidebars_widgets['wp_inactive_widgets'] );

		$this->assertContains( 'block-2', $sidebars_widgets['wp_inactive_widgets'] );
		$this->assertContains( 'block-3', $sidebars_widgets['wp_inactive_widgets'] );
		$this->assertContains( 'block-4', $sidebars_widgets['wp_inactive_widgets'] );
		$this->assertContains( 'block-5', $sidebars_widgets['wp_inactive_widgets'] );
		$this->assertContains( 'block-6', $sidebars_widgets['wp_inactive_widgets'] );

		// Theme mod with previous widgets was not removed.
		$this->assertSameSets( $old_sidebars_widgets, get_theme_mod( 'sidebars_widgets' ) );

		// Sidebar_widgets option was not updated.
		$this->assertNotEquals( $sidebars_widgets, wp_get_sidebars_widgets() );
	}

<<<<<<< HEAD
	/**
	 * @covers ::retrieve_widgets
	 */
	function test_retreive_widgets_with_single_widget() {
=======
	function test_retrieve_widgets_with_single_widget() {
>>>>>>> 7dd2f81d
		global $sidebars_widgets;

		wp_widgets_init();

		// Register single-dimension widget.
		wp_register_sidebar_widget( 'single', 'Single', '__return_false', array(), array() );
		wp_register_widget_control( 'single', 'Single', '__return_false', array(), array() );

		$this->register_sidebars( array( 'sidebar-1', 'sidebar-2', 'wp_inactive_widgets' ) );

		$sidebars_widgets = array(
			'sidebar-1'           => array( 'tag_cloud-1' ),
			'wp_inactive_widgets' => array(),
		);

		// Theme changed.
		$result = retrieve_widgets( true );

		$this->assertContains( 'single', $result['wp_inactive_widgets'] );
	}

	/**
	 * Tests for orphaned widgets being moved into inactive widgets.
	 *
	 * @covers ::retrieve_widgets
	 */
	function test_retrieve_widgets_move_orphaned_widgets_to_inactive() {
		global $sidebars_widgets;

		wp_widgets_init();
		$this->register_sidebars( array( 'sidebar-1', 'sidebar-2', 'sidebar-3', 'wp_inactive_widgets' ) );

		$sidebars_widgets = array(
			'sidebar-1'           => array( 'tag_cloud-1' ),
			'sidebar-2'           => array( 'text-1' ),
			'wp_inactive_widgets' => array( 'search-2', 'archives-2' ),
			'orphaned_widgets_1'  => array( 'calendar-1' ),
		);

		retrieve_widgets();

		$this->assertInternalType( 'array', $sidebars_widgets );

		foreach ( $sidebars_widgets as $widgets ) {
			$this->assertInternalType( 'array', $widgets );
		}

		// 5 default widgets + 1 orphaned calendar widget = 6.
		$this->assertCount( 6, $sidebars_widgets['wp_inactive_widgets'] );
		$this->assertContains( 'calendar-1', $sidebars_widgets['wp_inactive_widgets'] );
		$this->assertArrayNotHasKey( 'orphaned_widgets_1', $sidebars_widgets );

		// Sidebar_widgets option was updated.
		$this->assertSame( $sidebars_widgets, wp_get_sidebars_widgets() );
	}

	/**
	 * Test _wp_remove_unregistered_widgets.
	 *
	 * @covers ::_wp_remove_unregistered_widgets
	 */
	public function test__wp_remove_unregistered_widgets() {
		$widgets = array(
			'sidebar-1'           => array( 'tag_cloud-1' ),
			'sidebar-2'           => array( 'text-1' ),
			'fantasy'             => array( 'archives-2' ),
			'wp_inactive_widgets' => array(),
			'array_version'       => 3,
		);

		$allowed_widgets = array( 'tag_cloud-1', 'text-1' );

		$filtered_widgets = _wp_remove_unregistered_widgets( $widgets, $allowed_widgets );

		$this->assertInternalType( 'array', $filtered_widgets );
		$this->assertArrayHasKey( 'fantasy', $filtered_widgets );
		$this->assertEmpty( $filtered_widgets['fantasy'] );
		$this->assertArrayHasKey( 'array_version', $filtered_widgets );
		$this->assertSame( 3, $filtered_widgets['array_version'] );
		$this->assertInternalType( 'integer', $filtered_widgets['array_version'] );
	}

	/**
	 * wp_map_sidebars_widgets Tests.
	 */

	/**
	 * Two themes with one sidebar each should just map, switching to a theme not previously-active.
	 *
	 * @covers ::wp_map_sidebars_widgets
	 */
	public function test_one_sidebar_each() {
		$this->register_sidebars( array( 'primary' ) );
		$prev_theme_sidebars = array(
			'unique-slug' => 1,
		);

		$new_next_theme_sidebars = wp_map_sidebars_widgets( $prev_theme_sidebars );

		$expected_sidebars = array(
			'primary'             => 1,
			'wp_inactive_widgets' => array(),
		);
		$this->assertEquals( $expected_sidebars, $new_next_theme_sidebars );
	}

	/**
	 * Sidebars with the same name should map, switching to a theme not previously-active.
	 *
	 * @covers ::wp_map_sidebars_widgets
	 */
	public function test_sidebars_with_same_slug() {
		$this->register_sidebars( array( 'primary', 'secondary' ) );
		$prev_theme_sidebars = array(
			'primary'             => 1,
			'secondary'           => 2,
			'wp_inactive_widgets' => array(),
		);

		$new_next_theme_sidebars = wp_map_sidebars_widgets( $prev_theme_sidebars );

		$this->assertEquals( $prev_theme_sidebars, $new_next_theme_sidebars );
	}

	/**
	 * Make educated guesses on theme sidebars.
	 *
	 * @covers ::wp_map_sidebars_widgets
	 */
	public function test_sidebar_guessing() {
		$this->register_sidebars( array( 'primary', 'secondary' ) );

		$prev_theme_sidebars = array(
			'header' => array(),
			'footer' => array(),
		);

		$new_next_theme_sidebars = wp_map_sidebars_widgets( $prev_theme_sidebars );

		$expected_sidebars = array(
			'primary'             => array(),
			'secondary'           => array(),
			'wp_inactive_widgets' => array(),
		);
		$this->assertEquals( $expected_sidebars, $new_next_theme_sidebars );
	}

	/**
	 * Make sure two sidebars that fall in the same group don't get the same menu assigned.
	 *
	 * @covers ::wp_map_sidebars_widgets
	 */
	public function test_sidebar_guessing_one_menu_per_group() {
		$this->register_sidebars( array( 'primary' ) );
		$prev_theme_sidebars = array(
			'top-menu'  => array(),
			'secondary' => array(),
		);

		$new_next_theme_sidebars = wp_map_sidebars_widgets( $prev_theme_sidebars );

		$expected_sidebars = array(
			'main'                => array(),
			'wp_inactive_widgets' => array(),
		);
		$this->assertSameSets( $expected_sidebars, $new_next_theme_sidebars );
	}

	/**
	 * Make sure two sidebars that fall in the same group get menus assigned from the same group.
	 *
	 * @covers ::wp_map_sidebars_widgets
	 */
	public function test_sidebar_guessing_one_menu_per_sidebar() {
		$this->register_sidebars( array( 'primary', 'main' ) );

		$prev_theme_sidebars = array(
			'navigation-menu' => array(),
			'top-menu'        => array(),
		);

		$new_next_theme_sidebars = wp_map_sidebars_widgets( $prev_theme_sidebars );

		$expected_sidebars = array(
			'main'                => array(),
			'primary'             => array(),
			'wp_inactive_widgets' => array(),
		);
		$this->assertEquals( $expected_sidebars, $new_next_theme_sidebars );
	}
}<|MERGE_RESOLUTION|>--- conflicted
+++ resolved
@@ -530,7 +530,7 @@
 	 *
 	 * @return array {
 	 *     @type array {
-	 *         @type string $expected      The expected field name to be returned.
+	 *         @type string $expected      The expected field id to be returned.
 	 *         @type string $value_to_test The value being passed to the get_field_name method.
 	 *     }
 	 * }
@@ -1146,14 +1146,10 @@
 		$this->assertNotEquals( $sidebars_widgets, wp_get_sidebars_widgets() );
 	}
 
-<<<<<<< HEAD
 	/**
 	 * @covers ::retrieve_widgets
 	 */
-	function test_retreive_widgets_with_single_widget() {
-=======
 	function test_retrieve_widgets_with_single_widget() {
->>>>>>> 7dd2f81d
 		global $sidebars_widgets;
 
 		wp_widgets_init();
