--- conflicted
+++ resolved
@@ -212,11 +212,6 @@
 
 	/**
 	 * @covers ::home_url
-<<<<<<< HEAD
-	 *
-	 * @uses ::get_option
-=======
->>>>>>> 7a74026b
 	 */
 	public function test_home_url_from_admin() {
 		// Pretend to be in the site admin.
