--- conflicted
+++ resolved
@@ -49,14 +49,10 @@
 		);
 	}
 
-<<<<<<< HEAD
 	/**
 	 * @covers ::is_ssl
 	 */
-	function test_is_ssl_by_port() {
-=======
 	public function test_is_ssl_by_port() {
->>>>>>> 4dea8f59
 		unset( $_SERVER['HTTPS'] );
 		$_SERVER['SERVER_PORT'] = '443';
 
@@ -64,14 +60,10 @@
 		$this->assertTrue( $is_ssl );
 	}
 
-<<<<<<< HEAD
 	/**
 	 * @covers ::is_ssl
 	 */
-	function test_is_ssl_with_no_value() {
-=======
 	public function test_is_ssl_with_no_value() {
->>>>>>> 4dea8f59
 		unset( $_SERVER['HTTPS'] );
 
 		$is_ssl = is_ssl();
@@ -218,14 +210,10 @@
 		);
 	}
 
-<<<<<<< HEAD
 	/**
 	 * @covers ::home_url
 	 */
-	function test_home_url_from_admin() {
-=======
 	public function test_home_url_from_admin() {
->>>>>>> 4dea8f59
 		// Pretend to be in the site admin.
 		set_current_screen( 'dashboard' );
 		$home       = get_option( 'home' );
@@ -270,14 +258,10 @@
 		update_option( 'home', set_url_scheme( $home, 'http' ) );
 	}
 
-<<<<<<< HEAD
 	/**
 	 * @covers ::network_home_url
 	 */
-	function test_network_home_url_from_admin() {
-=======
 	public function test_network_home_url_from_admin() {
->>>>>>> 4dea8f59
 		// Pretend to be in the site admin.
 		set_current_screen( 'dashboard' );
 		$home       = network_home_url();
@@ -298,14 +282,10 @@
 		$this->assertSame( $home_https, network_home_url() );
 	}
 
-<<<<<<< HEAD
 	/**
 	 * @covers ::set_url_scheme
 	 */
-	function test_set_url_scheme() {
-=======
 	public function test_set_url_scheme() {
->>>>>>> 4dea8f59
 		$links = array(
 			'http://wordpress.org/',
 			'https://wordpress.org/',
