<?php
/**
 * Admin Ajax functions to be tested.
 */
require_once ABSPATH . 'wp-admin/includes/ajax-actions.php';

/**
 * Testing Ajax handler for instlaling, updating, and deleting themes.
 *
 * @group ajax
 */
class Tests_Ajax_Manage_Themes extends WP_Ajax_UnitTestCase {
	private $orig_theme_dir;
	private $theme_root;

	public function set_up() {
		parent::set_up();

		$this->theme_root     = DIR_TESTDATA . '/themedir1';
		$this->orig_theme_dir = $GLOBALS['wp_theme_directories'];

		// /themes is necessary as theme.php functions assume /themes is the root if there is only one root.
		$GLOBALS['wp_theme_directories'] = array( WP_CONTENT_DIR . '/themes', $this->theme_root );

		add_filter( 'theme_root', array( $this, 'filter_theme_root' ) );
		add_filter( 'stylesheet_root', array( $this, 'filter_theme_root' ) );
		add_filter( 'template_root', array( $this, 'filter_theme_root' ) );

		wp_clean_themes_cache();
		unset( $GLOBALS['wp_themes'] );
	}

	public function tear_down() {
		$GLOBALS['wp_theme_directories'] = $this->orig_theme_dir;
		remove_filter( 'theme_root', array( $this, 'filter_theme_root' ) );
		remove_filter( 'stylesheet_root', array( $this, 'filter_theme_root' ) );
		remove_filter( 'template_root', array( $this, 'filter_theme_root' ) );
		wp_clean_themes_cache();
		unset( $GLOBALS['wp_themes'] );

		parent::tear_down();
	}

	/**
	 * Replace the normal theme root dir with our pre-made test dir.
	 */
	public function filter_theme_root() {
		return $this->theme_root;
	}

	public function test_missing_slug() {
		$_POST['_ajax_nonce'] = wp_create_nonce( 'updates' );

		// Make the request.
		try {
			$this->_handleAjax( 'update-theme' );
		} catch ( WPAjaxDieContinueException $e ) {
			unset( $e );
		}

		// Get the response.
		$response = json_decode( $this->_last_response, true );

		$expected = array(
			'success' => false,
			'data'    => array(
				'slug'         => '',
				'errorCode'    => 'no_theme_specified',
				'errorMessage' => 'No theme specified.',
			),
		);

		$this->assertSameSets( $expected, $response );
	}

	public function test_missing_capability() {
		$_POST['_ajax_nonce'] = wp_create_nonce( 'updates' );
		$_POST['slug']        = 'foo';

		// Make the request.
		try {
			$this->_handleAjax( 'update-theme' );
		} catch ( WPAjaxDieContinueException $e ) {
			unset( $e );
		}

		// Get the response.
		$response = json_decode( $this->_last_response, true );

		$expected = array(
			'success' => false,
			'data'    => array(
				'update'       => 'theme',
				'slug'         => 'foo',
				'oldVersion'   => '',
				'newVersion'   => '',
				'errorMessage' => 'Sorry, you are not allowed to update themes for this site.',
			),
		);

		$this->assertSameSets( $expected, $response );
	}

	/**
	 * @group ms-excluded
	 */
	public function test_update_theme() {
		$this->_setRole( 'administrator' );

		$_POST['_ajax_nonce'] = wp_create_nonce( 'updates' );
		$_POST['slug']        = 'twentyten';

		// Make the request.
		try {

			// Prevent wp_update_themes() from running.
			wp_installing( true );
			$this->_handleAjax( 'update-theme' );
			wp_installing( false );

		} catch ( WPAjaxDieContinueException $e ) {
			unset( $e );
		}

		// Get the response.
		$response = json_decode( $this->_last_response, true );

		$theme    = wp_get_theme( 'twentyten' );
		$expected = array(
			'success' => false,
			'data'    => array(
				'update'       => 'theme',
				'slug'         => 'twentyten',
				'oldVersion'   => $theme->get( 'Version' ),
				'newVersion'   => '',
				'debug'        => array( 'The theme is at the latest version.' ),
				'errorMessage' => 'The theme is at the latest version.',
			),
		);

		$this->assertSameSets( $expected, $response );
	}

<<<<<<< HEAD
	public function test_uppercase_theme_slug() {
		$this->skipWithMultisite();
=======
	/**
	 * @group ms-excluded
	 */
	function test_uppercase_theme_slug() {
>>>>>>> e0359da2
		$this->_setRole( 'administrator' );

		$_POST['_ajax_nonce'] = wp_create_nonce( 'updates' );
		$_POST['slug']        = 'camelCase';

		// Make the request.
		try {
			$this->_handleAjax( 'update-theme' );
		} catch ( WPAjaxDieContinueException $e ) {
			unset( $e );
		}

		// Get the response.
		$response = json_decode( $this->_last_response, true );

		$expected = array(
			'success' => false,
			'data'    => array(
				'update'       => 'theme',
				'slug'         => 'camelCase',
				'oldVersion'   => '1.0',
				'newVersion'   => '',
				'debug'        => array( 'The theme is at the latest version.' ),
				'errorMessage' => 'The theme is at the latest version.',
			),
		);

		$this->assertSameSets( $expected, $response );
	}
}<|MERGE_RESOLUTION|>--- conflicted
+++ resolved
@@ -141,15 +141,10 @@
 		$this->assertSameSets( $expected, $response );
 	}
 
-<<<<<<< HEAD
-	public function test_uppercase_theme_slug() {
-		$this->skipWithMultisite();
-=======
 	/**
 	 * @group ms-excluded
 	 */
-	function test_uppercase_theme_slug() {
->>>>>>> e0359da2
+	public function test_uppercase_theme_slug() {
 		$this->_setRole( 'administrator' );
 
 		$_POST['_ajax_nonce'] = wp_create_nonce( 'updates' );
