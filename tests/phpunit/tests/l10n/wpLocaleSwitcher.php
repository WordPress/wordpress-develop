--- conflicted
+++ resolved
@@ -570,7 +570,29 @@
 	}
 
 	/**
-<<<<<<< HEAD
+	 * @ticket 57116
+	 */
+	public function test_switch_to_locale_should_work() {
+		global $wp_textdomain_registry;
+		require_once DIR_TESTDATA . '/plugins/internationalized-plugin.php';
+
+		$has_translations = $wp_textdomain_registry->has( 'internationalized-plugin' );
+		$path             = $wp_textdomain_registry->get( 'internationalized-plugin', 'es_ES' );
+
+		$actual = i18n_plugin_test();
+
+		switch_to_locale( 'es_ES' );
+
+		$actual_es_es = i18n_plugin_test();
+
+		$this->assertTrue( $has_translations );
+		$this->assertNotEmpty( $path );
+		$this->assertSame( 'This is a dummy plugin', $actual );
+		$this->assertSame( 'Este es un plugin dummy', $actual_es_es );
+	}
+
+
+	/**
 	 * @covers ::switch_to_locale
 	 * @covers ::switch_to_user_locale
 	 * @covers WP_Locale_Switcher::get_current_locale
@@ -586,11 +608,6 @@
 			)
 		);
 
-		$locale_switcher = clone $wp_locale_switcher;
-
-		$wp_locale_switcher = new WP_Locale_Switcher();
-		$wp_locale_switcher->init();
-
 		$locale_1  = $wp_locale_switcher->get_current_locale();
 		$user_id_1 = $wp_locale_switcher->get_current_user_id();
 
@@ -614,8 +631,6 @@
 		$locale_5  = $wp_locale_switcher->get_current_locale();
 		$user_id_5 = $wp_locale_switcher->get_current_user_id();
 
-		$wp_locale_switcher = $locale_switcher;
-
 		$this->assertFalse( $locale_1 );
 		$this->assertFalse( $user_id_1 );
 
@@ -631,27 +646,6 @@
 		$this->assertFalse( $locale_5 );
 		$this->assertFalse( $user_id_5 );
 
-=======
-	 * @ticket 57116
-	 */
-	public function test_switch_to_locale_should_work() {
-		global $wp_textdomain_registry;
-		require_once DIR_TESTDATA . '/plugins/internationalized-plugin.php';
-
-		$has_translations = $wp_textdomain_registry->has( 'internationalized-plugin' );
-		$path             = $wp_textdomain_registry->get( 'internationalized-plugin', 'es_ES' );
-
-		$actual = i18n_plugin_test();
-
-		switch_to_locale( 'es_ES' );
-
-		$actual_es_es = i18n_plugin_test();
-
-		$this->assertTrue( $has_translations );
-		$this->assertNotEmpty( $path );
-		$this->assertSame( 'This is a dummy plugin', $actual );
-		$this->assertSame( 'Este es un plugin dummy', $actual_es_es );
->>>>>>> fba12b6e
 	}
 
 	public function filter_locale() {
