<?php

/**
 * test wp-includes/post.php
 *
 * @group post
 */
class Tests_Post extends WP_UnitTestCase {
	protected static $editor_id;
	protected static $grammarian_id;

	public static function wpSetUpBeforeClass( WP_UnitTest_Factory $factory ) {
		self::$editor_id = $factory->user->create( array( 'role' => 'editor' ) );

		add_role(
			'grammarian',
			'Grammarian',
			array(
				'read'                 => true,
				'edit_posts'           => true,
				'edit_others_posts'    => true,
				'edit_published_posts' => true,
			)
		);

		self::$grammarian_id = $factory->user->create( array( 'role' => 'grammarian' ) );
	}

	public static function wpTearDownAfterClass() {
		remove_role( 'grammarian' );
	}

	public function set_up() {
		parent::set_up();

		wp_set_current_user( self::$editor_id );
		_set_cron_array( array() );

		$this->post_ids = array();
	}

	/**
	 * Helper function: return the timestamp(s) of cron jobs for the specified hook and post.
	 */
	private function next_schedule_for_post( $hook, $id ) {
		return wp_next_scheduled( 'publish_future_post', array( 0 => (int) $id ) );
	}

	/**
	 * Helper function, unsets current user globally.
	 */
	private function unset_current_user() {
		global $current_user, $user_ID;

		$current_user = null;
		$user_ID      = null;
	}

	/**
	 * Test simple valid behavior: insert and get a post.
	 *
	 * @covers ::wp_insert_post
	 * @covers ::wp_delete_post
	 */
	public function test_vb_insert_get_delete() {
		register_post_type( 'cpt', array( 'taxonomies' => array( 'post_tag', 'ctax' ) ) );
		register_taxonomy( 'ctax', 'cpt' );
		$post_types = array( 'post', 'cpt' );

		foreach ( $post_types as $post_type ) {
			$post = array(
				'post_author'  => self::$editor_id,
				'post_status'  => 'publish',
				'post_content' => rand_str(),
				'post_title'   => rand_str(),
				'tax_input'    => array(
					'post_tag' => 'tag1,tag2',
					'ctax'     => 'cterm1,cterm2',
				),
				'post_type'    => $post_type,
			);

			// Insert a post and make sure the ID is OK.
			$id = wp_insert_post( $post );
			$this->assertIsNumeric( $id );
			$this->assertGreaterThan( 0, $id );

			// Fetch the post and make sure it matches.
			$out = get_post( $id );

			$this->assertSame( $post['post_content'], $out->post_content );
			$this->assertSame( $post['post_title'], $out->post_title );
			$this->assertSame( $post['post_status'], $out->post_status );
			$this->assertEquals( $post['post_author'], $out->post_author );

			// Test cache state.
			$pcache = wp_cache_get( $id, 'posts' );
			$this->assertInstanceOf( 'stdClass', $pcache );
			$this->assertSame( $id, $pcache->ID );

			update_object_term_cache( $id, $post_type );
			$tcache = wp_cache_get( $id, 'post_tag_relationships' );
			$this->assertIsArray( $tcache );
			$this->assertCount( 2, $tcache );

			$tcache = wp_cache_get( $id, 'ctax_relationships' );
			if ( 'cpt' === $post_type ) {
				$this->assertIsArray( $tcache );
				$this->assertCount( 2, $tcache );
			} else {
				$this->assertFalse( $tcache );
			}

			wp_delete_post( $id, true );
			$this->assertFalse( wp_cache_get( $id, 'posts' ) );
			$this->assertFalse( wp_cache_get( $id, 'post_tag_relationships' ) );
			$this->assertFalse( wp_cache_get( $id, 'ctax_relationships' ) );
		}

		$GLOBALS['wp_taxonomies']['post_tag']->object_type = array( 'post' );
	}

	/**
	 * Insert a post with a future date, and make sure the status and cron schedule are correct.
	 *
	 * @covers ::wp_insert_post
	 */
	public function test_vb_insert_future() {
		$future_date = strtotime( '+1 day' );

		$post = array(
			'post_author'  => self::$editor_id,
			'post_status'  => 'publish',
			'post_content' => rand_str(),
			'post_title'   => rand_str(),
			'post_date'    => date_format( date_create( "@{$future_date}" ), 'Y-m-d H:i:s' ),
		);

		// Insert a post and make sure the ID is OK.
		$id               = wp_insert_post( $post );
		$this->post_ids[] = $id;
		// dmp( _get_cron_array() );
		$this->assertIsNumeric( $id );
		$this->assertGreaterThan( 0, $id );

		// Fetch the post and make sure it matches.
		$out = get_post( $id );

		$this->assertSame( $post['post_content'], $out->post_content );
		$this->assertSame( $post['post_title'], $out->post_title );
		$this->assertSame( 'future', $out->post_status );
		$this->assertEquals( $post['post_author'], $out->post_author );
		$this->assertSame( $post['post_date'], $out->post_date );

		// There should be a publish_future_post hook scheduled on the future date.
		$this->assertSame( $future_date, $this->next_schedule_for_post( 'publish_future_post', $id ) );
	}

	/**
	 * Insert a post with a future date, and make sure the status and cron schedule are correct.
	 *
	 * @covers ::wp_insert_post
	 */
	public function test_vb_insert_future_over_dst() {
		// Some magic days - one DST one not.
		$future_date_1 = strtotime( 'June 21st +1 year' );
		$future_date_2 = strtotime( 'Jan 11th +1 year' );

		$post = array(
			'post_author'  => self::$editor_id,
			'post_status'  => 'publish',
			'post_content' => rand_str(),
			'post_title'   => rand_str(),
			'post_date'    => date_format( date_create( "@{$future_date_1}" ), 'Y-m-d H:i:s' ),
		);

		// Insert a post and make sure the ID is OK.
		$id               = wp_insert_post( $post );
		$this->post_ids[] = $id;

		// Fetch the post and make sure has the correct date and status.
		$out = get_post( $id );
		$this->assertSame( 'future', $out->post_status );
		$this->assertSame( $post['post_date'], $out->post_date );

		// Check that there's a publish_future_post job scheduled at the right time.
		$this->assertSame( $future_date_1, $this->next_schedule_for_post( 'publish_future_post', $id ) );

		// Now save it again with a date further in the future.

		$post['ID']            = $id;
		$post['post_date']     = date_format( date_create( "@{$future_date_2}" ), 'Y-m-d H:i:s' );
		$post['post_date_gmt'] = null;
		wp_update_post( $post );

		// Fetch the post again and make sure it has the new post_date.
		$out = get_post( $id );
		$this->assertSame( 'future', $out->post_status );
		$this->assertSame( $post['post_date'], $out->post_date );

		// And the correct date on the cron job.
		$this->assertSame( $future_date_2, $this->next_schedule_for_post( 'publish_future_post', $id ) );
	}

	/**
	 * Future post bug: posts get published at the wrong time if you edit the timestamp.
	 *
	 * @ticket 4710
	 *
	 * @covers ::wp_insert_post
	 */
	public function test_vb_insert_future_edit_bug() {
		$future_date_1 = strtotime( '+1 day' );
		$future_date_2 = strtotime( '+2 day' );

		$post = array(
			'post_author'  => self::$editor_id,
			'post_status'  => 'publish',
			'post_content' => rand_str(),
			'post_title'   => rand_str(),
			'post_date'    => date_format( date_create( "@{$future_date_1}" ), 'Y-m-d H:i:s' ),
		);

		// Insert a post and make sure the ID is OK.
		$id               = wp_insert_post( $post );
		$this->post_ids[] = $id;

		// Fetch the post and make sure has the correct date and status.
		$out = get_post( $id );
		$this->assertSame( 'future', $out->post_status );
		$this->assertSame( $post['post_date'], $out->post_date );

		// Check that there's a publish_future_post job scheduled at the right time.
		$this->assertSame( $future_date_1, $this->next_schedule_for_post( 'publish_future_post', $id ) );

		// Now save it again with a date further in the future.

		$post['ID']            = $id;
		$post['post_date']     = date_format( date_create( "@{$future_date_2}" ), 'Y-m-d H:i:s' );
		$post['post_date_gmt'] = null;
		wp_update_post( $post );

		// Fetch the post again and make sure it has the new post_date.
		$out = get_post( $id );
		$this->assertSame( 'future', $out->post_status );
		$this->assertSame( $post['post_date'], $out->post_date );

		// And the correct date on the cron job.
		$this->assertSame( $future_date_2, $this->next_schedule_for_post( 'publish_future_post', $id ) );
	}

	/**
	 * Insert a draft post with a future date, and make sure no cron schedule is set.
	 *
	 * @covers ::wp_insert_post
	 */
	public function test_vb_insert_future_draft() {
		$future_date = strtotime( '+1 day' );

		$post = array(
			'post_author'  => self::$editor_id,
			'post_status'  => 'draft',
			'post_content' => rand_str(),
			'post_title'   => rand_str(),
			'post_date'    => date_format( date_create( "@{$future_date}" ), 'Y-m-d H:i:s' ),
		);

		// Insert a post and make sure the ID is OK.
		$id               = wp_insert_post( $post );
		$this->post_ids[] = $id;
		// dmp( _get_cron_array() );
		$this->assertIsNumeric( $id );
		$this->assertGreaterThan( 0, $id );

		// Fetch the post and make sure it matches.
		$out = get_post( $id );

		$this->assertSame( $post['post_content'], $out->post_content );
		$this->assertSame( $post['post_title'], $out->post_title );
		$this->assertSame( 'draft', $out->post_status );
		$this->assertEquals( $post['post_author'], $out->post_author );
		$this->assertSame( $post['post_date'], $out->post_date );

		// There should be a publish_future_post hook scheduled on the future date.
		$this->assertFalse( $this->next_schedule_for_post( 'publish_future_post', $id ) );

	}

	/**
	 * Insert a future post, then edit and change it to draft, and make sure cron gets it right.
	 *
	 * @covers ::wp_insert_post
	 */
	public function test_vb_insert_future_change_to_draft() {
		$future_date_1 = strtotime( '+1 day' );

		$post = array(
			'post_author'  => self::$editor_id,
			'post_status'  => 'publish',
			'post_content' => rand_str(),
			'post_title'   => rand_str(),
			'post_date'    => date_format( date_create( "@{$future_date_1}" ), 'Y-m-d H:i:s' ),
		);

		// Insert a post and make sure the ID is OK.
		$id               = wp_insert_post( $post );
		$this->post_ids[] = $id;

		// Fetch the post and make sure has the correct date and status.
		$out = get_post( $id );
		$this->assertSame( 'future', $out->post_status );
		$this->assertSame( $post['post_date'], $out->post_date );

		// Check that there's a publish_future_post job scheduled at the right time.
		$this->assertSame( $future_date_1, $this->next_schedule_for_post( 'publish_future_post', $id ) );

		// Now save it again with status set to draft.

		$post['ID']          = $id;
		$post['post_status'] = 'draft';
		wp_update_post( $post );

		// Fetch the post again and make sure it has the new post_date.
		$out = get_post( $id );
		$this->assertSame( 'draft', $out->post_status );
		$this->assertSame( $post['post_date'], $out->post_date );

		// And the correct date on the cron job.
		$this->assertFalse( $this->next_schedule_for_post( 'publish_future_post', $id ) );
	}

	/**
	 * Insert a future post, then edit and change the status, and make sure cron gets it right.
	 *
	 * @covers ::wp_insert_post
	 */
	public function test_vb_insert_future_change_status() {
		$future_date_1 = strtotime( '+1 day' );

		$statuses = array( 'draft', 'static', 'object', 'attachment', 'inherit', 'pending' );

		foreach ( $statuses as $status ) {
			$post = array(
				'post_author'  => self::$editor_id,
				'post_status'  => 'publish',
				'post_content' => rand_str(),
				'post_title'   => rand_str(),
				'post_date'    => date_format( date_create( "@{$future_date_1}" ), 'Y-m-d H:i:s' ),
			);

			// Insert a post and make sure the ID is OK.
			$id               = wp_insert_post( $post );
			$this->post_ids[] = $id;

			// Fetch the post and make sure has the correct date and status.
			$out = get_post( $id );
			$this->assertSame( 'future', $out->post_status );
			$this->assertSame( $post['post_date'], $out->post_date );

			// Check that there's a publish_future_post job scheduled at the right time.
			$this->assertSame( $future_date_1, $this->next_schedule_for_post( 'publish_future_post', $id ) );

			// Now save it again with status changed.

			$post['ID']          = $id;
			$post['post_status'] = $status;
			wp_update_post( $post );

			// Fetch the post again and make sure it has the new post_date.
			$out = get_post( $id );
			$this->assertSame( $status, $out->post_status );
			$this->assertSame( $post['post_date'], $out->post_date );

			// And the correct date on the cron job.
			$this->assertFalse( $this->next_schedule_for_post( 'publish_future_post', $id ) );
		}
	}

	/**
	 * Insert a draft post with a future date, and make sure no cron schedule is set.
	 *
	 * @covers ::wp_insert_post
	 */
	public function test_vb_insert_future_private() {
		$future_date = strtotime( '+1 day' );

		$post = array(
			'post_author'  => self::$editor_id,
			'post_status'  => 'private',
			'post_content' => rand_str(),
			'post_title'   => rand_str(),
			'post_date'    => date_format( date_create( "@{$future_date}" ), 'Y-m-d H:i:s' ),
		);

		// Insert a post and make sure the ID is OK.
		$id               = wp_insert_post( $post );
		$this->post_ids[] = $id;
		// dmp( _get_cron_array() );
		$this->assertIsNumeric( $id );
		$this->assertGreaterThan( 0, $id );

		// Fetch the post and make sure it matches.
		$out = get_post( $id );

		$this->assertSame( $post['post_content'], $out->post_content );
		$this->assertSame( $post['post_title'], $out->post_title );
		$this->assertSame( 'private', $out->post_status );
		$this->assertEquals( $post['post_author'], $out->post_author );
		$this->assertSame( $post['post_date'], $out->post_date );

		// There should be a publish_future_post hook scheduled on the future date.
		$this->assertFalse( $this->next_schedule_for_post( 'publish_future_post', $id ) );
	}

	/**
	 * Insert a post with an invalid date, make sure it fails.
	 *
	 * @ticket 17180
	 *
	 * @covers ::wp_insert_post
	 */
	public function test_vb_insert_invalid_date() {
		$post = array(
			'post_author'  => self::$editor_id,
			'post_status'  => 'publish',
			'post_content' => rand_str(),
			'post_title'   => rand_str(),
			'post_date'    => '2012-02-30 00:00:00',
		);

		// Test both return paths with or without WP_Error.
		$insert_post = wp_insert_post( $post, true );
		$this->assertWPError( $insert_post );
		$this->assertSame( 'invalid_date', $insert_post->get_error_code() );

		$insert_post = wp_insert_post( $post );
		$this->assertSame( 0, $insert_post );
	}

	/**
	 * Insert a future post, then edit and change it to private, and make sure cron gets it right.
	 *
	 * @covers ::wp_insert_post
	 */
	public function test_vb_insert_future_change_to_private() {
		$future_date_1 = strtotime( '+1 day' );

		$post = array(
			'post_author'  => self::$editor_id,
			'post_status'  => 'publish',
			'post_content' => rand_str(),
			'post_title'   => rand_str(),
			'post_date'    => date_format( date_create( "@{$future_date_1}" ), 'Y-m-d H:i:s' ),
		);

		// Insert a post and make sure the ID is OK.
		$id               = wp_insert_post( $post );
		$this->post_ids[] = $id;

		// Fetch the post and make sure has the correct date and status.
		$out = get_post( $id );
		$this->assertSame( 'future', $out->post_status );
		$this->assertSame( $post['post_date'], $out->post_date );

		// Check that there's a publish_future_post job scheduled at the right time.
		$this->assertSame( $future_date_1, $this->next_schedule_for_post( 'publish_future_post', $id ) );

		// Now save it again with status set to draft.

		$post['ID']          = $id;
		$post['post_status'] = 'private';
		wp_update_post( $post );

		// Fetch the post again and make sure it has the new post_date.
		$out = get_post( $id );
		$this->assertSame( 'private', $out->post_status );
		$this->assertSame( $post['post_date'], $out->post_date );

		// And the correct date on the cron job.
		$this->assertFalse( $this->next_schedule_for_post( 'publish_future_post', $id ) );
	}

	/**
	 * @ticket 5305
	 *
	 * @covers ::wp_insert_post
	 */
	public function test_wp_insert_post_should_not_allow_a_bare_numeric_slug_that_might_conflict_with_a_date_archive_when_generating_from_an_empty_post_title() {
		$this->set_permalink_structure( '/%postname%/' );

		$p = wp_insert_post(
			array(
				'post_title'   => '',
				'post_content' => 'test',
				'post_status'  => 'publish',
				'post_type'    => 'post',
			)
		);

		$post = get_post( $p );

		$this->set_permalink_structure();

		$this->assertSame( "$p-2", $post->post_name );
	}

	/**
	 * @ticket 5305
	 * @ticket 33392
	 *
	 * @covers ::wp_insert_post
	 */
	public function test_wp_insert_post_should_invalidate_post_cache_before_generating_guid_when_post_name_is_empty_and_is_generated_from_the_post_ID() {
		register_post_type( 'wptests_pt' );

		$p = wp_insert_post(
			array(
				'post_title'  => '',
				'post_type'   => 'wptests_pt',
				'post_status' => 'publish',
			)
		);

		$post = get_post( $p );

		$this->assertStringContainsString( 'wptests_pt=' . $p, $post->guid );
	}

	/**
	 * @ticket 20451
	 *
	 * @covers ::wp_insert_post
	 */
	public function test_wp_insert_post_with_meta_input() {
		$post_id = wp_insert_post(
			array(
				'post_title'   => '',
				'post_content' => 'test',
				'post_status'  => 'publish',
				'post_type'    => 'post',
				'meta_input'   => array(
					'hello' => 'world',
					'foo'   => 'bar',
				),
			)
		);

		$this->assertSame( 'world', get_post_meta( $post_id, 'hello', true ) );
		$this->assertSame( 'bar', get_post_meta( $post_id, 'foo', true ) );
	}

	/**
	 * "When I delete a future post using wp_delete_post( $post->ID ) it does not update the cron correctly."
	 *
	 * @ticket 5364
	 *
	 * @covers ::wp_insert_post
	 */
	public function test_delete_future_post_cron() {
		$future_date = strtotime( '+1 day' );

		$post = array(
			'post_author'  => self::$editor_id,
			'post_status'  => 'publish',
			'post_content' => rand_str(),
			'post_title'   => rand_str(),
			'post_date'    => date_format( date_create( "@{$future_date}" ), 'Y-m-d H:i:s' ),
		);

		// Insert a post and make sure the ID is OK.
		$id               = wp_insert_post( $post );
		$this->post_ids[] = $id;

		// Check that there's a publish_future_post job scheduled at the right time.
		$this->assertSame( $future_date, $this->next_schedule_for_post( 'publish_future_post', $id ) );

		// Now delete the post and make sure the cron entry is removed.
		wp_delete_post( $id );

		$this->assertFalse( $this->next_schedule_for_post( 'publish_future_post', $id ) );
	}

	/**
	 * Bug: permalink doesn't work if post title is empty.
	 *
	 * Might only fail if the post ID is greater than four characters.
	 *
	 * @ticket 5305
	 *
	 * @covers ::wp_insert_post
	 */
	public function test_permalink_without_title() {
		$this->set_permalink_structure( '/%year%/%monthnum%/%day%/%postname%/' );

		$post = array(
			'post_author'  => self::$editor_id,
			'post_status'  => 'publish',
			'post_content' => rand_str(),
			'post_title'   => '',
			'post_date'    => '2007-10-31 06:15:00',
		);

		// Insert a post and make sure the ID is OK.
		$id               = wp_insert_post( $post );
		$this->post_ids[] = $id;

		$plink = get_permalink( $id );

		// Permalink should include the post ID at the end.
		$this->assertSame( get_option( 'siteurl' ) . '/2007/10/31/' . $id . '/', $plink );
	}

	public function test_wp_publish_post() {
		$draft_id = self::factory()->post->create( array( 'post_status' => 'draft' ) );

		$post = get_post( $draft_id );
		$this->assertSame( 'draft', $post->post_status );

		wp_publish_post( $draft_id );
		$post = get_post( $draft_id );

		$this->assertSame( 'publish', $post->post_status );
	}

	/**
	 * @ticket 22944
	 *
	 * @covers ::wp_insert_post
	 */
	public function test_wp_insert_post_and_wp_publish_post_with_future_date() {
		$future_date = gmdate( 'Y-m-d H:i:s', time() + 10000000 );
		$post_id     = self::factory()->post->create(
			array(
				'post_status' => 'publish',
				'post_date'   => $future_date,
			)
		);

		$post = get_post( $post_id );
		$this->assertSame( 'future', $post->post_status );
		$this->assertSame( $future_date, $post->post_date );

		wp_publish_post( $post_id );
		$post = get_post( $post_id );

		$this->assertSame( 'publish', $post->post_status );
		$this->assertSame( $future_date, $post->post_date );
	}

	/**
	 * @ticket 48145
	 *
	 * @covers ::wp_insert_post
	 */
	public function test_wp_insert_post_should_default_to_publish_if_post_date_is_within_59_seconds_from_current_time() {
		$future_date = gmdate( 'Y-m-d H:i:s', time() + 59 );
		$post_id     = self::factory()->post->create(
			array(
				'post_date' => $future_date,
			)
		);

		$post = get_post( $post_id );
		$this->assertSame( 'publish', $post->post_status );
		$this->assertSame( $future_date, $post->post_date );
	}

	/**
	 * @ticket 22944
	 *
	 * @covers ::wp_insert_post
	 * @covers ::wp_update_post
	 */
	public function test_publish_post_with_content_filtering() {
		kses_remove_filters();

		$post_id = wp_insert_post( array( 'post_title' => '<script>Test</script>' ) );
		$post    = get_post( $post_id );
		$this->assertSame( '<script>Test</script>', $post->post_title );
		$this->assertSame( 'draft', $post->post_status );

		kses_init_filters();

		wp_update_post(
			array(
				'ID'          => $post->ID,
				'post_status' => 'publish',
			)
		);
		$post = get_post( $post->ID );
		$this->assertSame( 'Test', $post->post_title );

		kses_remove_filters();
	}

	/**
	 * @ticket 22944
	 *
	 * @covers ::wp_insert_post
	 * @covers ::wp_update_post
	 */
	public function test_wp_publish_post_and_avoid_content_filtering() {
		kses_remove_filters();

		$post_id = wp_insert_post( array( 'post_title' => '<script>Test</script>' ) );
		$post    = get_post( $post_id );
		$this->assertSame( '<script>Test</script>', $post->post_title );
		$this->assertSame( 'draft', $post->post_status );

		kses_init_filters();

		wp_publish_post( $post->ID );
		$post = get_post( $post->ID );
		$this->assertSame( '<script>Test</script>', $post->post_title );

		kses_remove_filters();
	}

	/**
	 * @ticket 23708
	 *
	 * @covers ::get_post_ancestors
	 */
	public function test_get_post_ancestors_within_loop() {
		global $post;
		$parent_id = self::factory()->post->create();
		$post      = self::factory()->post->create_and_get( array( 'post_parent' => $parent_id ) );
		$this->assertSame( array( $parent_id ), get_post_ancestors( 0 ) );
	}

	/**
	 * @ticket 23474
	 *
	 * @covers ::wp_insert_post
	 * @covers ::wp_update_post
	 */
	public function test_update_invalid_post_id() {
		$post_id = self::factory()->post->create( array( 'post_name' => 'get-page-uri-post-name' ) );
		$post    = get_post( $post_id, ARRAY_A );

		$post['ID'] = 123456789;

		$this->assertSame( 0, wp_insert_post( $post ) );
		$this->assertSame( 0, wp_update_post( $post ) );

		$this->assertInstanceOf( 'WP_Error', wp_insert_post( $post, true ) );
		$this->assertInstanceOf( 'WP_Error', wp_update_post( $post, true ) );

	}

<<<<<<< HEAD
	/**
	 * @covers ::setup_postdata
	 */
	function test_parse_post_content_single_page() {
=======
	public function test_parse_post_content_single_page() {
>>>>>>> 4dea8f59
		global $multipage, $pages, $numpages;
		$post_id = self::factory()->post->create( array( 'post_content' => 'Page 0' ) );
		$post    = get_post( $post_id );
		setup_postdata( $post );
		$this->assertSame( 0, $multipage );
		$this->assertCount( 1, $pages );
		$this->assertSame( 1, $numpages );
		$this->assertSame( array( 'Page 0' ), $pages );
	}

<<<<<<< HEAD
	/**
	 * @covers ::setup_postdata
	 */
	function test_parse_post_content_multi_page() {
=======
	public function test_parse_post_content_multi_page() {
>>>>>>> 4dea8f59
		global $multipage, $pages, $numpages;
		$post_id = self::factory()->post->create( array( 'post_content' => 'Page 0<!--nextpage-->Page 1<!--nextpage-->Page 2<!--nextpage-->Page 3' ) );
		$post    = get_post( $post_id );
		setup_postdata( $post );
		$this->assertSame( 1, $multipage );
		$this->assertCount( 4, $pages );
		$this->assertSame( 4, $numpages );
		$this->assertSame( array( 'Page 0', 'Page 1', 'Page 2', 'Page 3' ), $pages );
	}

<<<<<<< HEAD
	/**
	 * @covers ::setup_postdata
	 */
	function test_parse_post_content_remaining_single_page() {
=======
	public function test_parse_post_content_remaining_single_page() {
>>>>>>> 4dea8f59
		global $multipage, $pages, $numpages;
		$post_id = self::factory()->post->create( array( 'post_content' => 'Page 0' ) );
		$post    = get_post( $post_id );
		setup_postdata( $post );
		$this->assertSame( 0, $multipage );
		$this->assertCount( 1, $pages );
		$this->assertSame( 1, $numpages );
		$this->assertSame( array( 'Page 0' ), $pages );
	}

<<<<<<< HEAD
	/**
	 * @covers ::setup_postdata
	 */
	function test_parse_post_content_remaining_multi_page() {
=======
	public function test_parse_post_content_remaining_multi_page() {
>>>>>>> 4dea8f59
		global $multipage, $pages, $numpages;
		$post_id = self::factory()->post->create( array( 'post_content' => 'Page 0<!--nextpage-->Page 1<!--nextpage-->Page 2<!--nextpage-->Page 3' ) );
		$post    = get_post( $post_id );
		setup_postdata( $post );
		$this->assertSame( 1, $multipage );
		$this->assertCount( 4, $pages );
		$this->assertSame( 4, $numpages );
		$this->assertSame( array( 'Page 0', 'Page 1', 'Page 2', 'Page 3' ), $pages );
	}

	/**
	 * @ticket 16746
	 *
	 * @covers ::setup_postdata
	 */
	public function test_parse_post_content_starting_with_nextpage() {
		global $multipage, $pages, $numpages;
		$post_id = self::factory()->post->create( array( 'post_content' => '<!--nextpage-->Page 0<!--nextpage-->Page 1<!--nextpage-->Page 2<!--nextpage-->Page 3' ) );
		$post    = get_post( $post_id );
		setup_postdata( $post );
		$this->assertSame( 1, $multipage );
		$this->assertCount( 4, $pages );
		$this->assertSame( 4, $numpages );
		$this->assertSame( array( 'Page 0', 'Page 1', 'Page 2', 'Page 3' ), $pages );
	}

	/**
	 * @ticket 16746
	 *
	 * @covers ::setup_postdata
	 */
	public function test_parse_post_content_starting_with_nextpage_multi() {
		global $multipage, $pages, $numpages;
		$post_id = self::factory()->post->create( array( 'post_content' => '<!--nextpage-->Page 0' ) );
		$post    = get_post( $post_id );
		setup_postdata( $post );
		$this->assertSame( 0, $multipage );
		$this->assertCount( 1, $pages );
		$this->assertSame( 1, $numpages );
		$this->assertSame( array( 'Page 0' ), $pages );
	}

	/**
	 * @ticket 19373
	 *
	 * @covers ::wp_insert_post
	 */
	public function test_insert_programmatic_sanitized() {
		$this->unset_current_user();

		register_taxonomy( 'test_tax', 'post' );

		$title          = rand_str();
		$post_data      = array(
			'post_author'  => self::$editor_id,
			'post_status'  => 'publish',
			'post_content' => rand_str(),
			'post_title'   => $title,
			'tax_input'    => array(
				'test_tax' => array( 'term', 'term2', 'term3' ),
			),
		);
		$insert_post_id = wp_insert_post( $post_data, true, true );
		$this->assertIsInt( $insert_post_id );
		$this->assertGreaterThan( 0, $insert_post_id );

		$post = get_post( $insert_post_id );
		$this->assertEquals( $post->post_author, self::$editor_id );
		$this->assertSame( $post->post_title, $title );
	}

	/**
	 * @ticket 24803
	 *
	 * @covers ::wp_count_posts
	 */
	public function test_wp_count_posts() {
		$post_type = rand_str( 20 );
		register_post_type( $post_type );
		self::factory()->post->create(
			array(
				'post_type'   => $post_type,
				'post_author' => self::$editor_id,
			)
		);
		$count = wp_count_posts( $post_type, 'readable' );
		$this->assertEquals( 1, $count->publish );
		_unregister_post_type( $post_type );
		$this->assertEquals( new stdClass, wp_count_posts( $post_type, 'readable' ) );
	}

<<<<<<< HEAD
	/**
	 * @covers ::wp_count_posts
	 */
	function test_wp_count_posts_filtered() {
=======
	public function test_wp_count_posts_filtered() {
>>>>>>> 4dea8f59
		$post_type = rand_str( 20 );
		register_post_type( $post_type );
		self::factory()->post->create_many(
			3,
			array(
				'post_type'   => $post_type,
				'post_author' => self::$editor_id,
			)
		);
		$count1 = wp_count_posts( $post_type, 'readable' );
		$this->assertEquals( 3, $count1->publish );
		add_filter( 'wp_count_posts', array( $this, 'filter_wp_count_posts' ) );

		$count2 = wp_count_posts( $post_type, 'readable' );
		$this->assertEquals( 2, $count2->publish );

		remove_filter( 'wp_count_posts', array( $this, 'filter_wp_count_posts' ) );
	}

	public function filter_wp_count_posts( $counts ) {
		$counts->publish = 2;
		return $counts;
	}

<<<<<<< HEAD
	/**
	 * @covers ::wp_count_posts
	 */
	function test_wp_count_posts_insert_invalidation() {
=======
	public function test_wp_count_posts_insert_invalidation() {
>>>>>>> 4dea8f59
		$post_ids       = self::factory()->post->create_many( 3 );
		$initial_counts = wp_count_posts();

		$key                  = array_rand( $post_ids );
		$_post                = get_post( $post_ids[ $key ], ARRAY_A );
		$_post['post_status'] = 'draft';
		wp_insert_post( $_post );
		$post = get_post( $post_ids[ $key ] );
		$this->assertSame( 'draft', $post->post_status );
		$this->assertNotEquals( 'publish', $post->post_status );

		$after_draft_counts = wp_count_posts();
		$this->assertEquals( 1, $after_draft_counts->draft );
		$this->assertEquals( 2, $after_draft_counts->publish );
		$this->assertNotEquals( $initial_counts->publish, $after_draft_counts->publish );
	}

<<<<<<< HEAD
	/**
	 * @covers ::wp_count_posts
	 */
	function test_wp_count_posts_trash_invalidation() {
=======
	public function test_wp_count_posts_trash_invalidation() {
>>>>>>> 4dea8f59
		$post_ids       = self::factory()->post->create_many( 3 );
		$initial_counts = wp_count_posts();

		$key = array_rand( $post_ids );

		wp_trash_post( $post_ids[ $key ] );

		$post = get_post( $post_ids[ $key ] );
		$this->assertSame( 'trash', $post->post_status );
		$this->assertNotEquals( 'publish', $post->post_status );

		$after_trash_counts = wp_count_posts();
		$this->assertEquals( 1, $after_trash_counts->trash );
		$this->assertEquals( 2, $after_trash_counts->publish );
		$this->assertNotEquals( $initial_counts->publish, $after_trash_counts->publish );
	}

	/**
	 * @ticket 49685
	 *
	 * @covers ::wp_count_posts
	 */
	public function test_wp_count_posts_status_changes_visible() {
		self::factory()->post->create_many( 3 );

		// Trigger a cache.
		wp_count_posts();

		register_post_status( 'test' );

		$counts = wp_count_posts();
		$this->assertObjectHasAttribute( 'test', $counts );
		$this->assertSame( 0, $counts->test );
	}

	/**
	 * @ticket 25566
	 *
	 * @covers ::wp_tag_cloud
	 */
	public function test_wp_tag_cloud_link_with_post_type() {
		$post_type = 'new_post_type';
		$tax       = 'new_tag';
		register_post_type( $post_type, array( 'taxonomies' => array( 'post_tag', $tax ) ) );
		register_taxonomy( $tax, $post_type );

		$post = self::factory()->post->create( array( 'post_type' => $post_type ) );
		wp_set_object_terms( $post, rand_str(), $tax );

		$wp_tag_cloud = wp_tag_cloud(
			array(
				'post_type' => $post_type,
				'taxonomy'  => $tax,
				'echo'      => false,
				'link'      => 'edit',
			)
		);

		preg_match_all( '|href="([^"]+)"|', $wp_tag_cloud, $matches );
		$this->assertCount( 1, $matches[1] );

		$terms = get_terms( $tax );
		$term  = reset( $terms );

		foreach ( $matches[1] as $url ) {
			$this->assertStringContainsString( 'tag_ID=' . $term->term_id, $url );
			$this->assertStringContainsString( 'post_type=new_post_type', $url );
		}
	}

	/**
	 * @ticket 21212
	 *
	 * @covers ::edit_post
	 */
	public function test_utf8mb3_post_saves_with_emoji() {
		global $wpdb;

		if ( 'utf8' !== $wpdb->get_col_charset( $wpdb->posts, 'post_title' ) ) {
			$this->markTestSkipped( 'This test is only useful with the utf8 character set.' );
		}

		require_once ABSPATH . '/wp-admin/includes/post.php';

		$post_id = self::factory()->post->create();

		$data = array(
			'post_ID'      => $post_id,
			'post_title'   => "foo\xf0\x9f\x98\x88bar",
			'post_content' => "foo\xf0\x9f\x98\x8ebaz",
			'post_excerpt' => "foo\xf0\x9f\x98\x90bat",
		);

		$expected = array(
			'post_title'   => 'foo&#x1f608;bar',
			'post_content' => 'foo&#x1f60e;baz',
			'post_excerpt' => 'foo&#x1f610;bat',
		);

		edit_post( $data );

		$post = get_post( $post_id );

		foreach ( $expected as $field => $value ) {
			$this->assertSame( $value, $post->$field );
		}
	}

	/**
	 * @ticket 31168
	 *
	 * @covers ::wp_insert_post
	 */
	public function test_wp_insert_post_default_comment_ping_status_open() {
		$post_id = self::factory()->post->create(
			array(
				'post_author'  => self::$editor_id,
				'post_status'  => 'publish',
				'post_content' => rand_str(),
				'post_title'   => rand_str(),
			)
		);
		$post    = get_post( $post_id );

		$this->assertSame( 'open', $post->comment_status );
		$this->assertSame( 'open', $post->ping_status );
	}

	/**
	 * @ticket 31168
	 *
	 * @covers ::wp_insert_post
	 */
	public function test_wp_insert_post_page_default_comment_ping_status_closed() {
		$post_id = self::factory()->post->create(
			array(
				'post_author'  => self::$editor_id,
				'post_status'  => 'publish',
				'post_content' => rand_str(),
				'post_title'   => rand_str(),
				'post_type'    => 'page',
			)
		);
		$post    = get_post( $post_id );

		$this->assertSame( 'closed', $post->comment_status );
		$this->assertSame( 'closed', $post->ping_status );
	}

	/**
	 * @ticket 31168
	 *
	 * @covers ::wp_insert_post
	 */
	public function test_wp_insert_post_cpt_default_comment_ping_status_open() {
		$post_type = rand_str( 20 );
		register_post_type( $post_type, array( 'supports' => array( 'comments', 'trackbacks' ) ) );
		$post_id = self::factory()->post->create(
			array(
				'post_author'  => self::$editor_id,
				'post_status'  => 'publish',
				'post_content' => rand_str(),
				'post_title'   => rand_str(),
				'post_type'    => $post_type,
			)
		);
		$post    = get_post( $post_id );

		$this->assertSame( 'open', $post->comment_status );
		$this->assertSame( 'open', $post->ping_status );
		_unregister_post_type( $post_type );
	}

	/**
	 * @ticket 31168
	 *
	 * @covers ::wp_insert_post
	 */
	public function test_wp_insert_post_cpt_default_comment_ping_status_closed() {
		$post_type = rand_str( 20 );
		register_post_type( $post_type );
		$post_id = self::factory()->post->create(
			array(
				'post_author'  => self::$editor_id,
				'post_status'  => 'publish',
				'post_content' => rand_str(),
				'post_title'   => rand_str(),
				'post_type'    => $post_type,
			)
		);
		$post    = get_post( $post_id );

		$this->assertSame( 'closed', $post->comment_status );
		$this->assertSame( 'closed', $post->ping_status );
		_unregister_post_type( $post_type );
	}

	/**
	 * If a post is sticky and is updated by a user that does not have the publish_post capability,
	 * it should _stay_ sticky.
	 *
	 * @ticket 24153
	 *
	 * @covers ::stick_post
	 */
	public function test_user_without_publish_cannot_affect_sticky() {
		wp_set_current_user( self::$grammarian_id );

		// Sanity check.
		$this->assertFalse( current_user_can( 'publish_posts' ) );
		$this->assertTrue( current_user_can( 'edit_others_posts' ) );
		$this->assertTrue( current_user_can( 'edit_published_posts' ) );

		// Create a sticky post.
		$post = self::factory()->post->create_and_get(
			array(
				'post_title'   => 'Will be changed',
				'post_content' => 'Will be changed',
			)
		);
		stick_post( $post->ID );

		// Sanity check.
		$this->assertTrue( is_sticky( $post->ID ) );

		// Edit the post.
		$post->post_title   = 'Updated';
		$post->post_content = 'Updated';
		wp_update_post( $post );

		// Make sure it's still sticky.
		$saved_post = get_post( $post->ID );
		$this->assertTrue( is_sticky( $saved_post->ID ) );
		$this->assertSame( 'Updated', $saved_post->post_title );
		$this->assertSame( 'Updated', $saved_post->post_content );
	}

	/**
	 * If the `edit_post()` method is invoked by a user without publish_posts permission,
	 * the sticky status of the post should not be changed.
	 *
	 * @ticket 24153
	 *
	 * @covers ::stick_post
	 */
	public function test_user_without_publish_cannot_affect_sticky_with_edit_post() {
		// Create a sticky post.
		$post = self::factory()->post->create_and_get(
			array(
				'post_title'   => 'Will be changed',
				'post_content' => 'Will be changed',
			)
		);
		stick_post( $post->ID );

		// Sanity check.
		$this->assertTrue( is_sticky( $post->ID ) );

		wp_set_current_user( self::$grammarian_id );

		// Sanity check.
		$this->assertFalse( current_user_can( 'publish_posts' ) );
		$this->assertTrue( current_user_can( 'edit_others_posts' ) );
		$this->assertTrue( current_user_can( 'edit_published_posts' ) );

		// Edit the post - the key 'sticky' is intentionally unset.
		$data = array(
			'post_ID'      => $post->ID,
			'post_title'   => 'Updated',
			'post_content' => 'Updated',
		);
		edit_post( $data );

		// Make sure it's still sticky.
		$saved_post = get_post( $post->ID );
		$this->assertTrue( is_sticky( $saved_post->ID ) );
		$this->assertSame( 'Updated', $saved_post->post_title );
		$this->assertSame( 'Updated', $saved_post->post_content );
	}

	/**
	 * Test that hooks are fired when post gets stuck and unstuck.
	 *
	 * @ticket 35600
	 *
	 * @covers ::stick_post
	 */
	public function test_hooks_fire_when_post_gets_stuck_and_unstuck() {
		$post_id = self::factory()->post->create();
		$a1      = new MockAction();
		$a2      = new MockAction();

		$this->assertFalse( is_sticky( $post_id ) );

		add_action( 'post_stuck', array( $a1, 'action' ) );
		add_action( 'post_unstuck', array( $a2, 'action' ) );

		stick_post( $post_id );
		$this->assertTrue( is_sticky( $post_id ) );
		unstick_post( $post_id );
		$this->assertFalse( is_sticky( $post_id ) );

		remove_action( 'post_stuck', array( $a1, 'action' ) );
		remove_action( 'post_unstuck', array( $a2, 'action' ) );

		$this->assertSame( 1, $a1->get_call_count() );
		$this->assertSame( 1, $a2->get_call_count() );
	}

	/**
	 * If a post is updated without providing a post_name param,
	 * a new slug should not be generated.
	 *
	 * @ticket 34865
	 *
	 * @covers ::wp_insert_post
	 */
	public function test_post_updates_without_slug_provided() {
		$post_id = self::factory()->post->create(
			array(
				'post_title'  => 'Stuff',
				'post_status' => 'publish',
			)
		);

		$data = array(
			'ID'         => $post_id,
			'post_title' => 'Stuff and Things',
		);

		wp_insert_post( $data );

		$updated_post = get_post( $post_id );
		// Ensure changing the post_title didn't modify the post_name.
		$this->assertSame( 'stuff', $updated_post->post_name );
	}

	/**
	 * @ticket 32585
	 *
	 * @covers ::wp_insert_post
	 */
	public function test_wp_insert_post_author_zero() {
		$post_id = self::factory()->post->create( array( 'post_author' => 0 ) );

		$this->assertEquals( 0, get_post( $post_id )->post_author );
	}

	/**
	 * @ticket 32585
	 *
	 * @covers ::wp_insert_post
	 */
	public function test_wp_insert_post_author_null() {
		$post_id = self::factory()->post->create( array( 'post_author' => null ) );

		$this->assertEquals( self::$editor_id, get_post( $post_id )->post_author );
	}

	/**
	 * @ticket 15946
	 *
	 * @covers ::wp_insert_post
	 */
	public function test_wp_insert_post_should_respect_post_date_gmt() {
		$post = array(
			'post_author'   => self::$editor_id,
			'post_status'   => 'publish',
			'post_content'  => rand_str(),
			'post_title'    => rand_str(),
			'post_date_gmt' => '2014-01-01 12:00:00',
		);

		// Insert a post and make sure the ID is OK.
		$id = wp_insert_post( $post );

		$out = get_post( $id );

		$this->assertSame( $post['post_content'], $out->post_content );
		$this->assertSame( $post['post_title'], $out->post_title );
		$this->assertEquals( $post['post_author'], $out->post_author );
		$this->assertSame( get_date_from_gmt( $post['post_date_gmt'] ), $out->post_date );
		$this->assertSame( $post['post_date_gmt'], $out->post_date_gmt );
	}

<<<<<<< HEAD
	/**
	 * @covers ::wp_delete_post
	 */
	function test_wp_delete_post_reassign_hierarchical_post_type() {
=======
	public function test_wp_delete_post_reassign_hierarchical_post_type() {
>>>>>>> 4dea8f59
		$grandparent_page_id = self::factory()->post->create( array( 'post_type' => 'page' ) );
		$parent_page_id      = self::factory()->post->create(
			array(
				'post_type'   => 'page',
				'post_parent' => $grandparent_page_id,
			)
		);
		$page_id             = self::factory()->post->create(
			array(
				'post_type'   => 'page',
				'post_parent' => $parent_page_id,
			)
		);
		$this->assertSame( $parent_page_id, get_post( $page_id )->post_parent );
		wp_delete_post( $parent_page_id, true );
		$this->assertSame( $grandparent_page_id, get_post( $page_id )->post_parent );
		wp_delete_post( $grandparent_page_id, true );
		$this->assertSame( 0, get_post( $page_id )->post_parent );
	}

	/**
	 * Test ensuring that the post_name (UUID) is preserved when wp_insert_post()/wp_update_post() is called.
	 *
	 * @see _wp_customize_changeset_filter_insert_post_data()
	 * @ticket 30937
	 *
	 * @covers ::wp_insert_post
	 */
	public function test_wp_insert_post_for_customize_changeset_should_not_drop_post_name() {

		$this->assertSame( 10, has_filter( 'wp_insert_post_data', '_wp_customize_changeset_filter_insert_post_data' ) );

		$changeset_data = array(
			'blogname' => array(
				'value' => 'Hello World',
			),
		);

		wp_set_current_user( $this->factory()->user->create( array( 'role' => 'contributor' ) ) );

		$uuid    = wp_generate_uuid4();
		$post_id = wp_insert_post(
			array(
				'post_type'    => 'customize_changeset',
				'post_name'    => strtoupper( $uuid ),
				'post_content' => wp_json_encode( $changeset_data ),
			)
		);
		$this->assertSame( $uuid, get_post( $post_id )->post_name, 'Expected lower-case UUID4 to be inserted.' );
		$this->assertSame( $changeset_data, json_decode( get_post( $post_id )->post_content, true ) );

		$changeset_data['blogname']['value'] = 'Hola Mundo';
		wp_update_post(
			array(
				'ID'           => $post_id,
				'post_status'  => 'draft',
				'post_content' => wp_json_encode( $changeset_data ),
			)
		);
		$this->assertSame( $uuid, get_post( $post_id )->post_name, 'Expected post_name to not have been dropped for drafts.' );
		$this->assertSame( $changeset_data, json_decode( get_post( $post_id )->post_content, true ) );

		$changeset_data['blogname']['value'] = 'Hallo Welt';
		wp_update_post(
			array(
				'ID'           => $post_id,
				'post_status'  => 'pending',
				'post_content' => wp_json_encode( $changeset_data ),
			)
		);
		$this->assertSame( $uuid, get_post( $post_id )->post_name, 'Expected post_name to not have been dropped for pending.' );
		$this->assertSame( $changeset_data, json_decode( get_post( $post_id )->post_content, true ) );
	}

	/**
	 * Test ensuring that the post_slug can be filtered with a custom value short circuiting the built in
	 * function that tries to create a unique name based on the post name.
	 *
	 * @see wp_unique_post_slug()
	 * @ticket 21112
	 *
	 * @covers ::wp_insert_post
	 */
	public function test_pre_wp_unique_post_slug_filter() {
		add_filter( 'pre_wp_unique_post_slug', array( $this, 'filter_pre_wp_unique_post_slug' ), 10, 6 );

		$post_id = $this->factory->post->create(
			array(
				'title'       => 'An example',
				'post_status' => 'publish',
				'post_type'   => 'page',
			)
		);
		$post    = get_post( $post_id );
		$this->assertSame( 'override-slug-' . $post->post_type, $post->post_name );

		remove_filter( 'pre_wp_unique_post_slug', array( $this, 'filter_pre_wp_unique_post_slug' ), 10, 6 );
	}

	public function filter_pre_wp_unique_post_slug( $default, $slug, $post_ID, $post_status, $post_type, $post_parent ) {
		return 'override-slug-' . $post_type;
	}

	/**
	 * @ticket 48113
	 *
	 * @covers ::wp_insert_post
	 */
	public function test_insert_post_should_respect_date_floating_post_status_arg() {
		register_post_status( 'floating', array( 'date_floating' => true ) );

		$post_id = self::factory()->post->create(
			array(
				'post_status'   => 'floating',
				'post_date'     => null,
				'post_date_gmt' => null,
			)
		);

		$post = get_post( $post_id );
		self::assertSame( '0000-00-00 00:00:00', $post->post_date_gmt );
	}

	/**
	 * @ticket 48113
	 *
	 * @covers ::wp_insert_post
	 */
	public function test_insert_post_should_respect_date_floating_post_status_arg_not_set() {
		register_post_status( 'not-floating', array( 'date_floating' => false ) );

		$post_id = self::factory()->post->create(
			array(
				'post_status'   => 'floating',
				'post_date'     => null,
				'post_date_gmt' => null,
			)
		);

		$post = get_post( $post_id );
		self::assertEqualsWithDelta( strtotime( gmdate( 'Y-m-d H:i:s' ) ), strtotime( $post->post_date_gmt ), 2, 'The dates should be equal' );
	}

	/**
	 * Test ensuring that wp_update_post() does not unintentionally modify post tags
	 * if the post has several tags with the same name but different slugs.
	 *
	 * Tags should only be modified if 'tags_input' parameter was explicitly provided,
	 * and is different from the existing tags.
	 *
	 * @ticket 45121
	 *
	 * @covers ::wp_update_post
	 */
	public function test_update_post_should_only_modify_post_tags_if_different_tags_input_was_provided() {
		$tag_1 = wp_insert_term( 'wp_update_post_tag', 'post_tag', array( 'slug' => 'wp_update_post_tag_1' ) );
		$tag_2 = wp_insert_term( 'wp_update_post_tag', 'post_tag', array( 'slug' => 'wp_update_post_tag_2' ) );
		$tag_3 = wp_insert_term( 'wp_update_post_tag', 'post_tag', array( 'slug' => 'wp_update_post_tag_3' ) );

		$post_id = self::factory()->post->create(
			array(
				'tags_input' => array( $tag_1['term_id'], $tag_2['term_id'] ),
			)
		);

		$post = get_post( $post_id );

		$tags = wp_get_post_tags( $post->ID, array( 'fields' => 'ids' ) );
		$this->assertSameSets( array( $tag_1['term_id'], $tag_2['term_id'] ), $tags );

		wp_update_post( $post );

		$tags = wp_get_post_tags( $post->ID, array( 'fields' => 'ids' ) );
		$this->assertSameSets( array( $tag_1['term_id'], $tag_2['term_id'] ), $tags );

		wp_update_post(
			array(
				'ID'         => $post->ID,
				'tags_input' => array( $tag_2['term_id'], $tag_3['term_id'] ),
			)
		);

		$tags = wp_get_post_tags( $post->ID, array( 'fields' => 'ids' ) );
		$this->assertSameSets( array( $tag_2['term_id'], $tag_3['term_id'] ), $tags );
	}

	/**
	 * @ticket 52187
	 */
	public function test_insert_empty_post_date() {
		$post_date_gmt = '2020-12-29 10:11:45';
		$invalid_date  = '2020-12-41 14:15:27';

		// Empty post_date_gmt with floating status
		$post_id = self::factory()->post->create(
			array(
				'post_status' => 'draft',
			)
		);
		$post    = get_post( $post_id );
		$this->assertEqualsWithDelta( strtotime( gmdate( 'Y-m-d H:i:s' ) ), strtotime( $post->post_date ), 2, 'The dates should be equal' );
		$this->assertSame( '0000-00-00 00:00:00', $post->post_date_gmt );

		$post_id = self::factory()->post->create(
			array(
				'post_date_gmt' => '0000-00-00 00:00:00',
				'post_status'   => 'draft',
			)
		);
		$post    = get_post( $post_id );
		$this->assertEqualsWithDelta( strtotime( gmdate( 'Y-m-d H:i:s' ) ), strtotime( $post->post_date ), 2, 'The dates should be equal' );
		$this->assertSame( '0000-00-00 00:00:00', $post->post_date_gmt );

		// Empty post_date_gmt without floating status
		$post_id = self::factory()->post->create(
			array(
				'post_status' => 'publish',
			)
		);
		$post    = get_post( $post_id );
		$this->assertEqualsWithDelta( strtotime( gmdate( 'Y-m-d H:i:s' ) ), strtotime( $post->post_date ), 2, 'The dates should be equal' );
		$this->assertEqualsWithDelta( strtotime( gmdate( 'Y-m-d H:i:s' ) ), strtotime( get_gmt_from_date( $post->post_date ) ), 2, 'The dates should be equal' );

		$post_id = self::factory()->post->create(
			array(
				'post_date_gmt' => '0000-00-00 00:00:00',
				'post_status'   => 'publish',
			)
		);
		$post    = get_post( $post_id );
		$this->assertEqualsWithDelta( strtotime( gmdate( 'Y-m-d H:i:s' ) ), strtotime( $post->post_date ), 2, 'The dates should be equal' );
		$this->assertEqualsWithDelta( strtotime( gmdate( 'Y-m-d H:i:s' ) ), strtotime( get_gmt_from_date( $post->post_date ) ), 2, 'The dates should be equal' );

		// Valid post_date_gmt
		$post_id = self::factory()->post->create(
			array(
				'post_date_gmt' => $post_date_gmt,
			)
		);
		$post    = get_post( $post_id );
		$this->assertSame( get_date_from_gmt( $post_date_gmt ), $post->post_date );
		$this->assertSame( $post_date_gmt, $post->post_date_gmt );

		// Invalid post_date_gmt
		$post_id = self::factory()->post->create(
			array(
				'post_date_gmt' => $invalid_date,
			)
		);
		$post    = get_post( $post_id );
		$this->assertSame( '1970-01-01 00:00:00', $post->post_date );
		$this->assertSame( '0000-00-00 00:00:00', $post->post_date_gmt );
	}

	/**
	 * @ticket 52187
	 */
	public function test_insert_valid_post_date() {
		$post_date     = '2020-12-28 11:26:35';
		$post_date_gmt = '2020-12-29 10:11:45';
		$invalid_date  = '2020-12-41 14:15:27';

		// Empty post_date_gmt with floating status
		$post_id = self::factory()->post->create(
			array(
				'post_date'   => $post_date,
				'post_status' => 'draft',
			)
		);
		$post    = get_post( $post_id );
		$this->assertSame( $post_date, $post->post_date );
		$this->assertSame( '0000-00-00 00:00:00', $post->post_date_gmt );

		$post_id = self::factory()->post->create(
			array(
				'post_date'     => $post_date,
				'post_date_gmt' => '0000-00-00 00:00:00',
				'post_status'   => 'draft',
			)
		);
		$post    = get_post( $post_id );
		$this->assertSame( $post_date, $post->post_date );
		$this->assertSame( '0000-00-00 00:00:00', $post->post_date_gmt );

		// Empty post_date_gmt without floating status
		$post_id = self::factory()->post->create(
			array(
				'post_date'   => $post_date,
				'post_status' => 'publish',
			)
		);
		$post    = get_post( $post_id );
		$this->assertSame( $post_date, $post->post_date );
		$this->assertSame( get_gmt_from_date( $post_date ), $post->post_date_gmt );

		$post_id = self::factory()->post->create(
			array(
				'post_date'     => $post_date,
				'post_date_gmt' => '0000-00-00 00:00:00',
				'post_status'   => 'publish',
			)
		);
		$post    = get_post( $post_id );
		$this->assertSame( $post_date, $post->post_date );
		$this->assertSame( get_gmt_from_date( $post_date ), $post->post_date_gmt );

		// Valid post_date_gmt
		$post_id = self::factory()->post->create(
			array(
				'post_date'     => $post_date,
				'post_date_gmt' => $post_date_gmt,
			)
		);
		$post    = get_post( $post_id );
		$this->assertSame( $post_date, $post->post_date );
		$this->assertSame( $post_date_gmt, $post->post_date_gmt );

		// Invalid post_date_gmt
		$post_id = self::factory()->post->create(
			array(
				'post_date'     => $post_date,
				'post_date_gmt' => $invalid_date,
			)
		);
		$post    = get_post( $post_id );
		$this->assertSame( $post_date, $post->post_date );
		$this->assertSame( '0000-00-00 00:00:00', $post->post_date_gmt );
	}

	/**
	 * @ticket 52187
	 */
	public function test_insert_invalid_post_date() {
		$post_date     = '2020-12-28 11:26:35';
		$post_date_gmt = '2020-12-29 10:11:45';
		$invalid_date  = '2020-12-41 14:15:27';

		// Empty post_date_gmt with floating status
		$post_id = self::factory()->post->create(
			array(
				'post_date'   => $invalid_date,
				'post_status' => 'draft',
			)
		);
		$this->assertSame( 0, $post_id );

		$post_id = self::factory()->post->create(
			array(
				'post_date'     => $invalid_date,
				'post_date_gmt' => '0000-00-00 00:00:00',
				'post_status'   => 'draft',
			)
		);
		$this->assertSame( 0, $post_id );

		// Empty post_date_gmt without floating status
		$post_id = self::factory()->post->create(
			array(
				'post_date'   => $invalid_date,
				'post_status' => 'publish',
			)
		);
		$this->assertSame( 0, $post_id );

		$post_id = self::factory()->post->create(
			array(
				'post_date'     => $invalid_date,
				'post_date_gmt' => '0000-00-00 00:00:00',
				'post_status'   => 'publish',
			)
		);
		$this->assertSame( 0, $post_id );

		// Valid post_date_gmt
		$post_id = self::factory()->post->create(
			array(
				'post_date'     => $invalid_date,
				'post_date_gmt' => $post_date_gmt,
			)
		);
		$this->assertSame( 0, $post_id );

		// Invalid post_date_gmt
		$post_id = self::factory()->post->create(
			array(
				'post_date'     => $invalid_date,
				'post_date_gmt' => $invalid_date,
			)
		);
		$this->assertSame( 0, $post_id );
	}

	/**
	 * @ticket 52187
	 */
	public function test_wp_resolve_post_date() {
		$post_date     = '2020-12-28 11:26:35';
		$post_date_gmt = '2020-12-29 10:11:45';
		$invalid_date  = '2020-12-41 14:15:27';

		$resolved_post_date = wp_resolve_post_date();
		$this->assertEqualsWithDelta( strtotime( gmdate( 'Y-m-d H:i:s' ) ), strtotime( $resolved_post_date ), 2, 'The dates should be equal' );

		$resolved_post_date = wp_resolve_post_date( '', $post_date_gmt );
		$this->assertSame( get_date_from_gmt( $post_date_gmt ), $resolved_post_date );

		$resolved_post_date = wp_resolve_post_date( '', $invalid_date );
		$this->assertSame( '1970-01-01 00:00:00', $resolved_post_date );

		$resolved_post_date = wp_resolve_post_date( $post_date );
		$this->assertSame( $post_date, $resolved_post_date );

		$resolved_post_date = wp_resolve_post_date( $post_date, $post_date_gmt );
		$this->assertSame( $post_date, $resolved_post_date );

		$resolved_post_date = wp_resolve_post_date( $post_date, $invalid_date );
		$this->assertSame( $post_date, $resolved_post_date );

		$resolved_post_date = wp_resolve_post_date( $invalid_date );
		$this->assertFalse( $resolved_post_date );

		$resolved_post_date = wp_resolve_post_date( $invalid_date, $post_date_gmt );
		$this->assertFalse( $resolved_post_date );

		$resolved_post_date = wp_resolve_post_date( $invalid_date, $invalid_date );
		$this->assertFalse( $resolved_post_date );
	}

	/**
	 * Ensure sticking a post updates the `sticky_posts` option.
	 *
	 * @covers ::stick_post
	 */
	public function test_stick_post_updates_option() {
		stick_post( 1 );
		$this->assertSameSets( array( 1 ), get_option( 'sticky_posts' ) );

		stick_post( 2 );
		$this->assertSameSets( array( 1, 2 ), get_option( 'sticky_posts' ) );
	}

	/**
	 * Ensure sticking a post does not duplicate post IDs in the option.
	 *
	 * @ticket 52007
	 * @covers ::stick_post
	 * @dataProvider data_stick_post_does_not_duplicate_post_ids
	 *
	 * @param mixed $stick Value to pass to stick_post().
	 */
	public function test_stick_post_does_not_duplicate_post_ids( $stick ) {
		update_option( 'sticky_posts', array( 1, 2 ) );

		stick_post( $stick );
		$this->assertSameSets( array( 1, 2 ), get_option( 'sticky_posts' ) );
	}

	/**
	 * Data provider for test_stick_post_does_not_duplicate_post_ids().
	 *
	 * @return array[] {
	 *     Arguments passed to test.
	 *
	 *     @type mixed $stick Value to pass to stick_post().
	 * }
	 */
	public function data_stick_post_does_not_duplicate_post_ids() {
		return array(
			array( 1 ),
			array( '1' ),
			array( 2.0 ),
		);
	}

	/**
	 * Ensure sticking a post removes other duplicate post IDs from the option.
	 *
	 * @ticket 52007
	 * @covers ::stick_post
	 *
	 * @param mixed $stick Value to pass to stick_post().
	 */
	public function test_stick_post_removes_duplicate_post_ids_when_adding_new_value() {
		update_option( 'sticky_posts', array( 1, 1, 2, 2 ) );

		stick_post( 3 );
		$this->assertSameSets( array( 1, 2, 3 ), get_option( 'sticky_posts' ) );
	}

	/**
	 * Ensure unsticking a post updates the `sticky_posts` option.
	 *
	 * @covers ::unstick_post
	 */
	public function test_unstick_post_updates_option() {
		update_option( 'sticky_posts', array( 1 ) );
		unstick_post( 1 );
		$this->assertEmpty( get_option( 'sticky_posts' ) );

		update_option( 'sticky_posts', array( 1, 2 ) );
		unstick_post( 1 );
		$this->assertSameSets( array( 2 ), get_option( 'sticky_posts' ) );
	}

	/**
	 * Ensure unsticking a post removes duplicate post IDs from the option.
	 *
	 * @ticket 52007
	 * @covers ::unstick_post
	 *
	 * @dataProvider data_unstick_post_removes_duplicate_post_ids
	 *
	 * @param array $starting_option Original value of `sticky_posts` option.
	 * @param mixed $unstick         Parameter passed to `unstick_post()`
	 * @param array $expected
	 */
	public function test_unstick_post_removes_duplicate_post_ids( $starting_option, $unstick, $expected ) {
		update_option( 'sticky_posts', $starting_option );
		unstick_post( $unstick );
		$this->assertSameSets( $expected, get_option( 'sticky_posts' ) );
	}

	/**
	 * Data provider for test_unstick_post_removes_duplicate_post_ids().
	 *
	 * @return array[] {
	 *     Arguments passed to test.
	 *
	 *     @type array $starting_option Original value of `sticky_posts` option.
	 *     @type mixed $unstick         Parameter passed to `unstick_post()`
	 *     @type array $expected
	 * }
	 */
	public function data_unstick_post_removes_duplicate_post_ids() {
		return array(
			array(
				array( 1, 1 ),
				1,
				array(),
			),
			array(
				array( 1, 1 ),
				'1',
				array(),
			),
			array(
				array( 1, 2, 1 ),
				1,
				array( 2 ),
			),
			array(
				array( 1, 2, 1 ),
				2,
				array( 1 ),
			),
			array(
				array( 1, 2, 1 ),
				2.0,
				array( 1 ),
			),
		);
	}

	/**
	 * Ensure sticking a duplicate post does not update the `sticky_posts` option.
	 *
	 * @ticket 52007
	 * @covers ::stick_post
	 */
	public function test_stick_post_with_duplicate_post_id_does_not_update_option() {
		update_option( 'sticky_posts', array( 1, 2, 2 ) );
		stick_post( 2 );
		$this->assertSameSets( array( 1, 2, 2 ), get_option( 'sticky_posts' ) );
	}

	/**
	 * Ensure unsticking a non-sticky post does not update the `sticky_posts` option.
	 *
	 * @ticket 52007
	 * @covers ::unstick_post
	 */
	public function test_unstick_post_with_non_sticky_post_id_does_not_update_option() {
		update_option( 'sticky_posts', array( 1, 2, 2 ) );
		unstick_post( 3 );
		$this->assertSameSets( array( 1, 2, 2 ), get_option( 'sticky_posts' ) );
	}
}<|MERGE_RESOLUTION|>--- conflicted
+++ resolved
@@ -748,14 +748,10 @@
 
 	}
 
-<<<<<<< HEAD
 	/**
 	 * @covers ::setup_postdata
 	 */
-	function test_parse_post_content_single_page() {
-=======
 	public function test_parse_post_content_single_page() {
->>>>>>> 4dea8f59
 		global $multipage, $pages, $numpages;
 		$post_id = self::factory()->post->create( array( 'post_content' => 'Page 0' ) );
 		$post    = get_post( $post_id );
@@ -766,14 +762,10 @@
 		$this->assertSame( array( 'Page 0' ), $pages );
 	}
 
-<<<<<<< HEAD
 	/**
 	 * @covers ::setup_postdata
 	 */
-	function test_parse_post_content_multi_page() {
-=======
 	public function test_parse_post_content_multi_page() {
->>>>>>> 4dea8f59
 		global $multipage, $pages, $numpages;
 		$post_id = self::factory()->post->create( array( 'post_content' => 'Page 0<!--nextpage-->Page 1<!--nextpage-->Page 2<!--nextpage-->Page 3' ) );
 		$post    = get_post( $post_id );
@@ -784,14 +776,10 @@
 		$this->assertSame( array( 'Page 0', 'Page 1', 'Page 2', 'Page 3' ), $pages );
 	}
 
-<<<<<<< HEAD
 	/**
 	 * @covers ::setup_postdata
 	 */
-	function test_parse_post_content_remaining_single_page() {
-=======
 	public function test_parse_post_content_remaining_single_page() {
->>>>>>> 4dea8f59
 		global $multipage, $pages, $numpages;
 		$post_id = self::factory()->post->create( array( 'post_content' => 'Page 0' ) );
 		$post    = get_post( $post_id );
@@ -802,14 +790,10 @@
 		$this->assertSame( array( 'Page 0' ), $pages );
 	}
 
-<<<<<<< HEAD
 	/**
 	 * @covers ::setup_postdata
 	 */
-	function test_parse_post_content_remaining_multi_page() {
-=======
 	public function test_parse_post_content_remaining_multi_page() {
->>>>>>> 4dea8f59
 		global $multipage, $pages, $numpages;
 		$post_id = self::factory()->post->create( array( 'post_content' => 'Page 0<!--nextpage-->Page 1<!--nextpage-->Page 2<!--nextpage-->Page 3' ) );
 		$post    = get_post( $post_id );
@@ -901,14 +885,10 @@
 		$this->assertEquals( new stdClass, wp_count_posts( $post_type, 'readable' ) );
 	}
 
-<<<<<<< HEAD
 	/**
 	 * @covers ::wp_count_posts
 	 */
-	function test_wp_count_posts_filtered() {
-=======
 	public function test_wp_count_posts_filtered() {
->>>>>>> 4dea8f59
 		$post_type = rand_str( 20 );
 		register_post_type( $post_type );
 		self::factory()->post->create_many(
@@ -933,14 +913,10 @@
 		return $counts;
 	}
 
-<<<<<<< HEAD
 	/**
 	 * @covers ::wp_count_posts
 	 */
-	function test_wp_count_posts_insert_invalidation() {
-=======
 	public function test_wp_count_posts_insert_invalidation() {
->>>>>>> 4dea8f59
 		$post_ids       = self::factory()->post->create_many( 3 );
 		$initial_counts = wp_count_posts();
 
@@ -958,14 +934,10 @@
 		$this->assertNotEquals( $initial_counts->publish, $after_draft_counts->publish );
 	}
 
-<<<<<<< HEAD
 	/**
 	 * @covers ::wp_count_posts
 	 */
-	function test_wp_count_posts_trash_invalidation() {
-=======
 	public function test_wp_count_posts_trash_invalidation() {
->>>>>>> 4dea8f59
 		$post_ids       = self::factory()->post->create_many( 3 );
 		$initial_counts = wp_count_posts();
 
@@ -1351,14 +1323,10 @@
 		$this->assertSame( $post['post_date_gmt'], $out->post_date_gmt );
 	}
 
-<<<<<<< HEAD
 	/**
 	 * @covers ::wp_delete_post
 	 */
-	function test_wp_delete_post_reassign_hierarchical_post_type() {
-=======
 	public function test_wp_delete_post_reassign_hierarchical_post_type() {
->>>>>>> 4dea8f59
 		$grandparent_page_id = self::factory()->post->create( array( 'post_type' => 'page' ) );
 		$parent_page_id      = self::factory()->post->create(
 			array(
