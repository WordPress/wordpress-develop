<?php

/**
 * test wp-includes/post.php
 *
 * @group post
 */
class Tests_Post extends WP_UnitTestCase {
	protected static $editor_id;
	protected static $grammarian_id;

	public static function wpSetUpBeforeClass( WP_UnitTest_Factory $factory ) {
		self::$editor_id = $factory->user->create( array( 'role' => 'editor' ) );

		add_role(
			'grammarian',
			'Grammarian',
			array(
				'read'                 => true,
				'edit_posts'           => true,
				'edit_others_posts'    => true,
				'edit_published_posts' => true,
			)
		);

		self::$grammarian_id = $factory->user->create( array( 'role' => 'grammarian' ) );
	}

	public static function wpTearDownAfterClass() {
		remove_role( 'grammarian' );
	}

<<<<<<< HEAD
	public function set_up() {
		parent::set_up();

		wp_set_current_user( self::$editor_id );
		_set_cron_array( array() );

		$this->post_ids = array();
	}

	/**
	 * Helper function: return the timestamp(s) of cron jobs for the specified hook and post.
	 */
	private function next_schedule_for_post( $hook, $id ) {
		return wp_next_scheduled( 'publish_future_post', array( 0 => (int) $id ) );
	}

	/**
	 * Helper function, unsets current user globally.
	 */
	private function unset_current_user() {
		global $current_user, $user_ID;

		$current_user = null;
		$user_ID      = null;
	}

	/**
	 * Test simple valid behavior: insert and get a post.
	 */
	public function test_vb_insert_get_delete() {
		register_post_type( 'cpt', array( 'taxonomies' => array( 'post_tag', 'ctax' ) ) );
		register_taxonomy( 'ctax', 'cpt' );
		$post_types = array( 'post', 'cpt' );

		foreach ( $post_types as $post_type ) {
			$post = array(
				'post_author'  => self::$editor_id,
				'post_status'  => 'publish',
				'post_content' => "{$post_type}_content",
				'post_title'   => "{$post_type}_title",
				'tax_input'    => array(
					'post_tag' => 'tag1,tag2',
					'ctax'     => 'cterm1,cterm2',
				),
				'post_type'    => $post_type,
			);

			// Insert a post and make sure the ID is OK.
			$id = wp_insert_post( $post );
			$this->assertIsNumeric( $id );
			$this->assertGreaterThan( 0, $id );

			// Fetch the post and make sure it matches.
			$out = get_post( $id );

			$this->assertSame( $post['post_content'], $out->post_content );
			$this->assertSame( $post['post_title'], $out->post_title );
			$this->assertSame( $post['post_status'], $out->post_status );
			$this->assertEquals( $post['post_author'], $out->post_author );

			// Test cache state.
			$pcache = wp_cache_get( $id, 'posts' );
			$this->assertInstanceOf( 'stdClass', $pcache );
			$this->assertSame( $id, $pcache->ID );

			update_object_term_cache( $id, $post_type );
			$tcache = wp_cache_get( $id, 'post_tag_relationships' );
			$this->assertIsArray( $tcache );
			$this->assertCount( 2, $tcache );

			$tcache = wp_cache_get( $id, 'ctax_relationships' );
			if ( $post_type === 'cpt' ) {
				$this->assertIsArray( $tcache );
				$this->assertCount( 2, $tcache );
			} else {
				$this->assertFalse( $tcache );
			}

			wp_delete_post( $id, true );
			$this->assertFalse( wp_cache_get( $id, 'posts' ) );
			$this->assertFalse( wp_cache_get( $id, 'post_tag_relationships' ) );
			$this->assertFalse( wp_cache_get( $id, 'ctax_relationships' ) );
		}

		$GLOBALS['wp_taxonomies']['post_tag']->object_type = array( 'post' );
	}

	/**
	 * Insert a post with a future date, and make sure the status and cron schedule are correct.
	 */
	public function test_vb_insert_future() {
		$future_date = strtotime( '+1 day' );

		$post = array(
			'post_author'  => self::$editor_id,
			'post_status'  => 'publish',
			'post_content' => 'content',
			'post_title'   => 'title',
			'post_date'    => date_format( date_create( "@{$future_date}" ), 'Y-m-d H:i:s' ),
		);

		// Insert a post and make sure the ID is OK.
		$id               = wp_insert_post( $post );
		$this->post_ids[] = $id;
		// dmp( _get_cron_array() );
		$this->assertIsNumeric( $id );
		$this->assertGreaterThan( 0, $id );

		// Fetch the post and make sure it matches.
		$out = get_post( $id );

		$this->assertSame( $post['post_content'], $out->post_content );
		$this->assertSame( $post['post_title'], $out->post_title );
		$this->assertSame( 'future', $out->post_status );
		$this->assertEquals( $post['post_author'], $out->post_author );
		$this->assertSame( $post['post_date'], $out->post_date );

		// There should be a publish_future_post hook scheduled on the future date.
		$this->assertSame( $future_date, $this->next_schedule_for_post( 'publish_future_post', $id ) );
	}

	/**
	 * Insert a post with a future date, and make sure the status and cron schedule are correct.
	 */
	public function test_vb_insert_future_over_dst() {
		// Some magic days - one DST one not.
		$future_date_1 = strtotime( 'June 21st +1 year' );
		$future_date_2 = strtotime( 'Jan 11th +1 year' );

		$post = array(
			'post_author'  => self::$editor_id,
			'post_status'  => 'publish',
			'post_content' => 'content',
			'post_title'   => 'title',
			'post_date'    => date_format( date_create( "@{$future_date_1}" ), 'Y-m-d H:i:s' ),
		);

		// Insert a post and make sure the ID is OK.
		$id               = wp_insert_post( $post );
		$this->post_ids[] = $id;

		// Fetch the post and make sure has the correct date and status.
		$out = get_post( $id );
		$this->assertSame( 'future', $out->post_status );
		$this->assertSame( $post['post_date'], $out->post_date );

		// Check that there's a publish_future_post job scheduled at the right time.
		$this->assertSame( $future_date_1, $this->next_schedule_for_post( 'publish_future_post', $id ) );

		// Now save it again with a date further in the future.

		$post['ID']            = $id;
		$post['post_date']     = date_format( date_create( "@{$future_date_2}" ), 'Y-m-d H:i:s' );
		$post['post_date_gmt'] = null;
		wp_update_post( $post );

		// Fetch the post again and make sure it has the new post_date.
		$out = get_post( $id );
		$this->assertSame( 'future', $out->post_status );
		$this->assertSame( $post['post_date'], $out->post_date );

		// And the correct date on the cron job.
		$this->assertSame( $future_date_2, $this->next_schedule_for_post( 'publish_future_post', $id ) );
	}

	/**
	 * Future post bug: posts get published at the wrong time if you edit the timestamp.
	 *
	 * @ticket 4710
	 */
	public function test_vb_insert_future_edit_bug() {
		$future_date_1 = strtotime( '+1 day' );
		$future_date_2 = strtotime( '+2 day' );

		$post = array(
			'post_author'  => self::$editor_id,
			'post_status'  => 'publish',
			'post_content' => 'content',
			'post_title'   => 'title',
			'post_date'    => date_format( date_create( "@{$future_date_1}" ), 'Y-m-d H:i:s' ),
		);

		// Insert a post and make sure the ID is OK.
		$id               = wp_insert_post( $post );
		$this->post_ids[] = $id;

		// Fetch the post and make sure has the correct date and status.
		$out = get_post( $id );
		$this->assertSame( 'future', $out->post_status );
		$this->assertSame( $post['post_date'], $out->post_date );

		// Check that there's a publish_future_post job scheduled at the right time.
		$this->assertSame( $future_date_1, $this->next_schedule_for_post( 'publish_future_post', $id ) );

		// Now save it again with a date further in the future.

		$post['ID']            = $id;
		$post['post_date']     = date_format( date_create( "@{$future_date_2}" ), 'Y-m-d H:i:s' );
		$post['post_date_gmt'] = null;
		wp_update_post( $post );

		// Fetch the post again and make sure it has the new post_date.
		$out = get_post( $id );
		$this->assertSame( 'future', $out->post_status );
		$this->assertSame( $post['post_date'], $out->post_date );

		// And the correct date on the cron job.
		$this->assertSame( $future_date_2, $this->next_schedule_for_post( 'publish_future_post', $id ) );
	}

	/**
	 * Insert a draft post with a future date, and make sure no cron schedule is set.
	 */
	public function test_vb_insert_future_draft() {
		$future_date = strtotime( '+1 day' );

		$post = array(
			'post_author'  => self::$editor_id,
			'post_status'  => 'draft',
			'post_content' => 'content',
			'post_title'   => 'title',
			'post_date'    => date_format( date_create( "@{$future_date}" ), 'Y-m-d H:i:s' ),
		);

		// Insert a post and make sure the ID is OK.
		$id               = wp_insert_post( $post );
		$this->post_ids[] = $id;
		// dmp( _get_cron_array() );
		$this->assertIsNumeric( $id );
		$this->assertGreaterThan( 0, $id );

		// Fetch the post and make sure it matches.
		$out = get_post( $id );

		$this->assertSame( $post['post_content'], $out->post_content );
		$this->assertSame( $post['post_title'], $out->post_title );
		$this->assertSame( 'draft', $out->post_status );
		$this->assertEquals( $post['post_author'], $out->post_author );
		$this->assertSame( $post['post_date'], $out->post_date );

		// There should be a publish_future_post hook scheduled on the future date.
		$this->assertFalse( $this->next_schedule_for_post( 'publish_future_post', $id ) );

	}

	/**
	 * Insert a future post, then edit and change it to draft, and make sure cron gets it right.
	 */
	public function test_vb_insert_future_change_to_draft() {
		$future_date_1 = strtotime( '+1 day' );

		$post = array(
			'post_author'  => self::$editor_id,
			'post_status'  => 'publish',
			'post_content' => 'content',
			'post_title'   => 'title',
			'post_date'    => date_format( date_create( "@{$future_date_1}" ), 'Y-m-d H:i:s' ),
		);

		// Insert a post and make sure the ID is OK.
		$id               = wp_insert_post( $post );
		$this->post_ids[] = $id;

		// Fetch the post and make sure has the correct date and status.
		$out = get_post( $id );
		$this->assertSame( 'future', $out->post_status );
		$this->assertSame( $post['post_date'], $out->post_date );

		// Check that there's a publish_future_post job scheduled at the right time.
		$this->assertSame( $future_date_1, $this->next_schedule_for_post( 'publish_future_post', $id ) );

		// Now save it again with status set to draft.

		$post['ID']          = $id;
		$post['post_status'] = 'draft';
		wp_update_post( $post );

		// Fetch the post again and make sure it has the new post_date.
		$out = get_post( $id );
		$this->assertSame( 'draft', $out->post_status );
		$this->assertSame( $post['post_date'], $out->post_date );

		// And the correct date on the cron job.
		$this->assertFalse( $this->next_schedule_for_post( 'publish_future_post', $id ) );
	}

	/**
	 * Insert a future post, then edit and change the status, and make sure cron gets it right.
	 */
	public function test_vb_insert_future_change_status() {
		$future_date_1 = strtotime( '+1 day' );

		$statuses = array( 'draft', 'static', 'object', 'attachment', 'inherit', 'pending' );

		foreach ( $statuses as $status ) {
			$post = array(
				'post_author'  => self::$editor_id,
				'post_status'  => 'publish',
				'post_content' => "{$status}_content",
				'post_title'   => "{$status}_title",
				'post_date'    => date_format( date_create( "@{$future_date_1}" ), 'Y-m-d H:i:s' ),
			);

			// Insert a post and make sure the ID is OK.
			$id               = wp_insert_post( $post );
			$this->post_ids[] = $id;

			// Fetch the post and make sure has the correct date and status.
			$out = get_post( $id );
			$this->assertSame( 'future', $out->post_status );
			$this->assertSame( $post['post_date'], $out->post_date );

			// Check that there's a publish_future_post job scheduled at the right time.
			$this->assertSame( $future_date_1, $this->next_schedule_for_post( 'publish_future_post', $id ) );

			// Now save it again with status changed.

			$post['ID']          = $id;
			$post['post_status'] = $status;
			wp_update_post( $post );

			// Fetch the post again and make sure it has the new post_date.
			$out = get_post( $id );
			$this->assertSame( $status, $out->post_status );
			$this->assertSame( $post['post_date'], $out->post_date );

			// And the correct date on the cron job.
			$this->assertFalse( $this->next_schedule_for_post( 'publish_future_post', $id ) );
		}
	}

	/**
	 * Insert a draft post with a future date, and make sure no cron schedule is set.
	 */
	public function test_vb_insert_future_private() {
		$future_date = strtotime( '+1 day' );

		$post = array(
			'post_author'  => self::$editor_id,
			'post_status'  => 'private',
			'post_content' => 'content',
			'post_title'   => 'title',
			'post_date'    => date_format( date_create( "@{$future_date}" ), 'Y-m-d H:i:s' ),
		);

		// Insert a post and make sure the ID is OK.
		$id               = wp_insert_post( $post );
		$this->post_ids[] = $id;
		// dmp( _get_cron_array() );
		$this->assertIsNumeric( $id );
		$this->assertGreaterThan( 0, $id );

		// Fetch the post and make sure it matches.
		$out = get_post( $id );

		$this->assertSame( $post['post_content'], $out->post_content );
		$this->assertSame( $post['post_title'], $out->post_title );
		$this->assertSame( 'private', $out->post_status );
		$this->assertEquals( $post['post_author'], $out->post_author );
		$this->assertSame( $post['post_date'], $out->post_date );

		// There should be a publish_future_post hook scheduled on the future date.
		$this->assertFalse( $this->next_schedule_for_post( 'publish_future_post', $id ) );
	}

	/**
	 * Insert a post with an invalid date, make sure it fails.
	 *
	 * @ticket 17180
	 */
	public function test_vb_insert_invalid_date() {
		$post = array(
			'post_author'  => self::$editor_id,
			'post_status'  => 'publish',
			'post_content' => 'content',
			'post_title'   => 'title',
			'post_date'    => '2012-02-30 00:00:00',
		);

		// Test both return paths with or without WP_Error.
		$insert_post = wp_insert_post( $post, true );
		$this->assertWPError( $insert_post );
		$this->assertSame( 'invalid_date', $insert_post->get_error_code() );

		$insert_post = wp_insert_post( $post );
		$this->assertSame( 0, $insert_post );
	}

	/**
	 * Insert a future post, then edit and change it to private, and make sure cron gets it right.
	 */
	public function test_vb_insert_future_change_to_private() {
		$future_date_1 = strtotime( '+1 day' );

		$post = array(
			'post_author'  => self::$editor_id,
			'post_status'  => 'publish',
			'post_content' => 'content',
			'post_title'   => 'title',
			'post_date'    => date_format( date_create( "@{$future_date_1}" ), 'Y-m-d H:i:s' ),
		);

		// Insert a post and make sure the ID is OK.
		$id               = wp_insert_post( $post );
		$this->post_ids[] = $id;

		// Fetch the post and make sure has the correct date and status.
		$out = get_post( $id );
		$this->assertSame( 'future', $out->post_status );
		$this->assertSame( $post['post_date'], $out->post_date );

		// Check that there's a publish_future_post job scheduled at the right time.
		$this->assertSame( $future_date_1, $this->next_schedule_for_post( 'publish_future_post', $id ) );

		// Now save it again with status set to draft.

		$post['ID']          = $id;
		$post['post_status'] = 'private';
		wp_update_post( $post );

		// Fetch the post again and make sure it has the new post_date.
		$out = get_post( $id );
		$this->assertSame( 'private', $out->post_status );
		$this->assertSame( $post['post_date'], $out->post_date );

		// And the correct date on the cron job.
		$this->assertFalse( $this->next_schedule_for_post( 'publish_future_post', $id ) );
	}

	/**
	 * @ticket 5305
	 */
	public function test_wp_insert_post_should_not_allow_a_bare_numeric_slug_that_might_conflict_with_a_date_archive_when_generating_from_an_empty_post_title() {
		$this->set_permalink_structure( '/%postname%/' );

		$p = wp_insert_post(
			array(
				'post_title'   => '',
				'post_content' => 'test',
				'post_status'  => 'publish',
				'post_type'    => 'post',
			)
		);

		$post = get_post( $p );

		$this->set_permalink_structure();

		$this->assertSame( "$p-2", $post->post_name );
	}

	/**
	 * @ticket 5305
	 * @ticket 33392
	 */
	public function test_wp_insert_post_should_invalidate_post_cache_before_generating_guid_when_post_name_is_empty_and_is_generated_from_the_post_ID() {
		register_post_type( 'wptests_pt' );

		$p = wp_insert_post(
			array(
				'post_title'  => '',
				'post_type'   => 'wptests_pt',
				'post_status' => 'publish',
			)
		);

		$post = get_post( $p );

		$this->assertStringContainsString( 'wptests_pt=' . $p, $post->guid );
	}

	/**
	 * @ticket 20451
	 */
	public function test_wp_insert_post_with_meta_input() {
		$post_id = wp_insert_post(
			array(
				'post_title'   => '',
				'post_content' => 'test',
				'post_status'  => 'publish',
				'post_type'    => 'post',
				'meta_input'   => array(
					'hello' => 'world',
					'foo'   => 'bar',
				),
			)
		);

		$this->assertSame( 'world', get_post_meta( $post_id, 'hello', true ) );
		$this->assertSame( 'bar', get_post_meta( $post_id, 'foo', true ) );
	}

	/**
	 * "When I delete a future post using wp_delete_post( $post->ID ) it does not update the cron correctly."
	 *
	 * @ticket 5364
	 */
	public function test_delete_future_post_cron() {
		$future_date = strtotime( '+1 day' );

		$post = array(
			'post_author'  => self::$editor_id,
			'post_status'  => 'publish',
			'post_content' => 'content',
			'post_title'   => 'title',
			'post_date'    => date_format( date_create( "@{$future_date}" ), 'Y-m-d H:i:s' ),
		);

		// Insert a post and make sure the ID is OK.
		$id               = wp_insert_post( $post );
		$this->post_ids[] = $id;

		// Check that there's a publish_future_post job scheduled at the right time.
		$this->assertSame( $future_date, $this->next_schedule_for_post( 'publish_future_post', $id ) );

		// Now delete the post and make sure the cron entry is removed.
		wp_delete_post( $id );

		$this->assertFalse( $this->next_schedule_for_post( 'publish_future_post', $id ) );
	}

	/**
	 * Bug: permalink doesn't work if post title is empty.
	 *
	 * Might only fail if the post ID is greater than four characters.
	 *
	 * @ticket 5305
	 */
	public function test_permalink_without_title() {
		$this->set_permalink_structure( '/%year%/%monthnum%/%day%/%postname%/' );

		$post = array(
			'post_author'  => self::$editor_id,
			'post_status'  => 'publish',
			'post_content' => 'content',
			'post_title'   => '',
			'post_date'    => '2007-10-31 06:15:00',
		);

		// Insert a post and make sure the ID is OK.
		$id               = wp_insert_post( $post );
		$this->post_ids[] = $id;

		$plink = get_permalink( $id );

		// Permalink should include the post ID at the end.
		$this->assertSame( get_option( 'siteurl' ) . '/2007/10/31/' . $id . '/', $plink );
	}

	public function test_wp_publish_post() {
		$draft_id = self::factory()->post->create( array( 'post_status' => 'draft' ) );

		$post = get_post( $draft_id );
		$this->assertSame( 'draft', $post->post_status );

		wp_publish_post( $draft_id );
		$post = get_post( $draft_id );

		$this->assertSame( 'publish', $post->post_status );
	}

	/**
	 * @ticket 22944
	 */
	public function test_wp_insert_post_and_wp_publish_post_with_future_date() {
		$future_date = gmdate( 'Y-m-d H:i:s', time() + 10000000 );
		$post_id     = self::factory()->post->create(
			array(
				'post_status' => 'publish',
				'post_date'   => $future_date,
			)
		);

		$post = get_post( $post_id );
		$this->assertSame( 'future', $post->post_status );
		$this->assertSame( $future_date, $post->post_date );

		wp_publish_post( $post_id );
		$post = get_post( $post_id );

		$this->assertSame( 'publish', $post->post_status );
		$this->assertSame( $future_date, $post->post_date );
	}

	/**
	 * @ticket 48145
	 */
	public function test_wp_insert_post_should_default_to_publish_if_post_date_is_within_59_seconds_from_current_time() {
		$future_date = gmdate( 'Y-m-d H:i:s', time() + 59 );
		$post_id     = self::factory()->post->create(
			array(
				'post_date' => $future_date,
			)
		);

		$post = get_post( $post_id );
		$this->assertSame( 'publish', $post->post_status );
		$this->assertSame( $future_date, $post->post_date );
	}

	/**
	 * @ticket 22944
	 */
	public function test_publish_post_with_content_filtering() {
		kses_remove_filters();

		$post_id = wp_insert_post( array( 'post_title' => '<script>Test</script>' ) );
		$post    = get_post( $post_id );
		$this->assertSame( '<script>Test</script>', $post->post_title );
		$this->assertSame( 'draft', $post->post_status );

		kses_init_filters();
=======
	public function test_parse_post_content_single_page() {
		global $multipage, $pages, $numpages;
>>>>>>> cc4a86d8

		$post_id = self::factory()->post->create(
			array(
				'post_content' => 'Page 0',
			)
		);
		$post    = get_post( $post_id );
		setup_postdata( $post );

		$this->assertSame( 0, $multipage );
		$this->assertCount( 1, $pages );
		$this->assertSame( 1, $numpages );
		$this->assertSame( array( 'Page 0' ), $pages );
	}

	public function test_parse_post_content_multi_page() {
		global $multipage, $pages, $numpages;

		$post_id = self::factory()->post->create(
			array(
				'post_content' => 'Page 0<!--nextpage-->Page 1<!--nextpage-->Page 2<!--nextpage-->Page 3',
			)
		);
		$post    = get_post( $post_id );
		setup_postdata( $post );

		$this->assertSame( 1, $multipage );
		$this->assertCount( 4, $pages );
		$this->assertSame( 4, $numpages );
		$this->assertSame( array( 'Page 0', 'Page 1', 'Page 2', 'Page 3' ), $pages );
	}

	public function test_parse_post_content_remaining_single_page() {
		global $multipage, $pages, $numpages;

		$post_id = self::factory()->post->create(
			array(
				'post_content' => 'Page 0',
			)
		);
		$post    = get_post( $post_id );
		setup_postdata( $post );

		$this->assertSame( 0, $multipage );
		$this->assertCount( 1, $pages );
		$this->assertSame( 1, $numpages );
		$this->assertSame( array( 'Page 0' ), $pages );
	}

	public function test_parse_post_content_remaining_multi_page() {
		global $multipage, $pages, $numpages;

		$post_id = self::factory()->post->create(
			array(
				'post_content' => 'Page 0<!--nextpage-->Page 1<!--nextpage-->Page 2<!--nextpage-->Page 3',
			)
		);
		$post    = get_post( $post_id );
		setup_postdata( $post );

		$this->assertSame( 1, $multipage );
		$this->assertCount( 4, $pages );
		$this->assertSame( 4, $numpages );
		$this->assertSame( array( 'Page 0', 'Page 1', 'Page 2', 'Page 3' ), $pages );
	}

	/**
	 * @ticket 16746
	 */
	public function test_parse_post_content_starting_with_nextpage() {
		global $multipage, $pages, $numpages;

		$post_id = self::factory()->post->create(
			array(
				'post_content' => '<!--nextpage-->Page 0<!--nextpage-->Page 1<!--nextpage-->Page 2<!--nextpage-->Page 3',
			)
		);
		$post    = get_post( $post_id );
		setup_postdata( $post );

		$this->assertSame( 1, $multipage );
		$this->assertCount( 4, $pages );
		$this->assertSame( 4, $numpages );
		$this->assertSame( array( 'Page 0', 'Page 1', 'Page 2', 'Page 3' ), $pages );
	}

	/**
	 * @ticket 16746
	 */
	public function test_parse_post_content_starting_with_nextpage_multi() {
		global $multipage, $pages, $numpages;

		$post_id = self::factory()->post->create(
			array(
				'post_content' => '<!--nextpage-->Page 0',
			)
		);
		$post    = get_post( $post_id );
		setup_postdata( $post );

		$this->assertSame( 0, $multipage );
		$this->assertCount( 1, $pages );
		$this->assertSame( 1, $numpages );
		$this->assertSame( array( 'Page 0' ), $pages );
	}

	/**
	 * @ticket 24803
	 */
	public function test_wp_count_posts() {
		$post_type = rand_str( 20 );
		register_post_type( $post_type );

		self::factory()->post->create(
			array(
				'post_type' => $post_type,
			)
		);

		$count = wp_count_posts( $post_type, 'readable' );
		$this->assertEquals( 1, $count->publish );

		_unregister_post_type( $post_type );
		$count = wp_count_posts( $post_type, 'readable' );
		$this->assertEquals( new stdClass, $count );
	}

	public function test_wp_count_posts_filtered() {
		$post_type = rand_str( 20 );
		register_post_type( $post_type );

		self::factory()->post->create_many(
			3,
			array(
				'post_type' => $post_type,
			)
		);

		$count1 = wp_count_posts( $post_type, 'readable' );
		$this->assertEquals( 3, $count1->publish );

		add_filter( 'wp_count_posts', array( $this, 'filter_wp_count_posts' ) );
		$count2 = wp_count_posts( $post_type, 'readable' );
		remove_filter( 'wp_count_posts', array( $this, 'filter_wp_count_posts' ) );
		$this->assertEquals( 2, $count2->publish );
	}

	public function filter_wp_count_posts( $counts ) {
		$counts->publish = 2;
		return $counts;
	}

	public function test_wp_count_posts_insert_invalidation() {
		$post_ids       = self::factory()->post->create_many( 3 );
		$initial_counts = wp_count_posts();

		$key   = array_rand( $post_ids );
		$_post = get_post( $post_ids[ $key ], ARRAY_A );

		$_post['post_status'] = 'draft';
		wp_insert_post( $_post );

		$post = get_post( $post_ids[ $key ] );
		$this->assertSame( 'draft', $post->post_status );
		$this->assertNotEquals( 'publish', $post->post_status );

		$after_draft_counts = wp_count_posts();
		$this->assertEquals( 1, $after_draft_counts->draft );
		$this->assertEquals( 2, $after_draft_counts->publish );
		$this->assertNotEquals( $initial_counts->publish, $after_draft_counts->publish );
	}

	public function test_wp_count_posts_trash_invalidation() {
		$post_ids       = self::factory()->post->create_many( 3 );
		$initial_counts = wp_count_posts();

		$key = array_rand( $post_ids );

		wp_trash_post( $post_ids[ $key ] );

		$post = get_post( $post_ids[ $key ] );
		$this->assertSame( 'trash', $post->post_status );
		$this->assertNotEquals( 'publish', $post->post_status );

		$after_trash_counts = wp_count_posts();
		$this->assertEquals( 1, $after_trash_counts->trash );
		$this->assertEquals( 2, $after_trash_counts->publish );
		$this->assertNotEquals( $initial_counts->publish, $after_trash_counts->publish );
	}

	/**
	 * @ticket 49685
	 */
	public function test_wp_count_posts_status_changes_visible() {
		self::factory()->post->create_many( 3 );

		// Trigger a cache.
		wp_count_posts();

		register_post_status( 'test' );

		$counts = wp_count_posts();
		$this->assertObjectHasAttribute( 'test', $counts );
		$this->assertSame( 0, $counts->test );
	}

	/**
	 * @ticket 25566
	 */
	public function test_wp_tag_cloud_link_with_post_type() {
		$post_type = 'new_post_type';
		$tax       = 'new_tag';
		register_post_type( $post_type, array( 'taxonomies' => array( 'post_tag', $tax ) ) );
		register_taxonomy( $tax, $post_type );

		$post = self::factory()->post->create( array( 'post_type' => $post_type ) );
		wp_set_object_terms( $post, 'foo', $tax );

		wp_set_current_user( self::$editor_id );

		$wp_tag_cloud = wp_tag_cloud(
			array(
				'post_type' => $post_type,
				'taxonomy'  => $tax,
				'echo'      => false,
				'link'      => 'edit',
			)
		);

		preg_match_all( '|href="([^"]+)"|', $wp_tag_cloud, $matches );
		$this->assertCount( 1, $matches[1] );

		$terms = get_terms( $tax );
		$term  = reset( $terms );

		foreach ( $matches[1] as $url ) {
			$this->assertStringContainsString( 'tag_ID=' . $term->term_id, $url );
			$this->assertStringContainsString( 'post_type=new_post_type', $url );
		}
	}

	/**
	 * @ticket 21212
	 */
	public function test_utf8mb3_post_saves_with_emoji() {
		global $wpdb;

		if ( $wpdb->get_col_charset( $wpdb->posts, 'post_title' ) !== 'utf8' ) {
			$this->markTestSkipped( 'This test is only useful with the utf8 character set.' );
		}

		require_once ABSPATH . '/wp-admin/includes/post.php';

		$post_id = self::factory()->post->create();

		$data = array(
			'post_ID'      => $post_id,
			'post_title'   => "foo\xf0\x9f\x98\x88bar",
			'post_content' => "foo\xf0\x9f\x98\x8ebaz",
			'post_excerpt' => "foo\xf0\x9f\x98\x90bat",
		);

		$expected = array(
			'post_title'   => 'foo&#x1f608;bar',
			'post_content' => 'foo&#x1f60e;baz',
			'post_excerpt' => 'foo&#x1f610;bat',
		);

		edit_post( $data );

		$post = get_post( $post_id );

		foreach ( $expected as $field => $value ) {
			$this->assertSame( $value, $post->$field );
		}
	}

	/**
	 * If a post is sticky and is updated by a user that does not have the publish_post capability,
	 * it should _stay_ sticky.
	 *
	 * @ticket 24153
	 */
	public function test_user_without_publish_cannot_affect_sticky() {
		wp_set_current_user( self::$grammarian_id );

		// Sanity check.
		$this->assertFalse( current_user_can( 'publish_posts' ) );
		$this->assertTrue( current_user_can( 'edit_others_posts' ) );
		$this->assertTrue( current_user_can( 'edit_published_posts' ) );

		// Create a sticky post.
		$post = self::factory()->post->create_and_get(
			array(
				'post_title'   => 'Will be changed',
				'post_content' => 'Will be changed',
			)
		);
		stick_post( $post->ID );

		// Sanity check.
		$this->assertTrue( is_sticky( $post->ID ) );

		// Edit the post.
		$post->post_title   = 'Updated';
		$post->post_content = 'Updated';
		wp_update_post( $post );

		// Make sure it's still sticky.
		$saved_post = get_post( $post->ID );
		$this->assertTrue( is_sticky( $saved_post->ID ) );
		$this->assertSame( 'Updated', $saved_post->post_title );
		$this->assertSame( 'Updated', $saved_post->post_content );
	}

	/**
	 * If the `edit_post()` method is invoked by a user without publish_posts permission,
	 * the sticky status of the post should not be changed.
	 *
	 * @ticket 24153
	 */
	public function test_user_without_publish_cannot_affect_sticky_with_edit_post() {
		// Create a sticky post.
		$post = self::factory()->post->create_and_get(
			array(
				'post_title'   => 'Will be changed',
				'post_content' => 'Will be changed',
			)
		);
		stick_post( $post->ID );

		// Sanity check.
		$this->assertTrue( is_sticky( $post->ID ) );

		wp_set_current_user( self::$grammarian_id );

		// Sanity check.
		$this->assertFalse( current_user_can( 'publish_posts' ) );
		$this->assertTrue( current_user_can( 'edit_others_posts' ) );
		$this->assertTrue( current_user_can( 'edit_published_posts' ) );

		// Edit the post - the key 'sticky' is intentionally unset.
		$data = array(
			'post_ID'      => $post->ID,
			'post_title'   => 'Updated',
			'post_content' => 'Updated',
		);
		edit_post( $data );

		// Make sure it's still sticky.
		$saved_post = get_post( $post->ID );
		$this->assertTrue( is_sticky( $saved_post->ID ) );
		$this->assertSame( 'Updated', $saved_post->post_title );
		$this->assertSame( 'Updated', $saved_post->post_content );
	}

	/**
	 * Test that hooks are fired when post gets stuck and unstuck.
	 *
	 * @ticket 35600
	 */
	public function test_hooks_fire_when_post_gets_stuck_and_unstuck() {
		$post_id = self::factory()->post->create();
		$a1      = new MockAction();
		$a2      = new MockAction();

		$this->assertFalse( is_sticky( $post_id ) );

		add_action( 'post_stuck', array( $a1, 'action' ) );
		add_action( 'post_unstuck', array( $a2, 'action' ) );

		stick_post( $post_id );
		$this->assertTrue( is_sticky( $post_id ) );

		unstick_post( $post_id );
		$this->assertFalse( is_sticky( $post_id ) );

		remove_action( 'post_stuck', array( $a1, 'action' ) );
		remove_action( 'post_unstuck', array( $a2, 'action' ) );

		$this->assertSame( 1, $a1->get_call_count() );
		$this->assertSame( 1, $a2->get_call_count() );
	}

	public function test_wp_delete_post_reassign_hierarchical_post_type() {
		$grandparent_page_id = self::factory()->post->create( array( 'post_type' => 'page' ) );
		$parent_page_id      = self::factory()->post->create(
			array(
				'post_type'   => 'page',
				'post_parent' => $grandparent_page_id,
			)
		);
		$page_id             = self::factory()->post->create(
			array(
				'post_type'   => 'page',
				'post_parent' => $parent_page_id,
			)
		);

		$this->assertSame( $parent_page_id, get_post( $page_id )->post_parent );

		wp_delete_post( $parent_page_id, true );
		$this->assertSame( $grandparent_page_id, get_post( $page_id )->post_parent );

		wp_delete_post( $grandparent_page_id, true );
		$this->assertSame( 0, get_post( $page_id )->post_parent );
	}

	/**
	 * Test ensuring that the post_slug can be filtered with a custom value short circuiting the built in
	 * function that tries to create a unique name based on the post name.
	 *
	 * @see wp_unique_post_slug()
	 * @ticket 21112
	 */
	public function test_pre_wp_unique_post_slug_filter() {
		add_filter( 'pre_wp_unique_post_slug', array( $this, 'filter_pre_wp_unique_post_slug' ), 10, 6 );

		$post_id = $this->factory->post->create(
			array(
				'title'       => 'An example',
				'post_status' => 'publish',
				'post_type'   => 'page',
			)
		);
		$post    = get_post( $post_id );
		$this->assertSame( 'override-slug-' . $post->post_type, $post->post_name );

		remove_filter( 'pre_wp_unique_post_slug', array( $this, 'filter_pre_wp_unique_post_slug' ), 10, 6 );
	}

	public function filter_pre_wp_unique_post_slug( $default, $slug, $post_ID, $post_status, $post_type, $post_parent ) {
		return 'override-slug-' . $post_type;
	}

	/**
	 * @ticket 52187
	 */
	public function test_wp_resolve_post_date() {
		$post_date     = '2020-12-28 11:26:35';
		$post_date_gmt = '2020-12-29 10:11:45';
		$invalid_date  = '2020-12-41 14:15:27';

		$resolved_post_date = wp_resolve_post_date();
		$this->assertEqualsWithDelta(
			strtotime( gmdate( 'Y-m-d H:i:s' ) ),
			strtotime( $resolved_post_date ),
			2,
			'The dates should be equal'
		);

		$resolved_post_date = wp_resolve_post_date( '', $post_date_gmt );
		$this->assertSame( get_date_from_gmt( $post_date_gmt ), $resolved_post_date );

		$resolved_post_date = wp_resolve_post_date( '', $invalid_date );
		$this->assertSame( '1970-01-01 00:00:00', $resolved_post_date );

		$resolved_post_date = wp_resolve_post_date( $post_date );
		$this->assertSame( $post_date, $resolved_post_date );

		$resolved_post_date = wp_resolve_post_date( $post_date, $post_date_gmt );
		$this->assertSame( $post_date, $resolved_post_date );

		$resolved_post_date = wp_resolve_post_date( $post_date, $invalid_date );
		$this->assertSame( $post_date, $resolved_post_date );

		$resolved_post_date = wp_resolve_post_date( $invalid_date );
		$this->assertFalse( $resolved_post_date );

		$resolved_post_date = wp_resolve_post_date( $invalid_date, $post_date_gmt );
		$this->assertFalse( $resolved_post_date );

		$resolved_post_date = wp_resolve_post_date( $invalid_date, $invalid_date );
		$this->assertFalse( $resolved_post_date );
	}

	/**
	 * Ensure sticking a post updates the `sticky_posts` option.
	 *
	 * @covers ::stick_post
	 */
	public function test_stick_post_updates_option() {
		stick_post( 1 );
		$this->assertSameSets( array( 1 ), get_option( 'sticky_posts' ) );

		stick_post( 2 );
		$this->assertSameSets( array( 1, 2 ), get_option( 'sticky_posts' ) );
	}

	/**
	 * Ensure sticking a post does not duplicate post IDs in the option.
	 *
	 * @ticket 52007
	 * @covers ::stick_post
	 * @dataProvider data_stick_post_does_not_duplicate_post_ids
	 *
	 * @param mixed $stick Value to pass to stick_post().
	 */
	public function test_stick_post_does_not_duplicate_post_ids( $stick ) {
		update_option( 'sticky_posts', array( 1, 2 ) );

		stick_post( $stick );
		$this->assertSameSets( array( 1, 2 ), get_option( 'sticky_posts' ) );
	}

	/**
	 * Data provider for test_stick_post_does_not_duplicate_post_ids().
	 *
	 * @return array[] {
	 *     Arguments passed to test.
	 *
	 *     @type mixed $stick Value to pass to stick_post().
	 * }
	 */
	public function data_stick_post_does_not_duplicate_post_ids() {
		return array(
			array( 1 ),
			array( '1' ),
			array( 2.0 ),
		);
	}

	/**
	 * Ensures sticking a post succeeds after deleting the 'sticky_posts' option.
	 *
	 * @ticket 52007
	 * @ticket 55176
	 * @covers ::stick_post
	 */
	public function test_stick_post_after_delete_sticky_posts_option() {
		delete_option( 'sticky_posts' );

		stick_post( 1 );
		$this->assertSameSets( array( 1 ), get_option( 'sticky_posts' ) );
	}

	/**
	 * Ensures sticking works with an unexpected option value.
	 *
	 * @ticket 52007
	 * @ticket 55176
	 * @covers ::stick_post
	 * @dataProvider data_stick_post_with_unexpected_sticky_posts_option
	 *
	 * @param mixed $starting_option Starting value for sticky_posts option.
	 */
	public function test_stick_post_with_unexpected_sticky_posts_option( $starting_option ) {
		update_option( 'sticky_posts', $starting_option );

		stick_post( 1 );
		$this->assertSameSets( array( 1 ), get_option( 'sticky_posts' ) );
	}

	/**
	 * Data provider.
	 *
	 * @return array
	 */
	public function data_stick_post_with_unexpected_sticky_posts_option() {
		return array(
			'false'     => array( false ),
			'a string'  => array( 'string' ),
			'1 int'     => array( 1 ),
			'null'      => array( null ),
			'true'      => array( true ),
			'an object' => array( new stdClass ),
		);
	}

	/**
	 * Ensure sticking a post removes other duplicate post IDs from the option.
	 *
	 * @ticket 52007
	 * @covers ::stick_post
	 *
	 * @param mixed $stick Value to pass to stick_post().
	 */
	public function test_stick_post_removes_duplicate_post_ids_when_adding_new_value() {
		update_option( 'sticky_posts', array( 1, 1, 2, 2 ) );

		stick_post( 3 );
		$this->assertSameSets( array( 1, 2, 3 ), get_option( 'sticky_posts' ) );
	}

	/**
	 * Ensure unsticking a post updates the `sticky_posts` option.
	 *
	 * @covers ::unstick_post
	 */
	public function test_unstick_post_updates_option() {
		update_option( 'sticky_posts', array( 1 ) );
		unstick_post( 1 );
		$this->assertEmpty( get_option( 'sticky_posts' ) );

		update_option( 'sticky_posts', array( 1, 2 ) );
		unstick_post( 1 );
		$this->assertSameSets( array( 2 ), get_option( 'sticky_posts' ) );
	}

	/**
	 * Ensure unsticking a post removes duplicate post IDs from the option.
	 *
	 * @ticket 52007
	 * @covers ::unstick_post
	 *
	 * @dataProvider data_unstick_post_removes_duplicate_post_ids
	 *
	 * @param array $starting_option Original value of `sticky_posts` option.
	 * @param mixed $unstick         Parameter passed to `unstick_post()`
	 * @param array $expected
	 */
	public function test_unstick_post_removes_duplicate_post_ids( $starting_option, $unstick, $expected ) {
		update_option( 'sticky_posts', $starting_option );
		unstick_post( $unstick );
		$this->assertSameSets( $expected, get_option( 'sticky_posts' ) );
	}

	/**
	 * Data provider for test_unstick_post_removes_duplicate_post_ids().
	 *
	 * @return array[] {
	 *     Arguments passed to test.
	 *
	 *     @type array $starting_option Original value of `sticky_posts` option.
	 *     @type mixed $unstick         Parameter passed to `unstick_post()`
	 *     @type array $expected
	 * }
	 */
	public function data_unstick_post_removes_duplicate_post_ids() {
		return array(
			array(
				array( 1, 1 ),
				1,
				array(),
			),
			array(
				array( 1, 1 ),
				'1',
				array(),
			),
			array(
				array( 1, 2, 1 ),
				1,
				array( 2 ),
			),
			array(
				array( 1, 2, 1 ),
				2,
				array( 1 ),
			),
			array(
				array( 1, 2, 1 ),
				2.0,
				array( 1 ),
			),
		);
	}

	/**
	 * Ensure sticking a duplicate post does not update the `sticky_posts` option.
	 *
	 * @ticket 52007
	 * @covers ::stick_post
	 */
	public function test_stick_post_with_duplicate_post_id_does_not_update_option() {
		update_option( 'sticky_posts', array( 1, 2, 2 ) );
		stick_post( 2 );
		$this->assertSameSets( array( 1, 2, 2 ), get_option( 'sticky_posts' ) );
	}

	/**
	 * Ensure unsticking a non-sticky post does not update the `sticky_posts` option.
	 *
	 * @ticket 52007
	 * @covers ::unstick_post
	 */
	public function test_unstick_post_with_non_sticky_post_id_does_not_update_option() {
		update_option( 'sticky_posts', array( 1, 2, 2 ) );
		unstick_post( 3 );
		$this->assertSameSets( array( 1, 2, 2 ), get_option( 'sticky_posts' ) );
	}

	/**
	 * Check if post supports block editor.
	 *
	 * @ticket 51819
	 * @covers ::use_block_editor_for_post
	 */
	public function test_use_block_editor_for_post() {
		$this->assertFalse( use_block_editor_for_post( -1 ) );
		$bogus_post_id = $this->factory()->post->create(
			array(
				'post_type' => 'bogus',
			)
		);
		$this->assertFalse( use_block_editor_for_post( $bogus_post_id ) );

		register_post_type(
			'restless',
			array(
				'show_in_rest' => false,
			)
		);
		$restless_post_id = $this->factory()->post->create(
			array(
				'post_type' => 'restless',
			)
		);
		$this->assertFalse( use_block_editor_for_post( $restless_post_id ) );

		$generic_post_id = $this->factory()->post->create();

		add_filter( 'use_block_editor_for_post', '__return_false' );
		$this->assertFalse( use_block_editor_for_post( $generic_post_id ) );
		remove_filter( 'use_block_editor_for_post', '__return_false' );

		add_filter( 'use_block_editor_for_post', '__return_true' );
		$this->assertTrue( use_block_editor_for_post( $restless_post_id ) );
		remove_filter( 'use_block_editor_for_post', '__return_true' );
	}
}<|MERGE_RESOLUTION|>--- conflicted
+++ resolved
@@ -30,623 +30,8 @@
 		remove_role( 'grammarian' );
 	}
 
-<<<<<<< HEAD
-	public function set_up() {
-		parent::set_up();
-
-		wp_set_current_user( self::$editor_id );
-		_set_cron_array( array() );
-
-		$this->post_ids = array();
-	}
-
-	/**
-	 * Helper function: return the timestamp(s) of cron jobs for the specified hook and post.
-	 */
-	private function next_schedule_for_post( $hook, $id ) {
-		return wp_next_scheduled( 'publish_future_post', array( 0 => (int) $id ) );
-	}
-
-	/**
-	 * Helper function, unsets current user globally.
-	 */
-	private function unset_current_user() {
-		global $current_user, $user_ID;
-
-		$current_user = null;
-		$user_ID      = null;
-	}
-
-	/**
-	 * Test simple valid behavior: insert and get a post.
-	 */
-	public function test_vb_insert_get_delete() {
-		register_post_type( 'cpt', array( 'taxonomies' => array( 'post_tag', 'ctax' ) ) );
-		register_taxonomy( 'ctax', 'cpt' );
-		$post_types = array( 'post', 'cpt' );
-
-		foreach ( $post_types as $post_type ) {
-			$post = array(
-				'post_author'  => self::$editor_id,
-				'post_status'  => 'publish',
-				'post_content' => "{$post_type}_content",
-				'post_title'   => "{$post_type}_title",
-				'tax_input'    => array(
-					'post_tag' => 'tag1,tag2',
-					'ctax'     => 'cterm1,cterm2',
-				),
-				'post_type'    => $post_type,
-			);
-
-			// Insert a post and make sure the ID is OK.
-			$id = wp_insert_post( $post );
-			$this->assertIsNumeric( $id );
-			$this->assertGreaterThan( 0, $id );
-
-			// Fetch the post and make sure it matches.
-			$out = get_post( $id );
-
-			$this->assertSame( $post['post_content'], $out->post_content );
-			$this->assertSame( $post['post_title'], $out->post_title );
-			$this->assertSame( $post['post_status'], $out->post_status );
-			$this->assertEquals( $post['post_author'], $out->post_author );
-
-			// Test cache state.
-			$pcache = wp_cache_get( $id, 'posts' );
-			$this->assertInstanceOf( 'stdClass', $pcache );
-			$this->assertSame( $id, $pcache->ID );
-
-			update_object_term_cache( $id, $post_type );
-			$tcache = wp_cache_get( $id, 'post_tag_relationships' );
-			$this->assertIsArray( $tcache );
-			$this->assertCount( 2, $tcache );
-
-			$tcache = wp_cache_get( $id, 'ctax_relationships' );
-			if ( $post_type === 'cpt' ) {
-				$this->assertIsArray( $tcache );
-				$this->assertCount( 2, $tcache );
-			} else {
-				$this->assertFalse( $tcache );
-			}
-
-			wp_delete_post( $id, true );
-			$this->assertFalse( wp_cache_get( $id, 'posts' ) );
-			$this->assertFalse( wp_cache_get( $id, 'post_tag_relationships' ) );
-			$this->assertFalse( wp_cache_get( $id, 'ctax_relationships' ) );
-		}
-
-		$GLOBALS['wp_taxonomies']['post_tag']->object_type = array( 'post' );
-	}
-
-	/**
-	 * Insert a post with a future date, and make sure the status and cron schedule are correct.
-	 */
-	public function test_vb_insert_future() {
-		$future_date = strtotime( '+1 day' );
-
-		$post = array(
-			'post_author'  => self::$editor_id,
-			'post_status'  => 'publish',
-			'post_content' => 'content',
-			'post_title'   => 'title',
-			'post_date'    => date_format( date_create( "@{$future_date}" ), 'Y-m-d H:i:s' ),
-		);
-
-		// Insert a post and make sure the ID is OK.
-		$id               = wp_insert_post( $post );
-		$this->post_ids[] = $id;
-		// dmp( _get_cron_array() );
-		$this->assertIsNumeric( $id );
-		$this->assertGreaterThan( 0, $id );
-
-		// Fetch the post and make sure it matches.
-		$out = get_post( $id );
-
-		$this->assertSame( $post['post_content'], $out->post_content );
-		$this->assertSame( $post['post_title'], $out->post_title );
-		$this->assertSame( 'future', $out->post_status );
-		$this->assertEquals( $post['post_author'], $out->post_author );
-		$this->assertSame( $post['post_date'], $out->post_date );
-
-		// There should be a publish_future_post hook scheduled on the future date.
-		$this->assertSame( $future_date, $this->next_schedule_for_post( 'publish_future_post', $id ) );
-	}
-
-	/**
-	 * Insert a post with a future date, and make sure the status and cron schedule are correct.
-	 */
-	public function test_vb_insert_future_over_dst() {
-		// Some magic days - one DST one not.
-		$future_date_1 = strtotime( 'June 21st +1 year' );
-		$future_date_2 = strtotime( 'Jan 11th +1 year' );
-
-		$post = array(
-			'post_author'  => self::$editor_id,
-			'post_status'  => 'publish',
-			'post_content' => 'content',
-			'post_title'   => 'title',
-			'post_date'    => date_format( date_create( "@{$future_date_1}" ), 'Y-m-d H:i:s' ),
-		);
-
-		// Insert a post and make sure the ID is OK.
-		$id               = wp_insert_post( $post );
-		$this->post_ids[] = $id;
-
-		// Fetch the post and make sure has the correct date and status.
-		$out = get_post( $id );
-		$this->assertSame( 'future', $out->post_status );
-		$this->assertSame( $post['post_date'], $out->post_date );
-
-		// Check that there's a publish_future_post job scheduled at the right time.
-		$this->assertSame( $future_date_1, $this->next_schedule_for_post( 'publish_future_post', $id ) );
-
-		// Now save it again with a date further in the future.
-
-		$post['ID']            = $id;
-		$post['post_date']     = date_format( date_create( "@{$future_date_2}" ), 'Y-m-d H:i:s' );
-		$post['post_date_gmt'] = null;
-		wp_update_post( $post );
-
-		// Fetch the post again and make sure it has the new post_date.
-		$out = get_post( $id );
-		$this->assertSame( 'future', $out->post_status );
-		$this->assertSame( $post['post_date'], $out->post_date );
-
-		// And the correct date on the cron job.
-		$this->assertSame( $future_date_2, $this->next_schedule_for_post( 'publish_future_post', $id ) );
-	}
-
-	/**
-	 * Future post bug: posts get published at the wrong time if you edit the timestamp.
-	 *
-	 * @ticket 4710
-	 */
-	public function test_vb_insert_future_edit_bug() {
-		$future_date_1 = strtotime( '+1 day' );
-		$future_date_2 = strtotime( '+2 day' );
-
-		$post = array(
-			'post_author'  => self::$editor_id,
-			'post_status'  => 'publish',
-			'post_content' => 'content',
-			'post_title'   => 'title',
-			'post_date'    => date_format( date_create( "@{$future_date_1}" ), 'Y-m-d H:i:s' ),
-		);
-
-		// Insert a post and make sure the ID is OK.
-		$id               = wp_insert_post( $post );
-		$this->post_ids[] = $id;
-
-		// Fetch the post and make sure has the correct date and status.
-		$out = get_post( $id );
-		$this->assertSame( 'future', $out->post_status );
-		$this->assertSame( $post['post_date'], $out->post_date );
-
-		// Check that there's a publish_future_post job scheduled at the right time.
-		$this->assertSame( $future_date_1, $this->next_schedule_for_post( 'publish_future_post', $id ) );
-
-		// Now save it again with a date further in the future.
-
-		$post['ID']            = $id;
-		$post['post_date']     = date_format( date_create( "@{$future_date_2}" ), 'Y-m-d H:i:s' );
-		$post['post_date_gmt'] = null;
-		wp_update_post( $post );
-
-		// Fetch the post again and make sure it has the new post_date.
-		$out = get_post( $id );
-		$this->assertSame( 'future', $out->post_status );
-		$this->assertSame( $post['post_date'], $out->post_date );
-
-		// And the correct date on the cron job.
-		$this->assertSame( $future_date_2, $this->next_schedule_for_post( 'publish_future_post', $id ) );
-	}
-
-	/**
-	 * Insert a draft post with a future date, and make sure no cron schedule is set.
-	 */
-	public function test_vb_insert_future_draft() {
-		$future_date = strtotime( '+1 day' );
-
-		$post = array(
-			'post_author'  => self::$editor_id,
-			'post_status'  => 'draft',
-			'post_content' => 'content',
-			'post_title'   => 'title',
-			'post_date'    => date_format( date_create( "@{$future_date}" ), 'Y-m-d H:i:s' ),
-		);
-
-		// Insert a post and make sure the ID is OK.
-		$id               = wp_insert_post( $post );
-		$this->post_ids[] = $id;
-		// dmp( _get_cron_array() );
-		$this->assertIsNumeric( $id );
-		$this->assertGreaterThan( 0, $id );
-
-		// Fetch the post and make sure it matches.
-		$out = get_post( $id );
-
-		$this->assertSame( $post['post_content'], $out->post_content );
-		$this->assertSame( $post['post_title'], $out->post_title );
-		$this->assertSame( 'draft', $out->post_status );
-		$this->assertEquals( $post['post_author'], $out->post_author );
-		$this->assertSame( $post['post_date'], $out->post_date );
-
-		// There should be a publish_future_post hook scheduled on the future date.
-		$this->assertFalse( $this->next_schedule_for_post( 'publish_future_post', $id ) );
-
-	}
-
-	/**
-	 * Insert a future post, then edit and change it to draft, and make sure cron gets it right.
-	 */
-	public function test_vb_insert_future_change_to_draft() {
-		$future_date_1 = strtotime( '+1 day' );
-
-		$post = array(
-			'post_author'  => self::$editor_id,
-			'post_status'  => 'publish',
-			'post_content' => 'content',
-			'post_title'   => 'title',
-			'post_date'    => date_format( date_create( "@{$future_date_1}" ), 'Y-m-d H:i:s' ),
-		);
-
-		// Insert a post and make sure the ID is OK.
-		$id               = wp_insert_post( $post );
-		$this->post_ids[] = $id;
-
-		// Fetch the post and make sure has the correct date and status.
-		$out = get_post( $id );
-		$this->assertSame( 'future', $out->post_status );
-		$this->assertSame( $post['post_date'], $out->post_date );
-
-		// Check that there's a publish_future_post job scheduled at the right time.
-		$this->assertSame( $future_date_1, $this->next_schedule_for_post( 'publish_future_post', $id ) );
-
-		// Now save it again with status set to draft.
-
-		$post['ID']          = $id;
-		$post['post_status'] = 'draft';
-		wp_update_post( $post );
-
-		// Fetch the post again and make sure it has the new post_date.
-		$out = get_post( $id );
-		$this->assertSame( 'draft', $out->post_status );
-		$this->assertSame( $post['post_date'], $out->post_date );
-
-		// And the correct date on the cron job.
-		$this->assertFalse( $this->next_schedule_for_post( 'publish_future_post', $id ) );
-	}
-
-	/**
-	 * Insert a future post, then edit and change the status, and make sure cron gets it right.
-	 */
-	public function test_vb_insert_future_change_status() {
-		$future_date_1 = strtotime( '+1 day' );
-
-		$statuses = array( 'draft', 'static', 'object', 'attachment', 'inherit', 'pending' );
-
-		foreach ( $statuses as $status ) {
-			$post = array(
-				'post_author'  => self::$editor_id,
-				'post_status'  => 'publish',
-				'post_content' => "{$status}_content",
-				'post_title'   => "{$status}_title",
-				'post_date'    => date_format( date_create( "@{$future_date_1}" ), 'Y-m-d H:i:s' ),
-			);
-
-			// Insert a post and make sure the ID is OK.
-			$id               = wp_insert_post( $post );
-			$this->post_ids[] = $id;
-
-			// Fetch the post and make sure has the correct date and status.
-			$out = get_post( $id );
-			$this->assertSame( 'future', $out->post_status );
-			$this->assertSame( $post['post_date'], $out->post_date );
-
-			// Check that there's a publish_future_post job scheduled at the right time.
-			$this->assertSame( $future_date_1, $this->next_schedule_for_post( 'publish_future_post', $id ) );
-
-			// Now save it again with status changed.
-
-			$post['ID']          = $id;
-			$post['post_status'] = $status;
-			wp_update_post( $post );
-
-			// Fetch the post again and make sure it has the new post_date.
-			$out = get_post( $id );
-			$this->assertSame( $status, $out->post_status );
-			$this->assertSame( $post['post_date'], $out->post_date );
-
-			// And the correct date on the cron job.
-			$this->assertFalse( $this->next_schedule_for_post( 'publish_future_post', $id ) );
-		}
-	}
-
-	/**
-	 * Insert a draft post with a future date, and make sure no cron schedule is set.
-	 */
-	public function test_vb_insert_future_private() {
-		$future_date = strtotime( '+1 day' );
-
-		$post = array(
-			'post_author'  => self::$editor_id,
-			'post_status'  => 'private',
-			'post_content' => 'content',
-			'post_title'   => 'title',
-			'post_date'    => date_format( date_create( "@{$future_date}" ), 'Y-m-d H:i:s' ),
-		);
-
-		// Insert a post and make sure the ID is OK.
-		$id               = wp_insert_post( $post );
-		$this->post_ids[] = $id;
-		// dmp( _get_cron_array() );
-		$this->assertIsNumeric( $id );
-		$this->assertGreaterThan( 0, $id );
-
-		// Fetch the post and make sure it matches.
-		$out = get_post( $id );
-
-		$this->assertSame( $post['post_content'], $out->post_content );
-		$this->assertSame( $post['post_title'], $out->post_title );
-		$this->assertSame( 'private', $out->post_status );
-		$this->assertEquals( $post['post_author'], $out->post_author );
-		$this->assertSame( $post['post_date'], $out->post_date );
-
-		// There should be a publish_future_post hook scheduled on the future date.
-		$this->assertFalse( $this->next_schedule_for_post( 'publish_future_post', $id ) );
-	}
-
-	/**
-	 * Insert a post with an invalid date, make sure it fails.
-	 *
-	 * @ticket 17180
-	 */
-	public function test_vb_insert_invalid_date() {
-		$post = array(
-			'post_author'  => self::$editor_id,
-			'post_status'  => 'publish',
-			'post_content' => 'content',
-			'post_title'   => 'title',
-			'post_date'    => '2012-02-30 00:00:00',
-		);
-
-		// Test both return paths with or without WP_Error.
-		$insert_post = wp_insert_post( $post, true );
-		$this->assertWPError( $insert_post );
-		$this->assertSame( 'invalid_date', $insert_post->get_error_code() );
-
-		$insert_post = wp_insert_post( $post );
-		$this->assertSame( 0, $insert_post );
-	}
-
-	/**
-	 * Insert a future post, then edit and change it to private, and make sure cron gets it right.
-	 */
-	public function test_vb_insert_future_change_to_private() {
-		$future_date_1 = strtotime( '+1 day' );
-
-		$post = array(
-			'post_author'  => self::$editor_id,
-			'post_status'  => 'publish',
-			'post_content' => 'content',
-			'post_title'   => 'title',
-			'post_date'    => date_format( date_create( "@{$future_date_1}" ), 'Y-m-d H:i:s' ),
-		);
-
-		// Insert a post and make sure the ID is OK.
-		$id               = wp_insert_post( $post );
-		$this->post_ids[] = $id;
-
-		// Fetch the post and make sure has the correct date and status.
-		$out = get_post( $id );
-		$this->assertSame( 'future', $out->post_status );
-		$this->assertSame( $post['post_date'], $out->post_date );
-
-		// Check that there's a publish_future_post job scheduled at the right time.
-		$this->assertSame( $future_date_1, $this->next_schedule_for_post( 'publish_future_post', $id ) );
-
-		// Now save it again with status set to draft.
-
-		$post['ID']          = $id;
-		$post['post_status'] = 'private';
-		wp_update_post( $post );
-
-		// Fetch the post again and make sure it has the new post_date.
-		$out = get_post( $id );
-		$this->assertSame( 'private', $out->post_status );
-		$this->assertSame( $post['post_date'], $out->post_date );
-
-		// And the correct date on the cron job.
-		$this->assertFalse( $this->next_schedule_for_post( 'publish_future_post', $id ) );
-	}
-
-	/**
-	 * @ticket 5305
-	 */
-	public function test_wp_insert_post_should_not_allow_a_bare_numeric_slug_that_might_conflict_with_a_date_archive_when_generating_from_an_empty_post_title() {
-		$this->set_permalink_structure( '/%postname%/' );
-
-		$p = wp_insert_post(
-			array(
-				'post_title'   => '',
-				'post_content' => 'test',
-				'post_status'  => 'publish',
-				'post_type'    => 'post',
-			)
-		);
-
-		$post = get_post( $p );
-
-		$this->set_permalink_structure();
-
-		$this->assertSame( "$p-2", $post->post_name );
-	}
-
-	/**
-	 * @ticket 5305
-	 * @ticket 33392
-	 */
-	public function test_wp_insert_post_should_invalidate_post_cache_before_generating_guid_when_post_name_is_empty_and_is_generated_from_the_post_ID() {
-		register_post_type( 'wptests_pt' );
-
-		$p = wp_insert_post(
-			array(
-				'post_title'  => '',
-				'post_type'   => 'wptests_pt',
-				'post_status' => 'publish',
-			)
-		);
-
-		$post = get_post( $p );
-
-		$this->assertStringContainsString( 'wptests_pt=' . $p, $post->guid );
-	}
-
-	/**
-	 * @ticket 20451
-	 */
-	public function test_wp_insert_post_with_meta_input() {
-		$post_id = wp_insert_post(
-			array(
-				'post_title'   => '',
-				'post_content' => 'test',
-				'post_status'  => 'publish',
-				'post_type'    => 'post',
-				'meta_input'   => array(
-					'hello' => 'world',
-					'foo'   => 'bar',
-				),
-			)
-		);
-
-		$this->assertSame( 'world', get_post_meta( $post_id, 'hello', true ) );
-		$this->assertSame( 'bar', get_post_meta( $post_id, 'foo', true ) );
-	}
-
-	/**
-	 * "When I delete a future post using wp_delete_post( $post->ID ) it does not update the cron correctly."
-	 *
-	 * @ticket 5364
-	 */
-	public function test_delete_future_post_cron() {
-		$future_date = strtotime( '+1 day' );
-
-		$post = array(
-			'post_author'  => self::$editor_id,
-			'post_status'  => 'publish',
-			'post_content' => 'content',
-			'post_title'   => 'title',
-			'post_date'    => date_format( date_create( "@{$future_date}" ), 'Y-m-d H:i:s' ),
-		);
-
-		// Insert a post and make sure the ID is OK.
-		$id               = wp_insert_post( $post );
-		$this->post_ids[] = $id;
-
-		// Check that there's a publish_future_post job scheduled at the right time.
-		$this->assertSame( $future_date, $this->next_schedule_for_post( 'publish_future_post', $id ) );
-
-		// Now delete the post and make sure the cron entry is removed.
-		wp_delete_post( $id );
-
-		$this->assertFalse( $this->next_schedule_for_post( 'publish_future_post', $id ) );
-	}
-
-	/**
-	 * Bug: permalink doesn't work if post title is empty.
-	 *
-	 * Might only fail if the post ID is greater than four characters.
-	 *
-	 * @ticket 5305
-	 */
-	public function test_permalink_without_title() {
-		$this->set_permalink_structure( '/%year%/%monthnum%/%day%/%postname%/' );
-
-		$post = array(
-			'post_author'  => self::$editor_id,
-			'post_status'  => 'publish',
-			'post_content' => 'content',
-			'post_title'   => '',
-			'post_date'    => '2007-10-31 06:15:00',
-		);
-
-		// Insert a post and make sure the ID is OK.
-		$id               = wp_insert_post( $post );
-		$this->post_ids[] = $id;
-
-		$plink = get_permalink( $id );
-
-		// Permalink should include the post ID at the end.
-		$this->assertSame( get_option( 'siteurl' ) . '/2007/10/31/' . $id . '/', $plink );
-	}
-
-	public function test_wp_publish_post() {
-		$draft_id = self::factory()->post->create( array( 'post_status' => 'draft' ) );
-
-		$post = get_post( $draft_id );
-		$this->assertSame( 'draft', $post->post_status );
-
-		wp_publish_post( $draft_id );
-		$post = get_post( $draft_id );
-
-		$this->assertSame( 'publish', $post->post_status );
-	}
-
-	/**
-	 * @ticket 22944
-	 */
-	public function test_wp_insert_post_and_wp_publish_post_with_future_date() {
-		$future_date = gmdate( 'Y-m-d H:i:s', time() + 10000000 );
-		$post_id     = self::factory()->post->create(
-			array(
-				'post_status' => 'publish',
-				'post_date'   => $future_date,
-			)
-		);
-
-		$post = get_post( $post_id );
-		$this->assertSame( 'future', $post->post_status );
-		$this->assertSame( $future_date, $post->post_date );
-
-		wp_publish_post( $post_id );
-		$post = get_post( $post_id );
-
-		$this->assertSame( 'publish', $post->post_status );
-		$this->assertSame( $future_date, $post->post_date );
-	}
-
-	/**
-	 * @ticket 48145
-	 */
-	public function test_wp_insert_post_should_default_to_publish_if_post_date_is_within_59_seconds_from_current_time() {
-		$future_date = gmdate( 'Y-m-d H:i:s', time() + 59 );
-		$post_id     = self::factory()->post->create(
-			array(
-				'post_date' => $future_date,
-			)
-		);
-
-		$post = get_post( $post_id );
-		$this->assertSame( 'publish', $post->post_status );
-		$this->assertSame( $future_date, $post->post_date );
-	}
-
-	/**
-	 * @ticket 22944
-	 */
-	public function test_publish_post_with_content_filtering() {
-		kses_remove_filters();
-
-		$post_id = wp_insert_post( array( 'post_title' => '<script>Test</script>' ) );
-		$post    = get_post( $post_id );
-		$this->assertSame( '<script>Test</script>', $post->post_title );
-		$this->assertSame( 'draft', $post->post_status );
-
-		kses_init_filters();
-=======
 	public function test_parse_post_content_single_page() {
 		global $multipage, $pages, $numpages;
->>>>>>> cc4a86d8
 
 		$post_id = self::factory()->post->create(
 			array(
