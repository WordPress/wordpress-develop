<?php

/**
 * @group rewrite
 */
class Tests_Rewrite_AddRewriteEndpoint extends WP_UnitTestCase {
	protected static $test_page_id;
	protected static $test_post_id;

	public static function wpSetUpBeforeClass( WP_UnitTest_Factory $factory ) {
		self::$test_page_id = $factory->post->create(
			array(
				'post_type' => 'page',
			)
		);
		self::$test_post_id = $factory->post->create();
	}

	public function set_up() {
		parent::set_up();

		$this->set_permalink_structure( '/%year%/%monthnum%/%day%/%postname%/' );
<<<<<<< HEAD
=======

		$this->qvs = $GLOBALS['wp']->public_query_vars;
	}

	public function tear_down() {
		$GLOBALS['wp']->public_query_vars = $this->qvs;
		parent::tear_down();
>>>>>>> 092ee0fb
	}

	public function test_should_register_query_using_name_param_by_default() {
		add_rewrite_endpoint( 'foo', EP_ALL );
		$this->assertContains( 'foo', $GLOBALS['wp']->public_query_vars );
	}

	public function test_should_register_query_using_name_param_if_null_is_passed_as_query_var() {
		add_rewrite_endpoint( 'foo', EP_ALL, null );
		$this->assertContains( 'foo', $GLOBALS['wp']->public_query_vars );
	}

	public function test_should_register_query_using_query_var_param_if_not_null() {
		add_rewrite_endpoint( 'foo', EP_ALL, 'bar' );
		$this->assertContains( 'bar', $GLOBALS['wp']->public_query_vars );
	}

	/**
	 * @ticket 25143
	 */
	public function test_should_register_query_var_using_name_param_if_true_is_passed_as_query_var() {
		add_rewrite_endpoint( 'foo', EP_ALL, true );
		$this->assertContains( 'foo', $GLOBALS['wp']->public_query_vars );
	}

	/**
	 * @ticket 25143
	 */
	public function test_should_not_register_query_var_if_query_var_param_is_false() {
		$qvs = $GLOBALS['wp']->public_query_vars;
		add_rewrite_endpoint( 'foo', EP_ALL, false );
		$this->assertSame( $qvs, $GLOBALS['wp']->public_query_vars );
	}

	/**
	 * @ticket 25143
	 */
	public function test_is_home_should_be_false_when_visiting_custom_endpoint_without_a_registered_query_var_and_page_on_front_is_set() {

		update_option( 'show_on_front', 'page' );
		update_option( 'page_on_front', self::$test_page_id );

		add_rewrite_endpoint( 'test', EP_ALL, false );
		flush_rewrite_rules();

		$this->go_to( home_url( '/test/1' ) );

		$this->assertQueryTrue( 'is_front_page', 'is_page', 'is_singular' );
		$this->assertFalse( is_home() );
	}

	public function test_permalink_endpoint_only_applies_on_permalink() {
		add_rewrite_endpoint( 'permalink_endpoint', EP_PERMALINK );
		flush_rewrite_rules();

		$this->go_to( get_permalink( self::$test_post_id ) . 'permalink_endpoint/foo/' );

		$this->assertTrue( is_single( self::$test_post_id ) );
		$this->assertSame( 'foo', get_query_var( 'permalink_endpoint' ) );

		$this->go_to( home_url( 'permalink_endpoint/foo/' ) );

		$this->assertTrue( is_404() );
		$this->assertSame( '', get_query_var( 'permalink_endpoint' ) );
	}

	public function test_page_endpoint_only_applies_on_page() {
		add_rewrite_endpoint( 'page_endpoint', EP_PAGES );
		flush_rewrite_rules();

		$this->go_to( get_permalink( self::$test_page_id ) . 'page_endpoint/foo/' );

		$this->assertTrue( is_page( self::$test_page_id ) );
		$this->assertSame( 'foo', get_query_var( 'page_endpoint' ) );

		$this->go_to( home_url( 'page_endpoint/foo/' ) );

		$this->assertTrue( is_404() );
		$this->assertSame( '', get_query_var( 'page_endpoint' ) );
	}

}<|MERGE_RESOLUTION|>--- conflicted
+++ resolved
@@ -20,16 +20,6 @@
 		parent::set_up();
 
 		$this->set_permalink_structure( '/%year%/%monthnum%/%day%/%postname%/' );
-<<<<<<< HEAD
-=======
-
-		$this->qvs = $GLOBALS['wp']->public_query_vars;
-	}
-
-	public function tear_down() {
-		$GLOBALS['wp']->public_query_vars = $this->qvs;
-		parent::tear_down();
->>>>>>> 092ee0fb
 	}
 
 	public function test_should_register_query_using_name_param_by_default() {
