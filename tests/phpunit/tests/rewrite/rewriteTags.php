--- conflicted
+++ resolved
@@ -37,11 +37,6 @@
 		$this->assertSameSets( $this->queryreplace, $wp_rewrite->queryreplace );
 	}
 
-<<<<<<< HEAD
-	/**
-	 * @covers ::add_rewrite_tag
-	 */
-=======
 	public function data_add_rewrite_tag_invalid() {
 		return array(
 			array( 'foo', 'bar' ),
@@ -53,7 +48,9 @@
 		);
 	}
 
->>>>>>> df17fdbd
+	/**
+	 * @covers ::add_rewrite_tag
+	 */
 	public function test_add_rewrite_tag_empty_query() {
 		global $wp_rewrite;
 
