--- conflicted
+++ resolved
@@ -3,12 +3,7 @@
 /**
  * @group rewrite
  * @ticket 33920
-<<<<<<< HEAD
- *
- * @covers ::wp_old_slug_redirect
-=======
  * @covers wp_old_slug_redirect
->>>>>>> db1b341d
  */
 class Tests_Rewrite_OldSlugRedirect extends WP_UnitTestCase {
 	protected $old_slug_redirect_url;
