<?php

/**
 * @group rewrite
<<<<<<< HEAD
 *
 * @covers ::wp_old_slug_redirect
=======
 * @covers wp_old_slug_redirect
>>>>>>> db1b341d
 */
class Tests_Rewrite_OldDateRedirect extends WP_UnitTestCase {
	protected $old_date_redirect_url;

	public static $post_id;

	public static $attachment_id;

	public static function wpSetUpBeforeClass( WP_UnitTest_Factory $factory ) {
		self::$post_id = $factory->post->create(
			array(
				'post_title' => 'Foo Bar',
				'post_name'  => 'foo-bar',
			)
		);

		self::$attachment_id = $factory->attachment->create_object(
			array(
				'file'           => DIR_TESTDATA . '/images/canola.jpg',
				'post_mime_type' => 'image/jpeg',
				'post_name'      => 'my-attachment',
				'post_parent'    => self::$post_id,
			)
		);
	}

	public function set_up() {
		parent::set_up();

		add_filter( 'old_slug_redirect_url', array( $this, 'filter_old_date_redirect_url' ), 10, 1 );

		$this->set_permalink_structure( '/%year%/%monthnum%/%day%/%postname%/' );

		add_rewrite_endpoint( 'custom-endpoint', EP_PERMALINK );
		add_rewrite_endpoint( 'second-endpoint', EP_PERMALINK, 'custom' );

		flush_rewrite_rules();
	}

	public function tear_down() {
		$this->old_date_redirect_url = null;

		parent::tear_down();
	}

	public function test_old_date_redirect() {
		$old_permalink = user_trailingslashit( get_permalink( self::$post_id ) );

		$time = '2004-01-03 00:00:00';
		wp_update_post(
			array(
				'ID'            => self::$post_id,
				'post_date'     => $time,
				'post_date_gmt' => get_gmt_from_date( $time ),
			)
		);

		$permalink = user_trailingslashit( get_permalink( self::$post_id ) );

		$this->go_to( $old_permalink );
		wp_old_slug_redirect();
		$this->assertSame( $permalink, $this->old_date_redirect_url );
	}

	public function test_old_date_slug_redirect() {
		$old_permalink = user_trailingslashit( get_permalink( self::$post_id ) );

		$time = '2004-01-03 00:00:00';
		wp_update_post(
			array(
				'ID'            => self::$post_id,
				'post_date'     => $time,
				'post_date_gmt' => get_gmt_from_date( $time ),
				'post_name'     => 'bar-baz',
			)
		);

		$permalink = user_trailingslashit( get_permalink( self::$post_id ) );

		$this->go_to( $old_permalink );
		wp_old_slug_redirect();
		$this->assertSame( $permalink, $this->old_date_redirect_url );
	}

	/**
	 * @ticket 36723
	 */
	public function test_old_date_slug_redirect_cache() {
		$old_permalink = user_trailingslashit( get_permalink( self::$post_id ) );

		$time = '2004-01-03 00:00:00';
		wp_update_post(
			array(
				'ID'            => self::$post_id,
				'post_date'     => $time,
				'post_date_gmt' => get_gmt_from_date( $time ),
				'post_name'     => 'bar-baz',
			)
		);

		$permalink = user_trailingslashit( get_permalink( self::$post_id ) );

		$this->go_to( $old_permalink );
		wp_old_slug_redirect();
		$num_queries = get_num_queries();
		$this->assertSame( $permalink, $this->old_date_redirect_url );
		wp_old_slug_redirect();
		$this->assertSame( $permalink, $this->old_date_redirect_url );
		$this->assertSame( $num_queries, get_num_queries() );
	}

	/**
	 * @ticket 36723
	 */
	public function test_old_date_redirect_cache_invalidation() {
		global $wpdb;
		$old_permalink = user_trailingslashit( get_permalink( self::$post_id ) );

		$time = '2004-01-03 00:00:00';
		wp_update_post(
			array(
				'ID'            => self::$post_id,
				'post_date'     => $time,
				'post_date_gmt' => get_gmt_from_date( $time ),
				'post_name'     => 'bar-baz',
			)
		);

		$permalink = user_trailingslashit( get_permalink( self::$post_id ) );

		$this->go_to( $old_permalink );
		wp_old_slug_redirect();
		$this->assertSame( $permalink, $this->old_date_redirect_url );

		$time = '2014-02-01 00:00:00';
		wp_update_post(
			array(
				'ID'            => $this->post_id,
				'post_date'     => $time,
				'post_date_gmt' => get_gmt_from_date( $time ),
				'post_name'     => 'bar-baz',
			)
		);

		$num_queries = get_num_queries();
		$this->go_to( $permalink );
		wp_old_slug_redirect();
		$this->assertSame( $permalink, $this->old_date_redirect_url );
		$this->assertGreaterThan( $num_queries, get_num_queries() );
	}

	public function test_old_date_redirect_attachment() {
		$old_permalink = get_attachment_link( self::$attachment_id );

		$time = '2004-01-03 00:00:00';
		wp_update_post(
			array(
				'ID'            => self::$post_id,
				'post_date'     => $time,
				'post_date_gmt' => get_gmt_from_date( $time ),
			)
		);

		$this->go_to( $old_permalink );
		wp_old_slug_redirect();
		$this->assertNull( $this->old_date_redirect_url );
		$this->assertQueryTrue( 'is_attachment', 'is_singular', 'is_single' );

		$old_permalink = get_attachment_link( self::$attachment_id );

		wp_update_post(
			array(
				'ID'        => self::$attachment_id,
				'post_name' => 'the-attachment',
			)
		);

		$permalink = user_trailingslashit( trailingslashit( get_permalink( self::$post_id ) ) . 'the-attachment' );

		$this->go_to( $old_permalink );
		wp_old_slug_redirect();
		$this->assertSame( $permalink, $this->old_date_redirect_url );
	}

	public function test_old_date_slug_redirect_attachment() {
		$old_permalink = get_attachment_link( self::$attachment_id );

		$time = '2004-01-03 00:00:00';
		wp_update_post(
			array(
				'ID'            => self::$post_id,
				'post_date'     => $time,
				'post_date_gmt' => get_gmt_from_date( $time ),
				'post_name'     => 'bar-baz',
			)
		);

		$this->go_to( $old_permalink );
		wp_old_slug_redirect();
		$this->assertNull( $this->old_date_redirect_url );
		$this->assertQueryTrue( 'is_attachment', 'is_singular', 'is_single' );

		$old_permalink = get_attachment_link( self::$attachment_id );

		wp_update_post(
			array(
				'ID'        => self::$attachment_id,
				'post_name' => 'the-attachment',
			)
		);

		$permalink = user_trailingslashit( trailingslashit( get_permalink( self::$post_id ) ) . 'the-attachment' );

		$this->go_to( $old_permalink );
		wp_old_slug_redirect();
		$this->assertSame( $permalink, $this->old_date_redirect_url );
	}

	public function test_old_date_redirect_paged() {
		wp_update_post(
			array(
				'ID'           => self::$post_id,
				'post_content' => 'Test<!--nextpage-->Test',
			)
		);

		$old_permalink = user_trailingslashit( trailingslashit( get_permalink( self::$post_id ) ) . 'page/2' );

		$time = '2004-01-03 00:00:00';
		wp_update_post(
			array(
				'ID'            => self::$post_id,
				'post_date'     => $time,
				'post_date_gmt' => get_gmt_from_date( $time ),
			)
		);

		$permalink = user_trailingslashit( trailingslashit( get_permalink( self::$post_id ) ) . 'page/2' );

		$this->go_to( $old_permalink );
		wp_old_slug_redirect();
		$this->assertSame( $permalink, $this->old_date_redirect_url );
	}

	public function test_old_date_slug_redirect_paged() {
		wp_update_post(
			array(
				'ID'           => self::$post_id,
				'post_content' => 'Test<!--nextpage-->Test',
			)
		);

		$old_permalink = user_trailingslashit( trailingslashit( get_permalink( self::$post_id ) ) . 'page/2' );

		$time = '2004-01-04 12:00:00';
		wp_update_post(
			array(
				'ID'            => self::$post_id,
				'post_date'     => $time,
				'post_date_gmt' => get_gmt_from_date( $time ),
				'post_name'     => 'bar-baz',
			)
		);

		$permalink = user_trailingslashit( trailingslashit( get_permalink( self::$post_id ) ) . 'page/2' );

		$this->go_to( $old_permalink );
		wp_old_slug_redirect();
		$this->assertSame( $permalink, $this->old_date_redirect_url );
	}

	public function test_old_date_slug_doesnt_redirect_when_reused() {
		$old_permalink = user_trailingslashit( get_permalink( self::$post_id ) );

		$time = '2004-01-04 12:00:00';
		wp_update_post(
			array(
				'ID'            => self::$post_id,
				'post_date'     => $time,
				'post_date_gmt' => get_gmt_from_date( $time ),
				'post_name'     => 'bar-baz',
			)
		);

		$new_post_id = self::factory()->post->create(
			array(
				'post_title' => 'Foo Bar',
				'post_name'  => 'foo-bar',
			)
		);

		$permalink = user_trailingslashit( get_permalink( $new_post_id ) );

		$this->assertSame( $old_permalink, $permalink );

		$this->go_to( $old_permalink );
		wp_old_slug_redirect();
		$this->assertNull( $this->old_date_redirect_url );
	}

	public function filter_old_date_redirect_url( $url ) {
		$this->old_date_redirect_url = $url;
		return false;
	}
}<|MERGE_RESOLUTION|>--- conflicted
+++ resolved
@@ -2,12 +2,7 @@
 
 /**
  * @group rewrite
-<<<<<<< HEAD
- *
- * @covers ::wp_old_slug_redirect
-=======
  * @covers wp_old_slug_redirect
->>>>>>> db1b341d
  */
 class Tests_Rewrite_OldDateRedirect extends WP_UnitTestCase {
 	protected $old_date_redirect_url;
