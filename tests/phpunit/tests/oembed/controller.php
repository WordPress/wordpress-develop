<?php

/**
 * @group oembed
 * @group restapi
 */
class Test_oEmbed_Controller extends WP_UnitTestCase {
	/**
	 * @var WP_REST_Server
	 */
	protected $server;
	protected static $editor;
	protected static $administrator;
	protected static $subscriber;
	const YOUTUBE_VIDEO_ID       = 'OQSNhk5ICTI';
	const INVALID_OEMBED_URL     = 'https://www.notreallyanoembedprovider.com/watch?v=awesome-cat-video';
	const UNTRUSTED_PROVIDER_URL = 'https://www.untrustedprovider.com';

	public static function wpSetUpBeforeClass( WP_UnitTest_Factory $factory ) {
		self::$subscriber    = $factory->user->create(
			array(
				'role' => 'subscriber',
			)
		);
		self::$editor        = $factory->user->create(
			array(
				'role'       => 'editor',
				'user_email' => 'editor@example.com',
			)
		);
		self::$administrator = $factory->user->create(
			array(
				'role'       => 'administrator',
				'user_email' => 'administrator@example.com',
			)
		);

		// `get_post_embed_html()` assumes `wp-includes/js/wp-embed.js` is present:
		self::touch( ABSPATH . WPINC . '/js/wp-embed.js' );
	}

	public static function wpTearDownAfterClass() {
		self::delete_user( self::$subscriber );
		self::delete_user( self::$editor );
	}

	public function set_up() {
		parent::set_up();

		/** @var WP_REST_Server $wp_rest_server */
		global $wp_rest_server;
		$wp_rest_server = new Spy_REST_Server;
		do_action( 'rest_api_init', $wp_rest_server );

		add_filter( 'pre_http_request', array( $this, 'mock_embed_request' ), 10, 3 );
		add_filter( 'oembed_result', array( $this, 'filter_oembed_result' ), 10, 3 );
		$this->request_count = 0;

		$this->oembed_result_filter_count = 0;
	}

	public function tear_down() {
		/** @var WP_REST_Server $wp_rest_server */
		global $wp_rest_server;
		$wp_rest_server = null;

		parent::tear_down();
	}

	/**
	 * Count of the number of requests attempted.
	 *
	 * @var int
	 */
	public $request_count = 0;

	/**
	 * Count of the number of times the oembed_result filter was called.
	 *
	 * @var int
	 */
	public $oembed_result_filter_count = 0;

	/**
	 * Intercept oEmbed requests and mock responses.
	 *
	 * @param mixed  $preempt Whether to preempt an HTTP request's return value. Default false.
	 * @param mixed  $r       HTTP request arguments.
	 * @param string $url     The request URL.
	 * @return array Response data.
	 */
	public function mock_embed_request( $preempt, $r, $url ) {
		unset( $preempt, $r );

		$parsed_url = wp_parse_url( $url );
		$query      = isset( $parsed_url['query'] ) ? $parsed_url['query'] : '';
		parse_str( $query, $query_params );
		$this->request_count += 1;

		// Mock request to YouTube Embed.
		if ( ! empty( $query_params['url'] ) && false !== strpos( $query_params['url'], '?v=' . self::YOUTUBE_VIDEO_ID ) ) {
			return array(
				'response' => array(
					'code' => 200,
				),
				'body'     => wp_json_encode(
					array(
						'version'          => '1.0',
						'type'             => 'video',
						'provider_name'    => 'YouTube',
						'provider_url'     => 'https://www.youtube.com',
						'thumbnail_width'  => $query_params['maxwidth'],
						'width'            => $query_params['maxwidth'],
						'thumbnail_height' => $query_params['maxheight'],
						'height'           => $query_params['maxheight'],
						'html'             => '<b>Unfiltered</b><iframe width="' . $query_params['maxwidth'] . '" height="' . $query_params['maxheight'] . '" src="https://www.youtube.com/embed/' . self::YOUTUBE_VIDEO_ID . '?feature=oembed" frameborder="0" allowfullscreen></iframe>',
						'author_name'      => 'Yosemitebear62',
						'thumbnail_url'    => 'https://i.ytimg.com/vi/' . self::YOUTUBE_VIDEO_ID . '/hqdefault.jpg',
						'title'            => 'Yosemitebear Mountain Double Rainbow 1-8-10',
					)
				),
			);
		}

		if ( self::UNTRUSTED_PROVIDER_URL === $url ) {
			return array(
				'response' => array(
					'code' => 200,
				),
				'body'     => '<html><head><link rel="alternate" type="application/json+oembed" href="' . self::UNTRUSTED_PROVIDER_URL . '" /></head><body></body></html>',
			);
		}

		if ( ! empty( $query_params['url'] ) && false !== strpos( $query_params['url'], self::UNTRUSTED_PROVIDER_URL ) ) {
			return array(
				'response' => array(
					'code' => 200,
				),
				'body'     => wp_json_encode(
					array(
						'version'       => '1.0',
						'type'          => 'rich',
						'provider_name' => 'Untrusted',
						'provider_url'  => self::UNTRUSTED_PROVIDER_URL,
						'html'          => '<b>Filtered</b><a href="">Unfiltered</a>',
						'author_name'   => 'Untrusted Embed Author',
						'title'         => 'Untrusted Embed',
					)
				),
			);
		}

		return array(
			'response' => array(
				'code' => 404,
			),
		);
	}

	/**
	 * Filters 'oembed_result' to ensure correct type.
	 *
	 * @param string|false $data The returned oEmbed HTML.
	 * @param string       $url  URL of the content to be embedded.
	 * @param array        $args Optional arguments, usually passed from a shortcode.
	 * @return string
	 */
	public function filter_oembed_result( $data, $url, $args ) {
		if ( ! is_string( $data ) && false !== $data ) {
			$this->fail( 'Unexpected type for $data.' );
		}
		$this->assertIsString( $url );
		$this->assertIsArray( $args );
		$this->oembed_result_filter_count++;
		return $data;
	}

<<<<<<< HEAD
	/**
	 * @covers ::wp_oembed_ensure_format
	 */
	function test_wp_oembed_ensure_format() {
=======
	public function test_wp_oembed_ensure_format() {
>>>>>>> 4dea8f59
		$this->assertSame( 'json', wp_oembed_ensure_format( 'json' ) );
		$this->assertSame( 'xml', wp_oembed_ensure_format( 'xml' ) );
		$this->assertSame( 'json', wp_oembed_ensure_format( 123 ) );
		$this->assertSame( 'json', wp_oembed_ensure_format( 'random' ) );
		$this->assertSame( 'json', wp_oembed_ensure_format( array() ) );
	}

<<<<<<< HEAD
	/**
	 * @covers ::_oembed_create_xml
	 */
	function test_oembed_create_xml() {
=======
	public function test_oembed_create_xml() {
>>>>>>> 4dea8f59
		$actual = _oembed_create_xml(
			array(
				'foo'  => 'bar',
				'bar'  => 'baz',
				'ping' => 'pong',
			)
		);

		$expected = '<oembed><foo>bar</foo><bar>baz</bar><ping>pong</ping></oembed>';

		$this->assertStringEndsWith( $expected, trim( $actual ) );

		$actual = _oembed_create_xml(
			array(
				'foo'  => array(
					'bar' => 'baz',
				),
				'ping' => 'pong',
			)
		);

		$expected = '<oembed><foo><bar>baz</bar></foo><ping>pong</ping></oembed>';

		$this->assertStringEndsWith( $expected, trim( $actual ) );

		$actual = _oembed_create_xml(
			array(
				'foo'   => array(
					'bar' => array(
						'ping' => 'pong',
					),
				),
				'hello' => 'world',
			)
		);

		$expected = '<oembed><foo><bar><ping>pong</ping></bar></foo><hello>world</hello></oembed>';

		$this->assertStringEndsWith( $expected, trim( $actual ) );

		$actual = _oembed_create_xml(
			array(
				array(
					'foo' => array(
						'bar',
					),
				),
				'helloworld',
			)
		);

		$expected = '<oembed><oembed><foo><oembed>bar</oembed></foo></oembed><oembed>helloworld</oembed></oembed>';

		$this->assertStringEndsWith( $expected, trim( $actual ) );
	}

	/**
	 * @covers WP_REST_Server::get_routes
	 */
	public function test_route_availability() {
		// Check the route was registered correctly.
		$filtered_routes = rest_get_server()->get_routes();
		$this->assertArrayHasKey( '/oembed/1.0/embed', $filtered_routes );
		$route = $filtered_routes['/oembed/1.0/embed'];
		$this->assertCount( 1, $route );
		$this->assertArrayHasKey( 'callback', $route[0] );
		$this->assertArrayHasKey( 'methods', $route[0] );
		$this->assertArrayHasKey( 'args', $route[0] );

		// Check proxy route registration.
		$this->assertArrayHasKey( '/oembed/1.0/proxy', $filtered_routes );
		$proxy_route = $filtered_routes['/oembed/1.0/proxy'];
		$this->assertCount( 1, $proxy_route );
		$this->assertArrayHasKey( 'callback', $proxy_route[0] );
		$this->assertArrayHasKey( 'permission_callback', $proxy_route[0] );
		$this->assertArrayHasKey( 'methods', $proxy_route[0] );
		$this->assertArrayHasKey( 'args', $proxy_route[0] );
	}

<<<<<<< HEAD
	/**
	 * @covers WP_REST_Server::dispatch
	 * @covers WP_HTTP_Requests_Response::get_data
	 */
	function test_request_with_wrong_method() {
=======
	public function test_request_with_wrong_method() {
>>>>>>> 4dea8f59
		$request = new WP_REST_Request( 'POST', '/oembed/1.0/embed' );

		$response = rest_get_server()->dispatch( $request );
		$data     = $response->get_data();

		$this->assertSame( 'rest_no_route', $data['code'] );
	}

<<<<<<< HEAD
	/**
	 * @covers WP_REST_Server::dispatch
	 * @covers WP_HTTP_Requests_Response::get_data
	 */
	function test_request_without_url_param() {
=======
	public function test_request_without_url_param() {
>>>>>>> 4dea8f59
		$request = new WP_REST_Request( 'GET', '/oembed/1.0/embed' );

		$response = rest_get_server()->dispatch( $request );
		$data     = $response->get_data();

		$this->assertSame( 'rest_missing_callback_param', $data['code'] );
		$this->assertSame( 'url', $data['data']['params'][0] );
	}

<<<<<<< HEAD
	/**
	 * @covers WP_REST_Server::dispatch
	 * @covers WP_HTTP_Requests_Response::get_data
	 */
	function test_request_with_bad_url() {
=======
	public function test_request_with_bad_url() {
>>>>>>> 4dea8f59
		$request = new WP_REST_Request( 'GET', '/oembed/1.0/embed' );
		$request->set_param( 'url', 'http://google.com/' );

		$response = rest_get_server()->dispatch( $request );
		$data     = $response->get_data();

		$this->assertSame( 'oembed_invalid_url', $data['code'] );
	}

<<<<<<< HEAD
	/**
	 * @covers WP_REST_Server::dispatch
	 * @covers WP_HTTP_Requests_Response::get_data
	 */
	function test_request_invalid_format() {
=======
	public function test_request_invalid_format() {
>>>>>>> 4dea8f59
		$post_id = $this->factory()->post->create();

		$request = new WP_REST_Request( 'GET', '/oembed/1.0/embed' );
		$request->set_param( 'url', get_permalink( $post_id ) );
		$request->set_param( 'format', 'random' );

		$response = rest_get_server()->dispatch( $request );
		$data     = $response->get_data();

		$this->assertIsArray( $data );
		$this->assertNotEmpty( $data );
	}

<<<<<<< HEAD
	/**
	 * @covers WP_REST_Server::dispatch
	 * @covers WP_HTTP_Requests_Response::get_data
	 */
	function test_request_json() {
=======
	public function test_request_json() {
>>>>>>> 4dea8f59
		$user = self::factory()->user->create_and_get(
			array(
				'display_name' => 'John Doe',
			)
		);
		$post = self::factory()->post->create_and_get(
			array(
				'post_author' => $user->ID,
				'post_title'  => 'Hello World',
			)
		);

		$request = new WP_REST_Request( 'GET', '/oembed/1.0/embed' );
		$request->set_param( 'url', get_permalink( $post->ID ) );
		$request->set_param( 'maxwidth', 400 );

		$response = rest_get_server()->dispatch( $request );
		$data     = $response->get_data();

		$this->assertIsArray( $data );
		$this->assertNotEmpty( $data );

		$this->assertArrayHasKey( 'version', $data );
		$this->assertArrayHasKey( 'provider_name', $data );
		$this->assertArrayHasKey( 'provider_url', $data );
		$this->assertArrayHasKey( 'author_name', $data );
		$this->assertArrayHasKey( 'author_url', $data );
		$this->assertArrayHasKey( 'title', $data );
		$this->assertArrayHasKey( 'type', $data );
		$this->assertArrayHasKey( 'width', $data );

		$this->assertSame( '1.0', $data['version'] );
		$this->assertSame( get_bloginfo( 'name' ), $data['provider_name'] );
		$this->assertSame( home_url(), $data['provider_url'] );
		$this->assertSame( $user->display_name, $data['author_name'] );
		$this->assertSame( get_author_posts_url( $user->ID, $user->user_nicename ), $data['author_url'] );
		$this->assertSame( $post->post_title, $data['title'] );
		$this->assertSame( 'rich', $data['type'] );
		$this->assertTrue( $data['width'] <= $request['maxwidth'] );
	}

	/**
	 * @ticket 34971
	 * @covers WP_REST_Server::dispatch
	 * @covers WP_HTTP_Requests_Response::get_data
	 */
	public function test_request_static_front_page() {
		$post = self::factory()->post->create_and_get(
			array(
				'post_title' => 'Front page',
				'post_type'  => 'page',
			)
		);

		update_option( 'show_on_front', 'page' );
		update_option( 'page_on_front', $post->ID );

		$request = new WP_REST_Request( 'GET', '/oembed/1.0/embed' );
		$request->set_param( 'url', home_url() );
		$request->set_param( 'maxwidth', 400 );

		$response = rest_get_server()->dispatch( $request );
		$data     = $response->get_data();

		$this->assertIsArray( $data );
		$this->assertNotEmpty( $data );

		$this->assertArrayHasKey( 'version', $data );
		$this->assertArrayHasKey( 'provider_name', $data );
		$this->assertArrayHasKey( 'provider_url', $data );
		$this->assertArrayHasKey( 'author_name', $data );
		$this->assertArrayHasKey( 'author_url', $data );
		$this->assertArrayHasKey( 'title', $data );
		$this->assertArrayHasKey( 'type', $data );
		$this->assertArrayHasKey( 'width', $data );

		$this->assertSame( '1.0', $data['version'] );
		$this->assertSame( get_bloginfo( 'name' ), $data['provider_name'] );
		$this->assertSame( home_url(), $data['provider_url'] );
		$this->assertSame( get_bloginfo( 'name' ), $data['author_name'] );
		$this->assertSame( home_url(), $data['author_url'] );
		$this->assertSame( $post->post_title, $data['title'] );
		$this->assertSame( 'rich', $data['type'] );
		$this->assertTrue( $data['width'] <= $request['maxwidth'] );

		update_option( 'show_on_front', 'posts' );
	}

<<<<<<< HEAD
	/**
	 * @covers WP_REST_Server::dispatch
	 * @covers WP_HTTP_Requests_Response::get_data
	 */
	function test_request_xml() {
=======
	public function test_request_xml() {
>>>>>>> 4dea8f59
		$user = self::factory()->user->create_and_get(
			array(
				'display_name' => 'John Doe',
			)
		);
		$post = self::factory()->post->create_and_get(
			array(
				'post_author' => $user->ID,
				'post_title'  => 'Hello World',
			)
		);

		$request = new WP_REST_Request( 'GET', '/oembed/1.0/embed' );
		$request->set_param( 'url', get_permalink( $post->ID ) );
		$request->set_param( 'format', 'xml' );
		$request->set_param( 'maxwidth', 400 );

		$response = rest_get_server()->dispatch( $request );
		$data     = $response->get_data();

		$this->assertIsArray( $data );
		$this->assertNotEmpty( $data );

		$this->assertArrayHasKey( 'version', $data );
		$this->assertArrayHasKey( 'provider_name', $data );
		$this->assertArrayHasKey( 'provider_url', $data );
		$this->assertArrayHasKey( 'author_name', $data );
		$this->assertArrayHasKey( 'author_url', $data );
		$this->assertArrayHasKey( 'title', $data );
		$this->assertArrayHasKey( 'type', $data );
		$this->assertArrayHasKey( 'width', $data );

		$this->assertSame( '1.0', $data['version'] );
		$this->assertSame( get_bloginfo( 'name' ), $data['provider_name'] );
		$this->assertSame( home_url(), $data['provider_url'] );
		$this->assertSame( $user->display_name, $data['author_name'] );
		$this->assertSame( get_author_posts_url( $user->ID, $user->user_nicename ), $data['author_url'] );
		$this->assertSame( $post->post_title, $data['title'] );
		$this->assertSame( 'rich', $data['type'] );
		$this->assertTrue( $data['width'] <= $request['maxwidth'] );
	}

	/**
	 * @group multisite
	 * @group ms-required
	 *
	 * @covers WP_REST_Server::dispatch
	 * @covers WP_HTTP_Requests_Response::get_data
	 */
	public function test_request_ms_child_in_root_blog() {
		$child = self::factory()->blog->create();
		switch_to_blog( $child );

		$post = self::factory()->post->create_and_get(
			array(
				'post_title' => 'Hello Child Blog',
			)
		);

		$request = new WP_REST_Request( 'GET', '/oembed/1.0/embed' );
		$request->set_param( 'url', get_permalink( $post->ID ) );
		$request->set_param( 'maxwidth', 400 );

		$response = rest_get_server()->dispatch( $request );
		$data     = $response->get_data();

		$this->assertIsArray( $data );
		$this->assertNotEmpty( $data );

		restore_current_blog();
	}

<<<<<<< HEAD
	/**
	 * @covers ::_oembed_rest_pre_serve_request
	 */
	function test_rest_pre_serve_request() {
=======
	public function test_rest_pre_serve_request() {
>>>>>>> 4dea8f59
		$user = $this->factory()->user->create_and_get(
			array(
				'display_name' => 'John Doe',
			)
		);
		$post = $this->factory()->post->create_and_get(
			array(
				'post_author' => $user->ID,
				'post_title'  => 'Hello World',
			)
		);

		$request = new WP_REST_Request( 'GET', '/oembed/1.0/embed' );
		$request->set_param( 'url', get_permalink( $post->ID ) );
		$request->set_param( 'format', 'xml' );

		$response = rest_get_server()->dispatch( $request );
		$output   = get_echo( '_oembed_rest_pre_serve_request', array( true, $response, $request, rest_get_server() ) );

		$xml = simplexml_load_string( $output );
		$this->assertInstanceOf( 'SimpleXMLElement', $xml );
	}

<<<<<<< HEAD
	/**
	 * @covers ::_oembed_rest_pre_serve_request
	 */
	function test_rest_pre_serve_request_wrong_format() {
=======
	public function test_rest_pre_serve_request_wrong_format() {
>>>>>>> 4dea8f59
		$post = $this->factory()->post->create_and_get();

		$request = new WP_REST_Request( 'GET', '/oembed/1.0/embed' );
		$request->set_param( 'url', get_permalink( $post->ID ) );
		$request->set_param( 'format', 'json' );

		$response = rest_get_server()->dispatch( $request );

		$this->assertTrue( _oembed_rest_pre_serve_request( true, $response, $request, rest_get_server() ) );
	}

<<<<<<< HEAD
	/**
	 * @covers ::_oembed_rest_pre_serve_request
	 */
	function test_rest_pre_serve_request_wrong_method() {
=======
	public function test_rest_pre_serve_request_wrong_method() {
>>>>>>> 4dea8f59
		$post = $this->factory()->post->create_and_get();

		$request = new WP_REST_Request( 'HEAD', '/oembed/1.0/embed' );
		$request->set_param( 'url', get_permalink( $post->ID ) );
		$request->set_param( 'format', 'xml' );

		$response = rest_get_server()->dispatch( $request );

		$this->assertTrue( _oembed_rest_pre_serve_request( true, $response, $request, rest_get_server() ) );
	}

<<<<<<< HEAD
	/**
	 * @covers ::get_oembed_endpoint_url
	 */
	function test_get_oembed_endpoint_url() {
=======
	public function test_get_oembed_endpoint_url() {
>>>>>>> 4dea8f59
		$this->assertSame( home_url() . '/index.php?rest_route=/oembed/1.0/embed', get_oembed_endpoint_url() );
		$this->assertSame( home_url() . '/index.php?rest_route=/oembed/1.0/embed', get_oembed_endpoint_url( '', 'json' ) );
		$this->assertSame( home_url() . '/index.php?rest_route=/oembed/1.0/embed', get_oembed_endpoint_url( '', 'xml' ) );

		$post_id     = $this->factory()->post->create();
		$url         = get_permalink( $post_id );
		$url_encoded = urlencode( $url );

		$this->assertSame( home_url() . '/index.php?rest_route=%2Foembed%2F1.0%2Fembed&url=' . $url_encoded, get_oembed_endpoint_url( $url ) );
		$this->assertSame( home_url() . '/index.php?rest_route=%2Foembed%2F1.0%2Fembed&url=' . $url_encoded . '&format=xml', get_oembed_endpoint_url( $url, 'xml' ) );
	}

<<<<<<< HEAD
	/**
	 * @covers ::get_oembed_endpoint_url
	 */
	function test_get_oembed_endpoint_url_pretty_permalinks() {
=======
	public function test_get_oembed_endpoint_url_pretty_permalinks() {
>>>>>>> 4dea8f59
		update_option( 'permalink_structure', '/%postname%' );

		$this->assertSame( home_url() . '/wp-json/oembed/1.0/embed', get_oembed_endpoint_url() );
		$this->assertSame( home_url() . '/wp-json/oembed/1.0/embed', get_oembed_endpoint_url( '', 'xml' ) );

		$post_id     = $this->factory()->post->create();
		$url         = get_permalink( $post_id );
		$url_encoded = urlencode( $url );

		$this->assertSame( home_url() . '/wp-json/oembed/1.0/embed?url=' . $url_encoded, get_oembed_endpoint_url( $url ) );
		$this->assertSame( home_url() . '/wp-json/oembed/1.0/embed?url=' . $url_encoded . '&format=xml', get_oembed_endpoint_url( $url, 'xml' ) );

		update_option( 'permalink_structure', '' );
	}

	/**
	 * @covers WP_REST_Server::dispatch
	 * @covers WP_HTTP_Requests_Response::get_data
	 */
	public function test_proxy_without_permission() {
		// Test without a login.
		$request  = new WP_REST_Request( 'GET', '/oembed/1.0/proxy' );
		$response = rest_get_server()->dispatch( $request );

		$this->assertSame( 400, $response->get_status() );

		// Test with a user that does not have edit_posts capability.
		wp_set_current_user( self::$subscriber );
		$request = new WP_REST_Request( 'GET', '/oembed/1.0/proxy' );
		$request->set_param( 'url', self::INVALID_OEMBED_URL );
		$response = rest_get_server()->dispatch( $request );

		$this->assertSame( 403, $response->get_status() );
		$data = $response->get_data();
		$this->assertSame( $data['code'], 'rest_forbidden' );
	}

	/**
	 * @covers WP_REST_Server::dispatch
	 * @covers WP_HTTP_Requests_Response::get_data
	 */
	public function test_proxy_with_invalid_oembed_provider() {
		wp_set_current_user( self::$editor );
		$request = new WP_REST_Request( 'GET', '/oembed/1.0/proxy' );
		$request->set_param( 'url', self::INVALID_OEMBED_URL );
		$response = rest_get_server()->dispatch( $request );
		$this->assertSame( 404, $response->get_status() );
		$data = $response->get_data();
		$this->assertSame( 'oembed_invalid_url', $data['code'] );
	}

	/**
	 * @covers WP_REST_Server::dispatch
	 * @covers WP_HTTP_Requests_Response::get_status
	 */
	public function test_proxy_with_invalid_type() {
		wp_set_current_user( self::$editor );
		$request = new WP_REST_Request( 'GET', '/oembed/1.0/proxy' );
		$request->set_param( 'type', 'xml' );
		$response = rest_get_server()->dispatch( $request );

		$this->assertSame( 400, $response->get_status() );
	}

	/**
	 * @covers WP_REST_Server::dispatch
	 * @covers WP_HTTP_Requests_Response::get_status
	 * @covers WP_HTTP_Requests_Response::get_data
	 */
	public function test_proxy_with_valid_oembed_provider() {
		wp_set_current_user( self::$editor );
		$request = new WP_REST_Request( 'GET', '/oembed/1.0/proxy' );
		$request->set_param( 'url', 'https://www.youtube.com/watch?v=' . self::YOUTUBE_VIDEO_ID );
		$request->set_param( 'maxwidth', 456 );
		$request->set_param( 'maxheight', 789 );
		$request->set_param( '_wpnonce', wp_create_nonce( 'wp_rest' ) );
		$response = rest_get_server()->dispatch( $request );
		$this->assertSame( 200, $response->get_status() );
		$this->assertSame( 1, $this->request_count );

		// Subsequent request is cached and so it should not cause a request.
		rest_get_server()->dispatch( $request );
		$this->assertSame( 1, $this->request_count );

		// Rest with another user should also be cached.
		wp_set_current_user( self::$administrator );
		$request = new WP_REST_Request( 'GET', '/oembed/1.0/proxy' );
		$request->set_param( 'url', 'https://www.youtube.com/watch?v=' . self::YOUTUBE_VIDEO_ID );
		$request->set_param( '_wpnonce', wp_create_nonce( 'wp_rest' ) );
		$request->set_param( 'maxwidth', 456 );
		$request->set_param( 'maxheight', 789 );
		$response = rest_get_server()->dispatch( $request );
		$this->assertSame( 1, $this->request_count );

		// Test data object.
		$data = $response->get_data();

		$this->assertNotEmpty( $data );
		$this->assertIsObject( $data );
		$this->assertSame( 'YouTube', $data->provider_name );
		$this->assertSame( 'https://i.ytimg.com/vi/' . self::YOUTUBE_VIDEO_ID . '/hqdefault.jpg', $data->thumbnail_url );
		$this->assertEquals( $data->width, $request['maxwidth'] );
		$this->assertEquals( $data->height, $request['maxheight'] );
	}

	/**
	 * @ticket 45447
	 *
	 * @see wp_maybe_load_embeds()
	 *
	 * @covers WP_REST_Server::dispatch
	 * @covers WP_HTTP_Requests_Response::get_status
	 * @covers WP_HTTP_Requests_Response::get_data
	 */
	public function test_proxy_with_classic_embed_provider() {
		wp_set_current_user( self::$editor );
		$request = new WP_REST_Request( 'GET', '/oembed/1.0/proxy' );
		$request->set_param( 'url', 'https://www.youtube.com/embed/' . self::YOUTUBE_VIDEO_ID );
		$request->set_param( 'maxwidth', 456 );
		$request->set_param( 'maxheight', 789 );
		$request->set_param( '_wpnonce', wp_create_nonce( 'wp_rest' ) );
		$response = rest_get_server()->dispatch( $request );
		$this->assertSame( 200, $response->get_status() );
		$this->assertSame( 2, $this->request_count );

		// Test data object.
		$data = $response->get_data();

		$this->assertNotEmpty( $data );
		$this->assertIsObject( $data );
		$this->assertIsString( $data->html );
		$this->assertIsArray( $data->scripts );
	}

	/**
	 * @covers WP_REST_Server::dispatch
	 * @covers WP_HTTP_Requests_Response::get_status
	 */
	public function test_proxy_with_invalid_oembed_provider_no_discovery() {
		wp_set_current_user( self::$editor );

		// If discover is false for an unknown provider, no discovery request should take place.
		$request = new WP_REST_Request( 'GET', '/oembed/1.0/proxy' );
		$request->set_param( 'url', self::INVALID_OEMBED_URL );
		$request->set_param( 'discover', false );
		$response = rest_get_server()->dispatch( $request );
		$this->assertSame( 404, $response->get_status() );
		$this->assertSame( 0, $this->request_count );
	}

	/**
	 * @covers WP_REST_Server::dispatch
	 * @covers WP_HTTP_Requests_Response::get_status
	 */
	public function test_proxy_with_invalid_oembed_provider_with_default_discover_param() {
		wp_set_current_user( self::$editor );

		// For an unknown provider, a discovery request should happen.
		$request = new WP_REST_Request( 'GET', '/oembed/1.0/proxy' );
		$request->set_param( 'url', self::INVALID_OEMBED_URL );
		$response = rest_get_server()->dispatch( $request );
		$this->assertSame( 404, $response->get_status() );
		$this->assertSame( 1, $this->request_count );
	}

	/**
	 * @covers WP_REST_Server::dispatch
	 * @covers WP_HTTP_Requests_Response::get_status
	 * @covers WP_HTTP_Requests_Response::get_data
	 */
	public function test_proxy_with_invalid_discover_param() {
		wp_set_current_user( self::$editor );
		$request = new WP_REST_Request( 'GET', '/oembed/1.0/proxy' );
		$request->set_param( 'url', self::INVALID_OEMBED_URL );
		$request->set_param( 'discover', 'notaboolean' );

		$response = rest_get_server()->dispatch( $request );

		$this->assertSame( 400, $response->get_status() );
		$data = $response->get_data();
		$this->assertSame( $data['code'], 'rest_invalid_param' );
	}

	/**
	 * @ticket 45142
	 *
	 * @covers WP_REST_Server::dispatch
	 * @covers WP_HTTP_Requests_Response::get_data
	 */
	public function test_proxy_with_internal_url() {
		wp_set_current_user( self::$editor );

		$user = self::factory()->user->create_and_get(
			array(
				'display_name' => 'John Doe',
			)
		);
		$post = self::factory()->post->create_and_get(
			array(
				'post_author' => $user->ID,
				'post_title'  => 'Hello World',
			)
		);

		$request = new WP_REST_Request( 'GET', '/oembed/1.0/proxy' );
		$request->set_param( 'url', get_permalink( $post->ID ) );
		$request->set_param( 'maxwidth', 400 );

		$response = rest_get_server()->dispatch( $request );
		$data     = $response->get_data();

		$data = (array) $data;

		$this->assertNotEmpty( $data );

		$this->assertArrayHasKey( 'version', $data );
		$this->assertArrayHasKey( 'provider_name', $data );
		$this->assertArrayHasKey( 'provider_url', $data );
		$this->assertArrayHasKey( 'author_name', $data );
		$this->assertArrayHasKey( 'author_url', $data );
		$this->assertArrayHasKey( 'title', $data );
		$this->assertArrayHasKey( 'type', $data );
		$this->assertArrayHasKey( 'width', $data );

		$this->assertSame( '1.0', $data['version'] );
		$this->assertSame( get_bloginfo( 'name' ), $data['provider_name'] );
		$this->assertSame( home_url(), $data['provider_url'] );
		$this->assertSame( $user->display_name, $data['author_name'] );
		$this->assertSame( get_author_posts_url( $user->ID, $user->user_nicename ), $data['author_url'] );
		$this->assertSame( $post->post_title, $data['title'] );
		$this->assertSame( 'rich', $data['type'] );
		$this->assertTrue( $data['width'] <= $request['maxwidth'] );
	}

	/**
	 * @ticket 45142
	 *
	 * @covers WP_REST_Server::dispatch
	 * @covers WP_HTTP_Requests_Response::get_data
	 */
	public function test_proxy_with_static_front_page_url() {
		wp_set_current_user( self::$editor );

		$post = self::factory()->post->create_and_get(
			array(
				'post_title'  => 'Front page',
				'post_type'   => 'page',
				'post_author' => 0,
			)
		);

		update_option( 'show_on_front', 'page' );
		update_option( 'page_on_front', $post->ID );

		$request = new WP_REST_Request( 'GET', '/oembed/1.0/proxy' );
		$request->set_param( 'url', home_url() );
		$request->set_param( 'maxwidth', 400 );

		$response = rest_get_server()->dispatch( $request );
		$data     = $response->get_data();

		$this->assertIsObject( $data );

		$data = (array) $data;

		$this->assertNotEmpty( $data );

		$this->assertArrayHasKey( 'version', $data );
		$this->assertArrayHasKey( 'provider_name', $data );
		$this->assertArrayHasKey( 'provider_url', $data );
		$this->assertArrayHasKey( 'author_name', $data );
		$this->assertArrayHasKey( 'author_url', $data );
		$this->assertArrayHasKey( 'title', $data );
		$this->assertArrayHasKey( 'type', $data );
		$this->assertArrayHasKey( 'width', $data );

		$this->assertSame( '1.0', $data['version'] );
		$this->assertSame( get_bloginfo( 'name' ), $data['provider_name'] );
		$this->assertSame( home_url(), $data['provider_url'] );
		$this->assertSame( get_bloginfo( 'name' ), $data['author_name'] );
		$this->assertSame( home_url(), $data['author_url'] );
		$this->assertSame( $post->post_title, $data['title'] );
		$this->assertSame( 'rich', $data['type'] );
		$this->assertTrue( $data['width'] <= $request['maxwidth'] );

		update_option( 'show_on_front', 'posts' );
	}

	/**
	 * @ticket 45142
	 *
	 * @covers WP_REST_Server::dispatch
	 * @covers WP_HTTP_Requests_Response::get_data
	 */
	public function test_proxy_filters_result_of_untrusted_oembed_provider() {
		wp_set_current_user( self::$editor );

		$request = new WP_REST_Request( 'GET', '/oembed/1.0/proxy' );
		$request->set_param( 'url', self::UNTRUSTED_PROVIDER_URL );
		$request->set_param( 'maxwidth', 456 );
		$request->set_param( 'maxheight', 789 );
		$request->set_param( '_wpnonce', wp_create_nonce( 'wp_rest' ) );

		$response = rest_get_server()->dispatch( $request );
		$data     = $response->get_data();

		$this->assertSame( 1, $this->oembed_result_filter_count );
		$this->assertIsObject( $data );
		$this->assertSame( 'Untrusted', $data->provider_name );
		$this->assertSame( self::UNTRUSTED_PROVIDER_URL, $data->provider_url );
		$this->assertSame( 'rich', $data->type );
		$this->assertFalse( $data->html );
	}

	/**
	 * @ticket 45142
	 *
	 * @covers WP_REST_Server::dispatch
	 * @covers WP_HTTP_Requests_Response::get_data
	 */
	public function test_proxy_does_not_filter_result_of_trusted_oembed_provider() {
		wp_set_current_user( self::$editor );

		$request = new WP_REST_Request( 'GET', '/oembed/1.0/proxy' );
		$request->set_param( 'url', 'https://www.youtube.com/watch?v=' . self::YOUTUBE_VIDEO_ID );
		$request->set_param( 'maxwidth', 456 );
		$request->set_param( 'maxheight', 789 );
		$request->set_param( '_wpnonce', wp_create_nonce( 'wp_rest' ) );

		$response = rest_get_server()->dispatch( $request );
		$data     = $response->get_data();

		$this->assertSame( 1, $this->oembed_result_filter_count );
		$this->assertIsObject( $data );

		$this->assertStringStartsWith( '<b>Unfiltered</b>', $data->html );
	}
}<|MERGE_RESOLUTION|>--- conflicted
+++ resolved
@@ -175,14 +175,10 @@
 		return $data;
 	}
 
-<<<<<<< HEAD
 	/**
 	 * @covers ::wp_oembed_ensure_format
 	 */
-	function test_wp_oembed_ensure_format() {
-=======
 	public function test_wp_oembed_ensure_format() {
->>>>>>> 4dea8f59
 		$this->assertSame( 'json', wp_oembed_ensure_format( 'json' ) );
 		$this->assertSame( 'xml', wp_oembed_ensure_format( 'xml' ) );
 		$this->assertSame( 'json', wp_oembed_ensure_format( 123 ) );
@@ -190,14 +186,10 @@
 		$this->assertSame( 'json', wp_oembed_ensure_format( array() ) );
 	}
 
-<<<<<<< HEAD
 	/**
 	 * @covers ::_oembed_create_xml
 	 */
-	function test_oembed_create_xml() {
-=======
 	public function test_oembed_create_xml() {
->>>>>>> 4dea8f59
 		$actual = _oembed_create_xml(
 			array(
 				'foo'  => 'bar',
@@ -277,15 +269,11 @@
 		$this->assertArrayHasKey( 'args', $proxy_route[0] );
 	}
 
-<<<<<<< HEAD
-	/**
-	 * @covers WP_REST_Server::dispatch
-	 * @covers WP_HTTP_Requests_Response::get_data
-	 */
-	function test_request_with_wrong_method() {
-=======
+	/**
+	 * @covers WP_REST_Server::dispatch
+	 * @covers WP_HTTP_Requests_Response::get_data
+	 */
 	public function test_request_with_wrong_method() {
->>>>>>> 4dea8f59
 		$request = new WP_REST_Request( 'POST', '/oembed/1.0/embed' );
 
 		$response = rest_get_server()->dispatch( $request );
@@ -294,15 +282,11 @@
 		$this->assertSame( 'rest_no_route', $data['code'] );
 	}
 
-<<<<<<< HEAD
-	/**
-	 * @covers WP_REST_Server::dispatch
-	 * @covers WP_HTTP_Requests_Response::get_data
-	 */
-	function test_request_without_url_param() {
-=======
+	/**
+	 * @covers WP_REST_Server::dispatch
+	 * @covers WP_HTTP_Requests_Response::get_data
+	 */
 	public function test_request_without_url_param() {
->>>>>>> 4dea8f59
 		$request = new WP_REST_Request( 'GET', '/oembed/1.0/embed' );
 
 		$response = rest_get_server()->dispatch( $request );
@@ -312,15 +296,11 @@
 		$this->assertSame( 'url', $data['data']['params'][0] );
 	}
 
-<<<<<<< HEAD
-	/**
-	 * @covers WP_REST_Server::dispatch
-	 * @covers WP_HTTP_Requests_Response::get_data
-	 */
-	function test_request_with_bad_url() {
-=======
+	/**
+	 * @covers WP_REST_Server::dispatch
+	 * @covers WP_HTTP_Requests_Response::get_data
+	 */
 	public function test_request_with_bad_url() {
->>>>>>> 4dea8f59
 		$request = new WP_REST_Request( 'GET', '/oembed/1.0/embed' );
 		$request->set_param( 'url', 'http://google.com/' );
 
@@ -330,15 +310,11 @@
 		$this->assertSame( 'oembed_invalid_url', $data['code'] );
 	}
 
-<<<<<<< HEAD
-	/**
-	 * @covers WP_REST_Server::dispatch
-	 * @covers WP_HTTP_Requests_Response::get_data
-	 */
-	function test_request_invalid_format() {
-=======
+	/**
+	 * @covers WP_REST_Server::dispatch
+	 * @covers WP_HTTP_Requests_Response::get_data
+	 */
 	public function test_request_invalid_format() {
->>>>>>> 4dea8f59
 		$post_id = $this->factory()->post->create();
 
 		$request = new WP_REST_Request( 'GET', '/oembed/1.0/embed' );
@@ -352,15 +328,11 @@
 		$this->assertNotEmpty( $data );
 	}
 
-<<<<<<< HEAD
-	/**
-	 * @covers WP_REST_Server::dispatch
-	 * @covers WP_HTTP_Requests_Response::get_data
-	 */
-	function test_request_json() {
-=======
+	/**
+	 * @covers WP_REST_Server::dispatch
+	 * @covers WP_HTTP_Requests_Response::get_data
+	 */
 	public function test_request_json() {
->>>>>>> 4dea8f59
 		$user = self::factory()->user->create_and_get(
 			array(
 				'display_name' => 'John Doe',
@@ -449,15 +421,11 @@
 		update_option( 'show_on_front', 'posts' );
 	}
 
-<<<<<<< HEAD
-	/**
-	 * @covers WP_REST_Server::dispatch
-	 * @covers WP_HTTP_Requests_Response::get_data
-	 */
-	function test_request_xml() {
-=======
+	/**
+	 * @covers WP_REST_Server::dispatch
+	 * @covers WP_HTTP_Requests_Response::get_data
+	 */
 	public function test_request_xml() {
->>>>>>> 4dea8f59
 		$user = self::factory()->user->create_and_get(
 			array(
 				'display_name' => 'John Doe',
@@ -530,14 +498,10 @@
 		restore_current_blog();
 	}
 
-<<<<<<< HEAD
 	/**
 	 * @covers ::_oembed_rest_pre_serve_request
 	 */
-	function test_rest_pre_serve_request() {
-=======
 	public function test_rest_pre_serve_request() {
->>>>>>> 4dea8f59
 		$user = $this->factory()->user->create_and_get(
 			array(
 				'display_name' => 'John Doe',
@@ -561,14 +525,10 @@
 		$this->assertInstanceOf( 'SimpleXMLElement', $xml );
 	}
 
-<<<<<<< HEAD
 	/**
 	 * @covers ::_oembed_rest_pre_serve_request
 	 */
-	function test_rest_pre_serve_request_wrong_format() {
-=======
 	public function test_rest_pre_serve_request_wrong_format() {
->>>>>>> 4dea8f59
 		$post = $this->factory()->post->create_and_get();
 
 		$request = new WP_REST_Request( 'GET', '/oembed/1.0/embed' );
@@ -580,14 +540,10 @@
 		$this->assertTrue( _oembed_rest_pre_serve_request( true, $response, $request, rest_get_server() ) );
 	}
 
-<<<<<<< HEAD
 	/**
 	 * @covers ::_oembed_rest_pre_serve_request
 	 */
-	function test_rest_pre_serve_request_wrong_method() {
-=======
 	public function test_rest_pre_serve_request_wrong_method() {
->>>>>>> 4dea8f59
 		$post = $this->factory()->post->create_and_get();
 
 		$request = new WP_REST_Request( 'HEAD', '/oembed/1.0/embed' );
@@ -599,14 +555,10 @@
 		$this->assertTrue( _oembed_rest_pre_serve_request( true, $response, $request, rest_get_server() ) );
 	}
 
-<<<<<<< HEAD
 	/**
 	 * @covers ::get_oembed_endpoint_url
 	 */
-	function test_get_oembed_endpoint_url() {
-=======
 	public function test_get_oembed_endpoint_url() {
->>>>>>> 4dea8f59
 		$this->assertSame( home_url() . '/index.php?rest_route=/oembed/1.0/embed', get_oembed_endpoint_url() );
 		$this->assertSame( home_url() . '/index.php?rest_route=/oembed/1.0/embed', get_oembed_endpoint_url( '', 'json' ) );
 		$this->assertSame( home_url() . '/index.php?rest_route=/oembed/1.0/embed', get_oembed_endpoint_url( '', 'xml' ) );
@@ -619,14 +571,10 @@
 		$this->assertSame( home_url() . '/index.php?rest_route=%2Foembed%2F1.0%2Fembed&url=' . $url_encoded . '&format=xml', get_oembed_endpoint_url( $url, 'xml' ) );
 	}
 
-<<<<<<< HEAD
 	/**
 	 * @covers ::get_oembed_endpoint_url
 	 */
-	function test_get_oembed_endpoint_url_pretty_permalinks() {
-=======
 	public function test_get_oembed_endpoint_url_pretty_permalinks() {
->>>>>>> 4dea8f59
 		update_option( 'permalink_structure', '/%postname%' );
 
 		$this->assertSame( home_url() . '/wp-json/oembed/1.0/embed', get_oembed_endpoint_url() );
