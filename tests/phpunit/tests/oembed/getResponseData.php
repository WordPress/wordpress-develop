--- conflicted
+++ resolved
@@ -98,14 +98,10 @@
 		);
 	}
 
-<<<<<<< HEAD
-	/**
-	 * @covers ::get_oembed_response_data
-	 */
-	function test_get_oembed_response_link() {
-=======
+	/**
+	 * @covers ::get_oembed_response_data
+	 */
 	public function test_get_oembed_response_link() {
->>>>>>> 4dea8f59
 		remove_filter( 'oembed_response_data', 'get_oembed_response_data_rich' );
 
 		$post = self::factory()->post->create_and_get(
@@ -132,14 +128,10 @@
 		add_filter( 'oembed_response_data', 'get_oembed_response_data_rich', 10, 4 );
 	}
 
-<<<<<<< HEAD
-	/**
-	 * @covers ::get_oembed_response_data
-	 */
-	function test_get_oembed_response_data_with_draft_post() {
-=======
+	/**
+	 * @covers ::get_oembed_response_data
+	 */
 	public function test_get_oembed_response_data_with_draft_post() {
->>>>>>> 4dea8f59
 		$post = self::factory()->post->create_and_get(
 			array(
 				'post_status' => 'draft',
@@ -149,14 +141,10 @@
 		$this->assertFalse( get_oembed_response_data( $post, 100 ) );
 	}
 
-<<<<<<< HEAD
-	/**
-	 * @covers ::get_oembed_response_data
-	 */
-	function test_get_oembed_response_data_with_scheduled_post() {
-=======
+	/**
+	 * @covers ::get_oembed_response_data
+	 */
 	public function test_get_oembed_response_data_with_scheduled_post() {
->>>>>>> 4dea8f59
 		$post = self::factory()->post->create_and_get(
 			array(
 				'post_status' => 'future',
@@ -167,14 +155,10 @@
 		$this->assertFalse( get_oembed_response_data( $post, 100 ) );
 	}
 
-<<<<<<< HEAD
-	/**
-	 * @covers ::get_oembed_response_data
-	 */
-	function test_get_oembed_response_data_with_private_post() {
-=======
+	/**
+	 * @covers ::get_oembed_response_data
+	 */
 	public function test_get_oembed_response_data_with_private_post() {
->>>>>>> 4dea8f59
 		$post = self::factory()->post->create_and_get(
 			array(
 				'post_status' => 'private',
@@ -235,14 +219,10 @@
 		$this->assertFalse( get_oembed_response_data( $post, 100 ) );
 	}
 
-<<<<<<< HEAD
-	/**
-	 * @covers ::get_oembed_response_data
-	 */
-	function test_get_oembed_response_data_maxwidth_too_high() {
-=======
+	/**
+	 * @covers ::get_oembed_response_data
+	 */
 	public function test_get_oembed_response_data_maxwidth_too_high() {
->>>>>>> 4dea8f59
 		$post = self::factory()->post->create_and_get();
 
 		$data = get_oembed_response_data( $post, 1000 );
@@ -251,14 +231,10 @@
 		$this->assertSame( 338, $data['height'] );
 	}
 
-<<<<<<< HEAD
-	/**
-	 * @covers ::get_oembed_response_data
-	 */
-	function test_get_oembed_response_data_maxwidth_too_low() {
-=======
+	/**
+	 * @covers ::get_oembed_response_data
+	 */
 	public function test_get_oembed_response_data_maxwidth_too_low() {
->>>>>>> 4dea8f59
 		$post = self::factory()->post->create_and_get();
 
 		$data = get_oembed_response_data( $post, 100 );
@@ -267,14 +243,10 @@
 		$this->assertSame( 200, $data['height'] );
 	}
 
-<<<<<<< HEAD
-	/**
-	 * @covers ::get_oembed_response_data
-	 */
-	function test_get_oembed_response_data_maxwidth_invalid() {
-=======
+	/**
+	 * @covers ::get_oembed_response_data
+	 */
 	public function test_get_oembed_response_data_maxwidth_invalid() {
->>>>>>> 4dea8f59
 		$post = self::factory()->post->create_and_get();
 
 		$data = get_oembed_response_data( $post, '400;" DROP TABLES' );
@@ -288,14 +260,10 @@
 		$this->assertSame( 200, $data['height'] );
 	}
 
-<<<<<<< HEAD
-	/**
-	 * @covers ::get_oembed_response_data
-	 */
-	function test_get_oembed_response_data_with_thumbnail() {
-=======
+	/**
+	 * @covers ::get_oembed_response_data
+	 */
 	public function test_get_oembed_response_data_with_thumbnail() {
->>>>>>> 4dea8f59
 		$post          = self::factory()->post->create_and_get();
 		$file          = DIR_TESTDATA . '/images/canola.jpg';
 		$attachment_id = self::factory()->attachment->create_object(
@@ -315,14 +283,10 @@
 		$this->assertTrue( 400 >= $data['thumbnail_width'] );
 	}
 
-<<<<<<< HEAD
-	/**
-	 * @covers ::get_oembed_response_data
-	 */
-	function test_get_oembed_response_data_for_attachment() {
-=======
+	/**
+	 * @covers ::get_oembed_response_data
+	 */
 	public function test_get_oembed_response_data_for_attachment() {
->>>>>>> 4dea8f59
 		$parent = self::factory()->post->create();
 		$file   = DIR_TESTDATA . '/images/canola.jpg';
 		$post   = self::factory()->attachment->create_object(
