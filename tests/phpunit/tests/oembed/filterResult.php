<?php

/**
 * @group oembed
 */
class Tests_Filter_oEmbed_Result extends WP_UnitTestCase {

	/**
	 * @covers ::wp_filter_oembed_result
	 */
	public function test_filter_oembed_result_trusted_malicious_iframe() {
		$html = '<p></p><iframe onload="alert(1)"></iframe>';

		$actual = wp_filter_oembed_result( $html, (object) array( 'type' => 'rich' ), 'https://www.youtube.com/watch?v=72xdCU__XCk' );

		$this->assertSame( $html, $actual );
	}

	/**
	 * @covers ::wp_filter_oembed_result
	 */
	public function test_filter_oembed_result_with_untrusted_provider() {
		$html   = '<p></p><iframe onload="alert(1)" src="http://example.com/sample-page/"></iframe>';
		$actual = wp_filter_oembed_result( $html, (object) array( 'type' => 'rich' ), 'http://example.com/sample-page/' );

		$matches = array();
		preg_match( '|src=".*#\?secret=([\w\d]+)" data-secret="([\w\d]+)"|', $actual, $matches );

		$this->assertArrayHasKey( 1, $matches );
		$this->assertArrayHasKey( 2, $matches );
		$this->assertSame( $matches[1], $matches[2] );
	}

	/**
	 * @covers ::wp_filter_oembed_result
	 */
	public function test_filter_oembed_result_only_one_iframe_is_allowed() {
		$html   = '<div><iframe></iframe><iframe></iframe><p></p></div>';
		$actual = wp_filter_oembed_result( $html, (object) array( 'type' => 'rich' ), '' );

		$this->assertSame( '<iframe class="wp-embedded-content" sandbox="allow-scripts" security="restricted"></iframe>', $actual );
	}

	public function test_filter_oembed_result_with_newlines() {
		$html = <<<EOD
<script>var = 1;</script>
<iframe></iframe>
<iframe></iframe>
<p></p>
EOD;

		$actual = wp_filter_oembed_result( $html, (object) array( 'type' => 'rich' ), '' );

		$this->assertSame( '<iframe class="wp-embedded-content" sandbox="allow-scripts" security="restricted"></iframe>', $actual );
	}

	/**
	 * @covers ::wp_filter_oembed_result
	 */
	public function test_filter_oembed_result_without_iframe() {
		$html   = '<span>Hello</span><p>World</p>';
		$actual = wp_filter_oembed_result( $html, (object) array( 'type' => 'rich' ), '' );

		$this->assertFalse( $actual );

		$html   = '<div><p></p></div><script></script>';
		$actual = wp_filter_oembed_result( $html, (object) array( 'type' => 'rich' ), '' );

		$this->assertFalse( $actual );
	}

	/**
	 * @covers ::wp_filter_oembed_result
	 */
	public function test_filter_oembed_result_secret_param_available() {
		$html   = '<iframe src="https://wordpress.org"></iframe>';
		$actual = wp_filter_oembed_result( $html, (object) array( 'type' => 'rich' ), '' );

		$matches = array();
		preg_match( '|src="https://wordpress.org#\?secret=([\w\d]+)" data-secret="([\w\d]+)"|', $actual, $matches );

		$this->assertArrayHasKey( 1, $matches );
		$this->assertArrayHasKey( 2, $matches );
		$this->assertSame( $matches[1], $matches[2] );
	}

	/**
	 * @covers ::wp_filter_oembed_result
	 */
	public function test_filter_oembed_result_wrong_type_provided() {
		$actual = wp_filter_oembed_result( 'some string', (object) array( 'type' => 'link' ), '' );

		$this->assertSame( 'some string', $actual );
	}

	/**
	 * @covers ::wp_filter_oembed_result
	 */
	public function test_filter_oembed_result_invalid_result() {
		$this->assertFalse( wp_filter_oembed_result( false, (object) array( 'type' => 'rich' ), '' ) );
		$this->assertFalse( wp_filter_oembed_result( '', (object) array( 'type' => 'rich' ), '' ) );
	}

	/**
	 * @covers ::wp_filter_oembed_result
	 */
	public function test_filter_oembed_result_blockquote_adds_style_to_iframe() {
		$html   = '<blockquote></blockquote><iframe></iframe>';
		$actual = wp_filter_oembed_result( $html, (object) array( 'type' => 'rich' ), '' );

		$this->assertSame( '<blockquote class="wp-embedded-content"></blockquote><iframe class="wp-embedded-content" sandbox="allow-scripts" security="restricted" style="position: absolute; clip: rect(1px, 1px, 1px, 1px);"></iframe>', $actual );
	}

	/**
	 * @covers ::wp_filter_oembed_result
	 */
	public function test_filter_oembed_result_allowed_html() {
		$html   = '<blockquote class="foo" id="bar"><strong><a href="" target=""></a></strong></blockquote><iframe></iframe>';
		$actual = wp_filter_oembed_result( $html, (object) array( 'type' => 'rich' ), '' );

		$this->assertSame( '<blockquote class="wp-embedded-content"><a href=""></a></blockquote><iframe class="wp-embedded-content" sandbox="allow-scripts" security="restricted" style="position: absolute; clip: rect(1px, 1px, 1px, 1px);"></iframe>', $actual );
	}

	public function data_wp_filter_pre_oembed_custom_result() {
		return array(
			array(
				'<blockquote></blockquote><iframe title=""></iframe>',
				'<blockquote class="wp-embedded-content"></blockquote><iframe class="wp-embedded-content" sandbox="allow-scripts" security="restricted" style="position: absolute; clip: rect(1px, 1px, 1px, 1px);" title="Hola"></iframe>',
			),
			array(
				'<blockquote class="foo" id="bar"><strong><a href="" target=""></a></strong></blockquote><iframe width=123></iframe>',
				'<blockquote class="wp-embedded-content"><a href=""></a></blockquote><iframe class="wp-embedded-content" sandbox="allow-scripts" security="restricted" style="position: absolute; clip: rect(1px, 1px, 1px, 1px);" title="Hola" width="123"></iframe>',
			),
			array(
				'<blockquote><iframe width="100"></iframe></blockquote><iframe stitle="aaaa"></iframe>',
				'<blockquote class="wp-embedded-content"><iframe class="wp-embedded-content" sandbox="allow-scripts" security="restricted" style="position: absolute; clip: rect(1px, 1px, 1px, 1px);" title="Hola" width="100"></iframe></blockquote><iframe class="wp-embedded-content" sandbox="allow-scripts" security="restricted" style="position: absolute; clip: rect(1px, 1px, 1px, 1px);" title="Hola"></iframe>',
			),
			array(
				"<blockquote><iframe title=' width=\"'></iframe></blockquote><iframe title='' height=' title=' width=\"'' heigt='123'\"></iframe>",
				'<blockquote class="wp-embedded-content"><iframe class="wp-embedded-content" sandbox="allow-scripts" security="restricted" style="position: absolute; clip: rect(1px, 1px, 1px, 1px);" title=" width=&quot;"></iframe></blockquote><iframe class="wp-embedded-content" sandbox="allow-scripts" security="restricted" style="position: absolute; clip: rect(1px, 1px, 1px, 1px);" title=" width=&quot;" height=\' title=\' width="\'\' heigt=\'123\'"></iframe>',
			),
		);
	}

	/**
<<<<<<< HEAD
	 * @dataProvider _data_oembed_test_strings
	 *
	 * @covers ::_wp_oembed_get_object
	 * @covers WP_oEmbed::data2html
=======
	 * @dataProvider data_wp_filter_pre_oembed_custom_result
>>>>>>> df17fdbd
	 */
	public function test_wp_filter_pre_oembed_custom_result( $html, $expected ) {
		$data   = (object) array(
			'type'  => 'rich',
			'title' => 'Hola',
			'html'  => $html,
		);
		$actual = _wp_oembed_get_object()->data2html( $data, 'https://untrusted.localhost' );
		$this->assertSame( $expected, $actual );
	}

	/**
	 * @group feed
	 *
	 * @covers ::_oembed_filter_feed_content
	 * @covers ::wp_filter_oembed_result
	 */
	public function test_filter_feed_content() {
		$html   = '<blockquote></blockquote><iframe></iframe>';
		$actual = _oembed_filter_feed_content( wp_filter_oembed_result( $html, (object) array( 'type' => 'rich' ), '' ) );

		$this->assertSame( '<blockquote class="wp-embedded-content"></blockquote><iframe class="wp-embedded-content" sandbox="allow-scripts" security="restricted"></iframe>', $actual );
	}
}<|MERGE_RESOLUTION|>--- conflicted
+++ resolved
@@ -143,14 +143,10 @@
 	}
 
 	/**
-<<<<<<< HEAD
-	 * @dataProvider _data_oembed_test_strings
+	 * @dataProvider data_wp_filter_pre_oembed_custom_result
 	 *
 	 * @covers ::_wp_oembed_get_object
 	 * @covers WP_oEmbed::data2html
-=======
-	 * @dataProvider data_wp_filter_pre_oembed_custom_result
->>>>>>> df17fdbd
 	 */
 	public function test_wp_filter_pre_oembed_custom_result( $html, $expected ) {
 		$data   = (object) array(
