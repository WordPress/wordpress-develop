<?php

/**
 * @group oembed
 *
 * @covers ::wp_oembed_add_discovery_links
 */
class Tests_oEmbed_Discovery extends WP_UnitTestCase {
<<<<<<< HEAD

	/**
	 * @ticket 34971
	 */
	function test_add_oembed_discovery_links_non_singular() {
=======
	public function test_add_oembed_discovery_links_non_singular() {
>>>>>>> 4dea8f59
		$this->assertSame( '', get_echo( 'wp_oembed_add_discovery_links' ) );
	}

	public function test_add_oembed_discovery_links_front_page() {
		$this->go_to( home_url() );
		$this->assertSame( '', get_echo( 'wp_oembed_add_discovery_links' ) );
		$this->assertSame( 0, url_to_postid( home_url() ) );
	}

	/**
	 * @ticket 34971
	 */
	public function test_add_oembed_discovery_links_static_front_page() {
		update_option( 'show_on_front', 'page' );
		update_option(
			'page_on_front',
			self::factory()->post->create(
				array(
					'post_title' => 'front-page',
					'post_type'  => 'page',
				)
			)
		);

		$this->go_to( home_url() );
		$this->assertQueryTrue( 'is_front_page', 'is_singular', 'is_page' );

		$expected  = '<link rel="alternate" type="application/json+oembed" href="' . esc_url( get_oembed_endpoint_url( get_permalink() ) ) . '" />' . "\n";
		$expected .= '<link rel="alternate" type="text/xml+oembed" href="' . esc_url( get_oembed_endpoint_url( get_permalink(), 'xml' ) ) . '" />' . "\n";

		$this->assertSame( $expected, get_echo( 'wp_oembed_add_discovery_links' ) );

		update_option( 'show_on_front', 'posts' );
	}

	public function test_add_oembed_discovery_links_to_post() {
		$post_id = self::factory()->post->create();
		$this->go_to( get_permalink( $post_id ) );
		$this->assertQueryTrue( 'is_single', 'is_singular' );

		$expected  = '<link rel="alternate" type="application/json+oembed" href="' . esc_url( get_oembed_endpoint_url( get_permalink() ) ) . '" />' . "\n";
		$expected .= '<link rel="alternate" type="text/xml+oembed" href="' . esc_url( get_oembed_endpoint_url( get_permalink(), 'xml' ) ) . '" />' . "\n";

		$this->assertSame( $expected, get_echo( 'wp_oembed_add_discovery_links' ) );
	}

	public function test_add_oembed_discovery_links_to_page() {
		$post_id = self::factory()->post->create(
			array(
				'post_type' => 'page',
			)
		);
		$this->go_to( get_permalink( $post_id ) );
		$this->assertQueryTrue( 'is_page', 'is_singular' );

		$expected  = '<link rel="alternate" type="application/json+oembed" href="' . esc_url( get_oembed_endpoint_url( get_permalink() ) ) . '" />' . "\n";
		$expected .= '<link rel="alternate" type="text/xml+oembed" href="' . esc_url( get_oembed_endpoint_url( get_permalink(), 'xml' ) ) . '" />' . "\n";

		$this->assertSame( $expected, get_echo( 'wp_oembed_add_discovery_links' ) );
	}

	public function test_add_oembed_discovery_links_to_attachment() {
		$post_id       = self::factory()->post->create();
		$file          = DIR_TESTDATA . '/images/canola.jpg';
		$attachment_id = self::factory()->attachment->create_object(
			$file,
			$post_id,
			array(
				'post_mime_type' => 'image/jpeg',
			)
		);

		$this->go_to( get_permalink( $attachment_id ) );
		$this->assertQueryTrue( 'is_attachment', 'is_singular', 'is_single' );

		$expected  = '<link rel="alternate" type="application/json+oembed" href="' . esc_url( get_oembed_endpoint_url( get_permalink() ) ) . '" />' . "\n";
		$expected .= '<link rel="alternate" type="text/xml+oembed" href="' . esc_url( get_oembed_endpoint_url( get_permalink(), 'xml' ) ) . '" />' . "\n";

		$this->assertSame( $expected, get_echo( 'wp_oembed_add_discovery_links' ) );
	}
}<|MERGE_RESOLUTION|>--- conflicted
+++ resolved
@@ -6,15 +6,11 @@
  * @covers ::wp_oembed_add_discovery_links
  */
 class Tests_oEmbed_Discovery extends WP_UnitTestCase {
-<<<<<<< HEAD
 
 	/**
 	 * @ticket 34971
 	 */
-	function test_add_oembed_discovery_links_non_singular() {
-=======
 	public function test_add_oembed_discovery_links_non_singular() {
->>>>>>> 4dea8f59
 		$this->assertSame( '', get_echo( 'wp_oembed_add_discovery_links' ) );
 	}
 
