<?php

/**
 * @group oembed
 */
class Tests_Embed_Template extends WP_UnitTestCase {

<<<<<<< HEAD
	/**
	 * @covers ::get_post_embed_url
	 */
	function test_oembed_output_post() {
=======
	public function set_up() {
		parent::set_up();

		global $wp_scripts;
		$wp_scripts = null;
	}

	public function tear_down() {
		parent::tear_down();

		global $wp_scripts;
		$wp_scripts = null;
	}

	public function test_oembed_output_post() {
>>>>>>> 4dea8f59
		$user = self::factory()->user->create_and_get(
			array(
				'display_name' => 'John Doe',
			)
		);

		$post_id = self::factory()->post->create(
			array(
				'post_author'  => $user->ID,
				'post_title'   => 'Hello World',
				'post_content' => 'Foo Bar',
				'post_excerpt' => 'Bar Baz',
			)
		);
		$this->go_to( get_post_embed_url( $post_id ) );

		$this->assertQueryTrue( 'is_single', 'is_singular', 'is_embed' );

		// `print_embed_scripts()` assumes `wp-includes/js/wp-embed-template.js` is present:
		self::touch( ABSPATH . WPINC . '/js/wp-embed-template.js' );

		ob_start();
		require ABSPATH . WPINC . '/theme-compat/embed.php';
		$actual = ob_get_clean();

		$doc = new DOMDocument();
		$this->assertTrue( $doc->loadHTML( $actual ) );
		$this->assertStringNotContainsString( 'That embed can&#8217;t be found.', $actual );
		$this->assertStringContainsString( 'Hello World', $actual );
	}

<<<<<<< HEAD
	/**
	 * @covers ::get_post_embed_url
	 */
	function test_oembed_output_post_with_thumbnail() {
=======
	public function test_oembed_output_post_with_thumbnail() {
>>>>>>> 4dea8f59
		$post_id       = self::factory()->post->create(
			array(
				'post_title'   => 'Hello World',
				'post_content' => 'Foo Bar',
				'post_excerpt' => 'Bar Baz',
			)
		);
		$file          = DIR_TESTDATA . '/images/canola.jpg';
		$attachment_id = self::factory()->attachment->create_object(
			$file,
			$post_id,
			array(
				'post_mime_type' => 'image/jpeg',
			)
		);
		set_post_thumbnail( $post_id, $attachment_id );

		$this->go_to( get_post_embed_url( $post_id ) );

		$this->assertQueryTrue( 'is_single', 'is_singular', 'is_embed' );

		ob_start();
		require ABSPATH . WPINC . '/theme-compat/embed.php';
		$actual = ob_get_clean();

		$doc = new DOMDocument();
		$this->assertTrue( $doc->loadHTML( $actual ) );
		$this->assertStringNotContainsString( 'That embed can&#8217;t be found.', $actual );
		$this->assertStringContainsString( 'Hello World', $actual );
		$this->assertStringContainsString( 'canola.jpg', $actual );
	}

<<<<<<< HEAD
	/**
	 * @covers ::get_post_embed_url
	 */
	function test_oembed_output_404() {
=======
	public function test_oembed_output_404() {
>>>>>>> 4dea8f59
		$this->go_to( home_url( '/?p=123&embed=true' ) );
		$GLOBALS['wp_query']->query_vars['embed'] = true;

		$this->assertQueryTrue( 'is_404', 'is_embed' );

		ob_start();
		require ABSPATH . WPINC . '/theme-compat/embed.php';
		$actual = ob_get_clean();

		$doc = new DOMDocument();
		$this->assertTrue( $doc->loadHTML( $actual ) );
		$this->assertStringContainsString( 'That embed can&#8217;t be found.', $actual );
	}

<<<<<<< HEAD
	/**
	 * @covers ::get_post_embed_url
	 */
	function test_oembed_output_attachment() {
=======
	public function test_oembed_output_attachment() {
>>>>>>> 4dea8f59
		$post          = self::factory()->post->create_and_get();
		$file          = DIR_TESTDATA . '/images/canola.jpg';
		$attachment_id = self::factory()->attachment->create_object(
			$file,
			$post->ID,
			array(
				'post_mime_type' => 'image/jpeg',
				'post_title'     => 'Hello World',
				'post_content'   => 'Foo Bar',
				'post_excerpt'   => 'Bar Baz',
			)
		);

		$this->go_to( get_post_embed_url( $attachment_id ) );

		$this->assertQueryTrue( 'is_single', 'is_singular', 'is_attachment', 'is_embed' );

		ob_start();
		require ABSPATH . WPINC . '/theme-compat/embed.php';
		$actual = ob_get_clean();

		$doc = new DOMDocument();
		$this->assertTrue( $doc->loadHTML( $actual ) );
		$this->assertStringNotContainsString( 'That embed can&#8217;t be found.', $actual );
		$this->assertStringContainsString( 'Hello World', $actual );
		$this->assertStringContainsString( 'canola.jpg', $actual );
	}

<<<<<<< HEAD
	/**
	 * @covers ::get_post_embed_url
	 */
	function test_oembed_output_draft_post() {
=======
	public function test_oembed_output_draft_post() {
>>>>>>> 4dea8f59
		$post_id = self::factory()->post->create(
			array(
				'post_title'   => 'Hello World',
				'post_content' => 'Foo Bar',
				'post_excerpt' => 'Bar Baz',
				'post_status'  => 'draft',
			)
		);

		$this->go_to( get_post_embed_url( $post_id ) );

		$this->assertQueryTrue( 'is_404', 'is_embed' );

		ob_start();
		require ABSPATH . WPINC . '/theme-compat/embed.php';
		$actual = ob_get_clean();

		$doc = new DOMDocument();
		$this->assertTrue( $doc->loadHTML( $actual ) );
		$this->assertStringContainsString( 'That embed can&#8217;t be found.', $actual );
	}

<<<<<<< HEAD
	/**
	 * @covers ::get_post_embed_url
	 */
	function test_oembed_output_scheduled_post() {
=======
	public function test_oembed_output_scheduled_post() {
>>>>>>> 4dea8f59
		$post_id = self::factory()->post->create(
			array(
				'post_title'   => 'Hello World',
				'post_content' => 'Foo Bar',
				'post_excerpt' => 'Bar Baz',
				'post_status'  => 'future',
				'post_date'    => date_format( date_create( '+1 day' ), 'Y-m-d H:i:s' ),
			)
		);

		$this->go_to( get_post_embed_url( $post_id ) );

		$this->assertQueryTrue( 'is_404', 'is_embed' );

		ob_start();
		require ABSPATH . WPINC . '/theme-compat/embed.php';
		$actual = ob_get_clean();

		$doc = new DOMDocument();
		$this->assertTrue( $doc->loadHTML( $actual ) );
		$this->assertStringContainsString( 'That embed can&#8217;t be found.', $actual );
	}

<<<<<<< HEAD
	/**
	 * @covers ::get_post_embed_url
	 */
	function test_oembed_output_private_post() {
=======
	public function test_oembed_output_private_post() {
>>>>>>> 4dea8f59
		$post_id = self::factory()->post->create(
			array(
				'post_title'   => 'Hello World',
				'post_content' => 'Foo Bar',
				'post_excerpt' => 'Bar Baz',
				'post_status'  => 'private',
			)
		);

		$this->go_to( get_post_embed_url( $post_id ) );

		$this->assertQueryTrue( 'is_404', 'is_embed' );

		ob_start();
		require ABSPATH . WPINC . '/theme-compat/embed.php';
		$actual = ob_get_clean();

		$doc = new DOMDocument();
		$this->assertTrue( $doc->loadHTML( $actual ) );
		$this->assertStringContainsString( 'That embed can&#8217;t be found.', $actual );
	}

<<<<<<< HEAD
	/**
	 * @covers ::get_post_embed_url
	 */
	function test_oembed_output_private_post_with_permissions() {
=======
	public function test_oembed_output_private_post_with_permissions() {
>>>>>>> 4dea8f59
		$user_id = self::factory()->user->create( array( 'role' => 'editor' ) );
		wp_set_current_user( $user_id );

		$post_id = self::factory()->post->create(
			array(
				'post_title'   => 'Hello World',
				'post_content' => 'Foo Bar',
				'post_excerpt' => 'Bar Baz',
				'post_status'  => 'private',
				'post_author'  => $user_id,
			)
		);

		$this->go_to( get_post_embed_url( $post_id ) );

		$this->assertQueryTrue( 'is_single', 'is_singular', 'is_embed' );

		ob_start();
		require ABSPATH . WPINC . '/theme-compat/embed.php';
		$actual = ob_get_clean();

		$doc = new DOMDocument();
		$this->assertTrue( $doc->loadHTML( $actual ) );
		$this->assertStringNotContainsString( 'That embed can&#8217;t be found.', $actual );
		$this->assertStringContainsString( 'Hello World', $actual );
	}

<<<<<<< HEAD
	/**
	 * @covers ::wp_embed_excerpt_more
	 */
	function test_wp_embed_excerpt_more_no_embed() {
=======
	public function test_wp_embed_excerpt_more_no_embed() {
>>>>>>> 4dea8f59
		$GLOBALS['wp_query'] = new WP_Query();

		$this->assertSame( 'foo bar', wp_embed_excerpt_more( 'foo bar' ) );
	}

<<<<<<< HEAD
	/**
	 * @covers ::wp_embed_excerpt_more
	 * @covers ::get_post_embed_url
	 */
	function test_wp_embed_excerpt_more() {
=======
	public function test_wp_embed_excerpt_more() {
>>>>>>> 4dea8f59
		$post_id = self::factory()->post->create(
			array(
				'post_title'   => 'Foo Bar',
				'post_content' => 'Bar Baz',
			)
		);

		$this->assertSame( '', wp_embed_excerpt_more( '' ) );

		$this->go_to( get_post_embed_url( $post_id ) );

		$actual = wp_embed_excerpt_more( '' );

		$expected = sprintf(
			' &hellip; <a href="%s" class="wp-embed-more" target="_top">Continue reading <span class="screen-reader-text">Foo Bar</span></a>',
			get_the_permalink()
		);

		$this->assertSame( $expected, $actual );
	}

<<<<<<< HEAD
	/**
	 * @covers ::is_embed
	 * @covers ::get_post_embed_url
	 */
	function test_is_embed_post() {
=======
	public function test_is_embed_post() {
>>>>>>> 4dea8f59
		$this->assertFalse( is_embed() );

		$post_id = self::factory()->post->create();
		$this->go_to( get_post_embed_url( $post_id ) );
		$this->assertTrue( is_embed() );
	}

<<<<<<< HEAD
	/**
	 * @covers ::is_embed
	 * @covers ::get_post_embed_url
	 */
	function test_is_embed_attachment() {
=======
	public function test_is_embed_attachment() {
>>>>>>> 4dea8f59
		$post_id       = self::factory()->post->create();
		$file          = DIR_TESTDATA . '/images/canola.jpg';
		$attachment_id = self::factory()->attachment->create_object(
			$file,
			$post_id,
			array(
				'post_mime_type' => 'image/jpeg',
			)
		);
		$this->go_to( get_post_embed_url( $attachment_id ) );
		$this->assertTrue( is_embed() );
	}

<<<<<<< HEAD
	/**
	 * @uses ::home_url
	 * @covers ::is_embed
	 */
	function test_is_embed_404() {
=======
	public function test_is_embed_404() {
>>>>>>> 4dea8f59
		$this->go_to( home_url( '/?p=12345&embed=true' ) );
		$this->assertTrue( is_embed() );
	}

<<<<<<< HEAD
	/**
	 * @covers ::get_post_embed_html
	 */
	function test_get_post_embed_html_non_existent_post() {
=======
	public function test_get_post_embed_html_non_existent_post() {
>>>>>>> 4dea8f59
		$this->assertFalse( get_post_embed_html( 200, 200, 0 ) );
		$this->assertFalse( get_post_embed_html( 200, 200 ) );
	}

<<<<<<< HEAD
	/**
	 * @covers ::get_post_embed_url
	 * @covers ::get_post_embed_html
	 */
	function test_get_post_embed_html() {
=======
	public function test_get_post_embed_html() {
>>>>>>> 4dea8f59
		$post_id = self::factory()->post->create();
		$title   = esc_attr(
			sprintf(
				__( '&#8220;%1$s&#8221; &#8212; %2$s' ),
				get_the_title( $post_id ),
				get_bloginfo( 'name' )
			)
		);

		$expected = '<iframe sandbox="allow-scripts" security="restricted" src="' . esc_url( get_post_embed_url( $post_id ) ) . '#?secret=__SECRET__" width="200" height="200" title="' . $title . '" data-secret=__SECRET__ frameborder="0" marginwidth="0" marginheight="0" scrolling="no" class="wp-embedded-content"></iframe>';
		$actual   = get_post_embed_html( 200, 200, $post_id );
		$actual   = preg_replace( '/secret=("?)\w+\1/', 'secret=__SECRET__', $actual );

		$this->assertStringStartsWith( '<blockquote class="wp-embedded-content" data-secret=__SECRET__>', $actual );
		$this->assertStringContainsString( $expected, $actual );
		$this->assertStringEndsWith( '</script>', trim( $actual ) );
	}

<<<<<<< HEAD
	/**
	 * @covers ::wp_oembed_add_host_js
	 */
	function test_add_host_js() {
=======
	/** @covers ::wp_oembed_add_host_js() */
	public function test_add_host_js() {
		remove_all_filters( 'embed_oembed_html' );

>>>>>>> 4dea8f59
		wp_oembed_add_host_js();

		$this->assertEquals( 10, has_filter( 'embed_oembed_html', 'wp_maybe_enqueue_oembed_host_js' ) );
	}

	/** @covers ::wp_maybe_enqueue_oembed_host_js() */
	function test_wp_maybe_enqueue_oembed_host_js() {
		$scripts = wp_scripts();

		$this->assertFalse( $scripts->query( 'wp-embed', 'enqueued' ) );

		$post_embed     = '<blockquote class="wp-embedded-content" data-secret="S24AQCJW9i"><a href="https://make.wordpress.org/core/2016/03/11/embeds-changes-in-wordpress-4-5/">Embeds Changes in WordPress 4.5</a></blockquote><iframe class="wp-embedded-content" sandbox="allow-scripts" security="restricted" style="position: absolute; clip: rect(1px, 1px, 1px, 1px);" title="&#8220;Embeds Changes in WordPress 4.5&#8221; &#8212; Make WordPress Core" src="https://make.wordpress.org/core/2016/03/11/embeds-changes-in-wordpress-4-5/embed/#?secret=S24AQCJW9i" data-secret="S24AQCJW9i" width="600" height="338" frameborder="0" marginwidth="0" marginheight="0" scrolling="no"></iframe>';
		$non_post_embed = '<iframe title="Zoo Cares For 23 Tiny Pond Turtles" width="750" height="422" src="https://www.youtube.com/embed/6ZXHqUjL6f8?feature=oembed" frameborder="0" allow="accelerometer; autoplay; clipboard-write; encrypted-media; gyroscope; picture-in-picture" allowfullscreen></iframe>';

		wp_maybe_enqueue_oembed_host_js( $non_post_embed );
		$this->assertFalse( $scripts->query( 'wp-embed', 'enqueued' ) );

		wp_maybe_enqueue_oembed_host_js( $post_embed );
		$this->assertTrue( $scripts->query( 'wp-embed', 'enqueued' ) );
	}

	/**
	 * Confirms that no ampersands exist in src/wp-includes/js/wp-embed.js.
	 *
	 * See also the `verify:wp-embed` Grunt task for verifying the built file.
	 *
	 * @ticket 34698
	 */
	public function test_js_no_ampersands() {
		$this->assertStringNotContainsString( '&', file_get_contents( ABSPATH . WPINC . '/js/wp-embed.js' ) );
	}
}<|MERGE_RESOLUTION|>--- conflicted
+++ resolved
@@ -5,12 +5,6 @@
  */
 class Tests_Embed_Template extends WP_UnitTestCase {
 
-<<<<<<< HEAD
-	/**
-	 * @covers ::get_post_embed_url
-	 */
-	function test_oembed_output_post() {
-=======
 	public function set_up() {
 		parent::set_up();
 
@@ -25,8 +19,11 @@
 		$wp_scripts = null;
 	}
 
+
+	/**
+	 * @covers ::get_post_embed_url
+	 */
 	public function test_oembed_output_post() {
->>>>>>> 4dea8f59
 		$user = self::factory()->user->create_and_get(
 			array(
 				'display_name' => 'John Doe',
@@ -58,14 +55,10 @@
 		$this->assertStringContainsString( 'Hello World', $actual );
 	}
 
-<<<<<<< HEAD
-	/**
-	 * @covers ::get_post_embed_url
-	 */
-	function test_oembed_output_post_with_thumbnail() {
-=======
+	/**
+	 * @covers ::get_post_embed_url
+	 */
 	public function test_oembed_output_post_with_thumbnail() {
->>>>>>> 4dea8f59
 		$post_id       = self::factory()->post->create(
 			array(
 				'post_title'   => 'Hello World',
@@ -98,14 +91,10 @@
 		$this->assertStringContainsString( 'canola.jpg', $actual );
 	}
 
-<<<<<<< HEAD
-	/**
-	 * @covers ::get_post_embed_url
-	 */
-	function test_oembed_output_404() {
-=======
+	/**
+	 * @covers ::get_post_embed_url
+	 */
 	public function test_oembed_output_404() {
->>>>>>> 4dea8f59
 		$this->go_to( home_url( '/?p=123&embed=true' ) );
 		$GLOBALS['wp_query']->query_vars['embed'] = true;
 
@@ -120,14 +109,10 @@
 		$this->assertStringContainsString( 'That embed can&#8217;t be found.', $actual );
 	}
 
-<<<<<<< HEAD
-	/**
-	 * @covers ::get_post_embed_url
-	 */
-	function test_oembed_output_attachment() {
-=======
+	/**
+	 * @covers ::get_post_embed_url
+	 */
 	public function test_oembed_output_attachment() {
->>>>>>> 4dea8f59
 		$post          = self::factory()->post->create_and_get();
 		$file          = DIR_TESTDATA . '/images/canola.jpg';
 		$attachment_id = self::factory()->attachment->create_object(
@@ -156,14 +141,10 @@
 		$this->assertStringContainsString( 'canola.jpg', $actual );
 	}
 
-<<<<<<< HEAD
-	/**
-	 * @covers ::get_post_embed_url
-	 */
-	function test_oembed_output_draft_post() {
-=======
+	/**
+	 * @covers ::get_post_embed_url
+	 */
 	public function test_oembed_output_draft_post() {
->>>>>>> 4dea8f59
 		$post_id = self::factory()->post->create(
 			array(
 				'post_title'   => 'Hello World',
@@ -186,14 +167,10 @@
 		$this->assertStringContainsString( 'That embed can&#8217;t be found.', $actual );
 	}
 
-<<<<<<< HEAD
-	/**
-	 * @covers ::get_post_embed_url
-	 */
-	function test_oembed_output_scheduled_post() {
-=======
+	/**
+	 * @covers ::get_post_embed_url
+	 */
 	public function test_oembed_output_scheduled_post() {
->>>>>>> 4dea8f59
 		$post_id = self::factory()->post->create(
 			array(
 				'post_title'   => 'Hello World',
@@ -217,14 +194,10 @@
 		$this->assertStringContainsString( 'That embed can&#8217;t be found.', $actual );
 	}
 
-<<<<<<< HEAD
-	/**
-	 * @covers ::get_post_embed_url
-	 */
-	function test_oembed_output_private_post() {
-=======
+	/**
+	 * @covers ::get_post_embed_url
+	 */
 	public function test_oembed_output_private_post() {
->>>>>>> 4dea8f59
 		$post_id = self::factory()->post->create(
 			array(
 				'post_title'   => 'Hello World',
@@ -247,14 +220,10 @@
 		$this->assertStringContainsString( 'That embed can&#8217;t be found.', $actual );
 	}
 
-<<<<<<< HEAD
-	/**
-	 * @covers ::get_post_embed_url
-	 */
-	function test_oembed_output_private_post_with_permissions() {
-=======
+	/**
+	 * @covers ::get_post_embed_url
+	 */
 	public function test_oembed_output_private_post_with_permissions() {
->>>>>>> 4dea8f59
 		$user_id = self::factory()->user->create( array( 'role' => 'editor' ) );
 		wp_set_current_user( $user_id );
 
@@ -282,28 +251,20 @@
 		$this->assertStringContainsString( 'Hello World', $actual );
 	}
 
-<<<<<<< HEAD
 	/**
 	 * @covers ::wp_embed_excerpt_more
 	 */
-	function test_wp_embed_excerpt_more_no_embed() {
-=======
 	public function test_wp_embed_excerpt_more_no_embed() {
->>>>>>> 4dea8f59
 		$GLOBALS['wp_query'] = new WP_Query();
 
 		$this->assertSame( 'foo bar', wp_embed_excerpt_more( 'foo bar' ) );
 	}
 
-<<<<<<< HEAD
 	/**
 	 * @covers ::wp_embed_excerpt_more
 	 * @covers ::get_post_embed_url
 	 */
-	function test_wp_embed_excerpt_more() {
-=======
 	public function test_wp_embed_excerpt_more() {
->>>>>>> 4dea8f59
 		$post_id = self::factory()->post->create(
 			array(
 				'post_title'   => 'Foo Bar',
@@ -325,15 +286,11 @@
 		$this->assertSame( $expected, $actual );
 	}
 
-<<<<<<< HEAD
 	/**
 	 * @covers ::is_embed
 	 * @covers ::get_post_embed_url
 	 */
-	function test_is_embed_post() {
-=======
 	public function test_is_embed_post() {
->>>>>>> 4dea8f59
 		$this->assertFalse( is_embed() );
 
 		$post_id = self::factory()->post->create();
@@ -341,15 +298,11 @@
 		$this->assertTrue( is_embed() );
 	}
 
-<<<<<<< HEAD
 	/**
 	 * @covers ::is_embed
 	 * @covers ::get_post_embed_url
 	 */
-	function test_is_embed_attachment() {
-=======
 	public function test_is_embed_attachment() {
->>>>>>> 4dea8f59
 		$post_id       = self::factory()->post->create();
 		$file          = DIR_TESTDATA . '/images/canola.jpg';
 		$attachment_id = self::factory()->attachment->create_object(
@@ -363,40 +316,28 @@
 		$this->assertTrue( is_embed() );
 	}
 
-<<<<<<< HEAD
 	/**
 	 * @uses ::home_url
 	 * @covers ::is_embed
 	 */
-	function test_is_embed_404() {
-=======
 	public function test_is_embed_404() {
->>>>>>> 4dea8f59
 		$this->go_to( home_url( '/?p=12345&embed=true' ) );
 		$this->assertTrue( is_embed() );
 	}
 
-<<<<<<< HEAD
 	/**
 	 * @covers ::get_post_embed_html
 	 */
-	function test_get_post_embed_html_non_existent_post() {
-=======
 	public function test_get_post_embed_html_non_existent_post() {
->>>>>>> 4dea8f59
 		$this->assertFalse( get_post_embed_html( 200, 200, 0 ) );
 		$this->assertFalse( get_post_embed_html( 200, 200 ) );
 	}
 
-<<<<<<< HEAD
 	/**
 	 * @covers ::get_post_embed_url
 	 * @covers ::get_post_embed_html
 	 */
-	function test_get_post_embed_html() {
-=======
 	public function test_get_post_embed_html() {
->>>>>>> 4dea8f59
 		$post_id = self::factory()->post->create();
 		$title   = esc_attr(
 			sprintf(
@@ -415,17 +356,12 @@
 		$this->assertStringEndsWith( '</script>', trim( $actual ) );
 	}
 
-<<<<<<< HEAD
-	/**
-	 * @covers ::wp_oembed_add_host_js
-	 */
-	function test_add_host_js() {
-=======
-	/** @covers ::wp_oembed_add_host_js() */
+	/** 
+	 * @covers ::wp_oembed_add_host_js() 
+	 */
 	public function test_add_host_js() {
 		remove_all_filters( 'embed_oembed_html' );
 
->>>>>>> 4dea8f59
 		wp_oembed_add_host_js();
 
 		$this->assertEquals( 10, has_filter( 'embed_oembed_html', 'wp_maybe_enqueue_oembed_host_js' ) );
