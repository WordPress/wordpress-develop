<?php
/**
 * @group shortcode
 */
class Tests_Shortcode extends WP_UnitTestCase {

	protected $shortcodes = array( 'test-shortcode-tag', 'footag', 'bartag', 'baztag', 'dumptag', 'hyphen', 'hyphen-foo', 'hyphen-foo-bar', 'url', 'img' );

	private $atts    = null;
	private $content = null;
	private $tagname = null;

	private $filter_atts_out   = null;
	private $filter_atts_pairs = null;
	private $filter_atts_atts  = null;

	public function set_up() {
		parent::set_up();

		foreach ( $this->shortcodes as $shortcode ) {
			add_shortcode( $shortcode, array( $this, 'shortcode_' . str_replace( '-', '_', $shortcode ) ) );
		}

		$this->atts              = null;
		$this->content           = null;
		$this->tagname           = null;
		$this->filter_atts_out   = null;
		$this->filter_atts_pairs = null;
		$this->filter_atts_atts  = null;
	}

	public function tear_down() {
		global $shortcode_tags;
		foreach ( $this->shortcodes as $shortcode ) {
			unset( $shortcode_tags[ $shortcode ] );
		}
		parent::tear_down();
	}

	public function shortcode_test_shortcode_tag( $atts, $content = null, $tagname = null ) {
		$this->atts              = $atts;
		$this->content           = $content;
		$this->tagname           = $tagname;
		$this->filter_atts_out   = null;
		$this->filter_atts_pairs = null;
		$this->filter_atts_atts  = null;
	}

	// [footag foo="bar"]
	public function shortcode_footag( $atts ) {
		$foo = isset( $atts['foo'] ) ? $atts['foo'] : '';
		return "foo = $foo";
	}

	// [bartag foo="bar"]
	public function shortcode_bartag( $atts ) {
		$processed_atts = shortcode_atts(
			array(
				'foo' => 'no foo',
				'baz' => 'default baz',
			),
			$atts,
			'bartag'
		);

		return "foo = {$processed_atts['foo']}";
	}

	// [baztag]content[/baztag]
	public function shortcode_baztag( $atts, $content = '' ) {
		return 'content = ' . do_shortcode( $content );
	}

	public function shortcode_dumptag( $atts ) {
		$out = '';
		foreach ( $atts as $k => $v ) {
			$out .= "$k = $v\n";
		}
		return $out;
	}

	public function shortcode_hyphen() {
		return __FUNCTION__;
	}

	public function shortcode_hyphen_foo() {
		return __FUNCTION__;
	}

	public function shortcode_hyphen_foo_bar() {
		return __FUNCTION__;
	}

	public function shortcode_url() {
		return 'http://www.wordpress.org/';
	}

	public function shortcode_img( $atts ) {
		$out = '<img';
		foreach ( $atts as $k => $v ) {
			$out .= " $k=\"$v\"";
		}
		$out .= ' />';

		return $out;
	}

	/**
	 * @covers ::do_shortcode
	 */
	public function test_noatts() {
		do_shortcode( '[test-shortcode-tag /]' );
		$this->assertSame( '', $this->atts );
		$this->assertSame( 'test-shortcode-tag', $this->tagname );
	}

	/**
	 * @covers ::do_shortcode
	 */
	public function test_one_att() {
		do_shortcode( '[test-shortcode-tag foo="asdf" /]' );
		$this->assertSame( array( 'foo' => 'asdf' ), $this->atts );
		$this->assertSame( 'test-shortcode-tag', $this->tagname );
	}

	/**
	 * @covers ::do_shortcode
	 */
	public function test_not_a_tag() {
		$out = do_shortcode( '[not-a-shortcode-tag]' );
		$this->assertSame( '[not-a-shortcode-tag]', $out );
	}

	/**
	 * @ticket 17657
	 *
	 * @covers ::do_shortcode
	 */
	public function test_tag_hyphen_not_tag() {
		$out = do_shortcode( '[dumptag-notreal]' );
		$this->assertSame( '[dumptag-notreal]', $out );
	}

	/**
	 * @covers ::do_shortcode
	 */
	public function test_tag_underscore_not_tag() {
		$out = do_shortcode( '[dumptag_notreal]' );
		$this->assertSame( '[dumptag_notreal]', $out );
	}

	/**
	 * @covers ::do_shortcode
	 */
	public function test_tag_not_tag() {
		$out = do_shortcode( '[dumptagnotreal]' );
		$this->assertSame( '[dumptagnotreal]', $out );
	}

	/**
	 * @ticket 17657
	 *
	 * @covers ::do_shortcode
	 */
	public function test_tag_hyphen() {
		$this->assertSame( 'shortcode_hyphen', do_shortcode( '[hyphen]' ) );
		$this->assertSame( 'shortcode_hyphen_foo', do_shortcode( '[hyphen-foo]' ) );
		$this->assertSame( 'shortcode_hyphen_foo_bar', do_shortcode( '[hyphen-foo-bar]' ) );
		$this->assertSame( '[hyphen-baz]', do_shortcode( '[hyphen-baz]' ) );
		$this->assertSame( '[hyphen-foo-bar-baz]', do_shortcode( '[hyphen-foo-bar-baz]' ) );
	}

	/**
	 * @ticket 9405
	 *
	 * @covers ::do_shortcode
	 */
	public function test_attr_hyphen() {
		do_shortcode( '[test-shortcode-tag foo="foo" foo-bar="foo-bar" foo-bar-="foo-bar-" -foo-bar="-foo-bar" -foo-bar-="-foo-bar-" foo-bar-baz="foo-bar-baz" -foo-bar-baz="-foo-bar-baz" foo--bar="foo--bar" /]' );
		$expected_attrs = array(
			'foo'          => 'foo',
			'foo-bar'      => 'foo-bar',
			'foo-bar-'     => 'foo-bar-',
			'-foo-bar'     => '-foo-bar',
			'-foo-bar-'    => '-foo-bar-',
			'foo-bar-baz'  => 'foo-bar-baz',
			'-foo-bar-baz' => '-foo-bar-baz',
			'foo--bar'     => 'foo--bar',
		);
		$this->assertSame( $expected_attrs, $this->atts );
	}

	/**
	 * @covers ::do_shortcode
	 */
	public function test_two_atts() {
		do_shortcode( '[test-shortcode-tag foo="asdf" bar="bing" /]' );
		$this->assertSame(
			array(
				'foo' => 'asdf',
				'bar' => 'bing',
			),
			$this->atts
		);
		$this->assertSame( 'test-shortcode-tag', $this->tagname );
	}

	/**
	 * @covers ::do_shortcode
	 */
	public function test_noatts_enclosing() {
		do_shortcode( '[test-shortcode-tag]content[/test-shortcode-tag]' );
		$this->assertSame( '', $this->atts );
		$this->assertSame( 'content', $this->content );
		$this->assertSame( 'test-shortcode-tag', $this->tagname );
	}

	/**
	 * @covers ::do_shortcode
	 */
	public function test_one_att_enclosing() {
		do_shortcode( '[test-shortcode-tag foo="bar"]content[/test-shortcode-tag]' );
		$this->assertSame( array( 'foo' => 'bar' ), $this->atts );
		$this->assertSame( 'content', $this->content );
		$this->assertSame( 'test-shortcode-tag', $this->tagname );
	}

	/**
	 * @covers ::do_shortcode
	 */
	public function test_two_atts_enclosing() {
		do_shortcode( '[test-shortcode-tag foo="bar" baz="bing"]content[/test-shortcode-tag]' );
		$this->assertSame(
			array(
				'foo' => 'bar',
				'baz' => 'bing',
			),
			$this->atts
		);
		$this->assertSame( 'content', $this->content );
		$this->assertSame( 'test-shortcode-tag', $this->tagname );
	}

	/**
	 * @covers ::do_shortcode
	 */
	public function test_unclosed() {
		$out = do_shortcode( '[test-shortcode-tag]' );
		$this->assertSame( '', $out );
		$this->assertSame( '', $this->atts );
		$this->assertSame( 'test-shortcode-tag', $this->tagname );
	}

	/**
	 * @covers ::do_shortcode
	 */
	public function test_positional_atts_num() {
		$out = do_shortcode( '[test-shortcode-tag 123]' );
		$this->assertSame( '', $out );
		$this->assertSame( array( 0 => '123' ), $this->atts );
		$this->assertSame( 'test-shortcode-tag', $this->tagname );
	}

	/**
	 * @covers ::do_shortcode
	 */
	public function test_positional_atts_url() {
		$out = do_shortcode( '[test-shortcode-tag https://www.youtube.com/watch?v=72xdCU__XCk]' );
		$this->assertSame( '', $out );
		$this->assertSame( array( 0 => 'https://www.youtube.com/watch?v=72xdCU__XCk' ), $this->atts );
		$this->assertSame( 'test-shortcode-tag', $this->tagname );
	}

	/**
	 * @covers ::do_shortcode
	 */
	public function test_positional_atts_quotes() {
		$out = do_shortcode( '[test-shortcode-tag "something in quotes" "something else"]' );
		$this->assertSame( '', $out );
		$this->assertSame(
			array(
				0 => 'something in quotes',
				1 => 'something else',
			),
			$this->atts
		);
		$this->assertSame( 'test-shortcode-tag', $this->tagname );
	}

	/**
	 * @covers ::do_shortcode
	 */
	public function test_positional_atts_mixed() {
		$out = do_shortcode( '[test-shortcode-tag 123 https://wordpress.org/ 0 "foo" bar]' );
		$this->assertSame( '', $out );
		$this->assertSame(
			array(
				0 => '123',
				1 => 'https://wordpress.org/',
				2 => '0',
				3 => 'foo',
				4 => 'bar',
			),
			$this->atts
		);
		$this->assertSame( 'test-shortcode-tag', $this->tagname );
	}

	/**
	 * @covers ::do_shortcode
	 */
	public function test_positional_and_named_atts() {
		$out = do_shortcode( '[test-shortcode-tag 123 url=https://wordpress.org/ foo bar="baz"]' );
		$this->assertSame( '', $out );
		$this->assertSame(
			array(
				0     => '123',
				'url' => 'https://wordpress.org/',
				1     => 'foo',
				'bar' => 'baz',
			),
			$this->atts
		);
		$this->assertSame( 'test-shortcode-tag', $this->tagname );
	}

	/**
	 * @covers ::do_shortcode
	 */
	public function test_footag_default() {
		$out = do_shortcode( '[footag]' );
		$this->assertSame( 'foo = ', $out );
	}

	/**
	 * @covers ::do_shortcode
	 */
	public function test_footag_val() {
		$val = rand_str();
		$out = do_shortcode( '[footag foo="' . $val . '"]' );
		$this->assertSame( 'foo = ' . $val, $out );
	}

	/**
	 * @covers ::do_shortcode
	 */
	public function test_nested_tags() {
		$out      = do_shortcode( '[baztag][dumptag abc="foo" def=123 https://wordpress.org/][/baztag]' );
		$expected = "content = abc = foo\ndef = 123\n0 = https://wordpress.org\n";
		$this->assertSame( $expected, $out );
	}

	/**
	 * @ticket 6518
	 *
	 * @covers ::do_shortcode
	 */
	public function test_tag_escaped() {
		$out = do_shortcode( '[[footag]] [[bartag foo="bar"]]' );
		$this->assertSame( '[footag] [bartag foo="bar"]', $out );

		$out = do_shortcode( '[[footag /]] [[bartag foo="bar" /]]' );
		$this->assertSame( '[footag /] [bartag foo="bar" /]', $out );

		$out = do_shortcode( '[[baztag foo="bar"]the content[/baztag]]' );
		$this->assertSame( '[baztag foo="bar"]the content[/baztag]', $out );

		// Double escaped.
		$out = do_shortcode( '[[[footag]]] [[[bartag foo="bar"]]]' );
		$this->assertSame( '[[footag]] [[bartag foo="bar"]]', $out );
	}

	/**
	 * @covers ::do_shortcode
	 */
	public function test_tag_not_escaped() {
		// These have square brackets on either end but aren't actually escaped.
		$out = do_shortcode( '[[footag] [bartag foo="bar"]]' );
		$this->assertSame( '[foo =  foo = bar]', $out );

		$out = do_shortcode( '[[footag /] [bartag foo="bar" /]]' );
		$this->assertSame( '[foo =  foo = bar]', $out );

		$out = do_shortcode( '[[baztag foo="bar"]the content[/baztag]' );
		$this->assertSame( '[content = the content', $out );

		$out = do_shortcode( '[[not-a-tag]]' );
		$this->assertSame( '[[not-a-tag]]', $out );

		$out = do_shortcode( '[[[footag] [bartag foo="bar"]]]' );
		$this->assertSame( '[[foo =  foo = bar]]', $out );
	}

	/**
	 * @covers ::do_shortcode
	 */
	public function test_mixed_tags() {
		$in       = <<<EOF
So this is a post with [footag foo="some stuff"] and a bunch of tags.

[bartag]

[baztag]
Here's some content
on more than one line
[/baztag]

[bartag foo=1] [baztag] [footag foo="2"] [baztag]

[baztag]
more content
[/baztag]

EOF;
		$expected = <<<EOF
So this is a post with foo = some stuff and a bunch of tags.

foo = no foo

content =
Here's some content
on more than one line


foo = 1 content =  foo = 2 content =
content =
more content

EOF;
		$out      = do_shortcode( $in );
		$this->assertSame( strip_ws( $expected ), strip_ws( $out ) );
	}

	/**
	 * @ticket 6562
	 *
	 * @covers ::do_shortcode
	 */
	public function test_utf8_whitespace_1() {
		// NO-BREAK SPACE: U+00A0.
		do_shortcode( "[test-shortcode-tag foo=\"bar\" \xC2\xA0baz=\"123\"]" );
		$this->assertSame(
			array(
				'foo' => 'bar',
				'baz' => '123',
			),
			$this->atts
		);
		$this->assertSame( '', $this->content );
	}

	/**
	 * @ticket 6562
	 *
	 * @covers ::do_shortcode
	 */
	public function test_utf8_whitespace_2() {
		// ZERO WIDTH SPACE: U+200B.
		do_shortcode( "[test-shortcode-tag foo=\"bar\" \xE2\x80\x8Babc=\"def\"]" );
		$this->assertSame(
			array(
				'foo' => 'bar',
				'abc' => 'def',
			),
			$this->atts
		);
		$this->assertSame( '', $this->content );
	}

	/**
	 * @ticket 14050
	 *
	 * @covers ::shortcode_unautop
	 */
	public function test_shortcode_unautop() {
		// A blank line is added at the end, so test with it already there.
		$test_string = "[footag]\n";
		$this->assertSame( $test_string, shortcode_unautop( wpautop( $test_string ) ) );
	}

	/**
	 * @ticket 10326
	 *
	 * @dataProvider data_strip_shortcodes
	 *
	 * @param string $expected  Expected output.
	 * @param string $content   Content to run strip_shortcodes() on.
	 */
	public function test_strip_shortcodes( $expected, $content ) {
		$this->assertSame( $expected, strip_shortcodes( $content ) );
	}

	public function data_strip_shortcodes() {
		return array(
			array( 'before', 'before[gallery]' ),
			array( 'after', '[gallery]after' ),
			array( 'beforeafter', 'before[gallery]after' ),
			array( 'before[after', 'before[after' ),
			array( 'beforeafter', 'beforeafter' ),
			array( 'beforeafter', 'before[gallery id="123" size="medium"]after' ),
			array( 'before[unregistered_shortcode]after', 'before[unregistered_shortcode]after' ),
			array( 'beforeafter', 'before[footag]after' ),
			array( 'before  after', 'before [footag]content[/footag] after' ),
			array( 'before  after', 'before [footag foo="123"]content[/footag] after' ),
		);
	}

	/**
<<<<<<< HEAD
	 * @ticket 10326
	 *
	 * @dataProvider data_test_strip_shortcodes
	 *
	 * @param string $expected  Expected output.
	 * @param string $content   Content to run strip_shortcodes() on.
	 *
	 * @covers ::strip_shortcodes
	 */
	public function test_strip_shortcodes( $expected, $content ) {
		$this->assertSame( $expected, strip_shortcodes( $content ) );
	}

	/**
=======
>>>>>>> df17fdbd
	 * @ticket 37767
	 *
	 * @covers ::strip_shortcodes
	 */
	public function test_strip_shortcodes_filter() {
		add_filter( 'strip_shortcodes_tagnames', array( $this, 'filter_strip_shortcodes_tagnames' ) );
		$this->assertSame( 'beforemiddle [footag]after', strip_shortcodes( 'before[gallery]middle [footag]after' ) );
		remove_filter( 'strip_shortcodes_tagnames', array( $this, 'filter_strip_shortcodes_tagnames' ) );
	}

	public function filter_strip_shortcodes_tagnames() {
		return array( 'gallery' );
	}

	// Store passed in shortcode_atts_{$shortcode} args.
	public function filter_atts( $out, $pairs, $atts ) {
		$this->filter_atts_out   = $out;
		$this->filter_atts_pairs = $pairs;
		$this->filter_atts_atts  = $atts;
		return $out;
	}

	// Filter shortcode atts in various ways.
	public function filter_atts2( $out, $pairs, $atts ) {
		// If foo attribute equals "foo1", change it to be default value.
		if ( isset( $out['foo'] ) && 'foo1' === $out['foo'] ) {
			$out['foo'] = $pairs['foo'];
		}

		// If baz attribute is set, remove it.
		if ( isset( $out['baz'] ) ) {
			unset( $out['baz'] );
		}

		$this->filter_atts_out = $out;
		return $out;
	}

	/**
	 * @covers ::do_shortcode
	 */
	public function test_shortcode_atts_filter_passes_original_arguments() {
		add_filter( 'shortcode_atts_bartag', array( $this, '_filter_atts' ), 10, 3 );

		do_shortcode( '[bartag foo="foo1" /]' );
		$this->assertSame(
			array(
				'foo' => 'foo1',
				'baz' => 'default baz',
			),
			$this->filter_atts_out
		);
		$this->assertSame(
			array(
				'foo' => 'no foo',
				'baz' => 'default baz',
			),
			$this->filter_atts_pairs
		);
		$this->assertSame( array( 'foo' => 'foo1' ), $this->filter_atts_atts );

		remove_filter( 'shortcode_atts_bartag', array( $this, 'filter_atts' ), 10, 3 );
	}

	/**
	 * @covers ::do_shortcode
	 */
	public function test_shortcode_atts_filtering() {
		add_filter( 'shortcode_atts_bartag', array( $this, '_filter_atts2' ), 10, 3 );

		$out = do_shortcode( '[bartag foo="foo1" baz="baz1" /]' );
		$this->assertSame( array( 'foo' => 'no foo' ), $this->filter_atts_out );
		$this->assertSame( 'foo = no foo', $out );

		$out = do_shortcode( '[bartag foo="foo2" /]' );
		$this->assertSame( 'foo = foo2', $out );

		remove_filter( 'shortcode_atts_bartag', array( $this, 'filter_atts2' ), 10, 3 );
	}

	/**
	 * Check that shortcode_unautop() will always recognize spaces around shortcodes.
	 *
	 * @ticket 22692
	 *
	 * @covers ::shortcode_unautop
	 */
	public function test_spaces_around_shortcodes() {
		$nbsp = "\xC2\xA0";

		$input = array();

		$input[] = '<p>[gallery ids="37,15,11"]</p>';
		$input[] = '<p> [gallery ids="37,15,11"] </p>';
		$input[] = "<p> {$nbsp}[gallery ids=\"37,15,11\"] {$nbsp}</p>";
		$input[] = '<p> &nbsp;[gallery ids="37,15,11"] &nbsp;</p>';

		$output = '[gallery ids="37,15,11"]';

		foreach ( $input as $in ) {
			$this->assertSame( $output, shortcode_unautop( $in ) );
		}
	}

	/**
	 * Check for bugginess using normal input with latest patches.
	 *
	 * @dataProvider data_escaping
	 *
	 * @covers ::do_shortcode
	 */
	public function test_escaping( $input, $output ) {
		return $this->assertSame( $output, do_shortcode( $input ) );
	}

	public function data_escaping() {
		return array(
			array(
				'<!--[if lt IE 7]>',
				'<!--[if lt IE 7]>',
			),
			array(
				'1 <a href="[test-shortcode-tag]"> 2 <a href="[test-shortcode-tag]" >',
				'1 <a href=""> 2 <a href="" >',
			),
			array(
				'1 <a noise="[test-shortcode-tag]"> 2 <a noise=" [test-shortcode-tag] " >',
				'1 <a noise="[test-shortcode-tag]"> 2 <a noise=" [test-shortcode-tag] " >',
			),
			array(
				'[gallery title="<div>hello</div>"]',
				'',
			),
			array(
				'[caption caption="test" width="2"]<div>hello</div>[/caption]',
				'<div style="width: 12px" class="wp-caption alignnone"><div>hello</div><p class="wp-caption-text">test</p></div>',
			),
			array(
				'<div [gallery]>',
				'<div >',
			),
			array(
				'<div [[gallery]]>',
				'<div [gallery]>',
			),
			array(
				'<[[gallery]]>',
				'<[gallery]>',
			),
			array(
				'<div style="selector:url([[gallery]])">',
				'<div style="selector:url([[gallery]])">',
			),
			array(
				'[gallery]<div>Hello</div>[/gallery]',
				'',
			),
			array(
				'[url]',
				'http://www.wordpress.org/',
			),
			array(
				'<a href="[url]">',
				'<a href="http://www.wordpress.org/">',
			),
			array(
				'<a href=[url] >',
				'<a href=http://www.wordpress.org/ >',
			),
			array(
				'<a href="[url]plugins/">',
				'<a href="http://www.wordpress.org/plugins/">',
			),
			array(
				'<a href="bad[url]">',
				'<a href="//www.wordpress.org/">',
			),
			array(
				'<a onclick="bad[url]">',
				'<a onclick="bad[url]">',
			),
		);
	}

	/**
	 * Check for bugginess using normal input with latest patches.
	 *
	 * @dataProvider data_escaping2
	 *
	 * @covers ::strip_shortcodes
	 */
	public function test_escaping2( $input, $output ) {
		return $this->assertSame( $output, strip_shortcodes( $input ) );
	}

	public function data_escaping2() {
		return array(
			array(
				'<!--[if lt IE 7]>',
				'<!--[if lt IE 7]>',
			),
			array(
				'[gallery title="<div>hello</div>"]',
				'',
			),
			array(
				'[caption caption="test" width="2"]<div>hello</div>[/caption]',
				'',
			),
			array(
				'<div [gallery]>',   // Shortcodes will never be stripped inside elements.
				'<div [gallery]>',
			),
			array(
				'<div [[gallery]]>', // Shortcodes will never be stripped inside elements.
				'<div [[gallery]]>',
			),
			array(
				'<[[gallery]]>',
				'<[[gallery]]>',
			),
			array(
				'[gallery]<div>Hello</div>[/gallery]',
				'',
			),
		);
	}

	/**
	 * @ticket 26343
	 *
	 * @covers ::has_shortcode
	 */
	public function test_has_shortcode() {
		$content = 'This is a blob with [gallery] in it';
		$this->assertTrue( has_shortcode( $content, 'gallery' ) );

		add_shortcode( 'foo', '__return_false' );
		$content_nested = 'This is a blob with [foo] [gallery] [/foo] in it';
		$this->assertTrue( has_shortcode( $content_nested, 'gallery' ) );
		remove_shortcode( 'foo' );
	}

	/**
	 * Make sure invalid shortcode names are not allowed.
	 *
	 * @dataProvider data_registration_bad
	 * @expectedIncorrectUsage add_shortcode
	 *
	 * @covers ::shortcode_exists
	 */
	public function test_registration_bad( $input, $expected ) {
		$this->sub_registration( $input, $expected );
	}

	/**
	 * Make sure valid shortcode names are allowed.
	 *
	 * @dataProvider data_registration_good
	 *
	 * @covers ::shortcode_exists
	 */
	public function test_registration_good( $input, $expected ) {
		$this->sub_registration( $input, $expected );
	}

	private function sub_registration( $input, $expected ) {
		add_shortcode( $input, '' );
		$actual = shortcode_exists( $input );
		$this->assertSame( $expected, $actual );
		if ( $actual ) {
			remove_shortcode( $input );
		}
	}

	public function data_registration_bad() {
		return array(
			array(
				'<html>',
				false,
			),
			array(
				'[shortcode]',
				false,
			),
			array(
				'bad/',
				false,
			),
			array(
				'/bad',
				false,
			),
			array(
				'bad space',
				false,
			),
			array(
				'&amp;',
				false,
			),
			array(
				'',
				false,
			),
		);
	}

	public function data_registration_good() {
		return array(
			array(
				'good!',
				true,
			),
			array(
				'plain',
				true,
			),
			array(
				'unreserved!#$%()*+,-.;?@^_{|}~chars',
				true,
			),
		);
	}

	/**
	 * Automated performance testing of the main regex.
	 *
	 * @dataProvider data_whole_posts
	 *
	 * @covers ::get_shortcode_regex
	 */
	public function test_pcre_performance( $input ) {
		$regex  = '/' . get_shortcode_regex() . '/';
		$result = benchmark_pcre_backtracking( $regex, $input, 'match_all' );
		return $this->assertLessThan( 200, $result );
	}

	public function data_whole_posts() {
		require_once DIR_TESTDATA . '/formatting/whole-posts.php';
		return data_whole_posts();
	}

	/**
	 * Ensure the shortcode attribute regex is the same in both the PHP and JS implementations.
	 *
	 * @ticket 34191
	 * @ticket 51734
	 *
	 * @covers ::get_shortcode_atts_regex
	 */
	public function test_php_and_js_shortcode_attribute_regexes_match() {
		// This test uses the source file by default but will use the built file if it exists.
		// This allows the test to run using either the src or build directory.
		$file_src   = ABSPATH . 'js/_enqueues/wp/shortcode.js';
		$file_build = ABSPATH . 'wp-includes/js/shortcode.js';

		$this->assertTrue( file_exists( $file_src ) || file_exists( $file_build ) );

		$path = $file_src;

		if ( file_exists( $file_build ) ) {
			$path = $file_build;
		}

		$file    = file_get_contents( $path );
		$matched = preg_match( '|\s+pattern = (\/.+\/)g;|', $file, $matches );
		$php     = get_shortcode_atts_regex();

		$this->assertSame( 1, $matched );

		$js = str_replace( "\'", "'", $matches[1] );
		$this->assertSame( $php, $js );
	}

	/**
	 * @ticket 34939
	 *
	 * Test the (not recommended) [shortcode=XXX] format
	 *
	 * @covers ::do_shortcode
	 */
	public function test_unnamed_attribute() {
		$out      = do_shortcode( '[dumptag=https://wordpress.org/]' );
		$expected = "0 = =https://wordpress.org\n";
		$this->assertSame( $expected, $out );
	}

	/**
	 * @ticket 36306
	 *
	 * @covers ::the_content
	 */
	public function test_smilies_arent_converted() {
		$out      = apply_filters( 'the_content', '[img alt="Hello :-) World"]' );
		$expected = "<img alt=\"Hello :-) World\" />\n";
		$this->assertSame( $expected, $out );
	}

	/**
	 * @ticket 37906
	 *
	 * @covers ::do_shortcode
	 */
	public function test_pre_do_shortcode_tag() {
		// Does nothing if no filters are set up.
		$str = 'pre_do_shortcode_tag';
		add_shortcode( $str, array( $this, 'shortcode_pre_do_shortcode_tag' ) );
		$result_nofilter = do_shortcode( "[{$str}]" );
		$this->assertSame( 'foo', $result_nofilter );

		// Short-circuit with filter.
		add_filter( 'pre_do_shortcode_tag', array( $this, 'filter_pre_do_shortcode_tag_bar' ) );
		$result_filter = do_shortcode( "[{$str}]" );
		$this->assertSame( 'bar', $result_filter );

		// Respect priority.
		add_filter( 'pre_do_shortcode_tag', array( $this, 'filter_pre_do_shortcode_tag_p11' ), 11 );
		$result_priority = do_shortcode( "[{$str}]" );
		$this->assertSame( 'p11', $result_priority );

		// Pass arguments.
		$arr = array(
			'output' => 'p11',
			'key'    => $str,
			'atts'   => array(
				'a' => 'b',
				'c' => 'd',
			),
			'm'      => array(
				"[{$str} a='b' c='d']",
				'',
				$str,
				" a='b' c='d'",
				'',
				'',
				'',
			),
		);
		add_filter( 'pre_do_shortcode_tag', array( $this, 'filter_pre_do_shortcode_tag_attr' ), 12, 4 );
		$result_atts = do_shortcode( "[{$str} a='b' c='d']" );
		$this->assertSame( wp_json_encode( $arr ), $result_atts );

		remove_filter( 'pre_do_shortcode_tag', array( $this, 'filter_pre_do_shortcode_tag_attr' ), 12, 4 );
		remove_filter( 'pre_do_shortcode_tag', array( $this, 'filter_pre_do_shortcode_tag_p11' ), 11 );
		remove_filter( 'pre_do_shortcode_tag', array( $this, 'filter_pre_do_shortcode_tag_bar' ) );
		remove_shortcode( $str );
	}

	public function shortcode_pre_do_shortcode_tag( $atts = array(), $content = '' ) {
		return 'foo';
	}

	public function filter_pre_do_shortcode_tag_bar() {
		return 'bar';
	}

	public function filter_pre_do_shortcode_tag_p11() {
		return 'p11';
	}

	public function filter_pre_do_shortcode_tag_attr( $output, $key, $atts, $m ) {
		$arr = array(
			'output' => $output,
			'key'    => $key,
			'atts'   => $atts,
			'm'      => $m,
		);
		return wp_json_encode( $arr );
	}

	/**
	 * @ticket 32790
	 *
	 * @covers ::do_shortcode
	 */
	public function test_do_shortcode_tag_filter() {
		// Does nothing if no filters are set up.
		$str = 'do_shortcode_tag';
		add_shortcode( $str, array( $this, 'shortcode_do_shortcode_tag' ) );
		$result_nofilter = do_shortcode( "[{$str}]" );
		$this->assertSame( 'foo', $result_nofilter );

		// Modify output with filter.
		add_filter( 'do_shortcode_tag', array( $this, 'filter_do_shortcode_tag_replace' ) );
		$result_filter = do_shortcode( "[{$str}]" );
		$this->assertSame( 'fee', $result_filter );

		// Respect priority.
		add_filter( 'do_shortcode_tag', array( $this, 'filter_do_shortcode_tag_generate' ), 11 );
		$result_priority = do_shortcode( "[{$str}]" );
		$this->assertSame( 'foobar', $result_priority );

		// Pass arguments.
		$arr = array(
			'output' => 'foobar',
			'key'    => $str,
			'atts'   => array(
				'a' => 'b',
				'c' => 'd',
			),
			'm'      => array(
				"[{$str} a='b' c='d']",
				'',
				$str,
				" a='b' c='d'",
				'',
				'',
				'',
			),
		);
		add_filter( 'do_shortcode_tag', array( $this, 'filter_do_shortcode_tag_attr' ), 12, 4 );
		$result_atts = do_shortcode( "[{$str} a='b' c='d']" );
		$this->assertSame( wp_json_encode( $arr ), $result_atts );

		remove_filter( 'do_shortcode_tag', array( $this, 'filter_do_shortcode_tag_attr' ), 12 );
		remove_filter( 'do_shortcode_tag', array( $this, 'filter_do_shortcode_tag_generate' ), 11 );
		remove_filter( 'do_shortcode_tag', array( $this, 'filter_do_shortcode_tag_replace' ) );
		remove_shortcode( $str );
	}

	public function shortcode_do_shortcode_tag( $atts = array(), $content = '' ) {
		return 'foo';
	}

	public function filter_do_shortcode_tag_replace( $output ) {
		return str_replace( 'oo', 'ee', $output );
	}

	public function filter_do_shortcode_tag_generate( $output ) {
		return 'foobar';
	}

	public function filter_do_shortcode_tag_attr( $output, $key, $atts, $m ) {
		$arr = array(
			'output' => $output,
			'key'    => $key,
			'atts'   => $atts,
			'm'      => $m,
		);
		return wp_json_encode( $arr );
	}

	/**
	 * @ticket 37304
	 *
	 * Test 'value' syntax for empty attributes
	 *
	 * @covers ::do_shortcode
	 */
	public function test_empty_single_quote_attribute() {
		$out = do_shortcode( '[test-shortcode-tag a="foo" b=\'bar\' c=baz foo \'bar\' "baz" ]test empty atts[/test-shortcode-tag]' );
		$this->assertSame(
			array(
				'a' => 'foo',
				'b' => 'bar',
				'c' => 'baz',
				0   => 'foo',
				1   => 'bar',
				2   => 'baz',
			),
			$this->atts
		);
	}

	/**
	 * @ticket 37304
	 *
	 * @covers ::do_shortcode
	 */
	public function test_positional_atts_single_quotes() {
		$out = do_shortcode( "[test-shortcode-tag 'something in quotes' 'something else']" );
		$this->assertSame( '', $out );
		$this->assertSame(
			array(
				0 => 'something in quotes',
				1 => 'something else',
			),
			$this->atts
		);
		$this->assertSame( 'test-shortcode-tag', $this->tagname );
	}

	/**
	 * @ticket 37304
	 *
	 * @covers ::do_shortcode
	 */
	public function test_positional_atts_mixed_quotes() {
		$out = do_shortcode( "[test-shortcode-tag 'something in quotes' \"something else\" 123 foo bar='baz' example=\"test\" ]" );
		$this->assertSame( '', $out );
		$this->assertSame(
			array(
				0         => 'something in quotes',
				1         => 'something else',
				2         => '123',
				3         => 'foo',
				'bar'     => 'baz',
				'example' => 'test',
			),
			$this->atts
		);
		$this->assertSame( 'test-shortcode-tag', $this->tagname );
	}
}<|MERGE_RESOLUTION|>--- conflicted
+++ resolved
@@ -506,23 +506,6 @@
 	}
 
 	/**
-<<<<<<< HEAD
-	 * @ticket 10326
-	 *
-	 * @dataProvider data_test_strip_shortcodes
-	 *
-	 * @param string $expected  Expected output.
-	 * @param string $content   Content to run strip_shortcodes() on.
-	 *
-	 * @covers ::strip_shortcodes
-	 */
-	public function test_strip_shortcodes( $expected, $content ) {
-		$this->assertSame( $expected, strip_shortcodes( $content ) );
-	}
-
-	/**
-=======
->>>>>>> df17fdbd
 	 * @ticket 37767
 	 *
 	 * @covers ::strip_shortcodes
