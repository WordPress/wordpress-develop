--- conflicted
+++ resolved
@@ -24,14 +24,11 @@
 		parent::tear_down();
 	}
 
-<<<<<<< HEAD
-	/**
-	 * @covers ::locate_block_template
-	 */
-	function test_page_home_block_template_takes_precedence_over_less_specific_block_templates() {
-=======
+
+	/**
+	 * @covers ::locate_block_template
+	 */
 	public function test_page_home_block_template_takes_precedence_over_less_specific_block_templates() {
->>>>>>> df17fdbd
 		global $_wp_current_template_content;
 		$type                   = 'page';
 		$templates              = array(
@@ -44,14 +41,11 @@
 		$this->assertStringEqualsFile( get_stylesheet_directory() . '/templates/page-home.html', $_wp_current_template_content );
 	}
 
-<<<<<<< HEAD
-	/**
-	 * @covers ::locate_block_template
-	 */
-	function test_page_block_template_takes_precedence() {
-=======
+
+	/**
+	 * @covers ::locate_block_template
+	 */
 	public function test_page_block_template_takes_precedence() {
->>>>>>> df17fdbd
 		global $_wp_current_template_content;
 		$type                   = 'page';
 		$templates              = array(
@@ -64,14 +58,11 @@
 		$this->assertStringEqualsFile( get_stylesheet_directory() . '/templates/page.html', $_wp_current_template_content );
 	}
 
-<<<<<<< HEAD
-	/**
-	 * @covers ::locate_block_template
-	 */
-	function test_block_template_takes_precedence_over_equally_specific_php_template() {
-=======
+
+	/**
+	 * @covers ::locate_block_template
+	 */
 	public function test_block_template_takes_precedence_over_equally_specific_php_template() {
->>>>>>> df17fdbd
 		global $_wp_current_template_content;
 		$type                   = 'index';
 		$templates              = array(
@@ -128,14 +119,11 @@
 		$this->assertSame( $page_slug_template_path, $resolved_template_path );
 	}
 
-<<<<<<< HEAD
-	/**
-	 * @covers ::locate_block_template
-	 */
-	function test_child_theme_block_template_takes_precedence_over_equally_specific_parent_theme_php_template() {
-=======
+
+	/**
+	 * @covers ::locate_block_template
+	 */
 	public function test_child_theme_block_template_takes_precedence_over_equally_specific_parent_theme_php_template() {
->>>>>>> df17fdbd
 		global $_wp_current_template_content;
 
 		switch_theme( 'block-theme-child' );
@@ -228,14 +216,10 @@
 	 * This is necessary since block themes do not include the necessary blocks to trigger the main query loop, and
 	 * since there is only a single post in the main query loop in such cases anyway.
 	 *
-<<<<<<< HEAD
-	 * @ticket 55505
-	 *
-	 * @covers ::locate_block_template
-=======
 	 * @ticket 58154
 	 * @covers ::get_the_block_template_html
->>>>>>> df17fdbd
+	 *
+	 * @covers ::locate_block_template
 	 */
 	public function test_get_the_block_template_html_enforces_singular_query_loop() {
 		global $_wp_current_template_content, $wp_query, $wp_the_query;
@@ -263,16 +247,12 @@
 	}
 
 	/**
-<<<<<<< HEAD
-	 * @ticket 55505
-	 *
-	 * @covers ::_resolve_home_block_template
-=======
 	 * Tests that `get_the_block_template_html()` does not start the main query loop generally.
 	 *
 	 * @ticket 58154
 	 * @covers ::get_the_block_template_html
->>>>>>> df17fdbd
+	 *
+	 * @covers ::_resolve_home_block_template
 	 */
 	public function test_get_the_block_template_html_does_not_generally_enforce_loop() {
 		global $_wp_current_template_content, $wp_query, $wp_the_query;
@@ -325,11 +305,6 @@
 	}
 
 	/**
-<<<<<<< HEAD
-	 * @ticket 55505
-	 *
-	 * @covers ::_resolve_home_block_template
-=======
 	 * @ticket 58319
 	 *
 	 * @covers ::get_block_theme_folders
@@ -338,7 +313,8 @@
 	 *
 	 * @param string   $theme    The theme's stylesheet.
 	 * @param string[] $expected The expected associative array of block theme folders.
->>>>>>> df17fdbd
+	 *
+	 * @covers ::_resolve_home_block_template
 	 */
 	public function test_get_block_theme_folders( $theme, $expected ) {
 		$wp_theme = wp_get_theme( $theme );
