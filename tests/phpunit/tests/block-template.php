<?php
/**
 * Tests for the block template loading algorithm.
 *
 * @package WordPress
 *
 * @group block-templates
 */
class Tests_Block_Template extends WP_UnitTestCase {
	private static $post;

	private static $template_canvas_path = ABSPATH . WPINC . '/template-canvas.php';

	public function set_up() {
		parent::set_up();
		switch_theme( 'block-theme' );
		do_action( 'setup_theme' );
	}

	public function tear_down() {
		global $_wp_current_template_content;
		unset( $_wp_current_template_content );

		parent::tear_down();
	}

	public function test_page_home_block_template_takes_precedence_over_less_specific_block_templates() {
		global $_wp_current_template_content;
		$type                   = 'page';
		$templates              = array(
			'page-home.php',
			'page-1.php',
			'page.php',
		);
		$resolved_template_path = locate_block_template( get_stylesheet_directory() . '/page-home.php', $type, $templates );
		$this->assertSame( self::$template_canvas_path, $resolved_template_path );
		$this->assertStringEqualsFile( get_stylesheet_directory() . '/templates/page-home.html', $_wp_current_template_content );
	}

	public function test_page_block_template_takes_precedence() {
		global $_wp_current_template_content;
		$type                   = 'page';
		$templates              = array(
			'page-slug-doesnt-exist.php',
			'page-1.php',
			'page.php',
		);
		$resolved_template_path = locate_block_template( get_stylesheet_directory() . '/page.php', $type, $templates );
		$this->assertSame( self::$template_canvas_path, $resolved_template_path );
		$this->assertStringEqualsFile( get_stylesheet_directory() . '/templates/page.html', $_wp_current_template_content );
	}

	public function test_block_template_takes_precedence_over_equally_specific_php_template() {
		global $_wp_current_template_content;
		$type                   = 'index';
		$templates              = array(
			'index.php',
		);
		$resolved_template_path = locate_block_template( get_stylesheet_directory() . '/index.php', $type, $templates );
		$this->assertSame( self::$template_canvas_path, $resolved_template_path );
		$this->assertStringEqualsFile( get_stylesheet_directory() . '/templates/index.html', $_wp_current_template_content );
	}

	/**
	 * In a hybrid theme, a PHP template of higher specificity will take precedence over a block template
	 * with lower specificity.
	 *
	 * Covers https://github.com/WordPress/gutenberg/pull/29026.
	 */
	public function test_more_specific_php_template_takes_precedence_over_less_specific_block_template() {
		$page_id_template       = 'page-1.php';
		$page_id_template_path  = get_stylesheet_directory() . '/' . $page_id_template;
		$type                   = 'page';
		$templates              = array(
			'page-slug-doesnt-exist.php',
			'page-1.php',
			'page.php',
		);
		$resolved_template_path = locate_block_template( $page_id_template_path, $type, $templates );
		$this->assertSame( $page_id_template_path, $resolved_template_path );
	}

	/**
	 * If a theme is a child of a block-based parent theme but has php templates for some of its pages,
	 * a php template of the child will take precedence over the parent's block template if they have
	 * otherwise equal specificity.
	 *
	 * Covers https://github.com/WordPress/gutenberg/pull/31123.
	 * Covers https://core.trac.wordpress.org/ticket/54515.
	 *
	 */
	public function test_child_theme_php_template_takes_precedence_over_equally_specific_parent_theme_block_template() {
		switch_theme( 'block-theme-child' );

		$page_slug_template      = 'page-home.php';
		$page_slug_template_path = get_stylesheet_directory() . '/' . $page_slug_template;
		$type                    = 'page';
		$templates               = array(
			'page-home.php',
			'page-1.php',
			'page.php',
		);
		$resolved_template_path  = locate_block_template( $page_slug_template_path, $type, $templates );
		$this->assertSame( $page_slug_template_path, $resolved_template_path );
	}

	public function test_child_theme_block_template_takes_precedence_over_equally_specific_parent_theme_php_template() {
		global $_wp_current_template_content;

		switch_theme( 'block-theme-child' );

		$page_template                   = 'page-1.php';
		$parent_theme_page_template_path = get_template_directory() . '/' . $page_template;
		$type                            = 'page';
		$templates                       = array(
			'page-slug-doesnt-exist.php',
			'page-1.php',
			'page.php',
		);
		$resolved_template_path          = locate_block_template( $parent_theme_page_template_path, $type, $templates );
		$this->assertSame( self::$template_canvas_path, $resolved_template_path );
		$this->assertStringEqualsFile( get_stylesheet_directory() . '/templates/page-1.html', $_wp_current_template_content );
	}

	/**
	 * Regression: https://github.com/WordPress/gutenberg/issues/31399.
	 */
	public function test_custom_page_php_template_takes_precedence_over_all_other_templates() {
		$custom_page_template      = 'templates/full-width.php';
		$custom_page_template_path = get_stylesheet_directory() . '/' . $custom_page_template;
		$type                      = 'page';
		$templates                 = array(
			$custom_page_template,
			'page-slug.php',
			'page-1.php',
			'page.php',
		);
		$resolved_template_path    = locate_block_template( $custom_page_template_path, $type, $templates );
		$this->assertSame( $custom_page_template_path, $resolved_template_path );
	}

	/**
	 * Covers: https://github.com/WordPress/gutenberg/pull/30438.
	 */
	public function test_custom_page_block_template_takes_precedence_over_all_other_templates() {
		global $_wp_current_template_content;

		// Set up custom template post.
		$args = array(
			'post_type'    => 'wp_template',
			'post_name'    => 'wp-custom-template-my-block-template',
			'post_title'   => 'My Custom Block Template',
			'post_content' => 'Content',
			'post_excerpt' => 'Description of my block template',
			'tax_input'    => array(
				'wp_theme' => array(
					get_stylesheet(),
				),
			),
		);
		$post = self::factory()->post->create_and_get( $args );
		wp_set_post_terms( $post->ID, get_stylesheet(), 'wp_theme' );

		$custom_page_block_template = 'wp-custom-template-my-block-template';
		$page_template_path         = get_stylesheet_directory() . '/' . 'page.php';
		$type                       = 'page';
		$templates                  = array(
			$custom_page_block_template,
			'page-slug.php',
			'page-1.php',
			'page.php',
		);
		$resolved_template_path     = locate_block_template( $page_template_path, $type, $templates );
		$this->assertSame( self::$template_canvas_path, $resolved_template_path );
		$this->assertSame( $post->post_content, $_wp_current_template_content );

		wp_delete_post( $post->ID );
	}

	/**
	 * Regression: https://github.com/WordPress/gutenberg/issues/31652.
	 */
	public function test_template_remains_unchanged_if_templates_array_is_empty() {
		$resolved_template_path = locate_block_template( '', 'search', array() );
		$this->assertSame( '', $resolved_template_path );
	}

	/**
<<<<<<< HEAD
	 * Tests that the `get_the_block_template_html()` singular query loop does not conflict with another main query
	 * loop triggered by the template.
	 *
	 * This scenario does not make any sense in reality, but is an edge-case to protect against.
	 *
	 * @ticket 58154
	 * @ticket 59225
	 * @covers ::get_the_block_template_html
	 */
	public function test_get_the_block_template_html_enforces_singular_query_loop_without_causing_conflict() {
=======
	 * Tests that `get_the_block_template_html()` wraps block parsing into the query loop when on a singular template.
	 *
	 * This is necessary since block themes do not include the necessary blocks to trigger the main query loop, and
	 * since there is only a single post in the main query loop in such cases anyway.
	 *
	 * @ticket 58154
	 * @covers ::get_the_block_template_html
	 */
	public function test_get_the_block_template_html_enforces_singular_query_loop() {
>>>>>>> 5269bf66
		global $_wp_current_template_content, $wp_query, $wp_the_query;

		// Register test block to log `in_the_loop()` results.
		$in_the_loop_logs = array();
		$this->register_in_the_loop_logger_block( $in_the_loop_logs );

		// Set main query to single post.
		$post_id      = self::factory()->post->create( array( 'post_title' => 'A single post' ) );
		$wp_query     = new WP_Query( array( 'p' => $post_id ) );
		$wp_the_query = $wp_query;

<<<<<<< HEAD
		// Use block template that re-triggers the main query itself, with post title and the above test block.
		$_wp_current_template_content  = '<!-- wp:query {"query":{"inherit":true}} -->';
		$_wp_current_template_content .= '<!-- wp:post-template -->';
		$_wp_current_template_content .= '<!-- wp:post-title /--><!-- wp:test/in-the-loop-logger /-->';
=======
		// Use block template that just renders post title and the above test block.
		$_wp_current_template_content = '<!-- wp:post-title /--><!-- wp:test/in-the-loop-logger /-->';

		$expected  = '<div class="wp-site-blocks">';
		$expected .= '<h2 class="wp-block-post-title">A single post</h2>';
		$expected .= '</div>';

		$output = get_the_block_template_html();
		$this->unregister_in_the_loop_logger_block();
		$this->assertSame( $expected, $output, 'Unexpected block template output' );
		$this->assertSame( array( true ), $in_the_loop_logs, 'Main query loop was not triggered' );
	}

	/**
	 * Tests that `get_the_block_template_html()` does not start the main query loop generally.
	 *
	 * @ticket 58154
	 * @covers ::get_the_block_template_html
	 */
	public function test_get_the_block_template_html_does_not_generally_enforce_loop() {
		global $_wp_current_template_content, $wp_query, $wp_the_query;

		// Register test block to log `in_the_loop()` results.
		$in_the_loop_logs = array();
		$this->register_in_the_loop_logger_block( $in_the_loop_logs );

		// Set main query to a general post query (i.e. not for a specific post).
		$post_id      = self::factory()->post->create(
			array(
				'post_title'   => 'A single post',
				'post_content' => 'The content.',
			)
		);
		$wp_query     = new WP_Query(
			array(
				'post_type'   => 'post',
				'post_status' => 'publish',
			)
		);
		$wp_the_query = $wp_query;

		/*
		 * Use block template that renders the above test block, followed by a main query loop.
		 * `get_the_block_template_html()` should not start the loop, but the `core/query` and `core/post-template`
		 * blocks should.
		 */
		$_wp_current_template_content  = '<!-- wp:test/in-the-loop-logger /-->';
		$_wp_current_template_content .= '<!-- wp:query {"query":{"inherit":true}} -->';
		$_wp_current_template_content .= '<!-- wp:post-template -->';
		$_wp_current_template_content .= '<!-- wp:post-title /-->';
		$_wp_current_template_content .= '<!-- wp:post-content /--><!-- wp:test/in-the-loop-logger /-->';
>>>>>>> 5269bf66
		$_wp_current_template_content .= '<!-- /wp:post-template -->';
		$_wp_current_template_content .= '<!-- /wp:query -->';

		$expected  = '<div class="wp-site-blocks">';
		$expected .= '<ul class="wp-block-post-template is-layout-flow wp-block-post-template-is-layout-flow wp-block-query-is-layout-flow">';
		$expected .= '<li class="wp-block-post post-' . $post_id . ' post type-post status-publish format-standard hentry category-uncategorized">';
		$expected .= '<h2 class="wp-block-post-title">A single post</h2>';
<<<<<<< HEAD
=======
		$expected .= '<div class="entry-content wp-block-post-content is-layout-flow wp-block-post-content-is-layout-flow">' . wpautop( 'The content.' ) . '</div>';
>>>>>>> 5269bf66
		$expected .= '</li>';
		$expected .= '</ul>';
		$expected .= '</div>';

		$output = get_the_block_template_html();
		$this->unregister_in_the_loop_logger_block();
		$this->assertSame( $expected, $output, 'Unexpected block template output' );
<<<<<<< HEAD
		$this->assertSame( array( true ), $in_the_loop_logs, 'Main query loop was not triggered' );
=======
		$this->assertSame( array( false, true ), $in_the_loop_logs, 'Main query loop was triggered incorrectly' );
>>>>>>> 5269bf66
	}

	/**
	 * Registers a test block to log `in_the_loop()` results.
	 *
	 * @param array $in_the_loop_logs Array to log function results in. Passed by reference.
	 */
	private function register_in_the_loop_logger_block( array &$in_the_loop_logs ) {
		register_block_type(
			'test/in-the-loop-logger',
			array(
				'render_callback' => function() use ( &$in_the_loop_logs ) {
					$in_the_loop_logs[] = in_the_loop();
					return '';
				},
			)
		);
	}

	/**
	 * Unregisters the test block registered by the `register_in_the_loop_logger_block()` method.
	 */
	private function unregister_in_the_loop_logger_block() {
		unregister_block_type( 'test/in-the-loop-logger' );
	}
}<|MERGE_RESOLUTION|>--- conflicted
+++ resolved
@@ -186,18 +186,6 @@
 	}
 
 	/**
-<<<<<<< HEAD
-	 * Tests that the `get_the_block_template_html()` singular query loop does not conflict with another main query
-	 * loop triggered by the template.
-	 *
-	 * This scenario does not make any sense in reality, but is an edge-case to protect against.
-	 *
-	 * @ticket 58154
-	 * @ticket 59225
-	 * @covers ::get_the_block_template_html
-	 */
-	public function test_get_the_block_template_html_enforces_singular_query_loop_without_causing_conflict() {
-=======
 	 * Tests that `get_the_block_template_html()` wraps block parsing into the query loop when on a singular template.
 	 *
 	 * This is necessary since block themes do not include the necessary blocks to trigger the main query loop, and
@@ -207,7 +195,6 @@
 	 * @covers ::get_the_block_template_html
 	 */
 	public function test_get_the_block_template_html_enforces_singular_query_loop() {
->>>>>>> 5269bf66
 		global $_wp_current_template_content, $wp_query, $wp_the_query;
 
 		// Register test block to log `in_the_loop()` results.
@@ -219,12 +206,6 @@
 		$wp_query     = new WP_Query( array( 'p' => $post_id ) );
 		$wp_the_query = $wp_query;
 
-<<<<<<< HEAD
-		// Use block template that re-triggers the main query itself, with post title and the above test block.
-		$_wp_current_template_content  = '<!-- wp:query {"query":{"inherit":true}} -->';
-		$_wp_current_template_content .= '<!-- wp:post-template -->';
-		$_wp_current_template_content .= '<!-- wp:post-title /--><!-- wp:test/in-the-loop-logger /-->';
-=======
 		// Use block template that just renders post title and the above test block.
 		$_wp_current_template_content = '<!-- wp:post-title /--><!-- wp:test/in-the-loop-logger /-->';
 
@@ -276,7 +257,6 @@
 		$_wp_current_template_content .= '<!-- wp:post-template -->';
 		$_wp_current_template_content .= '<!-- wp:post-title /-->';
 		$_wp_current_template_content .= '<!-- wp:post-content /--><!-- wp:test/in-the-loop-logger /-->';
->>>>>>> 5269bf66
 		$_wp_current_template_content .= '<!-- /wp:post-template -->';
 		$_wp_current_template_content .= '<!-- /wp:query -->';
 
@@ -284,10 +264,7 @@
 		$expected .= '<ul class="wp-block-post-template is-layout-flow wp-block-post-template-is-layout-flow wp-block-query-is-layout-flow">';
 		$expected .= '<li class="wp-block-post post-' . $post_id . ' post type-post status-publish format-standard hentry category-uncategorized">';
 		$expected .= '<h2 class="wp-block-post-title">A single post</h2>';
-<<<<<<< HEAD
-=======
 		$expected .= '<div class="entry-content wp-block-post-content is-layout-flow wp-block-post-content-is-layout-flow">' . wpautop( 'The content.' ) . '</div>';
->>>>>>> 5269bf66
 		$expected .= '</li>';
 		$expected .= '</ul>';
 		$expected .= '</div>';
@@ -295,11 +272,50 @@
 		$output = get_the_block_template_html();
 		$this->unregister_in_the_loop_logger_block();
 		$this->assertSame( $expected, $output, 'Unexpected block template output' );
-<<<<<<< HEAD
+		$this->assertSame( array( false, true ), $in_the_loop_logs, 'Main query loop was triggered incorrectly' );
+	}
+
+	/**
+	 * Tests that the `get_the_block_template_html()` singular query loop does not conflict with another main query
+	 * loop triggered by the template.
+	 *
+	 * This scenario does not make any sense in reality, but is an edge-case to protect against.
+	 *
+	 * @ticket 58154
+	 * @ticket 59225
+	 * @covers ::get_the_block_template_html
+	 */
+	public function test_get_the_block_template_html_enforces_singular_query_loop_without_causing_conflict() {
+		global $_wp_current_template_content, $wp_query, $wp_the_query;
+
+		// Register test block to log `in_the_loop()` results.
+		$in_the_loop_logs = array();
+		$this->register_in_the_loop_logger_block( $in_the_loop_logs );
+
+		// Set main query to single post.
+		$post_id      = self::factory()->post->create( array( 'post_title' => 'A single post' ) );
+		$wp_query     = new WP_Query( array( 'p' => $post_id ) );
+		$wp_the_query = $wp_query;
+
+		// Use block template that re-triggers the main query itself, with post title and the above test block.
+		$_wp_current_template_content  = '<!-- wp:query {"query":{"inherit":true}} -->';
+		$_wp_current_template_content .= '<!-- wp:post-template -->';
+		$_wp_current_template_content .= '<!-- wp:post-title /--><!-- wp:test/in-the-loop-logger /-->';
+		$_wp_current_template_content .= '<!-- /wp:post-template -->';
+		$_wp_current_template_content .= '<!-- /wp:query -->';
+
+		$expected  = '<div class="wp-site-blocks">';
+		$expected .= '<ul class="wp-block-post-template is-layout-flow wp-block-post-template-is-layout-flow wp-block-query-is-layout-flow">';
+		$expected .= '<li class="wp-block-post post-' . $post_id . ' post type-post status-publish format-standard hentry category-uncategorized">';
+		$expected .= '<h2 class="wp-block-post-title">A single post</h2>';
+		$expected .= '</li>';
+		$expected .= '</ul>';
+		$expected .= '</div>';
+
+		$output = get_the_block_template_html();
+		$this->unregister_in_the_loop_logger_block();
+		$this->assertSame( $expected, $output, 'Unexpected block template output' );
 		$this->assertSame( array( true ), $in_the_loop_logs, 'Main query loop was not triggered' );
-=======
-		$this->assertSame( array( false, true ), $in_the_loop_logs, 'Main query loop was triggered incorrectly' );
->>>>>>> 5269bf66
 	}
 
 	/**
