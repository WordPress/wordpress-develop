--- conflicted
+++ resolved
@@ -1435,11 +1435,9 @@
 	 *
 	 * @ticket 16560
 	 *
-<<<<<<< HEAD
+	 * @global WP_Scripts $wp_scripts
+	 *
 	 * @covers ::wp_enqueue_script
-=======
-	 * @global WP_Scripts $wp_scripts
->>>>>>> df17fdbd
 	 */
 	public function test_protocols() {
 		// Init.
@@ -2939,11 +2937,6 @@
 
 	/**
 	 * @ticket 52534
-<<<<<<< HEAD
-=======
-	 *
-	 * @covers ::wp_localize_script
->>>>>>> df17fdbd
 	 *
 	 * @dataProvider data_wp_localize_script_data_formats
 	 *
