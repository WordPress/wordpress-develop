<?php
/**
 * @group dependencies
 * @group scripts
 * @covers ::wp_enqueue_script
 * @covers ::wp_register_script
 * @covers ::wp_print_scripts
 * @covers ::wp_script_add_data
 * @covers ::wp_add_inline_script
 * @covers ::wp_set_script_translations
 */
class Tests_Dependencies_Scripts extends WP_UnitTestCase {
	protected $old_wp_scripts;

	protected $wp_scripts_print_translations_output;

	function setUp() {
		parent::setUp();
		$this->old_wp_scripts = isset( $GLOBALS['wp_scripts'] ) ? $GLOBALS['wp_scripts'] : null;
		remove_action( 'wp_default_scripts', 'wp_default_scripts' );
		remove_action( 'wp_default_scripts', 'wp_default_packages' );
		$GLOBALS['wp_scripts']                  = new WP_Scripts();
		$GLOBALS['wp_scripts']->default_version = get_bloginfo( 'version' );

		$this->wp_scripts_print_translations_output  = <<<JS
<script type='text/javascript' id='__HANDLE__-js-translations'>
( function( domain, translations ) {
	var localeData = translations.locale_data[ domain ] || translations.locale_data.messages;
	localeData[""].domain = domain;
	wp.i18n.setLocaleData( localeData, domain );
} )( "__DOMAIN__", __JSON_TRANSLATIONS__ );
</script>
JS;
		$this->wp_scripts_print_translations_output .= "\n";
	}

	function tearDown() {
		$GLOBALS['wp_scripts'] = $this->old_wp_scripts;
		add_action( 'wp_default_scripts', 'wp_default_scripts' );
		parent::tearDown();
	}

	/**
	 * Test versioning
	 *
	 * @ticket 11315
	 */
	function test_wp_enqueue_script() {
		wp_enqueue_script( 'no-deps-no-version', 'example.com', array() );
		wp_enqueue_script( 'empty-deps-no-version', 'example.com' );
		wp_enqueue_script( 'empty-deps-version', 'example.com', array(), 1.2 );
		wp_enqueue_script( 'empty-deps-null-version', 'example.com', array(), null );

		$ver       = get_bloginfo( 'version' );
		$expected  = "<script type='text/javascript' src='http://example.com?ver=$ver' id='no-deps-no-version-js'></script>\n";
		$expected .= "<script type='text/javascript' src='http://example.com?ver=$ver' id='empty-deps-no-version-js'></script>\n";
		$expected .= "<script type='text/javascript' src='http://example.com?ver=1.2' id='empty-deps-version-js'></script>\n";
		$expected .= "<script type='text/javascript' src='http://example.com' id='empty-deps-null-version-js'></script>\n";

		$this->assertSame( $expected, get_echo( 'wp_print_scripts' ) );

		// No scripts left to print.
		$this->assertSame( '', get_echo( 'wp_print_scripts' ) );
	}

	/**
	 * @ticket 42804
	 */
	function test_wp_enqueue_script_with_html5_support_does_not_contain_type_attribute() {
		add_theme_support( 'html5', array( 'script' ) );

		$GLOBALS['wp_scripts']                  = new WP_Scripts();
		$GLOBALS['wp_scripts']->default_version = get_bloginfo( 'version' );

		wp_enqueue_script( 'empty-deps-no-version', 'example.com' );

		$ver      = get_bloginfo( 'version' );
		$expected = "<script src='http://example.com?ver=$ver' id='empty-deps-no-version-js'></script>\n";

		$this->assertSame( $expected, get_echo( 'wp_print_scripts' ) );
	}

	/**
	 * Test the different protocol references in wp_enqueue_script
	 *
	 * @global WP_Scripts $wp_scripts
	 * @ticket 16560
	 */
	public function test_protocols() {
		// Init.
		global $wp_scripts;
		$base_url_backup      = $wp_scripts->base_url;
		$wp_scripts->base_url = 'http://example.com/wordpress';
		$expected             = '';
		$ver                  = get_bloginfo( 'version' );

		// Try with an HTTP reference.
		wp_enqueue_script( 'jquery-http', 'http://ajax.googleapis.com/ajax/libs/jquery/1.7.2/jquery.min.js' );
		$expected .= "<script type='text/javascript' src='http://ajax.googleapis.com/ajax/libs/jquery/1.7.2/jquery.min.js?ver=$ver' id='jquery-http-js'></script>\n";

		// Try with an HTTPS reference.
		wp_enqueue_script( 'jquery-https', 'https://ajax.googleapis.com/ajax/libs/jquery/1.7.2/jquery.min.js' );
		$expected .= "<script type='text/javascript' src='https://ajax.googleapis.com/ajax/libs/jquery/1.7.2/jquery.min.js?ver=$ver' id='jquery-https-js'></script>\n";

		// Try with an automatic protocol reference (//).
		wp_enqueue_script( 'jquery-doubleslash', '//ajax.googleapis.com/ajax/libs/jquery/1.7.2/jquery.min.js' );
		$expected .= "<script type='text/javascript' src='//ajax.googleapis.com/ajax/libs/jquery/1.7.2/jquery.min.js?ver=$ver' id='jquery-doubleslash-js'></script>\n";

		// Try with a local resource and an automatic protocol reference (//).
		$url = '//my_plugin/script.js';
		wp_enqueue_script( 'plugin-script', $url );
		$expected .= "<script type='text/javascript' src='$url?ver=$ver' id='plugin-script-js'></script>\n";

		// Try with a bad protocol.
		wp_enqueue_script( 'jquery-ftp', 'ftp://ajax.googleapis.com/ajax/libs/jquery/1.7.2/jquery.min.js' );
		$expected .= "<script type='text/javascript' src='{$wp_scripts->base_url}ftp://ajax.googleapis.com/ajax/libs/jquery/1.7.2/jquery.min.js?ver=$ver' id='jquery-ftp-js'></script>\n";

		// Go!
		$this->assertSame( $expected, get_echo( 'wp_print_scripts' ) );

		// No scripts left to print.
		$this->assertSame( '', get_echo( 'wp_print_scripts' ) );

		// Cleanup.
		$wp_scripts->base_url = $base_url_backup;
	}

	/**
	 * Test script concatenation.
	 */
	public function test_script_concatenation() {
		global $wp_scripts;

		$wp_scripts->do_concat    = true;
		$wp_scripts->default_dirs = array( '/directory/' );

		wp_enqueue_script( 'one', '/directory/script.js' );
		wp_enqueue_script( 'two', '/directory/script.js' );
		wp_enqueue_script( 'three', '/directory/script.js' );

		wp_print_scripts();
		$print_scripts = get_echo( '_print_scripts' );

		$ver      = get_bloginfo( 'version' );
		$expected = "<script type='text/javascript' src='/wp-admin/load-scripts.php?c=0&amp;load%5Bchunk_0%5D=one,two,three&amp;ver={$ver}'></script>\n";

		$this->assertSame( $expected, $print_scripts );
	}

	/**
	 * Testing `wp_script_add_data` with the data key.
	 *
	 * @ticket 16024
	 */
	function test_wp_script_add_data_with_data_key() {
		// Enqueue and add data.
		wp_enqueue_script( 'test-only-data', 'example.com', array(), null );
		wp_script_add_data( 'test-only-data', 'data', 'testing' );
		$expected  = "<script type='text/javascript' id='test-only-data-js-extra'>\n/* <![CDATA[ */\ntesting\n/* ]]> */\n</script>\n";
		$expected .= "<script type='text/javascript' src='http://example.com' id='test-only-data-js'></script>\n";

		// Go!
		$this->assertSame( $expected, get_echo( 'wp_print_scripts' ) );

		// No scripts left to print.
		$this->assertSame( '', get_echo( 'wp_print_scripts' ) );
	}

	/**
	 * Testing `wp_script_add_data` with the conditional key.
	 *
	 * @ticket 16024
	 */
	function test_wp_script_add_data_with_conditional_key() {
		// Enqueue and add conditional comments.
		wp_enqueue_script( 'test-only-conditional', 'example.com', array(), null );
		wp_script_add_data( 'test-only-conditional', 'conditional', 'gt IE 7' );
		$expected = "<!--[if gt IE 7]>\n<script type='text/javascript' src='http://example.com' id='test-only-conditional-js'></script>\n<![endif]-->\n";

		// Go!
		$this->assertSame( $expected, get_echo( 'wp_print_scripts' ) );

		// No scripts left to print.
		$this->assertSame( '', get_echo( 'wp_print_scripts' ) );
	}

	/**
	 * Testing `wp_script_add_data` with both the data & conditional keys.
	 *
	 * @ticket 16024
	 */
	function test_wp_script_add_data_with_data_and_conditional_keys() {
		// Enqueue and add data plus conditional comments for both.
		wp_enqueue_script( 'test-conditional-with-data', 'example.com', array(), null );
		wp_script_add_data( 'test-conditional-with-data', 'data', 'testing' );
		wp_script_add_data( 'test-conditional-with-data', 'conditional', 'lt IE 9' );
		$expected  = "<!--[if lt IE 9]>\n<script type='text/javascript' id='test-conditional-with-data-js-extra'>\n/* <![CDATA[ */\ntesting\n/* ]]> */\n</script>\n<![endif]-->\n";
		$expected .= "<!--[if lt IE 9]>\n<script type='text/javascript' src='http://example.com' id='test-conditional-with-data-js'></script>\n<![endif]-->\n";

		// Go!
		$this->assertSame( $expected, get_echo( 'wp_print_scripts' ) );

		// No scripts left to print.
		$this->assertSame( '', get_echo( 'wp_print_scripts' ) );
	}

	/**
	 * Testing `wp_script_add_data` with an anvalid key.
	 *
	 * @ticket 16024
	 */
	function test_wp_script_add_data_with_invalid_key() {
		// Enqueue and add an invalid key.
		wp_enqueue_script( 'test-invalid', 'example.com', array(), null );
		wp_script_add_data( 'test-invalid', 'invalid', 'testing' );
		$expected = "<script type='text/javascript' src='http://example.com' id='test-invalid-js'></script>\n";

		// Go!
		$this->assertSame( $expected, get_echo( 'wp_print_scripts' ) );

		// No scripts left to print.
		$this->assertSame( '', get_echo( 'wp_print_scripts' ) );
	}

	/**
	 * Testing 'wp_register_script' return boolean success/failure value.
	 *
	 * @ticket 31126
	 */
	function test_wp_register_script() {
		$this->assertTrue( wp_register_script( 'duplicate-handler', 'http://example.com' ) );
		$this->assertFalse( wp_register_script( 'duplicate-handler', 'http://example.com' ) );
	}

	/**
	 * @ticket 35229
	 */
	function test_wp_register_script_with_handle_without_source() {
		$expected  = "<script type='text/javascript' src='http://example.com?ver=1' id='handle-one-js'></script>\n";
		$expected .= "<script type='text/javascript' src='http://example.com?ver=2' id='handle-two-js'></script>\n";

		wp_register_script( 'handle-one', 'http://example.com', array(), 1 );
		wp_register_script( 'handle-two', 'http://example.com', array(), 2 );
		wp_register_script( 'handle-three', false, array( 'handle-one', 'handle-two' ) );

		wp_enqueue_script( 'handle-three' );

		$this->assertSame( $expected, get_echo( 'wp_print_scripts' ) );
	}

	/**
	 * @ticket 35643
	 */
	function test_wp_enqueue_script_footer_alias() {
		wp_register_script( 'foo', false, array( 'bar', 'baz' ), '1.0', true );
		wp_register_script( 'bar', home_url( 'bar.js' ), array(), '1.0', true );
		wp_register_script( 'baz', home_url( 'baz.js' ), array(), '1.0', true );

		wp_enqueue_script( 'foo' );

		$header = get_echo( 'wp_print_head_scripts' );
		$footer = get_echo( 'wp_print_footer_scripts' );

		$this->assertEmpty( $header );
		$this->assertContains( home_url( 'bar.js' ), $footer );
		$this->assertContains( home_url( 'baz.js' ), $footer );
	}

	/**
	 * Test mismatch of groups in dependencies outputs all scripts in right order.
	 *
	 * @ticket 35873
	 *
	 * @covers WP_Dependencies::add
	 * @covers WP_Dependencies::enqueue
	 * @covers WP_Dependencies::do_items
	 */
	public function test_group_mismatch_in_deps() {
		$scripts = new WP_Scripts;
		$scripts->add( 'one', 'one', array(), 'v1', 1 );
		$scripts->add( 'two', 'two', array( 'one' ) );
		$scripts->add( 'three', 'three', array( 'two' ), 'v1', 1 );

		$scripts->enqueue( array( 'three' ) );

		$this->expectOutputRegex( '/^(?:<script[^>]+><\/script>\\n){7}$/' );

		$scripts->do_items( false, 0 );
		$this->assertContains( 'one', $scripts->done );
		$this->assertContains( 'two', $scripts->done );
		$this->assertNotContains( 'three', $scripts->done );

		$scripts->do_items( false, 1 );
		$this->assertContains( 'one', $scripts->done );
		$this->assertContains( 'two', $scripts->done );
		$this->assertContains( 'three', $scripts->done );

		$scripts = new WP_Scripts;
		$scripts->add( 'one', 'one', array(), 'v1', 1 );
		$scripts->add( 'two', 'two', array( 'one' ), 'v1', 1 );
		$scripts->add( 'three', 'three', array( 'one' ) );
		$scripts->add( 'four', 'four', array( 'two', 'three' ), 'v1', 1 );

		$scripts->enqueue( array( 'four' ) );

		$scripts->do_items( false, 0 );
		$this->assertContains( 'one', $scripts->done );
		$this->assertNotContains( 'two', $scripts->done );
		$this->assertContains( 'three', $scripts->done );
		$this->assertNotContains( 'four', $scripts->done );

		$scripts->do_items( false, 1 );
		$this->assertContains( 'one', $scripts->done );
		$this->assertContains( 'two', $scripts->done );
		$this->assertContains( 'three', $scripts->done );
		$this->assertContains( 'four', $scripts->done );
	}

	/**
	 * @ticket 35873
	 */
	function test_wp_register_script_with_dependencies_in_head_and_footer() {
		wp_register_script( 'parent', '/parent.js', array( 'child-head' ), null, true );            // In footer.
		wp_register_script( 'child-head', '/child-head.js', array( 'child-footer' ), null, false ); // In head.
		wp_register_script( 'child-footer', '/child-footer.js', array(), null, true );              // In footer.

		wp_enqueue_script( 'parent' );

		$header = get_echo( 'wp_print_head_scripts' );
		$footer = get_echo( 'wp_print_footer_scripts' );

		$expected_header  = "<script type='text/javascript' src='/child-footer.js' id='child-footer-js'></script>\n";
		$expected_header .= "<script type='text/javascript' src='/child-head.js' id='child-head-js'></script>\n";
		$expected_footer  = "<script type='text/javascript' src='/parent.js' id='parent-js'></script>\n";

		$this->assertSame( $expected_header, $header );
		$this->assertSame( $expected_footer, $footer );
	}

	/**
	 * @ticket 35956
	 */
	function test_wp_register_script_with_dependencies_in_head_and_footer_in_reversed_order() {
		wp_register_script( 'child-head', '/child-head.js', array(), null, false );                      // In head.
		wp_register_script( 'child-footer', '/child-footer.js', array(), null, true );                   // In footer.
		wp_register_script( 'parent', '/parent.js', array( 'child-head', 'child-footer' ), null, true ); // In footer.

		wp_enqueue_script( 'parent' );

		$header = get_echo( 'wp_print_head_scripts' );
		$footer = get_echo( 'wp_print_footer_scripts' );

		$expected_header  = "<script type='text/javascript' src='/child-head.js' id='child-head-js'></script>\n";
		$expected_footer  = "<script type='text/javascript' src='/child-footer.js' id='child-footer-js'></script>\n";
		$expected_footer .= "<script type='text/javascript' src='/parent.js' id='parent-js'></script>\n";

		$this->assertSame( $expected_header, $header );
		$this->assertSame( $expected_footer, $footer );
	}

	/**
	 * @ticket 35956
	 */
	function test_wp_register_script_with_dependencies_in_head_and_footer_in_reversed_order_and_two_parent_scripts() {
		wp_register_script( 'grandchild-head', '/grandchild-head.js', array(), null, false );             // In head.
		wp_register_script( 'child-head', '/child-head.js', array(), null, false );                       // In head.
		wp_register_script( 'child-footer', '/child-footer.js', array( 'grandchild-head' ), null, true ); // In footer.
		wp_register_script( 'child2-head', '/child2-head.js', array(), null, false );                     // In head.
		wp_register_script( 'child2-footer', '/child2-footer.js', array(), null, true );                  // In footer.
		wp_register_script( 'parent-footer', '/parent-footer.js', array( 'child-head', 'child-footer', 'child2-head', 'child2-footer' ), null, true ); // In footer.
		wp_register_script( 'parent-header', '/parent-header.js', array( 'child-head' ), null, false );   // In head.

		wp_enqueue_script( 'parent-footer' );
		wp_enqueue_script( 'parent-header' );

		$header = get_echo( 'wp_print_head_scripts' );
		$footer = get_echo( 'wp_print_footer_scripts' );

		$expected_header  = "<script type='text/javascript' src='/child-head.js' id='child-head-js'></script>\n";
		$expected_header .= "<script type='text/javascript' src='/grandchild-head.js' id='grandchild-head-js'></script>\n";
		$expected_header .= "<script type='text/javascript' src='/child2-head.js' id='child2-head-js'></script>\n";
		$expected_header .= "<script type='text/javascript' src='/parent-header.js' id='parent-header-js'></script>\n";

		$expected_footer  = "<script type='text/javascript' src='/child-footer.js' id='child-footer-js'></script>\n";
		$expected_footer .= "<script type='text/javascript' src='/child2-footer.js' id='child2-footer-js'></script>\n";
		$expected_footer .= "<script type='text/javascript' src='/parent-footer.js' id='parent-footer-js'></script>\n";

		$this->assertSame( $expected_header, $header );
		$this->assertSame( $expected_footer, $footer );
	}

	/**
	 * @ticket 14853
	 */
	function test_wp_add_inline_script_returns_bool() {
		$this->assertFalse( wp_add_inline_script( 'test-example', 'console.log("before");', 'before' ) );
		wp_enqueue_script( 'test-example', 'example.com', array(), null );
		$this->assertTrue( wp_add_inline_script( 'test-example', 'console.log("before");', 'before' ) );
	}

	/**
	 * @ticket 14853
	 */
	function test_wp_add_inline_script_unknown_handle() {
		$this->assertFalse( wp_add_inline_script( 'test-invalid', 'console.log("before");', 'before' ) );
		$this->assertSame( '', get_echo( 'wp_print_scripts' ) );
	}

	/**
	 * @ticket 14853
	 */
	function test_wp_add_inline_script_before() {
		wp_enqueue_script( 'test-example', 'example.com', array(), null );
		wp_add_inline_script( 'test-example', 'console.log("before");', 'before' );

		$expected  = "<script type='text/javascript' id='test-example-js-before'>\nconsole.log(\"before\");\n</script>\n";
		$expected .= "<script type='text/javascript' src='http://example.com' id='test-example-js'></script>\n";

		$this->assertSame( $expected, get_echo( 'wp_print_scripts' ) );
	}

	/**
	 * @ticket 14853
	 */
	function test_wp_add_inline_script_after() {
		wp_enqueue_script( 'test-example', 'example.com', array(), null );
		wp_add_inline_script( 'test-example', 'console.log("after");' );

		$expected  = "<script type='text/javascript' src='http://example.com' id='test-example-js'></script>\n";
		$expected .= "<script type='text/javascript' id='test-example-js-after'>\nconsole.log(\"after\");\n</script>\n";

		$this->assertSame( $expected, get_echo( 'wp_print_scripts' ) );
	}

	/**
	 * @ticket 14853
	 */
	function test_wp_add_inline_script_before_and_after() {
		wp_enqueue_script( 'test-example', 'example.com', array(), null );
		wp_add_inline_script( 'test-example', 'console.log("before");', 'before' );
		wp_add_inline_script( 'test-example', 'console.log("after");' );

		$expected  = "<script type='text/javascript' id='test-example-js-before'>\nconsole.log(\"before\");\n</script>\n";
		$expected .= "<script type='text/javascript' src='http://example.com' id='test-example-js'></script>\n";
		$expected .= "<script type='text/javascript' id='test-example-js-after'>\nconsole.log(\"after\");\n</script>\n";

		$this->assertSame( $expected, get_echo( 'wp_print_scripts' ) );
	}

	/**
	 * @ticket 44551
	 */
	function test_wp_add_inline_script_before_for_handle_without_source() {
		wp_register_script( 'test-example', '' );
		wp_enqueue_script( 'test-example' );
		wp_add_inline_script( 'test-example', 'console.log("before");', 'before' );

		$expected = "<script type='text/javascript' id='test-example-js-before'>\nconsole.log(\"before\");\n</script>\n";

		$this->assertSame( $expected, get_echo( 'wp_print_scripts' ) );
	}

	/**
	 * @ticket 44551
	 */
	function test_wp_add_inline_script_after_for_handle_without_source() {
		wp_register_script( 'test-example', '' );
		wp_enqueue_script( 'test-example' );
		wp_add_inline_script( 'test-example', 'console.log("after");' );

		$expected = "<script type='text/javascript' id='test-example-js-after'>\nconsole.log(\"after\");\n</script>\n";

		$this->assertSame( $expected, get_echo( 'wp_print_scripts' ) );
	}

	/**
	 * @ticket 44551
	 */
	function test_wp_add_inline_script_before_and_after_for_handle_without_source() {
		wp_register_script( 'test-example', '' );
		wp_enqueue_script( 'test-example' );
		wp_add_inline_script( 'test-example', 'console.log("before");', 'before' );
		wp_add_inline_script( 'test-example', 'console.log("after");' );

		$expected  = "<script type='text/javascript' id='test-example-js-before'>\nconsole.log(\"before\");\n</script>\n";
		$expected .= "<script type='text/javascript' id='test-example-js-after'>\nconsole.log(\"after\");\n</script>\n";

		$this->assertSame( $expected, get_echo( 'wp_print_scripts' ) );
	}

	/**
	 * @ticket 14853
	 */
	function test_wp_add_inline_script_multiple() {
		wp_enqueue_script( 'test-example', 'example.com', array(), null );
		wp_add_inline_script( 'test-example', 'console.log("before");', 'before' );
		wp_add_inline_script( 'test-example', 'console.log("before");', 'before' );
		wp_add_inline_script( 'test-example', 'console.log("after");' );
		wp_add_inline_script( 'test-example', 'console.log("after");' );

		$expected  = "<script type='text/javascript' id='test-example-js-before'>\nconsole.log(\"before\");\nconsole.log(\"before\");\n</script>\n";
		$expected .= "<script type='text/javascript' src='http://example.com' id='test-example-js'></script>\n";
		$expected .= "<script type='text/javascript' id='test-example-js-after'>\nconsole.log(\"after\");\nconsole.log(\"after\");\n</script>\n";

		$this->assertSame( $expected, get_echo( 'wp_print_scripts' ) );
	}

	/**
	 * @ticket 14853
	 */
	function test_wp_add_inline_script_localized_data_is_added_first() {
		wp_enqueue_script( 'test-example', 'example.com', array(), null );
		wp_localize_script( 'test-example', 'testExample', array( 'foo' => 'bar' ) );
		wp_add_inline_script( 'test-example', 'console.log("before");', 'before' );
		wp_add_inline_script( 'test-example', 'console.log("after");' );

		$expected  = "<script type='text/javascript' id='test-example-js-extra'>\n/* <![CDATA[ */\nvar testExample = {\"foo\":\"bar\"};\n/* ]]> */\n</script>\n";
		$expected .= "<script type='text/javascript' id='test-example-js-before'>\nconsole.log(\"before\");\n</script>\n";
		$expected .= "<script type='text/javascript' src='http://example.com' id='test-example-js'></script>\n";
		$expected .= "<script type='text/javascript' id='test-example-js-after'>\nconsole.log(\"after\");\n</script>\n";

		$this->assertSame( $expected, get_echo( 'wp_print_scripts' ) );
	}

	/**
	 * @ticket 14853
	 */
	public function test_wp_add_inline_script_before_with_concat() {
		global $wp_scripts;

		$wp_scripts->do_concat    = true;
		$wp_scripts->default_dirs = array( '/directory/' );

		wp_enqueue_script( 'one', '/directory/one.js' );
		wp_enqueue_script( 'two', '/directory/two.js' );
		wp_enqueue_script( 'three', '/directory/three.js' );

		wp_add_inline_script( 'one', 'console.log("before one");', 'before' );
		wp_add_inline_script( 'two', 'console.log("before two");', 'before' );

		$ver       = get_bloginfo( 'version' );
		$expected  = "<script type='text/javascript' id='one-js-before'>\nconsole.log(\"before one\");\n</script>\n";
		$expected .= "<script type='text/javascript' src='/directory/one.js?ver={$ver}' id='one-js'></script>\n";
		$expected .= "<script type='text/javascript' id='two-js-before'>\nconsole.log(\"before two\");\n</script>\n";
		$expected .= "<script type='text/javascript' src='/directory/two.js?ver={$ver}' id='two-js'></script>\n";
		$expected .= "<script type='text/javascript' src='/directory/three.js?ver={$ver}' id='three-js'></script>\n";

		$this->assertSame( $expected, get_echo( 'wp_print_scripts' ) );
	}

	/**
	 * @ticket 14853
	 */
	public function test_wp_add_inline_script_before_with_concat2() {
		global $wp_scripts;

		$wp_scripts->do_concat    = true;
		$wp_scripts->default_dirs = array( '/directory/' );

		wp_enqueue_script( 'one', '/directory/one.js' );
		wp_enqueue_script( 'two', '/directory/two.js' );
		wp_enqueue_script( 'three', '/directory/three.js' );

		wp_add_inline_script( 'one', 'console.log("before one");', 'before' );

		$ver       = get_bloginfo( 'version' );
		$expected  = "<script type='text/javascript' id='one-js-before'>\nconsole.log(\"before one\");\n</script>\n";
		$expected .= "<script type='text/javascript' src='/directory/one.js?ver={$ver}' id='one-js'></script>\n";
		$expected .= "<script type='text/javascript' src='/directory/two.js?ver={$ver}' id='two-js'></script>\n";
		$expected .= "<script type='text/javascript' src='/directory/three.js?ver={$ver}' id='three-js'></script>\n";

		$this->assertSame( $expected, get_echo( 'wp_print_scripts' ) );
	}

	/**
	 * @ticket 14853
	 */
	public function test_wp_add_inline_script_after_with_concat() {
		global $wp_scripts;

		$wp_scripts->do_concat    = true;
		$wp_scripts->default_dirs = array( '/directory/' );

		wp_enqueue_script( 'one', '/directory/one.js' );
		wp_enqueue_script( 'two', '/directory/two.js' );
		wp_enqueue_script( 'three', '/directory/three.js' );
		wp_enqueue_script( 'four', '/directory/four.js' );

		wp_add_inline_script( 'two', 'console.log("after two");' );
		wp_add_inline_script( 'three', 'console.log("after three");' );

		$ver       = get_bloginfo( 'version' );
		$expected  = "<script type='text/javascript' src='/wp-admin/load-scripts.php?c=0&amp;load%5Bchunk_0%5D=one&amp;ver={$ver}'></script>\n";
		$expected .= "<script type='text/javascript' src='/directory/two.js?ver={$ver}' id='two-js'></script>\n";
		$expected .= "<script type='text/javascript' id='two-js-after'>\nconsole.log(\"after two\");\n</script>\n";
		$expected .= "<script type='text/javascript' src='/directory/three.js?ver={$ver}' id='three-js'></script>\n";
		$expected .= "<script type='text/javascript' id='three-js-after'>\nconsole.log(\"after three\");\n</script>\n";
		$expected .= "<script type='text/javascript' src='/directory/four.js?ver={$ver}' id='four-js'></script>\n";

		$this->assertSame( $expected, get_echo( 'wp_print_scripts' ) );
	}

	/**
	 * @ticket 14853
	 */
	public function test_wp_add_inline_script_after_and_before_with_concat_and_conditional() {
		global $wp_scripts;

		$wp_scripts->do_concat    = true;
		$wp_scripts->default_dirs = array( '/wp-admin/js/', '/wp-includes/js/' ); // Default dirs as in wp-includes/script-loader.php.

		$expected_localized  = "<!--[if gte IE 9]>\n";
		$expected_localized .= "<script type='text/javascript' id='test-example-js-extra'>\n/* <![CDATA[ */\nvar testExample = {\"foo\":\"bar\"};\n/* ]]> */\n</script>\n";
		$expected_localized .= "<![endif]-->\n";

		$expected  = "<!--[if gte IE 9]>\n";
		$expected .= "<script type='text/javascript' id='test-example-js-before'>\nconsole.log(\"before\");\n</script>\n";
		$expected .= "<script type='text/javascript' src='http://example.com' id='test-example-js'></script>\n";
		$expected .= "<script type='text/javascript' id='test-example-js-after'>\nconsole.log(\"after\");\n</script>\n";
		$expected .= "<![endif]-->\n";

		wp_enqueue_script( 'test-example', 'example.com', array(), null );
		wp_localize_script( 'test-example', 'testExample', array( 'foo' => 'bar' ) );
		wp_add_inline_script( 'test-example', 'console.log("before");', 'before' );
		wp_add_inline_script( 'test-example', 'console.log("after");' );
		wp_script_add_data( 'test-example', 'conditional', 'gte IE 9' );

		$this->assertSame( $expected_localized, get_echo( 'wp_print_scripts' ) );
		$this->assertSame( $expected, $wp_scripts->print_html );
		$this->assertTrue( $wp_scripts->do_concat );
	}

	/**
	 * @ticket 36392
	 */
	public function test_wp_add_inline_script_after_with_concat_and_core_dependency() {
		global $wp_scripts;

		wp_default_scripts( $wp_scripts );

		$wp_scripts->base_url  = '';
		$wp_scripts->do_concat = true;

		$ver       = get_bloginfo( 'version' );
		$expected  = "<script type='text/javascript' src='/wp-admin/load-scripts.php?c=0&amp;load%5Bchunk_0%5D=jquery-core,jquery-migrate&amp;ver={$ver}'></script>\n";
		$expected .= "<script type='text/javascript' src='http://example.com' id='test-example-js'></script>\n";
		$expected .= "<script type='text/javascript' id='test-example-js-after'>\nconsole.log(\"after\");\n</script>\n";

		wp_enqueue_script( 'test-example', 'http://example.com', array( 'jquery' ), null );
		wp_add_inline_script( 'test-example', 'console.log("after");' );

		wp_print_scripts();
		$print_scripts = get_echo( '_print_scripts' );

		$this->assertSame( $expected, $print_scripts );
	}

	/**
	 * @ticket 36392
	 */
	public function test_wp_add_inline_script_after_with_concat_and_conditional_and_core_dependency() {
		global $wp_scripts;

		wp_default_scripts( $wp_scripts );

		$wp_scripts->base_url  = '';
		$wp_scripts->do_concat = true;

		$ver       = get_bloginfo( 'version' );
		$expected  = "<script type='text/javascript' src='/wp-admin/load-scripts.php?c=0&amp;load%5Bchunk_0%5D=jquery-core,jquery-migrate&amp;ver={$ver}'></script>\n";
		$expected .= "<!--[if gte IE 9]>\n";
		$expected .= "<script type='text/javascript' src='http://example.com' id='test-example-js'></script>\n";
		$expected .= "<script type='text/javascript' id='test-example-js-after'>\nconsole.log(\"after\");\n</script>\n";
		$expected .= "<![endif]-->\n";

		wp_enqueue_script( 'test-example', 'http://example.com', array( 'jquery' ), null );
		wp_add_inline_script( 'test-example', 'console.log("after");' );
		wp_script_add_data( 'test-example', 'conditional', 'gte IE 9' );

		wp_print_scripts();
		$print_scripts = get_echo( '_print_scripts' );

		$this->assertSame( $expected, $print_scripts );
	}

	/**
	 * @ticket 36392
	 */
	public function test_wp_add_inline_script_before_with_concat_and_core_dependency() {
		global $wp_scripts;

		wp_default_scripts( $wp_scripts );
		wp_default_packages( $wp_scripts );

		$wp_scripts->base_url  = '';
		$wp_scripts->do_concat = true;

		$ver       = get_bloginfo( 'version' );
		$expected  = "<script type='text/javascript' src='/wp-admin/load-scripts.php?c=0&amp;load%5Bchunk_0%5D=jquery-core,jquery-migrate&amp;ver={$ver}'></script>\n";
		$expected .= "<script type='text/javascript' id='test-example-js-before'>\nconsole.log(\"before\");\n</script>\n";
		$expected .= "<script type='text/javascript' src='http://example.com' id='test-example-js'></script>\n";

		wp_enqueue_script( 'test-example', 'http://example.com', array( 'jquery' ), null );
		wp_add_inline_script( 'test-example', 'console.log("before");', 'before' );

		wp_print_scripts();
		$print_scripts = get_echo( '_print_scripts' );

		$this->assertSame( $expected, $print_scripts );
	}

	/**
	 * @ticket 36392
	 */
	public function test_wp_add_inline_script_before_after_concat_with_core_dependency() {
		global $wp_scripts;

		wp_default_scripts( $wp_scripts );
		wp_default_packages( $wp_scripts );

		$wp_scripts->base_url  = '';
		$wp_scripts->do_concat = true;

		$ver       = get_bloginfo( 'version' );
		$suffix    = wp_scripts_get_suffix();
		$expected  = "<script type='text/javascript' src='/wp-admin/load-scripts.php?c=0&amp;load%5Bchunk_0%5D=jquery-core,jquery-migrate&amp;ver={$ver}'></script>\n";
		$expected .= "<script type='text/javascript' id='test-example-js-before'>\nconsole.log(\"before\");\n</script>\n";
		$expected .= "<script type='text/javascript' src='http://example.com' id='test-example-js'></script>\n";
		$expected .= "<script type='text/javascript' src='/wp-includes/js/dist/vendor/wp-polyfill{$suffix}.js' id='wp-polyfill-js'></script>\n";
		$expected .= "<script type='text/javascript' id='wp-polyfill-js-after'>\n";
		$expected .= "( 'fetch' in window ) || document.write( '<script src=\"http://example.org/wp-includes/js/dist/vendor/wp-polyfill-fetch{$suffix}.js\"></scr' + 'ipt>' );( document.contains ) || document.write( '<script src=\"http://example.org/wp-includes/js/dist/vendor/wp-polyfill-node-contains{$suffix}.js\"></scr' + 'ipt>' );( window.DOMRect ) || document.write( '<script src=\"http://example.org/wp-includes/js/dist/vendor/wp-polyfill-dom-rect{$suffix}.js\"></scr' + 'ipt>' );( window.URL && window.URL.prototype && window.URLSearchParams ) || document.write( '<script src=\"http://example.org/wp-includes/js/dist/vendor/wp-polyfill-url{$suffix}.js\"></scr' + 'ipt>' );( window.FormData && window.FormData.prototype.keys ) || document.write( '<script src=\"http://example.org/wp-includes/js/dist/vendor/wp-polyfill-formdata{$suffix}.js\"></scr' + 'ipt>' );( Element.prototype.matches && Element.prototype.closest ) || document.write( '<script src=\"http://example.org/wp-includes/js/dist/vendor/wp-polyfill-element-closest{$suffix}.js\"></scr' + 'ipt>' );( 'objectFit' in document.documentElement.style ) || document.write( '<script src=\"http://example.org/wp-includes/js/dist/vendor/wp-polyfill-object-fit{$suffix}.js\"></scr' + 'ipt>' );\n";
		$expected .= "</script>\n";
		$expected .= "<script type='text/javascript' src='/wp-includes/js/dist/dom-ready{$suffix}.js' id='wp-dom-ready-js'></script>\n";
		$expected .= "<script type='text/javascript' src='/wp-includes/js/dist/hooks{$suffix}.js' id='wp-hooks-js'></script>\n";
		$expected .= "<script type='text/javascript' src='/wp-includes/js/dist/i18n{$suffix}.js' id='wp-i18n-js'></script>\n";
		$expected .= "<script type='text/javascript' id='wp-i18n-js-after'>\n";
		$expected .= "wp.i18n.setLocaleData( { 'text direction\u0004ltr': [ 'ltr' ] } );\n";
		$expected .= "</script>\n";
		$expected .= "<script type='text/javascript' id='wp-a11y-js-translations'>\n";
		$expected .= "( function( domain, translations ) {\n";
		$expected .= "	var localeData = translations.locale_data[ domain ] || translations.locale_data.messages;\n";
		$expected .= "	localeData[\"\"].domain = domain;\n";
		$expected .= "	wp.i18n.setLocaleData( localeData, domain );\n";
		$expected .= "} )( \"default\", { \"locale_data\": { \"messages\": { \"\": {} } } } );\n";
		$expected .= "</script>\n";
		$expected .= "<script type='text/javascript' src='/wp-includes/js/dist/a11y{$suffix}.js' id='wp-a11y-js'></script>\n";
		$expected .= "<script type='text/javascript' src='http://example2.com' id='test-example2-js'></script>\n";
		$expected .= "<script type='text/javascript' id='test-example2-js-after'>\nconsole.log(\"after\");\n</script>\n";

		wp_enqueue_script( 'test-example', 'http://example.com', array( 'jquery' ), null );
		wp_add_inline_script( 'test-example', 'console.log("before");', 'before' );
		wp_enqueue_script( 'test-example2', 'http://example2.com', array( 'wp-a11y' ), null );
		wp_add_inline_script( 'test-example2', 'console.log("after");', 'after' );

		$print_scripts  = get_echo( 'wp_print_scripts' );
		$print_scripts .= get_echo( '_print_scripts' );

		/*
		 * We've replaced wp-a11y.js with @wordpress/a11y package (see #45066),
		 * and `wp-polyfill` is now a dependency of the packaged wp-a11y.
		 * The packaged scripts contain various version numbers, which are not exposed,
		 * so we will remove all version args from the output.
		 */
		$print_scripts = preg_replace(
			'~js\?ver=([^"\']*)~', // Matches `js?ver=X.X.X` and everything to single or double quote.
			'js',                  // The replacement, `js` without the version arg.
			$print_scripts         // Printed scripts.
		);

		$this->assertSameIgnoreEOL( $expected, $print_scripts );
	}

	/**
	 * @ticket 36392
	 */
	public function test_wp_add_inline_script_customize_dependency() {
		global $wp_scripts;

		wp_default_scripts( $wp_scripts );
		wp_default_packages( $wp_scripts );

		$wp_scripts->base_url  = '';
		$wp_scripts->do_concat = true;

		$expected_tail  = "<script type='text/javascript' src='/customize-dependency.js' id='customize-dependency-js'></script>\n";
		$expected_tail .= "<script type='text/javascript' id='customize-dependency-js-after'>\n";
		$expected_tail .= "tryCustomizeDependency()\n";
		$expected_tail .= "</script>\n";

		$handle = 'customize-dependency';
		wp_enqueue_script( $handle, '/customize-dependency.js', array( 'customize-controls' ), null );
		wp_add_inline_script( $handle, 'tryCustomizeDependency()' );

		$print_scripts  = get_echo( 'wp_print_scripts' );
		$print_scripts .= get_echo( '_print_scripts' );

		$tail = substr( $print_scripts, strrpos( $print_scripts, "<script type='text/javascript' src='/customize-dependency.js' id='customize-dependency-js'>" ) );
		$this->assertSame( $expected_tail, $tail );
	}

	/**
	 * @ticket 36392
	 */
	public function test_wp_add_inline_script_after_for_core_scripts_with_concat_is_limited_and_falls_back_to_no_concat() {
		global $wp_scripts;

		$wp_scripts->do_concat    = true;
		$wp_scripts->default_dirs = array( '/wp-admin/js/', '/wp-includes/js/' ); // Default dirs as in wp-includes/script-loader.php.

		wp_enqueue_script( 'one', '/wp-includes/js/script.js' );
		wp_enqueue_script( 'two', '/wp-includes/js/script2.js', array( 'one' ) );
		wp_add_inline_script( 'one', 'console.log("after one");', 'after' );
		wp_enqueue_script( 'three', '/wp-includes/js/script3.js' );
		wp_enqueue_script( 'four', '/wp-includes/js/script4.js' );

		$ver       = get_bloginfo( 'version' );
		$expected  = "<script type='text/javascript' src='/wp-includes/js/script.js?ver={$ver}' id='one-js'></script>\n";
		$expected .= "<script type='text/javascript' id='one-js-after'>\nconsole.log(\"after one\");\n</script>\n";
		$expected .= "<script type='text/javascript' src='/wp-includes/js/script2.js?ver={$ver}' id='two-js'></script>\n";
		$expected .= "<script type='text/javascript' src='/wp-includes/js/script3.js?ver={$ver}' id='three-js'></script>\n";
		$expected .= "<script type='text/javascript' src='/wp-includes/js/script4.js?ver={$ver}' id='four-js'></script>\n";

		$this->assertSame( $expected, get_echo( 'wp_print_scripts' ) );
	}

	/**
	 * @ticket 36392
	 */
	public function test_wp_add_inline_script_before_third_core_script_prints_two_concat_scripts() {
		global $wp_scripts;

		$wp_scripts->do_concat    = true;
		$wp_scripts->default_dirs = array( '/wp-admin/js/', '/wp-includes/js/' ); // Default dirs as in wp-includes/script-loader.php.

		wp_enqueue_script( 'one', '/wp-includes/js/script.js' );
		wp_enqueue_script( 'two', '/wp-includes/js/script2.js', array( 'one' ) );
		wp_enqueue_script( 'three', '/wp-includes/js/script3.js' );
		wp_add_inline_script( 'three', 'console.log("before three");', 'before' );
		wp_enqueue_script( 'four', '/wp-includes/js/script4.js' );

		$ver       = get_bloginfo( 'version' );
		$expected  = "<script type='text/javascript' src='/wp-admin/load-scripts.php?c=0&amp;load%5Bchunk_0%5D=one,two&amp;ver={$ver}'></script>\n";
		$expected .= "<script type='text/javascript' id='three-js-before'>\nconsole.log(\"before three\");\n</script>\n";
		$expected .= "<script type='text/javascript' src='/wp-includes/js/script3.js?ver={$ver}' id='three-js'></script>\n";
		$expected .= "<script type='text/javascript' src='/wp-includes/js/script4.js?ver={$ver}' id='four-js'></script>\n";

		$this->assertSame( $expected, get_echo( 'wp_print_scripts' ) );
	}

	/**
	 * @ticket 45103
	 */
	public function test_wp_set_script_translations() {
		wp_register_script( 'wp-i18n', '/wp-includes/js/dist/wp-i18n.js', array(), null );
		wp_enqueue_script( 'test-example', '/wp-includes/js/script.js', array(), null );
		wp_set_script_translations( 'test-example', 'default', DIR_TESTDATA . '/languages' );

		$expected  = "<script type='text/javascript' src='/wp-includes/js/dist/wp-i18n.js' id='wp-i18n-js'></script>\n";
		$expected .= str_replace(
			array(
				'__DOMAIN__',
				'__HANDLE__',
				'__JSON_TRANSLATIONS__',
			),
			array(
				'default',
				'test-example',
				file_get_contents( DIR_TESTDATA . '/languages/en_US-813e104eb47e13dd4cc5af844c618754.json' ),
			),
			$this->wp_scripts_print_translations_output
		);
		$expected .= "<script type='text/javascript' src='/wp-includes/js/script.js' id='test-example-js'></script>\n";

		$this->assertSameIgnoreEOL( $expected, get_echo( 'wp_print_scripts' ) );
	}

	/**
	 * @ticket 45103
	 */
	public function test_wp_set_script_translations_for_plugin() {
		wp_register_script( 'wp-i18n', '/wp-includes/js/dist/wp-i18n.js', array(), null );
		wp_enqueue_script( 'plugin-example', '/wp-content/plugins/my-plugin/js/script.js', array(), null );
		wp_set_script_translations( 'plugin-example', 'internationalized-plugin', DIR_TESTDATA . '/languages/plugins' );

		$expected  = "<script type='text/javascript' src='/wp-includes/js/dist/wp-i18n.js' id='wp-i18n-js'></script>\n";
		$expected .= str_replace(
			array(
				'__DOMAIN__',
				'__HANDLE__',
				'__JSON_TRANSLATIONS__',
			),
			array(
				'internationalized-plugin',
				'plugin-example',
				file_get_contents( DIR_TESTDATA . '/languages/plugins/internationalized-plugin-en_US-2f86cb96a0233e7cb3b6f03ad573be0b.json' ),
			),
			$this->wp_scripts_print_translations_output
		);
		$expected .= "<script type='text/javascript' src='/wp-content/plugins/my-plugin/js/script.js' id='plugin-example-js'></script>\n";

		$this->assertSameIgnoreEOL( $expected, get_echo( 'wp_print_scripts' ) );
	}

	/**
	 * @ticket 45103
	 */
	public function test_wp_set_script_translations_for_theme() {
		wp_register_script( 'wp-i18n', '/wp-includes/js/dist/wp-i18n.js', array(), null );
		wp_enqueue_script( 'theme-example', '/wp-content/themes/my-theme/js/script.js', array(), null );
		wp_set_script_translations( 'theme-example', 'internationalized-theme', DIR_TESTDATA . '/languages/themes' );

		$expected  = "<script type='text/javascript' src='/wp-includes/js/dist/wp-i18n.js' id='wp-i18n-js'></script>\n";
		$expected .= str_replace(
			array(
				'__DOMAIN__',
				'__HANDLE__',
				'__JSON_TRANSLATIONS__',
			),
			array(
				'internationalized-theme',
				'theme-example',
				file_get_contents( DIR_TESTDATA . '/languages/themes/internationalized-theme-en_US-2f86cb96a0233e7cb3b6f03ad573be0b.json' ),
			),
			$this->wp_scripts_print_translations_output
		);
		$expected .= "<script type='text/javascript' src='/wp-content/themes/my-theme/js/script.js' id='theme-example-js'></script>\n";

		$this->assertSameIgnoreEOL( $expected, get_echo( 'wp_print_scripts' ) );
	}

	/**
	 * @ticket 45103
	 */
	public function test_wp_set_script_translations_with_handle_file() {
		wp_register_script( 'wp-i18n', '/wp-includes/js/dist/wp-i18n.js', array(), null );
		wp_enqueue_script( 'script-handle', '/wp-admin/js/script.js', array(), null );
		wp_set_script_translations( 'script-handle', 'admin', DIR_TESTDATA . '/languages/' );

		$expected  = "<script type='text/javascript' src='/wp-includes/js/dist/wp-i18n.js' id='wp-i18n-js'></script>\n";
		$expected .= str_replace(
			array(
				'__DOMAIN__',
				'__HANDLE__',
				'__JSON_TRANSLATIONS__',
			),
			array(
				'admin',
				'script-handle',
				file_get_contents( DIR_TESTDATA . '/languages/admin-en_US-script-handle.json' ),
			),
			$this->wp_scripts_print_translations_output
		);
		$expected .= "<script type='text/javascript' src='/wp-admin/js/script.js' id='script-handle-js'></script>\n";

		$this->assertSameIgnoreEOL( $expected, get_echo( 'wp_print_scripts' ) );
	}

	/**
	 * @ticket 45103
	 */
	public function test_wp_set_script_translations_i18n_dependency() {
		global $wp_scripts;

		wp_register_script( 'wp-i18n', '/wp-includes/js/dist/wp-i18n.js', array(), null );
		wp_enqueue_script( 'test-example', '/wp-includes/js/script.js', array(), null );
		wp_set_script_translations( 'test-example', 'default', DIR_TESTDATA . '/languages/' );

		$script = $wp_scripts->registered['test-example'];

		$this->assertContains( 'wp-i18n', $script->deps );
	}

	/**
	 * @ticket 45103
	 */
	public function test_wp_set_script_translations_when_translation_file_does_not_exist() {
		wp_register_script( 'wp-i18n', '/wp-includes/js/dist/wp-i18n.js', array(), null );
		wp_enqueue_script( 'test-example', '/wp-admin/js/script.js', array(), null );
		wp_set_script_translations( 'test-example', 'admin', DIR_TESTDATA . '/languages/' );

		$expected  = "<script type='text/javascript' src='/wp-includes/js/dist/wp-i18n.js' id='wp-i18n-js'></script>\n";
		$expected .= str_replace(
			array(
				'__DOMAIN__',
				'__HANDLE__',
				'__JSON_TRANSLATIONS__',
			),
			array(
				'admin',
				'test-example',
				'{ "locale_data": { "messages": { "": {} } } }',
			),
			$this->wp_scripts_print_translations_output
		);
		$expected .= "<script type='text/javascript' src='/wp-admin/js/script.js' id='test-example-js'></script>\n";

		$this->assertSameIgnoreEOL( $expected, get_echo( 'wp_print_scripts' ) );
	}

	/**
	 * @ticket 45103
	 */
	public function test_wp_set_script_translations_after_register() {
		wp_register_script( 'wp-i18n', '/wp-includes/js/dist/wp-i18n.js', array(), null );
		wp_register_script( 'test-example', '/wp-includes/js/script.js', array(), null );
		wp_set_script_translations( 'test-example', 'default', DIR_TESTDATA . '/languages' );

		wp_enqueue_script( 'test-example' );

		$expected  = "<script type='text/javascript' src='/wp-includes/js/dist/wp-i18n.js' id='wp-i18n-js'></script>\n";
		$expected .= str_replace(
			array(
				'__DOMAIN__',
				'__HANDLE__',
				'__JSON_TRANSLATIONS__',
			),
			array(
				'default',
				'test-example',
				file_get_contents( DIR_TESTDATA . '/languages/en_US-813e104eb47e13dd4cc5af844c618754.json' ),
			),
			$this->wp_scripts_print_translations_output
		);
		$expected .= "<script type='text/javascript' src='/wp-includes/js/script.js' id='test-example-js'></script>\n";

		$this->assertSameIgnoreEOL( $expected, get_echo( 'wp_print_scripts' ) );
	}

	/**
	 * @ticket 45103
	 */
	public function test_wp_set_script_translations_dependency() {
		wp_register_script( 'wp-i18n', '/wp-includes/js/dist/wp-i18n.js', array(), null );
		wp_register_script( 'test-dependency', '/wp-includes/js/script.js', array(), null );
		wp_set_script_translations( 'test-dependency', 'default', DIR_TESTDATA . '/languages' );

		wp_enqueue_script( 'test-example', '/wp-includes/js/script2.js', array( 'test-dependency' ), null );

		$expected  = "<script type='text/javascript' src='/wp-includes/js/dist/wp-i18n.js' id='wp-i18n-js'></script>\n";
		$expected .= str_replace(
			array(
				'__DOMAIN__',
				'__HANDLE__',
				'__JSON_TRANSLATIONS__',
			),
			array(
				'default',
				'test-dependency',
				file_get_contents( DIR_TESTDATA . '/languages/en_US-813e104eb47e13dd4cc5af844c618754.json' ),
			),
			$this->wp_scripts_print_translations_output
		);
		$expected .= "<script type='text/javascript' src='/wp-includes/js/script.js' id='test-dependency-js'></script>\n";
		$expected .= "<script type='text/javascript' src='/wp-includes/js/script2.js' id='test-example-js'></script>\n";

		$this->assertSameIgnoreEOL( $expected, get_echo( 'wp_print_scripts' ) );
	}

	/**
	 * Testing `wp_enqueue_code_editor` with file path.
	 *
	 * @ticket 41871
	 * @covers ::wp_enqueue_code_editor
	 */
	public function test_wp_enqueue_code_editor_when_php_file_will_be_passed() {
		$real_file              = WP_PLUGIN_DIR . '/hello.php';
		$wp_enqueue_code_editor = wp_enqueue_code_editor( array( 'file' => $real_file ) );
		$this->assertNonEmptyMultidimensionalArray( $wp_enqueue_code_editor );

		$this->assertSameSets( array( 'codemirror', 'csslint', 'jshint', 'htmlhint' ), array_keys( $wp_enqueue_code_editor ) );
		$this->assertSameSets(
			array(
				'autoCloseBrackets',
				'autoCloseTags',
				'continueComments',
				'direction',
				'extraKeys',
				'indentUnit',
				'indentWithTabs',
				'inputStyle',
				'lineNumbers',
				'lineWrapping',
				'matchBrackets',
				'matchTags',
				'mode',
				'styleActiveLine',
				'gutters',
			),
			array_keys( $wp_enqueue_code_editor['codemirror'] )
		);
		$this->assertEmpty( $wp_enqueue_code_editor['codemirror']['gutters'] );

		$this->assertSameSets(
			array(
				'errors',
				'box-model',
				'display-property-grouping',
				'duplicate-properties',
				'known-properties',
				'outline-none',
			),
			array_keys( $wp_enqueue_code_editor['csslint'] )
		);

		$this->assertSameSets(
			array(
				'boss',
				'curly',
				'eqeqeq',
				'eqnull',
				'es3',
				'expr',
				'immed',
				'noarg',
				'nonbsp',
				'onevar',
				'quotmark',
				'trailing',
				'undef',
				'unused',
				'browser',
				'globals',
			),
			array_keys( $wp_enqueue_code_editor['jshint'] )
		);

		$this->assertSameSets(
			array(
				'tagname-lowercase',
				'attr-lowercase',
				'attr-value-double-quotes',
				'doctype-first',
				'tag-pair',
				'spec-char-escape',
				'id-unique',
				'src-not-empty',
				'attr-no-duplication',
				'alt-require',
				'space-tab-mixed-disabled',
				'attr-unsafe-chars',
			),
			array_keys( $wp_enqueue_code_editor['htmlhint'] )
		);
	}

	/**
	 * Testing `wp_enqueue_code_editor` with `compact`.
	 *
	 * @ticket 41871
	 * @covers ::wp_enqueue_code_editor
	 */
	public function test_wp_enqueue_code_editor_when_generated_array_by_compact_will_be_passed() {
		$file                   = '';
		$wp_enqueue_code_editor = wp_enqueue_code_editor( compact( 'file' ) );
		$this->assertNonEmptyMultidimensionalArray( $wp_enqueue_code_editor );

		$this->assertSameSets( array( 'codemirror', 'csslint', 'jshint', 'htmlhint' ), array_keys( $wp_enqueue_code_editor ) );
		$this->assertSameSets(
			array(
				'continueComments',
				'direction',
				'extraKeys',
				'indentUnit',
				'indentWithTabs',
				'inputStyle',
				'lineNumbers',
				'lineWrapping',
				'mode',
				'styleActiveLine',
				'gutters',
			),
			array_keys( $wp_enqueue_code_editor['codemirror'] )
		);
		$this->assertEmpty( $wp_enqueue_code_editor['codemirror']['gutters'] );

		$this->assertSameSets(
			array(
				'errors',
				'box-model',
				'display-property-grouping',
				'duplicate-properties',
				'known-properties',
				'outline-none',
			),
			array_keys( $wp_enqueue_code_editor['csslint'] )
		);

		$this->assertSameSets(
			array(
				'boss',
				'curly',
				'eqeqeq',
				'eqnull',
				'es3',
				'expr',
				'immed',
				'noarg',
				'nonbsp',
				'onevar',
				'quotmark',
				'trailing',
				'undef',
				'unused',
				'browser',
				'globals',
			),
			array_keys( $wp_enqueue_code_editor['jshint'] )
		);

		$this->assertSameSets(
			array(
				'tagname-lowercase',
				'attr-lowercase',
				'attr-value-double-quotes',
				'doctype-first',
				'tag-pair',
				'spec-char-escape',
				'id-unique',
				'src-not-empty',
				'attr-no-duplication',
				'alt-require',
				'space-tab-mixed-disabled',
				'attr-unsafe-chars',
			),
			array_keys( $wp_enqueue_code_editor['htmlhint'] )
		);
	}

	/**
	 * Testing `wp_enqueue_code_editor` with `array_merge`.
	 *
	 * @ticket 41871
	 * @covers ::wp_enqueue_code_editor
	 */
	public function test_wp_enqueue_code_editor_when_generated_array_by_array_merge_will_be_passed() {
		$wp_enqueue_code_editor = wp_enqueue_code_editor(
			array_merge(
				array(
					'type'       => 'text/css',
					'codemirror' => array(
						'indentUnit' => 2,
						'tabSize'    => 2,
					),
				),
				array()
			)
		);

		$this->assertNonEmptyMultidimensionalArray( $wp_enqueue_code_editor );

		$this->assertSameSets( array( 'codemirror', 'csslint', 'jshint', 'htmlhint' ), array_keys( $wp_enqueue_code_editor ) );
		$this->assertSameSets(
			array(
				'autoCloseBrackets',
				'continueComments',
				'direction',
				'extraKeys',
				'gutters',
				'indentUnit',
				'indentWithTabs',
				'inputStyle',
				'lineNumbers',
				'lineWrapping',
				'lint',
				'matchBrackets',
				'mode',
				'styleActiveLine',
				'tabSize',
			),
			array_keys( $wp_enqueue_code_editor['codemirror'] )
		);

		$this->assertSameSets(
			array(
				'errors',
				'box-model',
				'display-property-grouping',
				'duplicate-properties',
				'known-properties',
				'outline-none',
			),
			array_keys( $wp_enqueue_code_editor['csslint'] )
		);

		$this->assertSameSets(
			array(
				'boss',
				'curly',
				'eqeqeq',
				'eqnull',
				'es3',
				'expr',
				'immed',
				'noarg',
				'nonbsp',
				'onevar',
				'quotmark',
				'trailing',
				'undef',
				'unused',
				'browser',
				'globals',
			),
			array_keys( $wp_enqueue_code_editor['jshint'] )
		);

		$this->assertSameSets(
			array(
				'tagname-lowercase',
				'attr-lowercase',
				'attr-value-double-quotes',
				'doctype-first',
				'tag-pair',
				'spec-char-escape',
				'id-unique',
				'src-not-empty',
				'attr-no-duplication',
				'alt-require',
				'space-tab-mixed-disabled',
				'attr-unsafe-chars',
			),
			array_keys( $wp_enqueue_code_editor['htmlhint'] )
		);
	}

	/**
	 * Testing `wp_enqueue_code_editor` with `array`.
	 *
	 * @ticket 41871
	 * @covers ::wp_enqueue_code_editor
	 */
	public function test_wp_enqueue_code_editor_when_simple_array_will_be_passed() {
		$wp_enqueue_code_editor = wp_enqueue_code_editor(
			array(
				'type'       => 'text/css',
				'codemirror' => array(
					'indentUnit' => 2,
					'tabSize'    => 2,
				),
			)
		);

		$this->assertNonEmptyMultidimensionalArray( $wp_enqueue_code_editor );

		$this->assertSameSets( array( 'codemirror', 'csslint', 'jshint', 'htmlhint' ), array_keys( $wp_enqueue_code_editor ) );
		$this->assertSameSets(
			array(
				'autoCloseBrackets',
				'continueComments',
				'direction',
				'extraKeys',
				'gutters',
				'indentUnit',
				'indentWithTabs',
				'inputStyle',
				'lineNumbers',
				'lineWrapping',
				'lint',
				'matchBrackets',
				'mode',
				'styleActiveLine',
				'tabSize',
			),
			array_keys( $wp_enqueue_code_editor['codemirror'] )
		);

		$this->assertSameSets(
			array(
				'errors',
				'box-model',
				'display-property-grouping',
				'duplicate-properties',
				'known-properties',
				'outline-none',
			),
			array_keys( $wp_enqueue_code_editor['csslint'] )
		);

		$this->assertSameSets(
			array(
				'boss',
				'curly',
				'eqeqeq',
				'eqnull',
				'es3',
				'expr',
				'immed',
				'noarg',
				'nonbsp',
				'onevar',
				'quotmark',
				'trailing',
				'undef',
				'unused',
				'browser',
				'globals',
			),
			array_keys( $wp_enqueue_code_editor['jshint'] )
		);

		$this->assertSameSets(
			array(
				'tagname-lowercase',
				'attr-lowercase',
				'attr-value-double-quotes',
				'doctype-first',
				'tag-pair',
				'spec-char-escape',
				'id-unique',
				'src-not-empty',
				'attr-no-duplication',
				'alt-require',
				'space-tab-mixed-disabled',
				'attr-unsafe-chars',
			),
			array_keys( $wp_enqueue_code_editor['htmlhint'] )
		);
	}
<<<<<<< HEAD
=======

	function test_no_source_mapping() {
		$all_files = new RecursiveIteratorIterator( new RecursiveDirectoryIterator( dirname( ABSPATH ) . '/build/' ) );
		$js_files  = new RegexIterator( $all_files, '/\.js$/' );
		foreach ( $js_files as $js_file ) {
			$contents = trim( file_get_contents( $js_file ) );

			// We allow data: URLs.
			$found = preg_match( '/sourceMappingURL=((?!data:).)/', $contents );
			$this->assertSame( $found, 0, "sourceMappingURL found in $js_file" );
		}
	}

	/**
	 * @ticket 52534
	 * @covers ::wp_localize_script
	 *
	 * @dataProvider data_wp_localize_script_data_formats
	 *
	 * @param mixed  $l10n_data Localization data passed to wp_localize_script().
	 * @param string $expected  Expected transformation of localization data.
	 * @param string $warning   Optional. Whether a PHP native warning/error is expected. Default false.
	 */
	public function test_wp_localize_script_data_formats( $l10n_data, $expected, $warning = false ) {
		if ( $warning ) {
			if ( PHP_VERSION_ID < 80000 ) {
				$this->expectException( 'PHPUnit_Framework_Error_Warning' );
			} else {
				// As this exception will only be set on PHP 8 in combination with PHPUnit 7, this will work (for now).
				$this->expectException( 'Error' );
			}
		}

		if ( ! is_array( $l10n_data ) ) {
			$this->setExpectedIncorrectUsage( 'WP_Scripts::localize' );
		}

		wp_enqueue_script( 'test-example', 'example.com', array(), null );
		wp_localize_script( 'test-example', 'testExample', $l10n_data );

		$expected  = "<script type='text/javascript' id='test-example-js-extra'>\n/* <![CDATA[ */\nvar testExample = {$expected};\n/* ]]> */\n</script>\n";
		$expected .= "<script type='text/javascript' src='http://example.com' id='test-example-js'></script>\n";

		$this->assertSame( $expected, get_echo( 'wp_print_scripts' ) );
	}

	/**
	 * Data provider for test_wp_localize_script_data_formats().
	 *
	 * @return array[] {
	 *     Array of arguments for test.
	 *
	 *     @type mixed  $l10n_data Localization data passed to wp_localize_script().
	 *     @type string $expected  Expected transformation of localization data.
	 *     @type string $warning   Optional. Whether a PHP native warning/error is expected.
	 * }
	 */
	public function data_wp_localize_script_data_formats() {
		return array(
			// Officially supported formats.
			array( array( 'array value, no key' ), '["array value, no key"]' ),
			array( array( 'foo' => 'bar' ), '{"foo":"bar"}' ),
			array( array( 'foo' => array( 'bar' => 'foobar' ) ), '{"foo":{"bar":"foobar"}}' ),
			array( array( 'foo' => 6.6 ), '{"foo":"6.6"}' ),
			array( array( 'foo' => 6 ), '{"foo":"6"}' ),

			// Unofficially supported format.
			array( 'string', '"string"' ),

			// Unsupported formats.
			array( 1.5, '1.5', true ),
			array( 1, '1', true ),
			array( false, '[""]' ),
		);
	}
>>>>>>> 4ae21ee7
}<|MERGE_RESOLUTION|>--- conflicted
+++ resolved
@@ -1416,20 +1416,6 @@
 			array_keys( $wp_enqueue_code_editor['htmlhint'] )
 		);
 	}
-<<<<<<< HEAD
-=======
-
-	function test_no_source_mapping() {
-		$all_files = new RecursiveIteratorIterator( new RecursiveDirectoryIterator( dirname( ABSPATH ) . '/build/' ) );
-		$js_files  = new RegexIterator( $all_files, '/\.js$/' );
-		foreach ( $js_files as $js_file ) {
-			$contents = trim( file_get_contents( $js_file ) );
-
-			// We allow data: URLs.
-			$found = preg_match( '/sourceMappingURL=((?!data:).)/', $contents );
-			$this->assertSame( $found, 0, "sourceMappingURL found in $js_file" );
-		}
-	}
 
 	/**
 	 * @ticket 52534
@@ -1493,5 +1479,4 @@
 			array( false, '[""]' ),
 		);
 	}
->>>>>>> 4ae21ee7
 }