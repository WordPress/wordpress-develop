--- conflicted
+++ resolved
@@ -63,9 +63,7 @@
 		$this->assertSame( '', get_echo( 'wp_print_scripts' ) );
 	}
 
-
-	/**
-<<<<<<< HEAD
+	/**
 	 * Test standalone and non standalone inline scripts in the 'after' position of a single main script.
 	 *
 	 * @ticket 12009
@@ -179,10 +177,7 @@
 	}
 
 	/**
-	 * Test non standalone inline scripts in the `before` position attached to deferred main scrips.
-=======
 	 * Test non standalone `before` inline scripts attached to deferred main scripts.
->>>>>>> b7ac63fd
 	 *
 	 * @ticket 12009
 	 * @dataProvider data_non_standalone_before_inline_script_with_defer
