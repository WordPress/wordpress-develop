<?php
/**
 * @group dependencies
 * @group scripts
 * @covers ::wp_enqueue_script
 * @covers ::wp_register_script
 * @covers ::wp_print_scripts
 * @covers ::wp_script_add_data
 * @covers ::wp_add_inline_script
 * @covers ::wp_set_script_translations
 */
class Tests_Dependencies_Scripts extends WP_UnitTestCase {
	protected $old_wp_scripts;

	protected $wp_scripts_print_translations_output;

	public function set_up() {
		parent::set_up();
		$this->old_wp_scripts = isset( $GLOBALS['wp_scripts'] ) ? $GLOBALS['wp_scripts'] : null;
		remove_action( 'wp_default_scripts', 'wp_default_scripts' );
		remove_action( 'wp_default_scripts', 'wp_default_packages' );
		$GLOBALS['wp_scripts']                  = new WP_Scripts();
		$GLOBALS['wp_scripts']->default_version = get_bloginfo( 'version' );

		$this->wp_scripts_print_translations_output  = <<<JS
<script type='text/javascript' id='__HANDLE__-js-translations'>
( function( domain, translations ) {
	var localeData = translations.locale_data[ domain ] || translations.locale_data.messages;
	localeData[""].domain = domain;
	wp.i18n.setLocaleData( localeData, domain );
} )( "__DOMAIN__", __JSON_TRANSLATIONS__ );
</script>
JS;
		$this->wp_scripts_print_translations_output .= "\n";
	}

	public function tear_down() {
		$GLOBALS['wp_scripts'] = $this->old_wp_scripts;
		add_action( 'wp_default_scripts', 'wp_default_scripts' );
		parent::tear_down();
	}

	/**
	 * Test versioning
	 *
	 * @ticket 11315
	 *
	 * @covers ::wp_print_scripts
	 */
	public function test_wp_enqueue_script() {
		wp_enqueue_script( 'no-deps-no-version', 'example.com', array() );
		wp_enqueue_script( 'empty-deps-no-version', 'example.com' );
		wp_enqueue_script( 'empty-deps-version', 'example.com', array(), 1.2 );
		wp_enqueue_script( 'empty-deps-null-version', 'example.com', array(), null );

		$ver       = get_bloginfo( 'version' );
		$expected  = "<script type='text/javascript' src='http://example.com?ver=$ver' id='no-deps-no-version-js'></script>\n";
		$expected .= "<script type='text/javascript' src='http://example.com?ver=$ver' id='empty-deps-no-version-js'></script>\n";
		$expected .= "<script type='text/javascript' src='http://example.com?ver=1.2' id='empty-deps-version-js'></script>\n";
		$expected .= "<script type='text/javascript' src='http://example.com' id='empty-deps-null-version-js'></script>\n";

		$this->assertSame( $expected, get_echo( 'wp_print_scripts' ) );

		// No scripts left to print.
		$this->assertSame( '', get_echo( 'wp_print_scripts' ) );
	}

	/**
	 * @ticket 42804
	 *
	 * @covers ::wp_print_scripts
	 */
	public function test_wp_enqueue_script_with_html5_support_does_not_contain_type_attribute() {
		add_theme_support( 'html5', array( 'script' ) );

		$GLOBALS['wp_scripts']                  = new WP_Scripts();
		$GLOBALS['wp_scripts']->default_version = get_bloginfo( 'version' );

		wp_enqueue_script( 'empty-deps-no-version', 'example.com' );

		$ver      = get_bloginfo( 'version' );
		$expected = "<script src='http://example.com?ver=$ver' id='empty-deps-no-version-js'></script>\n";

		$this->assertSame( $expected, get_echo( 'wp_print_scripts' ) );
	}

	/**
	 * Test the different protocol references in wp_enqueue_script
	 *
	 * @global WP_Scripts $wp_scripts
	 * @ticket 16560
	 *
	 * @covers ::wp_enqueue_script
	 */
	public function test_protocols() {
		// Init.
		global $wp_scripts;
		$base_url_backup      = $wp_scripts->base_url;
		$wp_scripts->base_url = 'http://example.com/wordpress';
		$expected             = '';
		$ver                  = get_bloginfo( 'version' );

		// Try with an HTTP reference.
		wp_enqueue_script( 'jquery-http', 'http://ajax.googleapis.com/ajax/libs/jquery/1.7.2/jquery.min.js' );
		$expected .= "<script type='text/javascript' src='http://ajax.googleapis.com/ajax/libs/jquery/1.7.2/jquery.min.js?ver=$ver' id='jquery-http-js'></script>\n";

		// Try with an HTTPS reference.
		wp_enqueue_script( 'jquery-https', 'https://ajax.googleapis.com/ajax/libs/jquery/1.7.2/jquery.min.js' );
		$expected .= "<script type='text/javascript' src='https://ajax.googleapis.com/ajax/libs/jquery/1.7.2/jquery.min.js?ver=$ver' id='jquery-https-js'></script>\n";

		// Try with an automatic protocol reference (//).
		wp_enqueue_script( 'jquery-doubleslash', '//ajax.googleapis.com/ajax/libs/jquery/1.7.2/jquery.min.js' );
		$expected .= "<script type='text/javascript' src='//ajax.googleapis.com/ajax/libs/jquery/1.7.2/jquery.min.js?ver=$ver' id='jquery-doubleslash-js'></script>\n";

		// Try with a local resource and an automatic protocol reference (//).
		$url = '//my_plugin/script.js';
		wp_enqueue_script( 'plugin-script', $url );
		$expected .= "<script type='text/javascript' src='$url?ver=$ver' id='plugin-script-js'></script>\n";

		// Try with a bad protocol.
		wp_enqueue_script( 'jquery-ftp', 'ftp://ajax.googleapis.com/ajax/libs/jquery/1.7.2/jquery.min.js' );
		$expected .= "<script type='text/javascript' src='{$wp_scripts->base_url}ftp://ajax.googleapis.com/ajax/libs/jquery/1.7.2/jquery.min.js?ver=$ver' id='jquery-ftp-js'></script>\n";

		// Go!
		$this->assertSame( $expected, get_echo( 'wp_print_scripts' ) );

		// No scripts left to print.
		$this->assertSame( '', get_echo( 'wp_print_scripts' ) );

		// Cleanup.
		$wp_scripts->base_url = $base_url_backup;
	}

	/**
	 * Test script concatenation.
	 *
	 * @covers ::_print_scripts
	 */
	public function test_script_concatenation() {
		global $wp_scripts;

		$wp_scripts->do_concat    = true;
		$wp_scripts->default_dirs = array( '/directory/' );

		wp_enqueue_script( 'one', '/directory/script.js' );
		wp_enqueue_script( 'two', '/directory/script.js' );
		wp_enqueue_script( 'three', '/directory/script.js' );

		wp_print_scripts();
		$print_scripts = get_echo( '_print_scripts' );

		$ver      = get_bloginfo( 'version' );
		$expected = "<script type='text/javascript' src='/wp-admin/load-scripts.php?c=0&amp;load%5Bchunk_0%5D=one,two,three&amp;ver={$ver}'></script>\n";

		$this->assertSame( $expected, $print_scripts );
	}

	/**
	 * Testing `wp_script_add_data` with the data key.
	 *
	 * @ticket 16024
	 *
	 * @covers ::wp_script_add_data
	 */
	public function test_wp_script_add_data_with_data_key() {
		// Enqueue and add data.
		wp_enqueue_script( 'test-only-data', 'example.com', array(), null );
		wp_script_add_data( 'test-only-data', 'data', 'testing' );
		$expected  = "<script type='text/javascript' id='test-only-data-js-extra'>\n/* <![CDATA[ */\ntesting\n/* ]]> */\n</script>\n";
		$expected .= "<script type='text/javascript' src='http://example.com' id='test-only-data-js'></script>\n";

		// Go!
		$this->assertSame( $expected, get_echo( 'wp_print_scripts' ) );

		// No scripts left to print.
		$this->assertSame( '', get_echo( 'wp_print_scripts' ) );
	}

	/**
	 * Testing `wp_script_add_data` with the conditional key.
	 *
	 * @ticket 16024
	 *
	 * @covers ::wp_script_add_data
	 */
	public function test_wp_script_add_data_with_conditional_key() {
		// Enqueue and add conditional comments.
		wp_enqueue_script( 'test-only-conditional', 'example.com', array(), null );
		wp_script_add_data( 'test-only-conditional', 'conditional', 'gt IE 7' );
		$expected = "<!--[if gt IE 7]>\n<script type='text/javascript' src='http://example.com' id='test-only-conditional-js'></script>\n<![endif]-->\n";

		// Go!
		$this->assertSame( $expected, get_echo( 'wp_print_scripts' ) );

		// No scripts left to print.
		$this->assertSame( '', get_echo( 'wp_print_scripts' ) );
	}

	/**
	 * Testing `wp_script_add_data` with both the data & conditional keys.
	 *
	 * @ticket 16024
	 *
	 * @covers ::wp_script_add_data
	 */
	public function test_wp_script_add_data_with_data_and_conditional_keys() {
		// Enqueue and add data plus conditional comments for both.
		wp_enqueue_script( 'test-conditional-with-data', 'example.com', array(), null );
		wp_script_add_data( 'test-conditional-with-data', 'data', 'testing' );
		wp_script_add_data( 'test-conditional-with-data', 'conditional', 'lt IE 9' );
		$expected  = "<!--[if lt IE 9]>\n<script type='text/javascript' id='test-conditional-with-data-js-extra'>\n/* <![CDATA[ */\ntesting\n/* ]]> */\n</script>\n<![endif]-->\n";
		$expected .= "<!--[if lt IE 9]>\n<script type='text/javascript' src='http://example.com' id='test-conditional-with-data-js'></script>\n<![endif]-->\n";

		// Go!
		$this->assertSame( $expected, get_echo( 'wp_print_scripts' ) );

		// No scripts left to print.
		$this->assertSame( '', get_echo( 'wp_print_scripts' ) );
	}

	/**
	 * Testing `wp_script_add_data` with an anvalid key.
	 *
	 * @ticket 16024
	 *
	 * @covers ::wp_script_add_data
	 */
	public function test_wp_script_add_data_with_invalid_key() {
		// Enqueue and add an invalid key.
		wp_enqueue_script( 'test-invalid', 'example.com', array(), null );
		wp_script_add_data( 'test-invalid', 'invalid', 'testing' );
		$expected = "<script type='text/javascript' src='http://example.com' id='test-invalid-js'></script>\n";

		// Go!
		$this->assertSame( $expected, get_echo( 'wp_print_scripts' ) );

		// No scripts left to print.
		$this->assertSame( '', get_echo( 'wp_print_scripts' ) );
	}

	/**
	 * Testing 'wp_register_script' return boolean success/failure value.
	 *
	 * @ticket 31126
	 *
	 * @covers ::wp_register_script
	 */
	public function test_wp_register_script() {
		$this->assertTrue( wp_register_script( 'duplicate-handler', 'http://example.com' ) );
		$this->assertFalse( wp_register_script( 'duplicate-handler', 'http://example.com' ) );
	}

	/**
	 * @ticket 35229
	 *
	 * @covers ::wp_register_script
	 */
	public function test_wp_register_script_with_handle_without_source() {
		$expected  = "<script type='text/javascript' src='http://example.com?ver=1' id='handle-one-js'></script>\n";
		$expected .= "<script type='text/javascript' src='http://example.com?ver=2' id='handle-two-js'></script>\n";

		wp_register_script( 'handle-one', 'http://example.com', array(), 1 );
		wp_register_script( 'handle-two', 'http://example.com', array(), 2 );
		wp_register_script( 'handle-three', false, array( 'handle-one', 'handle-two' ) );

		wp_enqueue_script( 'handle-three' );

		$this->assertSame( $expected, get_echo( 'wp_print_scripts' ) );
	}

	/**
	 * @ticket 35643
	 *
	 * @covers ::wp_register_script
	 */
	public function test_wp_enqueue_script_footer_alias() {
		wp_register_script( 'foo', false, array( 'bar', 'baz' ), '1.0', true );
		wp_register_script( 'bar', home_url( 'bar.js' ), array(), '1.0', true );
		wp_register_script( 'baz', home_url( 'baz.js' ), array(), '1.0', true );

		wp_enqueue_script( 'foo' );

		$header = get_echo( 'wp_print_head_scripts' );
		$footer = get_echo( 'wp_print_footer_scripts' );

		$this->assertEmpty( $header );
		$this->assertStringContainsString( home_url( 'bar.js' ), $footer );
		$this->assertStringContainsString( home_url( 'baz.js' ), $footer );
	}

	/**
	 * Test mismatch of groups in dependencies outputs all scripts in right order.
	 *
	 * @ticket 35873
	 *
	 * @covers WP_Dependencies::add
	 * @covers WP_Dependencies::enqueue
	 * @covers WP_Dependencies::do_items
	 */
	public function test_group_mismatch_in_deps() {
		$scripts = new WP_Scripts;
		$scripts->add( 'one', 'one', array(), 'v1', 1 );
		$scripts->add( 'two', 'two', array( 'one' ) );
		$scripts->add( 'three', 'three', array( 'two' ), 'v1', 1 );

		$scripts->enqueue( array( 'three' ) );

		$this->expectOutputRegex( '/^(?:<script[^>]+><\/script>\\n){7}$/' );

		$scripts->do_items( false, 0 );
		$this->assertContains( 'one', $scripts->done );
		$this->assertContains( 'two', $scripts->done );
		$this->assertNotContains( 'three', $scripts->done );

		$scripts->do_items( false, 1 );
		$this->assertContains( 'one', $scripts->done );
		$this->assertContains( 'two', $scripts->done );
		$this->assertContains( 'three', $scripts->done );

		$scripts = new WP_Scripts;
		$scripts->add( 'one', 'one', array(), 'v1', 1 );
		$scripts->add( 'two', 'two', array( 'one' ), 'v1', 1 );
		$scripts->add( 'three', 'three', array( 'one' ) );
		$scripts->add( 'four', 'four', array( 'two', 'three' ), 'v1', 1 );

		$scripts->enqueue( array( 'four' ) );

		$scripts->do_items( false, 0 );
		$this->assertContains( 'one', $scripts->done );
		$this->assertNotContains( 'two', $scripts->done );
		$this->assertContains( 'three', $scripts->done );
		$this->assertNotContains( 'four', $scripts->done );

		$scripts->do_items( false, 1 );
		$this->assertContains( 'one', $scripts->done );
		$this->assertContains( 'two', $scripts->done );
		$this->assertContains( 'three', $scripts->done );
		$this->assertContains( 'four', $scripts->done );
	}

	/**
	 * @ticket 35873
	 *
	 * @covers WP_Dependencies::add
	 * @covers WP_Dependencies::enqueue
	 * @covers WP_Dependencies::do_items
	 */
	public function test_wp_register_script_with_dependencies_in_head_and_footer() {
		wp_register_script( 'parent', '/parent.js', array( 'child-head' ), null, true );            // In footer.
		wp_register_script( 'child-head', '/child-head.js', array( 'child-footer' ), null, false ); // In head.
		wp_register_script( 'child-footer', '/child-footer.js', array(), null, true );              // In footer.

		wp_enqueue_script( 'parent' );

		$header = get_echo( 'wp_print_head_scripts' );
		$footer = get_echo( 'wp_print_footer_scripts' );

		$expected_header  = "<script type='text/javascript' src='/child-footer.js' id='child-footer-js'></script>\n";
		$expected_header .= "<script type='text/javascript' src='/child-head.js' id='child-head-js'></script>\n";
		$expected_footer  = "<script type='text/javascript' src='/parent.js' id='parent-js'></script>\n";

		$this->assertSame( $expected_header, $header );
		$this->assertSame( $expected_footer, $footer );
	}

	/**
	 * @ticket 35956
	 *
	 * @covers ::wp_register_script
	 */
	public function test_wp_register_script_with_dependencies_in_head_and_footer_in_reversed_order() {
		wp_register_script( 'child-head', '/child-head.js', array(), null, false );                      // In head.
		wp_register_script( 'child-footer', '/child-footer.js', array(), null, true );                   // In footer.
		wp_register_script( 'parent', '/parent.js', array( 'child-head', 'child-footer' ), null, true ); // In footer.

		wp_enqueue_script( 'parent' );

		$header = get_echo( 'wp_print_head_scripts' );
		$footer = get_echo( 'wp_print_footer_scripts' );

		$expected_header  = "<script type='text/javascript' src='/child-head.js' id='child-head-js'></script>\n";
		$expected_footer  = "<script type='text/javascript' src='/child-footer.js' id='child-footer-js'></script>\n";
		$expected_footer .= "<script type='text/javascript' src='/parent.js' id='parent-js'></script>\n";

		$this->assertSame( $expected_header, $header );
		$this->assertSame( $expected_footer, $footer );
	}

	/**
	 * @ticket 35956
	 *
	 * @covers ::wp_register_script
	 */
	public function test_wp_register_script_with_dependencies_in_head_and_footer_in_reversed_order_and_two_parent_scripts() {
		wp_register_script( 'grandchild-head', '/grandchild-head.js', array(), null, false );             // In head.
		wp_register_script( 'child-head', '/child-head.js', array(), null, false );                       // In head.
		wp_register_script( 'child-footer', '/child-footer.js', array( 'grandchild-head' ), null, true ); // In footer.
		wp_register_script( 'child2-head', '/child2-head.js', array(), null, false );                     // In head.
		wp_register_script( 'child2-footer', '/child2-footer.js', array(), null, true );                  // In footer.
		wp_register_script( 'parent-footer', '/parent-footer.js', array( 'child-head', 'child-footer', 'child2-head', 'child2-footer' ), null, true ); // In footer.
		wp_register_script( 'parent-header', '/parent-header.js', array( 'child-head' ), null, false );   // In head.

		wp_enqueue_script( 'parent-footer' );
		wp_enqueue_script( 'parent-header' );

		$header = get_echo( 'wp_print_head_scripts' );
		$footer = get_echo( 'wp_print_footer_scripts' );

		$expected_header  = "<script type='text/javascript' src='/child-head.js' id='child-head-js'></script>\n";
		$expected_header .= "<script type='text/javascript' src='/grandchild-head.js' id='grandchild-head-js'></script>\n";
		$expected_header .= "<script type='text/javascript' src='/child2-head.js' id='child2-head-js'></script>\n";
		$expected_header .= "<script type='text/javascript' src='/parent-header.js' id='parent-header-js'></script>\n";

		$expected_footer  = "<script type='text/javascript' src='/child-footer.js' id='child-footer-js'></script>\n";
		$expected_footer .= "<script type='text/javascript' src='/child2-footer.js' id='child2-footer-js'></script>\n";
		$expected_footer .= "<script type='text/javascript' src='/parent-footer.js' id='parent-footer-js'></script>\n";

		$this->assertSame( $expected_header, $header );
		$this->assertSame( $expected_footer, $footer );
	}

	/**
	 * @ticket 14853
	 *
	 * @covers ::wp_add_inline_script
	 */
	public function test_wp_add_inline_script_returns_bool() {
		$this->assertFalse( wp_add_inline_script( 'test-example', 'console.log("before");', 'before' ) );
		wp_enqueue_script( 'test-example', 'example.com', array(), null );
		$this->assertTrue( wp_add_inline_script( 'test-example', 'console.log("before");', 'before' ) );
	}

	/**
	 * @ticket 14853
	 *
	 * @covers ::wp_add_inline_script
	 */
	public function test_wp_add_inline_script_unknown_handle() {
		$this->assertFalse( wp_add_inline_script( 'test-invalid', 'console.log("before");', 'before' ) );
		$this->assertSame( '', get_echo( 'wp_print_scripts' ) );
	}

	/**
	 * @ticket 14853
	 *
	 * @covers ::wp_add_inline_script
	 */
	public function test_wp_add_inline_script_before() {
		wp_enqueue_script( 'test-example', 'example.com', array(), null );
		wp_add_inline_script( 'test-example', 'console.log("before");', 'before' );

		$expected  = "<script type='text/javascript' id='test-example-js-before'>\nconsole.log(\"before\");\n</script>\n";
		$expected .= "<script type='text/javascript' src='http://example.com' id='test-example-js'></script>\n";

		$this->assertSame( $expected, get_echo( 'wp_print_scripts' ) );
	}

	/**
	 * @ticket 14853
	 *
	 * @covers ::wp_add_inline_script
	 */
	public function test_wp_add_inline_script_after() {
		wp_enqueue_script( 'test-example', 'example.com', array(), null );
		wp_add_inline_script( 'test-example', 'console.log("after");' );

		$expected  = "<script type='text/javascript' src='http://example.com' id='test-example-js'></script>\n";
		$expected .= "<script type='text/javascript' id='test-example-js-after'>\nconsole.log(\"after\");\n</script>\n";

		$this->assertSame( $expected, get_echo( 'wp_print_scripts' ) );
	}

	/**
	 * @ticket 14853
	 *
	 * @covers ::wp_add_inline_script
	 */
	public function test_wp_add_inline_script_before_and_after() {
		wp_enqueue_script( 'test-example', 'example.com', array(), null );
		wp_add_inline_script( 'test-example', 'console.log("before");', 'before' );
		wp_add_inline_script( 'test-example', 'console.log("after");' );

		$expected  = "<script type='text/javascript' id='test-example-js-before'>\nconsole.log(\"before\");\n</script>\n";
		$expected .= "<script type='text/javascript' src='http://example.com' id='test-example-js'></script>\n";
		$expected .= "<script type='text/javascript' id='test-example-js-after'>\nconsole.log(\"after\");\n</script>\n";

		$this->assertSame( $expected, get_echo( 'wp_print_scripts' ) );
	}

	/**
	 * @ticket 44551
	 *
	 * @covers ::wp_add_inline_script
	 */
	public function test_wp_add_inline_script_before_for_handle_without_source() {
		wp_register_script( 'test-example', '' );
		wp_enqueue_script( 'test-example' );
		wp_add_inline_script( 'test-example', 'console.log("before");', 'before' );

		$expected = "<script type='text/javascript' id='test-example-js-before'>\nconsole.log(\"before\");\n</script>\n";

		$this->assertSame( $expected, get_echo( 'wp_print_scripts' ) );
	}

	/**
	 * @ticket 44551
	 *
	 * @covers ::wp_add_inline_script
	 */
	public function test_wp_add_inline_script_after_for_handle_without_source() {
		wp_register_script( 'test-example', '' );
		wp_enqueue_script( 'test-example' );
		wp_add_inline_script( 'test-example', 'console.log("after");' );

		$expected = "<script type='text/javascript' id='test-example-js-after'>\nconsole.log(\"after\");\n</script>\n";

		$this->assertSame( $expected, get_echo( 'wp_print_scripts' ) );
	}

	/**
	 * @ticket 44551
	 *
	 * @covers ::wp_add_inline_script
	 */
	public function test_wp_add_inline_script_before_and_after_for_handle_without_source() {
		wp_register_script( 'test-example', '' );
		wp_enqueue_script( 'test-example' );
		wp_add_inline_script( 'test-example', 'console.log("before");', 'before' );
		wp_add_inline_script( 'test-example', 'console.log("after");' );

		$expected  = "<script type='text/javascript' id='test-example-js-before'>\nconsole.log(\"before\");\n</script>\n";
		$expected .= "<script type='text/javascript' id='test-example-js-after'>\nconsole.log(\"after\");\n</script>\n";

		$this->assertSame( $expected, get_echo( 'wp_print_scripts' ) );
	}

	/**
	 * @ticket 14853
	 *
	 * @covers ::wp_add_inline_script
	 */
	public function test_wp_add_inline_script_multiple() {
		wp_enqueue_script( 'test-example', 'example.com', array(), null );
		wp_add_inline_script( 'test-example', 'console.log("before");', 'before' );
		wp_add_inline_script( 'test-example', 'console.log("before");', 'before' );
		wp_add_inline_script( 'test-example', 'console.log("after");' );
		wp_add_inline_script( 'test-example', 'console.log("after");' );

		$expected  = "<script type='text/javascript' id='test-example-js-before'>\nconsole.log(\"before\");\nconsole.log(\"before\");\n</script>\n";
		$expected .= "<script type='text/javascript' src='http://example.com' id='test-example-js'></script>\n";
		$expected .= "<script type='text/javascript' id='test-example-js-after'>\nconsole.log(\"after\");\nconsole.log(\"after\");\n</script>\n";

		$this->assertSame( $expected, get_echo( 'wp_print_scripts' ) );
	}

	/**
	 * @ticket 14853
	 *
	 * @covers ::wp_add_inline_script
	 */
	public function test_wp_add_inline_script_localized_data_is_added_first() {
		wp_enqueue_script( 'test-example', 'example.com', array(), null );
		wp_localize_script( 'test-example', 'testExample', array( 'foo' => 'bar' ) );
		wp_add_inline_script( 'test-example', 'console.log("before");', 'before' );
		wp_add_inline_script( 'test-example', 'console.log("after");' );

		$expected  = "<script type='text/javascript' id='test-example-js-extra'>\n/* <![CDATA[ */\nvar testExample = {\"foo\":\"bar\"};\n/* ]]> */\n</script>\n";
		$expected .= "<script type='text/javascript' id='test-example-js-before'>\nconsole.log(\"before\");\n</script>\n";
		$expected .= "<script type='text/javascript' src='http://example.com' id='test-example-js'></script>\n";
		$expected .= "<script type='text/javascript' id='test-example-js-after'>\nconsole.log(\"after\");\n</script>\n";

		$this->assertSame( $expected, get_echo( 'wp_print_scripts' ) );
	}

	/**
	 * @ticket 14853
	 *
	 * @covers ::wp_add_inline_script
	 */
	public function test_wp_add_inline_script_before_with_concat() {
		global $wp_scripts;

		$wp_scripts->do_concat    = true;
		$wp_scripts->default_dirs = array( '/directory/' );

		wp_enqueue_script( 'one', '/directory/one.js' );
		wp_enqueue_script( 'two', '/directory/two.js' );
		wp_enqueue_script( 'three', '/directory/three.js' );

		wp_add_inline_script( 'one', 'console.log("before one");', 'before' );
		wp_add_inline_script( 'two', 'console.log("before two");', 'before' );

		$ver       = get_bloginfo( 'version' );
		$expected  = "<script type='text/javascript' id='one-js-before'>\nconsole.log(\"before one\");\n</script>\n";
		$expected .= "<script type='text/javascript' src='/directory/one.js?ver={$ver}' id='one-js'></script>\n";
		$expected .= "<script type='text/javascript' id='two-js-before'>\nconsole.log(\"before two\");\n</script>\n";
		$expected .= "<script type='text/javascript' src='/directory/two.js?ver={$ver}' id='two-js'></script>\n";
		$expected .= "<script type='text/javascript' src='/directory/three.js?ver={$ver}' id='three-js'></script>\n";

		$this->assertSame( $expected, get_echo( 'wp_print_scripts' ) );
	}

	/**
	 * @ticket 14853
	 * @covers ::wp_add_inline_script
	 */
	public function test_wp_add_inline_script_before_with_concat2() {
		global $wp_scripts;

		$wp_scripts->do_concat    = true;
		$wp_scripts->default_dirs = array( '/directory/' );

		wp_enqueue_script( 'one', '/directory/one.js' );
		wp_enqueue_script( 'two', '/directory/two.js' );
		wp_enqueue_script( 'three', '/directory/three.js' );

		wp_add_inline_script( 'one', 'console.log("before one");', 'before' );

		$ver       = get_bloginfo( 'version' );
		$expected  = "<script type='text/javascript' id='one-js-before'>\nconsole.log(\"before one\");\n</script>\n";
		$expected .= "<script type='text/javascript' src='/directory/one.js?ver={$ver}' id='one-js'></script>\n";
		$expected .= "<script type='text/javascript' src='/directory/two.js?ver={$ver}' id='two-js'></script>\n";
		$expected .= "<script type='text/javascript' src='/directory/three.js?ver={$ver}' id='three-js'></script>\n";

		$this->assertSame( $expected, get_echo( 'wp_print_scripts' ) );
	}

	/**
	 * @ticket 14853
	 *
	 * @covers ::wp_add_inline_script
	 */
	public function test_wp_add_inline_script_after_with_concat() {
		global $wp_scripts;

		$wp_scripts->do_concat    = true;
		$wp_scripts->default_dirs = array( '/directory/' );

		wp_enqueue_script( 'one', '/directory/one.js' );
		wp_enqueue_script( 'two', '/directory/two.js' );
		wp_enqueue_script( 'three', '/directory/three.js' );
		wp_enqueue_script( 'four', '/directory/four.js' );

		wp_add_inline_script( 'two', 'console.log("after two");' );
		wp_add_inline_script( 'three', 'console.log("after three");' );

		$ver       = get_bloginfo( 'version' );
		$expected  = "<script type='text/javascript' src='/wp-admin/load-scripts.php?c=0&amp;load%5Bchunk_0%5D=one&amp;ver={$ver}'></script>\n";
		$expected .= "<script type='text/javascript' src='/directory/two.js?ver={$ver}' id='two-js'></script>\n";
		$expected .= "<script type='text/javascript' id='two-js-after'>\nconsole.log(\"after two\");\n</script>\n";
		$expected .= "<script type='text/javascript' src='/directory/three.js?ver={$ver}' id='three-js'></script>\n";
		$expected .= "<script type='text/javascript' id='three-js-after'>\nconsole.log(\"after three\");\n</script>\n";
		$expected .= "<script type='text/javascript' src='/directory/four.js?ver={$ver}' id='four-js'></script>\n";

		$this->assertSame( $expected, get_echo( 'wp_print_scripts' ) );
	}

	/**
	 * @ticket 14853
	 *
	 * @covers ::wp_add_inline_script
	 */
	public function test_wp_add_inline_script_after_and_before_with_concat_and_conditional() {
		global $wp_scripts;

		$wp_scripts->do_concat    = true;
		$wp_scripts->default_dirs = array( '/wp-admin/js/', '/wp-includes/js/' ); // Default dirs as in wp-includes/script-loader.php.

		$expected_localized  = "<!--[if gte IE 9]>\n";
		$expected_localized .= "<script type='text/javascript' id='test-example-js-extra'>\n/* <![CDATA[ */\nvar testExample = {\"foo\":\"bar\"};\n/* ]]> */\n</script>\n";
		$expected_localized .= "<![endif]-->\n";

		$expected  = "<!--[if gte IE 9]>\n";
		$expected .= "<script type='text/javascript' id='test-example-js-before'>\nconsole.log(\"before\");\n</script>\n";
		$expected .= "<script type='text/javascript' src='http://example.com' id='test-example-js'></script>\n";
		$expected .= "<script type='text/javascript' id='test-example-js-after'>\nconsole.log(\"after\");\n</script>\n";
		$expected .= "<![endif]-->\n";

		wp_enqueue_script( 'test-example', 'example.com', array(), null );
		wp_localize_script( 'test-example', 'testExample', array( 'foo' => 'bar' ) );
		wp_add_inline_script( 'test-example', 'console.log("before");', 'before' );
		wp_add_inline_script( 'test-example', 'console.log("after");' );
		wp_script_add_data( 'test-example', 'conditional', 'gte IE 9' );

		$this->assertSame( $expected_localized, get_echo( 'wp_print_scripts' ) );
		$this->assertSame( $expected, $wp_scripts->print_html );
		$this->assertTrue( $wp_scripts->do_concat );
	}

	/**
	 * @ticket 36392
	 *
	 * @covers ::wp_add_inline_script
	 */
	public function test_wp_add_inline_script_after_with_concat_and_core_dependency() {
		global $wp_scripts;

		wp_default_scripts( $wp_scripts );

		$wp_scripts->base_url  = '';
		$wp_scripts->do_concat = true;

		$ver       = get_bloginfo( 'version' );
		$expected  = "<script type='text/javascript' src='/wp-admin/load-scripts.php?c=0&amp;load%5Bchunk_0%5D=jquery-core,jquery-migrate&amp;ver={$ver}'></script>\n";
		$expected .= "<script type='text/javascript' src='http://example.com' id='test-example-js'></script>\n";
		$expected .= "<script type='text/javascript' id='test-example-js-after'>\nconsole.log(\"after\");\n</script>\n";

		wp_enqueue_script( 'test-example', 'http://example.com', array( 'jquery' ), null );
		wp_add_inline_script( 'test-example', 'console.log("after");' );

		wp_print_scripts();
		$print_scripts = get_echo( '_print_scripts' );

		$this->assertSame( $expected, $print_scripts );
	}

	/**
	 * @ticket 36392
	 *
	 * @covers ::wp_add_inline_script
	 */
	public function test_wp_add_inline_script_after_with_concat_and_conditional_and_core_dependency() {
		global $wp_scripts;

		wp_default_scripts( $wp_scripts );

		$wp_scripts->base_url  = '';
		$wp_scripts->do_concat = true;

		$ver       = get_bloginfo( 'version' );
		$expected  = "<script type='text/javascript' src='/wp-admin/load-scripts.php?c=0&amp;load%5Bchunk_0%5D=jquery-core,jquery-migrate&amp;ver={$ver}'></script>\n";
		$expected .= "<!--[if gte IE 9]>\n";
		$expected .= "<script type='text/javascript' src='http://example.com' id='test-example-js'></script>\n";
		$expected .= "<script type='text/javascript' id='test-example-js-after'>\nconsole.log(\"after\");\n</script>\n";
		$expected .= "<![endif]-->\n";

		wp_enqueue_script( 'test-example', 'http://example.com', array( 'jquery' ), null );
		wp_add_inline_script( 'test-example', 'console.log("after");' );
		wp_script_add_data( 'test-example', 'conditional', 'gte IE 9' );

		wp_print_scripts();
		$print_scripts = get_echo( '_print_scripts' );

		$this->assertSame( $expected, $print_scripts );
	}

	/**
	 * @ticket 36392
	 *
	 * @covers ::wp_add_inline_script
	 */
	public function test_wp_add_inline_script_before_with_concat_and_core_dependency() {
		global $wp_scripts;

		wp_default_scripts( $wp_scripts );
		wp_default_packages( $wp_scripts );

		$wp_scripts->base_url  = '';
		$wp_scripts->do_concat = true;

		$ver       = get_bloginfo( 'version' );
		$expected  = "<script type='text/javascript' src='/wp-admin/load-scripts.php?c=0&amp;load%5Bchunk_0%5D=jquery-core,jquery-migrate&amp;ver={$ver}'></script>\n";
		$expected .= "<script type='text/javascript' id='test-example-js-before'>\nconsole.log(\"before\");\n</script>\n";
		$expected .= "<script type='text/javascript' src='http://example.com' id='test-example-js'></script>\n";

		wp_enqueue_script( 'test-example', 'http://example.com', array( 'jquery' ), null );
		wp_add_inline_script( 'test-example', 'console.log("before");', 'before' );

		wp_print_scripts();
		$print_scripts = get_echo( '_print_scripts' );

		$this->assertSame( $expected, $print_scripts );
	}

	/**
	 * @ticket 36392
	 *
	 * @covers ::wp_add_inline_script
	 */
	public function test_wp_add_inline_script_before_after_concat_with_core_dependency() {
		global $wp_scripts;

		wp_default_scripts( $wp_scripts );
		wp_default_packages( $wp_scripts );

		$wp_scripts->base_url  = '';
		$wp_scripts->do_concat = true;

		if ( PHP_VERSION_ID >= 80100 ) {
			/*
			 * For the time being, ignoring PHP 8.1 "null to non-nullable" deprecations coming in
			 * via hooked in filter functions until a more structural solution to the
			 * "missing input validation" conundrum has been architected and implemented.
			 */
			$this->expectDeprecation();
			$this->expectDeprecationMessageMatches( '`Passing null to parameter \#[0-9]+ \(\$[^\)]+\) of type [^ ]+ is deprecated`' );
		}

		$ver       = get_bloginfo( 'version' );
		$suffix    = wp_scripts_get_suffix();
		$expected  = "<script type='text/javascript' src='/wp-admin/load-scripts.php?c=0&amp;load%5Bchunk_0%5D=jquery-core,jquery-migrate,regenerator-runtime,wp-polyfill,wp-dom-ready,wp-hooks&amp;ver={$ver}'></script>\n";
		$expected .= "<script type='text/javascript' id='test-example-js-before'>\nconsole.log(\"before\");\n</script>\n";
		$expected .= "<script type='text/javascript' src='http://example.com' id='test-example-js'></script>\n";
		$expected .= "<script type='text/javascript' src='/wp-includes/js/dist/i18n{$suffix}.js' id='wp-i18n-js'></script>\n";
		$expected .= "<script type='text/javascript' id='wp-i18n-js-after'>\n";
		$expected .= "wp.i18n.setLocaleData( { 'text direction\u0004ltr': [ 'ltr' ] } );\n";
		$expected .= "</script>\n";
		$expected .= "<script type='text/javascript' src='/wp-includes/js/dist/a11y{$suffix}.js' id='wp-a11y-js'></script>\n";
		$expected .= "<script type='text/javascript' src='http://example2.com' id='test-example2-js'></script>\n";
		$expected .= "<script type='text/javascript' id='test-example2-js-after'>\nconsole.log(\"after\");\n</script>\n";

		wp_enqueue_script( 'test-example', 'http://example.com', array( 'jquery' ), null );
		wp_add_inline_script( 'test-example', 'console.log("before");', 'before' );
		wp_enqueue_script( 'test-example2', 'http://example2.com', array( 'wp-a11y' ), null );
		wp_add_inline_script( 'test-example2', 'console.log("after");', 'after' );

		// Effectively ignore the output until retrieving it later via `getActualOutput()`.
		$this->expectOutputRegex( '`.`' );

		wp_print_scripts();
		_print_scripts();
		$print_scripts = $this->getActualOutput();

		/*
		 * We've replaced wp-a11y.js with @wordpress/a11y package (see #45066),
		 * and `wp-polyfill` is now a dependency of the packaged wp-a11y.
		 * The packaged scripts contain various version numbers, which are not exposed,
		 * so we will remove all version args from the output.
		 */
		$print_scripts = preg_replace(
			'~js\?ver=([^"\']*)~', // Matches `js?ver=X.X.X` and everything to single or double quote.
			'js',                  // The replacement, `js` without the version arg.
			$print_scripts         // Printed scripts.
		);

		$this->assertSameIgnoreEOL( $expected, $print_scripts );
	}

	/**
	 * @ticket 36392
	 *
	 * @covers ::wp_add_inline_script
	 */
	public function test_wp_add_inline_script_customize_dependency() {
		global $wp_scripts;

		wp_default_scripts( $wp_scripts );
		wp_default_packages( $wp_scripts );

		$wp_scripts->base_url  = '';
		$wp_scripts->do_concat = true;

		if ( PHP_VERSION_ID >= 80100 ) {
			/*
			 * For the time being, ignoring PHP 8.1 "null to non-nullable" deprecations coming in
			 * via hooked in filter functions until a more structural solution to the
			 * "missing input validation" conundrum has been architected and implemented.
			 */
			$this->expectDeprecation();
			$this->expectDeprecationMessageMatches( '`Passing null to parameter \#[0-9]+ \(\$[^\)]+\) of type [^ ]+ is deprecated`' );
		}

		$expected_tail  = "<script type='text/javascript' src='/customize-dependency.js' id='customize-dependency-js'></script>\n";
		$expected_tail .= "<script type='text/javascript' id='customize-dependency-js-after'>\n";
		$expected_tail .= "tryCustomizeDependency()\n";
		$expected_tail .= "</script>\n";

		$handle = 'customize-dependency';
		wp_enqueue_script( $handle, '/customize-dependency.js', array( 'customize-controls' ), null );
		wp_add_inline_script( $handle, 'tryCustomizeDependency()' );

		// Effectively ignore the output until retrieving it later via `getActualOutput()`.
		$this->expectOutputRegex( '`.`' );

		wp_print_scripts();
		_print_scripts();
		$print_scripts = $this->getActualOutput();

		$tail = substr( $print_scripts, strrpos( $print_scripts, "<script type='text/javascript' src='/customize-dependency.js' id='customize-dependency-js'>" ) );
		$this->assertSame( $expected_tail, $tail );
	}

	/**
	 * @ticket 36392
	 *
	 * @covers ::wp_add_inline_script
	 */
	public function test_wp_add_inline_script_after_for_core_scripts_with_concat_is_limited_and_falls_back_to_no_concat() {
		global $wp_scripts;

		$wp_scripts->do_concat    = true;
		$wp_scripts->default_dirs = array( '/wp-admin/js/', '/wp-includes/js/' ); // Default dirs as in wp-includes/script-loader.php.

		wp_enqueue_script( 'one', '/wp-includes/js/script.js' );
		wp_enqueue_script( 'two', '/wp-includes/js/script2.js', array( 'one' ) );
		wp_add_inline_script( 'one', 'console.log("after one");', 'after' );
		wp_enqueue_script( 'three', '/wp-includes/js/script3.js' );
		wp_enqueue_script( 'four', '/wp-includes/js/script4.js' );

		$ver       = get_bloginfo( 'version' );
		$expected  = "<script type='text/javascript' src='/wp-includes/js/script.js?ver={$ver}' id='one-js'></script>\n";
		$expected .= "<script type='text/javascript' id='one-js-after'>\nconsole.log(\"after one\");\n</script>\n";
		$expected .= "<script type='text/javascript' src='/wp-includes/js/script2.js?ver={$ver}' id='two-js'></script>\n";
		$expected .= "<script type='text/javascript' src='/wp-includes/js/script3.js?ver={$ver}' id='three-js'></script>\n";
		$expected .= "<script type='text/javascript' src='/wp-includes/js/script4.js?ver={$ver}' id='four-js'></script>\n";

		$this->assertSame( $expected, get_echo( 'wp_print_scripts' ) );
	}

	/**
	 * @ticket 36392
	 *
	 * @covers ::wp_add_inline_script
	 */
	public function test_wp_add_inline_script_before_third_core_script_prints_two_concat_scripts() {
		global $wp_scripts;

		$wp_scripts->do_concat    = true;
		$wp_scripts->default_dirs = array( '/wp-admin/js/', '/wp-includes/js/' ); // Default dirs as in wp-includes/script-loader.php.

		wp_enqueue_script( 'one', '/wp-includes/js/script.js' );
		wp_enqueue_script( 'two', '/wp-includes/js/script2.js', array( 'one' ) );
		wp_enqueue_script( 'three', '/wp-includes/js/script3.js' );
		wp_add_inline_script( 'three', 'console.log("before three");', 'before' );
		wp_enqueue_script( 'four', '/wp-includes/js/script4.js' );

		$ver       = get_bloginfo( 'version' );
		$expected  = "<script type='text/javascript' src='/wp-admin/load-scripts.php?c=0&amp;load%5Bchunk_0%5D=one,two&amp;ver={$ver}'></script>\n";
		$expected .= "<script type='text/javascript' id='three-js-before'>\nconsole.log(\"before three\");\n</script>\n";
		$expected .= "<script type='text/javascript' src='/wp-includes/js/script3.js?ver={$ver}' id='three-js'></script>\n";
		$expected .= "<script type='text/javascript' src='/wp-includes/js/script4.js?ver={$ver}' id='four-js'></script>\n";

		$this->assertSame( $expected, get_echo( 'wp_print_scripts' ) );
	}

	/**
	 * @ticket 45103
	 *
	 * @covers ::wp_set_script_translations
	 */
	public function test_wp_set_script_translations() {
		wp_register_script( 'wp-i18n', '/wp-includes/js/dist/wp-i18n.js', array(), null );
		wp_enqueue_script( 'test-example', '/wp-includes/js/script.js', array(), null );
		wp_set_script_translations( 'test-example', 'default', DIR_TESTDATA . '/languages' );

		$expected  = "<script type='text/javascript' src='/wp-includes/js/dist/wp-i18n.js' id='wp-i18n-js'></script>\n";
		$expected .= str_replace(
			array(
				'__DOMAIN__',
				'__HANDLE__',
				'__JSON_TRANSLATIONS__',
			),
			array(
				'default',
				'test-example',
				file_get_contents( DIR_TESTDATA . '/languages/en_US-813e104eb47e13dd4cc5af844c618754.json' ),
			),
			$this->wp_scripts_print_translations_output
		);
		$expected .= "<script type='text/javascript' src='/wp-includes/js/script.js' id='test-example-js'></script>\n";

		$this->assertSameIgnoreEOL( $expected, get_echo( 'wp_print_scripts' ) );
	}

	/**
	 * @ticket 45103
	 *
	 * @covers ::wp_set_script_translations
	 */
	public function test_wp_set_script_translations_for_plugin() {
		wp_register_script( 'wp-i18n', '/wp-includes/js/dist/wp-i18n.js', array(), null );
		wp_enqueue_script( 'plugin-example', '/wp-content/plugins/my-plugin/js/script.js', array(), null );
		wp_set_script_translations( 'plugin-example', 'internationalized-plugin', DIR_TESTDATA . '/languages/plugins' );

		$expected  = "<script type='text/javascript' src='/wp-includes/js/dist/wp-i18n.js' id='wp-i18n-js'></script>\n";
		$expected .= str_replace(
			array(
				'__DOMAIN__',
				'__HANDLE__',
				'__JSON_TRANSLATIONS__',
			),
			array(
				'internationalized-plugin',
				'plugin-example',
				file_get_contents( DIR_TESTDATA . '/languages/plugins/internationalized-plugin-en_US-2f86cb96a0233e7cb3b6f03ad573be0b.json' ),
			),
			$this->wp_scripts_print_translations_output
		);
		$expected .= "<script type='text/javascript' src='/wp-content/plugins/my-plugin/js/script.js' id='plugin-example-js'></script>\n";

		$this->assertSameIgnoreEOL( $expected, get_echo( 'wp_print_scripts' ) );
	}

	/**
	 * @ticket 45103
	 *
	 * @covers ::wp_set_script_translations
	 */
	public function test_wp_set_script_translations_for_theme() {
		wp_register_script( 'wp-i18n', '/wp-includes/js/dist/wp-i18n.js', array(), null );
		wp_enqueue_script( 'theme-example', '/wp-content/themes/my-theme/js/script.js', array(), null );
		wp_set_script_translations( 'theme-example', 'internationalized-theme', DIR_TESTDATA . '/languages/themes' );

		$expected  = "<script type='text/javascript' src='/wp-includes/js/dist/wp-i18n.js' id='wp-i18n-js'></script>\n";
		$expected .= str_replace(
			array(
				'__DOMAIN__',
				'__HANDLE__',
				'__JSON_TRANSLATIONS__',
			),
			array(
				'internationalized-theme',
				'theme-example',
				file_get_contents( DIR_TESTDATA . '/languages/themes/internationalized-theme-en_US-2f86cb96a0233e7cb3b6f03ad573be0b.json' ),
			),
			$this->wp_scripts_print_translations_output
		);
		$expected .= "<script type='text/javascript' src='/wp-content/themes/my-theme/js/script.js' id='theme-example-js'></script>\n";

		$this->assertSameIgnoreEOL( $expected, get_echo( 'wp_print_scripts' ) );
	}

	/**
	 * @ticket 45103
	 *
	 * @covers ::wp_set_script_translations
	 */
	public function test_wp_set_script_translations_with_handle_file() {
		wp_register_script( 'wp-i18n', '/wp-includes/js/dist/wp-i18n.js', array(), null );
		wp_enqueue_script( 'script-handle', '/wp-admin/js/script.js', array(), null );
		wp_set_script_translations( 'script-handle', 'admin', DIR_TESTDATA . '/languages/' );

		$expected  = "<script type='text/javascript' src='/wp-includes/js/dist/wp-i18n.js' id='wp-i18n-js'></script>\n";
		$expected .= str_replace(
			array(
				'__DOMAIN__',
				'__HANDLE__',
				'__JSON_TRANSLATIONS__',
			),
			array(
				'admin',
				'script-handle',
				file_get_contents( DIR_TESTDATA . '/languages/admin-en_US-script-handle.json' ),
			),
			$this->wp_scripts_print_translations_output
		);
		$expected .= "<script type='text/javascript' src='/wp-admin/js/script.js' id='script-handle-js'></script>\n";

		$this->assertSameIgnoreEOL( $expected, get_echo( 'wp_print_scripts' ) );
	}

	/**
	 * @ticket 45103
	 *
	 * @covers ::wp_set_script_translations
	 */
	public function test_wp_set_script_translations_i18n_dependency() {
		global $wp_scripts;

		wp_register_script( 'wp-i18n', '/wp-includes/js/dist/wp-i18n.js', array(), null );
		wp_enqueue_script( 'test-example', '/wp-includes/js/script.js', array(), null );
		wp_set_script_translations( 'test-example', 'default', DIR_TESTDATA . '/languages/' );

		$script = $wp_scripts->registered['test-example'];

		$this->assertContains( 'wp-i18n', $script->deps );
	}

	/**
	 * @ticket 45103
<<<<<<< HEAD
	 *
	 * @covers ::wp_set_script_translations
=======
	 * @ticket 55250
>>>>>>> fc4e1a4d
	 */
	public function test_wp_set_script_translations_when_translation_file_does_not_exist() {
		wp_register_script( 'wp-i18n', '/wp-includes/js/dist/wp-i18n.js', array(), null );
		wp_enqueue_script( 'test-example', '/wp-admin/js/script.js', array(), null );
		wp_set_script_translations( 'test-example', 'admin', DIR_TESTDATA . '/languages/' );

		$expected  = "<script type='text/javascript' src='/wp-includes/js/dist/wp-i18n.js' id='wp-i18n-js'></script>\n";
		$expected .= "<script type='text/javascript' src='/wp-admin/js/script.js' id='test-example-js'></script>\n";

		$this->assertSameIgnoreEOL( $expected, get_echo( 'wp_print_scripts' ) );
	}

	/**
	 * @ticket 45103
	 *
	 * @covers ::wp_set_script_translations
	 */
	public function test_wp_set_script_translations_after_register() {
		wp_register_script( 'wp-i18n', '/wp-includes/js/dist/wp-i18n.js', array(), null );
		wp_register_script( 'test-example', '/wp-includes/js/script.js', array(), null );
		wp_set_script_translations( 'test-example', 'default', DIR_TESTDATA . '/languages' );

		wp_enqueue_script( 'test-example' );

		$expected  = "<script type='text/javascript' src='/wp-includes/js/dist/wp-i18n.js' id='wp-i18n-js'></script>\n";
		$expected .= str_replace(
			array(
				'__DOMAIN__',
				'__HANDLE__',
				'__JSON_TRANSLATIONS__',
			),
			array(
				'default',
				'test-example',
				file_get_contents( DIR_TESTDATA . '/languages/en_US-813e104eb47e13dd4cc5af844c618754.json' ),
			),
			$this->wp_scripts_print_translations_output
		);
		$expected .= "<script type='text/javascript' src='/wp-includes/js/script.js' id='test-example-js'></script>\n";

		$this->assertSameIgnoreEOL( $expected, get_echo( 'wp_print_scripts' ) );
	}

	/**
	 * @ticket 45103
	 *
	 * @covers ::wp_set_script_translations
	 */
	public function test_wp_set_script_translations_dependency() {
		wp_register_script( 'wp-i18n', '/wp-includes/js/dist/wp-i18n.js', array(), null );
		wp_register_script( 'test-dependency', '/wp-includes/js/script.js', array(), null );
		wp_set_script_translations( 'test-dependency', 'default', DIR_TESTDATA . '/languages' );

		wp_enqueue_script( 'test-example', '/wp-includes/js/script2.js', array( 'test-dependency' ), null );

		$expected  = "<script type='text/javascript' src='/wp-includes/js/dist/wp-i18n.js' id='wp-i18n-js'></script>\n";
		$expected .= str_replace(
			array(
				'__DOMAIN__',
				'__HANDLE__',
				'__JSON_TRANSLATIONS__',
			),
			array(
				'default',
				'test-dependency',
				file_get_contents( DIR_TESTDATA . '/languages/en_US-813e104eb47e13dd4cc5af844c618754.json' ),
			),
			$this->wp_scripts_print_translations_output
		);
		$expected .= "<script type='text/javascript' src='/wp-includes/js/script.js' id='test-dependency-js'></script>\n";
		$expected .= "<script type='text/javascript' src='/wp-includes/js/script2.js' id='test-example-js'></script>\n";

		$this->assertSameIgnoreEOL( $expected, get_echo( 'wp_print_scripts' ) );
	}

	/**
	 * Testing `wp_enqueue_code_editor` with file path.
	 *
	 * @ticket 41871
	 *
	 * @covers ::wp_enqueue_code_editor
	 */
	public function test_wp_enqueue_code_editor_when_php_file_will_be_passed() {
		$real_file              = WP_PLUGIN_DIR . '/hello.php';
		$wp_enqueue_code_editor = wp_enqueue_code_editor( array( 'file' => $real_file ) );
		$this->assertNonEmptyMultidimensionalArray( $wp_enqueue_code_editor );

		$this->assertSameSets( array( 'codemirror', 'csslint', 'jshint', 'htmlhint' ), array_keys( $wp_enqueue_code_editor ) );
		$this->assertSameSets(
			array(
				'autoCloseBrackets',
				'autoCloseTags',
				'continueComments',
				'direction',
				'extraKeys',
				'indentUnit',
				'indentWithTabs',
				'inputStyle',
				'lineNumbers',
				'lineWrapping',
				'matchBrackets',
				'matchTags',
				'mode',
				'styleActiveLine',
				'gutters',
			),
			array_keys( $wp_enqueue_code_editor['codemirror'] )
		);
		$this->assertEmpty( $wp_enqueue_code_editor['codemirror']['gutters'] );

		$this->assertSameSets(
			array(
				'errors',
				'box-model',
				'display-property-grouping',
				'duplicate-properties',
				'known-properties',
				'outline-none',
			),
			array_keys( $wp_enqueue_code_editor['csslint'] )
		);

		$this->assertSameSets(
			array(
				'boss',
				'curly',
				'eqeqeq',
				'eqnull',
				'es3',
				'expr',
				'immed',
				'noarg',
				'nonbsp',
				'onevar',
				'quotmark',
				'trailing',
				'undef',
				'unused',
				'browser',
				'globals',
			),
			array_keys( $wp_enqueue_code_editor['jshint'] )
		);

		$this->assertSameSets(
			array(
				'tagname-lowercase',
				'attr-lowercase',
				'attr-value-double-quotes',
				'doctype-first',
				'tag-pair',
				'spec-char-escape',
				'id-unique',
				'src-not-empty',
				'attr-no-duplication',
				'alt-require',
				'space-tab-mixed-disabled',
				'attr-unsafe-chars',
			),
			array_keys( $wp_enqueue_code_editor['htmlhint'] )
		);
	}

	/**
	 * Testing `wp_enqueue_code_editor` with `compact`.
	 *
	 * @ticket 41871
	 *
	 * @covers ::wp_enqueue_code_editor
	 */
	public function test_wp_enqueue_code_editor_when_generated_array_by_compact_will_be_passed() {
		$file                   = '';
		$wp_enqueue_code_editor = wp_enqueue_code_editor( compact( 'file' ) );
		$this->assertNonEmptyMultidimensionalArray( $wp_enqueue_code_editor );

		$this->assertSameSets( array( 'codemirror', 'csslint', 'jshint', 'htmlhint' ), array_keys( $wp_enqueue_code_editor ) );
		$this->assertSameSets(
			array(
				'continueComments',
				'direction',
				'extraKeys',
				'indentUnit',
				'indentWithTabs',
				'inputStyle',
				'lineNumbers',
				'lineWrapping',
				'mode',
				'styleActiveLine',
				'gutters',
			),
			array_keys( $wp_enqueue_code_editor['codemirror'] )
		);
		$this->assertEmpty( $wp_enqueue_code_editor['codemirror']['gutters'] );

		$this->assertSameSets(
			array(
				'errors',
				'box-model',
				'display-property-grouping',
				'duplicate-properties',
				'known-properties',
				'outline-none',
			),
			array_keys( $wp_enqueue_code_editor['csslint'] )
		);

		$this->assertSameSets(
			array(
				'boss',
				'curly',
				'eqeqeq',
				'eqnull',
				'es3',
				'expr',
				'immed',
				'noarg',
				'nonbsp',
				'onevar',
				'quotmark',
				'trailing',
				'undef',
				'unused',
				'browser',
				'globals',
			),
			array_keys( $wp_enqueue_code_editor['jshint'] )
		);

		$this->assertSameSets(
			array(
				'tagname-lowercase',
				'attr-lowercase',
				'attr-value-double-quotes',
				'doctype-first',
				'tag-pair',
				'spec-char-escape',
				'id-unique',
				'src-not-empty',
				'attr-no-duplication',
				'alt-require',
				'space-tab-mixed-disabled',
				'attr-unsafe-chars',
			),
			array_keys( $wp_enqueue_code_editor['htmlhint'] )
		);
	}

	/**
	 * Testing `wp_enqueue_code_editor` with `array_merge`.
	 *
	 * @ticket 41871
	 *
	 * @covers ::wp_enqueue_code_editor
	 */
	public function test_wp_enqueue_code_editor_when_generated_array_by_array_merge_will_be_passed() {
		$wp_enqueue_code_editor = wp_enqueue_code_editor(
			array_merge(
				array(
					'type'       => 'text/css',
					'codemirror' => array(
						'indentUnit' => 2,
						'tabSize'    => 2,
					),
				),
				array()
			)
		);

		$this->assertNonEmptyMultidimensionalArray( $wp_enqueue_code_editor );

		$this->assertSameSets( array( 'codemirror', 'csslint', 'jshint', 'htmlhint' ), array_keys( $wp_enqueue_code_editor ) );
		$this->assertSameSets(
			array(
				'autoCloseBrackets',
				'continueComments',
				'direction',
				'extraKeys',
				'gutters',
				'indentUnit',
				'indentWithTabs',
				'inputStyle',
				'lineNumbers',
				'lineWrapping',
				'lint',
				'matchBrackets',
				'mode',
				'styleActiveLine',
				'tabSize',
			),
			array_keys( $wp_enqueue_code_editor['codemirror'] )
		);

		$this->assertSameSets(
			array(
				'errors',
				'box-model',
				'display-property-grouping',
				'duplicate-properties',
				'known-properties',
				'outline-none',
			),
			array_keys( $wp_enqueue_code_editor['csslint'] )
		);

		$this->assertSameSets(
			array(
				'boss',
				'curly',
				'eqeqeq',
				'eqnull',
				'es3',
				'expr',
				'immed',
				'noarg',
				'nonbsp',
				'onevar',
				'quotmark',
				'trailing',
				'undef',
				'unused',
				'browser',
				'globals',
			),
			array_keys( $wp_enqueue_code_editor['jshint'] )
		);

		$this->assertSameSets(
			array(
				'tagname-lowercase',
				'attr-lowercase',
				'attr-value-double-quotes',
				'doctype-first',
				'tag-pair',
				'spec-char-escape',
				'id-unique',
				'src-not-empty',
				'attr-no-duplication',
				'alt-require',
				'space-tab-mixed-disabled',
				'attr-unsafe-chars',
			),
			array_keys( $wp_enqueue_code_editor['htmlhint'] )
		);
	}

	/**
	 * Testing `wp_enqueue_code_editor` with `array`.
	 *
	 * @ticket 41871
	 *
	 * @covers ::wp_enqueue_code_editor
	 */
	public function test_wp_enqueue_code_editor_when_simple_array_will_be_passed() {
		$wp_enqueue_code_editor = wp_enqueue_code_editor(
			array(
				'type'       => 'text/css',
				'codemirror' => array(
					'indentUnit' => 2,
					'tabSize'    => 2,
				),
			)
		);

		$this->assertNonEmptyMultidimensionalArray( $wp_enqueue_code_editor );

		$this->assertSameSets( array( 'codemirror', 'csslint', 'jshint', 'htmlhint' ), array_keys( $wp_enqueue_code_editor ) );
		$this->assertSameSets(
			array(
				'autoCloseBrackets',
				'continueComments',
				'direction',
				'extraKeys',
				'gutters',
				'indentUnit',
				'indentWithTabs',
				'inputStyle',
				'lineNumbers',
				'lineWrapping',
				'lint',
				'matchBrackets',
				'mode',
				'styleActiveLine',
				'tabSize',
			),
			array_keys( $wp_enqueue_code_editor['codemirror'] )
		);

		$this->assertSameSets(
			array(
				'errors',
				'box-model',
				'display-property-grouping',
				'duplicate-properties',
				'known-properties',
				'outline-none',
			),
			array_keys( $wp_enqueue_code_editor['csslint'] )
		);

		$this->assertSameSets(
			array(
				'boss',
				'curly',
				'eqeqeq',
				'eqnull',
				'es3',
				'expr',
				'immed',
				'noarg',
				'nonbsp',
				'onevar',
				'quotmark',
				'trailing',
				'undef',
				'unused',
				'browser',
				'globals',
			),
			array_keys( $wp_enqueue_code_editor['jshint'] )
		);

		$this->assertSameSets(
			array(
				'tagname-lowercase',
				'attr-lowercase',
				'attr-value-double-quotes',
				'doctype-first',
				'tag-pair',
				'spec-char-escape',
				'id-unique',
				'src-not-empty',
				'attr-no-duplication',
				'alt-require',
				'space-tab-mixed-disabled',
				'attr-unsafe-chars',
			),
			array_keys( $wp_enqueue_code_editor['htmlhint'] )
		);
	}

	/**
	 * @ticket 52534
	 *
	 * @dataProvider data_wp_localize_script_data_formats
	 *
	 * @param mixed  $l10n_data Localization data passed to wp_localize_script().
	 * @param string $expected  Expected transformation of localization data.
	 * @param string $warning   Optional. Whether a PHP native warning/error is expected. Default false.
	 *
	 * @covers ::wp_localize_script
	 */
	public function test_wp_localize_script_data_formats( $l10n_data, $expected, $warning = false ) {
		if ( $warning ) {
			if ( PHP_VERSION_ID < 80000 ) {
				$this->expectWarning();
			} else {
				$this->expectError();
			}
		}

		if ( ! is_array( $l10n_data ) ) {
			$this->setExpectedIncorrectUsage( 'WP_Scripts::localize' );
		}

		wp_enqueue_script( 'test-example', 'example.com', array(), null );
		wp_localize_script( 'test-example', 'testExample', $l10n_data );

		$expected  = "<script type='text/javascript' id='test-example-js-extra'>\n/* <![CDATA[ */\nvar testExample = {$expected};\n/* ]]> */\n</script>\n";
		$expected .= "<script type='text/javascript' src='http://example.com' id='test-example-js'></script>\n";

		$this->assertSame( $expected, get_echo( 'wp_print_scripts' ) );
	}

	/**
	 * Data provider for test_wp_localize_script_data_formats().
	 *
	 * @return array[] {
	 *     Array of arguments for test.
	 *
	 *     @type mixed  $l10n_data Localization data passed to wp_localize_script().
	 *     @type string $expected  Expected transformation of localization data.
	 *     @type string $warning   Optional. Whether a PHP native warning/error is expected.
	 * }
	 */
	public function data_wp_localize_script_data_formats() {
		return array(
			// Officially supported formats.
			array( array( 'array value, no key' ), '["array value, no key"]' ),
			array( array( 'foo' => 'bar' ), '{"foo":"bar"}' ),
			array( array( 'foo' => array( 'bar' => 'foobar' ) ), '{"foo":{"bar":"foobar"}}' ),
			array( array( 'foo' => 6.6 ), '{"foo":"6.6"}' ),
			array( array( 'foo' => 6 ), '{"foo":"6"}' ),

			// Unofficially supported format.
			array( 'string', '"string"' ),

			// Unsupported formats.
			array( 1.5, '1.5', true ),
			array( 1, '1', true ),
			array( false, '[""]' ),
		);
	}
}<|MERGE_RESOLUTION|>--- conflicted
+++ resolved
@@ -1068,12 +1068,9 @@
 
 	/**
 	 * @ticket 45103
-<<<<<<< HEAD
+	 * @ticket 55250
 	 *
 	 * @covers ::wp_set_script_translations
-=======
-	 * @ticket 55250
->>>>>>> fc4e1a4d
 	 */
 	public function test_wp_set_script_translations_when_translation_file_does_not_exist() {
 		wp_register_script( 'wp-i18n', '/wp-includes/js/dist/wp-i18n.js', array(), null );
