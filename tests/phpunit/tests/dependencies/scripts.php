--- conflicted
+++ resolved
@@ -69,12 +69,8 @@
 	 * @ticket 12009
 	 */
 	public function test_non_standalone_and_standalone_after_script_combined() {
-<<<<<<< HEAD
-		// If a main script with a `defer` strategy has an `after` inline script, we expect one instance with type='javascript' and another with type='text/template'.
+		// If a main script containing a `defer` strategy has an `after` inline script, the expected script type is type='javascript', otherwise type='text/template'.
 		unregister_all_script_handles();
-=======
-		// If a main script containing a `defer` strategy has an `after` inline script, the expected script type is type='javascript', otherwise type='text/template'.
->>>>>>> 8d5729c1
 		wp_enqueue_script( 'ms-isinsa-1', 'http://example.org/ms-isinsa-1.js', array(), null, array( 'strategy' => 'defer' ) );
 		wp_add_inline_script( 'ms-isinsa-1', 'console.log("after one");', 'after', true );
 		wp_add_inline_script( 'ms-isinsa-1', 'console.log("after two");', 'after' );
@@ -114,12 +110,8 @@
 	public function data_standalone_after_inline_script() {
 		$data = array();
 
-<<<<<<< HEAD
-		// If the main script with defer strategy has a `after` inline script; the inline script is not affected.
+		// If the main script with a `defer` loading strategy has an `after` inline script, the inline script should not be affected.
 		unregister_all_script_handles();
-=======
-		// If the main script with a `defer` loading strategy has an `after` inline script, the inline script should not be affected.
->>>>>>> 8d5729c1
 		wp_enqueue_script( 'ms-isa-1', 'http://example.org/ms-isa-1.js', array(), null, array( 'strategy' => 'defer' ) );
 		wp_add_inline_script( 'ms-isa-1', 'console.log("after one");', 'after', true );
 		$output    = get_echo( 'wp_print_scripts' );
@@ -129,12 +121,8 @@
 		$expected .= "</script>\n";
 		array_push( $data, array( $expected, $output, 'Expected no type attribute for inline script.' ) );
 
-<<<<<<< HEAD
 		// If the main script with async strategy has a `after` inline script; the inline script is not affected.
 		unregister_all_script_handles();
-=======
-		// If a main script with an `async` strategy has an `after` inline script, the inline script should not be affected.
->>>>>>> 8d5729c1
 		wp_enqueue_script( 'ms-isa-2', 'http://example.org/ms-isa-2.js', array(), null, array( 'strategy' => 'defer' ) );
 		wp_add_inline_script( 'ms-isa-2', 'console.log("after one");', 'after', true );
 		$output    = get_echo( 'wp_print_scripts' );
@@ -160,12 +148,8 @@
 	public function data_non_standalone_after_inline_script() {
 		$data = array();
 
-<<<<<<< HEAD
-		// If the main script with defer strategy has a `after` inline script; the inline script is inserted as type='module'.
+		// If a main script with a `defer` loading strategy has an `after` inline script, the inline script should be rendered as type='module'.
 		unregister_all_script_handles();
-=======
-		// If a main script with a `defer` loading strategy has an `after` inline script, the inline script should be rendered as type='module'.
->>>>>>> 8d5729c1
 		wp_enqueue_script( 'ms-insa-1', 'http://example.org/ms-insa-1.js', array(), null, array( 'strategy' => 'defer' ) );
 		wp_add_inline_script( 'ms-insa-1', 'console.log("after one");', 'after' );
 		$output   = get_echo( 'wp_print_scripts' );
@@ -187,14 +171,9 @@
 EXP;
 		array_push( $data, array( $expected, $output, 'Main Deferred; expected type="text/template" for inline script.' ) );
 
-<<<<<<< HEAD
-		// If the main script with async strategy has a `after` inline script; the inline script is inserted as type='module'.
+		// If a main script with an `async` loading strategy has an `after` inline script, the inline script should be rendered as type='module'.
 		unregister_all_script_handles();
 		wp_enqueue_script( 'ms-insa-2', 'http://example.org/ms-insa-2.js', array(), null, array( 'strategy' => 'async' ) );
-=======
-		// If a main script with an `async` loading strategy has an `after` inline script, the inline script should be rendered as type='module'.
-		wp_enqueue_script( 'ms-insa-2', 'http://example.org/ms-insa-2.js', array(), null, array( 'strategy' => 'defer' ) );
->>>>>>> 8d5729c1
 		wp_add_inline_script( 'ms-insa-2', 'console.log("after one");', 'after' );
 		$output   = get_echo( 'wp_print_scripts' );
 		$expected = <<<EXP
@@ -215,12 +194,8 @@
 EXP;
 		array_push( $data, array( $expected, $output, 'Main Async; expected type="text/template" for inline script.' ) );
 
-<<<<<<< HEAD
-		// If the main script with blocking strategy has a `after` inline script; the inline script is inserted as type='javascript'.
+		// If a main script with a `blocking` strategy has an `after` inline script, the inline script should be rendered as type='javascript'.
 		unregister_all_script_handles();
-=======
-		// If a main script with a `blocking` strategy has an `after` inline script, the inline script should be rendered as type='javascript'.
->>>>>>> 8d5729c1
 		wp_enqueue_script( 'ms-insa-3', 'http://example.org/ms-insa-3.js', array(), null, array( 'strategy' => 'blocking' ) );
 		wp_add_inline_script( 'ms-insa-3', 'console.log("after one");', 'after' );
 		$output    = get_echo( 'wp_print_scripts' );
@@ -228,14 +203,10 @@
 		$expected .= "<script type='text/javascript' id='ms-insa-3-js-after'>\n";
 		$expected .= "console.log(\"after one\");\n";
 		$expected .= "</script>\n";
-		array_push( $data, array( $expected, $output, 'The main script is blocking. Only the text/javascript type is expected for the inline script.' ) );
-
-<<<<<<< HEAD
-		// If the main script with no strategy has a `after` inline script; the inline script is inserted as type='javascript'.
+		array_push( $data, array( $expected, $output, 'Expected no type attribute for inline script.' ) );
+
+		// If a main script with no loading strategy has an `after` inline script, the inline script should be rendered as type='javascript'.
 		unregister_all_script_handles();
-=======
-		// If a main script with no loading strategy has an `after` inline script, the inline script should be rendered as type='javascript'.
->>>>>>> 8d5729c1
 		wp_enqueue_script( 'ms-insa-4', 'http://example.org/ms-insa-4.js', array(), null );
 		wp_add_inline_script( 'ms-insa-4', 'console.log("after one");', 'after' );
 		$output    = get_echo( 'wp_print_scripts' );
@@ -243,7 +214,7 @@
 		$expected .= "<script type='text/javascript' id='ms-insa-4-js-after'>\n";
 		$expected .= "console.log(\"after one\");\n";
 		$expected .= "</script>\n";
-		array_push( $data, array( $expected, $output, 'No script strategy is present. Only the text/javascript type is expected for the inline script.' ) );
+		array_push( $data, array( $expected, $output, 'Expected no type attribute for inline script.' ) );
 
 		return $data;
 	}
@@ -261,12 +232,8 @@
 	public function data_non_standalone_before_inline_script_with_defer() {
 		$data = array();
 
-<<<<<<< HEAD
-		// If the main script has a `before` inline script; all dependencies will be blocking.
+		// If the main script has a `before` inline script, all dependencies will be blocking.
 		unregister_all_script_handles();
-=======
-		// If the main script has a `before` inline script, all dependencies will be blocking.
->>>>>>> 8d5729c1
 		wp_enqueue_script( 'ds-i1-1', 'http://example.org/ds-i1-1.js', array(), null, array( 'strategy' => 'defer' ) );
 		wp_enqueue_script( 'ds-i1-2', 'http://example.org/ds-i1-2.js', array(), null, array( 'strategy' => 'defer' ) );
 		wp_enqueue_script( 'ds-i1-3', 'http://example.org/ds-i1-3.js', array(), null, array( 'strategy' => 'defer' ) );
@@ -282,12 +249,8 @@
 		$expected .= "<script type='text/javascript' src='http://example.org/ms-i1-1.js' id='ms-i1-1-js' defer></script>\n";
 		array_push( $data, array( $expected, $output, 'All dependency in the chain should be blocking' ) );
 
-<<<<<<< HEAD
-		// One of the dependency in the chain has a `before` inline script; all script above it will be blocking.
+		// If any of the dependencies in the chain have a `before` inline script, all scripts above it should be blocking.
 		unregister_all_script_handles();
-=======
-		// If any of the dependencies in the chain have a `before` inline script, all scripts above it should be blocking.
->>>>>>> 8d5729c1
 		wp_enqueue_script( 'ds-i2-1', 'http://example.org/ds-i2-1.js', array(), null, array( 'strategy' => 'defer' ) );
 		wp_enqueue_script( 'ds-i2-2', 'http://example.org/ds-i2-2.js', array( 'ds-i2-1' ), null, array( 'strategy' => 'defer' ) );
 		wp_enqueue_script( 'ds-i2-3', 'http://example.org/ds-i2-3.js', array( 'ds-i2-2' ), null, array( 'strategy' => 'defer' ) );
@@ -303,12 +266,8 @@
 		$expected .= "<script type='text/javascript' src='http://example.org/ms-i2-1.js' id='ms-i2-1-js' defer></script>\n";
 		array_push( $data, array( $expected, $output, 'Scripts in the chain before the script having before must be blocking.' ) );
 
-<<<<<<< HEAD
-		// Top most dependency in the chain has a `before` inline script; none of the script bellow it will be blocking.
+		// If the top most dependency in the chain has a `before` inline script, none of the scripts bellow it will be blocking.
 		unregister_all_script_handles();
-=======
-		// If the top most dependency in the chain has a `before` inline script, none of the scripts bellow it will be blocking.
->>>>>>> 8d5729c1
 		wp_enqueue_script( 'ds-i3-1', 'http://example.org/ds-i3-1.js', array(), null, array( 'strategy' => 'defer' ) );
 		wp_enqueue_script( 'ds-i3-2', 'http://example.org/ds-i3-2.js', array( 'ds-i3-1' ), null, array( 'strategy' => 'defer' ) );
 		wp_enqueue_script( 'ms-i3-1', 'http://example.org/ms-i3-1.js', array( 'ds-i3-2' ), null, array( 'strategy' => 'defer' ) );
@@ -322,12 +281,8 @@
 		$expected .= "<script type='text/javascript' src='http://example.org/ms-i3-1.js' id='ms-i3-1-js' defer></script>\n";
 		array_push( $data, array( $expected, $output, 'Top most has before inline script. All the script in the chain defer.' ) );
 
-<<<<<<< HEAD
-		// If there are two dependencies chain; rules are applied to the scripts in the chain having a `before` inline script.
+		// If there are two dependency chains, rules are applied to the scripts in the chain that contain a `before` inline script.
 		unregister_all_script_handles();
-=======
-		// If there are two dependency chains, rules are applied to the scripts in the chain that contain a `before` inline script.
->>>>>>> 8d5729c1
 		wp_enqueue_script( 'ch1-ds-i4-1', 'http://example.org/ch1-ds-i4-1.js', array(), null, array( 'strategy' => 'defer' ) );
 		wp_enqueue_script( 'ch1-ds-i4-2', 'http://example.org/ch1-ds-i4-2.js', array( 'ch1-ds-i4-1' ), null, array( 'strategy' => 'defer' ) );
 		wp_enqueue_script( 'ch2-ds-i4-1', 'http://example.org/ch2-ds-i4-1.js', array(), null, array( 'strategy' => 'defer' ) );
@@ -361,12 +316,8 @@
 	public function data_standalone_before_inline_script() {
 		$data = array();
 
-<<<<<<< HEAD
-		// If the main script has a `before` inline script; standalone doesn't effect any script.
+		// If the main script has a `before` inline script, `standalone` doesn't apply to any inline script associated with the main script.
 		unregister_all_script_handles();
-=======
-		// If the main script has a `before` inline script, `standalone` doesn't apply to any inline script associated with the main script.
->>>>>>> 8d5729c1
 		wp_enqueue_script( 'ds-is1-1', 'http://example.org/ds-is1-1.js', array(), null, array( 'strategy' => 'defer' ) );
 		wp_enqueue_script( 'ds-is1-2', 'http://example.org/ds-is1-2.js', array(), null, array( 'strategy' => 'defer' ) );
 		wp_enqueue_script( 'ds-is1-3', 'http://example.org/ds-is1-3.js', array(), null, array( 'strategy' => 'defer' ) );
@@ -382,12 +333,8 @@
 		$expected .= "<script type='text/javascript' src='http://example.org/ms-is1-1.js' id='ms-is1-1-js' defer></script>\n";
 		array_push( $data, array( $expected, $output, 'All dependency in the chain should be blocking' ) );
 
-<<<<<<< HEAD
-		// One of the dependency in the chain has a `before` inline script; standalone doesn't effect any script.
+		// If one of the dependencies in the chain has a `before` inline script associated with it, `standalone` doesn't apply to any inline script(s) associated with the main script.
 		unregister_all_script_handles();
-=======
-		// If one of the dependencies in the chain has a `before` inline script associated with it, `standalone` doesn't apply to any inline script(s) associated with the main script.
->>>>>>> 8d5729c1
 		wp_enqueue_script( 'ds-is2-1', 'http://example.org/ds-is2-1.js', array(), null, array( 'strategy' => 'defer' ) );
 		wp_enqueue_script( 'ds-is2-2', 'http://example.org/ds-is2-2.js', array( 'ds-is2-1' ), null, array( 'strategy' => 'defer' ) );
 		wp_enqueue_script( 'ds-is2-3', 'http://example.org/ds-is2-3.js', array( 'ds-is2-2' ), null, array( 'strategy' => 'defer' ) );
