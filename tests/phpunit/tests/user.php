--- conflicted
+++ resolved
@@ -66,14 +66,10 @@
 		$this->author = clone self::$_author;
 	}
 
-<<<<<<< HEAD
 	/**
 	 * @covers ::get_users
 	 */
-	function test_get_users_of_blog() {
-=======
 	public function test_get_users_of_blog() {
->>>>>>> 4dea8f59
 		// Add one of each user role.
 		$nusers = array(
 			self::$contrib_id,
@@ -98,17 +94,12 @@
 		$this->assertSameSets( $nusers, $found );
 	}
 
-<<<<<<< HEAD
 	/**
 	 *Simple get/set tests for user_option functions.
 	 *
 	 * @covers ::get_user_option
 	 */
-	function test_user_option() {
-=======
-	// Simple get/set tests for user_option functions.
 	public function test_user_option() {
->>>>>>> 4dea8f59
 		$key = rand_str();
 		$val = rand_str();
 
@@ -346,14 +337,10 @@
 		}
 	}
 
-<<<<<<< HEAD
 	/**
 	 * @covers WP_User::__construct
 	 */
-	function test_construction() {
-=======
 	public function test_construction() {
->>>>>>> 4dea8f59
 		$user = new WP_User( self::$author_id );
 		$this->assertInstanceOf( 'WP_User', $user );
 		$this->assertSame( self::$author_id, $user->ID );
@@ -392,14 +379,10 @@
 		$this->assertSame( $user->user_login, $user7->user_login );
 	}
 
-<<<<<<< HEAD
 	/**
 	 * @covers WP_User::get
 	 */
-	function test_get() {
-=======
 	public function test_get() {
->>>>>>> 4dea8f59
 		$user = new WP_User( self::$author_id );
 		$this->assertSame( 'author_login', $user->get( 'user_login' ) );
 		$this->assertSame( 'author@email.com', $user->get( 'user_email' ) );
@@ -410,14 +393,10 @@
 		$this->assertSame( 'abcdefg', $user->get( 'dashed-key' ) );
 	}
 
-<<<<<<< HEAD
 	/**
 	 * @covers WP_User::has_prop
 	 */
-	function test_has_prop() {
-=======
 	public function test_has_prop() {
->>>>>>> 4dea8f59
 		$user = new WP_User( self::$author_id );
 		$this->assertTrue( $user->has_prop( 'user_email' ) );
 		$this->assertTrue( $user->has_prop( 'use_ssl' ) );
@@ -427,14 +406,10 @@
 		$this->assertTrue( $user->has_prop( 'dashed-key' ) );
 	}
 
-<<<<<<< HEAD
 	/**
 	 * @covers ::wp_update_user
 	 */
-	function test_update_user() {
-=======
 	public function test_update_user() {
->>>>>>> 4dea8f59
 		$user = new WP_User( self::$author_id );
 
 		update_user_meta( self::$author_id, 'description', 'about me' );
@@ -528,14 +503,10 @@
 		$this->assertFalse( $user->exists() );
 	}
 
-<<<<<<< HEAD
 	/**
 	 * @covers WP_User::__construct
 	 */
-	function test_global_authordata() {
-=======
 	public function test_global_authordata() {
->>>>>>> 4dea8f59
 		global $authordata, $id;
 
 		$old_post_id = $id;
@@ -795,13 +766,9 @@
 
 	/**
 	 * @ticket 27317
-<<<<<<< HEAD
-	 * @dataProvider _illegal_user_logins_data
+	 * @dataProvider data_illegal_user_logins
 	 *
 	 * @covers ::wp_insert_user
-=======
-	 * @dataProvider data_illegal_user_logins
->>>>>>> 4dea8f59
 	 */
 	public function test_illegal_user_logins_single( $user_login ) {
 		$user_data = array(
@@ -825,13 +792,9 @@
 
 	/**
 	 * @ticket 27317
-<<<<<<< HEAD
-	 * @dataProvider _illegal_user_logins_data
+	 * @dataProvider data_illegal_user_logins
 	 *
 	 * @covers ::register_new_user
-=======
-	 * @dataProvider data_illegal_user_logins
->>>>>>> 4dea8f59
 	 */
 	public function test_illegal_user_logins_single_wp_create_user( $user_login ) {
 		$user_email = 'testuser-' . $user_login . '@example.com';
