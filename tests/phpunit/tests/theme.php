--- conflicted
+++ resolved
@@ -41,10 +41,6 @@
 
 		$wp_theme_directories = $this->wp_theme_directories;
 
-<<<<<<< HEAD
-=======
-		remove_filter( 'extra_theme_headers', array( $this, 'theme_data_extra_headers' ) );
->>>>>>> c27cc8b6
 		wp_clean_themes_cache();
 		unset( $GLOBALS['wp_themes'] );
 
