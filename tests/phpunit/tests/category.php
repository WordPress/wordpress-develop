--- conflicted
+++ resolved
@@ -9,14 +9,6 @@
  */
 class Tests_Category extends WP_UnitTestCase {
 
-<<<<<<< HEAD
-=======
-	public function tear_down() {
-		_unregister_taxonomy( 'test_tax_cat' );
-		parent::tear_down();
-	}
-
->>>>>>> c27cc8b6
 	/**
 	 * Validate get_all_category_ids
 	 *
