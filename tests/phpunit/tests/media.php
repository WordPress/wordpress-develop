--- conflicted
+++ resolved
@@ -4132,17 +4132,6 @@
 	}
 
 	/**
-<<<<<<< HEAD
-	 * Update global wp_query with new query.
-	 * And, reset content media count and remove omit loading attribute filters.
-	 */
-	public function get_new_wp_query_and_reset_variables() {
-		global $wp_query;
-
-		$wp_query = new WP_Query( array( 'post__in' => array( self::$post_ids['publish'] ) ) );
-		$this->reset_content_media_count();
-		$this->reset_omit_loading_attr_filter();
-=======
 	 * Change the omit loading attribute threshold value.
 	 *
 	 * @param int $threshold Threshold value to change.
@@ -4154,8 +4143,20 @@
 				return $threshold;
 			}
 		);
->>>>>>> ac87b870
-	}
+	}
+
+	/**
+	 * Update global wp_query with new query.
+	 * And, reset content media count and remove omit loading attribute filters.
+	 */
+	public function get_new_wp_query_and_reset_variables() {
+		global $wp_query;
+
+		$wp_query = new WP_Query( array( 'post__in' => array( self::$post_ids['publish'] ) ) );
+		$this->reset_content_media_count();
+		$this->reset_omit_loading_attr_filter();
+	}
+
 }
 
 /**
