<?php

/**
 * @group media
 * @group shortcode
 */
class Tests_Media extends WP_UnitTestCase {
	protected static $large_id;
	protected static $_sizes;

	public static function wpSetUpBeforeClass( $factory ) {
		self::$_sizes                          = wp_get_additional_image_sizes();
		$GLOBALS['_wp_additional_image_sizes'] = array();

		$filename       = DIR_TESTDATA . '/images/test-image-large.png';
		self::$large_id = $factory->attachment->create_upload_object( $filename );
	}

	public static function wpTearDownAfterClass() {
		$GLOBALS['_wp_additional_image_sizes'] = self::$_sizes;
	}

	public static function tearDownAfterClass() {
		wp_delete_post( self::$large_id, true );
		parent::tearDownAfterClass();
	}

	function setUp() {
		parent::setUp();
		$this->caption           = 'A simple caption.';
		$this->alternate_caption = 'Alternate caption.';
		$this->html_content      = <<<CAP
A <strong class='classy'>bolded</strong> <em>caption</em> with a <a href="#">link</a>.
CAP;
		$this->img_content       = <<<CAP
<img src="pic.jpg" id='anId' alt="pic"/>
CAP;
		$this->img_name          = 'image.jpg';
		$this->img_url           = 'http://' . WP_TESTS_DOMAIN . '/wp-content/uploads/' . $this->img_name;
		$this->img_html          = '<img src="' . $this->img_url . '"/>';
		$this->img_meta          = array(
			'width'  => 100,
			'height' => 100,
			'sizes'  => '',
		);
	}

	function test_img_caption_shortcode_added() {
		global $shortcode_tags;
		$this->assertEquals( 'img_caption_shortcode', $shortcode_tags['caption'] );
		$this->assertEquals( 'img_caption_shortcode', $shortcode_tags['wp_caption'] );
	}

	function test_img_caption_shortcode_with_empty_params() {
		$result = img_caption_shortcode( array() );
		$this->assertNull( $result );
	}

	/**
	 * @ticket 33981
	 */
	function test_img_caption_shortcode_with_empty_params_but_content() {
		$result = img_caption_shortcode( array(), $this->caption );
		$this->assertEquals( $this->caption, $result );
	}

	/**
	 * @ticket 33981
	 */
	function test_img_caption_shortcode_short_circuit_filter() {
		add_filter( 'img_caption_shortcode', array( $this, '_return_alt_caption' ) );

		$result = img_caption_shortcode( array(), $this->caption );
		$this->assertEquals( $this->alternate_caption, $result );
	}

	/**
	 * Filter used in test_img_caption_shortcode_short_circuit_filter()
	 */
	function _return_alt_caption() {
		return $this->alternate_caption;
	}

	/**
	 * @ticket 33981
	 */
	function test_img_caption_shortcode_empty_width() {
		$result = img_caption_shortcode(
			array(
				'width' => 0,
			),
			$this->caption
		);
		$this->assertEquals( $this->caption, $result );
	}

	/**
	 * @ticket 33981
	 */
	function test_img_caption_shortcode_empty_caption() {
		$result = img_caption_shortcode(
			array(
				'caption' => '',
			)
		);
		$this->assertNull( $result );
	}

	/**
	 * @ticket 33981
	 */
	function test_img_caption_shortcode_empty_caption_and_content() {
		$result = img_caption_shortcode(
			array(
				'caption' => '',
			),
			$this->caption
		);
		$this->assertEquals( $this->caption, $result );
	}

	function test_img_caption_shortcode_with_old_format() {
		$result = img_caption_shortcode(
			array(
				'width'   => 20,
				'caption' => $this->caption,
			)
		);

		$this->assertEquals( 2, preg_match_all( '/wp-caption/', $result, $_r ) );
		$this->assertEquals( 1, preg_match_all( '/alignnone/', $result, $_r ) );
		$this->assertEquals( 1, preg_match_all( "/{$this->caption}/", $result, $_r ) );

		if ( current_theme_supports( 'html5', 'caption' ) ) {
			$this->assertEquals( 1, preg_match_all( '/width: 20/', $result, $_r ) );
		} else {
			$this->assertEquals( 1, preg_match_all( '/width: 30/', $result, $_r ) );
		}
	}

	function test_img_caption_shortcode_with_old_format_id_and_align() {
		$result = img_caption_shortcode(
			array(
				'width'   => 20,
				'caption' => $this->caption,
				'id'      => '"myId',
				'align'   => '&myAlignment',
			)
		);
		$this->assertEquals( 1, preg_match_all( '/wp-caption &amp;myAlignment/', $result, $_r ) );
		$this->assertEquals( 1, preg_match_all( '/id="myId"/', $result, $_r ) );
		$this->assertEquals( 1, preg_match_all( "/{$this->caption}/", $result, $_r ) );
	}

	function test_img_caption_shortcode_with_old_format_and_class() {
		$result = img_caption_shortcode(
			array(
				'width'   => 20,
				'class'   => 'some-class another-class',
				'caption' => $this->caption,
			)
		);
		$this->assertEquals( 1, preg_match_all( '/wp-caption alignnone some-class another-class/', $result, $_r ) );

	}

	function test_new_img_caption_shortcode_with_html_caption() {
		$result   = img_caption_shortcode(
			array(
				'width'   => 20,
				'caption' => $this->html_content,
			)
		);
		$our_preg = preg_quote( $this->html_content );

		$this->assertEquals( 1, preg_match_all( "~{$our_preg}~", $result, $_r ) );
	}

	function test_new_img_caption_shortcode_new_format() {
		$result       = img_caption_shortcode(
			array( 'width' => 20 ),
			$this->img_content . $this->html_content
		);
		$img_preg     = preg_quote( $this->img_content );
		$content_preg = preg_quote( $this->html_content );

		$this->assertEquals( 1, preg_match_all( "~{$img_preg}.*wp-caption-text~", $result, $_r ) );
		$this->assertEquals( 1, preg_match_all( "~wp-caption-text.*{$content_preg}~", $result, $_r ) );
	}

	function test_new_img_caption_shortcode_new_format_and_linked_image() {
		$linked_image = "<a href='#'>{$this->img_content}</a>";
		$result       = img_caption_shortcode(
			array( 'width' => 20 ),
			$linked_image . $this->html_content
		);
		$img_preg     = preg_quote( $linked_image );
		$content_preg = preg_quote( $this->html_content );

		$this->assertEquals( 1, preg_match_all( "~{$img_preg}.*wp-caption-text~", $result, $_r ) );
		$this->assertEquals( 1, preg_match_all( "~wp-caption-text.*{$content_preg}~", $result, $_r ) );
	}

	function test_new_img_caption_shortcode_new_format_and_linked_image_with_newline() {
		$linked_image = "<a href='#'>{$this->img_content}</a>";
		$result       = img_caption_shortcode(
			array( 'width' => 20 ),
			$linked_image . "\n\n" . $this->html_content
		);
		$img_preg     = preg_quote( $linked_image );
		$content_preg = preg_quote( $this->html_content );

		$this->assertEquals( 1, preg_match_all( "~{$img_preg}.*wp-caption-text~", $result, $_r ) );
		$this->assertEquals( 1, preg_match_all( "~wp-caption-text.*{$content_preg}~", $result, $_r ) );
	}

	/**
	 * @ticket 34595
	 */
	function test_img_caption_shortcode_has_aria_describedby() {
		$result = img_caption_shortcode(
			array(
				'width' => 20,
				'id'    => 'myId',
			),
			$this->img_content . $this->html_content
		);

		$this->assertEquals( 1, preg_match_all( '/aria-describedby="caption-myId"/', $result, $_r ) );
	}

	function test_add_remove_oembed_provider() {
		wp_oembed_add_provider( 'http://foo.bar/*', 'http://foo.bar/oembed' );
		$this->assertTrue( wp_oembed_remove_provider( 'http://foo.bar/*' ) );
		$this->assertFalse( wp_oembed_remove_provider( 'http://foo.bar/*' ) );
	}

	/**
	 * @ticket 23776
	 */
	function test_autoembed_empty() {
		global $wp_embed;

		$content = '';

		$result = $wp_embed->autoembed( $content );
		$this->assertEquals( $content, $result );
	}

	/**
	 * @ticket 23776
	 */
	function test_autoembed_no_paragraphs_around_urls() {
		global $wp_embed;

		$content = <<<EOF
$ my command
First line.

http://example.com/1/
http://example.com/2/
Last line.

<pre>http://some.link/
http://some.other.link/</pre>
EOF;

		$result = $wp_embed->autoembed( $content );
		$this->assertEquals( $content, $result );
	}

	function data_autoembed() {
		return array(

			// Should embed.
			array(
				'https://w.org',
				'[embed]',
			),
			array(
				'test
 https://w.org
test',
				'test
 [embed]
test',
			),
			array(
				'<p class="test">https://w.org</p>',
				'<p class="test">[embed]</p>',
			),
			array(
				'<p> https://w.org </p>',
				'<p> [embed] </p>',
			),
			array(
				'<p>test
https://w.org
test</p>',
				'<p>test
[embed]
test</p>',
			),
			array(
				'<p>https://w.org
</p>',
				'<p>[embed]
</p>',
			),

			// Should NOT embed.
			array(
				'test https://w.org</p>',
			),
			array(
				'<span>https://w.org</a>',
			),
			array(
				'<pre>https://w.org
</p>',
			),
			array(
				'<a href="https://w.org">
https://w.org</a>',
			),
		);
	}

	/**
	 * @dataProvider data_autoembed
	 */
	function test_autoembed( $content, $result = null ) {
		$wp_embed = new Test_Autoembed;

		$this->assertEquals( $wp_embed->autoembed( $content ), $result ? $result : $content );
	}

	function test_wp_prepare_attachment_for_js() {
		// Attachment without media.
		$id   = wp_insert_attachment(
			array(
				'post_status'           => 'publish',
				'post_title'            => 'Prepare',
				'post_content_filtered' => 'Prepare',
				'post_type'             => 'post',
			)
		);
		$post = get_post( $id );

		$prepped = wp_prepare_attachment_for_js( $post );
		$this->assertInternalType( 'array', $prepped );
		$this->assertEquals( 0, $prepped['uploadedTo'] );
		$this->assertEquals( '', $prepped['mime'] );
		$this->assertEquals( '', $prepped['type'] );
		$this->assertEquals( '', $prepped['subtype'] );
		// #21963, there will be a GUID always, so there will be a URL.
		$this->assertNotEquals( '', $prepped['url'] );
		$this->assertEquals( site_url( 'wp-includes/images/media/default.png' ), $prepped['icon'] );

		// Fake a mime.
		$post->post_mime_type = 'image/jpeg';
		$prepped              = wp_prepare_attachment_for_js( $post );
		$this->assertEquals( 'image/jpeg', $prepped['mime'] );
		$this->assertEquals( 'image', $prepped['type'] );
		$this->assertEquals( 'jpeg', $prepped['subtype'] );

		// Fake a mime without a slash. See #WP22532.
		$post->post_mime_type = 'image';
		$prepped              = wp_prepare_attachment_for_js( $post );
		$this->assertEquals( 'image', $prepped['mime'] );
		$this->assertEquals( 'image', $prepped['type'] );
		$this->assertEquals( '', $prepped['subtype'] );

		// Test that if author is not found, we return "(no author)" as `display_name`.
		// The previously used test post contains no author, so we can reuse it.
		$this->assertEquals( '(no author)', $prepped['authorName'] );

		// Test that if author has HTML entities in display_name, they're decoded correctly.
		$html_entity_author = self::factory()->user->create(
			array(
				'display_name' => 'You &amp; Me',
			)
		);
		$post->post_author  = $html_entity_author;
		$prepped            = wp_prepare_attachment_for_js( $post );
		$this->assertEquals( 'You & Me', $prepped['authorName'] );
	}

	/**
	 * @ticket 38965
	 */
	function test_wp_prepare_attachment_for_js_without_image_sizes() {
		// Create the attachement post.
		$id = wp_insert_attachment(
			array(
				'post_title'     => 'Attachment Title',
				'post_type'      => 'attachment',
				'post_parent'    => 0,
				'post_mime_type' => 'image/jpeg',
				'guid'           => 'http://' . WP_TESTS_DOMAIN . '/wp-content/uploads/test-image.jpg',
			)
		);

		// Add attachment metadata without sizes.
		wp_update_attachment_metadata(
			$id,
			array(
				'width'  => 50,
				'height' => 50,
				'file'   => 'test-image.jpg',
			)
		);

		$prepped = wp_prepare_attachment_for_js( get_post( $id ) );

		$this->assertTrue( isset( $prepped['sizes'] ) );
	}

	/**
	 * @ticket 19067
	 * @expectedDeprecated wp_convert_bytes_to_hr
	 */
	function test_wp_convert_bytes_to_hr() {
		$kb = 1024;
		$mb = $kb * 1024;
		$gb = $mb * 1024;
		$tb = $gb * 1024;

		// Test if boundaries are correct.
		$this->assertEquals( '1TB', wp_convert_bytes_to_hr( $tb ) );
		$this->assertEquals( '1GB', wp_convert_bytes_to_hr( $gb ) );
		$this->assertEquals( '1MB', wp_convert_bytes_to_hr( $mb ) );
		$this->assertEquals( '1KB', wp_convert_bytes_to_hr( $kb ) );

		$this->assertEquals( '1 TB', size_format( $tb ) );
		$this->assertEquals( '1 GB', size_format( $gb ) );
		$this->assertEquals( '1 MB', size_format( $mb ) );
		$this->assertEquals( '1 KB', size_format( $kb ) );

		// Now some values around.
		$hr = wp_convert_bytes_to_hr( $tb + $tb / 2 + $mb );
		$this->assertEquals( 1.50000095367, (float) str_replace( ',', '.', $hr ), 'The values should be equal', 0.0001 );

		$hr = wp_convert_bytes_to_hr( $tb - $mb - $kb );
		$this->assertEquals( 1023.99902248, (float) str_replace( ',', '.', $hr ), 'The values should be equal', 0.0001 );

		$hr = wp_convert_bytes_to_hr( $gb + $gb / 2 + $mb );
		$this->assertEquals( 1.5009765625, (float) str_replace( ',', '.', $hr ), 'The values should be equal', 0.0001 );

		$hr = wp_convert_bytes_to_hr( $gb - $mb - $kb );
		$this->assertEquals( 1022.99902344, (float) str_replace( ',', '.', $hr ), 'The values should be equal', 0.0001 );

		// Edge.
		$this->assertEquals( '-1B', wp_convert_bytes_to_hr( -1 ) );
		$this->assertEquals( '0B', wp_convert_bytes_to_hr( 0 ) );
	}

	/**
	 * @ticket 22960
	 */
	function test_get_attached_images() {
		$post_id       = self::factory()->post->create();
		$attachment_id = self::factory()->attachment->create_object(
			$this->img_name,
			$post_id,
			array(
				'post_mime_type' => 'image/jpeg',
				'post_type'      => 'attachment',
			)
		);

		$images = get_attached_media( 'image', $post_id );
		$this->assertEquals( $images, array( $attachment_id => get_post( $attachment_id ) ) );
	}

	/**
	 * @ticket 22960
	 */
	function test_post_galleries_images() {
		$ids1      = array();
		$ids1_srcs = array();
		foreach ( range( 1, 3 ) as $i ) {
			$attachment_id = self::factory()->attachment->create_object(
				"image$i.jpg",
				0,
				array(
					'post_mime_type' => 'image/jpeg',
					'post_type'      => 'attachment',
				)
			);
			$metadata      = array_merge( array( 'file' => "image$i.jpg" ), $this->img_meta );
			wp_update_attachment_metadata( $attachment_id, $metadata );
			$ids1[]      = $attachment_id;
			$ids1_srcs[] = 'http://' . WP_TESTS_DOMAIN . '/wp-content/uploads/' . "image$i.jpg";
		}

		$ids2      = array();
		$ids2_srcs = array();
		foreach ( range( 4, 6 ) as $i ) {
			$attachment_id = self::factory()->attachment->create_object(
				"image$i.jpg",
				0,
				array(
					'post_mime_type' => 'image/jpeg',
					'post_type'      => 'attachment',
				)
			);
			$metadata      = array_merge( array( 'file' => "image$i.jpg" ), $this->img_meta );
			wp_update_attachment_metadata( $attachment_id, $metadata );
			$ids2[]      = $attachment_id;
			$ids2_srcs[] = 'http://' . WP_TESTS_DOMAIN . '/wp-content/uploads/' . "image$i.jpg";
		}

		$ids1_joined = join( ',', $ids1 );
		$ids2_joined = join( ',', $ids2 );

		$blob    = <<<BLOB
[gallery ids="$ids1_joined"]

[gallery ids="$ids2_joined"]
BLOB;
		$post_id = self::factory()->post->create( array( 'post_content' => $blob ) );
		$srcs    = get_post_galleries_images( $post_id );
		$this->assertEquals( $srcs, array( $ids1_srcs, $ids2_srcs ) );
	}

	/**
	 * @ticket 39304
	 */
	function test_post_galleries_images_without_global_post() {
		// Set up an unattached image.
		$this->factory->attachment->create_object(
			array(
				'file'           => 'test.jpg',
				'post_parent'    => 0,
				'post_mime_type' => 'image/jpeg',
				'post_type'      => 'attachment',
			)
		);

		$post_id = $this->factory->post->create(
			array(
				'post_content' => '[gallery]',
			)
		);

		$galleries = get_post_galleries( $post_id, false );

		$this->assertEmpty( $galleries[0]['src'] );
	}

	/**
	 * @ticket 39304
	 */
	function test_post_galleries_ignores_global_post() {
		$global_post_id = $this->factory->post->create(
			array(
				'post_content' => 'Global Post',
			)
		);
		$post_id        = $this->factory->post->create(
			array(
				'post_content' => '[gallery]',
			)
		);
		$this->factory->attachment->create_object(
			array(
				'file'           => 'test.jpg',
				'post_parent'    => $post_id,
				'post_mime_type' => 'image/jpeg',
				'post_type'      => 'attachment',
			)
		);
		$expected_srcs = array(
			'http://' . WP_TESTS_DOMAIN . '/wp-content/uploads/test.jpg',
		);

		// Set the global $post context to the other post.
		$GLOBALS['post'] = get_post( $global_post_id );

		$galleries = get_post_galleries( $post_id, false );

		$this->assertNotEmpty( $galleries[0]['src'] );
		$this->assertSame( $galleries[0]['src'], $expected_srcs );
	}

	/**
	 * @ticket 39304
	 */
	function test_post_galleries_respects_id_attrs() {
		$post_id     = $this->factory->post->create(
			array(
				'post_content' => 'No gallery defined',
			)
		);
		$post_id_two = $this->factory->post->create(
			array(
				'post_content' => "[gallery id='$post_id']",
			)
		);
		$this->factory->attachment->create_object(
			array(
				'file'           => 'test.jpg',
				'post_parent'    => $post_id,
				'post_mime_type' => 'image/jpeg',
				'post_type'      => 'attachment',
			)
		);
		$expected_srcs = array(
			'http://' . WP_TESTS_DOMAIN . '/wp-content/uploads/test.jpg',
		);

		$galleries = get_post_galleries( $post_id_two, false );

		// Set the global $post context.
		$GLOBALS['post']               = get_post( $post_id_two );
		$galleries_with_global_context = get_post_galleries( $post_id_two, false );

		// Check that the global post state doesn't affect the results.
		$this->assertSame( $galleries, $galleries_with_global_context );

		$this->assertNotEmpty( $galleries[0]['src'] );
		$this->assertSame( $galleries[0]['src'], $expected_srcs );
	}

	/**
	 * @ticket 22960
	 */
	function test_post_gallery_images() {
		$ids1      = array();
		$ids1_srcs = array();
		foreach ( range( 1, 3 ) as $i ) {
			$attachment_id = self::factory()->attachment->create_object(
				"image$i.jpg",
				0,
				array(
					'post_mime_type' => 'image/jpeg',
					'post_type'      => 'attachment',
				)
			);
			$metadata      = array_merge( array( 'file' => "image$i.jpg" ), $this->img_meta );
			wp_update_attachment_metadata( $attachment_id, $metadata );
			$ids1[]      = $attachment_id;
			$ids1_srcs[] = 'http://' . WP_TESTS_DOMAIN . '/wp-content/uploads/' . "image$i.jpg";
		}

		$ids2      = array();
		$ids2_srcs = array();
		foreach ( range( 4, 6 ) as $i ) {
			$attachment_id = self::factory()->attachment->create_object(
				"image$i.jpg",
				0,
				array(
					'post_mime_type' => 'image/jpeg',
					'post_type'      => 'attachment',
				)
			);
			$metadata      = array_merge( array( 'file' => "image$i.jpg" ), $this->img_meta );
			wp_update_attachment_metadata( $attachment_id, $metadata );
			$ids2[]      = $attachment_id;
			$ids2_srcs[] = 'http://' . WP_TESTS_DOMAIN . '/wp-content/uploads/' . "image$i.jpg";
		}

		$ids1_joined = join( ',', $ids1 );
		$ids2_joined = join( ',', $ids2 );

		$blob    = <<<BLOB
[gallery ids="$ids1_joined"]

[gallery ids="$ids2_joined"]
BLOB;
		$post_id = self::factory()->post->create( array( 'post_content' => $blob ) );
		$srcs    = get_post_gallery_images( $post_id );
		$this->assertEquals( $srcs, $ids1_srcs );
	}

	function test_get_media_embedded_in_content() {
		$object = <<<OBJ
<object src="this" data="that">
	<param name="value"/>
</object>
OBJ;
		$embed  = <<<EMBED
<embed src="something.mp4"/>
EMBED;
		$iframe = <<<IFRAME
<iframe src="youtube.com" width="7000" />
IFRAME;
		$audio  = <<<AUDIO
<audio preload="none">
	<source />
</audio>
AUDIO;
		$video  = <<<VIDEO
<video preload="none">
	<source />
</video>
VIDEO;

		$content = <<<CONTENT
This is a comment
$object

This is a comment
$embed

This is a comment
$iframe

This is a comment
$audio

This is a comment
$video

This is a comment
CONTENT;

		$types    = array( 'object', 'embed', 'iframe', 'audio', 'video' );
		$contents = array_values( compact( $types ) );

		$matches = get_media_embedded_in_content( $content, 'audio' );
		$this->assertEquals( array( $audio ), $matches );

		$matches = get_media_embedded_in_content( $content, 'video' );
		$this->assertEquals( array( $video ), $matches );

		$matches = get_media_embedded_in_content( $content, 'object' );
		$this->assertEquals( array( $object ), $matches );

		$matches = get_media_embedded_in_content( $content, 'embed' );
		$this->assertEquals( array( $embed ), $matches );

		$matches = get_media_embedded_in_content( $content, 'iframe' );
		$this->assertEquals( array( $iframe ), $matches );

		$matches = get_media_embedded_in_content( $content, $types );
		$this->assertEquals( $contents, $matches );
	}

	function test_get_media_embedded_in_content_order() {
		$audio   = <<<AUDIO
<audio preload="none">
	<source />
</audio>
AUDIO;
		$video   = <<<VIDEO
<video preload="none">
	<source />
</video>
VIDEO;
		$content = $audio . $video;

		$matches1 = get_media_embedded_in_content( $content, array( 'audio', 'video' ) );
		$this->assertEquals( array( $audio, $video ), $matches1 );

		$reversed = $video . $audio;
		$matches2 = get_media_embedded_in_content( $reversed, array( 'audio', 'video' ) );
		$this->assertEquals( array( $video, $audio ), $matches2 );
	}

	/**
	 * @ticket 35367
	 */
	function test_wp_audio_shortcode_with_empty_params() {
		$this->assertNull( wp_audio_shortcode( array() ) );
	}

	/**
	 * @ticket 35367
	 */
	function test_wp_audio_shortcode_with_bad_attr() {
		$this->assertSame(
			'<a class="wp-embedded-audio" href="https://example.com/foo.php">https://example.com/foo.php</a>',
			wp_audio_shortcode(
				array(
					'src' => 'https://example.com/foo.php',
				)
			)
		);
	}

	/**
	 * @ticket 35367
	 */
	function test_wp_audio_shortcode_attributes() {
		$actual = wp_audio_shortcode(
			array(
				'src' => 'https://example.com/foo.mp3',
			)
		);

		$this->assertContains( 'src="https://example.com/foo.mp3', $actual );
		$this->assertNotContains( 'loop', $actual );
		$this->assertNotContains( 'autoplay', $actual );
		$this->assertContains( 'preload="none"', $actual );
		$this->assertContains( 'class="wp-audio-shortcode"', $actual );
		$this->assertContains( 'style="width: 100%;"', $actual );

		$actual = wp_audio_shortcode(
			array(
				'src'      => 'https://example.com/foo.mp3',
				'loop'     => true,
				'autoplay' => true,
				'preload'  => true,
				'class'    => 'foobar',
				'style'    => 'padding:0;',
			)
		);

		$this->assertContains( 'src="https://example.com/foo.mp3', $actual );
		$this->assertContains( 'loop="1"', $actual );
		$this->assertContains( 'autoplay="1"', $actual );
		$this->assertContains( 'preload="1"', $actual );
		$this->assertContains( 'class="foobar"', $actual );
		$this->assertContains( 'style="padding:0;"', $actual );
	}

	/**
	 * Test [video] shortcode processing
	 */
	function test_video_shortcode_body() {
		$width  = 720;
		$height = 480;

		$w = empty( $GLOBALS['content_width'] ) ? 640 : $GLOBALS['content_width'];
		if ( $width > $w ) {
			$width = $w;
		}

		$post_id = get_post() ? get_the_ID() : 0;

		$video = <<<VIDEO
[video width="$width" height="480" mp4="http://domain.tld/wp-content/uploads/2013/12/xyz.mp4"]
<!-- WebM/VP8 for Firefox4, Opera, and Chrome -->
<source type="video/webm" src="myvideo.webm" />
<!-- Ogg/Vorbis for older Firefox and Opera versions -->
<source type="video/ogg" src="myvideo.ogv" />
<!-- Optional: Add subtitles for each language -->
<track kind="subtitles" src="subtitles.srt" srclang="en" />
<!-- Optional: Add chapters -->
<track kind="chapters" src="chapters.srt" srclang="en" />
[/video]
VIDEO;

		$h = ceil( ( $height * $width ) / $width );

		$content = apply_filters( 'the_content', $video );

		$expected = '<div style="width: ' . $width . 'px;" class="wp-video">' .
			"<!--[if lt IE 9]><script>document.createElement('video');</script><![endif]-->\n" .
			'<video class="wp-video-shortcode" id="video-' . $post_id . '-1" width="' . $width . '" height="' . $h . '" preload="metadata" controls="controls">' .
			'<source type="video/mp4" src="http://domain.tld/wp-content/uploads/2013/12/xyz.mp4?_=1" />' .
			'<!-- WebM/VP8 for Firefox4, Opera, and Chrome --><source type="video/webm" src="myvideo.webm" />' .
			'<!-- Ogg/Vorbis for older Firefox and Opera versions --><source type="video/ogg" src="myvideo.ogv" />' .
			'<!-- Optional: Add subtitles for each language --><track kind="subtitles" src="subtitles.srt" srclang="en" />' .
			'<!-- Optional: Add chapters --><track kind="chapters" src="chapters.srt" srclang="en" />' .
			'<a href="http://domain.tld/wp-content/uploads/2013/12/xyz.mp4">' .
			"http://domain.tld/wp-content/uploads/2013/12/xyz.mp4</a></video></div>\n";

		$this->assertEquals( $expected, $content );
	}

	/**
	 * @ticket 35367
	 * @depends test_video_shortcode_body
	 */
	function test_wp_video_shortcode_with_empty_params() {
		$this->assertNull( wp_video_shortcode( array() ) );
	}

	/**
	 * @ticket 35367
	 * @depends test_video_shortcode_body
	 */
	function test_wp_video_shortcode_with_bad_attr() {
		$this->assertSame(
			'<a class="wp-embedded-video" href="https://example.com/foo.php">https://example.com/foo.php</a>',
			wp_video_shortcode(
				array(
					'src' => 'https://example.com/foo.php',
				)
			)
		);
	}

	/**
	 * @ticket 35367
	 * @depends test_video_shortcode_body
	 */
	function test_wp_video_shortcode_attributes() {
		$actual = wp_video_shortcode(
			array(
				'src' => 'https://example.com/foo.mp4',
			)
		);

		$this->assertContains( 'src="https://example.com/foo.mp4', $actual );
		$this->assertNotContains( 'loop', $actual );
		$this->assertNotContains( 'autoplay', $actual );
		$this->assertContains( 'preload="metadata"', $actual );
		$this->assertContains( 'width="640"', $actual );
		$this->assertContains( 'height="360"', $actual );
		$this->assertContains( 'class="wp-video-shortcode"', $actual );

		$actual = wp_video_shortcode(
			array(
				'src'      => 'https://example.com/foo.mp4',
				'poster'   => 'https://example.com/foo.png',
				'loop'     => true,
				'autoplay' => true,
				'preload'  => true,
				'width'    => 123,
				'height'   => 456,
				'class'    => 'foobar',
			)
		);

		$this->assertContains( 'src="https://example.com/foo.mp4', $actual );
		$this->assertContains( 'poster="https://example.com/foo.png', $actual );
		$this->assertContains( 'loop="1"', $actual );
		$this->assertContains( 'autoplay="1"', $actual );
		$this->assertContains( 'preload="1"', $actual );
		$this->assertContains( 'width="123"', $actual );
		$this->assertContains( 'height="456"', $actual );
		$this->assertContains( 'class="foobar"', $actual );
	}

	/**
	 * @ticket 40866
	 * @depends test_video_shortcode_body
	 */
	function test_wp_video_shortcode_youtube_remove_feature() {
		$actual = wp_video_shortcode(
			array(
				'src' => 'https://www.youtube.com/watch?v=i_cVJgIz_Cs&feature=youtu.be',
			)
		);

		$this->assertNotContains( 'feature=youtu.be', $actual );
	}

	/**
	 * @ticket 40866
	 * @depends test_video_shortcode_body
	 */
	function test_wp_video_shortcode_youtube_force_ssl() {
		$actual = wp_video_shortcode(
			array(
				'src' => 'http://www.youtube.com/watch?v=i_cVJgIz_Cs',
			)
		);

		$this->assertContains( 'src="https://www.youtube.com/watch?v=i_cVJgIz_Cs', $actual );
	}

	/**
	 * @ticket 40866
	 * @depends test_video_shortcode_body
	 */
	function test_wp_video_shortcode_vimeo_force_ssl_remove_query_args() {
		$actual = wp_video_shortcode(
			array(
				'src' => 'http://vimeo.com/190372437?blah=meh',
			)
		);

		$this->assertContains( 'src="https://vimeo.com/190372437', $actual );
		$this->assertNotContains( 'blah=meh', $actual );
	}

	/**
	 * @ticket 40977
	 * @depends test_video_shortcode_body
	 */
	function test_wp_video_shortcode_vimeo_adds_loop() {
		$actual = wp_video_shortcode(
			array(
				'src' => 'http://vimeo.com/190372437',
			)
		);

		$this->assertContains( 'src="https://vimeo.com/190372437?loop=0', $actual );
	}

	/**
	 * @ticket 40977
	 * @depends test_video_shortcode_body
	 */
	function test_wp_video_shortcode_vimeo_force_adds_loop_true() {
		$actual = wp_video_shortcode(
			array(
				'src'  => 'http://vimeo.com/190372437',
				'loop' => true,
			)
		);

		$this->assertContains( 'src="https://vimeo.com/190372437?loop=1', $actual );
	}

	/**
	 * @ticket 26768
	 */
	function test_add_image_size() {
		$_wp_additional_image_sizes = wp_get_additional_image_sizes();

		remove_image_size( 'test-size' );

		$this->assertArrayNotHasKey( 'test-size', $_wp_additional_image_sizes );
		add_image_size( 'test-size', 200, 600 );

		$sizes = wp_get_additional_image_sizes();

		// Clean up.
		remove_image_size( 'test-size' );

		$this->assertArrayHasKey( 'test-size', $sizes );
		$this->assertEquals( 200, $sizes['test-size']['width'] );
		$this->assertEquals( 600, $sizes['test-size']['height'] );
	}

	/**
	 * @ticket 26768
	 */
	function test_remove_image_size() {
		add_image_size( 'test-size', 200, 600 );
		$this->assertTrue( has_image_size( 'test-size' ) );
		remove_image_size( 'test-size' );
		$this->assertFalse( has_image_size( 'test-size' ) );
	}

	/**
	 * @ticket 26951
	 */
	function test_has_image_size() {
		add_image_size( 'test-size', 200, 600 );
		$this->assertTrue( has_image_size( 'test-size' ) );

		// Clean up.
		remove_image_size( 'test-size' );
	}

	/**
	 * @ticket 30346
	 */
	function test_attachment_url_to_postid() {
		$image_path    = '2014/11/' . $this->img_name;
		$attachment_id = self::factory()->attachment->create_object(
			$image_path,
			0,
			array(
				'post_mime_type' => 'image/jpeg',
				'post_type'      => 'attachment',
			)
		);

		$image_url = 'http://' . WP_TESTS_DOMAIN . '/wp-content/uploads/' . $image_path;
		$this->assertEquals( $attachment_id, attachment_url_to_postid( $image_url ) );
	}

	/**
	 * @ticket 33109
	 */
	function test_attachment_url_to_postid_with_different_scheme() {
		$image_path    = '2014/11/' . $this->img_name;
		$attachment_id = self::factory()->attachment->create_object(
			$image_path,
			0,
			array(
				'post_mime_type' => 'image/jpeg',
				'post_type'      => 'attachment',
			)
		);

		$image_url = 'https://' . WP_TESTS_DOMAIN . '/wp-content/uploads/' . $image_path;
		$this->assertEquals( $attachment_id, attachment_url_to_postid( $image_url ) );
	}

	/**
	 * @ticket 39768
	 */
	function test_attachment_url_to_postid_should_be_case_sensitive() {
		$image_path_lower_case    = '2014/11/' . $this->img_name;
		$attachment_id_lower_case = self::factory()->attachment->create_object(
			$image_path_lower_case,
			0,
			array(
				'post_mime_type' => 'image/jpeg',
				'post_type'      => 'attachment',
			)
		);

		$image_path_upper_case    = '2014/11/' . ucfirst( $this->img_name );
		$attachment_id_upper_case = self::factory()->attachment->create_object(
			$image_path_upper_case,
			0,
			array(
				'post_mime_type' => 'image/jpeg',
				'post_type'      => 'attachment',
			)
		);

		$image_url = 'http://' . WP_TESTS_DOMAIN . '/wp-content/uploads/' . $image_path_upper_case;
		$this->assertEquals( $attachment_id_upper_case, attachment_url_to_postid( $image_url ) );
	}

	function test_attachment_url_to_postid_filtered() {
		$image_path    = '2014/11/' . $this->img_name;
		$attachment_id = self::factory()->attachment->create_object(
			$image_path,
			0,
			array(
				'post_mime_type' => 'image/jpeg',
				'post_type'      => 'attachment',
			)
		);

		add_filter( 'upload_dir', array( $this, '_upload_dir' ) );
		$image_url = 'http://192.168.1.20.com/wp-content/uploads/' . $image_path;
		$this->assertEquals( $attachment_id, attachment_url_to_postid( $image_url ) );
		remove_filter( 'upload_dir', array( $this, '_upload_dir' ) );
	}

	function _upload_dir( $dir ) {
		$dir['baseurl'] = 'http://192.168.1.20.com/wp-content/uploads';
		return $dir;
	}

	/**
	 * @ticket 31044
	 */
	function test_attachment_url_to_postid_with_empty_url() {
		$post_id = attachment_url_to_postid( '' );
		$this->assertInternalType( 'int', $post_id );
		$this->assertEquals( 0, $post_id );
	}

	/**
	 * @ticket 22768
	 */
	public function test_media_handle_upload_sets_post_excerpt() {
		$iptc_file = DIR_TESTDATA . '/images/test-image-iptc.jpg';

		// Make a copy of this file as it gets moved during the file upload.
		$tmp_name = wp_tempnam( $iptc_file );

		copy( $iptc_file, $tmp_name );

		$_FILES['upload'] = array(
			'tmp_name' => $tmp_name,
			'name'     => 'test-image-iptc.jpg',
			'type'     => 'image/jpeg',
			'error'    => 0,
			'size'     => filesize( $iptc_file ),
		);

		$post_id = media_handle_upload(
			'upload',
			0,
			array(),
			array(
				'action'    => 'test_iptc_upload',
				'test_form' => false,
			)
		);

		unset( $_FILES['upload'] );

		$post = get_post( $post_id );

		// Clean up.
		wp_delete_attachment( $post_id );

		$this->assertEquals( 'This is a comment. / Это комментарий. / Βλέπετε ένα σχόλιο.', $post->post_excerpt );
	}

	/**
	 * @ticket 37989
	 */
	public function test_media_handle_upload_expected_titles() {
		$test_file = DIR_TESTDATA . '/images/test-image.jpg';

		// Make a copy of this file as it gets moved during the file upload.
		$tmp_name = wp_tempnam( $test_file );

		copy( $test_file, $tmp_name );

		$_FILES['upload'] = array(
			'tmp_name' => $tmp_name,
			'name'     => 'This is a test.jpg',
			'type'     => 'image/jpeg',
			'error'    => 0,
			'size'     => filesize( $test_file ),
		);

		$post_id = media_handle_upload(
			'upload',
			0,
			array(),
			array(
				'action'    => 'test_upload_titles',
				'test_form' => false,
			)
		);

		unset( $_FILES['upload'] );

		$post = get_post( $post_id );

		// Clean up.
		wp_delete_attachment( $post_id );

		$this->assertEquals( 'This is a test', $post->post_title );
	}

	/**
	 * @ticket 33016
	 */
	function test_multiline_cdata() {
		global $wp_embed;

		$content = <<<EOF
<script>// <![CDATA[
_my_function('data');
// ]]>
</script>
EOF;

		$result = $wp_embed->autoembed( $content );
		$this->assertEquals( $content, $result );
	}

	/**
	 * @ticket 33016
	 */
	function test_multiline_comment() {
		global $wp_embed;

		$content = <<<EOF
<script><!--
my_function();
// --> </script>
EOF;

		$result = $wp_embed->autoembed( $content );
		$this->assertEquals( $content, $result );
	}


	/**
	 * @ticket 33016
	 */
	function test_multiline_comment_with_embeds() {
		$content = <<<EOF
Start.
[embed]http://www.youtube.com/embed/TEST01YRHA0[/embed]
<script><!--
my_function();
// --> </script>
http://www.youtube.com/embed/TEST02YRHA0
[embed]http://www.example.com/embed/TEST03YRHA0[/embed]
http://www.example.com/embed/TEST04YRHA0
Stop.
EOF;

		$expected = <<<EOF
<p>Start.<br />
https://youtube.com/watch?v=TEST01YRHA0<br />
<script><!--
my_function();
// --> </script><br />
https://youtube.com/watch?v=TEST02YRHA0<br />
<a href="http://www.example.com/embed/TEST03YRHA0">http://www.example.com/embed/TEST03YRHA0</a><br />
http://www.example.com/embed/TEST04YRHA0<br />
Stop.</p>

EOF;

		$result = apply_filters( 'the_content', $content );
		$this->assertEqualsIgnoreEOL( $expected, $result );
	}

	/**
	 * @ticket 33016
	 */
	function filter_wp_embed_shortcode_custom( $content, $url ) {
		if ( 'https://www.example.com/?video=1' === $url ) {
			$content = '@embed URL was replaced@';
		}
		return $content;
	}

	/**
	 * @ticket 33016
	 */
	function test_oembed_explicit_media_link() {
		global $wp_embed;
		add_filter( 'embed_maybe_make_link', array( $this, 'filter_wp_embed_shortcode_custom' ), 10, 2 );

		$content = <<<EOF
https://www.example.com/?video=1
EOF;

		$expected = <<<EOF
@embed URL was replaced@
EOF;

		$result = $wp_embed->autoembed( $content );
		$this->assertEquals( $expected, $result );

		$content = <<<EOF
<a href="https://www.example.com/?video=1">https://www.example.com/?video=1</a>
<script>// <![CDATA[
_my_function('data');
myvar = 'Hello world
https://www.example.com/?video=1
do not break this';
// ]]>
</script>
EOF;

		$result = $wp_embed->autoembed( $content );
		$this->assertEquals( $content, $result );

		remove_filter( 'embed_maybe_make_link', array( $this, 'filter_wp_embed_shortcode_custom' ), 10 );
	}

	/**
	 * Tests the default output of `wp_get_attachment_image()`.
	 *
	 * @ticket 34635
	 */
	function test_wp_get_attachment_image_defaults() {
		$image    = image_downsize( self::$large_id, 'thumbnail' );
		$expected = sprintf( '<img width="%1$d" height="%2$d" src="%3$s" class="attachment-thumbnail size-thumbnail" alt="" />', $image[1], $image[2], $image[0] );

		$this->assertEquals( $expected, wp_get_attachment_image( self::$large_id ) );
	}

	/**
	 * Test that `wp_get_attachment_image()` returns a proper alt value.
	 *
	 * @ticket 34635
	 */
	function test_wp_get_attachment_image_with_alt() {
		// Add test alt metadata.
		update_post_meta( self::$large_id, '_wp_attachment_image_alt', 'Some very clever alt text', true );

		$image    = image_downsize( self::$large_id, 'thumbnail' );
		$expected = sprintf( '<img width="%1$d" height="%2$d" src="%3$s" class="attachment-thumbnail size-thumbnail" alt="Some very clever alt text" />', $image[1], $image[2], $image[0] );

		$this->assertEquals( $expected, wp_get_attachment_image( self::$large_id ) );

		// Cleanup.
		update_post_meta( self::$large_id, '_wp_attachment_image_alt', '', true );
	}

	/**
	 * @ticket 33878
	 */
	function test_wp_get_attachment_image_url() {
		$this->assertFalse( wp_get_attachment_image_url( 0 ) );

		$post_id       = self::factory()->post->create();
		$attachment_id = self::factory()->attachment->create_object(
			$this->img_name,
			$post_id,
			array(
				'post_mime_type' => 'image/jpeg',
				'post_type'      => 'attachment',
			)
		);

		$image = wp_get_attachment_image_src( $attachment_id, 'thumbnail', false );

		$this->assertEquals( $image[0], wp_get_attachment_image_url( $attachment_id ) );
	}

	/**
	 * @ticket 12235
	 */
	function test_wp_get_attachment_caption() {
		$this->assertFalse( wp_get_attachment_caption( 0 ) );

		$caption = 'This is a caption.';

		$post_id       = self::factory()->post->create();
		$attachment_id = self::factory()->attachment->create_object(
			$this->img_name,
			$post_id,
			array(
				'post_mime_type' => 'image/jpeg',
				'post_type'      => 'attachment',
				'post_excerpt'   => $caption,
			)
		);

		$this->assertFalse( wp_get_attachment_caption( $post_id ) );

		$this->assertEquals( $caption, wp_get_attachment_caption( $attachment_id ) );
	}

	/**
	 * @ticket 12235
	 */
	function test_wp_get_attachment_caption_empty() {
		$post_id       = self::factory()->post->create();
		$attachment_id = self::factory()->attachment->create_object(
			$this->img_name,
			$post_id,
			array(
				'post_mime_type' => 'image/jpeg',
				'post_type'      => 'attachment',
				'post_excerpt'   => '',
			)
		);

		$this->assertEquals( '', wp_get_attachment_caption( $attachment_id ) );
	}

	/**
	 * Helper function to get image size array from size "name"
	 */
	function _get_image_size_array_from_meta( $image_meta, $size_name ) {
		$array = false;

		if ( is_array( $image_meta ) ) {
			if ( 'full' === $size_name && isset( $image_meta['width'] ) && isset( $image_meta['height'] ) ) {
				$array = array( $image_meta['width'], $image_meta['height'] );
			} elseif ( isset( $image_meta['sizes'][ $size_name ]['width'] ) && isset( $image_meta['sizes'][ $size_name ]['height'] ) ) {
				$array = array( $image_meta['sizes'][ $size_name ]['width'], $image_meta['sizes'][ $size_name ]['height'] );
			}
		}

		return $array;
	}

	/**
	 * Helper function to move the src image to the first position in the expected srcset string.
	 */
	function _src_first( $srcset, $src_url, $src_width ) {
		$src_string    = $src_url . ' ' . $src_width . 'w';
		$src_not_first = ', ' . $src_string;

		if ( strpos( $srcset, $src_not_first ) ) {
			$srcset = str_replace( $src_not_first, '', $srcset );
			$srcset = $src_string . ', ' . $srcset;
		}

		return $srcset;
	}

	/**
	 * @ticket 33641
	 */
	function test_wp_calculate_image_srcset() {
		$_wp_additional_image_sizes = wp_get_additional_image_sizes();

		$year_month      = gmdate( 'Y/m' );
		$image_meta      = wp_get_attachment_metadata( self::$large_id );
		$uploads_dir_url = 'http://' . WP_TESTS_DOMAIN . '/wp-content/uploads/';

		// Set up test cases for all expected size names.
		$intermediates = array( 'medium', 'medium_large', 'large', 'full' );

		// Add any soft crop intermediate sizes.
		foreach ( $_wp_additional_image_sizes as $name => $additional_size ) {
			if ( ! $_wp_additional_image_sizes[ $name ]['crop'] || 0 === $_wp_additional_image_sizes[ $name ]['height'] ) {
				$intermediates[] = $name;
			}
		}

		$expected = '';

		foreach ( $image_meta['sizes'] as $name => $size ) {
			// Allow the sizes that should be included so we pick up 'medium_large' in 4.4.
			if ( in_array( $name, $intermediates, true ) ) {
				$expected .= $uploads_dir_url . $year_month . '/' . $size['file'] . ' ' . $size['width'] . 'w, ';
			}
		}

		// Add the full size width at the end.
		$expected .= $uploads_dir_url . $image_meta['file'] . ' ' . $image_meta['width'] . 'w';

		foreach ( $intermediates as $int ) {
			$image_url       = wp_get_attachment_image_url( self::$large_id, $int );
			$size_array      = $this->_get_image_size_array_from_meta( $image_meta, $int );
			$expected_srcset = $this->_src_first( $expected, $image_url, $size_array[0] );
			$this->assertSame( $expected_srcset, wp_calculate_image_srcset( $size_array, $image_url, $image_meta ) );
		}
	}

	/**
	 * @ticket 33641
	 */
	function test_wp_calculate_image_srcset_no_date_uploads() {
		$_wp_additional_image_sizes = wp_get_additional_image_sizes();

		// Disable date organized uploads.
		add_filter( 'upload_dir', '_upload_dir_no_subdir' );

		// Make an image.
		$filename = DIR_TESTDATA . '/images/test-image-large.png';
		$id       = self::factory()->attachment->create_upload_object( $filename );

		$image_meta      = wp_get_attachment_metadata( $id );
		$uploads_dir_url = 'http://' . WP_TESTS_DOMAIN . '/wp-content/uploads/';

		// Set up test cases for all expected size names.
		$intermediates = array( 'medium', 'medium_large', 'large', 'full' );

		foreach ( $_wp_additional_image_sizes as $name => $additional_size ) {
			if ( ! $_wp_additional_image_sizes[ $name ]['crop'] || 0 === $_wp_additional_image_sizes[ $name ]['height'] ) {
				$intermediates[] = $name;
			}
		}

		$expected = '';

		foreach ( $image_meta['sizes'] as $name => $size ) {
			// Allow the sizes that should be included so we pick up 'medium_large' in 4.4.
			if ( in_array( $name, $intermediates, true ) ) {
				$expected .= $uploads_dir_url . $size['file'] . ' ' . $size['width'] . 'w, ';
			}
		}

		// Add the full size width at the end.
		$expected .= $uploads_dir_url . $image_meta['file'] . ' ' . $image_meta['width'] . 'w';

		foreach ( $intermediates as $int ) {
			$size_array      = $this->_get_image_size_array_from_meta( $image_meta, $int );
			$image_url       = wp_get_attachment_image_url( $id, $int );
			$expected_srcset = $this->_src_first( $expected, $image_url, $size_array[0] );
			$this->assertSame( $expected_srcset, wp_calculate_image_srcset( $size_array, $image_url, $image_meta ) );
		}

		// Remove the attachment.
		wp_delete_attachment( $id );
		remove_filter( 'upload_dir', '_upload_dir_no_subdir' );
	}

	/**
	 * @ticket 33641
	 */
	function test_wp_calculate_image_srcset_with_edits() {
		// For this test we're going to mock metadata changes from an edit.
		// Start by getting the attachment metadata.
		$image_meta = wp_get_attachment_metadata( self::$large_id );
		$image_url  = wp_get_attachment_image_url( self::$large_id, 'medium' );
		$size_array = $this->_get_image_size_array_from_meta( $image_meta, 'medium' );

		// Copy hash generation method used in wp_save_image().
		$hash = 'e' . time() . rand( 100, 999 );

		$filename_base = wp_basename( $image_meta['file'], '.png' );

		// Add the hash to the image URL.
		$image_url = str_replace( $filename_base, $filename_base . '-' . $hash, $image_url );

		// Replace file paths for full and medium sizes with hashed versions.
		$image_meta['file']                          = str_replace( $filename_base, $filename_base . '-' . $hash, $image_meta['file'] );
		$image_meta['sizes']['medium']['file']       = str_replace( $filename_base, $filename_base . '-' . $hash, $image_meta['sizes']['medium']['file'] );
		$image_meta['sizes']['medium_large']['file'] = str_replace( $filename_base, $filename_base . '-' . $hash, $image_meta['sizes']['medium_large']['file'] );
		$image_meta['sizes']['large']['file']        = str_replace( $filename_base, $filename_base . '-' . $hash, $image_meta['sizes']['large']['file'] );

		// Calculate a srcset array.
		$sizes = explode( ', ', wp_calculate_image_srcset( $size_array, $image_url, $image_meta ) );

		// Test to confirm all sources in the array include the same edit hash.
		foreach ( $sizes as $size ) {
			$this->assertNotFalse( strpos( $size, $hash ) );
		}
	}

	/**
	 * @ticket 35106
	 */
	function test_wp_calculate_image_srcset_with_absolute_path_in_meta() {
		$_wp_additional_image_sizes = wp_get_additional_image_sizes();

		$year_month      = gmdate( 'Y/m' );
		$image_meta      = wp_get_attachment_metadata( self::$large_id );
		$uploads_dir_url = 'http://' . WP_TESTS_DOMAIN . '/wp-content/uploads/';

		// Set up test cases for all expected size names.
		$intermediates = array( 'medium', 'medium_large', 'large', 'full' );

		// Add any soft crop intermediate sizes.
		foreach ( $_wp_additional_image_sizes as $name => $additional_size ) {
			if ( ! $_wp_additional_image_sizes[ $name ]['crop'] || 0 === $_wp_additional_image_sizes[ $name ]['height'] ) {
				$intermediates[] = $name;
			}
		}

		$expected = '';

		foreach ( $image_meta['sizes'] as $name => $size ) {
			// Allow the sizes that should be included so we pick up 'medium_large' in 4.4.
			if ( in_array( $name, $intermediates, true ) ) {
				$expected .= $uploads_dir_url . $year_month . '/' . $size['file'] . ' ' . $size['width'] . 'w, ';
			}
		}

		// Add the full size width at the end.
		$expected .= $uploads_dir_url . $image_meta['file'] . ' ' . $image_meta['width'] . 'w';

		// Prepend an absolute path to simulate a pre-2.7 upload.
		$image_meta['file'] = 'H:\home\wordpress\trunk/wp-content/uploads/' . $image_meta['file'];

		foreach ( $intermediates as $int ) {
			$image_url       = wp_get_attachment_image_url( self::$large_id, $int );
			$size_array      = $this->_get_image_size_array_from_meta( $image_meta, $int );
			$expected_srcset = $this->_src_first( $expected, $image_url, $size_array[0] );
			$this->assertSame( $expected_srcset, wp_calculate_image_srcset( $size_array, $image_url, $image_meta ) );
		}
	}

	/**
	 * @ticket 33641
	 */
	function test_wp_calculate_image_srcset_false() {
		$sizes = wp_calculate_image_srcset( array( 400, 300 ), 'file.png', array() );

		// For canola.jpg we should return.
		$this->assertFalse( $sizes );
	}

	/**
	 * @ticket 33641
	 */
	function test_wp_calculate_image_srcset_no_width() {
		$file       = get_attached_file( self::$large_id );
		$image_url  = wp_get_attachment_image_url( self::$large_id, 'medium' );
		$image_meta = wp_generate_attachment_metadata( self::$large_id, $file );

		$size_array = array( 0, 0 );

		$srcset = wp_calculate_image_srcset( $size_array, $image_url, $image_meta );

		// The srcset should be false.
		$this->assertFalse( $srcset );
	}

	/**
	 * @ticket 34955
	 * @ticket 33641
	 */
	function test_wp_calculate_image_srcset_ratio_variance() {
		// Mock data for this test.
		$size_array = array( 218, 300 );
		$image_src  = 'http://' . WP_TESTS_DOMAIN . '/wp-content/uploads/2015/12/test-768x1055-218x300.png';
		$image_meta = array(
			'width'  => 768,
			'height' => 1055,
			'file'   => '2015/12/test-768x1055.png',
			'sizes'  => array(
				'thumbnail'      => array(
					'file'      => 'test-768x1055-150x150.png',
					'width'     => 150,
					'height'    => 150,
					'mime-type' => 'image/png',
				),
				'medium'         => array(
					'file'      => 'test-768x1055-218x300.png',
					'width'     => 218,
					'height'    => 300,
					'mime-type' => 'image/png',
				),
				'custom-600'     => array(
					'file'      => 'test-768x1055-600x824.png',
					'width'     => 600,
					'height'    => 824,
					'mime-type' => 'image/png',
				),
				'post-thumbnail' => array(
					'file'      => 'test-768x1055-768x510.png',
					'width'     => 768,
					'height'    => 510,
					'mime-type' => 'image/png',
				),
			),
		);

		$expected_srcset = 'http://' . WP_TESTS_DOMAIN . '/wp-content/uploads/2015/12/test-768x1055-218x300.png 218w, http://' . WP_TESTS_DOMAIN . '/wp-content/uploads/2015/12/test-768x1055-600x824.png 600w, http://' . WP_TESTS_DOMAIN . '/wp-content/uploads/2015/12/test-768x1055.png 768w';

		$this->assertSame( $expected_srcset, wp_calculate_image_srcset( $size_array, $image_src, $image_meta ) );
	}

	/**
	 * @ticket 35108
	 * @ticket 33641
	 */
	function test_wp_calculate_image_srcset_include_src() {
		// Mock data for this test.
		$size_array = array( 2000, 1000 );
		$image_src  = 'http://' . WP_TESTS_DOMAIN . '/wp-content/uploads/2015/12/test.png';
		$image_meta = array(
			'width'  => 2000,
			'height' => 1000,
			'file'   => '2015/12/test.png',
			'sizes'  => array(
				'thumbnail'    => array(
					'file'      => 'test-150x150.png',
					'width'     => 150,
					'height'    => 150,
					'mime-type' => 'image/png',
				),
				'medium'       => array(
					'file'      => 'test-300x150.png',
					'width'     => 300,
					'height'    => 150,
					'mime-type' => 'image/png',
				),
				'medium_large' => array(
					'file'      => 'test-768x384.png',
					'width'     => 768,
					'height'    => 384,
					'mime-type' => 'image/png',
				),
				'large'        => array(
					'file'      => 'test-1024x512.png',
					'width'     => 1024,
					'height'    => 512,
					'mime-type' => 'image/png',
				),
			),
		);

		$expected_srcset = 'http://' . WP_TESTS_DOMAIN . '/wp-content/uploads/2015/12/test.png 2000w, http://' . WP_TESTS_DOMAIN . '/wp-content/uploads/2015/12/test-300x150.png 300w, http://' . WP_TESTS_DOMAIN . '/wp-content/uploads/2015/12/test-768x384.png 768w, http://' . WP_TESTS_DOMAIN . '/wp-content/uploads/2015/12/test-1024x512.png 1024w';

		$this->assertSame( $expected_srcset, wp_calculate_image_srcset( $size_array, $image_src, $image_meta ) );
	}

	/**
	 * @ticket 35480
	 */
	function test_wp_calculate_image_srcset_corrupted_image_meta() {
		$size_array = array( 300, 150 );
		$image_src  = 'http://' . WP_TESTS_DOMAIN . '/wp-content/uploads/2015/12/test-300x150.png';
		$image_meta = array(
			'width'  => 1600,
			'height' => 800,
			'file'   => '2015/12/test.png',
			'sizes'  => array(
				'thumbnail'    => array(
					'file'      => 'test-150x150.png',
					'width'     => 150,
					'height'    => 150,
					'mime-type' => 'image/png',
				),
				'medium'       => array(
					'file'      => 'test-300x150.png',
					'width'     => 300,
					'height'    => 150,
					'mime-type' => 'image/png',
				),
				'medium_large' => array(
					'file'      => 'test-768x384.png',
					'width'     => 768,
					'height'    => 384,
					'mime-type' => 'image/png',
				),
				'large'        => array(
					'file'      => 'test-1024x512.png',
					'width'     => 1024,
					'height'    => 512,
					'mime-type' => 'image/png',
				),
			),
		);

		$srcset = array(
			300  => 'http://' . WP_TESTS_DOMAIN . '/wp-content/uploads/2015/12/test-300x150.png 300w',
			768  => 'http://' . WP_TESTS_DOMAIN . '/wp-content/uploads/2015/12/test-768x384.png 768w',
			1024 => 'http://' . WP_TESTS_DOMAIN . '/wp-content/uploads/2015/12/test-1024x512.png 1024w',
			1600 => 'http://' . WP_TESTS_DOMAIN . '/wp-content/uploads/2015/12/test.png 1600w',
		);

		// No sizes array.
		$image_meta1 = $image_meta;
		unset( $image_meta1['sizes'] );
		$this->assertFalse( wp_calculate_image_srcset( $size_array, $image_src, $image_meta1 ) );

		// Sizes is string instead of array; only full size available means no srcset.
		$image_meta2          = $image_meta;
		$image_meta2['sizes'] = '';
		$this->assertFalse( wp_calculate_image_srcset( $size_array, $image_src, $image_meta2 ) );

		// File name is incorrect.
		$image_meta3         = $image_meta;
		$image_meta3['file'] = '/';
		$this->assertFalse( wp_calculate_image_srcset( $size_array, $image_src, $image_meta3 ) );

		// File name is incorrect.
		$image_meta4 = $image_meta;
		unset( $image_meta4['file'] );
		$this->assertFalse( wp_calculate_image_srcset( $size_array, $image_src, $image_meta4 ) );

		// Intermediate size is string instead of array.
		$image_meta5                          = $image_meta;
		$image_meta5['sizes']['medium_large'] = '';
		unset( $srcset[768] );
		$expected_srcset = implode( ', ', $srcset );
		$this->assertSame( $expected_srcset, wp_calculate_image_srcset( $size_array, $image_src, $image_meta5 ) );
	}

	/**
	 * @ticket 36549
	 * @ticket 33641
	 */
	function test_wp_calculate_image_srcset_with_spaces_in_filenames() {
		// Mock data for this test.
		$image_src  = 'http://' . WP_TESTS_DOMAIN . '/wp-content/uploads/2015/12/test image-300x150.png';
		$image_meta = array(
			'width'  => 3000,
			'height' => 1500,
			'file'   => '2015/12/test image.png',
			'sizes'  => array(
				'thumbnail'    => array(
					'file'      => 'test image-150x150.png',
					'width'     => 150,
					'height'    => 150,
					'mime-type' => 'image/png',
				),
				'medium'       => array(
					'file'      => 'test image-300x150.png',
					'width'     => 300,
					'height'    => 150,
					'mime-type' => 'image/png',
				),
				'medium_large' => array(
					'file'      => 'test image-768x384.png',
					'width'     => 768,
					'height'    => 384,
					'mime-type' => 'image/png',
				),
				'large'        => array(
					'file'      => 'test image-1024x512.png',
					'width'     => 1024,
					'height'    => 512,
					'mime-type' => 'image/png',
				),
			),
		);

		$expected_srcset = 'http://' . WP_TESTS_DOMAIN . '/wp-content/uploads/2015/12/test%20image-300x150.png 300w, http://' . WP_TESTS_DOMAIN . '/wp-content/uploads/2015/12/test%20image-768x384.png 768w, http://' . WP_TESTS_DOMAIN . '/wp-content/uploads/2015/12/test%20image-1024x512.png 1024w';

		$this->assertSame( $expected_srcset, wp_calculate_image_srcset( array( 300, 150 ), $image_src, $image_meta ) );
	}

	/**
	 * @ticket 33641
	 */
	function test_wp_get_attachment_image_srcset() {
		$_wp_additional_image_sizes = wp_get_additional_image_sizes();

		$image_meta = wp_get_attachment_metadata( self::$large_id );
		$size_array = array( 1600, 1200 ); // Full size.

		$srcset = wp_get_attachment_image_srcset( self::$large_id, $size_array, $image_meta );

		$year_month  = gmdate( 'Y/m' );
		$uploads_dir = 'http://' . WP_TESTS_DOMAIN . '/wp-content/uploads/';

		// Set up test cases for all expected size names.
		$intermediates = array( 'medium', 'medium_large', 'large', 'full' );

		foreach ( $_wp_additional_image_sizes as $name => $additional_size ) {
			if ( ! $_wp_additional_image_sizes[ $name ]['crop'] || 0 === $_wp_additional_image_sizes[ $name ]['height'] ) {
				$intermediates[] = $name;
			}
		}

		$expected = '';

		foreach ( $image_meta['sizes'] as $name => $size ) {
			// Allow the sizes that should be included so we pick up 'medium_large' in 4.4.
			if ( in_array( $name, $intermediates, true ) ) {
				$expected .= $uploads_dir . $year_month . '/' . $size['file'] . ' ' . $size['width'] . 'w, ';
			}
		}

		$expected .= $uploads_dir . $image_meta['file'] . ' ' . $image_meta['width'] . 'w';

		$expected_srcset = $this->_src_first( $expected, $uploads_dir . $image_meta['file'], $size_array[0] );

		$this->assertSame( $expected_srcset, $srcset );
	}

	/**
	 * @ticket 33641
	 */
	function test_wp_get_attachment_image_srcset_single_srcset() {
		$image_meta = wp_get_attachment_metadata( self::$large_id );
		$size_array = array( 150, 150 );
		/*
		 * In our tests, thumbnails will only return a single srcset candidate,
		 * so we shouldn't return a srcset value in order to avoid unneeded markup.
		 */
		$sizes = wp_get_attachment_image_srcset( self::$large_id, $size_array, $image_meta );

		$this->assertFalse( $sizes );
	}

	/**
	 * @ticket 33641
	 */
	function test_wp_get_attachment_image_srcset_invalidsize() {
		$image_meta    = wp_get_attachment_metadata( self::$large_id );
		$invalid_size  = 'nailthumb';
		$original_size = array( 1600, 1200 );

		$srcset = wp_get_attachment_image_srcset( self::$large_id, $invalid_size, $image_meta );

		// Expect a srcset for the original full size image to be returned.
		$expected = wp_get_attachment_image_srcset( self::$large_id, $original_size, $image_meta );

		$this->assertSame( $expected, $srcset );
	}

	/**
	 * @ticket 33641
	 */
	function test_wp_get_attachment_image_sizes() {
		// Test sizes against the default WP sizes.
		$intermediates = array( 'thumbnail', 'medium', 'medium_large', 'large' );

		// Make sure themes aren't filtering the sizes array.
		remove_all_filters( 'wp_calculate_image_sizes' );

		foreach ( $intermediates as $int_size ) {
			$image = wp_get_attachment_image_src( self::$large_id, $int_size );

			$expected = '(max-width: ' . $image[1] . 'px) 100vw, ' . $image[1] . 'px';
			$sizes    = wp_get_attachment_image_sizes( self::$large_id, $int_size );

			$this->assertSame( $expected, $sizes );
		}
	}

	/**
	 * @ticket 33641
	 */
	function test_wp_calculate_image_sizes() {
		// Test sizes against the default WP sizes.
		$intermediates = array( 'thumbnail', 'medium', 'medium_large', 'large' );
		$image_meta    = wp_get_attachment_metadata( self::$large_id );

		// Make sure themes aren't filtering the sizes array.
		remove_all_filters( 'wp_calculate_image_sizes' );

		foreach ( $intermediates as $int_size ) {
			$size_array             = $this->_get_image_size_array_from_meta( $image_meta, $int_size );
			$image_src              = $image_meta['sizes'][ $int_size ]['file'];
			list( $width, $height ) = $size_array;

			$expected = '(max-width: ' . $width . 'px) 100vw, ' . $width . 'px';
			$sizes    = wp_calculate_image_sizes( $size_array, $image_src, $image_meta );

			$this->assertSame( $expected, $sizes );
		}
	}

	/**
	 * @ticket 33641
	 */
	function test_wp_filter_content_tags_srcset_sizes() {
		$image_meta = wp_get_attachment_metadata( self::$large_id );
		$size_array = $this->_get_image_size_array_from_meta( $image_meta, 'medium' );

		$srcset = sprintf( 'srcset="%s"', wp_get_attachment_image_srcset( self::$large_id, $size_array, $image_meta ) );
		$sizes  = sprintf( 'sizes="%s"', wp_get_attachment_image_sizes( self::$large_id, $size_array, $image_meta ) );

		// Function used to build HTML for the editor.
		$img                  = get_image_tag( self::$large_id, '', '', '', 'medium' );
		$img_no_size_in_class = str_replace( 'size-', '', $img );
		$img_no_width_height  = str_replace( ' width="' . $size_array[0] . '"', '', $img );
		$img_no_width_height  = str_replace( ' height="' . $size_array[1] . '"', '', $img_no_width_height );
		$img_no_size_id       = str_replace( 'wp-image-', 'id-', $img );
		$img_with_sizes_attr  = str_replace( '<img ', '<img sizes="99vw" ', $img );
		$img_xhtml            = str_replace( ' />', '/>', $img );
		$img_html5            = str_replace( ' />', '>', $img );

		// Manually add srcset and sizes to the markup from get_image_tag().
		$respimg                  = preg_replace( '|<img ([^>]+) />|', '<img $1 ' . $srcset . ' ' . $sizes . ' />', $img );
		$respimg_no_size_in_class = preg_replace( '|<img ([^>]+) />|', '<img $1 ' . $srcset . ' ' . $sizes . ' />', $img_no_size_in_class );
		$respimg_no_width_height  = preg_replace( '|<img ([^>]+) />|', '<img $1 ' . $srcset . ' ' . $sizes . ' />', $img_no_width_height );
		$respimg_with_sizes_attr  = preg_replace( '|<img ([^>]+) />|', '<img $1 ' . $srcset . ' />', $img_with_sizes_attr );
		$respimg_xhtml            = preg_replace( '|<img ([^>]+)/>|', '<img $1 ' . $srcset . ' ' . $sizes . ' />', $img_xhtml );
		$respimg_html5            = preg_replace( '|<img ([^>]+)>|', '<img $1 ' . $srcset . ' ' . $sizes . ' />', $img_html5 );

		$content = '
			<p>Image, standard. Should have srcset and sizes.</p>
			%1$s

			<p>Image, no size class. Should have srcset and sizes.</p>
			%2$s

			<p>Image, no width and height attributes. Should have srcset and sizes (from matching the file name).</p>
			%3$s

			<p>Image, no attachment ID class. Should NOT have srcset and sizes.</p>
			%4$s

			<p>Image, with sizes attribute. Should NOT have two sizes attributes.</p>
			%5$s

			<p>Image, XHTML 1.0 style (no space before the closing slash). Should have srcset and sizes.</p>
			%6$s

			<p>Image, HTML 5.0 style. Should have srcset and sizes.</p>
			%7$s';

		$content_unfiltered = sprintf( $content, $img, $img_no_size_in_class, $img_no_width_height, $img_no_size_id, $img_with_sizes_attr, $img_xhtml, $img_html5 );
		$content_filtered   = sprintf( $content, $respimg, $respimg_no_size_in_class, $respimg_no_width_height, $img_no_size_id, $respimg_with_sizes_attr, $respimg_xhtml, $respimg_html5 );

		// Do not add width, height, and loading.
		add_filter( 'wp_img_tag_add_width_and_height_attr', '__return_false' );
		add_filter( 'wp_img_tag_add_loading_attr', '__return_false' );

		$this->assertSame( $content_filtered, wp_filter_content_tags( $content_unfiltered ) );

		remove_filter( 'wp_img_tag_add_width_and_height_attr', '__return_false' );
		remove_filter( 'wp_img_tag_add_loading_attr', '__return_false' );
	}

	/**
	 * When rendering attributes for responsive images,
	 * we rely on the 'wp-image-*' class to find the image by ID.
	 * The class name may not be consistent with attachment IDs in DB when
	 * working with imported content or when a user has edited
	 * the 'src' attribute manually. To avoid incorrect images
	 * being displayed, ensure we don't add attributes in this case.
	 *
	 * @ticket 34898
	 * @ticket 33641
	 */
	function test_wp_filter_content_tags_srcset_sizes_wrong() {
		$img = get_image_tag( self::$large_id, '', '', '', 'medium' );
		$img = wp_img_tag_add_loading_attr( $img, 'test' );

		// Replace the src URL.
		$image_wrong_src = preg_replace( '|src="[^"]+"|', 'src="http://' . WP_TESTS_DOMAIN . '/wp-content/uploads/foo.jpg"', $img );

		$this->assertSame( $image_wrong_src, wp_filter_content_tags( $image_wrong_src ) );
	}

	/**
	 * @ticket 33641
	 */
	function test_wp_filter_content_tags_srcset_sizes_with_preexisting_srcset() {
		// Generate HTML and add a dummy srcset attribute.
		$img = get_image_tag( self::$large_id, '', '', '', 'medium' );
		$img = wp_img_tag_add_loading_attr( $img, 'test' );
		$img = preg_replace( '|<img ([^>]+) />|', '<img $1 ' . 'srcset="image2x.jpg 2x" />', $img );

		// The content filter should return the image unchanged.
		$this->assertSame( $img, wp_filter_content_tags( $img ) );
	}

	/**
	 * @ticket 33641
	 * @ticket 34528
	 */
	function test_wp_calculate_image_srcset_animated_gifs() {
		// Mock meta for an animated gif.
		$image_meta = array(
			'width'  => 1200,
			'height' => 600,
			'file'   => 'animated.gif',
			'sizes'  => array(
				'thumbnail' => array(
					'file'      => 'animated-150x150.gif',
					'width'     => 150,
					'height'    => 150,
					'mime-type' => 'image/gif',
				),
				'medium'    => array(
					'file'      => 'animated-300x150.gif',
					'width'     => 300,
					'height'    => 150,
					'mime-type' => 'image/gif',
				),
				'large'     => array(
					'file'      => 'animated-1024x512.gif',
					'width'     => 1024,
					'height'    => 512,
					'mime-type' => 'image/gif',
				),
			),
		);

		$full_src  = 'http://' . WP_TESTS_DOMAIN . '/wp-content/uploads/' . $image_meta['file'];
		$large_src = 'http://' . WP_TESTS_DOMAIN . '/wp-content/uploads/' . $image_meta['sizes']['large']['file'];

		// Test with soft resized size array.
		$size_array = array( 900, 450 );

		// Full size GIFs should not return a srcset.
		$this->assertFalse( wp_calculate_image_srcset( $size_array, $full_src, $image_meta ) );
		// Intermediate sized GIFs should not include the full size in the srcset.
		$this->assertFalse( strpos( wp_calculate_image_srcset( $size_array, $large_src, $image_meta ), $full_src ) );
	}

	/**
	 * @ticket 35045
	 * @ticket 33641
	 */
	function test_wp_filter_content_tags_schemes() {
		$image_meta = wp_get_attachment_metadata( self::$large_id );
		$size_array = $this->_get_image_size_array_from_meta( $image_meta, 'medium' );

		$srcset = sprintf( 'srcset="%s"', wp_get_attachment_image_srcset( self::$large_id, $size_array, $image_meta ) );
		$sizes  = sprintf( 'sizes="%s"', wp_get_attachment_image_sizes( self::$large_id, $size_array, $image_meta ) );

		// Build HTML for the editor.
		$img          = get_image_tag( self::$large_id, '', '', '', 'medium' );
		$img          = wp_img_tag_add_loading_attr( $img, 'test' );
		$img_https    = str_replace( 'http://', 'https://', $img );
		$img_relative = str_replace( 'http://', '//', $img );

		// Manually add srcset and sizes to the markup from get_image_tag().
		$respimg          = preg_replace( '|<img ([^>]+) />|', '<img $1 ' . $srcset . ' ' . $sizes . ' />', $img );
		$respimg_https    = preg_replace( '|<img ([^>]+) />|', '<img $1 ' . $srcset . ' ' . $sizes . ' />', $img_https );
		$respimg_relative = preg_replace( '|<img ([^>]+) />|', '<img $1 ' . $srcset . ' ' . $sizes . ' />', $img_relative );

		$content = '
			<p>Image, http: protocol. Should have srcset and sizes.</p>
			%1$s

			<p>Image, https: protocol. Should have srcset and sizes.</p>
			%2$s

			<p>Image, protocol-relative. Should have srcset and sizes.</p>
			%3$s';

		$unfiltered = sprintf( $content, $img, $img_https, $img_relative );
		$expected   = sprintf( $content, $respimg, $respimg_https, $respimg_relative );
		$actual     = wp_filter_content_tags( $unfiltered );

		$this->assertSame( $expected, $actual );
	}

	/**
	 * @ticket 34945
	 * @ticket 33641
	 */
	function test_wp_get_attachment_image_with_https_on() {
		// Mock meta for the image.
		$image_meta = array(
			'width'  => 1200,
			'height' => 600,
			'file'   => 'test.jpg',
			'sizes'  => array(
				'thumbnail' => array(
					'file'   => 'test-150x150.jpg',
					'width'  => 150,
					'height' => 150,
				),
				'medium'    => array(
					'file'   => 'test-300x150.jpg',
					'width'  => 300,
					'height' => 150,
				),
				'large'     => array(
					'file'   => 'test-1024x512.jpg',
					'width'  => 1024,
					'height' => 512,
				),
			),
		);

		// Test using the large file size.
		$size_array = array( 1024, 512 );
		$image_url  = 'http://' . WP_TESTS_DOMAIN . '/wp-content/uploads/' . $image_meta['sizes']['large']['file'];

		$_SERVER['HTTPS'] = 'on';

		$expected = 'https://' . WP_TESTS_DOMAIN . '/wp-content/uploads/test-1024x512.jpg 1024w, https://' . WP_TESTS_DOMAIN . '/wp-content/uploads/test-300x150.jpg 300w, https://' . WP_TESTS_DOMAIN . '/wp-content/uploads/test.jpg 1200w';
		$actual   = wp_calculate_image_srcset( $size_array, $image_url, $image_meta );

		$this->assertSame( $expected, $actual );
	}

	/**
	 * @ticket 36084
	 */
	function test_get_image_send_to_editor_defaults() {
		$id      = self::$large_id;
		$caption = '';
		$title   = 'A test title value.';
		$align   = 'left';

		// Calculate attachment data (default is medium).
		$attachment = wp_get_attachment_image_src( $id, 'medium' );

		$html     = '<img src="%1$s" alt="" width="%2$d" height="%3$d" class="align%4$s size-medium wp-image-%5$d" />';
		$expected = sprintf( $html, $attachment[0], $attachment[1], $attachment[2], $align, $id );

		$this->assertSame( $expected, get_image_send_to_editor( $id, $caption, $title, $align ) );

		$this->assertSame( $expected, get_image_send_to_editor( $id, $caption, $title, $align ) );
	}

	/**
	 * @ticket 36084
	 */
	function test_get_image_send_to_editor_defaults_with_optional_params() {
		$id      = self::$large_id;
		$caption = 'A test caption.';
		$title   = 'A test title value.';
		$align   = 'left';
		$url     = get_permalink( $id );
		$rel     = true;
		$size    = 'thumbnail';
		$alt     = 'An example alt value.';

		// Calculate attachment data.
		$attachment = wp_get_attachment_image_src( $id, $size );

		$html = '<a href="%1$s" rel="%2$s"><img src="%3$s" alt="%4$s" width="%5$d" height="%6$d" class="size-%8$s wp-image-%9$d" /></a>';
		$html = '[caption id="attachment_%9$d" align="align%7$s" width="%5$d"]' . $html . ' %10$s[/caption]';

		$expected = sprintf( $html, $url, 'attachment wp-att-' . $id, $attachment[0], $alt, $attachment[1], $attachment[2], $align, $size, $id, $caption );

		$this->assertSame( $expected, get_image_send_to_editor( $id, $caption, $title, $align, $url, $rel, $size, $alt ) );
	}

	/**
	 * @ticket 36084
	 */
	function test_get_image_send_to_editor_defaults_no_caption_no_rel() {
		$id      = self::$large_id;
		$caption = '';
		$title   = 'A test title value.';
		$align   = 'left';
		$url     = get_permalink( $id );
		$rel     = '';
		$size    = 'thumbnail';
		$alt     = 'An example alt value.';

		// Calculate attachment data.
		$attachment = wp_get_attachment_image_src( $id, $size );

		$html = '<a href="%1$s"><img src="%2$s" alt="%3$s" width="%4$d" height="%5$d" class="align%6$s size-%7$s wp-image-%8$d" /></a>';

		$expected = sprintf( $html, $url, $attachment[0], $alt, $attachment[1], $attachment[2], $align, $size, $id );

		$this->assertSame( $expected, get_image_send_to_editor( $id, $caption, $title, $align, $url, $rel, $size, $alt ) );
	}

	/**
	 * Tests if wp_get_attachment_image() uses wp_get_attachment_metadata().
	 *
	 * In this way, the meta data can be filtered using the filter
	 * `wp_get_attachment_metadata`.
	 *
	 * The test checks if the image size that is added in the filter is
	 * used in the output of `wp_get_attachment_image()`.
	 *
	 * @ticket 36246
	 */
	function test_wp_get_attachment_image_should_use_wp_get_attachment_metadata() {
		add_filter( 'wp_get_attachment_metadata', array( $this, '_filter_36246' ), 10, 2 );

		remove_all_filters( 'wp_calculate_image_sizes' );

		$actual = wp_get_attachment_image( self::$large_id, 'testsize' );
		$year   = gmdate( 'Y' );
		$month  = gmdate( 'm' );

		$expected = '<img width="999" height="999" src="http://' . WP_TESTS_DOMAIN . '/wp-content/uploads/' . $year . '/' . $month . '/test-image-testsize-999x999.png"' .
			' class="attachment-testsize size-testsize" alt=""' .
			' srcset="http://' . WP_TESTS_DOMAIN . '/wp-content/uploads/' . $year . '/' . $month . '/test-image-testsize-999x999.png 999w,' .
				' http://' . WP_TESTS_DOMAIN . '/wp-content/uploads/' . $year . '/' . $month . '/test-image-large-150x150.png 150w"' .
				' sizes="(max-width: 999px) 100vw, 999px" />';

		remove_filter( 'wp_get_attachment_metadata', array( $this, '_filter_36246' ) );

		$this->assertSame( $expected, $actual );
	}

	function _filter_36246( $data, $attachment_id ) {
		$data['sizes']['testsize'] = array(
			'file'      => 'test-image-testsize-999x999.png',
			'width'     => 999,
			'height'    => 999,
			'mime-type' => 'image/png',
		);
		return $data;
	}

	/**
	 * @ticket 37813
	 */
	public function test_return_type_when_inserting_attachment_with_error_in_data() {
		$data = array(
			'post_status'  => 'public',
			'post_content' => 'Attachment content',
			'post_title'   => 'Attachment Title',
			'post_date'    => '2012-02-30 00:00:00',
		);

		$attachment_id = wp_insert_attachment( $data, '', 0, true );
		$this->assertWPError( $attachment_id );
		$this->assertEquals( 'invalid_date', $attachment_id->get_error_code() );

		$attachment_id = wp_insert_attachment( $data, '', 0 );
		$this->assertSame( 0, $attachment_id );
	}

	/**
	 * @ticket 35218
	 */
	function test_wp_get_media_creation_timestamp_video_asf() {
		$metadata = array(
			'fileformat' => 'asf',
			'asf'        => array(
				'file_properties_object' => array(
					'creation_date_unix' => 123,
				),
			),
		);

		$this->assertEquals( 123, wp_get_media_creation_timestamp( $metadata ) );
	}

	/**
	 * @ticket 35218
	 */
	function test_wp_get_media_creation_timestamp_video_matroska() {
		$metadata = array(
			'fileformat' => 'matroska',
			'matroska'   => array(
				'comments' => array(
					'creation_time' => array(
						'2015-12-24T17:40:09Z',
					),
				),
			),
		);

		$this->assertEquals( 1450978809, wp_get_media_creation_timestamp( $metadata ) );
	}

	/**
	 * @ticket 35218
	 */
	function test_wp_get_media_creation_timestamp_video_quicktime() {
		$metadata = array(
			'fileformat' => 'quicktime',
			'quicktime'  => array(
				'moov' => array(
					'subatoms' => array(
						array(
							'creation_time_unix' => 1450978805,
						),
					),
				),
			),
		);

		$this->assertEquals( 1450978805, wp_get_media_creation_timestamp( $metadata ) );
	}

	/**
	 * @ticket 35218
	 */
	function test_wp_get_media_creation_timestamp_video_webm() {
		$metadata = array(
			'fileformat' => 'webm',
			'matroska'   => array(
				'info' => array(
					array(
						'DateUTC_unix' => 1265680539,
					),
				),
			),
		);

		$this->assertEquals( 1265680539, wp_get_media_creation_timestamp( $metadata ) );
	}

	/**
	 * Test created timestamp is properly read from an MP4 file.
	 *
	 * This MP4 video file has an AAC audio track, so it can be used to test
	 *`wp_read_audio_metadata()`.
	 *
	 * @ticket 42017
	 */
	function test_wp_read_audio_metadata_adds_creation_date_with_mp4() {
		$video    = DIR_TESTDATA . '/uploads/small-video.mp4';
		$metadata = wp_read_audio_metadata( $video );

		$this->assertEquals( 1269120551, $metadata['created_timestamp'] );
	}

	/**
	 * @ticket 35218
	 */
	function test_wp_read_video_metadata_adds_creation_date_with_quicktime() {
		$video    = DIR_TESTDATA . '/uploads/small-video.mov';
		$metadata = wp_read_video_metadata( $video );

		$this->assertEquals( 1269120551, $metadata['created_timestamp'] );
	}

	/**
	 * @ticket 35218
	 */
	function test_wp_read_video_metadata_adds_creation_date_with_mp4() {
		$video    = DIR_TESTDATA . '/uploads/small-video.mp4';
		$metadata = wp_read_video_metadata( $video );

		$this->assertEquals( 1269120551, $metadata['created_timestamp'] );
	}

	/**
	 * @ticket 35218
	 */
	function test_wp_read_video_metadata_adds_creation_date_with_mkv() {
		$video    = DIR_TESTDATA . '/uploads/small-video.mkv';
		$metadata = wp_read_video_metadata( $video );

		$this->assertEquals( 1269120551, $metadata['created_timestamp'] );
	}

	/**
	 * @ticket 35218
	 */
	function test_wp_read_video_metadata_adds_creation_date_with_webm() {
		$video    = DIR_TESTDATA . '/uploads/small-video.webm';
		$metadata = wp_read_video_metadata( $video );

		$this->assertEquals( 1269120551, $metadata['created_timestamp'] );
	}

	/**
	 * @ticket 10752
	 */
	public function test_media_handle_upload_uses_post_parent_for_directory_date() {
		$iptc_file = DIR_TESTDATA . '/images/test-image-iptc.jpg';

		// Make a copy of this file as it gets moved during the file upload.
		$tmp_name = wp_tempnam( $iptc_file );

		copy( $iptc_file, $tmp_name );

		$_FILES['upload'] = array(
			'tmp_name' => $tmp_name,
			'name'     => 'test-image-iptc.jpg',
			'type'     => 'image/jpeg',
			'error'    => 0,
			'size'     => filesize( $iptc_file ),
		);

		$parent_id = self::factory()->post->create( array( 'post_date' => '2010-01-01' ) );

		$post_id = media_handle_upload(
			'upload',
			$parent_id,
			array(),
			array(
				'action'    => 'test_iptc_upload',
				'test_form' => false,
			)
		);

		unset( $_FILES['upload'] );

		$url = wp_get_attachment_url( $post_id );

		$uploads_dir = wp_upload_dir( '2010/01' );

		$expected = $uploads_dir['url'] . '/test-image-iptc.jpg';

		// Clean up.
		wp_delete_attachment( $post_id );
		wp_delete_post( $parent_id );

		$this->assertSame( $expected, $url );
	}

	/**
	 * @ticket 10752
	 */
	public function test_media_handle_upload_ignores_page_parent_for_directory_date() {
		$iptc_file = DIR_TESTDATA . '/images/test-image-iptc.jpg';

		// Make a copy of this file as it gets moved during the file upload.
		$tmp_name = wp_tempnam( $iptc_file );

		copy( $iptc_file, $tmp_name );

		$_FILES['upload'] = array(
			'tmp_name' => $tmp_name,
			'name'     => 'test-image-iptc.jpg',
			'type'     => 'image/jpeg',
			'error'    => 0,
			'size'     => filesize( $iptc_file ),
		);

		$parent_id = self::factory()->post->create(
			array(
				'post_date' => '2010-01-01',
				'post_type' => 'page',
			)
		);
		$parent    = get_post( $parent_id );

		$post_id = media_handle_upload(
			'upload',
			$parent_id,
			array(),
			array(
				'action'    => 'test_iptc_upload',
				'test_form' => false,
			)
		);

		unset( $_FILES['upload'] );

		$url = wp_get_attachment_url( $post_id );

		$uploads_dir = wp_upload_dir( current_time( 'mysql' ) );

		$expected = $uploads_dir['url'] . '/test-image-iptc.jpg';

		// Clean up.
		wp_delete_attachment( $post_id );
		wp_delete_post( $parent_id );

		$this->assertSame( $expected, $url );
	}

	/**
	 * @ticket 50367
	 */
	function test_wp_filter_content_tags_width_height() {
		$image_meta = wp_get_attachment_metadata( self::$large_id );
		$size_array = $this->_get_image_size_array_from_meta( $image_meta, 'medium' );

		$img                 = get_image_tag( self::$large_id, '', '', '', 'medium' );
		$img_no_width_height = str_replace( ' width="' . $size_array[0] . '"', '', $img );
		$img_no_width_height = str_replace( ' height="' . $size_array[1] . '"', '', $img_no_width_height );
		$img_no_width        = str_replace( ' width="' . $size_array[0] . '"', '', $img );
		$img_no_height       = str_replace( ' height="' . $size_array[1] . '"', '', $img );

		$hwstring = image_hwstring( $size_array[0], $size_array[1] );

		// Manually add width and height to the markup from get_image_tag().
		$respimg_no_width_height = str_replace( '<img ', '<img ' . $hwstring, $img_no_width_height );

		$content = '
			<p>Image, with width and height. Should NOT be modified.</p>
			%1$s

			<p>Image, no width and height attributes. Should have width, height, srcset and sizes (from matching the file name).</p>
			%2$s

			<p>Image, no width but height attribute. Should NOT be modified.</p>
			%3$s

			<p>Image, no height but width attribute. Should NOT be modified.</p>
			%4$s';

		$content_unfiltered = sprintf( $content, $img, $img_no_width_height, $img_no_width, $img_no_height );
		$content_filtered   = sprintf( $content, $img, $respimg_no_width_height, $img_no_width, $img_no_height );

		// Do not add loading, srcset, and sizes.
		add_filter( 'wp_img_tag_add_loading_attr', '__return_false' );
		add_filter( 'wp_img_tag_add_srcset_and_sizes_attr', '__return_false' );

		$this->assertSame( $content_filtered, wp_filter_content_tags( $content_unfiltered ) );

		remove_filter( 'wp_img_tag_add_loading_attr', '__return_false' );
		remove_filter( 'wp_img_tag_add_srcset_and_sizes_attr', '__return_false' );
	}

	/**
	 * @ticket 44427
	 * @ticket 50367
	 */
	function test_wp_filter_content_tags_loading_lazy() {
		$image_meta = wp_get_attachment_metadata( self::$large_id );
		$size_array = $this->_get_image_size_array_from_meta( $image_meta, 'medium' );

		$img                 = get_image_tag( self::$large_id, '', '', '', 'medium' );
		$img_xhtml           = str_replace( ' />', '/>', $img );
		$img_html5           = str_replace( ' />', '>', $img );
		$img_no_width_height = str_replace( ' width="' . $size_array[0] . '"', '', $img );
		$img_no_width_height = str_replace( ' height="' . $size_array[1] . '"', '', $img_no_width_height );
		$iframe              = '<iframe src="https://www.example.com"></iframe>';

		$lazy_img       = wp_img_tag_add_loading_attr( $img, 'test' );
		$lazy_img_xhtml = wp_img_tag_add_loading_attr( $img_xhtml, 'test' );
		$lazy_img_html5 = wp_img_tag_add_loading_attr( $img_html5, 'test' );

		// The following should not be modified because there already is a 'loading' attribute.
		$img_eager = str_replace( ' />', ' loading="eager" />', $img );

		$content = '
			<p>Image, standard.</p>
			%1$s
			<p>Image, XHTML 1.0 style (no space before the closing slash).</p>
			%2$s
			<p>Image, HTML 5.0 style.</p>
			%3$s
			<p>Image, with pre-existing "loading" attribute. Should not be modified.</p>
			%4$s
			<p>Image, without dimension attributes. Should not be modified.</p>
			%5$s
			<p>Iframe, standard. Should not be modified.</p>
			%6$s';

		$content_unfiltered = sprintf( $content, $img, $img_xhtml, $img_html5, $img_eager, $img_no_width_height, $iframe );
		$content_filtered   = sprintf( $content, $lazy_img, $lazy_img_xhtml, $lazy_img_html5, $img_eager, $img_no_width_height, $iframe );

		// Do not add width, height, srcset, and sizes.
		add_filter( 'wp_img_tag_add_width_and_height_attr', '__return_false' );
		add_filter( 'wp_img_tag_add_srcset_and_sizes_attr', '__return_false' );

		$this->assertSame( $content_filtered, wp_filter_content_tags( $content_unfiltered ) );

		remove_filter( 'wp_img_tag_add_width_and_height_attr', '__return_false' );
		remove_filter( 'wp_img_tag_add_srcset_and_sizes_attr', '__return_false' );
	}

	/**
	 * @ticket 44427
	 */
	function test_wp_filter_content_tags_loading_lazy_opted_in() {
		$img      = get_image_tag( self::$large_id, '', '', '', 'medium' );
		$lazy_img = wp_img_tag_add_loading_attr( $img, 'test' );

		$content = '
			<p>Image, standard.</p>
			%1$s';

		$content_unfiltered = sprintf( $content, $img );
		$content_filtered   = sprintf( $content, $lazy_img );

		// Do not add srcset and sizes while testing.
		add_filter( 'wp_img_tag_add_srcset_and_sizes_attr', '__return_false' );

		// Enable globally for all tags.
		add_filter( 'wp_lazy_loading_enabled', '__return_true' );

		$this->assertSame( $content_filtered, wp_filter_content_tags( $content_unfiltered ) );
		remove_filter( 'wp_lazy_loading_enabled', '__return_true' );
		remove_filter( 'wp_img_tag_add_srcset_and_sizes_attr', '__return_false' );
	}

	/**
	 * @ticket 44427
	 */
	function test_wp_filter_content_tags_loading_lazy_opted_out() {
		$img = get_image_tag( self::$large_id, '', '', '', 'medium' );

		$content = '
			<p>Image, standard.</p>
			%1$s';
		$content = sprintf( $content, $img );

		// Do not add srcset and sizes while testing.
		add_filter( 'wp_img_tag_add_srcset_and_sizes_attr', '__return_false' );

		// Disable globally for all tags.
		add_filter( 'wp_lazy_loading_enabled', '__return_false' );

		$this->assertSame( $content, wp_filter_content_tags( $content ) );
		remove_filter( 'wp_lazy_loading_enabled', '__return_false' );
		remove_filter( 'wp_img_tag_add_srcset_and_sizes_attr', '__return_false' );
	}

	/**
	 * @ticket 44427
	 * @ticket 50367
	 */
	function test_wp_img_tag_add_loading_attr() {
		$img = '<img src="example.png" alt=" width="300" height="225" />';
		$img = wp_img_tag_add_loading_attr( $img, 'test' );

		$this->assertContains( ' loading="lazy"', $img );
	}

	/**
	 * @ticket 44427
	 * @ticket 50367
	 */
	function test_wp_img_tag_add_loading_attr_without_src() {
		$img = '<img alt=" width="300" height="225" />';
		$img = wp_img_tag_add_loading_attr( $img, 'test' );

		$this->assertNotContains( ' loading="lazy"', $img );
	}

	/**
<<<<<<< HEAD
	 * @ticket 44427
	 * @ticket 50425
	 */
	function test_wp_img_tag_add_loading_attr_opt_out() {
		$img = '<img src="example.png" alt=" width="300" height="225" />';
		add_filter( 'wp_img_tag_add_loading_attr', '__return_false' );
=======
	 * @ticket 50367
	 */
	function test_wp_img_tag_add_loading_attr_with_single_quotes() {
		$img = "<img src='example.png' alt=' width='300' height='225' />";
>>>>>>> b9871a67
		$img = wp_img_tag_add_loading_attr( $img, 'test' );

		$this->assertNotContains( ' loading="lazy"', $img );
	}
<<<<<<< HEAD

	/**
	 * @ticket 44427
	 * @ticket 50425
	 */
	function test_wp_get_attachment_image_loading() {
		$img = wp_get_attachment_image( self::$large_id );

		// There should not be any loading attribute in this case.
		$this->assertNotContains( ' loading=', $img );
	}

	/**
	 * @ticket 44427
	 * @ticket 50425
	 */
	function test_wp_get_attachment_image_loading_opt_in() {
		add_filter( 'wp_lazy_loading_enabled', '__return_true' );
		$img = wp_get_attachment_image( self::$large_id );

		$this->assertContains( ' loading="lazy"', $img );
	}

	/**
	 * @ticket 44427
	 * @ticket 50425
	 */
	function test_wp_get_attachment_image_loading_opt_in_overridden() {
		add_filter( 'wp_lazy_loading_enabled', '__return_true' );
		$img = wp_get_attachment_image( self::$large_id, 'thumbnail', false, array( 'loading' => false ) );

		// There should not be any loading attribute in this case.
		$this->assertNotContains( ' loading=', $img );
	}

	/**
	 * @ticket 44427
	 * @ticket 50425
	 * @dataProvider data_wp_lazy_loading_enabled_tag_name_defaults
	 *
	 * @param string $tag_name  Function context.
	 * @param bool   $expected Expected return value.
	 */
	function test_wp_lazy_loading_enabled_tag_name_defaults( $tag_name, $expected ) {
		if ( $expected ) {
			$this->assertTrue( wp_lazy_loading_enabled( $tag_name, 'the_content' ) );
		} else {
			$this->assertFalse( wp_lazy_loading_enabled( $tag_name, 'the_content' ) );
		}
	}

	function data_wp_lazy_loading_enabled_tag_name_defaults() {
		return array(
			'img => true'            => array( 'img', true ),
			'iframe => false'        => array( 'iframe', false ),
			'arbitrary tag => false' => array( 'blink', false ),
		);
	}

	/**
	 * @ticket 50425
	 * @dataProvider data_wp_lazy_loading_enabled_context_defaults
	 *
	 * @param string $context  Function context.
	 * @param bool   $expected Expected return value.
	 */
	function test_wp_lazy_loading_enabled_context_defaults( $context, $expected ) {
		if ( $expected ) {
			$this->assertTrue( wp_lazy_loading_enabled( 'img', $context ) );
		} else {
			$this->assertFalse( wp_lazy_loading_enabled( 'img', $context ) );
		}
	}

	function data_wp_lazy_loading_enabled_context_defaults() {
		return array(
			'wp_get_attachment_image => false' => array( 'wp_get_attachment_image', false ),
			'the_content => true'              => array( 'the_content', true ),
			'the_excerpt => true'              => array( 'the_excerpt', true ),
			'widget_text_content => true'      => array( 'widget_text_content', true ),
			'get_avatar => true'               => array( 'get_avatar', true ),
			'arbitrary context => true'        => array( 'something_completely_arbitrary', true ),
		);
	}
=======
>>>>>>> b9871a67
}

/**
 * Helper class for `test_autoembed`.
 */
class Test_Autoembed extends WP_Embed {
	public function shortcode( $attr, $url = '' ) {
		return '[embed]';
	}
}<|MERGE_RESOLUTION|>--- conflicted
+++ resolved
@@ -2697,24 +2697,26 @@
 	}
 
 	/**
-<<<<<<< HEAD
+	 * @ticket 44427
+	 * @ticket 50367
+	 */
+	function test_wp_img_tag_add_loading_attr_with_single_quotes() {
+		$img = "<img src='example.png' alt=' width='300' height='225' />";
+		$img = wp_img_tag_add_loading_attr( $img, 'test' );
+
+		$this->assertNotContains( ' loading="lazy"', $img );
+	}
+
+	/**
 	 * @ticket 44427
 	 * @ticket 50425
 	 */
 	function test_wp_img_tag_add_loading_attr_opt_out() {
 		$img = '<img src="example.png" alt=" width="300" height="225" />';
 		add_filter( 'wp_img_tag_add_loading_attr', '__return_false' );
-=======
-	 * @ticket 50367
-	 */
-	function test_wp_img_tag_add_loading_attr_with_single_quotes() {
-		$img = "<img src='example.png' alt=' width='300' height='225' />";
->>>>>>> b9871a67
-		$img = wp_img_tag_add_loading_attr( $img, 'test' );
 
 		$this->assertNotContains( ' loading="lazy"', $img );
 	}
-<<<<<<< HEAD
 
 	/**
 	 * @ticket 44427
@@ -2799,8 +2801,6 @@
 			'arbitrary context => true'        => array( 'something_completely_arbitrary', true ),
 		);
 	}
-=======
->>>>>>> b9871a67
 }
 
 /**
