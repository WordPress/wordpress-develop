--- conflicted
+++ resolved
@@ -76,10 +76,6 @@
 	}
 
 	/**
-<<<<<<< HEAD
-	 * @covers ::add_shortcode
-	 */
-=======
 	 * Ensures that the static content media count, fetchpriority element flag and related filter are reset between tests.
 	 */
 	public function tear_down() {
@@ -90,7 +86,9 @@
 		$this->reset_high_priority_element_flag();
 	}
 
->>>>>>> df17fdbd
+	/**
+	 * @covers ::add_shortcode
+	 */
 	public function test_img_caption_shortcode_added() {
 		global $shortcode_tags;
 		$this->assertSame( 'img_caption_shortcode', $shortcode_tags['caption'] );
@@ -3284,12 +3282,9 @@
 	/**
 	 * @ticket 44427
 	 * @ticket 50756
-<<<<<<< HEAD
+	 * @ticket 58235
 	 *
 	 * @covers ::wp_filter_content_tags
-=======
-	 * @ticket 58235
->>>>>>> df17fdbd
 	 */
 	public function test_wp_filter_content_tags_loading_lazy_opted_in() {
 		$img         = get_image_tag( self::$large_id, '', '', '', 'medium' );
@@ -3351,12 +3346,10 @@
 	 * @ticket 44427
 	 * @ticket 50367
 	 *
-<<<<<<< HEAD
 	 * @covers ::wp_filter_content_tags
-=======
+	 *
 	 * @expectedDeprecated wp_img_tag_add_loading_attr
 	 * @expectedDeprecated wp_get_loading_attr_default
->>>>>>> df17fdbd
 	 */
 	public function test_wp_img_tag_add_loading_attr() {
 		$img = '<img src="example.png" alt=" width="300" height="225" />';
@@ -3368,13 +3361,11 @@
 	/**
 	 * @ticket 44427
 	 * @ticket 50367
-	 *
-<<<<<<< HEAD
+
 	 * @covers ::wp_img_tag_add_loading_attr
-=======
+	 *
 	 * @expectedDeprecated wp_img_tag_add_loading_attr
 	 * @expectedDeprecated wp_get_loading_attr_default
->>>>>>> df17fdbd
 	 */
 	public function test_wp_img_tag_add_loading_attr_without_src() {
 		$img = '<img alt=" width="300" height="225" />';
@@ -3387,12 +3378,10 @@
 	 * @ticket 44427
 	 * @ticket 50367
 	 *
-<<<<<<< HEAD
 	 * @covers ::wp_filter_content_tags
-=======
+	 *
 	 * @expectedDeprecated wp_img_tag_add_loading_attr
 	 * @expectedDeprecated wp_get_loading_attr_default
->>>>>>> df17fdbd
 	 */
 	public function test_wp_img_tag_add_loading_attr_with_single_quotes() {
 		$img = "<img src='example.png' alt=' width='300' height='225' />";
