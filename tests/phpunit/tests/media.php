--- conflicted
+++ resolved
@@ -75,32 +75,9 @@
 		parent::tear_down_after_class();
 	}
 
-<<<<<<< HEAD
-	public function set_up() {
-		parent::set_up();
-		$this->caption           = 'A simple caption.';
-		$this->alternate_caption = 'Alternate caption.';
-		$this->html_content      = <<<CAP
-A <strong class='classy'>bolded</strong> <em>caption</em> with a <a href="#">link</a>.
-CAP;
-		$this->img_content       = <<<CAP
-<img src="pic.jpg" id='anId' alt="pic"/>
-CAP;
-		$this->img_name          = 'image.jpg';
-		$this->img_url           = 'http://' . WP_TESTS_DOMAIN . '/wp-content/uploads/' . $this->img_name;
-		$this->img_html          = '<img src="' . $this->img_url . '"/>';
-		$this->img_meta          = array(
-			'width'  => 100,
-			'height' => 100,
-			'sizes'  => '',
-		);
-	}
-
 	/**
 	 * @covers ::add_shortcode
 	 */
-=======
->>>>>>> db1b341d
 	public function test_img_caption_shortcode_added() {
 		global $shortcode_tags;
 		$this->assertSame( 'img_caption_shortcode', $shortcode_tags['caption'] );
