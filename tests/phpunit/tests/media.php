<?php

/**
 * @group media
 * @group shortcode
 */
class Tests_Media extends WP_UnitTestCase {

	const CAPTION           = 'A simple caption.';
	const ALTERNATE_CAPTION = 'Alternate caption.';

	const HTML_CONTENT = <<<'CAP'
A <strong class='classy'>bolded</strong> <em>caption</em> with a <a href="#">link</a>.
CAP;
	const IMG_CONTENT  = <<<'CAP'
<img src="pic.jpg" id='anId' alt="pic"/>
CAP;

	const IMG_NAME = 'image.jpg';
	const IMG_URL  = 'http://' . WP_TESTS_DOMAIN . '/wp-content/uploads/' . self::IMG_NAME;
	const IMG_META = array(
		'width'  => 100,
		'height' => 100,
		'sizes'  => '',
	);

	protected static $large_id;
	protected static $_sizes;
	protected static $large_filename = 'test-image-large.jpg';
	protected static $post_ids;

	public static function wpSetUpBeforeClass( WP_UnitTest_Factory $factory ) {
		self::$_sizes                          = wp_get_additional_image_sizes();
		$GLOBALS['_wp_additional_image_sizes'] = array();

		$filename       = DIR_TESTDATA . '/images/' . self::$large_filename;
		self::$large_id = $factory->attachment->create_upload_object( $filename );

		$post_statuses = array( 'publish', 'future', 'draft', 'auto-draft', 'trash' );
		foreach ( $post_statuses as $post_status ) {
			$date = '';
			if ( 'future' === $post_status ) {
				date_format( date_create( '+1 year' ), 'Y-m-d H:i:s' );
			}

			self::$post_ids[ $post_status ] = $factory->post->create(
				array(
					'post_status' => 'trash' === $post_status ? 'publish' : $post_status,
					'post_date'   => $date,
					'post_name'   => "$post_status-post",
				)
			);

			// Attachments without media.
			self::$post_ids[ "$post_status-attachment" ] = $factory->attachment->create_object(
				array(
					'post_parent' => self::$post_ids[ $post_status ],
					'post_status' => 'inherit',
					'post_name'   => "$post_status-attachment",
					'post_date'   => $date,
				)
			);
		}

		// Trash the trash post.
		wp_trash_post( self::$post_ids['trash'] );
	}

	public static function wpTearDownAfterClass() {
		$GLOBALS['_wp_additional_image_sizes'] = self::$_sizes;
	}

	public static function tear_down_after_class() {
		wp_delete_attachment( self::$large_id, true );
		parent::tear_down_after_class();
	}

	public function test_img_caption_shortcode_added() {
		global $shortcode_tags;
		$this->assertSame( 'img_caption_shortcode', $shortcode_tags['caption'] );
		$this->assertSame( 'img_caption_shortcode', $shortcode_tags['wp_caption'] );
	}

	public function test_img_caption_shortcode_with_empty_params() {
		$result = img_caption_shortcode( array() );
		$this->assertSame( '', $result );
	}

	/**
	 * @ticket 33981
	 */
	public function test_img_caption_shortcode_with_empty_params_but_content() {
		$result = img_caption_shortcode( array(), self::CAPTION );
		$this->assertSame( self::CAPTION, $result );
	}

	/**
	 * @ticket 33981
	 */
	public function test_img_caption_shortcode_short_circuit_filter() {
		add_filter( 'img_caption_shortcode', array( $this, 'return_alt_caption' ) );

		$result = img_caption_shortcode( array(), self::CAPTION );
		$this->assertSame( self::ALTERNATE_CAPTION, $result );
	}

	/**
	 * Filter used in test_img_caption_shortcode_short_circuit_filter()
	 */
	public function return_alt_caption() {
		return self::ALTERNATE_CAPTION;
	}

	/**
	 * @ticket 33981
	 */
	public function test_img_caption_shortcode_empty_width() {
		$result = img_caption_shortcode(
			array(
				'width' => 0,
			),
			self::CAPTION
		);
		$this->assertSame( self::CAPTION, $result );
	}

	/**
	 * @ticket 33981
	 */
	public function test_img_caption_shortcode_empty_caption() {
		$result = img_caption_shortcode(
			array(
				'caption' => '',
			)
		);
		$this->assertSame( '', $result );
	}

	/**
	 * @ticket 33981
	 */
	public function test_img_caption_shortcode_empty_caption_and_content() {
		$result = img_caption_shortcode(
			array(
				'caption' => '',
			),
			self::CAPTION
		);
		$this->assertSame( self::CAPTION, $result );
	}

	public function test_img_caption_shortcode_with_old_format() {
		$result = img_caption_shortcode(
			array(
				'width'   => 20,
				'caption' => self::CAPTION,
			)
		);

		$this->assertSame( 2, substr_count( $result, 'wp-caption' ) );
		$this->assertSame( 1, substr_count( $result, 'alignnone' ) );
		$this->assertSame( 1, substr_count( $result, self::CAPTION ) );

		if ( current_theme_supports( 'html5', 'caption' ) ) {
			$this->assertSame( 1, substr_count( $result, 'width: 20' ) );
		} else {
			$this->assertSame( 1, substr_count( $result, 'width: 30' ) );
		}
	}

	public function test_img_caption_shortcode_with_old_format_id_and_align() {
		$result = img_caption_shortcode(
			array(
				'width'   => 20,
				'caption' => self::CAPTION,
				'id'      => '"myId',
				'align'   => '&myAlignment',
			)
		);
		$this->assertSame( 1, substr_count( $result, 'wp-caption &amp;myAlignment' ) );
		$this->assertSame( 1, substr_count( $result, 'id="myId"' ) );
		$this->assertSame( 1, substr_count( $result, self::CAPTION ) );
	}

	public function test_img_caption_shortcode_with_old_format_and_class() {
		$result = img_caption_shortcode(
			array(
				'width'   => 20,
				'class'   => 'some-class another-class',
				'caption' => self::CAPTION,
			)
		);
		$this->assertSame( 1, substr_count( $result, 'wp-caption alignnone some-class another-class' ) );

	}

	public function test_new_img_caption_shortcode_with_html_caption() {
		$result = img_caption_shortcode(
			array(
				'width'   => 20,
				'caption' => self::HTML_CONTENT,
			)
		);

		$this->assertSame( 1, substr_count( $result, self::HTML_CONTENT ) );
	}

	public function test_new_img_caption_shortcode_new_format() {
		$result       = img_caption_shortcode(
			array( 'width' => 20 ),
			self::IMG_CONTENT . self::HTML_CONTENT
		);
		$img_preg     = preg_quote( self::IMG_CONTENT );
		$content_preg = preg_quote( self::HTML_CONTENT );

		$this->assertSame( 1, preg_match_all( "~{$img_preg}.*wp-caption-text~", $result ) );
		$this->assertSame( 1, preg_match_all( "~wp-caption-text.*{$content_preg}~", $result ) );
	}

	public function test_new_img_caption_shortcode_new_format_and_linked_image() {
		$linked_image = "<a href='#'>" . self::IMG_CONTENT . '</a>';
		$result       = img_caption_shortcode(
			array( 'width' => 20 ),
			$linked_image . self::HTML_CONTENT
		);
		$img_preg     = preg_quote( $linked_image );
		$content_preg = preg_quote( self::HTML_CONTENT );

		$this->assertSame( 1, preg_match_all( "~{$img_preg}.*wp-caption-text~", $result ) );
		$this->assertSame( 1, preg_match_all( "~wp-caption-text.*{$content_preg}~", $result ) );
	}

	public function test_new_img_caption_shortcode_new_format_and_linked_image_with_newline() {
		$linked_image = "<a href='#'>" . self::IMG_CONTENT . '</a>';
		$result       = img_caption_shortcode(
			array( 'width' => 20 ),
			$linked_image . "\n\n" . self::HTML_CONTENT
		);
		$img_preg     = preg_quote( $linked_image );
		$content_preg = preg_quote( self::HTML_CONTENT );

		$this->assertSame( 1, preg_match_all( "~{$img_preg}.*wp-caption-text~", $result ) );
		$this->assertSame( 1, preg_match_all( "~wp-caption-text.*{$content_preg}~", $result ) );
	}

	/**
	 * @ticket 34595
	 */
	public function test_img_caption_shortcode_has_aria_describedby() {
		$result = img_caption_shortcode(
			array(
				'width' => 20,
				'id'    => 'myId',
			),
			self::IMG_CONTENT . self::HTML_CONTENT
		);

		$this->assertSame( 1, substr_count( $result, 'aria-describedby="caption-myId"' ) );
	}

	public function test_add_remove_oembed_provider() {
		wp_oembed_add_provider( 'http://foo.bar/*', 'http://foo.bar/oembed' );
		$this->assertTrue( wp_oembed_remove_provider( 'http://foo.bar/*' ) );
		$this->assertFalse( wp_oembed_remove_provider( 'http://foo.bar/*' ) );
	}

	/**
	 * @ticket 23776
	 */
	public function test_autoembed_empty() {
		global $wp_embed;

		$content = '';

		$result = $wp_embed->autoembed( $content );
		$this->assertSame( $content, $result );
	}

	/**
	 * @ticket 23776
	 *
	 * @group external-http
	 */
	public function test_autoembed_no_paragraphs_around_urls() {
		global $wp_embed;

		$content = <<<EOF
$ my command
First line.

http://example.com/1/
http://example.com/2/
Last line.

<pre>http://some.link/
http://some.other.link/</pre>
EOF;

		$result = $wp_embed->autoembed( $content );
		$this->assertSame( $content, $result );
	}

	public function data_autoembed() {
		return array(

			// Should embed.
			array(
				'https://w.org',
				'[embed]',
			),
			array(
				'test
 https://w.org
test',
				'test
 [embed]
test',
			),
			array(
				'<p class="test">https://w.org</p>',
				'<p class="test">[embed]</p>',
			),
			array(
				'<p> https://w.org </p>',
				'<p> [embed] </p>',
			),
			array(
				'<p>test
https://w.org
test</p>',
				'<p>test
[embed]
test</p>',
			),
			array(
				'<p>https://w.org
</p>',
				'<p>[embed]
</p>',
			),

			// Should NOT embed.
			array(
				'test https://w.org</p>',
			),
			array(
				'<span>https://w.org</a>',
			),
			array(
				'<pre>https://w.org
</p>',
			),
			array(
				'<a href="https://w.org">
https://w.org</a>',
			),
		);
	}

	/**
	 * @dataProvider data_autoembed
	 */
	public function test_autoembed( $content, $result = null ) {
		$wp_embed = new Test_Autoembed;

		$this->assertSame( $wp_embed->autoembed( $content ), $result ? $result : $content );
	}

	public function test_wp_prepare_attachment_for_js() {
		// Attachment without media.
		$id   = wp_insert_attachment(
			array(
				'post_status'           => 'publish',
				'post_title'            => 'Prepare',
				'post_content_filtered' => 'Prepare',
				'post_type'             => 'post',
			)
		);
		$post = get_post( $id );

		$prepped = wp_prepare_attachment_for_js( $post );
		$this->assertIsArray( $prepped );
		$this->assertSame( 0, $prepped['uploadedTo'] );
		$this->assertSame( '', $prepped['mime'] );
		$this->assertSame( '', $prepped['type'] );
		$this->assertSame( '', $prepped['subtype'] );
		// #21963, there will be a GUID always, so there will be a URL.
		$this->assertNotEquals( '', $prepped['url'] );
		$this->assertSame( site_url( 'wp-includes/images/media/default.png' ), $prepped['icon'] );

		// Fake a mime.
		$post->post_mime_type = 'image/jpeg';
		$prepped              = wp_prepare_attachment_for_js( $post );
		$this->assertSame( 'image/jpeg', $prepped['mime'] );
		$this->assertSame( 'image', $prepped['type'] );
		$this->assertSame( 'jpeg', $prepped['subtype'] );

		// Fake a mime without a slash. See #WP22532.
		$post->post_mime_type = 'image';
		$prepped              = wp_prepare_attachment_for_js( $post );
		$this->assertSame( 'image', $prepped['mime'] );
		$this->assertSame( 'image', $prepped['type'] );
		$this->assertSame( '', $prepped['subtype'] );

		// Test that if author is not found, we return "(no author)" as `display_name`.
		// The previously used test post contains no author, so we can reuse it.
		$this->assertSame( '(no author)', $prepped['authorName'] );

		// Test that if author has HTML entities in display_name, they're decoded correctly.
		$html_entity_author = self::factory()->user->create(
			array(
				'display_name' => 'You &amp; Me',
			)
		);
		$post->post_author  = $html_entity_author;
		$prepped            = wp_prepare_attachment_for_js( $post );
		$this->assertSame( 'You & Me', $prepped['authorName'] );
	}

	/**
	 * @ticket 38965
	 */
	public function test_wp_prepare_attachment_for_js_without_image_sizes() {
		// Create the attachement post.
		$id = wp_insert_attachment(
			array(
				'post_title'     => 'Attachment Title',
				'post_type'      => 'attachment',
				'post_parent'    => 0,
				'post_mime_type' => 'image/jpeg',
				'guid'           => 'http://' . WP_TESTS_DOMAIN . '/wp-content/uploads/test-image.jpg',
			)
		);

		// Add attachment metadata without sizes.
		wp_update_attachment_metadata(
			$id,
			array(
				'width'  => 50,
				'height' => 50,
				'file'   => 'test-image.jpg',
			)
		);

		$prepped = wp_prepare_attachment_for_js( get_post( $id ) );

		$this->assertArrayHasKey( 'sizes', $prepped );
	}

	/**
	 * @ticket 19067
	 * @expectedDeprecated wp_convert_bytes_to_hr
	 */
	public function test_wp_convert_bytes_to_hr() {
		$kb = 1024;
		$mb = $kb * 1024;
		$gb = $mb * 1024;
		$tb = $gb * 1024;

		// Test if boundaries are correct.
		$this->assertSame( '1TB', wp_convert_bytes_to_hr( $tb ) );
		$this->assertSame( '1GB', wp_convert_bytes_to_hr( $gb ) );
		$this->assertSame( '1MB', wp_convert_bytes_to_hr( $mb ) );
		$this->assertSame( '1KB', wp_convert_bytes_to_hr( $kb ) );

		$this->assertSame( '1 TB', size_format( $tb ) );
		$this->assertSame( '1 GB', size_format( $gb ) );
		$this->assertSame( '1 MB', size_format( $mb ) );
		$this->assertSame( '1 KB', size_format( $kb ) );

		// Now some values around.
		$hr = wp_convert_bytes_to_hr( $tb + $tb / 2 + $mb );
		$this->assertEqualsWithDelta( 1.50000095367, (float) str_replace( ',', '.', $hr ), 0.0001, 'The values should be equal' );

		$hr = wp_convert_bytes_to_hr( $tb - $mb - $kb );
		$this->assertEqualsWithDelta( 1023.99902248, (float) str_replace( ',', '.', $hr ), 0.0001, 'The values should be equal' );

		$hr = wp_convert_bytes_to_hr( $gb + $gb / 2 + $mb );
		$this->assertEqualsWithDelta( 1.5009765625, (float) str_replace( ',', '.', $hr ), 0.0001, 'The values should be equal' );

		$hr = wp_convert_bytes_to_hr( $gb - $mb - $kb );
		$this->assertEqualsWithDelta( 1022.99902344, (float) str_replace( ',', '.', $hr ), 0.0001, 'The values should be equal' );

		// Edge.
		$this->assertSame( '-1B', wp_convert_bytes_to_hr( -1 ) );
		$this->assertSame( '0B', wp_convert_bytes_to_hr( 0 ) );
	}

	/**
	 * @ticket 22960
	 */
	public function test_get_attached_images() {
		$post_id       = self::factory()->post->create();
		$attachment_id = self::factory()->attachment->create_object(
			self::IMG_NAME,
			$post_id,
			array(
				'post_mime_type' => 'image/jpeg',
				'post_type'      => 'attachment',
			)
		);

		$images = get_attached_media( 'image', $post_id );
		$this->assertEquals( $images, array( $attachment_id => get_post( $attachment_id ) ) );
	}

	/**
	 * @ticket 22960
	 */
	public function test_post_galleries_images() {
		$ids1      = array();
		$ids1_srcs = array();
		foreach ( range( 1, 6 ) as $i ) {
			$attachment_id = self::factory()->attachment->create_object(
				"image$i.jpg",
				0,
				array(
					'post_mime_type' => 'image/jpeg',
					'post_type'      => 'attachment',
				)
			);
			$metadata      = array_merge( array( 'file' => "image$i.jpg" ), self::IMG_META );
			wp_update_attachment_metadata( $attachment_id, $metadata );
			$ids1[]      = $attachment_id;
			$ids1_srcs[] = 'http://' . WP_TESTS_DOMAIN . '/wp-content/uploads/' . "image$i.jpg";
		}

		$ids2      = array();
		$ids2_srcs = array();
		foreach ( range( 4, 6 ) as $i ) {
			$attachment_id = self::factory()->attachment->create_object(
				"image$i.jpg",
				0,
				array(
					'post_mime_type' => 'image/jpeg',
					'post_type'      => 'attachment',
				)
			);
			$metadata      = array_merge( array( 'file' => "image$i.jpg" ), self::IMG_META );
			wp_update_attachment_metadata( $attachment_id, $metadata );
			$ids2[]      = $attachment_id;
			$ids2_srcs[] = 'http://' . WP_TESTS_DOMAIN . '/wp-content/uploads/' . "image$i.jpg";
		}

		$ids1_joined = join( ',', array_slice( $ids1, 0, 3 ) );
		$ids2_joined = join( ',', array_slice( $ids2, 3, 3 ) );

		$blob    = <<<BLOB
[gallery ids="$ids1_joined"]

[gallery ids="$ids2_joined"]
BLOB;
		$post_id = self::factory()->post->create( array( 'post_content' => $blob ) );
		$srcs    = get_post_galleries_images( $post_id );
		$this->assertSameSetsWithIndex( $srcs, array( array_slice( $ids1_srcs, 0, 3 ), array_slice( $ids2_srcs, 3, 3 ) ) );
	}

	/**
	 * @ticket 22960
	 */
	public function test_post_gallery_images() {
		$ids1      = array();
		$ids1_srcs = array();
		foreach ( range( 1, 3 ) as $i ) {
			$attachment_id = self::factory()->attachment->create_object(
				"image$i.jpg",
				0,
				array(
					'post_mime_type' => 'image/jpeg',
					'post_type'      => 'attachment',
				)
			);
			$metadata      = array_merge( array( 'file' => "image$i.jpg" ), self::IMG_META );
			wp_update_attachment_metadata( $attachment_id, $metadata );
			$ids1[]      = $attachment_id;
			$ids1_srcs[] = 'http://' . WP_TESTS_DOMAIN . '/wp-content/uploads/' . "image$i.jpg";
		}

		$ids2      = array();
		$ids2_srcs = array();
		foreach ( range( 4, 6 ) as $i ) {
			$attachment_id = self::factory()->attachment->create_object(
				"image$i.jpg",
				0,
				array(
					'post_mime_type' => 'image/jpeg',
					'post_type'      => 'attachment',
				)
			);
			$metadata      = array_merge( array( 'file' => "image$i.jpg" ), self::IMG_META );
			wp_update_attachment_metadata( $attachment_id, $metadata );
			$ids2[]      = $attachment_id;
			$ids2_srcs[] = 'http://' . WP_TESTS_DOMAIN . '/wp-content/uploads/' . "image$i.jpg";
		}

		$ids1_joined = implode( ',', $ids1 );
		$ids2_joined = implode( ',', $ids2 );

		$blob    = <<<BLOB
[gallery ids="$ids1_joined"]

[gallery ids="$ids2_joined"]
BLOB;
		$post_id = self::factory()->post->create( array( 'post_content' => $blob ) );
		$srcs    = get_post_gallery_images( $post_id );
		$this->assertSame( $srcs, $ids1_srcs );
	}

	/**
	 * @ticket 43826
	 * @group blocks
	 */
	public function test_block_post_gallery_images() {
		// Similar to test_post_gallery_images but with blocks instead of shortcodes
		$ids      = array();
		$imgs     = array();
		$ids_srcs = array();
		foreach ( range( 1, 6 ) as $i ) {
			$attachment_id = self::factory()->attachment->create_object(
				"image$i.jpg",
				0
			);
			$metadata      = array_merge( array( 'file' => "image$i.jpg" ), self::IMG_META );
			wp_update_attachment_metadata( $attachment_id, $metadata );
			$ids[]      = $attachment_id;
			$url        = 'http://' . WP_TESTS_DOMAIN . '/wp-content/uploads/' . "image$i.jpg";
			$ids_srcs[] = $url;
			$imgs[]     = '<figure><img src="' . $url . '" data-id="' . $i . '" /></figure>';
		}

		$imgs1_joined = join( "\n", array_slice( $imgs, 0, 3 ) );
		$imgs2_joined = join( "\n", array_slice( $imgs, 3, 3 ) );

		$blob    = <<<BLOB
<!-- wp:gallery -->
$imgs1_joined
<!-- /wp:gallery -->
<!-- wp:gallery -->
$imgs2_joined
<!-- /wp:gallery -->
BLOB;
		$post_id = self::factory()->post->create( array( 'post_content' => $blob ) );
		$srcs    = get_post_gallery_images( $post_id );
		$this->assertSameSetsWithIndex( array_slice( $ids_srcs, 0, 3 ), $srcs );
	}

	/**
	 * @ticket 43826
	 * @group blocks
	 */
	public function test_block_post_gallery_images_json() {
		// Similar to test_block_post_gallery_images, with IDs in the json blob
		$ids      = array();
		$imgs     = array();
		$ids_srcs = array();
		foreach ( range( 1, 6 ) as $i ) {
			$attachment_id = self::factory()->attachment->create_object(
				"image$i.jpg",
				0
			);
			$metadata      = array_merge( array( 'file' => "image$i.jpg" ), self::IMG_META );
			wp_update_attachment_metadata( $attachment_id, $metadata );
			$ids[]      = $attachment_id;
			$url        = 'http://' . WP_TESTS_DOMAIN . '/wp-content/uploads/' . "image$i.jpg";
			$ids_srcs[] = $url;
			$imgs[]     = '<figure><img src="' . $url . '" data-id="' . $i . '" /></figure>';

		}

		$ids1_joined = join( ',', array_slice( $ids, 0, 3 ) );
		$ids2_joined = join( ',', array_slice( $ids, 3, 3 ) );

		$blob    = <<<BLOB
<!-- wp:gallery {"ids":[$ids1_joined]} -->
<!-- /wp:gallery -->

<!-- wp:gallery {"ids":[$ids2_joined]} -->
<!-- /wp:gallery -->
BLOB;
		$post_id = self::factory()->post->create( array( 'post_content' => $blob ) );
		$srcs    = get_post_gallery_images( $post_id );
		$this->assertSameSetsWithIndex( array_slice( $ids_srcs, 0, 3 ), $srcs );
	}

	/**
	 * @ticket 43826
	 * @group blocks
	 */
	public function test_mixed_post_gallery_images() {
		// Similar to test_post_gallery_images but with a shortcode and a block in the same post
		$ids      = array();
		$imgs     = array();
		$ids_srcs = array();
		foreach ( range( 1, 6 ) as $i ) {
			$attachment_id = self::factory()->attachment->create_object(
				"image$i.jpg",
				0,
				array(
					'post_mime_type' => 'image/jpeg',
					'post_type'      => 'attachment',
				)
			);
			$metadata      = array_merge( array( 'file' => "image$i.jpg" ), self::IMG_META );
			wp_update_attachment_metadata( $attachment_id, $metadata );
			$ids[]      = $attachment_id;
			$url        = 'http://' . WP_TESTS_DOMAIN . '/wp-content/uploads/' . "image$i.jpg";
			$ids_srcs[] = $url;
			$imgs[]     = '<figure><img src="' . $url . '" data-id="' . $i . '" /></figure>';
		}

		$ids1_joined  = join( "\n", array_slice( $ids, 0, 3 ) );
		$ids2_joined  = join( "\n", array_slice( $ids, 3, 3 ) );
		$imgs2_joined = join( "\n", array_slice( $imgs, 3, 3 ) );

		$blob    = <<<BLOB
[gallery ids="$ids1_joined"]

[gallery ids="$ids2_joined"]
<!-- wp:gallery -->
$imgs2_joined
<!-- /wp:gallery -->
BLOB;
		$post_id = self::factory()->post->create( array( 'post_content' => $blob ) );
		$srcs    = get_post_gallery_images( $post_id );
		$this->assertSameSetsWithIndex( array_slice( $ids_srcs, 0, 3 ), $srcs );
	}

	/**
	 * @ticket 43826
	 * @group blocks
	 */
	public function test_block_inner_post_gallery_images() {
		// Make sure get_post_gallery_images() works with gallery blocks that are nested inside something else
		$ids      = array();
		$imgs     = array();
		$ids_srcs = array();
		foreach ( range( 1, 3 ) as $i ) {
			$attachment_id = self::factory()->attachment->create_object(
				"image$i.jpg",
				0,
				array(
					'post_mime_type' => 'image/jpeg',
					'post_type'      => 'attachment',
				)
			);
			$metadata      = array_merge( array( 'file' => "image$i.jpg" ), self::IMG_META );
			wp_update_attachment_metadata( $attachment_id, $metadata );
			$ids[]      = $attachment_id;
			$url        = 'http://' . WP_TESTS_DOMAIN . '/wp-content/uploads/' . "image$i.jpg";
			$ids_srcs[] = $url;
			$imgs[]     = '<figure><img src="' . $url . '" data-id="' . $i . '" /></figure>';

		}

		$imgs_joined = join( "\n", $imgs );

		$blob    = <<<BLOB
<!-- wp:columns -->
<!-- wp:column -->
<!-- wp:gallery -->
$imgs_joined
<!-- /wp:gallery -->
<!-- /wp:column -->
<!-- /wp:columns -->
BLOB;
		$post_id = self::factory()->post->create( array( 'post_content' => $blob ) );
		$srcs    = get_post_gallery_images( $post_id );
		$this->assertSameSetsWithIndex( $ids_srcs, $srcs );
	}

	/**
	 * @ticket 43826
	 * @group blocks
	 */
	public function test_block_post_gallery_innerblock_images() {
		// Make sure get_post_gallery_images() works with new version of gallery block with nested image blocks.
		$ids      = array();
		$imgs     = array();
		$ids_srcs = array();
		foreach ( range( 1, 3 ) as $i ) {
			$attachment_id = self::factory()->attachment->create_object(
				"image$i.jpg",
				0,
				array(
					'post_mime_type' => 'image/jpeg',
					'post_type'      => 'attachment',
				)
			);
			$metadata      = array_merge( array( 'file' => "image$i.jpg" ), self::IMG_META );
			wp_update_attachment_metadata( $attachment_id, $metadata );
			$ids[]      = $attachment_id;
			$url        = 'http://' . WP_TESTS_DOMAIN . '/wp-content/uploads/' . "image$i.jpg";
			$ids_srcs[] = $url;
			$imgs[]     = '<!-- wp:image {"id":' . $attachment_id . ',"sizeSlug":"large","linkDestination":"none"} --><figure class="wp-block-image size-large"><img src="' . $url . '" /></figure><!-- /wp:image -->';

		}

		$imgs_joined = join( "\n", $imgs );

		$blob    = <<<BLOB
<!-- wp:gallery -->
<figure class="wp-block-gallery has-nested-images columns-default is-cropped">
$imgs_joined
</figure>
<!-- /wp:gallery -->
BLOB;
		$post_id = self::factory()->post->create( array( 'post_content' => $blob ) );
		$srcs    = get_post_gallery_images( $post_id );
		$this->assertSameSetsWithIndex( $ids_srcs, $srcs );
	}

	public function test_get_media_embedded_in_content() {
		$object = <<<OBJ
<object src="this" data="that">
	<param name="value"/>
</object>
OBJ;
		$embed  = <<<EMBED
<embed src="something.mp4"/>
EMBED;
		$iframe = <<<IFRAME
<iframe src="youtube.com" width="7000" />
IFRAME;
		$audio  = <<<AUDIO
<audio preload="none">
	<source />
</audio>
AUDIO;
		$video  = <<<VIDEO
<video preload="none">
	<source />
</video>
VIDEO;

		$content = <<<CONTENT
This is a comment
$object

This is a comment
$embed

This is a comment
$iframe

This is a comment
$audio

This is a comment
$video

This is a comment
CONTENT;

		$types    = array( 'object', 'embed', 'iframe', 'audio', 'video' );
		$contents = array_values( compact( $types ) );

		$matches = get_media_embedded_in_content( $content, 'audio' );
		$this->assertSame( array( $audio ), $matches );

		$matches = get_media_embedded_in_content( $content, 'video' );
		$this->assertSame( array( $video ), $matches );

		$matches = get_media_embedded_in_content( $content, 'object' );
		$this->assertSame( array( $object ), $matches );

		$matches = get_media_embedded_in_content( $content, 'embed' );
		$this->assertSame( array( $embed ), $matches );

		$matches = get_media_embedded_in_content( $content, 'iframe' );
		$this->assertSame( array( $iframe ), $matches );

		$matches = get_media_embedded_in_content( $content, $types );
		$this->assertSame( $contents, $matches );
	}

	public function test_get_media_embedded_in_content_order() {
		$audio   = <<<AUDIO
<audio preload="none">
	<source />
</audio>
AUDIO;
		$video   = <<<VIDEO
<video preload="none">
	<source />
</video>
VIDEO;
		$content = $audio . $video;

		$matches1 = get_media_embedded_in_content( $content, array( 'audio', 'video' ) );
		$this->assertSame( array( $audio, $video ), $matches1 );

		$reversed = $video . $audio;
		$matches2 = get_media_embedded_in_content( $reversed, array( 'audio', 'video' ) );
		$this->assertSame( array( $video, $audio ), $matches2 );
	}

	/**
	 * @ticket 35367
	 */
	public function test_wp_audio_shortcode_with_empty_params() {
		$this->assertNull( wp_audio_shortcode( array() ) );
	}

	/**
	 * @ticket 35367
	 */
	public function test_wp_audio_shortcode_with_bad_attr() {
		$this->assertSame(
			'<a class="wp-embedded-audio" href="https://example.com/foo.php">https://example.com/foo.php</a>',
			wp_audio_shortcode(
				array(
					'src' => 'https://example.com/foo.php',
				)
			)
		);
	}

	/**
	 * @ticket 35367
	 */
	public function test_wp_audio_shortcode_attributes() {
		$actual = wp_audio_shortcode(
			array(
				'src' => 'https://example.com/foo.mp3',
			)
		);

		$this->assertStringContainsString( 'src="https://example.com/foo.mp3', $actual );
		$this->assertStringNotContainsString( 'loop', $actual );
		$this->assertStringNotContainsString( 'autoplay', $actual );
		$this->assertStringContainsString( 'preload="none"', $actual );
		$this->assertStringContainsString( 'class="wp-audio-shortcode"', $actual );
		$this->assertStringContainsString( 'style="width: 100%;"', $actual );

		$actual = wp_audio_shortcode(
			array(
				'src'      => 'https://example.com/foo.mp3',
				'loop'     => true,
				'autoplay' => true,
				'preload'  => true,
				'class'    => 'foobar',
				'style'    => 'padding:0;',
			)
		);

		$this->assertStringContainsString( 'src="https://example.com/foo.mp3', $actual );
		$this->assertStringContainsString( 'loop="1"', $actual );
		$this->assertStringContainsString( 'autoplay="1"', $actual );
		$this->assertStringContainsString( 'preload="1"', $actual );
		$this->assertStringContainsString( 'class="foobar"', $actual );
		$this->assertStringContainsString( 'style="padding:0;"', $actual );
	}

	/**
	 * Test [video] shortcode processing
	 */
	public function test_video_shortcode_body() {
		$width  = 720;
		$height = 480;

		$w = empty( $GLOBALS['content_width'] ) ? 640 : $GLOBALS['content_width'];
		if ( $width > $w ) {
			$width = $w;
		}

		$post_id = get_post() ? get_the_ID() : 0;

		$video = <<<VIDEO
[video width="$width" height="480" mp4="http://domain.tld/wp-content/uploads/2013/12/xyz.mp4"]
<!-- WebM/VP8 for Firefox4, Opera, and Chrome -->
<source type="video/webm" src="myvideo.webm" />
<!-- Ogg/Vorbis for older Firefox and Opera versions -->
<source type="video/ogg" src="myvideo.ogv" />
<!-- Optional: Add subtitles for each language -->
<track kind="subtitles" src="subtitles.srt" srclang="en" />
<!-- Optional: Add chapters -->
<track kind="chapters" src="chapters.srt" srclang="en" />
[/video]
VIDEO;

		$h = ceil( ( $height * $width ) / $width );

		$content = apply_filters( 'the_content', $video );

		$expected = '<div style="width: ' . $width . 'px;" class="wp-video">' .
			"<!--[if lt IE 9]><script>document.createElement('video');</script><![endif]-->\n" .
			'<video class="wp-video-shortcode" id="video-' . $post_id . '-1" width="' . $width . '" height="' . $h . '" preload="metadata" controls="controls">' .
			'<source type="video/mp4" src="http://domain.tld/wp-content/uploads/2013/12/xyz.mp4?_=1" />' .
			'<!-- WebM/VP8 for Firefox4, Opera, and Chrome --><source type="video/webm" src="myvideo.webm" />' .
			'<!-- Ogg/Vorbis for older Firefox and Opera versions --><source type="video/ogg" src="myvideo.ogv" />' .
			'<!-- Optional: Add subtitles for each language --><track kind="subtitles" src="subtitles.srt" srclang="en" />' .
			'<!-- Optional: Add chapters --><track kind="chapters" src="chapters.srt" srclang="en" />' .
			'<a href="http://domain.tld/wp-content/uploads/2013/12/xyz.mp4">' .
			"http://domain.tld/wp-content/uploads/2013/12/xyz.mp4</a></video></div>\n";

		$this->assertSame( $expected, $content );
	}

	/**
	 * @ticket 35367
	 * @depends test_video_shortcode_body
	 */
	public function test_wp_video_shortcode_with_empty_params() {
		$this->assertNull( wp_video_shortcode( array() ) );
	}

	/**
	 * @ticket 35367
	 * @depends test_video_shortcode_body
	 */
	public function test_wp_video_shortcode_with_bad_attr() {
		$this->assertSame(
			'<a class="wp-embedded-video" href="https://example.com/foo.php">https://example.com/foo.php</a>',
			wp_video_shortcode(
				array(
					'src' => 'https://example.com/foo.php',
				)
			)
		);
	}

	/**
	 * @ticket 35367
	 * @ticket 54788
	 * @depends test_video_shortcode_body
	 */
	public function test_wp_video_shortcode_attributes() {
		$actual = wp_video_shortcode(
			array(
				'src' => 'https://example.com/foo.mp4',
			)
		);

		$this->assertStringContainsString( 'src="https://example.com/foo.mp4', $actual );
		$this->assertStringNotContainsString( 'loop', $actual );
		$this->assertStringNotContainsString( 'autoplay', $actual );
		$this->assertStringNotContainsString( 'muted', $actual );
		$this->assertStringContainsString( 'preload="metadata"', $actual );
		$this->assertStringContainsString( 'width="640"', $actual );
		$this->assertStringContainsString( 'height="360"', $actual );
		$this->assertStringContainsString( 'class="wp-video-shortcode"', $actual );

		$actual = wp_video_shortcode(
			array(
				'src'      => 'https://example.com/foo.mp4',
				'poster'   => 'https://example.com/foo.png',
				'loop'     => true,
				'autoplay' => true,
				'muted'    => true,
				'preload'  => true,
				'width'    => 123,
				'height'   => 456,
				'class'    => 'foobar',
			)
		);

		$this->assertStringContainsString( 'src="https://example.com/foo.mp4', $actual );
		$this->assertStringContainsString( 'poster="https://example.com/foo.png', $actual );
		$this->assertStringContainsString( 'loop="1"', $actual );
		$this->assertStringContainsString( 'autoplay="1"', $actual );
		$this->assertStringContainsString( 'muted', $actual );
		$this->assertStringContainsString( 'preload="1"', $actual );
		$this->assertStringContainsString( 'width="123"', $actual );
		$this->assertStringContainsString( 'height="456"', $actual );
		$this->assertStringContainsString( 'class="foobar"', $actual );
	}

	/**
	 * @ticket 40866
	 * @depends test_video_shortcode_body
	 */
	public function test_wp_video_shortcode_youtube_remove_feature() {
		$actual = wp_video_shortcode(
			array(
				'src' => 'https://www.youtube.com/watch?v=72xdCU__XCk&feature=youtu.be',
			)
		);

		$this->assertStringNotContainsString( 'feature=youtu.be', $actual );
	}

	/**
	 * @ticket 40866
	 * @depends test_video_shortcode_body
	 */
	public function test_wp_video_shortcode_youtube_force_ssl() {
		$actual = wp_video_shortcode(
			array(
				'src' => 'http://www.youtube.com/watch?v=72xdCU__XCk',
			)
		);

		$this->assertStringContainsString( 'src="https://www.youtube.com/watch?v=72xdCU__XCk', $actual );
	}

	/**
	 * @ticket 40866
	 * @depends test_video_shortcode_body
	 */
	public function test_wp_video_shortcode_vimeo_force_ssl_remove_query_args() {
		$actual = wp_video_shortcode(
			array(
				'src' => 'http://vimeo.com/76979871?blah=meh',
			)
		);

		$this->assertStringContainsString( 'src="https://vimeo.com/76979871', $actual );
		$this->assertStringNotContainsString( 'blah=meh', $actual );
	}

	/**
	 * @ticket 40977
	 * @depends test_video_shortcode_body
	 */
	public function test_wp_video_shortcode_vimeo_adds_loop() {
		$actual = wp_video_shortcode(
			array(
				'src' => 'http://vimeo.com/76979871',
			)
		);

		$this->assertStringContainsString( 'src="https://vimeo.com/76979871?loop=0', $actual );
	}

	/**
	 * @ticket 40977
	 * @depends test_video_shortcode_body
	 */
	public function test_wp_video_shortcode_vimeo_force_adds_loop_true() {
		$actual = wp_video_shortcode(
			array(
				'src'  => 'http://vimeo.com/76979871',
				'loop' => true,
			)
		);

		$this->assertStringContainsString( 'src="https://vimeo.com/76979871?loop=1', $actual );
	}

	/**
	 * @ticket 26768
	 */
	public function test_add_image_size() {
		$_wp_additional_image_sizes = wp_get_additional_image_sizes();

		remove_image_size( 'test-size' );

		$this->assertArrayNotHasKey( 'test-size', $_wp_additional_image_sizes );
		add_image_size( 'test-size', 200, 600 );

		$sizes = wp_get_additional_image_sizes();

		// Clean up.
		remove_image_size( 'test-size' );

		$this->assertArrayHasKey( 'test-size', $sizes );
		$this->assertSame( 200, $sizes['test-size']['width'] );
		$this->assertSame( 600, $sizes['test-size']['height'] );
	}

	/**
	 * @ticket 26768
	 */
	public function test_remove_image_size() {
		add_image_size( 'test-size', 200, 600 );
		$this->assertTrue( has_image_size( 'test-size' ) );
		remove_image_size( 'test-size' );
		$this->assertFalse( has_image_size( 'test-size' ) );
	}

	/**
	 * @ticket 26951
	 */
	public function test_has_image_size() {
		add_image_size( 'test-size', 200, 600 );
		$this->assertTrue( has_image_size( 'test-size' ) );

		// Clean up.
		remove_image_size( 'test-size' );
	}

	/**
	 * @ticket 30346
	 */
	public function test_attachment_url_to_postid() {
		$image_path    = '2014/11/' . self::IMG_NAME;
		$attachment_id = self::factory()->attachment->create_object(
			$image_path,
			0,
			array(
				'post_mime_type' => 'image/jpeg',
				'post_type'      => 'attachment',
			)
		);

		$image_url = 'http://' . WP_TESTS_DOMAIN . '/wp-content/uploads/' . $image_path;
		$this->assertSame( $attachment_id, attachment_url_to_postid( $image_url ) );
	}

	/**
	 * @ticket 33109
	 */
	public function test_attachment_url_to_postid_with_different_scheme() {
		$image_path    = '2014/11/' . self::IMG_NAME;
		$attachment_id = self::factory()->attachment->create_object(
			$image_path,
			0,
			array(
				'post_mime_type' => 'image/jpeg',
				'post_type'      => 'attachment',
			)
		);

		$image_url = 'https://' . WP_TESTS_DOMAIN . '/wp-content/uploads/' . $image_path;
		$this->assertSame( $attachment_id, attachment_url_to_postid( $image_url ) );
	}

	/**
	 * @ticket 39768
	 */
	public function test_attachment_url_to_postid_should_be_case_sensitive() {
		$image_path_lower_case    = '2014/11/' . self::IMG_NAME;
		$attachment_id_lower_case = self::factory()->attachment->create_object(
			$image_path_lower_case,
			0,
			array(
				'post_mime_type' => 'image/jpeg',
				'post_type'      => 'attachment',
			)
		);

		$image_path_upper_case    = '2014/11/' . ucfirst( self::IMG_NAME );
		$attachment_id_upper_case = self::factory()->attachment->create_object(
			$image_path_upper_case,
			0,
			array(
				'post_mime_type' => 'image/jpeg',
				'post_type'      => 'attachment',
			)
		);

		$image_url = 'http://' . WP_TESTS_DOMAIN . '/wp-content/uploads/' . $image_path_upper_case;
		$this->assertSame( $attachment_id_upper_case, attachment_url_to_postid( $image_url ) );
	}

	public function test_attachment_url_to_postid_filtered() {
		$image_path    = '2014/11/' . self::IMG_NAME;
		$attachment_id = self::factory()->attachment->create_object(
			$image_path,
			0,
			array(
				'post_mime_type' => 'image/jpeg',
				'post_type'      => 'attachment',
			)
		);

		add_filter( 'upload_dir', array( $this, 'upload_dir' ) );
		$image_url = 'http://192.168.1.20.com/wp-content/uploads/' . $image_path;
		$this->assertSame( $attachment_id, attachment_url_to_postid( $image_url ) );
		remove_filter( 'upload_dir', array( $this, 'upload_dir' ) );
	}

	public function upload_dir( $dir ) {
		$dir['baseurl'] = 'http://192.168.1.20.com/wp-content/uploads';
		return $dir;
	}

	/**
	 * @ticket 31044
	 */
	public function test_attachment_url_to_postid_with_empty_url() {
		$post_id = attachment_url_to_postid( '' );
		$this->assertIsInt( $post_id );
		$this->assertSame( 0, $post_id );
	}

	/**
	 * @ticket 22768
	 */
	public function test_media_handle_upload_sets_post_excerpt() {
		$iptc_file = DIR_TESTDATA . '/images/test-image-iptc.jpg';

		// Make a copy of this file as it gets moved during the file upload.
		$tmp_name = wp_tempnam( $iptc_file );

		copy( $iptc_file, $tmp_name );

		$_FILES['upload'] = array(
			'tmp_name' => $tmp_name,
			'name'     => 'test-image-iptc.jpg',
			'type'     => 'image/jpeg',
			'error'    => 0,
			'size'     => filesize( $iptc_file ),
		);

		$post_id = media_handle_upload(
			'upload',
			0,
			array(),
			array(
				'action'    => 'test_iptc_upload',
				'test_form' => false,
			)
		);

		unset( $_FILES['upload'] );

		$post = get_post( $post_id );

		// Clean up.
		wp_delete_attachment( $post_id, true );

		$this->assertSame( 'This is a comment. / Это комментарий. / Βλέπετε ένα σχόλιο.', $post->post_excerpt );
	}

	/**
	 * @ticket 37989
	 */
	public function test_media_handle_upload_expected_titles() {
		$test_file = DIR_TESTDATA . '/images/test-image.jpg';

		// Make a copy of this file as it gets moved during the file upload.
		$tmp_name = wp_tempnam( $test_file );

		copy( $test_file, $tmp_name );

		$_FILES['upload'] = array(
			'tmp_name' => $tmp_name,
			'name'     => 'This is a test.jpg',
			'type'     => 'image/jpeg',
			'error'    => 0,
			'size'     => filesize( $test_file ),
		);

		$post_id = media_handle_upload(
			'upload',
			0,
			array(),
			array(
				'action'    => 'test_upload_titles',
				'test_form' => false,
			)
		);

		unset( $_FILES['upload'] );

		$post = get_post( $post_id );

		// Clean up.
		wp_delete_attachment( $post_id, true );

		$this->assertSame( 'This is a test', $post->post_title );
	}

	/**
	 * @ticket 33016
	 */
	public function test_multiline_cdata() {
		global $wp_embed;

		$content = <<<EOF
<script>// <![CDATA[
_my_function('data');
// ]]>
</script>
EOF;

		$result = $wp_embed->autoembed( $content );
		$this->assertSame( $content, $result );
	}

	/**
	 * @ticket 33016
	 */
	public function test_multiline_comment() {
		global $wp_embed;

		$content = <<<EOF
<script><!--
my_function();
// --> </script>
EOF;

		$result = $wp_embed->autoembed( $content );
		$this->assertSame( $content, $result );
	}


	/**
	 * @ticket 33016
	 *
	 * @group external-http
	 */
	public function test_multiline_comment_with_embeds() {
		$content = <<<EOF
Start.
[embed]http://www.youtube.com/embed/TEST01YRHA0[/embed]
<script><!--
my_function();
// --> </script>
http://www.youtube.com/embed/TEST02YRHA0
[embed]http://www.example.com/embed/TEST03YRHA0[/embed]
http://www.example.com/embed/TEST04YRHA0
Stop.
EOF;

		$expected = <<<EOF
<p>Start.<br />
https://youtube.com/watch?v=TEST01YRHA0<br />
<script><!--
my_function();
// --> </script><br />
https://youtube.com/watch?v=TEST02YRHA0<br />
<a href="http://www.example.com/embed/TEST03YRHA0">http://www.example.com/embed/TEST03YRHA0</a><br />
http://www.example.com/embed/TEST04YRHA0<br />
Stop.</p>

EOF;

		$result = apply_filters( 'the_content', $content );
		$this->assertSameIgnoreEOL( $expected, $result );
	}

	/**
	 * @ticket 33016
	 */
	public function filter_wp_embed_shortcode_custom( $content, $url ) {
		if ( 'https://www.example.com/?video=1' === $url ) {
			$content = '@embed URL was replaced@';
		}
		return $content;
	}

	/**
	 * @ticket 33016
	 *
	 * @group external-http
	 */
	public function test_oembed_explicit_media_link() {
		global $wp_embed;
		add_filter( 'embed_maybe_make_link', array( $this, 'filter_wp_embed_shortcode_custom' ), 10, 2 );

		$content = <<<EOF
https://www.example.com/?video=1
EOF;

		$expected = <<<EOF
@embed URL was replaced@
EOF;

		$result = $wp_embed->autoembed( $content );
		$this->assertSame( $expected, $result );

		$content = <<<EOF
<a href="https://www.example.com/?video=1">https://www.example.com/?video=1</a>
<script>// <![CDATA[
_my_function('data');
myvar = 'Hello world
https://www.example.com/?video=1
do not break this';
// ]]>
</script>
EOF;

		$result = $wp_embed->autoembed( $content );
		$this->assertSame( $content, $result );

		remove_filter( 'embed_maybe_make_link', array( $this, 'filter_wp_embed_shortcode_custom' ), 10 );
	}

	/**
	 * Tests the default output of `wp_get_attachment_image()`.
	 *
	 * @ticket 34635
	 */
	public function test_wp_get_attachment_image_defaults() {
		$image    = image_downsize( self::$large_id, 'thumbnail' );
		$expected = sprintf(
			'<img width="%1$d" height="%2$d" src="%3$s" class="attachment-thumbnail size-thumbnail" alt="" decoding="async" loading="lazy" />',
			$image[1],
			$image[2],
			$image[0]
		);

		$this->assertSame( $expected, wp_get_attachment_image( self::$large_id ) );
	}

	/**
	 * @ticket 50801
	 */
	public function test_wp_get_attachment_image_filter_output() {
		$image    = image_downsize( self::$large_id, 'thumbnail' );
		$expected = 'Override wp_get_attachment_image';

		add_filter( 'wp_get_attachment_image', array( $this, 'filter_wp_get_attachment_image' ) );
		$output = wp_get_attachment_image( self::$large_id );
		remove_filter( 'wp_get_attachment_image', array( $this, 'filter_wp_get_attachment_image' ) );

		$this->assertSame( $expected, $output );
	}

	public function filter_wp_get_attachment_image() {
		return 'Override wp_get_attachment_image';
	}

	/**
	 * Test that `wp_get_attachment_image()` returns a proper alt value.
	 *
	 * @ticket 34635
	 */
	public function test_wp_get_attachment_image_with_alt() {
		// Add test alt metadata.
		update_post_meta( self::$large_id, '_wp_attachment_image_alt', 'Some very clever alt text', true );

		$image    = image_downsize( self::$large_id, 'thumbnail' );
		$expected = sprintf(
			'<img width="%1$d" height="%2$d" src="%3$s" class="attachment-thumbnail size-thumbnail" alt="Some very clever alt text" decoding="async" loading="lazy" />',
			$image[1],
			$image[2],
			$image[0]
		);

		$this->assertSame( $expected, wp_get_attachment_image( self::$large_id ) );

		// Cleanup.
		update_post_meta( self::$large_id, '_wp_attachment_image_alt', '', true );
	}

	/**
	 * @ticket 33878
	 */
	public function test_wp_get_attachment_image_url() {
		$this->assertFalse( wp_get_attachment_image_url( 0 ) );

		$post_id       = self::factory()->post->create();
		$attachment_id = self::factory()->attachment->create_object(
			self::IMG_NAME,
			$post_id,
			array(
				'post_mime_type' => 'image/jpeg',
				'post_type'      => 'attachment',
			)
		);

		$image = wp_get_attachment_image_src( $attachment_id, 'thumbnail', false );

		$this->assertSame( $image[0], wp_get_attachment_image_url( $attachment_id ) );
	}

	/**
	 * @ticket 12235
	 */
	public function test_wp_get_attachment_caption() {
		$this->assertFalse( wp_get_attachment_caption( 0 ) );

		$caption = 'This is a caption.';

		$post_id       = self::factory()->post->create();
		$attachment_id = self::factory()->attachment->create_object(
			self::IMG_NAME,
			$post_id,
			array(
				'post_mime_type' => 'image/jpeg',
				'post_type'      => 'attachment',
				'post_excerpt'   => $caption,
			)
		);

		$this->assertFalse( wp_get_attachment_caption( $post_id ) );

		$this->assertSame( $caption, wp_get_attachment_caption( $attachment_id ) );
	}

	/**
	 * @ticket 12235
	 */
	public function test_wp_get_attachment_caption_empty() {
		$post_id       = self::factory()->post->create();
		$attachment_id = self::factory()->attachment->create_object(
			self::IMG_NAME,
			$post_id,
			array(
				'post_mime_type' => 'image/jpeg',
				'post_type'      => 'attachment',
				'post_excerpt'   => '',
			)
		);

		$this->assertSame( '', wp_get_attachment_caption( $attachment_id ) );
	}

	/**
	 * Helper function to get image size array from size "name".
	 */
	private function get_image_size_array_from_meta( $image_meta, $size_name ) {
		$array = false;

		if ( is_array( $image_meta ) ) {
			if ( 'full' === $size_name && isset( $image_meta['width'] ) && isset( $image_meta['height'] ) ) {
				$array = array( $image_meta['width'], $image_meta['height'] );
			} elseif ( isset( $image_meta['sizes'][ $size_name ]['width'] ) && isset( $image_meta['sizes'][ $size_name ]['height'] ) ) {
				$array = array( $image_meta['sizes'][ $size_name ]['width'], $image_meta['sizes'][ $size_name ]['height'] );
			}
		}

		if ( ! $array ) {
			$this->fail( sprintf( "Could not retrieve image metadata for size '%s'.", $size_name ) );
		}

		return $array;
	}

	/**
	 * Helper function to move the src image to the first position in the expected srcset string.
	 */
	private function src_first( $srcset, $src_url, $src_width ) {
		$src_string    = $src_url . ' ' . $src_width . 'w';
		$src_not_first = ', ' . $src_string;

		if ( strpos( $srcset, $src_not_first ) ) {
			$srcset = str_replace( $src_not_first, '', $srcset );
			$srcset = $src_string . ', ' . $srcset;
		}

		return $srcset;
	}

	/**
	 * @ticket 33641
	 * @requires function imagejpeg
	 */
	public function test_wp_calculate_image_srcset() {
		$_wp_additional_image_sizes = wp_get_additional_image_sizes();

		$year_month      = gmdate( 'Y/m' );
		$image_meta      = wp_get_attachment_metadata( self::$large_id );
		$uploads_dir_url = 'http://' . WP_TESTS_DOMAIN . '/wp-content/uploads/';

		// Set up test cases for all expected size names.
		$intermediates = array( 'medium', 'medium_large', 'large', 'full' );

		// Add any soft crop intermediate sizes.
		foreach ( $_wp_additional_image_sizes as $name => $additional_size ) {
			if ( ! $_wp_additional_image_sizes[ $name ]['crop'] || 0 === $_wp_additional_image_sizes[ $name ]['height'] ) {
				$intermediates[] = $name;
			}
		}

		$expected = '';

		foreach ( $image_meta['sizes'] as $name => $size ) {
			// Allow the sizes that should be included so we pick up 'medium_large' in 4.4.
			if ( in_array( $name, $intermediates, true ) ) {
				$expected .= $uploads_dir_url . $year_month . '/' . $size['file'] . ' ' . $size['width'] . 'w, ';
			}
		}

		$expected = trim( $expected, ' ,' );

		foreach ( $intermediates as $int_size ) {
			$image_url  = wp_get_attachment_image_url( self::$large_id, $int_size );
			$size_array = $this->get_image_size_array_from_meta( $image_meta, $int_size );

			if ( 'full' === $int_size ) {
				// Add the full size image. Expected to be in the srcset when the full size image is used as src.
				$_expected = $uploads_dir_url . $image_meta['file'] . ' ' . $image_meta['width'] . 'w, ' . $expected;
			} else {
				$_expected = $expected;
			}

			$expected_srcset = $this->src_first( $_expected, $image_url, $size_array[0] );
			$this->assertSame( $expected_srcset, wp_calculate_image_srcset( $size_array, $image_url, $image_meta ) );
		}
	}

	/**
	 * @ticket 33641
	 * @requires function imagejpeg
	 */
	public function test_wp_calculate_image_srcset_no_date_uploads() {
		$_wp_additional_image_sizes = wp_get_additional_image_sizes();

		// Disable date organized uploads.
		add_filter( 'upload_dir', '_upload_dir_no_subdir' );

		// Make an image.
		$filename = DIR_TESTDATA . '/images/' . self::$large_filename;
		$id       = self::factory()->attachment->create_upload_object( $filename );

		$image_meta      = wp_get_attachment_metadata( $id );
		$uploads_dir_url = 'http://' . WP_TESTS_DOMAIN . '/wp-content/uploads/';

		// Set up test cases for all expected size names.
		$intermediates = array( 'medium', 'medium_large', 'large', 'full' );

		foreach ( $_wp_additional_image_sizes as $name => $additional_size ) {
			if ( ! $_wp_additional_image_sizes[ $name ]['crop'] || 0 === $_wp_additional_image_sizes[ $name ]['height'] ) {
				$intermediates[] = $name;
			}
		}

		$expected = '';

		foreach ( $image_meta['sizes'] as $name => $size ) {
			// Allow the sizes that should be included so we pick up 'medium_large' in 4.4.
			if ( in_array( $name, $intermediates, true ) ) {
				$expected .= $uploads_dir_url . $size['file'] . ' ' . $size['width'] . 'w, ';
			}
		}

		$expected = trim( $expected, ' ,' );

		foreach ( $intermediates as $int_size ) {
			$image_urls[ $int_size ] = wp_get_attachment_image_url( $id, $int_size );
		}

		// Remove the attachment.
		wp_delete_attachment( $id, true );
		remove_filter( 'upload_dir', '_upload_dir_no_subdir' );

		foreach ( $intermediates as $int_size ) {
			$size_array = $this->get_image_size_array_from_meta( $image_meta, $int_size );
			$image_url  = $image_urls[ $int_size ];

			if ( 'full' === $int_size ) {
				// Add the full size image. Expected to be in the srcset when the full size image is used as src.
				$_expected = $uploads_dir_url . $image_meta['file'] . ' ' . $image_meta['width'] . 'w, ' . $expected;
			} else {
				$_expected = $expected;
			}

			$expected_srcset = $this->src_first( $_expected, $image_url, $size_array[0] );
			$this->assertSame( $expected_srcset, wp_calculate_image_srcset( $size_array, $image_url, $image_meta ) );
		}

	}

	/**
	 * @ticket 33641
	 * @requires function imagejpeg
	 */
	public function test_wp_calculate_image_srcset_with_edits() {
		// For this test we're going to mock metadata changes from an edit.
		// Start by getting the attachment metadata.
		$image_meta = wp_get_attachment_metadata( self::$large_id );
		$image_url  = wp_get_attachment_image_url( self::$large_id, 'medium' );
		$size_array = $this->get_image_size_array_from_meta( $image_meta, 'medium' );

		// Copy hash generation method used in wp_save_image().
		$hash = 'e' . time() . rand( 100, 999 );

		$filename_base = wp_basename( self::$large_filename, '.jpg' );
		$filename_hash = "{$filename_base}-{$hash}";

		// Add the hash to the image URL.
		$image_url = str_replace( $filename_base, $filename_hash, $image_url );

		// Replace file paths for full and medium sizes with hashed versions.
		$image_meta['sizes']['medium']['file']       = str_replace( $filename_base, $filename_hash, $image_meta['sizes']['medium']['file'] );
		$image_meta['sizes']['medium_large']['file'] = str_replace( $filename_base, $filename_hash, $image_meta['sizes']['medium_large']['file'] );
		$image_meta['sizes']['large']['file']        = str_replace( $filename_base, $filename_hash, $image_meta['sizes']['large']['file'] );

		// Calculate a srcset array.
		$sizes = explode( ', ', wp_calculate_image_srcset( $size_array, $image_url, $image_meta ) );

		// Test to confirm all sources in the array include the same edit hash.
		foreach ( $sizes as $size ) {
			$this->assertStringContainsString( $hash, $size );
		}
	}

	/**
	 * @ticket 35106
	 * @requires function imagejpeg
	 */
	public function test_wp_calculate_image_srcset_with_absolute_path_in_meta() {
		$_wp_additional_image_sizes = wp_get_additional_image_sizes();

		$year_month      = gmdate( 'Y/m' );
		$image_meta      = wp_get_attachment_metadata( self::$large_id );
		$uploads_dir_url = 'http://' . WP_TESTS_DOMAIN . '/wp-content/uploads/';

		// Set up test cases for all expected size names.
		$intermediates = array( 'medium', 'medium_large', 'large', 'full' );

		// Add any soft crop intermediate sizes.
		foreach ( $_wp_additional_image_sizes as $name => $additional_size ) {
			if ( ! $_wp_additional_image_sizes[ $name ]['crop'] || 0 === $_wp_additional_image_sizes[ $name ]['height'] ) {
				$intermediates[] = $name;
			}
		}

		$expected = '';

		foreach ( $image_meta['sizes'] as $name => $size ) {
			// Allow the sizes that should be included so we pick up 'medium_large' in 4.4.
			if ( in_array( $name, $intermediates, true ) ) {
				$expected .= $uploads_dir_url . $year_month . '/' . $size['file'] . ' ' . $size['width'] . 'w, ';
			}
		}

		$expected       = trim( $expected, ' ,' );
		$full_size_file = $image_meta['file'];

		// Prepend an absolute path to simulate a pre-2.7 upload.
		$image_meta['file'] = 'H:\home\wordpress\trunk/wp-content/uploads/' . $image_meta['file'];

		foreach ( $intermediates as $int_size ) {
			$image_url  = wp_get_attachment_image_url( self::$large_id, $int_size );
			$size_array = $this->get_image_size_array_from_meta( $image_meta, $int_size );

			if ( 'full' === $int_size ) {
				// Add the full size image. Expected to be in the srcset when the full size image is used as src.
				$_expected = $uploads_dir_url . $full_size_file . ' ' . $image_meta['width'] . 'w, ' . $expected;
			} else {
				$_expected = $expected;
			}

			$expected_srcset = $this->src_first( $_expected, $image_url, $size_array[0] );
			$this->assertSame( $expected_srcset, wp_calculate_image_srcset( $size_array, $image_url, $image_meta ) );
		}
	}

	/**
	 * @ticket 33641
	 */
	public function test_wp_calculate_image_srcset_false() {
		$sizes = wp_calculate_image_srcset( array( 400, 300 ), 'file.png', array() );

		// For canola.jpg we should return.
		$this->assertFalse( $sizes );
	}

	/**
	 * @ticket 33641
	 * @requires function imagejpeg
	 */
	public function test_wp_calculate_image_srcset_no_width() {
		$image_url  = wp_get_attachment_image_url( self::$large_id, 'medium' );
		$image_meta = wp_get_attachment_metadata( self::$large_id );

		$size_array = array( 0, 0 );

		$srcset = wp_calculate_image_srcset( $size_array, $image_url, $image_meta );

		// The srcset should be false.
		$this->assertFalse( $srcset );
	}

	/**
	 * @ticket 34955
	 * @ticket 33641
	 */
	public function test_wp_calculate_image_srcset_ratio_variance() {
		// Mock data for this test.
		$size_array = array( 218, 300 );
		$image_src  = 'http://' . WP_TESTS_DOMAIN . '/wp-content/uploads/2015/12/test-768x1055-218x300.png';
		$image_meta = array(
			'width'  => 768,
			'height' => 1055,
			'file'   => '2015/12/test-768x1055.png',
			'sizes'  => array(
				'thumbnail'      => array(
					'file'      => 'test-768x1055-150x150.png',
					'width'     => 150,
					'height'    => 150,
					'mime-type' => 'image/png',
				),
				'medium'         => array(
					'file'      => 'test-768x1055-218x300.png',
					'width'     => 218,
					'height'    => 300,
					'mime-type' => 'image/png',
				),
				'custom-600'     => array(
					'file'      => 'test-768x1055-600x824.png',
					'width'     => 600,
					'height'    => 824,
					'mime-type' => 'image/png',
				),
				'post-thumbnail' => array(
					'file'      => 'test-768x1055-768x510.png',
					'width'     => 768,
					'height'    => 510,
					'mime-type' => 'image/png',
				),
			),
		);

		$uploads_url = 'http://' . WP_TESTS_DOMAIN . '/wp-content/uploads/2015/12/';

		$expected_srcset = $uploads_url . 'test-768x1055-218x300.png 218w, ' .
			$uploads_url . 'test-768x1055-600x824.png 600w, ' .
			$uploads_url . 'test-768x1055.png 768w';

		$this->assertSame( $expected_srcset, wp_calculate_image_srcset( $size_array, $image_src, $image_meta ) );
	}

	/**
	 * @ticket 35108
	 * @ticket 33641
	 */
	public function test_wp_calculate_image_srcset_include_src() {
		// Mock data for this test.
		$size_array = array( 2000, 1000 );
		$image_src  = 'http://' . WP_TESTS_DOMAIN . '/wp-content/uploads/2015/12/test.png';
		$image_meta = array(
			'width'  => 2000,
			'height' => 1000,
			'file'   => '2015/12/test.png',
			'sizes'  => array(
				'thumbnail'    => array(
					'file'      => 'test-150x150.png',
					'width'     => 150,
					'height'    => 150,
					'mime-type' => 'image/png',
				),
				'medium'       => array(
					'file'      => 'test-300x150.png',
					'width'     => 300,
					'height'    => 150,
					'mime-type' => 'image/png',
				),
				'medium_large' => array(
					'file'      => 'test-768x384.png',
					'width'     => 768,
					'height'    => 384,
					'mime-type' => 'image/png',
				),
				'large'        => array(
					'file'      => 'test-1024x512.png',
					'width'     => 1024,
					'height'    => 512,
					'mime-type' => 'image/png',
				),
			),
		);

		$uploads_url = 'http://' . WP_TESTS_DOMAIN . '/wp-content/uploads/2015/12/';

		$expected_srcset = $uploads_url . 'test.png 2000w, ' .
			$uploads_url . 'test-300x150.png 300w, ' .
			$uploads_url . 'test-768x384.png 768w, ' .
			$uploads_url . 'test-1024x512.png 1024w';

		$this->assertSame( $expected_srcset, wp_calculate_image_srcset( $size_array, $image_src, $image_meta ) );
	}

	/**
	 * @ticket 35480
	 */
	public function test_wp_calculate_image_srcset_corrupted_image_meta() {
		$size_array = array( 300, 150 );
		$image_src  = 'http://' . WP_TESTS_DOMAIN . '/wp-content/uploads/2015/12/test-300x150.png';
		$image_meta = array(
			'width'  => 1600,
			'height' => 800,
			'file'   => '2015/12/test.png',
			'sizes'  => array(
				'thumbnail'    => array(
					'file'      => 'test-150x150.png',
					'width'     => 150,
					'height'    => 150,
					'mime-type' => 'image/png',
				),
				'medium'       => array(
					'file'      => 'test-300x150.png',
					'width'     => 300,
					'height'    => 150,
					'mime-type' => 'image/png',
				),
				'medium_large' => array(
					'file'      => 'test-768x384.png',
					'width'     => 768,
					'height'    => 384,
					'mime-type' => 'image/png',
				),
				'large'        => array(
					'file'      => 'test-1024x512.png',
					'width'     => 1024,
					'height'    => 512,
					'mime-type' => 'image/png',
				),
			),
		);

		$srcset = array(
			300  => 'http://' . WP_TESTS_DOMAIN . '/wp-content/uploads/2015/12/test-300x150.png 300w',
			768  => 'http://' . WP_TESTS_DOMAIN . '/wp-content/uploads/2015/12/test-768x384.png 768w',
			1024 => 'http://' . WP_TESTS_DOMAIN . '/wp-content/uploads/2015/12/test-1024x512.png 1024w',
			1600 => 'http://' . WP_TESTS_DOMAIN . '/wp-content/uploads/2015/12/test.png 1600w',
		);

		// No sizes array.
		$image_meta1 = $image_meta;
		unset( $image_meta1['sizes'] );
		$this->assertFalse( wp_calculate_image_srcset( $size_array, $image_src, $image_meta1 ) );

		// Sizes is string instead of array; only full size available means no srcset.
		$image_meta2          = $image_meta;
		$image_meta2['sizes'] = '';
		$this->assertFalse( wp_calculate_image_srcset( $size_array, $image_src, $image_meta2 ) );

		// File name is incorrect.
		$image_meta3         = $image_meta;
		$image_meta3['file'] = '/';
		$this->assertFalse( wp_calculate_image_srcset( $size_array, $image_src, $image_meta3 ) );

		// File name is incorrect.
		$image_meta4 = $image_meta;
		unset( $image_meta4['file'] );
		$this->assertFalse( wp_calculate_image_srcset( $size_array, $image_src, $image_meta4 ) );

		// Intermediate size is string instead of array.
		$image_meta5                          = $image_meta;
		$image_meta5['sizes']['medium_large'] = '';
		unset( $srcset[768] );
		$expected_srcset = implode( ', ', $srcset );
		$this->assertSame( $expected_srcset, wp_calculate_image_srcset( $size_array, $image_src, $image_meta5 ) );
	}

	/**
	 * @ticket 36549
	 * @ticket 33641
	 */
	public function test_wp_calculate_image_srcset_with_spaces_in_filenames() {
		// Mock data for this test.
		$image_src  = 'http://' . WP_TESTS_DOMAIN . '/wp-content/uploads/2015/12/test image-300x150.png';
		$image_meta = array(
			'width'  => 3000,
			'height' => 1500,
			'file'   => '2015/12/test image.png',
			'sizes'  => array(
				'thumbnail'    => array(
					'file'      => 'test image-150x150.png',
					'width'     => 150,
					'height'    => 150,
					'mime-type' => 'image/png',
				),
				'medium'       => array(
					'file'      => 'test image-300x150.png',
					'width'     => 300,
					'height'    => 150,
					'mime-type' => 'image/png',
				),
				'medium_large' => array(
					'file'      => 'test image-768x384.png',
					'width'     => 768,
					'height'    => 384,
					'mime-type' => 'image/png',
				),
				'large'        => array(
					'file'      => 'test image-1024x512.png',
					'width'     => 1024,
					'height'    => 512,
					'mime-type' => 'image/png',
				),
			),
		);

		$uploads_url = 'http://' . WP_TESTS_DOMAIN . '/wp-content/uploads/2015/12/';

		$expected_srcset = $uploads_url . 'test%20image-300x150.png 300w, ' .
			$uploads_url . 'test%20image-768x384.png 768w, ' .
			$uploads_url . 'test%20image-1024x512.png 1024w';

		$this->assertSame( $expected_srcset, wp_calculate_image_srcset( array( 300, 150 ), $image_src, $image_meta ) );
	}

	/**
	 * @ticket 33641
	 * @requires function imagejpeg
	 */
	public function test_wp_get_attachment_image_srcset() {
		$_wp_additional_image_sizes = wp_get_additional_image_sizes();

		$image_meta = wp_get_attachment_metadata( self::$large_id );
		$size_array = array( $image_meta['width'], $image_meta['height'] ); // Full size.

		$srcset = wp_get_attachment_image_srcset( self::$large_id, $size_array, $image_meta );

		$year_month  = gmdate( 'Y/m' );
		$uploads_dir = 'http://' . WP_TESTS_DOMAIN . '/wp-content/uploads/';

		// Set up test cases for all expected size names.
		$intermediates = array( 'medium', 'medium_large', 'large', 'full' );

		foreach ( $_wp_additional_image_sizes as $name => $additional_size ) {
			if ( ! $_wp_additional_image_sizes[ $name ]['crop'] || 0 === $_wp_additional_image_sizes[ $name ]['height'] ) {
				$intermediates[] = $name;
			}
		}

		$expected = '';

		foreach ( $image_meta['sizes'] as $name => $size ) {
			// Allow the sizes that should be included so we pick up 'medium_large' in 4.4.
			if ( in_array( $name, $intermediates, true ) ) {
				$expected .= $uploads_dir . $year_month . '/' . $size['file'] . ' ' . $size['width'] . 'w, ';
			}
		}

		$expected .= $uploads_dir . $image_meta['file'] . ' ' . $image_meta['width'] . 'w';

		$expected_srcset = $this->src_first( $expected, $uploads_dir . $image_meta['file'], $size_array[0] );

		$this->assertSame( $expected_srcset, $srcset );
	}

	/**
	 * @ticket 33641
	 */
	public function test_wp_get_attachment_image_srcset_single_srcset() {
		$image_meta = wp_get_attachment_metadata( self::$large_id );
		$size_array = array( 150, 150 );
		/*
		 * In our tests, thumbnails will only return a single srcset candidate,
		 * so we shouldn't return a srcset value in order to avoid unneeded markup.
		 */
		$sizes = wp_get_attachment_image_srcset( self::$large_id, $size_array, $image_meta );

		$this->assertFalse( $sizes );
	}

	/**
	 * @ticket 33641
	 */
	public function test_wp_get_attachment_image_srcset_invalidsize() {
		$image_meta    = wp_get_attachment_metadata( self::$large_id );
		$invalid_size  = 'nailthumb';
		$original_size = array( 1600, 1200 );

		$srcset = wp_get_attachment_image_srcset( self::$large_id, $invalid_size, $image_meta );

		// Expect a srcset for the original full size image to be returned.
		$expected = wp_get_attachment_image_srcset( self::$large_id, $original_size, $image_meta );

		$this->assertSame( $expected, $srcset );
	}

	/**
	 * @ticket 33641
	 */
	public function test_wp_get_attachment_image_sizes() {
		// Test sizes against the default WP sizes.
		$intermediates = array( 'thumbnail', 'medium', 'medium_large', 'large' );

		// Make sure themes aren't filtering the sizes array.
		remove_all_filters( 'wp_calculate_image_sizes' );

		foreach ( $intermediates as $int_size ) {
			$image = wp_get_attachment_image_src( self::$large_id, $int_size );

			$expected = '(max-width: ' . $image[1] . 'px) 100vw, ' . $image[1] . 'px';
			$sizes    = wp_get_attachment_image_sizes( self::$large_id, $int_size );

			$this->assertSame( $expected, $sizes );
		}
	}

	/**
	 * @ticket 33641
	 * @requires function imagejpeg
	 */
	public function test_wp_calculate_image_sizes() {
		// Test sizes against the default WP sizes.
		$intermediates = array( 'thumbnail', 'medium', 'medium_large', 'large' );
		$image_meta    = wp_get_attachment_metadata( self::$large_id );

		// Make sure themes aren't filtering the sizes array.
		remove_all_filters( 'wp_calculate_image_sizes' );

		foreach ( $intermediates as $int_size ) {
			$size_array             = $this->get_image_size_array_from_meta( $image_meta, $int_size );
			$image_src              = $image_meta['sizes'][ $int_size ]['file'];
			list( $width, $height ) = $size_array;

			$expected = '(max-width: ' . $width . 'px) 100vw, ' . $width . 'px';
			$sizes    = wp_calculate_image_sizes( $size_array, $image_src, $image_meta );

			$this->assertSame( $expected, $sizes );
		}
	}

	/**
	 * @ticket 33641
	 * @requires function imagejpeg
	 */
	public function test_wp_filter_content_tags_srcset_sizes() {
		$image_meta = wp_get_attachment_metadata( self::$large_id );
		$size_array = $this->get_image_size_array_from_meta( $image_meta, 'medium' );

		$srcset = sprintf( 'srcset="%s"', wp_get_attachment_image_srcset( self::$large_id, $size_array, $image_meta ) );
		$sizes  = sprintf( 'sizes="%s"', wp_get_attachment_image_sizes( self::$large_id, $size_array, $image_meta ) );

		// Function used to build HTML for the editor.
		$img                  = get_image_tag( self::$large_id, '', '', '', 'medium' );
		$img_no_size_in_class = str_replace( 'size-', '', $img );
		$img_no_width_height  = str_replace( ' width="' . $size_array[0] . '"', '', $img );
		$img_no_width_height  = str_replace( ' height="' . $size_array[1] . '"', '', $img_no_width_height );
		$img_no_size_id       = str_replace( 'wp-image-', 'id-', $img );
		$img_with_sizes_attr  = str_replace( '<img ', '<img sizes="99vw" ', $img );
		$img_xhtml            = str_replace( ' />', '/>', $img );
		$img_html5            = str_replace( ' />', '>', $img );

		// Manually add srcset and sizes to the markup from get_image_tag().
		$respimg                  = preg_replace( '|<img ([^>]+) />|', '<img $1 ' . $srcset . ' ' . $sizes . ' />', $img );
		$respimg_no_size_in_class = preg_replace( '|<img ([^>]+) />|', '<img $1 ' . $srcset . ' ' . $sizes . ' />', $img_no_size_in_class );
		$respimg_no_width_height  = preg_replace( '|<img ([^>]+) />|', '<img $1 ' . $srcset . ' ' . $sizes . ' />', $img_no_width_height );
		$respimg_with_sizes_attr  = preg_replace( '|<img ([^>]+) />|', '<img $1 ' . $srcset . ' />', $img_with_sizes_attr );
		$respimg_xhtml            = preg_replace( '|<img ([^>]+)/>|', '<img $1 ' . $srcset . ' ' . $sizes . ' />', $img_xhtml );
		$respimg_html5            = preg_replace( '|<img ([^>]+)>|', '<img $1 ' . $srcset . ' ' . $sizes . ' />', $img_html5 );

		$content = '
			<p>Image, standard. Should have srcset and sizes.</p>
			%1$s

			<p>Image, no size class. Should have srcset and sizes.</p>
			%2$s

			<p>Image, no width and height attributes. Should have srcset and sizes (from matching the file name).</p>
			%3$s

			<p>Image, no attachment ID class. Should NOT have srcset and sizes.</p>
			%4$s

			<p>Image, with sizes attribute. Should NOT have two sizes attributes.</p>
			%5$s

			<p>Image, XHTML 1.0 style (no space before the closing slash). Should have srcset and sizes.</p>
			%6$s

			<p>Image, HTML 5.0 style. Should have srcset and sizes.</p>
			%7$s';

		$content_unfiltered = sprintf(
			$content,
			$img,
			$img_no_size_in_class,
			$img_no_width_height,
			$img_no_size_id,
			$img_with_sizes_attr,
			$img_xhtml,
			$img_html5
		);

		$content_filtered = sprintf(
			$content,
			$respimg,
			$respimg_no_size_in_class,
			$respimg_no_width_height,
			$img_no_size_id,
			$respimg_with_sizes_attr,
			$respimg_xhtml,
			$respimg_html5
		);
		$content_filtered = wp_img_tag_add_decoding_attr( $content_filtered, 'the_content' );

		// Do not add width, height, and loading.
		add_filter( 'wp_img_tag_add_width_and_height_attr', '__return_false' );
		add_filter( 'wp_img_tag_add_loading_attr', '__return_false' );

		$this->assertSame( $content_filtered, wp_filter_content_tags( $content_unfiltered ) );

		remove_filter( 'wp_img_tag_add_width_and_height_attr', '__return_false' );
		remove_filter( 'wp_img_tag_add_loading_attr', '__return_false' );
	}

	/**
	 * When rendering attributes for responsive images,
	 * we rely on the 'wp-image-*' class to find the image by ID.
	 * The class name may not be consistent with attachment IDs in DB when
	 * working with imported content or when a user has edited
	 * the 'src' attribute manually. To avoid incorrect images
	 * being displayed, ensure we don't add attributes in this case.
	 *
	 * @ticket 34898
	 * @ticket 33641
	 */
	public function test_wp_filter_content_tags_srcset_sizes_wrong() {
		$img = get_image_tag( self::$large_id, '', '', '', 'medium' );
		$img = wp_img_tag_add_loading_attr( $img, 'test' );
		$img = wp_img_tag_add_decoding_attr( $img, 'the_content' );

		// Replace the src URL.
		$image_wrong_src = preg_replace( '|src="[^"]+"|', 'src="http://' . WP_TESTS_DOMAIN . '/wp-content/uploads/foo.jpg"', $img );

		$this->assertSame( $image_wrong_src, wp_filter_content_tags( $image_wrong_src ) );
	}

	/**
	 * @ticket 33641
	 */
	public function test_wp_filter_content_tags_srcset_sizes_with_preexisting_srcset() {
		// Generate HTML and add a dummy srcset attribute.
		$img = get_image_tag( self::$large_id, '', '', '', 'medium' );
		$img = wp_img_tag_add_loading_attr( $img, 'test' );
		$img = wp_img_tag_add_decoding_attr( $img, 'the_content' );
		$img = preg_replace( '|<img ([^>]+) />|', '<img $1 ' . 'srcset="image2x.jpg 2x" />', $img );

		// The content filter should return the image unchanged.
		$this->assertSame( $img, wp_filter_content_tags( $img ) );
	}

	/**
	 * @ticket 55347
	 */
	public function test_wp_filter_content_tags_has_filter() {
		$filter = new MockAction();
		add_filter( 'wp_content_img_tag', array( &$filter, 'filter' ) );
		$img_tag_1 = get_image_tag( self::$large_id, '', '', '', 'medium' );

		wp_filter_content_tags( $img_tag_1 );
		$this->assertSame( 1, $filter->get_call_count() );
	}

	/**
	 * @ticket 55510
	 * @covers ::wp_filter_content_tags
	 */
	public function test_wp_filter_content_tags_handles_duplicate_img_and_iframe_tags_once() {
		$img     = get_image_tag( self::$large_id, '', '', '', 'large' );
		$iframe  = '<iframe src="https://www.example.com" width="640" height="360"></iframe>';
		$content = "$img\n$img\n$iframe\n$iframe";

		// Record how often one of the available img and iframe filters is run.
		// Both images and iframes support lazy-loading, so that's why this is used here.
		$img_filter = new MockAction();
		add_filter( 'wp_img_tag_add_loading_attr', array( &$img_filter, 'filter' ) );
		$iframe_filter = new MockAction();
		add_filter( 'wp_iframe_tag_add_loading_attr', array( &$iframe_filter, 'filter' ) );

		// Ensure the img and iframe filters only ran once because the content is a single duplicated img tag and a
		// single duplicate iframe tag.
		wp_filter_content_tags( $content );
		$this->assertSame( 1, $img_filter->get_call_count() );
		$this->assertSame( 1, $iframe_filter->get_call_count() );
	}

	/**
	 * @ticket 55510
	 * @covers ::wp_filter_content_tags
	 */
	public function test_wp_filter_content_tags_filter_with_identical_image_tags_custom_attributes() {
		$img     = get_image_tag( self::$large_id, '', '', '', 'large' );
		$img     = str_replace( '<img ', '<img srcset="custom" sizes="custom" loading="custom" decoding="custom"', $img );
		$content = "$img\n$img";

		add_filter(
			'wp_content_img_tag',
			function( $filtered_image ) {
				return "<span>$filtered_image</span>";
			}
		);

		// Ensure there is no duplicate <span> wrapping the image.
		$this->assertStringNotContainsString( '<span><span><img ', wp_filter_content_tags( $content ) );
	}

	/**
	 * @ticket 55510
	 * @covers ::wp_filter_content_tags
	 */
	public function test_wp_filter_content_tags_filter_with_identical_image_tags_disabled_core_filters() {
		$img     = get_image_tag( self::$large_id, '', '', '', 'large' );
		$content = "$img\n$img";

		add_filter( 'wp_img_tag_add_loading_attr', '__return_false' );
		add_filter( 'wp_img_tag_add_width_and_height_attr', '__return_false' );
		add_filter( 'wp_img_tag_add_srcset_and_sizes_attr', '__return_false' );
		add_filter( 'wp_img_tag_add_decoding_attr', '__return_false' );

		add_filter(
			'wp_content_img_tag',
			function( $filtered_image ) {
				return "<span>$filtered_image</span>";
			}
		);

		// Ensure the output has both instances of the image wrapped with a single <span>.
		$this->assertSame( "<span>$img</span>\n<span>$img</span>", wp_filter_content_tags( $content ) );
	}

	/**
	 * @ticket 33641
	 * @ticket 34528
	 */
	public function test_wp_calculate_image_srcset_animated_gifs() {
		// Mock meta for an animated gif.
		$image_meta = array(
			'width'  => 1200,
			'height' => 600,
			'file'   => 'animated.gif',
			'sizes'  => array(
				'thumbnail' => array(
					'file'      => 'animated-150x150.gif',
					'width'     => 150,
					'height'    => 150,
					'mime-type' => 'image/gif',
				),
				'medium'    => array(
					'file'      => 'animated-300x150.gif',
					'width'     => 300,
					'height'    => 150,
					'mime-type' => 'image/gif',
				),
				'large'     => array(
					'file'      => 'animated-1024x512.gif',
					'width'     => 1024,
					'height'    => 512,
					'mime-type' => 'image/gif',
				),
			),
		);

		$full_src  = 'http://' . WP_TESTS_DOMAIN . '/wp-content/uploads/' . $image_meta['file'];
		$large_src = 'http://' . WP_TESTS_DOMAIN . '/wp-content/uploads/' . $image_meta['sizes']['large']['file'];

		// Test with soft resized size array.
		$size_array = array( 900, 450 );

		// Full size GIFs should not return a srcset.
		$this->assertFalse( wp_calculate_image_srcset( $size_array, $full_src, $image_meta ) );
		// Intermediate sized GIFs should not include the full size in the srcset.
		$this->assertStringNotContainsString( $full_src, wp_calculate_image_srcset( $size_array, $large_src, $image_meta ) );
	}

	/**
	 * @ticket 35045
	 * @ticket 33641
	 * @requires function imagejpeg
	 */
	public function test_wp_filter_content_tags_schemes() {
		$image_meta = wp_get_attachment_metadata( self::$large_id );
		$size_array = $this->get_image_size_array_from_meta( $image_meta, 'medium' );

		$srcset = sprintf( 'srcset="%s"', wp_get_attachment_image_srcset( self::$large_id, $size_array, $image_meta ) );
		$sizes  = sprintf( 'sizes="%s"', wp_get_attachment_image_sizes( self::$large_id, $size_array, $image_meta ) );

		// Build HTML for the editor.
		$img          = get_image_tag( self::$large_id, '', '', '', 'medium' );
		$img          = wp_img_tag_add_loading_attr( $img, 'test' );
		$img_https    = str_replace( 'http://', 'https://', $img );
		$img_relative = str_replace( 'http://', '//', $img );

		// Manually add srcset and sizes to the markup from get_image_tag().
		$respimg          = preg_replace( '|<img ([^>]+) />|', '<img $1 ' . $srcset . ' ' . $sizes . ' />', $img );
		$respimg_https    = preg_replace( '|<img ([^>]+) />|', '<img $1 ' . $srcset . ' ' . $sizes . ' />', $img_https );
		$respimg_relative = preg_replace( '|<img ([^>]+) />|', '<img $1 ' . $srcset . ' ' . $sizes . ' />', $img_relative );

		$content = '
			<p>Image, http: protocol. Should have srcset and sizes.</p>
			%1$s

			<p>Image, https: protocol. Should have srcset and sizes.</p>
			%2$s

			<p>Image, protocol-relative. Should have srcset and sizes.</p>
			%3$s';

		$unfiltered = sprintf(
			$content,
			$img,
			$img_https,
			$img_relative
		);

		$expected = sprintf(
			$content,
			$respimg,
			$respimg_https,
			$respimg_relative
		);
		$expected = wp_img_tag_add_decoding_attr( $expected, 'the_content' );

		$actual = wp_filter_content_tags( $unfiltered );

		$this->assertSame( $expected, $actual );
	}

	/**
	 * @ticket 34945
	 * @ticket 33641
	 */
	public function test_wp_get_attachment_image_with_https_on() {
		// Mock meta for the image.
		$image_meta = array(
			'width'  => 1200,
			'height' => 600,
			'file'   => 'test.jpg',
			'sizes'  => array(
				'thumbnail' => array(
					'file'   => 'test-150x150.jpg',
					'width'  => 150,
					'height' => 150,
				),
				'medium'    => array(
					'file'   => 'test-300x150.jpg',
					'width'  => 300,
					'height' => 150,
				),
				'large'     => array(
					'file'   => 'test-1024x512.jpg',
					'width'  => 1024,
					'height' => 512,
				),
			),
		);

		// Test using the large file size.
		$size_array = array( 1024, 512 );
		$image_url  = 'http://' . WP_TESTS_DOMAIN . '/wp-content/uploads/' . $image_meta['sizes']['large']['file'];

		$_SERVER['HTTPS'] = 'on';

		$uploads_url = 'https://' . WP_TESTS_DOMAIN . '/wp-content/uploads/';

		$expected = $uploads_url . 'test-1024x512.jpg 1024w, ' .
			$uploads_url . 'test-300x150.jpg 300w, ' .
			$uploads_url . 'test.jpg 1200w';

		$actual = wp_calculate_image_srcset( $size_array, $image_url, $image_meta );

		$this->assertSame( $expected, $actual );
	}

	/**
	 * @ticket 36084
	 */
	public function test_get_image_send_to_editor_defaults() {
		$id      = self::$large_id;
		$caption = '';
		$title   = 'A test title value.';
		$align   = 'left';

		// Calculate attachment data (default is medium).
		$attachment = wp_get_attachment_image_src( $id, 'medium' );

		$html     = '<img src="%1$s" alt="" width="%2$d" height="%3$d" class="align%4$s size-medium wp-image-%5$d" />';
		$expected = sprintf(
			$html,
			$attachment[0],
			$attachment[1],
			$attachment[2],
			$align,
			$id
		);

		$this->assertSame( $expected, get_image_send_to_editor( $id, $caption, $title, $align ) );

		$this->assertSame( $expected, get_image_send_to_editor( $id, $caption, $title, $align ) );
	}

	/**
	 * @ticket 36084
	 */
	public function test_get_image_send_to_editor_defaults_with_optional_params() {
		$id      = self::$large_id;
		$caption = 'A test caption.';
		$title   = 'A test title value.';
		$align   = 'left';
		$url     = get_permalink( $id );
		$rel     = true;
		$size    = 'thumbnail';
		$alt     = 'An example alt value.';

		// Calculate attachment data.
		$attachment = wp_get_attachment_image_src( $id, $size );

		$html = '<a href="%1$s" rel="%2$s"><img src="%3$s" alt="%4$s" width="%5$d" height="%6$d" class="size-%8$s wp-image-%9$d" /></a>';
		$html = '[caption id="attachment_%9$d" align="align%7$s" width="%5$d"]' . $html . ' %10$s[/caption]';

		$expected = sprintf(
			$html,
			$url,
			'attachment wp-att-' . $id,
			$attachment[0],
			$alt,
			$attachment[1],
			$attachment[2],
			$align,
			$size,
			$id,
			$caption
		);

		$this->assertSame( $expected, get_image_send_to_editor( $id, $caption, $title, $align, $url, $rel, $size, $alt ) );
	}

	/**
	 * @ticket 36084
	 */
	public function test_get_image_send_to_editor_defaults_no_caption_no_rel() {
		$id      = self::$large_id;
		$caption = '';
		$title   = 'A test title value.';
		$align   = 'left';
		$url     = get_permalink( $id );
		$rel     = '';
		$size    = 'thumbnail';
		$alt     = 'An example alt value.';

		// Calculate attachment data.
		$attachment = wp_get_attachment_image_src( $id, $size );

		$html = '<a href="%1$s"><img src="%2$s" alt="%3$s" width="%4$d" height="%5$d" class="align%6$s size-%7$s wp-image-%8$d" /></a>';

		$expected = sprintf(
			$html,
			$url,
			$attachment[0],
			$alt,
			$attachment[1],
			$attachment[2],
			$align,
			$size,
			$id
		);

		$this->assertSame( $expected, get_image_send_to_editor( $id, $caption, $title, $align, $url, $rel, $size, $alt ) );
	}

	/**
	 * Tests if wp_get_attachment_image() uses wp_get_attachment_metadata().
	 *
	 * In this way, the meta data can be filtered using the filter
	 * `wp_get_attachment_metadata`.
	 *
	 * The test checks if the image size that is added in the filter is
	 * used in the output of `wp_get_attachment_image()`.
	 *
	 * @ticket 36246
	 * @requires function imagejpeg
	 */
	public function test_wp_get_attachment_image_should_use_wp_get_attachment_metadata() {
		add_filter( 'wp_get_attachment_metadata', array( $this, 'filter_36246' ), 10, 2 );

		remove_all_filters( 'wp_calculate_image_sizes' );

		$basename    = wp_basename( self::$large_filename, '.jpg' );
		$year_month  = gmdate( 'Y/m' );
		$uploads_url = 'http://' . WP_TESTS_DOMAIN . '/wp-content/uploads/' . $year_month . '/';

		$expected = '<img width="999" height="999" ' .
			'src="' . $uploads_url . 'test-image-testsize-999x999.jpg" ' .
			'class="attachment-testsize size-testsize" alt="" decoding="async" loading="lazy" ' .
			'srcset="' . $uploads_url . 'test-image-testsize-999x999.jpg 999w, ' . $uploads_url . $basename . '-150x150.jpg 150w" ' .
			'sizes="(max-width: 999px) 100vw, 999px" />';

		$actual = wp_get_attachment_image( self::$large_id, 'testsize' );

		remove_filter( 'wp_get_attachment_metadata', array( $this, 'filter_36246' ) );

		$this->assertSame( $expected, $actual );
	}

	public function filter_36246( $data, $attachment_id ) {
		$data['sizes']['testsize'] = array(
			'file'      => 'test-image-testsize-999x999.jpg',
			'width'     => 999,
			'height'    => 999,
			'mime-type' => 'image/jpg',
		);
		return $data;
	}

	/**
	 * @ticket 50679
	 */
	public function test_wp_get_attachment_metadata_should_return_false_if_no_attachment() {
		$post_id = self::factory()->post->create();
		$data    = wp_get_attachment_metadata( $post_id );
		$this->assertFalse( $data );
	}

	/**
	 * @ticket 37813
	 */
	public function test_return_type_when_inserting_attachment_with_error_in_data() {
		$data = array(
			'post_status'  => 'publish',
			'post_content' => 'Attachment content',
			'post_title'   => 'Attachment Title',
			'post_date'    => '2012-02-30 00:00:00',
		);

		$attachment_id = wp_insert_attachment( $data, '', 0, true );
		$this->assertWPError( $attachment_id );
		$this->assertSame( 'invalid_date', $attachment_id->get_error_code() );

		$attachment_id = wp_insert_attachment( $data, '', 0 );
		$this->assertSame( 0, $attachment_id );
	}

	/**
	 * @ticket 35218
	 */
	public function test_wp_get_media_creation_timestamp_video_asf() {
		$metadata = array(
			'fileformat' => 'asf',
			'asf'        => array(
				'file_properties_object' => array(
					'creation_date_unix' => 123,
				),
			),
		);

		$this->assertSame( 123, wp_get_media_creation_timestamp( $metadata ) );
	}

	/**
	 * @ticket 35218
	 */
	public function test_wp_get_media_creation_timestamp_video_matroska() {
		$metadata = array(
			'fileformat' => 'matroska',
			'matroska'   => array(
				'comments' => array(
					'creation_time' => array(
						'2015-12-24T17:40:09Z',
					),
				),
			),
		);

		$this->assertSame( 1450978809, wp_get_media_creation_timestamp( $metadata ) );
	}

	/**
	 * @ticket 35218
	 */
	public function test_wp_get_media_creation_timestamp_video_quicktime() {
		$metadata = array(
			'fileformat' => 'quicktime',
			'quicktime'  => array(
				'moov' => array(
					'subatoms' => array(
						array(
							'creation_time_unix' => 1450978805,
						),
					),
				),
			),
		);

		$this->assertSame( 1450978805, wp_get_media_creation_timestamp( $metadata ) );
	}

	/**
	 * @ticket 35218
	 */
	public function test_wp_get_media_creation_timestamp_video_webm() {
		$metadata = array(
			'fileformat' => 'webm',
			'matroska'   => array(
				'info' => array(
					array(
						'DateUTC_unix' => 1265680539,
					),
				),
			),
		);

		$this->assertSame( 1265680539, wp_get_media_creation_timestamp( $metadata ) );
	}

	/**
	 * Test created timestamp is properly read from an MP4 file.
	 *
	 * This MP4 video file has an AAC audio track, so it can be used to test
	 *`wp_read_audio_metadata()`.
	 *
	 * @ticket 42017
	 */
	public function test_wp_read_audio_metadata_adds_creation_date_with_mp4() {
		$video    = DIR_TESTDATA . '/uploads/small-video.mp4';
		$metadata = wp_read_audio_metadata( $video );

		$this->assertSame( 1269120551, $metadata['created_timestamp'] );
	}

	/**
	 * @ticket 35218
	 */
	public function test_wp_read_video_metadata_adds_creation_date_with_quicktime() {
		$video    = DIR_TESTDATA . '/uploads/small-video.mov';
		$metadata = wp_read_video_metadata( $video );

		$this->assertSame( 1269120551, $metadata['created_timestamp'] );
	}

	/**
	 * @ticket 35218
	 */
	public function test_wp_read_video_metadata_adds_creation_date_with_mp4() {
		$video    = DIR_TESTDATA . '/uploads/small-video.mp4';
		$metadata = wp_read_video_metadata( $video );

		$this->assertSame( 1269120551, $metadata['created_timestamp'] );
	}

	/**
	 * @ticket 35218
	 */
	public function test_wp_read_video_metadata_adds_creation_date_with_mkv() {
		$video    = DIR_TESTDATA . '/uploads/small-video.mkv';
		$metadata = wp_read_video_metadata( $video );

		$this->assertSame( 1269120551, $metadata['created_timestamp'] );
	}

	/**
	 * @ticket 35218
	 */
	public function test_wp_read_video_metadata_adds_creation_date_with_webm() {
		$video    = DIR_TESTDATA . '/uploads/small-video.webm';
		$metadata = wp_read_video_metadata( $video );

		$this->assertSame( 1269120551, $metadata['created_timestamp'] );
	}

	/**
	 * @ticket 10752
	 */
	public function test_media_handle_upload_uses_post_parent_for_directory_date() {
		$iptc_file = DIR_TESTDATA . '/images/test-image-iptc.jpg';

		// Make a copy of this file as it gets moved during the file upload.
		$tmp_name = wp_tempnam( $iptc_file );

		copy( $iptc_file, $tmp_name );

		$_FILES['upload'] = array(
			'tmp_name' => $tmp_name,
			'name'     => 'test-image-iptc.jpg',
			'type'     => 'image/jpeg',
			'error'    => 0,
			'size'     => filesize( $iptc_file ),
		);

		$parent_id = self::factory()->post->create( array( 'post_date' => '2010-01-01' ) );

		$post_id = media_handle_upload(
			'upload',
			$parent_id,
			array(),
			array(
				'action'    => 'test_iptc_upload',
				'test_form' => false,
			)
		);

		unset( $_FILES['upload'] );

		$url = wp_get_attachment_url( $post_id );

		$uploads_dir = wp_upload_dir( '2010/01' );

		$expected = $uploads_dir['url'] . '/test-image-iptc.jpg';

		// Clean up.
		wp_delete_attachment( $post_id, true );
		wp_delete_post( $parent_id, true );

		$this->assertSame( $expected, $url );
	}

	/**
	 * @ticket 10752
	 */
	public function test_media_handle_upload_ignores_page_parent_for_directory_date() {
		$iptc_file = DIR_TESTDATA . '/images/test-image-iptc.jpg';

		// Make a copy of this file as it gets moved during the file upload.
		$tmp_name = wp_tempnam( $iptc_file );

		copy( $iptc_file, $tmp_name );

		$_FILES['upload'] = array(
			'tmp_name' => $tmp_name,
			'name'     => 'test-image-iptc.jpg',
			'type'     => 'image/jpeg',
			'error'    => 0,
			'size'     => filesize( $iptc_file ),
		);

		$parent_id = self::factory()->post->create(
			array(
				'post_date' => '2010-01-01',
				'post_type' => 'page',
			)
		);
		$parent    = get_post( $parent_id );

		$post_id = media_handle_upload(
			'upload',
			$parent_id,
			array(),
			array(
				'action'    => 'test_iptc_upload',
				'test_form' => false,
			)
		);

		unset( $_FILES['upload'] );

		$url = wp_get_attachment_url( $post_id );

		$uploads_dir = wp_upload_dir( current_time( 'mysql' ) );

		$expected = $uploads_dir['url'] . '/test-image-iptc.jpg';

		// Clean up.
		wp_delete_attachment( $post_id, true );
		wp_delete_post( $parent_id, true );

		$this->assertSame( $expected, $url );
	}

	/**
	 * @ticket 50367
	 * @requires function imagejpeg
	 */
	public function test_wp_filter_content_tags_width_height() {
		$image_meta = wp_get_attachment_metadata( self::$large_id );
		$size_array = $this->get_image_size_array_from_meta( $image_meta, 'medium' );

		$img                 = get_image_tag( self::$large_id, '', '', '', 'medium' );
		$img_no_width_height = str_replace( ' width="' . $size_array[0] . '"', '', $img );
		$img_no_width_height = str_replace( ' height="' . $size_array[1] . '"', '', $img_no_width_height );
		$img_no_width        = str_replace( ' width="' . $size_array[0] . '"', '', $img );
		$img_no_height       = str_replace( ' height="' . $size_array[1] . '"', '', $img );

		$hwstring = image_hwstring( $size_array[0], $size_array[1] );

		// Manually add width and height to the markup from get_image_tag().
		$respimg_no_width_height = str_replace( '<img ', '<img ' . $hwstring, $img_no_width_height );

		$content = '
			<p>Image, with width and height. Should NOT be modified.</p>
			%1$s

			<p>Image, no width and height attributes. Should have width, height, srcset and sizes (from matching the file name).</p>
			%2$s

			<p>Image, no width but height attribute. Should NOT be modified.</p>
			%3$s

			<p>Image, no height but width attribute. Should NOT be modified.</p>
			%4$s';

		$content_unfiltered = sprintf(
			$content,
			$img,
			$img_no_width_height,
			$img_no_width,
			$img_no_height
		);

		$content_filtered = sprintf(
			$content,
			$img,
			$respimg_no_width_height,
			$img_no_width,
			$img_no_height
		);
		$content_filtered = wp_img_tag_add_decoding_attr( $content_filtered, 'the_content' );

		// Do not add loading, srcset, and sizes.
		add_filter( 'wp_img_tag_add_loading_attr', '__return_false' );
		add_filter( 'wp_img_tag_add_srcset_and_sizes_attr', '__return_false' );

		$this->assertSame( $content_filtered, wp_filter_content_tags( $content_unfiltered ) );

		remove_filter( 'wp_img_tag_add_loading_attr', '__return_false' );
		remove_filter( 'wp_img_tag_add_srcset_and_sizes_attr', '__return_false' );
	}

	/**
	 * @ticket 44427
	 * @ticket 50367
	 * @ticket 50756
	 * @requires function imagejpeg
	 */
	public function test_wp_filter_content_tags_loading_lazy() {
		$image_meta = wp_get_attachment_metadata( self::$large_id );
		$size_array = $this->get_image_size_array_from_meta( $image_meta, 'medium' );

		$img                    = get_image_tag( self::$large_id, '', '', '', 'medium' );
		$img_xhtml              = str_replace( ' />', '/>', $img );
		$img_html5              = str_replace( ' />', '>', $img );
		$img_no_width_height    = str_replace( ' width="' . $size_array[0] . '"', '', $img );
		$img_no_width_height    = str_replace( ' height="' . $size_array[1] . '"', '', $img_no_width_height );
		$iframe                 = '<iframe src="https://www.example.com" width="640" height="360"></iframe>';
		$iframe_no_width_height = '<iframe src="https://www.example.com"></iframe>';

		$lazy_img       = wp_img_tag_add_loading_attr( $img, 'test' );
		$lazy_img_xhtml = wp_img_tag_add_loading_attr( $img_xhtml, 'test' );
		$lazy_img_html5 = wp_img_tag_add_loading_attr( $img_html5, 'test' );
		$lazy_iframe    = wp_iframe_tag_add_loading_attr( $iframe, 'test' );

		// The following should not be modified because there already is a 'loading' attribute.
		$img_eager    = str_replace( ' />', ' loading="eager" />', $img );
		$iframe_eager = str_replace( '">', '" loading="eager">', $iframe );

		$content = '
			<p>Image, standard.</p>
			%1$s
			<p>Image, XHTML 1.0 style (no space before the closing slash).</p>
			%2$s
			<p>Image, HTML 5.0 style.</p>
			%3$s
			<p>Image, with pre-existing "loading" attribute. Should not be modified.</p>
			%4$s
			<p>Image, without dimension attributes. Should not be modified.</p>
			%5$s
			<p>Iframe, standard.</p>
			%6$s
			<p>Iframe, with pre-existing "loading" attribute. Should not be modified.</p>
			%7$s
			<p>Iframe, without dimension attributes. Should not be modified.</p>
			%8$s';

		$content_unfiltered = sprintf(
			$content,
			$img,
			$img_xhtml,
			$img_html5,
			$img_eager,
			$img_no_width_height,
			$iframe,
			$iframe_eager,
			$iframe_no_width_height
		);

		$content_filtered = sprintf(
			$content,
			$lazy_img,
			$lazy_img_xhtml,
			$lazy_img_html5,
			$img_eager,
			$img_no_width_height,
			$lazy_iframe,
			$iframe_eager,
			$iframe_no_width_height
		);
		$content_filtered = wp_img_tag_add_decoding_attr( $content_filtered, 'the_content' );

		// Do not add width, height, srcset, and sizes.
		add_filter( 'wp_img_tag_add_width_and_height_attr', '__return_false' );
		add_filter( 'wp_img_tag_add_srcset_and_sizes_attr', '__return_false' );

		$this->assertSame( $content_filtered, wp_filter_content_tags( $content_unfiltered ) );

		remove_filter( 'wp_img_tag_add_width_and_height_attr', '__return_false' );
		remove_filter( 'wp_img_tag_add_srcset_and_sizes_attr', '__return_false' );
	}

	/**
	 * @ticket 44427
	 * @ticket 50756
	 */
	public function test_wp_filter_content_tags_loading_lazy_opted_in() {
		$img         = get_image_tag( self::$large_id, '', '', '', 'medium' );
		$lazy_img    = wp_img_tag_add_loading_attr( $img, 'test' );
		$lazy_img    = wp_img_tag_add_decoding_attr( $lazy_img, 'the_content' );
		$iframe      = '<iframe src="https://www.example.com" width="640" height="360"></iframe>';
		$lazy_iframe = wp_iframe_tag_add_loading_attr( $iframe, 'test' );

		$content = '
			<p>Image, standard.</p>
			%1$s
			<p>Iframe, standard.</p>
			%2$s';

		$content_unfiltered = sprintf( $content, $img, $iframe );
		$content_filtered   = sprintf( $content, $lazy_img, $lazy_iframe );

		// Do not add srcset and sizes while testing.
		add_filter( 'wp_img_tag_add_srcset_and_sizes_attr', '__return_false' );

		// Enable globally for all tags.
		add_filter( 'wp_lazy_loading_enabled', '__return_true' );

		$this->assertSame( $content_filtered, wp_filter_content_tags( $content_unfiltered ) );
		remove_filter( 'wp_lazy_loading_enabled', '__return_true' );
		remove_filter( 'wp_img_tag_add_srcset_and_sizes_attr', '__return_false' );
	}

	/**
	 * @ticket 44427
	 * @ticket 50756
	 */
	public function test_wp_filter_content_tags_loading_lazy_opted_out() {
		$img    = get_image_tag( self::$large_id, '', '', '', 'medium' );
		$img    = wp_img_tag_add_decoding_attr( $img, 'the_content' );
		$iframe = '<iframe src="https://www.example.com" width="640" height="360"></iframe>';

		$content = '
			<p>Image, standard.</p>
			%1$s
			<p>Iframe, standard.</p>
			%2$s';
		$content = sprintf( $content, $img, $iframe );

		// Do not add srcset and sizes while testing.
		add_filter( 'wp_img_tag_add_srcset_and_sizes_attr', '__return_false' );

		// Disable globally for all tags.
		add_filter( 'wp_lazy_loading_enabled', '__return_false' );

		$this->assertSame( $content, wp_filter_content_tags( $content ) );
		remove_filter( 'wp_lazy_loading_enabled', '__return_false' );
		remove_filter( 'wp_img_tag_add_srcset_and_sizes_attr', '__return_false' );
	}

	/**
	 * @ticket 44427
	 * @ticket 50367
	 */
	public function test_wp_img_tag_add_loading_attr() {
		$img = '<img src="example.png" alt=" width="300" height="225" />';
		$img = wp_img_tag_add_loading_attr( $img, 'test' );

		$this->assertStringContainsString( ' loading="lazy"', $img );
	}

	/**
	 * @ticket 44427
	 * @ticket 50367
	 */
	public function test_wp_img_tag_add_loading_attr_without_src() {
		$img = '<img alt=" width="300" height="225" />';
		$img = wp_img_tag_add_loading_attr( $img, 'test' );

		$this->assertStringNotContainsString( ' loading=', $img );
	}

	/**
	 * @ticket 44427
	 * @ticket 50367
	 */
	public function test_wp_img_tag_add_loading_attr_with_single_quotes() {
		$img = "<img src='example.png' alt=' width='300' height='225' />";
		$img = wp_img_tag_add_loading_attr( $img, 'test' );

		$this->assertStringNotContainsString( ' loading=', $img );

		// Test specifically that the attribute is not there with double-quotes,
		// to avoid regressions.
		$this->assertStringNotContainsString( ' loading="lazy"', $img );
	}

	/**
	 * @ticket 44427
	 * @ticket 50425
	 */
	public function test_wp_img_tag_add_loading_attr_opt_out() {
		$img = '<img src="example.png" alt=" width="300" height="225" />';
		add_filter( 'wp_img_tag_add_loading_attr', '__return_false' );

		$this->assertStringNotContainsString( ' loading=', $img );
	}

	/**
	 * @ticket 50756
	 */
	public function test_wp_iframe_tag_add_loading_attr() {
		$iframe = '<iframe src="https://www.example.com" width="640" height="360"></iframe>';
		$iframe = wp_iframe_tag_add_loading_attr( $iframe, 'test' );

		$this->assertStringContainsString( ' loading="lazy"', $iframe );
	}

	/**
	 * @ticket 50756
	 */
	public function test_wp_iframe_tag_add_loading_attr_without_src() {
		$iframe = '<iframe width="640" height="360"></iframe>';
		$iframe = wp_iframe_tag_add_loading_attr( $iframe, 'test' );

		$this->assertStringNotContainsString( ' loading=', $iframe );
	}

	/**
	 * @ticket 50756
	 */
	public function test_wp_iframe_tag_add_loading_attr_with_single_quotes() {
		$iframe = "<iframe src='https://www.example.com' width='640' height='360'></iframe>";
		$iframe = wp_iframe_tag_add_loading_attr( $iframe, 'test' );

		$this->assertStringNotContainsString( ' loading=', $iframe );

		// Test specifically that the attribute is not there with double-quotes,
		// to avoid regressions.
		$this->assertStringNotContainsString( ' loading="lazy"', $iframe );
	}

	/**
	 * @ticket 50756
	 */
	public function test_wp_iframe_tag_add_loading_attr_opt_out() {
		$iframe = '<iframe src="https://www.example.com" width="640" height="360"></iframe>';
		add_filter( 'wp_iframe_tag_add_loading_attr', '__return_false' );
		$iframe = wp_iframe_tag_add_loading_attr( $iframe, 'test' );

		$this->assertStringNotContainsString( ' loading=', $iframe );
	}

	/**
	 * @ticket 52768
	 */
	public function test_wp_iframe_tag_add_loading_attr_skip_wp_embed() {
		$iframe   = '<iframe src="https://www.example.com" width="640" height="360"></iframe>';
		$fallback = '<blockquote>Fallback content.</blockquote>';
		$iframe   = wp_filter_oembed_result( $fallback . $iframe, (object) array( 'type' => 'rich' ), 'https://www.example.com' );
		$iframe   = wp_iframe_tag_add_loading_attr( $iframe, 'test' );

		$this->assertStringNotContainsString( ' loading=', $iframe );
	}

	/**
	 * @ticket 44427
	 * @ticket 50425
	 */
	public function test_wp_get_attachment_image_loading() {
		$img = wp_get_attachment_image( self::$large_id );

		$this->assertStringContainsString( ' loading="lazy"', $img );
	}

	/**
	 * @ticket 44427
	 * @ticket 50425
	 */
	public function test_wp_get_attachment_image_loading_opt_out() {
		add_filter( 'wp_lazy_loading_enabled', '__return_false' );
		$img = wp_get_attachment_image( self::$large_id );

		// There should not be any loading attribute in this case.
		$this->assertStringNotContainsString( ' loading=', $img );
	}

	/**
	 * @ticket 44427
	 * @ticket 50425
	 */
	public function test_wp_get_attachment_image_loading_opt_out_individual() {
		// The default is already tested above, the filter below ensures that
		// lazy-loading is definitely enabled globally for images.
		add_filter( 'wp_lazy_loading_enabled', '__return_true' );

		$img = wp_get_attachment_image( self::$large_id, 'thumbnail', false, array( 'loading' => false ) );

		// There should not be any loading attribute in this case.
		$this->assertStringNotContainsString( ' loading=', $img );
	}

	/**
	 * @ticket 44427
	 * @ticket 50425
	 * @ticket 50756
	 * @dataProvider data_wp_lazy_loading_enabled_tag_name_defaults
	 *
	 * @param string $tag_name Tag name.
	 * @param bool   $expected Expected return value.
	 */
	public function test_wp_lazy_loading_enabled_tag_name_defaults( $tag_name, $expected ) {
		if ( $expected ) {
			$this->assertTrue( wp_lazy_loading_enabled( $tag_name, 'the_content' ) );
		} else {
			$this->assertFalse( wp_lazy_loading_enabled( $tag_name, 'the_content' ) );
		}
	}

	public function data_wp_lazy_loading_enabled_tag_name_defaults() {
		return array(
			'img => true'            => array( 'img', true ),
			'iframe => true'         => array( 'iframe', true ),
			'arbitrary tag => false' => array( 'blink', false ),
		);
	}

	/**
	 * @ticket 50425
	 * @ticket 53463
	 * @ticket 53675
	 * @dataProvider data_wp_lazy_loading_enabled_context_defaults
	 *
	 * @param string $context  Function context.
	 * @param bool   $expected Expected return value.
	 */
	public function test_wp_lazy_loading_enabled_context_defaults( $context, $expected ) {
		if ( $expected ) {
			$this->assertTrue( wp_lazy_loading_enabled( 'img', $context ) );
		} else {
			$this->assertFalse( wp_lazy_loading_enabled( 'img', $context ) );
		}
	}

	public function data_wp_lazy_loading_enabled_context_defaults() {
		return array(
			'wp_get_attachment_image => true' => array( 'wp_get_attachment_image', true ),
			'the_content => true'             => array( 'the_content', true ),
			'the_excerpt => true'             => array( 'the_excerpt', true ),
			'widget_text_content => true'     => array( 'widget_text_content', true ),
			'widget_block_content => true'    => array( 'widget_block_content', true ),
			'get_avatar => true'              => array( 'get_avatar', true ),
			'arbitrary context => true'       => array( 'something_completely_arbitrary', true ),
			'the_post_thumbnail => true'      => array( 'the_post_thumbnail', true ),
		);
	}

	/**
	 * @ticket 50543
	 */
	public function test_wp_image_file_matches_image_meta() {
		$image_meta       = wp_get_attachment_metadata( self::$large_id );
		$image_src_full   = wp_get_attachment_image_url( self::$large_id, 'full' );
		$image_src_medium = wp_get_attachment_image_url( self::$large_id, 'medium' );

		$this->assertTrue( wp_image_file_matches_image_meta( $image_src_full, $image_meta ) );
		$this->assertTrue( wp_image_file_matches_image_meta( $image_src_medium, $image_meta ) );
	}

	/**
	 * @ticket 50543
	 */
	public function test_wp_image_file_matches_image_meta_no_subsizes() {
		$image_meta = wp_get_attachment_metadata( self::$large_id );
		$image_src  = wp_get_attachment_image_url( self::$large_id, 'full' );

		$image_meta['sizes'] = array();

		$this->assertTrue( wp_image_file_matches_image_meta( $image_src, $image_meta ) );
	}

	/**
	 * @ticket 50543
	 */
	public function test_wp_image_file_matches_image_meta_invalid_meta() {
		$image_meta = ''; // Attachment is not an image.
		$image_src  = self::IMG_URL;

		$this->assertFalse( wp_image_file_matches_image_meta( $image_src, $image_meta ) );
	}

	/**
	 * @ticket 50543
	 */
	public function test_wp_image_file_matches_image_meta_different_meta() {
		$image_meta = wp_get_attachment_metadata( self::$large_id );
		$image_src  = self::IMG_URL; // Different image.

		$this->assertFalse( wp_image_file_matches_image_meta( $image_src, $image_meta ) );
	}

	/**
	 * @ticket 50543
	 */
	public function test_wp_image_file_matches_image_meta_original_image() {
		$image_meta = wp_get_attachment_metadata( self::$large_id );
		$image_src  = wp_get_original_image_url( self::$large_id );

		$this->assertTrue( wp_image_file_matches_image_meta( $image_src, $image_meta ) );
	}

	/**
	 * @ticket 22101
	 */
	public function test_gallery_shortcode_when_is_feed_true() {

		$this->go_to( '/?feed=rss2' );

		// Default: Links to image attachment page URL.
		$actual = gallery_shortcode(
			array(
				'ids' => self::$large_id,
			)
		);
		$this->assertStringContainsString( '?attachment_id=', $actual );

		// File: Links to image file URL.
		$actual = gallery_shortcode(
			array(
				'ids'  => self::$large_id,
				'link' => 'file',
			)
		);
		$this->assertSame( 2, substr_count( $actual, '.jpg' ) );

		// None: Does not link.
		$actual = gallery_shortcode(
			array(
				'ids'  => self::$large_id,
				'link' => 'none',
			)
		);
		$this->assertStringNotContainsString( '<a ', $actual );
	}

	/**
	 * Test attachment permalinks based on parent post status.
	 *
	 * @dataProvider data_attachment_permalinks_based_on_parent_status
	 * @ticket 51776
	 *
	 * @param string $post_key     Post as keyed in the shared fixture array.
	 * @param string $expected_url Expected permalink.
	 * @param bool   $expected_404 Whether the page is expected to return a 404 result.
	 *
	 */
	public function test_attachment_permalinks_based_on_parent_status( $post_key, $expected_url, $expected_404 ) {
		$this->set_permalink_structure( '/%postname%' );
		$post = get_post( self::$post_ids[ $post_key ] );

		/*
		 * The dataProvider runs before the fixures are set up, therefore the
		 * post object IDs are placeholders that needs to be replaced.
		 */
		$expected_url = home_url( str_replace( '%ID%', $post->ID, $expected_url ) );

		$this->go_to( get_permalink( $post ) );
		$this->assertSame( $expected_url, get_permalink( $post ) );
		if ( $expected_404 ) {
			$this->assertQueryTrue( 'is_404' );
		} else {
			$this->assertQueryTrue( 'is_attachment', 'is_single', 'is_singular' );
		}
		$this->assertSame( 'attachment', $post->post_type );
	}

	/**
	 * Data provider for test_attachment_permalinks_based_on_parent_status().
	 *
	 * @return array[] {
	 *     @type string $post_key     Post as keyed in the shared fixture array.
	 *     @type string $expected_url Expected permalink.
	 *     $type bool   $expected_404 Whether the page is expected to return a 404 result.
	 * }
	 */
	public function data_attachment_permalinks_based_on_parent_status() {
		return array(
			array( 'draft-attachment', '/?attachment_id=%ID%', true ),
			array( 'publish-attachment', '/publish-post/publish-attachment', false ),
			array( 'future-attachment', '/future-post/future-attachment', false ),
			array( 'auto-draft-attachment', '/?attachment_id=%ID%', true ),
			array( 'trash-attachment', '/?attachment_id=%ID%', false ),
		);
	}

	/**
	 * @ticket 53675
	 * @dataProvider data_wp_get_loading_attr_default
	 *
	 * @param string $context
	 */
	function test_wp_get_loading_attr_default( $context ) {
		global $wp_query, $wp_the_query;

		// Return 'lazy' by default.
		$this->assertSame( 'lazy', wp_get_loading_attr_default( 'test' ) );
		$this->assertSame( 'lazy', wp_get_loading_attr_default( 'wp_get_attachment_image' ) );

		// Return 'lazy' if not in the loop or the main query.
		$this->assertSame( 'lazy', wp_get_loading_attr_default( $context ) );

		$wp_query = new WP_Query( array( 'post__in' => array( self::$post_ids['publish'] ) ) );
		$this->reset_content_media_count();
		$this->reset_omit_loading_attr_filter();

		while ( have_posts() ) {
			the_post();

			// Return 'lazy' if in the loop but not in the main query.
			$this->assertSame( 'lazy', wp_get_loading_attr_default( $context ) );

			// Set as main query.
			$wp_the_query = $wp_query;

			// For contexts other than for the main content, still return 'lazy' even in the loop
			// and in the main query, and do not increase the content media count.
			$this->assertSame( 'lazy', wp_get_loading_attr_default( 'wp_get_attachment_image' ) );

			// Return `false` if in the loop and in the main query and it is the first element.
			$this->assertFalse( wp_get_loading_attr_default( $context ) );

			// Return 'lazy' if in the loop and in the main query for any subsequent elements.
			$this->assertSame( 'lazy', wp_get_loading_attr_default( $context ) );

			// Yes, for all subsequent elements.
			$this->assertSame( 'lazy', wp_get_loading_attr_default( $context ) );
		}
	}

	function data_wp_get_loading_attr_default() {
		return array(
			array( 'the_content' ),
			array( 'the_post_thumbnail' ),
		);
	}

	/**
	 * @ticket 53675
	 */
	function test_wp_omit_loading_attr_threshold_filter() {
		global $wp_query, $wp_the_query;

		$wp_query     = new WP_Query( array( 'post__in' => array( self::$post_ids['publish'] ) ) );
		$wp_the_query = $wp_query;
		$this->reset_content_media_count();
		$this->reset_omit_loading_attr_filter();

		// Use the filter to alter the threshold for not lazy-loading to the first three elements.
		add_filter(
			'wp_omit_loading_attr_threshold',
			function() {
				return 3;
			}
		);

		while ( have_posts() ) {
			the_post();

			// Due to the filter, now the first three elements should not be lazy-loaded, i.e. return `false`.
			for ( $i = 0; $i < 3; $i++ ) {
				$this->assertFalse( wp_get_loading_attr_default( 'the_content' ) );
			}

			// For following elements, lazy-load them again.
			$this->assertSame( 'lazy', wp_get_loading_attr_default( 'the_content' ) );
		}
	}

	/**
	 * @ticket 53675
	 */
	function test_wp_filter_content_tags_with_wp_get_loading_attr_default() {
		global $wp_query, $wp_the_query;

		$img1         = get_image_tag( self::$large_id, '', '', '', 'large' );
		$iframe1      = '<iframe src="https://www.example.com" width="640" height="360"></iframe>';
		$img2         = get_image_tag( self::$large_id, '', '', '', 'medium' );
		$img3         = get_image_tag( self::$large_id, '', '', '', 'thumbnail' );
		$iframe2      = '<iframe src="https://wordpress.org" width="640" height="360"></iframe>';
		$lazy_img2    = wp_img_tag_add_loading_attr( $img2, 'the_content' );
		$lazy_img3    = wp_img_tag_add_loading_attr( $img3, 'the_content' );
		$lazy_iframe2 = wp_iframe_tag_add_loading_attr( $iframe2, 'the_content' );

		// Use a threshold of 2.
		add_filter(
			'wp_omit_loading_attr_threshold',
			function() {
				return 2;
			}
		);

		// Following the threshold of 2, the first two content media elements should not be lazy-loaded.
		$content_unfiltered = $img1 . $iframe1 . $img2 . $img3 . $iframe2;
		$content_expected   = $img1 . $iframe1 . $lazy_img2 . $lazy_img3 . $lazy_iframe2;
		$content_expected   = wp_img_tag_add_decoding_attr( $content_expected, 'the_content' );

		$wp_query     = new WP_Query( array( 'post__in' => array( self::$post_ids['publish'] ) ) );
		$wp_the_query = $wp_query;
		$this->reset_content_media_count();
		$this->reset_omit_loading_attr_filter();

		while ( have_posts() ) {
			the_post();

			add_filter( 'wp_img_tag_add_srcset_and_sizes_attr', '__return_false' );
			$content_filtered = wp_filter_content_tags( $content_unfiltered, 'the_content' );
			remove_filter( 'wp_img_tag_add_srcset_and_sizes_attr', '__return_false' );
		}

		// After filtering, the first image should not be lazy-loaded while the other ones should be.
		$this->assertSame( $content_expected, $content_filtered );
	}

	/**
	 * @ticket 53675
	 */
	public function test_wp_omit_loading_attr_threshold() {
		$this->reset_omit_loading_attr_filter();

		// Apply filter, ensure default value of 1.
		$omit_threshold = wp_omit_loading_attr_threshold();
		$this->assertSame( 1, $omit_threshold );

		// Add a filter that changes the value to 3. However, the filter is not applied a subsequent time in a single
		// page load by default, so the value is still 1.
		add_filter(
			'wp_omit_loading_attr_threshold',
			function() {
				return 3;
			}
		);
		$omit_threshold = wp_omit_loading_attr_threshold();
		$this->assertSame( 1, $omit_threshold );

		// Only by enforcing a fresh check, the filter gets re-applied.
		$omit_threshold = wp_omit_loading_attr_threshold( true );
		$this->assertSame( 3, $omit_threshold );
	}

	private function reset_content_media_count() {
		// Get current value without increasing.
		$content_media_count = wp_increase_content_media_count( 0 );

		// Decrease it by its current value to "reset" it back to 0.
		wp_increase_content_media_count( - $content_media_count );
	}

	private function reset_omit_loading_attr_filter() {
		// Add filter to "reset" omit threshold back to null (unset).
		add_filter( 'wp_omit_loading_attr_threshold', '__return_null', 100 );

		// Force filter application to re-run.
		wp_omit_loading_attr_threshold( true );

		// Clean up the above filter.
		remove_filter( 'wp_omit_loading_attr_threshold', '__return_null', 100 );
	}
<<<<<<< HEAD

	/**
	 * Test the wp_default_image_output_mapping function.
	 *
	 * @ticket 55443
	 */
	public function test_wp_default_image_output_mapping() {
		$mapping = wp_default_image_output_mapping( array(), 'test.jpg', 'image/jpeg', '' );
		$this->assertSame( array( 'image/jpeg' => 'image/webp' ), $mapping );
	}

	/**
	 * Test that wp_default_image_output_mapping doesn't overwrite existing mappings.
	 *
	 * @ticket 55443
	 */
	public function test_wp_default_image_output_mapping_existing() {
		$mapping = array( 'mime/png' => 'mime/webp' );
		$mapping = wp_default_image_output_mapping( $mapping, 'test.jpg', 'image/jpeg', '' );
		$this->assertSame(
			array(
				'mime/png'   => 'mime/webp',
				'image/jpeg' => 'image/webp',
			),
			$mapping
		);
	}

	/**
	 * Test that the image editor default output for JPEGs is WebP.
	 *
	 * @ticket 55443
	 */
	public function test_wp_image_editor_default_output_maps_to_webp() {
		remove_filter( 'image_editor_output_format', '__return_empty_array' );

		$editor = wp_get_image_editor( DIR_TESTDATA . '/images/canola.jpg' );
		$this->assertNotWPError( $editor );

		$resized = $editor->resize( 100, 100, false );
		$this->assertNotWPError( $resized );

		$saved = $editor->save();
		$this->assertNotWPError( $saved );

		if ( $editor->supports_mime_type( 'image/webp' ) ) {
			$this->assertSame( 'image/webp', $saved['mime-type'] );
			$this->assertSame( 'canola-100x75-jpg.webp', $saved['file'] );
		} else {
			$this->assertSame( 'image/jpeg', $saved['mime-type'] );
			$this->assertSame( 'canola-100x75.jpg', $saved['file'] );
		}
	}

	/**
	 * @ticket 56526
	 * @dataProvider data_wp_default_image_output_mapping_size_filter
	 */
	public function test_wp_default_image_output_mapping_size_filter( $size_name, $filter_callback, $expects_webp ) {
		remove_all_filters( 'wp_image_sizes_with_additional_mime_type_support' );
		if ( $filter_callback ) {
			add_filter( 'wp_image_sizes_with_additional_mime_type_support', $filter_callback );
		}

		$mapping = wp_default_image_output_mapping( array(), 'test.jpg', 'image/jpeg', $size_name );
		if ( $expects_webp ) {
			$this->assertSame( array( 'image/jpeg' => 'image/webp' ), $mapping );
		} else {
			$this->assertSame( array(), $mapping );
		}
	}

	public function data_wp_default_image_output_mapping_size_filter() {
		return array(
			'default size thumbnail'    => array(
				'thumbnail',
				null,
				true,
			),
			'default size medium'       => array(
				'medium',
				null,
				true,
			),
			'default size medium_large' => array(
				'medium_large',
				null,
				true,
			),
			'default size large'        => array(
				'large',
				null,
				true,
			),
			'default size unset'        => array(
				'medium',
				function( $enabled_sizes ) {
					unset( $enabled_sizes['medium'] );
					return $enabled_sizes;
				},
				false,
			),
			'default size set to false' => array(
				'medium',
				function( $enabled_sizes ) {
					$enabled_sizes['medium'] = false;
					return $enabled_sizes;
				},
				false,
			),
			'custom size'               => array(
				'custom',
				null,
				false,
			),
			'custom size opted in'      => array(
				'custom',
				function( $enabled_sizes ) {
					$enabled_sizes['custom'] = true;
					return $enabled_sizes;
				},
				true,
			),
		);
	}


	/**
	 * Test that generated files with the `image_editor_output_format` applied use the correct
	 * quality level based on the ir mime type.
	 *
	 * @ticket 56442
	 */
	public function test_quality_with_image_conversion_file_sizes() {
		if ( ! wp_image_editor_supports( array( 'mime_type' => 'image/webp' ) ) ) {
			$this->markTestSkipped( 'WebP is not supported on this system.' );
		}
		add_filter( 'image_editor_output_format', array( $this, 'image_editor_output_jpeg' ) );
		$temp_dir = get_temp_dir();
		$file     = $temp_dir . '/33772.jpg';
		copy( DIR_TESTDATA . '/images/33772.jpg', $file );

		// Set JPEG output quality very low and WebP quality very high, this should force all generated WebP images to
		// be larger than the the matching generated JPEGs.
		add_filter( 'wp_editor_set_quality', array( $this, 'image_editor_change_quality_low_jpeg' ), 10, 2 );

		$editor = wp_get_image_editor( $file );

		// Verify that the selected editor actually supports WebP output.
		if ( ! $editor->supports_mime_type( 'image/webp' ) ) {
			$this->markTestSkipped( 'WebP is not supported by the selected image editor.' );
		}

		$attachment_id = self::factory()->attachment->create_object(
			$file,
			0,
			array(
				'post_mime_type' => 'image/jpeg',
			)
		);

		add_filter( 'big_image_size_threshold', array( $this, 'add_big_image_size_threshold' ) );

		// Generate all sizes as JPEGs.
		$jpeg_sizes = wp_generate_attachment_metadata( $attachment_id, $file );
		remove_filter( 'image_editor_output_format', array( $this, 'image_editor_output_jpeg' ) );

		// Generate all sizes as WebP.
		add_filter( 'image_editor_output_format', array( $this, 'image_editor_output_webp' ) );
		$webp_sizes = wp_generate_attachment_metadata( $attachment_id, $file );
		remove_filter( 'image_editor_output_format', array( $this, 'image_editor_output_webp' ) );

		// The main (scaled) image: the JPEG should be smaller than the WebP.
		$this->assertLessThan( $webp_sizes['filesize'], $jpeg_sizes['filesize'] );

		// Sub-sizes: for each size, the JPEGs should be smaller than the WebP.
		$sizes_to_compare = array_intersect_key( $jpeg_sizes['sizes'], $webp_sizes['sizes'] );
		foreach ( $sizes_to_compare as $size => $size_data ) {
			$this->assertLessThan( $webp_sizes['sizes'][ $size ]['filesize'], $jpeg_sizes['sizes'][ $size ]['filesize'] );
		}

		// Cleanup.
		remove_filter( 'wp_editor_set_quality', array( $this, 'image_editor_change_quality_low_jpeg' ), 10, 2 );
		remove_filter( 'big_image_size_threshold', array( $this, 'add_big_image_size_threshold' ) );
	}

	/**
	 * Add threshold to create a `-scaled` output image for testing.
	 */
	public function add_big_image_size_threshold() {
		return 1000;
	}

	/**
	 * Output JPEG files.
	 */
	public function image_editor_output_jpeg() {
		return array( 'image/jpeg' => 'image/jpeg' );
	}

	/**
	 * Output WebP files.
	 */
	public function image_editor_output_webp() {
		return array( 'image/jpeg' => 'image/webp' );
	}

	/**
	 * Changes the quality using very low quality for JPEGs and very high quality
	 * for WebPs, used to verify the filter is applying correctly.
	 *
	 * @param int    $quality   Default quality.
	 * @param string $mime_type Image mime-type.
	 * @return int The changed quality.
	 */
	public function image_editor_change_quality_low_jpeg( $quality, $mime_type ) {
		if ( 'image/jpeg' === $mime_type ) {
			return 1;
		} elseif ( 'image/webp' === $mime_type ) {
			return 100;
		} else {
			return 30;
		}
	}

=======
>>>>>>> 72a1591d
}

/**
 * Helper class for `test_autoembed`.
 */
class Test_Autoembed extends WP_Embed {
	public function shortcode( $attr, $url = '' ) {
		return '[embed]';
	}
}<|MERGE_RESOLUTION|>--- conflicted
+++ resolved
@@ -3620,34 +3620,6 @@
 
 		// Clean up the above filter.
 		remove_filter( 'wp_omit_loading_attr_threshold', '__return_null', 100 );
-	}
-<<<<<<< HEAD
-
-	/**
-	 * Test the wp_default_image_output_mapping function.
-	 *
-	 * @ticket 55443
-	 */
-	public function test_wp_default_image_output_mapping() {
-		$mapping = wp_default_image_output_mapping( array(), 'test.jpg', 'image/jpeg', '' );
-		$this->assertSame( array( 'image/jpeg' => 'image/webp' ), $mapping );
-	}
-
-	/**
-	 * Test that wp_default_image_output_mapping doesn't overwrite existing mappings.
-	 *
-	 * @ticket 55443
-	 */
-	public function test_wp_default_image_output_mapping_existing() {
-		$mapping = array( 'mime/png' => 'mime/webp' );
-		$mapping = wp_default_image_output_mapping( $mapping, 'test.jpg', 'image/jpeg', '' );
-		$this->assertSame(
-			array(
-				'mime/png'   => 'mime/webp',
-				'image/jpeg' => 'image/webp',
-			),
-			$mapping
-		);
 	}
 
 	/**
@@ -3847,8 +3819,6 @@
 		}
 	}
 
-=======
->>>>>>> 72a1591d
 }
 
 /**
