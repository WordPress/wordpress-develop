<?php

/**
 * @group media
 * @group shortcode
 */
class Tests_Media extends WP_UnitTestCase {

	const CAPTION           = 'A simple caption.';
	const ALTERNATE_CAPTION = 'Alternate caption.';

	const HTML_CONTENT = <<<'CAP'
A <strong class='classy'>bolded</strong> <em>caption</em> with a <a href="#">link</a>.
CAP;
	const IMG_CONTENT  = <<<'CAP'
<img src="pic.jpg" id='anId' alt="pic"/>
CAP;

	const IMG_NAME = 'image.jpg';
	const IMG_URL  = 'http://' . WP_TESTS_DOMAIN . '/wp-content/uploads/' . self::IMG_NAME;
	const IMG_META = array(
		'width'  => 100,
		'height' => 100,
		'sizes'  => '',
	);

	protected static $large_id;
	protected static $_sizes;
	protected static $large_filename = 'test-image-large.jpg';
	protected static $post_ids;

	public static function wpSetUpBeforeClass( WP_UnitTest_Factory $factory ) {
		self::$_sizes                          = wp_get_additional_image_sizes();
		$GLOBALS['_wp_additional_image_sizes'] = array();

		$filename       = DIR_TESTDATA . '/images/' . self::$large_filename;
		self::$large_id = $factory->attachment->create_upload_object( $filename );

		$post_statuses = array( 'publish', 'future', 'draft', 'auto-draft', 'trash' );
		foreach ( $post_statuses as $post_status ) {
			$date = '';
			if ( 'future' === $post_status ) {
				date_format( date_create( '+1 year' ), 'Y-m-d H:i:s' );
			}

			self::$post_ids[ $post_status ] = $factory->post->create(
				array(
					'post_status' => 'trash' === $post_status ? 'publish' : $post_status,
					'post_date'   => $date,
					'post_name'   => "$post_status-post",
				)
			);

			// Attachments without media.
			self::$post_ids[ "$post_status-attachment" ] = $factory->attachment->create_object(
				array(
					'post_parent' => self::$post_ids[ $post_status ],
					'post_status' => 'inherit',
					'post_name'   => "$post_status-attachment",
					'post_date'   => $date,
				)
			);
		}

		// Trash the trash post.
		wp_trash_post( self::$post_ids['trash'] );
	}

	public static function wpTearDownAfterClass() {
		$GLOBALS['_wp_additional_image_sizes'] = self::$_sizes;
	}

	public static function tear_down_after_class() {
		wp_delete_attachment( self::$large_id, true );
		parent::tear_down_after_class();
	}

	/**
	 * Ensures that the static content media count, fetchpriority element flag and related filter are reset between tests.
	 */
	public function tear_down() {
		parent::tear_down();

		$this->reset_content_media_count();
		$this->reset_omit_loading_attr_filter();
		$this->reset_high_priority_element_flag();
	}

	public function test_img_caption_shortcode_added() {
		global $shortcode_tags;
		$this->assertSame( 'img_caption_shortcode', $shortcode_tags['caption'] );
		$this->assertSame( 'img_caption_shortcode', $shortcode_tags['wp_caption'] );
	}

	public function test_img_caption_shortcode_with_empty_params() {
		$result = img_caption_shortcode( array() );
		$this->assertSame( '', $result );
	}

	/**
	 * @ticket 33981
	 */
	public function test_img_caption_shortcode_with_empty_params_but_content() {
		$result = img_caption_shortcode( array(), self::CAPTION );
		$this->assertSame( self::CAPTION, $result );
	}

	/**
	 * @ticket 33981
	 */
	public function test_img_caption_shortcode_short_circuit_filter() {
		add_filter( 'img_caption_shortcode', array( $this, 'return_alt_caption' ) );

		$result = img_caption_shortcode( array(), self::CAPTION );
		$this->assertSame( self::ALTERNATE_CAPTION, $result );
	}

	/**
	 * Filter used in test_img_caption_shortcode_short_circuit_filter()
	 */
	public function return_alt_caption() {
		return self::ALTERNATE_CAPTION;
	}

	/**
	 * @ticket 33981
	 */
	public function test_img_caption_shortcode_empty_width() {
		$result = img_caption_shortcode(
			array(
				'width' => 0,
			),
			self::CAPTION
		);
		$this->assertSame( self::CAPTION, $result );
	}

	/**
	 * @ticket 33981
	 */
	public function test_img_caption_shortcode_empty_caption() {
		$result = img_caption_shortcode(
			array(
				'caption' => '',
			)
		);
		$this->assertSame( '', $result );
	}

	/**
	 * @ticket 33981
	 */
	public function test_img_caption_shortcode_empty_caption_and_content() {
		$result = img_caption_shortcode(
			array(
				'caption' => '',
			),
			self::CAPTION
		);
		$this->assertSame( self::CAPTION, $result );
	}

	public function test_img_caption_shortcode_with_old_format() {
		$result = img_caption_shortcode(
			array(
				'width'   => 20,
				'caption' => self::CAPTION,
			)
		);

		$this->assertSame( 2, substr_count( $result, 'wp-caption' ) );
		$this->assertSame( 1, substr_count( $result, 'alignnone' ) );
		$this->assertSame( 1, substr_count( $result, self::CAPTION ) );

		if ( current_theme_supports( 'html5', 'caption' ) ) {
			$this->assertSame( 1, substr_count( $result, 'width: 20' ) );
		} else {
			$this->assertSame( 1, substr_count( $result, 'width: 30' ) );
		}
	}

	public function test_img_caption_shortcode_with_old_format_id_and_align() {
		$result = img_caption_shortcode(
			array(
				'width'   => 20,
				'caption' => self::CAPTION,
				'id'      => '"myId',
				'align'   => '&myAlignment',
			)
		);
		$this->assertSame( 1, substr_count( $result, 'wp-caption &amp;myAlignment' ) );
		$this->assertSame( 1, substr_count( $result, 'id="myId"' ) );
		$this->assertSame( 1, substr_count( $result, self::CAPTION ) );
	}

	public function test_img_caption_shortcode_with_old_format_and_class() {
		$result = img_caption_shortcode(
			array(
				'width'   => 20,
				'class'   => 'some-class another-class',
				'caption' => self::CAPTION,
			)
		);
		$this->assertSame( 1, substr_count( $result, 'wp-caption alignnone some-class another-class' ) );
	}

	public function test_new_img_caption_shortcode_with_html_caption() {
		$result = img_caption_shortcode(
			array(
				'width'   => 20,
				'caption' => self::HTML_CONTENT,
			)
		);

		$this->assertSame( 1, substr_count( $result, self::HTML_CONTENT ) );
	}

	public function test_new_img_caption_shortcode_new_format() {
		$result       = img_caption_shortcode(
			array( 'width' => 20 ),
			self::IMG_CONTENT . self::HTML_CONTENT
		);
		$img_preg     = preg_quote( self::IMG_CONTENT );
		$content_preg = preg_quote( self::HTML_CONTENT );

		$this->assertSame( 1, preg_match_all( "~{$img_preg}.*wp-caption-text~", $result ) );
		$this->assertSame( 1, preg_match_all( "~wp-caption-text.*{$content_preg}~", $result ) );
	}

	public function test_new_img_caption_shortcode_new_format_and_linked_image() {
		$linked_image = "<a href='#'>" . self::IMG_CONTENT . '</a>';
		$result       = img_caption_shortcode(
			array( 'width' => 20 ),
			$linked_image . self::HTML_CONTENT
		);
		$img_preg     = preg_quote( $linked_image );
		$content_preg = preg_quote( self::HTML_CONTENT );

		$this->assertSame( 1, preg_match_all( "~{$img_preg}.*wp-caption-text~", $result ) );
		$this->assertSame( 1, preg_match_all( "~wp-caption-text.*{$content_preg}~", $result ) );
	}

	public function test_new_img_caption_shortcode_new_format_and_linked_image_with_newline() {
		$linked_image = "<a href='#'>" . self::IMG_CONTENT . '</a>';
		$result       = img_caption_shortcode(
			array( 'width' => 20 ),
			$linked_image . "\n\n" . self::HTML_CONTENT
		);
		$img_preg     = preg_quote( $linked_image );
		$content_preg = preg_quote( self::HTML_CONTENT );

		$this->assertSame( 1, preg_match_all( "~{$img_preg}.*wp-caption-text~", $result ) );
		$this->assertSame( 1, preg_match_all( "~wp-caption-text.*{$content_preg}~", $result ) );
	}

	/**
	 * @ticket 34595
	 */
	public function test_img_caption_shortcode_has_aria_describedby() {
		$result = img_caption_shortcode(
			array(
				'width' => 20,
				'id'    => 'myId',
			),
			self::IMG_CONTENT . self::HTML_CONTENT
		);

		$this->assertSame( 1, substr_count( $result, 'aria-describedby="caption-myId"' ) );
	}

	public function test_add_remove_oembed_provider() {
		wp_oembed_add_provider( 'http://foo.bar/*', 'http://foo.bar/oembed' );
		$this->assertTrue( wp_oembed_remove_provider( 'http://foo.bar/*' ) );
		$this->assertFalse( wp_oembed_remove_provider( 'http://foo.bar/*' ) );
	}

	/**
	 * @ticket 23776
	 */
	public function test_autoembed_empty() {
		global $wp_embed;

		$content = '';

		$result = $wp_embed->autoembed( $content );
		$this->assertSame( $content, $result );
	}

	/**
	 * @ticket 23776
	 *
	 * @group external-http
	 */
	public function test_autoembed_no_paragraphs_around_urls() {
		global $wp_embed;

		$content = <<<EOF
$ my command
First line.

http://example.com/1/
http://example.com/2/
Last line.

<pre>http://some.link/
http://some.other.link/</pre>
EOF;

		$result = $wp_embed->autoembed( $content );
		$this->assertSame( $content, $result );
	}

	public function data_autoembed() {
		return array(

			// Should embed.
			array(
				'https://w.org',
				'[embed]',
			),
			array(
				'test
 https://w.org
test',
				'test
 [embed]
test',
			),
			array(
				'<p class="test">https://w.org</p>',
				'<p class="test">[embed]</p>',
			),
			array(
				'<p> https://w.org </p>',
				'<p> [embed] </p>',
			),
			array(
				'<p>test
https://w.org
test</p>',
				'<p>test
[embed]
test</p>',
			),
			array(
				'<p>https://w.org
</p>',
				'<p>[embed]
</p>',
			),

			// Should NOT embed.
			array(
				'test https://w.org</p>',
			),
			array(
				'<span>https://w.org</a>',
			),
			array(
				'<pre>https://w.org
</p>',
			),
			array(
				'<a href="https://w.org">
https://w.org</a>',
			),
		);
	}

	/**
	 * @dataProvider data_autoembed
	 */
	public function test_autoembed( $content, $result = null ) {
		$wp_embed = new Test_Autoembed();

		$this->assertSame( $wp_embed->autoembed( $content ), $result ? $result : $content );
	}

	public function test_wp_prepare_attachment_for_js() {
		// Attachment without media.
		$id   = wp_insert_attachment(
			array(
				'post_status'           => 'publish',
				'post_title'            => 'Prepare',
				'post_content_filtered' => 'Prepare',
				'post_type'             => 'post',
			)
		);
		$post = get_post( $id );

		$prepped = wp_prepare_attachment_for_js( $post );
		$this->assertIsArray( $prepped );
		$this->assertSame( 0, $prepped['uploadedTo'] );
		$this->assertSame( '', $prepped['mime'] );
		$this->assertSame( '', $prepped['type'] );
		$this->assertSame( '', $prepped['subtype'] );
		// #21963, there will be a GUID always, so there will be a URL.
		$this->assertNotEquals( '', $prepped['url'] );
		$this->assertSame( site_url( 'wp-includes/images/media/default.png' ), $prepped['icon'] );

		// Fake a mime.
		$post->post_mime_type = 'image/jpeg';
		$prepped              = wp_prepare_attachment_for_js( $post );
		$this->assertSame( 'image/jpeg', $prepped['mime'] );
		$this->assertSame( 'image', $prepped['type'] );
		$this->assertSame( 'jpeg', $prepped['subtype'] );

		// Fake a mime without a slash. See #WP22532.
		$post->post_mime_type = 'image';
		$prepped              = wp_prepare_attachment_for_js( $post );
		$this->assertSame( 'image', $prepped['mime'] );
		$this->assertSame( 'image', $prepped['type'] );
		$this->assertSame( '', $prepped['subtype'] );

		// Test that if author is not found, we return "(no author)" as `display_name`.
		// The previously used test post contains no author, so we can reuse it.
		$this->assertSame( '(no author)', $prepped['authorName'] );

		// Test that if author has HTML entities in display_name, they're decoded correctly.
		$html_entity_author = self::factory()->user->create(
			array(
				'display_name' => 'You &amp; Me',
			)
		);
		$post->post_author  = $html_entity_author;
		$prepped            = wp_prepare_attachment_for_js( $post );
		$this->assertSame( 'You & Me', $prepped['authorName'] );
	}

	/**
	 * @ticket 38965
	 */
	public function test_wp_prepare_attachment_for_js_without_image_sizes() {
		// Create the attachement post.
		$id = wp_insert_attachment(
			array(
				'post_title'     => 'Attachment Title',
				'post_type'      => 'attachment',
				'post_parent'    => 0,
				'post_mime_type' => 'image/jpeg',
				'guid'           => 'http://' . WP_TESTS_DOMAIN . '/wp-content/uploads/test-image.jpg',
			)
		);

		// Add attachment metadata without sizes.
		wp_update_attachment_metadata(
			$id,
			array(
				'width'  => 50,
				'height' => 50,
				'file'   => 'test-image.jpg',
			)
		);

		$prepped = wp_prepare_attachment_for_js( get_post( $id ) );

		$this->assertArrayHasKey( 'sizes', $prepped );
	}

	/**
	 * @ticket 19067
	 * @expectedDeprecated wp_convert_bytes_to_hr
	 */
	public function test_wp_convert_bytes_to_hr() {
		$kb = 1024;
		$mb = $kb * 1024;
		$gb = $mb * 1024;
		$tb = $gb * 1024;

		// Test if boundaries are correct.
		$this->assertSame( '1TB', wp_convert_bytes_to_hr( $tb ) );
		$this->assertSame( '1GB', wp_convert_bytes_to_hr( $gb ) );
		$this->assertSame( '1MB', wp_convert_bytes_to_hr( $mb ) );
		$this->assertSame( '1KB', wp_convert_bytes_to_hr( $kb ) );

		$this->assertSame( '1 TB', size_format( $tb ) );
		$this->assertSame( '1 GB', size_format( $gb ) );
		$this->assertSame( '1 MB', size_format( $mb ) );
		$this->assertSame( '1 KB', size_format( $kb ) );

		// Now some values around.
		$hr = wp_convert_bytes_to_hr( $tb + $tb / 2 + $mb );
		$this->assertEqualsWithDelta( 1.50000095367, (float) str_replace( ',', '.', $hr ), 0.0001, 'The values should be equal' );

		$hr = wp_convert_bytes_to_hr( $tb - $mb - $kb );
		$this->assertEqualsWithDelta( 1023.99902248, (float) str_replace( ',', '.', $hr ), 0.0001, 'The values should be equal' );

		$hr = wp_convert_bytes_to_hr( $gb + $gb / 2 + $mb );
		$this->assertEqualsWithDelta( 1.5009765625, (float) str_replace( ',', '.', $hr ), 0.0001, 'The values should be equal' );

		$hr = wp_convert_bytes_to_hr( $gb - $mb - $kb );
		$this->assertEqualsWithDelta( 1022.99902344, (float) str_replace( ',', '.', $hr ), 0.0001, 'The values should be equal' );

		// Edge.
		$this->assertSame( '-1B', wp_convert_bytes_to_hr( -1 ) );
		$this->assertSame( '0B', wp_convert_bytes_to_hr( 0 ) );
	}

	/**
	 * @ticket 22960
	 */
	public function test_get_attached_images() {
		$post_id       = self::factory()->post->create();
		$attachment_id = self::factory()->attachment->create_object(
			self::IMG_NAME,
			$post_id,
			array(
				'post_mime_type' => 'image/jpeg',
				'post_type'      => 'attachment',
			)
		);

		$images = get_attached_media( 'image', $post_id );
		$this->assertEqualSets( $images, array( $attachment_id => get_post( $attachment_id ) ) );
	}

	/**
	 * @ticket 22960
	 */
	public function test_post_galleries_images() {
		$ids1      = array();
		$ids1_srcs = array();
		foreach ( range( 1, 6 ) as $i ) {
			$attachment_id = self::factory()->attachment->create_object(
				"image$i.jpg",
				0,
				array(
					'post_mime_type' => 'image/jpeg',
					'post_type'      => 'attachment',
				)
			);
			$metadata      = array_merge( array( 'file' => "image$i.jpg" ), self::IMG_META );
			wp_update_attachment_metadata( $attachment_id, $metadata );
			$ids1[]      = $attachment_id;
			$ids1_srcs[] = 'http://' . WP_TESTS_DOMAIN . '/wp-content/uploads/' . "image$i.jpg";
		}

		$ids2      = array();
		$ids2_srcs = array();
		foreach ( range( 4, 6 ) as $i ) {
			$attachment_id = self::factory()->attachment->create_object(
				"image$i.jpg",
				0,
				array(
					'post_mime_type' => 'image/jpeg',
					'post_type'      => 'attachment',
				)
			);
			$metadata      = array_merge( array( 'file' => "image$i.jpg" ), self::IMG_META );
			wp_update_attachment_metadata( $attachment_id, $metadata );
			$ids2[]      = $attachment_id;
			$ids2_srcs[] = 'http://' . WP_TESTS_DOMAIN . '/wp-content/uploads/' . "image$i.jpg";
		}

		$ids1_joined = implode( ',', array_slice( $ids1, 0, 3 ) );
		$ids2_joined = implode( ',', array_slice( $ids2, 3, 3 ) );

		$blob    = <<<BLOB
[gallery ids="$ids1_joined"]

[gallery ids="$ids2_joined"]
BLOB;
		$post_id = self::factory()->post->create( array( 'post_content' => $blob ) );
		$srcs    = get_post_galleries_images( $post_id );
		$this->assertSameSetsWithIndex( $srcs, array( array_slice( $ids1_srcs, 0, 3 ), array_slice( $ids2_srcs, 3, 3 ) ) );
	}

	/**
	 * @ticket 22960
	 */
	public function test_post_gallery_images() {
		$ids1      = array();
		$ids1_srcs = array();
		foreach ( range( 1, 3 ) as $i ) {
			$attachment_id = self::factory()->attachment->create_object(
				"image$i.jpg",
				0,
				array(
					'post_mime_type' => 'image/jpeg',
					'post_type'      => 'attachment',
				)
			);
			$metadata      = array_merge( array( 'file' => "image$i.jpg" ), self::IMG_META );
			wp_update_attachment_metadata( $attachment_id, $metadata );
			$ids1[]      = $attachment_id;
			$ids1_srcs[] = 'http://' . WP_TESTS_DOMAIN . '/wp-content/uploads/' . "image$i.jpg";
		}

		$ids2      = array();
		$ids2_srcs = array();
		foreach ( range( 4, 6 ) as $i ) {
			$attachment_id = self::factory()->attachment->create_object(
				"image$i.jpg",
				0,
				array(
					'post_mime_type' => 'image/jpeg',
					'post_type'      => 'attachment',
				)
			);
			$metadata      = array_merge( array( 'file' => "image$i.jpg" ), self::IMG_META );
			wp_update_attachment_metadata( $attachment_id, $metadata );
			$ids2[]      = $attachment_id;
			$ids2_srcs[] = 'http://' . WP_TESTS_DOMAIN . '/wp-content/uploads/' . "image$i.jpg";
		}

		$ids1_joined = implode( ',', $ids1 );
		$ids2_joined = implode( ',', $ids2 );

		$blob    = <<<BLOB
[gallery ids="$ids1_joined"]

[gallery ids="$ids2_joined"]
BLOB;
		$post_id = self::factory()->post->create( array( 'post_content' => $blob ) );
		$srcs    = get_post_gallery_images( $post_id );
		$this->assertSame( $srcs, $ids1_srcs );
	}

	/**
	 * @ticket 43826
	 * @group blocks
	 */
	public function test_block_post_gallery_images() {
		// Similar to test_post_gallery_images but with blocks instead of shortcodes
		$ids      = array();
		$imgs     = array();
		$ids_srcs = array();
		foreach ( range( 1, 6 ) as $i ) {
			$attachment_id = self::factory()->attachment->create_object(
				"image$i.jpg",
				0
			);
			$metadata      = array_merge( array( 'file' => "image$i.jpg" ), self::IMG_META );
			wp_update_attachment_metadata( $attachment_id, $metadata );
			$ids[]      = $attachment_id;
			$url        = 'http://' . WP_TESTS_DOMAIN . '/wp-content/uploads/' . "image$i.jpg";
			$ids_srcs[] = $url;
			$imgs[]     = '<figure><img src="' . $url . '" data-id="' . $i . '" /></figure>';
		}

		$imgs1_joined = implode( "\n", array_slice( $imgs, 0, 3 ) );
		$imgs2_joined = implode( "\n", array_slice( $imgs, 3, 3 ) );

		$blob    = <<<BLOB
<!-- wp:gallery -->
$imgs1_joined
<!-- /wp:gallery -->
<!-- wp:gallery -->
$imgs2_joined
<!-- /wp:gallery -->
BLOB;
		$post_id = self::factory()->post->create( array( 'post_content' => $blob ) );
		$srcs    = get_post_gallery_images( $post_id );
		$this->assertSameSetsWithIndex( array_slice( $ids_srcs, 0, 3 ), $srcs );
	}

	/**
	 * @ticket 43826
	 * @group blocks
	 */
	public function test_block_post_gallery_images_json() {
		// Similar to test_block_post_gallery_images, with IDs in the json blob
		$ids      = array();
		$imgs     = array();
		$ids_srcs = array();
		foreach ( range( 1, 6 ) as $i ) {
			$attachment_id = self::factory()->attachment->create_object(
				"image$i.jpg",
				0
			);
			$metadata      = array_merge( array( 'file' => "image$i.jpg" ), self::IMG_META );
			wp_update_attachment_metadata( $attachment_id, $metadata );
			$ids[]      = $attachment_id;
			$url        = 'http://' . WP_TESTS_DOMAIN . '/wp-content/uploads/' . "image$i.jpg";
			$ids_srcs[] = $url;
			$imgs[]     = '<figure><img src="' . $url . '" data-id="' . $i . '" /></figure>';

		}

		$ids1_joined = implode( ',', array_slice( $ids, 0, 3 ) );
		$ids2_joined = implode( ',', array_slice( $ids, 3, 3 ) );

		$blob    = <<<BLOB
<!-- wp:gallery {"ids":[$ids1_joined]} -->
<!-- /wp:gallery -->

<!-- wp:gallery {"ids":[$ids2_joined]} -->
<!-- /wp:gallery -->
BLOB;
		$post_id = self::factory()->post->create( array( 'post_content' => $blob ) );
		$srcs    = get_post_gallery_images( $post_id );
		$this->assertSameSetsWithIndex( array_slice( $ids_srcs, 0, 3 ), $srcs );
	}

	/**
	 * @ticket 43826
	 * @group blocks
	 */
	public function test_mixed_post_gallery_images() {
		// Similar to test_post_gallery_images but with a shortcode and a block in the same post
		$ids      = array();
		$imgs     = array();
		$ids_srcs = array();
		foreach ( range( 1, 6 ) as $i ) {
			$attachment_id = self::factory()->attachment->create_object(
				"image$i.jpg",
				0,
				array(
					'post_mime_type' => 'image/jpeg',
					'post_type'      => 'attachment',
				)
			);
			$metadata      = array_merge( array( 'file' => "image$i.jpg" ), self::IMG_META );
			wp_update_attachment_metadata( $attachment_id, $metadata );
			$ids[]      = $attachment_id;
			$url        = 'http://' . WP_TESTS_DOMAIN . '/wp-content/uploads/' . "image$i.jpg";
			$ids_srcs[] = $url;
			$imgs[]     = '<figure><img src="' . $url . '" data-id="' . $i . '" /></figure>';
		}

		$ids1_joined  = implode( "\n", array_slice( $ids, 0, 3 ) );
		$ids2_joined  = implode( "\n", array_slice( $ids, 3, 3 ) );
		$imgs2_joined = implode( "\n", array_slice( $imgs, 3, 3 ) );

		$blob    = <<<BLOB
[gallery ids="$ids1_joined"]

[gallery ids="$ids2_joined"]
<!-- wp:gallery -->
$imgs2_joined
<!-- /wp:gallery -->
BLOB;
		$post_id = self::factory()->post->create( array( 'post_content' => $blob ) );
		$srcs    = get_post_gallery_images( $post_id );
		$this->assertSameSetsWithIndex( array_slice( $ids_srcs, 0, 3 ), $srcs );
	}

	/**
	 * @ticket 43826
	 * @group blocks
	 */
	public function test_block_inner_post_gallery_images() {
		// Make sure get_post_gallery_images() works with gallery blocks that are nested inside something else
		$ids      = array();
		$imgs     = array();
		$ids_srcs = array();
		foreach ( range( 1, 3 ) as $i ) {
			$attachment_id = self::factory()->attachment->create_object(
				"image$i.jpg",
				0,
				array(
					'post_mime_type' => 'image/jpeg',
					'post_type'      => 'attachment',
				)
			);
			$metadata      = array_merge( array( 'file' => "image$i.jpg" ), self::IMG_META );
			wp_update_attachment_metadata( $attachment_id, $metadata );
			$ids[]      = $attachment_id;
			$url        = 'http://' . WP_TESTS_DOMAIN . '/wp-content/uploads/' . "image$i.jpg";
			$ids_srcs[] = $url;
			$imgs[]     = '<figure><img src="' . $url . '" data-id="' . $i . '" /></figure>';

		}

		$imgs_joined = implode( "\n", $imgs );

		$blob    = <<<BLOB
<!-- wp:columns -->
<!-- wp:column -->
<!-- wp:gallery -->
$imgs_joined
<!-- /wp:gallery -->
<!-- /wp:column -->
<!-- /wp:columns -->
BLOB;
		$post_id = self::factory()->post->create( array( 'post_content' => $blob ) );
		$srcs    = get_post_gallery_images( $post_id );
		$this->assertSameSetsWithIndex( $ids_srcs, $srcs );
	}

	/**
	 * @ticket 43826
	 * @group blocks
	 */
	public function test_block_post_gallery_innerblock_images() {
		// Make sure get_post_gallery_images() works with new version of gallery block with nested image blocks.
		$ids      = array();
		$imgs     = array();
		$ids_srcs = array();
		foreach ( range( 1, 3 ) as $i ) {
			$attachment_id = self::factory()->attachment->create_object(
				"image$i.jpg",
				0,
				array(
					'post_mime_type' => 'image/jpeg',
					'post_type'      => 'attachment',
				)
			);
			$metadata      = array_merge( array( 'file' => "image$i.jpg" ), self::IMG_META );
			wp_update_attachment_metadata( $attachment_id, $metadata );
			$ids[]      = $attachment_id;
			$url        = 'http://' . WP_TESTS_DOMAIN . '/wp-content/uploads/' . "image$i.jpg";
			$ids_srcs[] = $url;
			$imgs[]     = '<!-- wp:image {"id":' . $attachment_id . ',"sizeSlug":"large","linkDestination":"none"} --><figure class="wp-block-image size-large"><img src="' . $url . '" /></figure><!-- /wp:image -->';

		}

		$imgs_joined = implode( "\n", $imgs );

		$blob    = <<<BLOB
<!-- wp:gallery -->
<figure class="wp-block-gallery has-nested-images columns-default is-cropped">
$imgs_joined
</figure>
<!-- /wp:gallery -->
BLOB;
		$post_id = self::factory()->post->create( array( 'post_content' => $blob ) );
		$srcs    = get_post_gallery_images( $post_id );
		$this->assertSameSetsWithIndex( $ids_srcs, $srcs );
	}

	public function test_get_media_embedded_in_content() {
		$object = <<<OBJ
<object src="this" data="that">
	<param name="value"/>
</object>
OBJ;
		$embed  = <<<EMBED
<embed src="something.mp4"/>
EMBED;
		$iframe = <<<IFRAME
<iframe src="youtube.com" width="7000" />
IFRAME;
		$audio  = <<<AUDIO
<audio preload="none">
	<source />
</audio>
AUDIO;
		$video  = <<<VIDEO
<video preload="none">
	<source />
</video>
VIDEO;

		$content = <<<CONTENT
This is a comment
$object

This is a comment
$embed

This is a comment
$iframe

This is a comment
$audio

This is a comment
$video

This is a comment
CONTENT;

		$types    = array( 'object', 'embed', 'iframe', 'audio', 'video' );
		$contents = array_values( compact( $types ) );

		$matches = get_media_embedded_in_content( $content, 'audio' );
		$this->assertSame( array( $audio ), $matches );

		$matches = get_media_embedded_in_content( $content, 'video' );
		$this->assertSame( array( $video ), $matches );

		$matches = get_media_embedded_in_content( $content, 'object' );
		$this->assertSame( array( $object ), $matches );

		$matches = get_media_embedded_in_content( $content, 'embed' );
		$this->assertSame( array( $embed ), $matches );

		$matches = get_media_embedded_in_content( $content, 'iframe' );
		$this->assertSame( array( $iframe ), $matches );

		$matches = get_media_embedded_in_content( $content, $types );
		$this->assertSame( $contents, $matches );
	}

	public function test_get_media_embedded_in_content_order() {
		$audio   = <<<AUDIO
<audio preload="none">
	<source />
</audio>
AUDIO;
		$video   = <<<VIDEO
<video preload="none">
	<source />
</video>
VIDEO;
		$content = $audio . $video;

		$matches1 = get_media_embedded_in_content( $content, array( 'audio', 'video' ) );
		$this->assertSame( array( $audio, $video ), $matches1 );

		$reversed = $video . $audio;
		$matches2 = get_media_embedded_in_content( $reversed, array( 'audio', 'video' ) );
		$this->assertSame( array( $video, $audio ), $matches2 );
	}

	/**
	 * @ticket 35367
	 */
	public function test_wp_audio_shortcode_with_empty_params() {
		$this->assertNull( wp_audio_shortcode( array() ) );
	}

	/**
	 * @ticket 35367
	 */
	public function test_wp_audio_shortcode_with_bad_attr() {
		$this->assertSame(
			'<a class="wp-embedded-audio" href="https://example.com/foo.php">https://example.com/foo.php</a>',
			wp_audio_shortcode(
				array(
					'src' => 'https://example.com/foo.php',
				)
			)
		);
	}

	/**
	 * @ticket 35367
	 */
	public function test_wp_audio_shortcode_attributes() {
		$actual = wp_audio_shortcode(
			array(
				'src' => 'https://example.com/foo.mp3',
			)
		);

		$this->assertStringContainsString( 'src="https://example.com/foo.mp3', $actual );
		$this->assertStringNotContainsString( 'loop', $actual );
		$this->assertStringNotContainsString( 'autoplay', $actual );
		$this->assertStringContainsString( 'preload="none"', $actual );
		$this->assertStringContainsString( 'class="wp-audio-shortcode"', $actual );
		$this->assertStringContainsString( 'style="width: 100%;"', $actual );

		$actual = wp_audio_shortcode(
			array(
				'src'      => 'https://example.com/foo.mp3',
				'loop'     => true,
				'autoplay' => true,
				'preload'  => true,
				'class'    => 'foobar',
				'style'    => 'padding:0;',
			)
		);

		$this->assertStringContainsString( 'src="https://example.com/foo.mp3', $actual );
		$this->assertStringContainsString( 'loop="1"', $actual );
		$this->assertStringContainsString( 'autoplay="1"', $actual );
		$this->assertStringContainsString( 'preload="1"', $actual );
		$this->assertStringContainsString( 'class="foobar"', $actual );
		$this->assertStringContainsString( 'style="padding:0;"', $actual );
	}

	/**
	 * Test [video] shortcode processing
	 */
	public function test_video_shortcode_body() {
		$width  = 720;
		$height = 480;

		$w = empty( $GLOBALS['content_width'] ) ? 640 : $GLOBALS['content_width'];
		if ( $width > $w ) {
			$width = $w;
		}

		$post_id = get_post() ? get_the_ID() : 0;

		$video = <<<VIDEO
[video width="$width" height="480" mp4="http://domain.tld/wp-content/uploads/2013/12/xyz.mp4"]
<!-- WebM/VP8 for Firefox4, Opera, and Chrome -->
<source type="video/webm" src="myvideo.webm" />
<!-- Ogg/Vorbis for older Firefox and Opera versions -->
<source type="video/ogg" src="myvideo.ogv" />
<!-- Optional: Add subtitles for each language -->
<track kind="subtitles" src="subtitles.srt" srclang="en" />
<!-- Optional: Add chapters -->
<track kind="chapters" src="chapters.srt" srclang="en" />
[/video]
VIDEO;

		$h = ceil( ( $height * $width ) / $width );

		$content = apply_filters( 'the_content', $video );

		$expected = '<div style="width: ' . $width . 'px;" class="wp-video">' .
			"<!--[if lt IE 9]><script>document.createElement('video');</script><![endif]-->\n" .
			'<video class="wp-video-shortcode" id="video-' . $post_id . '-1" width="' . $width . '" height="' . $h . '" preload="metadata" controls="controls">' .
			'<source type="video/mp4" src="http://domain.tld/wp-content/uploads/2013/12/xyz.mp4?_=1" />' .
			'<!-- WebM/VP8 for Firefox4, Opera, and Chrome --><source type="video/webm" src="myvideo.webm" />' .
			'<!-- Ogg/Vorbis for older Firefox and Opera versions --><source type="video/ogg" src="myvideo.ogv" />' .
			'<!-- Optional: Add subtitles for each language --><track kind="subtitles" src="subtitles.srt" srclang="en" />' .
			'<!-- Optional: Add chapters --><track kind="chapters" src="chapters.srt" srclang="en" />' .
			'<a href="http://domain.tld/wp-content/uploads/2013/12/xyz.mp4">' .
			"http://domain.tld/wp-content/uploads/2013/12/xyz.mp4</a></video></div>\n";

		$this->assertSame( $expected, $content );
	}

	/**
	 * @ticket 35367
	 * @depends test_video_shortcode_body
	 */
	public function test_wp_video_shortcode_with_empty_params() {
		$this->assertNull( wp_video_shortcode( array() ) );
	}

	/**
	 * @ticket 35367
	 * @depends test_video_shortcode_body
	 */
	public function test_wp_video_shortcode_with_bad_attr() {
		$this->assertSame(
			'<a class="wp-embedded-video" href="https://example.com/foo.php">https://example.com/foo.php</a>',
			wp_video_shortcode(
				array(
					'src' => 'https://example.com/foo.php',
				)
			)
		);
	}

	/**
	 * @ticket 35367
	 * @ticket 54788
	 * @depends test_video_shortcode_body
	 */
	public function test_wp_video_shortcode_attributes() {
		$actual = wp_video_shortcode(
			array(
				'src' => 'https://example.com/foo.mp4',
			)
		);

		$this->assertStringContainsString( 'src="https://example.com/foo.mp4', $actual );
		$this->assertStringNotContainsString( 'loop', $actual );
		$this->assertStringNotContainsString( 'autoplay', $actual );
		$this->assertStringNotContainsString( 'muted', $actual );
		$this->assertStringContainsString( 'preload="metadata"', $actual );
		$this->assertStringContainsString( 'width="640"', $actual );
		$this->assertStringContainsString( 'height="360"', $actual );
		$this->assertStringContainsString( 'class="wp-video-shortcode"', $actual );

		$actual = wp_video_shortcode(
			array(
				'src'      => 'https://example.com/foo.mp4',
				'poster'   => 'https://example.com/foo.png',
				'loop'     => true,
				'autoplay' => true,
				'muted'    => true,
				'preload'  => true,
				'width'    => 123,
				'height'   => 456,
				'class'    => 'foobar',
			)
		);

		$this->assertStringContainsString( 'src="https://example.com/foo.mp4', $actual );
		$this->assertStringContainsString( 'poster="https://example.com/foo.png', $actual );
		$this->assertStringContainsString( 'loop="1"', $actual );
		$this->assertStringContainsString( 'autoplay="1"', $actual );
		$this->assertStringContainsString( 'muted', $actual );
		$this->assertStringContainsString( 'preload="1"', $actual );
		$this->assertStringContainsString( 'width="123"', $actual );
		$this->assertStringContainsString( 'height="456"', $actual );
		$this->assertStringContainsString( 'class="foobar"', $actual );
	}

	/**
	 * @ticket 40866
	 * @depends test_video_shortcode_body
	 */
	public function test_wp_video_shortcode_youtube_remove_feature() {
		$actual = wp_video_shortcode(
			array(
				'src' => 'https://www.youtube.com/watch?v=72xdCU__XCk&feature=youtu.be',
			)
		);

		$this->assertStringNotContainsString( 'feature=youtu.be', $actual );
	}

	/**
	 * @ticket 40866
	 * @depends test_video_shortcode_body
	 */
	public function test_wp_video_shortcode_youtube_force_ssl() {
		$actual = wp_video_shortcode(
			array(
				'src' => 'http://www.youtube.com/watch?v=72xdCU__XCk',
			)
		);

		$this->assertStringContainsString( 'src="https://www.youtube.com/watch?v=72xdCU__XCk', $actual );
	}

	/**
	 * @ticket 40866
	 * @depends test_video_shortcode_body
	 */
	public function test_wp_video_shortcode_vimeo_force_ssl_remove_query_args() {
		$actual = wp_video_shortcode(
			array(
				'src' => 'http://vimeo.com/76979871?blah=meh',
			)
		);

		$this->assertStringContainsString( 'src="https://vimeo.com/76979871', $actual );
		$this->assertStringNotContainsString( 'blah=meh', $actual );
	}

	/**
	 * @ticket 40977
	 * @depends test_video_shortcode_body
	 */
	public function test_wp_video_shortcode_vimeo_adds_loop() {
		$actual = wp_video_shortcode(
			array(
				'src' => 'http://vimeo.com/76979871',
			)
		);

		$this->assertStringContainsString( 'src="https://vimeo.com/76979871?loop=0', $actual );
	}

	/**
	 * @ticket 40977
	 * @depends test_video_shortcode_body
	 */
	public function test_wp_video_shortcode_vimeo_force_adds_loop_true() {
		$actual = wp_video_shortcode(
			array(
				'src'  => 'http://vimeo.com/76979871',
				'loop' => true,
			)
		);

		$this->assertStringContainsString( 'src="https://vimeo.com/76979871?loop=1', $actual );
	}

	/**
	 * @ticket 26768
	 */
	public function test_add_image_size() {
		$_wp_additional_image_sizes = wp_get_additional_image_sizes();

		remove_image_size( 'test-size' );

		$this->assertArrayNotHasKey( 'test-size', $_wp_additional_image_sizes );
		add_image_size( 'test-size', 200, 600 );

		$sizes = wp_get_additional_image_sizes();

		// Clean up.
		remove_image_size( 'test-size' );

		$this->assertArrayHasKey( 'test-size', $sizes );
		$this->assertSame( 200, $sizes['test-size']['width'] );
		$this->assertSame( 600, $sizes['test-size']['height'] );
	}

	/**
	 * @ticket 26768
	 */
	public function test_remove_image_size() {
		add_image_size( 'test-size', 200, 600 );
		$this->assertTrue( has_image_size( 'test-size' ) );
		remove_image_size( 'test-size' );
		$this->assertFalse( has_image_size( 'test-size' ) );
	}

	/**
	 * @ticket 26951
	 */
	public function test_has_image_size() {
		add_image_size( 'test-size', 200, 600 );
		$this->assertTrue( has_image_size( 'test-size' ) );

		// Clean up.
		remove_image_size( 'test-size' );
	}

	/**
	 * @ticket 30346
	 */
	public function test_attachment_url_to_postid() {
		$image_path    = '2014/11/' . self::IMG_NAME;
		$attachment_id = self::factory()->attachment->create_object(
			$image_path,
			0,
			array(
				'post_mime_type' => 'image/jpeg',
				'post_type'      => 'attachment',
			)
		);

		$image_url = 'http://' . WP_TESTS_DOMAIN . '/wp-content/uploads/' . $image_path;
		$this->assertSame( $attachment_id, attachment_url_to_postid( $image_url ) );
	}

	/**
	 * @ticket 33109
	 */
	public function test_attachment_url_to_postid_with_different_scheme() {
		$image_path    = '2014/11/' . self::IMG_NAME;
		$attachment_id = self::factory()->attachment->create_object(
			$image_path,
			0,
			array(
				'post_mime_type' => 'image/jpeg',
				'post_type'      => 'attachment',
			)
		);

		$image_url = 'https://' . WP_TESTS_DOMAIN . '/wp-content/uploads/' . $image_path;
		$this->assertSame( $attachment_id, attachment_url_to_postid( $image_url ) );
	}

	/**
	 * @ticket 39768
	 */
	public function test_attachment_url_to_postid_should_be_case_sensitive() {
		$image_path_lower_case    = '2014/11/' . self::IMG_NAME;
		$attachment_id_lower_case = self::factory()->attachment->create_object(
			$image_path_lower_case,
			0,
			array(
				'post_mime_type' => 'image/jpeg',
				'post_type'      => 'attachment',
			)
		);

		$image_path_upper_case    = '2014/11/' . ucfirst( self::IMG_NAME );
		$attachment_id_upper_case = self::factory()->attachment->create_object(
			$image_path_upper_case,
			0,
			array(
				'post_mime_type' => 'image/jpeg',
				'post_type'      => 'attachment',
			)
		);

		$image_url = 'http://' . WP_TESTS_DOMAIN . '/wp-content/uploads/' . $image_path_upper_case;
		$this->assertSame( $attachment_id_upper_case, attachment_url_to_postid( $image_url ) );
	}

	public function test_attachment_url_to_postid_filtered() {
		$image_path    = '2014/11/' . self::IMG_NAME;
		$attachment_id = self::factory()->attachment->create_object(
			$image_path,
			0,
			array(
				'post_mime_type' => 'image/jpeg',
				'post_type'      => 'attachment',
			)
		);

		add_filter( 'upload_dir', array( $this, 'upload_dir' ) );
		$image_url = 'http://192.168.1.20.com/wp-content/uploads/' . $image_path;
		$this->assertSame( $attachment_id, attachment_url_to_postid( $image_url ) );
		remove_filter( 'upload_dir', array( $this, 'upload_dir' ) );
	}

	public function upload_dir( $dir ) {
		$dir['baseurl'] = 'http://192.168.1.20.com/wp-content/uploads';
		return $dir;
	}

	/**
	 * @ticket 31044
	 */
	public function test_attachment_url_to_postid_with_empty_url() {
		$post_id = attachment_url_to_postid( '' );
		$this->assertIsInt( $post_id );
		$this->assertSame( 0, $post_id );
	}

	/**
	 * @ticket 22768
	 */
	public function test_media_handle_upload_sets_post_excerpt() {
		$iptc_file = DIR_TESTDATA . '/images/test-image-iptc.jpg';

		// Make a copy of this file as it gets moved during the file upload.
		$tmp_name = wp_tempnam( $iptc_file );

		copy( $iptc_file, $tmp_name );

		$_FILES['upload'] = array(
			'tmp_name' => $tmp_name,
			'name'     => 'test-image-iptc.jpg',
			'type'     => 'image/jpeg',
			'error'    => 0,
			'size'     => filesize( $iptc_file ),
		);

		$post_id = media_handle_upload(
			'upload',
			0,
			array(),
			array(
				'action'    => 'test_iptc_upload',
				'test_form' => false,
			)
		);

		unset( $_FILES['upload'] );

		$post = get_post( $post_id );

		// Clean up.
		wp_delete_attachment( $post_id, true );

		$this->assertSame( 'This is a comment. / Это комментарий. / Βλέπετε ένα σχόλιο.', $post->post_excerpt );
	}

	/**
	 * @ticket 37989
	 */
	public function test_media_handle_upload_expected_titles() {
		$test_file = DIR_TESTDATA . '/images/test-image.jpg';

		// Make a copy of this file as it gets moved during the file upload.
		$tmp_name = wp_tempnam( $test_file );

		copy( $test_file, $tmp_name );

		$_FILES['upload'] = array(
			'tmp_name' => $tmp_name,
			'name'     => 'This is a test.jpg',
			'type'     => 'image/jpeg',
			'error'    => 0,
			'size'     => filesize( $test_file ),
		);

		$post_id = media_handle_upload(
			'upload',
			0,
			array(),
			array(
				'action'    => 'test_upload_titles',
				'test_form' => false,
			)
		);

		unset( $_FILES['upload'] );

		$post = get_post( $post_id );

		// Clean up.
		wp_delete_attachment( $post_id, true );

		$this->assertSame( 'This is a test', $post->post_title );
	}

	/**
	 * @ticket 33016
	 */
	public function test_multiline_cdata() {
		global $wp_embed;

		$content = <<<EOF
<script>// <![CDATA[
_my_function('data');
// ]]>
</script>
EOF;

		$result = $wp_embed->autoembed( $content );
		$this->assertSame( $content, $result );
	}

	/**
	 * @ticket 33016
	 */
	public function test_multiline_comment() {
		global $wp_embed;

		$content = <<<EOF
<script><!--
my_function();
// --> </script>
EOF;

		$result = $wp_embed->autoembed( $content );
		$this->assertSame( $content, $result );
	}


	/**
	 * @ticket 33016
	 *
	 * @group external-http
	 */
	public function test_multiline_comment_with_embeds() {
		$content = <<<EOF
Start.
[embed]http://www.youtube.com/embed/TEST01YRHA0[/embed]
<script><!--
my_function();
// --> </script>
http://www.youtube.com/embed/TEST02YRHA0
[embed]http://www.example.com/embed/TEST03YRHA0[/embed]
http://www.example.com/embed/TEST04YRHA0
Stop.
EOF;

		$expected = <<<EOF
<p>Start.<br />
https://youtube.com/watch?v=TEST01YRHA0<br />
<script><!--
my_function();
// --> </script><br />
https://youtube.com/watch?v=TEST02YRHA0<br />
<a href="http://www.example.com/embed/TEST03YRHA0">http://www.example.com/embed/TEST03YRHA0</a><br />
http://www.example.com/embed/TEST04YRHA0<br />
Stop.</p>

EOF;

		$result = apply_filters( 'the_content', $content );
		$this->assertSameIgnoreEOL( $expected, $result );
	}

	/**
	 * @ticket 33016
	 */
	public function filter_wp_embed_shortcode_custom( $content, $url ) {
		if ( 'https://www.example.com/?video=1' === $url ) {
			$content = '@embed URL was replaced@';
		}
		return $content;
	}

	/**
	 * @ticket 33016
	 *
	 * @group external-http
	 */
	public function test_oembed_explicit_media_link() {
		global $wp_embed;
		add_filter( 'embed_maybe_make_link', array( $this, 'filter_wp_embed_shortcode_custom' ), 10, 2 );

		$content = <<<EOF
https://www.example.com/?video=1
EOF;

		$expected = <<<EOF
@embed URL was replaced@
EOF;

		$result = $wp_embed->autoembed( $content );
		$this->assertSame( $expected, $result );

		$content = <<<EOF
<a href="https://www.example.com/?video=1">https://www.example.com/?video=1</a>
<script>// <![CDATA[
_my_function('data');
myvar = 'Hello world
https://www.example.com/?video=1
do not break this';
// ]]>
</script>
EOF;

		$result = $wp_embed->autoembed( $content );
		$this->assertSame( $content, $result );

		remove_filter( 'embed_maybe_make_link', array( $this, 'filter_wp_embed_shortcode_custom' ), 10 );
	}

	/**
	 * Tests the default output of `wp_get_attachment_image()`.
	 *
	 * @ticket 34635
	 */
	public function test_wp_get_attachment_image_defaults() {
		$image    = image_downsize( self::$large_id, 'thumbnail' );
		$expected = sprintf(
			'<img width="%1$d" height="%2$d" src="%3$s" class="attachment-thumbnail size-thumbnail" alt="" decoding="async" loading="lazy" />',
			$image[1],
			$image[2],
			$image[0]
		);

		$this->assertSame( $expected, wp_get_attachment_image( self::$large_id ) );
	}

	/**
	 * @ticket 50801
	 */
	public function test_wp_get_attachment_image_filter_output() {
		$image    = image_downsize( self::$large_id, 'thumbnail' );
		$expected = 'Override wp_get_attachment_image';

		add_filter( 'wp_get_attachment_image', array( $this, 'filter_wp_get_attachment_image' ) );
		$output = wp_get_attachment_image( self::$large_id );
		remove_filter( 'wp_get_attachment_image', array( $this, 'filter_wp_get_attachment_image' ) );

		$this->assertSame( $expected, $output );
	}

	public function filter_wp_get_attachment_image() {
		return 'Override wp_get_attachment_image';
	}

	/**
	 * Test that `wp_get_attachment_image()` returns a proper alt value.
	 *
	 * @ticket 34635
	 */
	public function test_wp_get_attachment_image_with_alt() {
		// Add test alt metadata.
		update_post_meta( self::$large_id, '_wp_attachment_image_alt', 'Some very clever alt text', true );

		$image    = image_downsize( self::$large_id, 'thumbnail' );
		$expected = sprintf(
			'<img width="%1$d" height="%2$d" src="%3$s" class="attachment-thumbnail size-thumbnail" alt="Some very clever alt text" decoding="async" loading="lazy" />',
			$image[1],
			$image[2],
			$image[0]
		);

		$this->assertSame( $expected, wp_get_attachment_image( self::$large_id ) );

		// Cleanup.
		update_post_meta( self::$large_id, '_wp_attachment_image_alt', '', true );
	}

	/**
	 * @ticket 33878
	 */
	public function test_wp_get_attachment_image_url() {
		$this->assertFalse( wp_get_attachment_image_url( 0 ) );

		$post_id       = self::factory()->post->create();
		$attachment_id = self::factory()->attachment->create_object(
			self::IMG_NAME,
			$post_id,
			array(
				'post_mime_type' => 'image/jpeg',
				'post_type'      => 'attachment',
			)
		);

		$image = wp_get_attachment_image_src( $attachment_id, 'thumbnail', false );

		$this->assertSame( $image[0], wp_get_attachment_image_url( $attachment_id ) );
	}

	/**
	 * @ticket 12235
	 */
	public function test_wp_get_attachment_caption() {
		$this->assertFalse( wp_get_attachment_caption( 0 ) );

		$caption = 'This is a caption.';

		$post_id       = self::factory()->post->create();
		$attachment_id = self::factory()->attachment->create_object(
			self::IMG_NAME,
			$post_id,
			array(
				'post_mime_type' => 'image/jpeg',
				'post_type'      => 'attachment',
				'post_excerpt'   => $caption,
			)
		);

		$this->assertFalse( wp_get_attachment_caption( $post_id ) );

		$this->assertSame( $caption, wp_get_attachment_caption( $attachment_id ) );
	}

	/**
	 * @ticket 12235
	 */
	public function test_wp_get_attachment_caption_empty() {
		$post_id       = self::factory()->post->create();
		$attachment_id = self::factory()->attachment->create_object(
			self::IMG_NAME,
			$post_id,
			array(
				'post_mime_type' => 'image/jpeg',
				'post_type'      => 'attachment',
				'post_excerpt'   => '',
			)
		);

		$this->assertSame( '', wp_get_attachment_caption( $attachment_id ) );
	}

	/**
	 * Helper function to get image size array from size "name".
	 */
	private function get_image_size_array_from_meta( $image_meta, $size_name ) {
		$array = false;

		if ( is_array( $image_meta ) ) {
			if ( 'full' === $size_name && isset( $image_meta['width'] ) && isset( $image_meta['height'] ) ) {
				$array = array( $image_meta['width'], $image_meta['height'] );
			} elseif ( isset( $image_meta['sizes'][ $size_name ]['width'] ) && isset( $image_meta['sizes'][ $size_name ]['height'] ) ) {
				$array = array( $image_meta['sizes'][ $size_name ]['width'], $image_meta['sizes'][ $size_name ]['height'] );
			}
		}

		if ( ! $array ) {
			$this->fail( sprintf( "Could not retrieve image metadata for size '%s'.", $size_name ) );
		}

		return $array;
	}

	/**
	 * Helper function to move the src image to the first position in the expected srcset string.
	 */
	private function src_first( $srcset, $src_url, $src_width ) {
		$src_string    = $src_url . ' ' . $src_width . 'w';
		$src_not_first = ', ' . $src_string;

		if ( strpos( $srcset, $src_not_first ) ) {
			$srcset = str_replace( $src_not_first, '', $srcset );
			$srcset = $src_string . ', ' . $srcset;
		}

		return $srcset;
	}

	/**
	 * @ticket 33641
	 * @requires function imagejpeg
	 */
	public function test_wp_calculate_image_srcset() {
		$_wp_additional_image_sizes = wp_get_additional_image_sizes();

		$year_month      = gmdate( 'Y/m' );
		$image_meta      = wp_get_attachment_metadata( self::$large_id );
		$uploads_dir_url = 'http://' . WP_TESTS_DOMAIN . '/wp-content/uploads/';

		// Set up test cases for all expected size names.
		$intermediates = array( 'medium', 'medium_large', 'large', 'full' );

		// Add any soft crop intermediate sizes.
		foreach ( $_wp_additional_image_sizes as $name => $additional_size ) {
			if ( ! $_wp_additional_image_sizes[ $name ]['crop'] || 0 === $_wp_additional_image_sizes[ $name ]['height'] ) {
				$intermediates[] = $name;
			}
		}

		$expected = '';

		foreach ( $image_meta['sizes'] as $name => $size ) {
			// Allow the sizes that should be included so we pick up 'medium_large' in 4.4.
			if ( in_array( $name, $intermediates, true ) ) {
				$expected .= $uploads_dir_url . $year_month . '/' . $size['file'] . ' ' . $size['width'] . 'w, ';
			}
		}

		$expected = trim( $expected, ' ,' );

		foreach ( $intermediates as $int_size ) {
			$image_url  = wp_get_attachment_image_url( self::$large_id, $int_size );
			$size_array = $this->get_image_size_array_from_meta( $image_meta, $int_size );

			if ( 'full' === $int_size ) {
				// Add the full size image. Expected to be in the srcset when the full size image is used as src.
				$_expected = $uploads_dir_url . $image_meta['file'] . ' ' . $image_meta['width'] . 'w, ' . $expected;
			} else {
				$_expected = $expected;
			}

			$expected_srcset = $this->src_first( $_expected, $image_url, $size_array[0] );
			$this->assertSame( $expected_srcset, wp_calculate_image_srcset( $size_array, $image_url, $image_meta ) );
		}
	}

	/**
	 * @ticket 33641
	 * @requires function imagejpeg
	 */
	public function test_wp_calculate_image_srcset_no_date_uploads() {
		$_wp_additional_image_sizes = wp_get_additional_image_sizes();

		// Disable date organized uploads.
		add_filter( 'upload_dir', '_upload_dir_no_subdir' );

		// Make an image.
		$filename = DIR_TESTDATA . '/images/' . self::$large_filename;
		$id       = self::factory()->attachment->create_upload_object( $filename );

		$image_meta      = wp_get_attachment_metadata( $id );
		$uploads_dir_url = 'http://' . WP_TESTS_DOMAIN . '/wp-content/uploads/';

		// Set up test cases for all expected size names.
		$intermediates = array( 'medium', 'medium_large', 'large', 'full' );

		foreach ( $_wp_additional_image_sizes as $name => $additional_size ) {
			if ( ! $_wp_additional_image_sizes[ $name ]['crop'] || 0 === $_wp_additional_image_sizes[ $name ]['height'] ) {
				$intermediates[] = $name;
			}
		}

		$expected = '';

		foreach ( $image_meta['sizes'] as $name => $size ) {
			// Allow the sizes that should be included so we pick up 'medium_large' in 4.4.
			if ( in_array( $name, $intermediates, true ) ) {
				$expected .= $uploads_dir_url . $size['file'] . ' ' . $size['width'] . 'w, ';
			}
		}

		$expected = trim( $expected, ' ,' );

		foreach ( $intermediates as $int_size ) {
			$image_urls[ $int_size ] = wp_get_attachment_image_url( $id, $int_size );
		}

		// Remove the attachment.
		wp_delete_attachment( $id, true );
		remove_filter( 'upload_dir', '_upload_dir_no_subdir' );

		foreach ( $intermediates as $int_size ) {
			$size_array = $this->get_image_size_array_from_meta( $image_meta, $int_size );
			$image_url  = $image_urls[ $int_size ];

			if ( 'full' === $int_size ) {
				// Add the full size image. Expected to be in the srcset when the full size image is used as src.
				$_expected = $uploads_dir_url . $image_meta['file'] . ' ' . $image_meta['width'] . 'w, ' . $expected;
			} else {
				$_expected = $expected;
			}

			$expected_srcset = $this->src_first( $_expected, $image_url, $size_array[0] );
			$this->assertSame( $expected_srcset, wp_calculate_image_srcset( $size_array, $image_url, $image_meta ) );
		}
	}

	/**
	 * @ticket 33641
	 * @requires function imagejpeg
	 */
	public function test_wp_calculate_image_srcset_with_edits() {
		// For this test we're going to mock metadata changes from an edit.
		// Start by getting the attachment metadata.
		$image_meta = wp_get_attachment_metadata( self::$large_id );
		$image_url  = wp_get_attachment_image_url( self::$large_id, 'medium' );
		$size_array = $this->get_image_size_array_from_meta( $image_meta, 'medium' );

		// Copy hash generation method used in wp_save_image().
		$hash = 'e' . time() . rand( 100, 999 );

		$filename_base = wp_basename( self::$large_filename, '.jpg' );
		$filename_hash = "{$filename_base}-{$hash}";

		// Add the hash to the image URL.
		$image_url = str_replace( $filename_base, $filename_hash, $image_url );

		// Replace file paths for full and medium sizes with hashed versions.
		$image_meta['sizes']['medium']['file']       = str_replace( $filename_base, $filename_hash, $image_meta['sizes']['medium']['file'] );
		$image_meta['sizes']['medium_large']['file'] = str_replace( $filename_base, $filename_hash, $image_meta['sizes']['medium_large']['file'] );
		$image_meta['sizes']['large']['file']        = str_replace( $filename_base, $filename_hash, $image_meta['sizes']['large']['file'] );

		// Calculate a srcset array.
		$sizes = explode( ', ', wp_calculate_image_srcset( $size_array, $image_url, $image_meta ) );

		// Test to confirm all sources in the array include the same edit hash.
		foreach ( $sizes as $size ) {
			$this->assertStringContainsString( $hash, $size );
		}
	}

	/**
	 * @ticket 35106
	 * @requires function imagejpeg
	 */
	public function test_wp_calculate_image_srcset_with_absolute_path_in_meta() {
		$_wp_additional_image_sizes = wp_get_additional_image_sizes();

		$year_month      = gmdate( 'Y/m' );
		$image_meta      = wp_get_attachment_metadata( self::$large_id );
		$uploads_dir_url = 'http://' . WP_TESTS_DOMAIN . '/wp-content/uploads/';

		// Set up test cases for all expected size names.
		$intermediates = array( 'medium', 'medium_large', 'large', 'full' );

		// Add any soft crop intermediate sizes.
		foreach ( $_wp_additional_image_sizes as $name => $additional_size ) {
			if ( ! $_wp_additional_image_sizes[ $name ]['crop'] || 0 === $_wp_additional_image_sizes[ $name ]['height'] ) {
				$intermediates[] = $name;
			}
		}

		$expected = '';

		foreach ( $image_meta['sizes'] as $name => $size ) {
			// Allow the sizes that should be included so we pick up 'medium_large' in 4.4.
			if ( in_array( $name, $intermediates, true ) ) {
				$expected .= $uploads_dir_url . $year_month . '/' . $size['file'] . ' ' . $size['width'] . 'w, ';
			}
		}

		$expected       = trim( $expected, ' ,' );
		$full_size_file = $image_meta['file'];

		// Prepend an absolute path to simulate a pre-2.7 upload.
		$image_meta['file'] = 'H:\home\wordpress\trunk/wp-content/uploads/' . $image_meta['file'];

		foreach ( $intermediates as $int_size ) {
			$image_url  = wp_get_attachment_image_url( self::$large_id, $int_size );
			$size_array = $this->get_image_size_array_from_meta( $image_meta, $int_size );

			if ( 'full' === $int_size ) {
				// Add the full size image. Expected to be in the srcset when the full size image is used as src.
				$_expected = $uploads_dir_url . $full_size_file . ' ' . $image_meta['width'] . 'w, ' . $expected;
			} else {
				$_expected = $expected;
			}

			$expected_srcset = $this->src_first( $_expected, $image_url, $size_array[0] );
			$this->assertSame( $expected_srcset, wp_calculate_image_srcset( $size_array, $image_url, $image_meta ) );
		}
	}

	/**
	 * @ticket 33641
	 */
	public function test_wp_calculate_image_srcset_false() {
		$sizes = wp_calculate_image_srcset( array( 400, 300 ), 'file.png', array() );

		// For canola.jpg we should return.
		$this->assertFalse( $sizes );
	}

	/**
	 * @ticket 33641
	 * @requires function imagejpeg
	 */
	public function test_wp_calculate_image_srcset_no_width() {
		$image_url  = wp_get_attachment_image_url( self::$large_id, 'medium' );
		$image_meta = wp_get_attachment_metadata( self::$large_id );

		$size_array = array( 0, 0 );

		$srcset = wp_calculate_image_srcset( $size_array, $image_url, $image_meta );

		// The srcset should be false.
		$this->assertFalse( $srcset );
	}

	/**
	 * @ticket 34955
	 * @ticket 33641
	 */
	public function test_wp_calculate_image_srcset_ratio_variance() {
		// Mock data for this test.
		$size_array = array( 218, 300 );
		$image_src  = 'http://' . WP_TESTS_DOMAIN . '/wp-content/uploads/2015/12/test-768x1055-218x300.png';
		$image_meta = array(
			'width'  => 768,
			'height' => 1055,
			'file'   => '2015/12/test-768x1055.png',
			'sizes'  => array(
				'thumbnail'      => array(
					'file'      => 'test-768x1055-150x150.png',
					'width'     => 150,
					'height'    => 150,
					'mime-type' => 'image/png',
				),
				'medium'         => array(
					'file'      => 'test-768x1055-218x300.png',
					'width'     => 218,
					'height'    => 300,
					'mime-type' => 'image/png',
				),
				'custom-600'     => array(
					'file'      => 'test-768x1055-600x824.png',
					'width'     => 600,
					'height'    => 824,
					'mime-type' => 'image/png',
				),
				'post-thumbnail' => array(
					'file'      => 'test-768x1055-768x510.png',
					'width'     => 768,
					'height'    => 510,
					'mime-type' => 'image/png',
				),
			),
		);

		$uploads_url = 'http://' . WP_TESTS_DOMAIN . '/wp-content/uploads/2015/12/';

		$expected_srcset = $uploads_url . 'test-768x1055-218x300.png 218w, ' .
			$uploads_url . 'test-768x1055-600x824.png 600w, ' .
			$uploads_url . 'test-768x1055.png 768w';

		$this->assertSame( $expected_srcset, wp_calculate_image_srcset( $size_array, $image_src, $image_meta ) );
	}

	/**
	 * @ticket 35108
	 * @ticket 33641
	 */
	public function test_wp_calculate_image_srcset_include_src() {
		// Mock data for this test.
		$size_array = array( 2000, 1000 );
		$image_src  = 'http://' . WP_TESTS_DOMAIN . '/wp-content/uploads/2015/12/test.png';
		$image_meta = array(
			'width'  => 2000,
			'height' => 1000,
			'file'   => '2015/12/test.png',
			'sizes'  => array(
				'thumbnail'    => array(
					'file'      => 'test-150x150.png',
					'width'     => 150,
					'height'    => 150,
					'mime-type' => 'image/png',
				),
				'medium'       => array(
					'file'      => 'test-300x150.png',
					'width'     => 300,
					'height'    => 150,
					'mime-type' => 'image/png',
				),
				'medium_large' => array(
					'file'      => 'test-768x384.png',
					'width'     => 768,
					'height'    => 384,
					'mime-type' => 'image/png',
				),
				'large'        => array(
					'file'      => 'test-1024x512.png',
					'width'     => 1024,
					'height'    => 512,
					'mime-type' => 'image/png',
				),
			),
		);

		$uploads_url = 'http://' . WP_TESTS_DOMAIN . '/wp-content/uploads/2015/12/';

		$expected_srcset = $uploads_url . 'test.png 2000w, ' .
			$uploads_url . 'test-300x150.png 300w, ' .
			$uploads_url . 'test-768x384.png 768w, ' .
			$uploads_url . 'test-1024x512.png 1024w';

		$this->assertSame( $expected_srcset, wp_calculate_image_srcset( $size_array, $image_src, $image_meta ) );
	}

	/**
	 * @ticket 35480
	 */
	public function test_wp_calculate_image_srcset_corrupted_image_meta() {
		$size_array = array( 300, 150 );
		$image_src  = 'http://' . WP_TESTS_DOMAIN . '/wp-content/uploads/2015/12/test-300x150.png';
		$image_meta = array(
			'width'  => 1600,
			'height' => 800,
			'file'   => '2015/12/test.png',
			'sizes'  => array(
				'thumbnail'    => array(
					'file'      => 'test-150x150.png',
					'width'     => 150,
					'height'    => 150,
					'mime-type' => 'image/png',
				),
				'medium'       => array(
					'file'      => 'test-300x150.png',
					'width'     => 300,
					'height'    => 150,
					'mime-type' => 'image/png',
				),
				'medium_large' => array(
					'file'      => 'test-768x384.png',
					'width'     => 768,
					'height'    => 384,
					'mime-type' => 'image/png',
				),
				'large'        => array(
					'file'      => 'test-1024x512.png',
					'width'     => 1024,
					'height'    => 512,
					'mime-type' => 'image/png',
				),
			),
		);

		$srcset = array(
			300  => 'http://' . WP_TESTS_DOMAIN . '/wp-content/uploads/2015/12/test-300x150.png 300w',
			768  => 'http://' . WP_TESTS_DOMAIN . '/wp-content/uploads/2015/12/test-768x384.png 768w',
			1024 => 'http://' . WP_TESTS_DOMAIN . '/wp-content/uploads/2015/12/test-1024x512.png 1024w',
			1600 => 'http://' . WP_TESTS_DOMAIN . '/wp-content/uploads/2015/12/test.png 1600w',
		);

		// No sizes array.
		$image_meta1 = $image_meta;
		unset( $image_meta1['sizes'] );
		$this->assertFalse( wp_calculate_image_srcset( $size_array, $image_src, $image_meta1 ) );

		// Sizes is string instead of array; only full size available means no srcset.
		$image_meta2          = $image_meta;
		$image_meta2['sizes'] = '';
		$this->assertFalse( wp_calculate_image_srcset( $size_array, $image_src, $image_meta2 ) );

		// File name is incorrect.
		$image_meta3         = $image_meta;
		$image_meta3['file'] = '/';
		$this->assertFalse( wp_calculate_image_srcset( $size_array, $image_src, $image_meta3 ) );

		// File name is incorrect.
		$image_meta4 = $image_meta;
		unset( $image_meta4['file'] );
		$this->assertFalse( wp_calculate_image_srcset( $size_array, $image_src, $image_meta4 ) );

		// Intermediate size is string instead of array.
		$image_meta5                          = $image_meta;
		$image_meta5['sizes']['medium_large'] = '';
		unset( $srcset[768] );
		$expected_srcset = implode( ', ', $srcset );
		$this->assertSame( $expected_srcset, wp_calculate_image_srcset( $size_array, $image_src, $image_meta5 ) );
	}

	/**
	 * @ticket 36549
	 * @ticket 33641
	 */
	public function test_wp_calculate_image_srcset_with_spaces_in_filenames() {
		// Mock data for this test.
		$image_src  = 'http://' . WP_TESTS_DOMAIN . '/wp-content/uploads/2015/12/test image-300x150.png';
		$image_meta = array(
			'width'  => 3000,
			'height' => 1500,
			'file'   => '2015/12/test image.png',
			'sizes'  => array(
				'thumbnail'    => array(
					'file'      => 'test image-150x150.png',
					'width'     => 150,
					'height'    => 150,
					'mime-type' => 'image/png',
				),
				'medium'       => array(
					'file'      => 'test image-300x150.png',
					'width'     => 300,
					'height'    => 150,
					'mime-type' => 'image/png',
				),
				'medium_large' => array(
					'file'      => 'test image-768x384.png',
					'width'     => 768,
					'height'    => 384,
					'mime-type' => 'image/png',
				),
				'large'        => array(
					'file'      => 'test image-1024x512.png',
					'width'     => 1024,
					'height'    => 512,
					'mime-type' => 'image/png',
				),
			),
		);

		$uploads_url = 'http://' . WP_TESTS_DOMAIN . '/wp-content/uploads/2015/12/';

		$expected_srcset = $uploads_url . 'test%20image-300x150.png 300w, ' .
			$uploads_url . 'test%20image-768x384.png 768w, ' .
			$uploads_url . 'test%20image-1024x512.png 1024w';

		$this->assertSame( $expected_srcset, wp_calculate_image_srcset( array( 300, 150 ), $image_src, $image_meta ) );
	}

	/**
	 * @ticket 33641
	 * @requires function imagejpeg
	 */
	public function test_wp_get_attachment_image_srcset() {
		$_wp_additional_image_sizes = wp_get_additional_image_sizes();

		$image_meta = wp_get_attachment_metadata( self::$large_id );
		$size_array = array( $image_meta['width'], $image_meta['height'] ); // Full size.

		$srcset = wp_get_attachment_image_srcset( self::$large_id, $size_array, $image_meta );

		$year_month  = gmdate( 'Y/m' );
		$uploads_dir = 'http://' . WP_TESTS_DOMAIN . '/wp-content/uploads/';

		// Set up test cases for all expected size names.
		$intermediates = array( 'medium', 'medium_large', 'large', 'full' );

		foreach ( $_wp_additional_image_sizes as $name => $additional_size ) {
			if ( ! $_wp_additional_image_sizes[ $name ]['crop'] || 0 === $_wp_additional_image_sizes[ $name ]['height'] ) {
				$intermediates[] = $name;
			}
		}

		$expected = '';

		foreach ( $image_meta['sizes'] as $name => $size ) {
			// Allow the sizes that should be included so we pick up 'medium_large' in 4.4.
			if ( in_array( $name, $intermediates, true ) ) {
				$expected .= $uploads_dir . $year_month . '/' . $size['file'] . ' ' . $size['width'] . 'w, ';
			}
		}

		$expected .= $uploads_dir . $image_meta['file'] . ' ' . $image_meta['width'] . 'w';

		$expected_srcset = $this->src_first( $expected, $uploads_dir . $image_meta['file'], $size_array[0] );

		$this->assertSame( $expected_srcset, $srcset );
	}

	/**
	 * @ticket 33641
	 */
	public function test_wp_get_attachment_image_srcset_single_srcset() {
		$image_meta = wp_get_attachment_metadata( self::$large_id );
		$size_array = array( 150, 150 );
		/*
		 * In our tests, thumbnails will only return a single srcset candidate,
		 * so we shouldn't return a srcset value in order to avoid unneeded markup.
		 */
		$sizes = wp_get_attachment_image_srcset( self::$large_id, $size_array, $image_meta );

		$this->assertFalse( $sizes );
	}

	/**
	 * @ticket 33641
	 */
	public function test_wp_get_attachment_image_srcset_invalidsize() {
		$image_meta    = wp_get_attachment_metadata( self::$large_id );
		$invalid_size  = 'nailthumb';
		$original_size = array( 1600, 1200 );

		$srcset = wp_get_attachment_image_srcset( self::$large_id, $invalid_size, $image_meta );

		// Expect a srcset for the original full size image to be returned.
		$expected = wp_get_attachment_image_srcset( self::$large_id, $original_size, $image_meta );

		$this->assertSame( $expected, $srcset );
	}

	/**
	 * @ticket 33641
	 */
	public function test_wp_get_attachment_image_sizes() {
		// Test sizes against the default WP sizes.
		$intermediates = array( 'thumbnail', 'medium', 'medium_large', 'large' );

		// Make sure themes aren't filtering the sizes array.
		remove_all_filters( 'wp_calculate_image_sizes' );

		foreach ( $intermediates as $int_size ) {
			$image = wp_get_attachment_image_src( self::$large_id, $int_size );

			$expected = '(max-width: ' . $image[1] . 'px) 100vw, ' . $image[1] . 'px';
			$sizes    = wp_get_attachment_image_sizes( self::$large_id, $int_size );

			$this->assertSame( $expected, $sizes );
		}
	}

	/**
	 * @ticket 33641
	 * @requires function imagejpeg
	 */
	public function test_wp_calculate_image_sizes() {
		// Test sizes against the default WP sizes.
		$intermediates = array( 'thumbnail', 'medium', 'medium_large', 'large' );
		$image_meta    = wp_get_attachment_metadata( self::$large_id );

		// Make sure themes aren't filtering the sizes array.
		remove_all_filters( 'wp_calculate_image_sizes' );

		foreach ( $intermediates as $int_size ) {
			$size_array             = $this->get_image_size_array_from_meta( $image_meta, $int_size );
			$image_src              = $image_meta['sizes'][ $int_size ]['file'];
			list( $width, $height ) = $size_array;

			$expected = '(max-width: ' . $width . 'px) 100vw, ' . $width . 'px';
			$sizes    = wp_calculate_image_sizes( $size_array, $image_src, $image_meta );

			$this->assertSame( $expected, $sizes );
		}
	}

	/**
	 * @ticket 33641
	 * @requires function imagejpeg
	 */
	public function test_wp_filter_content_tags_srcset_sizes() {
		$image_meta = wp_get_attachment_metadata( self::$large_id );
		$size_array = $this->get_image_size_array_from_meta( $image_meta, 'medium' );

		$srcset = sprintf( 'srcset="%s"', wp_get_attachment_image_srcset( self::$large_id, $size_array, $image_meta ) );
		$sizes  = sprintf( 'sizes="%s"', wp_get_attachment_image_sizes( self::$large_id, $size_array, $image_meta ) );

		// Function used to build HTML for the editor.
		$img                  = get_image_tag( self::$large_id, '', '', '', 'medium' );
		$img_no_size_in_class = str_replace( 'size-', '', $img );
		$img_no_width_height  = str_replace( ' width="' . $size_array[0] . '"', '', $img );
		$img_no_width_height  = str_replace( ' height="' . $size_array[1] . '"', '', $img_no_width_height );
		$img_no_size_id       = str_replace( 'wp-image-', 'id-', $img );
		$img_with_sizes_attr  = str_replace( '<img ', '<img sizes="99vw" ', $img );
		$img_xhtml            = str_replace( ' />', '/>', $img );
		$img_html5            = str_replace( ' />', '>', $img );

		// Manually add srcset and sizes to the markup from get_image_tag().
		$respimg                  = preg_replace( '|<img ([^>]+) />|', '<img $1 ' . $srcset . ' ' . $sizes . ' />', $img );
		$respimg_no_size_in_class = preg_replace( '|<img ([^>]+) />|', '<img $1 ' . $srcset . ' ' . $sizes . ' />', $img_no_size_in_class );
		$respimg_no_width_height  = preg_replace( '|<img ([^>]+) />|', '<img $1 ' . $srcset . ' ' . $sizes . ' />', $img_no_width_height );
		$respimg_with_sizes_attr  = preg_replace( '|<img ([^>]+) />|', '<img $1 ' . $srcset . ' />', $img_with_sizes_attr );
		$respimg_xhtml            = preg_replace( '|<img ([^>]+)/>|', '<img $1 ' . $srcset . ' ' . $sizes . ' />', $img_xhtml );
		$respimg_html5            = preg_replace( '|<img ([^>]+)>|', '<img $1 ' . $srcset . ' ' . $sizes . ' />', $img_html5 );

		$content = '
			<p>Image, standard. Should have srcset and sizes.</p>
			%1$s

			<p>Image, no size class. Should have srcset and sizes.</p>
			%2$s

			<p>Image, no width and height attributes. Should have srcset and sizes (from matching the file name).</p>
			%3$s

			<p>Image, no attachment ID class. Should NOT have srcset and sizes.</p>
			%4$s

			<p>Image, with sizes attribute. Should NOT have two sizes attributes.</p>
			%5$s

			<p>Image, XHTML 1.0 style (no space before the closing slash). Should have srcset and sizes.</p>
			%6$s

			<p>Image, HTML 5.0 style. Should have srcset and sizes.</p>
			%7$s';

		$content_unfiltered = sprintf(
			$content,
			$img,
			$img_no_size_in_class,
			$img_no_width_height,
			$img_no_size_id,
			$img_with_sizes_attr,
			$img_xhtml,
			$img_html5
		);

		$content_filtered = sprintf(
			$content,
			$respimg,
			$respimg_no_size_in_class,
			$respimg_no_width_height,
			$img_no_size_id,
			$respimg_with_sizes_attr,
			$respimg_xhtml,
			$respimg_html5
		);

		// Do not add width, height, and loading.
		add_filter( 'wp_img_tag_add_width_and_height_attr', '__return_false' );
		add_filter( 'wp_img_tag_add_loading_attr', '__return_false' );
		add_filter( 'wp_img_tag_add_decoding_attr', '__return_false' );

		$this->assertSame( $content_filtered, wp_filter_content_tags( $content_unfiltered ) );

		remove_filter( 'wp_img_tag_add_width_and_height_attr', '__return_false' );
		remove_filter( 'wp_img_tag_add_loading_attr', '__return_false' );
		remove_filter( 'wp_img_tag_add_decoding_attr', '__return_false' );
	}

	/**
	 * When rendering attributes for responsive images,
	 * we rely on the 'wp-image-*' class to find the image by ID.
	 * The class name may not be consistent with attachment IDs in DB when
	 * working with imported content or when a user has edited
	 * the 'src' attribute manually. To avoid incorrect images
	 * being displayed, ensure we don't add attributes in this case.
	 *
	 * @ticket 34898
	 * @ticket 33641
	 */
	public function test_wp_filter_content_tags_srcset_sizes_wrong() {
		$img = get_image_tag( self::$large_id, '', '', '', 'medium' );
		$img = wp_img_tag_add_loading_optimization_attrs( $img, 'test' );

		// Replace the src URL.
		$image_wrong_src = preg_replace( '|src="[^"]+"|', 'src="http://' . WP_TESTS_DOMAIN . '/wp-content/uploads/foo.jpg"', $img );

		$this->assertSame( $image_wrong_src, wp_filter_content_tags( $image_wrong_src ) );
	}

	/**
	 * @ticket 33641
	 */
	public function test_wp_filter_content_tags_srcset_sizes_with_preexisting_srcset() {
		// Generate HTML and add a dummy srcset attribute.
		$img = get_image_tag( self::$large_id, '', '', '', 'medium' );
		$img = wp_img_tag_add_loading_optimization_attrs( $img, 'test' );
		$img = preg_replace( '|<img ([^>]+) />|', '<img $1 ' . 'srcset="image2x.jpg 2x" />', $img );

		// The content filter should return the image unchanged.
		$this->assertSame( $img, wp_filter_content_tags( $img ) );
	}

	/**
	 * @ticket 55347
	 */
	public function test_wp_filter_content_tags_has_filter() {
		$filter = new MockAction();
		add_filter( 'wp_content_img_tag', array( &$filter, 'filter' ) );
		$img_tag_1 = get_image_tag( self::$large_id, '', '', '', 'medium' );

		wp_filter_content_tags( $img_tag_1 );
		$this->assertSame( 1, $filter->get_call_count() );
	}

	/**
	 * @ticket 55510
	 * @covers ::wp_filter_content_tags
	 */
	public function test_wp_filter_content_tags_handles_duplicate_img_and_iframe_tags_once() {
		$img     = get_image_tag( self::$large_id, '', '', '', 'large' );
		$iframe  = '<iframe src="https://www.example.com" width="640" height="360"></iframe>';
		$content = "$img\n$img\n$iframe\n$iframe";

		// Record how often one of the available img and iframe filters is run.
		// Both images and iframes support lazy-loading, so that's why this is used here.
		$img_filter = new MockAction();
		add_filter( 'wp_img_tag_add_loading_attr', array( &$img_filter, 'filter' ) );
		$iframe_filter = new MockAction();
		add_filter( 'wp_iframe_tag_add_loading_attr', array( &$iframe_filter, 'filter' ) );

		// Ensure the img and iframe filters only ran once because the content is a single duplicated img tag and a
		// single duplicate iframe tag.
		wp_filter_content_tags( $content );
		$this->assertSame( 1, $img_filter->get_call_count() );
		$this->assertSame( 1, $iframe_filter->get_call_count() );
	}

	/**
	 * @ticket 55510
	 * @covers ::wp_filter_content_tags
	 */
	public function test_wp_filter_content_tags_filter_with_identical_image_tags_custom_attributes() {
		$img     = get_image_tag( self::$large_id, '', '', '', 'large' );
		$img     = str_replace( '<img ', '<img srcset="custom" sizes="custom" loading="custom" decoding="custom"', $img );
		$content = "$img\n$img";

		add_filter(
			'wp_content_img_tag',
			static function ( $filtered_image ) {
				return "<span>$filtered_image</span>";
			}
		);

		// Ensure there is no duplicate <span> wrapping the image.
		$this->assertStringNotContainsString( '<span><span><img ', wp_filter_content_tags( $content ) );
	}

	/**
	 * @ticket 55510
	 * @covers ::wp_filter_content_tags
	 */
	public function test_wp_filter_content_tags_filter_with_identical_image_tags_disabled_core_filters() {
		$img     = get_image_tag( self::$large_id, '', '', '', 'large' );
		$content = "$img\n$img";

		add_filter( 'wp_img_tag_add_loading_attr', '__return_false' );
		add_filter( 'wp_img_tag_add_width_and_height_attr', '__return_false' );
		add_filter( 'wp_img_tag_add_srcset_and_sizes_attr', '__return_false' );
		add_filter( 'wp_img_tag_add_decoding_attr', '__return_false' );

		add_filter(
			'wp_content_img_tag',
			static function ( $filtered_image ) {
				return "<span>$filtered_image</span>";
			}
		);

		// Ensure the output has both instances of the image wrapped with a single <span>.
		$this->assertSame( "<span>$img</span>\n<span>$img</span>", wp_filter_content_tags( $content ) );
	}

	/**
	 * @ticket 33641
	 * @ticket 34528
	 */
	public function test_wp_calculate_image_srcset_animated_gifs() {
		// Mock meta for an animated gif.
		$image_meta = array(
			'width'  => 1200,
			'height' => 600,
			'file'   => 'animated.gif',
			'sizes'  => array(
				'thumbnail' => array(
					'file'      => 'animated-150x150.gif',
					'width'     => 150,
					'height'    => 150,
					'mime-type' => 'image/gif',
				),
				'medium'    => array(
					'file'      => 'animated-300x150.gif',
					'width'     => 300,
					'height'    => 150,
					'mime-type' => 'image/gif',
				),
				'large'     => array(
					'file'      => 'animated-1024x512.gif',
					'width'     => 1024,
					'height'    => 512,
					'mime-type' => 'image/gif',
				),
			),
		);

		$full_src  = 'http://' . WP_TESTS_DOMAIN . '/wp-content/uploads/' . $image_meta['file'];
		$large_src = 'http://' . WP_TESTS_DOMAIN . '/wp-content/uploads/' . $image_meta['sizes']['large']['file'];

		// Test with soft resized size array.
		$size_array = array( 900, 450 );

		// Full size GIFs should not return a srcset.
		$this->assertFalse( wp_calculate_image_srcset( $size_array, $full_src, $image_meta ) );
		// Intermediate sized GIFs should not include the full size in the srcset.
		$this->assertStringNotContainsString( $full_src, wp_calculate_image_srcset( $size_array, $large_src, $image_meta ) );
	}

	/**
	 * @ticket 35045
	 * @ticket 33641
	 * @requires function imagejpeg
	 */
	public function test_wp_filter_content_tags_schemes() {
		$image_meta = wp_get_attachment_metadata( self::$large_id );
		$size_array = $this->get_image_size_array_from_meta( $image_meta, 'medium' );

		$srcset = sprintf( 'srcset="%s"', wp_get_attachment_image_srcset( self::$large_id, $size_array, $image_meta ) );
		$sizes  = sprintf( 'sizes="%s"', wp_get_attachment_image_sizes( self::$large_id, $size_array, $image_meta ) );

		// Build HTML for the editor.
		$img          = get_image_tag( self::$large_id, '', '', '', 'medium' );
		$img          = wp_img_tag_add_loading_optimization_attrs( $img, 'test' );
		$img_https    = str_replace( 'http://', 'https://', $img );
		$img_relative = str_replace( 'http://', '//', $img );

		// Manually add srcset and sizes to the markup from get_image_tag().
		$respimg          = preg_replace( '|<img ([^>]+) />|', '<img $1 ' . $srcset . ' ' . $sizes . ' />', $img );
		$respimg_https    = preg_replace( '|<img ([^>]+) />|', '<img $1 ' . $srcset . ' ' . $sizes . ' />', $img_https );
		$respimg_relative = preg_replace( '|<img ([^>]+) />|', '<img $1 ' . $srcset . ' ' . $sizes . ' />', $img_relative );

		$content = '
			<p>Image, http: protocol. Should have srcset and sizes.</p>
			%1$s

			<p>Image, https: protocol. Should have srcset and sizes.</p>
			%2$s

			<p>Image, protocol-relative. Should have srcset and sizes.</p>
			%3$s';

		$unfiltered = sprintf(
			$content,
			$img,
			$img_https,
			$img_relative
		);

		$expected = sprintf(
			$content,
			$respimg,
			$respimg_https,
			$respimg_relative
		);

		$actual = wp_filter_content_tags( $unfiltered );

		$this->assertSame( $expected, $actual );
	}

	/**
	 * @ticket 34945
	 * @ticket 33641
	 */
	public function test_wp_get_attachment_image_with_https_on() {
		// Mock meta for the image.
		$image_meta = array(
			'width'  => 1200,
			'height' => 600,
			'file'   => 'test.jpg',
			'sizes'  => array(
				'thumbnail' => array(
					'file'   => 'test-150x150.jpg',
					'width'  => 150,
					'height' => 150,
				),
				'medium'    => array(
					'file'   => 'test-300x150.jpg',
					'width'  => 300,
					'height' => 150,
				),
				'large'     => array(
					'file'   => 'test-1024x512.jpg',
					'width'  => 1024,
					'height' => 512,
				),
			),
		);

		// Test using the large file size.
		$size_array = array( 1024, 512 );
		$image_url  = 'http://' . WP_TESTS_DOMAIN . '/wp-content/uploads/' . $image_meta['sizes']['large']['file'];

		$_SERVER['HTTPS'] = 'on';

		$uploads_url = 'https://' . WP_TESTS_DOMAIN . '/wp-content/uploads/';

		$expected = $uploads_url . 'test-1024x512.jpg 1024w, ' .
			$uploads_url . 'test-300x150.jpg 300w, ' .
			$uploads_url . 'test.jpg 1200w';

		$actual = wp_calculate_image_srcset( $size_array, $image_url, $image_meta );

		$this->assertSame( $expected, $actual );
	}

	/**
	 * @ticket 36084
	 */
	public function test_get_image_send_to_editor_defaults() {
		$id      = self::$large_id;
		$caption = '';
		$title   = 'A test title value.';
		$align   = 'left';

		// Calculate attachment data (default is medium).
		$attachment = wp_get_attachment_image_src( $id, 'medium' );

		$html     = '<img src="%1$s" alt="" width="%2$d" height="%3$d" class="align%4$s size-medium wp-image-%5$d" />';
		$expected = sprintf(
			$html,
			$attachment[0],
			$attachment[1],
			$attachment[2],
			$align,
			$id
		);

		$this->assertSame( $expected, get_image_send_to_editor( $id, $caption, $title, $align ) );

		$this->assertSame( $expected, get_image_send_to_editor( $id, $caption, $title, $align ) );
	}

	/**
	 * @ticket 36084
	 */
	public function test_get_image_send_to_editor_defaults_with_optional_params() {
		$id      = self::$large_id;
		$caption = 'A test caption.';
		$title   = 'A test title value.';
		$align   = 'left';
		$url     = get_permalink( $id );
		$rel     = true;
		$size    = 'thumbnail';
		$alt     = 'An example alt value.';

		// Calculate attachment data.
		$attachment = wp_get_attachment_image_src( $id, $size );

		$html = '<a href="%1$s" rel="%2$s"><img src="%3$s" alt="%4$s" width="%5$d" height="%6$d" class="size-%8$s wp-image-%9$d" /></a>';
		$html = '[caption id="attachment_%9$d" align="align%7$s" width="%5$d"]' . $html . ' %10$s[/caption]';

		$expected = sprintf(
			$html,
			$url,
			'attachment wp-att-' . $id,
			$attachment[0],
			$alt,
			$attachment[1],
			$attachment[2],
			$align,
			$size,
			$id,
			$caption
		);

		$this->assertSame( $expected, get_image_send_to_editor( $id, $caption, $title, $align, $url, $rel, $size, $alt ) );
	}

	/**
	 * @ticket 36084
	 */
	public function test_get_image_send_to_editor_defaults_no_caption_no_rel() {
		$id      = self::$large_id;
		$caption = '';
		$title   = 'A test title value.';
		$align   = 'left';
		$url     = get_permalink( $id );
		$rel     = '';
		$size    = 'thumbnail';
		$alt     = 'An example alt value.';

		// Calculate attachment data.
		$attachment = wp_get_attachment_image_src( $id, $size );

		$html = '<a href="%1$s"><img src="%2$s" alt="%3$s" width="%4$d" height="%5$d" class="align%6$s size-%7$s wp-image-%8$d" /></a>';

		$expected = sprintf(
			$html,
			$url,
			$attachment[0],
			$alt,
			$attachment[1],
			$attachment[2],
			$align,
			$size,
			$id
		);

		$this->assertSame( $expected, get_image_send_to_editor( $id, $caption, $title, $align, $url, $rel, $size, $alt ) );
	}

	/**
	 * Tests if wp_get_attachment_image() uses wp_get_attachment_metadata().
	 *
	 * In this way, the meta data can be filtered using the filter
	 * `wp_get_attachment_metadata`.
	 *
	 * The test checks if the image size that is added in the filter is
	 * used in the output of `wp_get_attachment_image()`.
	 *
	 * @ticket 36246
	 * @requires function imagejpeg
	 */
	public function test_wp_get_attachment_image_should_use_wp_get_attachment_metadata() {
		add_filter( 'wp_get_attachment_metadata', array( $this, 'filter_36246' ), 10, 2 );

		remove_all_filters( 'wp_calculate_image_sizes' );

		$basename    = wp_basename( self::$large_filename, '.jpg' );
		$year_month  = gmdate( 'Y/m' );
		$uploads_url = 'http://' . WP_TESTS_DOMAIN . '/wp-content/uploads/' . $year_month . '/';

		$expected = '<img width="999" height="999" ' .
			'src="' . $uploads_url . 'test-image-testsize-999x999.jpg" ' .
			'class="attachment-testsize size-testsize" alt="" decoding="async" loading="lazy" ' .
			'srcset="' . $uploads_url . 'test-image-testsize-999x999.jpg 999w, ' . $uploads_url . $basename . '-150x150.jpg 150w" ' .
			'sizes="(max-width: 999px) 100vw, 999px" />';

		$actual = wp_get_attachment_image( self::$large_id, 'testsize' );

		remove_filter( 'wp_get_attachment_metadata', array( $this, 'filter_36246' ) );

		$this->assertSame( $expected, $actual );
	}

	public function filter_36246( $data, $attachment_id ) {
		$data['sizes']['testsize'] = array(
			'file'      => 'test-image-testsize-999x999.jpg',
			'width'     => 999,
			'height'    => 999,
			'mime-type' => 'image/jpg',
		);
		return $data;
	}

	/**
	 * @ticket 50679
	 */
	public function test_wp_get_attachment_metadata_should_return_false_if_no_attachment() {
		$post_id = self::factory()->post->create();
		$data    = wp_get_attachment_metadata( $post_id );
		$this->assertFalse( $data );
	}

	/**
	 * @ticket 37813
	 */
	public function test_return_type_when_inserting_attachment_with_error_in_data() {
		$data = array(
			'post_status'  => 'publish',
			'post_content' => 'Attachment content',
			'post_title'   => 'Attachment Title',
			'post_date'    => '2012-02-30 00:00:00',
		);

		$attachment_id = wp_insert_attachment( $data, '', 0, true );
		$this->assertWPError( $attachment_id );
		$this->assertSame( 'invalid_date', $attachment_id->get_error_code() );

		$attachment_id = wp_insert_attachment( $data, '', 0 );
		$this->assertSame( 0, $attachment_id );
	}

	/**
	 * @ticket 35218
	 */
	public function test_wp_get_media_creation_timestamp_video_asf() {
		$metadata = array(
			'fileformat' => 'asf',
			'asf'        => array(
				'file_properties_object' => array(
					'creation_date_unix' => 123,
				),
			),
		);

		$this->assertSame( 123, wp_get_media_creation_timestamp( $metadata ) );
	}

	/**
	 * @ticket 35218
	 */
	public function test_wp_get_media_creation_timestamp_video_matroska() {
		$metadata = array(
			'fileformat' => 'matroska',
			'matroska'   => array(
				'comments' => array(
					'creation_time' => array(
						'2015-12-24T17:40:09Z',
					),
				),
			),
		);

		$this->assertSame( 1450978809, wp_get_media_creation_timestamp( $metadata ) );
	}

	/**
	 * @ticket 35218
	 */
	public function test_wp_get_media_creation_timestamp_video_quicktime() {
		$metadata = array(
			'fileformat' => 'quicktime',
			'quicktime'  => array(
				'moov' => array(
					'subatoms' => array(
						array(
							'creation_time_unix' => 1450978805,
						),
					),
				),
			),
		);

		$this->assertSame( 1450978805, wp_get_media_creation_timestamp( $metadata ) );
	}

	/**
	 * @ticket 35218
	 */
	public function test_wp_get_media_creation_timestamp_video_webm() {
		$metadata = array(
			'fileformat' => 'webm',
			'matroska'   => array(
				'info' => array(
					array(
						'DateUTC_unix' => 1265680539,
					),
				),
			),
		);

		$this->assertSame( 1265680539, wp_get_media_creation_timestamp( $metadata ) );
	}

	/**
	 * Test created timestamp is properly read from an MP4 file.
	 *
	 * This MP4 video file has an AAC audio track, so it can be used to test
	 *`wp_read_audio_metadata()`.
	 *
	 * @ticket 42017
	 */
	public function test_wp_read_audio_metadata_adds_creation_date_with_mp4() {
		$video    = DIR_TESTDATA . '/uploads/small-video.mp4';
		$metadata = wp_read_audio_metadata( $video );

		$this->assertSame( 1269120551, $metadata['created_timestamp'] );
	}

	/**
	 * @ticket 35218
	 */
	public function test_wp_read_video_metadata_adds_creation_date_with_quicktime() {
		$video    = DIR_TESTDATA . '/uploads/small-video.mov';
		$metadata = wp_read_video_metadata( $video );

		$this->assertSame( 1269120551, $metadata['created_timestamp'] );
	}

	/**
	 * @ticket 35218
	 */
	public function test_wp_read_video_metadata_adds_creation_date_with_mp4() {
		$video    = DIR_TESTDATA . '/uploads/small-video.mp4';
		$metadata = wp_read_video_metadata( $video );

		$this->assertSame( 1269120551, $metadata['created_timestamp'] );
	}

	/**
	 * @ticket 35218
	 */
	public function test_wp_read_video_metadata_adds_creation_date_with_mkv() {
		$video    = DIR_TESTDATA . '/uploads/small-video.mkv';
		$metadata = wp_read_video_metadata( $video );

		$this->assertSame( 1269120551, $metadata['created_timestamp'] );
	}

	/**
	 * @ticket 35218
	 */
	public function test_wp_read_video_metadata_adds_creation_date_with_webm() {
		$video    = DIR_TESTDATA . '/uploads/small-video.webm';
		$metadata = wp_read_video_metadata( $video );

		$this->assertSame( 1269120551, $metadata['created_timestamp'] );
	}

	/**
	 * @ticket 10752
	 */
	public function test_media_handle_upload_uses_post_parent_for_directory_date() {
		$iptc_file = DIR_TESTDATA . '/images/test-image-iptc.jpg';

		// Make a copy of this file as it gets moved during the file upload.
		$tmp_name = wp_tempnam( $iptc_file );

		copy( $iptc_file, $tmp_name );

		$_FILES['upload'] = array(
			'tmp_name' => $tmp_name,
			'name'     => 'test-image-iptc.jpg',
			'type'     => 'image/jpeg',
			'error'    => 0,
			'size'     => filesize( $iptc_file ),
		);

		$parent_id = self::factory()->post->create( array( 'post_date' => '2010-01-01' ) );

		$post_id = media_handle_upload(
			'upload',
			$parent_id,
			array(),
			array(
				'action'    => 'test_iptc_upload',
				'test_form' => false,
			)
		);

		unset( $_FILES['upload'] );

		$url = wp_get_attachment_url( $post_id );

		$uploads_dir = wp_upload_dir( '2010/01' );

		$expected = $uploads_dir['url'] . '/test-image-iptc.jpg';

		// Clean up.
		wp_delete_attachment( $post_id, true );
		wp_delete_post( $parent_id, true );

		$this->assertSame( $expected, $url );
	}

	/**
	 * @ticket 10752
	 */
	public function test_media_handle_upload_ignores_page_parent_for_directory_date() {
		$iptc_file = DIR_TESTDATA . '/images/test-image-iptc.jpg';

		// Make a copy of this file as it gets moved during the file upload.
		$tmp_name = wp_tempnam( $iptc_file );

		copy( $iptc_file, $tmp_name );

		$_FILES['upload'] = array(
			'tmp_name' => $tmp_name,
			'name'     => 'test-image-iptc.jpg',
			'type'     => 'image/jpeg',
			'error'    => 0,
			'size'     => filesize( $iptc_file ),
		);

		$parent_id = self::factory()->post->create(
			array(
				'post_date' => '2010-01-01',
				'post_type' => 'page',
			)
		);
		$parent    = get_post( $parent_id );

		$post_id = media_handle_upload(
			'upload',
			$parent_id,
			array(),
			array(
				'action'    => 'test_iptc_upload',
				'test_form' => false,
			)
		);

		unset( $_FILES['upload'] );

		$url = wp_get_attachment_url( $post_id );

		$uploads_dir = wp_upload_dir( current_time( 'mysql' ) );

		$expected = $uploads_dir['url'] . '/test-image-iptc.jpg';

		// Clean up.
		wp_delete_attachment( $post_id, true );
		wp_delete_post( $parent_id, true );

		$this->assertSame( $expected, $url );
	}

	/**
	 * @ticket 50367
	 * @requires function imagejpeg
	 */
	public function test_wp_filter_content_tags_width_height() {
		$image_meta = wp_get_attachment_metadata( self::$large_id );
		$size_array = $this->get_image_size_array_from_meta( $image_meta, 'medium' );

		$img                 = get_image_tag( self::$large_id, '', '', '', 'medium' );
		$img_no_width_height = str_replace( ' width="' . $size_array[0] . '"', '', $img );
		$img_no_width_height = str_replace( ' height="' . $size_array[1] . '"', '', $img_no_width_height );
		$img_no_width        = str_replace( ' width="' . $size_array[0] . '"', '', $img );
		$img_no_height       = str_replace( ' height="' . $size_array[1] . '"', '', $img );

		$hwstring = image_hwstring( $size_array[0], $size_array[1] );

		// Manually add width and height to the markup from get_image_tag().
		$respimg_no_width_height = str_replace( '<img ', '<img ' . $hwstring, $img_no_width_height );

		$content = '
			<p>Image, with width and height. Should NOT be modified.</p>
			%1$s

			<p>Image, no width and height attributes. Should have width, height, srcset and sizes (from matching the file name).</p>
			%2$s

			<p>Image, no width but height attribute. Should NOT be modified.</p>
			%3$s

			<p>Image, no height but width attribute. Should NOT be modified.</p>
			%4$s';

		$content_unfiltered = sprintf(
			$content,
			$img,
			$img_no_width_height,
			$img_no_width,
			$img_no_height
		);

		$content_filtered = sprintf(
			$content,
			$img,
			$respimg_no_width_height,
			$img_no_width,
			$img_no_height
		);

		// Do not add loading, srcset, and sizes.
		add_filter( 'wp_img_tag_add_loading_attr', '__return_false' );
		add_filter( 'wp_img_tag_add_srcset_and_sizes_attr', '__return_false' );
		add_filter( 'wp_img_tag_add_decoding_attr', '__return_false' );

		$this->assertSame( $content_filtered, wp_filter_content_tags( $content_unfiltered ) );

		remove_filter( 'wp_img_tag_add_loading_attr', '__return_false' );
		remove_filter( 'wp_img_tag_add_srcset_and_sizes_attr', '__return_false' );
		remove_filter( 'wp_img_tag_add_decoding_attr', '__return_false' );
	}

	/**
	 * @ticket 44427
	 * @ticket 50367
	 * @ticket 50756
	 * @ticket 58235
	 * @requires function imagejpeg
	 */
	public function test_wp_filter_content_tags_loading_lazy() {
		$image_meta = wp_get_attachment_metadata( self::$large_id );
		$size_array = $this->get_image_size_array_from_meta( $image_meta, 'medium' );

		$img                    = get_image_tag( self::$large_id, '', '', '', 'medium' );
		$img_xhtml              = str_replace( ' />', '/>', $img );
		$img_html5              = str_replace( ' />', '>', $img );
		$img_no_width_height    = str_replace( ' width="' . $size_array[0] . '"', '', $img );
		$img_no_width_height    = str_replace( ' height="' . $size_array[1] . '"', '', $img_no_width_height );
		$iframe                 = '<iframe src="https://www.example.com" width="640" height="360"></iframe>';
		$iframe_no_width_height = '<iframe src="https://www.example.com"></iframe>';

		add_filter( 'wp_img_tag_add_decoding_attr', '__return_false' );

		$lazy_img       = wp_img_tag_add_loading_optimization_attrs( $img, 'test' );
		$lazy_img_xhtml = wp_img_tag_add_loading_optimization_attrs( $img_xhtml, 'test' );
		$lazy_img_html5 = wp_img_tag_add_loading_optimization_attrs( $img_html5, 'test' );
		$lazy_iframe    = wp_iframe_tag_add_loading_attr( $iframe, 'test' );

		// The following should not be modified because there already is a 'loading' attribute.
		$img_eager    = str_replace( ' />', ' loading="eager" fetchpriority="high" />', $img );
		$iframe_eager = str_replace( '">', '" loading="eager">', $iframe );

		$content = '
			<p>Image, standard.</p>
			%1$s
			<p>Image, XHTML 1.0 style (no space before the closing slash).</p>
			%2$s
			<p>Image, HTML 5.0 style.</p>
			%3$s
			<p>Image, with pre-existing "loading" attribute. Should not be modified.</p>
			%4$s
			<p>Image, without dimension attributes. Should not be modified.</p>
			%5$s
			<p>Iframe, standard.</p>
			%6$s
			<p>Iframe, with pre-existing "loading" attribute. Should not be modified.</p>
			%7$s
			<p>Iframe, without dimension attributes. Should not be modified.</p>
			%8$s';

		$content_unfiltered = sprintf(
			$content,
			$img,
			$img_xhtml,
			$img_html5,
			$img_eager,
			$img_no_width_height,
			$iframe,
			$iframe_eager,
			$iframe_no_width_height
		);

		$content_filtered = sprintf(
			$content,
			$lazy_img,
			$lazy_img_xhtml,
			$lazy_img_html5,
			$img_eager,
			$img_no_width_height,
			$lazy_iframe,
			$iframe_eager,
			$iframe_no_width_height
		);

		// Do not add width, height, srcset, and sizes.
		add_filter( 'wp_img_tag_add_width_and_height_attr', '__return_false' );
		add_filter( 'wp_img_tag_add_srcset_and_sizes_attr', '__return_false' );

		$this->assertSame( $content_filtered, wp_filter_content_tags( $content_unfiltered ) );

		remove_filter( 'wp_img_tag_add_width_and_height_attr', '__return_false' );
		remove_filter( 'wp_img_tag_add_srcset_and_sizes_attr', '__return_false' );
		remove_filter( 'wp_img_tag_add_decoding_attr', '__return_false' );
	}

	/**
	 * @ticket 44427
	 * @ticket 50756
	 * @ticket 58235
	 */
	public function test_wp_filter_content_tags_loading_lazy_opted_in() {
		$img         = get_image_tag( self::$large_id, '', '', '', 'medium' );
		$lazy_img    = wp_img_tag_add_loading_optimization_attrs( $img, 'test' );
		$iframe      = '<iframe src="https://www.example.com" width="640" height="360"></iframe>';
		$lazy_iframe = wp_iframe_tag_add_loading_attr( $iframe, 'test' );

		$content = '
			<p>Image, standard.</p>
			%1$s
			<p>Iframe, standard.</p>
			%2$s';

		$content_unfiltered = sprintf( $content, $img, $iframe );
		$content_filtered   = sprintf( $content, $lazy_img, $lazy_iframe );

		// Do not add srcset and sizes while testing.
		add_filter( 'wp_img_tag_add_srcset_and_sizes_attr', '__return_false' );

		// Enable globally for all tags.
		add_filter( 'wp_lazy_loading_enabled', '__return_true' );

		$this->assertSame( $content_filtered, wp_filter_content_tags( $content_unfiltered ) );
		remove_filter( 'wp_lazy_loading_enabled', '__return_true' );
		remove_filter( 'wp_img_tag_add_srcset_and_sizes_attr', '__return_false' );
	}

	/**
	 * @ticket 44427
	 * @ticket 50756
	 */
	public function test_wp_filter_content_tags_loading_lazy_opted_out() {
		$img    = get_image_tag( self::$large_id, '', '', '', 'medium' );
		$iframe = '<iframe src="https://www.example.com" width="640" height="360"></iframe>';

		$content = '
			<p>Image, standard.</p>
			%1$s
			<p>Iframe, standard.</p>
			%2$s';
		$content = sprintf( $content, $img, $iframe );

		// Do not add srcset and sizes while testing.
		add_filter( 'wp_img_tag_add_srcset_and_sizes_attr', '__return_false' );

		// Disable globally for all tags.
		add_filter( 'wp_lazy_loading_enabled', '__return_false' );
		add_filter( 'wp_img_tag_add_decoding_attr', '__return_false' );

		$this->assertSame( $content, wp_filter_content_tags( $content ) );
		remove_filter( 'wp_lazy_loading_enabled', '__return_false' );
		remove_filter( 'wp_img_tag_add_srcset_and_sizes_attr', '__return_false' );
		remove_filter( 'wp_img_tag_add_decoding_attr', '__return_false' );
	}

	/**
	 * @ticket 44427
	 * @ticket 50367
	 *
	 * @expectedDeprecated wp_img_tag_add_loading_attr
	 * @expectedDeprecated wp_get_loading_attr_default
	 */
	public function test_wp_img_tag_add_loading_attr() {
		$img = '<img src="example.png" alt=" width="300" height="225" />';
		$img = wp_img_tag_add_loading_attr( $img, 'test' );

		$this->assertStringContainsString( ' loading="lazy"', $img );
	}

	/**
	 * @ticket 44427
	 * @ticket 50367
	 *
	 * @expectedDeprecated wp_img_tag_add_loading_attr
	 * @expectedDeprecated wp_get_loading_attr_default
	 */
	public function test_wp_img_tag_add_loading_attr_without_src() {
		$img = '<img alt=" width="300" height="225" />';
		$img = wp_img_tag_add_loading_attr( $img, 'test' );

		$this->assertStringNotContainsString( ' loading=', $img );
	}

	/**
	 * @ticket 44427
	 * @ticket 50367
	 *
	 * @expectedDeprecated wp_img_tag_add_loading_attr
	 * @expectedDeprecated wp_get_loading_attr_default
	 */
	public function test_wp_img_tag_add_loading_attr_with_single_quotes() {
		$img = "<img src='example.png' alt=' width='300' height='225' />";
		$img = wp_img_tag_add_loading_attr( $img, 'test' );

		$this->assertStringNotContainsString( ' loading=', $img );

		// Test specifically that the attribute is not there with double-quotes,
		// to avoid regressions.
		$this->assertStringNotContainsString( ' loading="lazy"', $img );
	}

	/**
	 * @ticket 44427
	 * @ticket 50425
	 */
	public function test_wp_img_tag_add_loading_attr_opt_out() {
		$img = '<img src="example.png" alt=" width="300" height="225" />';
		add_filter( 'wp_img_tag_add_loading_attr', '__return_false' );

		$this->assertStringNotContainsString( ' loading=', $img );
	}

	/**
	 * Test that decoding="async" is not applied to img tags with single quotes.
	 *
	 * @ticket 56969
	 *
	 * @expectedDeprecated wp_img_tag_add_decoding_attr
	 */
	public function test_wp_img_tag_add_decoding_attr_with_single_quotes() {
		$img = "<img src='example.png' alt='' width='300' height='225' />";
		$img = wp_img_tag_add_decoding_attr( $img, 'test' );
		$this->assertStringNotContainsString( ' decoding="async"', $img );
	}

	/**
	 * Test that decoding="async" is not applied to img tags inside JSON.
	 *
	 * @ticket 56969
	 */
	public function test_decoding_async_not_applied_to_json() {
		$content = '{"image": "<img src=\"example.png\" alt=\"\" width=\"300\" height=\"225\" />"}';
		$content = wp_filter_content_tags( $content );
		$this->assertStringNotContainsString( ' decoding="async"', $content );
	}

	/**
	 * @ticket 50756
	 */
	public function test_wp_iframe_tag_add_loading_attr() {
		$iframe = '<iframe src="https://www.example.com" width="640" height="360"></iframe>';
		$iframe = wp_iframe_tag_add_loading_attr( $iframe, 'test' );

		$this->assertStringContainsString( ' loading="lazy"', $iframe );
	}

	/**
	 * @ticket 50756
	 */
	public function test_wp_iframe_tag_add_loading_attr_without_src() {
		$iframe = '<iframe width="640" height="360"></iframe>';
		$iframe = wp_iframe_tag_add_loading_attr( $iframe, 'test' );

		$this->assertStringNotContainsString( ' loading=', $iframe );
	}

	/**
	 * @ticket 50756
	 */
	public function test_wp_iframe_tag_add_loading_attr_with_single_quotes() {
		$iframe = "<iframe src='https://www.example.com' width='640' height='360'></iframe>";
		$iframe = wp_iframe_tag_add_loading_attr( $iframe, 'test' );

		$this->assertStringNotContainsString( ' loading=', $iframe );

		// Test specifically that the attribute is not there with double-quotes,
		// to avoid regressions.
		$this->assertStringNotContainsString( ' loading="lazy"', $iframe );
	}

	/**
	 * @ticket 50756
	 */
	public function test_wp_iframe_tag_add_loading_attr_opt_out() {
		$iframe = '<iframe src="https://www.example.com" width="640" height="360"></iframe>';
		add_filter( 'wp_iframe_tag_add_loading_attr', '__return_false' );
		$iframe = wp_iframe_tag_add_loading_attr( $iframe, 'test' );

		$this->assertStringNotContainsString( ' loading=', $iframe );
	}

	/**
	 * @ticket 52768
	 */
	public function test_wp_iframe_tag_add_loading_attr_skip_wp_embed() {
		$iframe   = '<iframe src="https://www.example.com" width="640" height="360"></iframe>';
		$fallback = '<blockquote>Fallback content.</blockquote>';
		$iframe   = wp_filter_oembed_result( $fallback . $iframe, (object) array( 'type' => 'rich' ), 'https://www.example.com' );
		$iframe   = wp_iframe_tag_add_loading_attr( $iframe, 'test' );

		$this->assertStringNotContainsString( ' loading=', $iframe );
	}

	/**
	 * @ticket 44427
	 * @ticket 50425
	 */
	public function test_wp_get_attachment_image_loading() {
		$img = wp_get_attachment_image( self::$large_id );

		$this->assertStringContainsString( ' loading="lazy"', $img );
	}

	/**
	 * @ticket 44427
	 * @ticket 50425
	 */
	public function test_wp_get_attachment_image_loading_opt_out() {
		add_filter( 'wp_lazy_loading_enabled', '__return_false' );
		$img = wp_get_attachment_image( self::$large_id );

		// There should not be any loading attribute in this case.
		$this->assertStringNotContainsString( ' loading=', $img );
	}

	/**
	 * @ticket 44427
	 * @ticket 50425
	 */
	public function test_wp_get_attachment_image_loading_opt_out_individual() {
		// The default is already tested above, the filter below ensures that
		// lazy-loading is definitely enabled globally for images.
		add_filter( 'wp_lazy_loading_enabled', '__return_true' );

		$img = wp_get_attachment_image( self::$large_id, 'thumbnail', false, array( 'loading' => false ) );

		// There should not be any loading attribute in this case.
		$this->assertStringNotContainsString( ' loading=', $img );
	}

	/**
	 * @ticket 58235
	 *
	 * @covers ::wp_get_attachment_image
	 * @covers ::wp_get_loading_optimization_attributes
	 */
	public function test_wp_get_attachment_image_fetchpriority_not_present_by_default() {
		$img = wp_get_attachment_image( self::$large_id );

		$this->assertStringNotContainsString( ' fetchpriority="high"', $img );
	}

	/**
	 * @ticket 58235
	 *
	 * @covers ::wp_get_attachment_image
	 * @covers ::wp_get_loading_optimization_attributes
	 */
	public function test_wp_get_attachment_image_fetchpriority_high_when_not_lazy_loaded() {
		$img = wp_get_attachment_image( self::$large_id, 'large', false, array( 'loading' => false ) );

		$this->assertStringContainsString( ' fetchpriority="high"', $img );
	}

	/**
	 * @ticket 58235
	 *
	 * @dataProvider data_provider_fetchpriority_values
	 *
	 * @covers ::wp_get_attachment_image
	 * @covers ::wp_get_loading_optimization_attributes
	 */
	public function test_wp_get_attachment_image_fetchpriority_original_value_respected( $value ) {
		$img = wp_get_attachment_image(
			self::$large_id,
			'large',
			false,
			array(
				'loading'       => false,
				'fetchpriority' => $value,
			)
		);

		$this->assertStringContainsString( ' fetchpriority="' . $value . '"', $img );
	}

	/**
	 * Data provider.
	 *
	 * @return array[]
	 */
	public function data_provider_fetchpriority_values() {
		return self::text_array_to_dataprovider( array( 'high', 'low', 'auto' ) );
	}

	/**
	 * @ticket 58235
	 *
	 * @covers ::wp_get_attachment_image
	 * @covers ::wp_get_loading_optimization_attributes
	 */
	public function test_wp_get_attachment_image_fetchpriority_stripped_when_false() {
		$img = wp_get_attachment_image(
			self::$large_id,
			'large',
			false,
			array(
				'loading'       => false,
				'fetchpriority' => false,
			)
		);

		$this->assertStringNotContainsString( ' fetchpriority=', $img );
	}

	/**
	 * @ticket 58235
	 *
	 * @covers ::wp_get_attachment_image
	 * @covers ::wp_get_loading_optimization_attributes
	 */
	public function test_wp_get_attachment_image_fetchpriority_high_prevents_lazy_loading() {
		$img = wp_get_attachment_image( self::$large_id, 'large', false, array( 'fetchpriority' => 'high' ) );

		$this->assertStringNotContainsString( ' loading="lazy"', $img );
	}

	/**
	 * @ticket 57086
	 *
	 * @dataProvider data_wp_get_attachment_image_decoding_attr
	 *
	 * @covers ::wp_get_attachment_image
	 */
	public function test_wp_get_attachment_image_decoding_attr( $decoding, $expected ) {
		if ( 'no value' === $decoding ) {
			$image = wp_get_attachment_image( self::$large_id, 'thumbnail', false, array() );
		} else {
			$image = wp_get_attachment_image( self::$large_id, 'thumbnail', false, array( 'decoding' => $decoding ) );
		}

		if ( 'no value' === $expected ) {
			$this->assertStringNotContainsString( ' decoding=', $image );
		} else {
			$this->assertStringContainsString( ' decoding="' . esc_attr( $expected ) . '"', $image );
		}
	}

	/**
	 * Data provider for test_wp_get_attachment_image_decoding_attr().
	 *
	 * @return array[]
	 */
	public function data_wp_get_attachment_image_decoding_attr() {
		return array(
			'default'     => array(
				'decoding' => 'no value',
				'expected' => 'async',
			),
			'async'       => array(
				'decoding' => 'async',
				'expected' => 'async',
			),
			'sync'        => array(
				'decoding' => 'sync',
				'expected' => 'sync',
			),
			'auto'        => array(
				'decoding' => 'auto',
				'expected' => 'auto',
			),
			'empty'       => array(
				'decoding' => '',
				'expected' => 'no value',
			),
			'false'       => array(
				'decoding' => false,
				'expected' => 'no value',
			),
			'zero'        => array(
				'decoding' => 0,
				'expected' => 'no value',
			),
			'zero string' => array(
				'decoding' => '0',
				'expected' => 'no value',
			),
			'zero float'  => array(
				'decoding' => 0.0,
				'expected' => 'no value',
			),
			'invalid'     => array(
				'decoding' => 'invalid',
				'expected' => 'no value',
			),
		);
	}

	/**
	 * @ticket 44427
	 * @ticket 50425
	 * @ticket 50756
	 * @dataProvider data_wp_lazy_loading_enabled_tag_name_defaults
	 *
	 * @param string $tag_name Tag name.
	 * @param bool   $expected Expected return value.
	 */
	public function test_wp_lazy_loading_enabled_tag_name_defaults( $tag_name, $expected ) {
		if ( $expected ) {
			$this->assertTrue( wp_lazy_loading_enabled( $tag_name, 'the_content' ) );
		} else {
			$this->assertFalse( wp_lazy_loading_enabled( $tag_name, 'the_content' ) );
		}
	}

	public function data_wp_lazy_loading_enabled_tag_name_defaults() {
		return array(
			'img => true'            => array( 'img', true ),
			'iframe => true'         => array( 'iframe', true ),
			'arbitrary tag => false' => array( 'blink', false ),
		);
	}

	/**
	 * @ticket 50425
	 * @ticket 53463
	 * @ticket 53675
	 * @dataProvider data_wp_lazy_loading_enabled_context_defaults
	 *
	 * @param string $context  Function context.
	 * @param bool   $expected Expected return value.
	 */
	public function test_wp_lazy_loading_enabled_context_defaults( $context, $expected ) {
		if ( $expected ) {
			$this->assertTrue( wp_lazy_loading_enabled( 'img', $context ) );
		} else {
			$this->assertFalse( wp_lazy_loading_enabled( 'img', $context ) );
		}
	}

	public function data_wp_lazy_loading_enabled_context_defaults() {
		return array(
			'wp_get_attachment_image => true' => array( 'wp_get_attachment_image', true ),
			'the_content => true'             => array( 'the_content', true ),
			'the_excerpt => true'             => array( 'the_excerpt', true ),
			'widget_text_content => true'     => array( 'widget_text_content', true ),
			'widget_block_content => true'    => array( 'widget_block_content', true ),
			'get_avatar => true'              => array( 'get_avatar', true ),
			'arbitrary context => true'       => array( 'something_completely_arbitrary', true ),
			'the_post_thumbnail => true'      => array( 'the_post_thumbnail', true ),
		);
	}

	/**
	 * @ticket 50543
	 */
	public function test_wp_image_file_matches_image_meta() {
		$image_meta       = wp_get_attachment_metadata( self::$large_id );
		$image_src_full   = wp_get_attachment_image_url( self::$large_id, 'full' );
		$image_src_medium = wp_get_attachment_image_url( self::$large_id, 'medium' );

		$this->assertTrue( wp_image_file_matches_image_meta( $image_src_full, $image_meta ) );
		$this->assertTrue( wp_image_file_matches_image_meta( $image_src_medium, $image_meta ) );
	}

	/**
	 * @ticket 50543
	 */
	public function test_wp_image_file_matches_image_meta_no_subsizes() {
		$image_meta = wp_get_attachment_metadata( self::$large_id );
		$image_src  = wp_get_attachment_image_url( self::$large_id, 'full' );

		$image_meta['sizes'] = array();

		$this->assertTrue( wp_image_file_matches_image_meta( $image_src, $image_meta ) );
	}

	/**
	 * @ticket 50543
	 */
	public function test_wp_image_file_matches_image_meta_invalid_meta() {
		$image_meta = ''; // Attachment is not an image.
		$image_src  = self::IMG_URL;

		$this->assertFalse( wp_image_file_matches_image_meta( $image_src, $image_meta ) );
	}

	/**
	 * @ticket 50543
	 */
	public function test_wp_image_file_matches_image_meta_different_meta() {
		$image_meta = wp_get_attachment_metadata( self::$large_id );
		$image_src  = self::IMG_URL; // Different image.

		$this->assertFalse( wp_image_file_matches_image_meta( $image_src, $image_meta ) );
	}

	/**
	 * @ticket 50543
	 */
	public function test_wp_image_file_matches_image_meta_original_image() {
		$image_meta = wp_get_attachment_metadata( self::$large_id );
		$image_src  = wp_get_original_image_url( self::$large_id );

		$this->assertTrue( wp_image_file_matches_image_meta( $image_src, $image_meta ) );
	}

	/**
	 * @ticket 22101
	 */
	public function test_gallery_shortcode_when_is_feed_true() {

		$this->go_to( '/?feed=rss2' );

		// Default: Links to image attachment page URL.
		$actual = gallery_shortcode(
			array(
				'ids' => self::$large_id,
			)
		);
		$this->assertStringContainsString( '?attachment_id=', $actual );

		// File: Links to image file URL.
		$actual = gallery_shortcode(
			array(
				'ids'  => self::$large_id,
				'link' => 'file',
			)
		);
		$this->assertSame( 2, substr_count( $actual, '.jpg' ) );

		// None: Does not link.
		$actual = gallery_shortcode(
			array(
				'ids'  => self::$large_id,
				'link' => 'none',
			)
		);
		$this->assertStringNotContainsString( '<a ', $actual );
	}

	/**
	 * Test attachment permalinks based on parent post status.
	 *
	 * @dataProvider data_attachment_permalinks_based_on_parent_status
	 * @ticket 51776
	 *
	 * @param string $post_key     Post as keyed in the shared fixture array.
	 * @param string $expected_url Expected permalink.
	 * @param bool   $expected_404 Whether the page is expected to return a 404 result.
	 *
	 */
	public function test_attachment_permalinks_based_on_parent_status( $post_key, $expected_url, $expected_404 ) {
		$this->set_permalink_structure( '/%postname%' );
		$post = get_post( self::$post_ids[ $post_key ] );

		/*
		 * The dataProvider runs before the fixures are set up, therefore the
		 * post object IDs are placeholders that needs to be replaced.
		 */
		$expected_url = home_url( str_replace( '%ID%', $post->ID, $expected_url ) );

		$this->go_to( get_permalink( $post ) );
		$this->assertSame( $expected_url, get_permalink( $post ) );
		if ( $expected_404 ) {
			$this->assertQueryTrue( 'is_404' );
		} else {
			$this->assertQueryTrue( 'is_attachment', 'is_single', 'is_singular' );
		}
		$this->assertSame( 'attachment', $post->post_type );
	}

	/**
	 * Data provider for test_attachment_permalinks_based_on_parent_status().
	 *
	 * @return array[] {
	 *     @type string $post_key     Post as keyed in the shared fixture array.
	 *     @type string $expected_url Expected permalink.
	 *     $type bool   $expected_404 Whether the page is expected to return a 404 result.
	 * }
	 */
	public function data_attachment_permalinks_based_on_parent_status() {
		return array(
			array( 'draft-attachment', '/?attachment_id=%ID%', true ),
			array( 'publish-attachment', '/publish-post/publish-attachment', false ),
			array( 'future-attachment', '/future-post/future-attachment', false ),
			array( 'auto-draft-attachment', '/?attachment_id=%ID%', true ),
			array( 'trash-attachment', '/?attachment_id=%ID%', false ),
		);
	}

	/**
	 * Tests that wp_get_loading_attr_default() returns the expected loading attribute value.
	 *
	 * @ticket 53675
	 * @ticket 56930
	 *
	 * @covers ::wp_get_loading_attr_default
	 *
	 * @expectedDeprecated wp_get_loading_attr_default
	 *
	 * @dataProvider data_wp_get_loading_attr_default
	 *
	 * @param string $context
	 */
	public function test_wp_get_loading_attr_default( $context ) {
		// Return 'lazy' by default.
		$this->assertSame( 'lazy', wp_get_loading_attr_default( 'test' ) );
		$this->assertSame( 'lazy', wp_get_loading_attr_default( 'wp_get_attachment_image' ) );

		// Return 'lazy' if not in the loop or the main query.
		$this->assertSame( 'lazy', wp_get_loading_attr_default( $context ) );

		$query = $this->get_new_wp_query_for_published_post();

		while ( have_posts() ) {
			the_post();

			// Return 'lazy' if in the loop but not in the main query.
			$this->assertSame( 'lazy', wp_get_loading_attr_default( $context ) );

			// Set as main query.
			$this->set_main_query( $query );

			/*
			 * For contexts other than for the main content, still return 'lazy' even in the loop
			 * and in the main query, and do not increase the content media count.
			 */
			$this->assertSame( 'lazy', wp_get_loading_attr_default( 'wp_get_attachment_image' ) );

			// Return `false` in the main query for first three element.
			$this->assertFalse( wp_get_loading_attr_default( $context ), 'Expected first image to not be lazy-loaded.' );
			$this->assertFalse( wp_get_loading_attr_default( $context ), 'Expected second image to not be lazy-loaded.' );
			$this->assertFalse( wp_get_loading_attr_default( $context ), 'Expected third image to not be lazy-loaded.' );

			// Return 'lazy' if in the loop and in the main query for any subsequent elements.
			$this->assertSame( 'lazy', wp_get_loading_attr_default( $context ) );

			// Yes, for all subsequent elements.
			$this->assertSame( 'lazy', wp_get_loading_attr_default( $context ) );
		}

		// Exceptions: In the following contexts, images shouldn't be lazy-loaded by default.
		$this->assertFalse( wp_get_loading_attr_default( 'template' ), 'Images run through the overall block template filter should not be lazy-loaded.' );
		$this->assertFalse( wp_get_loading_attr_default( 'template_part_' . WP_TEMPLATE_PART_AREA_HEADER ), 'Images in the footer block template part should not be lazy-loaded.' );
	}

	public function data_wp_get_loading_attr_default() {
		return array(
			array( 'the_content' ),
			array( 'the_post_thumbnail' ),
		);
	}

	/**
	 * @ticket 53675
	 * @ticket 58235
	 * @ticket 58892
	 */
	public function test_wp_omit_loading_attr_threshold_filter() {
		// Using a smaller image here.
		$attr = array(
			'width'  => 100,
			'height' => 100,
		);

		$query = $this->get_new_wp_query_for_published_post();
		$this->set_main_query( $query );

		// Use the filter to alter the threshold for not lazy-loading to the first five elements.
		$this->force_omit_loading_attr_threshold( 5 );

		while ( have_posts() ) {
			the_post();

			// Due to the filter, now the first five elements should not be lazy-loaded, i.e. return `false`.
			for ( $i = 0; $i < 5; $i++ ) {
				$this->assertSameSetsWithIndex(
					array(
						'decoding' => 'async',
					),
					wp_get_loading_optimization_attributes( 'img', $attr, 'the_content' ),
					'Expected second image to not be lazy-loaded.'
				);
			}

			// For following elements, lazy-load them again.
			$this->assertSameSetsWithIndex(
				array(
					'decoding' => 'async',
					'loading'  => 'lazy',
				),
				wp_get_loading_optimization_attributes( 'img', $attr, 'the_content' )
			);
		}
	}

	/**
	 * @ticket 53675
	 * @ticket 58235
	 *
	 * @covers ::wp_filter_content_tags
	 * @covers ::wp_img_tag_add_loading_optimization_attrs
	 * @covers ::wp_get_loading_optimization_attributes
	 */
	public function test_wp_filter_content_tags_with_loading_optimization_attrs() {
		add_filter( 'wp_img_tag_add_decoding_attr', '__return_false' );
		$img1         = get_image_tag( self::$large_id, '', '', '', 'large' );
		$iframe1      = '<iframe src="https://www.example.com" width="640" height="360"></iframe>';
		$img2         = get_image_tag( self::$large_id, '', '', '', 'medium' );
		$img3         = get_image_tag( self::$large_id, '', '', '', 'thumbnail' );
		$iframe2      = '<iframe src="https://wordpress.org" width="640" height="360"></iframe>';
		$prio_img1    = str_replace( ' src=', ' fetchpriority="high" src=', $img1 );
		$lazy_img2    = wp_img_tag_add_loading_optimization_attrs( $img2, 'the_content' );
		$lazy_img3    = wp_img_tag_add_loading_optimization_attrs( $img3, 'the_content' );
		$lazy_iframe2 = wp_iframe_tag_add_loading_attr( $iframe2, 'the_content' );

		// Use a threshold of 2.
		$this->force_omit_loading_attr_threshold( 2 );

		// Following the threshold of 2, the first two content media elements should not be lazy-loaded.
		$content_unfiltered = $img1 . $iframe1 . $img2 . $img3 . $iframe2;
		$content_expected   = $prio_img1 . $iframe1 . $lazy_img2 . $lazy_img3 . $lazy_iframe2;

		$query = $this->get_new_wp_query_for_published_post();
		$this->set_main_query( $query );

		while ( have_posts() ) {
			the_post();

			add_filter( 'wp_img_tag_add_srcset_and_sizes_attr', '__return_false' );
			$content_filtered = wp_filter_content_tags( $content_unfiltered, 'the_content' );
			remove_filter( 'wp_img_tag_add_srcset_and_sizes_attr', '__return_false' );
		}
		remove_filter( 'wp_img_tag_add_decoding_attr', '__return_false' );

		// After filtering, the first image should not be lazy-loaded while the other ones should be.
		$this->assertSame( $content_expected, $content_filtered );
	}

	/**
	 * @ticket 53675
	 */
	public function test_wp_omit_loading_attr_threshold() {
		$this->reset_omit_loading_attr_filter();

		// Apply filter, ensure default value of 3.
		$omit_threshold = wp_omit_loading_attr_threshold();
		$this->assertSame( 3, $omit_threshold );

		// Add a filter that changes the value to 1. However, the filter is not applied a subsequent time in a single
		// page load by default, so the value is still 3.
		$this->force_omit_loading_attr_threshold( 1 );

		$omit_threshold = wp_omit_loading_attr_threshold();
		$this->assertSame( 3, $omit_threshold );

		// Only by enforcing a fresh check, the filter gets re-applied.
		$omit_threshold = wp_omit_loading_attr_threshold( true );
		$this->assertSame( 1, $omit_threshold );
	}

	/**
	 * Tests that wp_get_loading_attr_default() returns the expected loading attribute value before loop but after get_header if not main query.
	 *
	 * @ticket 58211
	 *
	 * @covers ::wp_get_loading_attr_default
	 *
	 * @dataProvider data_wp_get_loading_attr_default_before_and_no_loop
	 *
	 * @expectedDeprecated wp_get_loading_attr_default
	 *
	 * @param string $context Context for the element for which the `loading` attribute value is requested.
	 */
	public function test_wp_get_loading_attr_default_before_loop_if_not_main_query( $context ) {
		global $wp_query;

		$wp_query = $this->get_new_wp_query_for_published_post();

		do_action( 'get_header' );

		// Lazy if not main query.
		$this->assertSame( 'lazy', wp_get_loading_attr_default( $context ) );
	}

	/**
	 * Tests that wp_get_loading_attr_default() returns the expected loading attribute value before loop but after get_header in main query but header was not called.
	 *
	 * @ticket 58211
	 *
	 * @covers ::wp_get_loading_attr_default
	 *
	 * @dataProvider data_wp_get_loading_attr_default_before_and_no_loop
	 *
	 * @expectedDeprecated wp_get_loading_attr_default
	 *
	 * @param string $context Context for the element for which the `loading` attribute value is requested.
	 */
	public function test_wp_get_loading_attr_default_before_loop_in_main_query_but_header_not_called( $context ) {
		global $wp_query;

		$wp_query = $this->get_new_wp_query_for_published_post();
		$this->set_main_query( $wp_query );

		// Lazy if header not called.
		$this->assertSame( 'lazy', wp_get_loading_attr_default( $context ) );
	}

	/**
	 * Tests that wp_get_loading_attr_default() returns the expected loading attribute value before loop but after get_header for main query.
	 *
	 * @ticket 58211
	 *
	 * @covers ::wp_get_loading_attr_default
	 *
	 * @dataProvider data_wp_get_loading_attr_default_before_and_no_loop
	 *
	 * @expectedDeprecated wp_get_loading_attr_default
	 *
	 * @param string $context Context for the element for which the `loading` attribute value is requested.
	 */
	public function test_wp_get_loading_attr_default_before_loop_if_main_query( $context ) {
		global $wp_query;

		$wp_query = $this->get_new_wp_query_for_published_post();
		$this->set_main_query( $wp_query );

		do_action( 'get_header' );
		$this->assertFalse( wp_get_loading_attr_default( $context ) );
	}

	/**
	 * Tests that wp_get_loading_attr_default() returns the expected loading attribute value after get_header and after loop.
	 *
	 * @ticket 58211
	 *
	 * @covers ::wp_get_loading_attr_default
	 *
	 * @dataProvider data_wp_get_loading_attr_default_before_and_no_loop
	 *
	 * @expectedDeprecated wp_get_loading_attr_default
	 *
	 * @param string $context Context for the element for which the `loading` attribute value is requested.
	 */
	public function test_wp_get_loading_attr_default_after_loop( $context ) {
		global $wp_query;

		$wp_query = $this->get_new_wp_query_for_published_post();
		$this->set_main_query( $wp_query );

		do_action( 'get_header' );

		while ( have_posts() ) {
			the_post();
		}
		$this->assertSame( 'lazy', wp_get_loading_attr_default( $context ) );
	}

	/**
	 * Tests that wp_get_loading_attr_default() returns the expected loading attribute if no loop.
	 *
	 * @ticket 58211
	 *
	 * @covers ::wp_get_loading_attr_default
	 *
	 * @dataProvider data_wp_get_loading_attr_default_before_and_no_loop
	 *
	 * @expectedDeprecated wp_get_loading_attr_default
	 *
	 * @param string $context Context for the element for which the `loading` attribute value is requested.
	 */
	public function test_wp_get_loading_attr_default_no_loop( $context ) {
		global $wp_query;

		$wp_query = $this->get_new_wp_query_for_published_post();
		$this->set_main_query( $wp_query );

		// Ensure header and footer is called.
		do_action( 'get_header' );
		do_action( 'get_footer' );

		// Load lazy if the there is no loop and footer was called.
		$this->assertSame( 'lazy', wp_get_loading_attr_default( $context ) );
	}

	/**
	 * Data provider.
	 *
	 * @return array[]
	 */
	public function data_wp_get_loading_attr_default_before_and_no_loop() {
		return array(
			array( 'wp_get_attachment_image' ),
			array( 'the_post_thumbnail' ),
		);
	}

	/**
	 * Tests that wp_filter_content_tags() does not add loading="lazy" to the first
	 * image in the loop when using a block theme.
	 *
	 * @ticket 56930
	 * @ticket 58548
	 * @ticket 58235
	 *
	 * @covers ::wp_filter_content_tags
	 * @covers ::wp_img_tag_add_loading_optimization_attrs
	 * @covers ::wp_get_loading_optimization_attributes
	 */
	public function test_wp_filter_content_tags_does_not_lazy_load_first_image_in_block_theme() {
		global $_wp_current_template_content, $wp_query, $wp_the_query, $post;

		// Do not add srcset, sizes, or decoding attributes as they are irrelevant for this test.
		add_filter( 'wp_img_tag_add_srcset_and_sizes_attr', '__return_false' );
		add_filter( 'wp_img_tag_add_decoding_attr', '__return_false' );
		$this->force_omit_loading_attr_threshold( 1 );

		$img1      = get_image_tag( self::$large_id, '', '', '', 'large' );
		$img2      = get_image_tag( self::$large_id, '', '', '', 'medium' );
		$prio_img1 = str_replace( ' src=', ' fetchpriority="high" src=', $img1 );
		$lazy_img2 = wp_img_tag_add_loading_optimization_attrs( $img2, 'the_content' );

		// Only the second image should be lazy-loaded.
		$post_content     = $img1 . $img2;
		$expected_content = wpautop( $prio_img1 . $lazy_img2 );

		// Update the post to test with so that it has the above post content.
		wp_update_post(
			array(
				'ID'                    => self::$post_ids['publish'],
				'post_content'          => $post_content,
				'post_content_filtered' => $post_content,
			)
		);

		$wp_query     = new WP_Query( array( 'p' => self::$post_ids['publish'] ) );
		$wp_the_query = $wp_query;
		$post         = get_post( self::$post_ids['publish'] );

		$_wp_current_template_content = '<!-- wp:post-content /-->';

		$html = get_the_block_template_html();
		$this->assertSame( '<div class="wp-site-blocks"><div class="entry-content wp-block-post-content is-layout-flow wp-block-post-content-is-layout-flow">' . $expected_content . '</div></div>', $html );
	}

	/**
	 * Tests that wp_filter_content_tags() does not add loading="lazy"
	 * to the featured image when using a block theme.
	 *
	 * @ticket 56930
	 * @ticket 58548
	 * @ticket 58235
	 *
	 * @covers ::wp_filter_content_tags
	 * @covers ::wp_img_tag_add_loading_optimization_attrs
	 * @covers ::wp_get_loading_optimization_attributes
	 */
	public function test_wp_filter_content_tags_does_not_lazy_load_first_featured_image_in_block_theme() {
		global $_wp_current_template_content, $wp_query, $wp_the_query, $post;

		// Do not add srcset, sizes, or decoding attributes as they are irrelevant for this test.
		add_filter( 'wp_img_tag_add_srcset_and_sizes_attr', '__return_false' );
		add_filter( 'wp_img_tag_add_decoding_attr', '__return_false' );
		add_filter(
			'wp_get_attachment_image_attributes',
			static function ( $attr ) {
				unset( $attr['srcset'], $attr['sizes'], $attr['decoding'] );
				return $attr;
			}
		);
		$this->force_omit_loading_attr_threshold( 1 );

		$content_img      = get_image_tag( self::$large_id, '', '', '', 'large' );
		$lazy_content_img = wp_img_tag_add_loading_optimization_attrs( $content_img, 'the_content' );

		// The featured image should not be lazy-loaded as it is the first image.
		$featured_image_id = self::$large_id;
		update_post_meta( self::$post_ids['publish'], '_thumbnail_id', $featured_image_id );
		$expected_featured_image = '<figure class="wp-block-post-featured-image">' . get_the_post_thumbnail(
			self::$post_ids['publish'],
			'post-thumbnail',
			array(
				'loading'       => false,
				'style'         => 'object-fit:cover;',
				'fetchpriority' => 'high',
			)
		) . '</figure>';

		// Reset high priority flag as the forced `fetchpriority="high"` above already modified it.
		$this->reset_high_priority_element_flag();

		// The post content image should be lazy-loaded since the featured image appears above.
		$post_content     = $content_img;
		$expected_content = wpautop( $lazy_content_img );

		// Update the post to test with so that it has the above post content.
		wp_update_post(
			array(
				'ID'                    => self::$post_ids['publish'],
				'post_content'          => $post_content,
				'post_content_filtered' => $post_content,
			)
		);
		$wp_query     = new WP_Query( array( 'p' => self::$post_ids['publish'] ) );
		$wp_the_query = $wp_query;
		$post         = get_post( self::$post_ids['publish'] );

		$_wp_current_template_content = '<!-- wp:post-featured-image /--> <!-- wp:post-content /-->';

		$html = get_the_block_template_html();
		$this->assertSame( '<div class="wp-site-blocks">' . $expected_featured_image . ' <div class="entry-content wp-block-post-content is-layout-flow wp-block-post-content-is-layout-flow">' . $expected_content . '</div></div>', $html );
	}

	/**
	 * Tests that wp_filter_content_tags() does not add loading="lazy" to images
	 * in a "Header" template part.
	 *
	 * @ticket 56930
	 * @ticket 58235
	 *
	 * @covers ::wp_filter_content_tags
	 * @covers ::wp_img_tag_add_loading_optimization_attrs
	 * @covers ::wp_get_loading_optimization_attributes
	 */
	public function test_wp_filter_content_tags_does_not_lazy_load_images_in_header() {
		global $_wp_current_template_content;

		// Do not add srcset, sizes, or decoding attributes as they are irrelevant for this test.
		add_filter( 'wp_img_tag_add_srcset_and_sizes_attr', '__return_false' );
		add_filter( 'wp_img_tag_add_decoding_attr', '__return_false' );

		// Use a single image for each header and footer template parts.
		$header_img = get_image_tag( self::$large_id, '', '', '', 'large' );
		// Since header_img is qualified candidate for LCP, fetchpriority high is applied to it.
		$header_img = str_replace( '<img', '<img fetchpriority="high"', $header_img );

		$footer_img = get_image_tag( self::$large_id, '', '', '', 'medium' );

		// Create header and footer template parts.
		$header_post_id = self::factory()->post->create(
			array(
				'post_type'    => 'wp_template_part',
				'post_status'  => 'publish',
				'post_name'    => 'header',
				'post_content' => $header_img,
			)
		);
		wp_set_post_terms( $header_post_id, WP_TEMPLATE_PART_AREA_HEADER, 'wp_template_part_area' );
		wp_set_post_terms( $header_post_id, get_stylesheet(), 'wp_theme' );
		$footer_post_id = self::factory()->post->create(
			array(
				'post_type'    => 'wp_template_part',
				'post_status'  => 'publish',
				'post_name'    => 'footer',
				'post_content' => $footer_img,
			)
		);
		wp_set_post_terms( $footer_post_id, WP_TEMPLATE_PART_AREA_FOOTER, 'wp_template_part_area' );
		wp_set_post_terms( $footer_post_id, get_stylesheet(), 'wp_theme' );

		$_wp_current_template_content = '<!-- wp:template-part {"slug":"header","theme":"' . get_stylesheet() . '","tagName":"header"} /--><!-- wp:template-part {"slug":"footer","theme":"' . get_stylesheet() . '","tagName":"footer"} /-->';

		// Header image should not be lazy-loaded, footer image should be lazy-loaded.
		$expected_template_content  = '<header class="wp-block-template-part">' . $header_img . '</header>';
		$expected_template_content .= '<footer class="wp-block-template-part">' . wp_img_tag_add_loading_optimization_attrs( $footer_img, 'force-lazy' ) . '</footer>';

		$html = get_the_block_template_html();
		$this->assertSame( '<div class="wp-site-blocks">' . $expected_template_content . '</div>', $html );
	}

	/**
	 * @ticket 58089
	 * @ticket 58235
	 * @ticket 58892
	 *
	 * @covers ::wp_filter_content_tags
	 * @covers ::wp_get_loading_optimization_attributes
	 */
	public function test_wp_filter_content_tags_does_not_apply_loading_optimization_to_special_images_within_the_content() {
		global $wp_query, $wp_the_query;

		// Force no lazy-loading or fetchpriority on the image tag expected in the content.
		$expected_image = wp_get_attachment_image(
			self::$large_id,
			'large',
			false,
			array(
				'loading'       => false,
				'fetchpriority' => false,
				'decoding'      => false,
			)
		);

		// Reset high priority flag as the forced `fetchpriority="high"` above already modified it.
		$this->reset_high_priority_element_flag();

		$image_within_content = '';

		// Overwrite post content with an image.
		add_filter(
			'the_content',
			static function () use ( &$image_within_content ) {
				// Replace content with an image tag, i.e. the 'wp_get_attachment_image' context is used while running 'the_content' filter.
				$image_within_content = wp_get_attachment_image( self::$large_id, 'large', false );
				return $image_within_content;
			},
			9 // Run before wp_filter_content_tags().
		);

		/*
		 * We have to run a main query loop so that the first 'the_content' context image is not
		 * lazy-loaded.
		 * Without the fix from 58089, the image would still be lazy-loaded since the check for the
		 * separately invoked 'wp_get_attachment_image' context would lead to that.
		 */
		$wp_query     = new WP_Query( array( 'post__in' => array( self::$post_ids['publish'] ) ) );
		$wp_the_query = $wp_query;

		$content = '';
		while ( have_posts() ) {
			the_post();
			$content = get_echo( 'the_content' );
		}

		// Ensure that parsed image within content does not receive any loading optimization attributes.
		$this->assertSame( $expected_image, $image_within_content, 'Image with wp_get_attachment_image context within post content should not receive loading optimization attributes' );

		// Ensure that parsed content has the image with fetchpriority as it is the first large image.
		$expected_content = wpautop( str_replace( '<img ', '<img fetchpriority="high" decoding="async" ', $expected_image ) );
		$this->assertSame( $expected_content, $content, 'Post content with programmatically injected image is missing loading optimization attributes' );
	}

	/**
	 * Tests that wp_get_loading_attr_default() returns 'lazy' for special contexts when they're used outside of 'the_content' filter.
	 *
	 * @ticket 58089
	 *
	 * @covers ::wp_get_loading_attr_default
	 *
	 * @expectedDeprecated wp_get_loading_attr_default
	 *
	 * @dataProvider data_special_contexts_for_the_content_wp_get_loading_attr_default
	 *
	 * @param string $context Context for the element for which the `loading` attribute value is requested.
	 */
	public function test_wp_get_loading_attr_default_should_return_lazy_for_special_contexts_outside_of_the_content( $context ) {
		$this->assertSame( 'lazy', wp_get_loading_attr_default( $context ) );
	}

	/**
	 * Tests that wp_get_loading_attr_default() returns false for special contexts when they're used within 'the_content' filter.
	 *
	 * @ticket 58089
	 *
	 * @covers ::wp_get_loading_attr_default
	 *
	 * @expectedDeprecated wp_get_loading_attr_default
	 *
	 * @dataProvider data_special_contexts_for_the_content_wp_get_loading_attr_default
	 *
	 * @param string $context Context for the element for which the `loading` attribute value is requested.
	 */
	public function test_wp_get_loading_attr_default_should_return_false_for_special_contexts_within_the_content( $context ) {
		remove_all_filters( 'the_content' );

		$result = null;
		add_filter(
			'the_content',
			static function ( $content ) use ( &$result, $context ) {
				$result = wp_get_loading_attr_default( $context );
				return $content;
			}
		);
		apply_filters( 'the_content', '' );
		$this->assertFalse( $result );
	}

	/**
	 * Data provider.
	 *
	 * @return array[]
	 */
	public function data_special_contexts_for_the_content() {
		return array(
			'widget_media_image'      => array( 'context' => 'widget_media_image' ),
			'the_post_thumbnail'      => array( 'context' => 'the_post_thumbnail' ),
			'wp_get_attachment_image' => array( 'context' => 'wp_get_attachment_image' ),
		);
	}

	/**
	 * Data provider.
	 *
	 * @return array[]
	 */
	public function data_special_contexts_for_the_content_wp_get_loading_attr_default() {
		return array(
			'the_post_thumbnail'      => array( 'context' => 'the_post_thumbnail' ),
			'wp_get_attachment_image' => array( 'context' => 'wp_get_attachment_image' ),
		);
	}

	/**
	 * Tests that wp_get_loading_attr_default() returns the expected loading attribute value.
	 *
	 * @ticket 53675
	 * @ticket 56930
	 * @ticket 58235
	 * @ticket 58892
	 *
	 * @covers ::wp_get_loading_optimization_attributes
	 *
	 * @dataProvider data_wp_get_loading_attr_default
	 *
	 * @param string $context
	 */
	public function test_wp_get_loading_optimization_attributes( $context ) {
		$attr = $this->get_width_height_for_high_priority();

		// Return 'lazy' by default.
		$this->assertSameSetsWithIndex(
			array(
				'decoding' => 'async',
				'loading'  => 'lazy',
			),
			wp_get_loading_optimization_attributes( 'img', $attr, 'test' )
		);
		$this->assertSameSetsWithIndex(
			array(
				'decoding' => 'async',
				'loading'  => 'lazy',
			),
			wp_get_loading_optimization_attributes( 'img', $attr, 'wp_get_attachment_image' )
		);

		// Return 'lazy' if not in the loop or the main query.
		$this->assertSameSetsWithIndex(
			array(
				'decoding' => 'async',
				'loading'  => 'lazy',
			),
			wp_get_loading_optimization_attributes( 'img', $attr, $context )
		);

		$query = $this->get_new_wp_query_for_published_post();

		while ( have_posts() ) {
			the_post();

			// Return 'lazy' if in the loop but not in the main query.
			$this->assertSameSetsWithIndex(
				array(
					'decoding' => 'async',
					'loading'  => 'lazy',
				),
				wp_get_loading_optimization_attributes( 'img', $attr, $context )
			);

			// Set as main query.
			$this->set_main_query( $query );

			// First three element are not lazy loaded. However, first image is loaded with fetchpriority high.
			$this->assertSameSetsWithIndex(
				array(
					'decoding'      => 'async',
					'fetchpriority' => 'high',
				),
				wp_get_loading_optimization_attributes( 'img', $attr, $context ),
				"Expected first image to not be lazy-loaded. First large image get's high fetchpriority."
			);
			$this->assertSameSetsWithIndex(
				array(
					'decoding' => 'async',
				),
				wp_get_loading_optimization_attributes( 'img', $attr, $context ),
				'Expected second image to not be lazy-loaded.'
			);
			$this->assertSameSetsWithIndex(
				array(
					'decoding' => 'async',
				),
				wp_get_loading_optimization_attributes( 'img', $attr, $context ),
				'Expected third image to not be lazy-loaded.'
			);

			// Return 'lazy' if in the loop and in the main query for any subsequent elements.
			$this->assertSameSetsWithIndex(
				array(
					'decoding' => 'async',
					'loading'  => 'lazy',
				),
				wp_get_loading_optimization_attributes( 'img', $attr, $context )
			);

			// Yes, for all subsequent elements.
			$this->assertSameSetsWithIndex(
				array(
					'decoding' => 'async',
					'loading'  => 'lazy',
				),
				wp_get_loading_optimization_attributes( 'img', $attr, $context )
			);
		}
	}

	/**
	 * Tests that wp_get_loading_optimization_attributes() returns fetchpriority=high and increases the count for arbitrary contexts in the main loop.
	 *
	 * @ticket 58894
	 *
	 * @covers ::wp_get_loading_optimization_attributes
	 *
	 * @dataProvider data_wp_get_loading_optimization_attributes_arbitrary_contexts
	 *
	 * @param string $context Context for the element for which the loading optimization attribute is requested.
	 */
	public function test_wp_get_loading_optimization_attributes_with_arbitrary_contexts_in_main_loop( $context ) {
		$attr = $this->get_width_height_for_high_priority();

		$this->assertSameSetsWithIndex(
			array(
				'decoding' => 'async',
				'loading'  => 'lazy',
			),
			wp_get_loading_optimization_attributes( 'img', $attr, $context ),
			'The "loading" attribute should be "lazy" when not in the loop or the main query.'
		);

		$query = $this->get_new_wp_query_for_published_post();

		// Set as main query.
		$this->set_main_query( $query );

		while ( have_posts() ) {
			the_post();

			$this->assertSameSetsWithIndex(
				array(
					'decoding'      => 'async',
					'fetchpriority' => 'high',
				),
				wp_get_loading_optimization_attributes( 'img', $attr, $context ),
				'The "fetchpriority" attribute should be "high" while in the loop and the main query.'
			);

			// Images with a certain minimum size in the arbitrary contexts of the page are also counted towards the threshold.
			$this->assertSame( 1, wp_increase_content_media_count( 0 ), 'The content media count should be 1.' );
		}
	}

	/**
	 * Tests that wp_get_loading_optimization_attributes() does not return lazy loading attributes when arbitrary contexts are used before the main query loop.
	 *
	 * @ticket 58894
	 *
	 * @covers ::wp_get_loading_optimization_attributes
	 *
	 * @dataProvider data_wp_get_loading_optimization_attributes_arbitrary_contexts
	 *
	 * @param string $context Context for the element for which the loading optimization attribute is requested.
	 */
	public function test_wp_get_loading_optimization_attributes_with_arbitrary_contexts_before_main_query_loop( $context ) {
		$attr = $this->get_width_height_for_high_priority();

		$query = $this->get_new_wp_query_for_published_post();

		// Set as main query.
		$this->set_main_query( $query );

		$this->assertSameSetsWithIndex(
			array(
				'decoding' => 'async',
				'loading'  => 'lazy',
			),
			wp_get_loading_optimization_attributes( 'img', $attr, $context ),
			'The "loading" attribute should be "lazy" before the main query loop.'
		);

		while ( have_posts() ) {
			the_post();

			$this->assertSameSetsWithIndex(
				array(
					'decoding'      => 'async',
					'fetchpriority' => 'high',
				),
				wp_get_loading_optimization_attributes( 'img', $attr, $context ),
				'The "fetchpriority" attribute should be "high" while in the loop and the main query.'
			);

			$this->assertArrayNotHasKey(
				'loading',
				wp_get_loading_optimization_attributes( 'img', $attr, $context ),
				'No "loading" attribute should be present on the second image in the main query loop.'
			);
		}
	}

	/**
	 * Data provider.
	 *
	 * @return array[]
	 */
	public function data_wp_get_loading_optimization_attributes_arbitrary_contexts() {
		return array(
			array( 'wp_get_attachment_image' ),
			array( 'something_completely_arbitrary' ),
		);
	}

	/**
	 * Tests that wp_get_loading_optimization_attributes() returns empty array for arbitrary context.
	 *
	 * @ticket 58894
	 *
	 * @covers ::wp_get_loading_optimization_attributes
	 */
	public function test_wp_get_loading_optimization_attributes_should_return_empty_array_for_any_arbitrary_context() {
		remove_all_filters( 'the_content' );

		$result = null;
		add_filter(
			'the_content',
			function ( $content ) use ( &$result ) {
				$attr   = $this->get_width_height_for_high_priority();
				$result = wp_get_loading_optimization_attributes( 'img', $attr, 'something_completely_arbitrary' );
				return $content;
			}
		);
		apply_filters( 'the_content', '' );

		$this->assertSame( array(), $result );
	}

	/**
	 * @ticket 58894
	 *
	 * @covers ::wp_get_loading_optimization_attributes
	 *
	 * @dataProvider data_wp_get_loading_optimization_attributes_header_context
	 *
	 * @param string $context The context for the header.
	 */
	public function test_wp_get_loading_optimization_attributes_header_contexts( $context ) {
		$attr = $this->get_width_height_for_high_priority();

		$this->assertArrayNotHasKey(
			'loading',
			wp_get_loading_optimization_attributes( 'img', $attr, $context ),
			'Images in the header context should not be lazy-loaded.'
		);

		add_filter( 'wp_loading_optimization_force_header_contexts', '__return_empty_array' );

		$this->assertSameSetsWithIndex(
			array(
				'decoding' => 'async',
				'loading'  => 'lazy',
			),
			wp_get_loading_optimization_attributes( 'img', $attr, $context ),
			'Images in the header context should get lazy-loaded after the wp_loading_optimization_force_header_contexts filter.'
		);
	}

	/**
	 * Data provider.
	 *
	 * @return array[]
	 */
	public function data_wp_get_loading_optimization_attributes_header_context() {
		return array(
			array( 'template_part_' . WP_TEMPLATE_PART_AREA_HEADER ),
			array( 'get_header_image_tag' ),
		);
	}

	/**
	 * @ticket 58894
	 *
	 * @covers ::wp_get_loading_optimization_attributes
	 */
	public function test_wp_loading_optimization_force_header_contexts_filter() {
		$attr = $this->get_width_height_for_high_priority();

		add_filter(
			'wp_loading_optimization_force_header_contexts',
			function ( $context ) {
				$contexts['something_completely_arbitrary'] = true;
				return $contexts;
			}
		);

		$this->assertSameSetsWithIndex(
			array(
				'decoding'      => 'async',
				'fetchpriority' => 'high',
			),
			wp_get_loading_optimization_attributes( 'img', $attr, 'something_completely_arbitrary' )
		);
	}

	/**
	 * Tests that wp_get_loading_optimization_attributes() returns the expected loading attribute value before loop but after get_header if not main query.
	 *
	 * @ticket 58211
	 * @ticket 58235
	 * @ticket 58892
	 *
	 * @covers ::wp_get_loading_optimization_attributes
	 *
	 * @dataProvider data_wp_get_loading_attr_default_before_and_no_loop
	 *
	 * @param string $context Context for the element for which the `loading` attribute value is requested.
	 */
	public function test_wp_get_loading_optimization_attributes_before_loop_if_not_main_query( $context ) {
		global $wp_query;

		$wp_query = $this->get_new_wp_query_for_published_post();

		do_action( 'get_header' );

		$attr = $this->get_width_height_for_high_priority();

		// Lazy if not main query.
		$this->assertSameSetsWithIndex(
			array(
				'decoding' => 'async',
				'loading'  => 'lazy',
			),
			wp_get_loading_optimization_attributes( 'img', $attr, $context )
		);
	}

	/**
	 * Tests that wp_get_loading_optimization_attributes() returns the expected loading attribute value before loop but after get_header in main query but header was not called.
	 *
	 * @ticket 58211
	 * @ticket 58235
	 * @ticket 58892
	 *
	 * @covers ::wp_get_loading_optimization_attributes
	 *
	 * @dataProvider data_wp_get_loading_attr_default_before_and_no_loop
	 *
	 * @param string $context Context for the element for which the `loading` attribute value is requested.
	 */
	public function test_wp_get_loading_optimization_attributes_before_loop_in_main_query_but_header_not_called( $context ) {
		global $wp_query;

		$wp_query = $this->get_new_wp_query_for_published_post();
		$this->set_main_query( $wp_query );

		$attr = $this->get_width_height_for_high_priority();

		// Lazy if header not called.
		$this->assertSameSetsWithIndex(
			array(
				'decoding' => 'async',
				'loading'  => 'lazy',
			),
			wp_get_loading_optimization_attributes( 'img', $attr, $context )
		);
	}

	/**
	 * Tests that wp_get_loading_optimization_attributes() returns the expected loading attribute value before loop but after get_header for main query.
	 *
	 * @ticket 58211
	 * @ticket 58235
	 *
	 * @covers ::wp_get_loading_optimization_attributes
	 *
	 * @dataProvider data_wp_get_loading_attr_default_before_and_no_loop
	 *
	 * @param string $context Context for the element for which the `loading` attribute value is requested.
	 */
	public function test_wp_get_loading_optimization_attributes_before_loop_if_main_query( $context ) {
		global $wp_query;

		$wp_query = $this->get_new_wp_query_for_published_post();
		$this->set_main_query( $wp_query );
		do_action( 'get_header' );

		$attr = $this->get_width_height_for_high_priority();

		// First image is loaded with high fetchpriority.
		$this->assertSameSetsWithIndex(
			array(
				'decoding'      => 'async',
				'fetchpriority' => 'high',
			),
			wp_get_loading_optimization_attributes( 'img', $attr, $context ),
			'Expected first image to not be lazy-loaded. First large image is loaded with high fetchpriority.'
		);
	}

	/**
	 * Tests that wp_get_loading_optimization_attributes() returns the expected loading attribute value after get_header and after loop.
	 *
	 * @ticket 58211
	 * @ticket 58235
	 * @ticket 58892
	 *
	 * @covers ::wp_get_loading_optimization_attributes
	 *
	 * @dataProvider data_wp_get_loading_attr_default_before_and_no_loop
	 *
	 * @param string $context Context for the element for which the `loading` attribute value is requested.
	 */
	public function test_wp_get_loading_optimization_attributes_after_loop( $context ) {
		global $wp_query;

		$wp_query = $this->get_new_wp_query_for_published_post();
		$this->set_main_query( $wp_query );

		do_action( 'get_header' );

		while ( have_posts() ) {
			the_post();
		}

		$attr = $this->get_width_height_for_high_priority();
		$this->assertSameSetsWithIndex(
			array(
				'decoding' => 'async',
				'loading'  => 'lazy',
			),
			wp_get_loading_optimization_attributes( 'img', $attr, $context )
		);
	}

	/**
	 * Tests that wp_get_loading_optimization_attributes() returns the expected loading attribute if no loop.
	 *
	 * @ticket 58211
	 * @ticket 58235
	 * @ticket 58892
	 *
	 * @covers ::wp_get_loading_optimization_attributes
	 *
	 * @dataProvider data_wp_get_loading_attr_default_before_and_no_loop
	 *
	 * @param string $context Context for the element for which the `loading` attribute value is requested.
	 */
	public function test_wp_get_loading_optimization_attributes_no_loop( $context ) {
		global $wp_query;

		$wp_query = $this->get_new_wp_query_for_published_post();
		$this->set_main_query( $wp_query );

		// Ensure header and footer is called.
		do_action( 'get_header' );
		do_action( 'get_footer' );

		$attr = $this->get_width_height_for_high_priority();

		// Load lazy if the there is no loop and footer was called.
		$this->assertSameSetsWithIndex(
			array(
				'decoding' => 'async',
				'loading'  => 'lazy',
			),
			wp_get_loading_optimization_attributes( 'img', $attr, $context )
		);
	}

	/**
	 * Tests that wp_get_loading_optimization_attributes() returns 'lazy' for special contexts when they're used outside of 'the_content' filter.
	 *
	 * @ticket 58089
	 * @ticket 58235
	 * @ticket 58892
	 *
	 * @covers ::wp_get_loading_optimization_attributes
	 *
	 * @dataProvider data_special_contexts_for_the_content
	 *
	 * @param string $context Context for the element for which the `loading` attribute value is requested.
	 */
	public function test_wp_get_loading_optimization_attributes_should_return_lazy_for_special_contexts_outside_of_the_content( $context ) {
		$attr = $this->get_width_height_for_high_priority();
		$this->assertSameSetsWithIndex(
			array(
				'decoding' => 'async',
				'loading'  => 'lazy',
			),
			wp_get_loading_optimization_attributes( 'img', $attr, $context )
		);
	}

	/**
	 * Tests that wp_get_loading_optimization_attributes() does not modify any attributes for special contexts when they're used within 'the_content' filter.
	 *
	 * @ticket 58089
	 * @ticket 58235
	 *
	 * @covers ::wp_get_loading_optimization_attributes
	 *
	 * @dataProvider data_special_contexts_for_the_content
	 *
	 * @param string $context Context for the element for which the `loading` attribute value is requested.
	 */
	public function test_wp_get_loading_optimization_attributes_should_not_modify_images_for_special_contexts_within_the_content( $context ) {
		remove_all_filters( 'the_content' );

		$result = null;
		add_filter(
			'the_content',
			function ( $content ) use ( &$result, $context ) {
				$attr   = $this->get_width_height_for_high_priority();
				$result = wp_get_loading_optimization_attributes( 'img', $attr, $context );
				return $content;
			}
		);
		apply_filters( 'the_content', '' );

		$this->assertSame( array(), $result );
	}

	/**
	 * Tests to cover the decoding attribute within wp_get_loading_optimization_attributes().
	 *
	 * @ticket 58892
	 *
	 * @covers ::wp_get_loading_optimization_attributes
	 */
	public function test_wp_get_loading_optimization_attributes_decoding_attribute() {

		$this->assertSameSetsWithIndex(
			array(
				'decoding' => 'async',
			),
			wp_get_loading_optimization_attributes( 'img', array(), 'the_content' ),
			'Expected decoding attribute to be async.'
		);

		$this->assertSameSetsWithIndex(
			array(
				'decoding' => 'auto',
			),
			wp_get_loading_optimization_attributes( 'img', array( 'decoding' => 'auto' ), 'the_content' ),
			'Expected decoding attribute to be auto.'
		);

		$result = null;
		add_filter(
			'the_content',
			static function ( $content ) use ( &$result ) {
				$result = wp_get_loading_optimization_attributes( 'img', array(), 'something_completely_arbitrary' );
				return $content;
			}
		);
		apply_filters( 'the_content', '' );

		$this->assertSameSetsWithIndex(
			array(),
			$result,
			'Expected decoding attribute to be empty for img on arbitrary context, while running the_content.'
		);

		$this->assertSameSetsWithIndex(
			array(),
			wp_get_loading_optimization_attributes( 'iframe', array(), 'the_content' ),
			'Expected decoding attribute to be empty for iframe.'
		);
	}

	/**
	 * @ticket 44427
	 * @ticket 50367
	 * @ticket 58235
	 */
	public function test_wp_img_tag_add_loading_optimization_attrs() {
		$img = '<img src="example.png" alt=" width="300" height="225" />';
		$img = wp_img_tag_add_loading_optimization_attrs( $img, 'test' );

		$this->assertStringContainsString( ' loading="lazy"', $img );
	}

	/**
	 * @ticket 44427
	 * @ticket 50367
	 * @ticket 58235
	 */
	public function test_wp_img_tag_add_loading_optimization_attrs_without_src() {
		$img = '<img alt="" width="300" height="225" />';
		$img = wp_img_tag_add_loading_optimization_attrs( $img, 'test' );

		$this->assertStringNotContainsString( ' loading=', $img );
	}

	/**
	 * Tests that the content media count is not affected by `the_excerpt()` calls for posts that contain images.
	 *
	 * @ticket 56588
	 *
	 * @covers ::wp_trim_excerpt
	 */
	public function test_the_excerpt_does_not_affect_content_media_count() {
		global $wp_query, $wp_the_query;

		/*
		 * Use the filter to alter the threshold for not lazy-loading to the first 2 elements,
		 * then use a post that contains exactly 2 images.
		 */
		$this->force_omit_loading_attr_threshold( 2 );
		$post_content  = '<img src="example.jpg" width="800" height="600">';
		$post_content .= '<p>Some text.</p>';
		$post_content .= '<img src="example2.jpg" width="800" height="600">';

		$post_id = self::factory()->post->create(
			array(
				'post_content' => $post_content,
				'post_excerpt' => '',
			)
		);

		$wp_query     = new WP_Query( array( 'post__in' => array( $post_id ) ) );
		$wp_the_query = $wp_query;

		while ( have_posts() ) {
			the_post();

			// Call `the_excerpt()` without generating output.
			get_echo( 'the_excerpt' );
		}

		// The only way to access the value is by calling this function without increasing the value.
		$content_media_count = wp_increase_content_media_count( 0 );

		// Assert that the media count was not increased even though there are 3 images in the post's content.
		$this->assertSame( 0, $content_media_count );
	}

	/**
	 * Tests that the lazy-loading result is not affected by `the_excerpt()` calls for posts that
	 * contain images.
	 *
	 * Printing the excerpt for a post that contains images in its content prior to its featured image should result in
	 * that featured image not being lazy-loaded, since the images in the post content aren't displayed in the excerpt.
	 *
	 * @ticket 56588
	 * @ticket 58235
	 *
	 * @covers ::wp_trim_excerpt
	 */
	public function test_the_excerpt_does_not_affect_omit_lazy_loading_logic() {
		global $wp_query, $wp_the_query;

		/*
		 * Use the filter to alter the threshold for not lazy-loading to the first 2 elements,
		 * then use a post that contains exactly 2 images.
		 */
		$this->force_omit_loading_attr_threshold( 2 );

		$post_content  = '<img src="example.jpg" width="800" height="600">';
		$post_content .= '<p>Some text.</p>';
		$post_content .= '<img src="example2.jpg" width="800" height="600">';

		$post_id           = self::factory()->post->create(
			array(
				'post_content' => $post_content,
				'post_excerpt' => '',
			)
		);
		$featured_image_id = self::$large_id;
		update_post_meta( $post_id, '_thumbnail_id', $featured_image_id );

		$expected_image_tag = get_the_post_thumbnail(
			$post_id,
			'post-thumbnail',
			array(
				'loading'       => false,
				'decoding'      => 'async',
				'fetchpriority' => 'high',
			)
		);

		// Reset high priority flag as the forced `fetchpriority="high"` above already modified it.
		$this->reset_high_priority_element_flag();

		$wp_query     = new WP_Query( array( 'post__in' => array( $post_id ) ) );
		$wp_the_query = $wp_query;

		$output = '';
		while ( have_posts() ) {
			the_post();

			// Print excerpt first, then the featured image.
			$output .= get_echo( 'the_excerpt' );
			$output .= get_echo( 'the_post_thumbnail' );
		}

		$this->assertStringContainsString( $expected_image_tag, $output );
	}

	/**
	 * Tests that wp_filter_content_tags() and more specifically wp_get_loading_optimization_attributes() correctly
	 * handle shortcodes images together with the content that it is part of.
	 *
	 * Images within shortcodes as part of the content should be ignored by wp_get_loading_optimization_attributes() to
	 * avoid double processing. They should instead only be processed together with any other images as part of the
	 * content, to correctly count the original sequencing of those images.
	 *
	 * @ticket 58853
	 *
	 * @covers ::wp_filter_content_tags
	 * @covers ::wp_get_loading_optimization_attributes
	 */
	public function test_wp_filter_content_tags_handles_shortcode_image_together_with_the_content() {
		global $wp_query, $wp_the_query;

		// Add shortcode that prints a large image, and a block type that wraps it.
		add_shortcode(
			'full_image',
			static function ( $atts ) {
				$atts = shortcode_atts(
					array(
						'id' => 0,
					),
					$atts,
					'full_image'
				);
				return wp_get_attachment_image( (int) $atts['id'], 'full' );
			}
		);

		/*
		 * Even though `do_shortcode()` runs before `wp_filter_content_tags()`, the image from the shortcode should not
		 * receive any loading optimization attributes because it needs to be considered together with the rest of the
		 * post content, within `wp_filter_content_tags()`.
		 * Since the hard-coded image appears before the shortcode image, it should receive `fetchpriority="high"`,
		 * despite the shortcode image being parsed before it.
		 */
		$post_content  = '<img decoding="async" src="example.jpg" width="800" height="600">' . "\n";
		$post_content .= '[full_image id="' . self::$large_id . '"]';
		$post_content  = wpautop( $post_content );

		/*
		 * Prepare the expected output:
		 * 1. On the first image (hard-coded in the content), expect `fetchpriority="high"`.
		 * 2. Replace the shortcode with its expected output, i.e. the full image. Expect neither
		 * `fetchpriority="high"` nor `loading="lazy"`.
		 */
		$expected_content = $post_content;
		$expected_content = str_replace(
			'<img decoding="async" src="example.jpg"',
			'<img decoding="async" fetchpriority="high" src="example.jpg"',
			$expected_content
		);
		$expected_content = str_replace(
			'[full_image id="' . self::$large_id . '"]',
			wp_get_attachment_image(
				self::$large_id,
				'full',
				false,
				array(
					'fetchpriority' => false,
					'loading'       => false,
				)
			),
			$expected_content
		);

		// Create post with the content.
		$post_id = self::factory()->post->create(
			array(
				'post_content' => $post_content,
				'post_excerpt' => '',
			)
		);

		// We have to run a main query loop so that the first 'the_content' context images are not lazy-loaded.
		$wp_query     = new WP_Query( array( 'post__in' => array( $post_id ) ) );
		$wp_the_query = $wp_query;

		$content = '';
		while ( have_posts() ) {
			the_post();
			$content = get_echo( 'the_content' );
		}

		// Cleanup.
		remove_shortcode( 'full_image' );

		$this->assertSame( $expected_content, $content );
	}

	/**
	 * Tests that wp_filter_content_tags() and more specifically wp_get_loading_optimization_attributes() correctly
	 * handle shortcodes images within the content, including within a block.
	 *
	 * Images within shortcodes as part of the content should be ignored by wp_get_loading_optimization_attributes() to
	 * avoid double processing. They should instead only be processed together with any other images as part of the
	 * content, to correctly count the original sequencing of those images.
	 *
	 * @ticket 58853
	 *
	 * @covers ::wp_filter_content_tags
	 * @covers ::wp_get_loading_optimization_attributes
	 */
	public function test_wp_filter_content_tags_handles_shortcode_images_also_in_blocks_within_the_content() {
		global $wp_query, $wp_the_query;

		// Add shortcode that prints a large image, and a block type that wraps it.
		add_shortcode(
			'full_image',
			static function ( $atts ) {
				$atts = shortcode_atts(
					array(
						'id' => 0,
					),
					$atts,
					'full_image'
				);
				return wp_get_attachment_image( (int) $atts['id'], 'full' );
			}
		);
		register_block_type(
			'core/full-image-shortcode',
			array(
				'render_callback' => static function ( $atts ) {
					if ( empty( $atts['id'] ) ) {
						return '';
					}
					return do_shortcode( '[full_image id="' . $atts['id'] . '"]' );
				},
			)
		);

		/*
		 * Include the following images:
		 * 1. Using gallery shortcode. Expected `fetchpriority="high"`.
		 * 2. Regular hard-coded image.
		 * 3. Using custom shortcode within block.
		 * 4. Regular hard-coded image. Expected `loading="lazy"`.
		 *
		 * The first image is expected to be prioritized because it is the first (large enough) content image.
		 * The first three images are expected to not have lazy-loading because that is the default threshold for
		 * omitting the attribute.
		 * The fourth image is expected to be lazy-loaded as it is past the default threshold.
		 *
		 * The results will only be correct if all images are considered together. For example:
		 * * If the image within the shortcode would only be parsed after the rest of the content, it would miss the
		 * `fetchpriority="high"` attribute and instead incorrectly receive `loading="lazy"`. The second image would as
		 * a result incorrectly receive `fetchpriority="high"`.
		 * * If the image within the block would be parsed before the rest of the content, it would incorrectly receive
		 * the `fetchpriority="high"` attribute. Then the first image would no longer receive the attribute.
		 *
		 * To ensure that this works:
		 * * `wp_filter_content_tags()` must run after `do_blocks()` and `do_shortcode()`.
		 * * `wp_get_loading_optimization_attributes()` must bail early if any images from the content blob are being
		 * considered under a different context name than 'the_content'.
		 */
		$post_content  = '[gallery ids="' . self::$large_id . '" size="large"]' . "\n";
		$post_content .= '<img decoding="async" src="example.jpg" width="800" height="600">' . "\n";
		$post_content .= '<p>Some text.</p>' . "\n";
		$post_content .= '<!-- wp:core/full-image-shortcode {"id":' . self::$large_id . '} --><!-- /wp:core/full-image-shortcode -->' . "\n";
		$post_content .= '<img decoding="async" src="example2.jpg" width="800" height="600">';

		$post_id = self::factory()->post->create(
			array(
				'post_content' => $post_content,
				'post_excerpt' => '',
			)
		);

		/*
		 * Prepare the expected output:
		 * 1. Replace the shortcode with its expected output (ID increased by 1 because of static variable within
		 * the gallery_shortcode() function). Expect `fetchpriority="high"`, but not `loading="lazy"`.
		 * 2. Do not modify the second image as it is hard-coded in the content and expected to be unchanged.
		 * 3. Replace the block with its expected output, i.e. the full image from the shortcode within. Expect neither
		 * `fetchpriority="high"` nor `loading="lazy"`.
		 * 4. On the fourth image (hard-coded in the content), expect `loading="lazy"`.
		 */
		$expected_content = $post_content;
		$expected_content = str_replace(
			'[gallery ids="' . self::$large_id . '" size="large"]',
			str_replace(
				array( ' loading="lazy"', '<img ' ),
				array( '', '<img fetchpriority="high" ' ),
				preg_replace_callback(
					'/gallery-(\d+)/',
					static function ( $match ) {
						return 'gallery-' . ( (int) $match[1] + 1 );
					},
					do_shortcode( '[gallery ids="' . self::$large_id . '" size="large" id="' . $post_id . '"]' )
				)
			),
			$expected_content
		);
		$expected_content = str_replace(
			'<!-- wp:core/full-image-shortcode {"id":' . self::$large_id . '} --><!-- /wp:core/full-image-shortcode -->',
			wp_get_attachment_image(
				self::$large_id,
				'full',
				false,
				array(
					'fetchpriority' => false,
					'loading'       => false,
				)
			),
			$expected_content
		);
		$expected_content = str_replace(
			'<img decoding="async" src="example2.jpg"',
			'<img decoding="async" loading="lazy" src="example2.jpg"',
			$expected_content
		);

		// We have to run a main query loop so that the first 'the_content' context images are not lazy-loaded.
		$wp_query     = new WP_Query( array( 'post__in' => array( $post_id ) ) );
		$wp_the_query = $wp_query;

		$content = '';
		while ( have_posts() ) {
			the_post();
			$content = get_echo( 'the_content' );
		}

		// Cleanup.
		remove_shortcode( 'full_image' );
		unregister_block_type( 'core/full-image-shortcode' );

		$this->assertSame( $expected_content, $content );
	}

	private function reset_content_media_count() {
		// Get current value without increasing.
		$content_media_count = wp_increase_content_media_count( 0 );

		// Decrease it by its current value to "reset" it back to 0.
		wp_increase_content_media_count( - $content_media_count );
	}

	private function reset_omit_loading_attr_filter() {
		// Add filter to "reset" omit threshold back to null (unset).
		add_filter( 'wp_omit_loading_attr_threshold', '__return_null', 100 );

		// Force filter application to re-run.
		wp_omit_loading_attr_threshold( true );

		// Clean up the above filter.
		remove_filter( 'wp_omit_loading_attr_threshold', '__return_null', 100 );
	}

	private function reset_high_priority_element_flag() {
		wp_high_priority_element_flag( true );
	}

	/**
	 * Test that generated files with the `image_editor_output_format` applied use the correct
	 * quality level based on their mime type.
	 *
	 * @ticket 56442
	 */
	public function test_quality_with_image_conversion_file_sizes() {
		add_filter( 'image_editor_output_format', array( $this, 'image_editor_output_jpeg' ) );
		$temp_dir = get_temp_dir();
		$file     = $temp_dir . '/33772.jpg';
		copy( DIR_TESTDATA . '/images/33772.jpg', $file );

		// Set JPEG output quality very low and WebP quality very high, this should force all generated WebP images to
		// be larger than the the matching generated JPEGs.
		add_filter( 'wp_editor_set_quality', array( $this, 'image_editor_change_quality_low_jpeg' ), 10, 2 );

		$editor = wp_get_image_editor( $file );

		// Verify that the selected editor supports WebP output.
		if ( ! $editor->supports_mime_type( 'image/webp' ) ) {
			$this->markTestSkipped( 'WebP is not supported by the selected image editor.' );
		}

		$attachment_id = self::factory()->attachment->create_object(
			array(
				'post_mime_type' => 'image/jpeg',
				'file'           => $file,
			)
		);

		add_filter( 'big_image_size_threshold', array( $this, 'add_big_image_size_threshold' ) );

		// Generate all sizes as JPEGs.
		$jpeg_sizes = wp_generate_attachment_metadata( $attachment_id, $file );
		remove_filter( 'image_editor_output_format', array( $this, 'image_editor_output_jpeg' ) );

		// Generate all sizes as WebP.
		add_filter( 'image_editor_output_format', array( $this, 'image_editor_output_webp' ) );
		$webp_sizes = wp_generate_attachment_metadata( $attachment_id, $file );
		remove_filter( 'image_editor_output_format', array( $this, 'image_editor_output_webp' ) );

		// The main (scaled) image: the JPEG should be smaller than the WebP.
		$this->assertLessThan( $webp_sizes['filesize'], $jpeg_sizes['filesize'], 'The JPEG should be smaller than the WebP.' );

		// Sub-sizes: for each size, the JPEGs should be smaller than the WebP.
		$sizes_to_compare = array_intersect_key( $jpeg_sizes['sizes'], $webp_sizes['sizes'] );
		foreach ( $sizes_to_compare as $size => $size_data ) {
			$this->assertLessThan( $webp_sizes['sizes'][ $size ]['filesize'], $jpeg_sizes['sizes'][ $size ]['filesize'] );
		}
	}

	/**
	 * Test that an image size isn't generated if it matches the original image size.
	 *
	 * @ticket 57370
	 */
	public function test_wp_generate_attachment_metadata_doesnt_generate_sizes_for_150_square_image() {
		$temp_dir = get_temp_dir();
		$file     = $temp_dir . '/test-square-150.jpg';
		copy( DIR_TESTDATA . '/images/test-square-150.jpg', $file );

		$attachment_id = self::factory()->attachment->create_object(
			array(
				'post_mime_type' => 'image/jpeg',
				'file'           => $file,
			)
		);

		$metadata = wp_generate_attachment_metadata( $attachment_id, $file );
		$this->assertSame(
			array(),
			$metadata['sizes'],
			'The sizes should be an empty array'
		);
		$this->assertSame(
			'test-square-150.jpg',
			basename( $metadata['file'] ),
			'The file basename should match the given filename'
		);
		$this->assertSame(
			150,
			$metadata['width'],
			'The width should be 150 (integer)'
		);
		$this->assertSame(
			150,
			$metadata['height'],
			'The height should be 150 (integer)'
		);
	}

	/**
	 * Tests that `wp_get_attachment_image()` uses the correct default context.
	 *
	 * @ticket 58212
	 *
	 * @covers ::wp_get_attachment_image
	 */
	public function test_wp_get_attachment_image_context_filter_default() {
		$last_context = '';
		$this->track_last_attachment_image_context( $last_context );

		wp_get_attachment_image( self::$large_id );
		$this->assertSame( 'wp_get_attachment_image', $last_context );
	}

	/**
	 * Tests that `wp_get_attachment_image()` allows overriding the context via filter.
	 *
	 * @ticket 58212
	 *
	 * @covers ::wp_get_attachment_image
	 */
	public function test_wp_get_attachment_image_context_filter_value_is_passed_correctly() {
		$last_context = '';
		$this->track_last_attachment_image_context( $last_context );

		// Add a filter that modifies the context.
		add_filter(
			'wp_get_attachment_image_context',
			static function () {
				return 'my_custom_context';
			}
		);

		wp_get_attachment_image( self::$large_id );
		$this->assertSame( 'my_custom_context', $last_context );
	}

	/**
	 * Tests tag restriction for `wp_get_loading_optimization_attributes()`.
	 *
	 * @ticket 58235
	 *
	 * @covers ::wp_get_loading_optimization_attributes
	 *
	 * @dataProvider data_wp_get_loading_optimization_attributes_min_required_attrs
	 *
	 * @param string $tag_name The tag name.
	 * @param string $attr Element attributes.
	 * @param array  $expected Expected return value.
	 * @param string $message Message to display if the test fails.
	 */
	public function test_wp_get_loading_optimization_attributes_min_required_attrs( $tag_name, $attr, $expected, $message ) {
		$context = 'the_post_thumbnail';
		$this->assertSame( wp_get_loading_optimization_attributes( $tag_name, $attr, $context ), $expected, $message );
	}

	/**
	 * Data provider.
	 *
	 * @return array[]
	 */
	public function data_wp_get_loading_optimization_attributes_min_required_attrs() {
		return array(
			'img_with_min_attrs' => array(
				'img',
				array(
					'width'  => 100,
					'height' => 100,
				),
				array(
					'decoding' => 'async',
					'loading'  => 'lazy',
				),
				'Expected default `decoding="async"` and `loading="lazy"`.',
			),
			'img_without_height' => array(
				'img',
				array( 'width' => 100 ),
				array(
					'decoding' => 'async',
				),
				'Only `decoding` is set as height is required for `loading` attribute.',
			),
			'img_without_width'  => array(
				'img',
				array( 'height' => 100 ),
				array(
					'decoding' => 'async',
				),
				'Only `decoding` is set as width is required for `loading` attribute.',
			),
		);
	}

	/**
	 * Tests tag restriction for `wp_get_loading_optimization_attributes()`.
	 *
	 * @ticket 58235
	 *
	 * @covers ::wp_get_loading_optimization_attributes
	 *
	 * @dataProvider data_wp_get_loading_optimization_attributes_check_allowed_tags
	 *
	 * @param string $tag_name The tag name.
	 * @param array  $expected Expected return value.
	 * @param string $message Message to display if the test fails.
	 */
	public function test_wp_get_loading_optimization_attributes_check_allowed_tags( $tag_name, $expected, $message ) {
		$attr    = $this->get_width_height_for_high_priority();
		$context = 'the_post_thumbnail';
		$this->assertSame( wp_get_loading_optimization_attributes( $tag_name, $attr, $context ), $expected, $message );
	}

	/**
	 * Data provider.
	 *
	 * @return array[]
	 */
	public function data_wp_get_loading_optimization_attributes_check_allowed_tags() {
		return array(
			'img'    => array(
				'img',
				array(
					'decoding' => 'async',
					'loading'  => 'lazy',
				),
				'Expected `decoding="async"` and `loading="lazy"` and `decoding="async"` for the img.',
			),
			'iframe' => array(
				'iframe',
				array(
					'loading' => 'lazy',
				),
				'Expected `loading="lazy"` for the iframe.',
			),
			'video'  =>
			array(
				'video',
				array(),
				'Function should return empty array as video tag is not supported.',
			),
		);
	}

	/**
	 * @ticket 58235
	 *
	 * @covers ::wp_get_loading_optimization_attributes
	 */
	public function test_wp_get_loading_optimization_attributes_skip_for_block_template() {
		$attr = $this->get_width_height_for_high_priority();

		// Skip logic if context is `template`.
		$this->assertSame(
			array(),
			wp_get_loading_optimization_attributes( 'img', $attr, 'template' ),
			'Skip logic and return blank array for block template.'
		);
	}

	/**
	 * @ticket 58235
	 *
	 * @covers ::wp_get_loading_optimization_attributes
	 */
	public function test_wp_get_loading_optimization_attributes_header_block_template() {
		$attr = $this->get_width_height_for_high_priority();

		// Skip logic if context is `template`.
		$this->assertSameSetsWithIndex(
			array(
				'decoding'      => 'async',
				'fetchpriority' => 'high',
			),
			wp_get_loading_optimization_attributes( 'img', $attr, 'template_part_' . WP_TEMPLATE_PART_AREA_HEADER ),
			'Images in the header block template part should not be lazy-loaded and first large image is set high fetchpriority.'
		);
	}

	/**
	 * @ticket 58235
	 * @ticket 58892
	 *
	 * @covers ::wp_get_loading_optimization_attributes
	 * @expectedIncorrectUsage wp_get_loading_optimization_attributes
	 */
	public function test_wp_get_loading_optimization_attributes_incorrect_loading_attrs() {
		$attr                  = $this->get_width_height_for_high_priority();
		$attr['loading']       = 'lazy';
		$attr['fetchpriority'] = 'high';

		$this->assertEqualSetsWithIndex(
			array(
				'decoding'      => 'async',
				'loading'       => 'lazy',
				'fetchpriority' => 'high',
			),
			wp_get_loading_optimization_attributes( 'img', $attr, 'test' ),
			'This should return both lazy-loading and high fetchpriority, but with doing_it_wrong message.'
		);
	}

	/**
	 * @ticket 58235
	 *
	 * @covers ::wp_get_loading_optimization_attributes
	 */
	public function test_wp_get_loading_optimization_attributes_if_loading_attr_present() {
		$attr            = $this->get_width_height_for_high_priority();
		$attr['loading'] = 'eager';

		// Check fetchpriority high logic if loading attribute is present.
		$this->assertSameSetsWithIndex(
			array(
				'decoding'      => 'async',
				'fetchpriority' => 'high',
			),
			wp_get_loading_optimization_attributes( 'img', $attr, 'test' ),
			'fetchpriority should be set to high.'
		);
	}

	/**
	 * @ticket 58235
	 *
	 * @covers ::wp_get_loading_optimization_attributes
	 */
	public function test_wp_get_loading_optimization_attributes_low_res_image() {
		$attr = array(
			'width'   => 100,
			'height'  => 100,
			'loading' => 'eager',
		);

		// fetchpriority not set as image is of lower resolution.
		$this->assertSame(
			array(
				'decoding' => 'async',
			),
			wp_get_loading_optimization_attributes( 'img', $attr, 'test' ),
			'loading optimization attr array should be empty.'
		);
	}

	/**
	 * Tests that the `do_shortcode` context results in a lazy-loaded image by default.
	 *
	 * @ticket 58681
	 * @ticket 58853
	 *
	 * @covers ::wp_get_loading_optimization_attributes
	 */
	public function test_wp_get_loading_optimization_attributes_in_shortcodes() {
		$attr = $this->get_width_height_for_high_priority();

<<<<<<< HEAD
		// Shortcodes processed outside of content blobs like 'the_content' always get `loading="lazy"`.
		$this->assertSame(
			array(
				'loading' => 'lazy',
			),
=======
		// The first image processed in a shortcode should have fetchpriority set to high.
		$this->assertSameSetsWithIndex(
			$expected,
>>>>>>> d33027c5
			wp_get_loading_optimization_attributes( 'img', $attr, 'do_shortcode' ),
			'Lazy-loading not applied to shortcodes outside the loop.'
		);
	}

	/**
	 * Tests that the `do_shortcode` context does not result in loading optimization changes when used within a content
	 * blob.
	 *
	 * @ticket 58853
	 *
	 * @covers ::wp_get_loading_optimization_attributes
	 *
	 * @dataProvider data_get_filters_with_do_shortcode_callback
	 *
	 * @param string $filter_name The name of the filter to hook.
	 */
	public function test_wp_get_loading_optimization_attributes_in_shortcodes_within_content_blob( $filter_name ) {
		$result = null;

<<<<<<< HEAD
		remove_all_filters( $filter_name );
		add_filter(
			$filter_name,
			function ( $content ) use ( &$result ) {
				$attr   = $this->get_width_height_for_high_priority();
				$result = wp_get_loading_optimization_attributes( 'img', $attr, 'do_shortcode' );
				return $content;
			}
		);
		apply_filters( $filter_name, '' );
=======
					// Set WP_Query to be in the loop and the main query.
					$wp_query->in_the_loop = true;
					$this->set_main_query( $wp_query );
				},
				'expected' => array(
					'decoding'      => 'async',
					'fetchpriority' => 'high',
				),
				'message'  => 'Fetch priority not applied to during shortcode rendering.',
			),
			'main_shortcode_image_after_threshold_is_loading_lazy' => array(
				'setup'    => function () {
					global $wp_query;
>>>>>>> d33027c5

		// Shortcodes processed within content blobs like 'the_content' should never get any loading optimization attributes.
		$this->assertSame(
			array(),
			$result,
			'Loading optimization unexpectedly applied to shortcodes within content blob.'
		);
	}

<<<<<<< HEAD
	/**
	 * Gets filters for content blobs that by default have a `do_shortcode()` callback.
	 *
	 * @return array[]
	 */
	public function data_get_filters_with_do_shortcode_callback() {
		return self::text_array_to_dataprovider(
			array(
				'the_content',
				'widget_text_content',
				'widget_block_content',
			)
=======
					// Set internal flags so lazy should be applied.
					wp_high_priority_element_flag( false );
					wp_increase_content_media_count( 3 );
				},
				'expected' => array(
					'decoding' => 'async',
					'loading'  => 'lazy',
				),
				'message'  => 'Lazy-loading or decoding not applied to during shortcode rendering.',
			),
			'shortcode_image_outside_of_the_loop_are_loaded_lazy'  => array(
				'setup'    => function () {
					// Avoid setting up the WP_Query object for the loop.
					return;
				},
				'expected' => array(
					'decoding' => 'async',
					'loading'  => 'lazy',
				),
				'message'  => 'Lazy-loading or decoding not applied to shortcodes outside the loop.',
			),
>>>>>>> d33027c5
		);
	}

	/**
	 * @ticket 58681
	 */
	public function test_content_rendering_with_shortcodes() {
		// The gallery shortcode will dynamically create image markup that should be optimized.
		$content = "[gallery ids='" . self::$large_id . "' size='large']";
		$actual  = apply_filters( 'the_content', $content );

		$this->assertStringContainsString(
			// Since the main query and loop isn't set, this should be lazily loaded.
			'loading="lazy"',
			$actual,
			'Could not confirm shortcodes get optimizations applied.'
		);
	}

	/**
	 * @ticket 58681
	 */
	public function test_content_rendering_with_shortcodes_nested() {
		global $wp_query;

		// Set WP_Query to be in the loop and the main query.
		$wp_query->in_the_loop = true;
		$this->set_main_query( $wp_query );

		add_shortcode(
			'div',
			function ( $atts, $content = null ) {
				$parsed_atts = shortcode_atts(
					array(
						'class' => '',
					),
					$atts
				);

				$class = ! empty( $parsed_atts['class'] ) ? sprintf( ' class="%s"', $parsed_atts['class'] ) : null;

				return sprintf( '<div %s>%s</div>', $class, do_shortcode( $content ) );
			}
		);

		// The gallery shortcode will dynamically create image markup that should be optimized.
		$content = "[div][gallery ids='" . self::$large_id . "' size='large'][div]";
		$actual  = apply_filters( 'the_content', $content );

		$this->assertStringContainsString(
			// Since this is in the loop, it should have a high fetchpriority.
			'fetchpriority="high"',
			$actual,
			'Could not confirm shortcodes get optimizations applied.'
		);
	}

	/**
	 * @ticket 58235
	 *
	 * @covers ::wp_maybe_add_fetchpriority_high_attr
	 *
	 * @dataProvider data_wp_maybe_add_fetchpriority_high_attr
	 */
	public function test_wp_maybe_add_fetchpriority_high_attr( $loading_attrs, $tag_name, $attr, $expected_fetchpriority ) {
		$loading_attrs = wp_maybe_add_fetchpriority_high_attr( $loading_attrs, $tag_name, $attr );

		if ( $expected_fetchpriority ) {
			$this->assertArrayHasKey( 'fetchpriority', $loading_attrs, 'fetchpriority attribute should be present' );
			$this->assertSame( $expected_fetchpriority, $loading_attrs['fetchpriority'], 'fetchpriority attribute has incorrect value' );
		} else {
			$this->assertArrayNotHasKey( 'fetchpriority', $loading_attrs, 'fetchpriority attribute should not be present' );
		}
	}

	/**
	 * Data provider.
	 *
	 * @return array[]
	 */
	public function data_wp_maybe_add_fetchpriority_high_attr() {
		return array(
			'small image'                   => array(
				array(),
				'img',
				$this->get_insufficient_width_height_for_high_priority(),
				false,
			),
			'large image'                   => array(
				array(),
				'img',
				$this->get_width_height_for_high_priority(),
				'high',
			),
			'image with loading=lazy'       => array(
				array(
					'loading'  => 'lazy',
					'decoding' => 'async',
				),
				'img',
				$this->get_width_height_for_high_priority(),
				false,
			),
			'image with loading=eager'      => array(
				array( 'loading' => 'eager' ),
				'img',
				$this->get_width_height_for_high_priority(),
				'high',
			),
			'image with fetchpriority=high' => array(
				array(),
				'img',
				array_merge(
					$this->get_insufficient_width_height_for_high_priority(),
					array( 'fetchpriority' => 'high' )
				),
				'high',
			),
			'image with fetchpriority=low'  => array(
				array(),
				'img',
				array_merge(
					$this->get_insufficient_width_height_for_high_priority(),
					array( 'fetchpriority' => 'low' )
				),
				false,
			),
			'non-image element'             => array(
				array(),
				'video',
				$this->get_width_height_for_high_priority(),
				false,
			),
		);
	}

	/**
	 * @ticket 58235
	 *
	 * @covers ::wp_maybe_add_fetchpriority_high_attr
	 */
	public function test_wp_maybe_add_fetchpriority_high_attr_min_priority_filter() {
		$attr = array(
			'width'  => 50,
			'height' => 50,
		);

		add_filter(
			'wp_min_priority_img_pixels',
			static function ( $res ) {
				return 2500; // 50*50=2500
			}
		);

		// fetchpriority set to high as resolution is equal to (or greater than) 2500.
		$this->assertSame(
			array(
				'fetchpriority' => 'high',
			),
			wp_maybe_add_fetchpriority_high_attr( array(), 'img', $attr )
		);
	}

	/**
	 * @ticket 58635
	 *
	 * @covers ::wp_get_loading_optimization_attributes
	 */
	public function test_wp_get_loading_optimization_attributes_header_block_template_increase_media_count() {
		$attr = $this->get_width_height_for_high_priority();
		wp_get_loading_optimization_attributes( 'img', $attr, 'template_part_' . WP_TEMPLATE_PART_AREA_HEADER );

		// Images with a certain minimum size in the header of the page are also counted towards the threshold.
		$this->assertSame( 1, wp_increase_content_media_count( 0 ) );
	}

	/**
	 * @ticket 58635
	 *
	 * @covers ::wp_get_loading_optimization_attributes
	 */
	public function test_wp_get_loading_optimization_attributes_header_image_tag_increase_media_count() {
		$attr = $this->get_width_height_for_high_priority();
		wp_get_loading_optimization_attributes( 'img', $attr, 'get_header_image_tag' );

		// Images with a certain minimum size in the header of the page are also counted towards the threshold.
		$this->assertSame( 1, wp_increase_content_media_count( 0 ) );
	}

	/**
	 * @ticket 58635
	 *
	 * @covers ::wp_get_loading_optimization_attributes
	 *
	 * @dataProvider data_wp_get_loading_attr_default_before_and_no_loop
	 *
	 * @param string $context Context for the element for which the `loading` attribute value is requested.
	 */
	public function test_wp_get_loading_optimization_attributes_image_before_loop_increase_media_count( $context ) {
		global $wp_query;

		$wp_query = $this->get_new_wp_query_for_published_post();
		$this->set_main_query( $wp_query );
		do_action( 'get_header' );

		$attr = $this->get_width_height_for_high_priority();
		wp_get_loading_optimization_attributes( 'img', $attr, $context );

		// Images with a certain minimum size in the header of the page are also counted towards the threshold.
		$this->assertSame( 1, wp_increase_content_media_count( 0 ) );
	}

	/**
	 * Tests for pre_wp_get_loading_optimization_attributes filter.
	 *
	 * @ticket 58893
	 */
	public function test_pre_wp_get_loading_optimization_attributes_filter() {
		add_filter(
			'pre_wp_get_loading_optimization_attributes',
			static function ( $loading_attrs ) {
				if ( false === $loading_attrs ) {
					// Initialize as an empty array.
					$loading_attrs = array();
				}
				$loading_attrs['fetchpriority'] = 'high';

				return $loading_attrs;
			},
			10,
			1
		);

		$attr = $this->get_width_height_for_high_priority();

		$this->assertSameSetsWithIndex(
			array( 'fetchpriority' => 'high' ),
			wp_get_loading_optimization_attributes( 'img', $attr, 'the_content' ),
			'The filter did not return early fetchpriority attribute'
		);

		// Clean up the filter.
		add_filter( 'pre_wp_get_loading_optimization_attributes', '__return_false' );

		$this->assertSameSetsWithIndex(
			array(
				'decoding' => 'async',
				'loading'  => 'lazy',
			),
			wp_get_loading_optimization_attributes( 'img', $attr, 'the_content' ),
			'The filter did not return the default attributes.'
		);

		// Return no loading attributes.
		add_filter( 'pre_wp_get_loading_optimization_attributes', '__return_empty_array' );

		$this->assertSameSetsWithIndex(
			array(),
			wp_get_loading_optimization_attributes( 'img', $attr, 'the_content' ),
			'The filter did not clean up all attributes.'
		);

		// Modify the loading attributes with any custom attributes.
		add_filter(
			'pre_wp_get_loading_optimization_attributes',
			static function ( $loading_attrs ) {
				if ( false === $loading_attrs ) {
					// Initialize as an empty array.
					$loading_attrs = array();
				}
				$loading_attrs['custom_attr'] = 'custom_value';

				return $loading_attrs;
			},
			10,
			1
		);

		$this->assertSameSetsWithIndex(
			array( 'custom_attr' => 'custom_value' ),
			wp_get_loading_optimization_attributes( 'img', $attr, 'the_content' ),
			'The filter did not return custom attributes.'
		);
	}

	/**
	 * Tests for wp_get_loading_optimization_attributes filter.
	 *
	 * @ticket 58893
	 */
	public function test_wp_get_loading_optimization_attributes_filter() {
		$attr = $this->get_width_height_for_high_priority();

		$this->assertSameSetsWithIndex(
			array(
				'decoding' => 'async',
				'loading'  => 'lazy',
			),
			wp_get_loading_optimization_attributes( 'img', $attr, 'the_content' ),
			'Before the filter it will not return the loading attribute.'
		);

		add_filter(
			'wp_get_loading_optimization_attributes',
			static function ( $loading_attrs ) {
				unset( $loading_attrs['loading'] );
				$loading_attrs['fetchpriority'] = 'high';

				return $loading_attrs;
			},
			10,
			1
		);

		$this->assertSameSetsWithIndex(
			array(
				'decoding'      => 'async',
				'fetchpriority' => 'high',
			),
			wp_get_loading_optimization_attributes( 'img', $attr, 'the_content' ),
			'After the filter it will not return the fetchpriority attribute.'
		);
	}

	/**
	 * Helper method to keep track of the last context returned by the 'wp_get_attachment_image_context' filter.
	 *
	 * The method parameter is passed by reference and therefore will always contain the last context value.
	 *
	 * @param mixed $last_context Variable to track last context. Passed by reference.
	 */
	private function track_last_attachment_image_context( &$last_context ) {
		add_filter(
			'wp_get_attachment_image_context',
			static function ( $context ) use ( &$last_context ) {
				$last_context = $context;
				return $context;
			},
			11
		);
	}

	/**
	 * Add threshold to create a `-scaled` output image for testing.
	 */
	public function add_big_image_size_threshold() {
		return 1000;
	}

	/**
	 * Output JPEG files.
	 */
	public function image_editor_output_jpeg() {
		return array( 'image/jpeg' => 'image/jpeg' );
	}

	/**
	 * Output WebP files.
	 */
	public function image_editor_output_webp() {
		return array( 'image/jpeg' => 'image/webp' );
	}

	/**
	 * Changes the quality using very low quality for JPEGs and very high quality
	 * for WebPs, used to verify the filter is applying correctly.
	 *
	 * @param int    $quality   Default quality.
	 * @param string $mime_type Image mime-type.
	 * @return int The changed quality.
	 */
	public function image_editor_change_quality_low_jpeg( $quality, $mime_type ) {
		if ( 'image/jpeg' === $mime_type ) {
			return 1;
		} elseif ( 'image/webp' === $mime_type ) {
			return 100;
		} else {
			return 30;
		}
	}

	/**
	 * Change the omit loading attribute threshold value.
	 *
	 * @param int $threshold Threshold value to change.
	 */
	public function force_omit_loading_attr_threshold( $threshold ) {
		add_filter(
			'wp_omit_loading_attr_threshold',
			static function () use ( $threshold ) {
				return $threshold;
			}
		);
	}

	/**
	 * Returns a new WP_Query.
	 *
	 * @global WP_Query $wp_query WordPress Query object.
	 *
	 * @return WP_Query a new query.
	 */
	public function get_new_wp_query_for_published_post() {
		global $wp_query;

		// New query to $wp_query. update global for the loop.
		$wp_query = new WP_Query( array( 'post__in' => array( self::$post_ids['publish'] ) ) );

		return $wp_query;
	}

	/**
	 * Sets a query as main query.
	 *
	 * @global WP_Query $wp_the_query WordPress Query object.
	 *
	 * @param WP_Query $query query to be set as main query.
	 */
	public function set_main_query( $query ) {
		global $wp_the_query;
		$wp_the_query = $query;
	}

	/**
	 * Returns an array with dimension attribute values eligible for a high priority image.
	 *
	 * @return array Associative array with 'width' and 'height' keys.
	 */
	private function get_width_height_for_high_priority() {
		/*
		 * The product of width * height must be >50000 to qualify for high priority image.
		 * 300 * 200 = 60000
		 */
		return array(
			'width'  => 300,
			'height' => 200,
		);
	}

	/**
	 * Returns an array with dimension attribute values ineligible for a high priority image.
	 *
	 * @return array Associative array with 'width' and 'height' keys.
	 */
	private function get_insufficient_width_height_for_high_priority() {
		/*
		 * The product of width * height must be >50000 to qualify for high priority image.
		 * 200 * 100 = 20000
		 */
		return array(
			'width'  => 200,
			'height' => 100,
		);
	}
}

/**
 * Helper class for `test_autoembed`.
 */
class Test_Autoembed extends WP_Embed {
	public function shortcode( $attr, $url = '' ) {
		return '[embed]';
	}
}<|MERGE_RESOLUTION|>--- conflicted
+++ resolved
@@ -5560,17 +5560,11 @@
 	public function test_wp_get_loading_optimization_attributes_in_shortcodes() {
 		$attr = $this->get_width_height_for_high_priority();
 
-<<<<<<< HEAD
 		// Shortcodes processed outside of content blobs like 'the_content' always get `loading="lazy"`.
-		$this->assertSame(
+		$this->assertSameSetsWithIndex(
 			array(
 				'loading' => 'lazy',
 			),
-=======
-		// The first image processed in a shortcode should have fetchpriority set to high.
-		$this->assertSameSetsWithIndex(
-			$expected,
->>>>>>> d33027c5
 			wp_get_loading_optimization_attributes( 'img', $attr, 'do_shortcode' ),
 			'Lazy-loading not applied to shortcodes outside the loop.'
 		);
@@ -5591,7 +5585,6 @@
 	public function test_wp_get_loading_optimization_attributes_in_shortcodes_within_content_blob( $filter_name ) {
 		$result = null;
 
-<<<<<<< HEAD
 		remove_all_filters( $filter_name );
 		add_filter(
 			$filter_name,
@@ -5602,21 +5595,6 @@
 			}
 		);
 		apply_filters( $filter_name, '' );
-=======
-					// Set WP_Query to be in the loop and the main query.
-					$wp_query->in_the_loop = true;
-					$this->set_main_query( $wp_query );
-				},
-				'expected' => array(
-					'decoding'      => 'async',
-					'fetchpriority' => 'high',
-				),
-				'message'  => 'Fetch priority not applied to during shortcode rendering.',
-			),
-			'main_shortcode_image_after_threshold_is_loading_lazy' => array(
-				'setup'    => function () {
-					global $wp_query;
->>>>>>> d33027c5
 
 		// Shortcodes processed within content blobs like 'the_content' should never get any loading optimization attributes.
 		$this->assertSame(
@@ -5626,7 +5604,6 @@
 		);
 	}
 
-<<<<<<< HEAD
 	/**
 	 * Gets filters for content blobs that by default have a `do_shortcode()` callback.
 	 *
@@ -5639,29 +5616,6 @@
 				'widget_text_content',
 				'widget_block_content',
 			)
-=======
-					// Set internal flags so lazy should be applied.
-					wp_high_priority_element_flag( false );
-					wp_increase_content_media_count( 3 );
-				},
-				'expected' => array(
-					'decoding' => 'async',
-					'loading'  => 'lazy',
-				),
-				'message'  => 'Lazy-loading or decoding not applied to during shortcode rendering.',
-			),
-			'shortcode_image_outside_of_the_loop_are_loaded_lazy'  => array(
-				'setup'    => function () {
-					// Avoid setting up the WP_Query object for the loop.
-					return;
-				},
-				'expected' => array(
-					'decoding' => 'async',
-					'loading'  => 'lazy',
-				),
-				'message'  => 'Lazy-loading or decoding not applied to shortcodes outside the loop.',
-			),
->>>>>>> d33027c5
 		);
 	}
 
