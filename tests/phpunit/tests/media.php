<?php

/**
 * @group media
 * @group shortcode
 */
class Tests_Media extends WP_UnitTestCase {
	protected static $large_id;
	protected static $_sizes;
	protected static $large_filename = 'test-image-large.jpg';
	protected static $post_ids;

	public static function wpSetUpBeforeClass( WP_UnitTest_Factory $factory ) {
		self::$_sizes                          = wp_get_additional_image_sizes();
		$GLOBALS['_wp_additional_image_sizes'] = array();

		$filename       = DIR_TESTDATA . '/images/' . self::$large_filename;
		self::$large_id = $factory->attachment->create_upload_object( $filename );

		$post_statuses = array( 'publish', 'future', 'draft', 'auto-draft', 'trash' );
		foreach ( $post_statuses as $post_status ) {
			$date = '';
			if ( 'future' === $post_status ) {
				date_format( date_create( '+1 year' ), 'Y-m-d H:i:s' );
			}

			self::$post_ids[ $post_status ] = $factory->post->create(
				array(
					'post_status' => 'trash' === $post_status ? 'publish' : $post_status,
					'post_date'   => $date,
					'post_name'   => "$post_status-post",
				)
			);

			// Attachments without media.
			self::$post_ids[ "$post_status-attachment" ] = $factory->attachment->create_object(
				array(
					'post_parent' => self::$post_ids[ $post_status ],
					'post_status' => 'inherit',
					'post_name'   => "$post_status-attachment",
					'post_date'   => $date,
				)
			);
		}

		// Trash the trash post.
		wp_trash_post( self::$post_ids['trash'] );
	}

	public static function wpTearDownAfterClass() {
		$GLOBALS['_wp_additional_image_sizes'] = self::$_sizes;
	}

	public static function tear_down_after_class() {
		wp_delete_post( self::$large_id, true );
		parent::tear_down_after_class();
	}

	public function set_up() {
		parent::set_up();
		$this->caption           = 'A simple caption.';
		$this->alternate_caption = 'Alternate caption.';
		$this->html_content      = <<<CAP
A <strong class='classy'>bolded</strong> <em>caption</em> with a <a href="#">link</a>.
CAP;
		$this->img_content       = <<<CAP
<img src="pic.jpg" id='anId' alt="pic"/>
CAP;
		$this->img_name          = 'image.jpg';
		$this->img_url           = 'http://' . WP_TESTS_DOMAIN . '/wp-content/uploads/' . $this->img_name;
		$this->img_html          = '<img src="' . $this->img_url . '"/>';
		$this->img_meta          = array(
			'width'  => 100,
			'height' => 100,
			'sizes'  => '',
		);
	}

	public function test_img_caption_shortcode_added() {
		global $shortcode_tags;
		$this->assertSame( 'img_caption_shortcode', $shortcode_tags['caption'] );
		$this->assertSame( 'img_caption_shortcode', $shortcode_tags['wp_caption'] );
	}

	public function test_img_caption_shortcode_with_empty_params() {
		$result = img_caption_shortcode( array() );
		$this->assertSame( '', $result );
	}

	/**
	 * @ticket 33981
	 */
	public function test_img_caption_shortcode_with_empty_params_but_content() {
		$result = img_caption_shortcode( array(), $this->caption );
		$this->assertSame( $this->caption, $result );
	}

	/**
	 * @ticket 33981
	 */
	public function test_img_caption_shortcode_short_circuit_filter() {
		add_filter( 'img_caption_shortcode', array( $this, 'return_alt_caption' ) );

		$result = img_caption_shortcode( array(), $this->caption );
		$this->assertSame( $this->alternate_caption, $result );
	}

	/**
	 * Filter used in test_img_caption_shortcode_short_circuit_filter()
	 */
	public function return_alt_caption() {
		return $this->alternate_caption;
	}

	/**
	 * @ticket 33981
	 */
	public function test_img_caption_shortcode_empty_width() {
		$result = img_caption_shortcode(
			array(
				'width' => 0,
			),
			$this->caption
		);
		$this->assertSame( $this->caption, $result );
	}

	/**
	 * @ticket 33981
	 */
	public function test_img_caption_shortcode_empty_caption() {
		$result = img_caption_shortcode(
			array(
				'caption' => '',
			)
		);
		$this->assertSame( '', $result );
	}

	/**
	 * @ticket 33981
	 */
	public function test_img_caption_shortcode_empty_caption_and_content() {
		$result = img_caption_shortcode(
			array(
				'caption' => '',
			),
			$this->caption
		);
		$this->assertSame( $this->caption, $result );
	}

	public function test_img_caption_shortcode_with_old_format() {
		$result = img_caption_shortcode(
			array(
				'width'   => 20,
				'caption' => $this->caption,
			)
		);

		$this->assertSame( 2, preg_match_all( '/wp-caption/', $result, $_r ) );
		$this->assertSame( 1, preg_match_all( '/alignnone/', $result, $_r ) );
		$this->assertSame( 1, preg_match_all( "/{$this->caption}/", $result, $_r ) );

		if ( current_theme_supports( 'html5', 'caption' ) ) {
			$this->assertSame( 1, preg_match_all( '/width: 20/', $result, $_r ) );
		} else {
			$this->assertSame( 1, preg_match_all( '/width: 30/', $result, $_r ) );
		}
	}

	public function test_img_caption_shortcode_with_old_format_id_and_align() {
		$result = img_caption_shortcode(
			array(
				'width'   => 20,
				'caption' => $this->caption,
				'id'      => '"myId',
				'align'   => '&myAlignment',
			)
		);
		$this->assertSame( 1, preg_match_all( '/wp-caption &amp;myAlignment/', $result, $_r ) );
		$this->assertSame( 1, preg_match_all( '/id="myId"/', $result, $_r ) );
		$this->assertSame( 1, preg_match_all( "/{$this->caption}/", $result, $_r ) );
	}

	public function test_img_caption_shortcode_with_old_format_and_class() {
		$result = img_caption_shortcode(
			array(
				'width'   => 20,
				'class'   => 'some-class another-class',
				'caption' => $this->caption,
			)
		);
		$this->assertSame( 1, preg_match_all( '/wp-caption alignnone some-class another-class/', $result, $_r ) );

	}

	public function test_new_img_caption_shortcode_with_html_caption() {
		$result   = img_caption_shortcode(
			array(
				'width'   => 20,
				'caption' => $this->html_content,
			)
		);
		$our_preg = preg_quote( $this->html_content );

		$this->assertSame( 1, preg_match_all( "~{$our_preg}~", $result, $_r ) );
	}

	public function test_new_img_caption_shortcode_new_format() {
		$result       = img_caption_shortcode(
			array( 'width' => 20 ),
			$this->img_content . $this->html_content
		);
		$img_preg     = preg_quote( $this->img_content );
		$content_preg = preg_quote( $this->html_content );

		$this->assertSame( 1, preg_match_all( "~{$img_preg}.*wp-caption-text~", $result, $_r ) );
		$this->assertSame( 1, preg_match_all( "~wp-caption-text.*{$content_preg}~", $result, $_r ) );
	}

	public function test_new_img_caption_shortcode_new_format_and_linked_image() {
		$linked_image = "<a href='#'>{$this->img_content}</a>";
		$result       = img_caption_shortcode(
			array( 'width' => 20 ),
			$linked_image . $this->html_content
		);
		$img_preg     = preg_quote( $linked_image );
		$content_preg = preg_quote( $this->html_content );

		$this->assertSame( 1, preg_match_all( "~{$img_preg}.*wp-caption-text~", $result, $_r ) );
		$this->assertSame( 1, preg_match_all( "~wp-caption-text.*{$content_preg}~", $result, $_r ) );
	}

	public function test_new_img_caption_shortcode_new_format_and_linked_image_with_newline() {
		$linked_image = "<a href='#'>{$this->img_content}</a>";
		$result       = img_caption_shortcode(
			array( 'width' => 20 ),
			$linked_image . "\n\n" . $this->html_content
		);
		$img_preg     = preg_quote( $linked_image );
		$content_preg = preg_quote( $this->html_content );

		$this->assertSame( 1, preg_match_all( "~{$img_preg}.*wp-caption-text~", $result, $_r ) );
		$this->assertSame( 1, preg_match_all( "~wp-caption-text.*{$content_preg}~", $result, $_r ) );
	}

	/**
	 * @ticket 34595
	 */
	public function test_img_caption_shortcode_has_aria_describedby() {
		$result = img_caption_shortcode(
			array(
				'width' => 20,
				'id'    => 'myId',
			),
			$this->img_content . $this->html_content
		);

		$this->assertSame( 1, preg_match_all( '/aria-describedby="caption-myId"/', $result, $_r ) );
	}

	public function test_add_remove_oembed_provider() {
		wp_oembed_add_provider( 'http://foo.bar/*', 'http://foo.bar/oembed' );
		$this->assertTrue( wp_oembed_remove_provider( 'http://foo.bar/*' ) );
		$this->assertFalse( wp_oembed_remove_provider( 'http://foo.bar/*' ) );
	}

	/**
	 * @ticket 23776
	 */
	public function test_autoembed_empty() {
		global $wp_embed;

		$content = '';

		$result = $wp_embed->autoembed( $content );
		$this->assertSame( $content, $result );
	}

	/**
	 * @ticket 23776
	 *
	 * @group external-http
	 */
	public function test_autoembed_no_paragraphs_around_urls() {
		global $wp_embed;

		$content = <<<EOF
$ my command
First line.

http://example.com/1/
http://example.com/2/
Last line.

<pre>http://some.link/
http://some.other.link/</pre>
EOF;

		$result = $wp_embed->autoembed( $content );
		$this->assertSame( $content, $result );
	}

	public function data_autoembed() {
		return array(

			// Should embed.
			array(
				'https://w.org',
				'[embed]',
			),
			array(
				'test
 https://w.org
test',
				'test
 [embed]
test',
			),
			array(
				'<p class="test">https://w.org</p>',
				'<p class="test">[embed]</p>',
			),
			array(
				'<p> https://w.org </p>',
				'<p> [embed] </p>',
			),
			array(
				'<p>test
https://w.org
test</p>',
				'<p>test
[embed]
test</p>',
			),
			array(
				'<p>https://w.org
</p>',
				'<p>[embed]
</p>',
			),

			// Should NOT embed.
			array(
				'test https://w.org</p>',
			),
			array(
				'<span>https://w.org</a>',
			),
			array(
				'<pre>https://w.org
</p>',
			),
			array(
				'<a href="https://w.org">
https://w.org</a>',
			),
		);
	}

	/**
	 * @dataProvider data_autoembed
	 */
	public function test_autoembed( $content, $result = null ) {
		$wp_embed = new Test_Autoembed;

		$this->assertSame( $wp_embed->autoembed( $content ), $result ? $result : $content );
	}

	public function test_wp_prepare_attachment_for_js() {
		// Attachment without media.
		$id   = wp_insert_attachment(
			array(
				'post_status'           => 'publish',
				'post_title'            => 'Prepare',
				'post_content_filtered' => 'Prepare',
				'post_type'             => 'post',
			)
		);
		$post = get_post( $id );

		$prepped = wp_prepare_attachment_for_js( $post );
		$this->assertIsArray( $prepped );
		$this->assertSame( 0, $prepped['uploadedTo'] );
		$this->assertSame( '', $prepped['mime'] );
		$this->assertSame( '', $prepped['type'] );
		$this->assertSame( '', $prepped['subtype'] );
		// #21963, there will be a GUID always, so there will be a URL.
		$this->assertNotEquals( '', $prepped['url'] );
		$this->assertSame( site_url( 'wp-includes/images/media/default.png' ), $prepped['icon'] );

		// Fake a mime.
		$post->post_mime_type = 'image/jpeg';
		$prepped              = wp_prepare_attachment_for_js( $post );
		$this->assertSame( 'image/jpeg', $prepped['mime'] );
		$this->assertSame( 'image', $prepped['type'] );
		$this->assertSame( 'jpeg', $prepped['subtype'] );

		// Fake a mime without a slash. See #WP22532.
		$post->post_mime_type = 'image';
		$prepped              = wp_prepare_attachment_for_js( $post );
		$this->assertSame( 'image', $prepped['mime'] );
		$this->assertSame( 'image', $prepped['type'] );
		$this->assertSame( '', $prepped['subtype'] );

		// Test that if author is not found, we return "(no author)" as `display_name`.
		// The previously used test post contains no author, so we can reuse it.
		$this->assertSame( '(no author)', $prepped['authorName'] );

		// Test that if author has HTML entities in display_name, they're decoded correctly.
		$html_entity_author = self::factory()->user->create(
			array(
				'display_name' => 'You &amp; Me',
			)
		);
		$post->post_author  = $html_entity_author;
		$prepped            = wp_prepare_attachment_for_js( $post );
		$this->assertSame( 'You & Me', $prepped['authorName'] );
	}

	/**
	 * @ticket 38965
	 */
	public function test_wp_prepare_attachment_for_js_without_image_sizes() {
		// Create the attachement post.
		$id = wp_insert_attachment(
			array(
				'post_title'     => 'Attachment Title',
				'post_type'      => 'attachment',
				'post_parent'    => 0,
				'post_mime_type' => 'image/jpeg',
				'guid'           => 'http://' . WP_TESTS_DOMAIN . '/wp-content/uploads/test-image.jpg',
			)
		);

		// Add attachment metadata without sizes.
		wp_update_attachment_metadata(
			$id,
			array(
				'width'  => 50,
				'height' => 50,
				'file'   => 'test-image.jpg',
			)
		);

		$prepped = wp_prepare_attachment_for_js( get_post( $id ) );

		$this->assertArrayHasKey( 'sizes', $prepped );
	}

	/**
	 * @ticket 19067
	 * @expectedDeprecated wp_convert_bytes_to_hr
	 */
	public function test_wp_convert_bytes_to_hr() {
		$kb = 1024;
		$mb = $kb * 1024;
		$gb = $mb * 1024;
		$tb = $gb * 1024;

		// Test if boundaries are correct.
		$this->assertSame( '1TB', wp_convert_bytes_to_hr( $tb ) );
		$this->assertSame( '1GB', wp_convert_bytes_to_hr( $gb ) );
		$this->assertSame( '1MB', wp_convert_bytes_to_hr( $mb ) );
		$this->assertSame( '1KB', wp_convert_bytes_to_hr( $kb ) );

		$this->assertSame( '1 TB', size_format( $tb ) );
		$this->assertSame( '1 GB', size_format( $gb ) );
		$this->assertSame( '1 MB', size_format( $mb ) );
		$this->assertSame( '1 KB', size_format( $kb ) );

		// Now some values around.
		$hr = wp_convert_bytes_to_hr( $tb + $tb / 2 + $mb );
		$this->assertEqualsWithDelta( 1.50000095367, (float) str_replace( ',', '.', $hr ), 0.0001, 'The values should be equal' );

		$hr = wp_convert_bytes_to_hr( $tb - $mb - $kb );
		$this->assertEqualsWithDelta( 1023.99902248, (float) str_replace( ',', '.', $hr ), 0.0001, 'The values should be equal' );

		$hr = wp_convert_bytes_to_hr( $gb + $gb / 2 + $mb );
		$this->assertEqualsWithDelta( 1.5009765625, (float) str_replace( ',', '.', $hr ), 0.0001, 'The values should be equal' );

		$hr = wp_convert_bytes_to_hr( $gb - $mb - $kb );
		$this->assertEqualsWithDelta( 1022.99902344, (float) str_replace( ',', '.', $hr ), 0.0001, 'The values should be equal' );

		// Edge.
		$this->assertSame( '-1B', wp_convert_bytes_to_hr( -1 ) );
		$this->assertSame( '0B', wp_convert_bytes_to_hr( 0 ) );
	}

	/**
	 * @ticket 22960
	 */
	public function test_get_attached_images() {
		$post_id       = self::factory()->post->create();
		$attachment_id = self::factory()->attachment->create_object(
			$this->img_name,
			$post_id,
			array(
				'post_mime_type' => 'image/jpeg',
				'post_type'      => 'attachment',
			)
		);

		$images = get_attached_media( 'image', $post_id );
		$this->assertEquals( $images, array( $attachment_id => get_post( $attachment_id ) ) );
	}

	/**
	 * @ticket 22960
	 */
<<<<<<< HEAD
	function test_post_galleries_images() {
		$ids      = array();
		$ids_srcs = array();
		foreach ( range( 1, 6 ) as $i ) {
=======
	public function test_post_galleries_images() {
		$ids1      = array();
		$ids1_srcs = array();
		foreach ( range( 1, 3 ) as $i ) {
			$attachment_id = self::factory()->attachment->create_object(
				"image$i.jpg",
				0,
				array(
					'post_mime_type' => 'image/jpeg',
					'post_type'      => 'attachment',
				)
			);
			$metadata      = array_merge( array( 'file' => "image$i.jpg" ), $this->img_meta );
			wp_update_attachment_metadata( $attachment_id, $metadata );
			$ids1[]      = $attachment_id;
			$ids1_srcs[] = 'http://' . WP_TESTS_DOMAIN . '/wp-content/uploads/' . "image$i.jpg";
		}

		$ids2      = array();
		$ids2_srcs = array();
		foreach ( range( 4, 6 ) as $i ) {
>>>>>>> f7d670c7
			$attachment_id = self::factory()->attachment->create_object(
				"image$i.jpg",
				0,
				array(
					'post_mime_type' => 'image/jpeg',
					'post_type'      => 'attachment',
				)
			);
			$metadata      = array_merge( array( 'file' => "image$i.jpg" ), $this->img_meta );
			wp_update_attachment_metadata( $attachment_id, $metadata );
			$ids[]      = $attachment_id;
			$ids_srcs[] = 'http://' . WP_TESTS_DOMAIN . '/wp-content/uploads/' . "image$i.jpg";
		}

		$ids1_joined = join( ',', array_slice( $ids, 0, 3 ) );
		$ids2_joined = join( ',', array_slice( $ids, 3, 3 ) );

		$blob    = <<<BLOB
[gallery ids="$ids1_joined"]

[gallery ids="$ids2_joined"]
BLOB;
		$post_id = self::factory()->post->create( array( 'post_content' => $blob ) );
		$srcs    = get_post_galleries_images( $post_id );
		$this->assertEquals( $srcs, array( array_slice( $ids_srcs, 0, 3 ), array_slice( $ids_srcs, 3, 3 ) ) );
	}

	/**
	 * @ticket 39304
	 */
	public function test_post_galleries_images_without_global_post() {
		// Set up an unattached image.
		$this->factory->attachment->create_object(
			array(
				'file'           => 'test.jpg',
				'post_parent'    => 0,
				'post_mime_type' => 'image/jpeg',
				'post_type'      => 'attachment',
			)
		);

		$post_id = $this->factory->post->create(
			array(
				'post_content' => '[gallery]',
			)
		);

		$galleries = get_post_galleries( $post_id, false );

		$this->assertEmpty( $galleries[0]['src'] );
	}

	/**
	 * @ticket 39304
	 */
	public function test_post_galleries_ignores_global_post() {
		$global_post_id = $this->factory->post->create(
			array(
				'post_content' => 'Global Post',
			)
		);
		$post_id        = $this->factory->post->create(
			array(
				'post_content' => '[gallery]',
			)
		);
		$this->factory->attachment->create_object(
			array(
				'file'           => 'test.jpg',
				'post_parent'    => $post_id,
				'post_mime_type' => 'image/jpeg',
				'post_type'      => 'attachment',
			)
		);
		$expected_srcs = array(
			'http://' . WP_TESTS_DOMAIN . '/wp-content/uploads/test.jpg',
		);

		// Set the global $post context to the other post.
		$GLOBALS['post'] = get_post( $global_post_id );

		$galleries = get_post_galleries( $post_id, false );

		$this->assertNotEmpty( $galleries[0]['src'] );
		$this->assertSame( $galleries[0]['src'], $expected_srcs );
	}

	/**
	 * @ticket 39304
	 */
	public function test_post_galleries_respects_id_attrs() {
		$post_id     = $this->factory->post->create(
			array(
				'post_content' => 'No gallery defined',
			)
		);
		$post_id_two = $this->factory->post->create(
			array(
				'post_content' => "[gallery id='$post_id']",
			)
		);
		$this->factory->attachment->create_object(
			array(
				'file'           => 'test.jpg',
				'post_parent'    => $post_id,
				'post_mime_type' => 'image/jpeg',
				'post_type'      => 'attachment',
			)
		);
		$expected_srcs = array(
			'http://' . WP_TESTS_DOMAIN . '/wp-content/uploads/test.jpg',
		);

		$galleries = get_post_galleries( $post_id_two, false );

		// Set the global $post context.
		$GLOBALS['post']               = get_post( $post_id_two );
		$galleries_with_global_context = get_post_galleries( $post_id_two, false );

		// Check that the global post state doesn't affect the results.
		$this->assertSame( $galleries, $galleries_with_global_context );

		$this->assertNotEmpty( $galleries[0]['src'] );
		$this->assertSame( $galleries[0]['src'], $expected_srcs );
	}

	/**
	 * @ticket 22960
	 */
	public function test_post_gallery_images() {
		$ids1      = array();
		$ids1_srcs = array();
		foreach ( range( 1, 3 ) as $i ) {
			$attachment_id = self::factory()->attachment->create_object(
				"image$i.jpg",
				0,
				array(
					'post_mime_type' => 'image/jpeg',
					'post_type'      => 'attachment',
				)
			);
			$metadata      = array_merge( array( 'file' => "image$i.jpg" ), $this->img_meta );
			wp_update_attachment_metadata( $attachment_id, $metadata );
			$ids1[]      = $attachment_id;
			$ids1_srcs[] = 'http://' . WP_TESTS_DOMAIN . '/wp-content/uploads/' . "image$i.jpg";
		}

		$ids2      = array();
		$ids2_srcs = array();
		foreach ( range( 4, 6 ) as $i ) {
			$attachment_id = self::factory()->attachment->create_object(
				"image$i.jpg",
				0,
				array(
					'post_mime_type' => 'image/jpeg',
					'post_type'      => 'attachment',
				)
			);
			$metadata      = array_merge( array( 'file' => "image$i.jpg" ), $this->img_meta );
			wp_update_attachment_metadata( $attachment_id, $metadata );
			$ids2[]      = $attachment_id;
			$ids2_srcs[] = 'http://' . WP_TESTS_DOMAIN . '/wp-content/uploads/' . "image$i.jpg";
		}

		$ids1_joined = implode( ',', $ids1 );
		$ids2_joined = implode( ',', $ids2 );

		$blob    = <<<BLOB
[gallery ids="$ids1_joined"]

[gallery ids="$ids2_joined"]
BLOB;
		$post_id = self::factory()->post->create( array( 'post_content' => $blob ) );
		$srcs    = get_post_gallery_images( $post_id );
		$this->assertSame( $srcs, $ids1_srcs );
	}

<<<<<<< HEAD
	/**
	 * @ticket 43826
	 * @group blocks
	 */
	function test_block_post_galleries() {
		// Set up an unattached image.
		$this->factory->attachment->create_object(
			array(
				'file'           => 'test.jpg',
				'post_parent'    => 0,
				'post_mime_type' => 'image/jpeg',
				'post_type'      => 'attachment',
			)
		);

		$post_id = $this->factory->post->create(
			array(
				'post_content' => '<!-- wp:gallery -->',
			)
		);

		$galleries = get_post_galleries( $post_id, false );

		$this->assertTrue( is_array( $galleries ) );
		$this->assertEmpty( $galleries[0]['src'] );
	}

	/**
	 * @ticket 43826
	 * @group blocks
	 */
	function test_block_post_gallery_images() {
		// Similar to test_post_gallery_images but with blocks instead of shortcodes
		$ids      = array();
		$imgs     = array();
		$ids_srcs = array();
		foreach ( range( 1, 6 ) as $i ) {
			$attachment_id = self::factory()->attachment->create_object(
				"image$i.jpg",
				0
			);
			$metadata      = array_merge( array( 'file' => "image$i.jpg" ), $this->img_meta );
			wp_update_attachment_metadata( $attachment_id, $metadata );
			$ids1[]      = $attachment_id;
			$ids1_srcs[] = 'http://' . WP_TESTS_DOMAIN . '/wp-content/uploads/' . "image$i.jpg";
			$ids[]       = $attachment_id;
			$url         = 'http://' . WP_TESTS_DOMAIN . '/wp-content/uploads/' . "image$i.jpg";
			$ids_srcs[]  = $url;
			$imgs[]      = '<figure><img src="' . $url . '" data-id="' . $i . '" /></figure>';

		}

		foreach ( range( 4, 6 ) as $i ) {
			$imgs1_joined = join( "\n", array_slice( $imgs, 0, 3 ) );
			$imgs2_joined = join( "\n", array_slice( $imgs, 3, 3 ) );
		}
		$blob    = <<<BLOB
<!-- wp:gallery -->
$imgs1_joined
<!-- /wp:gallery -->
<!-- wp:gallery -->
$imgs2_joined
<!-- /wp:gallery -->
BLOB;
		$post_id = self::factory()->post->create( array( 'post_content' => $blob ) );
		$srcs    = get_post_gallery_images( $post_id );
		$this->assertEquals( $srcs, array_slice( $ids_srcs, 0, 3 ) );
	}

	/**
	 * @ticket 43826
	 * @group blocks
	 */
	function test_block_post_gallery_images_json() {
		// Similar to test_block_post_gallery_images, with IDs in the json blob
		$ids      = array();
		$imgs     = array();
		$ids_srcs = array();
		foreach ( range( 1, 6 ) as $i ) {
			$attachment_id = self::factory()->attachment->create_object(
				"image$i.jpg",
				0
			);
			$metadata      = array_merge( array( 'file' => "image$i.jpg" ), $this->img_meta );
			wp_update_attachment_metadata( $attachment_id, $metadata );
			$ids[]      = $attachment_id;
			$url        = 'http://' . WP_TESTS_DOMAIN . '/wp-content/uploads/' . "image$i.jpg";
			$ids_srcs[] = $url;
			$imgs[]     = '<figure><img src="' . $url . '" data-id="' . $i . '" /></figure>';

		}

		$ids1_joined = join( ',', array_slice( $ids, 0, 3 ) );
		$ids2_joined = join( ',', array_slice( $ids, 3, 3 ) );

		$blob    = <<<BLOB
<!-- wp:gallery {"ids":[$ids1_joined]} -->
<!-- /wp:gallery -->

<!-- wp:gallery {"ids":[$ids2_joined]} -->
<!-- /wp:gallery -->
BLOB;
		$post_id = self::factory()->post->create( array( 'post_content' => $blob ) );
		$srcs    = get_post_gallery_images( $post_id );
		$this->assertEquals( $srcs, array_slice( $ids_srcs, 0, 3 ) );
	}

	/**
	 * @ticket 43826
	 * @group blocks
	 */
	function test_mixed_post_gallery_images() {
		// Similar to test_post_gallery_images but with a shortcode and a block in the same post
		$ids      = array();
		$imgs     = array();
		$ids_srcs = array();
		foreach ( range( 1, 6 ) as $i ) {
			$attachment_id = self::factory()->attachment->create_object(
				"image$i.jpg",
				0,
				array(
					'post_mime_type' => 'image/jpeg',
					'post_type'      => 'attachment',
				)
			);
			$metadata      = array_merge( array( 'file' => "image$i.jpg" ), $this->img_meta );
			wp_update_attachment_metadata( $attachment_id, $metadata );
			$ids[]      = $attachment_id;
			$url        = 'http://' . WP_TESTS_DOMAIN . '/wp-content/uploads/' . "image$i.jpg";
			$ids_srcs[] = $url;
			$imgs[]     = '<figure><img src="' . $url . '" data-id="' . $i . '" /></figure>';
		}

		$ids1_joined  = join( "\n", array_slice( $ids, 0, 3 ) );
		$ids2_joined  = join( "\n", array_slice( $ids, 3, 3 ) );
		$imgs2_joined = join( "\n", array_slice( $imgs, 3, 3 ) );

		$blob    = <<<BLOB
[gallery ids="$ids1_joined"]

[gallery ids="$ids2_joined"]
<!-- wp:gallery -->
$imgs2_joined
<!-- /wp:gallery -->
BLOB;
		$post_id = self::factory()->post->create( array( 'post_content' => $blob ) );
		$srcs    = get_post_gallery_images( $post_id );
		$this->assertEquals( $srcs, array_slice( $ids_srcs, 0, 3 ) );
	}

	/**
	 * @ticket 43826
	 * @group blocks
	 */
	function test_mixed_post_galleries() {
		// Test the get_post_galleries() function in $html=false mode, with both shortcode and block galleries
		$ids      = array();
		$imgs     = array();
		$ids_srcs = array();
		foreach ( range( 1, 6 ) as $i ) {
			$attachment_id = self::factory()->attachment->create_object(
				"image$i.jpg",
				0,
				array(
					'post_mime_type' => 'image/jpeg',
					'post_type'      => 'attachment',
				)
			);
			$metadata      = array_merge( array( 'file' => "image$i.jpg" ), $this->img_meta );
			wp_update_attachment_metadata( $attachment_id, $metadata );
			$ids[]      = $attachment_id;
			$url        = 'http://' . WP_TESTS_DOMAIN . '/wp-content/uploads/' . "image$i.jpg";
			$ids_srcs[] = $url;
			$imgs[]     = '<figure><img src="' . $url . '" data-id="' . $i . '" /></figure>';

		}

		$ids1_joined = join( ',', array_slice( $ids, 0, 3 ) );
		$ids2_joined = join( ',', array_slice( $ids, 3, 3 ) );

		$blob = <<<BLOB
[gallery ids="$ids1_joined"]

<!-- wp:gallery {"ids":[$ids2_joined]} -->
<!-- /wp:gallery -->
BLOB;

		$post_id = self::factory()->post->create( array( 'post_content' => $blob ) );

		$galleries = get_post_galleries( $post_id, false );
		$this->assertEquals(
			$galleries,
			array(
				array(
					'ids' => $ids1_joined,
					'src' => array_slice( $ids_srcs, 0, 3 ),
				),
				array(
					'ids' => $ids2_joined,
					'src' => array_slice( $ids_srcs, 3, 3 ),
				),
			)
		);

	}

	/**
	 * @ticket 43826
	 * @group blocks
	 */
	function test_mixed_post_galleries_data() {
		// Test attributes returned by get_post_galleries() function in $html=false mode, with both shortcode and block galleries
		$ids      = array();
		$imgs     = array();
		$ids_srcs = array();
		foreach ( range( 1, 6 ) as $i ) {
			$attachment_id = self::factory()->attachment->create_object(
				"image$i.jpg",
				0,
				array(
					'post_mime_type' => 'image/jpeg',
					'post_type'      => 'attachment',
				)
			);
			$metadata      = array_merge( array( 'file' => "image$i.jpg" ), $this->img_meta );
			wp_update_attachment_metadata( $attachment_id, $metadata );
			$ids[]      = $attachment_id;
			$url        = 'http://' . WP_TESTS_DOMAIN . '/wp-content/uploads/' . "image$i.jpg";
			$ids_srcs[] = $url;
			$imgs[]     = '<figure><img src="' . $url . '" data-id="' . $i . '" /></figure>';

		}

		$ids1_joined = join( ',', array_slice( $ids, 0, 3 ) );
		$ids2_joined = join( ',', array_slice( $ids, 3, 3 ) );
		$blob        = <<<BLOB
[gallery ids="$ids1_joined" type="type" foo="bar"]

<!-- wp:gallery {"ids":[$ids2_joined],"columns":3,"imageCrop":false,"linkTo":"media"} -->
<!-- /wp:gallery -->
BLOB;

		$post_id = self::factory()->post->create( array( 'post_content' => $blob ) );

		$galleries = get_post_galleries( $post_id, false );
		$this->assertEquals(
			$galleries,
			array(
				array(
					'ids'  => $ids1_joined,
					'src'  => array_slice( $ids_srcs, 0, 3 ),
					'type' => 'type',
					'foo'  => 'bar', // The shortcode code passes arbitrary attributes
				),
				array(
					'ids' => $ids2_joined,
					'src' => array_slice( $ids_srcs, 3, 3 ),
					// The block only passes ids, no other attributes
				),
			)
		);

	}

	/**
	 * @ticket 43826
	 * @group blocks
	 */
	function test_block_inner_post_gallery_images() {
		// Make sure get_post_gallery_images() works with gallery blocks that are nested inside something else
		$ids      = array();
		$imgs     = array();
		$ids_srcs = array();
		foreach ( range( 1, 3 ) as $i ) {
			$attachment_id = self::factory()->attachment->create_object(
				"image$i.jpg",
				0,
				array(
					'post_mime_type' => 'image/jpeg',
					'post_type'      => 'attachment',
				)
			);
			$metadata      = array_merge( array( 'file' => "image$i.jpg" ), $this->img_meta );
			wp_update_attachment_metadata( $attachment_id, $metadata );
			$ids[]      = $attachment_id;
			$url        = 'http://' . WP_TESTS_DOMAIN . '/wp-content/uploads/' . "image$i.jpg";
			$ids_srcs[] = $url;
			$imgs[]     = '<figure><img src="' . $url . '" data-id="' . $i . '" /></figure>';

		}

		$imgs_joined = join( "\n", $imgs );

		$blob    = <<<BLOB
<!-- wp:columns -->
<!-- wp:column -->
<!-- wp:gallery -->
$imgs_joined
<!-- /wp:gallery -->
<!-- /wp:column -->
<!-- /wp:columns -->
BLOB;
		$post_id = self::factory()->post->create( array( 'post_content' => $blob ) );
		$srcs    = get_post_gallery_images( $post_id );
		$this->assertEquals( $srcs, $ids_srcs );
	}

	/**
	 * @ticket 43826
	 * @group blocks
	 */
	function test_block_post_gallery_innerblock_images() {
		// Make sure get_post_gallery_images() works with new version of gallery block with nested image blocks.
		$ids      = array();
		$imgs     = array();
		$ids_srcs = array();
		foreach ( range( 1, 3 ) as $i ) {
			$attachment_id = self::factory()->attachment->create_object(
				"image$i.jpg",
				0,
				array(
					'post_mime_type' => 'image/jpeg',
					'post_type'      => 'attachment',
				)
			);
			$metadata      = array_merge( array( 'file' => "image$i.jpg" ), $this->img_meta );
			wp_update_attachment_metadata( $attachment_id, $metadata );
			$ids[]      = $attachment_id;
			$url        = 'http://' . WP_TESTS_DOMAIN . '/wp-content/uploads/' . "image$i.jpg";
			$ids_srcs[] = $url;
			$imgs[]     = '<!-- wp:image {"id":' . $attachment_id . ',"sizeSlug":"large","linkDestination":"none"} --><figure class="wp-block-image size-large"><img src="' . $url . '" /></figure><!-- /wp:image -->';

		}

		$imgs_joined = join( "\n", $imgs );

		$blob    = <<<BLOB
<!-- wp:gallery -->
<figure class="wp-block-gallery has-nested-images columns-default is-cropped">
$imgs_joined
</figure>
<!-- /wp:gallery -->
BLOB;
		$post_id = self::factory()->post->create( array( 'post_content' => $blob ) );
		$srcs    = get_post_gallery_images( $post_id );
		$this->assertEquals( $srcs, $ids_srcs );
	}

	function test_get_media_embedded_in_content() {
=======
	public function test_get_media_embedded_in_content() {
>>>>>>> f7d670c7
		$object = <<<OBJ
<object src="this" data="that">
	<param name="value"/>
</object>
OBJ;
		$embed  = <<<EMBED
<embed src="something.mp4"/>
EMBED;
		$iframe = <<<IFRAME
<iframe src="youtube.com" width="7000" />
IFRAME;
		$audio  = <<<AUDIO
<audio preload="none">
	<source />
</audio>
AUDIO;
		$video  = <<<VIDEO
<video preload="none">
	<source />
</video>
VIDEO;

		$content = <<<CONTENT
This is a comment
$object

This is a comment
$embed

This is a comment
$iframe

This is a comment
$audio

This is a comment
$video

This is a comment
CONTENT;

		$types    = array( 'object', 'embed', 'iframe', 'audio', 'video' );
		$contents = array_values( compact( $types ) );

		$matches = get_media_embedded_in_content( $content, 'audio' );
		$this->assertSame( array( $audio ), $matches );

		$matches = get_media_embedded_in_content( $content, 'video' );
		$this->assertSame( array( $video ), $matches );

		$matches = get_media_embedded_in_content( $content, 'object' );
		$this->assertSame( array( $object ), $matches );

		$matches = get_media_embedded_in_content( $content, 'embed' );
		$this->assertSame( array( $embed ), $matches );

		$matches = get_media_embedded_in_content( $content, 'iframe' );
		$this->assertSame( array( $iframe ), $matches );

		$matches = get_media_embedded_in_content( $content, $types );
		$this->assertSame( $contents, $matches );
	}

	public function test_get_media_embedded_in_content_order() {
		$audio   = <<<AUDIO
<audio preload="none">
	<source />
</audio>
AUDIO;
		$video   = <<<VIDEO
<video preload="none">
	<source />
</video>
VIDEO;
		$content = $audio . $video;

		$matches1 = get_media_embedded_in_content( $content, array( 'audio', 'video' ) );
		$this->assertSame( array( $audio, $video ), $matches1 );

		$reversed = $video . $audio;
		$matches2 = get_media_embedded_in_content( $reversed, array( 'audio', 'video' ) );
		$this->assertSame( array( $video, $audio ), $matches2 );
	}

	/**
	 * @ticket 35367
	 */
	public function test_wp_audio_shortcode_with_empty_params() {
		$this->assertNull( wp_audio_shortcode( array() ) );
	}

	/**
	 * @ticket 35367
	 */
	public function test_wp_audio_shortcode_with_bad_attr() {
		$this->assertSame(
			'<a class="wp-embedded-audio" href="https://example.com/foo.php">https://example.com/foo.php</a>',
			wp_audio_shortcode(
				array(
					'src' => 'https://example.com/foo.php',
				)
			)
		);
	}

	/**
	 * @ticket 35367
	 */
	public function test_wp_audio_shortcode_attributes() {
		$actual = wp_audio_shortcode(
			array(
				'src' => 'https://example.com/foo.mp3',
			)
		);

		$this->assertStringContainsString( 'src="https://example.com/foo.mp3', $actual );
		$this->assertStringNotContainsString( 'loop', $actual );
		$this->assertStringNotContainsString( 'autoplay', $actual );
		$this->assertStringContainsString( 'preload="none"', $actual );
		$this->assertStringContainsString( 'class="wp-audio-shortcode"', $actual );
		$this->assertStringContainsString( 'style="width: 100%;"', $actual );

		$actual = wp_audio_shortcode(
			array(
				'src'      => 'https://example.com/foo.mp3',
				'loop'     => true,
				'autoplay' => true,
				'preload'  => true,
				'class'    => 'foobar',
				'style'    => 'padding:0;',
			)
		);

		$this->assertStringContainsString( 'src="https://example.com/foo.mp3', $actual );
		$this->assertStringContainsString( 'loop="1"', $actual );
		$this->assertStringContainsString( 'autoplay="1"', $actual );
		$this->assertStringContainsString( 'preload="1"', $actual );
		$this->assertStringContainsString( 'class="foobar"', $actual );
		$this->assertStringContainsString( 'style="padding:0;"', $actual );
	}

	/**
	 * Test [video] shortcode processing
	 */
	public function test_video_shortcode_body() {
		$width  = 720;
		$height = 480;

		$w = empty( $GLOBALS['content_width'] ) ? 640 : $GLOBALS['content_width'];
		if ( $width > $w ) {
			$width = $w;
		}

		$post_id = get_post() ? get_the_ID() : 0;

		$video = <<<VIDEO
[video width="$width" height="480" mp4="http://domain.tld/wp-content/uploads/2013/12/xyz.mp4"]
<!-- WebM/VP8 for Firefox4, Opera, and Chrome -->
<source type="video/webm" src="myvideo.webm" />
<!-- Ogg/Vorbis for older Firefox and Opera versions -->
<source type="video/ogg" src="myvideo.ogv" />
<!-- Optional: Add subtitles for each language -->
<track kind="subtitles" src="subtitles.srt" srclang="en" />
<!-- Optional: Add chapters -->
<track kind="chapters" src="chapters.srt" srclang="en" />
[/video]
VIDEO;

		$h = ceil( ( $height * $width ) / $width );

		$content = apply_filters( 'the_content', $video );

		$expected = '<div style="width: ' . $width . 'px;" class="wp-video">' .
			"<!--[if lt IE 9]><script>document.createElement('video');</script><![endif]-->\n" .
			'<video class="wp-video-shortcode" id="video-' . $post_id . '-1" width="' . $width . '" height="' . $h . '" preload="metadata" controls="controls">' .
			'<source type="video/mp4" src="http://domain.tld/wp-content/uploads/2013/12/xyz.mp4?_=1" />' .
			'<!-- WebM/VP8 for Firefox4, Opera, and Chrome --><source type="video/webm" src="myvideo.webm" />' .
			'<!-- Ogg/Vorbis for older Firefox and Opera versions --><source type="video/ogg" src="myvideo.ogv" />' .
			'<!-- Optional: Add subtitles for each language --><track kind="subtitles" src="subtitles.srt" srclang="en" />' .
			'<!-- Optional: Add chapters --><track kind="chapters" src="chapters.srt" srclang="en" />' .
			'<a href="http://domain.tld/wp-content/uploads/2013/12/xyz.mp4">' .
			"http://domain.tld/wp-content/uploads/2013/12/xyz.mp4</a></video></div>\n";

		$this->assertSame( $expected, $content );
	}

	/**
	 * @ticket 35367
	 * @depends test_video_shortcode_body
	 */
	public function test_wp_video_shortcode_with_empty_params() {
		$this->assertNull( wp_video_shortcode( array() ) );
	}

	/**
	 * @ticket 35367
	 * @depends test_video_shortcode_body
	 */
	public function test_wp_video_shortcode_with_bad_attr() {
		$this->assertSame(
			'<a class="wp-embedded-video" href="https://example.com/foo.php">https://example.com/foo.php</a>',
			wp_video_shortcode(
				array(
					'src' => 'https://example.com/foo.php',
				)
			)
		);
	}

	/**
	 * @ticket 35367
	 * @depends test_video_shortcode_body
	 */
	public function test_wp_video_shortcode_attributes() {
		$actual = wp_video_shortcode(
			array(
				'src' => 'https://example.com/foo.mp4',
			)
		);

		$this->assertStringContainsString( 'src="https://example.com/foo.mp4', $actual );
		$this->assertStringNotContainsString( 'loop', $actual );
		$this->assertStringNotContainsString( 'autoplay', $actual );
		$this->assertStringContainsString( 'preload="metadata"', $actual );
		$this->assertStringContainsString( 'width="640"', $actual );
		$this->assertStringContainsString( 'height="360"', $actual );
		$this->assertStringContainsString( 'class="wp-video-shortcode"', $actual );

		$actual = wp_video_shortcode(
			array(
				'src'      => 'https://example.com/foo.mp4',
				'poster'   => 'https://example.com/foo.png',
				'loop'     => true,
				'autoplay' => true,
				'preload'  => true,
				'width'    => 123,
				'height'   => 456,
				'class'    => 'foobar',
			)
		);

		$this->assertStringContainsString( 'src="https://example.com/foo.mp4', $actual );
		$this->assertStringContainsString( 'poster="https://example.com/foo.png', $actual );
		$this->assertStringContainsString( 'loop="1"', $actual );
		$this->assertStringContainsString( 'autoplay="1"', $actual );
		$this->assertStringContainsString( 'preload="1"', $actual );
		$this->assertStringContainsString( 'width="123"', $actual );
		$this->assertStringContainsString( 'height="456"', $actual );
		$this->assertStringContainsString( 'class="foobar"', $actual );
	}

	/**
	 * @ticket 40866
	 * @depends test_video_shortcode_body
	 */
	public function test_wp_video_shortcode_youtube_remove_feature() {
		$actual = wp_video_shortcode(
			array(
				'src' => 'https://www.youtube.com/watch?v=72xdCU__XCk&feature=youtu.be',
			)
		);

		$this->assertStringNotContainsString( 'feature=youtu.be', $actual );
	}

	/**
	 * @ticket 40866
	 * @depends test_video_shortcode_body
	 */
	public function test_wp_video_shortcode_youtube_force_ssl() {
		$actual = wp_video_shortcode(
			array(
				'src' => 'http://www.youtube.com/watch?v=72xdCU__XCk',
			)
		);

		$this->assertStringContainsString( 'src="https://www.youtube.com/watch?v=72xdCU__XCk', $actual );
	}

	/**
	 * @ticket 40866
	 * @depends test_video_shortcode_body
	 */
	public function test_wp_video_shortcode_vimeo_force_ssl_remove_query_args() {
		$actual = wp_video_shortcode(
			array(
				'src' => 'http://vimeo.com/76979871?blah=meh',
			)
		);

		$this->assertStringContainsString( 'src="https://vimeo.com/76979871', $actual );
		$this->assertStringNotContainsString( 'blah=meh', $actual );
	}

	/**
	 * @ticket 40977
	 * @depends test_video_shortcode_body
	 */
	public function test_wp_video_shortcode_vimeo_adds_loop() {
		$actual = wp_video_shortcode(
			array(
				'src' => 'http://vimeo.com/76979871',
			)
		);

		$this->assertStringContainsString( 'src="https://vimeo.com/76979871?loop=0', $actual );
	}

	/**
	 * @ticket 40977
	 * @depends test_video_shortcode_body
	 */
	public function test_wp_video_shortcode_vimeo_force_adds_loop_true() {
		$actual = wp_video_shortcode(
			array(
				'src'  => 'http://vimeo.com/76979871',
				'loop' => true,
			)
		);

		$this->assertStringContainsString( 'src="https://vimeo.com/76979871?loop=1', $actual );
	}

	/**
	 * @ticket 26768
	 */
	public function test_add_image_size() {
		$_wp_additional_image_sizes = wp_get_additional_image_sizes();

		remove_image_size( 'test-size' );

		$this->assertArrayNotHasKey( 'test-size', $_wp_additional_image_sizes );
		add_image_size( 'test-size', 200, 600 );

		$sizes = wp_get_additional_image_sizes();

		// Clean up.
		remove_image_size( 'test-size' );

		$this->assertArrayHasKey( 'test-size', $sizes );
		$this->assertSame( 200, $sizes['test-size']['width'] );
		$this->assertSame( 600, $sizes['test-size']['height'] );
	}

	/**
	 * @ticket 26768
	 */
	public function test_remove_image_size() {
		add_image_size( 'test-size', 200, 600 );
		$this->assertTrue( has_image_size( 'test-size' ) );
		remove_image_size( 'test-size' );
		$this->assertFalse( has_image_size( 'test-size' ) );
	}

	/**
	 * @ticket 26951
	 */
	public function test_has_image_size() {
		add_image_size( 'test-size', 200, 600 );
		$this->assertTrue( has_image_size( 'test-size' ) );

		// Clean up.
		remove_image_size( 'test-size' );
	}

	/**
	 * @ticket 30346
	 */
	public function test_attachment_url_to_postid() {
		$image_path    = '2014/11/' . $this->img_name;
		$attachment_id = self::factory()->attachment->create_object(
			$image_path,
			0,
			array(
				'post_mime_type' => 'image/jpeg',
				'post_type'      => 'attachment',
			)
		);

		$image_url = 'http://' . WP_TESTS_DOMAIN . '/wp-content/uploads/' . $image_path;
		$this->assertSame( $attachment_id, attachment_url_to_postid( $image_url ) );
	}

	/**
	 * @ticket 33109
	 */
	public function test_attachment_url_to_postid_with_different_scheme() {
		$image_path    = '2014/11/' . $this->img_name;
		$attachment_id = self::factory()->attachment->create_object(
			$image_path,
			0,
			array(
				'post_mime_type' => 'image/jpeg',
				'post_type'      => 'attachment',
			)
		);

		$image_url = 'https://' . WP_TESTS_DOMAIN . '/wp-content/uploads/' . $image_path;
		$this->assertSame( $attachment_id, attachment_url_to_postid( $image_url ) );
	}

	/**
	 * @ticket 39768
	 */
	public function test_attachment_url_to_postid_should_be_case_sensitive() {
		$image_path_lower_case    = '2014/11/' . $this->img_name;
		$attachment_id_lower_case = self::factory()->attachment->create_object(
			$image_path_lower_case,
			0,
			array(
				'post_mime_type' => 'image/jpeg',
				'post_type'      => 'attachment',
			)
		);

		$image_path_upper_case    = '2014/11/' . ucfirst( $this->img_name );
		$attachment_id_upper_case = self::factory()->attachment->create_object(
			$image_path_upper_case,
			0,
			array(
				'post_mime_type' => 'image/jpeg',
				'post_type'      => 'attachment',
			)
		);

		$image_url = 'http://' . WP_TESTS_DOMAIN . '/wp-content/uploads/' . $image_path_upper_case;
		$this->assertSame( $attachment_id_upper_case, attachment_url_to_postid( $image_url ) );
	}

	public function test_attachment_url_to_postid_filtered() {
		$image_path    = '2014/11/' . $this->img_name;
		$attachment_id = self::factory()->attachment->create_object(
			$image_path,
			0,
			array(
				'post_mime_type' => 'image/jpeg',
				'post_type'      => 'attachment',
			)
		);

		add_filter( 'upload_dir', array( $this, 'upload_dir' ) );
		$image_url = 'http://192.168.1.20.com/wp-content/uploads/' . $image_path;
		$this->assertSame( $attachment_id, attachment_url_to_postid( $image_url ) );
		remove_filter( 'upload_dir', array( $this, 'upload_dir' ) );
	}

	public function upload_dir( $dir ) {
		$dir['baseurl'] = 'http://192.168.1.20.com/wp-content/uploads';
		return $dir;
	}

	/**
	 * @ticket 31044
	 */
	public function test_attachment_url_to_postid_with_empty_url() {
		$post_id = attachment_url_to_postid( '' );
		$this->assertIsInt( $post_id );
		$this->assertSame( 0, $post_id );
	}

	/**
	 * @ticket 22768
	 */
	public function test_media_handle_upload_sets_post_excerpt() {
		$iptc_file = DIR_TESTDATA . '/images/test-image-iptc.jpg';

		// Make a copy of this file as it gets moved during the file upload.
		$tmp_name = wp_tempnam( $iptc_file );

		copy( $iptc_file, $tmp_name );

		$_FILES['upload'] = array(
			'tmp_name' => $tmp_name,
			'name'     => 'test-image-iptc.jpg',
			'type'     => 'image/jpeg',
			'error'    => 0,
			'size'     => filesize( $iptc_file ),
		);

		$post_id = media_handle_upload(
			'upload',
			0,
			array(),
			array(
				'action'    => 'test_iptc_upload',
				'test_form' => false,
			)
		);

		unset( $_FILES['upload'] );

		$post = get_post( $post_id );

		// Clean up.
		wp_delete_attachment( $post_id );

		$this->assertSame( 'This is a comment. / Это комментарий. / Βλέπετε ένα σχόλιο.', $post->post_excerpt );
	}

	/**
	 * @ticket 37989
	 */
	public function test_media_handle_upload_expected_titles() {
		$test_file = DIR_TESTDATA . '/images/test-image.jpg';

		// Make a copy of this file as it gets moved during the file upload.
		$tmp_name = wp_tempnam( $test_file );

		copy( $test_file, $tmp_name );

		$_FILES['upload'] = array(
			'tmp_name' => $tmp_name,
			'name'     => 'This is a test.jpg',
			'type'     => 'image/jpeg',
			'error'    => 0,
			'size'     => filesize( $test_file ),
		);

		$post_id = media_handle_upload(
			'upload',
			0,
			array(),
			array(
				'action'    => 'test_upload_titles',
				'test_form' => false,
			)
		);

		unset( $_FILES['upload'] );

		$post = get_post( $post_id );

		// Clean up.
		wp_delete_attachment( $post_id );

		$this->assertSame( 'This is a test', $post->post_title );
	}

	/**
	 * @ticket 33016
	 */
	public function test_multiline_cdata() {
		global $wp_embed;

		$content = <<<EOF
<script>// <![CDATA[
_my_function('data');
// ]]>
</script>
EOF;

		$result = $wp_embed->autoembed( $content );
		$this->assertSame( $content, $result );
	}

	/**
	 * @ticket 33016
	 */
	public function test_multiline_comment() {
		global $wp_embed;

		$content = <<<EOF
<script><!--
my_function();
// --> </script>
EOF;

		$result = $wp_embed->autoembed( $content );
		$this->assertSame( $content, $result );
	}


	/**
	 * @ticket 33016
	 *
	 * @group external-http
	 */
	public function test_multiline_comment_with_embeds() {
		$content = <<<EOF
Start.
[embed]http://www.youtube.com/embed/TEST01YRHA0[/embed]
<script><!--
my_function();
// --> </script>
http://www.youtube.com/embed/TEST02YRHA0
[embed]http://www.example.com/embed/TEST03YRHA0[/embed]
http://www.example.com/embed/TEST04YRHA0
Stop.
EOF;

		$expected = <<<EOF
<p>Start.<br />
https://youtube.com/watch?v=TEST01YRHA0<br />
<script><!--
my_function();
// --> </script><br />
https://youtube.com/watch?v=TEST02YRHA0<br />
<a href="http://www.example.com/embed/TEST03YRHA0">http://www.example.com/embed/TEST03YRHA0</a><br />
http://www.example.com/embed/TEST04YRHA0<br />
Stop.</p>

EOF;

		$result = apply_filters( 'the_content', $content );
		$this->assertSameIgnoreEOL( $expected, $result );
	}

	/**
	 * @ticket 33016
	 */
	public function filter_wp_embed_shortcode_custom( $content, $url ) {
		if ( 'https://www.example.com/?video=1' === $url ) {
			$content = '@embed URL was replaced@';
		}
		return $content;
	}

	/**
	 * @ticket 33016
	 *
	 * @group external-http
	 */
	public function test_oembed_explicit_media_link() {
		global $wp_embed;
		add_filter( 'embed_maybe_make_link', array( $this, 'filter_wp_embed_shortcode_custom' ), 10, 2 );

		$content = <<<EOF
https://www.example.com/?video=1
EOF;

		$expected = <<<EOF
@embed URL was replaced@
EOF;

		$result = $wp_embed->autoembed( $content );
		$this->assertSame( $expected, $result );

		$content = <<<EOF
<a href="https://www.example.com/?video=1">https://www.example.com/?video=1</a>
<script>// <![CDATA[
_my_function('data');
myvar = 'Hello world
https://www.example.com/?video=1
do not break this';
// ]]>
</script>
EOF;

		$result = $wp_embed->autoembed( $content );
		$this->assertSame( $content, $result );

		remove_filter( 'embed_maybe_make_link', array( $this, 'filter_wp_embed_shortcode_custom' ), 10 );
	}

	/**
	 * Tests the default output of `wp_get_attachment_image()`.
	 *
	 * @ticket 34635
	 */
	public function test_wp_get_attachment_image_defaults() {
		$image    = image_downsize( self::$large_id, 'thumbnail' );
		$expected = sprintf(
			'<img width="%1$d" height="%2$d" src="%3$s" class="attachment-thumbnail size-thumbnail" alt="" loading="lazy" />',
			$image[1],
			$image[2],
			$image[0]
		);

		$this->assertSame( $expected, wp_get_attachment_image( self::$large_id ) );
	}

	/**
	 * @ticket 50801
	 */
	public function test_wp_get_attachment_image_filter_output() {
		$image    = image_downsize( self::$large_id, 'thumbnail' );
		$expected = 'Override wp_get_attachment_image';

		add_filter( 'wp_get_attachment_image', array( $this, 'filter_wp_get_attachment_image' ) );
		$output = wp_get_attachment_image( self::$large_id );
		remove_filter( 'wp_get_attachment_image', array( $this, 'filter_wp_get_attachment_image' ) );

		$this->assertSame( $expected, $output );
	}

	public function filter_wp_get_attachment_image() {
		return 'Override wp_get_attachment_image';
	}

	/**
	 * Test that `wp_get_attachment_image()` returns a proper alt value.
	 *
	 * @ticket 34635
	 */
	public function test_wp_get_attachment_image_with_alt() {
		// Add test alt metadata.
		update_post_meta( self::$large_id, '_wp_attachment_image_alt', 'Some very clever alt text', true );

		$image    = image_downsize( self::$large_id, 'thumbnail' );
		$expected = sprintf(
			'<img width="%1$d" height="%2$d" src="%3$s" class="attachment-thumbnail size-thumbnail" alt="Some very clever alt text" loading="lazy" />',
			$image[1],
			$image[2],
			$image[0]
		);

		$this->assertSame( $expected, wp_get_attachment_image( self::$large_id ) );

		// Cleanup.
		update_post_meta( self::$large_id, '_wp_attachment_image_alt', '', true );
	}

	/**
	 * @ticket 33878
	 */
	public function test_wp_get_attachment_image_url() {
		$this->assertFalse( wp_get_attachment_image_url( 0 ) );

		$post_id       = self::factory()->post->create();
		$attachment_id = self::factory()->attachment->create_object(
			$this->img_name,
			$post_id,
			array(
				'post_mime_type' => 'image/jpeg',
				'post_type'      => 'attachment',
			)
		);

		$image = wp_get_attachment_image_src( $attachment_id, 'thumbnail', false );

		$this->assertSame( $image[0], wp_get_attachment_image_url( $attachment_id ) );
	}

	/**
	 * @ticket 12235
	 */
	public function test_wp_get_attachment_caption() {
		$this->assertFalse( wp_get_attachment_caption( 0 ) );

		$caption = 'This is a caption.';

		$post_id       = self::factory()->post->create();
		$attachment_id = self::factory()->attachment->create_object(
			$this->img_name,
			$post_id,
			array(
				'post_mime_type' => 'image/jpeg',
				'post_type'      => 'attachment',
				'post_excerpt'   => $caption,
			)
		);

		$this->assertFalse( wp_get_attachment_caption( $post_id ) );

		$this->assertSame( $caption, wp_get_attachment_caption( $attachment_id ) );
	}

	/**
	 * @ticket 12235
	 */
	public function test_wp_get_attachment_caption_empty() {
		$post_id       = self::factory()->post->create();
		$attachment_id = self::factory()->attachment->create_object(
			$this->img_name,
			$post_id,
			array(
				'post_mime_type' => 'image/jpeg',
				'post_type'      => 'attachment',
				'post_excerpt'   => '',
			)
		);

		$this->assertSame( '', wp_get_attachment_caption( $attachment_id ) );
	}

	/**
	 * Helper function to get image size array from size "name".
	 */
	private function get_image_size_array_from_meta( $image_meta, $size_name ) {
		$array = false;

		if ( is_array( $image_meta ) ) {
			if ( 'full' === $size_name && isset( $image_meta['width'] ) && isset( $image_meta['height'] ) ) {
				$array = array( $image_meta['width'], $image_meta['height'] );
			} elseif ( isset( $image_meta['sizes'][ $size_name ]['width'] ) && isset( $image_meta['sizes'][ $size_name ]['height'] ) ) {
				$array = array( $image_meta['sizes'][ $size_name ]['width'], $image_meta['sizes'][ $size_name ]['height'] );
			}
		}

		if ( ! $array ) {
			$this->fail( sprintf( "Could not retrieve image metadata for size '%s'.", $size_name ) );
		}

		return $array;
	}

	/**
	 * Helper function to move the src image to the first position in the expected srcset string.
	 */
	private function src_first( $srcset, $src_url, $src_width ) {
		$src_string    = $src_url . ' ' . $src_width . 'w';
		$src_not_first = ', ' . $src_string;

		if ( strpos( $srcset, $src_not_first ) ) {
			$srcset = str_replace( $src_not_first, '', $srcset );
			$srcset = $src_string . ', ' . $srcset;
		}

		return $srcset;
	}

	/**
	 * @ticket 33641
	 * @requires function imagejpeg
	 */
	public function test_wp_calculate_image_srcset() {
		$_wp_additional_image_sizes = wp_get_additional_image_sizes();

		$year_month      = gmdate( 'Y/m' );
		$image_meta      = wp_get_attachment_metadata( self::$large_id );
		$uploads_dir_url = 'http://' . WP_TESTS_DOMAIN . '/wp-content/uploads/';

		// Set up test cases for all expected size names.
		$intermediates = array( 'medium', 'medium_large', 'large', 'full' );

		// Add any soft crop intermediate sizes.
		foreach ( $_wp_additional_image_sizes as $name => $additional_size ) {
			if ( ! $_wp_additional_image_sizes[ $name ]['crop'] || 0 === $_wp_additional_image_sizes[ $name ]['height'] ) {
				$intermediates[] = $name;
			}
		}

		$expected = '';

		foreach ( $image_meta['sizes'] as $name => $size ) {
			// Allow the sizes that should be included so we pick up 'medium_large' in 4.4.
			if ( in_array( $name, $intermediates, true ) ) {
				$expected .= $uploads_dir_url . $year_month . '/' . $size['file'] . ' ' . $size['width'] . 'w, ';
			}
		}

		$expected = trim( $expected, ' ,' );

		foreach ( $intermediates as $int ) {
			$image_url  = wp_get_attachment_image_url( self::$large_id, $int );
			$size_array = $this->get_image_size_array_from_meta( $image_meta, $int );

			if ( 'full' === $int ) {
				// Add the full size image. Expected to be in the srcset when the full size image is used as src.
				$_expected = $uploads_dir_url . $image_meta['file'] . ' ' . $image_meta['width'] . 'w, ' . $expected;
			} else {
				$_expected = $expected;
			}

			$expected_srcset = $this->src_first( $_expected, $image_url, $size_array[0] );
			$this->assertSame( $expected_srcset, wp_calculate_image_srcset( $size_array, $image_url, $image_meta ) );
		}
	}

	/**
	 * @ticket 33641
	 * @requires function imagejpeg
	 */
	public function test_wp_calculate_image_srcset_no_date_uploads() {
		$_wp_additional_image_sizes = wp_get_additional_image_sizes();

		// Disable date organized uploads.
		add_filter( 'upload_dir', '_upload_dir_no_subdir' );

		// Make an image.
		$filename = DIR_TESTDATA . '/images/' . self::$large_filename;
		$id       = self::factory()->attachment->create_upload_object( $filename );

		$image_meta      = wp_get_attachment_metadata( $id );
		$uploads_dir_url = 'http://' . WP_TESTS_DOMAIN . '/wp-content/uploads/';

		// Set up test cases for all expected size names.
		$intermediates = array( 'medium', 'medium_large', 'large', 'full' );

		foreach ( $_wp_additional_image_sizes as $name => $additional_size ) {
			if ( ! $_wp_additional_image_sizes[ $name ]['crop'] || 0 === $_wp_additional_image_sizes[ $name ]['height'] ) {
				$intermediates[] = $name;
			}
		}

		$expected = '';

		foreach ( $image_meta['sizes'] as $name => $size ) {
			// Allow the sizes that should be included so we pick up 'medium_large' in 4.4.
			if ( in_array( $name, $intermediates, true ) ) {
				$expected .= $uploads_dir_url . $size['file'] . ' ' . $size['width'] . 'w, ';
			}
		}

		$expected = trim( $expected, ' ,' );

		foreach ( $intermediates as $int ) {
			$size_array = $this->get_image_size_array_from_meta( $image_meta, $int );
			$image_url  = wp_get_attachment_image_url( $id, $int );

			if ( 'full' === $int ) {
				// Add the full size image. Expected to be in the srcset when the full size image is used as src.
				$_expected = $uploads_dir_url . $image_meta['file'] . ' ' . $image_meta['width'] . 'w, ' . $expected;
			} else {
				$_expected = $expected;
			}

			$expected_srcset = $this->src_first( $_expected, $image_url, $size_array[0] );
			$this->assertSame( $expected_srcset, wp_calculate_image_srcset( $size_array, $image_url, $image_meta ) );
		}

		// Remove the attachment.
		wp_delete_attachment( $id );
		remove_filter( 'upload_dir', '_upload_dir_no_subdir' );
	}

	/**
	 * @ticket 33641
	 * @requires function imagejpeg
	 */
	public function test_wp_calculate_image_srcset_with_edits() {
		// For this test we're going to mock metadata changes from an edit.
		// Start by getting the attachment metadata.
		$image_meta = wp_get_attachment_metadata( self::$large_id );
		$image_url  = wp_get_attachment_image_url( self::$large_id, 'medium' );
		$size_array = $this->get_image_size_array_from_meta( $image_meta, 'medium' );

		// Copy hash generation method used in wp_save_image().
		$hash = 'e' . time() . rand( 100, 999 );

		$filename_base = wp_basename( self::$large_filename, '.jpg' );
		$filename_hash = "{$filename_base}-{$hash}";

		// Add the hash to the image URL.
		$image_url = str_replace( $filename_base, $filename_hash, $image_url );

		// Replace file paths for full and medium sizes with hashed versions.
		$image_meta['sizes']['medium']['file']       = str_replace( $filename_base, $filename_hash, $image_meta['sizes']['medium']['file'] );
		$image_meta['sizes']['medium_large']['file'] = str_replace( $filename_base, $filename_hash, $image_meta['sizes']['medium_large']['file'] );
		$image_meta['sizes']['large']['file']        = str_replace( $filename_base, $filename_hash, $image_meta['sizes']['large']['file'] );

		// Calculate a srcset array.
		$sizes = explode( ', ', wp_calculate_image_srcset( $size_array, $image_url, $image_meta ) );

		// Test to confirm all sources in the array include the same edit hash.
		foreach ( $sizes as $size ) {
			$this->assertStringContainsString( $hash, $size );
		}
	}

	/**
	 * @ticket 35106
	 * @requires function imagejpeg
	 */
	public function test_wp_calculate_image_srcset_with_absolute_path_in_meta() {
		$_wp_additional_image_sizes = wp_get_additional_image_sizes();

		$year_month      = gmdate( 'Y/m' );
		$image_meta      = wp_get_attachment_metadata( self::$large_id );
		$uploads_dir_url = 'http://' . WP_TESTS_DOMAIN . '/wp-content/uploads/';

		// Set up test cases for all expected size names.
		$intermediates = array( 'medium', 'medium_large', 'large', 'full' );

		// Add any soft crop intermediate sizes.
		foreach ( $_wp_additional_image_sizes as $name => $additional_size ) {
			if ( ! $_wp_additional_image_sizes[ $name ]['crop'] || 0 === $_wp_additional_image_sizes[ $name ]['height'] ) {
				$intermediates[] = $name;
			}
		}

		$expected = '';

		foreach ( $image_meta['sizes'] as $name => $size ) {
			// Allow the sizes that should be included so we pick up 'medium_large' in 4.4.
			if ( in_array( $name, $intermediates, true ) ) {
				$expected .= $uploads_dir_url . $year_month . '/' . $size['file'] . ' ' . $size['width'] . 'w, ';
			}
		}

		$expected       = trim( $expected, ' ,' );
		$full_size_file = $image_meta['file'];

		// Prepend an absolute path to simulate a pre-2.7 upload.
		$image_meta['file'] = 'H:\home\wordpress\trunk/wp-content/uploads/' . $image_meta['file'];

		foreach ( $intermediates as $int ) {
			$image_url  = wp_get_attachment_image_url( self::$large_id, $int );
			$size_array = $this->get_image_size_array_from_meta( $image_meta, $int );

			if ( 'full' === $int ) {
				// Add the full size image. Expected to be in the srcset when the full size image is used as src.
				$_expected = $uploads_dir_url . $full_size_file . ' ' . $image_meta['width'] . 'w, ' . $expected;
			} else {
				$_expected = $expected;
			}

			$expected_srcset = $this->src_first( $_expected, $image_url, $size_array[0] );
			$this->assertSame( $expected_srcset, wp_calculate_image_srcset( $size_array, $image_url, $image_meta ) );
		}
	}

	/**
	 * @ticket 33641
	 */
	public function test_wp_calculate_image_srcset_false() {
		$sizes = wp_calculate_image_srcset( array( 400, 300 ), 'file.png', array() );

		// For canola.jpg we should return.
		$this->assertFalse( $sizes );
	}

	/**
	 * @ticket 33641
	 * @requires function imagejpeg
	 */
	public function test_wp_calculate_image_srcset_no_width() {
		$file       = get_attached_file( self::$large_id );
		$image_url  = wp_get_attachment_image_url( self::$large_id, 'medium' );
		$image_meta = wp_generate_attachment_metadata( self::$large_id, $file );

		$size_array = array( 0, 0 );

		$srcset = wp_calculate_image_srcset( $size_array, $image_url, $image_meta );

		// The srcset should be false.
		$this->assertFalse( $srcset );
	}

	/**
	 * @ticket 34955
	 * @ticket 33641
	 */
	public function test_wp_calculate_image_srcset_ratio_variance() {
		// Mock data for this test.
		$size_array = array( 218, 300 );
		$image_src  = 'http://' . WP_TESTS_DOMAIN . '/wp-content/uploads/2015/12/test-768x1055-218x300.png';
		$image_meta = array(
			'width'  => 768,
			'height' => 1055,
			'file'   => '2015/12/test-768x1055.png',
			'sizes'  => array(
				'thumbnail'      => array(
					'file'      => 'test-768x1055-150x150.png',
					'width'     => 150,
					'height'    => 150,
					'mime-type' => 'image/png',
				),
				'medium'         => array(
					'file'      => 'test-768x1055-218x300.png',
					'width'     => 218,
					'height'    => 300,
					'mime-type' => 'image/png',
				),
				'custom-600'     => array(
					'file'      => 'test-768x1055-600x824.png',
					'width'     => 600,
					'height'    => 824,
					'mime-type' => 'image/png',
				),
				'post-thumbnail' => array(
					'file'      => 'test-768x1055-768x510.png',
					'width'     => 768,
					'height'    => 510,
					'mime-type' => 'image/png',
				),
			),
		);

		$uploads_url = 'http://' . WP_TESTS_DOMAIN . '/wp-content/uploads/2015/12/';

		$expected_srcset = $uploads_url . 'test-768x1055-218x300.png 218w, ' .
			$uploads_url . 'test-768x1055-600x824.png 600w, ' .
			$uploads_url . 'test-768x1055.png 768w';

		$this->assertSame( $expected_srcset, wp_calculate_image_srcset( $size_array, $image_src, $image_meta ) );
	}

	/**
	 * @ticket 35108
	 * @ticket 33641
	 */
	public function test_wp_calculate_image_srcset_include_src() {
		// Mock data for this test.
		$size_array = array( 2000, 1000 );
		$image_src  = 'http://' . WP_TESTS_DOMAIN . '/wp-content/uploads/2015/12/test.png';
		$image_meta = array(
			'width'  => 2000,
			'height' => 1000,
			'file'   => '2015/12/test.png',
			'sizes'  => array(
				'thumbnail'    => array(
					'file'      => 'test-150x150.png',
					'width'     => 150,
					'height'    => 150,
					'mime-type' => 'image/png',
				),
				'medium'       => array(
					'file'      => 'test-300x150.png',
					'width'     => 300,
					'height'    => 150,
					'mime-type' => 'image/png',
				),
				'medium_large' => array(
					'file'      => 'test-768x384.png',
					'width'     => 768,
					'height'    => 384,
					'mime-type' => 'image/png',
				),
				'large'        => array(
					'file'      => 'test-1024x512.png',
					'width'     => 1024,
					'height'    => 512,
					'mime-type' => 'image/png',
				),
			),
		);

		$uploads_url = 'http://' . WP_TESTS_DOMAIN . '/wp-content/uploads/2015/12/';

		$expected_srcset = $uploads_url . 'test.png 2000w, ' .
			$uploads_url . 'test-300x150.png 300w, ' .
			$uploads_url . 'test-768x384.png 768w, ' .
			$uploads_url . 'test-1024x512.png 1024w';

		$this->assertSame( $expected_srcset, wp_calculate_image_srcset( $size_array, $image_src, $image_meta ) );
	}

	/**
	 * @ticket 35480
	 */
	public function test_wp_calculate_image_srcset_corrupted_image_meta() {
		$size_array = array( 300, 150 );
		$image_src  = 'http://' . WP_TESTS_DOMAIN . '/wp-content/uploads/2015/12/test-300x150.png';
		$image_meta = array(
			'width'  => 1600,
			'height' => 800,
			'file'   => '2015/12/test.png',
			'sizes'  => array(
				'thumbnail'    => array(
					'file'      => 'test-150x150.png',
					'width'     => 150,
					'height'    => 150,
					'mime-type' => 'image/png',
				),
				'medium'       => array(
					'file'      => 'test-300x150.png',
					'width'     => 300,
					'height'    => 150,
					'mime-type' => 'image/png',
				),
				'medium_large' => array(
					'file'      => 'test-768x384.png',
					'width'     => 768,
					'height'    => 384,
					'mime-type' => 'image/png',
				),
				'large'        => array(
					'file'      => 'test-1024x512.png',
					'width'     => 1024,
					'height'    => 512,
					'mime-type' => 'image/png',
				),
			),
		);

		$srcset = array(
			300  => 'http://' . WP_TESTS_DOMAIN . '/wp-content/uploads/2015/12/test-300x150.png 300w',
			768  => 'http://' . WP_TESTS_DOMAIN . '/wp-content/uploads/2015/12/test-768x384.png 768w',
			1024 => 'http://' . WP_TESTS_DOMAIN . '/wp-content/uploads/2015/12/test-1024x512.png 1024w',
			1600 => 'http://' . WP_TESTS_DOMAIN . '/wp-content/uploads/2015/12/test.png 1600w',
		);

		// No sizes array.
		$image_meta1 = $image_meta;
		unset( $image_meta1['sizes'] );
		$this->assertFalse( wp_calculate_image_srcset( $size_array, $image_src, $image_meta1 ) );

		// Sizes is string instead of array; only full size available means no srcset.
		$image_meta2          = $image_meta;
		$image_meta2['sizes'] = '';
		$this->assertFalse( wp_calculate_image_srcset( $size_array, $image_src, $image_meta2 ) );

		// File name is incorrect.
		$image_meta3         = $image_meta;
		$image_meta3['file'] = '/';
		$this->assertFalse( wp_calculate_image_srcset( $size_array, $image_src, $image_meta3 ) );

		// File name is incorrect.
		$image_meta4 = $image_meta;
		unset( $image_meta4['file'] );
		$this->assertFalse( wp_calculate_image_srcset( $size_array, $image_src, $image_meta4 ) );

		// Intermediate size is string instead of array.
		$image_meta5                          = $image_meta;
		$image_meta5['sizes']['medium_large'] = '';
		unset( $srcset[768] );
		$expected_srcset = implode( ', ', $srcset );
		$this->assertSame( $expected_srcset, wp_calculate_image_srcset( $size_array, $image_src, $image_meta5 ) );
	}

	/**
	 * @ticket 36549
	 * @ticket 33641
	 */
	public function test_wp_calculate_image_srcset_with_spaces_in_filenames() {
		// Mock data for this test.
		$image_src  = 'http://' . WP_TESTS_DOMAIN . '/wp-content/uploads/2015/12/test image-300x150.png';
		$image_meta = array(
			'width'  => 3000,
			'height' => 1500,
			'file'   => '2015/12/test image.png',
			'sizes'  => array(
				'thumbnail'    => array(
					'file'      => 'test image-150x150.png',
					'width'     => 150,
					'height'    => 150,
					'mime-type' => 'image/png',
				),
				'medium'       => array(
					'file'      => 'test image-300x150.png',
					'width'     => 300,
					'height'    => 150,
					'mime-type' => 'image/png',
				),
				'medium_large' => array(
					'file'      => 'test image-768x384.png',
					'width'     => 768,
					'height'    => 384,
					'mime-type' => 'image/png',
				),
				'large'        => array(
					'file'      => 'test image-1024x512.png',
					'width'     => 1024,
					'height'    => 512,
					'mime-type' => 'image/png',
				),
			),
		);

		$uploads_url = 'http://' . WP_TESTS_DOMAIN . '/wp-content/uploads/2015/12/';

		$expected_srcset = $uploads_url . 'test%20image-300x150.png 300w, ' .
			$uploads_url . 'test%20image-768x384.png 768w, ' .
			$uploads_url . 'test%20image-1024x512.png 1024w';

		$this->assertSame( $expected_srcset, wp_calculate_image_srcset( array( 300, 150 ), $image_src, $image_meta ) );
	}

	/**
	 * @ticket 33641
	 * @requires function imagejpeg
	 */
	public function test_wp_get_attachment_image_srcset() {
		$_wp_additional_image_sizes = wp_get_additional_image_sizes();

		$image_meta = wp_get_attachment_metadata( self::$large_id );
		$size_array = array( $image_meta['width'], $image_meta['height'] ); // Full size.

		$srcset = wp_get_attachment_image_srcset( self::$large_id, $size_array, $image_meta );

		$year_month  = gmdate( 'Y/m' );
		$uploads_dir = 'http://' . WP_TESTS_DOMAIN . '/wp-content/uploads/';

		// Set up test cases for all expected size names.
		$intermediates = array( 'medium', 'medium_large', 'large', 'full' );

		foreach ( $_wp_additional_image_sizes as $name => $additional_size ) {
			if ( ! $_wp_additional_image_sizes[ $name ]['crop'] || 0 === $_wp_additional_image_sizes[ $name ]['height'] ) {
				$intermediates[] = $name;
			}
		}

		$expected = '';

		foreach ( $image_meta['sizes'] as $name => $size ) {
			// Allow the sizes that should be included so we pick up 'medium_large' in 4.4.
			if ( in_array( $name, $intermediates, true ) ) {
				$expected .= $uploads_dir . $year_month . '/' . $size['file'] . ' ' . $size['width'] . 'w, ';
			}
		}

		$expected .= $uploads_dir . $image_meta['file'] . ' ' . $image_meta['width'] . 'w';

		$expected_srcset = $this->src_first( $expected, $uploads_dir . $image_meta['file'], $size_array[0] );

		$this->assertSame( $expected_srcset, $srcset );
	}

	/**
	 * @ticket 33641
	 */
	public function test_wp_get_attachment_image_srcset_single_srcset() {
		$image_meta = wp_get_attachment_metadata( self::$large_id );
		$size_array = array( 150, 150 );
		/*
		 * In our tests, thumbnails will only return a single srcset candidate,
		 * so we shouldn't return a srcset value in order to avoid unneeded markup.
		 */
		$sizes = wp_get_attachment_image_srcset( self::$large_id, $size_array, $image_meta );

		$this->assertFalse( $sizes );
	}

	/**
	 * @ticket 33641
	 */
	public function test_wp_get_attachment_image_srcset_invalidsize() {
		$image_meta    = wp_get_attachment_metadata( self::$large_id );
		$invalid_size  = 'nailthumb';
		$original_size = array( 1600, 1200 );

		$srcset = wp_get_attachment_image_srcset( self::$large_id, $invalid_size, $image_meta );

		// Expect a srcset for the original full size image to be returned.
		$expected = wp_get_attachment_image_srcset( self::$large_id, $original_size, $image_meta );

		$this->assertSame( $expected, $srcset );
	}

	/**
	 * @ticket 33641
	 */
	public function test_wp_get_attachment_image_sizes() {
		// Test sizes against the default WP sizes.
		$intermediates = array( 'thumbnail', 'medium', 'medium_large', 'large' );

		// Make sure themes aren't filtering the sizes array.
		remove_all_filters( 'wp_calculate_image_sizes' );

		foreach ( $intermediates as $int_size ) {
			$image = wp_get_attachment_image_src( self::$large_id, $int_size );

			$expected = '(max-width: ' . $image[1] . 'px) 100vw, ' . $image[1] . 'px';
			$sizes    = wp_get_attachment_image_sizes( self::$large_id, $int_size );

			$this->assertSame( $expected, $sizes );
		}
	}

	/**
	 * @ticket 33641
	 * @requires function imagejpeg
	 */
	public function test_wp_calculate_image_sizes() {
		// Test sizes against the default WP sizes.
		$intermediates = array( 'thumbnail', 'medium', 'medium_large', 'large' );
		$image_meta    = wp_get_attachment_metadata( self::$large_id );

		// Make sure themes aren't filtering the sizes array.
		remove_all_filters( 'wp_calculate_image_sizes' );

		foreach ( $intermediates as $int_size ) {
			$size_array             = $this->get_image_size_array_from_meta( $image_meta, $int_size );
			$image_src              = $image_meta['sizes'][ $int_size ]['file'];
			list( $width, $height ) = $size_array;

			$expected = '(max-width: ' . $width . 'px) 100vw, ' . $width . 'px';
			$sizes    = wp_calculate_image_sizes( $size_array, $image_src, $image_meta );

			$this->assertSame( $expected, $sizes );
		}
	}

	/**
	 * @ticket 33641
	 * @requires function imagejpeg
	 */
	public function test_wp_filter_content_tags_srcset_sizes() {
		$image_meta = wp_get_attachment_metadata( self::$large_id );
		$size_array = $this->get_image_size_array_from_meta( $image_meta, 'medium' );

		$srcset = sprintf( 'srcset="%s"', wp_get_attachment_image_srcset( self::$large_id, $size_array, $image_meta ) );
		$sizes  = sprintf( 'sizes="%s"', wp_get_attachment_image_sizes( self::$large_id, $size_array, $image_meta ) );

		// Function used to build HTML for the editor.
		$img                  = get_image_tag( self::$large_id, '', '', '', 'medium' );
		$img_no_size_in_class = str_replace( 'size-', '', $img );
		$img_no_width_height  = str_replace( ' width="' . $size_array[0] . '"', '', $img );
		$img_no_width_height  = str_replace( ' height="' . $size_array[1] . '"', '', $img_no_width_height );
		$img_no_size_id       = str_replace( 'wp-image-', 'id-', $img );
		$img_with_sizes_attr  = str_replace( '<img ', '<img sizes="99vw" ', $img );
		$img_xhtml            = str_replace( ' />', '/>', $img );
		$img_html5            = str_replace( ' />', '>', $img );

		// Manually add srcset and sizes to the markup from get_image_tag().
		$respimg                  = preg_replace( '|<img ([^>]+) />|', '<img $1 ' . $srcset . ' ' . $sizes . ' />', $img );
		$respimg_no_size_in_class = preg_replace( '|<img ([^>]+) />|', '<img $1 ' . $srcset . ' ' . $sizes . ' />', $img_no_size_in_class );
		$respimg_no_width_height  = preg_replace( '|<img ([^>]+) />|', '<img $1 ' . $srcset . ' ' . $sizes . ' />', $img_no_width_height );
		$respimg_with_sizes_attr  = preg_replace( '|<img ([^>]+) />|', '<img $1 ' . $srcset . ' />', $img_with_sizes_attr );
		$respimg_xhtml            = preg_replace( '|<img ([^>]+)/>|', '<img $1 ' . $srcset . ' ' . $sizes . ' />', $img_xhtml );
		$respimg_html5            = preg_replace( '|<img ([^>]+)>|', '<img $1 ' . $srcset . ' ' . $sizes . ' />', $img_html5 );

		$content = '
			<p>Image, standard. Should have srcset and sizes.</p>
			%1$s

			<p>Image, no size class. Should have srcset and sizes.</p>
			%2$s

			<p>Image, no width and height attributes. Should have srcset and sizes (from matching the file name).</p>
			%3$s

			<p>Image, no attachment ID class. Should NOT have srcset and sizes.</p>
			%4$s

			<p>Image, with sizes attribute. Should NOT have two sizes attributes.</p>
			%5$s

			<p>Image, XHTML 1.0 style (no space before the closing slash). Should have srcset and sizes.</p>
			%6$s

			<p>Image, HTML 5.0 style. Should have srcset and sizes.</p>
			%7$s';

		$content_unfiltered = sprintf(
			$content,
			$img,
			$img_no_size_in_class,
			$img_no_width_height,
			$img_no_size_id,
			$img_with_sizes_attr,
			$img_xhtml,
			$img_html5
		);

		$content_filtered = sprintf(
			$content,
			$respimg,
			$respimg_no_size_in_class,
			$respimg_no_width_height,
			$img_no_size_id,
			$respimg_with_sizes_attr,
			$respimg_xhtml,
			$respimg_html5
		);

		// Do not add width, height, and loading.
		add_filter( 'wp_img_tag_add_width_and_height_attr', '__return_false' );
		add_filter( 'wp_img_tag_add_loading_attr', '__return_false' );

		$this->assertSame( $content_filtered, wp_filter_content_tags( $content_unfiltered ) );

		remove_filter( 'wp_img_tag_add_width_and_height_attr', '__return_false' );
		remove_filter( 'wp_img_tag_add_loading_attr', '__return_false' );
	}

	/**
	 * When rendering attributes for responsive images,
	 * we rely on the 'wp-image-*' class to find the image by ID.
	 * The class name may not be consistent with attachment IDs in DB when
	 * working with imported content or when a user has edited
	 * the 'src' attribute manually. To avoid incorrect images
	 * being displayed, ensure we don't add attributes in this case.
	 *
	 * @ticket 34898
	 * @ticket 33641
	 */
	public function test_wp_filter_content_tags_srcset_sizes_wrong() {
		$img = get_image_tag( self::$large_id, '', '', '', 'medium' );
		$img = wp_img_tag_add_loading_attr( $img, 'test' );

		// Replace the src URL.
		$image_wrong_src = preg_replace( '|src="[^"]+"|', 'src="http://' . WP_TESTS_DOMAIN . '/wp-content/uploads/foo.jpg"', $img );

		$this->assertSame( $image_wrong_src, wp_filter_content_tags( $image_wrong_src ) );
	}

	/**
	 * @ticket 33641
	 */
	public function test_wp_filter_content_tags_srcset_sizes_with_preexisting_srcset() {
		// Generate HTML and add a dummy srcset attribute.
		$img = get_image_tag( self::$large_id, '', '', '', 'medium' );
		$img = wp_img_tag_add_loading_attr( $img, 'test' );
		$img = preg_replace( '|<img ([^>]+) />|', '<img $1 ' . 'srcset="image2x.jpg 2x" />', $img );

		// The content filter should return the image unchanged.
		$this->assertSame( $img, wp_filter_content_tags( $img ) );
	}

	/**
	 * @ticket 33641
	 * @ticket 34528
	 */
	public function test_wp_calculate_image_srcset_animated_gifs() {
		// Mock meta for an animated gif.
		$image_meta = array(
			'width'  => 1200,
			'height' => 600,
			'file'   => 'animated.gif',
			'sizes'  => array(
				'thumbnail' => array(
					'file'      => 'animated-150x150.gif',
					'width'     => 150,
					'height'    => 150,
					'mime-type' => 'image/gif',
				),
				'medium'    => array(
					'file'      => 'animated-300x150.gif',
					'width'     => 300,
					'height'    => 150,
					'mime-type' => 'image/gif',
				),
				'large'     => array(
					'file'      => 'animated-1024x512.gif',
					'width'     => 1024,
					'height'    => 512,
					'mime-type' => 'image/gif',
				),
			),
		);

		$full_src  = 'http://' . WP_TESTS_DOMAIN . '/wp-content/uploads/' . $image_meta['file'];
		$large_src = 'http://' . WP_TESTS_DOMAIN . '/wp-content/uploads/' . $image_meta['sizes']['large']['file'];

		// Test with soft resized size array.
		$size_array = array( 900, 450 );

		// Full size GIFs should not return a srcset.
		$this->assertFalse( wp_calculate_image_srcset( $size_array, $full_src, $image_meta ) );
		// Intermediate sized GIFs should not include the full size in the srcset.
		$this->assertStringNotContainsString( $full_src, wp_calculate_image_srcset( $size_array, $large_src, $image_meta ) );
	}

	/**
	 * @ticket 35045
	 * @ticket 33641
	 * @requires function imagejpeg
	 */
	public function test_wp_filter_content_tags_schemes() {
		$image_meta = wp_get_attachment_metadata( self::$large_id );
		$size_array = $this->get_image_size_array_from_meta( $image_meta, 'medium' );

		$srcset = sprintf( 'srcset="%s"', wp_get_attachment_image_srcset( self::$large_id, $size_array, $image_meta ) );
		$sizes  = sprintf( 'sizes="%s"', wp_get_attachment_image_sizes( self::$large_id, $size_array, $image_meta ) );

		// Build HTML for the editor.
		$img          = get_image_tag( self::$large_id, '', '', '', 'medium' );
		$img          = wp_img_tag_add_loading_attr( $img, 'test' );
		$img_https    = str_replace( 'http://', 'https://', $img );
		$img_relative = str_replace( 'http://', '//', $img );

		// Manually add srcset and sizes to the markup from get_image_tag().
		$respimg          = preg_replace( '|<img ([^>]+) />|', '<img $1 ' . $srcset . ' ' . $sizes . ' />', $img );
		$respimg_https    = preg_replace( '|<img ([^>]+) />|', '<img $1 ' . $srcset . ' ' . $sizes . ' />', $img_https );
		$respimg_relative = preg_replace( '|<img ([^>]+) />|', '<img $1 ' . $srcset . ' ' . $sizes . ' />', $img_relative );

		$content = '
			<p>Image, http: protocol. Should have srcset and sizes.</p>
			%1$s

			<p>Image, https: protocol. Should have srcset and sizes.</p>
			%2$s

			<p>Image, protocol-relative. Should have srcset and sizes.</p>
			%3$s';

		$unfiltered = sprintf(
			$content,
			$img,
			$img_https,
			$img_relative
		);

		$expected = sprintf(
			$content,
			$respimg,
			$respimg_https,
			$respimg_relative
		);

		$actual = wp_filter_content_tags( $unfiltered );

		$this->assertSame( $expected, $actual );
	}

	/**
	 * @ticket 34945
	 * @ticket 33641
	 */
	public function test_wp_get_attachment_image_with_https_on() {
		// Mock meta for the image.
		$image_meta = array(
			'width'  => 1200,
			'height' => 600,
			'file'   => 'test.jpg',
			'sizes'  => array(
				'thumbnail' => array(
					'file'   => 'test-150x150.jpg',
					'width'  => 150,
					'height' => 150,
				),
				'medium'    => array(
					'file'   => 'test-300x150.jpg',
					'width'  => 300,
					'height' => 150,
				),
				'large'     => array(
					'file'   => 'test-1024x512.jpg',
					'width'  => 1024,
					'height' => 512,
				),
			),
		);

		// Test using the large file size.
		$size_array = array( 1024, 512 );
		$image_url  = 'http://' . WP_TESTS_DOMAIN . '/wp-content/uploads/' . $image_meta['sizes']['large']['file'];

		$_SERVER['HTTPS'] = 'on';

		$uploads_url = 'https://' . WP_TESTS_DOMAIN . '/wp-content/uploads/';

		$expected = $uploads_url . 'test-1024x512.jpg 1024w, ' .
			$uploads_url . 'test-300x150.jpg 300w, ' .
			$uploads_url . 'test.jpg 1200w';

		$actual = wp_calculate_image_srcset( $size_array, $image_url, $image_meta );

		$this->assertSame( $expected, $actual );
	}

	/**
	 * @ticket 36084
	 */
	public function test_get_image_send_to_editor_defaults() {
		$id      = self::$large_id;
		$caption = '';
		$title   = 'A test title value.';
		$align   = 'left';

		// Calculate attachment data (default is medium).
		$attachment = wp_get_attachment_image_src( $id, 'medium' );

		$html     = '<img src="%1$s" alt="" width="%2$d" height="%3$d" class="align%4$s size-medium wp-image-%5$d" />';
		$expected = sprintf( $html, $attachment[0], $attachment[1], $attachment[2], $align, $id );

		$this->assertSame( $expected, get_image_send_to_editor( $id, $caption, $title, $align ) );

		$this->assertSame( $expected, get_image_send_to_editor( $id, $caption, $title, $align ) );
	}

	/**
	 * @ticket 36084
	 */
	public function test_get_image_send_to_editor_defaults_with_optional_params() {
		$id      = self::$large_id;
		$caption = 'A test caption.';
		$title   = 'A test title value.';
		$align   = 'left';
		$url     = get_permalink( $id );
		$rel     = true;
		$size    = 'thumbnail';
		$alt     = 'An example alt value.';

		// Calculate attachment data.
		$attachment = wp_get_attachment_image_src( $id, $size );

		$html = '<a href="%1$s" rel="%2$s"><img src="%3$s" alt="%4$s" width="%5$d" height="%6$d" class="size-%8$s wp-image-%9$d" /></a>';
		$html = '[caption id="attachment_%9$d" align="align%7$s" width="%5$d"]' . $html . ' %10$s[/caption]';

		$expected = sprintf( $html, $url, 'attachment wp-att-' . $id, $attachment[0], $alt, $attachment[1], $attachment[2], $align, $size, $id, $caption );

		$this->assertSame( $expected, get_image_send_to_editor( $id, $caption, $title, $align, $url, $rel, $size, $alt ) );
	}

	/**
	 * @ticket 36084
	 */
	public function test_get_image_send_to_editor_defaults_no_caption_no_rel() {
		$id      = self::$large_id;
		$caption = '';
		$title   = 'A test title value.';
		$align   = 'left';
		$url     = get_permalink( $id );
		$rel     = '';
		$size    = 'thumbnail';
		$alt     = 'An example alt value.';

		// Calculate attachment data.
		$attachment = wp_get_attachment_image_src( $id, $size );

		$html = '<a href="%1$s"><img src="%2$s" alt="%3$s" width="%4$d" height="%5$d" class="align%6$s size-%7$s wp-image-%8$d" /></a>';

		$expected = sprintf( $html, $url, $attachment[0], $alt, $attachment[1], $attachment[2], $align, $size, $id );

		$this->assertSame( $expected, get_image_send_to_editor( $id, $caption, $title, $align, $url, $rel, $size, $alt ) );
	}

	/**
	 * Tests if wp_get_attachment_image() uses wp_get_attachment_metadata().
	 *
	 * In this way, the meta data can be filtered using the filter
	 * `wp_get_attachment_metadata`.
	 *
	 * The test checks if the image size that is added in the filter is
	 * used in the output of `wp_get_attachment_image()`.
	 *
	 * @ticket 36246
	 * @requires function imagejpeg
	 */
	public function test_wp_get_attachment_image_should_use_wp_get_attachment_metadata() {
		add_filter( 'wp_get_attachment_metadata', array( $this, 'filter_36246' ), 10, 2 );

		remove_all_filters( 'wp_calculate_image_sizes' );

		$basename    = wp_basename( self::$large_filename, '.jpg' );
		$year_month  = gmdate( 'Y/m' );
		$uploads_url = 'http://' . WP_TESTS_DOMAIN . '/wp-content/uploads/' . $year_month . '/';

		$expected = '<img width="999" height="999" ' .
			'src="' . $uploads_url . 'test-image-testsize-999x999.jpg" ' .
			'class="attachment-testsize size-testsize" alt="" loading="lazy" ' .
			'srcset="' . $uploads_url . 'test-image-testsize-999x999.jpg 999w, ' . $uploads_url . $basename . '-150x150.jpg 150w" ' .
			'sizes="(max-width: 999px) 100vw, 999px" />';

		$actual = wp_get_attachment_image( self::$large_id, 'testsize' );

		remove_filter( 'wp_get_attachment_metadata', array( $this, 'filter_36246' ) );

		$this->assertSame( $expected, $actual );
	}

	public function filter_36246( $data, $attachment_id ) {
		$data['sizes']['testsize'] = array(
			'file'      => 'test-image-testsize-999x999.jpg',
			'width'     => 999,
			'height'    => 999,
			'mime-type' => 'image/jpg',
		);
		return $data;
	}

	/**
	 * @ticket 50679
	 */
	public function test_wp_get_attachment_metadata_should_return_false_if_no_attachment() {
		$post_id = self::factory()->post->create();
		$data    = wp_get_attachment_metadata( $post_id );
		$this->assertFalse( $data );
	}

	/**
	 * @ticket 37813
	 */
	public function test_return_type_when_inserting_attachment_with_error_in_data() {
		$data = array(
			'post_status'  => 'publish',
			'post_content' => 'Attachment content',
			'post_title'   => 'Attachment Title',
			'post_date'    => '2012-02-30 00:00:00',
		);

		$attachment_id = wp_insert_attachment( $data, '', 0, true );
		$this->assertWPError( $attachment_id );
		$this->assertSame( 'invalid_date', $attachment_id->get_error_code() );

		$attachment_id = wp_insert_attachment( $data, '', 0 );
		$this->assertSame( 0, $attachment_id );
	}

	/**
	 * @ticket 35218
	 */
	public function test_wp_get_media_creation_timestamp_video_asf() {
		$metadata = array(
			'fileformat' => 'asf',
			'asf'        => array(
				'file_properties_object' => array(
					'creation_date_unix' => 123,
				),
			),
		);

		$this->assertSame( 123, wp_get_media_creation_timestamp( $metadata ) );
	}

	/**
	 * @ticket 35218
	 */
	public function test_wp_get_media_creation_timestamp_video_matroska() {
		$metadata = array(
			'fileformat' => 'matroska',
			'matroska'   => array(
				'comments' => array(
					'creation_time' => array(
						'2015-12-24T17:40:09Z',
					),
				),
			),
		);

		$this->assertSame( 1450978809, wp_get_media_creation_timestamp( $metadata ) );
	}

	/**
	 * @ticket 35218
	 */
	public function test_wp_get_media_creation_timestamp_video_quicktime() {
		$metadata = array(
			'fileformat' => 'quicktime',
			'quicktime'  => array(
				'moov' => array(
					'subatoms' => array(
						array(
							'creation_time_unix' => 1450978805,
						),
					),
				),
			),
		);

		$this->assertSame( 1450978805, wp_get_media_creation_timestamp( $metadata ) );
	}

	/**
	 * @ticket 35218
	 */
	public function test_wp_get_media_creation_timestamp_video_webm() {
		$metadata = array(
			'fileformat' => 'webm',
			'matroska'   => array(
				'info' => array(
					array(
						'DateUTC_unix' => 1265680539,
					),
				),
			),
		);

		$this->assertSame( 1265680539, wp_get_media_creation_timestamp( $metadata ) );
	}

	/**
	 * Test created timestamp is properly read from an MP4 file.
	 *
	 * This MP4 video file has an AAC audio track, so it can be used to test
	 *`wp_read_audio_metadata()`.
	 *
	 * @ticket 42017
	 */
	public function test_wp_read_audio_metadata_adds_creation_date_with_mp4() {
		$video    = DIR_TESTDATA . '/uploads/small-video.mp4';
		$metadata = wp_read_audio_metadata( $video );

		$this->assertSame( 1269120551, $metadata['created_timestamp'] );
	}

	/**
	 * @ticket 35218
	 */
	public function test_wp_read_video_metadata_adds_creation_date_with_quicktime() {
		$video    = DIR_TESTDATA . '/uploads/small-video.mov';
		$metadata = wp_read_video_metadata( $video );

		$this->assertSame( 1269120551, $metadata['created_timestamp'] );
	}

	/**
	 * @ticket 35218
	 */
	public function test_wp_read_video_metadata_adds_creation_date_with_mp4() {
		$video    = DIR_TESTDATA . '/uploads/small-video.mp4';
		$metadata = wp_read_video_metadata( $video );

		$this->assertSame( 1269120551, $metadata['created_timestamp'] );
	}

	/**
	 * @ticket 35218
	 */
	public function test_wp_read_video_metadata_adds_creation_date_with_mkv() {
		$video    = DIR_TESTDATA . '/uploads/small-video.mkv';
		$metadata = wp_read_video_metadata( $video );

		$this->assertSame( 1269120551, $metadata['created_timestamp'] );
	}

	/**
	 * @ticket 35218
	 */
	public function test_wp_read_video_metadata_adds_creation_date_with_webm() {
		$video    = DIR_TESTDATA . '/uploads/small-video.webm';
		$metadata = wp_read_video_metadata( $video );

		$this->assertSame( 1269120551, $metadata['created_timestamp'] );
	}

	/**
	 * @ticket 10752
	 */
	public function test_media_handle_upload_uses_post_parent_for_directory_date() {
		$iptc_file = DIR_TESTDATA . '/images/test-image-iptc.jpg';

		// Make a copy of this file as it gets moved during the file upload.
		$tmp_name = wp_tempnam( $iptc_file );

		copy( $iptc_file, $tmp_name );

		$_FILES['upload'] = array(
			'tmp_name' => $tmp_name,
			'name'     => 'test-image-iptc.jpg',
			'type'     => 'image/jpeg',
			'error'    => 0,
			'size'     => filesize( $iptc_file ),
		);

		$parent_id = self::factory()->post->create( array( 'post_date' => '2010-01-01' ) );

		$post_id = media_handle_upload(
			'upload',
			$parent_id,
			array(),
			array(
				'action'    => 'test_iptc_upload',
				'test_form' => false,
			)
		);

		unset( $_FILES['upload'] );

		$url = wp_get_attachment_url( $post_id );

		$uploads_dir = wp_upload_dir( '2010/01' );

		$expected = $uploads_dir['url'] . '/test-image-iptc.jpg';

		// Clean up.
		wp_delete_attachment( $post_id );
		wp_delete_post( $parent_id );

		$this->assertSame( $expected, $url );
	}

	/**
	 * @ticket 10752
	 */
	public function test_media_handle_upload_ignores_page_parent_for_directory_date() {
		$iptc_file = DIR_TESTDATA . '/images/test-image-iptc.jpg';

		// Make a copy of this file as it gets moved during the file upload.
		$tmp_name = wp_tempnam( $iptc_file );

		copy( $iptc_file, $tmp_name );

		$_FILES['upload'] = array(
			'tmp_name' => $tmp_name,
			'name'     => 'test-image-iptc.jpg',
			'type'     => 'image/jpeg',
			'error'    => 0,
			'size'     => filesize( $iptc_file ),
		);

		$parent_id = self::factory()->post->create(
			array(
				'post_date' => '2010-01-01',
				'post_type' => 'page',
			)
		);
		$parent    = get_post( $parent_id );

		$post_id = media_handle_upload(
			'upload',
			$parent_id,
			array(),
			array(
				'action'    => 'test_iptc_upload',
				'test_form' => false,
			)
		);

		unset( $_FILES['upload'] );

		$url = wp_get_attachment_url( $post_id );

		$uploads_dir = wp_upload_dir( current_time( 'mysql' ) );

		$expected = $uploads_dir['url'] . '/test-image-iptc.jpg';

		// Clean up.
		wp_delete_attachment( $post_id );
		wp_delete_post( $parent_id );

		$this->assertSame( $expected, $url );
	}

	/**
	 * @ticket 50367
	 * @requires function imagejpeg
	 */
	public function test_wp_filter_content_tags_width_height() {
		$image_meta = wp_get_attachment_metadata( self::$large_id );
		$size_array = $this->get_image_size_array_from_meta( $image_meta, 'medium' );

		$img                 = get_image_tag( self::$large_id, '', '', '', 'medium' );
		$img_no_width_height = str_replace( ' width="' . $size_array[0] . '"', '', $img );
		$img_no_width_height = str_replace( ' height="' . $size_array[1] . '"', '', $img_no_width_height );
		$img_no_width        = str_replace( ' width="' . $size_array[0] . '"', '', $img );
		$img_no_height       = str_replace( ' height="' . $size_array[1] . '"', '', $img );

		$hwstring = image_hwstring( $size_array[0], $size_array[1] );

		// Manually add width and height to the markup from get_image_tag().
		$respimg_no_width_height = str_replace( '<img ', '<img ' . $hwstring, $img_no_width_height );

		$content = '
			<p>Image, with width and height. Should NOT be modified.</p>
			%1$s

			<p>Image, no width and height attributes. Should have width, height, srcset and sizes (from matching the file name).</p>
			%2$s

			<p>Image, no width but height attribute. Should NOT be modified.</p>
			%3$s

			<p>Image, no height but width attribute. Should NOT be modified.</p>
			%4$s';

		$content_unfiltered = sprintf( $content, $img, $img_no_width_height, $img_no_width, $img_no_height );
		$content_filtered   = sprintf( $content, $img, $respimg_no_width_height, $img_no_width, $img_no_height );

		// Do not add loading, srcset, and sizes.
		add_filter( 'wp_img_tag_add_loading_attr', '__return_false' );
		add_filter( 'wp_img_tag_add_srcset_and_sizes_attr', '__return_false' );

		$this->assertSame( $content_filtered, wp_filter_content_tags( $content_unfiltered ) );

		remove_filter( 'wp_img_tag_add_loading_attr', '__return_false' );
		remove_filter( 'wp_img_tag_add_srcset_and_sizes_attr', '__return_false' );
	}

	/**
	 * @ticket 44427
	 * @ticket 50367
	 * @ticket 50756
	 * @requires function imagejpeg
	 */
	public function test_wp_filter_content_tags_loading_lazy() {
		$image_meta = wp_get_attachment_metadata( self::$large_id );
		$size_array = $this->get_image_size_array_from_meta( $image_meta, 'medium' );

		$img                    = get_image_tag( self::$large_id, '', '', '', 'medium' );
		$img_xhtml              = str_replace( ' />', '/>', $img );
		$img_html5              = str_replace( ' />', '>', $img );
		$img_no_width_height    = str_replace( ' width="' . $size_array[0] . '"', '', $img );
		$img_no_width_height    = str_replace( ' height="' . $size_array[1] . '"', '', $img_no_width_height );
		$iframe                 = '<iframe src="https://www.example.com" width="640" height="360"></iframe>';
		$iframe_no_width_height = '<iframe src="https://www.example.com"></iframe>';

		$lazy_img       = wp_img_tag_add_loading_attr( $img, 'test' );
		$lazy_img_xhtml = wp_img_tag_add_loading_attr( $img_xhtml, 'test' );
		$lazy_img_html5 = wp_img_tag_add_loading_attr( $img_html5, 'test' );
		$lazy_iframe    = wp_iframe_tag_add_loading_attr( $iframe, 'test' );

		// The following should not be modified because there already is a 'loading' attribute.
		$img_eager    = str_replace( ' />', ' loading="eager" />', $img );
		$iframe_eager = str_replace( '">', '" loading="eager">', $iframe );

		$content = '
			<p>Image, standard.</p>
			%1$s
			<p>Image, XHTML 1.0 style (no space before the closing slash).</p>
			%2$s
			<p>Image, HTML 5.0 style.</p>
			%3$s
			<p>Image, with pre-existing "loading" attribute. Should not be modified.</p>
			%4$s
			<p>Image, without dimension attributes. Should not be modified.</p>
			%5$s
			<p>Iframe, standard.</p>
			%6$s
			<p>Iframe, with pre-existing "loading" attribute. Should not be modified.</p>
			%7$s
			<p>Iframe, without dimension attributes. Should not be modified.</p>
			%8$s';

		$content_unfiltered = sprintf( $content, $img, $img_xhtml, $img_html5, $img_eager, $img_no_width_height, $iframe, $iframe_eager, $iframe_no_width_height );
		$content_filtered   = sprintf( $content, $lazy_img, $lazy_img_xhtml, $lazy_img_html5, $img_eager, $img_no_width_height, $lazy_iframe, $iframe_eager, $iframe_no_width_height );

		// Do not add width, height, srcset, and sizes.
		add_filter( 'wp_img_tag_add_width_and_height_attr', '__return_false' );
		add_filter( 'wp_img_tag_add_srcset_and_sizes_attr', '__return_false' );

		$this->assertSame( $content_filtered, wp_filter_content_tags( $content_unfiltered ) );

		remove_filter( 'wp_img_tag_add_width_and_height_attr', '__return_false' );
		remove_filter( 'wp_img_tag_add_srcset_and_sizes_attr', '__return_false' );
	}

	/**
	 * @ticket 44427
	 * @ticket 50756
	 */
	public function test_wp_filter_content_tags_loading_lazy_opted_in() {
		$img         = get_image_tag( self::$large_id, '', '', '', 'medium' );
		$lazy_img    = wp_img_tag_add_loading_attr( $img, 'test' );
		$iframe      = '<iframe src="https://www.example.com" width="640" height="360"></iframe>';
		$lazy_iframe = wp_iframe_tag_add_loading_attr( $iframe, 'test' );

		$content = '
			<p>Image, standard.</p>
			%1$s
			<p>Iframe, standard.</p>
			%2$s';

		$content_unfiltered = sprintf( $content, $img, $iframe );
		$content_filtered   = sprintf( $content, $lazy_img, $lazy_iframe );

		// Do not add srcset and sizes while testing.
		add_filter( 'wp_img_tag_add_srcset_and_sizes_attr', '__return_false' );

		// Enable globally for all tags.
		add_filter( 'wp_lazy_loading_enabled', '__return_true' );

		$this->assertSame( $content_filtered, wp_filter_content_tags( $content_unfiltered ) );
		remove_filter( 'wp_lazy_loading_enabled', '__return_true' );
		remove_filter( 'wp_img_tag_add_srcset_and_sizes_attr', '__return_false' );
	}

	/**
	 * @ticket 44427
	 * @ticket 50756
	 */
	public function test_wp_filter_content_tags_loading_lazy_opted_out() {
		$img    = get_image_tag( self::$large_id, '', '', '', 'medium' );
		$iframe = '<iframe src="https://www.example.com" width="640" height="360"></iframe>';

		$content = '
			<p>Image, standard.</p>
			%1$s
			<p>Iframe, standard.</p>
			%2$s';
		$content = sprintf( $content, $img, $iframe );

		// Do not add srcset and sizes while testing.
		add_filter( 'wp_img_tag_add_srcset_and_sizes_attr', '__return_false' );

		// Disable globally for all tags.
		add_filter( 'wp_lazy_loading_enabled', '__return_false' );

		$this->assertSame( $content, wp_filter_content_tags( $content ) );
		remove_filter( 'wp_lazy_loading_enabled', '__return_false' );
		remove_filter( 'wp_img_tag_add_srcset_and_sizes_attr', '__return_false' );
	}

	/**
	 * @ticket 44427
	 * @ticket 50367
	 */
	public function test_wp_img_tag_add_loading_attr() {
		$img = '<img src="example.png" alt=" width="300" height="225" />';
		$img = wp_img_tag_add_loading_attr( $img, 'test' );

		$this->assertStringContainsString( ' loading="lazy"', $img );
	}

	/**
	 * @ticket 44427
	 * @ticket 50367
	 */
	public function test_wp_img_tag_add_loading_attr_without_src() {
		$img = '<img alt=" width="300" height="225" />';
		$img = wp_img_tag_add_loading_attr( $img, 'test' );

		$this->assertStringNotContainsString( ' loading=', $img );
	}

	/**
	 * @ticket 44427
	 * @ticket 50367
	 */
	public function test_wp_img_tag_add_loading_attr_with_single_quotes() {
		$img = "<img src='example.png' alt=' width='300' height='225' />";
		$img = wp_img_tag_add_loading_attr( $img, 'test' );

		$this->assertStringNotContainsString( ' loading=', $img );

		// Test specifically that the attribute is not there with double-quotes,
		// to avoid regressions.
		$this->assertStringNotContainsString( ' loading="lazy"', $img );
	}

	/**
	 * @ticket 44427
	 * @ticket 50425
	 */
	public function test_wp_img_tag_add_loading_attr_opt_out() {
		$img = '<img src="example.png" alt=" width="300" height="225" />';
		add_filter( 'wp_img_tag_add_loading_attr', '__return_false' );

		$this->assertStringNotContainsString( ' loading=', $img );
	}

	/**
	 * @ticket 50756
	 */
	public function test_wp_iframe_tag_add_loading_attr() {
		$iframe = '<iframe src="https://www.example.com" width="640" height="360"></iframe>';
		$iframe = wp_iframe_tag_add_loading_attr( $iframe, 'test' );

		$this->assertStringContainsString( ' loading="lazy"', $iframe );
	}

	/**
	 * @ticket 50756
	 */
	public function test_wp_iframe_tag_add_loading_attr_without_src() {
		$iframe = '<iframe width="640" height="360"></iframe>';
		$iframe = wp_iframe_tag_add_loading_attr( $iframe, 'test' );

		$this->assertStringNotContainsString( ' loading=', $iframe );
	}

	/**
	 * @ticket 50756
	 */
	public function test_wp_iframe_tag_add_loading_attr_with_single_quotes() {
		$iframe = "<iframe src='https://www.example.com' width='640' height='360'></iframe>";
		$iframe = wp_iframe_tag_add_loading_attr( $iframe, 'test' );

		$this->assertStringNotContainsString( ' loading=', $iframe );

		// Test specifically that the attribute is not there with double-quotes,
		// to avoid regressions.
		$this->assertStringNotContainsString( ' loading="lazy"', $iframe );
	}

	/**
	 * @ticket 50756
	 */
	public function test_wp_iframe_tag_add_loading_attr_opt_out() {
		$iframe = '<iframe src="https://www.example.com" width="640" height="360"></iframe>';
		add_filter( 'wp_iframe_tag_add_loading_attr', '__return_false' );
		$iframe = wp_iframe_tag_add_loading_attr( $iframe, 'test' );

		$this->assertStringNotContainsString( ' loading=', $iframe );
	}

	/**
	 * @ticket 52768
	 */
	public function test_wp_iframe_tag_add_loading_attr_skip_wp_embed() {
		$iframe   = '<iframe src="https://www.example.com" width="640" height="360"></iframe>';
		$fallback = '<blockquote>Fallback content.</blockquote>';
		$iframe   = wp_filter_oembed_result( $fallback . $iframe, (object) array( 'type' => 'rich' ), 'https://www.example.com' );
		$iframe   = wp_iframe_tag_add_loading_attr( $iframe, 'test' );

		$this->assertStringNotContainsString( ' loading=', $iframe );
	}

	/**
	 * @ticket 44427
	 * @ticket 50425
	 */
	public function test_wp_get_attachment_image_loading() {
		$img = wp_get_attachment_image( self::$large_id );

		$this->assertStringContainsString( ' loading="lazy"', $img );
	}

	/**
	 * @ticket 44427
	 * @ticket 50425
	 */
	public function test_wp_get_attachment_image_loading_opt_out() {
		add_filter( 'wp_lazy_loading_enabled', '__return_false' );
		$img = wp_get_attachment_image( self::$large_id );

		// There should not be any loading attribute in this case.
		$this->assertStringNotContainsString( ' loading=', $img );
	}

	/**
	 * @ticket 44427
	 * @ticket 50425
	 */
	public function test_wp_get_attachment_image_loading_opt_out_individual() {
		// The default is already tested above, the filter below ensures that
		// lazy-loading is definitely enabled globally for images.
		add_filter( 'wp_lazy_loading_enabled', '__return_true' );

		$img = wp_get_attachment_image( self::$large_id, 'thumbnail', false, array( 'loading' => false ) );

		// There should not be any loading attribute in this case.
		$this->assertStringNotContainsString( ' loading=', $img );
	}

	/**
	 * @ticket 44427
	 * @ticket 50425
	 * @ticket 50756
	 * @dataProvider data_wp_lazy_loading_enabled_tag_name_defaults
	 *
	 * @param string $tag_name Tag name.
	 * @param bool   $expected Expected return value.
	 */
	public function test_wp_lazy_loading_enabled_tag_name_defaults( $tag_name, $expected ) {
		if ( $expected ) {
			$this->assertTrue( wp_lazy_loading_enabled( $tag_name, 'the_content' ) );
		} else {
			$this->assertFalse( wp_lazy_loading_enabled( $tag_name, 'the_content' ) );
		}
	}

	public function data_wp_lazy_loading_enabled_tag_name_defaults() {
		return array(
			'img => true'            => array( 'img', true ),
			'iframe => true'         => array( 'iframe', true ),
			'arbitrary tag => false' => array( 'blink', false ),
		);
	}

	/**
	 * @ticket 50425
	 * @ticket 53463
	 * @ticket 53675
	 * @dataProvider data_wp_lazy_loading_enabled_context_defaults
	 *
	 * @param string $context  Function context.
	 * @param bool   $expected Expected return value.
	 */
	public function test_wp_lazy_loading_enabled_context_defaults( $context, $expected ) {
		if ( $expected ) {
			$this->assertTrue( wp_lazy_loading_enabled( 'img', $context ) );
		} else {
			$this->assertFalse( wp_lazy_loading_enabled( 'img', $context ) );
		}
	}

	public function data_wp_lazy_loading_enabled_context_defaults() {
		return array(
			'wp_get_attachment_image => true' => array( 'wp_get_attachment_image', true ),
			'the_content => true'             => array( 'the_content', true ),
			'the_excerpt => true'             => array( 'the_excerpt', true ),
			'widget_text_content => true'     => array( 'widget_text_content', true ),
			'widget_block_content => true'    => array( 'widget_block_content', true ),
			'get_avatar => true'              => array( 'get_avatar', true ),
			'arbitrary context => true'       => array( 'something_completely_arbitrary', true ),
			'the_post_thumbnail => true'      => array( 'the_post_thumbnail', true ),
		);
	}

	/**
	 * @ticket 50543
	 */
	public function test_wp_image_file_matches_image_meta() {
		$image_meta       = wp_get_attachment_metadata( self::$large_id );
		$image_src_full   = wp_get_attachment_image_url( self::$large_id, 'full' );
		$image_src_medium = wp_get_attachment_image_url( self::$large_id, 'medium' );

		$this->assertTrue( wp_image_file_matches_image_meta( $image_src_full, $image_meta ) );
		$this->assertTrue( wp_image_file_matches_image_meta( $image_src_medium, $image_meta ) );
	}

	/**
	 * @ticket 50543
	 */
	public function test_wp_image_file_matches_image_meta_no_subsizes() {
		$image_meta = wp_get_attachment_metadata( self::$large_id );
		$image_src  = wp_get_attachment_image_url( self::$large_id, 'full' );

		$image_meta['sizes'] = array();

		$this->assertTrue( wp_image_file_matches_image_meta( $image_src, $image_meta ) );
	}

	/**
	 * @ticket 50543
	 */
	public function test_wp_image_file_matches_image_meta_invalid_meta() {
		$image_meta = ''; // Attachment is not an image.
		$image_src  = $this->img_url;

		$this->assertFalse( wp_image_file_matches_image_meta( $image_src, $image_meta ) );
	}

	/**
	 * @ticket 50543
	 */
	public function test_wp_image_file_matches_image_meta_different_meta() {
		$image_meta = wp_get_attachment_metadata( self::$large_id );
		$image_src  = $this->img_url; // Different image.

		$this->assertFalse( wp_image_file_matches_image_meta( $image_src, $image_meta ) );
	}

	/**
	 * @ticket 50543
	 */
	public function test_wp_image_file_matches_image_meta_original_image() {
		$image_meta = wp_get_attachment_metadata( self::$large_id );
		$image_src  = wp_get_original_image_url( self::$large_id );

		$this->assertTrue( wp_image_file_matches_image_meta( $image_src, $image_meta ) );
	}

	/**
	 * @ticket 22101
	 */
	public function test_gallery_shortcode_when_is_feed_true() {

		$this->go_to( '/?feed=rss2' );

		// Default: Links to image attachment page URL.
		$actual = gallery_shortcode(
			array(
				'ids' => self::$large_id,
			)
		);
		$this->assertStringContainsString( '?attachment_id=', $actual );

		// File: Links to image file URL.
		$actual = gallery_shortcode(
			array(
				'ids'  => self::$large_id,
				'link' => 'file',
			)
		);
		$this->assertSame( 2, substr_count( $actual, '.jpg' ) );

		// None: Does not link.
		$actual = gallery_shortcode(
			array(
				'ids'  => self::$large_id,
				'link' => 'none',
			)
		);
		$this->assertStringNotContainsString( '<a ', $actual );
	}

	/**
	 * Test attachment permalinks based on parent post status.
	 *
	 * @dataProvider data_attachment_permalinks_based_on_parent_status
	 * @ticket 51776
	 *
	 * @param string $post_key     Post as keyed in the shared fixture array.
	 * @param string $expected_url Expected permalink.
	 * @param bool   $expected_404 Whether the page is expected to return a 404 result.
	 *
	 */
	public function test_attachment_permalinks_based_on_parent_status( $post_key, $expected_url, $expected_404 ) {
		$this->set_permalink_structure( '/%postname%' );
		$post = get_post( self::$post_ids[ $post_key ] );

		/*
		 * The dataProvider runs before the fixures are set up, therefore the
		 * post object IDs are placeholders that needs to be replaced.
		 */
		$expected_url = home_url( str_replace( '%ID%', $post->ID, $expected_url ) );

		$this->go_to( get_permalink( $post ) );
		$this->assertSame( $expected_url, get_permalink( $post ) );
		if ( $expected_404 ) {
			$this->assertQueryTrue( 'is_404' );
		} else {
			$this->assertQueryTrue( 'is_attachment', 'is_single', 'is_singular' );
		}
		$this->assertSame( 'attachment', $post->post_type );
	}

	/**
	 * Data provider for test_attachment_permalinks_based_on_parent_status().
	 *
	 * @return array[] {
	 *     @type string $post_key     Post as keyed in the shared fixture array.
	 *     @type string $expected_url Expected permalink.
	 *     $type bool   $expected_404 Whether the page is expected to return a 404 result.
	 * }
	 */
	public function data_attachment_permalinks_based_on_parent_status() {
		return array(
			array( 'draft-attachment', '/?attachment_id=%ID%', true ),
			array( 'publish-attachment', '/publish-post/publish-attachment', false ),
			array( 'future-attachment', '/future-post/future-attachment', false ),
			array( 'auto-draft-attachment', '/?attachment_id=%ID%', true ),
			array( 'trash-attachment', '/?attachment_id=%ID%', false ),
		);
	}

	/**
	 * @ticket 53675
	 * @dataProvider data_wp_get_loading_attr_default
	 *
	 * @param string $context
	 */
	function test_wp_get_loading_attr_default( $context ) {
		global $wp_query, $wp_the_query;

		// Return 'lazy' by default.
		$this->assertSame( 'lazy', wp_get_loading_attr_default( 'test' ) );
		$this->assertSame( 'lazy', wp_get_loading_attr_default( 'wp_get_attachment_image' ) );

		// Return 'lazy' if not in the loop or the main query.
		$this->assertSame( 'lazy', wp_get_loading_attr_default( $context ) );

		$wp_query = new WP_Query( array( 'post__in' => array( self::$post_ids['publish'] ) ) );
		$this->reset_content_media_count();
		$this->reset_omit_loading_attr_filter();

		while ( have_posts() ) {
			the_post();

			// Return 'lazy' if in the loop but not in the main query.
			$this->assertSame( 'lazy', wp_get_loading_attr_default( $context ) );

			// Set as main query.
			$wp_the_query = $wp_query;

			// For contexts other than for the main content, still return 'lazy' even in the loop
			// and in the main query, and do not increase the content media count.
			$this->assertSame( 'lazy', wp_get_loading_attr_default( 'wp_get_attachment_image' ) );

			// Return `false` if in the loop and in the main query and it is the first element.
			$this->assertFalse( wp_get_loading_attr_default( $context ) );

			// Return 'lazy' if in the loop and in the main query for any subsequent elements.
			$this->assertSame( 'lazy', wp_get_loading_attr_default( $context ) );

			// Yes, for all subsequent elements.
			$this->assertSame( 'lazy', wp_get_loading_attr_default( $context ) );
		}
	}

	function data_wp_get_loading_attr_default() {
		return array(
			array( 'the_content' ),
			array( 'the_post_thumbnail' ),
		);
	}

	/**
	 * @ticket 53675
	 */
	function test_wp_omit_loading_attr_threshold_filter() {
		global $wp_query, $wp_the_query;

		$wp_query     = new WP_Query( array( 'post__in' => array( self::$post_ids['publish'] ) ) );
		$wp_the_query = $wp_query;
		$this->reset_content_media_count();
		$this->reset_omit_loading_attr_filter();

		// Use the filter to alter the threshold for not lazy-loading to the first three elements.
		add_filter(
			'wp_omit_loading_attr_threshold',
			function() {
				return 3;
			}
		);

		while ( have_posts() ) {
			the_post();

			// Due to the filter, now the first three elements should not be lazy-loaded, i.e. return `false`.
			for ( $i = 0; $i < 3; $i++ ) {
				$this->assertFalse( wp_get_loading_attr_default( 'the_content' ) );
			}

			// For following elements, lazy-load them again.
			$this->assertSame( 'lazy', wp_get_loading_attr_default( 'the_content' ) );
		}
	}

	/**
	 * @ticket 53675
	 */
	function test_wp_filter_content_tags_with_wp_get_loading_attr_default() {
		global $wp_query, $wp_the_query;

		$img1         = get_image_tag( self::$large_id, '', '', '', 'large' );
		$iframe1      = '<iframe src="https://www.example.com" width="640" height="360"></iframe>';
		$img2         = get_image_tag( self::$large_id, '', '', '', 'medium' );
		$img3         = get_image_tag( self::$large_id, '', '', '', 'thumbnail' );
		$iframe2      = '<iframe src="https://wordpress.org" width="640" height="360"></iframe>';
		$lazy_img2    = wp_img_tag_add_loading_attr( $img2, 'the_content' );
		$lazy_img3    = wp_img_tag_add_loading_attr( $img3, 'the_content' );
		$lazy_iframe2 = wp_iframe_tag_add_loading_attr( $iframe2, 'the_content' );

		// Use a threshold of 2.
		add_filter(
			'wp_omit_loading_attr_threshold',
			function() {
				return 2;
			}
		);

		// Following the threshold of 2, the first two content media elements should not be lazy-loaded.
		$content_unfiltered = $img1 . $iframe1 . $img2 . $img3 . $iframe2;
		$content_expected   = $img1 . $iframe1 . $lazy_img2 . $lazy_img3 . $lazy_iframe2;

		$wp_query     = new WP_Query( array( 'post__in' => array( self::$post_ids['publish'] ) ) );
		$wp_the_query = $wp_query;
		$this->reset_content_media_count();
		$this->reset_omit_loading_attr_filter();

		while ( have_posts() ) {
			the_post();

			add_filter( 'wp_img_tag_add_srcset_and_sizes_attr', '__return_false' );
			$content_filtered = wp_filter_content_tags( $content_unfiltered, 'the_content' );
			remove_filter( 'wp_img_tag_add_srcset_and_sizes_attr', '__return_false' );
		}

		// After filtering, the first image should not be lazy-loaded while the other ones should be.
		$this->assertSame( $content_expected, $content_filtered );
	}

	/**
	 * @ticket 53675
	 */
	public function test_wp_omit_loading_attr_threshold() {
		$this->reset_omit_loading_attr_filter();

		// Apply filter, ensure default value of 1.
		$omit_threshold = wp_omit_loading_attr_threshold();
		$this->assertSame( 1, $omit_threshold );

		// Add a filter that changes the value to 3. However, the filter is not applied a subsequent time in a single
		// page load by default, so the value is still 1.
		add_filter(
			'wp_omit_loading_attr_threshold',
			function() {
				return 3;
			}
		);
		$omit_threshold = wp_omit_loading_attr_threshold();
		$this->assertSame( 1, $omit_threshold );

		// Only by enforcing a fresh check, the filter gets re-applied.
		$omit_threshold = wp_omit_loading_attr_threshold( true );
		$this->assertSame( 3, $omit_threshold );
	}

	private function reset_content_media_count() {
		// Get current value without increasing.
		$content_media_count = wp_increase_content_media_count( 0 );

		// Decrease it by its current value to "reset" it back to 0.
		wp_increase_content_media_count( - $content_media_count );
	}

	private function reset_omit_loading_attr_filter() {
		// Add filter to "reset" omit threshold back to null (unset).
		add_filter( 'wp_omit_loading_attr_threshold', '__return_null', 100 );

		// Force filter application to re-run.
		wp_omit_loading_attr_threshold( true );

		// Clean up the above filter.
		remove_filter( 'wp_omit_loading_attr_threshold', '__return_null', 100 );
	}
}

/**
 * Helper class for `test_autoembed`.
 */
class Test_Autoembed extends WP_Embed {
	public function shortcode( $attr, $url = '' ) {
		return '[embed]';
	}
}<|MERGE_RESOLUTION|>--- conflicted
+++ resolved
@@ -509,16 +509,10 @@
 	/**
 	 * @ticket 22960
 	 */
-<<<<<<< HEAD
-	function test_post_galleries_images() {
-		$ids      = array();
-		$ids_srcs = array();
-		foreach ( range( 1, 6 ) as $i ) {
-=======
 	public function test_post_galleries_images() {
 		$ids1      = array();
 		$ids1_srcs = array();
-		foreach ( range( 1, 3 ) as $i ) {
+		foreach ( range( 1, 6 ) as $i ) {
 			$attachment_id = self::factory()->attachment->create_object(
 				"image$i.jpg",
 				0,
@@ -536,7 +530,6 @@
 		$ids2      = array();
 		$ids2_srcs = array();
 		foreach ( range( 4, 6 ) as $i ) {
->>>>>>> f7d670c7
 			$attachment_id = self::factory()->attachment->create_object(
 				"image$i.jpg",
 				0,
@@ -547,12 +540,12 @@
 			);
 			$metadata      = array_merge( array( 'file' => "image$i.jpg" ), $this->img_meta );
 			wp_update_attachment_metadata( $attachment_id, $metadata );
-			$ids[]      = $attachment_id;
-			$ids_srcs[] = 'http://' . WP_TESTS_DOMAIN . '/wp-content/uploads/' . "image$i.jpg";
-		}
-
-		$ids1_joined = join( ',', array_slice( $ids, 0, 3 ) );
-		$ids2_joined = join( ',', array_slice( $ids, 3, 3 ) );
+			$ids2[]      = $attachment_id;
+			$ids2_srcs[] = 'http://' . WP_TESTS_DOMAIN . '/wp-content/uploads/' . "image$i.jpg";
+		}
+
+		$ids1_joined = join( ',', array_slice( $ids1, 0, 3 ) );
+		$ids2_joined = join( ',', array_slice( $ids2, 3, 3 ) );
 
 		$blob    = <<<BLOB
 [gallery ids="$ids1_joined"]
@@ -561,7 +554,7 @@
 BLOB;
 		$post_id = self::factory()->post->create( array( 'post_content' => $blob ) );
 		$srcs    = get_post_galleries_images( $post_id );
-		$this->assertEquals( $srcs, array( array_slice( $ids_srcs, 0, 3 ), array_slice( $ids_srcs, 3, 3 ) ) );
+		$this->assertEquals( $srcs, array( array_slice( $ids1_srcs, 0, 3 ), array_slice( $ids2_srcs, 3, 3 ) ) );
 	}
 
 	/**
@@ -714,12 +707,11 @@
 		$this->assertSame( $srcs, $ids1_srcs );
 	}
 
-<<<<<<< HEAD
 	/**
 	 * @ticket 43826
 	 * @group blocks
 	 */
-	function test_block_post_galleries() {
+	public function test_block_post_galleries() {
 		// Set up an unattached image.
 		$this->factory->attachment->create_object(
 			array(
@@ -746,7 +738,7 @@
 	 * @ticket 43826
 	 * @group blocks
 	 */
-	function test_block_post_gallery_images() {
+	public function test_block_post_gallery_images() {
 		// Similar to test_post_gallery_images but with blocks instead of shortcodes
 		$ids      = array();
 		$imgs     = array();
@@ -788,7 +780,7 @@
 	 * @ticket 43826
 	 * @group blocks
 	 */
-	function test_block_post_gallery_images_json() {
+	public function test_block_post_gallery_images_json() {
 		// Similar to test_block_post_gallery_images, with IDs in the json blob
 		$ids      = array();
 		$imgs     = array();
@@ -826,7 +818,7 @@
 	 * @ticket 43826
 	 * @group blocks
 	 */
-	function test_mixed_post_gallery_images() {
+	public function test_mixed_post_gallery_images() {
 		// Similar to test_post_gallery_images but with a shortcode and a block in the same post
 		$ids      = array();
 		$imgs     = array();
@@ -869,7 +861,7 @@
 	 * @ticket 43826
 	 * @group blocks
 	 */
-	function test_mixed_post_galleries() {
+	public function test_mixed_post_galleries() {
 		// Test the get_post_galleries() function in $html=false mode, with both shortcode and block galleries
 		$ids      = array();
 		$imgs     = array();
@@ -925,7 +917,7 @@
 	 * @ticket 43826
 	 * @group blocks
 	 */
-	function test_mixed_post_galleries_data() {
+	public function test_mixed_post_galleries_data() {
 		// Test attributes returned by get_post_galleries() function in $html=false mode, with both shortcode and block galleries
 		$ids      = array();
 		$imgs     = array();
@@ -983,7 +975,7 @@
 	 * @ticket 43826
 	 * @group blocks
 	 */
-	function test_block_inner_post_gallery_images() {
+	public function test_block_inner_post_gallery_images() {
 		// Make sure get_post_gallery_images() works with gallery blocks that are nested inside something else
 		$ids      = array();
 		$imgs     = array();
@@ -1026,7 +1018,7 @@
 	 * @ticket 43826
 	 * @group blocks
 	 */
-	function test_block_post_gallery_innerblock_images() {
+	public function test_block_post_gallery_innerblock_images() {
 		// Make sure get_post_gallery_images() works with new version of gallery block with nested image blocks.
 		$ids      = array();
 		$imgs     = array();
@@ -1063,10 +1055,7 @@
 		$this->assertEquals( $srcs, $ids_srcs );
 	}
 
-	function test_get_media_embedded_in_content() {
-=======
 	public function test_get_media_embedded_in_content() {
->>>>>>> f7d670c7
 		$object = <<<OBJ
 <object src="this" data="that">
 	<param name="value"/>
