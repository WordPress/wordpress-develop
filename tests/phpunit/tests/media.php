<?php

/**
 * @group media
 * @group shortcode
 */
class Tests_Media extends WP_UnitTestCase {

	const CAPTION           = 'A simple caption.';
	const ALTERNATE_CAPTION = 'Alternate caption.';

	const HTML_CONTENT = <<<'CAP'
A <strong class='classy'>bolded</strong> <em>caption</em> with a <a href="#">link</a>.
CAP;
	const IMG_CONTENT  = <<<'CAP'
<img src="pic.jpg" id='anId' alt="pic"/>
CAP;

	const IMG_NAME = 'image.jpg';
	const IMG_URL  = 'http://' . WP_TESTS_DOMAIN . '/wp-content/uploads/' . self::IMG_NAME;
	const IMG_META = array(
		'width'  => 100,
		'height' => 100,
		'sizes'  => '',
	);

	protected static $large_id;
	protected static $_sizes;
	protected static $large_filename = 'test-image-large.jpg';
	protected static $post_ids;

	public static function wpSetUpBeforeClass( WP_UnitTest_Factory $factory ) {
		self::$_sizes                          = wp_get_additional_image_sizes();
		$GLOBALS['_wp_additional_image_sizes'] = array();

		$filename       = DIR_TESTDATA . '/images/' . self::$large_filename;
		self::$large_id = $factory->attachment->create_upload_object( $filename );

		$post_statuses = array( 'publish', 'future', 'draft', 'auto-draft', 'trash' );
		foreach ( $post_statuses as $post_status ) {
			$date = '';
			if ( 'future' === $post_status ) {
				date_format( date_create( '+1 year' ), 'Y-m-d H:i:s' );
			}

			self::$post_ids[ $post_status ] = $factory->post->create(
				array(
					'post_status' => 'trash' === $post_status ? 'publish' : $post_status,
					'post_date'   => $date,
					'post_name'   => "$post_status-post",
				)
			);

			// Attachments without media.
			self::$post_ids[ "$post_status-attachment" ] = $factory->attachment->create_object(
				array(
					'post_parent' => self::$post_ids[ $post_status ],
					'post_status' => 'inherit',
					'post_name'   => "$post_status-attachment",
					'post_date'   => $date,
				)
			);
		}

		// Trash the trash post.
		wp_trash_post( self::$post_ids['trash'] );
	}

	public static function wpTearDownAfterClass() {
		$GLOBALS['_wp_additional_image_sizes'] = self::$_sizes;
	}

	public static function tear_down_after_class() {
		wp_delete_attachment( self::$large_id, true );
		parent::tear_down_after_class();
	}

	/**
	 * Ensures that the static content media count, fetchpriority element flag and related filter are reset between tests.
	 */
	public function set_up() {
		parent::set_up();

		$this->reset_content_media_count();
		$this->reset_omit_loading_attr_filter();
		$this->reset_high_priority_element_flag();
	}

	public function test_img_caption_shortcode_added() {
		global $shortcode_tags;
		$this->assertSame( 'img_caption_shortcode', $shortcode_tags['caption'] );
		$this->assertSame( 'img_caption_shortcode', $shortcode_tags['wp_caption'] );
	}

	public function test_img_caption_shortcode_with_empty_params() {
		$result = img_caption_shortcode( array() );
		$this->assertSame( '', $result );
	}

	/**
	 * @ticket 33981
	 */
	public function test_img_caption_shortcode_with_empty_params_but_content() {
		$result = img_caption_shortcode( array(), self::CAPTION );
		$this->assertSame( self::CAPTION, $result );
	}

	/**
	 * @ticket 33981
	 */
	public function test_img_caption_shortcode_short_circuit_filter() {
		add_filter( 'img_caption_shortcode', array( $this, 'return_alt_caption' ) );

		$result = img_caption_shortcode( array(), self::CAPTION );
		$this->assertSame( self::ALTERNATE_CAPTION, $result );
	}

	/**
	 * Filter used in test_img_caption_shortcode_short_circuit_filter()
	 */
	public function return_alt_caption() {
		return self::ALTERNATE_CAPTION;
	}

	/**
	 * @ticket 33981
	 */
	public function test_img_caption_shortcode_empty_width() {
		$result = img_caption_shortcode(
			array(
				'width' => 0,
			),
			self::CAPTION
		);
		$this->assertSame( self::CAPTION, $result );
	}

	/**
	 * @ticket 33981
	 */
	public function test_img_caption_shortcode_empty_caption() {
		$result = img_caption_shortcode(
			array(
				'caption' => '',
			)
		);
		$this->assertSame( '', $result );
	}

	/**
	 * @ticket 33981
	 */
	public function test_img_caption_shortcode_empty_caption_and_content() {
		$result = img_caption_shortcode(
			array(
				'caption' => '',
			),
			self::CAPTION
		);
		$this->assertSame( self::CAPTION, $result );
	}

	public function test_img_caption_shortcode_with_old_format() {
		$result = img_caption_shortcode(
			array(
				'width'   => 20,
				'caption' => self::CAPTION,
			)
		);

		$this->assertSame( 2, substr_count( $result, 'wp-caption' ) );
		$this->assertSame( 1, substr_count( $result, 'alignnone' ) );
		$this->assertSame( 1, substr_count( $result, self::CAPTION ) );

		if ( current_theme_supports( 'html5', 'caption' ) ) {
			$this->assertSame( 1, substr_count( $result, 'width: 20' ) );
		} else {
			$this->assertSame( 1, substr_count( $result, 'width: 30' ) );
		}
	}

	public function test_img_caption_shortcode_with_old_format_id_and_align() {
		$result = img_caption_shortcode(
			array(
				'width'   => 20,
				'caption' => self::CAPTION,
				'id'      => '"myId',
				'align'   => '&myAlignment',
			)
		);
		$this->assertSame( 1, substr_count( $result, 'wp-caption &amp;myAlignment' ) );
		$this->assertSame( 1, substr_count( $result, 'id="myId"' ) );
		$this->assertSame( 1, substr_count( $result, self::CAPTION ) );
	}

	public function test_img_caption_shortcode_with_old_format_and_class() {
		$result = img_caption_shortcode(
			array(
				'width'   => 20,
				'class'   => 'some-class another-class',
				'caption' => self::CAPTION,
			)
		);
		$this->assertSame( 1, substr_count( $result, 'wp-caption alignnone some-class another-class' ) );

	}

	public function test_new_img_caption_shortcode_with_html_caption() {
		$result = img_caption_shortcode(
			array(
				'width'   => 20,
				'caption' => self::HTML_CONTENT,
			)
		);

		$this->assertSame( 1, substr_count( $result, self::HTML_CONTENT ) );
	}

	public function test_new_img_caption_shortcode_new_format() {
		$result       = img_caption_shortcode(
			array( 'width' => 20 ),
			self::IMG_CONTENT . self::HTML_CONTENT
		);
		$img_preg     = preg_quote( self::IMG_CONTENT );
		$content_preg = preg_quote( self::HTML_CONTENT );

		$this->assertSame( 1, preg_match_all( "~{$img_preg}.*wp-caption-text~", $result ) );
		$this->assertSame( 1, preg_match_all( "~wp-caption-text.*{$content_preg}~", $result ) );
	}

	public function test_new_img_caption_shortcode_new_format_and_linked_image() {
		$linked_image = "<a href='#'>" . self::IMG_CONTENT . '</a>';
		$result       = img_caption_shortcode(
			array( 'width' => 20 ),
			$linked_image . self::HTML_CONTENT
		);
		$img_preg     = preg_quote( $linked_image );
		$content_preg = preg_quote( self::HTML_CONTENT );

		$this->assertSame( 1, preg_match_all( "~{$img_preg}.*wp-caption-text~", $result ) );
		$this->assertSame( 1, preg_match_all( "~wp-caption-text.*{$content_preg}~", $result ) );
	}

	public function test_new_img_caption_shortcode_new_format_and_linked_image_with_newline() {
		$linked_image = "<a href='#'>" . self::IMG_CONTENT . '</a>';
		$result       = img_caption_shortcode(
			array( 'width' => 20 ),
			$linked_image . "\n\n" . self::HTML_CONTENT
		);
		$img_preg     = preg_quote( $linked_image );
		$content_preg = preg_quote( self::HTML_CONTENT );

		$this->assertSame( 1, preg_match_all( "~{$img_preg}.*wp-caption-text~", $result ) );
		$this->assertSame( 1, preg_match_all( "~wp-caption-text.*{$content_preg}~", $result ) );
	}

	/**
	 * @ticket 34595
	 */
	public function test_img_caption_shortcode_has_aria_describedby() {
		$result = img_caption_shortcode(
			array(
				'width' => 20,
				'id'    => 'myId',
			),
			self::IMG_CONTENT . self::HTML_CONTENT
		);

		$this->assertSame( 1, substr_count( $result, 'aria-describedby="caption-myId"' ) );
	}

	public function test_add_remove_oembed_provider() {
		wp_oembed_add_provider( 'http://foo.bar/*', 'http://foo.bar/oembed' );
		$this->assertTrue( wp_oembed_remove_provider( 'http://foo.bar/*' ) );
		$this->assertFalse( wp_oembed_remove_provider( 'http://foo.bar/*' ) );
	}

	/**
	 * @ticket 23776
	 */
	public function test_autoembed_empty() {
		global $wp_embed;

		$content = '';

		$result = $wp_embed->autoembed( $content );
		$this->assertSame( $content, $result );
	}

	/**
	 * @ticket 23776
	 *
	 * @group external-http
	 */
	public function test_autoembed_no_paragraphs_around_urls() {
		global $wp_embed;

		$content = <<<EOF
$ my command
First line.

http://example.com/1/
http://example.com/2/
Last line.

<pre>http://some.link/
http://some.other.link/</pre>
EOF;

		$result = $wp_embed->autoembed( $content );
		$this->assertSame( $content, $result );
	}

	public function data_autoembed() {
		return array(

			// Should embed.
			array(
				'https://w.org',
				'[embed]',
			),
			array(
				'test
 https://w.org
test',
				'test
 [embed]
test',
			),
			array(
				'<p class="test">https://w.org</p>',
				'<p class="test">[embed]</p>',
			),
			array(
				'<p> https://w.org </p>',
				'<p> [embed] </p>',
			),
			array(
				'<p>test
https://w.org
test</p>',
				'<p>test
[embed]
test</p>',
			),
			array(
				'<p>https://w.org
</p>',
				'<p>[embed]
</p>',
			),

			// Should NOT embed.
			array(
				'test https://w.org</p>',
			),
			array(
				'<span>https://w.org</a>',
			),
			array(
				'<pre>https://w.org
</p>',
			),
			array(
				'<a href="https://w.org">
https://w.org</a>',
			),
		);
	}

	/**
	 * @dataProvider data_autoembed
	 */
	public function test_autoembed( $content, $result = null ) {
		$wp_embed = new Test_Autoembed();

		$this->assertSame( $wp_embed->autoembed( $content ), $result ? $result : $content );
	}

	public function test_wp_prepare_attachment_for_js() {
		// Attachment without media.
		$id   = wp_insert_attachment(
			array(
				'post_status'           => 'publish',
				'post_title'            => 'Prepare',
				'post_content_filtered' => 'Prepare',
				'post_type'             => 'post',
			)
		);
		$post = get_post( $id );

		$prepped = wp_prepare_attachment_for_js( $post );
		$this->assertIsArray( $prepped );
		$this->assertSame( 0, $prepped['uploadedTo'] );
		$this->assertSame( '', $prepped['mime'] );
		$this->assertSame( '', $prepped['type'] );
		$this->assertSame( '', $prepped['subtype'] );
		// #21963, there will be a GUID always, so there will be a URL.
		$this->assertNotEquals( '', $prepped['url'] );
		$this->assertSame( site_url( 'wp-includes/images/media/default.png' ), $prepped['icon'] );

		// Fake a mime.
		$post->post_mime_type = 'image/jpeg';
		$prepped              = wp_prepare_attachment_for_js( $post );
		$this->assertSame( 'image/jpeg', $prepped['mime'] );
		$this->assertSame( 'image', $prepped['type'] );
		$this->assertSame( 'jpeg', $prepped['subtype'] );

		// Fake a mime without a slash. See #WP22532.
		$post->post_mime_type = 'image';
		$prepped              = wp_prepare_attachment_for_js( $post );
		$this->assertSame( 'image', $prepped['mime'] );
		$this->assertSame( 'image', $prepped['type'] );
		$this->assertSame( '', $prepped['subtype'] );

		// Test that if author is not found, we return "(no author)" as `display_name`.
		// The previously used test post contains no author, so we can reuse it.
		$this->assertSame( '(no author)', $prepped['authorName'] );

		// Test that if author has HTML entities in display_name, they're decoded correctly.
		$html_entity_author = self::factory()->user->create(
			array(
				'display_name' => 'You &amp; Me',
			)
		);
		$post->post_author  = $html_entity_author;
		$prepped            = wp_prepare_attachment_for_js( $post );
		$this->assertSame( 'You & Me', $prepped['authorName'] );
	}

	/**
	 * @ticket 38965
	 */
	public function test_wp_prepare_attachment_for_js_without_image_sizes() {
		// Create the attachement post.
		$id = wp_insert_attachment(
			array(
				'post_title'     => 'Attachment Title',
				'post_type'      => 'attachment',
				'post_parent'    => 0,
				'post_mime_type' => 'image/jpeg',
				'guid'           => 'http://' . WP_TESTS_DOMAIN . '/wp-content/uploads/test-image.jpg',
			)
		);

		// Add attachment metadata without sizes.
		wp_update_attachment_metadata(
			$id,
			array(
				'width'  => 50,
				'height' => 50,
				'file'   => 'test-image.jpg',
			)
		);

		$prepped = wp_prepare_attachment_for_js( get_post( $id ) );

		$this->assertArrayHasKey( 'sizes', $prepped );
	}

	/**
	 * @ticket 19067
	 * @expectedDeprecated wp_convert_bytes_to_hr
	 */
	public function test_wp_convert_bytes_to_hr() {
		$kb = 1024;
		$mb = $kb * 1024;
		$gb = $mb * 1024;
		$tb = $gb * 1024;

		// Test if boundaries are correct.
		$this->assertSame( '1TB', wp_convert_bytes_to_hr( $tb ) );
		$this->assertSame( '1GB', wp_convert_bytes_to_hr( $gb ) );
		$this->assertSame( '1MB', wp_convert_bytes_to_hr( $mb ) );
		$this->assertSame( '1KB', wp_convert_bytes_to_hr( $kb ) );

		$this->assertSame( '1 TB', size_format( $tb ) );
		$this->assertSame( '1 GB', size_format( $gb ) );
		$this->assertSame( '1 MB', size_format( $mb ) );
		$this->assertSame( '1 KB', size_format( $kb ) );

		// Now some values around.
		$hr = wp_convert_bytes_to_hr( $tb + $tb / 2 + $mb );
		$this->assertEqualsWithDelta( 1.50000095367, (float) str_replace( ',', '.', $hr ), 0.0001, 'The values should be equal' );

		$hr = wp_convert_bytes_to_hr( $tb - $mb - $kb );
		$this->assertEqualsWithDelta( 1023.99902248, (float) str_replace( ',', '.', $hr ), 0.0001, 'The values should be equal' );

		$hr = wp_convert_bytes_to_hr( $gb + $gb / 2 + $mb );
		$this->assertEqualsWithDelta( 1.5009765625, (float) str_replace( ',', '.', $hr ), 0.0001, 'The values should be equal' );

		$hr = wp_convert_bytes_to_hr( $gb - $mb - $kb );
		$this->assertEqualsWithDelta( 1022.99902344, (float) str_replace( ',', '.', $hr ), 0.0001, 'The values should be equal' );

		// Edge.
		$this->assertSame( '-1B', wp_convert_bytes_to_hr( -1 ) );
		$this->assertSame( '0B', wp_convert_bytes_to_hr( 0 ) );
	}

	/**
	 * @ticket 22960
	 */
	public function test_get_attached_images() {
		$post_id       = self::factory()->post->create();
		$attachment_id = self::factory()->attachment->create_object(
			self::IMG_NAME,
			$post_id,
			array(
				'post_mime_type' => 'image/jpeg',
				'post_type'      => 'attachment',
			)
		);

		$images = get_attached_media( 'image', $post_id );
		$this->assertEqualSets( $images, array( $attachment_id => get_post( $attachment_id ) ) );
	}

	/**
	 * @ticket 22960
	 */
	public function test_post_galleries_images() {
		$ids1      = array();
		$ids1_srcs = array();
		foreach ( range( 1, 6 ) as $i ) {
			$attachment_id = self::factory()->attachment->create_object(
				"image$i.jpg",
				0,
				array(
					'post_mime_type' => 'image/jpeg',
					'post_type'      => 'attachment',
				)
			);
			$metadata      = array_merge( array( 'file' => "image$i.jpg" ), self::IMG_META );
			wp_update_attachment_metadata( $attachment_id, $metadata );
			$ids1[]      = $attachment_id;
			$ids1_srcs[] = 'http://' . WP_TESTS_DOMAIN . '/wp-content/uploads/' . "image$i.jpg";
		}

		$ids2      = array();
		$ids2_srcs = array();
		foreach ( range( 4, 6 ) as $i ) {
			$attachment_id = self::factory()->attachment->create_object(
				"image$i.jpg",
				0,
				array(
					'post_mime_type' => 'image/jpeg',
					'post_type'      => 'attachment',
				)
			);
			$metadata      = array_merge( array( 'file' => "image$i.jpg" ), self::IMG_META );
			wp_update_attachment_metadata( $attachment_id, $metadata );
			$ids2[]      = $attachment_id;
			$ids2_srcs[] = 'http://' . WP_TESTS_DOMAIN . '/wp-content/uploads/' . "image$i.jpg";
		}

		$ids1_joined = join( ',', array_slice( $ids1, 0, 3 ) );
		$ids2_joined = join( ',', array_slice( $ids2, 3, 3 ) );

		$blob    = <<<BLOB
[gallery ids="$ids1_joined"]

[gallery ids="$ids2_joined"]
BLOB;
		$post_id = self::factory()->post->create( array( 'post_content' => $blob ) );
		$srcs    = get_post_galleries_images( $post_id );
		$this->assertSameSetsWithIndex( $srcs, array( array_slice( $ids1_srcs, 0, 3 ), array_slice( $ids2_srcs, 3, 3 ) ) );
	}

	/**
	 * @ticket 22960
	 */
	public function test_post_gallery_images() {
		$ids1      = array();
		$ids1_srcs = array();
		foreach ( range( 1, 3 ) as $i ) {
			$attachment_id = self::factory()->attachment->create_object(
				"image$i.jpg",
				0,
				array(
					'post_mime_type' => 'image/jpeg',
					'post_type'      => 'attachment',
				)
			);
			$metadata      = array_merge( array( 'file' => "image$i.jpg" ), self::IMG_META );
			wp_update_attachment_metadata( $attachment_id, $metadata );
			$ids1[]      = $attachment_id;
			$ids1_srcs[] = 'http://' . WP_TESTS_DOMAIN . '/wp-content/uploads/' . "image$i.jpg";
		}

		$ids2      = array();
		$ids2_srcs = array();
		foreach ( range( 4, 6 ) as $i ) {
			$attachment_id = self::factory()->attachment->create_object(
				"image$i.jpg",
				0,
				array(
					'post_mime_type' => 'image/jpeg',
					'post_type'      => 'attachment',
				)
			);
			$metadata      = array_merge( array( 'file' => "image$i.jpg" ), self::IMG_META );
			wp_update_attachment_metadata( $attachment_id, $metadata );
			$ids2[]      = $attachment_id;
			$ids2_srcs[] = 'http://' . WP_TESTS_DOMAIN . '/wp-content/uploads/' . "image$i.jpg";
		}

		$ids1_joined = implode( ',', $ids1 );
		$ids2_joined = implode( ',', $ids2 );

		$blob    = <<<BLOB
[gallery ids="$ids1_joined"]

[gallery ids="$ids2_joined"]
BLOB;
		$post_id = self::factory()->post->create( array( 'post_content' => $blob ) );
		$srcs    = get_post_gallery_images( $post_id );
		$this->assertSame( $srcs, $ids1_srcs );
	}

	/**
	 * @ticket 43826
	 * @group blocks
	 */
	public function test_block_post_gallery_images() {
		// Similar to test_post_gallery_images but with blocks instead of shortcodes
		$ids      = array();
		$imgs     = array();
		$ids_srcs = array();
		foreach ( range( 1, 6 ) as $i ) {
			$attachment_id = self::factory()->attachment->create_object(
				"image$i.jpg",
				0
			);
			$metadata      = array_merge( array( 'file' => "image$i.jpg" ), self::IMG_META );
			wp_update_attachment_metadata( $attachment_id, $metadata );
			$ids[]      = $attachment_id;
			$url        = 'http://' . WP_TESTS_DOMAIN . '/wp-content/uploads/' . "image$i.jpg";
			$ids_srcs[] = $url;
			$imgs[]     = '<figure><img src="' . $url . '" data-id="' . $i . '" /></figure>';
		}

		$imgs1_joined = join( "\n", array_slice( $imgs, 0, 3 ) );
		$imgs2_joined = join( "\n", array_slice( $imgs, 3, 3 ) );

		$blob    = <<<BLOB
<!-- wp:gallery -->
$imgs1_joined
<!-- /wp:gallery -->
<!-- wp:gallery -->
$imgs2_joined
<!-- /wp:gallery -->
BLOB;
		$post_id = self::factory()->post->create( array( 'post_content' => $blob ) );
		$srcs    = get_post_gallery_images( $post_id );
		$this->assertSameSetsWithIndex( array_slice( $ids_srcs, 0, 3 ), $srcs );
	}

	/**
	 * @ticket 43826
	 * @group blocks
	 */
	public function test_block_post_gallery_images_json() {
		// Similar to test_block_post_gallery_images, with IDs in the json blob
		$ids      = array();
		$imgs     = array();
		$ids_srcs = array();
		foreach ( range( 1, 6 ) as $i ) {
			$attachment_id = self::factory()->attachment->create_object(
				"image$i.jpg",
				0
			);
			$metadata      = array_merge( array( 'file' => "image$i.jpg" ), self::IMG_META );
			wp_update_attachment_metadata( $attachment_id, $metadata );
			$ids[]      = $attachment_id;
			$url        = 'http://' . WP_TESTS_DOMAIN . '/wp-content/uploads/' . "image$i.jpg";
			$ids_srcs[] = $url;
			$imgs[]     = '<figure><img src="' . $url . '" data-id="' . $i . '" /></figure>';

		}

		$ids1_joined = join( ',', array_slice( $ids, 0, 3 ) );
		$ids2_joined = join( ',', array_slice( $ids, 3, 3 ) );

		$blob    = <<<BLOB
<!-- wp:gallery {"ids":[$ids1_joined]} -->
<!-- /wp:gallery -->

<!-- wp:gallery {"ids":[$ids2_joined]} -->
<!-- /wp:gallery -->
BLOB;
		$post_id = self::factory()->post->create( array( 'post_content' => $blob ) );
		$srcs    = get_post_gallery_images( $post_id );
		$this->assertSameSetsWithIndex( array_slice( $ids_srcs, 0, 3 ), $srcs );
	}

	/**
	 * @ticket 43826
	 * @group blocks
	 */
	public function test_mixed_post_gallery_images() {
		// Similar to test_post_gallery_images but with a shortcode and a block in the same post
		$ids      = array();
		$imgs     = array();
		$ids_srcs = array();
		foreach ( range( 1, 6 ) as $i ) {
			$attachment_id = self::factory()->attachment->create_object(
				"image$i.jpg",
				0,
				array(
					'post_mime_type' => 'image/jpeg',
					'post_type'      => 'attachment',
				)
			);
			$metadata      = array_merge( array( 'file' => "image$i.jpg" ), self::IMG_META );
			wp_update_attachment_metadata( $attachment_id, $metadata );
			$ids[]      = $attachment_id;
			$url        = 'http://' . WP_TESTS_DOMAIN . '/wp-content/uploads/' . "image$i.jpg";
			$ids_srcs[] = $url;
			$imgs[]     = '<figure><img src="' . $url . '" data-id="' . $i . '" /></figure>';
		}

		$ids1_joined  = join( "\n", array_slice( $ids, 0, 3 ) );
		$ids2_joined  = join( "\n", array_slice( $ids, 3, 3 ) );
		$imgs2_joined = join( "\n", array_slice( $imgs, 3, 3 ) );

		$blob    = <<<BLOB
[gallery ids="$ids1_joined"]

[gallery ids="$ids2_joined"]
<!-- wp:gallery -->
$imgs2_joined
<!-- /wp:gallery -->
BLOB;
		$post_id = self::factory()->post->create( array( 'post_content' => $blob ) );
		$srcs    = get_post_gallery_images( $post_id );
		$this->assertSameSetsWithIndex( array_slice( $ids_srcs, 0, 3 ), $srcs );
	}

	/**
	 * @ticket 43826
	 * @group blocks
	 */
	public function test_block_inner_post_gallery_images() {
		// Make sure get_post_gallery_images() works with gallery blocks that are nested inside something else
		$ids      = array();
		$imgs     = array();
		$ids_srcs = array();
		foreach ( range( 1, 3 ) as $i ) {
			$attachment_id = self::factory()->attachment->create_object(
				"image$i.jpg",
				0,
				array(
					'post_mime_type' => 'image/jpeg',
					'post_type'      => 'attachment',
				)
			);
			$metadata      = array_merge( array( 'file' => "image$i.jpg" ), self::IMG_META );
			wp_update_attachment_metadata( $attachment_id, $metadata );
			$ids[]      = $attachment_id;
			$url        = 'http://' . WP_TESTS_DOMAIN . '/wp-content/uploads/' . "image$i.jpg";
			$ids_srcs[] = $url;
			$imgs[]     = '<figure><img src="' . $url . '" data-id="' . $i . '" /></figure>';

		}

		$imgs_joined = join( "\n", $imgs );

		$blob    = <<<BLOB
<!-- wp:columns -->
<!-- wp:column -->
<!-- wp:gallery -->
$imgs_joined
<!-- /wp:gallery -->
<!-- /wp:column -->
<!-- /wp:columns -->
BLOB;
		$post_id = self::factory()->post->create( array( 'post_content' => $blob ) );
		$srcs    = get_post_gallery_images( $post_id );
		$this->assertSameSetsWithIndex( $ids_srcs, $srcs );
	}

	/**
	 * @ticket 43826
	 * @group blocks
	 */
	public function test_block_post_gallery_innerblock_images() {
		// Make sure get_post_gallery_images() works with new version of gallery block with nested image blocks.
		$ids      = array();
		$imgs     = array();
		$ids_srcs = array();
		foreach ( range( 1, 3 ) as $i ) {
			$attachment_id = self::factory()->attachment->create_object(
				"image$i.jpg",
				0,
				array(
					'post_mime_type' => 'image/jpeg',
					'post_type'      => 'attachment',
				)
			);
			$metadata      = array_merge( array( 'file' => "image$i.jpg" ), self::IMG_META );
			wp_update_attachment_metadata( $attachment_id, $metadata );
			$ids[]      = $attachment_id;
			$url        = 'http://' . WP_TESTS_DOMAIN . '/wp-content/uploads/' . "image$i.jpg";
			$ids_srcs[] = $url;
			$imgs[]     = '<!-- wp:image {"id":' . $attachment_id . ',"sizeSlug":"large","linkDestination":"none"} --><figure class="wp-block-image size-large"><img src="' . $url . '" /></figure><!-- /wp:image -->';

		}

		$imgs_joined = join( "\n", $imgs );

		$blob    = <<<BLOB
<!-- wp:gallery -->
<figure class="wp-block-gallery has-nested-images columns-default is-cropped">
$imgs_joined
</figure>
<!-- /wp:gallery -->
BLOB;
		$post_id = self::factory()->post->create( array( 'post_content' => $blob ) );
		$srcs    = get_post_gallery_images( $post_id );
		$this->assertSameSetsWithIndex( $ids_srcs, $srcs );
	}

	public function test_get_media_embedded_in_content() {
		$object = <<<OBJ
<object src="this" data="that">
	<param name="value"/>
</object>
OBJ;
		$embed  = <<<EMBED
<embed src="something.mp4"/>
EMBED;
		$iframe = <<<IFRAME
<iframe src="youtube.com" width="7000" />
IFRAME;
		$audio  = <<<AUDIO
<audio preload="none">
	<source />
</audio>
AUDIO;
		$video  = <<<VIDEO
<video preload="none">
	<source />
</video>
VIDEO;

		$content = <<<CONTENT
This is a comment
$object

This is a comment
$embed

This is a comment
$iframe

This is a comment
$audio

This is a comment
$video

This is a comment
CONTENT;

		$types    = array( 'object', 'embed', 'iframe', 'audio', 'video' );
		$contents = array_values( compact( $types ) );

		$matches = get_media_embedded_in_content( $content, 'audio' );
		$this->assertSame( array( $audio ), $matches );

		$matches = get_media_embedded_in_content( $content, 'video' );
		$this->assertSame( array( $video ), $matches );

		$matches = get_media_embedded_in_content( $content, 'object' );
		$this->assertSame( array( $object ), $matches );

		$matches = get_media_embedded_in_content( $content, 'embed' );
		$this->assertSame( array( $embed ), $matches );

		$matches = get_media_embedded_in_content( $content, 'iframe' );
		$this->assertSame( array( $iframe ), $matches );

		$matches = get_media_embedded_in_content( $content, $types );
		$this->assertSame( $contents, $matches );
	}

	public function test_get_media_embedded_in_content_order() {
		$audio   = <<<AUDIO
<audio preload="none">
	<source />
</audio>
AUDIO;
		$video   = <<<VIDEO
<video preload="none">
	<source />
</video>
VIDEO;
		$content = $audio . $video;

		$matches1 = get_media_embedded_in_content( $content, array( 'audio', 'video' ) );
		$this->assertSame( array( $audio, $video ), $matches1 );

		$reversed = $video . $audio;
		$matches2 = get_media_embedded_in_content( $reversed, array( 'audio', 'video' ) );
		$this->assertSame( array( $video, $audio ), $matches2 );
	}

	/**
	 * @ticket 35367
	 */
	public function test_wp_audio_shortcode_with_empty_params() {
		$this->assertNull( wp_audio_shortcode( array() ) );
	}

	/**
	 * @ticket 35367
	 */
	public function test_wp_audio_shortcode_with_bad_attr() {
		$this->assertSame(
			'<a class="wp-embedded-audio" href="https://example.com/foo.php">https://example.com/foo.php</a>',
			wp_audio_shortcode(
				array(
					'src' => 'https://example.com/foo.php',
				)
			)
		);
	}

	/**
	 * @ticket 35367
	 */
	public function test_wp_audio_shortcode_attributes() {
		$actual = wp_audio_shortcode(
			array(
				'src' => 'https://example.com/foo.mp3',
			)
		);

		$this->assertStringContainsString( 'src="https://example.com/foo.mp3', $actual );
		$this->assertStringNotContainsString( 'loop', $actual );
		$this->assertStringNotContainsString( 'autoplay', $actual );
		$this->assertStringContainsString( 'preload="none"', $actual );
		$this->assertStringContainsString( 'class="wp-audio-shortcode"', $actual );
		$this->assertStringContainsString( 'style="width: 100%;"', $actual );

		$actual = wp_audio_shortcode(
			array(
				'src'      => 'https://example.com/foo.mp3',
				'loop'     => true,
				'autoplay' => true,
				'preload'  => true,
				'class'    => 'foobar',
				'style'    => 'padding:0;',
			)
		);

		$this->assertStringContainsString( 'src="https://example.com/foo.mp3', $actual );
		$this->assertStringContainsString( 'loop="1"', $actual );
		$this->assertStringContainsString( 'autoplay="1"', $actual );
		$this->assertStringContainsString( 'preload="1"', $actual );
		$this->assertStringContainsString( 'class="foobar"', $actual );
		$this->assertStringContainsString( 'style="padding:0;"', $actual );
	}

	/**
	 * Test [video] shortcode processing
	 */
	public function test_video_shortcode_body() {
		$width  = 720;
		$height = 480;

		$w = empty( $GLOBALS['content_width'] ) ? 640 : $GLOBALS['content_width'];
		if ( $width > $w ) {
			$width = $w;
		}

		$post_id = get_post() ? get_the_ID() : 0;

		$video = <<<VIDEO
[video width="$width" height="480" mp4="http://domain.tld/wp-content/uploads/2013/12/xyz.mp4"]
<!-- WebM/VP8 for Firefox4, Opera, and Chrome -->
<source type="video/webm" src="myvideo.webm" />
<!-- Ogg/Vorbis for older Firefox and Opera versions -->
<source type="video/ogg" src="myvideo.ogv" />
<!-- Optional: Add subtitles for each language -->
<track kind="subtitles" src="subtitles.srt" srclang="en" />
<!-- Optional: Add chapters -->
<track kind="chapters" src="chapters.srt" srclang="en" />
[/video]
VIDEO;

		$h = ceil( ( $height * $width ) / $width );

		$content = apply_filters( 'the_content', $video );

		$expected = '<div style="width: ' . $width . 'px;" class="wp-video">' .
			"<!--[if lt IE 9]><script>document.createElement('video');</script><![endif]-->\n" .
			'<video class="wp-video-shortcode" id="video-' . $post_id . '-1" width="' . $width . '" height="' . $h . '" preload="metadata" controls="controls">' .
			'<source type="video/mp4" src="http://domain.tld/wp-content/uploads/2013/12/xyz.mp4?_=1" />' .
			'<!-- WebM/VP8 for Firefox4, Opera, and Chrome --><source type="video/webm" src="myvideo.webm" />' .
			'<!-- Ogg/Vorbis for older Firefox and Opera versions --><source type="video/ogg" src="myvideo.ogv" />' .
			'<!-- Optional: Add subtitles for each language --><track kind="subtitles" src="subtitles.srt" srclang="en" />' .
			'<!-- Optional: Add chapters --><track kind="chapters" src="chapters.srt" srclang="en" />' .
			'<a href="http://domain.tld/wp-content/uploads/2013/12/xyz.mp4">' .
			"http://domain.tld/wp-content/uploads/2013/12/xyz.mp4</a></video></div>\n";

		$this->assertSame( $expected, $content );
	}

	/**
	 * @ticket 35367
	 * @depends test_video_shortcode_body
	 */
	public function test_wp_video_shortcode_with_empty_params() {
		$this->assertNull( wp_video_shortcode( array() ) );
	}

	/**
	 * @ticket 35367
	 * @depends test_video_shortcode_body
	 */
	public function test_wp_video_shortcode_with_bad_attr() {
		$this->assertSame(
			'<a class="wp-embedded-video" href="https://example.com/foo.php">https://example.com/foo.php</a>',
			wp_video_shortcode(
				array(
					'src' => 'https://example.com/foo.php',
				)
			)
		);
	}

	/**
	 * @ticket 35367
	 * @ticket 54788
	 * @depends test_video_shortcode_body
	 */
	public function test_wp_video_shortcode_attributes() {
		$actual = wp_video_shortcode(
			array(
				'src' => 'https://example.com/foo.mp4',
			)
		);

		$this->assertStringContainsString( 'src="https://example.com/foo.mp4', $actual );
		$this->assertStringNotContainsString( 'loop', $actual );
		$this->assertStringNotContainsString( 'autoplay', $actual );
		$this->assertStringNotContainsString( 'muted', $actual );
		$this->assertStringContainsString( 'preload="metadata"', $actual );
		$this->assertStringContainsString( 'width="640"', $actual );
		$this->assertStringContainsString( 'height="360"', $actual );
		$this->assertStringContainsString( 'class="wp-video-shortcode"', $actual );

		$actual = wp_video_shortcode(
			array(
				'src'      => 'https://example.com/foo.mp4',
				'poster'   => 'https://example.com/foo.png',
				'loop'     => true,
				'autoplay' => true,
				'muted'    => true,
				'preload'  => true,
				'width'    => 123,
				'height'   => 456,
				'class'    => 'foobar',
			)
		);

		$this->assertStringContainsString( 'src="https://example.com/foo.mp4', $actual );
		$this->assertStringContainsString( 'poster="https://example.com/foo.png', $actual );
		$this->assertStringContainsString( 'loop="1"', $actual );
		$this->assertStringContainsString( 'autoplay="1"', $actual );
		$this->assertStringContainsString( 'muted', $actual );
		$this->assertStringContainsString( 'preload="1"', $actual );
		$this->assertStringContainsString( 'width="123"', $actual );
		$this->assertStringContainsString( 'height="456"', $actual );
		$this->assertStringContainsString( 'class="foobar"', $actual );
	}

	/**
	 * @ticket 40866
	 * @depends test_video_shortcode_body
	 */
	public function test_wp_video_shortcode_youtube_remove_feature() {
		$actual = wp_video_shortcode(
			array(
				'src' => 'https://www.youtube.com/watch?v=72xdCU__XCk&feature=youtu.be',
			)
		);

		$this->assertStringNotContainsString( 'feature=youtu.be', $actual );
	}

	/**
	 * @ticket 40866
	 * @depends test_video_shortcode_body
	 */
	public function test_wp_video_shortcode_youtube_force_ssl() {
		$actual = wp_video_shortcode(
			array(
				'src' => 'http://www.youtube.com/watch?v=72xdCU__XCk',
			)
		);

		$this->assertStringContainsString( 'src="https://www.youtube.com/watch?v=72xdCU__XCk', $actual );
	}

	/**
	 * @ticket 40866
	 * @depends test_video_shortcode_body
	 */
	public function test_wp_video_shortcode_vimeo_force_ssl_remove_query_args() {
		$actual = wp_video_shortcode(
			array(
				'src' => 'http://vimeo.com/76979871?blah=meh',
			)
		);

		$this->assertStringContainsString( 'src="https://vimeo.com/76979871', $actual );
		$this->assertStringNotContainsString( 'blah=meh', $actual );
	}

	/**
	 * @ticket 40977
	 * @depends test_video_shortcode_body
	 */
	public function test_wp_video_shortcode_vimeo_adds_loop() {
		$actual = wp_video_shortcode(
			array(
				'src' => 'http://vimeo.com/76979871',
			)
		);

		$this->assertStringContainsString( 'src="https://vimeo.com/76979871?loop=0', $actual );
	}

	/**
	 * @ticket 40977
	 * @depends test_video_shortcode_body
	 */
	public function test_wp_video_shortcode_vimeo_force_adds_loop_true() {
		$actual = wp_video_shortcode(
			array(
				'src'  => 'http://vimeo.com/76979871',
				'loop' => true,
			)
		);

		$this->assertStringContainsString( 'src="https://vimeo.com/76979871?loop=1', $actual );
	}

	/**
	 * @ticket 26768
	 */
	public function test_add_image_size() {
		$_wp_additional_image_sizes = wp_get_additional_image_sizes();

		remove_image_size( 'test-size' );

		$this->assertArrayNotHasKey( 'test-size', $_wp_additional_image_sizes );
		add_image_size( 'test-size', 200, 600 );

		$sizes = wp_get_additional_image_sizes();

		// Clean up.
		remove_image_size( 'test-size' );

		$this->assertArrayHasKey( 'test-size', $sizes );
		$this->assertSame( 200, $sizes['test-size']['width'] );
		$this->assertSame( 600, $sizes['test-size']['height'] );
	}

	/**
	 * @ticket 26768
	 */
	public function test_remove_image_size() {
		add_image_size( 'test-size', 200, 600 );
		$this->assertTrue( has_image_size( 'test-size' ) );
		remove_image_size( 'test-size' );
		$this->assertFalse( has_image_size( 'test-size' ) );
	}

	/**
	 * @ticket 26951
	 */
	public function test_has_image_size() {
		add_image_size( 'test-size', 200, 600 );
		$this->assertTrue( has_image_size( 'test-size' ) );

		// Clean up.
		remove_image_size( 'test-size' );
	}

	/**
	 * @ticket 30346
	 */
	public function test_attachment_url_to_postid() {
		$image_path    = '2014/11/' . self::IMG_NAME;
		$attachment_id = self::factory()->attachment->create_object(
			$image_path,
			0,
			array(
				'post_mime_type' => 'image/jpeg',
				'post_type'      => 'attachment',
			)
		);

		$image_url = 'http://' . WP_TESTS_DOMAIN . '/wp-content/uploads/' . $image_path;
		$this->assertSame( $attachment_id, attachment_url_to_postid( $image_url ) );
	}

	/**
	 * @ticket 33109
	 */
	public function test_attachment_url_to_postid_with_different_scheme() {
		$image_path    = '2014/11/' . self::IMG_NAME;
		$attachment_id = self::factory()->attachment->create_object(
			$image_path,
			0,
			array(
				'post_mime_type' => 'image/jpeg',
				'post_type'      => 'attachment',
			)
		);

		$image_url = 'https://' . WP_TESTS_DOMAIN . '/wp-content/uploads/' . $image_path;
		$this->assertSame( $attachment_id, attachment_url_to_postid( $image_url ) );
	}

	/**
	 * @ticket 39768
	 */
	public function test_attachment_url_to_postid_should_be_case_sensitive() {
		$image_path_lower_case    = '2014/11/' . self::IMG_NAME;
		$attachment_id_lower_case = self::factory()->attachment->create_object(
			$image_path_lower_case,
			0,
			array(
				'post_mime_type' => 'image/jpeg',
				'post_type'      => 'attachment',
			)
		);

		$image_path_upper_case    = '2014/11/' . ucfirst( self::IMG_NAME );
		$attachment_id_upper_case = self::factory()->attachment->create_object(
			$image_path_upper_case,
			0,
			array(
				'post_mime_type' => 'image/jpeg',
				'post_type'      => 'attachment',
			)
		);

		$image_url = 'http://' . WP_TESTS_DOMAIN . '/wp-content/uploads/' . $image_path_upper_case;
		$this->assertSame( $attachment_id_upper_case, attachment_url_to_postid( $image_url ) );
	}

	public function test_attachment_url_to_postid_filtered() {
		$image_path    = '2014/11/' . self::IMG_NAME;
		$attachment_id = self::factory()->attachment->create_object(
			$image_path,
			0,
			array(
				'post_mime_type' => 'image/jpeg',
				'post_type'      => 'attachment',
			)
		);

		add_filter( 'upload_dir', array( $this, 'upload_dir' ) );
		$image_url = 'http://192.168.1.20.com/wp-content/uploads/' . $image_path;
		$this->assertSame( $attachment_id, attachment_url_to_postid( $image_url ) );
		remove_filter( 'upload_dir', array( $this, 'upload_dir' ) );
	}

	public function upload_dir( $dir ) {
		$dir['baseurl'] = 'http://192.168.1.20.com/wp-content/uploads';
		return $dir;
	}

	/**
	 * @ticket 31044
	 */
	public function test_attachment_url_to_postid_with_empty_url() {
		$post_id = attachment_url_to_postid( '' );
		$this->assertIsInt( $post_id );
		$this->assertSame( 0, $post_id );
	}

	/**
	 * @ticket 22768
	 */
	public function test_media_handle_upload_sets_post_excerpt() {
		$iptc_file = DIR_TESTDATA . '/images/test-image-iptc.jpg';

		// Make a copy of this file as it gets moved during the file upload.
		$tmp_name = wp_tempnam( $iptc_file );

		copy( $iptc_file, $tmp_name );

		$_FILES['upload'] = array(
			'tmp_name' => $tmp_name,
			'name'     => 'test-image-iptc.jpg',
			'type'     => 'image/jpeg',
			'error'    => 0,
			'size'     => filesize( $iptc_file ),
		);

		$post_id = media_handle_upload(
			'upload',
			0,
			array(),
			array(
				'action'    => 'test_iptc_upload',
				'test_form' => false,
			)
		);

		unset( $_FILES['upload'] );

		$post = get_post( $post_id );

		// Clean up.
		wp_delete_attachment( $post_id, true );

		$this->assertSame( 'This is a comment. / Это комментарий. / Βλέπετε ένα σχόλιο.', $post->post_excerpt );
	}

	/**
	 * @ticket 37989
	 */
	public function test_media_handle_upload_expected_titles() {
		$test_file = DIR_TESTDATA . '/images/test-image.jpg';

		// Make a copy of this file as it gets moved during the file upload.
		$tmp_name = wp_tempnam( $test_file );

		copy( $test_file, $tmp_name );

		$_FILES['upload'] = array(
			'tmp_name' => $tmp_name,
			'name'     => 'This is a test.jpg',
			'type'     => 'image/jpeg',
			'error'    => 0,
			'size'     => filesize( $test_file ),
		);

		$post_id = media_handle_upload(
			'upload',
			0,
			array(),
			array(
				'action'    => 'test_upload_titles',
				'test_form' => false,
			)
		);

		unset( $_FILES['upload'] );

		$post = get_post( $post_id );

		// Clean up.
		wp_delete_attachment( $post_id, true );

		$this->assertSame( 'This is a test', $post->post_title );
	}

	/**
	 * @ticket 33016
	 */
	public function test_multiline_cdata() {
		global $wp_embed;

		$content = <<<EOF
<script>// <![CDATA[
_my_function('data');
// ]]>
</script>
EOF;

		$result = $wp_embed->autoembed( $content );
		$this->assertSame( $content, $result );
	}

	/**
	 * @ticket 33016
	 */
	public function test_multiline_comment() {
		global $wp_embed;

		$content = <<<EOF
<script><!--
my_function();
// --> </script>
EOF;

		$result = $wp_embed->autoembed( $content );
		$this->assertSame( $content, $result );
	}


	/**
	 * @ticket 33016
	 *
	 * @group external-http
	 */
	public function test_multiline_comment_with_embeds() {
		$content = <<<EOF
Start.
[embed]http://www.youtube.com/embed/TEST01YRHA0[/embed]
<script><!--
my_function();
// --> </script>
http://www.youtube.com/embed/TEST02YRHA0
[embed]http://www.example.com/embed/TEST03YRHA0[/embed]
http://www.example.com/embed/TEST04YRHA0
Stop.
EOF;

		$expected = <<<EOF
<p>Start.<br />
https://youtube.com/watch?v=TEST01YRHA0<br />
<script><!--
my_function();
// --> </script><br />
https://youtube.com/watch?v=TEST02YRHA0<br />
<a href="http://www.example.com/embed/TEST03YRHA0">http://www.example.com/embed/TEST03YRHA0</a><br />
http://www.example.com/embed/TEST04YRHA0<br />
Stop.</p>

EOF;

		$result = apply_filters( 'the_content', $content );
		$this->assertSameIgnoreEOL( $expected, $result );
	}

	/**
	 * @ticket 33016
	 */
	public function filter_wp_embed_shortcode_custom( $content, $url ) {
		if ( 'https://www.example.com/?video=1' === $url ) {
			$content = '@embed URL was replaced@';
		}
		return $content;
	}

	/**
	 * @ticket 33016
	 *
	 * @group external-http
	 */
	public function test_oembed_explicit_media_link() {
		global $wp_embed;
		add_filter( 'embed_maybe_make_link', array( $this, 'filter_wp_embed_shortcode_custom' ), 10, 2 );

		$content = <<<EOF
https://www.example.com/?video=1
EOF;

		$expected = <<<EOF
@embed URL was replaced@
EOF;

		$result = $wp_embed->autoembed( $content );
		$this->assertSame( $expected, $result );

		$content = <<<EOF
<a href="https://www.example.com/?video=1">https://www.example.com/?video=1</a>
<script>// <![CDATA[
_my_function('data');
myvar = 'Hello world
https://www.example.com/?video=1
do not break this';
// ]]>
</script>
EOF;

		$result = $wp_embed->autoembed( $content );
		$this->assertSame( $content, $result );

		remove_filter( 'embed_maybe_make_link', array( $this, 'filter_wp_embed_shortcode_custom' ), 10 );
	}

	/**
	 * Tests the default output of `wp_get_attachment_image()`.
	 *
	 * @ticket 34635
	 */
	public function test_wp_get_attachment_image_defaults() {
		$image    = image_downsize( self::$large_id, 'thumbnail' );
		$expected = sprintf(
			'<img width="%1$d" height="%2$d" src="%3$s" class="attachment-thumbnail size-thumbnail" alt="" decoding="async" loading="lazy" />',
			$image[1],
			$image[2],
			$image[0]
		);

		$this->assertSame( $expected, wp_get_attachment_image( self::$large_id ) );
	}

	/**
	 * @ticket 50801
	 */
	public function test_wp_get_attachment_image_filter_output() {
		$image    = image_downsize( self::$large_id, 'thumbnail' );
		$expected = 'Override wp_get_attachment_image';

		add_filter( 'wp_get_attachment_image', array( $this, 'filter_wp_get_attachment_image' ) );
		$output = wp_get_attachment_image( self::$large_id );
		remove_filter( 'wp_get_attachment_image', array( $this, 'filter_wp_get_attachment_image' ) );

		$this->assertSame( $expected, $output );
	}

	public function filter_wp_get_attachment_image() {
		return 'Override wp_get_attachment_image';
	}

	/**
	 * Test that `wp_get_attachment_image()` returns a proper alt value.
	 *
	 * @ticket 34635
	 */
	public function test_wp_get_attachment_image_with_alt() {
		// Add test alt metadata.
		update_post_meta( self::$large_id, '_wp_attachment_image_alt', 'Some very clever alt text', true );

		$image    = image_downsize( self::$large_id, 'thumbnail' );
		$expected = sprintf(
			'<img width="%1$d" height="%2$d" src="%3$s" class="attachment-thumbnail size-thumbnail" alt="Some very clever alt text" decoding="async" loading="lazy" />',
			$image[1],
			$image[2],
			$image[0]
		);

		$this->assertSame( $expected, wp_get_attachment_image( self::$large_id ) );

		// Cleanup.
		update_post_meta( self::$large_id, '_wp_attachment_image_alt', '', true );
	}

	/**
	 * @ticket 33878
	 */
	public function test_wp_get_attachment_image_url() {
		$this->assertFalse( wp_get_attachment_image_url( 0 ) );

		$post_id       = self::factory()->post->create();
		$attachment_id = self::factory()->attachment->create_object(
			self::IMG_NAME,
			$post_id,
			array(
				'post_mime_type' => 'image/jpeg',
				'post_type'      => 'attachment',
			)
		);

		$image = wp_get_attachment_image_src( $attachment_id, 'thumbnail', false );

		$this->assertSame( $image[0], wp_get_attachment_image_url( $attachment_id ) );
	}

	/**
	 * @ticket 12235
	 */
	public function test_wp_get_attachment_caption() {
		$this->assertFalse( wp_get_attachment_caption( 0 ) );

		$caption = 'This is a caption.';

		$post_id       = self::factory()->post->create();
		$attachment_id = self::factory()->attachment->create_object(
			self::IMG_NAME,
			$post_id,
			array(
				'post_mime_type' => 'image/jpeg',
				'post_type'      => 'attachment',
				'post_excerpt'   => $caption,
			)
		);

		$this->assertFalse( wp_get_attachment_caption( $post_id ) );

		$this->assertSame( $caption, wp_get_attachment_caption( $attachment_id ) );
	}

	/**
	 * @ticket 12235
	 */
	public function test_wp_get_attachment_caption_empty() {
		$post_id       = self::factory()->post->create();
		$attachment_id = self::factory()->attachment->create_object(
			self::IMG_NAME,
			$post_id,
			array(
				'post_mime_type' => 'image/jpeg',
				'post_type'      => 'attachment',
				'post_excerpt'   => '',
			)
		);

		$this->assertSame( '', wp_get_attachment_caption( $attachment_id ) );
	}

	/**
	 * Helper function to get image size array from size "name".
	 */
	private function get_image_size_array_from_meta( $image_meta, $size_name ) {
		$array = false;

		if ( is_array( $image_meta ) ) {
			if ( 'full' === $size_name && isset( $image_meta['width'] ) && isset( $image_meta['height'] ) ) {
				$array = array( $image_meta['width'], $image_meta['height'] );
			} elseif ( isset( $image_meta['sizes'][ $size_name ]['width'] ) && isset( $image_meta['sizes'][ $size_name ]['height'] ) ) {
				$array = array( $image_meta['sizes'][ $size_name ]['width'], $image_meta['sizes'][ $size_name ]['height'] );
			}
		}

		if ( ! $array ) {
			$this->fail( sprintf( "Could not retrieve image metadata for size '%s'.", $size_name ) );
		}

		return $array;
	}

	/**
	 * Helper function to move the src image to the first position in the expected srcset string.
	 */
	private function src_first( $srcset, $src_url, $src_width ) {
		$src_string    = $src_url . ' ' . $src_width . 'w';
		$src_not_first = ', ' . $src_string;

		if ( strpos( $srcset, $src_not_first ) ) {
			$srcset = str_replace( $src_not_first, '', $srcset );
			$srcset = $src_string . ', ' . $srcset;
		}

		return $srcset;
	}

	/**
	 * @ticket 33641
	 * @requires function imagejpeg
	 */
	public function test_wp_calculate_image_srcset() {
		$_wp_additional_image_sizes = wp_get_additional_image_sizes();

		$year_month      = gmdate( 'Y/m' );
		$image_meta      = wp_get_attachment_metadata( self::$large_id );
		$uploads_dir_url = 'http://' . WP_TESTS_DOMAIN . '/wp-content/uploads/';

		// Set up test cases for all expected size names.
		$intermediates = array( 'medium', 'medium_large', 'large', 'full' );

		// Add any soft crop intermediate sizes.
		foreach ( $_wp_additional_image_sizes as $name => $additional_size ) {
			if ( ! $_wp_additional_image_sizes[ $name ]['crop'] || 0 === $_wp_additional_image_sizes[ $name ]['height'] ) {
				$intermediates[] = $name;
			}
		}

		$expected = '';

		foreach ( $image_meta['sizes'] as $name => $size ) {
			// Allow the sizes that should be included so we pick up 'medium_large' in 4.4.
			if ( in_array( $name, $intermediates, true ) ) {
				$expected .= $uploads_dir_url . $year_month . '/' . $size['file'] . ' ' . $size['width'] . 'w, ';
			}
		}

		$expected = trim( $expected, ' ,' );

		foreach ( $intermediates as $int_size ) {
			$image_url  = wp_get_attachment_image_url( self::$large_id, $int_size );
			$size_array = $this->get_image_size_array_from_meta( $image_meta, $int_size );

			if ( 'full' === $int_size ) {
				// Add the full size image. Expected to be in the srcset when the full size image is used as src.
				$_expected = $uploads_dir_url . $image_meta['file'] . ' ' . $image_meta['width'] . 'w, ' . $expected;
			} else {
				$_expected = $expected;
			}

			$expected_srcset = $this->src_first( $_expected, $image_url, $size_array[0] );
			$this->assertSame( $expected_srcset, wp_calculate_image_srcset( $size_array, $image_url, $image_meta ) );
		}
	}

	/**
	 * @ticket 33641
	 * @requires function imagejpeg
	 */
	public function test_wp_calculate_image_srcset_no_date_uploads() {
		$_wp_additional_image_sizes = wp_get_additional_image_sizes();

		// Disable date organized uploads.
		add_filter( 'upload_dir', '_upload_dir_no_subdir' );

		// Make an image.
		$filename = DIR_TESTDATA . '/images/' . self::$large_filename;
		$id       = self::factory()->attachment->create_upload_object( $filename );

		$image_meta      = wp_get_attachment_metadata( $id );
		$uploads_dir_url = 'http://' . WP_TESTS_DOMAIN . '/wp-content/uploads/';

		// Set up test cases for all expected size names.
		$intermediates = array( 'medium', 'medium_large', 'large', 'full' );

		foreach ( $_wp_additional_image_sizes as $name => $additional_size ) {
			if ( ! $_wp_additional_image_sizes[ $name ]['crop'] || 0 === $_wp_additional_image_sizes[ $name ]['height'] ) {
				$intermediates[] = $name;
			}
		}

		$expected = '';

		foreach ( $image_meta['sizes'] as $name => $size ) {
			// Allow the sizes that should be included so we pick up 'medium_large' in 4.4.
			if ( in_array( $name, $intermediates, true ) ) {
				$expected .= $uploads_dir_url . $size['file'] . ' ' . $size['width'] . 'w, ';
			}
		}

		$expected = trim( $expected, ' ,' );

		foreach ( $intermediates as $int_size ) {
			$image_urls[ $int_size ] = wp_get_attachment_image_url( $id, $int_size );
		}

		// Remove the attachment.
		wp_delete_attachment( $id, true );
		remove_filter( 'upload_dir', '_upload_dir_no_subdir' );

		foreach ( $intermediates as $int_size ) {
			$size_array = $this->get_image_size_array_from_meta( $image_meta, $int_size );
			$image_url  = $image_urls[ $int_size ];

			if ( 'full' === $int_size ) {
				// Add the full size image. Expected to be in the srcset when the full size image is used as src.
				$_expected = $uploads_dir_url . $image_meta['file'] . ' ' . $image_meta['width'] . 'w, ' . $expected;
			} else {
				$_expected = $expected;
			}

			$expected_srcset = $this->src_first( $_expected, $image_url, $size_array[0] );
			$this->assertSame( $expected_srcset, wp_calculate_image_srcset( $size_array, $image_url, $image_meta ) );
		}

	}

	/**
	 * @ticket 33641
	 * @requires function imagejpeg
	 */
	public function test_wp_calculate_image_srcset_with_edits() {
		// For this test we're going to mock metadata changes from an edit.
		// Start by getting the attachment metadata.
		$image_meta = wp_get_attachment_metadata( self::$large_id );
		$image_url  = wp_get_attachment_image_url( self::$large_id, 'medium' );
		$size_array = $this->get_image_size_array_from_meta( $image_meta, 'medium' );

		// Copy hash generation method used in wp_save_image().
		$hash = 'e' . time() . rand( 100, 999 );

		$filename_base = wp_basename( self::$large_filename, '.jpg' );
		$filename_hash = "{$filename_base}-{$hash}";

		// Add the hash to the image URL.
		$image_url = str_replace( $filename_base, $filename_hash, $image_url );

		// Replace file paths for full and medium sizes with hashed versions.
		$image_meta['sizes']['medium']['file']       = str_replace( $filename_base, $filename_hash, $image_meta['sizes']['medium']['file'] );
		$image_meta['sizes']['medium_large']['file'] = str_replace( $filename_base, $filename_hash, $image_meta['sizes']['medium_large']['file'] );
		$image_meta['sizes']['large']['file']        = str_replace( $filename_base, $filename_hash, $image_meta['sizes']['large']['file'] );

		// Calculate a srcset array.
		$sizes = explode( ', ', wp_calculate_image_srcset( $size_array, $image_url, $image_meta ) );

		// Test to confirm all sources in the array include the same edit hash.
		foreach ( $sizes as $size ) {
			$this->assertStringContainsString( $hash, $size );
		}
	}

	/**
	 * @ticket 35106
	 * @requires function imagejpeg
	 */
	public function test_wp_calculate_image_srcset_with_absolute_path_in_meta() {
		$_wp_additional_image_sizes = wp_get_additional_image_sizes();

		$year_month      = gmdate( 'Y/m' );
		$image_meta      = wp_get_attachment_metadata( self::$large_id );
		$uploads_dir_url = 'http://' . WP_TESTS_DOMAIN . '/wp-content/uploads/';

		// Set up test cases for all expected size names.
		$intermediates = array( 'medium', 'medium_large', 'large', 'full' );

		// Add any soft crop intermediate sizes.
		foreach ( $_wp_additional_image_sizes as $name => $additional_size ) {
			if ( ! $_wp_additional_image_sizes[ $name ]['crop'] || 0 === $_wp_additional_image_sizes[ $name ]['height'] ) {
				$intermediates[] = $name;
			}
		}

		$expected = '';

		foreach ( $image_meta['sizes'] as $name => $size ) {
			// Allow the sizes that should be included so we pick up 'medium_large' in 4.4.
			if ( in_array( $name, $intermediates, true ) ) {
				$expected .= $uploads_dir_url . $year_month . '/' . $size['file'] . ' ' . $size['width'] . 'w, ';
			}
		}

		$expected       = trim( $expected, ' ,' );
		$full_size_file = $image_meta['file'];

		// Prepend an absolute path to simulate a pre-2.7 upload.
		$image_meta['file'] = 'H:\home\wordpress\trunk/wp-content/uploads/' . $image_meta['file'];

		foreach ( $intermediates as $int_size ) {
			$image_url  = wp_get_attachment_image_url( self::$large_id, $int_size );
			$size_array = $this->get_image_size_array_from_meta( $image_meta, $int_size );

			if ( 'full' === $int_size ) {
				// Add the full size image. Expected to be in the srcset when the full size image is used as src.
				$_expected = $uploads_dir_url . $full_size_file . ' ' . $image_meta['width'] . 'w, ' . $expected;
			} else {
				$_expected = $expected;
			}

			$expected_srcset = $this->src_first( $_expected, $image_url, $size_array[0] );
			$this->assertSame( $expected_srcset, wp_calculate_image_srcset( $size_array, $image_url, $image_meta ) );
		}
	}

	/**
	 * @ticket 33641
	 */
	public function test_wp_calculate_image_srcset_false() {
		$sizes = wp_calculate_image_srcset( array( 400, 300 ), 'file.png', array() );

		// For canola.jpg we should return.
		$this->assertFalse( $sizes );
	}

	/**
	 * @ticket 33641
	 * @requires function imagejpeg
	 */
	public function test_wp_calculate_image_srcset_no_width() {
		$image_url  = wp_get_attachment_image_url( self::$large_id, 'medium' );
		$image_meta = wp_get_attachment_metadata( self::$large_id );

		$size_array = array( 0, 0 );

		$srcset = wp_calculate_image_srcset( $size_array, $image_url, $image_meta );

		// The srcset should be false.
		$this->assertFalse( $srcset );
	}

	/**
	 * @ticket 34955
	 * @ticket 33641
	 */
	public function test_wp_calculate_image_srcset_ratio_variance() {
		// Mock data for this test.
		$size_array = array( 218, 300 );
		$image_src  = 'http://' . WP_TESTS_DOMAIN . '/wp-content/uploads/2015/12/test-768x1055-218x300.png';
		$image_meta = array(
			'width'  => 768,
			'height' => 1055,
			'file'   => '2015/12/test-768x1055.png',
			'sizes'  => array(
				'thumbnail'      => array(
					'file'      => 'test-768x1055-150x150.png',
					'width'     => 150,
					'height'    => 150,
					'mime-type' => 'image/png',
				),
				'medium'         => array(
					'file'      => 'test-768x1055-218x300.png',
					'width'     => 218,
					'height'    => 300,
					'mime-type' => 'image/png',
				),
				'custom-600'     => array(
					'file'      => 'test-768x1055-600x824.png',
					'width'     => 600,
					'height'    => 824,
					'mime-type' => 'image/png',
				),
				'post-thumbnail' => array(
					'file'      => 'test-768x1055-768x510.png',
					'width'     => 768,
					'height'    => 510,
					'mime-type' => 'image/png',
				),
			),
		);

		$uploads_url = 'http://' . WP_TESTS_DOMAIN . '/wp-content/uploads/2015/12/';

		$expected_srcset = $uploads_url . 'test-768x1055-218x300.png 218w, ' .
			$uploads_url . 'test-768x1055-600x824.png 600w, ' .
			$uploads_url . 'test-768x1055.png 768w';

		$this->assertSame( $expected_srcset, wp_calculate_image_srcset( $size_array, $image_src, $image_meta ) );
	}

	/**
	 * @ticket 35108
	 * @ticket 33641
	 */
	public function test_wp_calculate_image_srcset_include_src() {
		// Mock data for this test.
		$size_array = array( 2000, 1000 );
		$image_src  = 'http://' . WP_TESTS_DOMAIN . '/wp-content/uploads/2015/12/test.png';
		$image_meta = array(
			'width'  => 2000,
			'height' => 1000,
			'file'   => '2015/12/test.png',
			'sizes'  => array(
				'thumbnail'    => array(
					'file'      => 'test-150x150.png',
					'width'     => 150,
					'height'    => 150,
					'mime-type' => 'image/png',
				),
				'medium'       => array(
					'file'      => 'test-300x150.png',
					'width'     => 300,
					'height'    => 150,
					'mime-type' => 'image/png',
				),
				'medium_large' => array(
					'file'      => 'test-768x384.png',
					'width'     => 768,
					'height'    => 384,
					'mime-type' => 'image/png',
				),
				'large'        => array(
					'file'      => 'test-1024x512.png',
					'width'     => 1024,
					'height'    => 512,
					'mime-type' => 'image/png',
				),
			),
		);

		$uploads_url = 'http://' . WP_TESTS_DOMAIN . '/wp-content/uploads/2015/12/';

		$expected_srcset = $uploads_url . 'test.png 2000w, ' .
			$uploads_url . 'test-300x150.png 300w, ' .
			$uploads_url . 'test-768x384.png 768w, ' .
			$uploads_url . 'test-1024x512.png 1024w';

		$this->assertSame( $expected_srcset, wp_calculate_image_srcset( $size_array, $image_src, $image_meta ) );
	}

	/**
	 * @ticket 35480
	 */
	public function test_wp_calculate_image_srcset_corrupted_image_meta() {
		$size_array = array( 300, 150 );
		$image_src  = 'http://' . WP_TESTS_DOMAIN . '/wp-content/uploads/2015/12/test-300x150.png';
		$image_meta = array(
			'width'  => 1600,
			'height' => 800,
			'file'   => '2015/12/test.png',
			'sizes'  => array(
				'thumbnail'    => array(
					'file'      => 'test-150x150.png',
					'width'     => 150,
					'height'    => 150,
					'mime-type' => 'image/png',
				),
				'medium'       => array(
					'file'      => 'test-300x150.png',
					'width'     => 300,
					'height'    => 150,
					'mime-type' => 'image/png',
				),
				'medium_large' => array(
					'file'      => 'test-768x384.png',
					'width'     => 768,
					'height'    => 384,
					'mime-type' => 'image/png',
				),
				'large'        => array(
					'file'      => 'test-1024x512.png',
					'width'     => 1024,
					'height'    => 512,
					'mime-type' => 'image/png',
				),
			),
		);

		$srcset = array(
			300  => 'http://' . WP_TESTS_DOMAIN . '/wp-content/uploads/2015/12/test-300x150.png 300w',
			768  => 'http://' . WP_TESTS_DOMAIN . '/wp-content/uploads/2015/12/test-768x384.png 768w',
			1024 => 'http://' . WP_TESTS_DOMAIN . '/wp-content/uploads/2015/12/test-1024x512.png 1024w',
			1600 => 'http://' . WP_TESTS_DOMAIN . '/wp-content/uploads/2015/12/test.png 1600w',
		);

		// No sizes array.
		$image_meta1 = $image_meta;
		unset( $image_meta1['sizes'] );
		$this->assertFalse( wp_calculate_image_srcset( $size_array, $image_src, $image_meta1 ) );

		// Sizes is string instead of array; only full size available means no srcset.
		$image_meta2          = $image_meta;
		$image_meta2['sizes'] = '';
		$this->assertFalse( wp_calculate_image_srcset( $size_array, $image_src, $image_meta2 ) );

		// File name is incorrect.
		$image_meta3         = $image_meta;
		$image_meta3['file'] = '/';
		$this->assertFalse( wp_calculate_image_srcset( $size_array, $image_src, $image_meta3 ) );

		// File name is incorrect.
		$image_meta4 = $image_meta;
		unset( $image_meta4['file'] );
		$this->assertFalse( wp_calculate_image_srcset( $size_array, $image_src, $image_meta4 ) );

		// Intermediate size is string instead of array.
		$image_meta5                          = $image_meta;
		$image_meta5['sizes']['medium_large'] = '';
		unset( $srcset[768] );
		$expected_srcset = implode( ', ', $srcset );
		$this->assertSame( $expected_srcset, wp_calculate_image_srcset( $size_array, $image_src, $image_meta5 ) );
	}

	/**
	 * @ticket 36549
	 * @ticket 33641
	 */
	public function test_wp_calculate_image_srcset_with_spaces_in_filenames() {
		// Mock data for this test.
		$image_src  = 'http://' . WP_TESTS_DOMAIN . '/wp-content/uploads/2015/12/test image-300x150.png';
		$image_meta = array(
			'width'  => 3000,
			'height' => 1500,
			'file'   => '2015/12/test image.png',
			'sizes'  => array(
				'thumbnail'    => array(
					'file'      => 'test image-150x150.png',
					'width'     => 150,
					'height'    => 150,
					'mime-type' => 'image/png',
				),
				'medium'       => array(
					'file'      => 'test image-300x150.png',
					'width'     => 300,
					'height'    => 150,
					'mime-type' => 'image/png',
				),
				'medium_large' => array(
					'file'      => 'test image-768x384.png',
					'width'     => 768,
					'height'    => 384,
					'mime-type' => 'image/png',
				),
				'large'        => array(
					'file'      => 'test image-1024x512.png',
					'width'     => 1024,
					'height'    => 512,
					'mime-type' => 'image/png',
				),
			),
		);

		$uploads_url = 'http://' . WP_TESTS_DOMAIN . '/wp-content/uploads/2015/12/';

		$expected_srcset = $uploads_url . 'test%20image-300x150.png 300w, ' .
			$uploads_url . 'test%20image-768x384.png 768w, ' .
			$uploads_url . 'test%20image-1024x512.png 1024w';

		$this->assertSame( $expected_srcset, wp_calculate_image_srcset( array( 300, 150 ), $image_src, $image_meta ) );
	}

	/**
	 * @ticket 33641
	 * @requires function imagejpeg
	 */
	public function test_wp_get_attachment_image_srcset() {
		$_wp_additional_image_sizes = wp_get_additional_image_sizes();

		$image_meta = wp_get_attachment_metadata( self::$large_id );
		$size_array = array( $image_meta['width'], $image_meta['height'] ); // Full size.

		$srcset = wp_get_attachment_image_srcset( self::$large_id, $size_array, $image_meta );

		$year_month  = gmdate( 'Y/m' );
		$uploads_dir = 'http://' . WP_TESTS_DOMAIN . '/wp-content/uploads/';

		// Set up test cases for all expected size names.
		$intermediates = array( 'medium', 'medium_large', 'large', 'full' );

		foreach ( $_wp_additional_image_sizes as $name => $additional_size ) {
			if ( ! $_wp_additional_image_sizes[ $name ]['crop'] || 0 === $_wp_additional_image_sizes[ $name ]['height'] ) {
				$intermediates[] = $name;
			}
		}

		$expected = '';

		foreach ( $image_meta['sizes'] as $name => $size ) {
			// Allow the sizes that should be included so we pick up 'medium_large' in 4.4.
			if ( in_array( $name, $intermediates, true ) ) {
				$expected .= $uploads_dir . $year_month . '/' . $size['file'] . ' ' . $size['width'] . 'w, ';
			}
		}

		$expected .= $uploads_dir . $image_meta['file'] . ' ' . $image_meta['width'] . 'w';

		$expected_srcset = $this->src_first( $expected, $uploads_dir . $image_meta['file'], $size_array[0] );

		$this->assertSame( $expected_srcset, $srcset );
	}

	/**
	 * @ticket 33641
	 */
	public function test_wp_get_attachment_image_srcset_single_srcset() {
		$image_meta = wp_get_attachment_metadata( self::$large_id );
		$size_array = array( 150, 150 );
		/*
		 * In our tests, thumbnails will only return a single srcset candidate,
		 * so we shouldn't return a srcset value in order to avoid unneeded markup.
		 */
		$sizes = wp_get_attachment_image_srcset( self::$large_id, $size_array, $image_meta );

		$this->assertFalse( $sizes );
	}

	/**
	 * @ticket 33641
	 */
	public function test_wp_get_attachment_image_srcset_invalidsize() {
		$image_meta    = wp_get_attachment_metadata( self::$large_id );
		$invalid_size  = 'nailthumb';
		$original_size = array( 1600, 1200 );

		$srcset = wp_get_attachment_image_srcset( self::$large_id, $invalid_size, $image_meta );

		// Expect a srcset for the original full size image to be returned.
		$expected = wp_get_attachment_image_srcset( self::$large_id, $original_size, $image_meta );

		$this->assertSame( $expected, $srcset );
	}

	/**
	 * @ticket 33641
	 */
	public function test_wp_get_attachment_image_sizes() {
		// Test sizes against the default WP sizes.
		$intermediates = array( 'thumbnail', 'medium', 'medium_large', 'large' );

		// Make sure themes aren't filtering the sizes array.
		remove_all_filters( 'wp_calculate_image_sizes' );

		foreach ( $intermediates as $int_size ) {
			$image = wp_get_attachment_image_src( self::$large_id, $int_size );

			$expected = '(max-width: ' . $image[1] . 'px) 100vw, ' . $image[1] . 'px';
			$sizes    = wp_get_attachment_image_sizes( self::$large_id, $int_size );

			$this->assertSame( $expected, $sizes );
		}
	}

	/**
	 * @ticket 33641
	 * @requires function imagejpeg
	 */
	public function test_wp_calculate_image_sizes() {
		// Test sizes against the default WP sizes.
		$intermediates = array( 'thumbnail', 'medium', 'medium_large', 'large' );
		$image_meta    = wp_get_attachment_metadata( self::$large_id );

		// Make sure themes aren't filtering the sizes array.
		remove_all_filters( 'wp_calculate_image_sizes' );

		foreach ( $intermediates as $int_size ) {
			$size_array             = $this->get_image_size_array_from_meta( $image_meta, $int_size );
			$image_src              = $image_meta['sizes'][ $int_size ]['file'];
			list( $width, $height ) = $size_array;

			$expected = '(max-width: ' . $width . 'px) 100vw, ' . $width . 'px';
			$sizes    = wp_calculate_image_sizes( $size_array, $image_src, $image_meta );

			$this->assertSame( $expected, $sizes );
		}
	}

	/**
	 * @ticket 33641
	 * @requires function imagejpeg
	 */
	public function test_wp_filter_content_tags_srcset_sizes() {
		$image_meta = wp_get_attachment_metadata( self::$large_id );
		$size_array = $this->get_image_size_array_from_meta( $image_meta, 'medium' );

		$srcset = sprintf( 'srcset="%s"', wp_get_attachment_image_srcset( self::$large_id, $size_array, $image_meta ) );
		$sizes  = sprintf( 'sizes="%s"', wp_get_attachment_image_sizes( self::$large_id, $size_array, $image_meta ) );

		// Function used to build HTML for the editor.
		$img                  = get_image_tag( self::$large_id, '', '', '', 'medium' );
		$img_no_size_in_class = str_replace( 'size-', '', $img );
		$img_no_width_height  = str_replace( ' width="' . $size_array[0] . '"', '', $img );
		$img_no_width_height  = str_replace( ' height="' . $size_array[1] . '"', '', $img_no_width_height );
		$img_no_size_id       = str_replace( 'wp-image-', 'id-', $img );
		$img_with_sizes_attr  = str_replace( '<img ', '<img sizes="99vw" ', $img );
		$img_xhtml            = str_replace( ' />', '/>', $img );
		$img_html5            = str_replace( ' />', '>', $img );

		// Manually add srcset and sizes to the markup from get_image_tag().
		$respimg                  = preg_replace( '|<img ([^>]+) />|', '<img $1 ' . $srcset . ' ' . $sizes . ' />', $img );
		$respimg_no_size_in_class = preg_replace( '|<img ([^>]+) />|', '<img $1 ' . $srcset . ' ' . $sizes . ' />', $img_no_size_in_class );
		$respimg_no_width_height  = preg_replace( '|<img ([^>]+) />|', '<img $1 ' . $srcset . ' ' . $sizes . ' />', $img_no_width_height );
		$respimg_with_sizes_attr  = preg_replace( '|<img ([^>]+) />|', '<img $1 ' . $srcset . ' />', $img_with_sizes_attr );
		$respimg_xhtml            = preg_replace( '|<img ([^>]+)/>|', '<img $1 ' . $srcset . ' ' . $sizes . ' />', $img_xhtml );
		$respimg_html5            = preg_replace( '|<img ([^>]+)>|', '<img $1 ' . $srcset . ' ' . $sizes . ' />', $img_html5 );

		$content = '
			<p>Image, standard. Should have srcset and sizes.</p>
			%1$s

			<p>Image, no size class. Should have srcset and sizes.</p>
			%2$s

			<p>Image, no width and height attributes. Should have srcset and sizes (from matching the file name).</p>
			%3$s

			<p>Image, no attachment ID class. Should NOT have srcset and sizes.</p>
			%4$s

			<p>Image, with sizes attribute. Should NOT have two sizes attributes.</p>
			%5$s

			<p>Image, XHTML 1.0 style (no space before the closing slash). Should have srcset and sizes.</p>
			%6$s

			<p>Image, HTML 5.0 style. Should have srcset and sizes.</p>
			%7$s';

		$content_unfiltered = sprintf(
			$content,
			$img,
			$img_no_size_in_class,
			$img_no_width_height,
			$img_no_size_id,
			$img_with_sizes_attr,
			$img_xhtml,
			$img_html5
		);

		$content_filtered = sprintf(
			$content,
			$respimg,
			$respimg_no_size_in_class,
			$respimg_no_width_height,
			$img_no_size_id,
			$respimg_with_sizes_attr,
			$respimg_xhtml,
			$respimg_html5
		);
		$content_filtered = wp_img_tag_add_decoding_attr( $content_filtered, 'the_content' );

		// Do not add width, height, and loading.
		add_filter( 'wp_img_tag_add_width_and_height_attr', '__return_false' );
		add_filter( 'wp_img_tag_add_loading_attr', '__return_false' );

		$this->assertSame( $content_filtered, wp_filter_content_tags( $content_unfiltered ) );

		remove_filter( 'wp_img_tag_add_width_and_height_attr', '__return_false' );
		remove_filter( 'wp_img_tag_add_loading_attr', '__return_false' );
	}

	/**
	 * When rendering attributes for responsive images,
	 * we rely on the 'wp-image-*' class to find the image by ID.
	 * The class name may not be consistent with attachment IDs in DB when
	 * working with imported content or when a user has edited
	 * the 'src' attribute manually. To avoid incorrect images
	 * being displayed, ensure we don't add attributes in this case.
	 *
	 * @ticket 58235
	 * @ticket 34898
	 * @ticket 33641
	 */
	public function test_wp_filter_content_tags_srcset_sizes_wrong() {
		$img = get_image_tag( self::$large_id, '', '', '', 'medium' );
		$img = wp_img_tag_add_loading_optimization_attrs( $img, 'test' );
		$img = wp_img_tag_add_decoding_attr( $img, 'the_content' );

		// Replace the src URL.
		$image_wrong_src = preg_replace( '|src="[^"]+"|', 'src="http://' . WP_TESTS_DOMAIN . '/wp-content/uploads/foo.jpg"', $img );

		$this->assertSame( $image_wrong_src, wp_filter_content_tags( $image_wrong_src ) );
	}

	/**
	 * @ticket 58235
	 * @ticket 33641
	 */
	public function test_wp_filter_content_tags_srcset_sizes_with_preexisting_srcset() {
		// Generate HTML and add a dummy srcset attribute.
		$img = get_image_tag( self::$large_id, '', '', '', 'medium' );
		$img = wp_img_tag_add_loading_optimization_attrs( $img, 'test' );
		$img = wp_img_tag_add_decoding_attr( $img, 'the_content' );
		$img = preg_replace( '|<img ([^>]+) />|', '<img $1 ' . 'srcset="image2x.jpg 2x" />', $img );

		// The content filter should return the image unchanged.
		$this->assertSame( $img, wp_filter_content_tags( $img ) );
	}

	/**
	 * @ticket 55347
	 */
	public function test_wp_filter_content_tags_has_filter() {
		$filter = new MockAction();
		add_filter( 'wp_content_img_tag', array( &$filter, 'filter' ) );
		$img_tag_1 = get_image_tag( self::$large_id, '', '', '', 'medium' );

		wp_filter_content_tags( $img_tag_1 );
		$this->assertSame( 1, $filter->get_call_count() );
	}

	/**
	 * @ticket 55510
	 * @covers ::wp_filter_content_tags
	 */
	public function test_wp_filter_content_tags_handles_duplicate_img_and_iframe_tags_once() {
		$img     = get_image_tag( self::$large_id, '', '', '', 'large' );
		$iframe  = '<iframe src="https://www.example.com" width="640" height="360"></iframe>';
		$content = "$img\n$img\n$iframe\n$iframe";

		// Record how often one of the available img and iframe filters is run.
		// Both images and iframes support lazy-loading, so that's why this is used here.
		$img_filter = new MockAction();
		add_filter( 'wp_img_tag_add_loading_attr', array( &$img_filter, 'filter' ) );
		$iframe_filter = new MockAction();
		add_filter( 'wp_iframe_tag_add_loading_attr', array( &$iframe_filter, 'filter' ) );

		// Ensure the img and iframe filters only ran once because the content is a single duplicated img tag and a
		// single duplicate iframe tag.
		wp_filter_content_tags( $content );
		$this->assertSame( 1, $img_filter->get_call_count() );
		$this->assertSame( 1, $iframe_filter->get_call_count() );
	}

	/**
	 * @ticket 55510
	 * @covers ::wp_filter_content_tags
	 */
	public function test_wp_filter_content_tags_filter_with_identical_image_tags_custom_attributes() {
		$img     = get_image_tag( self::$large_id, '', '', '', 'large' );
		$img     = str_replace( '<img ', '<img srcset="custom" sizes="custom" loading="custom" decoding="custom"', $img );
		$content = "$img\n$img";

		add_filter(
			'wp_content_img_tag',
			static function( $filtered_image ) {
				return "<span>$filtered_image</span>";
			}
		);

		// Ensure there is no duplicate <span> wrapping the image.
		$this->assertStringNotContainsString( '<span><span><img ', wp_filter_content_tags( $content ) );
	}

	/**
	 * @ticket 55510
	 * @covers ::wp_filter_content_tags
	 */
	public function test_wp_filter_content_tags_filter_with_identical_image_tags_disabled_core_filters() {
		$img     = get_image_tag( self::$large_id, '', '', '', 'large' );
		$content = "$img\n$img";

		add_filter( 'wp_img_tag_add_loading_attr', '__return_false' );
		add_filter( 'wp_img_tag_add_width_and_height_attr', '__return_false' );
		add_filter( 'wp_img_tag_add_srcset_and_sizes_attr', '__return_false' );
		add_filter( 'wp_img_tag_add_decoding_attr', '__return_false' );

		add_filter(
			'wp_content_img_tag',
			static function( $filtered_image ) {
				return "<span>$filtered_image</span>";
			}
		);

		// Ensure the output has both instances of the image wrapped with a single <span>.
		$this->assertSame( "<span>$img</span>\n<span>$img</span>", wp_filter_content_tags( $content ) );
	}

	/**
	 * @ticket 33641
	 * @ticket 34528
	 */
	public function test_wp_calculate_image_srcset_animated_gifs() {
		// Mock meta for an animated gif.
		$image_meta = array(
			'width'  => 1200,
			'height' => 600,
			'file'   => 'animated.gif',
			'sizes'  => array(
				'thumbnail' => array(
					'file'      => 'animated-150x150.gif',
					'width'     => 150,
					'height'    => 150,
					'mime-type' => 'image/gif',
				),
				'medium'    => array(
					'file'      => 'animated-300x150.gif',
					'width'     => 300,
					'height'    => 150,
					'mime-type' => 'image/gif',
				),
				'large'     => array(
					'file'      => 'animated-1024x512.gif',
					'width'     => 1024,
					'height'    => 512,
					'mime-type' => 'image/gif',
				),
			),
		);

		$full_src  = 'http://' . WP_TESTS_DOMAIN . '/wp-content/uploads/' . $image_meta['file'];
		$large_src = 'http://' . WP_TESTS_DOMAIN . '/wp-content/uploads/' . $image_meta['sizes']['large']['file'];

		// Test with soft resized size array.
		$size_array = array( 900, 450 );

		// Full size GIFs should not return a srcset.
		$this->assertFalse( wp_calculate_image_srcset( $size_array, $full_src, $image_meta ) );
		// Intermediate sized GIFs should not include the full size in the srcset.
		$this->assertStringNotContainsString( $full_src, wp_calculate_image_srcset( $size_array, $large_src, $image_meta ) );
	}

	/**
	 * @ticket 58235
	 * @ticket 35045
	 * @ticket 33641
	 * @requires function imagejpeg
	 */
	public function test_wp_filter_content_tags_schemes() {
		$image_meta = wp_get_attachment_metadata( self::$large_id );
		$size_array = $this->get_image_size_array_from_meta( $image_meta, 'medium' );

		$srcset = sprintf( 'srcset="%s"', wp_get_attachment_image_srcset( self::$large_id, $size_array, $image_meta ) );
		$sizes  = sprintf( 'sizes="%s"', wp_get_attachment_image_sizes( self::$large_id, $size_array, $image_meta ) );

		// Build HTML for the editor.
		$img          = get_image_tag( self::$large_id, '', '', '', 'medium' );
		$img          = wp_img_tag_add_loading_optimization_attrs( $img, 'test' );
		$img_https    = str_replace( 'http://', 'https://', $img );
		$img_relative = str_replace( 'http://', '//', $img );

		// Manually add srcset and sizes to the markup from get_image_tag().
		$respimg          = preg_replace( '|<img ([^>]+) />|', '<img $1 ' . $srcset . ' ' . $sizes . ' />', $img );
		$respimg_https    = preg_replace( '|<img ([^>]+) />|', '<img $1 ' . $srcset . ' ' . $sizes . ' />', $img_https );
		$respimg_relative = preg_replace( '|<img ([^>]+) />|', '<img $1 ' . $srcset . ' ' . $sizes . ' />', $img_relative );

		$content = '
			<p>Image, http: protocol. Should have srcset and sizes.</p>
			%1$s

			<p>Image, https: protocol. Should have srcset and sizes.</p>
			%2$s

			<p>Image, protocol-relative. Should have srcset and sizes.</p>
			%3$s';

		$unfiltered = sprintf(
			$content,
			$img,
			$img_https,
			$img_relative
		);

		$expected = sprintf(
			$content,
			$respimg,
			$respimg_https,
			$respimg_relative
		);
		$expected = wp_img_tag_add_decoding_attr( $expected, 'the_content' );

		$actual = wp_filter_content_tags( $unfiltered );

		$this->assertSame( $expected, $actual );
	}

	/**
	 * @ticket 34945
	 * @ticket 33641
	 */
	public function test_wp_get_attachment_image_with_https_on() {
		// Mock meta for the image.
		$image_meta = array(
			'width'  => 1200,
			'height' => 600,
			'file'   => 'test.jpg',
			'sizes'  => array(
				'thumbnail' => array(
					'file'   => 'test-150x150.jpg',
					'width'  => 150,
					'height' => 150,
				),
				'medium'    => array(
					'file'   => 'test-300x150.jpg',
					'width'  => 300,
					'height' => 150,
				),
				'large'     => array(
					'file'   => 'test-1024x512.jpg',
					'width'  => 1024,
					'height' => 512,
				),
			),
		);

		// Test using the large file size.
		$size_array = array( 1024, 512 );
		$image_url  = 'http://' . WP_TESTS_DOMAIN . '/wp-content/uploads/' . $image_meta['sizes']['large']['file'];

		$_SERVER['HTTPS'] = 'on';

		$uploads_url = 'https://' . WP_TESTS_DOMAIN . '/wp-content/uploads/';

		$expected = $uploads_url . 'test-1024x512.jpg 1024w, ' .
			$uploads_url . 'test-300x150.jpg 300w, ' .
			$uploads_url . 'test.jpg 1200w';

		$actual = wp_calculate_image_srcset( $size_array, $image_url, $image_meta );

		$this->assertSame( $expected, $actual );
	}

	/**
	 * @ticket 36084
	 */
	public function test_get_image_send_to_editor_defaults() {
		$id      = self::$large_id;
		$caption = '';
		$title   = 'A test title value.';
		$align   = 'left';

		// Calculate attachment data (default is medium).
		$attachment = wp_get_attachment_image_src( $id, 'medium' );

		$html     = '<img src="%1$s" alt="" width="%2$d" height="%3$d" class="align%4$s size-medium wp-image-%5$d" />';
		$expected = sprintf(
			$html,
			$attachment[0],
			$attachment[1],
			$attachment[2],
			$align,
			$id
		);

		$this->assertSame( $expected, get_image_send_to_editor( $id, $caption, $title, $align ) );

		$this->assertSame( $expected, get_image_send_to_editor( $id, $caption, $title, $align ) );
	}

	/**
	 * @ticket 36084
	 */
	public function test_get_image_send_to_editor_defaults_with_optional_params() {
		$id      = self::$large_id;
		$caption = 'A test caption.';
		$title   = 'A test title value.';
		$align   = 'left';
		$url     = get_permalink( $id );
		$rel     = true;
		$size    = 'thumbnail';
		$alt     = 'An example alt value.';

		// Calculate attachment data.
		$attachment = wp_get_attachment_image_src( $id, $size );

		$html = '<a href="%1$s" rel="%2$s"><img src="%3$s" alt="%4$s" width="%5$d" height="%6$d" class="size-%8$s wp-image-%9$d" /></a>';
		$html = '[caption id="attachment_%9$d" align="align%7$s" width="%5$d"]' . $html . ' %10$s[/caption]';

		$expected = sprintf(
			$html,
			$url,
			'attachment wp-att-' . $id,
			$attachment[0],
			$alt,
			$attachment[1],
			$attachment[2],
			$align,
			$size,
			$id,
			$caption
		);

		$this->assertSame( $expected, get_image_send_to_editor( $id, $caption, $title, $align, $url, $rel, $size, $alt ) );
	}

	/**
	 * @ticket 36084
	 */
	public function test_get_image_send_to_editor_defaults_no_caption_no_rel() {
		$id      = self::$large_id;
		$caption = '';
		$title   = 'A test title value.';
		$align   = 'left';
		$url     = get_permalink( $id );
		$rel     = '';
		$size    = 'thumbnail';
		$alt     = 'An example alt value.';

		// Calculate attachment data.
		$attachment = wp_get_attachment_image_src( $id, $size );

		$html = '<a href="%1$s"><img src="%2$s" alt="%3$s" width="%4$d" height="%5$d" class="align%6$s size-%7$s wp-image-%8$d" /></a>';

		$expected = sprintf(
			$html,
			$url,
			$attachment[0],
			$alt,
			$attachment[1],
			$attachment[2],
			$align,
			$size,
			$id
		);

		$this->assertSame( $expected, get_image_send_to_editor( $id, $caption, $title, $align, $url, $rel, $size, $alt ) );
	}

	/**
	 * Tests if wp_get_attachment_image() uses wp_get_attachment_metadata().
	 *
	 * In this way, the meta data can be filtered using the filter
	 * `wp_get_attachment_metadata`.
	 *
	 * The test checks if the image size that is added in the filter is
	 * used in the output of `wp_get_attachment_image()`.
	 *
	 * @ticket 36246
	 * @requires function imagejpeg
	 */
	public function test_wp_get_attachment_image_should_use_wp_get_attachment_metadata() {
		add_filter( 'wp_get_attachment_metadata', array( $this, 'filter_36246' ), 10, 2 );

		remove_all_filters( 'wp_calculate_image_sizes' );

		$basename    = wp_basename( self::$large_filename, '.jpg' );
		$year_month  = gmdate( 'Y/m' );
		$uploads_url = 'http://' . WP_TESTS_DOMAIN . '/wp-content/uploads/' . $year_month . '/';

		$expected = '<img width="999" height="999" ' .
			'src="' . $uploads_url . 'test-image-testsize-999x999.jpg" ' .
			'class="attachment-testsize size-testsize" alt="" decoding="async" loading="lazy" ' .
			'srcset="' . $uploads_url . 'test-image-testsize-999x999.jpg 999w, ' . $uploads_url . $basename . '-150x150.jpg 150w" ' .
			'sizes="(max-width: 999px) 100vw, 999px" />';

		$actual = wp_get_attachment_image( self::$large_id, 'testsize' );

		remove_filter( 'wp_get_attachment_metadata', array( $this, 'filter_36246' ) );

		$this->assertSame( $expected, $actual );
	}

	public function filter_36246( $data, $attachment_id ) {
		$data['sizes']['testsize'] = array(
			'file'      => 'test-image-testsize-999x999.jpg',
			'width'     => 999,
			'height'    => 999,
			'mime-type' => 'image/jpg',
		);
		return $data;
	}

	/**
	 * @ticket 50679
	 */
	public function test_wp_get_attachment_metadata_should_return_false_if_no_attachment() {
		$post_id = self::factory()->post->create();
		$data    = wp_get_attachment_metadata( $post_id );
		$this->assertFalse( $data );
	}

	/**
	 * @ticket 37813
	 */
	public function test_return_type_when_inserting_attachment_with_error_in_data() {
		$data = array(
			'post_status'  => 'publish',
			'post_content' => 'Attachment content',
			'post_title'   => 'Attachment Title',
			'post_date'    => '2012-02-30 00:00:00',
		);

		$attachment_id = wp_insert_attachment( $data, '', 0, true );
		$this->assertWPError( $attachment_id );
		$this->assertSame( 'invalid_date', $attachment_id->get_error_code() );

		$attachment_id = wp_insert_attachment( $data, '', 0 );
		$this->assertSame( 0, $attachment_id );
	}

	/**
	 * @ticket 35218
	 */
	public function test_wp_get_media_creation_timestamp_video_asf() {
		$metadata = array(
			'fileformat' => 'asf',
			'asf'        => array(
				'file_properties_object' => array(
					'creation_date_unix' => 123,
				),
			),
		);

		$this->assertSame( 123, wp_get_media_creation_timestamp( $metadata ) );
	}

	/**
	 * @ticket 35218
	 */
	public function test_wp_get_media_creation_timestamp_video_matroska() {
		$metadata = array(
			'fileformat' => 'matroska',
			'matroska'   => array(
				'comments' => array(
					'creation_time' => array(
						'2015-12-24T17:40:09Z',
					),
				),
			),
		);

		$this->assertSame( 1450978809, wp_get_media_creation_timestamp( $metadata ) );
	}

	/**
	 * @ticket 35218
	 */
	public function test_wp_get_media_creation_timestamp_video_quicktime() {
		$metadata = array(
			'fileformat' => 'quicktime',
			'quicktime'  => array(
				'moov' => array(
					'subatoms' => array(
						array(
							'creation_time_unix' => 1450978805,
						),
					),
				),
			),
		);

		$this->assertSame( 1450978805, wp_get_media_creation_timestamp( $metadata ) );
	}

	/**
	 * @ticket 35218
	 */
	public function test_wp_get_media_creation_timestamp_video_webm() {
		$metadata = array(
			'fileformat' => 'webm',
			'matroska'   => array(
				'info' => array(
					array(
						'DateUTC_unix' => 1265680539,
					),
				),
			),
		);

		$this->assertSame( 1265680539, wp_get_media_creation_timestamp( $metadata ) );
	}

	/**
	 * Test created timestamp is properly read from an MP4 file.
	 *
	 * This MP4 video file has an AAC audio track, so it can be used to test
	 *`wp_read_audio_metadata()`.
	 *
	 * @ticket 42017
	 */
	public function test_wp_read_audio_metadata_adds_creation_date_with_mp4() {
		$video    = DIR_TESTDATA . '/uploads/small-video.mp4';
		$metadata = wp_read_audio_metadata( $video );

		$this->assertSame( 1269120551, $metadata['created_timestamp'] );
	}

	/**
	 * @ticket 35218
	 */
	public function test_wp_read_video_metadata_adds_creation_date_with_quicktime() {
		$video    = DIR_TESTDATA . '/uploads/small-video.mov';
		$metadata = wp_read_video_metadata( $video );

		$this->assertSame( 1269120551, $metadata['created_timestamp'] );
	}

	/**
	 * @ticket 35218
	 */
	public function test_wp_read_video_metadata_adds_creation_date_with_mp4() {
		$video    = DIR_TESTDATA . '/uploads/small-video.mp4';
		$metadata = wp_read_video_metadata( $video );

		$this->assertSame( 1269120551, $metadata['created_timestamp'] );
	}

	/**
	 * @ticket 35218
	 */
	public function test_wp_read_video_metadata_adds_creation_date_with_mkv() {
		$video    = DIR_TESTDATA . '/uploads/small-video.mkv';
		$metadata = wp_read_video_metadata( $video );

		$this->assertSame( 1269120551, $metadata['created_timestamp'] );
	}

	/**
	 * @ticket 35218
	 */
	public function test_wp_read_video_metadata_adds_creation_date_with_webm() {
		$video    = DIR_TESTDATA . '/uploads/small-video.webm';
		$metadata = wp_read_video_metadata( $video );

		$this->assertSame( 1269120551, $metadata['created_timestamp'] );
	}

	/**
	 * @ticket 10752
	 */
	public function test_media_handle_upload_uses_post_parent_for_directory_date() {
		$iptc_file = DIR_TESTDATA . '/images/test-image-iptc.jpg';

		// Make a copy of this file as it gets moved during the file upload.
		$tmp_name = wp_tempnam( $iptc_file );

		copy( $iptc_file, $tmp_name );

		$_FILES['upload'] = array(
			'tmp_name' => $tmp_name,
			'name'     => 'test-image-iptc.jpg',
			'type'     => 'image/jpeg',
			'error'    => 0,
			'size'     => filesize( $iptc_file ),
		);

		$parent_id = self::factory()->post->create( array( 'post_date' => '2010-01-01' ) );

		$post_id = media_handle_upload(
			'upload',
			$parent_id,
			array(),
			array(
				'action'    => 'test_iptc_upload',
				'test_form' => false,
			)
		);

		unset( $_FILES['upload'] );

		$url = wp_get_attachment_url( $post_id );

		$uploads_dir = wp_upload_dir( '2010/01' );

		$expected = $uploads_dir['url'] . '/test-image-iptc.jpg';

		// Clean up.
		wp_delete_attachment( $post_id, true );
		wp_delete_post( $parent_id, true );

		$this->assertSame( $expected, $url );
	}

	/**
	 * @ticket 10752
	 */
	public function test_media_handle_upload_ignores_page_parent_for_directory_date() {
		$iptc_file = DIR_TESTDATA . '/images/test-image-iptc.jpg';

		// Make a copy of this file as it gets moved during the file upload.
		$tmp_name = wp_tempnam( $iptc_file );

		copy( $iptc_file, $tmp_name );

		$_FILES['upload'] = array(
			'tmp_name' => $tmp_name,
			'name'     => 'test-image-iptc.jpg',
			'type'     => 'image/jpeg',
			'error'    => 0,
			'size'     => filesize( $iptc_file ),
		);

		$parent_id = self::factory()->post->create(
			array(
				'post_date' => '2010-01-01',
				'post_type' => 'page',
			)
		);
		$parent    = get_post( $parent_id );

		$post_id = media_handle_upload(
			'upload',
			$parent_id,
			array(),
			array(
				'action'    => 'test_iptc_upload',
				'test_form' => false,
			)
		);

		unset( $_FILES['upload'] );

		$url = wp_get_attachment_url( $post_id );

		$uploads_dir = wp_upload_dir( current_time( 'mysql' ) );

		$expected = $uploads_dir['url'] . '/test-image-iptc.jpg';

		// Clean up.
		wp_delete_attachment( $post_id, true );
		wp_delete_post( $parent_id, true );

		$this->assertSame( $expected, $url );
	}

	/**
	 * @ticket 50367
	 * @requires function imagejpeg
	 */
	public function test_wp_filter_content_tags_width_height() {
		$image_meta = wp_get_attachment_metadata( self::$large_id );
		$size_array = $this->get_image_size_array_from_meta( $image_meta, 'medium' );

		$img                 = get_image_tag( self::$large_id, '', '', '', 'medium' );
		$img_no_width_height = str_replace( ' width="' . $size_array[0] . '"', '', $img );
		$img_no_width_height = str_replace( ' height="' . $size_array[1] . '"', '', $img_no_width_height );
		$img_no_width        = str_replace( ' width="' . $size_array[0] . '"', '', $img );
		$img_no_height       = str_replace( ' height="' . $size_array[1] . '"', '', $img );

		$hwstring = image_hwstring( $size_array[0], $size_array[1] );

		// Manually add width and height to the markup from get_image_tag().
		$respimg_no_width_height = str_replace( '<img ', '<img ' . $hwstring, $img_no_width_height );

		$content = '
			<p>Image, with width and height. Should NOT be modified.</p>
			%1$s

			<p>Image, no width and height attributes. Should have width, height, srcset and sizes (from matching the file name).</p>
			%2$s

			<p>Image, no width but height attribute. Should NOT be modified.</p>
			%3$s

			<p>Image, no height but width attribute. Should NOT be modified.</p>
			%4$s';

		$content_unfiltered = sprintf(
			$content,
			$img,
			$img_no_width_height,
			$img_no_width,
			$img_no_height
		);

		$content_filtered = sprintf(
			$content,
			$img,
			$respimg_no_width_height,
			$img_no_width,
			$img_no_height
		);
		$content_filtered = wp_img_tag_add_decoding_attr( $content_filtered, 'the_content' );

		// Do not add loading, srcset, and sizes.
		add_filter( 'wp_img_tag_add_loading_attr', '__return_false' );
		add_filter( 'wp_img_tag_add_srcset_and_sizes_attr', '__return_false' );

		$this->assertSame( $content_filtered, wp_filter_content_tags( $content_unfiltered ) );

		remove_filter( 'wp_img_tag_add_loading_attr', '__return_false' );
		remove_filter( 'wp_img_tag_add_srcset_and_sizes_attr', '__return_false' );
	}

	/**
	 * @ticket 58235
	 * @ticket 44427
	 * @ticket 50367
	 * @ticket 50756
	 * @ticket 58235
	 * @requires function imagejpeg
	 */
	public function test_wp_filter_content_tags_loading_lazy() {
		$image_meta = wp_get_attachment_metadata( self::$large_id );
		$size_array = $this->get_image_size_array_from_meta( $image_meta, 'medium' );

		$img                    = get_image_tag( self::$large_id, '', '', '', 'medium' );
		$img_xhtml              = str_replace( ' />', '/>', $img );
		$img_html5              = str_replace( ' />', '>', $img );
		$img_no_width_height    = str_replace( ' width="' . $size_array[0] . '"', '', $img );
		$img_no_width_height    = str_replace( ' height="' . $size_array[1] . '"', '', $img_no_width_height );
		$iframe                 = '<iframe src="https://www.example.com" width="640" height="360"></iframe>';
		$iframe_no_width_height = '<iframe src="https://www.example.com"></iframe>';

		$lazy_img       = wp_img_tag_add_loading_optimization_attrs( $img, 'test' );
		$lazy_img_xhtml = wp_img_tag_add_loading_optimization_attrs( $img_xhtml, 'test' );
		$lazy_img_html5 = wp_img_tag_add_loading_optimization_attrs( $img_html5, 'test' );
		$lazy_iframe    = wp_iframe_tag_add_loading_attr( $iframe, 'test' );

		// The following should not be modified because there already is a 'loading' attribute.
		$img_eager    = str_replace( ' />', ' loading="eager" fetchpriority="high" />', $img );
		$iframe_eager = str_replace( '">', '" loading="eager">', $iframe );

		$content = '
			<p>Image, standard.</p>
			%1$s
			<p>Image, XHTML 1.0 style (no space before the closing slash).</p>
			%2$s
			<p>Image, HTML 5.0 style.</p>
			%3$s
			<p>Image, with pre-existing "loading" attribute. Should not be modified.</p>
			%4$s
			<p>Image, without dimension attributes. Should not be modified.</p>
			%5$s
			<p>Iframe, standard.</p>
			%6$s
			<p>Iframe, with pre-existing "loading" attribute. Should not be modified.</p>
			%7$s
			<p>Iframe, without dimension attributes. Should not be modified.</p>
			%8$s';

		$content_unfiltered = sprintf(
			$content,
			$img,
			$img_xhtml,
			$img_html5,
			$img_eager,
			$img_no_width_height,
			$iframe,
			$iframe_eager,
			$iframe_no_width_height
		);

		$content_filtered = sprintf(
			$content,
			$lazy_img,
			$lazy_img_xhtml,
			$lazy_img_html5,
			$img_eager,
			$img_no_width_height,
			$lazy_iframe,
			$iframe_eager,
			$iframe_no_width_height
		);
		$content_filtered = wp_img_tag_add_decoding_attr( $content_filtered, 'the_content' );

		// Do not add width, height, srcset, and sizes.
		add_filter( 'wp_img_tag_add_width_and_height_attr', '__return_false' );
		add_filter( 'wp_img_tag_add_srcset_and_sizes_attr', '__return_false' );

		$this->assertSame( $content_filtered, wp_filter_content_tags( $content_unfiltered ) );

		remove_filter( 'wp_img_tag_add_width_and_height_attr', '__return_false' );
		remove_filter( 'wp_img_tag_add_srcset_and_sizes_attr', '__return_false' );
	}

	/**
	 * @ticket 58235
	 * @ticket 44427
	 * @ticket 50756
	 */
	public function test_wp_filter_content_tags_loading_lazy_opted_in() {
		$img         = get_image_tag( self::$large_id, '', '', '', 'medium' );
		$lazy_img    = wp_img_tag_add_loading_optimization_attrs( $img, 'test' );
		$lazy_img    = wp_img_tag_add_decoding_attr( $lazy_img, 'the_content' );
		$iframe      = '<iframe src="https://www.example.com" width="640" height="360"></iframe>';
		$lazy_iframe = wp_iframe_tag_add_loading_attr( $iframe, 'test' );

		$content = '
			<p>Image, standard.</p>
			%1$s
			<p>Iframe, standard.</p>
			%2$s';

		$content_unfiltered = sprintf( $content, $img, $iframe );
		$content_filtered   = sprintf( $content, $lazy_img, $lazy_iframe );

		// Do not add srcset and sizes while testing.
		add_filter( 'wp_img_tag_add_srcset_and_sizes_attr', '__return_false' );

		// Enable globally for all tags.
		add_filter( 'wp_lazy_loading_enabled', '__return_true' );

		$this->assertSame( $content_filtered, wp_filter_content_tags( $content_unfiltered ) );
		remove_filter( 'wp_lazy_loading_enabled', '__return_true' );
		remove_filter( 'wp_img_tag_add_srcset_and_sizes_attr', '__return_false' );
	}

	/**
	 * @ticket 44427
	 * @ticket 50756
	 */
	public function test_wp_filter_content_tags_loading_lazy_opted_out() {
		$img    = get_image_tag( self::$large_id, '', '', '', 'medium' );
		$img    = wp_img_tag_add_decoding_attr( $img, 'the_content' );
		$iframe = '<iframe src="https://www.example.com" width="640" height="360"></iframe>';

		$content = '
			<p>Image, standard.</p>
			%1$s
			<p>Iframe, standard.</p>
			%2$s';
		$content = sprintf( $content, $img, $iframe );

		// Do not add srcset and sizes while testing.
		add_filter( 'wp_img_tag_add_srcset_and_sizes_attr', '__return_false' );

		// Disable globally for all tags.
		add_filter( 'wp_lazy_loading_enabled', '__return_false' );

		$this->assertSame( $content, wp_filter_content_tags( $content ) );
		remove_filter( 'wp_lazy_loading_enabled', '__return_false' );
		remove_filter( 'wp_img_tag_add_srcset_and_sizes_attr', '__return_false' );
	}

	/**
	 * @ticket 44427
	 * @ticket 50367
	 *
	 * @expectedDeprecated wp_img_tag_add_loading_attr
	 * @expectedDeprecated wp_get_loading_attr_default
	 */
	public function test_wp_img_tag_add_loading_attr() {
		$img = '<img src="example.png" alt=" width="300" height="225" />';
		$img = wp_img_tag_add_loading_attr( $img, 'test' );

		$this->assertStringContainsString( ' loading="lazy"', $img );
	}

	/**
	 * @ticket 44427
	 * @ticket 50367
	 *
	 * @expectedDeprecated wp_img_tag_add_loading_attr
	 * @expectedDeprecated wp_get_loading_attr_default
	 */
	public function test_wp_img_tag_add_loading_attr_without_src() {
		$img = '<img alt=" width="300" height="225" />';
		$img = wp_img_tag_add_loading_attr( $img, 'test' );

		$this->assertStringNotContainsString( ' loading=', $img );
	}

	/**
	 * @ticket 44427
	 * @ticket 50367
	 *
	 * @expectedDeprecated wp_img_tag_add_loading_attr
	 * @expectedDeprecated wp_get_loading_attr_default
	 */
	public function test_wp_img_tag_add_loading_attr_with_single_quotes() {
		$img = "<img src='example.png' alt=' width='300' height='225' />";
		$img = wp_img_tag_add_loading_attr( $img, 'test' );

		$this->assertStringNotContainsString( ' loading=', $img );

		// Test specifically that the attribute is not there with double-quotes,
		// to avoid regressions.
		$this->assertStringNotContainsString( ' loading="lazy"', $img );
	}

	/**
	 * @ticket 44427
	 * @ticket 50425
	 */
	public function test_wp_img_tag_add_loading_attr_opt_out() {
		$img = '<img src="example.png" alt=" width="300" height="225" />';
		add_filter( 'wp_img_tag_add_loading_attr', '__return_false' );

		$this->assertStringNotContainsString( ' loading=', $img );
	}

	/**
	 * Test that decoding="async" is not applied to img tags with single quotes.
	 *
	 * @ticket 56969
	 */
	public function test_wp_img_tag_add_decoding_attr_with_single_quotes() {
		$img = "<img src='example.png' alt='' width='300' height='225' />";
		$img = wp_img_tag_add_decoding_attr( $img, 'test' );
		$this->assertStringNotContainsString( ' decoding="async"', $img );
	}

	/**
	 * Test that decoding="async" is not applied to img tags inside JSON.
	 *
	 * @ticket 56969
	 */
	public function test_decoding_async_not_applied_to_json() {
		$content = '{"image": "<img src=\"example.png\" alt=\"\" width=\"300\" height=\"225\" />"}';
		$content = wp_filter_content_tags( $content );
		$this->assertStringNotContainsString( ' decoding="async"', $content );
	}

	/**
	 * @ticket 50756
	 */
	public function test_wp_iframe_tag_add_loading_attr() {
		$iframe = '<iframe src="https://www.example.com" width="640" height="360"></iframe>';
		$iframe = wp_iframe_tag_add_loading_attr( $iframe, 'test' );

		$this->assertStringContainsString( ' loading="lazy"', $iframe );
	}

	/**
	 * @ticket 50756
	 */
	public function test_wp_iframe_tag_add_loading_attr_without_src() {
		$iframe = '<iframe width="640" height="360"></iframe>';
		$iframe = wp_iframe_tag_add_loading_attr( $iframe, 'test' );

		$this->assertStringNotContainsString( ' loading=', $iframe );
	}

	/**
	 * @ticket 50756
	 */
	public function test_wp_iframe_tag_add_loading_attr_with_single_quotes() {
		$iframe = "<iframe src='https://www.example.com' width='640' height='360'></iframe>";
		$iframe = wp_iframe_tag_add_loading_attr( $iframe, 'test' );

		$this->assertStringNotContainsString( ' loading=', $iframe );

		// Test specifically that the attribute is not there with double-quotes,
		// to avoid regressions.
		$this->assertStringNotContainsString( ' loading="lazy"', $iframe );
	}

	/**
	 * @ticket 50756
	 */
	public function test_wp_iframe_tag_add_loading_attr_opt_out() {
		$iframe = '<iframe src="https://www.example.com" width="640" height="360"></iframe>';
		add_filter( 'wp_iframe_tag_add_loading_attr', '__return_false' );
		$iframe = wp_iframe_tag_add_loading_attr( $iframe, 'test' );

		$this->assertStringNotContainsString( ' loading=', $iframe );
	}

	/**
	 * @ticket 52768
	 */
	public function test_wp_iframe_tag_add_loading_attr_skip_wp_embed() {
		$iframe   = '<iframe src="https://www.example.com" width="640" height="360"></iframe>';
		$fallback = '<blockquote>Fallback content.</blockquote>';
		$iframe   = wp_filter_oembed_result( $fallback . $iframe, (object) array( 'type' => 'rich' ), 'https://www.example.com' );
		$iframe   = wp_iframe_tag_add_loading_attr( $iframe, 'test' );

		$this->assertStringNotContainsString( ' loading=', $iframe );
	}

	/**
	 * @ticket 44427
	 * @ticket 50425
	 */
	public function test_wp_get_attachment_image_loading() {
		$img = wp_get_attachment_image( self::$large_id );

		$this->assertStringContainsString( ' loading="lazy"', $img );
	}

	/**
	 * @ticket 44427
	 * @ticket 50425
	 */
	public function test_wp_get_attachment_image_loading_opt_out() {
		add_filter( 'wp_lazy_loading_enabled', '__return_false' );
		$img = wp_get_attachment_image( self::$large_id );

		// There should not be any loading attribute in this case.
		$this->assertStringNotContainsString( ' loading=', $img );
	}

	/**
	 * @ticket 44427
	 * @ticket 50425
	 */
	public function test_wp_get_attachment_image_loading_opt_out_individual() {
		// The default is already tested above, the filter below ensures that
		// lazy-loading is definitely enabled globally for images.
		add_filter( 'wp_lazy_loading_enabled', '__return_true' );

		$img = wp_get_attachment_image( self::$large_id, 'thumbnail', false, array( 'loading' => false ) );

		// There should not be any loading attribute in this case.
		$this->assertStringNotContainsString( ' loading=', $img );
	}

	/**
	 * @ticket 58235
	 *
	 * @covers ::wp_get_attachment_image
	 * @covers ::wp_get_loading_optimization_attributes
	 */
	public function test_wp_get_attachment_image_fetchpriority_not_present_by_default() {
		$img = wp_get_attachment_image( self::$large_id );

		$this->assertStringNotContainsString( ' fetchpriority="high"', $img );
	}

	/**
	 * @ticket 58235
	 *
	 * @covers ::wp_get_attachment_image
	 * @covers ::wp_get_loading_optimization_attributes
	 */
	public function test_wp_get_attachment_image_fetchpriority_high_when_not_lazy_loaded() {
		$img = wp_get_attachment_image( self::$large_id, 'large', false, array( 'loading' => false ) );

		$this->assertStringContainsString( ' fetchpriority="high"', $img );
	}

	/**
	 * @ticket 58235
	 *
	 * @dataProvider data_provider_fetchpriority_values
	 *
	 * @covers ::wp_get_attachment_image
	 * @covers ::wp_get_loading_optimization_attributes
	 */
	public function test_wp_get_attachment_image_fetchpriority_original_value_respected( $value ) {
		$img = wp_get_attachment_image(
			self::$large_id,
			'large',
			false,
			array(
				'loading'       => false,
				'fetchpriority' => $value,
			)
		);

		$this->assertStringContainsString( ' fetchpriority="' . $value . '"', $img );
	}

	/**
	 * @ticket 58235
	 *
	 * @covers ::wp_get_attachment_image
	 * @covers ::wp_get_loading_optimization_attributes
	 */
	public function test_wp_get_attachment_image_fetchpriority_stripped_when_false() {
		$img = wp_get_attachment_image(
			self::$large_id,
			'large',
			false,
			array(
				'loading'       => false,
				'fetchpriority' => false,
			)
		);

		$this->assertStringNotContainsString( ' fetchpriority=', $img );
	}

	/**
	 * @ticket 58235
	 *
	 * @covers ::wp_get_attachment_image
	 * @covers ::wp_get_loading_optimization_attributes
	 */
	public function test_wp_get_attachment_image_fetchpriority_high_prevents_lazy_loading() {
		$img = wp_get_attachment_image( self::$large_id, 'large', false, array( 'fetchpriority' => 'high' ) );

		$this->assertStringNotContainsString( ' loading="lazy"', $img );
	}

	public function data_provider_fetchpriority_values() {
		return array(
			array( 'high' ),
			array( 'low' ),
			array( 'auto' ),
		);
	}

	/**
	 * @ticket 57086
	 *
	 * @dataProvider data_wp_get_attachment_image_decoding_attr
	 *
	 * @covers ::wp_get_attachment_image
	 */
	public function test_wp_get_attachment_image_decoding_attr( $decoding, $expected ) {
		if ( 'no value' === $decoding ) {
			$image = wp_get_attachment_image( self::$large_id, 'thumbnail', false, array() );
		} else {
			$image = wp_get_attachment_image( self::$large_id, 'thumbnail', false, array( 'decoding' => $decoding ) );
		}

		if ( 'no value' === $expected ) {
			$this->assertStringNotContainsString( ' decoding=', $image );
		} else {
			$this->assertStringContainsString( ' decoding="' . esc_attr( $expected ) . '"', $image );
		}
	}

	/**
	 * Data provider for test_wp_get_attachment_image_decoding_attr().
	 *
	 * @return array[]
	 */
	public function data_wp_get_attachment_image_decoding_attr() {
		return array(
			'default'     => array(
				'decoding' => 'no value',
				'expected' => 'async',
			),
			'async'       => array(
				'decoding' => 'async',
				'expected' => 'async',
			),
			'sync'        => array(
				'decoding' => 'sync',
				'expected' => 'sync',
			),
			'auto'        => array(
				'decoding' => 'auto',
				'expected' => 'auto',
			),
			'empty'       => array(
				'decoding' => '',
				'expected' => 'no value',
			),
			'false'       => array(
				'decoding' => false,
				'expected' => 'no value',
			),
			'null'        => array(
				'decoding' => null,
				'expected' => 'no value',
			),
			'zero'        => array(
				'decoding' => 0,
				'expected' => 'no value',
			),
			'zero string' => array(
				'decoding' => '0',
				'expected' => 'no value',
			),
			'zero float'  => array(
				'decoding' => 0.0,
				'expected' => 'no value',
			),
			'invalid'     => array(
				'decoding' => 'invalid',
				'expected' => 'no value',
			),
		);
	}

	/**
	 * @ticket 44427
	 * @ticket 50425
	 * @ticket 50756
	 * @dataProvider data_wp_lazy_loading_enabled_tag_name_defaults
	 *
	 * @param string $tag_name Tag name.
	 * @param bool   $expected Expected return value.
	 */
	public function test_wp_lazy_loading_enabled_tag_name_defaults( $tag_name, $expected ) {
		if ( $expected ) {
			$this->assertTrue( wp_lazy_loading_enabled( $tag_name, 'the_content' ) );
		} else {
			$this->assertFalse( wp_lazy_loading_enabled( $tag_name, 'the_content' ) );
		}
	}

	public function data_wp_lazy_loading_enabled_tag_name_defaults() {
		return array(
			'img => true'            => array( 'img', true ),
			'iframe => true'         => array( 'iframe', true ),
			'arbitrary tag => false' => array( 'blink', false ),
		);
	}

	/**
	 * @ticket 50425
	 * @ticket 53463
	 * @ticket 53675
	 * @dataProvider data_wp_lazy_loading_enabled_context_defaults
	 *
	 * @param string $context  Function context.
	 * @param bool   $expected Expected return value.
	 */
	public function test_wp_lazy_loading_enabled_context_defaults( $context, $expected ) {
		if ( $expected ) {
			$this->assertTrue( wp_lazy_loading_enabled( 'img', $context ) );
		} else {
			$this->assertFalse( wp_lazy_loading_enabled( 'img', $context ) );
		}
	}

	public function data_wp_lazy_loading_enabled_context_defaults() {
		return array(
			'wp_get_attachment_image => true' => array( 'wp_get_attachment_image', true ),
			'the_content => true'             => array( 'the_content', true ),
			'the_excerpt => true'             => array( 'the_excerpt', true ),
			'widget_text_content => true'     => array( 'widget_text_content', true ),
			'widget_block_content => true'    => array( 'widget_block_content', true ),
			'get_avatar => true'              => array( 'get_avatar', true ),
			'arbitrary context => true'       => array( 'something_completely_arbitrary', true ),
			'the_post_thumbnail => true'      => array( 'the_post_thumbnail', true ),
		);
	}

	/**
	 * @ticket 50543
	 */
	public function test_wp_image_file_matches_image_meta() {
		$image_meta       = wp_get_attachment_metadata( self::$large_id );
		$image_src_full   = wp_get_attachment_image_url( self::$large_id, 'full' );
		$image_src_medium = wp_get_attachment_image_url( self::$large_id, 'medium' );

		$this->assertTrue( wp_image_file_matches_image_meta( $image_src_full, $image_meta ) );
		$this->assertTrue( wp_image_file_matches_image_meta( $image_src_medium, $image_meta ) );
	}

	/**
	 * @ticket 50543
	 */
	public function test_wp_image_file_matches_image_meta_no_subsizes() {
		$image_meta = wp_get_attachment_metadata( self::$large_id );
		$image_src  = wp_get_attachment_image_url( self::$large_id, 'full' );

		$image_meta['sizes'] = array();

		$this->assertTrue( wp_image_file_matches_image_meta( $image_src, $image_meta ) );
	}

	/**
	 * @ticket 50543
	 */
	public function test_wp_image_file_matches_image_meta_invalid_meta() {
		$image_meta = ''; // Attachment is not an image.
		$image_src  = self::IMG_URL;

		$this->assertFalse( wp_image_file_matches_image_meta( $image_src, $image_meta ) );
	}

	/**
	 * @ticket 50543
	 */
	public function test_wp_image_file_matches_image_meta_different_meta() {
		$image_meta = wp_get_attachment_metadata( self::$large_id );
		$image_src  = self::IMG_URL; // Different image.

		$this->assertFalse( wp_image_file_matches_image_meta( $image_src, $image_meta ) );
	}

	/**
	 * @ticket 50543
	 */
	public function test_wp_image_file_matches_image_meta_original_image() {
		$image_meta = wp_get_attachment_metadata( self::$large_id );
		$image_src  = wp_get_original_image_url( self::$large_id );

		$this->assertTrue( wp_image_file_matches_image_meta( $image_src, $image_meta ) );
	}

	/**
	 * @ticket 22101
	 */
	public function test_gallery_shortcode_when_is_feed_true() {

		$this->go_to( '/?feed=rss2' );

		// Default: Links to image attachment page URL.
		$actual = gallery_shortcode(
			array(
				'ids' => self::$large_id,
			)
		);
		$this->assertStringContainsString( '?attachment_id=', $actual );

		// File: Links to image file URL.
		$actual = gallery_shortcode(
			array(
				'ids'  => self::$large_id,
				'link' => 'file',
			)
		);
		$this->assertSame( 2, substr_count( $actual, '.jpg' ) );

		// None: Does not link.
		$actual = gallery_shortcode(
			array(
				'ids'  => self::$large_id,
				'link' => 'none',
			)
		);
		$this->assertStringNotContainsString( '<a ', $actual );
	}

	/**
	 * Test attachment permalinks based on parent post status.
	 *
	 * @dataProvider data_attachment_permalinks_based_on_parent_status
	 * @ticket 51776
	 *
	 * @param string $post_key     Post as keyed in the shared fixture array.
	 * @param string $expected_url Expected permalink.
	 * @param bool   $expected_404 Whether the page is expected to return a 404 result.
	 *
	 */
	public function test_attachment_permalinks_based_on_parent_status( $post_key, $expected_url, $expected_404 ) {
		$this->set_permalink_structure( '/%postname%' );
		$post = get_post( self::$post_ids[ $post_key ] );

		/*
		 * The dataProvider runs before the fixures are set up, therefore the
		 * post object IDs are placeholders that needs to be replaced.
		 */
		$expected_url = home_url( str_replace( '%ID%', $post->ID, $expected_url ) );

		$this->go_to( get_permalink( $post ) );
		$this->assertSame( $expected_url, get_permalink( $post ) );
		if ( $expected_404 ) {
			$this->assertQueryTrue( 'is_404' );
		} else {
			$this->assertQueryTrue( 'is_attachment', 'is_single', 'is_singular' );
		}
		$this->assertSame( 'attachment', $post->post_type );
	}

	/**
	 * Data provider for test_attachment_permalinks_based_on_parent_status().
	 *
	 * @return array[] {
	 *     @type string $post_key     Post as keyed in the shared fixture array.
	 *     @type string $expected_url Expected permalink.
	 *     $type bool   $expected_404 Whether the page is expected to return a 404 result.
	 * }
	 */
	public function data_attachment_permalinks_based_on_parent_status() {
		return array(
			array( 'draft-attachment', '/?attachment_id=%ID%', true ),
			array( 'publish-attachment', '/publish-post/publish-attachment', false ),
			array( 'future-attachment', '/future-post/future-attachment', false ),
			array( 'auto-draft-attachment', '/?attachment_id=%ID%', true ),
			array( 'trash-attachment', '/?attachment_id=%ID%', false ),
		);
	}

	/**
	 * Tests that wp_get_loading_attr_default() returns the expected loading attribute value.
	 *
	 * @ticket 53675
	 * @ticket 56930
	 *
	 * @covers ::wp_get_loading_attr_default
	 *
	 * @expectedDeprecated wp_get_loading_attr_default
	 *
	 * @dataProvider data_wp_get_loading_attr_default
	 *
	 * @param string $context
	 */
	public function test_wp_get_loading_attr_default( $context ) {
		// Return 'lazy' by default.
		$this->assertSame( 'lazy', wp_get_loading_attr_default( 'test' ) );
		$this->assertSame( 'lazy', wp_get_loading_attr_default( 'wp_get_attachment_image' ) );

		// Return 'lazy' if not in the loop or the main query.
		$this->assertSame( 'lazy', wp_get_loading_attr_default( $context ) );

		$query = $this->get_new_wp_query_for_published_post();

		while ( have_posts() ) {
			the_post();

			// Return 'lazy' if in the loop but not in the main query.
			$this->assertSame( 'lazy', wp_get_loading_attr_default( $context ) );

			// Set as main query.
			$this->set_main_query( $query );

			// For contexts other than for the main content, still return 'lazy' even in the loop
			// and in the main query, and do not increase the content media count.
			$this->assertSame( 'lazy', wp_get_loading_attr_default( 'wp_get_attachment_image' ) );

			// Return `false` in the main query for first three element.
			$this->assertFalse( wp_get_loading_attr_default( $context ), 'Expected first image to not be lazy-loaded.' );
			$this->assertFalse( wp_get_loading_attr_default( $context ), 'Expected second image to not be lazy-loaded.' );
			$this->assertFalse( wp_get_loading_attr_default( $context ), 'Expected third image to not be lazy-loaded.' );

			// Return 'lazy' if in the loop and in the main query for any subsequent elements.
			$this->assertSame( 'lazy', wp_get_loading_attr_default( $context ) );

			// Yes, for all subsequent elements.
			$this->assertSame( 'lazy', wp_get_loading_attr_default( $context ) );
		}

		// Exceptions: In the following contexts, images shouldn't be lazy-loaded by default.
		$this->assertFalse( wp_get_loading_attr_default( 'template' ), 'Images run through the overall block template filter should not be lazy-loaded.' );
		$this->assertFalse( wp_get_loading_attr_default( 'template_part_' . WP_TEMPLATE_PART_AREA_HEADER ), 'Images in the footer block template part should not be lazy-loaded.' );
	}

	public function data_wp_get_loading_attr_default() {
		return array(
			array( 'the_content' ),
			array( 'the_post_thumbnail' ),
		);
	}

	/**
	 * @ticket 53675
	 *
	 * @expectedDeprecated wp_get_loading_attr_default
	 */
	public function test_wp_omit_loading_attr_threshold_filter() {
		$query = $this->get_new_wp_query_for_published_post();
		$this->set_main_query( $query );

		// Use the filter to alter the threshold for not lazy-loading to the first five elements.
		$this->force_omit_loading_attr_threshold( 5 );

		while ( have_posts() ) {
			the_post();

			// Due to the filter, now the first five elements should not be lazy-loaded, i.e. return `false`.
			for ( $i = 0; $i < 5; $i++ ) {
				$this->assertFalse( wp_get_loading_attr_default( 'the_content' ) );
			}

			// For following elements, lazy-load them again.
			$this->assertSame( 'lazy', wp_get_loading_attr_default( 'the_content' ) );
		}
	}

	/**
	 * @ticket 53675
	 * @ticket 58235
	 *
	 * @covers ::wp_filter_content_tags
	 * @covers ::wp_img_tag_add_loading_optimization_attrs
	 * @covers ::wp_get_loading_optimization_attributes
	 */
	public function test_wp_filter_content_tags_with_loading_optimization_attrs() {
		$img1         = get_image_tag( self::$large_id, '', '', '', 'large' );
		$iframe1      = '<iframe src="https://www.example.com" width="640" height="360"></iframe>';
		$img2         = get_image_tag( self::$large_id, '', '', '', 'medium' );
		$img3         = get_image_tag( self::$large_id, '', '', '', 'thumbnail' );
		$iframe2      = '<iframe src="https://wordpress.org" width="640" height="360"></iframe>';
		$prio_img1    = str_replace( ' src=', ' fetchpriority="high" src=', $img1 );
		$lazy_img2    = wp_img_tag_add_loading_optimization_attrs( $img2, 'the_content' );
		$lazy_img3    = wp_img_tag_add_loading_optimization_attrs( $img3, 'the_content' );
		$lazy_iframe2 = wp_iframe_tag_add_loading_attr( $iframe2, 'the_content' );

		// Use a threshold of 2.
		$this->force_omit_loading_attr_threshold( 2 );

		// Following the threshold of 2, the first two content media elements should not be lazy-loaded.
		$content_unfiltered = $img1 . $iframe1 . $img2 . $img3 . $iframe2;
		$content_expected   = $prio_img1 . $iframe1 . $lazy_img2 . $lazy_img3 . $lazy_iframe2;
		$content_expected   = wp_img_tag_add_decoding_attr( $content_expected, 'the_content' );

		$query = $this->get_new_wp_query_for_published_post();
		$this->set_main_query( $query );

		while ( have_posts() ) {
			the_post();

			add_filter( 'wp_img_tag_add_srcset_and_sizes_attr', '__return_false' );
			$content_filtered = wp_filter_content_tags( $content_unfiltered, 'the_content' );
			remove_filter( 'wp_img_tag_add_srcset_and_sizes_attr', '__return_false' );
		}

		// After filtering, the first image should not be lazy-loaded while the other ones should be.
		$this->assertSame( $content_expected, $content_filtered );
	}

	/**
	 * @ticket 53675
	 */
	public function test_wp_omit_loading_attr_threshold() {
		$this->reset_omit_loading_attr_filter();

		// Apply filter, ensure default value of 3.
		$omit_threshold = wp_omit_loading_attr_threshold();
		$this->assertSame( 3, $omit_threshold );

		// Add a filter that changes the value to 1. However, the filter is not applied a subsequent time in a single
		// page load by default, so the value is still 3.
		$this->force_omit_loading_attr_threshold( 1 );

		$omit_threshold = wp_omit_loading_attr_threshold();
		$this->assertSame( 3, $omit_threshold );

		// Only by enforcing a fresh check, the filter gets re-applied.
		$omit_threshold = wp_omit_loading_attr_threshold( true );
		$this->assertSame( 1, $omit_threshold );
	}

	/**
	 * Tests that wp_get_loading_attr_default() returns the expected loading attribute value before loop but after get_header if not main query.
	 *
	 * @ticket 58211
	 *
	 * @covers ::wp_get_loading_attr_default
	 *
	 * @dataProvider data_wp_get_loading_attr_default_before_and_no_loop
	 *
	 * @expectedDeprecated wp_get_loading_attr_default
	 *
	 * @param string $context Context for the element for which the `loading` attribute value is requested.
	 */
	public function test_wp_get_loading_attr_default_before_loop_if_not_main_query( $context ) {
		global $wp_query;

		$wp_query = $this->get_new_wp_query_for_published_post();

		do_action( 'get_header' );

		// Lazy if not main query.
		$this->assertSame( 'lazy', wp_get_loading_attr_default( $context ) );
	}

	/**
	 * Tests that wp_get_loading_attr_default() returns the expected loading attribute value before loop but after get_header in main query but header was not called.
	 *
	 * @ticket 58211
	 *
	 * @covers ::wp_get_loading_attr_default
	 *
	 * @dataProvider data_wp_get_loading_attr_default_before_and_no_loop
	 *
	 * @expectedDeprecated wp_get_loading_attr_default
	 *
	 * @param string $context Context for the element for which the `loading` attribute value is requested.
	 */
	public function test_wp_get_loading_attr_default_before_loop_in_main_query_but_header_not_called( $context ) {
		global $wp_query;

		$wp_query = $this->get_new_wp_query_for_published_post();
		$this->set_main_query( $wp_query );

		// Lazy if header not called.
		$this->assertSame( 'lazy', wp_get_loading_attr_default( $context ) );
	}

	/**
	 * Tests that wp_get_loading_attr_default() returns the expected loading attribute value before loop but after get_header for main query.
	 *
	 * @ticket 58211
	 *
	 * @covers ::wp_get_loading_attr_default
	 *
	 * @dataProvider data_wp_get_loading_attr_default_before_and_no_loop
	 *
	 * @expectedDeprecated wp_get_loading_attr_default
	 *
	 * @param string $context Context for the element for which the `loading` attribute value is requested.
	 */
	public function test_wp_get_loading_attr_default_before_loop_if_main_query( $context ) {
		global $wp_query;

		$wp_query = $this->get_new_wp_query_for_published_post();
		$this->set_main_query( $wp_query );

		do_action( 'get_header' );
		$this->assertFalse( wp_get_loading_attr_default( $context ) );
	}

	/**
	 * Tests that wp_get_loading_attr_default() returns the expected loading attribute value after get_header and after loop.
	 *
	 * @ticket 58211
	 *
	 * @covers ::wp_get_loading_attr_default
	 *
	 * @dataProvider data_wp_get_loading_attr_default_before_and_no_loop
	 *
	 * @expectedDeprecated wp_get_loading_attr_default
	 *
	 * @param string $context Context for the element for which the `loading` attribute value is requested.
	 */
	public function test_wp_get_loading_attr_default_after_loop( $context ) {
		global $wp_query;

		$wp_query = $this->get_new_wp_query_for_published_post();
		$this->set_main_query( $wp_query );

		do_action( 'get_header' );

		while ( have_posts() ) {
			the_post();
		}
		$this->assertSame( 'lazy', wp_get_loading_attr_default( $context ) );
	}

	/**
	 * Tests that wp_get_loading_attr_default() returns the expected loading attribute if no loop.
	 *
	 * @ticket 58211
	 *
	 * @covers ::wp_get_loading_attr_default
	 *
	 * @dataProvider data_wp_get_loading_attr_default_before_and_no_loop
	 *
	 * @expectedDeprecated wp_get_loading_attr_default
	 *
	 * @param string $context Context for the element for which the `loading` attribute value is requested.
	 */
	public function test_wp_get_loading_attr_default_no_loop( $context ) {
		global $wp_query;

		$wp_query = $this->get_new_wp_query_for_published_post();
		$this->set_main_query( $wp_query );

		// Ensure header and footer is called.
		do_action( 'get_header' );
		do_action( 'get_footer' );

		// Load lazy if the there is no loop and footer was called.
		$this->assertSame( 'lazy', wp_get_loading_attr_default( $context ) );
	}

	/**
	 * Data provider.
	 *
	 * @return array[]
	 */
	public function data_wp_get_loading_attr_default_before_and_no_loop() {
		return array(
			array( 'wp_get_attachment_image' ),
			array( 'the_post_thumbnail' ),
		);
	}

	/**
	 * Tests that wp_filter_content_tags() does not add loading="lazy" to the first
	 * image in the loop when using a block theme.
	 *
	 * @ticket 56930
<<<<<<< HEAD
	 * @ticket 58235
=======
	 * @ticket 58548
>>>>>>> ec46470e
	 *
	 * @covers ::wp_filter_content_tags
	 */
	public function test_wp_filter_content_tags_does_not_lazy_load_first_image_in_block_theme() {
		global $_wp_current_template_content, $wp_query, $wp_the_query, $post;

		// Do not add srcset, sizes, or decoding attributes as they are irrelevant for this test.
		add_filter( 'wp_img_tag_add_srcset_and_sizes_attr', '__return_false' );
		add_filter( 'wp_img_tag_add_decoding_attr', '__return_false' );
		$this->force_omit_loading_attr_threshold( 1 );

		$img1      = get_image_tag( self::$large_id, '', '', '', 'large' );
		$img2      = get_image_tag( self::$large_id, '', '', '', 'medium' );
		$prio_img1 = str_replace( ' src=', ' fetchpriority="high" src=', $img1 );
		$lazy_img2 = wp_img_tag_add_loading_optimization_attrs( $img2, 'the_content' );

		// Only the second image should be lazy-loaded.
		$post_content     = $img1 . $img2;
		$expected_content = wpautop( $prio_img1 . $lazy_img2 );

		// Update the post to test with so that it has the above post content.
		wp_update_post(
			array(
				'ID'                    => self::$post_ids['publish'],
				'post_content'          => $post_content,
				'post_content_filtered' => $post_content,
			)
		);

		$wp_query     = new WP_Query( array( 'p' => self::$post_ids['publish'] ) );
		$wp_the_query = $wp_query;
		$post         = get_post( self::$post_ids['publish'] );

		$_wp_current_template_content = '<!-- wp:post-content /-->';

		$html = get_the_block_template_html();
		$this->assertSame( '<div class="wp-site-blocks"><div class="entry-content wp-block-post-content is-layout-flow wp-block-post-content-is-layout-flow">' . $expected_content . '</div></div>', $html );
	}

	/**
	 * Tests that wp_filter_content_tags() does not add loading="lazy"
	 * to the featured image when using a block theme.
	 *
	 * @ticket 56930
<<<<<<< HEAD
	 * @ticket 58235
=======
	 * @ticket 58548
>>>>>>> ec46470e
	 *
	 * @covers ::wp_filter_content_tags
	 */
	public function test_wp_filter_content_tags_does_not_lazy_load_first_featured_image_in_block_theme() {
		global $_wp_current_template_content, $wp_query, $wp_the_query, $post;

		// Do not add srcset, sizes, or decoding attributes as they are irrelevant for this test.
		add_filter( 'wp_img_tag_add_srcset_and_sizes_attr', '__return_false' );
		add_filter( 'wp_img_tag_add_decoding_attr', '__return_false' );
		add_filter(
			'wp_get_attachment_image_attributes',
			static function( $attr ) {
				unset( $attr['srcset'], $attr['sizes'], $attr['decoding'] );
				return $attr;
			}
		);
		$this->force_omit_loading_attr_threshold( 1 );

		$content_img      = get_image_tag( self::$large_id, '', '', '', 'large' );
		$lazy_content_img = wp_img_tag_add_loading_optimization_attrs( $content_img, 'the_content' );

		// The featured image should not be lazy-loaded as it is the first image.
		$featured_image_id = self::$large_id;
		update_post_meta( self::$post_ids['publish'], '_thumbnail_id', $featured_image_id );
		$expected_featured_image = '<figure class="wp-block-post-featured-image">' . get_the_post_thumbnail(
			self::$post_ids['publish'],
			'post-thumbnail',
			array(
				'loading'       => false,
				'fetchpriority' => 'high',
			)
		) . '</figure>';

		// Reset high priority flag as the forced `fetchpriority="high"` above already modified it.
		$this->reset_high_priority_element_flag();

		// The post content image should be lazy-loaded since the featured image appears above.
		$post_content     = $content_img;
		$expected_content = wpautop( $lazy_content_img );

		// Update the post to test with so that it has the above post content.
		wp_update_post(
			array(
				'ID'                    => self::$post_ids['publish'],
				'post_content'          => $post_content,
				'post_content_filtered' => $post_content,
			)
		);
		$wp_query     = new WP_Query( array( 'p' => self::$post_ids['publish'] ) );
		$wp_the_query = $wp_query;
		$post         = get_post( self::$post_ids['publish'] );

		$_wp_current_template_content = '<!-- wp:post-featured-image /--> <!-- wp:post-content /-->';

		$html = get_the_block_template_html();
		$this->assertSame( '<div class="wp-site-blocks">' . $expected_featured_image . ' <div class="entry-content wp-block-post-content is-layout-flow wp-block-post-content-is-layout-flow">' . $expected_content . '</div></div>', $html );
	}

	/**
	 * Tests that wp_filter_content_tags() does not add loading="lazy" to images
	 * in a "Header" template part.
	 *
	 * @ticket 58235
	 * @ticket 56930
	 *
	 * @covers ::wp_filter_content_tags
	 */
	public function test_wp_filter_content_tags_does_not_lazy_load_images_in_header() {
		global $_wp_current_template_content;

		// Do not add srcset, sizes, or decoding attributes as they are irrelevant for this test.
		add_filter( 'wp_img_tag_add_srcset_and_sizes_attr', '__return_false' );
		add_filter( 'wp_img_tag_add_decoding_attr', '__return_false' );

		// Use a single image for each header and footer template parts.
		$header_img = get_image_tag( self::$large_id, '', '', '', 'large' );
		// Since header_img is qualified candidate for LCP, fetchpriority high is applied to it.
		$header_img = str_replace( '<img', '<img fetchpriority="high"', $header_img );

		$footer_img = get_image_tag( self::$large_id, '', '', '', 'medium' );

		// Create header and footer template parts.
		$header_post_id = self::factory()->post->create(
			array(
				'post_type'    => 'wp_template_part',
				'post_status'  => 'publish',
				'post_name'    => 'header',
				'post_content' => $header_img,
			)
		);
		wp_set_post_terms( $header_post_id, WP_TEMPLATE_PART_AREA_HEADER, 'wp_template_part_area' );
		wp_set_post_terms( $header_post_id, get_stylesheet(), 'wp_theme' );
		$footer_post_id = self::factory()->post->create(
			array(
				'post_type'    => 'wp_template_part',
				'post_status'  => 'publish',
				'post_name'    => 'footer',
				'post_content' => $footer_img,
			)
		);
		wp_set_post_terms( $footer_post_id, WP_TEMPLATE_PART_AREA_FOOTER, 'wp_template_part_area' );
		wp_set_post_terms( $footer_post_id, get_stylesheet(), 'wp_theme' );

		$_wp_current_template_content = '<!-- wp:template-part {"slug":"header","theme":"' . get_stylesheet() . '","tagName":"header"} /--><!-- wp:template-part {"slug":"footer","theme":"' . get_stylesheet() . '","tagName":"footer"} /-->';

		// Header image should not be lazy-loaded, footer image should be lazy-loaded.
		$expected_template_content  = '<header class="wp-block-template-part">' . $header_img . '</header>';
		$expected_template_content .= '<footer class="wp-block-template-part">' . wp_img_tag_add_loading_optimization_attrs( $footer_img, 'force-lazy' ) . '</footer>';

		$html = get_the_block_template_html();
		$this->assertSame( '<div class="wp-site-blocks">' . $expected_template_content . '</div>', $html );
	}

	/**
	 * @ticket 58235
	 * @ticket 58089
	 *
	 * @covers ::wp_filter_content_tags
	 * @covers ::wp_get_loading_optimization_attributes
	 */
	public function test_wp_filter_content_tags_does_not_lazy_load_special_images_within_the_content() {
		global $wp_query, $wp_the_query;

		// Force no lazy-loading on the image tag expected in the content.
		$expected_content = wpautop(
			wp_get_attachment_image(
				self::$large_id,
				'large',
				false,
				array(
					'loading'       => false,
					'fetchpriority' => 'high',
				)
			)
		);

		// Reset high priority flag as the forced `fetchpriority="high"` above already modified it.
		$this->reset_high_priority_element_flag();

		// Overwrite post content with an image.
		add_filter(
			'the_content',
			static function() {
				// Replace content with an image tag, i.e. the 'wp_get_attachment_image' context is used while running 'the_content' filter.
				return wp_get_attachment_image( self::$large_id, 'large', false );
			},
			9 // Run before wp_filter_content_tags().
		);

		/*
		 * We have to run a main query loop so that the first 'the_content' context image is not
		 * lazy-loaded.
		 * Without the fix from 58089, the image would still be lazy-loaded since the check for the
		 * separately invoked 'wp_get_attachment_image' context would lead to that.
		 */
		$wp_query     = new WP_Query( array( 'post__in' => array( self::$post_ids['publish'] ) ) );
		$wp_the_query = $wp_query;

		$content = '';
		while ( have_posts() ) {
			the_post();
			$content = get_echo( 'the_content' );
		}

		// Ensure that parsed content has the image without lazy-loading.
		$this->assertSame( $expected_content, $content );
	}

	/**
	 * Tests that wp_get_loading_attr_default() returns 'lazy' for special contexts when they're used outside of 'the_content' filter.
	 *
	 * @ticket 58089
	 *
	 * @covers ::wp_get_loading_attr_default
	 *
	 * @expectedDeprecated wp_get_loading_attr_default
	 *
	 * @dataProvider data_special_contexts_for_the_content
	 *
	 * @param string $context Context for the element for which the `loading` attribute value is requested.
	 */
	public function test_wp_get_loading_attr_default_should_return_lazy_for_special_contexts_outside_of_the_content( $context ) {
		$this->assertSame( 'lazy', wp_get_loading_attr_default( $context ) );
	}

	/**
	 * Tests that wp_get_loading_attr_default() returns false for special contexts when they're used within 'the_content' filter.
	 *
	 * @ticket 58089
	 *
	 * @covers ::wp_get_loading_attr_default
	 *
	 * @expectedDeprecated wp_get_loading_attr_default
	 *
	 * @dataProvider data_special_contexts_for_the_content
	 *
	 * @param string $context Context for the element for which the `loading` attribute value is requested.
	 */
	public function test_wp_get_loading_attr_default_should_return_false_for_special_contexts_within_the_content( $context ) {
		remove_all_filters( 'the_content' );

		$result = null;
		add_filter(
			'the_content',
			function( $content ) use ( &$result, $context ) {
				$result = wp_get_loading_attr_default( $context );
				return $content;
			}
		);
		apply_filters( 'the_content', '' );
		$this->assertFalse( $result );
	}

	/**
	 * Data provider.
	 *
	 * @return array[]
	 */
	public function data_special_contexts_for_the_content() {
		return array(
			'the_post_thumbnail'      => array( 'context' => 'the_post_thumbnail' ),
			'wp_get_attachment_image' => array( 'context' => 'wp_get_attachment_image' ),
		);
	}

	/**
	 * Tests that the content media count is not affected by `the_excerpt()` calls for posts that contain images.
	 *
	 * @ticket 56588
	 *
	 * @covers ::wp_trim_excerpt
	 */
	public function test_the_excerpt_does_not_affect_content_media_count() {
		global $wp_query, $wp_the_query;

		/*
		 * Use the filter to alter the threshold for not lazy-loading to the first 2 elements,
		 * then use a post that contains exactly 2 images.
		 */
		$this->force_omit_loading_attr_threshold( 2 );
		$post_content  = '<img src="example.jpg" width="800" height="600">';
		$post_content .= '<p>Some text.</p>';
		$post_content .= '<img src="example2.jpg" width="800" height="600">';

		$post_id = self::factory()->post->create(
			array(
				'post_content' => $post_content,
				'post_excerpt' => '',
			)
		);

		$wp_query     = new WP_Query( array( 'post__in' => array( $post_id ) ) );
		$wp_the_query = $wp_query;

		while ( have_posts() ) {
			the_post();

			// Call `the_excerpt()` without generating output.
			get_echo( 'the_excerpt' );
		}

		// The only way to access the value is by calling this function without increasing the value.
		$content_media_count = wp_increase_content_media_count( 0 );

		// Assert that the media count was not increased even though there are 3 images in the post's content.
		$this->assertSame( 0, $content_media_count );
	}

	/**
	 * Tests that the lazy-loading result is not affected by `the_excerpt()` calls for posts that
	 * contain images.
	 *
	 * Printing the excerpt for a post that contains images in its content prior to its featured image should result in
	 * that featured image not being lazy-loaded, since the images in the post content aren't displayed in the excerpt.
	 *
	 * @ticket 56588
	 * @ticket 58235
	 *
	 * @covers ::wp_trim_excerpt
	 */
	public function test_the_excerpt_does_not_affect_omit_lazy_loading_logic() {
		global $wp_query, $wp_the_query;

		/*
		 * Use the filter to alter the threshold for not lazy-loading to the first 2 elements,
		 * then use a post that contains exactly 2 images.
		 */
		$this->force_omit_loading_attr_threshold( 2 );

		$post_content  = '<img src="example.jpg" width="800" height="600">';
		$post_content .= '<p>Some text.</p>';
		$post_content .= '<img src="example2.jpg" width="800" height="600">';

		$post_id           = self::factory()->post->create(
			array(
				'post_content' => $post_content,
				'post_excerpt' => '',
			)
		);
		$featured_image_id = self::$large_id;
		update_post_meta( $post_id, '_thumbnail_id', $featured_image_id );

		$expected_image_tag = get_the_post_thumbnail(
			$post_id,
			'post-thumbnail',
			array(
				'loading'       => false,
				'fetchpriority' => 'high',
			)
		);

		// Reset high priority flag as the forced `fetchpriority="high"` above already modified it.
		$this->reset_high_priority_element_flag();

		$wp_query     = new WP_Query( array( 'post__in' => array( $post_id ) ) );
		$wp_the_query = $wp_query;

		$output = '';
		while ( have_posts() ) {
			the_post();

			// Print excerpt first, then the featured image.
			$output .= get_echo( 'the_excerpt' );
			$output .= get_echo( 'the_post_thumbnail' );
		}

		$this->assertStringContainsString( $expected_image_tag, $output );
	}

	private function reset_content_media_count() {
		// Get current value without increasing.
		$content_media_count = wp_increase_content_media_count( 0 );

		// Decrease it by its current value to "reset" it back to 0.
		wp_increase_content_media_count( - $content_media_count );
	}

	private function reset_omit_loading_attr_filter() {
		// Add filter to "reset" omit threshold back to null (unset).
		add_filter( 'wp_omit_loading_attr_threshold', '__return_null', 100 );

		// Force filter application to re-run.
		wp_omit_loading_attr_threshold( true );

		// Clean up the above filter.
		remove_filter( 'wp_omit_loading_attr_threshold', '__return_null', 100 );
	}

	private function reset_high_priority_element_flag() {
		wp_high_priority_element_flag( true );
	}

	/**
	 * Test that generated files with the `image_editor_output_format` applied use the correct
	 * quality level based on their mime type.
	 *
	 * @ticket 56442
	 */
	public function test_quality_with_image_conversion_file_sizes() {
		add_filter( 'image_editor_output_format', array( $this, 'image_editor_output_jpeg' ) );
		$temp_dir = get_temp_dir();
		$file     = $temp_dir . '/33772.jpg';
		copy( DIR_TESTDATA . '/images/33772.jpg', $file );

		// Set JPEG output quality very low and WebP quality very high, this should force all generated WebP images to
		// be larger than the the matching generated JPEGs.
		add_filter( 'wp_editor_set_quality', array( $this, 'image_editor_change_quality_low_jpeg' ), 10, 2 );

		$editor = wp_get_image_editor( $file );

		// Verify that the selected editor supports WebP output.
		if ( ! $editor->supports_mime_type( 'image/webp' ) ) {
			$this->markTestSkipped( 'WebP is not supported by the selected image editor.' );
		}

		$attachment_id = self::factory()->attachment->create_object(
			array(
				'post_mime_type' => 'image/jpeg',
				'file'           => $file,
			)
		);

		add_filter( 'big_image_size_threshold', array( $this, 'add_big_image_size_threshold' ) );

		// Generate all sizes as JPEGs.
		$jpeg_sizes = wp_generate_attachment_metadata( $attachment_id, $file );
		remove_filter( 'image_editor_output_format', array( $this, 'image_editor_output_jpeg' ) );

		// Generate all sizes as WebP.
		add_filter( 'image_editor_output_format', array( $this, 'image_editor_output_webp' ) );
		$webp_sizes = wp_generate_attachment_metadata( $attachment_id, $file );
		remove_filter( 'image_editor_output_format', array( $this, 'image_editor_output_webp' ) );

		// The main (scaled) image: the JPEG should be smaller than the WebP.
		$this->assertLessThan( $webp_sizes['filesize'], $jpeg_sizes['filesize'], 'The JPEG should be smaller than the WebP.' );

		// Sub-sizes: for each size, the JPEGs should be smaller than the WebP.
		$sizes_to_compare = array_intersect_key( $jpeg_sizes['sizes'], $webp_sizes['sizes'] );
		foreach ( $sizes_to_compare as $size => $size_data ) {
			$this->assertLessThan( $webp_sizes['sizes'][ $size ]['filesize'], $jpeg_sizes['sizes'][ $size ]['filesize'] );
		}
	}

	/**
	 * Test that an image size isn't generated if it matches the original image size.
	 *
	 * @ticket 57370
	 */
	public function test_wp_generate_attachment_metadata_doesnt_generate_sizes_for_150_square_image() {
		$temp_dir = get_temp_dir();
		$file     = $temp_dir . '/test-square-150.jpg';
		copy( DIR_TESTDATA . '/images/test-square-150.jpg', $file );

		$attachment_id = self::factory()->attachment->create_object(
			array(
				'post_mime_type' => 'image/jpeg',
				'file'           => $file,
			)
		);

		$metadata = wp_generate_attachment_metadata( $attachment_id, $file );
		$this->assertSame(
			array(),
			$metadata['sizes'],
			'The sizes should be an empty array'
		);
		$this->assertSame(
			'test-square-150.jpg',
			basename( $metadata['file'] ),
			'The file basename should match the given filename'
		);
		$this->assertSame(
			150,
			$metadata['width'],
			'The width should be 150 (integer)'
		);
		$this->assertSame(
			150,
			$metadata['height'],
			'The height should be 150 (integer)'
		);
	}

	/**
	 * Tests that `wp_get_attachment_image()` uses the correct default context.
	 *
	 * @ticket 58212
	 *
	 * @covers ::wp_get_attachment_image
	 */
	public function test_wp_get_attachment_image_context_filter_default() {
		$last_context = '';
		$this->track_last_attachment_image_context( $last_context );

		wp_get_attachment_image( self::$large_id );
		$this->assertSame( 'wp_get_attachment_image', $last_context );
	}

	/**
	 * Tests that `wp_get_attachment_image()` allows overriding the context via filter.
	 *
	 * @ticket 58212
	 *
	 * @covers ::wp_get_attachment_image
	 */
	public function test_wp_get_attachment_image_context_filter_value_is_passed_correctly() {
		$last_context = '';
		$this->track_last_attachment_image_context( $last_context );

		// Add a filter that modifies the context.
		add_filter(
			'wp_get_attachment_image_context',
			static function() {
				return 'my_custom_context';
			}
		);

		wp_get_attachment_image( self::$large_id );
		$this->assertSame( 'my_custom_context', $last_context );
	}

	/**
	 * Tests tag restriction for `wp_get_loading_optimization_attributes()`.
	 *
	 * @ticket 58235
	 *
	 * @covers ::wp_get_loading_optimization_attributes
	 * @dataProvider data_wp_get_loading_optimization_attributes_min_required_attrs
	 *
	 * @param string $tag_name The tag name.
	 * @param string $attr Element attributes.
	 * @param array  $expected Expected return value.
	 * @param string $message Message to display if the test fails.
	 */
	public function test_wp_get_loading_optimization_attributes_min_required_attrs( $tag_name, $attr, $expected, $message ) {
		$context = 'the_post_thumbnail';
		$this->assertSame( wp_get_loading_optimization_attributes( $tag_name, $attr, $context ), $expected, $message );
	}

	public function data_wp_get_loading_optimization_attributes_min_required_attrs() {
		return array(
			'img_with_min_attrs' => array(
				'img',
				array(
					'width'  => 100,
					'height' => 100,
				),
				array( 'loading' => 'lazy' ),
				'Expected default `loading="lazy"`.',
			),
			'img_without_height' => array(
				'img',
				array( 'width' => 100 ),
				array(),
				'Expected blank array as height is required.',
			),
			'img_without_width'  => array(
				'img',
				array( 'height' => 100 ),
				array(),
				'Expected blank array as width is required.',
			),
		);
	}

	/**
	 * Tests tag restriction for `wp_get_loading_optimization_attributes()`.
	 *
	 * @ticket 58235
	 *
	 * @covers ::wp_get_loading_optimization_attributes
	 * @dataProvider data_wp_get_loading_optimization_attributes_check_allowed_tags
	 *
	 * @param string $tag_name The tag name.
	 * @param array  $expected Expected return value.
	 * @param string $message Message to display if the test fails.
	 */
	public function test_wp_get_loading_optimization_attributes_check_allowed_tags( $tag_name, $expected, $message ) {
		$attr    = array(
			'width'  => 300,
			'height' => 200,
		);
		$context = 'the_post_thumbnail';
		$this->assertSame( wp_get_loading_optimization_attributes( $tag_name, $attr, $context ), $expected, $message );
	}

	public function data_wp_get_loading_optimization_attributes_check_allowed_tags() {
		return array(
			'img'    => array(
				'img',
				array( 'loading' => 'lazy' ),
				'Expected `loading="lazy"` for the img.',
			),
			'iframe' => array(
				'iframe',
				array(
					'loading' => 'lazy',
				),
				'Expected `loading="lazy"` for the iframe.',
			),
			'video'  =>
			array(
				'video',
				array(),
				'Function should return empty array as video tag is not supported.',
			),
		);
	}

	/**
	 * @ticket 58235
	 *
	 * @covers ::wp_get_loading_optimization_attributes
	 */
	public function test_wp_get_loading_optimization_attributes_skip_for_block_template() {
		$attr = array(
			'width'  => 300,
			'height' => 200,
		);

		// Skip logic if context is `template`.
		$this->assertSame(
			wp_get_loading_optimization_attributes( 'img', $attr, 'template' ),
			array(),
			'Skip logic and return blank array for block template.'
		);
	}

	/**
	 * @ticket 58235
	 *
	 * @covers ::wp_get_loading_optimization_attributes
	 * @expectedIncorrectUsage wp_get_loading_optimization_attributes
	 */
	public function test_wp_get_loading_optimization_attributes_incorrect_loading_attrs() {
		$attr = array(
			'width'         => 300,
			'height'        => 200,
			'loading'       => 'lazy',
			'fetchpriority' => 'high',
		);

		$this->assertSame(
			array(
				'loading'       => 'lazy',
				'fetchpriority' => 'high',
			),
			wp_get_loading_optimization_attributes( 'img', $attr, 'test' ),
			'This should return both lazy-loading and high fetchpriority, but with doing_it_wrong message.'
		);
	}

	/**
	 * @ticket 58235
	 *
	 * @covers ::wp_get_loading_optimization_attributes
	 */
	public function test_wp_get_loading_optimization_attributes_if_loading_attr_present() {
		$attr = array(
			'width'   => 300,
			'height'  => 200,
			'loading' => 'eager',
		);

		// Check fetchpriority high logic if loading attribute is present.
		$this->assertSame(
			array(
				'fetchpriority' => 'high',
			),
			wp_get_loading_optimization_attributes( 'img', $attr, 'test' ),
			'fetchpriority should be set to high.'
		);
	}

	/**
	 * @ticket 58235
	 *
	 * @covers ::wp_get_loading_optimization_attributes
	 */
	public function test_wp_get_loading_optimization_attributes_low_res_image() {
		$attr = array(
			'width'   => 100,
			'height'  => 100,
			'loading' => 'eager',
		);

		// fetchpriority not set as image is of lower resolution.
		$this->assertSame(
			array(),
			wp_get_loading_optimization_attributes( 'img', $attr, 'test' ),
			'loading optimization attr array should be empty.'
		);
	}

	/**
	 * @ticket 58235
	 * @dataProvider data_wp_maybe_add_fetchpriority_high_attr
	 *
	 * @covers ::wp_maybe_add_fetchpriority_high_attr
	 */
	public function test_wp_maybe_add_fetchpriority_high_attr( $loading_attrs, $tag_name, $attr, $expected_fetchpriority ) {
		$loading_attrs = wp_maybe_add_fetchpriority_high_attr( $loading_attrs, $tag_name, $attr );

		if ( $expected_fetchpriority ) {
			$this->assertArrayHasKey( 'fetchpriority', $loading_attrs, 'fetchpriority attribute should be present' );
			$this->assertSame( $expected_fetchpriority, $loading_attrs['fetchpriority'], 'fetchpriority attribute has incorrect value' );
		} else {
			$this->assertArrayNotHasKey( 'fetchpriority', $loading_attrs, 'fetchpriority attribute should not be present' );
		}
	}

	public function data_wp_maybe_add_fetchpriority_high_attr() {
		return array(
			'small image'                   => array(
				array(),
				'img',
				array(
					'width'  => 150,
					'height' => 150,
				),
				false,
			),
			'large image'                   => array(
				array(),
				'img',
				array(
					'width'  => 600,
					'height' => 400,
				),
				'high',
			),
			'image with loading=lazy'       => array(
				array( 'loading' => 'lazy' ),
				'img',
				array(
					'width'  => 600,
					'height' => 400,
				),
				false,
			),
			'image with loading=eager'      => array(
				array( 'loading' => 'eager' ),
				'img',
				array(
					'width'  => 600,
					'height' => 400,
				),
				'high',
			),
			'image with fetchpriority=high' => array(
				array(),
				'img',
				array(
					'width'         => 150,
					'height'        => 150,
					'fetchpriority' => 'high',
				),
				'high',
			),
			'image with fetchpriority=low'  => array(
				array(),
				'img',
				array(
					'width'         => 150,
					'height'        => 150,
					'fetchpriority' => 'low',
				),
				false,
			),
			'non-image element'             => array(
				array(),
				'video',
				array(
					'width'  => 600,
					'height' => 400,
				),
				false,
			),
		);
	}

	/**
	 * @ticket 58235
	 *
	 * @covers ::wp_maybe_add_fetchpriority_high_attr
	 */
	public function test_wp_maybe_add_fetchpriority_high_attr_min_priority_filter() {
		$attr = array(
			'width'  => 50,
			'height' => 50,
		);

		add_filter(
			'wp_min_priority_img_pixels',
			static function( $res ) {
				return 2500; // 50*50=2500
			}
		);

		// fetchpriority set to high as resolution is equal to (or greater than) 2500.
		$this->assertSame(
			array(
				'fetchpriority' => 'high',
			),
			wp_maybe_add_fetchpriority_high_attr( array(), 'img', $attr )
		);
	}

	/**
	 * @ticket 58235
	 *
	 * @covers ::wp_img_tag_add_loading_optimization_attrs
	 */
	public function test_wp_img_tag_add_loading_optimization_attrs() {
		$img = '<img src="example.png" alt="" width="300" height="225" />';
		$img = wp_img_tag_add_loading_optimization_attrs( $img, 'test' );
		$this->assertStringContainsString( ' loading="lazy"', $img );
	}

	/**
	 * @ticket 58235
	 *
	 * @covers ::wp_maybe_strip_loading_attribute
	 */
	public function test_wp_maybe_strip_loading_attribute() {
		$loading_attrs = array(
			'loading'       => 'lazy',
			'fetchpriority' => 'low',
		);

		// Disable lazy loading.
		add_filter( 'wp_lazy_loading_enabled', '__return_false' );

		// remove lazy loading attribute if not enabled.
		$this->assertSame(
			array( 'fetchpriority' => 'low' ),
			wp_maybe_strip_loading_attribute( $loading_attrs, 'img', 'the_content' ),
			'Remove loading attribute from the initial array.'
		);
	}

	/**
	 * Helper method to keep track of the last context returned by the 'wp_get_attachment_image_context' filter.
	 *
	 * The method parameter is passed by reference and therefore will always contain the last context value.
	 *
	 * @param mixed $last_context Variable to track last context. Passed by reference.
	 */
	private function track_last_attachment_image_context( &$last_context ) {
		add_filter(
			'wp_get_attachment_image_context',
			static function( $context ) use ( &$last_context ) {
				$last_context = $context;
				return $context;
			},
			11
		);
	}

	/**
	 * Add threshold to create a `-scaled` output image for testing.
	 */
	public function add_big_image_size_threshold() {
		return 1000;
	}

	/**
	 * Output JPEG files.
	 */
	public function image_editor_output_jpeg() {
		return array( 'image/jpeg' => 'image/jpeg' );
	}

	/**
	 * Output WebP files.
	 */
	public function image_editor_output_webp() {
		return array( 'image/jpeg' => 'image/webp' );
	}

	/**
	 * Changes the quality using very low quality for JPEGs and very high quality
	 * for WebPs, used to verify the filter is applying correctly.
	 *
	 * @param int    $quality   Default quality.
	 * @param string $mime_type Image mime-type.
	 * @return int The changed quality.
	 */
	public function image_editor_change_quality_low_jpeg( $quality, $mime_type ) {
		if ( 'image/jpeg' === $mime_type ) {
			return 1;
		} elseif ( 'image/webp' === $mime_type ) {
			return 100;
		} else {
			return 30;
		}
	}

	/**
	 * Change the omit loading attribute threshold value.
	 *
	 * @param int $threshold Threshold value to change.
	 */
	public function force_omit_loading_attr_threshold( $threshold ) {
		add_filter(
			'wp_omit_loading_attr_threshold',
			static function() use ( $threshold ) {
				return $threshold;
			}
		);
	}

	/**
	 * Returns a new WP_Query.
	 *
	 * @global WP_Query $wp_query WordPress Query object.
	 *
	 * @return WP_Query a new query.
	 */
	public function get_new_wp_query_for_published_post() {
		global $wp_query;

		// New query to $wp_query. update global for the loop.
		$wp_query = new WP_Query( array( 'post__in' => array( self::$post_ids['publish'] ) ) );

		return $wp_query;
	}

	/**
	 * Sets a query as main query.
	 *
	 * @global WP_Query $wp_the_query WordPress Query object.
	 *
	 * @param WP_Query $query query to be set as main query.
	 */
	public function set_main_query( $query ) {
		global $wp_the_query;
		$wp_the_query = $query;
	}
}

/**
 * Helper class for `test_autoembed`.
 */
class Test_Autoembed extends WP_Embed {
	public function shortcode( $attr, $url = '' ) {
		return '[embed]';
	}
}<|MERGE_RESOLUTION|>--- conflicted
+++ resolved
@@ -3949,11 +3949,8 @@
 	 * image in the loop when using a block theme.
 	 *
 	 * @ticket 56930
-<<<<<<< HEAD
+	 * @ticket 58548
 	 * @ticket 58235
-=======
-	 * @ticket 58548
->>>>>>> ec46470e
 	 *
 	 * @covers ::wp_filter_content_tags
 	 */
@@ -3998,11 +3995,8 @@
 	 * to the featured image when using a block theme.
 	 *
 	 * @ticket 56930
-<<<<<<< HEAD
+	 * @ticket 58548
 	 * @ticket 58235
-=======
-	 * @ticket 58548
->>>>>>> ec46470e
 	 *
 	 * @covers ::wp_filter_content_tags
 	 */
