--- conflicted
+++ resolved
@@ -698,7 +698,6 @@
 	}
 
 	/**
-<<<<<<< HEAD
 	 * @ticket 52252
 	 * @dataProvider data_malformed_date_queries
 	 *
@@ -740,7 +739,9 @@
 		}
 
 		return $data;
-=======
+	}
+
+	/**
 	 * @ticket 55100
 	 */
 	public function test_get_queried_object_should_work_for_author_name_before_get_posts() {
@@ -811,6 +812,5 @@
 
 		$this->assertArrayHasKey( 'join', $posts_clauses_request );
 		$this->assertSame( '/* posts_join_request */', $posts_clauses_request['join'] );
->>>>>>> 02c5d3a9
 	}
 }