--- conflicted
+++ resolved
@@ -11,15 +11,10 @@
 	 * @dataProvider data_wp_filter_post_kses_address
 	 * @ticket 20210
 	 *
-<<<<<<< HEAD
-	 * @param string $string        Test string for kses.
-	 * @param string $expect_string Expected result after passing through kses.
-	 *
-	 * @covers ::wp_kses
-=======
 	 * @param string $content  Test string for kses.
 	 * @param string $expected Expected result after passing through kses.
->>>>>>> df17fdbd
+	 *
+	 * @covers ::wp_kses
 	 */
 	public function test_wp_filter_post_kses_address( $content, $expected ) {
 		global $allowedposttags;
@@ -66,16 +61,11 @@
 	 * @dataProvider data_wp_filter_post_kses_a
 	 * @ticket 20210
 	 *
-<<<<<<< HEAD
-	 * @param string $string        Test string for kses.
-	 * @param string $expect_string Expected result after passing through kses.
-	 * @return void
-	 *
-	 * @covers ::wp_kses
-=======
 	 * @param string $content  Test string for kses.
 	 * @param string $expected Expected result after passing through kses.
->>>>>>> df17fdbd
+	 * @return void
+	 *
+	 * @covers ::wp_kses
 	 */
 	public function test_wp_filter_post_kses_a( $content, $expected ) {
 		global $allowedposttags;
@@ -182,14 +172,9 @@
 	 * @dataProvider data_wp_filter_post_kses_abbr
 	 * @ticket 20210
 	 *
-<<<<<<< HEAD
-	 * @param string $string        Test string for kses.
-	 * @param string $expect_string Expected result after passing through kses.
-	 * @return void
-=======
 	 * @param string $content  Test string for kses.
 	 * @param string $expected Expected result after passing through kses.
->>>>>>> df17fdbd
+	 * @return void
 	 */
 	public function test_wp_filter_post_kses_abbr( $content, $expected ) {
 		global $allowedposttags;
@@ -2000,13 +1985,9 @@
 	 *
 	 * @dataProvider data_wp_kses_allowed_values_list
 	 *
-<<<<<<< HEAD
 	 * @covers ::wp_kses
 	 *
 	 * @param string $html         A string of HTML to test.
-=======
-	 * @param string $content      A string of HTML to test.
->>>>>>> df17fdbd
 	 * @param string $expected     The expected result from KSES.
 	 * @param array  $allowed_html The allowed HTML to pass to KSES.
 	 */
@@ -2064,13 +2045,9 @@
 	 *
 	 * @dataProvider data_wp_kses_required_attribute
 	 *
-<<<<<<< HEAD
 	 * @covers ::wp_kses
 	 *
 	 * @param string $html         A string of HTML to test.
-=======
-	 * @param string $content      A string of HTML to test.
->>>>>>> df17fdbd
 	 * @param string $expected     The expected result from KSES.
 	 * @param array  $allowed_html The allowed HTML to pass to KSES.
 	 */
