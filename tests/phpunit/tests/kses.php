--- conflicted
+++ resolved
@@ -1122,8 +1122,132 @@
 				'css'      => 'color: rgb( 100, 100, 100, .4 )',
 				'expected' => '',
 			),
-<<<<<<< HEAD
-			// Custom CSS properties.
+			// Allow min().
+			array(
+				'css'      => 'width: min(50%, 400px)',
+				'expected' => 'width: min(50%, 400px)',
+			),
+			// Allow max().
+			array(
+				'css'      => 'width: max(50%, 40rem)',
+				'expected' => 'width: max(50%, 40rem)',
+			),
+			// Allow minmax().
+			array(
+				'css'      => 'width: minmax(100px, 50%)',
+				'expected' => 'width: minmax(100px, 50%)',
+			),
+			// Allow clamp().
+			array(
+				'css'      => 'width: clamp(100px, 50%, 100vw)',
+				'expected' => 'width: clamp(100px, 50%, 100vw)',
+			),
+			// Allow two functions in the same CSS.
+			array(
+				'css'      => 'width: clamp(min(100px, 350px), 50%, 500px), 600px)',
+				'expected' => 'width: clamp(min(100px, 350px), 50%, 500px), 600px)',
+			),
+			// Allow gradient() function.
+			array(
+				'css'      => 'background: linear-gradient(90deg, rgba(2,0,36,1) 0%, rgba(9,9,121,1) 35%, rgba(0,212,255,1) 100%)',
+				'expected' => 'background: linear-gradient(90deg, rgba(2,0,36,1) 0%, rgba(9,9,121,1) 35%, rgba(0,212,255,1) 100%)',
+			),
+			// Combined CSS function names.
+			array(
+				'css'      => 'width: calcmax(100px + 50%)',
+				'expected' => '',
+			),
+			// Allow calc().
+			array(
+				'css'      => 'width: calc(2em + 3px)',
+				'expected' => 'width: calc(2em + 3px)',
+			),
+			// Allow calc() with nested brackets.
+			array(
+				'css'      => 'width: calc(3em + (10px * 2))',
+				'expected' => 'width: calc(3em + (10px * 2))',
+			),
+			// Allow var().
+			array(
+				'css'      => 'padding: var(--wp-var1) var(--wp-var2)',
+				'expected' => 'padding: var(--wp-var1) var(--wp-var2)',
+			),
+			// Allow var() with fallback (commas).
+			array(
+				'css'      => 'padding: var(--wp-var1, 10px)',
+				'expected' => 'padding: var(--wp-var1, 10px)',
+			),
+			// Allow var() with fallback (percentage).
+			array(
+				'css'      => 'padding: var(--wp-var1, 50%)',
+				'expected' => 'padding: var(--wp-var1, 50%)',
+			),
+			// Allow var() with fallback var().
+			array(
+				'css'      => 'background-color: var(--wp-var, var(--wp-var-fallback, pink))',
+				'expected' => 'background-color: var(--wp-var, var(--wp-var-fallback, pink))',
+			),
+			// Allow var() with square brackets.
+			array(
+				'css'      => 'background-color: var(--wp-var, [pink])',
+				'expected' => 'background-color: var(--wp-var, [pink])',
+			),
+			// Allow calc() with var().
+			array(
+				'css'      => 'margin-top: calc(var(--wp-var1) * 3 + 2em)',
+				'expected' => 'margin-top: calc(var(--wp-var1) * 3 + 2em)',
+			),
+			// Malformed min, no closing `)`.
+			array(
+				'css'      => 'width: min(3em + 10px',
+				'expected' => '',
+			),
+			// Malformed max, no closing `)`.
+			array(
+				'css'      => 'width: max(3em + 10px',
+				'expected' => '',
+			),
+			// Malformed minmax, no closing `)`.
+			array(
+				'css'      => 'width: minmax(3em + 10px',
+				'expected' => '',
+			),
+			// Malformed calc, no closing `)`.
+			array(
+				'css'      => 'width: calc(3em + 10px',
+				'expected' => '',
+			),
+			// Malformed var, no closing `)`.
+			array(
+				'css'      => 'width: var(--wp-var1',
+				'expected' => '',
+			),
+			// Malformed calc, mismatching brackets.
+			array(
+				'css'      => 'width: calc(3em + (10px * 2)',
+				'expected' => '',
+			),
+			// Malformed var, mismatching brackets.
+			array(
+				'css'      => 'background-color: var(--wp-var, var(--wp-var-fallback, pink)',
+				'expected' => '',
+			),
+			// Don't allow expressions outside of a calc().
+			array(
+				'css'      => 'width: (3em + (10px * 2))',
+				'expected' => '',
+			),
+			// Gap introduced in 6.1.
+			array(
+				'css'      => 'gap: 10px;column-gap: 5px;row-gap: 20px',
+				'expected' => 'gap: 10px;column-gap: 5px;row-gap: 20px',
+			),
+			// Margin and padding logical properties introduced in 6.1.
+			array(
+				'css'      => 'margin-block-start: 1px;margin-block-end: 2px;margin-inline-start: 3px;margin-inline-end: 4px;padding-block-start: 1px;padding-block-end: 2px;padding-inline-start: 3px;padding-inline-end: 4px',
+				'expected' => 'margin-block-start: 1px;margin-block-end: 2px;margin-inline-start: 3px;margin-inline-end: 4px;padding-block-start: 1px;padding-block-end: 2px;padding-inline-start: 3px;padding-inline-end: 4px',
+			),
+			// Custom CSS properties introduced in 6.1.
 			array(
 				'css'      => '--wp--medium-width: 100px; --var_with_underscores: #cccccc;',
 				'expected' => '--wp--medium-width: 100px;--var_with_underscores: #cccccc',
@@ -1140,133 +1264,6 @@
 				'css'      => '--?><.%-not-allowed: red;',
 				'expected' => '',
 			),
-=======
-			// Allow min().
-			array(
-				'css'      => 'width: min(50%, 400px)',
-				'expected' => 'width: min(50%, 400px)',
-			),
-			// Allow max().
-			array(
-				'css'      => 'width: max(50%, 40rem)',
-				'expected' => 'width: max(50%, 40rem)',
-			),
-			// Allow minmax().
-			array(
-				'css'      => 'width: minmax(100px, 50%)',
-				'expected' => 'width: minmax(100px, 50%)',
-			),
-			// Allow clamp().
-			array(
-				'css'      => 'width: clamp(100px, 50%, 100vw)',
-				'expected' => 'width: clamp(100px, 50%, 100vw)',
-			),
-			// Allow two functions in the same CSS.
-			array(
-				'css'      => 'width: clamp(min(100px, 350px), 50%, 500px), 600px)',
-				'expected' => 'width: clamp(min(100px, 350px), 50%, 500px), 600px)',
-			),
-			// Allow gradient() function.
-			array(
-				'css'      => 'background: linear-gradient(90deg, rgba(2,0,36,1) 0%, rgba(9,9,121,1) 35%, rgba(0,212,255,1) 100%)',
-				'expected' => 'background: linear-gradient(90deg, rgba(2,0,36,1) 0%, rgba(9,9,121,1) 35%, rgba(0,212,255,1) 100%)',
-			),
-			// Combined CSS function names.
-			array(
-				'css'      => 'width: calcmax(100px + 50%)',
-				'expected' => '',
-			),
-			// Allow calc().
-			array(
-				'css'      => 'width: calc(2em + 3px)',
-				'expected' => 'width: calc(2em + 3px)',
-			),
-			// Allow calc() with nested brackets.
-			array(
-				'css'      => 'width: calc(3em + (10px * 2))',
-				'expected' => 'width: calc(3em + (10px * 2))',
-			),
-			// Allow var().
-			array(
-				'css'      => 'padding: var(--wp-var1) var(--wp-var2)',
-				'expected' => 'padding: var(--wp-var1) var(--wp-var2)',
-			),
-			// Allow var() with fallback (commas).
-			array(
-				'css'      => 'padding: var(--wp-var1, 10px)',
-				'expected' => 'padding: var(--wp-var1, 10px)',
-			),
-			// Allow var() with fallback (percentage).
-			array(
-				'css'      => 'padding: var(--wp-var1, 50%)',
-				'expected' => 'padding: var(--wp-var1, 50%)',
-			),
-			// Allow var() with fallback var().
-			array(
-				'css'      => 'background-color: var(--wp-var, var(--wp-var-fallback, pink))',
-				'expected' => 'background-color: var(--wp-var, var(--wp-var-fallback, pink))',
-			),
-			// Allow var() with square brackets.
-			array(
-				'css'      => 'background-color: var(--wp-var, [pink])',
-				'expected' => 'background-color: var(--wp-var, [pink])',
-			),
-			// Allow calc() with var().
-			array(
-				'css'      => 'margin-top: calc(var(--wp-var1) * 3 + 2em)',
-				'expected' => 'margin-top: calc(var(--wp-var1) * 3 + 2em)',
-			),
-			// Malformed min, no closing `)`.
-			array(
-				'css'      => 'width: min(3em + 10px',
-				'expected' => '',
-			),
-			// Malformed max, no closing `)`.
-			array(
-				'css'      => 'width: max(3em + 10px',
-				'expected' => '',
-			),
-			// Malformed minmax, no closing `)`.
-			array(
-				'css'      => 'width: minmax(3em + 10px',
-				'expected' => '',
-			),
-			// Malformed calc, no closing `)`.
-			array(
-				'css'      => 'width: calc(3em + 10px',
-				'expected' => '',
-			),
-			// Malformed var, no closing `)`.
-			array(
-				'css'      => 'width: var(--wp-var1',
-				'expected' => '',
-			),
-			// Malformed calc, mismatching brackets.
-			array(
-				'css'      => 'width: calc(3em + (10px * 2)',
-				'expected' => '',
-			),
-			// Malformed var, mismatching brackets.
-			array(
-				'css'      => 'background-color: var(--wp-var, var(--wp-var-fallback, pink)',
-				'expected' => '',
-			),
-			// Don't allow expressions outside of a calc().
-			array(
-				'css'      => 'width: (3em + (10px * 2))',
-				'expected' => '',
-			),
-			// Gap introduced in 6.1.
-			array(
-				'css'      => 'gap: 10px;column-gap: 5px;row-gap: 20px',
-				'expected' => 'gap: 10px;column-gap: 5px;row-gap: 20px',
-			),
-			// Margin and padding logical properties introduced in 6.1.
-			array(
-				'css'      => 'margin-block-start: 1px;margin-block-end: 2px;margin-inline-start: 3px;margin-inline-end: 4px;padding-block-start: 1px;padding-block-end: 2px;padding-inline-start: 3px;padding-inline-end: 4px',
-				'expected' => 'margin-block-start: 1px;margin-block-end: 2px;margin-inline-start: 3px;margin-inline-end: 4px;padding-block-start: 1px;padding-block-end: 2px;padding-inline-start: 3px;padding-inline-end: 4px',
-			),
->>>>>>> 6b0c7c2f
 		);
 	}
 
