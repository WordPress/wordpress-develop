--- conflicted
+++ resolved
@@ -72,13 +72,8 @@
 	/**
 	 * @ticket 59188
 	 */
-<<<<<<< HEAD
-	public function test_prime_post_parents_caches_update() {
-		$page_id = self::factory()->post->create(
-=======
 	public function test_prime_post_parent_id_caches_update() {
 		$page_id            = self::factory()->post->create(
->>>>>>> f19b20e5
 			array(
 				'post_type'   => 'page',
 				'post_parent' => self::$posts[0],
@@ -110,13 +105,8 @@
 	/**
 	 * @ticket 59188
 	 */
-<<<<<<< HEAD
-	public function test_prime_post_parents_caches_delete() {
-		$parent_page_id = self::factory()->post->create(
-=======
 	public function test_prime_post_parent_id_caches_delete() {
 		$parent_page_id     = self::factory()->post->create(
->>>>>>> f19b20e5
 			array(
 				'post_type' => 'page',
 			)
