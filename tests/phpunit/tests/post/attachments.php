<?php

/**
 * @group post
 * @group media
 * @group upload
 */
class Tests_Post_Attachments extends WP_UnitTestCase {

	public function tear_down() {
		// Remove all uploads.
		$this->remove_added_uploads();
		parent::tear_down();
	}

<<<<<<< HEAD
	/**
	 * @covers ::wp_upload_bits
	 */
	function test_insert_bogus_image() {
=======
	public function test_insert_bogus_image() {
>>>>>>> 4dea8f59
		$filename = rand_str() . '.jpg';
		$contents = rand_str();

		$upload = wp_upload_bits( $filename, null, $contents );
		$this->assertEmpty( $upload['error'] );
	}

<<<<<<< HEAD
	/**
	 * @covers ::wp_insert_attachment
	 */
	function test_insert_image_no_thumb() {
=======
	public function test_insert_image_no_thumb() {
>>>>>>> 4dea8f59

		// This image is smaller than the thumbnail size so it won't have one.
		$filename = ( DIR_TESTDATA . '/images/test-image.jpg' );
		$contents = file_get_contents( $filename );

		$upload = wp_upload_bits( wp_basename( $filename ), null, $contents );
		$this->assertEmpty( $upload['error'] );

		$id = $this->_make_attachment( $upload );

		// Intermediate copies should not exist.
		$this->assertFalse( image_get_intermediate_size( $id, 'thumbnail' ) );
		$this->assertFalse( image_get_intermediate_size( $id, 'medium' ) );
		$this->assertFalse( image_get_intermediate_size( $id, 'medium_large' ) );

		// medium, medium_large, and full size will both point to the original.
		$downsize = image_downsize( $id, 'medium' );
		$this->assertSame( wp_basename( $upload['file'] ), wp_basename( $downsize[0] ) );
		$this->assertSame( 50, $downsize[1] );
		$this->assertSame( 50, $downsize[2] );

		$downsize = image_downsize( $id, 'medium_large' );
		$this->assertSame( wp_basename( $upload['file'] ), wp_basename( $downsize[0] ) );
		$this->assertSame( 50, $downsize[1] );
		$this->assertSame( 50, $downsize[2] );

		$downsize = image_downsize( $id, 'full' );
		$this->assertSame( wp_basename( $upload['file'] ), wp_basename( $downsize[0] ) );
		$this->assertSame( 50, $downsize[1] );
		$this->assertSame( 50, $downsize[2] );
	}

	/**
	 * @requires function imagejpeg
	 *
	 * @covers ::wp_insert_attachment
	 */
	public function test_insert_image_thumb_only() {
		update_option( 'medium_size_w', 0 );
		update_option( 'medium_size_h', 0 );

		$filename = ( DIR_TESTDATA . '/images/a2-small.jpg' );
		$contents = file_get_contents( $filename );

		$upload = wp_upload_bits( wp_basename( $filename ), null, $contents );
		$this->assertEmpty( $upload['error'] );

		$id = $this->_make_attachment( $upload );

		// Intermediate copies should exist: thumbnail only.
		$thumb = image_get_intermediate_size( $id, 'thumbnail' );
		$this->assertSame( 'a2-small-150x150.jpg', $thumb['file'] );

		$uploads = wp_upload_dir();
		$this->assertTrue( is_file( $uploads['basedir'] . DIRECTORY_SEPARATOR . $thumb['path'] ) );

		$this->assertFalse( image_get_intermediate_size( $id, 'medium' ) );
		$this->assertFalse( image_get_intermediate_size( $id, 'medium_large' ) );

		// The thumb url should point to the thumbnail intermediate.
		$this->assertSame( $thumb['url'], wp_get_attachment_thumb_url( $id ) );

		// image_downsize() should return the correct images and sizes.
		$downsize = image_downsize( $id, 'thumbnail' );
		$this->assertSame( 'a2-small-150x150.jpg', wp_basename( $downsize[0] ) );
		$this->assertSame( 150, $downsize[1] );
		$this->assertSame( 150, $downsize[2] );

		// medium, medium_large, and full will both point to the original.
		$downsize = image_downsize( $id, 'medium' );
		$this->assertSame( 'a2-small.jpg', wp_basename( $downsize[0] ) );
		$this->assertSame( 400, $downsize[1] );
		$this->assertSame( 300, $downsize[2] );

		$downsize = image_downsize( $id, 'medium_large' );
		$this->assertSame( 'a2-small.jpg', wp_basename( $downsize[0] ) );
		$this->assertSame( 400, $downsize[1] );
		$this->assertSame( 300, $downsize[2] );

		$downsize = image_downsize( $id, 'full' );
		$this->assertSame( 'a2-small.jpg', wp_basename( $downsize[0] ) );
		$this->assertSame( 400, $downsize[1] );
		$this->assertSame( 300, $downsize[2] );
	}

	/**
	 * @requires function imagejpeg
	 *
	 * @covers ::wp_insert_attachment
	 */
	public function test_insert_image_medium_sizes() {
		update_option( 'medium_size_w', 400 );
		update_option( 'medium_size_h', 0 );

		update_option( 'medium_large_size_w', 600 );
		update_option( 'medium_large_size_h', 0 );

		$filename = ( DIR_TESTDATA . '/images/2007-06-17DSC_4173.JPG' );
		$contents = file_get_contents( $filename );

		$upload = wp_upload_bits( wp_basename( $filename ), null, $contents );
		$this->assertEmpty( $upload['error'] );

		$id      = $this->_make_attachment( $upload );
		$uploads = wp_upload_dir();

		// Intermediate copies should exist: thumbnail and medium.
		$thumb = image_get_intermediate_size( $id, 'thumbnail' );
		$this->assertSame( '2007-06-17DSC_4173-150x150.jpg', $thumb['file'] );
		$this->assertTrue( is_file( $uploads['basedir'] . DIRECTORY_SEPARATOR . $thumb['path'] ) );

		$medium = image_get_intermediate_size( $id, 'medium' );
		$this->assertSame( '2007-06-17DSC_4173-400x602.jpg', $medium['file'] );
		$this->assertTrue( is_file( $uploads['basedir'] . DIRECTORY_SEPARATOR . $medium['path'] ) );

		$medium_large = image_get_intermediate_size( $id, 'medium_large' );
		$this->assertSame( '2007-06-17DSC_4173-600x904.jpg', $medium_large['file'] );
		$this->assertTrue( is_file( $uploads['basedir'] . DIRECTORY_SEPARATOR . $medium_large['path'] ) );

		// The thumb url should point to the thumbnail intermediate.
		$this->assertSame( $thumb['url'], wp_get_attachment_thumb_url( $id ) );

		// image_downsize() should return the correct images and sizes.
		$downsize = image_downsize( $id, 'thumbnail' );
		$this->assertSame( '2007-06-17DSC_4173-150x150.jpg', wp_basename( $downsize[0] ) );
		$this->assertSame( 150, $downsize[1] );
		$this->assertSame( 150, $downsize[2] );

		$downsize = image_downsize( $id, 'medium' );
		$this->assertSame( '2007-06-17DSC_4173-400x602.jpg', wp_basename( $downsize[0] ) );
		$this->assertSame( 400, $downsize[1] );
		$this->assertSame( 602, $downsize[2] );

		$downsize = image_downsize( $id, 'medium_large' );
		$this->assertSame( '2007-06-17DSC_4173-600x904.jpg', wp_basename( $downsize[0] ) );
		$this->assertSame( 600, $downsize[1] );
		$this->assertSame( 904, $downsize[2] );

		$downsize = image_downsize( $id, 'full' );
		$this->assertSame( '2007-06-17DSC_4173.jpg', wp_basename( $downsize[0] ) );
		$this->assertSame( 680, $downsize[1] );
		$this->assertSame( 1024, $downsize[2] );
	}

	/**
	 * @requires function imagejpeg
	 *
	 * @covers ::wp_insert_attachment
	 */
	public function test_insert_image_delete() {
		update_option( 'medium_size_w', 400 );
		update_option( 'medium_size_h', 0 );

		update_option( 'medium_large_size_w', 600 );
		update_option( 'medium_large_size_h', 0 );

		$filename = ( DIR_TESTDATA . '/images/2007-06-17DSC_4173.JPG' );
		$contents = file_get_contents( $filename );

		$upload = wp_upload_bits( wp_basename( $filename ), null, $contents );
		$this->assertEmpty( $upload['error'] );

		$id      = $this->_make_attachment( $upload );
		$uploads = wp_upload_dir();

		// Check that the file and intermediates exist.
		$thumb = image_get_intermediate_size( $id, 'thumbnail' );
		$this->assertSame( '2007-06-17DSC_4173-150x150.jpg', $thumb['file'] );
		$this->assertTrue( is_file( $uploads['basedir'] . DIRECTORY_SEPARATOR . $thumb['path'] ) );

		$medium = image_get_intermediate_size( $id, 'medium' );
		$this->assertSame( '2007-06-17DSC_4173-400x602.jpg', $medium['file'] );
		$this->assertTrue( is_file( $uploads['basedir'] . DIRECTORY_SEPARATOR . $medium['path'] ) );

		$medium_large = image_get_intermediate_size( $id, 'medium_large' );
		$this->assertSame( '2007-06-17DSC_4173-600x904.jpg', $medium_large['file'] );
		$this->assertTrue( is_file( $uploads['basedir'] . DIRECTORY_SEPARATOR . $medium_large['path'] ) );

		$meta     = wp_get_attachment_metadata( $id );
		$original = $meta['file'];
		$this->assertTrue( is_file( $uploads['basedir'] . DIRECTORY_SEPARATOR . $original ) );

		// Now delete the attachment and make sure all files are gone.
		wp_delete_attachment( $id );

		$this->assertFalse( is_file( $thumb['path'] ) );
		$this->assertFalse( is_file( $medium['path'] ) );
		$this->assertFalse( is_file( $medium_large['path'] ) );
		$this->assertFalse( is_file( $original ) );
	}

	/**
	 * GUID should never be empty
	 *
	 * @ticket 18310
	 * @ticket 21963
	 *
	 * @covers ::wp_insert_attachment
	 */
	public function test_insert_image_without_guid() {
		// This image is smaller than the thumbnail size so it won't have one.
		$filename = ( DIR_TESTDATA . '/images/test-image.jpg' );
		$contents = file_get_contents( $filename );

		$upload = wp_upload_bits( wp_basename( $filename ), null, $contents );
		$this->assertEmpty( $upload['error'] );

		$upload['url'] = '';
		$id            = $this->_make_attachment( $upload );

		$guid = get_the_guid( $id );
		$this->assertNotEmpty( $guid );
	}

	/**
	 * @ticket 21963
	 *
	 * @covers ::wp_insert_attachment
	 * @covers ::wp_update_post
	 */
	public function test_update_attachment_fields() {
		$filename = ( DIR_TESTDATA . '/images/test-image.jpg' );
		$contents = file_get_contents( $filename );

		$upload = wp_upload_bits( wp_basename( $filename ), null, $contents );
		$this->assertEmpty( $upload['error'] );

		$id = $this->_make_attachment( $upload );

		$attached_file = get_post_meta( $id, '_wp_attached_file', true );

		$post = get_post( $id, ARRAY_A );

		$post['post_title']   = 'title';
		$post['post_excerpt'] = 'caption';
		$post['post_content'] = 'description';

		wp_update_post( $post );

		// Make sure the update didn't remove the attached file.
		$this->assertSame( $attached_file, get_post_meta( $id, '_wp_attached_file', true ) );
	}

	/**
	 * @ticket 29646
	 *
	 * @covers ::wp_insert_attachment
	 */
	public function test_update_orphan_attachment_parent() {
		$filename = ( DIR_TESTDATA . '/images/test-image.jpg' );
		$contents = file_get_contents( $filename );

		$upload = wp_upload_bits( wp_basename( $filename ), null, $contents );
		$this->assertEmpty( $upload['error'] );

		$attachment_id = $this->_make_attachment( $upload );

		// Assert that the attachment is an orphan.
		$attachment = get_post( $attachment_id );
		$this->assertSame( $attachment->post_parent, 0 );

		$post_id = wp_insert_post(
			array(
				'post_content' => rand_str(),
				'post_title'   => rand_str(),
			)
		);

		// Assert that the attachment has a parent.
		wp_insert_attachment( $attachment, '', $post_id );
		$attachment = get_post( $attachment_id );
		$this->assertSame( $attachment->post_parent, $post_id );
	}

	/**
	 * @ticket 15928
	 *
	 * @covers ::wp_get_attachment_url
	 */
	public function test_wp_get_attachment_url_should_not_force_https_when_current_page_is_non_ssl_and_siteurl_is_non_ssl() {
		$siteurl = get_option( 'siteurl' );
		update_option( 'siteurl', set_url_scheme( $siteurl, 'http' ) );

		$filename = DIR_TESTDATA . '/images/test-image.jpg';
		$contents = file_get_contents( $filename );

		$upload = wp_upload_bits( wp_basename( $filename ), null, $contents );
		$this->assertEmpty( $upload['error'] );

		// Set attachment ID.
		$attachment_id = $this->_make_attachment( $upload );

		$_SERVER['HTTPS'] = 'off';

		$url = wp_get_attachment_url( $attachment_id );

		$this->assertSame( 'http', parse_url( $url, PHP_URL_SCHEME ) );
	}

	/**
	 * @ticket 15928
	 *
	 * This situation (current request is non-SSL but siteurl is https) should never arise.
	 *
	 * @covers ::wp_get_attachment_url
	 */
	public function test_wp_get_attachment_url_should_not_force_https_when_current_page_is_non_ssl_and_siteurl_is_ssl() {
		$siteurl = get_option( 'siteurl' );
		update_option( 'siteurl', set_url_scheme( $siteurl, 'https' ) );

		$filename = DIR_TESTDATA . '/images/test-image.jpg';
		$contents = file_get_contents( $filename );

		$upload = wp_upload_bits( wp_basename( $filename ), null, $contents );
		$this->assertEmpty( $upload['error'] );

		// Set attachment ID.
		$attachment_id = $this->_make_attachment( $upload );

		$_SERVER['HTTPS'] = 'off';

		$url = wp_get_attachment_url( $attachment_id );

		$this->assertSame( 'http', parse_url( $url, PHP_URL_SCHEME ) );
	}

	/**
	 * @ticket 15928
	 *
	 * Canonical siteurl is non-SSL, but SSL support is available/optional.
	 *
	 * @covers ::wp_get_attachment_url
	 */
	public function test_wp_get_attachment_url_should_force_https_with_https_on_same_host_when_siteurl_is_non_ssl_but_ssl_is_available() {
		$siteurl = get_option( 'siteurl' );
		update_option( 'siteurl', set_url_scheme( $siteurl, 'http' ) );

		$filename = ( DIR_TESTDATA . '/images/test-image.jpg' );
		$contents = file_get_contents( $filename );

		$upload = wp_upload_bits( wp_basename( $filename ), null, $contents );
		$this->assertEmpty( $upload['error'] );

		// Set attachment ID.
		$attachment_id = $this->_make_attachment( $upload );

		$_SERVER['HTTPS'] = 'on';

		// Ensure that server host matches the host of wp_upload_dir().
		$upload_dir           = wp_upload_dir();
		$_SERVER['HTTP_HOST'] = parse_url( $upload_dir['baseurl'], PHP_URL_HOST );

		// Test that wp_get_attachemt_url returns with https scheme.
		$url = wp_get_attachment_url( $attachment_id );

		$this->assertSame( 'https', parse_url( $url, PHP_URL_SCHEME ) );
	}

	/**
	 * @ticket 15928
	 *
	 * @covers ::wp_get_attachment_url
	 */
	public function test_wp_get_attachment_url_with_https_on_same_host_when_siteurl_is_https() {
		$siteurl = get_option( 'siteurl' );
		update_option( 'siteurl', set_url_scheme( $siteurl, 'https' ) );

		$filename = ( DIR_TESTDATA . '/images/test-image.jpg' );
		$contents = file_get_contents( $filename );

		$upload = wp_upload_bits( wp_basename( $filename ), null, $contents );
		$this->assertEmpty( $upload['error'] );

		// Set attachment ID.
		$attachment_id = $this->_make_attachment( $upload );

		$_SERVER['HTTPS'] = 'on';

		// Ensure that server host matches the host of wp_upload_dir().
		$upload_dir           = wp_upload_dir();
		$_SERVER['HTTP_HOST'] = parse_url( $upload_dir['baseurl'], PHP_URL_HOST );

		// Test that wp_get_attachemt_url returns with https scheme.
		$url = wp_get_attachment_url( $attachment_id );

		$this->assertSame( 'https', parse_url( $url, PHP_URL_SCHEME ) );
	}

	/**
	 * @ticket 15928
	 *
	 * @covers ::wp_get_attachment_url
	 */
	public function test_wp_get_attachment_url_should_not_force_https_when_administering_over_https_but_siteurl_is_not_https() {
		$siteurl = get_option( 'siteurl' );
		update_option( 'siteurl', set_url_scheme( $siteurl, 'http' ) );

		$filename = ( DIR_TESTDATA . '/images/test-image.jpg' );
		$contents = file_get_contents( $filename );

		$upload = wp_upload_bits( wp_basename( $filename ), null, $contents );
		$this->assertEmpty( $upload['error'] );

		// Set attachment ID.
		$attachment_id = $this->_make_attachment( $upload );

		$_SERVER['HTTPS'] = 'on';
		set_current_screen( 'dashboard' );

		$url = wp_get_attachment_url( $attachment_id );

		$this->assertSame( set_url_scheme( $url, 'http' ), $url );
	}

	/**
	 * @ticket 15928
	 *
	 * @covers ::wp_get_attachment_url
	 */
	public function test_wp_get_attachment_url_should_force_https_when_administering_over_https_and_siteurl_is_https() {
		// Set https upload URL.
		add_filter( 'upload_dir', '_upload_dir_https' );

		$filename = ( DIR_TESTDATA . '/images/test-image.jpg' );
		$contents = file_get_contents( $filename );

		$upload = wp_upload_bits( wp_basename( $filename ), null, $contents );
		$this->assertEmpty( $upload['error'] );

		// Set attachment ID.
		$attachment_id = $this->_make_attachment( $upload );

		$_SERVER['HTTPS'] = 'on';
		set_current_screen( 'dashboard' );

		$url = wp_get_attachment_url( $attachment_id );

		// Cleanup.
		remove_filter( 'upload_dir', '_upload_dir_https' );

		$this->assertSame( 'https', parse_url( $url, PHP_URL_SCHEME ) );
	}

	/**
	 * @covers ::wp_attachment_is_image
	 * @covers ::wp_attachment_is
	 */
	public function test_wp_attachment_is() {
		$filename = DIR_TESTDATA . '/images/test-image.jpg';
		$contents = file_get_contents( $filename );

		$upload        = wp_upload_bits( wp_basename( $filename ), null, $contents );
		$attachment_id = $this->_make_attachment( $upload );

		$this->assertTrue( wp_attachment_is_image( $attachment_id ) );
		$this->assertTrue( wp_attachment_is( 'image', $attachment_id ) );
		$this->assertFalse( wp_attachment_is( 'audio', $attachment_id ) );
		$this->assertFalse( wp_attachment_is( 'video', $attachment_id ) );
	}
	/**
	 * @covers ::wp_attachment_is_image
	 * @covers ::wp_attachment_is
	 */
	public function test_wp_attachment_is_default() {
		// On Multisite, psd is not an allowed mime type by default.
		if ( is_multisite() ) {
			add_filter( 'upload_mimes', array( $this, 'allow_psd_mime_type' ), 10, 2 );
		}

		$filename = DIR_TESTDATA . '/images/test-image.psd';
		$contents = file_get_contents( $filename );

		$upload        = wp_upload_bits( wp_basename( $filename ), null, $contents );
		$attachment_id = $this->_make_attachment( $upload );

		$this->assertFalse( wp_attachment_is_image( $attachment_id ) );
		$this->assertTrue( wp_attachment_is( 'psd', $attachment_id ) );
		$this->assertFalse( wp_attachment_is( 'audio', $attachment_id ) );
		$this->assertFalse( wp_attachment_is( 'video', $attachment_id ) );

		if ( is_multisite() ) {
			remove_filter( 'upload_mimes', array( $this, 'allow_psd_mime_type' ), 10, 2 );
		}
	}

	/**
	 * @covers ::wp_upload_bits
	 */
	public function test_upload_mimes_filter_is_applied() {
		$filename = DIR_TESTDATA . '/images/test-image.jpg';
		$contents = file_get_contents( $filename );

		$upload = wp_upload_bits( wp_basename( $filename ), null, $contents );

		$this->assertFalse( $upload['error'] );

		add_filter( 'upload_mimes', array( $this, 'disallow_jpg_mime_type' ) );

		$upload = wp_upload_bits( wp_basename( $filename ), null, $contents );

		remove_filter( 'upload_mimes', array( $this, 'disallow_jpg_mime_type' ) );

		$this->assertNotEmpty( $upload['error'] );
	}

	public function allow_psd_mime_type( $mimes ) {
		$mimes['psd'] = 'application/octet-stream';
		return $mimes;
	}

	public function disallow_jpg_mime_type( $mimes ) {
		unset( $mimes['jpg|jpeg|jpe'] );
		return $mimes;
	}

	/**
	 * @ticket 33012
	 *
	 * @covers ::wp_mime_type_icon
	 */
	public function test_wp_mime_type_icon() {
		$icon = wp_mime_type_icon();

		$this->assertStringContainsString( 'images/media/default.png', $icon );
	}

	/**
	 * @ticket 33012
	 *
	 * @covers ::wp_mime_type_icon
	 */
	public function test_wp_mime_type_icon_video() {
		$icon = wp_mime_type_icon( 'video/mp4' );

		$this->assertStringContainsString( 'images/media/video.png', $icon );
	}
}<|MERGE_RESOLUTION|>--- conflicted
+++ resolved
@@ -13,14 +13,10 @@
 		parent::tear_down();
 	}
 
-<<<<<<< HEAD
 	/**
 	 * @covers ::wp_upload_bits
 	 */
-	function test_insert_bogus_image() {
-=======
 	public function test_insert_bogus_image() {
->>>>>>> 4dea8f59
 		$filename = rand_str() . '.jpg';
 		$contents = rand_str();
 
@@ -28,14 +24,10 @@
 		$this->assertEmpty( $upload['error'] );
 	}
 
-<<<<<<< HEAD
-	/**
-	 * @covers ::wp_insert_attachment
-	 */
-	function test_insert_image_no_thumb() {
-=======
+	/**
+	 * @covers ::wp_insert_attachment
+	 */
 	public function test_insert_image_no_thumb() {
->>>>>>> 4dea8f59
 
 		// This image is smaller than the thumbnail size so it won't have one.
 		$filename = ( DIR_TESTDATA . '/images/test-image.jpg' );
