<?php

/**
 * Save and fetch posts to make sure content is properly filtered.
 *
 * These tests don't care what code is responsible for filtering
 * or how it is called, just that it happens when a post is saved.
 *
 * @group post
 * @group formatting
 */
class Tests_Post_Filtering extends WP_UnitTestCase {
	public function set_up() {
		parent::set_up();
		update_option( 'use_balanceTags', 1 );
		kses_init_filters();

	}

<<<<<<< HEAD
=======
	public function tear_down() {
		kses_remove_filters();
		parent::tear_down();
	}

>>>>>>> c27cc8b6
	// A simple test to make sure unclosed tags are fixed.
	public function test_post_content_unknown_tag() {

		$content = <<<EOF
<foobar>no such tag</foobar>
EOF;

		$expected = <<<EOF
no such tag
EOF;

		$id   = self::factory()->post->create( array( 'post_content' => $content ) );
		$post = get_post( $id );

		$this->assertSame( $expected, $post->post_content );
	}

	// A simple test to make sure unbalanced tags are fixed.
	public function test_post_content_unbalanced_tag() {

		$content = <<<EOF
<i>italics
EOF;

		$expected = <<<EOF
<i>italics</i>
EOF;

		$id   = self::factory()->post->create( array( 'post_content' => $content ) );
		$post = get_post( $id );

		$this->assertSame( $expected, $post->post_content );
	}

	// Test KSES filtering of disallowed attribute.
	public function test_post_content_disallowed_attr() {

		$content = <<<EOF
<img src='foo' width='500' href='shlorp' />
EOF;

		$expected = <<<EOF
<img src='foo' width='500' />
EOF;

		$id   = self::factory()->post->create( array( 'post_content' => $content ) );
		$post = get_post( $id );

		$this->assertSame( $expected, $post->post_content );
	}

	/**
	 * test kses bug. xhtml does not require space before closing empty element
	 *
	 * @ticket 12394
	 */
	public function test_post_content_xhtml_empty_elem() {
		$content = <<<EOF
<img src='foo' width='500' height='300'/>
EOF;

		$expected = <<<EOF
<img src='foo' width='500' height='300' />
EOF;

		$id   = self::factory()->post->create( array( 'post_content' => $content ) );
		$post = get_post( $id );

		$this->assertSame( $expected, $post->post_content );
	}

	// Make sure unbalanced tags are untouched when the balance option is off.
	public function test_post_content_nobalance_nextpage_more() {

		update_option( 'use_balanceTags', 0 );

		$content = <<<EOF
<em>some text<!--nextpage-->
that's continued after the jump</em>
<!--more-->
<p>and the next page
<!--nextpage-->
breaks the graf</p>
EOF;

		$id   = self::factory()->post->create( array( 'post_content' => $content ) );
		$post = get_post( $id );

		$this->assertSame( $content, $post->post_content );
	}
}<|MERGE_RESOLUTION|>--- conflicted
+++ resolved
@@ -17,14 +17,6 @@
 
 	}
 
-<<<<<<< HEAD
-=======
-	public function tear_down() {
-		kses_remove_filters();
-		parent::tear_down();
-	}
-
->>>>>>> c27cc8b6
 	// A simple test to make sure unclosed tags are fixed.
 	public function test_post_content_unknown_tag() {
 
