--- conflicted
+++ resolved
@@ -17,14 +17,6 @@
 
 	}
 
-<<<<<<< HEAD
-=======
-	function tear_down() {
-		kses_remove_filters();
-		parent::tear_down();
-	}
-
->>>>>>> 092ee0fb
 	// A simple test to make sure unclosed tags are fixed.
 	function test_post_content_unknown_tag() {
 
