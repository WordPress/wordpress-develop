<?php

/**
 * @group post
 */

class Tests_Post_GetPages extends WP_UnitTestCase {
	/**
	 * @ticket 23167
	 *
	 * @covers ::get_pages
	 */
	public function test_get_pages_cache() {
		global $wpdb;

		self::factory()->post->create_many( 3, array( 'post_type' => 'page' ) );
		wp_cache_delete( 'last_changed', 'posts' );
		$this->assertFalse( wp_cache_get( 'last_changed', 'posts' ) );

		$pages = get_pages();
		$this->assertCount( 3, $pages );
		$time1 = wp_cache_get( 'last_changed', 'posts' );
		$this->assertNotEmpty( $time1 );
		$num_queries = $wpdb->num_queries;
		foreach ( $pages as $page ) {
			$this->assertInstanceOf( 'WP_Post', $page );
		}

		// Again. num_queries and last_changed should remain the same.
		$pages = get_pages();
		$this->assertCount( 3, $pages );
		$this->assertSame( $time1, wp_cache_get( 'last_changed', 'posts' ) );
		$this->assertSame( $num_queries, $wpdb->num_queries );
		foreach ( $pages as $page ) {
			$this->assertInstanceOf( 'WP_Post', $page );
		}

		// Again with different args. last_changed should not increment because of
		// different args to get_pages(). num_queries should bump by 1.
		$pages = get_pages( array( 'number' => 2 ) );
		$this->assertCount( 2, $pages );
		$this->assertSame( $time1, wp_cache_get( 'last_changed', 'posts' ) );
		$this->assertSame( $num_queries + 1, $wpdb->num_queries );
		foreach ( $pages as $page ) {
			$this->assertInstanceOf( 'WP_Post', $page );
		}

		$num_queries = $wpdb->num_queries;

		// Again. num_queries and last_changed should remain the same.
		$pages = get_pages( array( 'number' => 2 ) );
		$this->assertCount( 2, $pages );
		$this->assertSame( $time1, wp_cache_get( 'last_changed', 'posts' ) );
		$this->assertSame( $num_queries, $wpdb->num_queries );
		foreach ( $pages as $page ) {
			$this->assertInstanceOf( 'WP_Post', $page );
		}

		// Do the first query again. The interim queries should not affect it.
		$pages = get_pages();
		$this->assertCount( 3, $pages );
		$this->assertSame( $time1, wp_cache_get( 'last_changed', 'posts' ) );
		$this->assertSame( $num_queries, $wpdb->num_queries );
		foreach ( $pages as $page ) {
			$this->assertInstanceOf( 'WP_Post', $page );
		}

		// Force last_changed to increment.
		clean_post_cache( $pages[0]->ID );
		$this->assertNotEquals( $time1, $time2 = wp_cache_get( 'last_changed', 'posts' ) );

		$num_queries = $wpdb->num_queries;

		// last_changed bumped so num_queries should increment.
		$pages = get_pages( array( 'number' => 2 ) );
		$this->assertCount( 2, $pages );
		$this->assertSame( $time2, wp_cache_get( 'last_changed', 'posts' ) );
		$this->assertSame( $num_queries + 1, $wpdb->num_queries );
		foreach ( $pages as $page ) {
			$this->assertInstanceOf( 'WP_Post', $page );
		}

		$last_changed = wp_cache_get( 'last_changed', 'posts' );

		// This should bump last_changed.
		wp_delete_post( $pages[0]->ID );
		$old_changed_float = $this->_microtime_to_float( $last_changed );
		$new_changed_float = $this->_microtime_to_float( wp_cache_get( 'last_changed', 'posts' ) );
		$this->assertGreaterThan( $old_changed_float, $new_changed_float );

		$num_queries  = $wpdb->num_queries;
		$last_changed = wp_cache_get( 'last_changed', 'posts' );

		// num_queries should bump after wp_delete_post() bumps last_changed.
		$pages = get_pages();
		$this->assertCount( 2, $pages );
		$this->assertSame( $last_changed, wp_cache_get( 'last_changed', 'posts' ) );
		$this->assertSame( $num_queries + 1, $wpdb->num_queries );
		foreach ( $pages as $page ) {
			$this->assertInstanceOf( 'WP_Post', $page );
		}
	}

	/**
	 * @ticket 40669
	 *
	 * @covers ::get_pages
	 */
	public function test_cache_should_be_invalidated_by_add_post_meta() {
		$posts = self::factory()->post->create_many(
			2,
			array(
				'post_type' => 'page',
			)
		);

		add_post_meta( $posts[0], 'foo', 'bar' );

		$cached = get_pages(
			array(
				'meta_key'   => 'foo',
				'meta_value' => 'bar',
			)
		);

		$cached_ids = wp_list_pluck( $cached, 'ID' );
		$this->assertSameSets( array( $posts[0] ), $cached_ids );

		add_post_meta( $posts[1], 'foo', 'bar' );

		$found = get_pages(
			array(
				'meta_key'   => 'foo',
				'meta_value' => 'bar',
			)
		);

		$found_ids = wp_list_pluck( $found, 'ID' );
		$this->assertSameSets( $posts, $found_ids );
	}

	/**
	 * @ticket 40669
	 *
	 * @covers ::get_pages
	 */
	public function test_cache_should_be_invalidated_by_update_post_meta() {
		$posts = self::factory()->post->create_many(
			2,
			array(
				'post_type' => 'page',
			)
		);

		add_post_meta( $posts[0], 'foo', 'bar' );
		add_post_meta( $posts[1], 'foo', 'bar' );

		$cached = get_pages(
			array(
				'meta_key'   => 'foo',
				'meta_value' => 'bar',
			)
		);

		$cached_ids = wp_list_pluck( $cached, 'ID' );
		$this->assertSameSets( $posts, $cached_ids );

		update_post_meta( $posts[1], 'foo', 'baz' );

		$found = get_pages(
			array(
				'meta_key'   => 'foo',
				'meta_value' => 'bar',
			)
		);

		$found_ids = wp_list_pluck( $found, 'ID' );
		$this->assertSameSets( array( $posts[0] ), $found_ids );
	}

	/**
	 * @ticket 40669
	 *
	 * @covers ::get_pages
	 */
	public function test_cache_should_be_invalidated_by_delete_post_meta() {
		$posts = self::factory()->post->create_many(
			2,
			array(
				'post_type' => 'page',
			)
		);

		add_post_meta( $posts[0], 'foo', 'bar' );
		add_post_meta( $posts[1], 'foo', 'bar' );

		$cached = get_pages(
			array(
				'meta_key'   => 'foo',
				'meta_value' => 'bar',
			)
		);

		$cached_ids = wp_list_pluck( $cached, 'ID' );
		$this->assertSameSets( $posts, $cached_ids );

		delete_post_meta( $posts[1], 'foo' );

		$found = get_pages(
			array(
				'meta_key'   => 'foo',
				'meta_value' => 'bar',
			)
		);

		$found_ids = wp_list_pluck( $found, 'ID' );
		$this->assertSameSets( array( $posts[0] ), $found_ids );
	}

	/**
	 * @ticket 40669
	 *
	 * @covers ::get_pages
	 */
	public function test_cache_should_be_invalidated_by_delete_post_meta_by_key() {
		$posts = self::factory()->post->create_many(
			2,
			array(
				'post_type' => 'page',
			)
		);

		add_post_meta( $posts[0], 'foo', 'bar' );
		add_post_meta( $posts[1], 'foo', 'bar' );

		$cached = get_pages(
			array(
				'meta_key'   => 'foo',
				'meta_value' => 'bar',
			)
		);

		$cached_ids = wp_list_pluck( $cached, 'ID' );
		$this->assertSameSets( $posts, $cached_ids );

		delete_post_meta_by_key( 'foo' );

		$found = get_pages(
			array(
				'meta_key'   => 'foo',
				'meta_value' => 'bar',
			)
		);

		$found_ids = wp_list_pluck( $found, 'ID' );
		$this->assertSameSets( array(), $found_ids );
	}

	/**
	 * @ticket 20376
	 *
	 * @covers ::get_pages
	 */
	public function test_get_pages_meta() {
		$posts = self::factory()->post->create_many( 3, array( 'post_type' => 'page' ) );
		add_post_meta( $posts[0], 'some-meta-key', '0' );
		add_post_meta( $posts[1], 'some-meta-key', '' );
		add_post_meta( $posts[2], 'some-meta-key', '1' );

		$this->assertSame(
			1,
			count(
				get_pages(
					array(
						'meta_key'   => 'some-meta-key',
						'meta_value' => '0',
					)
				)
			)
		);
		$this->assertSame(
			1,
			count(
				get_pages(
					array(
						'meta_key'   => 'some-meta-key',
						'meta_value' => '1',
					)
				)
			)
		);
		$this->assertCount( 3, get_pages( array( 'meta_key' => 'some-meta-key' ) ) );
	}

	/**
	 * @ticket 22074
	 *
	 * @covers ::get_pages
	 */
	public function test_get_pages_include_exclude() {
		$page_ids = array();

		foreach ( range( 1, 20 ) as $i ) {
			$page_ids[] = self::factory()->post->create( array( 'post_type' => 'page' ) );
		}

		$inc = array_slice( $page_ids, 0, 10 );
		sort( $inc );
		$exc = array_slice( $page_ids, 10 );
		sort( $exc );

		$include    = get_pages( array( 'include' => $inc ) );
		$inc_result = wp_list_pluck( $include, 'ID' );
		sort( $inc_result );
		$this->assertSame( $inc, $inc_result );

		$exclude    = get_pages( array( 'exclude' => $exc ) );
		$exc_result = wp_list_pluck( $exclude, 'ID' );
		sort( $exc_result );
		$this->assertSame( $inc, $exc_result );
	}

	/**
	 * @ticket 9470
	 *
	 * @covers ::get_pages
	 */
	public function test_get_pages_parent() {
		$page_id1 = self::factory()->post->create( array( 'post_type' => 'page' ) );
		$page_id2 = self::factory()->post->create(
			array(
				'post_type'   => 'page',
				'post_parent' => $page_id1,
			)
		);
		$page_id3 = self::factory()->post->create(
			array(
				'post_type'   => 'page',
				'post_parent' => $page_id2,
			)
		);
		$page_id4 = self::factory()->post->create(
			array(
				'post_type'   => 'page',
				'post_parent' => $page_id1,
			)
		);

		$pages = get_pages(
			array(
				'parent'       => 0,
				'hierarchical' => false,
			)
		);
		$this->assertSameSets( array( $page_id1 ), wp_list_pluck( $pages, 'ID' ) );

		$pages = get_pages(
			array(
				'parent'       => $page_id1,
				'hierarchical' => false,
			)
		);
		$this->assertSameSets( array( $page_id2, $page_id4 ), wp_list_pluck( $pages, 'ID' ) );

		$pages = get_pages(
			array(
				'parent'       => array( $page_id1, $page_id2 ),
				'hierarchical' => false,
			)
		);
		$this->assertSameSets( array( $page_id2, $page_id3, $page_id4 ), wp_list_pluck( $pages, 'ID' ) );

		$pages = get_pages( array( 'parent' => 0 ) );
		$this->assertSameSets( array( $page_id1 ), wp_list_pluck( $pages, 'ID' ) );

		$pages = get_pages( array( 'parent' => $page_id1 ) );
		$this->assertSameSets( array( $page_id2, $page_id4 ), wp_list_pluck( $pages, 'ID' ) );

		$pages = get_pages( array( 'parent' => array( $page_id1, $page_id2 ) ) );
		$this->assertSameSets( array( $page_id2, $page_id3, $page_id4 ), wp_list_pluck( $pages, 'ID' ) );
	}

	/**
	 * @ticket 22389
	 *
	 * @covers ::get_pages
	 */
	public function test_wp_dropdown_pages() {
		self::factory()->post->create_many( 5, array( 'post_type' => 'page' ) );

		preg_match_all( '#<option#', wp_dropdown_pages( 'echo=0' ), $matches );

		$this->assertCount( 5, $matches[0] );
	}

	/**
	 * @ticket 22208
	 *
	 * @covers ::get_pages
	 */
	public function test_get_chidren_fields_ids() {
		$post_id   = self::factory()->post->create();
		$child_ids = self::factory()->post->create_many( 5, array( 'post_parent' => $post_id ) );

		$post_ids = get_children(
			array(
				'fields'      => 'ids',
				'post_parent' => $post_id,
			)
		);
		$this->assertSameSets( $child_ids, $post_ids );
	}

	/**
	 * @ticket 25750
	 *
	 * @covers ::get_pages
	 */
	public function test_get_pages_hierarchical_and_no_parent() {
		global $wpdb;
		$page_1 = self::factory()->post->create( array( 'post_type' => 'page' ) );
		$page_2 = self::factory()->post->create(
			array(
				'post_type'   => 'page',
				'post_parent' => $page_1,
			)
		);
		$page_3 = self::factory()->post->create(
			array(
				'post_type'   => 'page',
				'post_parent' => $page_1,
			)
		);
		$page_4 = self::factory()->post->create(
			array(
				'post_type'   => 'page',
				'post_parent' => $page_2,
			)
		);

		$pages              = get_pages(); // Defaults: hierarchical = true, parent = -1.
		$pages_default_args = get_pages(
			array(
				'hierarchical' => true,
				'parent'       => -1,
			)
		);
		// Confirm the defaults.
		$this->assertEquals( $pages, $pages_default_args );

		/*
		 * Here's the tree we are testing:
		 *
		 * page 1
		 * - page 2
		 * -- page 4
		 * - page 3
		 *
		 * If hierarchical => true works, the order will be 1,2,4,3.
		 * If it doesn't, they will be in the creation order, 1,2,3,4.
		 */

		$this->assertSameSets( array( $page_1, $page_2, $page_4, $page_3 ), wp_list_pluck( $pages, 'ID' ) );
	}

	/**
	 * @ticket 18701
	 *
	 * @covers ::get_pages
	 */
	public function test_get_pages_hierarchical_empty_child_of() {
		$page_1 = self::factory()->post->create( array( 'post_type' => 'page' ) );
		$page_2 = self::factory()->post->create( array( 'post_type' => 'page' ) );
		$page_3 = self::factory()->post->create(
			array(
				'post_type'   => 'page',
				'post_parent' => $page_1,
			)
		);
		$page_4 = self::factory()->post->create(
			array(
				'post_type'   => 'page',
				'post_parent' => $page_1,
			)
		);

		$pages        = get_pages(); // Defaults: hierarchical = true, child_of = '', parent = -1.
		$default_args = get_pages(
			array(
				'hierarchical' => true,
				'child_of'     => '',
			)
		);

		$this->assertEquals( $pages, $default_args );

		/*
		 * Page tree:
		 *
		 * page 1 (parent 0)
		 * – page 3 (parent 1)
		 * – page 4 (parent 1)
		 * page 2 (parent 0)
		 *
		 * With default arguments, if child_of is empty (normalized to 0), only pages with a matching
		 * post_parent will be returned, in the order they were created: 1, 2.
		 */

		$found_pages = wp_list_filter( $pages, array( 'post_parent' => 0 ) );

		$this->assertSameSets( array( $page_1, $page_2 ), wp_list_pluck( $found_pages, 'ID' ) );
	}

	/**
	 * @ticket 18701
	 *
	 * @covers ::get_pages
	 */
	public function test_get_pages_non_hierarchical_empty_child_of() {
		$page_1 = self::factory()->post->create( array( 'post_type' => 'page' ) );
		$page_2 = self::factory()->post->create( array( 'post_type' => 'page' ) );
		$page_3 = self::factory()->post->create(
			array(
				'post_type'   => 'page',
				'post_parent' => $page_1,
			)
		);
		$page_4 = self::factory()->post->create(
			array(
				'post_type'   => 'page',
				'post_parent' => $page_1,
			)
		);

		$pages = get_pages( array( 'hierarchical' => false ) ); // child_of = '', parent = -1.

		/*
		 * Page tree:
		 *
		 * page 1 (parent 0)
		 * – page 3 (parent 1)
		 * – page 4 (parent 1)
		 * page 2 (parent 0)
		 *
		 * If hierarchical is false and child_of is empty (normalized to 0), pages will be returned
		 * in order of creation: 1, 2, 3, 4, regardless of parent.
		 */

		$this->assertSameSets( array( $page_1, $page_2, $page_3, $page_4 ), wp_list_pluck( $pages, 'ID' ) );
	}

	/**
	 * @ticket 18701
	 *
	 * @covers ::get_pages
	 */
	public function test_get_pages_hierarchical_non_empty_child_of() {
		$page_1 = self::factory()->post->create( array( 'post_type' => 'page' ) );
		$page_2 = self::factory()->post->create( array( 'post_type' => 'page' ) );
		$page_3 = self::factory()->post->create(
			array(
				'post_type'   => 'page',
				'post_parent' => $page_1,
			)
		);
		$page_4 = self::factory()->post->create(
			array(
				'post_type'   => 'page',
				'post_parent' => $page_3,
			)
		);
		$page_5 = self::factory()->post->create(
			array(
				'post_type'   => 'page',
				'post_parent' => $page_1,
			)
		);

		$pages = get_pages( array( 'child_of' => $page_1 ) ); // Defaults: hierarchical = true, parent = -1.

		/*
		 * Page tree:
		 *
		 * page 1 (parent 0)
		 * – page 3 (parent 1)
		 * –– page 4 (parent 3)
		 * – page 5 (parent 1)
		 * page 2 (parent 0)
		 *
		 * If hierarchical is true (default), and child_of is not empty, pages will be returned
		 * hierarchically in order of creation: 3, 4, 5.
		 */

		$this->assertSameSets( array( $page_3, $page_4, $page_5 ), wp_list_pluck( $pages, 'ID' ) );
	}

	/**
	 * @ticket 18701
	 *
	 * @covers ::get_pages
	 */
	public function test_get_pages_non_hierarchical_non_empty_child_of() {
		$page_1 = self::factory()->post->create( array( 'post_type' => 'page' ) );
		$page_2 = self::factory()->post->create( array( 'post_type' => 'page' ) );
		$page_3 = self::factory()->post->create(
			array(
				'post_type'   => 'page',
				'post_parent' => $page_1,
			)
		);
		$page_4 = self::factory()->post->create(
			array(
				'post_type'   => 'page',
				'post_parent' => $page_3,
			)
		);
		$page_5 = self::factory()->post->create(
			array(
				'post_type'   => 'page',
				'post_parent' => $page_1,
			)
		);

		$pages = get_pages(
			array(
				'hierarchical' => false,
				'child_of'     => $page_1,
			)
		);

		/*
		 * Page tree:
		 *
		 * page 1 (parent 0)
		 * – page 3 (parent 1)
		 * –– page 4 (parent 3)
		 * – page 5 (parent 1)
		 * page 2 (parent 0)
		 *
		 * If hierarchical is false, and child_of is not empty, pages will (apparently) be returned
		 * hierarchically anyway in order of creation: 3, 4, 5.
		 */
		$this->assertSameSets( array( $page_3, $page_4, $page_5 ), wp_list_pluck( $pages, 'ID' ) );

		// How it should work.
		$found_pages = wp_list_filter( $pages, array( 'post_parent' => $page_1 ) );
		$this->assertSameSets( array( $page_3, $page_5 ), wp_list_pluck( $found_pages, 'ID' ) );

	}

<<<<<<< HEAD
	/**
	 * @covers ::wp_list_pages
	 */
	function test_wp_list_pages_classes() {
=======
	public function test_wp_list_pages_classes() {
>>>>>>> 4dea8f59
		$type = 'taco';
		register_post_type(
			$type,
			array(
				'hierarchical' => true,
				'public'       => true,
			)
		);

		$posts   = self::factory()->post->create_many( 2, array( 'post_type' => $type ) );
		$post_id = reset( $posts );

		$this->go_to( "/?p=$post_id&post_type=$type" );

		$this->assertSame( $post_id, get_queried_object_id() );

		$output = wp_list_pages(
			array(
				'echo'      => false,
				'title_li'  => '',
				'post_type' => $type,
			)
		);

		$this->assertNotEmpty( $output );
		$this->assertSame( 2, substr_count( $output, 'class="page_item ' ) );
		$this->assertStringContainsString( 'current_page_item', $output );
		$this->assertSame( 1, substr_count( $output, 'current_page_item' ) );

		_unregister_post_type( $type );
	}

<<<<<<< HEAD
	/**
	 * @covers ::get_pages
	 */
	function test_exclude_tree() {
=======
	public function test_exclude_tree() {
>>>>>>> 4dea8f59
		$post_id1 = self::factory()->post->create( array( 'post_type' => 'page' ) );
		$post_id2 = self::factory()->post->create(
			array(
				'post_type'   => 'page',
				'post_parent' => $post_id1,
			)
		);
		$post_id3 = self::factory()->post->create( array( 'post_type' => 'page' ) );
		$post_id4 = self::factory()->post->create(
			array(
				'post_type'   => 'page',
				'post_parent' => $post_id3,
			)
		);

		$all = get_pages();

		$this->assertCount( 4, $all );

		$exclude1 = get_pages( "exclude_tree=$post_id1" );
		$this->assertCount( 2, $exclude1 );

		$exclude2 = get_pages( array( 'exclude_tree' => $post_id1 ) );
		$this->assertCount( 2, $exclude2 );

		$exclude3 = get_pages( array( 'exclude_tree' => array( $post_id1 ) ) );
		$this->assertCount( 2, $exclude3 );

		$exclude4 = get_pages( array( 'exclude_tree' => array( $post_id1, $post_id2 ) ) );
		$this->assertCount( 2, $exclude4 );

		$exclude5 = get_pages( array( 'exclude_tree' => array( $post_id1, $post_id3 ) ) );
		$this->assertCount( 0, $exclude5 );

		$post_id5 = self::factory()->post->create( array( 'post_type' => 'page' ) );
		$post_id6 = self::factory()->post->create(
			array(
				'post_type'   => 'page',
				'post_parent' => $post_id5,
			)
		);

		$exclude6 = get_pages( array( 'exclude_tree' => array( $post_id1, $post_id3 ) ) );
		$this->assertCount( 2, $exclude6 );
	}

	/**
	 * @ticket 43514
	 *
	 * @covers ::get_pages
	 */
	public function test_get_pages_cache_empty() {
		global $wpdb;

		wp_cache_delete( 'last_changed', 'posts' );
		$this->assertFalse( wp_cache_get( 'last_changed', 'posts' ) );

		$num_queries = $wpdb->num_queries;

		$pages = get_pages(); // Database gets queried.

		$this->assertSame( $num_queries + 1, $wpdb->num_queries );

		$num_queries = $wpdb->num_queries;

		$pages = get_pages(); // Database should not get queried.

		$this->assertSame( $num_queries, $wpdb->num_queries );
	}
}<|MERGE_RESOLUTION|>--- conflicted
+++ resolved
@@ -648,14 +648,10 @@
 
 	}
 
-<<<<<<< HEAD
 	/**
 	 * @covers ::wp_list_pages
 	 */
-	function test_wp_list_pages_classes() {
-=======
 	public function test_wp_list_pages_classes() {
->>>>>>> 4dea8f59
 		$type = 'taco';
 		register_post_type(
 			$type,
@@ -688,14 +684,10 @@
 		_unregister_post_type( $type );
 	}
 
-<<<<<<< HEAD
-	/**
-	 * @covers ::get_pages
-	 */
-	function test_exclude_tree() {
-=======
+	/**
+	 * @covers ::get_pages
+	 */
 	public function test_exclude_tree() {
->>>>>>> 4dea8f59
 		$post_id1 = self::factory()->post->create( array( 'post_type' => 'page' ) );
 		$post_id2 = self::factory()->post->create(
 			array(
