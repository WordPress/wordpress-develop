<?php

/**
 * @group post
 */
class Tests_Post_Objects extends WP_UnitTestCase {

<<<<<<< HEAD
	/**
	 * @covers ::get_post
	 */
	function test_get_post() {
=======
	public function test_get_post() {
>>>>>>> 4dea8f59
		$id = self::factory()->post->create();

		$post = get_post( $id );
		$this->assertInstanceOf( 'WP_Post', $post );
		$this->assertSame( $id, $post->ID );
		$this->assertTrue( isset( $post->ancestors ) );
		$this->assertSame( array(), $post->ancestors );

		// Unset and then verify that the magic method fills the property again.
		unset( $post->ancestors );
		$this->assertSame( array(), $post->ancestors );

		// Magic get should make meta accessible as properties.
		add_post_meta( $id, 'test', 'test' );
		$this->assertSame( 'test', get_post_meta( $id, 'test', true ) );
		$this->assertSame( 'test', $post->test );

		// Make sure meta does not eclipse true properties.
		add_post_meta( $id, 'post_type', 'dummy' );
		$this->assertSame( 'dummy', get_post_meta( $id, 'post_type', true ) );
		$this->assertSame( 'post', $post->post_type );

		// Excercise the output argument.
		$post = get_post( $id, ARRAY_A );
		$this->assertIsArray( $post );
		$this->assertSame( 'post', $post['post_type'] );

		$post = get_post( $id, ARRAY_N );
		$this->assertIsArray( $post );
		$this->assertArrayNotHasKey( 'post_type', $post );
		$this->assertContains( 'post', $post );

		$post = get_post( $id );
		$post = get_post( $post, ARRAY_A );
		$this->assertIsArray( $post );
		$this->assertSame( 'post', $post['post_type'] );
		$this->assertSame( $id, $post['ID'] );

		// Should default to OBJECT when given invalid output argument.
		$post = get_post( $id, 'invalid-output-value' );
		$this->assertInstanceOf( 'WP_Post', $post );
		$this->assertSame( $id, $post->ID );

		// Make sure stdClass in $GLOBALS['post'] is handled.
		$post_std = $post->to_array();
		$this->assertIsArray( $post_std );
		$post_std        = (object) $post_std;
		$GLOBALS['post'] = $post_std;
		$post            = get_post( null );
		$this->assertInstanceOf( 'WP_Post', $post );
		$this->assertSame( $id, $post->ID );
		unset( $GLOBALS['post'] );

		// If no global post and passing empty value, expect null.
		$this->assertNull( get_post( null ) );
		$this->assertNull( get_post( 0 ) );
		$this->assertNull( get_post( '' ) );
		$this->assertNull( get_post( false ) );
	}

<<<<<<< HEAD
	/**
	 * @covers ::get_post_ancestors
	 */
	function test_get_post_ancestors() {
=======
	public function test_get_post_ancestors() {
>>>>>>> 4dea8f59
		$parent_id     = self::factory()->post->create();
		$child_id      = self::factory()->post->create();
		$grandchild_id = self::factory()->post->create();
		$updated       = wp_update_post(
			array(
				'ID'          => $child_id,
				'post_parent' => $parent_id,
			)
		);
		$this->assertSame( $updated, $child_id );
		$updated = wp_update_post(
			array(
				'ID'          => $grandchild_id,
				'post_parent' => $child_id,
			)
		);
		$this->assertSame( $updated, $grandchild_id );

		$this->assertSame( array( $parent_id ), get_post( $child_id )->ancestors );
		$this->assertSame( array( $parent_id ), get_post_ancestors( $child_id ) );
		$this->assertSame( array( $parent_id ), get_post_ancestors( get_post( $child_id ) ) );

		$this->assertSame( array( $child_id, $parent_id ), get_post( $grandchild_id )->ancestors );
		$this->assertSame( array( $child_id, $parent_id ), get_post_ancestors( $grandchild_id ) );
		$this->assertSame( array( $child_id, $parent_id ), get_post_ancestors( get_post( $grandchild_id ) ) );

		$this->assertSame( array(), get_post( $parent_id )->ancestors );
		$this->assertSame( array(), get_post_ancestors( $parent_id ) );
		$this->assertSame( array(), get_post_ancestors( get_post( $parent_id ) ) );
	}

	/**
	 * @ticket 22882
	 *
	 * @covers ::get_post_ancestors
	 */
	public function test_get_post_ancestors_with_falsey_values() {
		foreach ( array( null, 0, false, '0', '' ) as $post_id ) {
			$this->assertIsArray( get_post_ancestors( $post_id ) );
			$this->assertSame( array(), get_post_ancestors( $post_id ) );
		}
	}

<<<<<<< HEAD
	/**
	 * @covers ::get_post
	 */
	function test_get_post_category_property() {
=======
	public function test_get_post_category_property() {
>>>>>>> 4dea8f59
		$post_id = self::factory()->post->create();
		$post    = get_post( $post_id );

		$this->assertIsArray( $post->post_category );
		$this->assertCount( 1, $post->post_category );
		$this->assertEquals( get_option( 'default_category' ), $post->post_category[0] );
		$term1 = wp_insert_term( 'Foo', 'category' );
		$term2 = wp_insert_term( 'Bar', 'category' );
		$term3 = wp_insert_term( 'Baz', 'category' );
		wp_set_post_categories( $post_id, array( $term1['term_id'], $term2['term_id'], $term3['term_id'] ) );
		$this->assertCount( 3, $post->post_category );
		$this->assertSame( array( $term2['term_id'], $term3['term_id'], $term1['term_id'] ), $post->post_category );

		$post = get_post( $post_id, ARRAY_A );
		$this->assertCount( 3, $post['post_category'] );
		$this->assertSame( array( $term2['term_id'], $term3['term_id'], $term1['term_id'] ), $post['post_category'] );
	}

<<<<<<< HEAD
	/**
	 * @covers ::get_post
	 */
	function test_get_tags_input_property() {
=======
	public function test_get_tags_input_property() {
>>>>>>> 4dea8f59
		$post_id = self::factory()->post->create();
		$post    = get_post( $post_id );

		$this->assertIsArray( $post->tags_input );
		$this->assertEmpty( $post->tags_input );
		wp_set_post_tags( $post_id, 'Foo, Bar, Baz' );
		$this->assertIsArray( $post->tags_input );
		$this->assertCount( 3, $post->tags_input );
		$this->assertSame( array( 'Bar', 'Baz', 'Foo' ), $post->tags_input );

		$post = get_post( $post_id, ARRAY_A );
		$this->assertIsArray( $post['tags_input'] );
		$this->assertCount( 3, $post['tags_input'] );
		$this->assertSame( array( 'Bar', 'Baz', 'Foo' ), $post['tags_input'] );
	}

<<<<<<< HEAD
	/**
	 * @covers ::get_post_meta
	 */
	function test_get_page_template_property() {
=======
	public function test_get_page_template_property() {
>>>>>>> 4dea8f59
		$post_id = self::factory()->post->create();
		$post    = get_post( $post_id );

		$this->assertIsString( $post->page_template );
		$template = get_post_meta( $post->ID, '_wp_page_template', true );
		$this->assertSame( $template, $post->page_template );
		update_post_meta( $post_id, '_wp_page_template', 'foo.php' );
		$template = get_post_meta( $post->ID, '_wp_page_template', true );
		$this->assertSame( 'foo.php', $template );
		$this->assertSame( $template, $post->page_template );
	}

<<<<<<< HEAD
	/**
	 * @covers ::get_post
	 */
	function test_get_post_filter() {
=======
	public function test_get_post_filter() {
>>>>>>> 4dea8f59
		$post = get_post(
			self::factory()->post->create(
				array(
					'post_title' => "Mary's home",
				)
			)
		);

		$this->assertSame( 'raw', $post->filter );
		$this->assertIsInt( $post->post_parent );

		$display_post = get_post( $post, OBJECT, 'js' );
		$this->assertSame( 'js', $display_post->filter );
		$this->assertSame( esc_js( "Mary's home" ), $display_post->post_title );

		// Pass a js filtered WP_Post to get_post() with the filter set to raw.
		// The post should be fetched from cache instead of using the passed object.
		$raw_post = get_post( $display_post, OBJECT, 'raw' );
		$this->assertSame( 'raw', $raw_post->filter );
		$this->assertNotEquals( esc_js( "Mary's home" ), $raw_post->post_title );

		$raw_post->filter( 'js' );
		$this->assertSame( 'js', $post->filter );
		$this->assertSame( esc_js( "Mary's home" ), $raw_post->post_title );
	}

	/**
	 * @ticket 53235
	 *
	 * @covers ::get_post
	 */
	public function test_numeric_properties_should_be_cast_to_ints() {
		$post_id  = self::factory()->post->create();
		$contexts = array( 'raw', 'edit', 'db', 'display', 'attribute', 'js' );

		foreach ( $contexts as $context ) {
			$post = get_post( $post_id, OBJECT, $context );

			$this->assertIsInt( $post->ID );
			$this->assertIsInt( $post->post_parent );
			$this->assertIsInt( $post->menu_order );
		}
	}

<<<<<<< HEAD
	/**
	 * @covers ::get_post
	 */
	function test_get_post_identity() {
=======
	public function test_get_post_identity() {
>>>>>>> 4dea8f59
		$post = get_post( self::factory()->post->create() );

		$post->foo = 'bar';

		$this->assertSame( 'bar', get_post( $post )->foo );
		$this->assertSame( 'bar', get_post( $post, OBJECT, 'display' )->foo );
	}

<<<<<<< HEAD
	/**
	 * @covers ::get_post
	 */
	function test_get_post_array() {
=======
	public function test_get_post_array() {
>>>>>>> 4dea8f59
		$id = self::factory()->post->create();

		$post = get_post( $id, ARRAY_A );

		$this->assertSame( $id, $post['ID'] );
		$this->assertIsArray( $post['ancestors'] );
		$this->assertSame( 'raw', $post['filter'] );
	}

	/**
	 * @ticket 22223
	 *
	 * @covers ::get_post
	 */
	public function test_get_post_cache() {
		global $wpdb;

		$id = self::factory()->post->create();
		wp_cache_delete( $id, 'posts' );

		// get_post( stdClass ) should not prime the cache.
		$post = $wpdb->get_row( $wpdb->prepare( "SELECT * FROM $wpdb->posts WHERE ID = %d LIMIT 1", $id ) );
		$post = get_post( $post );
		$this->assertEmpty( wp_cache_get( $id, 'posts' ) );

		// get_post( WP_Post ) should not prime the cache.
		get_post( $post );
		$this->assertEmpty( wp_cache_get( $id, 'posts' ) );

		// get_post( ID ) should prime the cache.
		get_post( $post->ID );
		$this->assertNotEmpty( wp_cache_get( $id, 'posts' ) );
	}
}<|MERGE_RESOLUTION|>--- conflicted
+++ resolved
@@ -5,14 +5,10 @@
  */
 class Tests_Post_Objects extends WP_UnitTestCase {
 
-<<<<<<< HEAD
-	/**
-	 * @covers ::get_post
-	 */
-	function test_get_post() {
-=======
+	/**
+	 * @covers ::get_post
+	 */
 	public function test_get_post() {
->>>>>>> 4dea8f59
 		$id = self::factory()->post->create();
 
 		$post = get_post( $id );
@@ -73,14 +69,10 @@
 		$this->assertNull( get_post( false ) );
 	}
 
-<<<<<<< HEAD
 	/**
 	 * @covers ::get_post_ancestors
 	 */
-	function test_get_post_ancestors() {
-=======
 	public function test_get_post_ancestors() {
->>>>>>> 4dea8f59
 		$parent_id     = self::factory()->post->create();
 		$child_id      = self::factory()->post->create();
 		$grandchild_id = self::factory()->post->create();
@@ -124,14 +116,10 @@
 		}
 	}
 
-<<<<<<< HEAD
-	/**
-	 * @covers ::get_post
-	 */
-	function test_get_post_category_property() {
-=======
+	/**
+	 * @covers ::get_post
+	 */
 	public function test_get_post_category_property() {
->>>>>>> 4dea8f59
 		$post_id = self::factory()->post->create();
 		$post    = get_post( $post_id );
 
@@ -150,14 +138,10 @@
 		$this->assertSame( array( $term2['term_id'], $term3['term_id'], $term1['term_id'] ), $post['post_category'] );
 	}
 
-<<<<<<< HEAD
-	/**
-	 * @covers ::get_post
-	 */
-	function test_get_tags_input_property() {
-=======
+	/**
+	 * @covers ::get_post
+	 */
 	public function test_get_tags_input_property() {
->>>>>>> 4dea8f59
 		$post_id = self::factory()->post->create();
 		$post    = get_post( $post_id );
 
@@ -174,14 +158,10 @@
 		$this->assertSame( array( 'Bar', 'Baz', 'Foo' ), $post['tags_input'] );
 	}
 
-<<<<<<< HEAD
 	/**
 	 * @covers ::get_post_meta
 	 */
-	function test_get_page_template_property() {
-=======
 	public function test_get_page_template_property() {
->>>>>>> 4dea8f59
 		$post_id = self::factory()->post->create();
 		$post    = get_post( $post_id );
 
@@ -194,14 +174,10 @@
 		$this->assertSame( $template, $post->page_template );
 	}
 
-<<<<<<< HEAD
-	/**
-	 * @covers ::get_post
-	 */
-	function test_get_post_filter() {
-=======
+	/**
+	 * @covers ::get_post
+	 */
 	public function test_get_post_filter() {
->>>>>>> 4dea8f59
 		$post = get_post(
 			self::factory()->post->create(
 				array(
@@ -246,14 +222,10 @@
 		}
 	}
 
-<<<<<<< HEAD
-	/**
-	 * @covers ::get_post
-	 */
-	function test_get_post_identity() {
-=======
+	/**
+	 * @covers ::get_post
+	 */
 	public function test_get_post_identity() {
->>>>>>> 4dea8f59
 		$post = get_post( self::factory()->post->create() );
 
 		$post->foo = 'bar';
@@ -262,14 +234,10 @@
 		$this->assertSame( 'bar', get_post( $post, OBJECT, 'display' )->foo );
 	}
 
-<<<<<<< HEAD
-	/**
-	 * @covers ::get_post
-	 */
-	function test_get_post_array() {
-=======
+	/**
+	 * @covers ::get_post
+	 */
 	public function test_get_post_array() {
->>>>>>> 4dea8f59
 		$id = self::factory()->post->create();
 
 		$post = get_post( $id, ARRAY_A );
