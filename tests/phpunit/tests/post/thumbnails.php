<?php

/**
 * @group post
 * @group media
 */
class Tests_Post_Thumbnail_Template extends WP_UnitTestCase {
	protected static $post;
	protected static $different_post;
	protected static $attachment_id;

	protected $current_size_filter_data   = null;
	protected $current_size_filter_result = null;

	public static function wpSetUpBeforeClass( WP_UnitTest_Factory $factory ) {
		self::$post           = $factory->post->create_and_get();
		self::$different_post = $factory->post->create_and_get();

		$file                = DIR_TESTDATA . '/images/canola.jpg';
		self::$attachment_id = $factory->attachment->create_upload_object(
			$file,
			self::$post->ID,
			array(
				'post_mime_type' => 'image/jpeg',
			)
		);
	}

	public static function tear_down_after_class() {
		wp_delete_post( self::$attachment_id, true );
		parent::tear_down_after_class();
	}

<<<<<<< HEAD
	/**
	 * @covers ::has_post_thumbnail
	 */
	function test_has_post_thumbnail() {
=======
	public function test_has_post_thumbnail() {
>>>>>>> 4dea8f59
		$this->assertFalse( has_post_thumbnail( self::$post ) );
		$this->assertFalse( has_post_thumbnail( self::$post->ID ) );
		$this->assertFalse( has_post_thumbnail() );

		$GLOBALS['post'] = self::$post;

		$this->assertFalse( has_post_thumbnail() );

		unset( $GLOBALS['post'] );

		set_post_thumbnail( self::$post, self::$attachment_id );

		$this->assertTrue( has_post_thumbnail( self::$post ) );
		$this->assertTrue( has_post_thumbnail( self::$post->ID ) );
		$this->assertFalse( has_post_thumbnail() );

		$GLOBALS['post'] = self::$post;

		$this->assertTrue( has_post_thumbnail() );
	}

<<<<<<< HEAD
	/**
	 * @covers ::get_post_thumbnail_id
	 */
	function test_get_post_thumbnail_id() {
=======
	public function test_get_post_thumbnail_id() {
>>>>>>> 4dea8f59
		$this->assertSame( 0, get_post_thumbnail_id( self::$post ) );
		$this->assertSame( 0, get_post_thumbnail_id( self::$post->ID ) );
		$this->assertFalse( get_post_thumbnail_id() );

		set_post_thumbnail( self::$post, self::$attachment_id );

		$this->assertSame( self::$attachment_id, get_post_thumbnail_id( self::$post ) );
		$this->assertSame( self::$attachment_id, get_post_thumbnail_id( self::$post->ID ) );

		$GLOBALS['post'] = self::$post;

		$this->assertSame( self::$attachment_id, get_post_thumbnail_id() );
	}

<<<<<<< HEAD
	/**
	 * @covers ::update_post_thumbnail_cache
	 */
	function test_update_post_thumbnail_cache() {
=======
	public function test_update_post_thumbnail_cache() {
>>>>>>> 4dea8f59
		set_post_thumbnail( self::$post, self::$attachment_id );

		$query = new WP_Query(
			array(
				'post_type' => 'any',
				'post__in'  => array( self::$post->ID ),
				'orderby'   => 'post__in',
			)
		);

		$this->assertFalse( $query->thumbnails_cached );

		update_post_thumbnail_cache( $query );

		$this->assertTrue( $query->thumbnails_cached );
	}

	/**
	 * @ticket 12235
	 *
	 * @covers ::get_the_post_thumbnail_caption
	 */
	public function test_get_the_post_thumbnail_caption() {
		$this->assertSame( '', get_the_post_thumbnail_caption() );

		$caption = 'This is a caption.';

		$post_id       = self::factory()->post->create();
		$attachment_id = self::factory()->attachment->create_object(
			'image.jpg',
			$post_id,
			array(
				'post_mime_type' => 'image/jpeg',
				'post_type'      => 'attachment',
				'post_excerpt'   => $caption,
			)
		);

		set_post_thumbnail( $post_id, $attachment_id );

		$this->assertSame( $caption, get_the_post_thumbnail_caption( $post_id ) );
	}

	/**
	 * @ticket 12235
	 *
	 * @covers ::get_the_post_thumbnail_caption
	 */
	public function test_get_the_post_thumbnail_caption_empty() {
		$post_id       = self::factory()->post->create();
		$attachment_id = self::factory()->attachment->create_object(
			'image.jpg',
			$post_id,
			array(
				'post_mime_type' => 'image/jpeg',
				'post_type'      => 'attachment',
				'post_excerpt'   => '',
			)
		);

		set_post_thumbnail( $post_id, $attachment_id );

		$this->assertSame( '', get_the_post_thumbnail_caption( $post_id ) );
	}

	/**
	 * @ticket 12235
	 *
	 * @covers ::get_the_post_thumbnail_caption
	 */
	public function test_the_post_thumbnail_caption() {
		$caption = 'This is a caption.';

		$post_id       = self::factory()->post->create();
		$attachment_id = self::factory()->attachment->create_object(
			'image.jpg',
			$post_id,
			array(
				'post_mime_type' => 'image/jpeg',
				'post_type'      => 'attachment',
				'post_excerpt'   => $caption,
			)
		);

		set_post_thumbnail( $post_id, $attachment_id );

		$this->expectOutputString( $caption );
		the_post_thumbnail_caption( $post_id );
	}

<<<<<<< HEAD
	/**
	 * @covers ::get_the_post_thumbnail
	 */
	function test_get_the_post_thumbnail() {
=======
	public function test_get_the_post_thumbnail() {
>>>>>>> 4dea8f59
		$this->assertSame( '', get_the_post_thumbnail() );
		$this->assertSame( '', get_the_post_thumbnail( self::$post ) );
		set_post_thumbnail( self::$post, self::$attachment_id );

		$expected = wp_get_attachment_image(
			self::$attachment_id,
			'post-thumbnail',
			false,
			array(
				'class' => 'attachment-post-thumbnail size-post-thumbnail wp-post-image',
			)
		);

		$this->assertSame( $expected, get_the_post_thumbnail( self::$post ) );

		$GLOBALS['post'] = self::$post;

		$this->assertSame( $expected, get_the_post_thumbnail() );
	}

<<<<<<< HEAD
	/**
	 * @covers ::the_post_thumbnail
	 */
	function test_the_post_thumbnail() {
=======
	public function test_the_post_thumbnail() {
>>>>>>> 4dea8f59

		$this->expectOutputString( '' );
		the_post_thumbnail();

		$GLOBALS['post'] = self::$post;

		$this->expectOutputString( '' );
		the_post_thumbnail();

		set_post_thumbnail( self::$post, self::$attachment_id );

		$expected = wp_get_attachment_image(
			self::$attachment_id,
			'post-thumbnail',
			false,
			array(
				'class' => 'attachment-post-thumbnail size-post-thumbnail wp-post-image',
			)
		);

		$this->expectOutputString( $expected );
		the_post_thumbnail();
	}

	/**
	 * @ticket 33070
	 *
	 * @covers ::get_the_post_thumbnail_url
	 */
	public function test_get_the_post_thumbnail_url() {
		$this->assertFalse( has_post_thumbnail( self::$post ) );
		$this->assertFalse( get_the_post_thumbnail_url() );
		$this->assertFalse( get_the_post_thumbnail_url( self::$post ) );

		set_post_thumbnail( self::$post, self::$attachment_id );

		$this->assertFalse( get_the_post_thumbnail_url() );
		$this->assertSame( wp_get_attachment_url( self::$attachment_id ), get_the_post_thumbnail_url( self::$post ) );

		$GLOBALS['post'] = self::$post;

		$this->assertSame( wp_get_attachment_url( self::$attachment_id ), get_the_post_thumbnail_url() );
	}

	/**
	 * @ticket 33070
	 *
	 * @covers ::get_the_post_thumbnail_url
	 */
	public function test_get_the_post_thumbnail_url_with_invalid_post() {
		set_post_thumbnail( self::$post, self::$attachment_id );

		$this->assertNotFalse( get_the_post_thumbnail_url( self::$post->ID ) );

		$deleted = wp_delete_post( self::$post->ID, true );
		$this->assertNotEmpty( $deleted );

		$this->assertFalse( get_the_post_thumbnail_url( self::$post->ID ) );
	}

	/**
	 * @ticket 33070
	 *
	 * @covers ::the_post_thumbnail_url
	 */
	public function test_the_post_thumbnail_url() {
		$GLOBALS['post'] = self::$post;

		$this->expectOutputString( '' );
		the_post_thumbnail_url();

		set_post_thumbnail( self::$post, self::$attachment_id );

		$this->expectOutputString( wp_get_attachment_url( self::$attachment_id ) );
		the_post_thumbnail_url();
	}

	/**
	 * @ticket 12922
	 *
	 * @covers ::_wp_preview_post_thumbnail_filter
	 */
	public function test__wp_preview_post_thumbnail_filter() {
		$old_post = isset( $GLOBALS['post'] ) ? $GLOBALS['post'] : null;

		$GLOBALS['post']           = self::$post;
		$_REQUEST['_thumbnail_id'] = self::$attachment_id;
		$_REQUEST['preview_id']    = self::$post->ID;

		$result = _wp_preview_post_thumbnail_filter( '', self::$post->ID, '_thumbnail_id' );

		// Clean up.
		$GLOBALS['post'] = $old_post;
		unset( $_REQUEST['_thumbnail_id'] );
		unset( $_REQUEST['preview_id'] );

		$this->assertEquals( self::$attachment_id, $result );
	}

	/**
	 * @ticket 37697
	 *
	 * @covers ::_wp_preview_post_thumbnail_filter
	 */
	public function test__wp_preview_post_thumbnail_filter_secondary_post() {
		$old_post = isset( $GLOBALS['post'] ) ? $GLOBALS['post'] : null;

		$secondary_post = self::factory()->post->create(
			array(
				'post_stauts' => 'publish',
			)
		);

		$GLOBALS['post']           = self::$post;
		$_REQUEST['_thumbnail_id'] = self::$attachment_id;
		$_REQUEST['preview_id']    = $secondary_post;

		$result = _wp_preview_post_thumbnail_filter( '', self::$post->ID, '_thumbnail_id' );

		// Clean up.
		$GLOBALS['post'] = $old_post;
		unset( $_REQUEST['_thumbnail_id'] );
		unset( $_REQUEST['preview_id'] );

		$this->assertEmpty( $result );
	}

	/**
	 * @ticket 12922
	 *
	 * @covers ::wp_insert_post
	 */
	public function test_insert_post_with_post_thumbnail() {
		$post_id = wp_insert_post(
			array(
				'ID'            => self::$post->ID,
				'post_status'   => 'publish',
				'post_content'  => 'Post content',
				'post_title'    => 'Post Title',
				'_thumbnail_id' => self::$attachment_id,
			)
		);

		$thumbnail_id = get_post_thumbnail_id( $post_id );
		$this->assertSame( self::$attachment_id, $thumbnail_id );

		$post_id = wp_insert_post(
			array(
				'ID'            => $post_id,
				'post_status'   => 'publish',
				'post_content'  => 'Post content',
				'post_title'    => 'Post Title',
				'_thumbnail_id' => - 1, // -1 removes post thumbnail.
			)
		);

		$thumbnail_id = get_post_thumbnail_id( $post_id );
		$this->assertEmpty( $thumbnail_id );
	}

	/**
	 * @ticket 37658
	 *
	 * @covers ::wp_insert_post
	 */
	public function test_insert_attachment_with_post_thumbnail() {
		// Audio files support featured images.
		$post_id = wp_insert_post(
			array(
				'post_type'      => 'attachment',
				'post_status'    => 'inherit',
				'post_content'   => 'Post content',
				'post_title'     => 'Post Title',
				'post_mime_type' => 'audio/mpeg',
				'post_parent'    => 0,
				'file'           => DIR_TESTDATA . '/audio/test-noise.mp3', // File does not exist, but does not matter here.
				'_thumbnail_id'  => self::$attachment_id,
			)
		);

		$thumbnail_id = get_post_thumbnail_id( $post_id );
		$this->assertSame( self::$attachment_id, $thumbnail_id );

		// Images do not support featured images.
		$post_id = wp_insert_post(
			array(
				'post_type'      => 'attachment',
				'post_status'    => 'inherit',
				'post_content'   => 'Post content',
				'post_title'     => 'Post Title',
				'post_mime_type' => 'image/jpeg',
				'post_parent'    => 0,
				'file'           => DIR_TESTDATA . '/images/canola.jpg',
				'_thumbnail_id'  => self::$attachment_id,
			)
		);

		$thumbnail_id = get_post_thumbnail_id( $post_id );
		$this->assertEmpty( $thumbnail_id );
	}

	/**
	 * @ticket 39030
	 *
	 * @covers ::get_the_post_thumbnail
	 */
	public function test_post_thumbnail_size_filter_simple() {
		$this->current_size_filter_data = 'medium';

		add_filter( 'post_thumbnail_size', array( $this, 'filter_post_thumbnail_size' ), 10, 2 );

		// This filter is used to capture the $size result.
		add_filter( 'post_thumbnail_html', array( $this, 'filter_set_post_thumbnail_size_result' ), 10, 4 );
		get_the_post_thumbnail( self::$post );

		$result = $this->current_size_filter_result;

		$this->current_size_filter_data   = null;
		$this->current_size_filter_result = null;

		$this->assertSame( 'medium', $result );
	}

	/**
	 * @ticket 39030
	 * @dataProvider data_post_thumbnail_size_filter_complex
	 *
	 * @covers ::get_the_post_thumbnail
	 */
	public function test_post_thumbnail_size_filter_complex( $which_post, $expected ) {
		$this->current_size_filter_data = array(
			self::$post->ID           => 'medium',
			self::$different_post->ID => 'thumbnail',
		);

		$post = 1 === $which_post ? self::$different_post : self::$post;

		add_filter( 'post_thumbnail_size', array( $this, 'filter_post_thumbnail_size' ), 10, 2 );

		// This filter is used to capture the $size result.
		add_filter( 'post_thumbnail_html', array( $this, 'filter_set_post_thumbnail_size_result' ), 10, 4 );
		get_the_post_thumbnail( $post );

		$result = $this->current_size_filter_result;

		$this->current_size_filter_data   = null;
		$this->current_size_filter_result = null;

		$this->assertSame( $expected, $result );
	}

	public function data_post_thumbnail_size_filter_complex() {
		return array(
			array( 0, 'medium' ),
			array( 1, 'thumbnail' ),
		);
	}

	public function filter_post_thumbnail_size( $size, $post_id ) {
		if ( is_array( $this->current_size_filter_data ) && isset( $this->current_size_filter_data[ $post_id ] ) ) {
			return $this->current_size_filter_data[ $post_id ];
		}

		if ( is_string( $this->current_size_filter_data ) ) {
			return $this->current_size_filter_data;
		}

		return $size;
	}

	public function filter_set_post_thumbnail_size_result( $html, $post_id, $post_thumbnail_id, $size ) {
		$this->current_size_filter_result = $size;

		return $html;
	}
}<|MERGE_RESOLUTION|>--- conflicted
+++ resolved
@@ -31,14 +31,10 @@
 		parent::tear_down_after_class();
 	}
 
-<<<<<<< HEAD
 	/**
 	 * @covers ::has_post_thumbnail
 	 */
-	function test_has_post_thumbnail() {
-=======
 	public function test_has_post_thumbnail() {
->>>>>>> 4dea8f59
 		$this->assertFalse( has_post_thumbnail( self::$post ) );
 		$this->assertFalse( has_post_thumbnail( self::$post->ID ) );
 		$this->assertFalse( has_post_thumbnail() );
@@ -60,14 +56,10 @@
 		$this->assertTrue( has_post_thumbnail() );
 	}
 
-<<<<<<< HEAD
 	/**
 	 * @covers ::get_post_thumbnail_id
 	 */
-	function test_get_post_thumbnail_id() {
-=======
 	public function test_get_post_thumbnail_id() {
->>>>>>> 4dea8f59
 		$this->assertSame( 0, get_post_thumbnail_id( self::$post ) );
 		$this->assertSame( 0, get_post_thumbnail_id( self::$post->ID ) );
 		$this->assertFalse( get_post_thumbnail_id() );
@@ -82,14 +74,10 @@
 		$this->assertSame( self::$attachment_id, get_post_thumbnail_id() );
 	}
 
-<<<<<<< HEAD
 	/**
 	 * @covers ::update_post_thumbnail_cache
 	 */
-	function test_update_post_thumbnail_cache() {
-=======
 	public function test_update_post_thumbnail_cache() {
->>>>>>> 4dea8f59
 		set_post_thumbnail( self::$post, self::$attachment_id );
 
 		$query = new WP_Query(
@@ -180,14 +168,10 @@
 		the_post_thumbnail_caption( $post_id );
 	}
 
-<<<<<<< HEAD
 	/**
 	 * @covers ::get_the_post_thumbnail
 	 */
-	function test_get_the_post_thumbnail() {
-=======
 	public function test_get_the_post_thumbnail() {
->>>>>>> 4dea8f59
 		$this->assertSame( '', get_the_post_thumbnail() );
 		$this->assertSame( '', get_the_post_thumbnail( self::$post ) );
 		set_post_thumbnail( self::$post, self::$attachment_id );
@@ -208,14 +192,10 @@
 		$this->assertSame( $expected, get_the_post_thumbnail() );
 	}
 
-<<<<<<< HEAD
 	/**
 	 * @covers ::the_post_thumbnail
 	 */
-	function test_the_post_thumbnail() {
-=======
 	public function test_the_post_thumbnail() {
->>>>>>> 4dea8f59
 
 		$this->expectOutputString( '' );
 		the_post_thumbnail();
