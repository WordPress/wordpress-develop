<?php

/**
 * @group post
 */
class Tests_Post_Formats extends WP_UnitTestCase {
<<<<<<< HEAD

	/**
	* @covers ::get_post_format
	*/
	function test_set_get_post_format_for_post() {
=======
	public function test_set_get_post_format_for_post() {
>>>>>>> 4dea8f59
		$post_id = self::factory()->post->create();

		$format = get_post_format( $post_id );
		$this->assertFalse( $format );

		$result = set_post_format( $post_id, 'aside' );
		$this->assertNotWPError( $result );
		$this->assertIsArray( $result );
		$this->assertCount( 1, $result );

		$format = get_post_format( $post_id );
		$this->assertSame( 'aside', $format );

		$result = set_post_format( $post_id, 'standard' );
		$this->assertNotWPError( $result );
		$this->assertIsArray( $result );
		$this->assertCount( 0, $result );

		$result = set_post_format( $post_id, '' );
		$this->assertNotWPError( $result );
		$this->assertIsArray( $result );
		$this->assertCount( 0, $result );
	}

	/**
	 * @ticket 22473
	 *
	 * @covers ::get_post_format
	 */
	public function test_set_get_post_format_for_page() {
		$post_id = self::factory()->post->create( array( 'post_type' => 'page' ) );

		$format = get_post_format( $post_id );
		$this->assertFalse( $format );

		$result = set_post_format( $post_id, 'aside' );
		$this->assertNotWPError( $result );
		$this->assertIsArray( $result );
		$this->assertCount( 1, $result );
		// The format can be set but not retrieved until it is registered.
		$format = get_post_format( $post_id );
		$this->assertFalse( $format );
		// Register format support for the page post type.
		add_post_type_support( 'page', 'post-formats' );
		// The previous set can now be retrieved.
		$format = get_post_format( $post_id );
		$this->assertSame( 'aside', $format );

		$result = set_post_format( $post_id, 'standard' );
		$this->assertNotWPError( $result );
		$this->assertIsArray( $result );
		$this->assertCount( 0, $result );

		$result = set_post_format( $post_id, '' );
		$this->assertNotWPError( $result );
		$this->assertIsArray( $result );
		$this->assertCount( 0, $result );

		remove_post_type_support( 'page', 'post-formats' );
	}

<<<<<<< HEAD
	/**
	 * @covers ::has_post_format
	 */
	function test_has_format() {
=======
	public function test_has_format() {
>>>>>>> 4dea8f59
		$post_id = self::factory()->post->create();

		$this->assertFalse( has_post_format( 'standard', $post_id ) );
		$this->assertFalse( has_post_format( '', $post_id ) );

		$result = set_post_format( $post_id, 'aside' );
		$this->assertNotWPError( $result );
		$this->assertIsArray( $result );
		$this->assertCount( 1, $result );
		$this->assertTrue( has_post_format( 'aside', $post_id ) );

		$result = set_post_format( $post_id, 'standard' );
		$this->assertNotWPError( $result );
		$this->assertIsArray( $result );
		$this->assertCount( 0, $result );
		// Standard is a special case. It shows as false when set.
		$this->assertFalse( has_post_format( 'standard', $post_id ) );

		// Dummy format type.
		$this->assertFalse( has_post_format( 'dummy', $post_id ) );

		// Dummy post ID.
		$this->assertFalse( has_post_format( 'aside', 12345 ) );
	}

	/**
	 * @ticket 23570
	 *
	 * @covers ::get_url_in_content
	 */
	public function test_get_url_in_content() {
		$link                 = 'http://nytimes.com';
		$commentary           = 'This is my favorite link';
		$link_with_commentary = <<<DATA
$link

$commentary
DATA;
		$href                 = '<a href="http://nytimes.com">NYT</a>';
		$href_with_commentary = <<<DATA
$href

$commentary
DATA;
		$link_post_id         = self::factory()->post->create( array( 'post_content' => $link ) );
		$content_link         = get_url_in_content( get_post_field( 'post_content', $link_post_id ) );
		$this->assertFalse( $content_link );

		$link_with_post_id = self::factory()->post->create( array( 'post_content' => $link_with_commentary ) );
		$content_link      = get_url_in_content( get_post_field( 'post_content', $link_with_post_id ) );
		$this->assertFalse( $content_link );

		$content_link = get_url_in_content( get_post_field( 'post_content', $link_post_id ) );
		$this->assertFalse( $content_link );

		$content_link = get_url_in_content( get_post_field( 'post_content', $link_with_post_id ) );
		$this->assertFalse( $content_link );

		$empty_post_id = self::factory()->post->create( array( 'post_content' => '' ) );
		$content_link  = get_url_in_content( get_post_field( 'post_content', $empty_post_id ) );
		$this->assertFalse( $content_link );

		$comm_post_id = self::factory()->post->create( array( 'post_content' => $commentary ) );
		$content_link = get_url_in_content( get_post_field( 'post_content', $comm_post_id ) );
		$this->assertFalse( $content_link );

		// Now with an href.
		$href_post_id = self::factory()->post->create( array( 'post_content' => $href ) );
		$content_link = get_url_in_content( get_post_field( 'post_content', $href_post_id ) );
		$this->assertSame( $link, $content_link );

		$href_with_post_id = self::factory()->post->create( array( 'post_content' => $href_with_commentary ) );
		$content_link      = get_url_in_content( get_post_field( 'post_content', $href_with_post_id ) );
		$this->assertSame( $link, $content_link );

		$content_link = get_url_in_content( get_post_field( 'post_content', $href_post_id ) );
		$this->assertSame( $link, $content_link );

		$content_link = get_url_in_content( get_post_field( 'post_content', $href_with_post_id ) );
		$this->assertSame( $link, $content_link );

		$empty_post_id = self::factory()->post->create( array( 'post_content' => '' ) );
		$content_link  = get_url_in_content( get_post_field( 'post_content', $empty_post_id ) );
		$this->assertFalse( $content_link );

		$comm_post_id = self::factory()->post->create( array( 'post_content' => $commentary ) );
		$content_link = get_url_in_content( get_post_field( 'post_content', $comm_post_id ) );
		$this->assertFalse( $content_link );
	}
}<|MERGE_RESOLUTION|>--- conflicted
+++ resolved
@@ -4,15 +4,11 @@
  * @group post
  */
 class Tests_Post_Formats extends WP_UnitTestCase {
-<<<<<<< HEAD
 
 	/**
 	* @covers ::get_post_format
 	*/
-	function test_set_get_post_format_for_post() {
-=======
 	public function test_set_get_post_format_for_post() {
->>>>>>> 4dea8f59
 		$post_id = self::factory()->post->create();
 
 		$format = get_post_format( $post_id );
@@ -74,14 +70,10 @@
 		remove_post_type_support( 'page', 'post-formats' );
 	}
 
-<<<<<<< HEAD
 	/**
 	 * @covers ::has_post_format
 	 */
-	function test_has_format() {
-=======
 	public function test_has_format() {
->>>>>>> 4dea8f59
 		$post_id = self::factory()->post->create();
 
 		$this->assertFalse( has_post_format( 'standard', $post_id ) );
