<?php

/**
 * @group post
 * @group meta
 */
class Tests_Post_Meta extends WP_UnitTestCase {

	private $last_register_meta_call = array(
		'object_type' => '',
		'meta_key'    => '',
		'args'        => array(),
	);

	protected static $author;
	protected static $post_id;
	protected static $post_id_2;

	public static function wpSetUpBeforeClass( WP_UnitTest_Factory $factory ) {
		self::$author = $factory->user->create_and_get( array( 'role' => 'editor' ) );

		self::$post_id = $factory->post->create(
			array(
				'post_author'  => self::$author->ID,
				'post_status'  => 'publish',
				'post_content' => rand_str(),
				'post_title'   => rand_str(),
			)
		);

		self::$post_id_2 = $factory->post->create(
			array(
				'post_author'  => self::$author->ID,
				'post_status'  => 'publish',
				'post_content' => rand_str(),
				'post_title'   => rand_str(),
			)
		);
	}

	public static function wpTearDownAfterClass() {
		wp_delete_post( self::$post_id, true );
		wp_delete_post( self::$post_id_2, true );
		self::delete_user( self::$author );
	}

<<<<<<< HEAD
	/**
	 * @covers ::add_post_meta
	 */
	function test_unique_postmeta() {
=======
	public function test_unique_postmeta() {
>>>>>>> 4dea8f59
		// Add a unique post meta item.
		$this->assertIsInt( add_post_meta( self::$post_id, 'unique', 'value', true ) );

		// Check unique is enforced.
		$this->assertFalse( add_post_meta( self::$post_id, 'unique', 'another value', true ) );

		// Check it exists.
		$this->assertSame( 'value', get_post_meta( self::$post_id, 'unique', true ) );
		$this->assertSame( array( 'value' ), get_post_meta( self::$post_id, 'unique', false ) );

		// Fail to delete the wrong value.
		$this->assertFalse( delete_post_meta( self::$post_id, 'unique', 'wrong value' ) );

		// Delete it.
		$this->assertTrue( delete_post_meta( self::$post_id, 'unique', 'value' ) );

		// Check it is deleted.
		$this->assertSame( '', get_post_meta( self::$post_id, 'unique', true ) );
		$this->assertSame( array(), get_post_meta( self::$post_id, 'unique', false ) );

	}

<<<<<<< HEAD
	/**
	 * @covers ::add_post_meta
	 */
	function test_nonunique_postmeta() {
=======
	public function test_nonunique_postmeta() {
>>>>>>> 4dea8f59
		// Add two non-unique post meta items.
		$this->assertIsInt( add_post_meta( self::$post_id, 'nonunique', 'value' ) );
		$this->assertIsInt( add_post_meta( self::$post_id, 'nonunique', 'another value' ) );

		// Check they exist.
		$this->assertSame( 'value', get_post_meta( self::$post_id, 'nonunique', true ) );
		$this->assertSame( array( 'value', 'another value' ), get_post_meta( self::$post_id, 'nonunique', false ) );

		// Fail to delete the wrong value.
		$this->assertFalse( delete_post_meta( self::$post_id, 'nonunique', 'wrong value' ) );

		// Delete the first one.
		$this->assertTrue( delete_post_meta( self::$post_id, 'nonunique', 'value' ) );

		// Check the remainder exists.
		$this->assertSame( 'another value', get_post_meta( self::$post_id, 'nonunique', true ) );
		$this->assertSame( array( 'another value' ), get_post_meta( self::$post_id, 'nonunique', false ) );

		// Add a third one.
		$this->assertIsInt( add_post_meta( self::$post_id, 'nonunique', 'someother value' ) );

		// Check they exist.
		$expected = array(
			'someother value',
			'another value',
		);
		sort( $expected );
		$this->assertContains( get_post_meta( self::$post_id, 'nonunique', true ), $expected );
		$actual = get_post_meta( self::$post_id, 'nonunique', false );
		sort( $actual );
		$this->assertSame( $expected, $actual );

		// Delete the lot.
		$this->assertTrue( delete_post_meta_by_key( 'nonunique' ) );
	}

<<<<<<< HEAD
	/**
	 * @covers ::update_post_meta
	 */
	function test_update_post_meta() {
=======
	public function test_update_post_meta() {
>>>>>>> 4dea8f59
		// Add a unique post meta item.
		$this->assertIsInt( add_post_meta( self::$post_id, 'unique_update', 'value', true ) );

		// Add two non-unique post meta items.
		$this->assertIsInt( add_post_meta( self::$post_id, 'nonunique_update', 'value' ) );
		$this->assertIsInt( add_post_meta( self::$post_id, 'nonunique_update', 'another value' ) );

		// Check they exist.
		$this->assertSame( 'value', get_post_meta( self::$post_id, 'unique_update', true ) );
		$this->assertSame( array( 'value' ), get_post_meta( self::$post_id, 'unique_update', false ) );
		$this->assertSame( 'value', get_post_meta( self::$post_id, 'nonunique_update', true ) );
		$this->assertSame( array( 'value', 'another value' ), get_post_meta( self::$post_id, 'nonunique_update', false ) );

		// Update them.
		$this->assertTrue( update_post_meta( self::$post_id, 'unique_update', 'new', 'value' ) );
		$this->assertTrue( update_post_meta( self::$post_id, 'nonunique_update', 'new', 'value' ) );
		$this->assertTrue( update_post_meta( self::$post_id, 'nonunique_update', 'another new', 'another value' ) );

		// Check they updated.
		$this->assertSame( 'new', get_post_meta( self::$post_id, 'unique_update', true ) );
		$this->assertSame( array( 'new' ), get_post_meta( self::$post_id, 'unique_update', false ) );
		$this->assertSame( 'new', get_post_meta( self::$post_id, 'nonunique_update', true ) );
		$this->assertSame( array( 'new', 'another new' ), get_post_meta( self::$post_id, 'nonunique_update', false ) );

	}

<<<<<<< HEAD
	/**
	 * @covers ::delete_post_meta
	 */
	function test_delete_post_meta() {
=======
	public function test_delete_post_meta() {
>>>>>>> 4dea8f59
		// Add two unique post meta items.
		$this->assertIsInt( add_post_meta( self::$post_id, 'unique_delete', 'value', true ) );
		$this->assertIsInt( add_post_meta( self::$post_id_2, 'unique_delete', 'value', true ) );

		// Check they exist.
		$this->assertSame( 'value', get_post_meta( self::$post_id, 'unique_delete', true ) );
		$this->assertSame( 'value', get_post_meta( self::$post_id_2, 'unique_delete', true ) );

		// Delete one of them.
		$this->assertTrue( delete_post_meta( self::$post_id, 'unique_delete', 'value' ) );

		// Check the other still exists.
		$this->assertSame( 'value', get_post_meta( self::$post_id_2, 'unique_delete', true ) );

	}

<<<<<<< HEAD
	/**
	 * @covers ::delete_post_meta
	 */
	function test_delete_post_meta_by_key() {
=======
	public function test_delete_post_meta_by_key() {
>>>>>>> 4dea8f59
		// Add two unique post meta items.
		$this->assertIsInt( add_post_meta( self::$post_id, 'unique_delete_by_key', 'value', true ) );
		$this->assertIsInt( add_post_meta( self::$post_id_2, 'unique_delete_by_key', 'value', true ) );

		// Check they exist.
		$this->assertSame( 'value', get_post_meta( self::$post_id, 'unique_delete_by_key', true ) );
		$this->assertSame( 'value', get_post_meta( self::$post_id_2, 'unique_delete_by_key', true ) );

		// Delete one of them.
		$this->assertTrue( delete_post_meta_by_key( 'unique_delete_by_key' ) );

		// Check the other still exists.
		$this->assertSame( '', get_post_meta( self::$post_id_2, 'unique_delete_by_key', true ) );
		$this->assertSame( '', get_post_meta( self::$post_id_2, 'unique_delete_by_key', true ) );
	}

<<<<<<< HEAD
	/**
	 * @covers ::get_post_meta_by_id
	 */
	function test_get_post_meta_by_id() {
=======
	public function test_get_post_meta_by_id() {
>>>>>>> 4dea8f59
		$mid = add_post_meta( self::$post_id, 'get_post_meta_by_key', 'get_post_meta_by_key_value', true );
		$this->assertIsInt( $mid );

		$mobj             = new stdClass;
		$mobj->meta_id    = $mid;
		$mobj->post_id    = self::$post_id;
		$mobj->meta_key   = 'get_post_meta_by_key';
		$mobj->meta_value = 'get_post_meta_by_key_value';
		$this->assertEquals( $mobj, get_post_meta_by_id( $mid ) );
		delete_metadata_by_mid( 'post', $mid );

		$mid = add_post_meta( self::$post_id, 'get_post_meta_by_key', array( 'foo', 'bar' ), true );
		$this->assertIsInt( $mid );
		$mobj->meta_id    = $mid;
		$mobj->meta_value = array( 'foo', 'bar' );
		$this->assertEquals( $mobj, get_post_meta_by_id( $mid ) );
		delete_metadata_by_mid( 'post', $mid );
	}

<<<<<<< HEAD
	/**
	 * @covers ::delete_meta
	 */
	function test_delete_meta() {
=======
	public function test_delete_meta() {
>>>>>>> 4dea8f59
		$mid = add_post_meta( self::$post_id, 'delete_meta', 'delete_meta_value', true );
		$this->assertIsInt( $mid );

		$this->assertTrue( delete_meta( $mid ) );
		$this->assertFalse( get_metadata_by_mid( 'post', $mid ) );

		$this->assertFalse( delete_meta( 123456789 ) );
	}

<<<<<<< HEAD
	/**
	 * @covers ::update_meta
	 */
	function test_update_meta() {
=======
	public function test_update_meta() {
>>>>>>> 4dea8f59
		// Add a unique post meta item.
		$mid1 = add_post_meta( self::$post_id, 'unique_update', 'value', true );
		$this->assertIsInt( $mid1 );

		// Add two non-unique post meta items.
		$mid2 = add_post_meta( self::$post_id, 'nonunique_update', 'value' );
		$this->assertIsInt( $mid2 );
		$mid3 = add_post_meta( self::$post_id, 'nonunique_update', 'another value' );
		$this->assertIsInt( $mid3 );

		// Check they exist.
		$this->assertSame( 'value', get_post_meta( self::$post_id, 'unique_update', true ) );
		$this->assertSame( array( 'value' ), get_post_meta( self::$post_id, 'unique_update', false ) );
		$this->assertSame( 'value', get_post_meta( self::$post_id, 'nonunique_update', true ) );
		$this->assertSame( array( 'value', 'another value' ), get_post_meta( self::$post_id, 'nonunique_update', false ) );

		// Update them.
		$this->assertTrue( update_meta( $mid1, 'unique_update', 'new' ) );
		$this->assertTrue( update_meta( $mid2, 'nonunique_update', 'new' ) );
		$this->assertTrue( update_meta( $mid3, 'nonunique_update', 'another new' ) );

		// Check they updated.
		$this->assertSame( 'new', get_post_meta( self::$post_id, 'unique_update', true ) );
		$this->assertSame( array( 'new' ), get_post_meta( self::$post_id, 'unique_update', false ) );
		$this->assertSame( 'new', get_post_meta( self::$post_id, 'nonunique_update', true ) );
		$this->assertSame( array( 'new', 'another new' ), get_post_meta( self::$post_id, 'nonunique_update', false ) );

		// Slashed update.
		$data = "'quote and \slash";
		$this->assertTrue( update_meta( $mid1, 'unique_update', addslashes( $data ) ) );
		$meta = get_metadata_by_mid( 'post', $mid1 );
		$this->assertSame( $data, $meta->meta_value );
	}

	/**
	 * @ticket 12860
	 *
	 * @covers ::add_post_meta
	 */
	public function test_funky_post_meta() {
		$classy          = new StdClass();
		$classy->ID      = 1;
		$classy->stringy = 'I love slashes\\\\';
		$funky_meta[]    = $classy;

		$classy          = new StdClass();
		$classy->ID      = 2;
		$classy->stringy = 'I love slashes\\\\ more';
		$funky_meta[]    = $classy;

		// Add a post meta item.
		$this->assertIsInt( add_post_meta( self::$post_id, 'test_funky_post_meta', $funky_meta, true ) );

		// Check it exists.
		$this->assertEquals( $funky_meta, get_post_meta( self::$post_id, 'test_funky_post_meta', true ) );

	}

	/**
	 * @ticket 38323
	 * @dataProvider data_register_post_meta
	 *
	 * @covers ::register_post_meta
	 */
	public function test_register_post_meta( $post_type, $meta_key, $args ) {
		add_filter( 'register_meta_args', array( $this, 'filter_register_meta_args_set_last_register_meta_call' ), 10, 4 );

		register_post_meta( $post_type, $meta_key, $args );

		$args['object_subtype'] = $post_type;

		// Reset global so subsequent data tests do not get polluted.
		$GLOBALS['wp_meta_keys'] = array();

		$this->assertSame( 'post', $this->last_register_meta_call['object_type'] );
		$this->assertSame( $meta_key, $this->last_register_meta_call['meta_key'] );
		$this->assertSame( $args, $this->last_register_meta_call['args'] );
	}

	public function data_register_post_meta() {
		return array(
			array( 'post', 'registered_key1', array( 'single' => true ) ),
			array( 'page', 'registered_key2', array() ),
			array( '', 'registered_key3', array( 'sanitize_callback' => 'absint' ) ),
		);
	}

	public function filter_register_meta_args_set_last_register_meta_call( $args, $defaults, $object_type, $meta_key ) {
		$this->last_register_meta_call['object_type'] = $object_type;
		$this->last_register_meta_call['meta_key']    = $meta_key;
		$this->last_register_meta_call['args']        = $args;

		return $args;
	}

	/**
	 * @ticket 38323
	 * @dataProvider data_unregister_post_meta
	 *
	 * @covers ::unregister_post_meta
	 */
	public function test_unregister_post_meta( $post_type, $meta_key ) {
		global $wp_meta_keys;

		register_post_meta( $post_type, $meta_key, array() );
		unregister_post_meta( $post_type, $meta_key );

		$actual = $wp_meta_keys;

		// Reset global so subsequent data tests do not get polluted.
		$wp_meta_keys = array();

		$this->assertEmpty( $actual );
	}

	public function data_unregister_post_meta() {
		return array(
			array( 'post', 'registered_key1' ),
			array( 'page', 'registered_key2' ),
			array( '', 'registered_key3' ),
		);
	}

	/**
	 * @ticket 44467
	 *
	 * @covers ::add_metadata
	 */
	public function test_add_metadata_sets_posts_last_changed() {
		$post_id = self::factory()->post->create();

		wp_cache_delete( 'last_changed', 'posts' );

		$this->assertIsInt( add_metadata( 'post', $post_id, 'foo', 'bar' ) );
		$this->assertNotFalse( wp_cache_get_last_changed( 'posts' ) );
	}

	/**
	 * @ticket 44467
	 *
	 * @covers ::update_metadata
	 */
	public function test_update_metadata_sets_posts_last_changed() {
		$post_id = self::factory()->post->create();

		wp_cache_delete( 'last_changed', 'posts' );

		$this->assertIsInt( update_metadata( 'post', $post_id, 'foo', 'bar' ) );
		$this->assertNotFalse( wp_cache_get_last_changed( 'posts' ) );
	}

	/**
	 * @ticket 44467
	 *
	 * @covers ::delete_metadata
	 */
	public function test_delete_metadata_sets_posts_last_changed() {
		$post_id = self::factory()->post->create();

		update_metadata( 'post', $post_id, 'foo', 'bar' );
		wp_cache_delete( 'last_changed', 'posts' );

		$this->assertTrue( delete_metadata( 'post', $post_id, 'foo' ) );
		$this->assertNotFalse( wp_cache_get_last_changed( 'posts' ) );
	}
}<|MERGE_RESOLUTION|>--- conflicted
+++ resolved
@@ -44,14 +44,10 @@
 		self::delete_user( self::$author );
 	}
 
-<<<<<<< HEAD
 	/**
 	 * @covers ::add_post_meta
 	 */
-	function test_unique_postmeta() {
-=======
 	public function test_unique_postmeta() {
->>>>>>> 4dea8f59
 		// Add a unique post meta item.
 		$this->assertIsInt( add_post_meta( self::$post_id, 'unique', 'value', true ) );
 
@@ -74,14 +70,10 @@
 
 	}
 
-<<<<<<< HEAD
 	/**
 	 * @covers ::add_post_meta
 	 */
-	function test_nonunique_postmeta() {
-=======
 	public function test_nonunique_postmeta() {
->>>>>>> 4dea8f59
 		// Add two non-unique post meta items.
 		$this->assertIsInt( add_post_meta( self::$post_id, 'nonunique', 'value' ) );
 		$this->assertIsInt( add_post_meta( self::$post_id, 'nonunique', 'another value' ) );
@@ -118,14 +110,10 @@
 		$this->assertTrue( delete_post_meta_by_key( 'nonunique' ) );
 	}
 
-<<<<<<< HEAD
 	/**
 	 * @covers ::update_post_meta
 	 */
-	function test_update_post_meta() {
-=======
 	public function test_update_post_meta() {
->>>>>>> 4dea8f59
 		// Add a unique post meta item.
 		$this->assertIsInt( add_post_meta( self::$post_id, 'unique_update', 'value', true ) );
 
@@ -152,14 +140,10 @@
 
 	}
 
-<<<<<<< HEAD
 	/**
 	 * @covers ::delete_post_meta
 	 */
-	function test_delete_post_meta() {
-=======
 	public function test_delete_post_meta() {
->>>>>>> 4dea8f59
 		// Add two unique post meta items.
 		$this->assertIsInt( add_post_meta( self::$post_id, 'unique_delete', 'value', true ) );
 		$this->assertIsInt( add_post_meta( self::$post_id_2, 'unique_delete', 'value', true ) );
@@ -176,14 +160,10 @@
 
 	}
 
-<<<<<<< HEAD
 	/**
 	 * @covers ::delete_post_meta
 	 */
-	function test_delete_post_meta_by_key() {
-=======
 	public function test_delete_post_meta_by_key() {
->>>>>>> 4dea8f59
 		// Add two unique post meta items.
 		$this->assertIsInt( add_post_meta( self::$post_id, 'unique_delete_by_key', 'value', true ) );
 		$this->assertIsInt( add_post_meta( self::$post_id_2, 'unique_delete_by_key', 'value', true ) );
@@ -200,14 +180,10 @@
 		$this->assertSame( '', get_post_meta( self::$post_id_2, 'unique_delete_by_key', true ) );
 	}
 
-<<<<<<< HEAD
 	/**
 	 * @covers ::get_post_meta_by_id
 	 */
-	function test_get_post_meta_by_id() {
-=======
 	public function test_get_post_meta_by_id() {
->>>>>>> 4dea8f59
 		$mid = add_post_meta( self::$post_id, 'get_post_meta_by_key', 'get_post_meta_by_key_value', true );
 		$this->assertIsInt( $mid );
 
@@ -227,14 +203,10 @@
 		delete_metadata_by_mid( 'post', $mid );
 	}
 
-<<<<<<< HEAD
 	/**
 	 * @covers ::delete_meta
 	 */
-	function test_delete_meta() {
-=======
 	public function test_delete_meta() {
->>>>>>> 4dea8f59
 		$mid = add_post_meta( self::$post_id, 'delete_meta', 'delete_meta_value', true );
 		$this->assertIsInt( $mid );
 
@@ -244,14 +216,10 @@
 		$this->assertFalse( delete_meta( 123456789 ) );
 	}
 
-<<<<<<< HEAD
 	/**
 	 * @covers ::update_meta
 	 */
-	function test_update_meta() {
-=======
 	public function test_update_meta() {
->>>>>>> 4dea8f59
 		// Add a unique post meta item.
 		$mid1 = add_post_meta( self::$post_id, 'unique_update', 'value', true );
 		$this->assertIsInt( $mid1 );
