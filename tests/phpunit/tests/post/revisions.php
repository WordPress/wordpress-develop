--- conflicted
+++ resolved
@@ -229,7 +229,7 @@
 		);
 
 		$revisions = wp_get_post_revisions( $post_id );
-		$this->assertCount( 2, $revisions );
+		$this->assertCount( 1, $revisions );
 		$this->assertTrue( user_can( self::$editor_user_id, 'read_post', $post_id ) );
 
 		foreach ( $revisions as $revision ) {
@@ -262,7 +262,7 @@
 		);
 
 		$revisions = wp_get_post_revisions( $post_id );
-		$this->assertCount( 2, $revisions );
+		$this->assertCount( 1, $revisions );
 		foreach ( $revisions as $revision ) {
 			$this->assertTrue( user_can( self::$editor_user_id, 'edit_post', $revision->post_parent ) );
 		}
@@ -300,7 +300,7 @@
 
 		// Diff checks if you can read both left and right revisions.
 		$revisions = wp_get_post_revisions( $post_id );
-		$this->assertCount( 3, $revisions );
+		$this->assertCount( 2, $revisions );
 		foreach ( $revisions as $revision ) {
 			$this->assertTrue( user_can( self::$editor_user_id, 'read_post', $revision->ID ) );
 		}
@@ -340,7 +340,7 @@
 		);
 
 		$revisions = wp_get_post_revisions( $post_id );
-		$this->assertCount( 2, $revisions );
+		$this->assertCount( 1, $revisions );
 		$this->assertTrue( user_can( self::$editor_user_id, 'read_post', $post_id ) );
 
 		foreach ( $revisions as $revision ) {
@@ -387,7 +387,7 @@
 		);
 
 		$revisions = wp_get_post_revisions( $post_id );
-		$this->assertCount( 2, $revisions );
+		$this->assertCount( 1, $revisions );
 		foreach ( $revisions as $revision ) {
 			$this->assertTrue( user_can( self::$editor_user_id, 'edit_post', $revision->post_parent ) );
 		}
@@ -451,7 +451,7 @@
 		);
 
 		$revisions = wp_get_post_revisions( $post_id );
-		$this->assertCount( 3, $revisions );
+		$this->assertCount( 2, $revisions );
 		foreach ( $revisions as $revision ) {
 			$this->assertFalse( current_user_can( 'edit_post', $revision->post_parent ) );
 			$this->assertFalse( current_user_can( 'edit_post', $revision->ID ) );
@@ -512,25 +512,20 @@
 	public function test_wp_get_post_revisions_should_order_by_post_date() {
 		global $wpdb;
 
-		$now  = time();
-		$date = date( 'Y-m-d H:i:s', $now );
 		$post = self::factory()->post->create_and_get(
 			array(
-				'post_title'    => 'some-post',
-				'post_type'     => 'post',
-				'post_content'  => 'some_content',
-				'post_date'     => $date,
-				'post_date_gmt' => $date
+				'post_title'   => 'some-post',
+				'post_type'    => 'post',
+				'post_content' => 'some_content',
 			)
 		);
 
 		$post                 = (array) $post;
-		$revision_ids         = array();
-		$revisions            = wp_get_post_revisions( $post['ID'] );
-		$revision_ids[]       = current( $revisions )->ID;
 		$post_revision_fields = _wp_post_revision_data( $post );
 		$post_revision_fields = wp_slash( $post_revision_fields );
 
+		$revision_ids = array();
+		$now          = time();
 		for ( $j = 1; $j < 3; $j++ ) {
 			// Manually modify dates to ensure they're different.
 			$date                                  = gmdate( 'Y-m-d H:i:s', $now - ( $j * 10 ) );
@@ -550,30 +545,21 @@
 	/**
 	 * @ticket 26042
 	 */
-<<<<<<< HEAD
-	function test_wp_get_post_revisions_should_order_by_ID_when_post_date_matches() {
-		$revision_ids = array();
-		$date         = date( 'Y-m-d H:i:s', time() - 10 );
-		$post         = self::factory()->post->create_and_get(
-=======
 	public function test_wp_get_post_revisions_should_order_by_ID_when_post_date_matches() {
 		$post = self::factory()->post->create_and_get(
->>>>>>> d088e31c
-			array(
-				'post_title'    => 'some-post',
-				'post_type'     => 'post',
-				'post_content'  => 'some_content',
-				'post_date'     => $date,
-				'post_date_gmt' => $date
+			array(
+				'post_title'   => 'some-post',
+				'post_type'    => 'post',
+				'post_content' => 'some_content',
 			)
 		);
 
 		$post                 = (array) $post;
 		$post_revision_fields = _wp_post_revision_data( $post );
 		$post_revision_fields = wp_slash( $post_revision_fields );
-		$revisions = wp_get_post_revisions( $post['ID'] );
-		$revision_ids[] = current( $revisions )->ID;
-
+
+		$revision_ids = array();
+		$date         = gmdate( 'Y-m-d H:i:s', time() - 10 );
 		for ( $j = 1; $j < 3; $j++ ) {
 			// Manually modify dates to ensure they're the same.
 			$post_revision_fields['post_date']     = $date;
@@ -653,7 +639,23 @@
 	}
 
 	/**
-<<<<<<< HEAD
+	 * Verifies that trying to create a revision with an invalid ID returns a WP_Error.
+	 *
+	 * @ticket 30009
+	 */
+	public function test_wp_save_post_revision_error() {
+		$post = self::factory()->post->create_and_get(
+			array(
+				'ID' => PHP_INT_MAX,
+			)
+		);
+
+		$revision = _wp_put_post_revision( $post );
+
+		$this->assertWPError( $revision );
+	}
+
+	/**
 	 * @ticket 30854
 	 */
 	function test_wp_first_revision_is_not_lost() {
@@ -677,21 +679,5 @@
 		$earliest_revision = end( $revisions );
 
 		$this->assertEquals( 'Initial Content', $earliest_revision->post_content );
-=======
-	 * Verifies that trying to create a revision with an invalid ID returns a WP_Error.
-	 *
-	 * @ticket 30009
-	 */
-	public function test_wp_save_post_revision_error() {
-		$post = self::factory()->post->create_and_get(
-			array(
-				'ID' => PHP_INT_MAX,
-			)
-		);
-
-		$revision = _wp_put_post_revision( $post );
-
-		$this->assertWPError( $revision );
->>>>>>> d088e31c
 	}
 }