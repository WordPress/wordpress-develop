<?php
/**
 * @group post
 * @group menu
 */
class Tests_Post_Nav_Menu extends WP_UnitTestCase {
	/**
	 * @var int
	 */
	public $menu_id;

	public function set_up() {
		parent::set_up();

		$this->menu_id = wp_create_nav_menu( 'foo' );
	}

	/**
	 * @ticket 11095
	 * @ticket 33974
	 */
	public function test_wp_page_menu_wp_nav_menu_fallback() {
		$pages = self::factory()->post->create_many( 3, array( 'post_type' => 'page' ) );

		// No menus + wp_nav_menu() falls back to wp_page_menu().
		$menu = wp_nav_menu( array( 'echo' => false ) );

		// After falling back, the 'before' argument should be set and output as '<ul>'.
		$this->assertMatchesRegularExpression( '/<div class="menu"><ul>/', $menu );

		// After falling back, the 'after' argument should be set and output as '</ul>'.
		$this->assertMatchesRegularExpression( '/<\/ul><\/div>/', $menu );

		// After falling back, the markup should include whitespace around <li>'s.
		$this->assertMatchesRegularExpression( '/\s<li.*>|<\/li>\s/U', $menu );
		$this->assertDoesNotMatchRegularExpression( '/><li.*>|<\/li></U', $menu );

		// No menus + wp_nav_menu() falls back to wp_page_menu(), this time without a container.
		$menu = wp_nav_menu(
			array(
				'echo'      => false,
				'container' => false,
			)
		);

		// After falling back, the empty 'container' argument should still return a container element.
		$this->assertMatchesRegularExpression( '/<div class="menu">/', $menu );

		// No menus + wp_nav_menu() falls back to wp_page_menu(), this time without white-space.
		$menu = wp_nav_menu(
			array(
				'echo'         => false,
				'item_spacing' => 'discard',
			)
		);

		// After falling back, the markup should not include whitespace around <li>'s.
		$this->assertDoesNotMatchRegularExpression( '/\s<li.*>|<\/li>\s/U', $menu );
		$this->assertMatchesRegularExpression( '/><li.*>|<\/li></U', $menu );
	}

	/**
	 * @ticket 32464
	 *
	 * @covers ::wp_nav_menu
	 */
	public function test_wp_nav_menu_empty_container() {
		$tag_id = self::factory()->tag->create();

		wp_update_nav_menu_item(
			$this->menu_id,
			0,
			array(
				'menu-item-type'      => 'taxonomy',
				'menu-item-object'    => 'post_tag',
				'menu-item-object-id' => $tag_id,
				'menu-item-status'    => 'publish',
			)
		);

		$menu = wp_nav_menu(
			array(
				'echo'      => false,
				'container' => '',
				'menu'      => $this->menu_id,
			)
		);

		$this->assertStringStartsWith( '<ul', $menu );
	}

	/**
	 * @covers ::wp_get_associated_nav_menu_items
	 */
	public function test_wp_get_associated_nav_menu_items() {
		$tag_id    = self::factory()->tag->create();
		$cat_id    = self::factory()->category->create();
		$post_id   = self::factory()->post->create();
		$post_2_id = self::factory()->post->create();
		$page_id   = self::factory()->post->create( array( 'post_type' => 'page' ) );

		$tag_insert = wp_update_nav_menu_item(
			$this->menu_id,
			0,
			array(
				'menu-item-type'      => 'taxonomy',
				'menu-item-object'    => 'post_tag',
				'menu-item-object-id' => $tag_id,
				'menu-item-status'    => 'publish',
			)
		);

		$cat_insert = wp_update_nav_menu_item(
			$this->menu_id,
			0,
			array(
				'menu-item-type'      => 'taxonomy',
				'menu-item-object'    => 'category',
				'menu-item-object-id' => $cat_id,
				'menu-item-status'    => 'publish',
			)
		);

		$post_insert = wp_update_nav_menu_item(
			$this->menu_id,
			0,
			array(
				'menu-item-type'      => 'post_type',
				'menu-item-object'    => 'post',
				'menu-item-object-id' => $post_id,
				'menu-item-status'    => 'publish',
			)
		);

		// Item without menu-item-object arg.
		$post_2_insert = wp_update_nav_menu_item(
			$this->menu_id,
			0,
			array(
				'menu-item-type'      => 'post_type',
				'menu-item-object-id' => $post_2_id,
				'menu-item-status'    => 'publish',
			)
		);

		$page_insert = wp_update_nav_menu_item(
			$this->menu_id,
			0,
			array(
				'menu-item-type'      => 'post_type',
				'menu-item-object'    => 'page',
				'menu-item-object-id' => $page_id,
				'menu-item-status'    => 'publish',
			)
		);

		$tag_items = wp_get_associated_nav_menu_items( $tag_id, 'taxonomy', 'post_tag' );
		$this->assertSameSets( array( $tag_insert ), $tag_items );
		$cat_items = wp_get_associated_nav_menu_items( $cat_id, 'taxonomy', 'category' );
		$this->assertSameSets( array( $cat_insert ), $cat_items );
		$post_items = wp_get_associated_nav_menu_items( $post_id );
		$this->assertSameSets( array( $post_insert ), $post_items );
		$post_2_items = wp_get_associated_nav_menu_items( $post_2_id );
		$this->assertSameSets( array( $post_2_insert ), $post_2_items );
		$page_items = wp_get_associated_nav_menu_items( $page_id );
		$this->assertSameSets( array( $page_insert ), $page_items );

		wp_delete_term( $tag_id, 'post_tag' );
		$tag_items = wp_get_associated_nav_menu_items( $tag_id, 'taxonomy', 'post_tag' );
		$this->assertSameSets( array(), $tag_items );

		wp_delete_term( $cat_id, 'category' );
		$cat_items = wp_get_associated_nav_menu_items( $cat_id, 'taxonomy', 'category' );
		$this->assertSameSets( array(), $cat_items );

		wp_delete_post( $post_id, true );
		$post_items = wp_get_associated_nav_menu_items( $post_id );
		$this->assertSameSets( array(), $post_items );

		wp_delete_post( $post_2_id, true );
		$post_2_items = wp_get_associated_nav_menu_items( $post_2_id );
		$this->assertSameSets( array(), $post_2_items );

		wp_delete_post( $page_id, true );
		$page_items = wp_get_associated_nav_menu_items( $page_id );
		$this->assertSameSets( array(), $page_items );
	}

	/**
	 * @ticket 27113
	 *
	 * @covers ::wp_get_nav_menu_items
	 */
	public function test_orphan_nav_menu_item() {

		// Create an orphan nav menu item.
		$custom_item_id = wp_update_nav_menu_item(
			0,
			0,
			array(
				'menu-item-type'   => 'custom',
				'menu-item-title'  => 'Wordpress.org',
				'menu-item-url'    => 'http://wordpress.org',
				'menu-item-status' => 'publish',
			)
		);

		// Confirm it saved properly.
		$custom_item = wp_setup_nav_menu_item( get_post( $custom_item_id ) );
		$this->assertSame( 'Wordpress.org', $custom_item->title );

		// Update the orphan with an associated nav menu.
		wp_update_nav_menu_item(
			$this->menu_id,
			$custom_item_id,
			array(
				'menu-item-title' => 'WordPress.org',
			)
		);
		$menu_items  = wp_get_nav_menu_items( $this->menu_id );
		$custom_item = wp_filter_object_list( $menu_items, array( 'db_id' => $custom_item_id ) );
		$custom_item = array_pop( $custom_item );
		$this->assertSame( 'WordPress.org', $custom_item->title );
	}

	/**
	 * @covers ::wp_get_nav_menu_items
	 */
	public function test_wp_get_nav_menu_items_with_taxonomy_term() {
		register_taxonomy( 'wptests_tax', 'post', array( 'hierarchical' => true ) );
		$t           = self::factory()->term->create( array( 'taxonomy' => 'wptests_tax' ) );
		$child_terms = self::factory()->term->create_many(
			2,
			array(
				'taxonomy' => 'wptests_tax',
				'parent'   => $t,
			)
		);

		$term_menu_item = wp_update_nav_menu_item(
			$this->menu_id,
			0,
			array(
				'menu-item-type'      => 'taxonomy',
				'menu-item-object'    => 'wptests_tax',
				'menu-item-object-id' => $t,
				'menu-item-status'    => 'publish',
			)
		);

		$term = get_term( $t, 'wptests_tax' );

		$menu_items = wp_get_nav_menu_items( $this->menu_id );
		$this->assertSame( $term->name, $menu_items[0]->title );
		$this->assertEquals( $t, $menu_items[0]->object_id );
	}

	/**
	 * @ticket 55620
	 * @covers ::update_menu_item_cache
	 */
	public function test_update_menu_item_cache_primes_posts() {
		$post_id = self::factory()->post->create();
		wp_update_nav_menu_item(
			$this->menu_id,
			0,
			array(
				'menu-item-type'      => 'post_type',
				'menu-item-object'    => 'post',
				'menu-item-object-id' => $post_id,
				'menu-item-status'    => 'publish',
			)
		);

		$posts_query  = new WP_Query();
		$query_result = $posts_query->query( array( 'post_type' => 'nav_menu_item' ) );

		wp_cache_delete( $post_id, 'posts' );
		$action = new MockAction();
		add_filter( 'update_post_metadata_cache', array( $action, 'filter' ), 10, 2 );

		update_menu_item_cache( $query_result );

		$args = $action->get_args();
		$last = end( $args );
		$this->assertSameSets( array( $post_id ), $last[1], '_prime_post_caches() was not executed.' );
	}

	/**
	 * @ticket 55620
	 * @covers ::update_menu_item_cache
	 */
	public function test_update_menu_item_cache_primes_terms() {
		register_taxonomy( 'wptests_tax', 'post', array( 'hierarchical' => true ) );
		$term_id = self::factory()->term->create( array( 'taxonomy' => 'wptests_tax' ) );
		wp_update_nav_menu_item(
			$this->menu_id,
			0,
			array(
				'menu-item-type'      => 'taxonomy',
				'menu-item-object'    => 'wptests_tax',
				'menu-item-object-id' => $term_id,
				'menu-item-status'    => 'publish',
			)
		);

		$posts_query  = new WP_Query();
		$query_result = $posts_query->query( array( 'post_type' => 'nav_menu_item' ) );

		wp_cache_delete( $term_id, 'terms' );
		$action = new MockAction();
		add_filter( 'update_term_metadata_cache', array( $action, 'filter' ), 10, 2 );

		update_menu_item_cache( $query_result );
		get_term_meta( $term_id );

		$args = $action->get_args();
		$last = end( $args );
		$this->assertSameSets( array( $term_id ), $last[1], '_prime_term_caches() was not executed.' );
	}


	/**
	 * @ticket 55620
	 * @covers ::update_menu_item_cache
	 */
	public function test_wp_get_nav_menu_items_cache_primes_posts() {
		$post_ids     = self::factory()->post->create_many( 3 );
		$menu_nav_ids = array();
		foreach ( $post_ids as $post_id ) {
			$menu_nav_ids[] = wp_update_nav_menu_item(
				$this->menu_id,
				0,
				array(
					'menu-item-type'      => 'post_type',
					'menu-item-object'    => 'post',
					'menu-item-object-id' => $post_id,
					'menu-item-status'    => 'publish',
				)
			);
		}

		// Delete post and post meta caches.
		wp_cache_delete_multiple( $menu_nav_ids, 'posts' );
		wp_cache_delete_multiple( $menu_nav_ids, 'post_meta' );
		wp_cache_delete_multiple( $post_ids, 'posts' );
		wp_cache_delete_multiple( $post_ids, 'post_meta' );

		$action = new MockAction();
		add_filter( 'update_post_metadata_cache', array( $action, 'filter' ), 10, 2 );

		$start_num_queries = get_num_queries();
		wp_get_nav_menu_items( $this->menu_id, array( 'nopaging' => false ) );
		$queries_made = get_num_queries() - $start_num_queries;
		$this->assertSame( 7, $queries_made, 'Only does 7 database queries when running wp_get_nav_menu_items.' );

		$args = $action->get_args();
		$this->assertSameSets( $menu_nav_ids, $args[0][1], '_prime_post_caches() was not executed.' );
		$this->assertSameSets( $post_ids, $args[2][1], '_prime_post_caches() was not executed.' );
	}

	/**
	 * @ticket 55620
	 * @covers ::update_menu_item_cache
	 */
	public function test_wp_get_nav_menu_items_cache_primes_terms() {
		register_taxonomy( 'wptests_tax', 'post', array( 'hierarchical' => true ) );
		$term_ids     = self::factory()->term->create_many( 3, array( 'taxonomy' => 'wptests_tax' ) );
		$menu_nav_ids = array();
		foreach ( $term_ids as $term_id ) {
			$menu_nav_ids[] = wp_update_nav_menu_item(
				$this->menu_id,
				0,
				array(
					'menu-item-type'      => 'taxonomy',
					'menu-item-object'    => 'wptests_tax',
					'menu-item-object-id' => $term_id,
					'menu-item-status'    => 'publish',
				)
			);
		}
		// Delete post and post meta caches.
		wp_cache_delete_multiple( $menu_nav_ids, 'posts' );
		wp_cache_delete_multiple( $menu_nav_ids, 'post_meta' );
		// Delete term caches.
		wp_cache_delete_multiple( $term_ids, 'terms' );
		$action_terms = new MockAction();
		add_filter( 'update_term_metadata_cache', array( $action_terms, 'filter' ), 10, 2 );

		$action_posts = new MockAction();
		add_filter( 'update_post_metadata_cache', array( $action_posts, 'filter' ), 10, 2 );

		$start_num_queries = get_num_queries();
		wp_get_nav_menu_items( $this->menu_id, array( 'nopaging' => false ) );
		get_term_meta( $term_ids[0] );
		$queries_made = get_num_queries() - $start_num_queries;
		$this->assertSame( 7, $queries_made, 'Only does 7 database queries when running wp_get_nav_menu_items.' );

		$args       = $action_terms->get_args();
		$first      = reset( $args );
		$term_ids[] = $this->menu_id;
		$this->assertSameSets( $term_ids, $first[1], '_prime_term_caches() was not executed.' );

		$args = $action_posts->get_args();
		$this->assertSameSets( $menu_nav_ids, $args[0][1], '_prime_post_caches() was not executed.' );
	}

	/**
	 * @ticket 13910
	 *
	 * @covers ::wp_get_nav_menu_name
	 */
	public function test_wp_get_nav_menu_name() {
		// Register a nav menu location.
		register_nav_menu( 'primary', 'Primary Navigation' );

		// Create a menu with a title.
		$menu = wp_create_nav_menu( 'My Menu' );

		// Assign the menu to the `primary` location.
		$locations            = get_nav_menu_locations();
		$menu_obj             = wp_get_nav_menu_object( $menu );
		$locations['primary'] = $menu_obj->term_id;
		set_theme_mod( 'nav_menu_locations', $locations );

		$this->assertSame( 'My Menu', wp_get_nav_menu_name( 'primary' ) );
	}

	/**
	 * @ticket 29460
	 *
	 * @covers ::wp_get_nav_menus
	 */
	public function test_orderby_name_by_default() {
		// We are going to create a random number of menus (min 2, max 10).
		$menus_no = rand( 2, 10 );

		for ( $i = 0; $i <= $menus_no; $i++ ) {
			wp_create_nav_menu( rand_str() );
		}

		// This is the expected array of menu names.
		$expected_nav_menus_names = wp_list_pluck(
			get_terms(
				'nav_menu',
				array(
					'hide_empty' => false,
					'orderby'    => 'name',
				)
			),
			'name'
		);

		// And this is what we got when calling wp_get_nav_menus().
		$nav_menus_names = wp_list_pluck( wp_get_nav_menus(), 'name' );

		$this->assertSame( $expected_nav_menus_names, $nav_menus_names );
	}

	/**
	 * @ticket 35324
	 *
	 * @covers ::wp_setup_nav_menu_item
	 */
	public function test_wp_setup_nav_menu_item_for_post_type_archive() {

		$post_type_slug        = 'fooo-bar-baz';
		$post_type_description = 'foo';
		register_post_type(
			$post_type_slug,
			array(
				'public'      => true,
				'has_archive' => true,
				'description' => $post_type_description,
				'label'       => $post_type_slug,
			)
		);

		$post_type_archive_item_id = wp_update_nav_menu_item(
			$this->menu_id,
			0,
			array(
				'menu-item-type'        => 'post_type_archive',
				'menu-item-object'      => $post_type_slug,
				'menu-item-description' => $post_type_description,
				'menu-item-status'      => 'publish',
			)
		);
		$post_type_archive_item    = wp_setup_nav_menu_item( get_post( $post_type_archive_item_id ) );

		$this->assertSame( $post_type_slug, $post_type_archive_item->title );
		$this->assertSame( $post_type_description, $post_type_archive_item->description );
	}

	/**
	 * @ticket 35324
	 *
	 * @covers ::wp_setup_nav_menu_item
	 */
	public function test_wp_setup_nav_menu_item_for_post_type_archive_no_description() {

		$post_type_slug        = 'fooo-bar-baz';
		$post_type_description = '';
		register_post_type(
			$post_type_slug,
			array(
				'public'      => true,
				'has_archive' => true,
				'label'       => $post_type_slug,
			)
		);

		$post_type_archive_item_id = wp_update_nav_menu_item(
			$this->menu_id,
			0,
			array(
				'menu-item-type'   => 'post_type_archive',
				'menu-item-object' => $post_type_slug,
				'menu-item-status' => 'publish',
			)
		);
		$post_type_archive_item    = wp_setup_nav_menu_item( get_post( $post_type_archive_item_id ) );

		$this->assertSame( $post_type_slug, $post_type_archive_item->title );
		$this->assertSame( $post_type_description, $post_type_archive_item->description ); // Fail!
	}

	/**
	 * @ticket 35324
	 *
	 * @covers ::wp_setup_nav_menu_item
	 */
	public function test_wp_setup_nav_menu_item_for_post_type_archive_custom_description() {

		$post_type_slug        = 'fooo-bar-baz';
		$post_type_description = 'foobaz';
		register_post_type(
			$post_type_slug,
			array(
				'public'      => true,
				'has_archive' => true,
				'description' => $post_type_description,
				'label'       => $post_type_slug,
			)
		);

		$menu_item_description = 'foo_description';

		$post_type_archive_item_id = wp_update_nav_menu_item(
			$this->menu_id,
			0,
			array(
				'menu-item-type'        => 'post_type_archive',
				'menu-item-object'      => $post_type_slug,
				'menu-item-description' => $menu_item_description,
				'menu-item-status'      => 'publish',
			)
		);
		$post_type_archive_item    = wp_setup_nav_menu_item( get_post( $post_type_archive_item_id ) );

		$this->assertSame( $post_type_slug, $post_type_archive_item->title );
		$this->assertSame( $menu_item_description, $post_type_archive_item->description );
	}

	/**
	 * @ticket 35324
	 *
	 * @covers ::wp_setup_nav_menu_item
	 */
	public function test_wp_setup_nav_menu_item_for_unknown_post_type_archive_no_description() {

		$post_type_slug = 'fooo-bar-baz';

		$post_type_archive_item_id = wp_update_nav_menu_item(
			$this->menu_id,
			0,
			array(
				'menu-item-type'   => 'post_type_archive',
				'menu-item-object' => $post_type_slug,
				'menu-item-status' => 'publish',
			)
		);
		$post_type_archive_item    = wp_setup_nav_menu_item( get_post( $post_type_archive_item_id ) );

		$this->assertEmpty( $post_type_archive_item->description );
	}

	/**
	 * @ticket 19038
	 *
	 * @covers ::wp_setup_nav_menu_item
	 */
	public function test_wp_setup_nav_menu_item_for_trashed_post() {
		$post_id = self::factory()->post->create(
			array(
				'post_status' => 'trash',
			)
		);

		$menu_item_id = wp_update_nav_menu_item(
			$this->menu_id,
			0,
			array(
				'menu-item-type'      => 'post_type',
				'menu-item-object'    => 'post',
				'menu-item-object-id' => $post_id,
				'menu-item-status'    => 'publish',
			)
		);

		$menu_item = wp_setup_nav_menu_item( get_post( $menu_item_id ) );

		$this->assertTrue( ! _is_valid_nav_menu_item( $menu_item ) );
	}

	/**
	 * @ticket 56577
	 */
	public function test_wp_setup_nav_menu_item_short_circuit_filter() {
		$post_id = self::factory()->post->create();

		$menu_item_id = wp_update_nav_menu_item(
			$this->menu_id,
			0,
			array(
				'menu-item-type'      => 'post_type',
				'menu-item-object'    => 'post',
				'menu-item-object-id' => $post_id,
				'menu-item-status'    => 'publish',
			)
		);

		add_filter( 'pre_wp_setup_nav_menu_item', '__return_empty_string' );

		$custom_item = wp_setup_nav_menu_item( get_post( $menu_item_id ) );

		$this->assertSame( '', $custom_item );
	}

	/**
	 * @ticket 35206
	 *
	 * @covers ::wp_nav_menu
	 */
	public function test_wp_nav_menu_whitespace_options() {
		$post_id1 = self::factory()->post->create();
		$post_id2 = self::factory()->post->create();
		$post_id3 = self::factory()->post->create();
		$post_id4 = self::factory()->post->create();

		$post_insert = wp_update_nav_menu_item(
			$this->menu_id,
			0,
			array(
				'menu-item-type'      => 'post_type',
				'menu-item-object'    => 'post',
				'menu-item-object-id' => $post_id1,
				'menu-item-status'    => 'publish',
			)
		);

		$post_insert2 = wp_update_nav_menu_item(
			$this->menu_id,
			0,
			array(
				'menu-item-type'      => 'post_type',
				'menu-item-object'    => 'post',
				'menu-item-object-id' => $post_id2,
				'menu-item-status'    => 'publish',
			)
		);

		$post_insert3 = wp_update_nav_menu_item(
			$this->menu_id,
			0,
			array(
				'menu-item-type'      => 'post_type',
				'menu-item-object'    => 'post',
				'menu-item-parent-id' => $post_insert,
				'menu-item-object-id' => $post_id3,
				'menu-item-status'    => 'publish',
			)
		);

		$post_insert4 = wp_update_nav_menu_item(
			$this->menu_id,
			0,
			array(
				'menu-item-type'      => 'post_type',
				'menu-item-object'    => 'post',
				'menu-item-parent-id' => $post_insert,
				'menu-item-object-id' => $post_id4,
				'menu-item-status'    => 'publish',
			)
		);

		// No whitespace suppression.
		$menu = wp_nav_menu(
			array(
				'echo' => false,
				'menu' => $this->menu_id,
			)
		);

		// The markup should include whitespace between <li>'s.
		$this->assertMatchesRegularExpression( '/\s<li.*>|<\/li>\s/U', $menu );
		$this->assertDoesNotMatchRegularExpression( '/<\/li><li.*>/U', $menu );

		// Whitespace suppressed.
		$menu = wp_nav_menu(
			array(
				'echo'         => false,
				'item_spacing' => 'discard',
				'menu'         => $this->menu_id,
			)
		);

		// The markup should not include whitespace around <li>'s.
		$this->assertDoesNotMatchRegularExpression( '/\s<li.*>|<\/li>\s/U', $menu );
		$this->assertMatchesRegularExpression( '/><li.*>|<\/li></U', $menu );
	}

	/*
	 * Confirm `wp_nav_menu()` and `Walker_Nav_Menu` passes an $args object to filters.
	 *
	 * `wp_nav_menu()` is unique in that it uses an $args object rather than an array.
	 * This has been the case for some time and should be maintained for reasons of
	 * backward compatibility.
	 *
	 * @ticket 24587
	 *
	 * @covers ::wp_nav_menu
	 */
	public function test_wp_nav_menu_filters_are_passed_args_object() {
		$tag_id = self::factory()->tag->create();

		$tag_insert = wp_update_nav_menu_item(
			$this->menu_id,
			0,
			array(
				'menu-item-type'      => 'taxonomy',
				'menu-item-object'    => 'post_tag',
				'menu-item-object-id' => $tag_id,
				'menu-item-status'    => 'publish',
			)
		);

		/*
		 * The tests take place in a range of filters to ensure the passed
		 * arguments are an object.
		 */
		// In function.
		add_filter( 'pre_wp_nav_menu', array( $this, 'confirm_second_param_args_object' ), 10, 2 );
		add_filter( 'wp_nav_menu_objects', array( $this, 'confirm_second_param_args_object' ), 10, 2 );
		add_filter( 'wp_nav_menu_items', array( $this, 'confirm_second_param_args_object' ), 10, 2 );

		// In walker.
		add_filter( 'nav_menu_item_args', array( $this, 'confirm_nav_menu_item_args_object' ) );

		add_filter( 'nav_menu_css_class', array( $this, 'confirm_third_param_args_object' ), 10, 3 );
		add_filter( 'nav_menu_item_id', array( $this, 'confirm_third_param_args_object' ), 10, 3 );
		add_filter( 'nav_menu_link_attributes', array( $this, 'confirm_third_param_args_object' ), 10, 3 );
		add_filter( 'nav_menu_item_title', array( $this, 'confirm_third_param_args_object' ), 10, 3 );

		add_filter( 'walker_nav_menu_start_el', array( $this, 'confirm_forth_param_args_object' ), 10, 4 );

		wp_nav_menu(
			array(
				'echo' => false,
				'menu' => $this->menu_id,
			)
		);
		wp_delete_term( $tag_id, 'post_tag' );

		/*
		 * Remove test filters.
		 */
		// In function.
		remove_filter( 'pre_wp_nav_menu', array( $this, 'confirm_second_param_args_object' ), 10, 2 );
		remove_filter( 'wp_nav_menu_objects', array( $this, 'confirm_second_param_args_object' ), 10, 2 );
		remove_filter( 'wp_nav_menu_items', array( $this, 'confirm_second_param_args_object' ), 10, 2 );

		// In walker.
		remove_filter( 'nav_menu_item_args', array( $this, 'confirm_nav_menu_item_args_object' ) );

		remove_filter( 'nav_menu_css_class', array( $this, 'confirm_third_param_args_object' ), 10, 3 );
		remove_filter( 'nav_menu_item_id', array( $this, 'confirm_third_param_args_object' ), 10, 3 );
		remove_filter( 'nav_menu_link_attributes', array( $this, 'confirm_third_param_args_object' ), 10, 3 );
		remove_filter( 'nav_menu_item_title', array( $this, 'confirm_third_param_args_object' ), 10, 3 );

		remove_filter( 'walker_nav_menu_start_el', array( $this, 'confirm_forth_param_args_object' ), 10, 4 );
	}

	/**
	 * Run tests required to confrim Walker_Nav_Menu receives an $args object.
	 */
	public function confirm_nav_menu_item_args_object( $args ) {
		$this->assertIsObject( $args );
		return $args;
	}

	public function confirm_second_param_args_object( $ignored_1, $args ) {
		$this->assertIsObject( $args );
		return $ignored_1;
	}

	public function confirm_third_param_args_object( $ignored_1, $ignored_2, $args ) {
		$this->assertIsObject( $args );
		return $ignored_1;
	}

	public function confirm_forth_param_args_object( $ignored_1, $ignored_2, $ignored_3, $args ) {
		$this->assertIsObject( $args );
		return $ignored_1;
	}

	/**
	 * @ticket 35272
	 *
	 * @covers ::wp_get_nav_menu_items
	 */
	public function test_no_front_page_class_applied() {
		$page_id = self::factory()->post->create(
			array(
				'post_type'  => 'page',
				'post_title' => 'Home Page',
			)
		);

		wp_update_nav_menu_item(
			$this->menu_id,
			0,
			array(
				'menu-item-type'      => 'post_type',
				'menu-item-object'    => 'page',
				'menu-item-object-id' => $page_id,
				'menu-item-status'    => 'publish',
			)
		);

		$menu_items = wp_get_nav_menu_items( $this->menu_id );
		_wp_menu_item_classes_by_context( $menu_items );

		$classes = $menu_items[0]->classes;

		$this->assertNotContains( 'menu-item-home', $classes );
	}


	/**
	 * @ticket 35272
	 *
	 * @covers ::wp_get_nav_menu_items
	 */
	public function test_class_applied_to_front_page_item() {
		$page_id = self::factory()->post->create(
			array(
				'post_type'  => 'page',
				'post_title' => 'Home Page',
			)
		);
		update_option( 'page_on_front', $page_id );

		wp_update_nav_menu_item(
			$this->menu_id,
			0,
			array(
				'menu-item-type'      => 'post_type',
				'menu-item-object'    => 'page',
				'menu-item-object-id' => $page_id,
				'menu-item-status'    => 'publish',
			)
		);

		$menu_items = wp_get_nav_menu_items( $this->menu_id );
		_wp_menu_item_classes_by_context( $menu_items );

		$classes = $menu_items[0]->classes;

		delete_option( 'page_on_front' );

		$this->assertContains( 'menu-item-home', $classes );
	}

	/**
	 * @ticket 35272
	 *
	 * @covers ::wp_get_nav_menu_items
	 */
	public function test_class_not_applied_to_taxonomies_with_same_id_as_front_page_item() {
		global $wpdb;

		$new_id = 35272;

		$page_id = self::factory()->post->create(
			array(
				'post_type'  => 'page',
				'post_title' => 'Home Page',
			)
		);
		$tag_id  = self::factory()->tag->create();

		$wpdb->update( $wpdb->posts, array( 'ID' => $new_id ), array( 'ID' => $page_id ) );
		$wpdb->update( $wpdb->terms, array( 'term_id' => $new_id ), array( 'term_id' => $tag_id ) );
		$wpdb->update( $wpdb->term_taxonomy, array( 'term_id' => $new_id ), array( 'term_id' => $tag_id ) );

		update_option( 'page_on_front', $new_id );

		wp_update_nav_menu_item(
			$this->menu_id,
			0,
			array(
				'menu-item-type'      => 'taxonomy',
				'menu-item-object'    => 'post_tag',
				'menu-item-object-id' => $new_id,
				'menu-item-status'    => 'publish',
			)
		);

		$menu_items = wp_get_nav_menu_items( $this->menu_id );
		_wp_menu_item_classes_by_context( $menu_items );

		$classes = $menu_items[0]->classes;

		$this->assertNotContains( 'menu-item-home', $classes );
	}

	/**
	 * Test _wp_delete_customize_changeset_dependent_auto_drafts.
	 *
	 * @covers ::_wp_delete_customize_changeset_dependent_auto_drafts
	 */
	public function test_wp_delete_customize_changeset_dependent_auto_drafts() {
		$auto_draft_post_id = self::factory()->post->create(
			array(
				'post_status' => 'auto-draft',
			)
		);
		$draft_post_id      = self::factory()->post->create(
			array(
				'post_status' => 'draft',
			)
		);
		$private_post_id    = self::factory()->post->create(
			array(
				'post_status' => 'private',
			)
		);

		$nav_created_post_ids = array(
			$auto_draft_post_id,
			$draft_post_id,
			$private_post_id,
		);
		$data                 = array(
			'nav_menus_created_posts' => array(
				'value' => $nav_created_post_ids,
			),
		);
		wp_set_current_user(
			self::factory()->user->create(
				array(
					'role' => 'administrator',
				)
			)
		);
		require_once ABSPATH . WPINC . '/class-wp-customize-manager.php';
		$wp_customize = new WP_Customize_Manager();
		do_action( 'customize_register', $wp_customize );
		$wp_customize->save_changeset_post(
			array(
				'data' => $data,
			)
		);
		$this->assertSame( 'auto-draft', get_post_status( $auto_draft_post_id ) );
		$this->assertSame( 'draft', get_post_status( $draft_post_id ) );
		$this->assertSame( 'private', get_post_status( $private_post_id ) );
		wp_delete_post( $wp_customize->changeset_post_id(), true );
		$this->assertFalse( get_post_status( $auto_draft_post_id ) );
		$this->assertSame( 'trash', get_post_status( $draft_post_id ) );
		$this->assertSame( 'private', get_post_status( $private_post_id ) );
	}

	/**
	 * @ticket 39800
	 *
	 * @covers ::wp_get_nav_menu_items
	 */
	public function test_parent_ancestor_for_post_archive() {

		register_post_type(
			'books',
			array(
				'label'       => 'Books',
				'public'      => true,
				'has_archive' => true,
			)
		);

		$first_page_id  = self::factory()->post->create(
			array(
				'post_type'  => 'page',
				'post_title' => 'Top Level Page',
			)
		);
		$second_page_id = self::factory()->post->create(
			array(
				'post_type'  => 'page',
				'post_title' => 'Second Level Page',
			)
		);

		$first_menu_id = wp_update_nav_menu_item(
			$this->menu_id,
			0,
			array(
				'menu-item-type'      => 'post_type',
				'menu-item-object'    => 'page',
				'menu-item-object-id' => $first_page_id,
				'menu-item-status'    => 'publish',
			)
		);

		$second_menu_id = wp_update_nav_menu_item(
			$this->menu_id,
			0,
			array(
				'menu-item-type'      => 'post_type',
				'menu-item-object'    => 'page',
				'menu-item-object-id' => $second_page_id,
				'menu-item-status'    => 'publish',
				'menu-item-parent-id' => $first_menu_id,
			)
		);

		wp_update_nav_menu_item(
			$this->menu_id,
			0,
			array(
				'menu-item-type'      => 'post_type_archive',
				'menu-item-object'    => 'books',
				'menu-item-status'    => 'publish',
				'menu-item-parent-id' => $second_menu_id,
			)
		);

		$this->go_to( get_post_type_archive_link( 'books' ) );

		$menu_items = wp_get_nav_menu_items( $this->menu_id );
		_wp_menu_item_classes_by_context( $menu_items );

		$top_page_menu_item       = $menu_items[0];
		$secondary_page_menu_item = $menu_items[1];
		$post_archive_menu_item   = $menu_items[2];

		$this->assertFalse( $top_page_menu_item->current_item_parent );
		$this->assertTrue( $top_page_menu_item->current_item_ancestor );
		$this->assertContains( 'current-menu-ancestor', $top_page_menu_item->classes );

		$this->assertTrue( $secondary_page_menu_item->current_item_parent );
		$this->assertTrue( $secondary_page_menu_item->current_item_ancestor );
		$this->assertContains( 'current-menu-parent', $secondary_page_menu_item->classes );
		$this->assertContains( 'current-menu-ancestor', $secondary_page_menu_item->classes );

		$this->assertFalse( $post_archive_menu_item->current_item_parent );
		$this->assertFalse( $post_archive_menu_item->current_item_ancestor );

		$this->assertNotContains( 'current-menu-parent', $post_archive_menu_item->classes );
		$this->assertNotContains( 'current-menu-ancestor', $post_archive_menu_item->classes );
	}

	/**
	 * @ticket 43401
<<<<<<< HEAD
	 * @dataProvider get_iri_current_menu_items
	 *
	 * @covers ::wp_get_nav_menu_items
=======
	 * @dataProvider data_iri_current_menu_item
>>>>>>> df17fdbd
	 */
	public function test_iri_current_menu_item( $custom_link, $current = true ) {
		wp_update_nav_menu_item(
			$this->menu_id,
			0,
			array(
				'menu-item-status' => 'publish',
				'menu-item-type'   => 'custom',
				'menu-item-url'    => $custom_link,
			)
		);

		$this->go_to( site_url( '/%D0%BF%D1%80%D0%B8%D0%B2%D0%B5%D1%82/' ) );

		$menu_items = wp_get_nav_menu_items( $this->menu_id );
		_wp_menu_item_classes_by_context( $menu_items );

		$classes = $menu_items[0]->classes;

		if ( $current ) {
			$this->assertContains( 'current-menu-item', $classes );
		} else {
			$this->assertNotContains( 'current-menu-item', $classes );
		}
	}

	/**
	 * Provides IRI matching data for _wp_menu_item_classes_by_context() test.
	 */
	public function data_iri_current_menu_item() {
		return array(
			array( site_url( '/%D0%BF%D1%80%D0%B8%D0%B2%D0%B5%D1%82/' ) ),
			array( site_url( '/%D0%BF%D1%80%D0%B8%D0%B2%D0%B5%D1%82' ) ),
			array( '/%D0%BF%D1%80%D0%B8%D0%B2%D0%B5%D1%82/' ),
			array( '/%D0%BF%D1%80%D0%B8%D0%B2%D0%B5%D1%82' ),
			array( '/привет/' ),
			array( '/привет' ),
		);
	}

	/**
	 * @ticket 44005
	 * @group privacy
	 *
	 * @covers ::wp_get_nav_menu_items
	 */
	public function test_no_privacy_policy_class_applied() {
		$page_id = self::factory()->post->create(
			array(
				'post_type'  => 'page',
				'post_title' => 'Privacy Policy Page',
			)
		);

		wp_update_nav_menu_item(
			$this->menu_id,
			0,
			array(
				'menu-item-type'      => 'post_type',
				'menu-item-object'    => 'page',
				'menu-item-object-id' => $page_id,
				'menu-item-status'    => 'publish',
			)
		);

		$menu_items = wp_get_nav_menu_items( $this->menu_id );
		_wp_menu_item_classes_by_context( $menu_items );

		$classes = $menu_items[0]->classes;

		$this->assertNotContains( 'menu-item-privacy-policy', $classes );
	}

	/**
	 * @ticket 44005
	 * @group privacy
	 *
	 * @covers ::wp_get_nav_menu_items
	 */
	public function test_class_applied_to_privacy_policy_page_item() {
		$page_id = self::factory()->post->create(
			array(
				'post_type'  => 'page',
				'post_title' => 'Privacy Policy Page',
			)
		);
		update_option( 'wp_page_for_privacy_policy', $page_id );

		wp_update_nav_menu_item(
			$this->menu_id,
			0,
			array(
				'menu-item-type'      => 'post_type',
				'menu-item-object'    => 'page',
				'menu-item-object-id' => $page_id,
				'menu-item-status'    => 'publish',
			)
		);

		$menu_items = wp_get_nav_menu_items( $this->menu_id );
		_wp_menu_item_classes_by_context( $menu_items );

		$classes = $menu_items[0]->classes;

		delete_option( 'wp_page_for_privacy_policy' );

		$this->assertContains( 'menu-item-privacy-policy', $classes );
	}

	/**
	 * @ticket 47723
	 * @dataProvider data_trim_url_for_custom_item
	 *
	 * @covers ::wp_get_nav_menu_items
	 */
	public function test_trim_url_for_custom_item( $custom_url, $correct_url ) {
		$custom_item_id = wp_update_nav_menu_item(
			$this->menu_id,
			0,
			array(
				'menu-item-type'   => 'custom',
				'menu-item-title'  => 'WordPress.org',
				'menu-item-url'    => $custom_url,
				'menu-item-status' => 'publish',
			)
		);

		$custom_item = wp_setup_nav_menu_item( get_post( $custom_item_id ) );
		$this->assertSame( $correct_url, $custom_item->url );
	}

	/**
	 * Provides data for test_trim_url_for_custom_item().
	 */
	public function data_trim_url_for_custom_item() {
		return array(
			array( 'https://wordpress.org ', 'https://wordpress.org' ),
			array( ' https://wordpress.org', 'https://wordpress.org' ),
		);
	}

	/**
	 * Tests `wp_update_nav_menu_item()` with special characters in a category name.
	 *
	 * When inserting a category as a nav item, the `post_title` property should
	 * be empty, as the item should get the title from the category object itself.
	 *
	 * @ticket 48011
	 *
	 * @covers ::wp_update_nav_menu_item
	 */
	public function test_wp_update_nav_menu_item_with_special_characters_in_category_name() {
		$category_name = 'Test Cat - \"Pre-Slashed\" Cat Name & >';

		$category = self::factory()->category->create_and_get(
			array(
				'name' => $category_name,
			)
		);

		$category_item_id = wp_update_nav_menu_item(
			$this->menu_id,
			0,
			array(
				'menu-item-type'      => 'taxonomy',
				'menu-item-object'    => 'category',
				'menu-item-object-id' => $category->term_id,
				'menu-item-status'    => 'publish',
				/*
				 * Interestingly enough, if we use `$cat->name` for the menu item title,
				 * we won't be able to replicate the bug because it's in htmlentities form.
				 */
				'menu-item-title'     => $category_name,
			)
		);

		$category_item = get_post( $category_item_id );
		$this->assertEmpty( $category_item->post_title );
	}

	/**
	 * Test passed post_date/post_date_gmt.
	 *
	 * When inserting a nav menu item, it should be possible to set the post_date
	 * of it to ensure that this data is maintained during an import.
	 *
	 * @ticket 52189
	 *
	 * @covers ::wp_update_nav_menu_item
	 */
	public function test_wp_update_nav_menu_item_with_post_date() {
		$post_date     = '2020-12-28 11:26:35';
		$post_date_gmt = '2020-12-29 10:11:45';
		$invalid_date  = '2020-12-41 14:15:27';

		$post_id = self::factory()->post->create(
			array(
				'post_status' => 'publish',
			)
		);

		$menu_item_id = wp_update_nav_menu_item(
			$this->menu_id,
			0,
			array(
				'menu-item-type'      => 'post_type',
				'menu-item-object'    => 'post',
				'menu-item-object-id' => $post_id,
				'menu-item-status'    => 'publish',
			)
		);

		$post = get_post( $menu_item_id );
		$this->assertEqualsWithDelta( strtotime( gmdate( 'Y-m-d H:i:s' ) ), strtotime( $post->post_date ), 2, 'The dates should be equal' );

		$menu_item_id = wp_update_nav_menu_item(
			$this->menu_id,
			0,
			array(
				'menu-item-type'          => 'post_type',
				'menu-item-object'        => 'post',
				'menu-item-object-id'     => $post_id,
				'menu-item-status'        => 'publish',
				'menu-item-post-date-gmt' => $post_date_gmt,
			)
		);

		$post = get_post( $menu_item_id );
		$this->assertSame( get_date_from_gmt( $post_date_gmt ), $post->post_date );

		$menu_item_id = wp_update_nav_menu_item(
			$this->menu_id,
			0,
			array(
				'menu-item-type'          => 'post_type',
				'menu-item-object'        => 'post',
				'menu-item-object-id'     => $post_id,
				'menu-item-status'        => 'publish',
				'menu-item-post-date-gmt' => $invalid_date,
			)
		);

		$post = get_post( $menu_item_id );
		$this->assertSame( '1970-01-01 00:00:00', $post->post_date );

		$menu_item_id = wp_update_nav_menu_item(
			$this->menu_id,
			0,
			array(
				'menu-item-type'      => 'post_type',
				'menu-item-object'    => 'post',
				'menu-item-object-id' => $post_id,
				'menu-item-status'    => 'publish',
				'menu-item-post-date' => $post_date,
			)
		);

		$post = get_post( $menu_item_id );
		$this->assertSame( $post_date, $post->post_date );

		$menu_item_id = wp_update_nav_menu_item(
			$this->menu_id,
			0,
			array(
				'menu-item-type'          => 'post_type',
				'menu-item-object'        => 'post',
				'menu-item-object-id'     => $post_id,
				'menu-item-status'        => 'publish',
				'menu-item-post-date'     => $post_date,
				'menu-item-post-date-gmt' => $post_date_gmt,
			)
		);

		$post = get_post( $menu_item_id );
		$this->assertSame( $post_date, $post->post_date );

		$menu_item_id = wp_update_nav_menu_item(
			$this->menu_id,
			0,
			array(
				'menu-item-type'          => 'post_type',
				'menu-item-object'        => 'post',
				'menu-item-object-id'     => $post_id,
				'menu-item-status'        => 'publish',
				'menu-item-post-date'     => $post_date,
				'menu-item-post-date-gmt' => $invalid_date,
			)
		);

		$post = get_post( $menu_item_id );
		$this->assertSame( $post_date, $post->post_date );

		$menu_item_id = wp_update_nav_menu_item(
			$this->menu_id,
			0,
			array(
				'menu-item-type'      => 'post_type',
				'menu-item-object'    => 'post',
				'menu-item-object-id' => $post_id,
				'menu-item-status'    => 'publish',
				'menu-item-post-date' => $invalid_date,
			)
		);

		$post = get_post( $menu_item_id );
		$this->assertEqualsWithDelta( strtotime( gmdate( 'Y-m-d H:i:s' ) ), strtotime( $post->post_date ), 2, 'The dates should be equal' );

		$menu_item_id = wp_update_nav_menu_item(
			$this->menu_id,
			0,
			array(
				'menu-item-type'          => 'post_type',
				'menu-item-object'        => 'post',
				'menu-item-object-id'     => $post_id,
				'menu-item-status'        => 'publish',
				'menu-item-post-date'     => $invalid_date,
				'menu-item-post-date-gmt' => $post_date_gmt,
			)
		);

		$post = get_post( $menu_item_id );
		$this->assertEqualsWithDelta( strtotime( gmdate( 'Y-m-d H:i:s' ) ), strtotime( $post->post_date ), 2, 'The dates should be equal' );

		$menu_item_id = wp_update_nav_menu_item(
			$this->menu_id,
			0,
			array(
				'menu-item-type'          => 'post_type',
				'menu-item-object'        => 'post',
				'menu-item-object-id'     => $post_id,
				'menu-item-status'        => 'publish',
				'menu-item-post-date'     => $invalid_date,
				'menu-item-post-date-gmt' => $invalid_date,
			)
		);

		$post = get_post( $menu_item_id );
		$this->assertEqualsWithDelta( strtotime( gmdate( 'Y-m-d H:i:s' ) ), strtotime( $post->post_date ), 2, 'The dates should be equal' );
	}
}<|MERGE_RESOLUTION|>--- conflicted
+++ resolved
@@ -1071,13 +1071,9 @@
 
 	/**
 	 * @ticket 43401
-<<<<<<< HEAD
-	 * @dataProvider get_iri_current_menu_items
+	 * @dataProvider data_iri_current_menu_item
 	 *
 	 * @covers ::wp_get_nav_menu_items
-=======
-	 * @dataProvider data_iri_current_menu_item
->>>>>>> df17fdbd
 	 */
 	public function test_iri_current_menu_item( $custom_link, $current = true ) {
 		wp_update_nav_menu_item(
