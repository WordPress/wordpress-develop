--- conflicted
+++ resolved
@@ -389,12 +389,7 @@
 		$this->assertSameIgnoreEOL( $expected, wp_list_pages( $args ) );
 	}
 
-<<<<<<< HEAD
-	function test_wp_list_pages_include() {
-=======
-
 	public function test_wp_list_pages_include() {
->>>>>>> 4dea8f59
 		$args = array(
 			'echo'    => false,
 			'include' => self::$parent_1 . ',' . self::$parent_3,
