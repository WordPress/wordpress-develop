--- conflicted
+++ resolved
@@ -210,14 +210,9 @@
 			}
 		}
 
-<<<<<<< HEAD
 		$date = explode( ' ', str_replace( array( '-', ':' ), ' ', $attachment->post_date ) );
 		$this->assertSame( home_url( user_trailingslashit( "/{$date[0]}/{$date[1]}/{$date[2]}/attachment/{$attachment->post_name}" ) ), get_permalink( $attachment_id ) );
-		// Ensure the URL does not 404.
-=======
-		$this->assertSame( home_url( "/?attachment_id={$attachment->ID}" ), get_permalink( $attachment_id ) );
 		// Visit permalink.
->>>>>>> 553d618e
 		$this->go_to( get_permalink( $attachment_id ) );
 		$this->assertQueryTrue( 'is_attachment', 'is_single', 'is_singular' );
 	}
