<?php
/**
 * @group link
 */
class Tests_Link extends WP_UnitTestCase {

	public function get_pagenum_link_cb( $url ) {
		return $url . '/WooHoo';
	}

	/**
	 * @ticket 8847
	 *
	 * @covers ::get_pagenum_link
	 */
	public function test_get_pagenum_link_case_insensitivity() {
		$old_req_uri = $_SERVER['REQUEST_URI'];

		$this->set_permalink_structure( '/%year%/%monthnum%/%day%/%postname%/' );

		add_filter( 'home_url', array( $this, 'get_pagenum_link_cb' ) );
		$_SERVER['REQUEST_URI'] = '/woohoo';
		$paged                  = get_pagenum_link( 2 );

		remove_filter( 'home_url', array( $this, 'get_pagenum_link_cb' ) );
		$this->assertSame( $paged, home_url( '/WooHoo/page/2/' ) );

		$_SERVER['REQUEST_URI'] = $old_req_uri;
	}

<<<<<<< HEAD
	/**
	 * @covers ::wp_get_shortlink
	 */
	function test_wp_get_shortlink() {
=======
	public function test_wp_get_shortlink() {
>>>>>>> 4dea8f59
		$post_id  = self::factory()->post->create();
		$post_id2 = self::factory()->post->create();

		// Basic case.
		$this->assertSame( get_permalink( $post_id ), wp_get_shortlink( $post_id, 'post' ) );

		unset( $GLOBALS['post'] );

		// Global post is not set.
		$this->assertSame( '', wp_get_shortlink( 0, 'post' ) );
		$this->assertSame( '', wp_get_shortlink( 0 ) );
		$this->assertSame( '', wp_get_shortlink() );

		$GLOBALS['post'] = get_post( $post_id );

		// Global post is set.
		$this->assertSame( get_permalink( $post_id ), wp_get_shortlink( 0, 'post' ) );
		$this->assertSame( get_permalink( $post_id ), wp_get_shortlink( 0 ) );
		$this->assertSame( get_permalink( $post_id ), wp_get_shortlink() );

		// Not the global post.
		$this->assertSame( get_permalink( $post_id2 ), wp_get_shortlink( $post_id2, 'post' ) );

		unset( $GLOBALS['post'] );

		// Global post is not set, once again.
		$this->assertSame( '', wp_get_shortlink( 0, 'post' ) );
		$this->assertSame( '', wp_get_shortlink( 0 ) );
		$this->assertSame( '', wp_get_shortlink() );

		$this->set_permalink_structure( '/%year%/%monthnum%/%day%/%postname%/' );

		// With a permalink structure set, get_permalink() will no longer match.
		$this->assertNotEquals( get_permalink( $post_id ), wp_get_shortlink( $post_id, 'post' ) );
		$this->assertSame( home_url( '?p=' . $post_id ), wp_get_shortlink( $post_id, 'post' ) );

		// Global post and permalink structure are set.
		$GLOBALS['post'] = get_post( $post_id );
		$this->assertSame( home_url( '?p=' . $post_id ), wp_get_shortlink( 0, 'post' ) );
		$this->assertSame( home_url( '?p=' . $post_id ), wp_get_shortlink( 0 ) );
		$this->assertSame( home_url( '?p=' . $post_id ), wp_get_shortlink() );
	}

<<<<<<< HEAD
	/**
	 * @covers ::wp_get_shortlink
	 */
	function test_wp_get_shortlink_with_page() {
=======
	public function test_wp_get_shortlink_with_page() {
>>>>>>> 4dea8f59
		$post_id = self::factory()->post->create( array( 'post_type' => 'page' ) );

		// Basic case.
		// Don't test against get_permalink() since it uses ?page_id= for pages.
		$this->assertSame( home_url( '?p=' . $post_id ), wp_get_shortlink( $post_id, 'post' ) );

		$this->set_permalink_structure( '/%year%/%monthnum%/%day%/%postname%/' );

		$this->assertSame( home_url( '?p=' . $post_id ), wp_get_shortlink( $post_id, 'post' ) );
	}

	/**
	 * @ticket 26871
	 *
	 * @covers ::wp_get_shortlink
	 */
	public function test_wp_get_shortlink_with_home_page() {
		$post_id = self::factory()->post->create( array( 'post_type' => 'page' ) );
		update_option( 'show_on_front', 'page' );
		update_option( 'page_on_front', $post_id );

		$this->assertSame( home_url( '/' ), wp_get_shortlink( $post_id, 'post' ) );

		$this->set_permalink_structure( '/%year%/%monthnum%/%day%/%postname%/' );

		$this->assertSame( home_url( '/' ), wp_get_shortlink( $post_id, 'post' ) );
	}

	/**
	 * @ticket 30910
	 *
	 * @covers ::get_permalink
	 */
	public function test_get_permalink_should_not_reveal_post_name_for_post_with_post_status_future() {
		update_option( 'permalink_structure', '/%year%/%monthnum%/%day%/%postname%/' );

		flush_rewrite_rules();

		$p = self::factory()->post->create(
			array(
				'post_status' => 'publish',
				'post_date'   => date_format( date_create( '+1 day' ), 'Y-m-d H:i:s' ),
			)
		);

		$non_pretty_permalink = add_query_arg( 'p', $p, trailingslashit( home_url() ) );

		$this->assertSame( $non_pretty_permalink, get_permalink( $p ) );
	}

	/**
	 * @ticket 30910
	 */
	public function test_get_permalink_should_not_reveal_post_name_for_cpt_with_post_status_future() {
		update_option( 'permalink_structure', '/%year%/%monthnum%/%day%/%postname%/' );

		register_post_type( 'wptests_pt', array( 'public' => true ) );

		flush_rewrite_rules();

		$p = self::factory()->post->create(
			array(
				'post_status' => 'future',
				'post_type'   => 'wptests_pt',
				'post_date'   => date_format( date_create( '+1 day' ), 'Y-m-d H:i:s' ),
			)
		);

		$non_pretty_permalink = add_query_arg(
			array(
				'post_type' => 'wptests_pt',
				'p'         => $p,
			),
			trailingslashit( home_url() )
		);

		$this->assertSame( $non_pretty_permalink, get_permalink( $p ) );
	}

	/**
	 * @ticket 1914
	 *
	 * @covers ::get_permalink
	 */
	public function test_unattached_attachment_has_a_pretty_permalink() {
		$this->set_permalink_structure( '/%year%/%monthnum%/%day%/%postname%/' );

		$attachment_id = self::factory()->attachment->create_object(
			'image.jpg',
			0,
			array(
				'post_mime_type' => 'image/jpeg',
				'post_type'      => 'attachment',
				'post_title'     => 'An Attachment!',
				'post_status'    => 'inherit',
			)
		);

		$attachment = get_post( $attachment_id );

		$this->assertSame( home_url( user_trailingslashit( $attachment->post_name ) ), get_permalink( $attachment_id ) );
	}

	/**
	 * @ticket 1914
	 *
	 * @covers ::get_permalink
	 */
	public function test_attachment_attached_to_non_existent_post_type_has_a_pretty_permalink() {
		global $wp_post_types;

		$this->set_permalink_structure( '/%year%/%monthnum%/%day%/%postname%/' );

		register_post_type( 'not_a_post_type', array( 'public' => true ) );

		flush_rewrite_rules();

		$post_id = self::factory()->post->create( array( 'post_type' => 'not_a_post_type' ) );

		$attachment_id = self::factory()->attachment->create_object(
			'image.jpg',
			$post_id,
			array(
				'post_mime_type' => 'image/jpeg',
				'post_type'      => 'attachment',
				'post_title'     => 'An Attachment!',
				'post_status'    => 'inherit',
			)
		);

		$attachment = get_post( $attachment_id );

		$this->assertSame( get_permalink( $post_id ) . user_trailingslashit( $attachment->post_name ), get_permalink( $attachment_id ) );

		foreach ( $wp_post_types as $id => $pt ) {
			if ( 'not_a_post_type' === $pt->name ) {
				unset( $wp_post_types[ $id ] );
				break;
			}
		}

		$this->assertSame( home_url( "/?attachment_id={$attachment->ID}" ), get_permalink( $attachment_id ) );
		// Visit permalink.
		$this->go_to( get_permalink( $attachment_id ) );
		$this->assertQueryTrue( 'is_attachment', 'is_single', 'is_singular' );
	}
}<|MERGE_RESOLUTION|>--- conflicted
+++ resolved
@@ -28,14 +28,10 @@
 		$_SERVER['REQUEST_URI'] = $old_req_uri;
 	}
 
-<<<<<<< HEAD
 	/**
 	 * @covers ::wp_get_shortlink
 	 */
-	function test_wp_get_shortlink() {
-=======
 	public function test_wp_get_shortlink() {
->>>>>>> 4dea8f59
 		$post_id  = self::factory()->post->create();
 		$post_id2 = self::factory()->post->create();
 
@@ -79,14 +75,10 @@
 		$this->assertSame( home_url( '?p=' . $post_id ), wp_get_shortlink() );
 	}
 
-<<<<<<< HEAD
 	/**
 	 * @covers ::wp_get_shortlink
 	 */
-	function test_wp_get_shortlink_with_page() {
-=======
 	public function test_wp_get_shortlink_with_page() {
->>>>>>> 4dea8f59
 		$post_id = self::factory()->post->create( array( 'post_type' => 'page' ) );
 
 		// Basic case.
