<?php
/**
 * @group link
 */
class Tests_Link extends WP_UnitTestCase {

<<<<<<< HEAD
	public function get_pagenum_link_cb( $url ) {
		return $url . '/WooHoo';
	}

	/**
	 * @ticket 8847
	 *
	 * @covers ::get_pagenum_link
	 */
	public function test_get_pagenum_link_case_insensitivity() {
		$old_req_uri = $_SERVER['REQUEST_URI'];

		$this->set_permalink_structure( '/%year%/%monthnum%/%day%/%postname%/' );

		add_filter( 'home_url', array( $this, 'get_pagenum_link_cb' ) );
		$_SERVER['REQUEST_URI'] = '/woohoo';
		$paged                  = get_pagenum_link( 2 );

		remove_filter( 'home_url', array( $this, 'get_pagenum_link_cb' ) );
		$this->assertSame( $paged, home_url( '/WooHoo/page/2/' ) );

		$_SERVER['REQUEST_URI'] = $old_req_uri;
	}

	/**
	 * @covers ::wp_get_shortlink
	 */
=======
>>>>>>> 33069c3c
	public function test_wp_get_shortlink() {
		$post_id  = self::factory()->post->create();
		$post_id2 = self::factory()->post->create();

		// Basic case.
		$this->assertSame( get_permalink( $post_id ), wp_get_shortlink( $post_id, 'post' ) );

		unset( $GLOBALS['post'] );

		// Global post is not set.
		$this->assertSame( '', wp_get_shortlink( 0, 'post' ) );
		$this->assertSame( '', wp_get_shortlink( 0 ) );
		$this->assertSame( '', wp_get_shortlink() );

		$GLOBALS['post'] = get_post( $post_id );

		// Global post is set.
		$this->assertSame( get_permalink( $post_id ), wp_get_shortlink( 0, 'post' ) );
		$this->assertSame( get_permalink( $post_id ), wp_get_shortlink( 0 ) );
		$this->assertSame( get_permalink( $post_id ), wp_get_shortlink() );

		// Not the global post.
		$this->assertSame( get_permalink( $post_id2 ), wp_get_shortlink( $post_id2, 'post' ) );

		unset( $GLOBALS['post'] );

		// Global post is not set, once again.
		$this->assertSame( '', wp_get_shortlink( 0, 'post' ) );
		$this->assertSame( '', wp_get_shortlink( 0 ) );
		$this->assertSame( '', wp_get_shortlink() );

		$this->set_permalink_structure( '/%year%/%monthnum%/%day%/%postname%/' );

		// With a permalink structure set, get_permalink() will no longer match.
		$this->assertNotEquals( get_permalink( $post_id ), wp_get_shortlink( $post_id, 'post' ) );
		$this->assertSame( home_url( '?p=' . $post_id ), wp_get_shortlink( $post_id, 'post' ) );

		// Global post and permalink structure are set.
		$GLOBALS['post'] = get_post( $post_id );
		$this->assertSame( home_url( '?p=' . $post_id ), wp_get_shortlink( 0, 'post' ) );
		$this->assertSame( home_url( '?p=' . $post_id ), wp_get_shortlink( 0 ) );
		$this->assertSame( home_url( '?p=' . $post_id ), wp_get_shortlink() );
	}

	/**
	 * @covers ::wp_get_shortlink
	 */
	public function test_wp_get_shortlink_with_page() {
		$post_id = self::factory()->post->create( array( 'post_type' => 'page' ) );

		// Basic case.
		// Don't test against get_permalink() since it uses ?page_id= for pages.
		$this->assertSame( home_url( '?p=' . $post_id ), wp_get_shortlink( $post_id, 'post' ) );

		$this->set_permalink_structure( '/%year%/%monthnum%/%day%/%postname%/' );

		$this->assertSame( home_url( '?p=' . $post_id ), wp_get_shortlink( $post_id, 'post' ) );
	}

	/**
	 * @ticket 26871
	 *
	 * @covers ::wp_get_shortlink
	 */
	public function test_wp_get_shortlink_with_home_page() {
		$post_id = self::factory()->post->create( array( 'post_type' => 'page' ) );
		update_option( 'show_on_front', 'page' );
		update_option( 'page_on_front', $post_id );

		$this->assertSame( home_url( '/' ), wp_get_shortlink( $post_id, 'post' ) );

		$this->set_permalink_structure( '/%year%/%monthnum%/%day%/%postname%/' );

		$this->assertSame( home_url( '/' ), wp_get_shortlink( $post_id, 'post' ) );
	}

	/**
	 * @ticket 30910
	 *
	 * @covers ::get_permalink
	 */
	public function test_get_permalink_should_not_reveal_post_name_for_post_with_post_status_future() {
		update_option( 'permalink_structure', '/%year%/%monthnum%/%day%/%postname%/' );

		flush_rewrite_rules();

		$p = self::factory()->post->create(
			array(
				'post_status' => 'publish',
				'post_date'   => date_format( date_create( '+1 day' ), 'Y-m-d H:i:s' ),
			)
		);

		$non_pretty_permalink = add_query_arg( 'p', $p, trailingslashit( home_url() ) );

		$this->assertSame( $non_pretty_permalink, get_permalink( $p ) );
	}

	/**
	 * @ticket 30910
	 */
	public function test_get_permalink_should_not_reveal_post_name_for_cpt_with_post_status_future() {
		update_option( 'permalink_structure', '/%year%/%monthnum%/%day%/%postname%/' );

		register_post_type( 'wptests_pt', array( 'public' => true ) );

		flush_rewrite_rules();

		$p = self::factory()->post->create(
			array(
				'post_status' => 'future',
				'post_type'   => 'wptests_pt',
				'post_date'   => date_format( date_create( '+1 day' ), 'Y-m-d H:i:s' ),
			)
		);

		$non_pretty_permalink = add_query_arg(
			array(
				'post_type' => 'wptests_pt',
				'p'         => $p,
			),
			trailingslashit( home_url() )
		);

		$this->assertSame( $non_pretty_permalink, get_permalink( $p ) );
	}

	/**
	 * @ticket 1914
	 *
	 * @covers ::get_permalink
	 */
	public function test_unattached_attachment_has_a_pretty_permalink() {
		$this->set_permalink_structure( '/%year%/%monthnum%/%day%/%postname%/' );

		$attachment_id = self::factory()->attachment->create_object(
			'image.jpg',
			0,
			array(
				'post_mime_type' => 'image/jpeg',
				'post_type'      => 'attachment',
				'post_title'     => 'An Attachment!',
				'post_status'    => 'inherit',
			)
		);

		$attachment = get_post( $attachment_id );

		$this->assertSame( home_url( user_trailingslashit( $attachment->post_name ) ), get_permalink( $attachment_id ) );
	}

	/**
	 * @ticket 1914
	 *
	 * @covers ::get_permalink
	 */
	public function test_attachment_attached_to_non_existent_post_type_has_a_pretty_permalink() {
		global $wp_post_types;

		$this->set_permalink_structure( '/%year%/%monthnum%/%day%/%postname%/' );

		register_post_type( 'not_a_post_type', array( 'public' => true ) );

		flush_rewrite_rules();

		$post_id = self::factory()->post->create( array( 'post_type' => 'not_a_post_type' ) );

		$attachment_id = self::factory()->attachment->create_object(
			'image.jpg',
			$post_id,
			array(
				'post_mime_type' => 'image/jpeg',
				'post_type'      => 'attachment',
				'post_title'     => 'An Attachment!',
				'post_status'    => 'inherit',
			)
		);

		$attachment = get_post( $attachment_id );

		$this->assertSame( get_permalink( $post_id ) . user_trailingslashit( $attachment->post_name ), get_permalink( $attachment_id ) );

		foreach ( $wp_post_types as $id => $pt ) {
			if ( 'not_a_post_type' === $pt->name ) {
				unset( $wp_post_types[ $id ] );
				break;
			}
		}

		$this->assertSame( home_url( "/?attachment_id={$attachment->ID}" ), get_permalink( $attachment_id ) );
		// Visit permalink.
		$this->go_to( get_permalink( $attachment_id ) );
		$this->assertQueryTrue( 'is_attachment', 'is_single', 'is_singular' );
	}
}<|MERGE_RESOLUTION|>--- conflicted
+++ resolved
@@ -4,36 +4,9 @@
  */
 class Tests_Link extends WP_UnitTestCase {
 
-<<<<<<< HEAD
-	public function get_pagenum_link_cb( $url ) {
-		return $url . '/WooHoo';
-	}
-
-	/**
-	 * @ticket 8847
-	 *
-	 * @covers ::get_pagenum_link
-	 */
-	public function test_get_pagenum_link_case_insensitivity() {
-		$old_req_uri = $_SERVER['REQUEST_URI'];
-
-		$this->set_permalink_structure( '/%year%/%monthnum%/%day%/%postname%/' );
-
-		add_filter( 'home_url', array( $this, 'get_pagenum_link_cb' ) );
-		$_SERVER['REQUEST_URI'] = '/woohoo';
-		$paged                  = get_pagenum_link( 2 );
-
-		remove_filter( 'home_url', array( $this, 'get_pagenum_link_cb' ) );
-		$this->assertSame( $paged, home_url( '/WooHoo/page/2/' ) );
-
-		$_SERVER['REQUEST_URI'] = $old_req_uri;
-	}
-
 	/**
 	 * @covers ::wp_get_shortlink
 	 */
-=======
->>>>>>> 33069c3c
 	public function test_wp_get_shortlink() {
 		$post_id  = self::factory()->post->create();
 		$post_id2 = self::factory()->post->create();
