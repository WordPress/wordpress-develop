--- conflicted
+++ resolved
@@ -9,14 +9,10 @@
  */
 class Tests_Basic extends WP_UnitTestCase {
 
-<<<<<<< HEAD
 	/**
 	 * @coversNothing
 	 */
-	function test_license() {
-=======
 	public function test_license() {
->>>>>>> 4dea8f59
 		// This test is designed to only run on trunk/master.
 		$this->skipOnAutomatedBranches();
 
@@ -26,14 +22,10 @@
 		$this->assertSame( $this_year, trim( $matches[1] ), "license.txt's year needs to be updated to $this_year." );
 	}
 
-<<<<<<< HEAD
 	/**
 	 * @coversNothing
 	 */
-	function test_security_md() {
-=======
 	public function test_security_md() {
->>>>>>> 4dea8f59
 		// This test is designed to only run on trunk/master.
 		$this->skipOnAutomatedBranches();
 
@@ -44,14 +36,10 @@
 		$this->assertSame( $latest_stable, trim( $matches[0] ), "SECURITY.md's version needs to be updated to $latest_stable." );
 	}
 
-<<<<<<< HEAD
 	/**
 	 * @coversNothing
 	 */
-	function test_package_json() {
-=======
 	public function test_package_json() {
->>>>>>> 4dea8f59
 		$package_json    = file_get_contents( dirname( ABSPATH ) . '/package.json' );
 		$package_json    = json_decode( $package_json, true );
 		list( $version ) = explode( '-', $GLOBALS['wp_version'] );
@@ -73,18 +61,12 @@
 		$this->assertArrayHasKey( 'node', $package_json['engines'] );
 	}
 
-<<<<<<< HEAD
 	/**
 	 * Test some helper utility functions.
 	 *
 	 * @coversNothing
 	 */
-	function test_strip_ws() {
-=======
-	// Test some helper utility functions.
-
 	public function test_strip_ws() {
->>>>>>> 4dea8f59
 		$this->assertSame( '', strip_ws( '' ) );
 		$this->assertSame( 'foo', strip_ws( 'foo' ) );
 		$this->assertSame( '', strip_ws( "\r\n\t  \n\r\t" ) );
@@ -111,14 +93,10 @@
 
 	}
 
-<<<<<<< HEAD
 	/**
 	 * @coversNothing
 	 */
-	function test_mask_input_value() {
-=======
 	public function test_mask_input_value() {
->>>>>>> 4dea8f59
 		$in = <<<EOF
 <h2>Assign Authors</h2>
 <p>To make it easier for you to edit and save the imported posts and drafts, you may want to change the name of the author of the posts. For example, you may want to import all the entries as <code>admin</code>s entries.</p>
