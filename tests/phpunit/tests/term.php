--- conflicted
+++ resolved
@@ -159,15 +159,11 @@
 		wp_delete_term( $t2['term_id'], 'category' );
 	}
 
-<<<<<<< HEAD
 	/**
 	 * @covers ::wp_insert_category
 	 * @covers ::wp_delete_category
 	 */
-	function test_wp_insert_delete_category() {
-=======
 	public function test_wp_insert_delete_category() {
->>>>>>> 4dea8f59
 		$term = rand_str();
 		$this->assertNull( category_exists( $term ) );
 
