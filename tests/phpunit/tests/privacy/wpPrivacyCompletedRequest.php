--- conflicted
+++ resolved
@@ -7,12 +7,7 @@
  * @since 4.9.6
  *
  * @group privacy
-<<<<<<< HEAD
  *
- * @since 4.9.6
- *
-=======
->>>>>>> df17fdbd
  * @covers ::_wp_privacy_completed_request
  */
 class Tests_Privacy_wpPrivacyCompletedRequest extends WP_UnitTestCase {
