--- conflicted
+++ resolved
@@ -7,12 +7,7 @@
  * @since 4.9.6
  *
  * @group privacy
-<<<<<<< HEAD
  *
- * @since 4.9.6
- *
-=======
->>>>>>> df17fdbd
  * @covers ::wp_privacy_send_personal_data_export_email
  */
 class Tests_Privacy_wpPrivacySendPersonalDataExportEmail extends WP_UnitTestCase {
