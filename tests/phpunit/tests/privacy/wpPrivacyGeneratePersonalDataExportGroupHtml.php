<?php
/**
 * Test cases for the `wp_privacy_generate_personal_data_export_group_html()` function.
 *
 * @package WordPress
 * @subpackage UnitTests
 * @since 5.2.0
 *
 * @group privacy
<<<<<<< HEAD
 *
 * @since 5.2.0
 *
=======
>>>>>>> df17fdbd
 * @covers ::wp_privacy_generate_personal_data_export_group_html
 */
class Tests_Privacy_wpPrivacyGeneratePersonalDataExportGroupHtml extends WP_UnitTestCase {

	/**
	 * Test when a single data item is passed.
	 *
	 * @ticket 44044
	 */
	public function test_group_html_generation_single_data_item() {
		$data = array(
			'group_label' => 'Test Data Group',
			'items'       => array(
				array(
					array(
						'name'  => 'Field 1 Name',
						'value' => 'Field 1 Value',
					),
					array(
						'name'  => 'Field 2 Name',
						'value' => 'Field 2 Value',
					),
				),
			),
		);

		$actual                = wp_privacy_generate_personal_data_export_group_html( $data, 'test-data-group', 2 );
		$expected_table_markup = '<table><tbody><tr><th>Field 1 Name</th><td>Field 1 Value</td></tr><tr><th>Field 2 Name</th><td>Field 2 Value</td></tr></tbody></table>';

		$this->assertStringContainsString( '<h2 id="test-data-group-test-data-group">Test Data Group</h2>', $actual );
		$this->assertStringContainsString( $expected_table_markup, $actual );
	}

	/**
	 * Test when a multiple data items are passed.
	 *
	 * @ticket 44044
	 * @ticket 46895 Updated to remove </h2> from test to avoid Count introducing failure.
	 */
	public function test_group_html_generation_multiple_data_items() {
		$data = array(
			'group_label' => 'Test Data Group',
			'items'       => array(
				array(
					array(
						'name'  => 'Field 1 Name',
						'value' => 'Field 1 Value',
					),
					array(
						'name'  => 'Field 2 Name',
						'value' => 'Field 2 Value',
					),
				),
				array(
					array(
						'name'  => 'Field 1 Name',
						'value' => 'Another Field 1 Value',
					),
					array(
						'name'  => 'Field 2 Name',
						'value' => 'Another Field 2 Value',
					),
				),
			),
		);

		$actual = wp_privacy_generate_personal_data_export_group_html( $data, 'test-data-group', 2 );

		$this->assertStringContainsString( '<h2 id="test-data-group-test-data-group">Test Data Group', $actual );
		$this->assertStringContainsString( '<td>Field 1 Value', $actual );
		$this->assertStringContainsString( '<td>Another Field 1 Value', $actual );
		$this->assertStringContainsString( '<td>Field 2 Value', $actual );
		$this->assertStringContainsString( '<td>Another Field 2 Value', $actual );
		$this->assertSame( 2, substr_count( $actual, '<th>Field 1 Name' ) );
		$this->assertSame( 2, substr_count( $actual, '<th>Field 2 Name' ) );
		$this->assertSame( 4, substr_count( $actual, '<tr>' ) );
	}

	/**
	 * Values that appear to be links should be wrapped in `<a>` tags.
	 *
	 * @ticket 44044
	 */
	public function test_links_become_anchors() {
		$data = array(
			'group_label' => 'Test Data Group',
			'items'       => array(
				array(
					array(
						'name'  => 'HTTP Link',
						'value' => 'http://wordpress.org',
					),
					array(
						'name'  => 'HTTPS Link',
						'value' => 'https://wordpress.org',
					),
					array(
						'name'  => 'Link with Spaces',
						'value' => 'https://wordpress.org not a link.',
					),
				),
			),
		);

		$actual = wp_privacy_generate_personal_data_export_group_html( $data, 'test-data-group', 2 );

		$this->assertStringContainsString( '<a href="http://wordpress.org">http://wordpress.org</a>', $actual );
		$this->assertStringContainsString( '<a href="https://wordpress.org">https://wordpress.org</a>', $actual );
		$this->assertStringContainsString( 'https://wordpress.org not a link.', $actual );
	}

	/**
	 * HTML in group labels should be escaped.
	 *
	 * @ticket 44044
	 */
	public function test_group_labels_escaped() {
		$data = array(
			'group_label' => '<div>Escape HTML in group labels</div>',
			'items'       => array(),
		);

		$actual = wp_privacy_generate_personal_data_export_group_html( $data, 'escape-html-in-group-labels', 2 );

		$this->assertStringContainsString( '<h2 id="escape-html-in-group-labels-escape-html-in-group-labels">&lt;div&gt;Escape HTML in group labels&lt;/div&gt;</h2>', $actual );
	}

	/**
	 * Test that the exported data should contain allowed HTML.
	 *
	 * @ticket 44044
	 */
	public function test_allowed_html_not_stripped() {
		$data = array(
			'group_label' => 'Test Data Group',
			'items'       => array(
				array(
					'links'      => array(
						'name'  => 'Links are allowed',
						'value' => '<a href="http://wordpress.org">http://wordpress.org</a>',
					),
					'formatting' => array(
						'name'  => 'Simple formatting is allowed',
						'value' => '<b>bold</b>, <em>emphasis</em>, <i>italics</i>, and <strong>strong</strong> are allowed.',
					),
				),
			),
		);

		$actual = wp_privacy_generate_personal_data_export_group_html( $data, 'test-data-group', 2 );
		$this->assertStringContainsString( $data['items'][0]['links']['value'], $actual );
		$this->assertStringContainsString( $data['items'][0]['formatting']['value'], $actual );
	}

	/**
	 * Test that the exported data should not contain disallowed HTML.
	 *
	 * @ticket 44044
	 */
	public function test_disallowed_html_is_stripped() {
		$data = array(
			'group_label' => 'Test Data Group',
			'items'       => array(
				array(
					'scripts' => array(
						'name'  => 'Script tags are not allowed.',
						'value' => '<script>Testing that script tags are stripped.</script>',
					),
					'images'  => array(
						'name'  => 'Images are not allowed',
						'value' => '<img src="https://example.com/logo.jpg" alt="Alt text" />',
					),
				),
			),
		);

		$actual = wp_privacy_generate_personal_data_export_group_html( $data, 'test-data-group', 2 );

		$this->assertStringNotContainsString( $data['items'][0]['scripts']['value'], $actual );
		$this->assertStringContainsString( '<td>Testing that script tags are stripped.</td>', $actual );

		$this->assertStringNotContainsString( $data['items'][0]['images']['value'], $actual );
		$this->assertStringContainsString( '<th>Images are not allowed</th><td></td>', $actual );
	}

	/**
	 * Test group count is displayed for multiple items.
	 *
	 * @ticket 46895
	 */
	public function test_group_html_generation_should_display_group_count_when_multiple_items() {
		$data = array(
			'group_label' => 'Test Data Group',
			'items'       => array(
				array(
					array(
						'name'  => 'Field 1 Name',
						'value' => 'Field 1 Value',
					),
				),
				array(
					array(
						'name'  => 'Field 2 Name',
						'value' => 'Field 2 Value',
					),
				),
			),
		);

		$actual = wp_privacy_generate_personal_data_export_group_html( $data, 'test-data-group', 2 );

		$this->assertStringContainsString( '<h2 id="test-data-group-test-data-group">Test Data Group', $actual );
		$this->assertStringContainsString( '<span class="count">(2)</span></h2>', $actual );
		$this->assertSame( 2, substr_count( $actual, '<table>' ) );
	}

	/**
	 * Test group count is not displayed for a single item.
	 *
	 * @ticket 46895
	 */
	public function test_group_html_generation_should_not_display_group_count_when_single_item() {
		$data = array(
			'group_label' => 'Test Data Group',
			'items'       => array(
				array(
					array(
						'name'  => 'Field 1 Name',
						'value' => 'Field 1 Value',
					),
				),
			),
		);

		$actual = wp_privacy_generate_personal_data_export_group_html( $data, 'test-data-group', 2 );

		$this->assertStringContainsString( '<h2 id="test-data-group-test-data-group">Test Data Group</h2>', $actual );
		$this->assertStringNotContainsString( '<span class="count">', $actual );
		$this->assertSame( 1, substr_count( $actual, '<table>' ) );
	}
}<|MERGE_RESOLUTION|>--- conflicted
+++ resolved
@@ -7,12 +7,7 @@
  * @since 5.2.0
  *
  * @group privacy
-<<<<<<< HEAD
  *
- * @since 5.2.0
- *
-=======
->>>>>>> df17fdbd
  * @covers ::wp_privacy_generate_personal_data_export_group_html
  */
 class Tests_Privacy_wpPrivacyGeneratePersonalDataExportGroupHtml extends WP_UnitTestCase {
