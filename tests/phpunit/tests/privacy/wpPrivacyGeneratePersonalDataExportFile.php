--- conflicted
+++ resolved
@@ -9,13 +9,8 @@
  * @group privacy
  * @covers ::wp_privacy_generate_personal_data_export_file
  * @requires extension zip
-<<<<<<< HEAD
- *
- * @since 5.2.0
  *
  * @covers ::wp_privacy_generate_personal_data_export_file
-=======
->>>>>>> df17fdbd
  */
 class Tests_Privacy_wpPrivacyGeneratePersonalDataExportFile extends WP_UnitTestCase {
 	/**
