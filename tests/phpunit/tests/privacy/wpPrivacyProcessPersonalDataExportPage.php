<?php
/**
 * Test cases for the `wp_privacy_process_personal_data_export_page()` function.
 *
 * @package WordPress
 * @subpackage UnitTests
 * @since 5.2.0
 *
 * @group privacy
<<<<<<< HEAD
 *
 * @since 5.2.0
 *
=======
>>>>>>> df17fdbd
 * @covers ::wp_privacy_process_personal_data_export_page
 */
class Tests_Privacy_wpPrivacyProcessPersonalDataExportPage extends WP_UnitTestCase {
	/**
	 * Request ID.
	 *
	 * @since 5.2.0
	 *
	 * @var int $request_id
	 */
	protected static $request_id;

	/**
	 * Response for the First Page.
	 *
	 * @since 5.2.0
	 *
	 * @var array $response
	 */
	protected static $response_first_page;

	/**
	 * Response for the Last Page.
	 *
	 * @since 5.2.0
	 *
	 * @var array $response_last_page
	 */
	protected static $response_last_page;

	/**
	 * Exports URL.
	 *
	 * @since 5.5.0
	 *
	 * @var string $exports_url
	 */
	protected static $exports_url;

	/**
	 * Export File Name.
	 *
	 * @since 5.5.0
	 *
	 * @var string $export_file_name
	 */
	protected static $export_file_name;

	/**
	 * Export File URL.
	 *
	 * @since 5.5.0
	 *
	 * @var string $export_file_url
	 */
	protected static $export_file_url;

	/**
	 * Requester Email.
	 *
	 * @since 5.2.0
	 *
	 * @var string $requester_email
	 */
	protected static $requester_email;

	/**
	 * Index Of The First Page.
	 *
	 * @since 5.2.0
	 *
	 * @var int $page
	 */
	protected static $page_index_first;

	/**
	 * Index Of The Last Page.
	 *
	 * @since 5.2.0
	 *
	 * @var int $page_index_last
	 */
	protected static $page_index_last;

	/**
	 * Index of the First Exporter.
	 *
	 * @since 5.2.0
	 *
	 * @var int $exporter_index_first
	 */
	protected static $exporter_index_first;

	/**
	 * Index of the Last Exporter.
	 *
	 * @since 5.2.0
	 *
	 * @var int $exporter_index_last
	 */
	protected static $exporter_index_last;

	/**
	 * Key of the First Exporter.
	 *
	 * @since 5.2.0
	 *
	 * @var int $exporter_key_first
	 */
	protected static $exporter_key_first;

	/**
	 * Key of the Last Exporter.
	 *
	 * @since 5.2.0
	 *
	 * @var int $exporter_key_last
	 */
	protected static $exporter_key_last;

	/**
	 * Export data stored on the `wp_privacy_personal_data_export_file` action hook.
	 *
	 * @var string $_export_data_grouped_fetched_within_callback
	 */
	public $_export_data_grouped_fetched_within_callback;

	/**
	 * Original error level.
	 *
	 * @var int
	 */
	private $orig_error_level;

	/**
	 * Create user request fixtures shared by test methods.
	 *
	 * @since 5.2.0
	 *
	 * @param WP_UnitTest_Factory $factory Factory.
	 */
	public static function wpSetUpBeforeClass( WP_UnitTest_Factory $factory ) {
		self::$requester_email      = 'requester@example.com';
		self::$exports_url          = wp_privacy_exports_url();
		self::$export_file_name     = 'wp-personal-data-file-Wv0RfMnGIkl4CFEDEEkSeIdfLmaUrLsl.zip';
		self::$export_file_url      = self::$exports_url . self::$export_file_name;
		self::$request_id           = wp_create_user_request( self::$requester_email, 'export_personal_data' );
		self::$page_index_first     = 1;
		self::$page_index_last      = 2;
		self::$exporter_index_first = 1;
		self::$exporter_index_last  = 2;
		self::$exporter_key_first   = 'custom-exporter-first';
		self::$exporter_key_last    = 'custom-exporter-last';

		$data = array(
			array(
				'group_id'          => 'custom-exporter-group-id',
				'group_label'       => 'Custom Exporter Group Label',
				'group_description' => 'Custom Exporter Group Description',
				'item_id'           => 'custom-exporter-item-id',
				'data'              => array(
					array(
						'name'  => 'Email',
						'value' => self::$requester_email,
					),
				),
			),
		);

		self::$response_first_page = array(
			'done' => false,
			'data' => $data,
		);

		self::$response_last_page = array(
			'done' => true,
			'data' => $data,
		);
	}

	/**
	 * Setup before each test method.
	 *
	 * @since 5.2.0
	 */
	public function set_up() {
		parent::set_up();

		// Avoid writing export files to disk. Using `WP_Filesystem_MockFS` is blocked by #44204.
		remove_action( 'wp_privacy_personal_data_export_file', 'wp_privacy_generate_personal_data_export_file', 10 );

		// Register our custom data exporters, very late, so we can override other unrelated exporters.
		add_filter( 'wp_privacy_personal_data_exporters', array( $this, 'filter_register_custom_personal_data_exporters' ), 9999 );

		// Set Ajax context for `wp_send_json()` and `wp_die()`.
		add_filter( 'wp_doing_ajax', '__return_true' );

		// Set up a `wp_die()` ajax handler that throws an exception, to be able to get
		// the error message from `wp_send_json_error( 'some message here' )`,
		// called by `wp_privacy_process_personal_data_export_page()`.
		add_filter( 'wp_die_ajax_handler', array( $this, 'get_wp_die_handler' ), 1, 1 );

		// Suppress warnings from "Cannot modify header information - headers already sent by".
		$this->orig_error_level = error_reporting();
		error_reporting( $this->orig_error_level & ~E_WARNING );
	}

	/**
	 * Clean up after each test method.
	 *
	 * @since 5.2.0
	 */
	public function tear_down() {
		error_reporting( $this->orig_error_level );

		parent::tear_down();
	}

	/**
	 * Filter to register custom personal data exporters.
	 *
	 * @since 5.2.0
	 *
	 * @param  array $exporters An array of personal data exporters.
	 * @return array An array of personal data exporters.
	 */
	public function filter_register_custom_personal_data_exporters( $exporters ) {
		// Let's override other unrelated exporters.
		$exporters = array();

		$exporters[ self::$exporter_key_first ] = array(
			'exporter_friendly_name' => __( 'Custom Exporter #1' ),
			'callback'               => null,
		);
		$exporters[ self::$exporter_key_last ]  = array(
			'exporter_friendly_name' => __( 'Custom Exporter #2' ),
			'callback'               => null,
		);

		return $exporters;
	}

	/**
	 * Set up a test method to properly assert an exception.
	 *
	 * @since 5.2.0
	 *
	 * @param string $expected_output The expected string exception output.
	 */
	private function _setup_expected_failure( $expected_output ) {
		$this->expectException( 'WPDieException' );
		$this->expectOutputString( $expected_output );
	}

	/**
	 * Ensure the correct errors are returned when exporter responses are incorrect.
	 *
	 * @ticket 44233
	 *
	 * @dataProvider data_wp_privacy_process_personal_data_export_page
	 *
	 * @param string|array $expected_response The response from the personal data exporter for the given test.
	 */
	public function test_wp_privacy_process_personal_data_export_page( $expected_response ) {
		$actual_response = wp_privacy_process_personal_data_export_page(
			$expected_response,
			self::$exporter_index_last,
			self::$requester_email,
			self::$page_index_last,
			self::$request_id,
			true,
			self::$exporter_key_last
		);

		$this->assertSame( $expected_response, $actual_response );
	}

	/**
	 * Provide test cases for `test_wp_privacy_process_personal_data_export_page()`.
	 *
	 * @since 5.2.0
	 *
	 * @return array {
	 *     @type array {
	 *         @type string|array $response The response from the personal data exporter to test. Can be a string or an array.
	 *     }
	 * }
	 */
	public function data_wp_privacy_process_personal_data_export_page() {
		return array(
			// Response is not an array.
			array(
				'not-an-array',
			),
			// Missing `done` array key.
			array(
				array(
					'missing-done-array-key' => true,
				),
			),
			// Missing `data` array key.
			array(
				array(
					'done' => true,
				),
			),
			// `data` key is not an array.
			array(
				array(
					'done' => true,
					'data' => 'not-an-array',
				),
			),
			array(
				array(
					'done' => true,
					'data' => array(),
				),
			),
		);
	}

	/**
	 * Provide test scenarios for both sending and not sending an email.
	 *
	 * @since 5.2.0
	 *
	 * @return array {
	 *     @type array {
	 *         @type bool $send_as_email Whether the final results of the export should be emailed to the user.
	 *     }
	 * }
	 */
	public function data_send_as_email_options() {
		return array(
			array(
				true,
			),
			array(
				false,
			),
		);
	}

	/**
	 * The function should send a JSON error when receiving an invalid request ID.
	 *
	 * @ticket 44233
	 *
	 * @dataProvider data_send_as_email_options
	 *
	 * @param bool Whether the final results of the export should be emailed to the user.
	 */
	public function test_send_error_when_invalid_request_id( $send_as_email ) {
		$response           = array(
			'done' => true,
			'data' => array(),
		);
		$invalid_request_id = 0;

		// Process data, given the last exporter, on the last page and send as email.
		$this->_setup_expected_failure( '{"success":false,"data":"Invalid request ID when merging personal data to export."}' );

		wp_privacy_process_personal_data_export_page(
			$response,
			self::$exporter_index_last,
			self::$requester_email,
			self::$page_index_last,
			$invalid_request_id,
			$send_as_email,
			self::$exporter_key_last
		);
	}

	/**
	 * The function should send a JSON error when the request has an invalid action name.
	 *
	 * @ticket 44233
	 *
	 * @dataProvider data_send_as_email_options
	 *
	 * @param bool Whether the final results of the export should be emailed to the user.
	 */
	public function test_send_error_when_invalid_request_action_name( $send_as_email ) {
		$response = array(
			'done' => true,
			'data' => array(),
		);

		// Create a valid request ID, but for a different action than the function expects.
		$request_id = wp_create_user_request( self::$requester_email, 'remove_personal_data' );

		// Process data, given the last exporter, on the last page and send as email.
		$this->_setup_expected_failure( '{"success":false,"data":"Invalid request ID when merging personal data to export."}' );

		wp_privacy_process_personal_data_export_page(
			$response,
			self::$exporter_index_last,
			self::$requester_email,
			self::$page_index_last,
			$request_id,
			$send_as_email,
			self::$exporter_key_last
		);
	}

	/**
	 * The function should store export raw data until the export finishes. Then the meta key should be deleted.
	 *
	 * @ticket 44233
	 *
	 * @dataProvider data_send_as_email_options
	 *
	 * @param bool Whether the final results of the export should be emailed to the user.
	 *
	 */
	public function test_raw_data_post_meta( $send_as_email ) {
		$this->assertEmpty( get_post_meta( self::$request_id, '_export_data_raw', true ) );

		// Adds post meta when processing data, given the first exporter on the first page and send as email.
		wp_privacy_process_personal_data_export_page(
			self::$response_first_page,
			self::$exporter_index_first,
			self::$requester_email,
			self::$page_index_first,
			self::$request_id,
			$send_as_email,
			self::$exporter_key_first
		);

		$this->assertNotEmpty( get_post_meta( self::$request_id, '_export_data_raw', true ) );

		// Deletes post meta when processing data, given the last exporter on the last page and send as email.
		wp_privacy_process_personal_data_export_page(
			self::$response_last_page,
			self::$exporter_index_last,
			self::$requester_email,
			self::$page_index_last,
			self::$request_id,
			$send_as_email,
			self::$exporter_key_last
		);

		$this->assertEmpty( get_post_meta( self::$request_id, '_export_data_raw', true ) );
	}

	/**
	 * The function should add `_export_data_grouped` post meta for the request, only available
	 * when personal data export file is generated.
	 *
	 * @ticket 44233
	 *
	 * @dataProvider data_send_as_email_options
	 *
	 * @param bool Whether the final results of the export should be emailed to the user.
	 */
	public function test_add_post_meta_with_groups_data_only_available_when_export_file_generated( $send_as_email ) {
		// Adds post meta when processing data, given the first exporter on the first page and send as email.
		wp_privacy_process_personal_data_export_page(
			self::$response_first_page,
			self::$exporter_index_first,
			self::$requester_email,
			self::$page_index_first,
			self::$request_id,
			true,
			self::$exporter_key_first
		);
		$this->assertEmpty( get_post_meta( self::$request_id, '_export_data_grouped', true ) );

		add_action( 'wp_privacy_personal_data_export_file', array( $this, 'action_callback_to_get_export_groups_data' ) );

		// Process data, given the last exporter on the last page and send as email.
		wp_privacy_process_personal_data_export_page(
			self::$response_last_page,
			self::$exporter_index_last,
			self::$requester_email,
			self::$page_index_last,
			self::$request_id,
			true,
			self::$exporter_key_last
		);

		$this->assertNotEmpty( $this->_export_data_grouped_fetched_within_callback );
		$this->assertEmpty( get_post_meta( self::$request_id, '_export_data_grouped', true ) );
	}

	/**
	 * When mail delivery fails, the function should send a JSON error on the last page of the last exporter.
	 *
	 * @ticket 44233
	 */
	public function test_send_error_on_last_page_of_last_exporter_when_mail_delivery_fails() {
		// Cause `wp_mail()` to return false, to simulate mail delivery failure. Filter removed in tearDown.
		add_filter( 'wp_mail_from', '__return_empty_string' );

		// Process data, given the last exporter, on the last page and send as email.
		$this->_setup_expected_failure( '{"success":false,"data":"Unable to send personal data export email."}' );

		wp_privacy_process_personal_data_export_page(
			self::$response_last_page,
			self::$exporter_index_last,
			self::$requester_email,
			self::$page_index_last,
			self::$request_id,
			true,
			self::$exporter_key_last
		);
	}

	/**
	 * The function should return the response, containing the export file URL, when not sent as email
	 * for the last exporter on the last page.
	 *
	 * @ticket 44233
	 */
	public function test_return_response_with_export_file_url_when_not_sent_as_email_for_last_exporter_on_last_page() {
		update_post_meta( self::$request_id, '_export_file_name', self::$export_file_name );

		// Process data, given the last exporter, on the last page and not send as email.
		$actual_response = wp_privacy_process_personal_data_export_page(
			self::$response_last_page,
			self::$exporter_index_last,
			self::$requester_email,
			self::$page_index_last,
			self::$request_id,
			false,
			self::$exporter_key_last
		);

		$this->assertArrayHasKey( 'url', $actual_response );
		$this->assertSame( self::$export_file_url, $actual_response['url'] );
		$this->assertSame( self::$response_last_page['done'], $actual_response['done'] );
		$this->assertSame( self::$response_last_page['data'], $actual_response['data'] );
	}

	/**
	 * The function should return the response, not containing the export file URL, when sent as email
	 * for the last exporter on the last page.
	 *
	 * @ticket 44233
	 */
	public function test_return_response_without_export_file_url_when_sent_as_email_for_last_exporter_on_last_page() {
		update_post_meta( self::$request_id, '_export_file_name', self::$export_file_name );

		// Process data, given the last exporter, on the last page and send as email.
		$actual_response = wp_privacy_process_personal_data_export_page(
			self::$response_last_page,
			self::$exporter_index_last,
			self::$requester_email,
			self::$page_index_last,
			self::$request_id,
			true,
			self::$exporter_key_last
		);

		$this->assertArrayNotHasKey( 'url', $actual_response );
		$this->assertSame( self::$response_last_page['done'], $actual_response['done'] );
		$this->assertSame( self::$response_last_page['data'], $actual_response['data'] );
	}

	/**
	 * Test that request statuses are properly transitioned.
	 *
	 * @ticket 44233
	 *
	 * @dataProvider data_export_page_status_transitions
	 *
	 * @param string $expected_status The expected post status after calling the function.
	 * @param string $response_page   The exporter page to pass. Options are 'first' and 'last'. Default 'first'.
	 * @param string $exporter_index  The exporter index to pass. Options are 'first' and 'last'. Default 'first'.
	 * @param string $page_index      The page index to pass. Options are 'first' and 'last'. Default 'first'.
	 * @param bool   $send_as_email   If the response should be sent as an email.
	 * @param string $exporter_key    The slug (key) of the exporter to pass.
	 */
	public function test_request_status_transitions_correctly( $expected_status, $response_page, $exporter_index, $page_index, $send_as_email, $exporter_key ) {
		if ( 'first' === $response_page ) {
			$response_page = self::$response_first_page;
		} else {
			$response_page = self::$response_last_page;
		}

		if ( 'first' === $exporter_index ) {
			$exporter_index = self::$exporter_index_first;
		} else {
			$exporter_index = self::$exporter_index_last;
		}

		if ( 'first' === $page_index ) {
			$page_index = self::$page_index_first;
		} else {
			$page_index = self::$page_index_last;
		}

		if ( 'first' === $exporter_key ) {
			$exporter_key = self::$exporter_key_first;
		} else {
			$exporter_key = self::$exporter_key_last;
		}

		wp_privacy_process_personal_data_export_page(
			$response_page,
			$exporter_index,
			self::$requester_email,
			$page_index,
			self::$request_id,
			$send_as_email,
			$exporter_key
		);

		$this->assertSame( $expected_status, get_post_status( self::$request_id ) );
	}

	/**
	 * Provide test cases for `test_wp_privacy_process_personal_data_export_page()`.
	 *
	 * @since 5.2.0
	 *
	 * @return array {
	 *     @type array {
	 *         @string string $expected_status The expected post status after calling the function.
	 *         @string string $response_page   The exporter page to pass. Options are 'first' and 'last'. Default 'first'.
	 *         @string string $exporter_index  The exporter index to pass. Options are 'first' and 'last'. Default 'first'.
	 *         @string string $page_index      The page index to pass. Options are 'first' and 'last'. Default 'first'.
	 *         @bool   bool   $send_as_email   If the response should be sent as an email.
	 *         @string string $exporter_key    The slug (key) of the exporter to pass.
	 *     }
	 * }
	 */
	public function data_export_page_status_transitions() {
		return array(
			// Mark the request as completed for the last exporter on the last page, with email.
			array(
				'request-completed',
				'last',
				'last',
				'last',
				true,
				'last',
			),
			// Leave the request as pending for the last exporter on the last page, without email.
			// This check was updated to account for admin vs user export.
			// Don't mark the request as completed when it's an admin download.
			array(
				'request-pending',
				'last',
				'last',
				'last',
				false,
				'last',
			),
			// Leave the request as pending when not the last exporter and not on the last page.
			array(
				'request-pending',
				'first',
				'first',
				'first',
				true,
				'first',
			),
			array(
				'request-pending',
				'first',
				'first',
				'first',
				false,
				'first',
			),
			// Leave the request as pending when last exporter and not on the last page.
			array(
				'request-pending',
				'first',
				'last',
				'first',
				true,
				'last',
			),
			array(
				'request-pending',
				'first',
				'last',
				'first',
				false,
				'last',
			),
			// Leave the request as pending when not last exporter on the last page.
			array(
				'request-pending',
				'last',
				'first',
				'last',
				true,
				'last',
			),
			array(
				'request-pending',
				'last',
				'first',
				'last',
				false,
				'first',
			),
		);
	}

	/**
	 * A callback for the `wp_privacy_personal_data_export_file` action that stores the
	 * `_export_data_grouped` meta data locally for testing.
	 *
	 * @since 5.2.0
	 *
	 * @param int $request_id Request ID.
	 */
	public function action_callback_to_get_export_groups_data( $request_id ) {
		$this->_export_data_grouped_fetched_within_callback = get_post_meta( $request_id, '_export_data_grouped', true );
	}
}<|MERGE_RESOLUTION|>--- conflicted
+++ resolved
@@ -7,12 +7,7 @@
  * @since 5.2.0
  *
  * @group privacy
-<<<<<<< HEAD
  *
- * @since 5.2.0
- *
-=======
->>>>>>> df17fdbd
  * @covers ::wp_privacy_process_personal_data_export_page
  */
 class Tests_Privacy_wpPrivacyProcessPersonalDataExportPage extends WP_UnitTestCase {
