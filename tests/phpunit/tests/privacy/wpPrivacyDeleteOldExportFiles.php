--- conflicted
+++ resolved
@@ -7,12 +7,7 @@
  * @since 4.9.6
  *
  * @group privacy
-<<<<<<< HEAD
  *
- * @since 4.9.6
- *
-=======
->>>>>>> df17fdbd
  * @covers ::wp_privacy_delete_old_export_files
  */
 class Tests_Privacy_wpPrivacyDeleteOldExportFiles extends WP_UnitTestCase {
