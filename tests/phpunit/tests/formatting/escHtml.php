--- conflicted
+++ resolved
@@ -6,12 +6,7 @@
  * @covers ::esc_html
  */
 class Tests_Formatting_EscHtml extends WP_UnitTestCase {
-<<<<<<< HEAD
-
-	function test_esc_html_basics() {
-=======
 	public function test_esc_html_basics() {
->>>>>>> 4dea8f59
 		// Simple string.
 		$html = 'The quick brown fox.';
 		$this->assertSame( $html, esc_html( $html ) );
@@ -27,34 +22,19 @@
 		$this->assertSame( $escaped, esc_html( $html ) );
 	}
 
-<<<<<<< HEAD
-
-	function test_escapes_ampersands() {
-=======
 	public function test_escapes_ampersands() {
->>>>>>> 4dea8f59
 		$source = 'penn & teller & at&t';
 		$res    = 'penn &amp; teller &amp; at&amp;t';
 		$this->assertSame( $res, esc_html( $source ) );
 	}
 
-<<<<<<< HEAD
-
-	function test_escapes_greater_and_less_than() {
-=======
 	public function test_escapes_greater_and_less_than() {
->>>>>>> 4dea8f59
 		$source = 'this > that < that <randomhtml />';
 		$res    = 'this &gt; that &lt; that &lt;randomhtml /&gt;';
 		$this->assertSame( $res, esc_html( $source ) );
 	}
 
-<<<<<<< HEAD
-
-	function test_ignores_existing_entities() {
-=======
 	public function test_ignores_existing_entities() {
->>>>>>> 4dea8f59
 		$source = '&#038; &#x00A3; &#x22; &amp;';
 		$res    = '&#038; &#xA3; &#x22; &amp;';
 		$this->assertSame( $res, esc_html( $source ) );
