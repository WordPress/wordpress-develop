--- conflicted
+++ resolved
@@ -7,11 +7,7 @@
  *
  * @covers ::sanitize_hex_color_no_hash
  */
-<<<<<<< HEAD
 class Tests_Formatting_SanitizeHexColorNoHash extends WP_UnitTestCase {
-=======
-class Tests_Formatting_sanitizeHexColorNoHash extends WP_UnitTestCase {
->>>>>>> a2ef6fa9
 
 	/**
 	 * @ticket 60271
