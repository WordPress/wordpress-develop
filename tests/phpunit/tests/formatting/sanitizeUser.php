<?php

/**
 * @group formatting
 *
 * @covers ::sanitize_user
 */
class Tests_Formatting_SanitizeUser extends WP_UnitTestCase {
<<<<<<< HEAD

	function test_strips_html() {
=======
	public function test_strips_html() {
>>>>>>> 4dea8f59
		$input    = 'Captain <strong>Awesome</strong>';
		$expected = is_multisite() ? 'captain awesome' : 'Captain Awesome';
		$this->assertSame( $expected, sanitize_user( $input ) );
	}

	public function test_strips_encoded_ampersand() {
		$expected = 'ATT';

		// Multisite forces user logins to lowercase.
		if ( is_multisite() ) {
			$expected = strtolower( $expected );
		}

		$this->assertSame( $expected, sanitize_user( 'AT&amp;T' ) );
	}

	public function test_strips_encoded_ampersand_when_followed_by_semicolon() {
		$expected = 'ATT Test;';

		// Multisite forces user logins to lowercase.
		if ( is_multisite() ) {
			$expected = strtolower( $expected );
		}

		$this->assertSame( $expected, sanitize_user( 'AT&amp;T Test;' ) );
	}

	public function test_strips_percent_encoded_octets() {
		$expected = is_multisite() ? 'franois' : 'Franois';
		$this->assertSame( $expected, sanitize_user( 'Fran%c3%a7ois' ) );
	}
<<<<<<< HEAD

	function test_optional_strict_mode_reduces_to_safe_ascii_subset() {
=======
	public function test_optional_strict_mode_reduces_to_safe_ascii_subset() {
>>>>>>> 4dea8f59
		$this->assertSame( 'abc', sanitize_user( '()~ab~ˆcˆ!', true ) );
	}
}<|MERGE_RESOLUTION|>--- conflicted
+++ resolved
@@ -6,12 +6,7 @@
  * @covers ::sanitize_user
  */
 class Tests_Formatting_SanitizeUser extends WP_UnitTestCase {
-<<<<<<< HEAD
-
-	function test_strips_html() {
-=======
 	public function test_strips_html() {
->>>>>>> 4dea8f59
 		$input    = 'Captain <strong>Awesome</strong>';
 		$expected = is_multisite() ? 'captain awesome' : 'Captain Awesome';
 		$this->assertSame( $expected, sanitize_user( $input ) );
@@ -43,12 +38,7 @@
 		$expected = is_multisite() ? 'franois' : 'Franois';
 		$this->assertSame( $expected, sanitize_user( 'Fran%c3%a7ois' ) );
 	}
-<<<<<<< HEAD
-
-	function test_optional_strict_mode_reduces_to_safe_ascii_subset() {
-=======
 	public function test_optional_strict_mode_reduces_to_safe_ascii_subset() {
->>>>>>> 4dea8f59
 		$this->assertSame( 'abc', sanitize_user( '()~ab~ˆcˆ!', true ) );
 	}
 }