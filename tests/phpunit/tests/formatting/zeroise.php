--- conflicted
+++ resolved
@@ -6,13 +6,7 @@
  * @covers ::zeroise
  */
 class Tests_Formatting_Zeroise extends WP_UnitTestCase {
-<<<<<<< HEAD
-
-
-	function test_pads_with_leading_zeroes() {
-=======
 	public function test_pads_with_leading_zeroes() {
->>>>>>> 4dea8f59
 		$this->assertSame( '00005', zeroise( 5, 5 ) );
 	}
 
