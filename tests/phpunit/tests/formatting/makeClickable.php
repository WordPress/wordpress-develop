--- conflicted
+++ resolved
@@ -6,12 +6,7 @@
  * @covers ::make_clickable
  */
 class Tests_Formatting_MakeClickable extends WP_UnitTestCase {
-<<<<<<< HEAD
-
-	function test_mailto_xss() {
-=======
 	public function test_mailto_xss() {
->>>>>>> 4dea8f59
 		$in = 'testzzz@"STYLE="behavior:url(\'#default#time2\')"onBegin="alert(\'refresh-XSS\')"';
 		$this->assertSame( $in, make_clickable( $in ) );
 	}
